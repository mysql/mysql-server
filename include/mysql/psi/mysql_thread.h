--- conflicted
+++ resolved
@@ -1,8 +1,4 @@
-<<<<<<< HEAD
-/* Copyright (c) 2008, 2012, Oracle and/or its affiliates. All rights reserved.
-=======
 /* Copyright (c) 2008, 2013, Oracle and/or its affiliates. All rights reserved.
->>>>>>> 127e7585
 
   This program is free software; you can redistribute it and/or modify
   it under the terms of the GNU General Public License as published by
@@ -1171,13 +1167,8 @@
 static inline int inline_mysql_cond_timedwait(
   mysql_cond_t *that,
   mysql_mutex_t *mutex,
-<<<<<<< HEAD
-  struct timespec *abstime
-#ifdef HAVE_PSI_COND_INTERFACE
-=======
   const struct timespec *abstime
-#ifdef HAVE_PSI_INTERFACE
->>>>>>> 127e7585
+#ifdef HAVE_PSI_COND_INTERFACE
   , const char *src_file, uint src_line
 #endif
   )
