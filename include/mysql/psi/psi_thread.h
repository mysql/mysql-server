--- conflicted
+++ resolved
@@ -70,13 +70,6 @@
 #define PSI_THREAD_VERSION_4 4
 
 /**
-<<<<<<< HEAD
-  @def PSI_CURRENT_THREAD_VERSION
-  Performance Schema Thread Interface number for the most recent version.
-  The most current version is @c PSI_THREAD_VERSION_4
-*/
-#define PSI_CURRENT_THREAD_VERSION 4
-=======
   @def PSI_THREAD_VERSION_5
   Performance Schema Thread Interface number for version 5.
   This version is supported.
@@ -96,7 +89,6 @@
   The most current version is @c PSI_THREAD_VERSION_6
 */
 #define PSI_CURRENT_THREAD_VERSION 6
->>>>>>> fbdaa4de
 
 /** Entry point for the performance schema interface. */
 struct PSI_thread_bootstrap {
@@ -108,11 +100,8 @@
     @sa PSI_THREAD_VERSION_2
     @sa PSI_THREAD_VERSION_3
     @sa PSI_THREAD_VERSION_4
-<<<<<<< HEAD
-=======
     @sa PSI_THREAD_VERSION_5
     @sa PSI_THREAD_VERSION_6
->>>>>>> fbdaa4de
     @sa PSI_CURRENT_THREAD_VERSION
   */
   void *(*get_interface)(int version);
@@ -120,6 +109,13 @@
 typedef struct PSI_thread_bootstrap PSI_thread_bootstrap;
 
 #ifdef HAVE_PSI_THREAD_INTERFACE
+
+/**
+  Set instrumented thread used for memory counting.
+  @param [in]  thd the instrumented thread
+  @param [out] backup_thd the backup thread
+*/
+typedef void (*set_mem_cnt_THD_v1_t)(THD *thd, THD **backup_thd);
 
 /**
   Performance Schema Thread Interface, version 4.
@@ -196,9 +192,6 @@
   notify_session_change_user_v1_t notify_session_change_user;
 };
 
-<<<<<<< HEAD
-typedef struct PSI_thread_service_v4 PSI_thread_service_t;
-=======
 /**
   Performance Schema Thread Interface, version 5.
   @since PSI_THREAD_VERSION_5
@@ -363,7 +356,6 @@
 };
 
 typedef struct PSI_thread_service_v6 PSI_thread_service_t;
->>>>>>> fbdaa4de
 
 extern MYSQL_PLUGIN_IMPORT PSI_thread_service_t *psi_thread_service;
 
