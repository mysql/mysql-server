/* Copyright (c) 2000, 2022, Oracle and/or its affiliates.

   This program is free software; you can redistribute it and/or modify
   it under the terms of the GNU General Public License, version 2.0,
   as published by the Free Software Foundation.

   This program is also distributed with certain software (including
   but not limited to OpenSSL) that is licensed under separate terms,
   as designated in a particular file or component or in included license
   documentation.  The authors of MySQL hereby grant you an additional
   permission to link the program and your derivative works with the
   separately licensed software that they have included with MySQL.

   This program is distributed in the hope that it will be useful,
   but WITHOUT ANY WARRANTY; without even the implied warranty of
   MERCHANTABILITY or FITNESS FOR A PARTICULAR PURPOSE.  See the
   GNU General Public License, version 2.0, for more details.

   You should have received a copy of the GNU General Public License
   along with this program; if not, write to the Free Software
   Foundation, Inc., 51 Franklin St, Fifth Floor, Boston, MA 02110-1301  USA */

/**
  @file include/my_base.h
  This file includes constants used by all storage engines.
*/

#ifndef _my_base_h
#define _my_base_h

#include <limits.h>
#include <sys/types.h>

#include "my_config.h"
#include "my_double2ulonglong.h"
#include "my_inttypes.h"
#include "my_macros.h"

/* The following is bits in the flag parameter to ha_open() */

#define HA_OPEN_ABORT_IF_LOCKED 0 /* default */
#define HA_OPEN_WAIT_IF_LOCKED 1
#define HA_OPEN_IGNORE_IF_LOCKED 2
#define HA_OPEN_TMP_TABLE 4       /* Table is a temp table */
#define HA_OPEN_DELAY_KEY_WRITE 8 /* Don't update index  */
#define HA_OPEN_ABORT_IF_CRASHED 16
#define HA_OPEN_FOR_REPAIR 32 /* open even if crashed */
#define HA_OPEN_FROM_SQL_LAYER 64
#define HA_OPEN_COPY 256 /* Open copy (for repair) */
/**
   Internal temp table, used for temporary results; one or more instance of it
   may be be created.
*/
#define HA_OPEN_INTERNAL_TABLE 512

/* The following is parameter to ha_rkey() how to use key */

/*
  We define a complete-field prefix of a key value as a prefix where
  the last included field in the prefix contains the full field, not
  just some bytes from the start of the field. A partial-field prefix
  is allowed to contain only a few first bytes from the last included
  field.

  Below HA_READ_KEY_EXACT, ..., HA_READ_BEFORE_KEY can take a
  complete-field prefix of a key value as the search
  key. HA_READ_PREFIX and HA_READ_PREFIX_LAST could also take a
  partial-field prefix, but currently (4.0.10) they are only used with
  complete-field prefixes. MySQL uses a padding trick to implement
  LIKE 'abc%' queries.

  NOTE that in InnoDB HA_READ_PREFIX_LAST will NOT work with a
  partial-field prefix because InnoDB currently strips spaces from the
  end of varchar fields!
*/

enum ha_rkey_function {
  HA_READ_KEY_EXACT,           /* Find first record else error */
  HA_READ_KEY_OR_NEXT,         /* Record or next record */
  HA_READ_KEY_OR_PREV,         /* Record or previous */
  HA_READ_AFTER_KEY,           /* Find next rec. after key-record */
  HA_READ_BEFORE_KEY,          /* Find next rec. before key-record */
  HA_READ_PREFIX,              /* Key which as same prefix */
  HA_READ_PREFIX_LAST,         /* Last key with the same prefix */
  HA_READ_PREFIX_LAST_OR_PREV, /* Last or prev key with the same prefix */
  HA_READ_MBR_CONTAIN,         /* Minimum Bounding Rectangle contains */
  HA_READ_MBR_INTERSECT,       /* Minimum Bounding Rectangle intersect */
  HA_READ_MBR_WITHIN,          /* Minimum Bounding Rectangle within */
  HA_READ_MBR_DISJOINT,        /* Minimum Bounding Rectangle disjoint */
  HA_READ_MBR_EQUAL,           /* Minimum Bounding Rectangle equal */
  HA_READ_INVALID = -1         /* Invalid enumeration value, always last. */
};

/* Key algorithm types */

enum ha_key_alg {
  /**
    Used for cases when key algorithm which is supported by SE can't be
    described by one of other classes from this enum (@sa Federated,
    PerfSchema SE, @sa dd::Index::IA_SE_SPECIFIC).

    @note Assigned as default value for key algorithm by parser, replaced by
          SEs default algorithm for keys in mysql_prepare_create_table().
  */
  HA_KEY_ALG_SE_SPECIFIC = 0,
  HA_KEY_ALG_BTREE = 1,   /* B-tree. */
  HA_KEY_ALG_RTREE = 2,   /* R-tree, for spatial searches */
  HA_KEY_ALG_HASH = 3,    /* HASH keys (HEAP, NDB). */
  HA_KEY_ALG_FULLTEXT = 4 /* FULLTEXT. */
};

/* Storage media types */

enum ha_storage_media {
  HA_SM_DEFAULT = 0, /* Not specified (engine default) */
  HA_SM_DISK = 1,    /* DISK storage */
  HA_SM_MEMORY = 2   /* MAIN MEMORY storage */
};

/* The following is parameter to ha_extra() */

/*
  We divide the HA_EXTRA entries into the following categories:

  1) Operations used by most handlers:
     HA_EXTRA_KEYREAD
     HA_EXTRA_NO_KEYREAD
     HA_EXTRA_FLUSH
     HA_EXTRA_PREPARE_FOR_RENAME
     HA_EXTRA_FORCE_REOPEN

  2) Operations used by some non-MyISAM handlers
     HA_EXTRA_KEYREAD_PRESERVE_FIELDS
     HA_EXTRA_IGNORE_DUP_KEY
     HA_EXTRA_NO_IGNORE_DUP_KEY

  3) Operations used only by MyISAM
     HA_EXTRA_NORMAL
     HA_EXTRA_QUICK
     HA_EXTRA_PREPARE_FOR_UPDATE
     HA_EXTRA_PREPARE_FOR_DROP
     HA_EXTRA_READCHECK
     HA_EXTRA_NO_READCHECK

  4) Operations only used by temporary tables for query processing
     HA_EXTRA_RESET_STATE
     HA_EXTRA_NO_ROWS

  5) Operations only used by MyISAM internally
     HA_EXTRA_NO_USER_CHANGE
     HA_EXTRA_WAIT_LOCK
     HA_EXTRA_WAIT_NOLOCK
     HA_EXTRA_NO_KEYS
     HA_EXTRA_KEYREAD_CHANGE_POS
     HA_EXTRA_REMEMBER_POS
     HA_EXTRA_RESTORE_POS
     HA_EXTRA_PRELOAD_BUFFER_SIZE
     HA_EXTRA_CHANGE_KEY_TO_DUP
     HA_EXTRA_CHANGE_KEY_TO_UNIQUE

  6) Operations only used by federated tables for query processing
     HA_EXTRA_INSERT_WITH_UPDATE

  7) Operations only used by NDB
     HA_EXTRA_DELETE_CANNOT_BATCH
     HA_EXTRA_UPDATE_CANNOT_BATCH

  8) Operations only used by MERGE
     HA_EXTRA_ADD_CHILDREN_LIST
     HA_EXTRA_ATTACH_CHILDREN
     HA_EXTRA_IS_ATTACHED_CHILDREN
     HA_EXTRA_DETACH_CHILDREN

  9) Operations only used by InnoDB
     HA_EXTRA_EXPORT

  10) Operations only used by partitioning
      HA_EXTRA_SECONDARY_SORT_ROWID

  The individual entries are described in more detail below.
*/

enum ha_extra_function {
  /*
    Optimize for space (def).
    Only used in MyISAM to reset quick mode, not implemented by any other
    handler. Quick mode is also reset in MyISAM by handler::reset().

    It is called after completing a successful DELETE query if the QUICK
    option is set.
  */
  HA_EXTRA_NORMAL = 0,
  /*
    Optimize for speed.
    When the user does DELETE QUICK FROM table where-clause; this extra
    option is called before the delete query is performed and
    HA_EXTRA_NORMAL is called after the delete query is completed.
    Temporary tables used internally in MySQL always set this option

    The meaning of quick mode is that when deleting in a B-tree no merging
    of leafs is performed. This is a common method and many large DBMS's
    actually only support this quick mode since it is very difficult to
    merge leaves in a tree used by many threads concurrently.
  */
  HA_EXTRA_QUICK = 1,
  HA_EXTRA_NOT_USED = 2,
  /*
    Only one call to HA_EXTRA_NO_READCHECK from ha_open where it says that
    this is not needed in SQL. The reason for this call is that MyISAM sets
    the READ_CHECK_USED in the open call so the call is needed for MyISAM
    to reset this feature.
    The idea with this parameter was to inform of doing/not doing a read
    check before applying an update. Since SQL always performs a read before
    applying the update No Read Check is needed in MyISAM as well.

    This is a cut from Docs/myisam.txt
     Sometimes you might want to force an update without checking whether
     another user has changed the record since you last read it. This is
     somewhat dangerous, so it should ideally not be used. That can be
     accomplished by wrapping the mi_update() call in two calls to mi_extra(),
     using the flags HA_EXTRA_NO_READCHECK and HA_EXTRA_READCHECK.
  */
  HA_EXTRA_NO_READCHECK = 5,
  HA_EXTRA_READCHECK = 6,
  /*
    These parameters are used to provide an optimisation hint to the handler.
    If HA_EXTRA_KEYREAD is set it is enough to read the index fields, for
    many handlers this means that the index-only scans can be used and it
    is not necessary to use the real records to satisfy this part of the
    query. Index-only scans is a very important optimisation for disk-based
    indexes. For main-memory indexes most indexes contain a reference to the
    record and thus KEYREAD only says that it is enough to read key fields.
    HA_EXTRA_NO_KEYREAD disables this for the handler, also, handler::reset()
    will disable this option.
    The handler will set HA_KEYREAD_ONLY in its table flags to indicate this
    feature is supported.
  */
  HA_EXTRA_KEYREAD = 7,
  HA_EXTRA_NO_KEYREAD = 8,
  /*
    No user is allowed to write. Only used by MyISAM, never called.
    Simulates lock_type as locked.
  */
  HA_EXTRA_NO_USER_CHANGE = 9,
  /*
    Only used by MyISAM, called from MyISAM handler but never from server
    code on top of the handler.
    Sets lock_wait on/off:
      Wait until file is available (def).
      If file is locked, return quickly.
  */
  HA_EXTRA_WAIT_LOCK = 12,
  HA_EXTRA_NO_WAIT_LOCK = 13,
  /*
    Remove all update of keys. Only used by MyISAM, only used internally in
    MyISAM handler, never called from server level.
  */
  HA_EXTRA_NO_KEYS = 16,
  HA_EXTRA_KEYREAD_CHANGE_POS = 17, /* Keyread, but change pos */
                                    /* xxxxchk -r must be used */
  HA_EXTRA_REMEMBER_POS = 18,       /* Remember pos for next/prev */
  HA_EXTRA_RESTORE_POS = 19,
  /*
    Only used by MyISAM and Archive, called when altering table,
    closing tables to enforce a reopen of the table files.
  */
  HA_EXTRA_FORCE_REOPEN = 21,
  /*
    Indication to flush tables to disk, is supposed to be used to
    ensure disk based tables are flushed at end of query execution.
    Currently is never used.
  */
  HA_EXTRA_FLUSH,
  /*
    Don't insert rows indication to HEAP and MyISAM, only used by temporary
    tables used in query processing.
  */
  HA_EXTRA_NO_ROWS,
  /*
    This option is used by most handlers and it resets the handler state
    to the same state as after an open call.

    It is called from the reset method in the handler interface. There are
    three instances where this is called.

    1) After completing a INSERT ... SELECT ... query the handler for the
       table inserted into is reset
    2) It is called from close_thread_table which in turn is called from
       close_thread_tables except in the case where the tables are locked
       in which case ha_commit_stmt is called instead.
       It is only called from here if refresh_version hasn't changed and the
       table is not an old table when calling close_thread_table.
       close_thread_tables is called from many places as a general clean up
       function after completing a query.
<<<<<<< HEAD
    3) It is called when deleting the QUICK_RANGE_SELECT object if the
       QUICK_RANGE_SELECT object had its own handler object. It is called
       immediatley before close of this local handler object.
=======
    3) It is called when deleting the IndexRangeScanIterator object if the
       IndexRangeScanIterator object had its own handler object. It is called
       immediately before close of this local handler object.
>>>>>>> fbdaa4de

    If there is a READ CACHE it is reinit'ed. A cache is reinit'ed to
    restart reading or to change type of cache between READ CACHE and
    WRITE CACHE.

    This extra function is always called immediately before calling
    delete_all_rows on the handler for temporary tables.
    There are cases however when HA_EXTRA_RESET_STATE isn't called in
    a similar case for a temporary table in sql_union.cc.

    The only case that delete_all_rows is called on non-temporary tables
    is in sql_delete.cc when DELETE FROM table; is called by a user.
    In this case no special extra calls are performed before or after this
    call.
  */
  HA_EXTRA_RESET_STATE,
  /*
    Informs the handler that we will not stop the transaction if we get
    duplicate key errors during insert/update.
    Always called in pair, triggered by INSERT IGNORE and other similar
    SQL constructs.
    Not used by MyISAM.
  */
  HA_EXTRA_IGNORE_DUP_KEY,
  HA_EXTRA_NO_IGNORE_DUP_KEY,
  /*
    Only used by MyISAM, called in preparation for a DROP TABLE.
    It's used mostly by Windows that cannot handle dropping an open file.
    On other platforms it has the same effect as HA_EXTRA_FORCE_REOPEN.
  */
  HA_EXTRA_PREPARE_FOR_DROP,
  /*
    Remove read cache if problems.
    This is called as part of a multi-table update. When the table to be
    updated is also scanned then this informs MyISAM handler to drop any
    caches if dynamic records are used (fixed size records do not care
    about this call).
  */
  HA_EXTRA_PREPARE_FOR_UPDATE,
  HA_EXTRA_PRELOAD_BUFFER_SIZE, /* Set buffer size for preloading */
  /*
    On-the-fly switching between unique and non-unique key inserting.
  */
  HA_EXTRA_CHANGE_KEY_TO_UNIQUE,
  HA_EXTRA_CHANGE_KEY_TO_DUP,
  /*
    When using HA_EXTRA_KEYREAD, overwrite only key member fields and keep
    other fields intact. When this is off (by default) InnoDB will use memcpy
    to overwrite entire row.
    This is a strictly InnoDB feature that is more or less undocumented.
  */
  HA_EXTRA_KEYREAD_PRESERVE_FIELDS,
  /*
    Ignore if the a tuple is not found, continue processing the
    transaction and ignore that 'row'.  Needed for idempotency
    handling on the slave

    Currently only used by NDB storage engine.
  */
  HA_EXTRA_IGNORE_NO_KEY,
  HA_EXTRA_NO_IGNORE_NO_KEY,
  /*
    Mark the table as a log table. For some handlers (e.g. CSV) this results
    in a special locking for the table.
  */
  HA_EXTRA_MARK_AS_LOG_TABLE,
  /*
    Informs handler that write_row() which tries to insert new row into the
    table and encounters some already existing row with same primary/unique
    key can replace old row with new row instead of reporting error (basically
    it informs handler that we do REPLACE instead of simple INSERT).
    Off by default.
  */
  HA_EXTRA_WRITE_CAN_REPLACE,
  HA_EXTRA_WRITE_CANNOT_REPLACE,
  /*
    Inform handler that delete_row()/update_row() cannot batch deletes/updates
    and should perform them immediately. This may be needed when table has
    AFTER DELETE/UPDATE triggers which access to subject table.
    These flags are reset by the handler::reset() call.
  */
  HA_EXTRA_DELETE_CANNOT_BATCH,
  HA_EXTRA_UPDATE_CANNOT_BATCH,
  /*
    Inform handler that an "INSERT...ON DUPLICATE KEY UPDATE" will be
    executed. This condition is unset by HA_EXTRA_NO_IGNORE_DUP_KEY.
  */
  HA_EXTRA_INSERT_WITH_UPDATE,
  /*
    Informs the handler we are about to attempt a rename of the table.
    For handlers that have share open files (MyISAM key-file and
    Archive writer) they must close the files before rename is possible
    on Windows.
  */
  HA_EXTRA_PREPARE_FOR_RENAME,
  /*
    Special actions for MERGE tables.
  */
  HA_EXTRA_ADD_CHILDREN_LIST,
  HA_EXTRA_ATTACH_CHILDREN,
  HA_EXTRA_IS_ATTACHED_CHILDREN,
  HA_EXTRA_DETACH_CHILDREN,
  /*
    Prepare table for export
    (e.g. quiesce the table and write table metadata).
  */
  HA_EXTRA_EXPORT,
  /** Do secondary sort by handler::ref (rowid) after key sort. */
  HA_EXTRA_SECONDARY_SORT_ROWID,
  /** Skip acquiring locks when reading from ACL tables or views on DD
      tables in order to make such reads non blocking. */
  HA_EXTRA_NO_READ_LOCKING,
  /* Begin of insertion into intermediate table during copy alter operation. */
  HA_EXTRA_BEGIN_ALTER_COPY,
  /* Insertion is done in intermediate table during copy alter operation. */
  HA_EXTRA_END_ALTER_COPY,
  /* Do not use auto-increment locking. */
  HA_EXTRA_NO_AUTOINC_LOCKING,
  /*
    Allocate and use unique filter to weed out duplicates.
    Used with multi-valued index.
  */
  HA_EXTRA_ENABLE_UNIQUE_RECORD_FILTER,
  /* Disable and free unique record filter. */
  HA_EXTRA_DISABLE_UNIQUE_RECORD_FILTER
};

/* Compatible option, to be deleted in 6.0 */
#define HA_EXTRA_PREPARE_FOR_DELETE HA_EXTRA_PREPARE_FOR_DROP

/* The following is parameter to ha_panic() */

enum ha_panic_function {
  HA_PANIC_CLOSE, /* Close all databases */
  HA_PANIC_WRITE, /* Unlock and write status */
  HA_PANIC_READ   /* Lock and read keyinfo */
};

/* The following is parameter to ha_create(); keytypes */

enum ha_base_keytype {
  HA_KEYTYPE_END = 0,
  HA_KEYTYPE_TEXT = 1,   /* Key is sorted as letters */
  HA_KEYTYPE_BINARY = 2, /* Key is sorted as unsigned chars */
  HA_KEYTYPE_SHORT_INT = 3,
  HA_KEYTYPE_LONG_INT = 4,
  HA_KEYTYPE_FLOAT = 5,
  HA_KEYTYPE_DOUBLE = 6,
  HA_KEYTYPE_NUM = 7, /* Not packed num with pre-space */
  HA_KEYTYPE_USHORT_INT = 8,
  HA_KEYTYPE_ULONG_INT = 9,
  HA_KEYTYPE_LONGLONG = 10,
  HA_KEYTYPE_ULONGLONG = 11,
  HA_KEYTYPE_INT24 = 12,
  HA_KEYTYPE_UINT24 = 13,
  HA_KEYTYPE_INT8 = 14,
  /* Varchar (0-255 bytes) with length packed with 1 byte */
  HA_KEYTYPE_VARTEXT1 = 15,   /* Key is sorted as letters */
  HA_KEYTYPE_VARBINARY1 = 16, /* Key is sorted as unsigned chars */
  /* Varchar (0-65535 bytes) with length packed with 2 bytes */
  HA_KEYTYPE_VARTEXT2 = 17,   /* Key is sorted as letters */
  HA_KEYTYPE_VARBINARY2 = 18, /* Key is sorted as unsigned chars */
  HA_KEYTYPE_BIT = 19
};

#define HA_MAX_KEYTYPE 31 /* Must be log2-1 */

/*
  Flags for KEY::flags bitmap.

  Also used for similar bitmaps in storage engines (HP_KEYDEF::flag,
  MI_KEYDEF::flag, ...).
*/

/** Do not allow duplicate records. */
#define HA_NOSAME 1
/** Pack string key to previous key (optimization supported by MyISAM). */
#define HA_PACK_KEY (1 << 1)
/*
  Bits in KEY::flags, MI/HP_KEYDEF::flag which are automatically
  calculated based on other flags/members in these structures
  (often from info about key parts).
*/
/** Some key part packs space. Internal to MyISAM. */
#define HA_SPACE_PACK_USED (1 << 2)
/** Some key part has variable length. Internal to MyISAM and Heap engines. */
#define HA_VAR_LENGTH_KEY (1 << 3)
/**
  Auto-increment key.

  @note Not used by SQL-layer/ for KEY::flags. Only set by MyISAM and
        Heap SEs in MI/HP_KEYDEF::flag.
*/
#define HA_AUTO_KEY (1 << 4)
/** Packing of all keys to previous key (optimization supported by MyISAM). */
#define HA_BINARY_PACK_KEY (1 << 5)
/** Some key part is nullable. */
#define HA_NULL_PART_KEY (1 << 6)
/** Full-text key. */
#define HA_FULLTEXT (1 << 7)
/**
  Flag in MI_KEYDEF::flag which marks MyISAM's "uniques".

  @note Internal to MyISAM. Current server doesn't use this feature.
*/
#define HA_UNIQUE_CHECK (1 << 8)
/** Internal bit used when sorting records. Internal to MyISAM. */
#define HA_SORT_ALLOWS_SAME (1 << 9)
/** Spatial key. */
#define HA_SPATIAL (1 << 10)
/**
  NULLs in key are compared as equal.

  @note Used only for internal temporary tables created by optimizer.
*/
#define HA_NULL_ARE_EQUAL (1 << 11)
/** Key has comment. */
#define HA_USES_COMMENT (1 << 12)
/** Key was automatically created to support Foreign Key constraint. */
#define HA_GENERATED_KEY (1 << 13)

/* The combination of the above can be used for key type comparison. */
#define HA_KEYFLAG_MASK                                                       \
  (HA_NOSAME | HA_PACK_KEY | HA_AUTO_KEY | HA_BINARY_PACK_KEY | HA_FULLTEXT | \
   HA_UNIQUE_CHECK | HA_SPATIAL | HA_NULL_ARE_EQUAL | HA_GENERATED_KEY)

/** Fulltext index uses [pre]parser */
#define HA_USES_PARSER (1 << 14)
/** Key uses KEY_BLOCK_SIZE option. */
#define HA_USES_BLOCK_SIZE (1 << 15)
/**
  Key contains partial segments.

  @note This flag is internal to SQL-layer by design. It is not supposed to
        be used to storage engines. It is intended to pass information into
        internal static sort_keys(KEY *, KEY *) function.

  This flag can be calculated -- it's based on key lengths comparison.
*/
#define HA_KEY_HAS_PART_KEY_SEG (1 << 16)
/**
  Key was renamed (or is result of renaming a key).

  This is another flag internal to SQL-layer.
  Used by in-place ALTER TABLE implementation.

  @note This flag can be set for keys which have other changes than
        simple renaming as well. So from the point of view of storage
        engine such key might have to be dropped and re-created with
        new definition.
*/
#define HA_KEY_RENAMED (1 << 17)
/** Set if a key is on any virtual generated columns */
#define HA_VIRTUAL_GEN_KEY (1 << 18)
/** Multi-valued key */
#define HA_MULTI_VALUED_KEY (1 << 19)

constexpr const ulong HA_INDEX_USES_ENGINE_ATTRIBUTE{1UL << 20};
constexpr const ulong HA_INDEX_USES_SECONDARY_ENGINE_ATTRIBUTE{1UL << 21};

/* These flags can be added to key-seg-flag */

#define HA_SPACE_PACK 1   /* Pack space in key-seg */
#define HA_PART_KEY_SEG 4 /* Used by MySQL for part-key-cols */
#define HA_VAR_LENGTH_PART 8
#define HA_NULL_PART 16
#define HA_BLOB_PART 32
#define HA_SWAP_KEY 64
#define HA_REVERSE_SORT 128 /* Sort key in reverse order */
#define HA_NO_SORT 256      /* do not bother sorting on this keyseg */
/*
  End space in unique/varchar are considered equal. (Like 'a' and 'a ')
  Only needed for internal temporary tables.
*/
#define HA_END_SPACE_ARE_EQUAL 512
#define HA_BIT_PART 1024

/*
  Flags for HA_CREATE_INFO::table_options and TABLE_SHARE::db_create_options
  TABLE_SHARE::db_options_in_use bitmaps.

  @note These bitmaps are used for storing information about some table
        option values/attributes.
  @note HA_CREATE_INFO::table_options and TABLE_SHARE::db_create_options
        are basically the same bitmap at the time of table creation and
        at the time of table opening/usage correspondingly.
  @note TABLE_SHARE::db_options_in_use is normally copy of db_create_options
        but can be overridden by SE. E.g. MyISAM does this at handler::open()
        and handler::info() time.

  Also used for similar bitmaps in MyISAM (MYISAM_SHARE::options,
  MI_ISAMINFO::options).
*/

/**
  Indicates that storage engine needs to use packed row format.
  Set for tables with ROW_FORMAT=DYNAMIC clause, for tables with BLOB fields,
  and for tables with VARCHAR columns without ROW_FORMAT=FIXED.

  This flag is respected by MyISAM only (it might also decide to use this
  optimization for its own reasons). InnoDB relies on HA_CREATE_INFO::row_type
  directly instead.
*/
#define HA_OPTION_PACK_RECORD 1
/**
  PACK_KEYS=1 option was specified.

  PACK_KEYS=# option specifies whether key packing - optimization supported
  by MyISAM, should be used.
  * PACK_KEYS=1 means all keys should be packed,
  * PACK_KEYS=0 (denoted by @sa HA_OPTION_NO_PACK_KEYS flag) means that key
    packing should not be used at all.
  * Not using this option or using PACK_KEYS=DEFAULT clause (denoted by
    absence of both HA_OPTION_PACK_KEYS and HA_OPTION_NO_PACK_KEYS flags)
    means that key packing will be used for long string columns.
*/
#define HA_OPTION_PACK_KEYS 2
/**
  Flag indicating that table is compressed. Used by MyISAM storage engine to
  tell SQL-layer that tables is compressed. Not set or stored by SQL-layer,

  MyISAM doesn't respect ROW_FORMAT=COMPRESSED clause and doesn't allow direct
  creation of compressed tables. Existing tables can be compressed by external
  tool. This tool marks such tables with HA_OPTION_COMPRESS_RECORD flag in
  MYISAM_SHARE::options, MI_ISAMINFO::options. Then storage engine sets this
  flag in TABLE_SHARE::db_options_in_use to let SQL-layer know about the fact.
  It is never set in HA_CREATE_INFO::table_options or
  TABLE_SHARE::db_create_options.
*/
#define HA_OPTION_COMPRESS_RECORD 4
/**
  Unused. Formerly HA_OPTION_LONG_BLOB_PTR - new ISAM format/portable
  BLOB pointers.
*/
#define HA_OPTION_UNUSED1 8
/**
  Storage engine (MyISAM) internal flag for marking temporary tables.

  Used in MYISAM_SHARE::options, MI_ISAMINFO::options, not used by SQL-layer,
  in HA_CREATE_INFO::table_options or TABLE_SHARE::db_create_options.
*/
#define HA_OPTION_TMP_TABLE 16
/**
  CHECKSUM=1 option was specified.

  This option enables live checksumming for MyISAM tables. Not used by InnoDB.
  @sa HA_OPTION_NO_CHECKSUM.
*/
#define HA_OPTION_CHECKSUM 32
/**
  DELAY_KEY_WRITE=1 option was specified. This option enables MyISAM
  optimization which postpones key updates until table is closed/expelled from
  the table cache.

  @sa HA_OPTION_NO_DELAY_KEY_WRITE.
*/
#define HA_OPTION_DELAY_KEY_WRITE 64
/**
  PACK_KEYS=0 option was specified.

  @sa HA_OPTION_PACK_KEYS for further description.
  @note Unlike HA_OPTION_PACK_KEYS this flag is SQL-layer only.
*/
#define HA_OPTION_NO_PACK_KEYS 128
/**
  Flag specific to table creation and HA_CREATE_INFO::table_options.
  Indicates that storage engine instead of creating new table, needs
  to discover existing one (which metadata was discovered from SE
  earlier).
  Not used in TABLE_SHARE::db_create_options/db_options_in_use.
*/
#define HA_OPTION_CREATE_FROM_ENGINE 256
/**
  Storage engine (MyISAM) internal flag for marking tables which
  rely on SQL-layer because they have keys using fulltext parser plugin.

  Used in MYISAM_SHARE::options, MI_ISAMINFO::options, not used by SQL-layer,
  in HA_CREATE_INFO::table_options or TABLE_SHARE::db_create_options.
*/
#define HA_OPTION_RELIES_ON_SQL_LAYER 512
/** Unused. Formerly HA_OPTION_NULL_FIELDS - reserved for Maria SE. */
#define HA_OPTION_UNUSED2 1024
/** Unused. Formerly HA_OPTION_PAGE_CHECKSUM - reserved for Maria SE. */
#define HA_OPTION_UNUSED3 2048
/** STATS_PERSISTENT=1 has been specified in the SQL command (either CREATE
or ALTER TABLE). Table and index statistics that are collected by the
storage engine and used by the optimizer for query optimization will be
stored on disk and will not change after a server restart. */
#define HA_OPTION_STATS_PERSISTENT 4096
/** STATS_PERSISTENT=0 has been specified in CREATE/ALTER TABLE. Statistics
for the table will be wiped away on server shutdown and new ones recalculated
after the server is started again. If none of HA_OPTION_STATS_PERSISTENT or
HA_OPTION_NO_STATS_PERSISTENT is set, this means that the setting is not
explicitly set at table level and the corresponding table will use whatever
is the global server default. */
#define HA_OPTION_NO_STATS_PERSISTENT 8192
/**
  MyISAM internal flag used by myisamchk external tool.

  Not used by SQL-layer/in HA_CREATE_INFO::table_options and
  TABLE_SHARE::db_create_options.
*/
#define HA_OPTION_TEMP_COMPRESS_RECORD 16384
/**
  MyISAM internal flag which marks table as read-only.
  Set by myisampack external tool.

  Not used by SQL-layer/in HA_CREATE_INFO::table_options and
  TABLE_SHARE::db_create_options.
*/
#define HA_OPTION_READ_ONLY_DATA 32768
/**
  CHECKSUM=0 option was specified. Only used by SQL-layer, in
  HA_CREATE_INFO::table_options. Not persisted in data-dictionary.
*/
#define HA_OPTION_NO_CHECKSUM (1L << 17)
/**
  DELAY_KEY_WRITE=0 option was specified. Only used by SQL-layer, in
  HA_CREATE_INFO::table_options. Not persisted in data-dictionary.
*/
#define HA_OPTION_NO_DELAY_KEY_WRITE (1L << 18)

/* Bits in flag to create() */

#define HA_DONT_TOUCH_DATA 1 /* Don't empty datafile (isamchk) */
#define HA_PACK_RECORD 2     /* Request packed record format */
#define HA_CREATE_TMP_TABLE 4
#define HA_CREATE_CHECKSUM 8
#define HA_CREATE_KEEP_FILES 16 /* don't overwrite .MYD and MYI */
#define HA_CREATE_PAGE_CHECKSUM 32
#define HA_CREATE_DELAY_KEY_WRITE 64
#define HA_CREATE_RELIES_ON_SQL_LAYER 128
#define HA_CREATE_INTERNAL_TABLE 256

/*
  The following flags (OR-ed) are passed to handler::info() method.
  The method copies misc handler information out of the storage engine
  to data structures accessible from MySQL

  Same flags are also passed down to mi_status, myrg_status, etc.
*/

/* this one is not used */
#define HA_STATUS_POS 1
/*
  assuming the table keeps shared actual copy of the 'info' and
  local, possibly outdated copy, the following flag means that
  it should not try to get the actual data (locking the shared structure)
  slightly outdated version will suffice
*/
#define HA_STATUS_NO_LOCK 2
/* update the time of the last modification (in handler::update_time) */
#define HA_STATUS_TIME 4
/*
  Recalculate loads of constant variables. MyISAM also sets things
  directly on the table share object.

  Check whether this should be fixed since handlers should not
  change things directly on the table object.

  Monty comment: This should NOT be changed!  It's the handlers
  responsibility to correct table->s->keys_xxxx information if keys
  have been disabled.

  The most important parameters set here is records per key on
  all indexes. block_size and primar key ref_length.

  For each index there is an array of rec_per_key.
  As an example if we have an index with three attributes a,b and c
  we will have an array of 3 rec_per_key.
  rec_per_key[0] is an estimate of number of records divided by
  number of unique values of the field a.
  rec_per_key[1] is an estimate of the number of records divided
  by the number of unique combinations of the fields a and b.
  rec_per_key[2] is an estimate of the number of records divided
  by the number of unique combinations of the fields a,b and c.

  Many handlers only set the value of rec_per_key when all fields
  are bound (rec_per_key[2] in the example above).

  If the handler doesn't support statistics, it should set all of the
  above to 0.

  update the 'constant' part of the info:
  handler::max_data_file_length, max_index_file_length, create_time
  sortkey, ref_length, block_size, data_file_name, index_file_name.
  handler::table->s->keys_in_use, keys_for_keyread, rec_per_key
*/
#define HA_STATUS_CONST 8
/*
  update the 'variable' part of the info:
  handler::records, deleted, data_file_length, index_file_length,
  check_time, mean_rec_length
*/
#define HA_STATUS_VARIABLE 16
/*
  This flag is used to get index number of the unique index that
  reported duplicate key.
  update handler::errkey and handler::dupp_ref
  see handler::get_dup_key()
*/
#define HA_STATUS_ERRKEY 32
/*
  update handler::auto_increment_value
*/
#define HA_STATUS_AUTO 64
/*
  Get also delete_length when HA_STATUS_VARIABLE is called. It's ok to set it
  also when only HA_STATUS_VARIABLE but it won't be used.
*/
#define HA_STATUS_VARIABLE_EXTRA 128

/*
  Errorcodes given by handler functions

  Do not add error numbers before HA_ERR_FIRST.
  If necessary to add lower numbers, change HA_ERR_FIRST accordingly.
*/
/** Copy of first error nr.*/
#define HA_ERR_FIRST 120
/** Didn't find key on read or update */
#define HA_ERR_KEY_NOT_FOUND 120
/** Duplicate key on write */
#define HA_ERR_FOUND_DUPP_KEY 121
/** Internal error */
#define HA_ERR_INTERNAL_ERROR 122
/** Uppdate with is recoverable */
#define HA_ERR_RECORD_CHANGED 123
/** Wrong index given to function */
#define HA_ERR_WRONG_INDEX 124
/** Indexfile is crashed */
#define HA_ERR_CRASHED 126
/** Record-file is crashed */
#define HA_ERR_WRONG_IN_RECORD 127
/** Record-file is crashed */
#define HA_ERR_OUT_OF_MEM 128
/** not a MYI file - no signature */
#define HA_ERR_NOT_A_TABLE 130
/** Command not supported */
#define HA_ERR_WRONG_COMMAND 131
/** old database file */
#define HA_ERR_OLD_FILE 132
/** No record read in update() */
#define HA_ERR_NO_ACTIVE_RECORD 133
/** A record is not there */
#define HA_ERR_RECORD_DELETED 134
/** No more room in file */
#define HA_ERR_RECORD_FILE_FULL 135
/** No more room in file */
#define HA_ERR_INDEX_FILE_FULL 136
/** end in next/prev/first/last */
#define HA_ERR_END_OF_FILE 137
/** unsupported extension used */
#define HA_ERR_UNSUPPORTED 138
/** Too big row */
#define HA_ERR_TOO_BIG_ROW 139
/** Wrong create option */
#define HA_WRONG_CREATE_OPTION 140
/** Duplicate unique on write */
#define HA_ERR_FOUND_DUPP_UNIQUE 141
/** Can't open charset */
#define HA_ERR_UNKNOWN_CHARSET 142
/** conflicting tables in MERGE */
#define HA_ERR_WRONG_MRG_TABLE_DEF 143
/** Last (automatic?) repair failed */
#define HA_ERR_CRASHED_ON_REPAIR 144
/** Table must be repaired */
#define HA_ERR_CRASHED_ON_USAGE 145
#define HA_ERR_LOCK_WAIT_TIMEOUT 146
#define HA_ERR_LOCK_TABLE_FULL 147
/** Updates not allowed */
#define HA_ERR_READ_ONLY_TRANSACTION 148
#define HA_ERR_LOCK_DEADLOCK 149
/** Cannot add a foreign key constr. */
#define HA_ERR_CANNOT_ADD_FOREIGN 150
/** Cannot add a child row */
#define HA_ERR_NO_REFERENCED_ROW 151
/** Cannot delete a parent row */
#define HA_ERR_ROW_IS_REFERENCED 152
/** No savepoint with that name */
#define HA_ERR_NO_SAVEPOINT 153
/** Non unique key block size */
#define HA_ERR_NON_UNIQUE_BLOCK_SIZE 154
/** The table does not exist in engine */
#define HA_ERR_NO_SUCH_TABLE 155
/** The table existed in storage engine */
#define HA_ERR_TABLE_EXIST 156
/** Could not connect to storage engine */
#define HA_ERR_NO_CONNECTION 157
/** NULLs are not supported in spatial index */
#define HA_ERR_NULL_IN_SPATIAL 158
/** The table changed in storage engine */
#define HA_ERR_TABLE_DEF_CHANGED 159
/** There's no partition in table for given value */
#define HA_ERR_NO_PARTITION_FOUND 160
/** Row-based binlogging of row failed */
#define HA_ERR_RBR_LOGGING_FAILED 161
/** Index needed in foreign key constraint */
#define HA_ERR_DROP_INDEX_FK 162
/** Upholding foreign key constraints would lead to a duplicate key error
in some other table. */
#define HA_ERR_FOREIGN_DUPLICATE_KEY 163
/** The table changed in storage engine */
#define HA_ERR_TABLE_NEEDS_UPGRADE 164
/** The table is not writable */
#define HA_ERR_TABLE_READONLY 165
/** Failed to get next autoinc value */
#define HA_ERR_AUTOINC_READ_FAILED 166
/** Failed to set row autoinc value */
#define HA_ERR_AUTOINC_ERANGE 167
/** Generic error */
#define HA_ERR_GENERIC 168
/** row not actually updated: new values same as the old values */
#define HA_ERR_RECORD_IS_THE_SAME 169
/** It is not possible to log this statement */
#define HA_ERR_LOGGING_IMPOSSIBLE 170
/** The event was corrupt, leading to illegal data being read */
#define HA_ERR_CORRUPT_EVENT 171
/** New file format */
#define HA_ERR_NEW_FILE 172
/** The event could not be processed no other handler error happened */
#define HA_ERR_ROWS_EVENT_APPLY 173
/** Error during initialization */
#define HA_ERR_INITIALIZATION 174
/** File too short */
#define HA_ERR_FILE_TOO_SHORT 175
/** Wrong CRC on page */
#define HA_ERR_WRONG_CRC 176
/** Too many active concurrent transactions */
#define HA_ERR_TOO_MANY_CONCURRENT_TRXS 177
/** There's no explicitly listed partition in table for the given value */
#define HA_ERR_NOT_IN_LOCK_PARTITIONS 178
/** Index column length exceeds limit */
#define HA_ERR_INDEX_COL_TOO_LONG 179
/** InnoDB index corrupted */
#define HA_ERR_INDEX_CORRUPT 180
/** Undo log record too big */
#define HA_ERR_UNDO_REC_TOO_BIG 181
/** Invalid InnoDB Doc ID */
#define HA_FTS_INVALID_DOCID 182
/** Table being used in foreign key check */
#define HA_ERR_TABLE_IN_FK_CHECK 183
/** The tablespace existed in storage engine */
#define HA_ERR_TABLESPACE_EXISTS 184
/** Table has too many columns */
#define HA_ERR_TOO_MANY_FIELDS 185
/** Row in wrong partition */
#define HA_ERR_ROW_IN_WRONG_PARTITION 186
/** InnoDB is in read only mode. */
#define HA_ERR_INNODB_READ_ONLY 187
/** FTS query exceeds result cache limit */
#define HA_ERR_FTS_EXCEED_RESULT_CACHE_LIMIT 188
/** Temporary file write failure */
#define HA_ERR_TEMP_FILE_WRITE_FAILURE 189
/** Innodb is in force recovery mode */
#define HA_ERR_INNODB_FORCED_RECOVERY 190
/** Too many words in a phrase */
#define HA_ERR_FTS_TOO_MANY_WORDS_IN_PHRASE 191
/** FK cascade depth exceeded */
#define HA_ERR_FK_DEPTH_EXCEEDED 192
/** Option Missing during Create */
#define HA_MISSING_CREATE_OPTION 193
/** Out of memory in storage engine */
#define HA_ERR_SE_OUT_OF_MEMORY 194
/** Table/Clustered index is corrupted. */
#define HA_ERR_TABLE_CORRUPT 195
/** The query was interrupted */
#define HA_ERR_QUERY_INTERRUPTED 196
/** Missing Tablespace */
#define HA_ERR_TABLESPACE_MISSING 197
/** Tablespace is not empty */
#define HA_ERR_TABLESPACE_IS_NOT_EMPTY 198
/** Invalid Filename */
#define HA_ERR_WRONG_FILE_NAME 199
/** Operation is not allowed */
#define HA_ERR_NOT_ALLOWED_COMMAND 200
/** Compute generated column value failed */
#define HA_ERR_COMPUTE_FAILED 201
/** Table's row format has changed in the storage engine.
Information in the data-dictionary needs to be updated. */
#define HA_ERR_ROW_FORMAT_CHANGED 202
/** Don't wait for record lock */
#define HA_ERR_NO_WAIT_LOCK 203
/** No more room in disk */
#define HA_ERR_DISK_FULL_NOWAIT 204
/** No session temporary space available */
#define HA_ERR_NO_SESSION_TEMP 205
/** Wrong or Invalid table name */
#define HA_ERR_WRONG_TABLE_NAME 206
/** Path is too long for the OS */
#define HA_ERR_TOO_LONG_PATH 207
/** Histogram sampling initialization failed */
#define HA_ERR_SAMPLING_INIT_FAILED 208
/** Too many sub-expression in search string */
#define HA_ERR_FTS_TOO_MANY_NESTED_EXP 209
/** Copy of last error number */
#define HA_ERR_LAST 209

/* Number of different errors */
#define HA_ERR_ERRORS (HA_ERR_LAST - HA_ERR_FIRST + 1)

/* Other constants */

#define HA_NAMELEN 64          /* Max length of saved filename */
#define NO_SUCH_KEY (~(uint)0) /* used as a key no. */

typedef ulong key_part_map;
#define HA_WHOLE_KEY (~(key_part_map)0)

/* Intern constants in databases */

/* bits in _search */
#define SEARCH_FIND 1
#define SEARCH_NO_FIND 2
#define SEARCH_SAME 4
#define SEARCH_BIGGER 8
#define SEARCH_SMALLER 16
#define SEARCH_SAVE_BUFF 32
#define SEARCH_UPDATE 64
#define SEARCH_PREFIX 128
#define SEARCH_LAST 256
#define MBR_CONTAIN 512
#define MBR_INTERSECT 1024
#define MBR_WITHIN 2048
#define MBR_DISJOINT 4096
#define MBR_EQUAL 8192
#define MBR_DATA 16384
#define SEARCH_NULL_ARE_EQUAL 32768     /* NULL in keys are equal */
#define SEARCH_NULL_ARE_NOT_EQUAL 65536 /* NULL in keys are not equal */

/* bits in opt_flag */
#define QUICK_USED 1
#define READ_CACHE_USED 2
#define READ_CHECK_USED 4
#define KEY_READ_USED 8
#define WRITE_CACHE_USED 16
#define OPT_NO_ROWS 32

/* bits in update */
#define HA_STATE_CHANGED 1 /* Database has changed */
#define HA_STATE_AKTIV 2   /* Has a current record */
#define HA_STATE_WRITTEN 4 /* Record is written */
#define HA_STATE_DELETED 8
#define HA_STATE_NEXT_FOUND 16 /* Next found record (record before) */
#define HA_STATE_PREV_FOUND 32 /* Prev found record (record after) */
#define HA_STATE_NO_KEY 64     /* Last read didn't find record */
#define HA_STATE_KEY_CHANGED 128
#define HA_STATE_WRITE_AT_END 256 /* set in _ps_find_writepos */
#define HA_STATE_BUFF_SAVED 512   /* If current keybuff is info->buff */
#define HA_STATE_ROW_CHANGED 1024 /* To invalidate ROW cache */
#define HA_STATE_EXTEND_BLOCK 2048

/* myisampack expects no more than 32 field types. */
enum en_fieldtype {
  FIELD_LAST = -1,
  FIELD_NORMAL,
  FIELD_SKIP_ENDSPACE,
  FIELD_SKIP_PRESPACE,
  FIELD_SKIP_ZERO,
  FIELD_BLOB,
  FIELD_CONSTANT,
  FIELD_INTERVALL,
  FIELD_ZERO,
  FIELD_VARCHAR,
  FIELD_CHECK,
  FIELD_enum_val_count
};

enum data_file_type {
  STATIC_RECORD,
  DYNAMIC_RECORD,
  COMPRESSED_RECORD,
  BLOCK_RECORD
};

/* For key ranges */

enum key_range_flags {
  NO_MIN_RANGE = 1 << 0,  ///< from -inf
  NO_MAX_RANGE = 1 << 1,  ///< to +inf
  /*  X < key, i.e. not including the left endpoint */
  NEAR_MIN = 1 << 2,
  /* X > key, i.e. not including the right endpoint */
  NEAR_MAX = 1 << 3,
  /*
    This flag means that index is a unique index, and the interval is
    equivalent to "AND(keypart_i = const_i)", where all of const_i are
    not NULLs.
  */
  UNIQUE_RANGE = 1 << 4,
  /*
    This flag means that the interval is equivalent to
    "AND(keypart_i = const_i)", where not all key parts may be used
    but all of const_i are not NULLs.
  */
  EQ_RANGE = 1 << 5,
  /*
    This flag has the same meaning as UNIQUE_RANGE, except that for at
    least one keypart the condition is "keypart IS NULL".
  */
  NULL_RANGE = 1 << 6,
  /**
    This flag means that the index is an rtree index, and the interval is
    specified using HA_READ_MBR_XXX defined in enum ha_rkey_function.
  */
  GEOM_FLAG = 1 << 7,
  /* Deprecated, currently used only by NDB at row retrieval */
  SKIP_RANGE = 1 << 8,
  /*
    Used to indicate that index dives can be skipped. This can happen when:
    a) Query satisfies JOIN_TAB::check_skip_records_in_range_qualification. OR
    b) Used together with EQ_RANGE to indicate that index statistics should be
       used instead of sampling the index.
  */
  SKIP_RECORDS_IN_RANGE = 1 << 9,
  /*
    Keypart is reverse-ordered (DESC) and ranges needs to be scanned
    backward. @see quick_range_seq_init, get_quick_keys.
  */
  DESC_FLAG = 1 << 10,
};

struct key_range {
  const uchar *key;
  uint length;
  key_part_map keypart_map;
  enum ha_rkey_function flag;
};

struct KEY_MULTI_RANGE {
  key_range start_key;
  key_range end_key;
  char *ptr;       /* Free to use by caller (ptr to row etc) */
  uint range_flag; /* key range flags see above */
};

/* For number of records */
#define rows2double(A) ulonglong2double(A)
typedef my_off_t ha_rows;

#define HA_POS_ERROR (~(ha_rows)0)
#define HA_OFFSET_ERROR (~(my_off_t)0)

#define MAX_FILE_SIZE LLONG_MAX

#define HA_VARCHAR_PACKLENGTH(field_length) ((field_length) < 256 ? 1 : 2)

#endif /* _my_base_h */<|MERGE_RESOLUTION|>--- conflicted
+++ resolved
@@ -292,15 +292,9 @@
        table is not an old table when calling close_thread_table.
        close_thread_tables is called from many places as a general clean up
        function after completing a query.
-<<<<<<< HEAD
-    3) It is called when deleting the QUICK_RANGE_SELECT object if the
-       QUICK_RANGE_SELECT object had its own handler object. It is called
-       immediatley before close of this local handler object.
-=======
     3) It is called when deleting the IndexRangeScanIterator object if the
        IndexRangeScanIterator object had its own handler object. It is called
        immediately before close of this local handler object.
->>>>>>> fbdaa4de
 
     If there is a READ CACHE it is reinit'ed. A cache is reinit'ed to
     restart reading or to change type of cache between READ CACHE and
@@ -831,6 +825,8 @@
 #define HA_ERR_RECORD_CHANGED 123
 /** Wrong index given to function */
 #define HA_ERR_WRONG_INDEX 124
+/** Transaction has been rolled back */
+#define HA_ERR_ROLLED_BACK 125
 /** Indexfile is crashed */
 #define HA_ERR_CRASHED 126
 /** Record-file is crashed */
@@ -1108,6 +1104,7 @@
   */
   GEOM_FLAG = 1 << 7,
   /* Deprecated, currently used only by NDB at row retrieval */
+  // Update: Seems to be unused, even by NDB
   SKIP_RANGE = 1 << 8,
   /*
     Used to indicate that index dives can be skipped. This can happen when:
