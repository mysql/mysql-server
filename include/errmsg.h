--- conflicted
+++ resolved
@@ -129,14 +129,10 @@
 #define CR_LOAD_DATA_LOCAL_INFILE_REJECTED 2068
 #define CR_LOAD_DATA_LOCAL_INFILE_REALPATH_FAIL 2069
 #define CR_DNS_SRV_LOOKUP_FAILED 2070
-<<<<<<< HEAD
-#define CR_ERROR_LAST /*Copy last error nr:*/ 2070
-=======
 #define CR_MANDATORY_TRACKER_NOT_FOUND 2071
 #define CR_INVALID_FACTOR_NO 2072
 #define CR_CANT_GET_SESSION_DATA 2073
 #define CR_ERROR_LAST /*Copy last error nr:*/ 2073
->>>>>>> fbdaa4de
 /* Add error numbers before CR_ERROR_LAST and change it accordingly. */
 
 /* Visual Studio requires '__inline' for C code */
