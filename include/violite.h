--- conflicted
+++ resolved
@@ -51,7 +51,7 @@
 
 /* Simple vio interface in C;  The functions are implemented in violite.c */
 
-#if !defined(_WIN32) && !defined(HAVE_KQUEUE) && !defined(__SUNPRO_CC)
+#if !defined(_WIN32) && !defined(HAVE_KQUEUE)
 #define USE_PPOLL_IN_VIO
 #endif
 
@@ -267,13 +267,6 @@
 
 long process_tls_version(const char *tls_version);
 
-<<<<<<< HEAD
-int set_fips_mode(const uint fips_mode, char *err_string);
-
-uint get_fips_mode();
-
-=======
->>>>>>> fbdaa4de
 struct st_VioSSLFd *new_VioSSLAcceptorFd(
     const char *key_file, const char *cert_file, const char *ca_file,
     const char *ca_path, const char *cipher, const char *ciphersuites,
