/* Copyright (c) 2021, 2022, Oracle and/or its affiliates.

   This program is free software; you can redistribute it and/or modify
   it under the terms of the GNU General Public License, version 2.0,
   as published by the Free Software Foundation.

   This program is also distributed with certain software (including
   but not limited to OpenSSL) that is licensed under separate terms,
   as designated in a particular file or component or in included license
   documentation.  The authors of MySQL hereby grant you an additional
   permission to link the program and your derivative works with the
   separately licensed software that they have included with MySQL.

   This program is distributed in the hope that it will be useful,
   but WITHOUT ANY WARRANTY; without even the implied warranty of
   MERCHANTABILITY or FITNESS FOR A PARTICULAR PURPOSE.  See the
   GNU General Public License, version 2.0, for more details.

   You should have received a copy of the GNU General Public License
   along with this program; if not, write to the Free Software
   Foundation, Inc., 51 Franklin St, Fifth Floor, Boston, MA 02110-1301  USA */

#ifndef MANIFEST_INCLUDED
#define MANIFEST_INCLUDED

#include <fstream> /* std::ifstream */
#include <memory>
#include <string>

#include "scope_guard.h"

#include "my_rapidjson_size_t.h"
#include "rapidjson/document.h"
#include "rapidjson/schema.h"

namespace manifest {

std::string manifest_version_1_0 =
    "{"
    "  \"title\": \"Manifest validator version 1.0\","
    "  \"description\": \"Expected schema for version 1.0\","
    "  \"type\": \"object\","
    "  \"properties\": {"
    "    \"read_local_manifest\": {"
    "      \"description\": \"Flag to indicate that manifest information is in "
    "data directory\","
    "      \"type\": \"boolean\""
    "     },"
    "    \"components\": {"
    "      \"description\": \"The list of components to be loaded at "
    "bootstrap\","
    "      \"type\": \"string\""
    "    }"
    "  }"
    "}";

class Manifest_reader final {
 public:
  /*
    Constructor

    Reads manifest file if present.
    Expected format: JSON.

    @param [in] executable_path Executable location
    @param [in] instance_path   Location of specific instance
                                Must have separator character at the end
  */

  explicit Manifest_reader(const std::string executable_path,
                           const std::string instance_path,
                           std::string json_schema = manifest_version_1_0)
      : config_file_path_(),
        schema_(),
        data_(),
        file_present_(false),
        valid_(false),
        empty_(true),
        ro_(true) {
    std::string exe_path(executable_path);
    std::size_t last_separator = exe_path.find_last_of("/\\");
    std::string executable = exe_path.substr(last_separator + 1);
    std::string path = exe_path.erase(last_separator + 1);
#ifdef _WIN32
    std::size_t ext = executable.find(".exe");
    executable = executable.substr(0, ext);
#endif  // _WIN32
    executable.append(".my");
    if (instance_path.length() == 0)
      config_file_path_ = path + executable;
    else
<<<<<<< HEAD
      config_file_path_ = executable;
    std::ifstream file_stream(config_file_path_, std::ios::in | std::ios::ate);
=======
      config_file_path_ = instance_path + executable;
    std::ifstream file_stream(config_file_path_,
                              std::ios::in | std::ios::ate | std::ios::binary);
>>>>>>> fbdaa4de
    if (!file_stream.is_open()) return;
    file_present_ = true;
    {
      /* Check if files read-only or not */
      std::ofstream out_stream(config_file_path_, std::ios_base::app);
      ro_ = !out_stream.is_open();
      out_stream.close();
    }
    auto clean_up = create_scope_guard([&] { file_stream.close(); });
    auto file_length = file_stream.tellg();
    if (file_length > 0) {
      empty_ = false;
      file_stream.seekg(std::ios::beg);
      std::unique_ptr<char[]> read_data(new (std::nothrow) char[file_length]);
      if (!read_data) return;
      if (file_stream.read(read_data.get(), file_length).fail() == true) return;
      std::string data(read_data.get(), file_length);
      if (data_.Parse(data).HasParseError()) return;
      if (schema_.Parse(json_schema).HasParseError()) return;
      {
        rapidjson::Document document;
        if (document.Parse(data).HasParseError()) return;

        rapidjson::SchemaDocument sd(schema_);
        rapidjson::SchemaValidator validator(sd);
        if (!document.Accept(validator)) return;
      }
    }
    valid_ = true;
  }

  ~Manifest_reader() {}

  bool file_present() const { return file_present_; }
  bool empty() const { return !file_present_ || empty_; }
  bool ro() const { return ro_; }
  std::string manifest_file() const { return config_file_path_; }

  bool read_local_manifest() const {
    bool read_local_manifest = false;
    if (get_element<bool>("read_local_manifest", read_local_manifest) == false)
      return false;
    return read_local_manifest;
  }

  bool components(std::string &components_string) const {
    return get_element<std::string>("components", components_string);
  }

 private:
  /**
    Get an element value from JSON document.
    Assumption: Type is compatible with Get() function and
                type of element is matching with template argument.

    @param [in]  element_name  Name of the element being searched
    @param [out] element_value Value of the element

    @returns status of search operation
      @retval true  Element found. Refer to element_value
      @retval false Element missing.
  */

  template <typename T>
  bool get_element(const std::string element_name, T &element_value) const {
    if (!valid_ || !data_.HasMember(element_name)) return false;
    element_value = data_[element_name].Get<T>();
    return true;
  }

 private:
  /** Configuration file path */
  std::string config_file_path_;
  /** Schema Document */
  rapidjson::Document schema_;
  /** Configuration data in JSON */
  rapidjson::Document data_;
  /** File status */
  bool file_present_;
  /** Validity of configuration data */
  bool valid_;
  /** content */
  bool empty_;
  /** RO flag */
  bool ro_;
};

}  // namespace manifest

#endif  // !MANIFEST_INCLUDED<|MERGE_RESOLUTION|>--- conflicted
+++ resolved
@@ -89,14 +89,9 @@
     if (instance_path.length() == 0)
       config_file_path_ = path + executable;
     else
-<<<<<<< HEAD
-      config_file_path_ = executable;
-    std::ifstream file_stream(config_file_path_, std::ios::in | std::ios::ate);
-=======
       config_file_path_ = instance_path + executable;
     std::ifstream file_stream(config_file_path_,
                               std::ios::in | std::ios::ate | std::ios::binary);
->>>>>>> fbdaa4de
     if (!file_stream.is_open()) return;
     file_present_ = true;
     {
@@ -128,7 +123,7 @@
     valid_ = true;
   }
 
-  ~Manifest_reader() {}
+  ~Manifest_reader() = default;
 
   bool file_present() const { return file_present_; }
   bool empty() const { return !file_present_ || empty_; }
