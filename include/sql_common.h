#ifndef SQL_COMMON_INCLUDED
#define SQL_COMMON_INCLUDED

/* Copyright (c) 2003, 2022, Oracle and/or its affiliates.

   This program is free software; you can redistribute it and/or modify
   it under the terms of the GNU General Public License, version 2.0,
   as published by the Free Software Foundation.

   This program is also distributed with certain software (including
   but not limited to OpenSSL) that is licensed under separate terms,
   as designated in a particular file or component or in included license
   documentation.  The authors of MySQL hereby grant you an additional
   permission to link the program and your derivative works with the
   separately licensed software that they have included with MySQL.

   This program is distributed in the hope that it will be useful,
   but WITHOUT ANY WARRANTY; without even the implied warranty of
   MERCHANTABILITY or FITNESS FOR A PARTICULAR PURPOSE.  See the
   GNU General Public License, version 2.0, for more details.

   You should have received a copy of the GNU General Public License
   along with this program; if not, write to the Free Software
   Foundation, Inc., 51 Franklin St, Fifth Floor, Boston, MA 02110-1301  USA */

#define SQL_COMMON_INCLUDED

/**
  @file include/sql_common.h
*/

#include <mysql.h>
#include <stddef.h>
#include <sys/types.h>

#include "errmsg.h"
#include "my_command.h"
#include "my_compiler.h"
#include "my_inttypes.h"
#include "my_list.h"
#include "mysql_com.h"
#ifdef MYSQL_SERVER
#include "mysql_com_server.h"
#endif
struct MEM_ROOT;

#ifdef __cplusplus
extern "C" {
#endif

extern const char *unknown_sqlstate;
extern const char *cant_connect_sqlstate;
extern const char *not_error_sqlstate;

/*
  Free all memory allocated in MYSQL handle except the
  current options.
*/
void mysql_close_free(MYSQL *mysql);

/*
  Clear connection options stored in MYSQL handle and
  free memory used by them.
*/
void mysql_close_free_options(MYSQL *mysql);

/**
  The structure is used to hold the state change information
  received from the server. LIST functions are used for manipulation
  of the members of the structure.
*/
struct STATE_INFO_NODE {
  /** head_node->data is a LEX_STRING which contains the variable name. */
  LIST *head_node;
  LIST *current_node;
};

/**
  Store the change info received from the server in an array of linked lists
  with STATE_INFO_NODE elements (one per state type).
*/
struct STATE_INFO {
  /** Array of STATE_NODE_INFO elements (one per state type). */
  STATE_INFO_NODE info_list[SESSION_TRACK_END + 1];
};

/*
  Access to MYSQL::extension member.

  Note: functions mysql_extension_{init,free}() are defined
  in client.c.
*/

struct st_mysql_trace_info;

struct MYSQL_EXTENSION {
  struct st_mysql_trace_info *trace_data;
  STATE_INFO state_change;
  /* Struct to track the state of asynchronous operations */
  struct MYSQL_ASYNC *mysql_async_context;
#ifdef MYSQL_SERVER
  // Used by replication to pass around compression context data.
  NET_SERVER *server_extn;
#endif
  struct {
    uint n_params;
    char **names;
    MYSQL_BIND *bind;
  } bind_info;
};

/* "Constructor/destructor" for MYSQL extension structure. */
MYSQL_EXTENSION *mysql_extension_init(MYSQL *);
void mysql_extension_free(MYSQL_EXTENSION *);
/* cleanup for the MYSQL extension bind structure */
void mysql_extension_bind_free(MYSQL_EXTENSION *ext);
/*
  Note: Allocated extension structure is freed in mysql_close_free()
  called by mysql_close().
*/
#define MYSQL_EXTENSION_PTR(H)              \
  ((MYSQL_EXTENSION *)((H)->extension       \
                           ? (H)->extension \
                           : ((H)->extension = mysql_extension_init(H))))

#define ASYNC_DATA(M) \
  (NULL != (M) ? (MYSQL_EXTENSION_PTR(M)->mysql_async_context) : NULL)
#ifdef MYSQL_SERVER
inline void mysql_extension_set_server_extn(MYSQL *mysql, NET_SERVER *extn) {
  MYSQL_EXTENSION_PTR(mysql)->server_extn = extn;
}
#endif

struct st_mysql_options_extention {
  char *plugin_dir;
  char *default_auth;
  char *ssl_crl;     /* PEM CRL file */
  char *ssl_crlpath; /* PEM directory of CRL-s? */
  struct My_hash *connection_attributes;
  char *server_public_key_path;
  size_t connection_attributes_length;
  bool enable_cleartext_plugin;
  bool get_server_public_key; /* Former ssl_enforce */
  char *tls_version;          /* TLS version option */
  long ssl_ctx_flags;         /* SSL ctx options flag */
  unsigned int ssl_mode;
  unsigned int retry_count;
  unsigned int ssl_fips_mode; /* SSL fips mode for enforced encryption.*/
  char *tls_ciphersuites;
  char *compression_algorithm;
  unsigned int total_configured_compression_algorithms;
  unsigned int zstd_compression_level;
  bool connection_compressed;
  char *load_data_dir;
<<<<<<< HEAD
=======
  struct client_authentication_info client_auth_info[MAX_AUTHENTICATION_FACTOR];
  void *ssl_session_data; /** the session serialization to use */
>>>>>>> fbdaa4de
};

struct MYSQL_METHODS {
  bool (*read_query_result)(MYSQL *mysql);
  bool (*advanced_command)(MYSQL *mysql, enum enum_server_command command,
                           const unsigned char *header, size_t header_length,
                           const unsigned char *arg, size_t arg_length,
                           bool skip_check, MYSQL_STMT *stmt);
  MYSQL_DATA *(*read_rows)(MYSQL *mysql, MYSQL_FIELD *mysql_fields,
                           unsigned int fields);
  MYSQL_RES *(*use_result)(MYSQL *mysql);
  void (*fetch_lengths)(unsigned long *to, MYSQL_ROW column,
                        unsigned int field_count);
  void (*flush_use_result)(MYSQL *mysql, bool flush_all_results);
  int (*read_change_user_result)(MYSQL *mysql);
#if !defined(MYSQL_SERVER) && !defined(MYSQL_COMPONENT)
  MYSQL_FIELD *(*list_fields)(MYSQL *mysql);
  bool (*read_prepare_result)(MYSQL *mysql, MYSQL_STMT *stmt);
  int (*stmt_execute)(MYSQL_STMT *stmt);
  int (*read_binary_rows)(MYSQL_STMT *stmt);
  int (*unbuffered_fetch)(MYSQL *mysql, char **row);
  const char *(*read_statistics)(MYSQL *mysql);
  bool (*next_result)(MYSQL *mysql);
  int (*read_rows_from_cursor)(MYSQL_STMT *stmt);
  void (*free_rows)(MYSQL_DATA *cur);
#endif
  enum net_async_status (*read_query_result_nonblocking)(MYSQL *mysql);
  enum net_async_status (*advanced_command_nonblocking)(
      MYSQL *mysql, enum enum_server_command command,
      const unsigned char *header, unsigned long header_length,
      const unsigned char *arg, unsigned long arg_length, bool skip_check,
      MYSQL_STMT *stmt, bool *error);
  enum net_async_status (*read_rows_nonblocking)(MYSQL *mysql,
                                                 MYSQL_FIELD *mysql_fields,
                                                 unsigned int fields,
                                                 MYSQL_DATA **result);
  enum net_async_status (*flush_use_result_nonblocking)(MYSQL *mysql,
                                                        bool flush_all_results);
  enum net_async_status (*next_result_nonblocking)(MYSQL *mysql);
  enum net_async_status (*read_change_user_result_nonblocking)(MYSQL *mysql,
                                                               ulong *res);
};

#define simple_command(mysql, command, arg, length, skip_check)              \
  ((mysql)->methods                                                          \
       ? (*(mysql)->methods->advanced_command)(mysql, command, 0, 0, arg,    \
                                               length, skip_check, NULL)     \
       : (set_mysql_error(mysql, CR_COMMANDS_OUT_OF_SYNC, unknown_sqlstate), \
          1))
#define simple_command_nonblocking(mysql, command, arg, length, skip_check, \
                                   error)                                   \
  (*(mysql)->methods->advanced_command_nonblocking)(                        \
      mysql, command, 0, 0, arg, length, skip_check, NULL, error)

#define stmt_command(mysql, command, arg, length, stmt)                      \
  ((mysql)->methods                                                          \
       ? (*(mysql)->methods->advanced_command)(mysql, command, 0, 0, arg,    \
                                               length, 1, stmt)              \
       : (set_mysql_error(mysql, CR_COMMANDS_OUT_OF_SYNC, unknown_sqlstate), \
          1))

extern CHARSET_INFO *default_client_charset_info;
MYSQL_FIELD *unpack_fields(MYSQL *mysql, MYSQL_ROWS *data, MEM_ROOT *alloc,
                           uint fields, bool default_value,
                           uint server_capabilities);
MYSQL_FIELD *cli_read_metadata_ex(MYSQL *mysql, MEM_ROOT *alloc,
                                  unsigned long field_count,
                                  unsigned int fields);
MYSQL_FIELD *cli_read_metadata(MYSQL *mysql, unsigned long field_count,
                               unsigned int fields);
void free_rows(MYSQL_DATA *cur);
void free_old_query(MYSQL *mysql);
void end_server(MYSQL *mysql);
bool mysql_reconnect(MYSQL *mysql);
void mysql_read_default_options(struct st_mysql_options *options,
                                const char *filename, const char *group);
bool cli_advanced_command(MYSQL *mysql, enum enum_server_command command,
                          const unsigned char *header, size_t header_length,
                          const unsigned char *arg, size_t arg_length,
                          bool skip_check, MYSQL_STMT *stmt);
unsigned long cli_safe_read(MYSQL *mysql, bool *is_data_packet);
enum net_async_status cli_safe_read_nonblocking(MYSQL *mysql,
                                                bool *is_data_packet,
                                                ulong *res);
unsigned long cli_safe_read_with_ok(MYSQL *mysql, bool parse_ok,
                                    bool *is_data_packet);
void net_clear_error(NET *net);
void set_stmt_errmsg(MYSQL_STMT *stmt, NET *net);
void set_stmt_error(MYSQL_STMT *stmt, int errcode, const char *sqlstate,
                    const char *err);
void set_mysql_error(MYSQL *mysql, int errcode, const char *sqlstate);
void set_mysql_extended_error(MYSQL *mysql, int errcode, const char *sqlstate,
                              const char *format, ...)
    MY_ATTRIBUTE((format(printf, 4, 5)));

/* client side of the pluggable authentication */
struct MYSQL_PLUGIN_VIO_INFO;

void mpvio_info(MYSQL_VIO vio, MYSQL_PLUGIN_VIO_INFO *info);
int run_plugin_auth(MYSQL *mysql, char *data, uint data_len,
                    const char *data_plugin, const char *db);
int mysql_client_plugin_init();
void mysql_client_plugin_deinit();

struct st_mysql_client_plugin;

extern struct st_mysql_client_plugin *mysql_client_builtins[];
uchar *send_client_connect_attrs(MYSQL *mysql, uchar *buf);
extern bool libmysql_cleartext_plugin_enabled;
int is_file_or_dir_world_writable(const char *filepath);
void read_ok_ex(MYSQL *mysql, unsigned long len);

bool fix_param_bind(MYSQL_BIND *param, uint idx);
bool mysql_int_serialize_param_data(NET *net, unsigned int param_count,
                                    MYSQL_BIND *params, const char **names,
                                    unsigned long n_param_sets,
                                    uchar **ret_data, ulong *ret_length,
                                    uchar send_types_to_server,
                                    bool send_named_params,
                                    bool send_parameter_set_count);

#ifdef __cplusplus
}
#endif

#define protocol_41(A) ((A)->server_capabilities & CLIENT_PROTOCOL_41)

#endif /* SQL_COMMON_INCLUDED */<|MERGE_RESOLUTION|>--- conflicted
+++ resolved
@@ -48,7 +48,10 @@
 extern "C" {
 #endif
 
-extern const char *unknown_sqlstate;
+#ifdef IMPORT_UNKNOWN_SQLSTATE
+__declspec(dllimport)
+#endif
+    extern const char *unknown_sqlstate;
 extern const char *cant_connect_sqlstate;
 extern const char *not_error_sqlstate;
 
@@ -125,11 +128,40 @@
 
 #define ASYNC_DATA(M) \
   (NULL != (M) ? (MYSQL_EXTENSION_PTR(M)->mysql_async_context) : NULL)
+/**
+  Sets the MYSQL_EXTENSION::server_extn attribute by the use of NET_SERVER which
+  contains information about compression context and compression attributes.
+  This attribute needs to be set each time mysql_real_connect() is called to
+  make a connection. When a connection attempt fails or when a connection is
+  closed, as part of the MYSQL handle cleanup, mysql_close_free() is called and
+  that will free MYSQL_EXTENSION::server_extn.
+
+  mysql_close_free() will free all the memory allocated in the MYSQL handle but
+  preserves MYSQL::options. These options are later free'd by
+  mysql_close_free_options() unless the client flag CLIENT_REMEMBER_OPTIONS is
+  set.
+
+  @param mysql  The MYSQL handle
+  @param extn   The NET_SERVER handle that contains compression context info.
+*/
 #ifdef MYSQL_SERVER
 inline void mysql_extension_set_server_extn(MYSQL *mysql, NET_SERVER *extn) {
   MYSQL_EXTENSION_PTR(mysql)->server_extn = extn;
 }
 #endif
+
+/*
+  Maximum allowed authentication plugins for a given user account.
+*/
+#define MAX_AUTHENTICATION_FACTOR 3
+/*
+  Placeholder to save plugin name and password of 1st, 2nd and 3rd
+  factor authentication methods.
+*/
+struct client_authentication_info {
+  char *plugin_name;
+  char *password;
+};
 
 struct st_mysql_options_extention {
   char *plugin_dir;
@@ -152,11 +184,8 @@
   unsigned int zstd_compression_level;
   bool connection_compressed;
   char *load_data_dir;
-<<<<<<< HEAD
-=======
   struct client_authentication_info client_auth_info[MAX_AUTHENTICATION_FACTOR];
   void *ssl_session_data; /** the session serialization to use */
->>>>>>> fbdaa4de
 };
 
 struct MYSQL_METHODS {
@@ -270,13 +299,11 @@
 void read_ok_ex(MYSQL *mysql, unsigned long len);
 
 bool fix_param_bind(MYSQL_BIND *param, uint idx);
-bool mysql_int_serialize_param_data(NET *net, unsigned int param_count,
-                                    MYSQL_BIND *params, const char **names,
-                                    unsigned long n_param_sets,
-                                    uchar **ret_data, ulong *ret_length,
-                                    uchar send_types_to_server,
-                                    bool send_named_params,
-                                    bool send_parameter_set_count);
+bool mysql_int_serialize_param_data(
+    NET *net, unsigned int param_count, MYSQL_BIND *params, const char **names,
+    unsigned long n_param_sets, uchar **ret_data, ulong *ret_length,
+    uchar send_types_to_server, bool send_named_params,
+    bool send_parameter_set_count, bool send_parameter_count_when_zero);
 
 #ifdef __cplusplus
 }
@@ -284,4 +311,8 @@
 
 #define protocol_41(A) ((A)->server_capabilities & CLIENT_PROTOCOL_41)
 
+/*
+  AuthNextFactor packet is defined to have value 2 in 1st byte.
+*/
+#define AUTH_NEXT_FACTOR_PACKETTYPE 2
 #endif /* SQL_COMMON_INCLUDED */