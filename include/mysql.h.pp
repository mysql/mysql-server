--- conflicted
+++ resolved
@@ -87,6 +87,7 @@
   COM_BINLOG_DUMP_GTID,
   COM_RESET_CONNECTION,
   COM_CLONE,
+  COM_SUBSCRIBE_GROUP_REPLICATION_STREAM,
   COM_END
 };
 #include "my_compress.h"
@@ -173,7 +174,8 @@
   CURSOR_TYPE_NO_CURSOR = 0,
   CURSOR_TYPE_READ_ONLY = 1,
   CURSOR_TYPE_FOR_UPDATE = 2,
-  CURSOR_TYPE_SCROLLABLE = 4
+  CURSOR_TYPE_SCROLLABLE = 4,
+  PARAMETER_COUNT_AVAILABLE = 8
 };
 enum enum_mysql_set_option {
   MYSQL_OPTION_MULTI_STATEMENTS_ON,
@@ -284,11 +286,7 @@
 unsigned int net_field_length_size(const unsigned char *pos);
 #include "mysql/client_plugin.h"
 struct st_mysql_client_plugin {
-<<<<<<< HEAD
-  int type; unsigned int interface_version; const char *name; const char *author; const char *desc; unsigned int version[3]; const char *license; void *mysql_api; int (*init)(char *, size_t, int, va_list); int (*deinit)(void); int (*options)(const char *option, const void *);
-=======
   int type; unsigned int interface_version; const char *name; const char *author; const char *desc; unsigned int version[3]; const char *license; void *mysql_api; int (*init)(char *, size_t, int, va_list); int (*deinit)(void); int (*options)(const char *option, const void *); int (*get_options)(const char *option, void *);
->>>>>>> fbdaa4de
 };
 struct MYSQL;
 #include "plugin_auth_common.h"
@@ -322,7 +320,7 @@
       int *result);
 } MYSQL_PLUGIN_VIO;
 struct auth_plugin_t {
-  int type; unsigned int interface_version; const char *name; const char *author; const char *desc; unsigned int version[3]; const char *license; void *mysql_api; int (*init)(char *, size_t, int, va_list); int (*deinit)(void); int (*options)(const char *option, const void *);
+  int type; unsigned int interface_version; const char *name; const char *author; const char *desc; unsigned int version[3]; const char *license; void *mysql_api; int (*init)(char *, size_t, int, va_list); int (*deinit)(void); int (*options)(const char *option, const void *); int (*get_options)(const char *option, void *);
   int (*authenticate_user)(MYSQL_PLUGIN_VIO *vio, struct MYSQL *mysql);
   enum net_async_status (*authenticate_user_nonblocking)(MYSQL_PLUGIN_VIO *vio,
                                                          struct MYSQL *mysql,
@@ -342,11 +340,8 @@
     struct MYSQL *mysql, struct st_mysql_client_plugin *plugin);
 int mysql_plugin_options(struct st_mysql_client_plugin *plugin,
                          const char *option, const void *value);
-<<<<<<< HEAD
-=======
 int mysql_plugin_get_option(struct st_mysql_client_plugin *plugin,
                             const char *option, void *value);
->>>>>>> fbdaa4de
 #include "mysql_version.h"
 #include "mysql_time.h"
 enum enum_mysql_timestamp_type {
@@ -369,11 +364,7 @@
 void finish_client_errs(void);
 extern const char *client_errors[];
 static inline const char *ER_CLIENT(int client_errno) {
-<<<<<<< HEAD
-  if (client_errno >= 2000 && client_errno <= 2070)
-=======
   if (client_errno >= 2000 && client_errno <= 2073)
->>>>>>> fbdaa4de
     return client_errors[client_errno - 2000];
   return client_errors[2000 - 2000];
 }
@@ -461,13 +452,9 @@
   MYSQL_OPT_TLS_CIPHERSUITES,
   MYSQL_OPT_COMPRESSION_ALGORITHMS,
   MYSQL_OPT_ZSTD_COMPRESSION_LEVEL,
-<<<<<<< HEAD
-  MYSQL_OPT_LOAD_DATA_LOCAL_DIR
-=======
   MYSQL_OPT_LOAD_DATA_LOCAL_DIR,
   MYSQL_OPT_USER_PASSWORD,
   MYSQL_OPT_SSL_SESSION_DATA
->>>>>>> fbdaa4de
 };
 struct st_mysql_options_extention;
 struct st_mysql_options {
