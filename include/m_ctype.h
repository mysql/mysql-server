--- conflicted
+++ resolved
@@ -773,8 +773,6 @@
 #define use_mb(s)                     ((s)->cset->ismbchar != NULL)
 #define my_ismbchar(s, a, b)          ((s)->cset->ismbchar((s), (a), (b)))
 #define my_mbcharlen(s, a)            ((s)->cset->mbcharlen((s),(a)))
-<<<<<<< HEAD
-=======
 /**
   Get the length of gb18030 code by the given two leading bytes
 
@@ -806,7 +804,6 @@
 #define my_ismb1st(s, i)                                           \
    (my_mbcharlen((s), (i)) > 1 ||                                  \
     (my_mbmaxlenlen((s)) == 2 && my_mbcharlen((s), (i)) == 0))
->>>>>>> a9800d0d
 
 #define my_caseup_str(s, a)           ((s)->cset->caseup_str((s), (a)))
 #define my_casedn_str(s, a)           ((s)->cset->casedn_str((s), (a)))
