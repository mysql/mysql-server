--- conflicted
+++ resolved
@@ -1067,21 +1067,9 @@
 
 /* Some other useful functions */
 
-<<<<<<< HEAD
 // Need to be extern "C" for the time being, due to memcached.
 #ifdef __cplusplus
 extern "C" {
-=======
-my_bool my_thread_init(void);
-void my_thread_end(void);
-
-#ifdef MY_GLOBAL_INCLUDED
-ulong STDCALL net_field_length(uchar **packet);
-ulong STDCALL net_field_length_checked(uchar **packet, ulong max_length);
-my_ulonglong net_field_length_ll(uchar **packet);
-uchar *net_store_length(uchar *pkg, ulonglong length);
-unsigned int net_length_size(ulonglong num);
->>>>>>> 436da776
 #endif
 bool my_thread_init(void);
 void my_thread_end(void);
@@ -1091,6 +1079,8 @@
 
 #ifdef STDCALL
 unsigned long STDCALL net_field_length(unsigned char **packet);
+unsigned long STDCALL net_field_length_checked(unsigned char **packet,
+                                               unsigned long max_length);
 #endif
 unsigned long long net_field_length_ll(unsigned char **packet);
 unsigned char *net_store_length(unsigned char *pkg, unsigned long long length);
