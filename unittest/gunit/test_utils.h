--- conflicted
+++ resolved
@@ -29,24 +29,13 @@
 #include "gtest/gtest.h"
 #include "my_compiler.h"
 #include "my_sys.h"
-<<<<<<< HEAD
-#include "mysql/components/services/mysql_mutex_bits.h"
-#include "nullable.h"
-=======
 #include "mysql/components/services/bits/mysql_mutex_bits.h"
->>>>>>> fbdaa4de
 #include "sql/error_handler.h"
 #include "sql/sql_error.h"
 
 class THD;
 class my_decimal;
 struct MEM_ROOT;
-
-extern thread_local THD *current_thd;
-extern thread_local MEM_ROOT **THR_MALLOC;
-extern mysql_mutex_t LOCK_open;
-extern uint opt_debug_sync_timeout;
-extern "C" void sql_alloc_error_handler(void);
 
 namespace my_testing {
 
@@ -55,7 +44,7 @@
   return memcmp(*a, *b, *length);
 }
 
-inline qsort2_cmp get_ptr_compare(size_t size MY_ATTRIBUTE((unused))) {
+inline qsort2_cmp get_ptr_compare(size_t size [[maybe_unused]]) {
   return (qsort2_cmp)native_compare;
 }
 
@@ -70,6 +59,7 @@
 class Server_initializer {
  public:
   Server_initializer() : m_thd(nullptr) {}
+  ~Server_initializer() { TearDown(); }
 
   // Invoke these from corresponding functions in test fixture classes.
   void SetUp();
