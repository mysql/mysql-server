/* Copyright (c) 2011, 2022, Oracle and/or its affiliates.

   This program is free software; you can redistribute it and/or modify
   it under the terms of the GNU General Public License, version 2.0,
   as published by the Free Software Foundation.

   This program is also distributed with certain software (including
   but not limited to OpenSSL) that is licensed under separate terms,
   as designated in a particular file or component or in included license
   documentation.  The authors of MySQL hereby grant you an additional
   permission to link the program and your derivative works with the
   separately licensed software that they have included with MySQL.

   This program is distributed in the hope that it will be useful,
   but WITHOUT ANY WARRANTY; without even the implied warranty of
   MERCHANTABILITY or FITNESS FOR A PARTICULAR PURPOSE.  See the
   GNU General Public License, version 2.0, for more details.

   You should have received a copy of the GNU General Public License
   along with this program; if not, write to the Free Software
   Foundation, Inc., 51 Franklin St, Fifth Floor, Boston, MA 02110-1301  USA */

#include <assert.h>
#include <gtest/gtest.h>
#include <stddef.h>
#include <sys/types.h>
#include <sstream>
#include <string>
#include <vector>

#include "my_inttypes.h"
#include "sql/opt_range.h"
#include "sql/opt_range_internal.h"
#include "sql/parse_tree_helpers.h"
#include "unittest/gunit/fake_range_opt_param.h"
#include "unittest/gunit/fake_table.h"
#include "unittest/gunit/handler-t.h"
#include "unittest/gunit/mock_field_long.h"
#include "unittest/gunit/test_utils.h"

namespace opt_range_unittest {

using std::string;
using std::vector;

/**
  Helper class to print which line a failing test was called from.
*/
class TestFailLinePrinter {
 public:
  explicit TestFailLinePrinter(int line) : m_line(line) {}
  int m_line;
};
static std::ostream &operator<<(std::ostream &s, const TestFailLinePrinter &v) {
  return s << "called from line " << v.m_line;
}

/**
  Keep in mind the following boolean algebra definitions and rules
  when reading the tests in this file:

  Operators:
    & (and)
    | (or)
    ! (negation)

  DeMorgans laws:
    DM1: !(X & Y) <==> !X | !Y
    DM2: !(X | Y) <==> !X & !Y

  Boolean axioms:
    A1 (associativity):    X & (Y & Z)  <==>  (X & Y) & Z
                           X | (Y | Z)  <==>  (X | Y) | Z
    A2 (commutativity):    X & Y        <==>  Y & X
                           X | Y        <==>  Y | X
    A3 (identity):         X | false    <==>  X
                           X | true     <==>  true
                           X & false    <==>  false
                           X & true     <==>  X
    A4 (distributivity):   X | (Y & Z)  <==>  (X | Y) & (X | Z)
                           X & (Y | Z)  <==>  (X & Y) | (X & Z)
    A5 (complements):      X | !X       <==>  true
                           X & !X       <==>  false
    A6 (idempotence of |): X | X        <==>  X
    A7 (idempotence of &): X & X        <==>  X

  Also note that the range optimizer follows a relaxed boolean algebra
  where the result may be bigger than boolean algebra rules dictate.
  @See get_mm_tree() for explanation.
*/

using my_testing::Server_initializer;

class OptRangeTest : public ::testing::Test {
 protected:
  OptRangeTest() : m_opt_param(nullptr) {}

  void SetUp() override {
    initializer.SetUp();
    init_sql_alloc(PSI_NOT_INSTRUMENTED, &m_alloc,
                   thd()->variables.range_alloc_block_size);
  }

  void TearDown() override {
    delete m_opt_param;

    initializer.TearDown();
<<<<<<< HEAD
    free_root(&m_alloc, MYF(0));
=======
>>>>>>> fbdaa4de
  }

  THD *thd() { return initializer.thd(); }

  /**
    Create a table with the requested number of fields. All fields are
    indexed.

    @param  nbr_fields     The number of fields in the table
  */
  void create_table_singlecol_idx(int nbr_fields) {
    create_table(nbr_fields);
    for (int i = 0; i < nbr_fields; i++)
      m_opt_param->add_key(m_opt_param->table->field[i]);
    m_field = m_opt_param->table->field;
  }

  /**
    Create a table with the requested number of fields without
    creating indexes.

    @param  nbr_fields     The number of fields in the table
  */
  void create_table(int nbr_fields, bool columns_nullable) {
    m_opt_param =
        new Fake_RANGE_OPT_PARAM(thd(), &m_alloc, nbr_fields, columns_nullable);
    m_field = m_opt_param->table->field;
  }

  void create_table(int nbr_fields) { create_table(nbr_fields, false); }

  /*
    The new_item_xxx are convenience functions for creating Item_func
    descendents from Field's and ints without having to wrap them in
    Item's and resolving them.
  */
  template <typename T>
  T *new_item(Field *field, int value) {
    T *item = new T(new Item_field(field), new Item_int(value));
    Item *item_base = item;
    item->fix_fields(thd(), &item_base);
    return item;
  }

  Item_func_lt *new_item_lt(Field *field, int value) {
    return new_item<Item_func_lt>(field, value);
  }

  Item_func_gt *new_item_gt(Field *field, int value) {
    return new_item<Item_func_gt>(field, value);
  }

  Item_func_equal *new_item_equal(Field *field, int value) {
    return new_item<Item_func_equal>(field, value);
  }

  Item_func_xor *new_item_xor(Field *field, int value) {
    return new_item<Item_func_xor>(field, value);
  }

  Item_cond_and *new_item_between(Field *fld, int val1, int val2) {
    return new Item_cond_and(new_item_gt(fld, val1), new_item_lt(fld, val2));
  }

  Item_cond_or *new_item_ne(Field *fld, int val1) {
    return new Item_cond_or(new_item_lt(fld, val1), new_item_gt(fld, val1));
  }

  /**
    Utility funtion used to simplify creation of SEL_TREEs with
    specified range predicate operators and values. Also verifies that
    the created SEL_TREE has the expected range conditions.

    @param type            The type of range predicate operator requested
    @param fld             The field used in the range predicate
    @param val1            The first value used in the range predicate
    @param val2            The second value used in the range predicate.
                           Only used for range predicates that takes two
                           values (BETWEEN).
    @param expected_result The range conditions the created SEL_TREE
                           is expected to consist of. The format of this
                           string is what opt_range.cc print_tree() produces.

    @return SEL_TREE that has been verified to have expected range conditions.
  */
// Undefined at end of this file
#define create_tree(i, er) do_create_tree(i, er, TestFailLinePrinter(__LINE__))
  SEL_TREE *do_create_tree(Item *item, const char *expected_result,
                           TestFailLinePrinter called_from_line) {
    SEL_TREE *result = get_mm_tree(m_opt_param, item);
    SCOPED_TRACE(called_from_line);
    check_tree_result(result, SEL_TREE::KEY, expected_result);
    return result;
  }

  /**
    Utility funtion used to simplify creation of func items used as
    range predicates.

    @param type            The type of range predicate operator requested
    @param fld             The field used in the range predicate
    @param value           The value used in the range predicate

    @return Item for the specified range predicate
  */
  Item_func *create_item(Item_func::Functype type, Field *fld, int value);

  /**
    Create instance of Xor Item_func.

    @param    item1     first item for xor condition.
    @param    item2     second item for xor condition.

    @return pointer to newly created instance of Xor Item.
  */
  Item_func_xor *create_xor_item(Item *item1, Item *item2);

  /**
    Check that the use_count of all SEL_ARGs in the SEL_TREE are
    correct.

    @param   tree   The SEL_TREE to check
  */
  void check_use_count(SEL_TREE *tree);
  /**
    Verify that a SEL_TREE has the type and conditions we expect it to
    have.

    @param   tree            The SEL_TREE to check
    @param   expected_type   The type 'tree' is expected to have
    @param   expected_result The range conditions 'tree' is expected
                             to consist of. The format of this string
                             is what opt_range.cc print_tree() produces.
  */
  void check_tree_result(SEL_TREE *tree, const SEL_TREE::Type expected_type,
                         const char *expected_result);
  /**
    Perform OR between two SEL_TREEs and verify that the result of the
    OR operation is as expected.

    @param   tree1           First SEL_TREE that will be ORed
    @param   tree2           Second SEL_TREE that will be ORed
    @param   expected_type   The type the ORed result is expected to have
    @param   expected_result The range conditions the ORed result is expected
                             to consist of. The format of this string
                             is what opt_range.cc print_tree() produces.

    @return SEL_TREE result of the OR operation between tree1 and
            tree2 that has been verified to have expected range
            conditions.
  */
// Undefined at end of this file
#define create_and_check_tree_or(t1, t2, et, er) \
  do_create_and_check_tree_or(t1, t2, et, er, TestFailLinePrinter(__LINE__))
  SEL_TREE *do_create_and_check_tree_or(SEL_TREE *tree1, SEL_TREE *tree2,
                                        const SEL_TREE::Type expected_type,
                                        const char *expected_result,
                                        TestFailLinePrinter called_from_line);
  /**
    Perform AND between two SEL_TREEs and verify that the result of the
    AND operation is as expected.

    @param   tree1           First SEL_TREE that will be ANDed
    @param   tree2           Second SEL_TREE that will be ANDed
    @param   expected_type   The type the ANDed result is expected to have
    @param   expected_result The range conditions the ANDed result is expected
                             to consist of. The format of this string
                             is what opt_range.cc print_tree() produces.

    @return SEL_TREE result of the AND operation between tree1 and
            tree2 that has been verified to have expected range
            conditions.
  */
// Undefined at end of this file
#define create_and_check_tree_and(t1, t2, et, er) \
  do_create_and_check_tree_and(t1, t2, et, er, TestFailLinePrinter(__LINE__))
  SEL_TREE *do_create_and_check_tree_and(SEL_TREE *tree1, SEL_TREE *tree2,
                                         const SEL_TREE::Type expected_type,
                                         const char *expected_result,
                                         TestFailLinePrinter called_from_line);

  Server_initializer initializer;
  MEM_ROOT m_alloc;

  Fake_RANGE_OPT_PARAM *m_opt_param;
  /*
    Pointer to m_opt_param->table->field. Only valid if the table was
    created by calling one of OptRangeTest::create_table*()
   */
  Field **m_field;
};

Item_func *OptRangeTest::create_item(Item_func::Functype type, Field *fld,
                                     int value) {
  Item_func *result;
  switch (type) {
    case Item_func::GT_FUNC:
      result = new Item_func_gt(new Item_field(fld), new Item_int(value));
      break;
    case Item_func::LT_FUNC:
      result = new Item_func_lt(new Item_field(fld), new Item_int(value));
      break;
    case Item_func::MULT_EQUAL_FUNC:
      result = new Item_equal(new Item_int(value), new Item_field(fld));
      break;
    case Item_func::XOR_FUNC:
      result = new Item_func_xor(new Item_field(fld), new Item_int(value));
      break;
    default:
      result = nullptr;
      assert(false);
      return result;
  }
  Item *itm = static_cast<Item *>(result);
  result->fix_fields(thd(), &itm);
  return result;
}

Item_func_xor *OptRangeTest::create_xor_item(Item *item1, Item *item2) {
  Item_func_xor *xor_item = new Item_func_xor(item1, item2);
  Item *itm = static_cast<Item *>(xor_item);
  xor_item->fix_fields(thd(), &itm);
  return xor_item;
}

void OptRangeTest::check_use_count(SEL_TREE *tree) {
  for (uint i = 0; i < m_opt_param->keys; i++) {
    SEL_ROOT *cur_range = tree->keys[i];
    if (cur_range != nullptr) {
      EXPECT_FALSE(cur_range->test_use_count(cur_range));
    }
  }

  if (!tree->merges.is_empty()) {
    List_iterator<SEL_IMERGE> it(tree->merges);
    SEL_IMERGE *merge = it++;

    for (SEL_TREE **current = merge->trees; current != merge->trees_next;
         current++)
      check_use_count(*current);
  }
}

void OptRangeTest::check_tree_result(SEL_TREE *tree,
                                     const SEL_TREE::Type expected_type,
                                     const char *expected_result) {
  EXPECT_EQ(expected_type, tree->type);
  if (expected_type != SEL_TREE::KEY) return;

  char buff[512];
  String actual_result(buff, sizeof(buff), system_charset_info);
  actual_result.set_charset(system_charset_info);
  actual_result.length(0);
  print_tree(&actual_result, "result", tree, m_opt_param, false);
  EXPECT_STREQ(expected_result, actual_result.c_ptr());
  SCOPED_TRACE("check_use_count");
  check_use_count(tree);
}

SEL_TREE *OptRangeTest::do_create_and_check_tree_or(
    SEL_TREE *tree1, SEL_TREE *tree2, const SEL_TREE::Type expected_type,
    const char *expected_result, TestFailLinePrinter called_from_line) {
  {
    // Check that tree use counts are OK before OR'ing
    SCOPED_TRACE(called_from_line);
    check_use_count(tree1);
    check_use_count(tree2);
  }

  SEL_TREE *result = tree_or(m_opt_param, tree1, tree2);

  // Tree returned from tree_or()
  SCOPED_TRACE(called_from_line);
  check_tree_result(result, expected_type, expected_result);

  return result;
}

SEL_TREE *OptRangeTest::do_create_and_check_tree_and(
    SEL_TREE *tree1, SEL_TREE *tree2, const SEL_TREE::Type expected_type,
    const char *expected_result, TestFailLinePrinter called_from_line) {
  {
    // Check that tree use counts are OK before AND'ing
    SCOPED_TRACE(called_from_line);
    check_use_count(tree1);
    check_use_count(tree2);
  }

  SEL_TREE *result = tree_and(m_opt_param, tree1, tree2);

  // Tree returned from tree_and()
  SCOPED_TRACE(called_from_line);
  check_tree_result(result, expected_type, expected_result);

  return result;
}

/*
 Experiment with these to measure performance of
   'new (thd->mem_root)' Foo vs. 'new Foo'.
 With gcc 4.4.2 I see ~4% difference (in optimized mode).
*/
const int num_iterations = 10;
const int num_allocs = 10;

TEST_F(OptRangeTest, AllocateExplicit) {
  for (int ix = 0; ix < num_iterations; ++ix) {
    free_root(thd()->mem_root, MYF(MY_KEEP_PREALLOC));
    for (int ii = 0; ii < num_allocs; ++ii) new (thd()->mem_root) SEL_ARG;
  }
}

TEST_F(OptRangeTest, AllocateImplicit) {
  for (int ix = 0; ix < num_iterations; ++ix) {
    free_root(thd()->mem_root, MYF(MY_KEEP_PREALLOC));
    for (int ii = 0; ii < num_allocs; ++ii) new (thd()->mem_root) SEL_ARG;
  }
}

/*
  We cannot do EXPECT_NE(NULL, get_mm_tree(...))
  because of limits in google test.
 */
const SEL_TREE *null_tree = nullptr;
const SEL_ROOT *null_root = nullptr;
const SEL_ARG *null_arg = nullptr;

static void print_selarg_ranges(String *s, SEL_ARG *sel_arg,
                                const KEY_PART_INFO *kpi) {
  for (SEL_ARG *cur = sel_arg->first(); cur != opt_range::null_element;
       cur = cur->right) {
    String current_range;
    append_range(&current_range, kpi, cur->min_value, cur->max_value,
                 cur->min_flag | cur->max_flag);

    if (s->length() > 0) s->append(STRING_WITH_LEN("\n"));

    s->append(current_range);
  }
}

TEST_F(OptRangeTest, SimpleCond) {
  Fake_RANGE_OPT_PARAM opt_param(thd(), &m_alloc, 0, false);
  EXPECT_NE(null_tree, get_mm_tree(&opt_param, new Item_int(42)));
}

/*
  Exercise range optimizer without adding indexes
*/
TEST_F(OptRangeTest, EqualCondNoIndexes) {
  Fake_RANGE_OPT_PARAM opt_param(thd(), &m_alloc, 1, false);
  SEL_TREE *tree =
      get_mm_tree(&opt_param, new_item_equal(opt_param.table->field[0], 42));
  EXPECT_EQ(null_tree, tree);
}

/*
  Exercise range optimizer with xor operator.
*/
TEST_F(OptRangeTest, XorCondIndexes) {
  create_table(1);

  m_opt_param->add_key(m_field[0]);
  /*
    XOR is not range optimizible ATM and is treated as
    always true. No SEL_TREE is therefore expected.
  */
  SEL_TREE *tree = get_mm_tree(m_opt_param, new_item_xor(m_field[0], 42));
  EXPECT_EQ(null_tree, tree);
}

/*
  Exercise range optimizer with xor and different type of operator.
*/
TEST_F(OptRangeTest, XorCondWithIndexes) {
  create_table(5);

  m_opt_param->add_key(m_field[0]);
  m_opt_param->add_key(m_field[1]);
  m_opt_param->add_key(m_field[2]);
  m_opt_param->add_key(m_field[3]);
  m_opt_param->add_key(m_field[4]);

  /*
    Create SEL_TREE from "field1=7 AND (field1 XOR 42)". Since XOR is
    not range optimizible (treated as always true), we get a tree for
    "field1=7" only.
  */
  const char expected1[] = "result keys[0]: (7 <= field_1 <= 7)\n";

  SEL_TREE *tree = get_mm_tree(
      m_opt_param, new Item_cond_and(new_item_xor(m_field[0], 42),
                                     new_item_equal(m_field[0], 7)));
  SCOPED_TRACE("");
  check_tree_result(tree, SEL_TREE::KEY, expected1);

  /*
    Create SEL_TREE from "(field1 XOR 0) AND (field1>14)". Since XOR
    is not range optimizible (treated as always true), we get a tree
    for "field1>14" only.
  */
  const char expected2[] = "result keys[0]: (14 < field_1)\n";

  tree =
      get_mm_tree(m_opt_param, new Item_cond_and(new_item_xor(m_field[0], 0),
                                                 new_item_gt(m_field[0], 14)));
  SCOPED_TRACE("");
  check_tree_result(tree, SEL_TREE::KEY, expected2);

  /*
    Create SEL_TREE from "(field1<0 AND field1>14) XOR
    (field1>17)". Since XOR is not range optimizible (treated as
    always true), we get a NULL tree.
  */
  tree = get_mm_tree(
      m_opt_param,
      create_xor_item(new Item_cond_and(new_item_lt(m_field[0], 0),
                                        new_item_gt(m_field[0], 14)),
                      new_item_gt(m_field[0], 17)));
  SCOPED_TRACE("");
  EXPECT_EQ(null_tree, tree);

  /*
    Create SEL_TREE from
    (field1<0 AND field2>14) AND
    ((field3<0 and field4>14) XOR field5>17) ".
    Since XOR is not range optimizible (treated as always true),
    we get a tree for "field1<0 AND field2>14" only.
  */
  const char expected3[] =
      "result keys[0]: (field_1 < 0)\n"
      "result keys[1]: (14 < field_2)\n";

  tree = get_mm_tree(
      m_opt_param,
      new Item_cond_and(
          new Item_cond_and(new_item_lt(m_field[0], 0),
                            new_item_gt(m_field[1], 14)),
          create_xor_item(new Item_cond_and(new_item_lt(m_field[2], 0),
                                            new_item_gt(m_field[3], 14)),
                          new_item_gt(m_field[4], 17))));
  SCOPED_TRACE("");
  check_tree_result(tree, SEL_TREE::KEY, expected3);
}

/*
  Exercise range optimizer with single column index
*/
TEST_F(OptRangeTest, GetMMTreeSingleColIndex) {
  // Create a single-column table with index
  create_table_singlecol_idx(1);

  // Expected result of next test:
  const char expected[] = "result keys[0]: (42 <= field_1 <= 42)\n";
  create_tree(new_item_equal(m_field[0], 42), expected);

  // Expected result of next test:
  const char expected2[] =
      "result keys[0]: (42 <= field_1 <= 42) OR (43 <= field_1 <= 43)\n";
  SEL_TREE *tree = get_mm_tree(
      m_opt_param, new Item_cond_or(new_item_equal(m_field[0], 42),
                                    new_item_equal(m_field[0], 43)));

  SCOPED_TRACE("");
  check_tree_result(tree, SEL_TREE::KEY, expected2);

  // Expected result of next test:
  const char expected3[] =
      "result keys[0]: "
      "(1 <= field_1 <= 1) OR (2 <= field_1 <= 2) OR "
      "(3 <= field_1 <= 3) OR (4 <= field_1 <= 4) OR "
      "(5 <= field_1 <= 5) OR (6 <= field_1 <= 6) OR "
      "(7 <= field_1 <= 7) OR (8 <= field_1 <= 8)\n";
  List<Item> or_list1;
  or_list1.push_back(new_item_equal(m_field[0], 1));
  or_list1.push_back(new_item_equal(m_field[0], 2));
  or_list1.push_back(new_item_equal(m_field[0], 3));
  or_list1.push_back(new_item_equal(m_field[0], 4));
  or_list1.push_back(new_item_equal(m_field[0], 5));
  or_list1.push_back(new_item_equal(m_field[0], 6));
  or_list1.push_back(new_item_equal(m_field[0], 7));
  or_list1.push_back(new_item_equal(m_field[0], 8));

  tree = get_mm_tree(m_opt_param, new Item_cond_or(or_list1));
  check_tree_result(tree, SEL_TREE::KEY, expected3);

  // Expected result of next test:
  const char expected4[] = "result keys[0]: (7 <= field_1 <= 7)\n";
  tree = get_mm_tree(m_opt_param,
                     new Item_cond_and(new Item_cond_or(or_list1),
                                       new_item_equal(m_field[0], 7)));
  SCOPED_TRACE("");
  check_tree_result(tree, SEL_TREE::KEY, expected4);

  // Expected result of next test:
  const char expected5[] =
      "result keys[0]: "
      "(1 <= field_1 <= 1) OR (3 <= field_1 <= 3) OR "
      "(5 <= field_1 <= 5) OR (7 <= field_1 <= 7)\n";
  List<Item> or_list2;
  or_list2.push_back(new_item_equal(m_field[0], 1));
  or_list2.push_back(new_item_equal(m_field[0], 3));
  or_list2.push_back(new_item_equal(m_field[0], 5));
  or_list2.push_back(new_item_equal(m_field[0], 7));
  or_list2.push_back(new_item_equal(m_field[0], 9));

  tree =
      get_mm_tree(m_opt_param, new Item_cond_and(new Item_cond_or(or_list1),
                                                 new Item_cond_or(or_list2)));
  SCOPED_TRACE("");
  check_tree_result(tree, SEL_TREE::KEY, expected5);
}

/*
  Exercise range optimizer with multiple column index
*/
TEST_F(OptRangeTest, GetMMTreeMultipleSingleColIndex) {
  // Create a single-column table without index
  create_table(1);

  // Add two indexes covering the same field
  m_opt_param->add_key(m_field[0]);
  m_opt_param->add_key(m_field[0]);

  char buff[512];
  String range_string(buff, sizeof(buff), system_charset_info);
  range_string.set_charset(system_charset_info);

  // Expected result of next test:
  const char expected[] =
      "result keys[0]: (42 <= field_1 <= 42)\n"
      "result keys[1]: (42 <= field_1 <= 42)\n";
  create_tree(new_item_equal(m_field[0], 42), expected);
}

/*
  Exercise range optimizer with multiple single column indexes
*/
TEST_F(OptRangeTest, GetMMTreeOneTwoColIndex) {
  create_table(2);

  m_opt_param->add_key(m_field[0], m_field[1]);

  char buff[512];
  String range_string(buff, sizeof(buff), system_charset_info);
  range_string.set_charset(system_charset_info);

  // Expected result of next test:
  const char expected[] = "result keys[0]: (42 <= field_1 <= 42)\n";
  create_tree(new_item_equal(m_field[0], 42), expected);

  // Expected result of next test:
  const char expected2[] =
      "result keys[0]: (42 <= field_1 <= 42 AND 10 <= field_2 <= 10)\n";
  SEL_TREE *tree = get_mm_tree(
      m_opt_param, new Item_cond_and(new_item_equal(m_field[0], 42),
                                     new_item_equal(m_field[1], 10)));

  range_string.length(0);
  print_tree(&range_string, "result", tree, m_opt_param, false);
  EXPECT_STREQ(expected2, range_string.c_ptr());
}

/*
  Optimizer tracing should only print ranges for applicable keyparts,
  except when argument for print_tree() parameter 'print_full' is true.
*/
TEST_F(OptRangeTest, GetMMTreeNonApplicableKeypart) {
  create_table(3);

  List<Field> index_list;
  index_list.push_back(m_field[0]);
  index_list.push_back(m_field[1]);
  index_list.push_back(m_field[2]);
  m_opt_param->add_key(index_list);

  char buff[512];
  String range_string(buff, sizeof(buff), system_charset_info);
  range_string.set_charset(system_charset_info);

  /*
    Expected result is range only on first keypart. Third keypart is
    not applicable because there are no predicates on the second
    keypart.
  */
  const char expected1[] = "result keys[0]: (42 <= field_1 <= 42)\n";
  SEL_TREE *tree = get_mm_tree(
      m_opt_param, new Item_cond_and(new_item_equal(m_field[0], 42),
                                     new_item_equal(m_field[2], 10)));
  range_string.length(0);
  print_tree(&range_string, "result", tree, m_opt_param, false);
  EXPECT_STREQ(expected1, range_string.c_ptr());

  /*
    Same SEL_ARG tree, but print_full argument is now true.
    Non-applicable key parts are also printed in this case.
  */
  const char expected1_printfull[] =
      "result keys[0]: (42 <= field_1 <= 42 AND 10 <= field_3 <= 10)\n";

  range_string.length(0);
  print_tree(&range_string, "result", tree, m_opt_param, true);
  EXPECT_STREQ(expected1_printfull, range_string.c_ptr());

  /*
    Expected result is range only on first keypart. Second keypart is
    not applicable because the predicate on the first keypart does not
    use an equality operator.
  */
  const char expected2[] = "result keys[0]: (field_1 < 42)\n";

  tree = get_mm_tree(m_opt_param,
                     new Item_cond_and(new_item_lt(m_field[0], 42),
                                       new_item_equal(m_field[1], 10)));

  range_string.length(0);
  print_tree(&range_string, "result", tree, m_opt_param, false);
  EXPECT_STREQ(expected2, range_string.c_ptr());

  /*
    Same SEL_ARG tree, but print_full argument is now true.
    Non-applicable key parts are also printed in this case.
  */
  const char expected2_printfull[] =
      "result keys[0]: (field_1 < 42 AND 10 <= field_2 <= 10)\n";
  range_string.length(0);
  print_tree(&range_string, "result", tree, m_opt_param, true);
  EXPECT_STREQ(expected2_printfull, range_string.c_ptr());
}

/*
  Exercise range optimizer with three single column indexes
*/
TEST_F(OptRangeTest, treeAndSingleColIndex1) {
  create_table_singlecol_idx(3);

  // Expected outputs
  // Single-field range predicates
  const char expected_fld1[] = "result keys[0]: (10 < field_1 < 13)\n";
  const char expected_fld2_1[] = "result keys[1]: (field_2 < 11)\n";
  const char expected_fld2_2[] = "result keys[1]: (8 < field_2)\n";
  const char expected_fld3[] = "result keys[2]: (20 < field_3 < 30)\n";

  /*
    Expected result when performing AND of:
      "(field_1 BETWEEN 10 AND 13) & (field_2 < 11)"
  */
  const char expected_and1[] =
      "result keys[0]: (10 < field_1 < 13)\n"
      "result keys[1]: (field_2 < 11)\n";

  /*
    Expected result when performing AND of:
      "((field_1 BETWEEN 10 AND 13) & (field_2 < 11))
       &
       (field_3 BETWEEN 20 AND 30)"
  */
  const char expected_and2[] =
      "result keys[0]: (10 < field_1 < 13)\n"
      "result keys[1]: (field_2 < 11)\n"
      "result keys[2]: (20 < field_3 < 30)\n";

  /*
    Expected result when performing AND of:
      "((field_1 BETWEEN 10 AND 13) &
        (field_2 < 11) &
        (field_3 BETWEEN 20 AND 30)
       )
       &
       field_2 > 8"
  */
  const char expected_and3[] =
      "result keys[0]: (10 < field_1 < 13)\n"
      "result keys[1]: (8 < field_2 < 11)\n"  // <- notice lower bound
      "result keys[2]: (20 < field_3 < 30)\n";

  SEL_TREE *tree_and = create_and_check_tree_and(
      create_and_check_tree_and(
          create_tree(new_item_between(m_field[0], 10, 13), expected_fld1),
          create_tree(new_item_lt(m_field[1], 11), expected_fld2_1),
          SEL_TREE::KEY, expected_and1),
      create_tree(new_item_between(m_field[2], 20, 30), expected_fld3),
      SEL_TREE::KEY, expected_and2);

  /*
    Testing Axiom 7: AND'ing a predicate already part of a SEL_TREE
    has no effect.
  */
  create_and_check_tree_and(
      tree_and,
      create_tree(new_item_between(m_field[2], 20, 30), expected_fld3),
      SEL_TREE::KEY, expected_and2  // conditions did not change
  );

  create_and_check_tree_and(
      tree_and, create_tree(new_item_gt(m_field[1], 8), expected_fld2_2),
      SEL_TREE::KEY, expected_and3);
}

/*
  Exercise range optimizer with three single column indexes
*/
TEST_F(OptRangeTest, treeOrSingleColIndex1) {
  create_table_singlecol_idx(3);

  // Expected outputs
  // Single-field range predicates
  const char expected_fld1[] = "result keys[0]: (10 < field_1 < 13)\n";
  const char expected_fld2_1[] = "result keys[1]: (field_2 < 11)\n";
  const char expected_fld2_2[] = "result keys[1]: (8 < field_2)\n";
  const char expected_fld3[] = "result keys[2]: (20 < field_3 < 30)\n";

  /*
    Expected result when performing OR of:
      "(field_1 Item_func::BETWEEN 10 AND 13) | (field_2 < 11)"
  */
  const char expected_or1[] =
      "result contains the following merges\n"
      "--- alternative 1 ---\n"
      "  merge_tree keys[0]: (10 < field_1 < 13)\n"
      "  merge_tree keys[1]: (field_2 < 11)\n";

  /*
    Expected result when performing OR of:
      "((field_1 BETWEEN 10 AND 13) | (field_2 < 11))
       |
       (field_3 BETWEEN 20 AND 30)"
  */
  const char expected_or2[] =
      "result contains the following merges\n"
      "--- alternative 1 ---\n"
      "  merge_tree keys[0]: (10 < field_1 < 13)\n"
      "  merge_tree keys[1]: (field_2 < 11)\n"
      "  merge_tree keys[2]: (20 < field_3 < 30)\n";

  SEL_TREE *tree_or2 = create_and_check_tree_or(
      create_and_check_tree_or(
          create_tree(new_item_between(m_field[0], 10, 13), expected_fld1),
          create_tree(new_item_lt(m_field[1], 11), expected_fld2_1),
          SEL_TREE::KEY, expected_or1),
      create_tree(new_item_between(m_field[2], 20, 30), expected_fld3),
      SEL_TREE::KEY, expected_or2);

  /*
    Testing Axiom 6: OR'ing a predicate already part of a SEL_TREE
    has no effect.
  */
  SEL_TREE *tree_or3 = create_and_check_tree_or(
      tree_or2,
      create_tree(new_item_between(m_field[2], 20, 30), expected_fld3),
      SEL_TREE::KEY, expected_or2);

  /*
    Perform OR of:
      "((field_1 BETWEEN 10 AND 13) |
        (field_2 < 11) |
        (field_3 BETWEEN 20 AND 30)
       ) |
       (field_2 > 8)"

    This is always TRUE due to
       (field_2 < 11) | (field_2 > 8)  <==> true
  */
  create_and_check_tree_or(
      tree_or3, create_tree(new_item_gt(m_field[1], 8), expected_fld2_2),
      SEL_TREE::ALWAYS, "");
}

/*
  Exercise range optimizer with three single column indexes
*/
TEST_F(OptRangeTest, treeAndOrComboSingleColIndex1) {
  create_table_singlecol_idx(3);

  // Expected outputs
  // Single-field range predicates
  const char exected_fld1[] = "result keys[0]: (10 < field_1 < 13)\n";
  const char exected_fld2[] = "result keys[1]: (field_2 < 11)\n";
  const char exected_fld3[] = "result keys[2]: (20 < field_3 < 30)\n";

  // What "exected_fld1 & exected_fld2" should produce
  const char expected_and[] =
      "result keys[0]: (10 < field_1 < 13)\n"
      "result keys[1]: (field_2 < 11)\n";

  /*
    What "(exected_fld1 & exected_fld2) | exected_fld3" should
    produce.

    By Axiom 4 (see above), we have that
       X | (Y & Z)  <==>  (X | Y) & (X | Z)

    Thus:

       ((field_1 BETWEEN 10 AND 13) & field_2 < 11) |
       (field_3 BETWEEN 20 AND 30)

         <==> (Axiom 4)

       (field_1 BETWEEN ... | field_3 BETWEEN ...) &
       (field_2 < ...       | field_3 BETWEEN ...)

    But the result above is not created. Instead the following, which
    is incorrect (reads more rows than necessary), is the result:

       (field_1 BETWEEN ... | field_2 < 11 | field_3 BETWEEN ...)
  */
  const char expected_incorrect_or[] =
      "result contains the following merges\n"
      "--- alternative 1 ---\n"
      "  merge_tree keys[0]: (10 < field_1 < 13)\n"
      "  merge_tree keys[1]: (field_2 < 11)\n"
      "  merge_tree keys[2]: (20 < field_3 < 30)\n";

  create_and_check_tree_or(
      create_and_check_tree_and(
          create_tree(new_item_between(m_field[0], 10, 13), exected_fld1),
          create_tree(new_item_lt(m_field[1], 11), exected_fld2), SEL_TREE::KEY,
          expected_and),
      create_tree(new_item_between(m_field[2], 20, 30), exected_fld3),
      SEL_TREE::KEY, expected_incorrect_or);
}

/**
  Test for BUG#16164031
*/
TEST_F(OptRangeTest, treeAndOrComboSingleColIndex2) {
  create_table_singlecol_idx(3);

  // Single-index predicates
  const char exp_f2_eq1[] = "result keys[1]: (1 <= field_2 <= 1)\n";
  const char exp_f2_eq2[] = "result keys[1]: (2 <= field_2 <= 2)\n";
  const char exp_f3_eq[] = "result keys[2]: (1 <= field_3 <= 1)\n";
  const char exp_f1_lt1[] = "result keys[0]: (field_1 < 256)\n";

  // OR1: Result of OR'ing f2_eq with f3_eq
  const char exp_or1[] =
      "result contains the following merges\n"
      "--- alternative 1 ---\n"
      "  merge_tree keys[1]: (1 <= field_2 <= 1)\n"
      "  merge_tree keys[2]: (1 <= field_3 <= 1)\n";

  // OR2: Result of OR'ing f1_lt with f2_eq
  const char exp_or2[] =
      "result contains the following merges\n"
      "--- alternative 1 ---\n"
      "  merge_tree keys[0]: (field_1 < 256)\n"
      "  merge_tree keys[1]: (2 <= field_2 <= 2)\n";

  // AND1: Result of "OR1 & OR2"
  const char exp_and1[] =
      "result contains the following merges\n"
      "--- alternative 1 ---\n"
      "  merge_tree keys[1]: (1 <= field_2 <= 1)\n"
      "  merge_tree keys[2]: (1 <= field_3 <= 1)\n\n"
      "--- alternative 2 ---\n"
      "  merge_tree keys[0]: (field_1 < 256)\n"
      "  merge_tree keys[1]: (2 <= field_2 <= 2)\n";

  SEL_TREE *tree_and1 = create_and_check_tree_and(
      create_and_check_tree_or(
          create_tree(new_item_equal(m_field[1], 1), exp_f2_eq1),
          create_tree(new_item_equal(m_field[2], 1), exp_f3_eq), SEL_TREE::KEY,
          exp_or1),
      create_and_check_tree_or(
          create_tree(new_item_lt(m_field[0], 256), exp_f1_lt1),
          create_tree(new_item_equal(m_field[1], 2), exp_f2_eq2), SEL_TREE::KEY,
          exp_or2),
      SEL_TREE::KEY, exp_and1);

  // OR3: Result of "AND1 | field3 = 1"
  const char exp_or3[] =
      "result contains the following merges\n"
      "--- alternative 1 ---\n"
      "  merge_tree keys[1]: (1 <= field_2 <= 1)\n"
      "  merge_tree keys[2]: (1 <= field_3 <= 1)\n\n"
      "--- alternative 2 ---\n"
      "  merge_tree keys[0]: (field_1 < 256)\n"
      "  merge_tree keys[1]: (2 <= field_2 <= 2)\n"
      "  merge_tree keys[2]: (1 <= field_3 <= 1)\n";

  SEL_TREE *tree_or3 = create_and_check_tree_or(
      tree_and1, create_tree(new_item_equal(m_field[2], 1), exp_f3_eq),
      SEL_TREE::KEY, exp_or3);

  // More single-index predicates
  const char exp_f1_lt2[] = "result keys[0]: (field_1 < 35)\n";
  const char exp_f1_gt2[] = "result keys[0]: (257 < field_1)\n";
  const char exp_f1_or[] =
      "result keys[0]: (field_1 < 35) OR (257 < field_1)\n";

  // OR4: Result of "OR3 | exp_f1_or"
  const char exp_or4[] =
      "result contains the following merges\n"
      "--- alternative 1 ---\n"
      "  merge_tree keys[1]: (1 <= field_2 <= 1)\n"
      "  merge_tree keys[2]: (1 <= field_3 <= 1)\n"
      "  merge_tree keys[0]: (field_1 < 35) OR (257 < field_1)\n\n"
      "--- alternative 2 ---\n"
      "  merge_tree keys[0]: (field_1 < 256) OR (257 < field_1)\n"
      "  merge_tree keys[1]: (2 <= field_2 <= 2)\n"
      "  merge_tree keys[2]: (1 <= field_3 <= 1)\n";

  SEL_TREE *tree_or4 = create_and_check_tree_or(
      tree_or3,
      create_and_check_tree_or(
          create_tree(new_item_lt(m_field[0], 35), exp_f1_lt2),
          create_tree(new_item_gt(m_field[0], 257), exp_f1_gt2), SEL_TREE::KEY,
          exp_f1_or),
      SEL_TREE::KEY, exp_or4);

  // More single-index predicates
  const char exp_f1_neq[] =
      "result keys[0]: (field_1 < 255) OR (255 < field_1)\n";
  const char exp_f2_eq3[] = "result keys[1]: (3 <= field_2 <= 3)\n";

  // AND2: Result of ANDing these two ^
  const char exp_and2[] =
      "result keys[0]: (field_1 < 255) OR (255 < field_1)\n"
      "result keys[1]: (3 <= field_2 <= 3)\n";

  // OR5: Result of "OR4 | AND3"
  /*
    "(field_1 < 255) OR (255 < field_1)" is lost when performing this
    OR. This results in a bigger set than correct boolean algebra
    rules dictate. @See note about relaxed boolean algebra in
    get_mm_tree().
  */
  const char exp_or5[] =
      "result contains the following merges\n"
      "--- alternative 1 ---\n"
      "  merge_tree keys[1]: (1 <= field_2 <= 1) OR (3 <= field_2 <= 3)\n"
      "  merge_tree keys[2]: (1 <= field_3 <= 1)\n"
      "  merge_tree keys[0]: (field_1 < 35) OR (257 < field_1)\n";

  create_and_check_tree_or(
      tree_or4,
      create_and_check_tree_and(
          create_tree(new_item_ne(m_field[0], 255), exp_f1_neq),
          create_tree(new_item_equal(m_field[1], 3), exp_f2_eq3), SEL_TREE::KEY,
          exp_and2),
      SEL_TREE::KEY, exp_or5);
}

/**
  Test for BUG#16241773
*/
TEST_F(OptRangeTest, treeAndOrComboSingleColIndex3) {
  create_table_singlecol_idx(2);

  // Single-index predicates
  const char exp_f1_eq10[] = "result keys[0]: (10 <= field_1 <= 10)\n";
  const char exp_f2_gtr20[] = "result keys[1]: (20 < field_2)\n";

  const char exp_f1_eq11[] = "result keys[0]: (11 <= field_1 <= 11)\n";
  const char exp_f2_gtr10[] = "result keys[1]: (10 < field_2)\n";

  // OR1: Result of ORing f1_eq10 and f2_gtr20
  const char exp_or1[] =
      "result contains the following merges\n"
      "--- alternative 1 ---\n"
      "  merge_tree keys[0]: (10 <= field_1 <= 10)\n"
      "  merge_tree keys[1]: (20 < field_2)\n";

  // OR2: Result of ORing f1_eq11 and f2_gtr10
  const char exp_or2[] =
      "result contains the following merges\n"
      "--- alternative 1 ---\n"
      "  merge_tree keys[0]: (11 <= field_1 <= 11)\n"
      "  merge_tree keys[1]: (10 < field_2)\n";

  // AND1: Result of ANDing OR1 and OR2
  const char exp_and1[] =
      "result contains the following merges\n"
      "--- alternative 1 ---\n"
      "  merge_tree keys[0]: (10 <= field_1 <= 10)\n"
      "  merge_tree keys[1]: (20 < field_2)\n\n"
      "--- alternative 2 ---\n"
      "  merge_tree keys[0]: (11 <= field_1 <= 11)\n"
      "  merge_tree keys[1]: (10 < field_2)\n";

  SEL_TREE *tree_and1 = create_and_check_tree_and(
      create_and_check_tree_or(
          create_tree(new_item_equal(m_field[0], 10), exp_f1_eq10),
          create_tree(new_item_gt(m_field[1], 20), exp_f2_gtr20), SEL_TREE::KEY,
          exp_or1),
      create_and_check_tree_or(
          create_tree(new_item_equal(m_field[0], 11), exp_f1_eq11),
          create_tree(new_item_gt(m_field[1], 10), exp_f2_gtr10), SEL_TREE::KEY,
          exp_or2),
      SEL_TREE::KEY, exp_and1);

  const char exp_f2_eq5[] = "result keys[1]: (5 <= field_2 <= 5)\n";
  // OR3: Result of OR'ing AND1 with f2_eq5
  const char exp_or3[] =
      "result contains the following merges\n"
      "--- alternative 1 ---\n"
      "  merge_tree keys[0]: (10 <= field_1 <= 10)\n"
      "  merge_tree keys[1]: (5 <= field_2 <= 5) OR (20 < field_2)\n\n"
      "--- alternative 2 ---\n"
      "  merge_tree keys[0]: (11 <= field_1 <= 11)\n"
      "  merge_tree keys[1]: (5 <= field_2 <= 5) OR (10 < field_2)\n";
  SEL_TREE *tree_or3 = create_and_check_tree_or(
      tree_and1, create_tree(new_item_equal(m_field[1], 5), exp_f2_eq5),
      SEL_TREE::KEY, exp_or3);

  const char exp_f2_lt2[] = "result keys[1]: (field_2 < 2)\n";
  // OR4: Result of OR'ing OR3 with f2_lt2
  const char exp_or4[] =
      "result contains the following merges\n"
      "--- alternative 1 ---\n"
      "  merge_tree keys[0]: (10 <= field_1 <= 10)\n"
      "  merge_tree keys[1]: (field_2 < 2) OR "
      "(5 <= field_2 <= 5) OR (20 < field_2)\n\n"
      "--- alternative 2 ---\n"
      "  merge_tree keys[0]: (11 <= field_1 <= 11)\n"
      "  merge_tree keys[1]: (field_2 < 2) OR "
      "(5 <= field_2 <= 5) OR (10 < field_2)\n";

  create_and_check_tree_or(tree_or3,
                           create_tree(new_item_lt(m_field[1], 2), exp_f2_lt2),
                           SEL_TREE::KEY, exp_or4);
}

/*
  Create SelArg with various single valued predicate
*/
TEST_F(OptRangeTest, SelArgOnevalue) {
  Fake_TABLE fake_table({7}, false);
  Field *field_long7 = fake_table.field[0];

  KEY_PART_INFO kpi;
  kpi.init_from_field(field_long7);

  uchar range_val7[Fake_TABLE::DEFAULT_PACK_LENGTH];
  field_long7->get_key_image(range_val7, kpi.length, Field::itRAW);

  SEL_ARG sel_arg7(field_long7, range_val7, range_val7, true);
  String range_string;
  print_selarg_ranges(&range_string, &sel_arg7, &kpi);
  const char expected[] = "7 <= field_1 <= 7";
  EXPECT_STREQ(expected, range_string.c_ptr());

  sel_arg7.min_flag |= NO_MIN_RANGE;
  range_string.length(0);
  print_selarg_ranges(&range_string, &sel_arg7, &kpi);
  const char expected2[] = "field_1 <= 7";
  EXPECT_STREQ(expected2, range_string.c_ptr());

  sel_arg7.max_flag = NEAR_MAX;
  range_string.length(0);
  print_selarg_ranges(&range_string, &sel_arg7, &kpi);
  const char expected3[] = "field_1 < 7";
  EXPECT_STREQ(expected3, range_string.c_ptr());

  sel_arg7.min_flag = NEAR_MIN;
  sel_arg7.max_flag = NO_MAX_RANGE;
  range_string.length(0);
  print_selarg_ranges(&range_string, &sel_arg7, &kpi);
  const char expected4[] = "7 < field_1";
  EXPECT_STREQ(expected4, range_string.c_ptr());

  sel_arg7.min_flag = 0;
  range_string.length(0);
  print_selarg_ranges(&range_string, &sel_arg7, &kpi);
  const char expected5[] = "7 <= field_1";
  EXPECT_STREQ(expected5, range_string.c_ptr());
}

/*
  Create SelArg with a between predicate
*/
TEST_F(OptRangeTest, SelArgBetween) {
  Fake_TABLE fake_table({3, 5}, false);
  Field *field_long3 = fake_table.field[0];
  Field *field_long5 = fake_table.field[1];

  KEY_PART_INFO kpi;
  kpi.init_from_field(field_long3);

  uchar range_val3[Fake_TABLE::DEFAULT_PACK_LENGTH];
  field_long3->get_key_image(range_val3, kpi.length, Field::itRAW);

  uchar range_val5[Fake_TABLE::DEFAULT_PACK_LENGTH];
  field_long5->get_key_image(range_val5, kpi.length, Field::itRAW);

  SEL_ARG sel_arg35(field_long3, range_val3, range_val5, true);

  String range_string;
  print_selarg_ranges(&range_string, &sel_arg35, &kpi);
  const char expected[] = "3 <= field_1 <= 5";
  EXPECT_STREQ(expected, range_string.c_ptr());

  range_string.length(0);
  sel_arg35.min_flag = NEAR_MIN;
  print_selarg_ranges(&range_string, &sel_arg35, &kpi);
  const char expected2[] = "3 < field_1 <= 5";
  EXPECT_STREQ(expected2, range_string.c_ptr());

  range_string.length(0);
  sel_arg35.max_flag = NEAR_MAX;
  print_selarg_ranges(&range_string, &sel_arg35, &kpi);
  const char expected3[] = "3 < field_1 < 5";
  EXPECT_STREQ(expected3, range_string.c_ptr());

  range_string.length(0);
  sel_arg35.min_flag = 0;
  print_selarg_ranges(&range_string, &sel_arg35, &kpi);
  const char expected4[] = "3 <= field_1 < 5";
  EXPECT_STREQ(expected4, range_string.c_ptr());

  range_string.length(0);
  sel_arg35.min_flag = NO_MIN_RANGE;
  sel_arg35.max_flag = 0;
  print_selarg_ranges(&range_string, &sel_arg35, &kpi);
  const char expected5[] = "field_1 <= 5";
  EXPECT_STREQ(expected5, range_string.c_ptr());

  range_string.length(0);
  sel_arg35.min_flag = 0;
  sel_arg35.max_flag = NO_MAX_RANGE;
  print_selarg_ranges(&range_string, &sel_arg35, &kpi);
  const char expected6[] = "3 <= field_1";
  EXPECT_STREQ(expected6, range_string.c_ptr());
}

/*
  Test SelArg::CopyMax
*/
TEST_F(OptRangeTest, CopyMax) {
  Fake_TABLE fake_table({3, 5}, false);
  Field *field_long3 = fake_table.field[0];
  Field *field_long5 = fake_table.field[1];

  KEY_PART_INFO kpi;
  kpi.init_from_field(field_long3);

  uchar range_val3[Fake_TABLE::DEFAULT_PACK_LENGTH];
  field_long3->get_key_image(range_val3, kpi.length, Field::itRAW);

  uchar range_val5[Fake_TABLE::DEFAULT_PACK_LENGTH];
  field_long5->get_key_image(range_val5, kpi.length, Field::itRAW);

  SEL_ARG sel_arg3(field_long3, range_val3, range_val3, true);
  sel_arg3.min_flag = NO_MIN_RANGE;
  SEL_ARG sel_arg5(field_long5, range_val5, range_val5, true);
  sel_arg5.min_flag = NO_MIN_RANGE;

  String range_string;
  print_selarg_ranges(&range_string, &sel_arg3, &kpi);
  const char expected[] = "field_1 <= 3";
  EXPECT_STREQ(expected, range_string.c_ptr());

  range_string.length(0);
  print_selarg_ranges(&range_string, &sel_arg5, &kpi);
  const char expected2[] = "field_1 <= 5";
  EXPECT_STREQ(expected2, range_string.c_ptr());

  /*
    Ranges now:
                       -inf ----------------3-5----------- +inf
    sel_arg3:          [-------------------->
    sel_arg5:          [---------------------->
    Below: merge these two ranges into sel_arg3 using copy_max()
  */
  bool full_range = sel_arg3.copy_max(&sel_arg5);
  // The merged range does not cover all possible values
  EXPECT_FALSE(full_range);

  range_string.length(0);
  print_selarg_ranges(&range_string, &sel_arg3, &kpi);
  const char expected3[] = "field_1 <= 5";
  EXPECT_STREQ(expected3, range_string.c_ptr());

  range_string.length(0);
  sel_arg5.min_flag = 0;
  sel_arg5.max_flag = NO_MAX_RANGE;
  print_selarg_ranges(&range_string, &sel_arg5, &kpi);
  const char expected4[] = "5 <= field_1";
  EXPECT_STREQ(expected4, range_string.c_ptr());

  /*
    Ranges now:
                       -inf ----------------3-5----------- +inf
    sel_arg3:          [---------------------->
    sel_arg5:                                 <---------------]
    Below: merge these two ranges into sel_arg3 using copy_max()
  */

  full_range = sel_arg3.copy_max(&sel_arg5);
  // The new range covers all possible values
  EXPECT_TRUE(full_range);

  range_string.length(0);
  print_selarg_ranges(&range_string, &sel_arg3, &kpi);
  const char expected5[] = "field_1";
  EXPECT_STREQ(expected5, range_string.c_ptr());
}

/*
  Test SelArg::CopyMin
*/
TEST_F(OptRangeTest, CopyMin) {
  Fake_TABLE fake_table({3, 5}, false);
  Field *field_long3 = fake_table.field[0];
  Field *field_long5 = fake_table.field[1];

  KEY_PART_INFO kpi;
  kpi.init_from_field(field_long3);

  uchar range_val3[Fake_TABLE::DEFAULT_PACK_LENGTH];
  field_long3->get_key_image(range_val3, kpi.length, Field::itRAW);

  uchar range_val5[Fake_TABLE::DEFAULT_PACK_LENGTH];
  field_long5->get_key_image(range_val5, kpi.length, Field::itRAW);

  SEL_ARG sel_arg3(field_long3, range_val3, range_val3, true);
  sel_arg3.max_flag = NO_MAX_RANGE;
  SEL_ARG sel_arg5(field_long5, range_val5, range_val5, true);
  sel_arg5.max_flag = NO_MAX_RANGE;

  String range_string;
  print_selarg_ranges(&range_string, &sel_arg3, &kpi);
  const char expected[] = "3 <= field_1";
  EXPECT_STREQ(expected, range_string.c_ptr());

  range_string.length(0);
  print_selarg_ranges(&range_string, &sel_arg5, &kpi);
  const char expected2[] = "5 <= field_1";
  EXPECT_STREQ(expected2, range_string.c_ptr());

  /*
    Ranges now:
                       -inf ----------------3-5----------- +inf
    sel_arg3:                               <-----------------]
    sel_arg5:                                 <---------------]
    Below: merge these two ranges into sel_arg3 using copy_max()
  */
  bool full_range = sel_arg5.copy_min(&sel_arg3);
  // The merged range does not cover all possible values
  EXPECT_FALSE(full_range);

  range_string.length(0);
  print_selarg_ranges(&range_string, &sel_arg5, &kpi);
  const char expected3[] = "3 <= field_1";
  EXPECT_STREQ(expected3, range_string.c_ptr());

  range_string.length(0);
  sel_arg3.max_flag = 0;
  sel_arg3.min_flag = NO_MIN_RANGE;
  print_selarg_ranges(&range_string, &sel_arg3, &kpi);
  const char expected4[] = "field_1 <= 3";
  EXPECT_STREQ(expected4, range_string.c_ptr());

  /*
    Ranges now:
                       -inf ----------------3-5----------- +inf
    sel_arg3:          [-------------------->
    sel_arg5:                               <-----------------]
    Below: merge these two ranges into sel_arg5 using copy_min()
  */

  full_range = sel_arg5.copy_min(&sel_arg3);
  // The new range covers all possible values
  EXPECT_TRUE(full_range);

  range_string.length(0);
  print_selarg_ranges(&range_string, &sel_arg5, &kpi);
  const char expected5[] = "field_1";
  EXPECT_STREQ(expected5, range_string.c_ptr());
}

/*
  Test SelArg::KeyOr
*/
TEST_F(OptRangeTest, KeyOr1) {
  Fake_RANGE_OPT_PARAM opt_param(thd(), &m_alloc, 0, false);

  Fake_TABLE fake_table({3, 4}, false);
  Field *field_long3 = fake_table.field[0];
  Field *field_long4 = fake_table.field[1];

  KEY_PART_INFO kpi;
  kpi.init_from_field(field_long3);

  uchar range_val3[Fake_TABLE::DEFAULT_PACK_LENGTH];
  field_long3->get_key_image(range_val3, kpi.length, Field::itRAW);

  uchar range_val4[Fake_TABLE::DEFAULT_PACK_LENGTH];
  field_long4->get_key_image(range_val4, kpi.length, Field::itRAW);

  SEL_ARG sel_arg_lt3(field_long3, range_val3, range_val3, true);
  sel_arg_lt3.part = 0;
  sel_arg_lt3.min_flag = NO_MIN_RANGE;
  sel_arg_lt3.max_flag = NEAR_MAX;

  SEL_ARG sel_arg_gt3(field_long3, range_val3, range_val3, true);
  sel_arg_gt3.part = 0;
  sel_arg_gt3.min_flag = NEAR_MIN;
  sel_arg_gt3.max_flag = NO_MAX_RANGE;

  SEL_ARG sel_arg_lt4(field_long4, range_val4, range_val4, true);
  sel_arg_lt4.part = 0;
  sel_arg_lt4.min_flag = NO_MIN_RANGE;
  sel_arg_lt4.max_flag = NEAR_MAX;

  String range_string;
  print_selarg_ranges(&range_string, &sel_arg_lt3, &kpi);
  const char expected_lt3[] = "field_1 < 3";
  EXPECT_STREQ(expected_lt3, range_string.c_ptr());

  range_string.length(0);
  print_selarg_ranges(&range_string, &sel_arg_gt3, &kpi);
  const char expected_gt3[] = "3 < field_1";
  EXPECT_STREQ(expected_gt3, range_string.c_ptr());

  range_string.length(0);
  print_selarg_ranges(&range_string, &sel_arg_lt4, &kpi);
  const char expected_lt4[] = "field_1 < 4";
  EXPECT_STREQ(expected_lt4, range_string.c_ptr());

  /*
    Ranges now:
                       -inf ----------------34----------- +inf
    sel_arg_lt3:       [-------------------->
    sel_arg_gt3:                             <---------------]
    sel_arg_lt4:       [--------------------->
  */

  SEL_ROOT *tmp =
      key_or(&opt_param, new (thd()->mem_root) SEL_ROOT(&sel_arg_lt3),
             new (thd()->mem_root) SEL_ROOT(&sel_arg_gt3));

  /*
    Ranges now:
                       -inf ----------------34----------- +inf
    tmp:               [--------------------><---------------]
    sel_arg_lt4:       [--------------------->
  */
  range_string.length(0);
  print_selarg_ranges(&range_string, tmp->root, &kpi);
  const char expected_merged[] =
      "field_1 < 3\n"
      "3 < field_1";
  EXPECT_STREQ(expected_merged, range_string.c_ptr());

  SEL_ROOT *tmp2 =
      key_or(&opt_param, tmp, new (thd()->mem_root) SEL_ROOT(&sel_arg_lt4));
  EXPECT_EQ(null_root, tmp2);
}

/*
  Test SelArg::KeyOr (BUG#17619119)
*/
TEST_F(OptRangeTest, KeyOr2) {
  create_table(2);

  m_opt_param->add_key(m_field[1]);
  m_opt_param->add_key(m_field[0], m_field[1]);

  SEL_TREE *fld1_20 = create_tree(new_item_equal(m_field[0], 20),
                                  "result keys[1]: (20 <= field_1 <= 20)\n");

  /*
    Expected result when performing AND of:
      "(field_1 = 20) TREE_AND (field_2 = 1)"
  */
  SEL_TREE *tree_and1 = create_and_check_tree_and(
      fld1_20,
      create_tree(new_item_equal(m_field[1], 1),
                  "result keys[0]: (1 <= field_2 <= 1)\n"    // range idx #1
                  "result keys[1]: (1 <= field_2 <= 1)\n"),  // range idx #2
      SEL_TREE::KEY,
      "result keys[0]: (1 <= field_2 <= 1)\n"                          // idx #1
      "result keys[1]: (20 <= field_1 <= 20 AND 1 <= field_2 <= 1)\n"  // idx #2
  );

  /*
    Expected result when performing AND of:
      "(field_1 = 4) TREE_AND (field_2 = 42)"
  */
  SEL_TREE *tree_and2 = create_and_check_tree_and(
      create_tree(new_item_equal(m_field[0], 4),
                  "result keys[1]: (4 <= field_1 <= 4)\n"),
      create_tree(new_item_equal(m_field[1], 42),
                  "result keys[0]: (42 <= field_2 <= 42)\n"    // range idx #1
                  "result keys[1]: (42 <= field_2 <= 42)\n"),  // range idx #2
      SEL_TREE::KEY,
      "result keys[0]: (42 <= field_2 <= 42)\n"                        // idx #1
      "result keys[1]: (4 <= field_1 <= 4 AND 42 <= field_2 <= 42)\n"  // idx #2
  );

  /*
    Expected result when performing OR of:
      "((field_1 = 20) AND (field_2 = 1))
          TREE_OR
       ((field_1 = 4) AND (field_2 = 42))"
  */
  SEL_TREE *tree_or1 = create_and_check_tree_or(
      tree_and1, tree_and2, SEL_TREE::KEY,
      "result keys[0]: (1 <= field_2 <= 1) OR (42 <= field_2 <= 42)\n"
      "result keys[1]: "
      "(4 <= field_1 <= 4 AND 42 <= field_2 <= 42) OR "
      "(20 <= field_1 <= 20 AND 1 <= field_2 <= 1)\n");

  /*
    Expected result when performing OR of:
      "(field_1 > 13) TREE_OR (field_2 = 14)"

    NOTE: if m_opt_param->remove_jump_scans was 'false', the merge
    would contain another alternative with this range as well:
        "  merge_tree keys[1]: (14 <= field_2 <= 14)\n";
  */
  SEL_TREE *tree_or2 = create_and_check_tree_or(
      create_tree(new_item_gt(m_field[0], 13),
                  "result keys[1]: (13 < field_1)\n"),
      create_tree(new_item_equal(m_field[1], 14),
                  "result keys[0]: (14 <= field_2 <= 14)\n"    // range idx #1
                  "result keys[1]: (14 <= field_2 <= 14)\n"),  // range idx #2
      SEL_TREE::KEY,
      "result contains the following merges\n"
      "--- alternative 1 ---\n"
      "  merge_tree keys[1]: (13 < field_1)\n"
      "  merge_tree keys[0]: (14 <= field_2 <= 14)\n");

  /*
    Expected result when performing OR of:
    ((field_1 = 4) AND (field_2 = 42)) OR ((field_1 = 20) AND (field_2 = 1))
       TREE_OR
    ((field_1 > 13) OR (field_2 = 14))      <- merge

    "field_1=20 AND field_2=1" from the first tree is removed by
    key_or() since it is covered by "field_1 > 13" from the second tree.
  */
  const char exp_or3[] =
      "result contains the following merges\n"
      "--- alternative 1 ---\n"
      "  merge_tree keys[1]: (4 <= field_1 <= 4 AND 42 <= field_2 <= 42) OR "
      "(13 < field_1)\n"
      "  merge_tree keys[0]: (14 <= field_2 <= 14)\n";
  create_and_check_tree_or(tree_or1, tree_or2, SEL_TREE::KEY, exp_or3);

  /*
    fld1_20 was modified to reflect the AND in tree_and1 (and these
    trees are the same). They are no longer used, and trashed.
  */
  EXPECT_EQ(fld1_20, tree_and1);
}

class Mock_SEL_ARG : public SEL_ARG {
 public:
  Mock_SEL_ARG(SEL_ROOT *next_key_part_ptr) {
    next_key_part = next_key_part_ptr;
    make_root();
  }

  Mock_SEL_ARG() {
    make_root();
    part = 1;
    min_flag = 0;
    max_flag = 0;
    maybe_flag = false;
  }
};

/**
  @todo
  - Move some place it can be reused
  - Use varargs instead of copy-paste.
*/
static Item_row *new_Item_row(int a, int b) {
  /*
    The Item_row CTOR doesn't store the reference to the list, hence
    it can live on the stack.
  */
  mem_root_deque<Item *> items(*THR_MALLOC);
  items.push_back(new Item_int(b));
  return new Item_row(POS(), new Item_int(a), items);
}

static Item_row *new_Item_row(int a, int b, int c) {
  /*
    The Item_row CTOR doesn't store the reference to the list, hence
    it can live on the stack.
  */
  mem_root_deque<Item *> items(*THR_MALLOC);
  items.push_back(new Item_int(b));
  items.push_back(new Item_int(c));
  return new Item_row(POS(), new Item_int(a), items);
}

/// @todo Move some place it can be reused.
static Item_row *new_Item_row(Field **fields, int count) {
  /*
    The Item_row CTOR doesn't store the reference to the list, hence
    it can live on the stack.
  */
  mem_root_deque<Item *> items(*THR_MALLOC);
  for (int i = count - 1; i > 0; --i)
    items.push_front(new Item_field(fields[i]));
  return new Item_row(POS(), new Item_field(fields[0]), items);
}

TEST_F(OptRangeTest, RowConstructorIn2) {
  create_table(2);

  m_opt_param->add_key();

  // We build the expression (field_1, field_2) IN ((3, 4), (1, 2)) ...
  PT_item_list *all_args = new (current_thd->mem_root) PT_item_list;
  all_args->push_front(new_Item_row(1, 2));
  all_args->push_front(new_Item_row(3, 4));
  all_args->push_front(new_Item_row(m_opt_param->table->field, 2));
  Item *cond = new Item_func_in(POS(), all_args, false);
  Parse_context pc(thd(), thd()->lex->current_query_block());
  EXPECT_FALSE(cond->itemize(&pc, &cond));

  // ... and resolve it.
  Item *item = cond;
  cond->fix_fields(thd(), &item);

  SEL_TREE *sel_tree = get_mm_tree(m_opt_param, cond);

  EXPECT_FALSE(sel_tree == nullptr);
  EXPECT_EQ(Key_map(1), sel_tree->keys_map);

  const char *expected =
      "result keys[0]: "
      "(1 <= field_1 <= 1 AND 2 <= field_2 <= 2) OR "
      "(3 <= field_1 <= 3 AND 4 <= field_2 <= 4)\n";
  check_tree_result(sel_tree, SEL_TREE::KEY, expected);
}

TEST_F(OptRangeTest, RowConstructorIn3) {
  create_table(3);

  m_opt_param->add_key();

  // We build the expression (field_1, field_2) IN ((3, 4), (1, 2)) ...
  PT_item_list *all_args = new (current_thd->mem_root) PT_item_list;
  all_args->push_front(new_Item_row(1, 2, 3));
  all_args->push_front(new_Item_row(4, 5, 6));
  all_args->push_front(new_Item_row(m_opt_param->table->field, 3));
  Item *cond = new Item_func_in(POS(), all_args, false);
  Parse_context pc(thd(), thd()->lex->current_query_block());
  EXPECT_FALSE(cond->itemize(&pc, &cond));

  // ... and resolve it.
  Item *item = cond;
  cond->fix_fields(thd(), &item);

  SEL_TREE *sel_tree = get_mm_tree(m_opt_param, cond);

  EXPECT_FALSE(sel_tree == nullptr);
  EXPECT_EQ(Key_map(1), sel_tree->keys_map);

  const char *expected =
      "result keys[0]: "
      "(1 <= field_1 <= 1 AND 2 <= field_2 <= 2 AND 3 <= field_3 <= 3) OR "
      "(4 <= field_1 <= 4 AND 5 <= field_2 <= 5 AND 6 <= field_3 <= 6)\n";

  check_tree_result(sel_tree, SEL_TREE::KEY, expected);
}

TEST_F(OptRangeTest, CombineAlways) {
  RANGE_OPT_PARAM param;  // Not really used
  {
    Mock_SEL_ARG always_root;
    always_root.min_flag = NO_MIN_RANGE;
    always_root.max_flag = NO_MAX_RANGE;
    SEL_ROOT always(&always_root);

    Mock_SEL_ARG key_range_root;
    SEL_ROOT key_range(&key_range_root);

    EXPECT_TRUE(key_or(&param, &always, &key_range) == &always);
  }
  {
    Mock_SEL_ARG always_root;
    always_root.min_flag = NO_MIN_RANGE;
    always_root.max_flag = NO_MAX_RANGE;
    SEL_ROOT always(&always_root);

    Mock_SEL_ARG key_range_root;
    SEL_ROOT key_range(&key_range_root);

    EXPECT_TRUE(key_or(&param, &key_range, &always) == &always);
  }
  {
    Mock_SEL_ARG always1_root;
    always1_root.min_flag = NO_MIN_RANGE;
    always1_root.max_flag = NO_MAX_RANGE;
    SEL_ROOT always1(&always1_root);

    Mock_SEL_ARG always2_root;
    always2_root.min_flag = NO_MIN_RANGE;
    always2_root.max_flag = NO_MAX_RANGE;
    SEL_ROOT always2(&always2_root);

    EXPECT_TRUE(key_or(&param, &always1, &always2) == &always1);
  }
  {
    Mock_SEL_ARG always_root;
    always_root.min_flag = NO_MIN_RANGE;
    always_root.max_flag = NO_MAX_RANGE;
    SEL_ROOT always(&always_root);

    Mock_SEL_ARG key_range_root;
    SEL_ROOT key_range(&key_range_root);

    EXPECT_TRUE(key_and(&param, &key_range, &always) == &key_range);
  }
  {
    Mock_SEL_ARG always_root;
    always_root.min_flag = NO_MIN_RANGE;
    always_root.max_flag = NO_MAX_RANGE;
    SEL_ROOT always(&always_root);

    Mock_SEL_ARG key_range_root;
    SEL_ROOT key_range(&key_range_root);

    EXPECT_TRUE(key_and(&param, &always, &key_range) == &key_range);
  }
}

TEST_F(OptRangeTest, CombineAlways2) {
  class Fake_sel_arg : public SEL_ARG {
   public:
    Fake_sel_arg() {
      part = 0;
      left = nullptr;
      next = nullptr;
      min_flag = max_flag = maybe_flag = false;
      set_endpoints(1, 2);
      next_key_part = nullptr;
      make_root();
    }

    void add_next_key_part(SEL_ROOT *next_arg) {
      set_next_key_part(next_arg);
      next_arg->root->part = part + 1;
    }

   private:
    void set_endpoints(int min, int max) {
      set_endpoint(min, min_value_buff, &min_value);
      set_endpoint(max, max_value_buff, &max_value);
    }
    void set_endpoint(int value, char *buff, uchar **variable) {
      buff[0] = value;
      buff[1] = 0;
      *variable = reinterpret_cast<uchar *>(buff);
    }
    char min_value_buff[10], max_value_buff[10];
  };

  class Fake_key_part_info : public KEY_PART_INFO {
   public:
    Fake_key_part_info(Mock_field_long *field_arg) {
      field = field_arg;
      length = 1;
    }
  };

  RANGE_OPT_PARAM param;
  Fake_sel_arg always_root, key_range_root;
  always_root.min_flag = NO_MIN_RANGE;
  always_root.max_flag = NO_MAX_RANGE;
  SEL_ROOT always(&always_root), key_range(&key_range_root);
  Mock_field_long field1("col_1", false, false);
  Mock_field_long field2("col_2", false, false);
  Fake_TABLE table(&field1, &field2);
  String res(1000), so_far(1000);
  Fake_key_part_info key_part_info[] = {Fake_key_part_info(&field1),
                                        Fake_key_part_info(&field2)};

  Fake_sel_arg other_root;
  other_root.add_next_key_part(&key_range);
  SEL_ROOT other(&other_root);
  append_range_all_keyparts(nullptr, &res, &so_far, &other, key_part_info,
                            true);

  // Let's make sure we built the expression we expected ...
  EXPECT_STREQ("(1 <= col_1 <= 2 AND 1 <= col_2 <= 2)", res.ptr());

  EXPECT_TRUE(key_or(&param, &always, &other) == &always);
}

TEST_F(OptRangeTest, AppendRange) {
  String out(100);
  Mock_field_long field("my_field", false, false);
  Fake_TABLE table(&field);
  KEY_PART_INFO kp;
  kp.field = &field;
  kp.length = 1;
  uchar value = 42;
  append_range(&out, &kp, &value, &value, NEAR_MIN | NEAR_MAX);
  EXPECT_STREQ("42 < my_field < 42", out.c_ptr());
}

TEST_F(OptRangeTest, TreeRootGetsUpdated) {
  /*
    Create a bunch of SEL_ARGs (from 0 up to 10). The simplest way
    of creating them seems to just be calling get_mm_tree() and deleting
    the resulting SEL_ARG.
  */
  Fake_RANGE_OPT_PARAM opt_param(thd(), &m_alloc, 1, false);
  opt_param.add_key(opt_param.table->field[0]);
  std::vector<SEL_ARG *> args;
  for (int i = 0; i < 10; ++i) {
    SEL_TREE *tree =
        get_mm_tree(&opt_param, new_item_equal(opt_param.table->field[0], i));
    ASSERT_NE(nullptr, tree);
    SEL_ROOT *root = tree->keys[0];
    ASSERT_EQ(1, root->elements);
    SEL_ARG *arg = root->root;
    root->tree_delete(arg);
    args.push_back(arg);
  }

  // Make a SEL_ROOT with the first element in it.
  SEL_ROOT root(args[0]);
  EXPECT_EQ(args[0], root.root);

  /*
    Now insert the nine others; since they're all bigger, the root should
    be a different one in any reasonably balanced tree, so we can verify
    this works as it should.
  */
  for (int i = 1; i < 10; ++i) {
    root.insert(args[i]);
  }
  EXPECT_EQ(args.size(), root.elements);
  EXPECT_NE(args[0], root.root);
}

}  // namespace opt_range_unittest

#undef create_tree
#undef create_and_check_tree_and
#undef create_and_check_tree_or<|MERGE_RESOLUTION|>--- conflicted
+++ resolved
@@ -29,9 +29,11 @@
 #include <vector>
 
 #include "my_inttypes.h"
-#include "sql/opt_range.h"
-#include "sql/opt_range_internal.h"
 #include "sql/parse_tree_helpers.h"
+#include "sql/range_optimizer/internal.h"
+#include "sql/range_optimizer/range_analysis.h"
+#include "sql/range_optimizer/range_optimizer.h"
+#include "sql/range_optimizer/tree.h"
 #include "unittest/gunit/fake_range_opt_param.h"
 #include "unittest/gunit/fake_table.h"
 #include "unittest/gunit/handler-t.h"
@@ -105,10 +107,6 @@
     delete m_opt_param;
 
     initializer.TearDown();
-<<<<<<< HEAD
-    free_root(&m_alloc, MYF(0));
-=======
->>>>>>> fbdaa4de
   }
 
   THD *thd() { return initializer.thd(); }
@@ -136,6 +134,11 @@
     m_opt_param =
         new Fake_RANGE_OPT_PARAM(thd(), &m_alloc, nbr_fields, columns_nullable);
     m_field = m_opt_param->table->field;
+    if (nbr_fields != 0) {
+      m_current_table = m_opt_param->table->pos_in_table_list->map();
+    } else {
+      m_current_table = 1;
+    }
   }
 
   void create_table(int nbr_fields) { create_table(nbr_fields, false); }
@@ -198,7 +201,16 @@
 #define create_tree(i, er) do_create_tree(i, er, TestFailLinePrinter(__LINE__))
   SEL_TREE *do_create_tree(Item *item, const char *expected_result,
                            TestFailLinePrinter called_from_line) {
-    SEL_TREE *result = get_mm_tree(m_opt_param, item);
+    /*
+      Controls whether or not ranges that do not have conditions on
+      the first keypart are removed before two trees are ORed in such
+      a way that index merge is required. The value of 'true' means
+      that such ranges are removed.
+     */
+    const bool remove_jump_scans = true;
+
+    SEL_TREE *result = get_mm_tree(thd(), m_opt_param, 0, 0, m_current_table,
+                                   remove_jump_scans, item);
     SCOPED_TRACE(called_from_line);
     check_tree_result(result, SEL_TREE::KEY, expected_result);
     return result;
@@ -299,6 +311,7 @@
     created by calling one of OptRangeTest::create_table*()
    */
   Field **m_field;
+  table_map m_current_table;
 };
 
 Item_func *OptRangeTest::create_item(Item_func::Functype type, Field *fld,
@@ -346,9 +359,7 @@
     List_iterator<SEL_IMERGE> it(tree->merges);
     SEL_IMERGE *merge = it++;
 
-    for (SEL_TREE **current = merge->trees; current != merge->trees_next;
-         current++)
-      check_use_count(*current);
+    for (SEL_TREE *current : merge->trees) check_use_count(current);
   }
 }
 
@@ -378,7 +389,8 @@
     check_use_count(tree2);
   }
 
-  SEL_TREE *result = tree_or(m_opt_param, tree1, tree2);
+  SEL_TREE *result =
+      tree_or(m_opt_param, /*remove_jump_scans=*/true, tree1, tree2);
 
   // Tree returned from tree_or()
   SCOPED_TRACE(called_from_line);
@@ -416,14 +428,14 @@
 
 TEST_F(OptRangeTest, AllocateExplicit) {
   for (int ix = 0; ix < num_iterations; ++ix) {
-    free_root(thd()->mem_root, MYF(MY_KEEP_PREALLOC));
+    thd()->mem_root->ClearForReuse();
     for (int ii = 0; ii < num_allocs; ++ii) new (thd()->mem_root) SEL_ARG;
   }
 }
 
 TEST_F(OptRangeTest, AllocateImplicit) {
   for (int ix = 0; ix < num_iterations; ++ix) {
-    free_root(thd()->mem_root, MYF(MY_KEEP_PREALLOC));
+    thd()->mem_root->ClearForReuse();
     for (int ii = 0; ii < num_allocs; ++ii) new (thd()->mem_root) SEL_ARG;
   }
 }
@@ -452,7 +464,9 @@
 
 TEST_F(OptRangeTest, SimpleCond) {
   Fake_RANGE_OPT_PARAM opt_param(thd(), &m_alloc, 0, false);
-  EXPECT_NE(null_tree, get_mm_tree(&opt_param, new Item_int(42)));
+  EXPECT_NE(null_tree,
+            get_mm_tree(thd(), &opt_param, 0, 0, m_current_table,
+                        /*remove_jump_scans=*/true, new Item_int(42)));
 }
 
 /*
@@ -460,8 +474,9 @@
 */
 TEST_F(OptRangeTest, EqualCondNoIndexes) {
   Fake_RANGE_OPT_PARAM opt_param(thd(), &m_alloc, 1, false);
-  SEL_TREE *tree =
-      get_mm_tree(&opt_param, new_item_equal(opt_param.table->field[0], 42));
+  SEL_TREE *tree = get_mm_tree(thd(), &opt_param, 0, 0, m_current_table,
+                               /*remove_jump_scans=*/true,
+                               new_item_equal(opt_param.table->field[0], 42));
   EXPECT_EQ(null_tree, tree);
 }
 
@@ -476,7 +491,9 @@
     XOR is not range optimizible ATM and is treated as
     always true. No SEL_TREE is therefore expected.
   */
-  SEL_TREE *tree = get_mm_tree(m_opt_param, new_item_xor(m_field[0], 42));
+  SEL_TREE *tree =
+      get_mm_tree(thd(), m_opt_param, 0, 0, m_current_table,
+                  /*remove_jump_scans=*/true, new_item_xor(m_field[0], 42));
   EXPECT_EQ(null_tree, tree);
 }
 
@@ -497,11 +514,12 @@
     not range optimizible (treated as always true), we get a tree for
     "field1=7" only.
   */
-  const char expected1[] = "result keys[0]: (7 <= field_1 <= 7)\n";
+  const char expected1[] = "result keys[0]: (field_1 = 7)\n";
 
   SEL_TREE *tree = get_mm_tree(
-      m_opt_param, new Item_cond_and(new_item_xor(m_field[0], 42),
-                                     new_item_equal(m_field[0], 7)));
+      thd(), m_opt_param, 0, 0, m_current_table, /*remove_jump_scans=*/true,
+      new Item_cond_and(new_item_xor(m_field[0], 42),
+                        new_item_equal(m_field[0], 7)));
   SCOPED_TRACE("");
   check_tree_result(tree, SEL_TREE::KEY, expected1);
 
@@ -512,9 +530,10 @@
   */
   const char expected2[] = "result keys[0]: (14 < field_1)\n";
 
-  tree =
-      get_mm_tree(m_opt_param, new Item_cond_and(new_item_xor(m_field[0], 0),
-                                                 new_item_gt(m_field[0], 14)));
+  tree = get_mm_tree(thd(), m_opt_param, 0, 0, m_current_table,
+                     /*remove_jump_scans=*/true,
+                     new Item_cond_and(new_item_xor(m_field[0], 0),
+                                       new_item_gt(m_field[0], 14)));
   SCOPED_TRACE("");
   check_tree_result(tree, SEL_TREE::KEY, expected2);
 
@@ -524,7 +543,7 @@
     always true), we get a NULL tree.
   */
   tree = get_mm_tree(
-      m_opt_param,
+      thd(), m_opt_param, 0, 0, m_current_table, /*remove_jump_scans=*/true,
       create_xor_item(new Item_cond_and(new_item_lt(m_field[0], 0),
                                         new_item_gt(m_field[0], 14)),
                       new_item_gt(m_field[0], 17)));
@@ -543,7 +562,7 @@
       "result keys[1]: (14 < field_2)\n";
 
   tree = get_mm_tree(
-      m_opt_param,
+      thd(), m_opt_param, 0, 0, m_current_table, /*remove_jump_scans=*/true,
       new Item_cond_and(
           new Item_cond_and(new_item_lt(m_field[0], 0),
                             new_item_gt(m_field[1], 14)),
@@ -562,15 +581,15 @@
   create_table_singlecol_idx(1);
 
   // Expected result of next test:
-  const char expected[] = "result keys[0]: (42 <= field_1 <= 42)\n";
+  const char expected[] = "result keys[0]: (field_1 = 42)\n";
   create_tree(new_item_equal(m_field[0], 42), expected);
 
   // Expected result of next test:
-  const char expected2[] =
-      "result keys[0]: (42 <= field_1 <= 42) OR (43 <= field_1 <= 43)\n";
+  const char expected2[] = "result keys[0]: (field_1 = 42) OR (field_1 = 43)\n";
   SEL_TREE *tree = get_mm_tree(
-      m_opt_param, new Item_cond_or(new_item_equal(m_field[0], 42),
-                                    new_item_equal(m_field[0], 43)));
+      thd(), m_opt_param, 0, 0, m_current_table, /*remove_jump_scans=*/true,
+      new Item_cond_or(new_item_equal(m_field[0], 42),
+                       new_item_equal(m_field[0], 43)));
 
   SCOPED_TRACE("");
   check_tree_result(tree, SEL_TREE::KEY, expected2);
@@ -578,10 +597,10 @@
   // Expected result of next test:
   const char expected3[] =
       "result keys[0]: "
-      "(1 <= field_1 <= 1) OR (2 <= field_1 <= 2) OR "
-      "(3 <= field_1 <= 3) OR (4 <= field_1 <= 4) OR "
-      "(5 <= field_1 <= 5) OR (6 <= field_1 <= 6) OR "
-      "(7 <= field_1 <= 7) OR (8 <= field_1 <= 8)\n";
+      "(field_1 = 1) OR (field_1 = 2) OR "
+      "(field_1 = 3) OR (field_1 = 4) OR "
+      "(field_1 = 5) OR (field_1 = 6) OR "
+      "(field_1 = 7) OR (field_1 = 8)\n";
   List<Item> or_list1;
   or_list1.push_back(new_item_equal(m_field[0], 1));
   or_list1.push_back(new_item_equal(m_field[0], 2));
@@ -592,12 +611,14 @@
   or_list1.push_back(new_item_equal(m_field[0], 7));
   or_list1.push_back(new_item_equal(m_field[0], 8));
 
-  tree = get_mm_tree(m_opt_param, new Item_cond_or(or_list1));
+  tree = get_mm_tree(thd(), m_opt_param, 0, 0, m_current_table,
+                     /*remove_jump_scans=*/true, new Item_cond_or(or_list1));
   check_tree_result(tree, SEL_TREE::KEY, expected3);
 
   // Expected result of next test:
-  const char expected4[] = "result keys[0]: (7 <= field_1 <= 7)\n";
-  tree = get_mm_tree(m_opt_param,
+  const char expected4[] = "result keys[0]: (field_1 = 7)\n";
+  tree = get_mm_tree(thd(), m_opt_param, 0, 0, m_current_table,
+                     /*remove_jump_scans=*/true,
                      new Item_cond_and(new Item_cond_or(or_list1),
                                        new_item_equal(m_field[0], 7)));
   SCOPED_TRACE("");
@@ -606,8 +627,8 @@
   // Expected result of next test:
   const char expected5[] =
       "result keys[0]: "
-      "(1 <= field_1 <= 1) OR (3 <= field_1 <= 3) OR "
-      "(5 <= field_1 <= 5) OR (7 <= field_1 <= 7)\n";
+      "(field_1 = 1) OR (field_1 = 3) OR "
+      "(field_1 = 5) OR (field_1 = 7)\n";
   List<Item> or_list2;
   or_list2.push_back(new_item_equal(m_field[0], 1));
   or_list2.push_back(new_item_equal(m_field[0], 3));
@@ -615,9 +636,10 @@
   or_list2.push_back(new_item_equal(m_field[0], 7));
   or_list2.push_back(new_item_equal(m_field[0], 9));
 
-  tree =
-      get_mm_tree(m_opt_param, new Item_cond_and(new Item_cond_or(or_list1),
-                                                 new Item_cond_or(or_list2)));
+  tree = get_mm_tree(thd(), m_opt_param, 0, 0, m_current_table,
+                     /*remove_jump_scans=*/true,
+                     new Item_cond_and(new Item_cond_or(or_list1),
+                                       new Item_cond_or(or_list2)));
   SCOPED_TRACE("");
   check_tree_result(tree, SEL_TREE::KEY, expected5);
 }
@@ -639,8 +661,8 @@
 
   // Expected result of next test:
   const char expected[] =
-      "result keys[0]: (42 <= field_1 <= 42)\n"
-      "result keys[1]: (42 <= field_1 <= 42)\n";
+      "result keys[0]: (field_1 = 42)\n"
+      "result keys[1]: (field_1 = 42)\n";
   create_tree(new_item_equal(m_field[0], 42), expected);
 }
 
@@ -657,15 +679,15 @@
   range_string.set_charset(system_charset_info);
 
   // Expected result of next test:
-  const char expected[] = "result keys[0]: (42 <= field_1 <= 42)\n";
+  const char expected[] = "result keys[0]: (field_1 = 42)\n";
   create_tree(new_item_equal(m_field[0], 42), expected);
 
   // Expected result of next test:
-  const char expected2[] =
-      "result keys[0]: (42 <= field_1 <= 42 AND 10 <= field_2 <= 10)\n";
+  const char expected2[] = "result keys[0]: (field_1 = 42 AND field_2 = 10)\n";
   SEL_TREE *tree = get_mm_tree(
-      m_opt_param, new Item_cond_and(new_item_equal(m_field[0], 42),
-                                     new_item_equal(m_field[1], 10)));
+      thd(), m_opt_param, 0, 0, m_current_table, /*remove_jump_scans=*/true,
+      new Item_cond_and(new_item_equal(m_field[0], 42),
+                        new_item_equal(m_field[1], 10)));
 
   range_string.length(0);
   print_tree(&range_string, "result", tree, m_opt_param, false);
@@ -694,10 +716,11 @@
     not applicable because there are no predicates on the second
     keypart.
   */
-  const char expected1[] = "result keys[0]: (42 <= field_1 <= 42)\n";
+  const char expected1[] = "result keys[0]: (field_1 = 42)\n";
   SEL_TREE *tree = get_mm_tree(
-      m_opt_param, new Item_cond_and(new_item_equal(m_field[0], 42),
-                                     new_item_equal(m_field[2], 10)));
+      thd(), m_opt_param, 0, 0, m_current_table, /*remove_jump_scans=*/true,
+      new Item_cond_and(new_item_equal(m_field[0], 42),
+                        new_item_equal(m_field[2], 10)));
   range_string.length(0);
   print_tree(&range_string, "result", tree, m_opt_param, false);
   EXPECT_STREQ(expected1, range_string.c_ptr());
@@ -707,7 +730,7 @@
     Non-applicable key parts are also printed in this case.
   */
   const char expected1_printfull[] =
-      "result keys[0]: (42 <= field_1 <= 42 AND 10 <= field_3 <= 10)\n";
+      "result keys[0]: (field_1 = 42 AND field_3 = 10)\n";
 
   range_string.length(0);
   print_tree(&range_string, "result", tree, m_opt_param, true);
@@ -720,7 +743,8 @@
   */
   const char expected2[] = "result keys[0]: (field_1 < 42)\n";
 
-  tree = get_mm_tree(m_opt_param,
+  tree = get_mm_tree(thd(), m_opt_param, 0, 0, m_current_table,
+                     /*remove_jump_scans=*/true,
                      new Item_cond_and(new_item_lt(m_field[0], 42),
                                        new_item_equal(m_field[1], 10)));
 
@@ -733,7 +757,7 @@
     Non-applicable key parts are also printed in this case.
   */
   const char expected2_printfull[] =
-      "result keys[0]: (field_1 < 42 AND 10 <= field_2 <= 10)\n";
+      "result keys[0]: (field_1 < 42 AND field_2 = 10)\n";
   range_string.length(0);
   print_tree(&range_string, "result", tree, m_opt_param, true);
   EXPECT_STREQ(expected2_printfull, range_string.c_ptr());
@@ -939,34 +963,34 @@
   create_table_singlecol_idx(3);
 
   // Single-index predicates
-  const char exp_f2_eq1[] = "result keys[1]: (1 <= field_2 <= 1)\n";
-  const char exp_f2_eq2[] = "result keys[1]: (2 <= field_2 <= 2)\n";
-  const char exp_f3_eq[] = "result keys[2]: (1 <= field_3 <= 1)\n";
+  const char exp_f2_eq1[] = "result keys[1]: (field_2 = 1)\n";
+  const char exp_f2_eq2[] = "result keys[1]: (field_2 = 2)\n";
+  const char exp_f3_eq[] = "result keys[2]: (field_3 = 1)\n";
   const char exp_f1_lt1[] = "result keys[0]: (field_1 < 256)\n";
 
   // OR1: Result of OR'ing f2_eq with f3_eq
   const char exp_or1[] =
       "result contains the following merges\n"
       "--- alternative 1 ---\n"
-      "  merge_tree keys[1]: (1 <= field_2 <= 1)\n"
-      "  merge_tree keys[2]: (1 <= field_3 <= 1)\n";
+      "  merge_tree keys[1]: (field_2 = 1)\n"
+      "  merge_tree keys[2]: (field_3 = 1)\n";
 
   // OR2: Result of OR'ing f1_lt with f2_eq
   const char exp_or2[] =
       "result contains the following merges\n"
       "--- alternative 1 ---\n"
       "  merge_tree keys[0]: (field_1 < 256)\n"
-      "  merge_tree keys[1]: (2 <= field_2 <= 2)\n";
+      "  merge_tree keys[1]: (field_2 = 2)\n";
 
   // AND1: Result of "OR1 & OR2"
   const char exp_and1[] =
       "result contains the following merges\n"
       "--- alternative 1 ---\n"
-      "  merge_tree keys[1]: (1 <= field_2 <= 1)\n"
-      "  merge_tree keys[2]: (1 <= field_3 <= 1)\n\n"
+      "  merge_tree keys[1]: (field_2 = 1)\n"
+      "  merge_tree keys[2]: (field_3 = 1)\n\n"
       "--- alternative 2 ---\n"
       "  merge_tree keys[0]: (field_1 < 256)\n"
-      "  merge_tree keys[1]: (2 <= field_2 <= 2)\n";
+      "  merge_tree keys[1]: (field_2 = 2)\n";
 
   SEL_TREE *tree_and1 = create_and_check_tree_and(
       create_and_check_tree_or(
@@ -983,12 +1007,12 @@
   const char exp_or3[] =
       "result contains the following merges\n"
       "--- alternative 1 ---\n"
-      "  merge_tree keys[1]: (1 <= field_2 <= 1)\n"
-      "  merge_tree keys[2]: (1 <= field_3 <= 1)\n\n"
+      "  merge_tree keys[1]: (field_2 = 1)\n"
+      "  merge_tree keys[2]: (field_3 = 1)\n\n"
       "--- alternative 2 ---\n"
       "  merge_tree keys[0]: (field_1 < 256)\n"
-      "  merge_tree keys[1]: (2 <= field_2 <= 2)\n"
-      "  merge_tree keys[2]: (1 <= field_3 <= 1)\n";
+      "  merge_tree keys[1]: (field_2 = 2)\n"
+      "  merge_tree keys[2]: (field_3 = 1)\n";
 
   SEL_TREE *tree_or3 = create_and_check_tree_or(
       tree_and1, create_tree(new_item_equal(m_field[2], 1), exp_f3_eq),
@@ -1004,13 +1028,13 @@
   const char exp_or4[] =
       "result contains the following merges\n"
       "--- alternative 1 ---\n"
-      "  merge_tree keys[1]: (1 <= field_2 <= 1)\n"
-      "  merge_tree keys[2]: (1 <= field_3 <= 1)\n"
+      "  merge_tree keys[1]: (field_2 = 1)\n"
+      "  merge_tree keys[2]: (field_3 = 1)\n"
       "  merge_tree keys[0]: (field_1 < 35) OR (257 < field_1)\n\n"
       "--- alternative 2 ---\n"
       "  merge_tree keys[0]: (field_1 < 256) OR (257 < field_1)\n"
-      "  merge_tree keys[1]: (2 <= field_2 <= 2)\n"
-      "  merge_tree keys[2]: (1 <= field_3 <= 1)\n";
+      "  merge_tree keys[1]: (field_2 = 2)\n"
+      "  merge_tree keys[2]: (field_3 = 1)\n";
 
   SEL_TREE *tree_or4 = create_and_check_tree_or(
       tree_or3,
@@ -1023,12 +1047,12 @@
   // More single-index predicates
   const char exp_f1_neq[] =
       "result keys[0]: (field_1 < 255) OR (255 < field_1)\n";
-  const char exp_f2_eq3[] = "result keys[1]: (3 <= field_2 <= 3)\n";
+  const char exp_f2_eq3[] = "result keys[1]: (field_2 = 3)\n";
 
   // AND2: Result of ANDing these two ^
   const char exp_and2[] =
       "result keys[0]: (field_1 < 255) OR (255 < field_1)\n"
-      "result keys[1]: (3 <= field_2 <= 3)\n";
+      "result keys[1]: (field_2 = 3)\n";
 
   // OR5: Result of "OR4 | AND3"
   /*
@@ -1040,8 +1064,8 @@
   const char exp_or5[] =
       "result contains the following merges\n"
       "--- alternative 1 ---\n"
-      "  merge_tree keys[1]: (1 <= field_2 <= 1) OR (3 <= field_2 <= 3)\n"
-      "  merge_tree keys[2]: (1 <= field_3 <= 1)\n"
+      "  merge_tree keys[1]: (field_2 = 1) OR (field_2 = 3)\n"
+      "  merge_tree keys[2]: (field_3 = 1)\n"
       "  merge_tree keys[0]: (field_1 < 35) OR (257 < field_1)\n";
 
   create_and_check_tree_or(
@@ -1060,34 +1084,34 @@
   create_table_singlecol_idx(2);
 
   // Single-index predicates
-  const char exp_f1_eq10[] = "result keys[0]: (10 <= field_1 <= 10)\n";
+  const char exp_f1_eq10[] = "result keys[0]: (field_1 = 10)\n";
   const char exp_f2_gtr20[] = "result keys[1]: (20 < field_2)\n";
 
-  const char exp_f1_eq11[] = "result keys[0]: (11 <= field_1 <= 11)\n";
+  const char exp_f1_eq11[] = "result keys[0]: (field_1 = 11)\n";
   const char exp_f2_gtr10[] = "result keys[1]: (10 < field_2)\n";
 
   // OR1: Result of ORing f1_eq10 and f2_gtr20
   const char exp_or1[] =
       "result contains the following merges\n"
       "--- alternative 1 ---\n"
-      "  merge_tree keys[0]: (10 <= field_1 <= 10)\n"
+      "  merge_tree keys[0]: (field_1 = 10)\n"
       "  merge_tree keys[1]: (20 < field_2)\n";
 
   // OR2: Result of ORing f1_eq11 and f2_gtr10
   const char exp_or2[] =
       "result contains the following merges\n"
       "--- alternative 1 ---\n"
-      "  merge_tree keys[0]: (11 <= field_1 <= 11)\n"
+      "  merge_tree keys[0]: (field_1 = 11)\n"
       "  merge_tree keys[1]: (10 < field_2)\n";
 
   // AND1: Result of ANDing OR1 and OR2
   const char exp_and1[] =
       "result contains the following merges\n"
       "--- alternative 1 ---\n"
-      "  merge_tree keys[0]: (10 <= field_1 <= 10)\n"
+      "  merge_tree keys[0]: (field_1 = 10)\n"
       "  merge_tree keys[1]: (20 < field_2)\n\n"
       "--- alternative 2 ---\n"
-      "  merge_tree keys[0]: (11 <= field_1 <= 11)\n"
+      "  merge_tree keys[0]: (field_1 = 11)\n"
       "  merge_tree keys[1]: (10 < field_2)\n";
 
   SEL_TREE *tree_and1 = create_and_check_tree_and(
@@ -1101,16 +1125,16 @@
           exp_or2),
       SEL_TREE::KEY, exp_and1);
 
-  const char exp_f2_eq5[] = "result keys[1]: (5 <= field_2 <= 5)\n";
+  const char exp_f2_eq5[] = "result keys[1]: (field_2 = 5)\n";
   // OR3: Result of OR'ing AND1 with f2_eq5
   const char exp_or3[] =
       "result contains the following merges\n"
       "--- alternative 1 ---\n"
-      "  merge_tree keys[0]: (10 <= field_1 <= 10)\n"
-      "  merge_tree keys[1]: (5 <= field_2 <= 5) OR (20 < field_2)\n\n"
+      "  merge_tree keys[0]: (field_1 = 10)\n"
+      "  merge_tree keys[1]: (field_2 = 5) OR (20 < field_2)\n\n"
       "--- alternative 2 ---\n"
-      "  merge_tree keys[0]: (11 <= field_1 <= 11)\n"
-      "  merge_tree keys[1]: (5 <= field_2 <= 5) OR (10 < field_2)\n";
+      "  merge_tree keys[0]: (field_1 = 11)\n"
+      "  merge_tree keys[1]: (field_2 = 5) OR (10 < field_2)\n";
   SEL_TREE *tree_or3 = create_and_check_tree_or(
       tree_and1, create_tree(new_item_equal(m_field[1], 5), exp_f2_eq5),
       SEL_TREE::KEY, exp_or3);
@@ -1120,13 +1144,13 @@
   const char exp_or4[] =
       "result contains the following merges\n"
       "--- alternative 1 ---\n"
-      "  merge_tree keys[0]: (10 <= field_1 <= 10)\n"
+      "  merge_tree keys[0]: (field_1 = 10)\n"
       "  merge_tree keys[1]: (field_2 < 2) OR "
-      "(5 <= field_2 <= 5) OR (20 < field_2)\n\n"
+      "(field_2 = 5) OR (20 < field_2)\n\n"
       "--- alternative 2 ---\n"
-      "  merge_tree keys[0]: (11 <= field_1 <= 11)\n"
+      "  merge_tree keys[0]: (field_1 = 11)\n"
       "  merge_tree keys[1]: (field_2 < 2) OR "
-      "(5 <= field_2 <= 5) OR (10 < field_2)\n";
+      "(field_2 = 5) OR (10 < field_2)\n";
 
   create_and_check_tree_or(tree_or3,
                            create_tree(new_item_lt(m_field[1], 2), exp_f2_lt2),
@@ -1149,7 +1173,7 @@
   SEL_ARG sel_arg7(field_long7, range_val7, range_val7, true);
   String range_string;
   print_selarg_ranges(&range_string, &sel_arg7, &kpi);
-  const char expected[] = "7 <= field_1 <= 7";
+  const char expected[] = "field_1 = 7";
   EXPECT_STREQ(expected, range_string.c_ptr());
 
   sel_arg7.min_flag |= NO_MIN_RANGE;
@@ -1470,7 +1494,7 @@
   m_opt_param->add_key(m_field[0], m_field[1]);
 
   SEL_TREE *fld1_20 = create_tree(new_item_equal(m_field[0], 20),
-                                  "result keys[1]: (20 <= field_1 <= 20)\n");
+                                  "result keys[1]: (field_1 = 20)\n");
 
   /*
     Expected result when performing AND of:
@@ -1479,11 +1503,11 @@
   SEL_TREE *tree_and1 = create_and_check_tree_and(
       fld1_20,
       create_tree(new_item_equal(m_field[1], 1),
-                  "result keys[0]: (1 <= field_2 <= 1)\n"    // range idx #1
-                  "result keys[1]: (1 <= field_2 <= 1)\n"),  // range idx #2
+                  "result keys[0]: (field_2 = 1)\n"    // range idx #1
+                  "result keys[1]: (field_2 = 1)\n"),  // range idx #2
       SEL_TREE::KEY,
-      "result keys[0]: (1 <= field_2 <= 1)\n"                          // idx #1
-      "result keys[1]: (20 <= field_1 <= 20 AND 1 <= field_2 <= 1)\n"  // idx #2
+      "result keys[0]: (field_2 = 1)\n"                   // idx #1
+      "result keys[1]: (field_1 = 20 AND field_2 = 1)\n"  // idx #2
   );
 
   /*
@@ -1492,13 +1516,13 @@
   */
   SEL_TREE *tree_and2 = create_and_check_tree_and(
       create_tree(new_item_equal(m_field[0], 4),
-                  "result keys[1]: (4 <= field_1 <= 4)\n"),
+                  "result keys[1]: (field_1 = 4)\n"),
       create_tree(new_item_equal(m_field[1], 42),
-                  "result keys[0]: (42 <= field_2 <= 42)\n"    // range idx #1
-                  "result keys[1]: (42 <= field_2 <= 42)\n"),  // range idx #2
+                  "result keys[0]: (field_2 = 42)\n"    // range idx #1
+                  "result keys[1]: (field_2 = 42)\n"),  // range idx #2
       SEL_TREE::KEY,
-      "result keys[0]: (42 <= field_2 <= 42)\n"                        // idx #1
-      "result keys[1]: (4 <= field_1 <= 4 AND 42 <= field_2 <= 42)\n"  // idx #2
+      "result keys[0]: (field_2 = 42)\n"                  // idx #1
+      "result keys[1]: (field_1 = 4 AND field_2 = 42)\n"  // idx #2
   );
 
   /*
@@ -1509,10 +1533,10 @@
   */
   SEL_TREE *tree_or1 = create_and_check_tree_or(
       tree_and1, tree_and2, SEL_TREE::KEY,
-      "result keys[0]: (1 <= field_2 <= 1) OR (42 <= field_2 <= 42)\n"
+      "result keys[0]: (field_2 = 1) OR (field_2 = 42)\n"
       "result keys[1]: "
-      "(4 <= field_1 <= 4 AND 42 <= field_2 <= 42) OR "
-      "(20 <= field_1 <= 20 AND 1 <= field_2 <= 1)\n");
+      "(field_1 = 4 AND field_2 = 42) OR "
+      "(field_1 = 20 AND field_2 = 1)\n");
 
   /*
     Expected result when performing OR of:
@@ -1526,13 +1550,13 @@
       create_tree(new_item_gt(m_field[0], 13),
                   "result keys[1]: (13 < field_1)\n"),
       create_tree(new_item_equal(m_field[1], 14),
-                  "result keys[0]: (14 <= field_2 <= 14)\n"    // range idx #1
-                  "result keys[1]: (14 <= field_2 <= 14)\n"),  // range idx #2
+                  "result keys[0]: (field_2 = 14)\n"    // range idx #1
+                  "result keys[1]: (field_2 = 14)\n"),  // range idx #2
       SEL_TREE::KEY,
       "result contains the following merges\n"
       "--- alternative 1 ---\n"
       "  merge_tree keys[1]: (13 < field_1)\n"
-      "  merge_tree keys[0]: (14 <= field_2 <= 14)\n");
+      "  merge_tree keys[0]: (field_2 = 14)\n");
 
   /*
     Expected result when performing OR of:
@@ -1546,9 +1570,9 @@
   const char exp_or3[] =
       "result contains the following merges\n"
       "--- alternative 1 ---\n"
-      "  merge_tree keys[1]: (4 <= field_1 <= 4 AND 42 <= field_2 <= 42) OR "
+      "  merge_tree keys[1]: (field_1 = 4 AND field_2 = 42) OR "
       "(13 < field_1)\n"
-      "  merge_tree keys[0]: (14 <= field_2 <= 14)\n";
+      "  merge_tree keys[0]: (field_2 = 14)\n";
   create_and_check_tree_or(tree_or1, tree_or2, SEL_TREE::KEY, exp_or3);
 
   /*
@@ -1630,15 +1654,16 @@
   Item *item = cond;
   cond->fix_fields(thd(), &item);
 
-  SEL_TREE *sel_tree = get_mm_tree(m_opt_param, cond);
+  SEL_TREE *sel_tree = get_mm_tree(thd(), m_opt_param, 0, 0, m_current_table,
+                                   /*remove_jump_scans=*/true, cond);
 
   EXPECT_FALSE(sel_tree == nullptr);
   EXPECT_EQ(Key_map(1), sel_tree->keys_map);
 
   const char *expected =
       "result keys[0]: "
-      "(1 <= field_1 <= 1 AND 2 <= field_2 <= 2) OR "
-      "(3 <= field_1 <= 3 AND 4 <= field_2 <= 4)\n";
+      "(field_1 = 1 AND field_2 = 2) OR "
+      "(field_1 = 3 AND field_2 = 4)\n";
   check_tree_result(sel_tree, SEL_TREE::KEY, expected);
 }
 
@@ -1660,15 +1685,16 @@
   Item *item = cond;
   cond->fix_fields(thd(), &item);
 
-  SEL_TREE *sel_tree = get_mm_tree(m_opt_param, cond);
+  SEL_TREE *sel_tree = get_mm_tree(thd(), m_opt_param, 0, 0, m_current_table,
+                                   /*remove_jump_scans=*/true, cond);
 
   EXPECT_FALSE(sel_tree == nullptr);
   EXPECT_EQ(Key_map(1), sel_tree->keys_map);
 
   const char *expected =
       "result keys[0]: "
-      "(1 <= field_1 <= 1 AND 2 <= field_2 <= 2 AND 3 <= field_3 <= 3) OR "
-      "(4 <= field_1 <= 4 AND 5 <= field_2 <= 5 AND 6 <= field_3 <= 6)\n";
+      "(field_1 = 1 AND field_2 = 2 AND field_3 = 3) OR "
+      "(field_1 = 4 AND field_2 = 5 AND field_3 = 6)\n";
 
   check_tree_result(sel_tree, SEL_TREE::KEY, expected);
 }
@@ -1770,6 +1796,7 @@
     Fake_key_part_info(Mock_field_long *field_arg) {
       field = field_arg;
       length = 1;
+      store_length = sizeof(long);
     }
   };
 
@@ -1804,9 +1831,10 @@
   KEY_PART_INFO kp;
   kp.field = &field;
   kp.length = 1;
-  uchar value = 42;
-  append_range(&out, &kp, &value, &value, NEAR_MIN | NEAR_MAX);
-  EXPECT_STREQ("42 < my_field < 42", out.c_ptr());
+  uchar min_value = 42;
+  uchar max_value = 45;
+  append_range(&out, &kp, &min_value, &max_value, NEAR_MIN | NEAR_MAX);
+  EXPECT_STREQ("42 < my_field < 45", out.c_ptr());
 }
 
 TEST_F(OptRangeTest, TreeRootGetsUpdated) {
@@ -1819,8 +1847,10 @@
   opt_param.add_key(opt_param.table->field[0]);
   std::vector<SEL_ARG *> args;
   for (int i = 0; i < 10; ++i) {
-    SEL_TREE *tree =
-        get_mm_tree(&opt_param, new_item_equal(opt_param.table->field[0], i));
+    SEL_TREE *tree = get_mm_tree(thd(), &opt_param, 0, 0,
+                                 opt_param.table->pos_in_table_list->map(),
+                                 /*remove_jump_scans=*/true,
+                                 new_item_equal(opt_param.table->field[0], i));
     ASSERT_NE(nullptr, tree);
     SEL_ROOT *root = tree->keys[0];
     ASSERT_EQ(1, root->elements);
@@ -1845,6 +1875,22 @@
   EXPECT_NE(args[0], root.root);
 }
 
+TEST_F(OptRangeTest, CloneSpatialKey) {
+  Fake_RANGE_OPT_PARAM param(thd(), &m_alloc, 2, false);
+  Mock_SEL_ARG key1, key2;
+  key1.min_flag |= GEOM_FLAG;
+  key1.rkey_func_flag = HA_READ_MBR_CONTAIN;
+  SEL_ROOT key1_root(&key1), key2_root(&key2);
+  key1_root.use_count = 2;
+  key1_root.elements = 2;
+  key2_root.type = SEL_ROOT::Type::MAYBE_KEY;
+  // check if tree is cloned along with gis flag.
+  SEL_ROOT *cloned_key1 = key_and(&param, &key1_root, &key2_root);
+  EXPECT_NE(cloned_key1, &key1_root);
+  EXPECT_EQ(cloned_key1->root->rkey_func_flag, key1_root.root->rkey_func_flag);
+  key1_root.use_count = 0;
+}
+
 }  // namespace opt_range_unittest
 
 #undef create_tree
