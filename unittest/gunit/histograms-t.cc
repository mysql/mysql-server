--- conflicted
+++ resolved
@@ -2278,8 +2278,7 @@
   values.add_values(3, 10);
   values.add_values(4, 10);
 
-  MEM_ROOT oom_mem_root;
-  init_alloc_root(PSI_NOT_INSTRUMENTED, &oom_mem_root, 32, 0);
+  MEM_ROOT oom_mem_root(PSI_NOT_INSTRUMENTED, 32);
 
   /*
     Restrict the maximum capacity of the MEM_ROOT so it cannot grow anymore. But
@@ -2310,8 +2309,7 @@
   values.add_values(3, 10);
   values.add_values(4, 10);
 
-  MEM_ROOT oom_mem_root;
-  init_alloc_root(PSI_NOT_INSTRUMENTED, &oom_mem_root, 128, 0);
+  MEM_ROOT oom_mem_root(PSI_NOT_INSTRUMENTED, 128);
 
   {
     /*
@@ -2366,21 +2364,11 @@
 */
 TEST_F(HistogramsTest, SingletonOOM) {
   Value_map<longlong> values(&my_charset_numeric, Value_map_type::INT);
-<<<<<<< HEAD
-  values.add_values(1, 10);
-  values.add_values(2, 10);
-  values.add_values(3, 10);
-  values.add_values(4, 10);
-
-  MEM_ROOT oom_mem_root;
-  init_alloc_root(PSI_NOT_INSTRUMENTED, &oom_mem_root, 128, 0);
-=======
   size_t num_buckets = 100;
   for (longlong i = 0; i < static_cast<longlong>(num_buckets); ++i) {
     values.add_values(i, 10);
   }
   MEM_ROOT oom_mem_root(PSI_NOT_INSTRUMENTED, 128);
->>>>>>> fbdaa4de
 
   {
     /*
