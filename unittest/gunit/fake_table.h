/* Copyright (c) 2012, 2022, Oracle and/or its affiliates.

   This program is free software; you can redistribute it and/or modify
   it under the terms of the GNU General Public License, version 2.0,
   as published by the Free Software Foundation.

   This program is also distributed with certain software (including
   but not limited to OpenSSL) that is licensed under separate terms,
   as designated in a particular file or component or in included license
   documentation.  The authors of MySQL hereby grant you an additional
   permission to link the program and your derivative works with the
   separately licensed software that they have included with MySQL.

   This program is distributed in the hope that it will be useful,
   but WITHOUT ANY WARRANTY; without even the implied warranty of
   MERCHANTABILITY or FITNESS FOR A PARTICULAR PURPOSE.  See the
   GNU General Public License, version 2.0, for more details.

   You should have received a copy of the GNU General Public License
   along with this program; if not, write to the Free Software
   Foundation, Inc., 51 Franklin St, Fifth Floor, Boston, MA 02110-1301  USA  */

#ifndef FAKE_TABLE_H
#define FAKE_TABLE_H

#include <assert.h>
#include <string.h>
#include <sys/types.h>
#include <ostream>
#include <string>
#include <vector>

#include "gtest/gtest.h"
#include "lex_string.h"
#include "my_alloc.h"
#include "my_bitmap.h"

#include "my_inttypes.h"
#include "mysql_com.h"
#include "sql/current_thd.h"
#include "sql/field.h"
#include "sql/item.h"
#include "sql/key.h"
#include "sql/sql_bitmap.h"
#include "sql/sql_const.h"
#include "sql/sql_lex.h"
#include "sql/sql_list.h"
#include "sql/table.h"
#include "sql/thr_malloc.h"
#include "unittest/gunit/handler-t.h"
#include "unittest/gunit/mock_field_long.h"  // todo: put this #include first

class handler;
struct handlerton;

using std::string;
using std::vector;
using ::testing::NiceMock;

static const uint MAX_TABLE_COLUMNS = sizeof(int) * 8;

/*
  A fake class for setting up TABLE_LIST object, required for table id mgmt.
*/
class Fake_TABLE_LIST : public TABLE_LIST {
 public:
  Fake_TABLE_LIST() {}
  ~Fake_TABLE_LIST() {}
};

/*
  A fake class to make setting up a TABLE object a little easier.
*/
class Fake_TABLE_SHARE : public TABLE_SHARE {
  uint32 all_set_buf;

 public:
  /**
    Creates a TABLE_SHARE with the requested number of columns

    @param  number_of_columns  The number of columns in the table
  */
  Fake_TABLE_SHARE(uint number_of_columns) {
    static const char *fakepath = "fakepath";
    fields = number_of_columns;
    db_create_options = 0;
    primary_key = 0;
    column_bitmap_size = sizeof(int);
    tmp_table = NO_TMP_TABLE;
    db_low_byte_first = true;
    path.str = const_cast<char *>(fakepath);
    path.length = strlen(path.str);

    EXPECT_EQ(0, bitmap_init(&all_set, &all_set_buf, fields));
    bitmap_set_above(&all_set, 0, true);
  }
  ~Fake_TABLE_SHARE() {}
};

/*
  A fake class to make setting up a TABLE object a little easier. The
  table has a local fake table share.
*/
class Fake_TABLE : public TABLE {
  // make room for 8 indexes (mysql permits 64)
  static const int max_keys = 8;
  KEY m_keys[max_keys];
  // make room for up to 8 keyparts per index
  KEY_PART_INFO m_key_part_infos[max_keys][8];

  static const int max_record_length = MAX_FIELD_WIDTH * MAX_TABLE_COLUMNS;
  uchar m_record[max_record_length];

  Fake_TABLE_SHARE table_share;
  // Storage space for the handler's handlerton
  Fake_handlerton fake_handlerton;
  MY_BITMAP write_set_struct;
  uint32 write_set_buf;
  MY_BITMAP read_set_struct;
  uint32 read_set_buf;
  uint32 tmp_set_buf;
  Field *m_field_array[MAX_TABLE_COLUMNS]{};
  Mock_field_long *m_mock_field_array[MAX_TABLE_COLUMNS];

  // Counter for creating unique index id's. See create_index().
  int highest_index_id;

  // Counter for creating unique table id's. See initialize().
  static int highest_table_id;

 private:
  void initialize() {
    TABLE *as_table = static_cast<TABLE *>(this);
    new (as_table) TABLE();
    s = &table_share;
    in_use = current_thd;
    null_row = '\0';
    read_set = &read_set_struct;
    write_set = &write_set_struct;
    next_number_field = nullptr;  // No autoinc column
    pos_in_table_list = new (*THR_MALLOC) Fake_TABLE_LIST();
    pos_in_table_list->table = this;
    pos_in_table_list->query_block =
        new (&mem_root) Query_block(&mem_root, nullptr, nullptr);
    EXPECT_EQ(0, bitmap_init(write_set, &write_set_buf, s->fields));
    EXPECT_EQ(0, bitmap_init(read_set, &read_set_buf, s->fields));
    EXPECT_EQ(0, bitmap_init(&tmp_set, &tmp_set_buf, s->fields));

    const_table = false;
    pos_in_table_list->set_tableno(highest_table_id);
    highest_table_id = (highest_table_id + 1) % MAX_TABLES;
    key_info = &m_keys[0];
    record[0] = &m_record[0];
    memset(record[0], 0, max_record_length);
    for (int i = 0; i < max_keys; i++)
      key_info[i].key_part = m_key_part_infos[i];
    highest_index_id = 0;

    set_handler(&mock_handler);
    mock_handler.change_table_ptr(this, &table_share);
    field = m_field_array;
  }

 public:
  /**
    Unless you hand it anything else, this class will create
    Mock_field_long columns, and this is their pack_length.
  */
  static const int DEFAULT_PACK_LENGTH = Mock_field_long::PACK_LENGTH;
  NiceMock<Mock_HANDLER> mock_handler;

  Fake_TABLE(List<Field> fields)
      : table_share(fields.elements),
        mock_handler(static_cast<handlerton *>(nullptr), &table_share) {
    initialize();
    List_iterator<Field> it(fields);
    int nbr_fields = 0;
    for (Field *cur_field = it++; cur_field; cur_field = it++)
      add(cur_field, nbr_fields++);
  }

  Fake_TABLE(Field *column)
      : table_share(1),
        mock_handler(static_cast<handlerton *>(nullptr), &table_share) {
    initialize();
    add(column, 0);
  }

  Fake_TABLE(Field *column1, Field *column2)
      : table_share(2),
        mock_handler(static_cast<handlerton *>(nullptr), &table_share) {
    initialize();
    add(column1, 0);
    add(column2, 1);
  }

  Fake_TABLE(Field *column1, Field *column2, Field *column3)
      : table_share(3),
        mock_handler(static_cast<handlerton *>(nullptr), &table_share) {
    initialize();
    add(column1, 0);
    add(column2, 1);
    add(column3, 2);
  }

  /**
    Creates a table with the requested number of columns without
    creating indexes.

    @param  column_count     The number of columns in the table
    @param  cols_nullable    Whether or not columns are allowed to be NULL
  */
  Fake_TABLE(int column_count, bool cols_nullable)
      : table_share(column_count),
        mock_handler(&fake_handlerton, &table_share) {
    assert(static_cast<size_t>(column_count) <= sizeof(int) * 8);
    initialize();
    for (int i = 0; i < column_count; ++i) {
      std::stringstream str;
      str << "field_" << (i + 1);
      add(new (*THR_MALLOC)
              Mock_field_long(str.str().c_str(), cols_nullable, false),
          i);
    }
  }

  /**
    Creates a fake TABLE and stores the values in their corresponding Fields.

    @param column_values The column values to be stored.
    @param are_nullable Whether the columns are nullable.
  */
  Fake_TABLE(std::initializer_list<int> column_values, bool are_nullable = true)
      : table_share(column_values.size()),
        mock_handler(static_cast<handlerton *>(nullptr), &table_share) {
    field = m_field_array;
    initialize();
    for (size_t i = 0; i < column_values.size(); ++i) {
      std::stringstream s;
      s << "field_" << i + 1;
      field[i] =
          new (*THR_MALLOC) Mock_field_long(s.str(), are_nullable, false);
      field[i]->table = this;
      const ptrdiff_t field_offset = i * MAX_FIELD_WIDTH;
      field[i]->set_field_ptr(record[0] + field_offset + 1);
      if (are_nullable) field[i]->set_null_ptr(record[0] + field_offset, 1);
    }
    int i = 0;
    for (auto column_value : column_values) {
      auto item = new Item_int(column_value);
      item->save_in_field_no_warnings(field[i++], true);
    }
  }

  ~Fake_TABLE() {
    /*
      This DTOR should be empty, since we inherit from TABLE,
      which cannot have virtual member functions.
    */
  }

  // Defines an index over (column1, column2) and generates a unique id.
  int create_index(Field *column1, Field *column2, bool unique = false) {
    column1->set_flag(PART_KEY_FLAG);
    column2->set_flag(PART_KEY_FLAG);
    int index_id = highest_index_id++;
    column1->key_start.set_bit(index_id);
    keys_in_use_for_query.set_bit(index_id);
    column1->part_of_key.set_bit(index_id);
    column2->part_of_key.set_bit(index_id);

    KEY *key = &m_keys[index_id];
    key->table = this;
<<<<<<< HEAD
    if (unique) {
      key->flags = key->actual_flags = HA_NOSAME;
    } else {
      key->flags = key->actual_flags = 0;
    }
    key->actual_key_parts = key->user_defined_key_parts = 2;
    key->key_part[0].field = column1;
    key->key_part[0].store_length = 8;
    key->key_part[1].field = column2;
    key->key_part[1].store_length = 8;
=======
    key->flags = key->actual_flags = key_flags;
    key->actual_key_parts = key->user_defined_key_parts = 1;
    key->key_part[0].init_from_field(column1);
    ++s->key_parts;
    if (column2 != nullptr) {
      key->actual_key_parts = key->user_defined_key_parts = 2;
      key->key_part[1].init_from_field(column2);
      ++s->key_parts;
    }
>>>>>>> fbdaa4de
    key->name = "unittest_index";

    ++s->keys;
    return index_id;
  }

  void set_handler(handler *h) { file = h; }
  TABLE_SHARE *get_share() { return &table_share; }

 private:
  void add(Field *new_field, int pos) {
    field[pos] = new_field;
    new_field->table = this;
    static const char *table_name = "Fake";
    new_field->table_name = &table_name;
    new_field->set_field_index(pos);
    bitmap_set_bit(read_set, pos);
    const ptrdiff_t field_offset = pos * MAX_FIELD_WIDTH;
    new_field->set_field_ptr(record[0] + field_offset + 1);
    if (new_field->get_null_ptr() != nullptr)
      new_field->set_null_ptr(record[0] + field_offset, 1);
  }
};

#endif  // FAKE_TABLE_H<|MERGE_RESOLUTION|>--- conflicted
+++ resolved
@@ -64,8 +64,8 @@
 */
 class Fake_TABLE_LIST : public TABLE_LIST {
  public:
-  Fake_TABLE_LIST() {}
-  ~Fake_TABLE_LIST() {}
+  Fake_TABLE_LIST() = default;
+  ~Fake_TABLE_LIST() = default;
 };
 
 /*
@@ -94,7 +94,7 @@
     EXPECT_EQ(0, bitmap_init(&all_set, &all_set_buf, fields));
     bitmap_set_above(&all_set, 0, true);
   }
-  ~Fake_TABLE_SHARE() {}
+  ~Fake_TABLE_SHARE() = default;
 };
 
 /*
@@ -167,11 +167,9 @@
     Mock_field_long columns, and this is their pack_length.
   */
   static const int DEFAULT_PACK_LENGTH = Mock_field_long::PACK_LENGTH;
-  NiceMock<Mock_HANDLER> mock_handler;
-
-  Fake_TABLE(List<Field> fields)
-      : table_share(fields.elements),
-        mock_handler(static_cast<handlerton *>(nullptr), &table_share) {
+  NiceMock<Mock_HANDLER> mock_handler{&fake_handlerton, &table_share};
+
+  explicit Fake_TABLE(List<Field> fields) : table_share(fields.elements) {
     initialize();
     List_iterator<Field> it(fields);
     int nbr_fields = 0;
@@ -179,24 +177,18 @@
       add(cur_field, nbr_fields++);
   }
 
-  Fake_TABLE(Field *column)
-      : table_share(1),
-        mock_handler(static_cast<handlerton *>(nullptr), &table_share) {
+  explicit Fake_TABLE(Field *column) : table_share(1) {
     initialize();
     add(column, 0);
   }
 
-  Fake_TABLE(Field *column1, Field *column2)
-      : table_share(2),
-        mock_handler(static_cast<handlerton *>(nullptr), &table_share) {
+  Fake_TABLE(Field *column1, Field *column2) : table_share(2) {
     initialize();
     add(column1, 0);
     add(column2, 1);
   }
 
-  Fake_TABLE(Field *column1, Field *column2, Field *column3)
-      : table_share(3),
-        mock_handler(static_cast<handlerton *>(nullptr), &table_share) {
+  Fake_TABLE(Field *column1, Field *column2, Field *column3) : table_share(3) {
     initialize();
     add(column1, 0);
     add(column2, 1);
@@ -261,28 +253,23 @@
 
   // Defines an index over (column1, column2) and generates a unique id.
   int create_index(Field *column1, Field *column2, bool unique = false) {
+    return create_index(column1, column2, unique ? ulong{HA_NOSAME} : 0);
+  }
+
+  int create_index(Field *column1, Field *column2, ulong key_flags) {
     column1->set_flag(PART_KEY_FLAG);
-    column2->set_flag(PART_KEY_FLAG);
     int index_id = highest_index_id++;
     column1->key_start.set_bit(index_id);
     keys_in_use_for_query.set_bit(index_id);
     column1->part_of_key.set_bit(index_id);
-    column2->part_of_key.set_bit(index_id);
+
+    if (column2 != nullptr) {
+      column2->set_flag(PART_KEY_FLAG);
+      column2->part_of_key.set_bit(index_id);
+    }
 
     KEY *key = &m_keys[index_id];
     key->table = this;
-<<<<<<< HEAD
-    if (unique) {
-      key->flags = key->actual_flags = HA_NOSAME;
-    } else {
-      key->flags = key->actual_flags = 0;
-    }
-    key->actual_key_parts = key->user_defined_key_parts = 2;
-    key->key_part[0].field = column1;
-    key->key_part[0].store_length = 8;
-    key->key_part[1].field = column2;
-    key->key_part[1].store_length = 8;
-=======
     key->flags = key->actual_flags = key_flags;
     key->actual_key_parts = key->user_defined_key_parts = 1;
     key->key_part[0].init_from_field(column1);
@@ -292,15 +279,18 @@
       key->key_part[1].init_from_field(column2);
       ++s->key_parts;
     }
->>>>>>> fbdaa4de
     key->name = "unittest_index";
 
     ++s->keys;
+    s->visible_indexes.set_bit(index_id);
+    s->keys_in_use.set_bit(index_id);
     return index_id;
   }
 
   void set_handler(handler *h) { file = h; }
   TABLE_SHARE *get_share() { return &table_share; }
+
+  static void reset_highest_table_id() { highest_table_id = 0; }
 
  private:
   void add(Field *new_field, int pos) {
