/* Copyright (c) 2009, 2022, Oracle and/or its affiliates.

   This program is free software; you can redistribute it and/or modify
   it under the terms of the GNU General Public License, version 2.0,
   as published by the Free Software Foundation.

   This program is also distributed with certain software (including
   but not limited to OpenSSL) that is licensed under separate terms,
   as designated in a particular file or component or in included license
   documentation.  The authors of MySQL hereby grant you an additional
   permission to link the program and your derivative works with the
   separately licensed software that they have included with MySQL.

   This program is distributed in the hope that it will be useful,
   but WITHOUT ANY WARRANTY; without even the implied warranty of
   MERCHANTABILITY or FITNESS FOR A PARTICULAR PURPOSE.  See the
   GNU General Public License, version 2.0, for more details.

   You should have received a copy of the GNU General Public License
   along with this program; if not, write to the Free Software
   Foundation, Inc., 51 Franklin St, Fifth Floor, Boston, MA 02110-1301  USA */

/*
  This is a simple example of how to use the google unit test framework.

  For an introduction to the constructs used below, see:
  http://code.google.com/p/googletest/wiki/GoogleTestPrimer
*/

#include <gtest/gtest.h>
#include <stddef.h>

#include "my_inttypes.h"
#include "my_thread.h"
#include "sql/sql_error.h"
#include "sql/sql_list.h"
#include "sql/thr_malloc.h"
#include "sql_string.h"
#include "unittest/gunit/test_utils.h"

namespace sql_list_unittest {

// A simple helper function to insert values into a List.
template <class T, int size>
void insert_values(T (&array)[size], List<T> *list) {
  for (int ix = 0; ix < size; ++ix) {
    EXPECT_FALSE(list->push_back(&array[ix]));
  }
}

/*
  The fixture for testing the MySQL List and List_iterator classes.
  A fresh instance of this class will be created for each of the
  TEST_F functions below.
  The functions SetUp(), TearDown(), SetUpTestCase(), TearDownTestCase() are
  inherited from ::testing::Test (google naming style differs from MySQL).
*/
class SqlListTest : public ::testing::Test {
 protected:
  SqlListTest()
      : m_mem_root_p(&m_mem_root), m_int_list(), m_int_list_iter(m_int_list) {}

<<<<<<< HEAD
  void SetUp() override {
    init_sql_alloc(PSI_NOT_INSTRUMENTED, &m_mem_root, 1024, 0);
    THR_MALLOC = &m_mem_root_p;
  }

  void TearDown() override { free_root(&m_mem_root, MYF(0)); }
=======
  void SetUp() override { THR_MALLOC = &m_mem_root_p; }
>>>>>>> fbdaa4de

  static void SetUpTestCase() {
    current_thd = nullptr;
    THR_MALLOC = nullptr;
  }

  MEM_ROOT m_mem_root{PSI_NOT_INSTRUMENTED, 1024};
  MEM_ROOT *m_mem_root_p;
  List<int> m_int_list;
  List_iterator<int> m_int_list_iter;

 private:
  // Declares (but does not define) copy constructor and assignment operator.
  GTEST_DISALLOW_COPY_AND_ASSIGN_(SqlListTest);
};

// Tests that we can construct and destruct lists.
TEST_F(SqlListTest, ConstructAndDestruct) {
  EXPECT_TRUE(m_int_list.is_empty());
  List<int> *p_int_list = new (*THR_MALLOC) List<int>;
  EXPECT_TRUE(p_int_list->is_empty());
  destroy(p_int_list);
}

// Tests basic operations push and pop.
TEST_F(SqlListTest, BasicOperations) {
  int i1 = 1;
  int i2 = 2;
  EXPECT_FALSE(m_int_list.push_front(&i1));
  EXPECT_FALSE(m_int_list.push_back(&i2));
  EXPECT_FALSE(m_int_list.is_empty());
  EXPECT_EQ(2U, m_int_list.elements);

  EXPECT_EQ(&i1, m_int_list.head());
  EXPECT_EQ(&i1, m_int_list.pop());
  EXPECT_EQ(&i2, m_int_list.head());
  EXPECT_EQ(&i2, m_int_list.pop());
  EXPECT_TRUE(m_int_list.is_empty()) << "The list should be empty now!";
}

// Tests list copying.
TEST_F(SqlListTest, DeepCopy) {
  int values[] = {11, 22, 33, 42, 5};
  insert_values(values, &m_int_list);
  MEM_ROOT mem_root;
  init_alloc_root(PSI_NOT_INSTRUMENTED, &mem_root, 4096, 4096);
  List<int> list_copy(m_int_list, &mem_root);
  EXPECT_EQ(list_copy.elements, m_int_list.elements);
  while (!list_copy.is_empty()) {
    EXPECT_EQ(*m_int_list.pop(), *list_copy.pop());
  }
  EXPECT_TRUE(m_int_list.is_empty());
  free_root(&mem_root, MYF(0));
}

// Tests that we can iterate over values.
TEST_F(SqlListTest, Iterate) {
  int values[] = {3, 2, 1};
  insert_values(values, &m_int_list);
  for (size_t ix = 0; ix < array_elements(values); ++ix) {
    EXPECT_EQ(values[ix], *m_int_list_iter++);
  }
  m_int_list_iter.init(m_int_list);
  int *value;
  int value_number = 0;
  while ((value = m_int_list_iter++)) {
    EXPECT_EQ(values[value_number++], *value);
  }
}

// A simple helper class for testing intrusive lists.
class Linked_node : public ilink<Linked_node> {
 public:
  Linked_node(int val) : m_value(val) {}
  int get_value() const { return m_value; }

 private:
  int m_value;
};
const Linked_node *const null_node = nullptr;

// An example of a test without any fixture.
TEST(SqlIlistTest, ConstructAndDestruct) {
  I_List<Linked_node> i_list;
  I_List_iterator<Linked_node> i_list_iter(i_list);
  EXPECT_TRUE(i_list.is_empty());
  EXPECT_EQ(null_node, i_list_iter++);
}

// Tests iteration over intrusive lists.
TEST(SqlIlistTest, PushBackAndIterate) {
  I_List<Linked_node> i_list;
  I_List_iterator<Linked_node> i_list_iter(i_list);
  int values[] = {11, 22, 33, 42, 5};
  EXPECT_EQ(null_node, i_list.head());
  for (size_t ix = 0; ix < array_elements(values); ++ix) {
    i_list.push_back(new Linked_node(values[ix]));
  }

  Linked_node *node;
  size_t value_number = 0;
  while ((node = i_list_iter++)) {
    EXPECT_EQ(values[value_number++], node->get_value());
  }
  for (value_number = 0; (node = i_list.get()); ++value_number) {
    EXPECT_EQ(values[value_number], node->get_value());
    delete node;
  }
  EXPECT_EQ(array_elements(values), value_number);
}

// Another iteration test over intrusive lists.
TEST(SqlIlistTest, PushFrontAndIterate) {
  I_List<Linked_node> i_list;
  I_List_iterator<Linked_node> i_list_iter(i_list);
  int values[] = {11, 22, 33, 42, 5};
  for (size_t ix = 0; ix < array_elements(values); ++ix) {
    i_list.push_front(new Linked_node(values[ix]));
  }

  Linked_node *node;
  int value_number = array_elements(values) - 1;
  while ((node = i_list_iter++)) {
    EXPECT_EQ(values[value_number--], node->get_value());
  }
  while ((node = i_list.get())) delete node;
}

static int cmp_test(int *a, int *b) {
  return (*(int *)a < *(int *)b) ? -1 : (*(int *)a > *(int *)b) ? 1 : 0;
}

// Tests list sorting.
TEST_F(SqlListTest, Sort) {
  int values[] = {1, 9, 2, 7, 3, 6, 4, 5, 8};
  insert_values(values, &m_int_list);
  m_int_list.sort(cmp_test);
  for (int i = 1; i < 10; i++) {
    EXPECT_EQ(*m_int_list.pop(), i);
  }
  EXPECT_TRUE(m_int_list.is_empty());
  // Test sorting of empty string.
  m_int_list.sort(cmp_test);
  // Check that nothing has changed.
  EXPECT_TRUE(m_int_list.is_empty());
}

// Tests prepend on empty list followed by push_back, Bug#26813454
TEST_F(SqlListTest, PrependBug) {
  int values1[] = {1, 2};
  insert_values(values1, &m_int_list);
  EXPECT_EQ(2U, m_int_list.elements);

  List<int> ilist;
  EXPECT_TRUE(ilist.is_empty());
  ilist.prepend(&m_int_list);

  int values2[] = {3, 4};
  insert_values(values2, &ilist);
  EXPECT_EQ(4U, ilist.elements);

  for (int i = 1; i <= 4; i++) EXPECT_EQ(*ilist.pop(), i);
}

// Tests swap_elts
TEST_F(SqlListTest, Swap) {
  int values[] = {0, 1, 2, 3, 4, 5, 6, 7, 8, 9};
  insert_values(values, &m_int_list);
  EXPECT_EQ(m_int_list.swap_elts(1, 1), false);
  // Expect no change
  for (int i = 0; i < 10; i++) {
    EXPECT_EQ(*m_int_list.pop(), i);
  }

  insert_values(values, &m_int_list);
  EXPECT_EQ(m_int_list.swap_elts(9, 10), true /* error */);
  // Expect no change: 10 out of bounds
  for (int i = 0; i < 10; i++) {
    EXPECT_EQ(*m_int_list.pop(), i);
  }

  insert_values(values, &m_int_list);
  EXPECT_EQ(m_int_list.swap_elts(10, 9), true /* error */);
  // Expect no change: 10 out of bounds
  for (int i = 0; i < 10; i++) {
    EXPECT_EQ(*m_int_list.pop(), i);
  }

  insert_values(values, &m_int_list);
  EXPECT_EQ(m_int_list.swap_elts(10, 11), true /* error */);
  // Expect no change: 10, 11 out of bounds
  for (int i = 0; i < 10; i++) {
    EXPECT_EQ(*m_int_list.pop(), i);
  }

  insert_values(values, &m_int_list);
  EXPECT_EQ(m_int_list.swap_elts(0, 1), false);

  for (int i = 0; i < 10; i++) {
    EXPECT_EQ(*m_int_list.pop(), (i == 0 ? 1 : (i == 1 ? 0 : i)));
  }

  insert_values(values, &m_int_list);
  EXPECT_EQ(m_int_list.swap_elts(0, 9), false);

  for (int i = 0; i < 10; i++) {
    EXPECT_EQ(*m_int_list.pop(), (i == 0 ? 9 : (i == 9 ? 0 : i)));
  }

  insert_values(values, &m_int_list);
  EXPECT_EQ(m_int_list.swap_elts(9, 0), false);

  for (int i = 0; i < 10; i++) {
    EXPECT_EQ(*m_int_list.pop(), (i == 0 ? 9 : (i == 9 ? 0 : i)));
  }
}

}  // namespace sql_list_unittest<|MERGE_RESOLUTION|>--- conflicted
+++ resolved
@@ -36,7 +36,7 @@
 #include "sql/sql_list.h"
 #include "sql/thr_malloc.h"
 #include "sql_string.h"
-#include "unittest/gunit/test_utils.h"
+#include "unittest/gunit/gunit_test_main.h"
 
 namespace sql_list_unittest {
 
@@ -60,16 +60,7 @@
   SqlListTest()
       : m_mem_root_p(&m_mem_root), m_int_list(), m_int_list_iter(m_int_list) {}
 
-<<<<<<< HEAD
-  void SetUp() override {
-    init_sql_alloc(PSI_NOT_INSTRUMENTED, &m_mem_root, 1024, 0);
-    THR_MALLOC = &m_mem_root_p;
-  }
-
-  void TearDown() override { free_root(&m_mem_root, MYF(0)); }
-=======
   void SetUp() override { THR_MALLOC = &m_mem_root_p; }
->>>>>>> fbdaa4de
 
   static void SetUpTestCase() {
     current_thd = nullptr;
@@ -114,15 +105,14 @@
 TEST_F(SqlListTest, DeepCopy) {
   int values[] = {11, 22, 33, 42, 5};
   insert_values(values, &m_int_list);
-  MEM_ROOT mem_root;
-  init_alloc_root(PSI_NOT_INSTRUMENTED, &mem_root, 4096, 4096);
+  MEM_ROOT mem_root(PSI_NOT_INSTRUMENTED, 4096);
   List<int> list_copy(m_int_list, &mem_root);
   EXPECT_EQ(list_copy.elements, m_int_list.elements);
   while (!list_copy.is_empty()) {
     EXPECT_EQ(*m_int_list.pop(), *list_copy.pop());
   }
   EXPECT_TRUE(m_int_list.is_empty());
-  free_root(&mem_root, MYF(0));
+  mem_root.Clear();
 }
 
 // Tests that we can iterate over values.
