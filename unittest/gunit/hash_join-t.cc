--- conflicted
+++ resolved
@@ -20,23 +20,20 @@
    along with this program; if not, write to the Free Software
    Foundation, Inc., 51 Franklin St, Fifth Floor, Boston, MA 02110-1301  USA */
 
-// First include (the generated) my_config.h, to get correct platform defines.
-#include "my_config.h"
-
 #include <gtest/gtest.h>
 
 #include <random>
 #include <unordered_set>
 #include <vector>
 
-#include "extra/lz4/my_xxhash.h"
 #include "include/my_murmur3.h"
 #include "my_alloc.h"
-#include "sql/hash_join_buffer.h"
-#include "sql/hash_join_iterator.h"
+#include "my_xxhash.h"
 #include "sql/item_cmpfunc.h"
+#include "sql/iterators/hash_join_buffer.h"
+#include "sql/iterators/hash_join_iterator.h"
+#include "sql/iterators/row_iterator.h"
 #include "sql/join_optimizer/bit_utils.h"
-#include "sql/row_iterator.h"
 #include "sql/sql_executor.h"
 #include "sql/sql_optimizer.h"
 #include "sql_string.h"
@@ -62,6 +59,7 @@
   constexpr int kNumColumns = 10;
   constexpr bool kColumnsNullable = true;
   constexpr int kNumTablesInJoin = 10;
+  Prealloced_array<TABLE *, 4> tables(PSI_NOT_INSTRUMENTED);
 
   // Set up a ten-table join. For simplicity, allocate everything on a MEM_ROOT
   // that will take care of releasing allocated memory.
@@ -85,9 +83,10 @@
         fake_table->field[j]->store(1000, false /* is_unsigned */);
       }
     }
-  }
-
-  return TableCollection(&join, TablesBetween(0, kNumTablesInJoin),
+    tables.push_back(fake_table);
+  }
+
+  return TableCollection(tables,
                          /*store_rowids=*/false,
                          /*tables_to_get_rowid_for=*/0);
 }
@@ -297,11 +296,11 @@
         move(right_dataset)));
   }
 
-  table_map left_map() const {
-    return left_qep_tab->table()->pos_in_table_list->map();
-  }
-  table_map right_map() const {
-    return right_qep_tab->table()->pos_in_table_list->map();
+  Prealloced_array<TABLE *, 4> left_tables() const {
+    return Prealloced_array<TABLE *, 4>{left_qep_tab->table()};
+  }
+  Prealloced_array<TABLE *, 4> right_tables() const {
+    return Prealloced_array<TABLE *, 4>{right_qep_tab->table()};
   }
 
  private:
@@ -364,13 +363,13 @@
 
   HashJoinIterator hash_join_iterator(
       initializer.thd(), std::move(test_helper.left_iterator),
-      test_helper.left_map(), /*estimated_build_rows=*/1000,
-      std::move(test_helper.right_iterator), test_helper.right_map(),
+      test_helper.left_tables(), /*estimated_build_rows=*/1000,
+      std::move(test_helper.right_iterator), test_helper.right_tables(),
       /*store_rowids=*/false,
       /*tables_to_get_rowid_for=*/0, 10 * 1024 * 1024 /* 10 MB */,
       {*test_helper.join_condition}, true, JoinType::INNER,
-      test_helper.left_qep_tab->join(), test_helper.extra_conditions,
-      /*probe_input_batch_mode=*/false);
+      test_helper.extra_conditions,
+      /*probe_input_batch_mode=*/false, nullptr);
 
   ASSERT_FALSE(hash_join_iterator.Init());
 
@@ -389,13 +388,13 @@
 
   HashJoinIterator hash_join_iterator(
       initializer.thd(), std::move(test_helper.left_iterator),
-      test_helper.left_map(), /*estimated_build_rows=*/1000,
-      std::move(test_helper.right_iterator), test_helper.right_map(),
+      test_helper.left_tables(), /*estimated_build_rows=*/1000,
+      std::move(test_helper.right_iterator), test_helper.right_tables(),
       /*store_rowids=*/false,
       /*tables_to_get_rowid_for=*/0, 10 * 1024 * 1024 /* 10 MB */,
       {*test_helper.join_condition}, true, JoinType::INNER,
-      test_helper.left_qep_tab->join(), test_helper.extra_conditions,
-      /*probe_input_batch_mode=*/false);
+      test_helper.extra_conditions,
+      /*probe_input_batch_mode=*/false, nullptr);
 
   ASSERT_FALSE(hash_join_iterator.Init());
   EXPECT_EQ(-1, hash_join_iterator.Read());
@@ -410,13 +409,13 @@
 
   HashJoinIterator hash_join_iterator(
       initializer.thd(), std::move(test_helper.left_iterator),
-      test_helper.left_map(),
+      test_helper.left_tables(),
       /*estimated_build_rows=*/1000, std::move(test_helper.right_iterator),
-      test_helper.right_map(), /*store_rowids=*/false,
+      test_helper.right_tables(), /*store_rowids=*/false,
       /*tables_to_get_rowid_for=*/0, 10 * 1024 * 1024 /* 10 MB */,
       {*test_helper.join_condition}, true, JoinType::INNER,
-      test_helper.left_qep_tab->join(), test_helper.extra_conditions,
-      /*probe_input_batch_mode=*/false);
+      test_helper.extra_conditions,
+      /*probe_input_batch_mode=*/false, nullptr);
 
   ASSERT_FALSE(hash_join_iterator.Init());
 
@@ -439,13 +438,13 @@
 
   HashJoinIterator hash_join_iterator(
       initializer.thd(), std::move(test_helper.left_iterator),
-      test_helper.left_map(), /*estimated_build_rows=*/1000,
-      std::move(test_helper.right_iterator), test_helper.right_map(),
+      test_helper.left_tables(), /*estimated_build_rows=*/1000,
+      std::move(test_helper.right_iterator), test_helper.right_tables(),
       /*store_rowids=*/false,
       /*tables_to_get_rowid_for=*/0, 10 * 1024 * 1024 /* 10 MB */,
       {*test_helper.join_condition}, true, JoinType::INNER,
-      test_helper.left_qep_tab->join(), test_helper.extra_conditions,
-      /*probe_input_batch_mode=*/false);
+      test_helper.extra_conditions,
+      /*probe_input_batch_mode=*/false, nullptr);
 
   ASSERT_FALSE(hash_join_iterator.Init());
 
@@ -456,6 +455,65 @@
   EXPECT_EQ(std::string(result->ptr(), result->length()), std::string("abc"));
 
   EXPECT_EQ(-1, hash_join_iterator.Read());
+  initializer.TearDown();
+}
+
+TEST(HashJoinTest, HashTableCaching) {
+  my_testing::Server_initializer initializer;
+  initializer.SetUp();
+
+  vector<int> left_data;
+  left_data.push_back(2);
+  left_data.push_back(3);
+
+  vector<int> right_data;
+  right_data.push_back(1);
+  right_data.push_back(2);
+  right_data.push_back(3);
+
+  HashJoinTestHelper test_helper(&initializer, left_data, right_data);
+  FakeIntegerIterator *build_iterator =
+      down_cast<FakeIntegerIterator *>(test_helper.left_iterator.get());
+
+  uint64_t hash_table_generation = 0;
+  HashJoinIterator hash_join_iterator(
+      initializer.thd(), std::move(test_helper.left_iterator),
+      test_helper.left_tables(), /*estimated_build_rows=*/1000,
+      std::move(test_helper.right_iterator), test_helper.right_tables(),
+      /*store_rowids=*/false,
+      /*tables_to_get_rowid_for=*/0, 10 * 1024 * 1024 /* 10 MB */,
+      {*test_helper.join_condition}, true, JoinType::INNER,
+      test_helper.extra_conditions,
+      /*probe_input_batch_mode=*/false, &hash_table_generation);
+
+  ASSERT_FALSE(hash_join_iterator.Init());
+  EXPECT_EQ(3, build_iterator->num_read_calls());
+
+  ASSERT_EQ(0, hash_join_iterator.Read());
+  EXPECT_EQ(2, test_helper.left_qep_tab->table()->field[0]->val_int());
+  ASSERT_EQ(0, hash_join_iterator.Read());
+  EXPECT_EQ(3, test_helper.left_qep_tab->table()->field[0]->val_int());
+  ASSERT_EQ(-1, hash_join_iterator.Read());
+
+  ASSERT_FALSE(hash_join_iterator.Init());
+  EXPECT_EQ(3, build_iterator->num_read_calls());  // Unchanged due to caching.
+
+  ASSERT_EQ(0, hash_join_iterator.Read());
+  EXPECT_EQ(2, test_helper.left_qep_tab->table()->field[0]->val_int());
+  ASSERT_EQ(0, hash_join_iterator.Read());
+  EXPECT_EQ(3, test_helper.left_qep_tab->table()->field[0]->val_int());
+  ASSERT_EQ(-1, hash_join_iterator.Read());
+
+  hash_table_generation = 1;
+  ASSERT_FALSE(hash_join_iterator.Init());
+  EXPECT_EQ(6, build_iterator->num_read_calls());
+
+  ASSERT_EQ(0, hash_join_iterator.Read());
+  EXPECT_EQ(2, test_helper.left_qep_tab->table()->field[0]->val_int());
+  ASSERT_EQ(0, hash_join_iterator.Read());
+  EXPECT_EQ(3, test_helper.left_qep_tab->table()->field[0]->val_int());
+  ASSERT_EQ(-1, hash_join_iterator.Read());
+
   initializer.TearDown();
 }
 
@@ -488,13 +546,13 @@
 
   HashJoinIterator hash_join_iterator(
       initializer.thd(), std::move(test_helper.left_iterator),
-      test_helper.left_map(), /*estimated_build_rows=*/1000,
-      std::move(test_helper.right_iterator), test_helper.right_map(),
+      test_helper.left_tables(), /*estimated_build_rows=*/1000,
+      std::move(test_helper.right_iterator), test_helper.right_tables(),
       /*store_rowids=*/false,
       /*tables_to_get_rowid_for=*/0, 10 * 1024 * 1024 /* 10 MB */,
       {*test_helper.join_condition}, true, JoinType::INNER,
-      test_helper.left_qep_tab->join(), test_helper.extra_conditions,
-      /*probe_input_batch_mode=*/false);
+      test_helper.extra_conditions,
+      /*probe_input_batch_mode=*/false, nullptr);
 
   StartBenchmarkTiming();
   for (size_t i = 0; i < num_iterations; ++i) {
@@ -535,13 +593,13 @@
 
   HashJoinIterator hash_join_iterator(
       initializer.thd(), std::move(test_helper.left_iterator),
-      test_helper.left_map(), /*estimated_build_rows=*/1000,
-      std::move(test_helper.right_iterator), test_helper.right_map(),
+      test_helper.left_tables(), /*estimated_build_rows=*/1000,
+      std::move(test_helper.right_iterator), test_helper.right_tables(),
       /*store_rowids=*/false,
       /*tables_to_get_rowid_for=*/0, 10 * 1024 * 1024 /* 10 MB */,
       {*test_helper.join_condition}, true, JoinType::INNER,
-      test_helper.left_qep_tab->join(), test_helper.extra_conditions,
-      /*probe_input_batch_mode=*/false);
+      test_helper.extra_conditions,
+      /*probe_input_batch_mode=*/false, nullptr);
 
   for (size_t i = 0; i < num_iterations; ++i) {
     ASSERT_FALSE(hash_join_iterator.Init());
@@ -586,13 +644,13 @@
 
   HashJoinIterator hash_join_iterator(
       initializer.thd(), std::move(test_helper.left_iterator),
-      test_helper.left_map(), /*estimated_build_rows=*/1000,
-      std::move(test_helper.right_iterator), test_helper.right_map(),
+      test_helper.left_tables(), /*estimated_build_rows=*/1000,
+      std::move(test_helper.right_iterator), test_helper.right_tables(),
       /*store_rowids=*/false,
       /*tables_to_get_rowid_for=*/0, 10 * 1024 * 1024 /* 10 MB */,
       {*test_helper.join_condition}, true, JoinType::SEMI,
-      test_helper.left_qep_tab->join(), test_helper.extra_conditions,
-      /*probe_input_batch_mode=*/false);
+      test_helper.extra_conditions,
+      /*probe_input_batch_mode=*/false, nullptr);
 
   for (size_t i = 0; i < num_iterations; ++i) {
     ASSERT_FALSE(hash_join_iterator.Init());
@@ -629,13 +687,13 @@
 
   HashJoinIterator hash_join_iterator(
       initializer.thd(), std::move(test_helper.left_iterator),
-      test_helper.left_map(), /*estimated_build_rows=*/1000,
-      std::move(test_helper.right_iterator), test_helper.right_map(),
+      test_helper.left_tables(), /*estimated_build_rows=*/1000,
+      std::move(test_helper.right_iterator), test_helper.right_tables(),
       /*store_rowids=*/false,
       /*tables_to_get_rowid_for=*/0, 10 * 1024 * 1024 /* 10 MB */,
       {*test_helper.join_condition}, true, JoinType::SEMI,
-      test_helper.left_qep_tab->join(), test_helper.extra_conditions,
-      /*probe_input_batch_mode=*/false);
+      test_helper.extra_conditions,
+      /*probe_input_batch_mode=*/false, nullptr);
 
   ASSERT_FALSE(hash_join_iterator.Init());
 
@@ -678,13 +736,13 @@
 
   HashJoinIterator hash_join_iterator(
       initializer.thd(), std::move(test_helper.left_iterator),
-      test_helper.left_map(), /*estimated_build_rows=*/1000,
-      std::move(test_helper.right_iterator), test_helper.right_map(),
+      test_helper.left_tables(), /*estimated_build_rows=*/1000,
+      std::move(test_helper.right_iterator), test_helper.right_tables(),
       /*store_rowids=*/false,
       /*tables_to_get_rowid_for=*/0, 10 * 1024 * 1024 /* 10 MB */,
       {*test_helper.join_condition}, true, JoinType::ANTI,
-      test_helper.left_qep_tab->join(), test_helper.extra_conditions,
-      /*probe_input_batch_mode=*/false);
+      test_helper.extra_conditions,
+      /*probe_input_batch_mode=*/false, nullptr);
 
   ASSERT_FALSE(hash_join_iterator.Init());
 
@@ -710,13 +768,12 @@
 
   HashJoinIterator hash_join_iterator(
       initializer.thd(), std::move(test_helper.right_iterator),
-      test_helper.right_map(), /*estimated_build_rows=*/1000,
-      std::move(test_helper.left_iterator), test_helper.left_map(),
+      test_helper.right_tables(), /*estimated_build_rows=*/1000,
+      std::move(test_helper.left_iterator), test_helper.left_tables(),
       /*store_rowids=*/false, /*tables_to_get_rowid_for=*/0,
       10 * 1024 * 1024 /* 10 MB */, {*test_helper.join_condition}, true,
-      JoinType::OUTER, test_helper.left_qep_tab->join(),
-      test_helper.extra_conditions,
-      /*probe_input_batch_mode=*/false);
+      JoinType::OUTER, test_helper.extra_conditions,
+      /*probe_input_batch_mode=*/false, nullptr);
 
   ASSERT_FALSE(hash_join_iterator.Init());
 
@@ -752,13 +809,12 @@
 
   HashJoinIterator hash_join_iterator(
       initializer.thd(), std::move(test_helper.right_iterator),
-      test_helper.right_map(), /*estimated_build_rows=*/1000,
-      std::move(test_helper.left_iterator), test_helper.left_map(),
+      test_helper.right_tables(), /*estimated_build_rows=*/1000,
+      std::move(test_helper.left_iterator), test_helper.left_tables(),
       /*store_rowids=*/false, /*tables_to_get_rowid_for=*/0,
       10 * 1024 * 1024 /* 10 MB */, {*test_helper.join_condition}, true,
-      JoinType::OUTER, test_helper.left_qep_tab->join(),
-      test_helper.extra_conditions,
-      /*probe_input_batch_mode=*/false);
+      JoinType::OUTER, test_helper.extra_conditions,
+      /*probe_input_batch_mode=*/false, nullptr);
 
   ASSERT_FALSE(hash_join_iterator.Init());
 
@@ -777,8 +833,6 @@
   initializer.TearDown();
 }
 
-<<<<<<< HEAD
-=======
 TEST(HashJoinTest, HashJoinChunkFiles) {
   my_testing::Server_initializer initializer;
   initializer.SetUp();
@@ -824,5 +878,4 @@
   EXPECT_EQ(2, hash_join_iterator.ChunkCount());
 }
 
->>>>>>> fbdaa4de
 }  // namespace hash_join_unittest