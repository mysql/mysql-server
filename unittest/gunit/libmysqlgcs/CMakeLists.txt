--- conflicted
+++ resolved
@@ -19,6 +19,10 @@
 # You should have received a copy of the GNU General Public License
 # along with this program; if not, write to the Free Software
 # Foundation, Inc., 51 Franklin St, Fifth Floor, Boston, MA 02110-1301  USA
+
+IF (DEFINED WITHOUT_GROUP_REPLICATION AND WITHOUT_GROUP_REPLICATION)
+  RETURN()
+ENDIF()
 
 IF(NOT WIN32)
   MYSQL_CHECK_RPC()
@@ -79,9 +83,6 @@
   xcom/gcs_message_stage_fragmentation
   xcom/gcs_xcom_site_def
   xcom/gcs_xcom_expels_in_progress
-<<<<<<< HEAD
-  )
-=======
   xcom/gcs_xcom_network_provider
   xcom/gcs_xcom_network_provider_manager
   xcom/gcs_xcom_xcom_single_writer
@@ -110,7 +111,6 @@
   # UINT8_MAX: macro redefinition
   ADD_COMPILE_FLAGS(xcom/gcs_xcom_site_def-t.cc COMPILE_FLAGS "/wd4005")
 ENDIF()
->>>>>>> fbdaa4de
 
 ###
 ### Configure the tests and add target
