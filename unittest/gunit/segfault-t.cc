--- conflicted
+++ resolved
@@ -20,8 +20,10 @@
    along with this program; if not, write to the Free Software
    Foundation, Inc., 51 Franklin St, Fifth Floor, Boston, MA 02110-1301  USA */
 
+#include <gmock/gmock.h>
 #include <gtest/gtest.h>
 #include <limits.h>
+#include <thread>
 
 #include "my_config.h"
 
@@ -29,14 +31,13 @@
 #include "my_inttypes.h"
 #include "my_stacktrace.h"
 #include "unittest/gunit/test_utils.h"
+#include "unittest/gunit/thread_utils.h"
 
 namespace segfault_unittest {
 
 using my_testing::Mock_error_handler;
 using my_testing::Server_initializer;
 
-<<<<<<< HEAD
-=======
 size_t get_number_of_occurrences(std::string hay, std::string needle) {
   size_t pos = hay.find(needle);
   size_t count = 0;
@@ -72,7 +73,6 @@
   return true;
 }
 
->>>>>>> fbdaa4de
 class FatalSignalDeathTest : public ::testing::Test {
  protected:
   void SetUp() override {
@@ -82,18 +82,14 @@
   void TearDown() override { initializer.TearDown(); }
 
   Server_initializer initializer;
+
+  const std::string expected_backtrace_string =
+      "Attempting backtrace. You can use the following "
+      "information to find out";
 };
 
 TEST_F(FatalSignalDeathTest, Abort) {
 #if defined(_WIN32)
-<<<<<<< HEAD
-  EXPECT_DEATH_IF_SUPPORTED(abort(), ".* UTC - mysqld got exception.*");
-#else
-  EXPECT_DEATH_IF_SUPPORTED(abort(), ".* UTC - mysqld got signal 6.*");
-#endif
-}
-
-=======
   EXPECT_DEATH_IF_SUPPORTED(
       abort(), ContainsRangeOfOccurrences(1, 1, " UTC - mysqld got exception"));
 #else
@@ -146,7 +142,6 @@
   EXPECT_TRUE(contains_cached_result);
 }
 
->>>>>>> fbdaa4de
 TEST_F(FatalSignalDeathTest, Segfault) {
 #if defined(_WIN32)
   int *pint = NULL;
@@ -160,6 +155,13 @@
 /* gcc 4.8.1 with '-fsanitize=address -O1' */
 /* Newer versions of ASAN give other error message, disable it */
 // EXPECT_DEATH_IF_SUPPORTED(*pint= 42, ".*ASAN:SIGSEGV.*");
+#elif defined(__APPLE__) && defined(__aarch64__) && defined(NDEBUG)
+  // Disable also in non-debug mode on MacOS 11 arm, with -O1 or above, we get
+  // Result: died but not with expected error.
+  // Expected: contains regular expression ".* UTC - mysqld got signal .*"
+  // Actual msg:
+  // We do get: "Trace/BPT trap: 5" but not as part of the matcher input in
+  // EXPECT_DEATH(statement, matcher);
 #elif defined(HANDLE_FATAL_SIGNALS)
   int *pint = nullptr;
   /*
