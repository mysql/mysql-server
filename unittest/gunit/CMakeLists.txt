--- conflicted
+++ resolved
@@ -20,7 +20,7 @@
 # along with this program; if not, write to the Free Software
 # Foundation, Inc., 51 Franklin St, Fifth Floor, Boston, MA 02110-1301  USA
 
-IF(NOT GMOCK_FOUND OR NOT WITH_UNIT_TESTS)
+IF(NOT WITH_UNIT_TESTS)
   RETURN()
 ENDIF()
 
@@ -81,18 +81,6 @@
 SET_TARGET_PROPERTIES(gunit_small
   PROPERTIES COMPILE_DEFINITIONS "${DISABLE_PSI_DEFINITIONS}"
 )
-IF(MY_COMPILER_IS_SUNPRO)
-  TARGET_COMPILE_OPTIONS(gunit_small PRIVATE $<$<CONFIG:RelWithDebInfo>:-xO4>)
-ENDIF()
-
-# Several "small" unit tests got 'missing symbol client_errors'
-# When building with Sun Studio
-ADD_LIBRARY(libmysql_errmsg STATIC
-  ${CMAKE_SOURCE_DIR}/libmysql/errmsg.cc
-)
-SET_TARGET_PROPERTIES(libmysql_errmsg
-  PROPERTIES COMPILE_DEFINITIONS "${DISABLE_PSI_DEFINITIONS}"
-)
 
 ADD_LIBRARY(gunit_large STATIC
   benchmark.cc
@@ -112,16 +100,9 @@
 ADD_DEPENDENCIES(gunit_small GenError)
 ADD_DEPENDENCIES(gunit_large GenError)
 TARGET_LINK_LIBRARIES(gunit_small
-<<<<<<< HEAD
-  mysys strings ${GTEST_LIBRARIES} libmysql_errmsg)
-TARGET_LINK_LIBRARIES(gunit_large
-  mysys strings ${GTEST_LIBRARIES})
-MESSAGE(STATUS "GTEST_LIBRARIES:${GTEST_LIBRARIES}")
-=======
   mysys strings ${GTEST_LIBRARIES} ${UNITTEST_JEMALLOC_LIB})
 TARGET_LINK_LIBRARIES(gunit_large
   mysys strings ${GTEST_LIBRARIES} ${UNITTEST_JEMALLOC_LIB})
->>>>>>> fbdaa4de
 
 IF(WIN32)
   ## Create an object library of nt_servc.cc, so we don't have to
@@ -137,14 +118,17 @@
 # Add tests (link them with gunit/gmock libraries)
 SET(TESTS
   alignment
+  bitmap
   bounds_checked_array
-  bitmap
-  charset_bug28956360
   byteorder
   calloc
+  charset_bug28956360
+  charset_bug32788301
+  collation_loader
   cost_estimate
   dbug
   decimal
+  dns_srv_data
   dphyp
   dynarray
   filesort_buffer
@@ -159,11 +143,16 @@
   m_string
   mdl
   mem_root_deque
+  mutex_lock
+  my_alloc
   my_bitmap
   my_error
   my_fileutils
+  my_gcvt
   my_murmur3
+  my_rcu_lock
   my_thread
+  my_timer
   mysys_base64
   mysys_lf
   mysys_my_b_vprintf
@@ -174,41 +163,37 @@
   mysys_my_malloc
   mysys_my_pwrite
   mysys_my_rdtsc
+  mysys_my_read
   mysys_my_symlink
   mysys_my_time
   mysys_my_write
-  mysys_my_read
   mysys_pathfuncs
-  nullable
   opt_recperkey
+  overflow_bitset
   partitioned_rwlock
   pattern_matcher
   prealloced_array
   priority_queue
+  pump_object_filter
   record_buffer
-  stream_cipher
   sql_class_header
   sql_list
   sql_plist
   sql_string
   stl_alloc
+  stream_cipher
   strings_skip_trailing
   strings_strnxfrm
   strings_utf8
   strings_valid_check
+  strtod
   strtoll
+  template_utils
   thread_utils
-  my_timer
-  template_utils
   timespec
-  my_alloc
-  pump_object_filter
+  unhex
   val_int_compare
   varlen_sort
-  collation_loader
-  my_rcu_lock
-  unhex
-  dns_srv_data
   )
 
 SET(ALL_SMALL_TESTS)
@@ -233,27 +218,29 @@
   dd_string_type
   dd_table
   debug_sync
+  decoy_user
   explain_filename
   field
   get_diagnostics
   gis_algos
   gis_area
+  gis_buffer
+  gis_difference
   gis_distance
   gis_frechet_distance
   gis_geometries
   gis_hausdorff_distance
+  gis_intersection
   gis_is_simple
   gis_isvalid
   gis_line_interpolate_point
   gis_relops
   gis_rtree_support
+  gis_setops
   gis_srs
-<<<<<<< HEAD
-=======
   gis_symdifference
   gis_transform
   gis_union
->>>>>>> fbdaa4de
   gis_wkb_parser
   gis_wkb_writer
   graph_simplification
@@ -264,13 +251,14 @@
   hypergraph_optimizer
   initialize_password
   insert_delayed
+  interesting_orders
   into_syntax
   item
   item_filter
   item_func_case
   item_func_now_local
+  item_func_regexp
   item_json_func
-  item_func_regexp
   item_like
   item_timefunc
   join_syntax
@@ -280,8 +268,8 @@
   json_path
   locking_clause_syntax
   locking_service
+  log_throttle
   log_timestamp
-  log_throttle
   make_sortkey
   mdl_sync
   my_decimal
@@ -299,11 +287,12 @@
   security_context
   segfault
   select_lex_visitor
+  sha2_password
   sql_table
   subquery_syntax
   table_cache
+  table_factor_syntax
   table_list
-  table_factor_syntax
   tc_log_mmap
   temptable_allocator
   temptable_storage
@@ -313,13 +302,8 @@
   value_map
   walk_access_paths
   wild_case_compare
-<<<<<<< HEAD
-  sha2_password
-  decoy_user
-=======
   ha_info_iterator
   xid_extract
->>>>>>> fbdaa4de
 )
 
 DISABLE_GOOGLEMOCK_UNINITIALIZED_WARNING(
@@ -360,11 +344,8 @@
   ${CMAKE_SOURCE_DIR}/sql-common/sql_string.cc
   ${CMAKE_SOURCE_DIR}/sql/thr_malloc.cc
   ${CMAKE_SOURCE_DIR}/sql/join_optimizer/hypergraph.cc
-<<<<<<< HEAD
-=======
   ${CMAKE_SOURCE_DIR}/sql/join_optimizer/online_cycle_finder.cc
   ${CMAKE_SOURCE_DIR}/sql/join_optimizer/overflow_bitset.cc
->>>>>>> fbdaa4de
   ${CMAKE_SOURCE_DIR}/sql/locks/shared_spin_lock.cc
   )
 
@@ -375,10 +356,11 @@
 )
 
 MYSQL_ADD_EXECUTABLE(merge_small_tests-t ${ALL_SMALL_TESTS}
+  ADD_TEST merge_small_tests
+  COMPILE_DEFINITIONS ${DISABLE_PSI_DEFINITIONS}
   ENABLE_EXPORTS
-  ADD_TEST merge_small_tests)
-TARGET_LINK_LIBRARIES(merge_small_tests-t
-  sqlgunitlib gunit_small)
+  LINK_LIBRARIES sqlgunitlib gunit_small
+  )
 
 IF(WIN32)
   LIST(APPEND ALL_LARGE_TESTS ../../sql/nt_servc.cc)
@@ -386,20 +368,19 @@
 LIST(APPEND ALL_LARGE_TESTS ../../storage/example/ha_example.cc)
 
 MYSQL_ADD_EXECUTABLE(merge_large_tests-t ${ALL_LARGE_TESTS}
+  ADD_TEST merge_large_tests
   ENABLE_EXPORTS
-  ADD_TEST merge_large_tests)
-
-TARGET_LINK_LIBRARIES(merge_large_tests-t
-  gunit_large
-  server_unittest_library
+  LINK_LIBRARIES gunit_large server_unittest_library
   )
 
 FOREACH(test ${TESTS})
   MYSQL_ADD_EXECUTABLE(${test}-t ${test}-t.cc
-    ENABLE_EXPORTS SKIP_INSTALL EXCLUDE_FROM_ALL)
-  ADD_COMPILE_DEFINITIONS(${test}-t.cc
-    COMPILE_DEFINITIONS ${DISABLE_PSI_DEFINITIONS})
-  TARGET_LINK_LIBRARIES(${test}-t sqlgunitlib gunit_small)
+    COMPILE_DEFINITIONS ${DISABLE_PSI_DEFINITIONS}
+    ENABLE_EXPORTS
+    EXCLUDE_FROM_ALL
+    LINK_LIBRARIES sqlgunitlib gunit_small
+    SKIP_INSTALL
+    )
 ENDFOREACH()
 
 # See comments about __builtin_memcmp in the source file.
@@ -409,6 +390,11 @@
     COMPILE_FLAGS "-fno-builtin-memcmp"
     )
 ENDIF()
+
+ADD_COMPILE_FLAGS(
+  hash_join-t.cc
+  COMPILE_FLAGS -I${CMAKE_SOURCE_DIR}/extra/lz4 -I${BUNDLED_LZ4_PATH}
+  )
 
 FOREACH(test ${SERVER_TESTS})
   SET(SRC_FILES ${test}-t.cc)
@@ -419,11 +405,10 @@
     LIST(APPEND SRC_FILES ../../storage/example/ha_example.cc)
   ENDIF()
   MYSQL_ADD_EXECUTABLE(${test}-t ${SRC_FILES}
-    ENABLE_EXPORTS SKIP_INSTALL EXCLUDE_FROM_ALL)
-
-  TARGET_LINK_LIBRARIES(${test}-t
-    gunit_large
-    server_unittest_library
+    ENABLE_EXPORTS
+    EXCLUDE_FROM_ALL
+    LINK_LIBRARIES gunit_large server_unittest_library
+    SKIP_INSTALL
     )
 ENDFOREACH()
 
@@ -459,4 +444,5 @@
 ADD_SUBDIRECTORY(binlogevents)
 ADD_SUBDIRECTORY(memory)
 ADD_SUBDIRECTORY(containers)
-ADD_SUBDIRECTORY(locks)+ADD_SUBDIRECTORY(locks)
+ADD_SUBDIRECTORY(changestreams)