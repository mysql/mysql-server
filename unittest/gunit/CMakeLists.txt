--- conflicted
+++ resolved
@@ -524,12 +524,8 @@
   TARGET_LINK_LIBRARIES(${test}-t sql_main sql_gis sql_dd)
   TARGET_LINK_LIBRARIES(${test}-t gunit_large strings dbug mysys)
   TARGET_LINK_LIBRARIES(${test}-t
-<<<<<<< HEAD
     sql_main binlog rpl master slave sql_gis sql_main sql_dd)
-=======
-    sql_main binlog rpl master slave sql_gis sql_main)
   TARGET_LINK_LIBRARIES(${test}-t ${ICU_LIBRARIES})
->>>>>>> 57f36553
 
   IF(WITH_PERFSCHEMA_STORAGE_ENGINE)
     TARGET_LINK_LIBRARIES(${test}-t perfschema)
