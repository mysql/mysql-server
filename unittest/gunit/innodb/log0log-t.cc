--- conflicted
+++ resolved
@@ -20,8 +20,6 @@
    along with this program; if not, write to the Free Software
    Foundation, Inc., 51 Franklin St, Fifth Floor, Boston, MA 02110-1301  USA */
 
-// First include (the generated) my_config.h, to get correct platform defines.
-#include "my_config.h"
 #include "univ.i"
 
 #include <atomic>
@@ -118,8 +116,6 @@
 
 fil_space_t *log_space;
 
-<<<<<<< HEAD
-=======
 extern SERVICE_TYPE_NO_CONST(registry) * srv_registry;
 
 extern ulong srv_log_checkpoint_every;
@@ -127,7 +123,6 @@
 
 char log_group_home_dir[1] = {'\0'};
 
->>>>>>> fbdaa4de
 static bool log_test_general_init() {
   ut_new_boot_safe();
 
@@ -143,7 +138,7 @@
   srv_log_wait_for_flush_timeout = 100000;
   srv_log_write_max_size = 4096;
   srv_log_writer_spin_delay = 25000;
-  srv_log_checkpoint_every = 1000000000;
+  srv_log_checkpoint_every = INNODB_LOG_CHECKPOINT_EVERY_DEFAULT;
   srv_log_flusher_spin_delay = 25000;
   srv_log_write_notifier_spin_delay = 0;
   srv_log_flush_notifier_spin_delay = 0;
@@ -175,18 +170,13 @@
 
   const size_t max_n_open_files = 1000;
 
-<<<<<<< HEAD
-=======
   /* Below function will initialize the srv_registry variable which is
   required for the mysql_plugin_registry_acquire() */
   minimal_chassis_init(&srv_registry, nullptr);
->>>>>>> fbdaa4de
   fil_init(max_n_open_files);
 
   return true;
 }
-
-extern SERVICE_TYPE_NO_CONST(registry) * srv_registry;
 
 static bool log_test_init() {
   if (!log_test_general_init()) {
@@ -215,11 +205,7 @@
   err = log_start(log, flushed_lsn, flushed_lsn, nullptr);
   ut_a(err == DB_SUCCESS);
 
-  /* Below function will initialize the srv_registry variable which is
-  required for the mysql_plugin_registry_acquire() */
-  minimal_chassis_init(&srv_registry, NULL);
   log_start_background_threads(log);
-  minimal_chassis_deinit(srv_registry, NULL);
 
   srv_is_being_started = false;
   return true;
@@ -498,11 +484,8 @@
 
   fil_close();
 
-<<<<<<< HEAD
-=======
   minimal_chassis_deinit(srv_registry, nullptr);
 
->>>>>>> fbdaa4de
   os_thread_close();
 
   sync_check_close();
@@ -645,7 +628,7 @@
 
 class Log_test_disturber {
  public:
-  virtual ~Log_test_disturber() {}
+  virtual ~Log_test_disturber() = default;
 
   virtual void disturb() = 0;
 };
