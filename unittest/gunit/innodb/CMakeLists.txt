--- conflicted
+++ resolved
@@ -48,10 +48,7 @@
     gunit_large strings dbug mysys)
   TARGET_LINK_LIBRARIES(merge_innodb_tests-t
     sql_main binlog rpl master slave sql_main sql_gis sql_dd sql_main sql_dd sql_gis)
-<<<<<<< HEAD
-=======
   TARGET_LINK_LIBRARIES(merge_innodb_tests-t ${ICU_LIBRARIES})
->>>>>>> f8c4ff97
 
   # Download TBB from https://www.threadingbuildingblocks.org
   #SET(TBB_INCDIR /path/to/tbb43_20150611oss/include)
@@ -75,18 +72,11 @@
   MYSQL_ADD_EXECUTABLE(${test}-t ${SRC_FILES} SKIP_INSTALL ${EXCLUDE_FROM_ALL})
 
   TARGET_LINK_LIBRARIES(${test}-t
-<<<<<<< HEAD
     sql_main binlog rpl master slave sql_main sql_gis sql_dd)
-  TARGET_LINK_LIBRARIES(${test}-t gunit_large strings dbug regex mysys)
-  TARGET_LINK_LIBRARIES(${test}-t
-    sql_main binlog rpl master slave sql_main sql_gis sql_dd sql_main sql_dd sql_gis)
-=======
-    sql_main binlog rpl master slave sql_main sql_gis)
   TARGET_LINK_LIBRARIES(${test}-t gunit_large strings dbug mysys)
   TARGET_LINK_LIBRARIES(${test}-t
-    sql_main binlog rpl master slave sql_main sql_gis sql_main)
+    sql_main binlog rpl master slave sql_main sql_gis sql_dd sql_main sql_gis)
   TARGET_LINK_LIBRARIES(${test}-t ${ICU_LIBRARIES})
->>>>>>> f8c4ff97
 
   IF(WITH_PERFSCHEMA_STORAGE_ENGINE)
     TARGET_LINK_LIBRARIES(${test}-t perfschema)
