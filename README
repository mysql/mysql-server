<<<<<<< HEAD
If you use WarpSQL, please consider supporting the project on Patreon:
http://patreon.com/warpsql
Patreon supporters can receive consulting and support for using WarpSQL
or any other MySQL distribution.
=======
Copyright (c) 2000, 2021, Oracle and/or its affiliates.
>>>>>>> 98b2ccb4

WarpSQL is a GPL v2 open source distribution of MySQL. WarpSQL is not 
intended to be a hard fork of MySQL like MariaDB, but is more like 
Percona Server, which is an enhanced MySQL server which strives to be 
nearly 100% compatible with upstream MySQL.

WARP storage engine
------------------------------------------------------------------------------------
WarpSQL currently ships the WARP storage engine.  The WARP storage engine 
is a columnar storage engine with compressed bitmap indexes, and is based
on Fastbit 2.0.3, the latest version of Fastbit.  Fastbit is a mature
NoSQL column store with a C++ interface with an lgpl license.  WarpSQL is 
an adaptation of Fastbit to the MySQL database pluggable storage engine
interface.  WARP both horizontally and vertically partitions data sets
automatically.  Standard MySQL partitioning is not yet supported. 
Data compression is not yet supported.

For further information on MySQL or additional documentation, visit
http://dev.mysql.com/doc/

For further information on Fasbit, visit
https://sdm.lbl.gov/fastbit/

License information can be found in the LICENSE or LICENSE-test file.

This distribution may include materials developed by third parties.
For license and attribution notices for these materials,
please refer to the LICENSE file.

Portions (c) 2015,2020 Justin Swanhart
Copyright (c) 2000, 2020, Oracle and/or its affiliates. All rights reserved.<|MERGE_RESOLUTION|>--- conflicted
+++ resolved
@@ -1,16 +1,13 @@
-<<<<<<< HEAD
 If you use WarpSQL, please consider supporting the project on Patreon:
 http://patreon.com/warpsql
 Patreon supporters can receive consulting and support for using WarpSQL
 or any other MySQL distribution.
-=======
-Copyright (c) 2000, 2021, Oracle and/or its affiliates.
->>>>>>> 98b2ccb4
 
 WarpSQL is a GPL v2 open source distribution of MySQL. WarpSQL is not 
 intended to be a hard fork of MySQL like MariaDB, but is more like 
 Percona Server, which is an enhanced MySQL server which strives to be 
 nearly 100% compatible with upstream MySQL.
+Copyright (c) 2000, 2021, Oracle and/or its affiliates.
 
 WARP storage engine
 ------------------------------------------------------------------------------------
