--- conflicted
+++ resolved
@@ -1,4 +1,3 @@
-<<<<<<< HEAD
 If you use WarpSQL, please consider supporting the project on Patreon:
 http://patreon.com/warpsql
 Patreon supporters can receive consulting and support for using WarpSQL
@@ -8,10 +7,8 @@
 intended to be a hard fork of MySQL like MariaDB, but is more like 
 Percona Server, which is an enhanced MySQL server which strives to be 
 nearly 100% compatible with upstream MySQL.
-Copyright (c) 2000, 2021, Oracle and/or its affiliates.
-=======
 Copyright (c) 2000, 2022, Oracle and/or its affiliates.
->>>>>>> 6846e6b2
+
 
 WARP storage engine
 ------------------------------------------------------------------------------------
