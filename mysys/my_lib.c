/* Copyright (c) 2000, 2011, Oracle and/or its affiliates. All rights reserved.

   This program is free software; you can redistribute it and/or modify
   it under the terms of the GNU General Public License as published by
   the Free Software Foundation; version 2 of the License.

   This program is distributed in the hope that it will be useful,
   but WITHOUT ANY WARRANTY; without even the implied warranty of
   MERCHANTABILITY or FITNESS FOR A PARTICULAR PURPOSE.  See the
   GNU General Public License for more details.

   You should have received a copy of the GNU General Public License
   along with this program; if not, write to the Free Software
   Foundation, Inc., 51 Franklin St, Fifth Floor, Boston, MA 02110-1301  USA */

/* TODO: check for overun of memory for names. */

#include	"mysys_priv.h"
#include	<m_string.h>
#include	<my_dir.h>	/* Structs used by my_dir,includes sys/types */
#include	"mysys_err.h"
#if defined(HAVE_DIRENT_H)
# include <dirent.h>
# define NAMLEN(dirent) strlen((dirent)->d_name)
#else
# define dirent direct
# define NAMLEN(dirent) (dirent)->d_namlen
# if defined(HAVE_SYS_NDIR_H)
#  include <sys/ndir.h>
# endif
# if defined(HAVE_SYS_DIR_H)
#  include <sys/dir.h>
# endif
# if defined(HAVE_NDIR_H)
#  include <ndir.h>
# endif
# if defined(_WIN32)
# ifdef __BORLANDC__
# include <dir.h>
# endif
# endif
#endif

#if defined(HAVE_READDIR_R)
#define READDIR(A,B,C) ((errno=readdir_r(A,B,&C)) != 0 || !C)
#else
#define READDIR(A,B,C) (!(C=readdir(A)))
#endif

/*
  We are assuming that directory we are reading is either has less than 
  100 files and so can be read in one initial chunk or has more than 1000
  files and so big increment are suitable.
*/
#define ENTRIES_START_SIZE (8192/sizeof(FILEINFO))
#define ENTRIES_INCREMENT  (65536/sizeof(FILEINFO))
#define NAMES_START_SIZE   32768


static int	comp_names(struct fileinfo *a,struct fileinfo *b);


	/* We need this because program don't know with malloc we used */

void my_dirend(MY_DIR *buffer)
{
  DBUG_ENTER("my_dirend");
  if (buffer)
  {
    delete_dynamic((DYNAMIC_ARRAY*)((char*)buffer + 
                                    ALIGN_SIZE(sizeof(MY_DIR))));
    free_root((MEM_ROOT*)((char*)buffer + ALIGN_SIZE(sizeof(MY_DIR)) + 
                          ALIGN_SIZE(sizeof(DYNAMIC_ARRAY))), MYF(0));
    my_free(buffer);
  }
  DBUG_VOID_RETURN;
} /* my_dirend */


	/* Compare in sort of filenames */

static int comp_names(struct fileinfo *a, struct fileinfo *b)
{
  return (strcmp(a->name,b->name));
} /* comp_names */


#if !defined(_WIN32)

MY_DIR	*my_dir(const char *path, myf MyFlags)
{
  char          *buffer;
  MY_DIR        *result= 0;
  FILEINFO      finfo;
  DYNAMIC_ARRAY *dir_entries_storage;
  MEM_ROOT      *names_storage;
  DIR		*dirp;
  struct dirent *dp;
<<<<<<< HEAD
  char		tmp_path[FN_REFLEN+1],*tmp_file;
=======
  char		tmp_path[FN_REFLEN + 2], *tmp_file;
#ifdef THREAD
>>>>>>> 138217a2
  char	dirent_tmp[sizeof(struct dirent)+_POSIX_PATH_MAX+1];

  DBUG_ENTER("my_dir");
  DBUG_PRINT("my",("path: '%s' MyFlags: %d",path,MyFlags));

#if !defined(HAVE_READDIR_R)
  mysql_mutex_lock(&THR_LOCK_open);
#endif

  dirp = opendir(directory_file_name(tmp_path,(char *) path));
#if defined(__amiga__)
  if ((dirp->dd_fd) < 0)			/* Directory doesn't exists */
    goto error;
#endif
  if (dirp == NULL || 
      ! (buffer= my_malloc(ALIGN_SIZE(sizeof(MY_DIR)) + 
                           ALIGN_SIZE(sizeof(DYNAMIC_ARRAY)) +
                           sizeof(MEM_ROOT), MyFlags)))
    goto error;

  dir_entries_storage= (DYNAMIC_ARRAY*)(buffer + ALIGN_SIZE(sizeof(MY_DIR))); 
  names_storage= (MEM_ROOT*)(buffer + ALIGN_SIZE(sizeof(MY_DIR)) +
                             ALIGN_SIZE(sizeof(DYNAMIC_ARRAY)));
  
  if (my_init_dynamic_array(dir_entries_storage, sizeof(FILEINFO),
                            ENTRIES_START_SIZE, ENTRIES_INCREMENT))
  {
    my_free(buffer);
    goto error;
  }
  init_alloc_root(names_storage, NAMES_START_SIZE, NAMES_START_SIZE);
  
  /* MY_DIR structure is allocated and completly initialized at this point */
  result= (MY_DIR*)buffer;

  tmp_file=strend(tmp_path);

  dp= (struct dirent*) dirent_tmp;
  
  while (!(READDIR(dirp,(struct dirent*) dirent_tmp,dp)))
  {
    if (!(finfo.name= strdup_root(names_storage, dp->d_name)))
      goto error;
    
    if (MyFlags & MY_WANT_STAT)
    {
      if (!(finfo.mystat= (MY_STAT*)alloc_root(names_storage, 
                                               sizeof(MY_STAT))))
        goto error;
      
      bzero(finfo.mystat, sizeof(MY_STAT));
      (void) strmov(tmp_file,dp->d_name);
      (void) my_stat(tmp_path, finfo.mystat, MyFlags);
      if (!(finfo.mystat->st_mode & MY_S_IREAD))
        continue;
    }
    else
      finfo.mystat= NULL;

    if (push_dynamic(dir_entries_storage, (uchar*)&finfo))
      goto error;
  }

  (void) closedir(dirp);
#if !defined(HAVE_READDIR_R)
  mysql_mutex_unlock(&THR_LOCK_open);
#endif
  result->dir_entry= (FILEINFO *)dir_entries_storage->buffer;
  result->number_off_files= dir_entries_storage->elements;
  
  if (!(MyFlags & MY_DONT_SORT))
    my_qsort((void *) result->dir_entry, result->number_off_files,
          sizeof(FILEINFO), (qsort_cmp) comp_names);
  DBUG_RETURN(result);

 error:
#if !defined(HAVE_READDIR_R)
  mysql_mutex_unlock(&THR_LOCK_open);
#endif
  my_errno=errno;
  if (dirp)
    (void) closedir(dirp);
  my_dirend(result);
  if (MyFlags & (MY_FAE | MY_WME))
    my_error(EE_DIR,MYF(ME_BELL+ME_WAITTANG),path,my_errno);
  DBUG_RETURN((MY_DIR *) NULL);
} /* my_dir */


/*
 * Convert from directory name to filename.
 * On UNIX, it's simple: just make sure there is a terminating /

 * Returns pointer to dst;
 */

char * directory_file_name (char * dst, const char *src)
{
  /* Process as Unix format: just remove test the final slash. */
<<<<<<< HEAD
  char *end;
=======

  char * end;
  DBUG_ASSERT(strlen(src) < (FN_REFLEN + 1));
>>>>>>> 138217a2

  if (src[0] == 0)
    src= (char*) ".";				/* Use empty as current */
  end= strnmov(dst, src, FN_REFLEN + 1);
  if (end[-1] != FN_LIBCHAR)
  {
    end[0]=FN_LIBCHAR;				/* Add last '/' */
    end[1]='\0';
  }
  return dst;
}

#else

/*
*****************************************************************************
** Read long filename using windows rutines
*****************************************************************************
*/

MY_DIR	*my_dir(const char *path, myf MyFlags)
{
  char          *buffer;
  MY_DIR        *result= 0;
  FILEINFO      finfo;
  DYNAMIC_ARRAY *dir_entries_storage;
  MEM_ROOT      *names_storage;
#ifdef __BORLANDC__
  struct ffblk       find;
#else
  struct _finddata_t find;
#endif
  ushort	mode;
  char		tmp_path[FN_REFLEN],*tmp_file,attrib;
#ifdef _WIN64
  __int64       handle;
#else
  long		handle;
#endif
  DBUG_ENTER("my_dir");
  DBUG_PRINT("my",("path: '%s' stat: %d  MyFlags: %d",path,MyFlags));

  /* Put LIB-CHAR as last path-character if not there */
  tmp_file=tmp_path;
  if (!*path)
    *tmp_file++ ='.';				/* From current dir */
  tmp_file= strnmov(tmp_file, path, FN_REFLEN-5);
  if (tmp_file[-1] == FN_DEVCHAR)
    *tmp_file++= '.';				/* From current dev-dir */
  if (tmp_file[-1] != FN_LIBCHAR)
    *tmp_file++ =FN_LIBCHAR;
  tmp_file[0]='*';				/* Windows needs this !??? */
  tmp_file[1]='.';
  tmp_file[2]='*';
  tmp_file[3]='\0';

  if (!(buffer= my_malloc(ALIGN_SIZE(sizeof(MY_DIR)) + 
                          ALIGN_SIZE(sizeof(DYNAMIC_ARRAY)) +
                          sizeof(MEM_ROOT), MyFlags)))
    goto error;

  dir_entries_storage= (DYNAMIC_ARRAY*)(buffer + ALIGN_SIZE(sizeof(MY_DIR))); 
  names_storage= (MEM_ROOT*)(buffer + ALIGN_SIZE(sizeof(MY_DIR)) +
                             ALIGN_SIZE(sizeof(DYNAMIC_ARRAY)));
  
  if (my_init_dynamic_array(dir_entries_storage, sizeof(FILEINFO),
                            ENTRIES_START_SIZE, ENTRIES_INCREMENT))
  {
    my_free(buffer);
    goto error;
  }
  init_alloc_root(names_storage, NAMES_START_SIZE, NAMES_START_SIZE);
  
  /* MY_DIR structure is allocated and completly initialized at this point */
  result= (MY_DIR*)buffer;

#ifdef __BORLANDC__
  if ((handle= findfirst(tmp_path,&find,0)) == -1L)
#else
  if ((handle=_findfirst(tmp_path,&find)) == -1L)
#endif
  {
    DBUG_PRINT("info", ("findfirst returned error, errno: %d", errno));
    if  (errno != EINVAL)
      goto error;
    /*
      Could not read the directory, no read access.
      Probably because by "chmod -r".
      continue and return zero files in dir
    */
  }
  else
  {

    do
    {
#ifdef __BORLANDC__
      attrib= find.ff_attrib;
#else
      attrib= find.attrib;
      /*
        Do not show hidden and system files which Windows sometimes create.
        Note. Because Borland's findfirst() is called with the third
        argument = 0 hidden/system files are excluded from the search.
      */
      if (attrib & (_A_HIDDEN | _A_SYSTEM))
        continue;
#endif
#ifdef __BORLANDC__
      if (!(finfo.name= strdup_root(names_storage, find.ff_name)))
        goto error;
#else
      if (!(finfo.name= strdup_root(names_storage, find.name)))
        goto error;
#endif
      if (MyFlags & MY_WANT_STAT)
      {
        if (!(finfo.mystat= (MY_STAT*)alloc_root(names_storage,
                                                 sizeof(MY_STAT))))
          goto error;

        bzero(finfo.mystat, sizeof(MY_STAT));
#ifdef __BORLANDC__
        finfo.mystat->st_size=find.ff_fsize;
#else
        finfo.mystat->st_size=find.size;
#endif
        mode= MY_S_IREAD;
        if (!(attrib & _A_RDONLY))
          mode|= MY_S_IWRITE;
        if (attrib & _A_SUBDIR)
          mode|= MY_S_IFDIR;
        finfo.mystat->st_mode= mode;
#ifdef __BORLANDC__
        finfo.mystat->st_mtime= ((uint32) find.ff_ftime);
#else
        finfo.mystat->st_mtime= ((uint32) find.time_write);
#endif
      }
      else
        finfo.mystat= NULL;

      if (push_dynamic(dir_entries_storage, (uchar*)&finfo))
        goto error;
    }
#ifdef __BORLANDC__
    while (findnext(&find) == 0);
#else
    while (_findnext(handle,&find) == 0);

    _findclose(handle);
#endif
  }

  result->dir_entry= (FILEINFO *)dir_entries_storage->buffer;
  result->number_off_files= dir_entries_storage->elements;

  if (!(MyFlags & MY_DONT_SORT))
    my_qsort((void *) result->dir_entry, result->number_off_files,
          sizeof(FILEINFO), (qsort_cmp) comp_names);
  DBUG_PRINT("exit", ("found %d files", result->number_off_files));
  DBUG_RETURN(result);
error:
  my_errno=errno;
#ifndef __BORLANDC__
  if (handle != -1)
      _findclose(handle);
#endif
  my_dirend(result);
  if (MyFlags & MY_FAE+MY_WME)
    my_error(EE_DIR,MYF(ME_BELL+ME_WAITTANG),path,errno);
  DBUG_RETURN((MY_DIR *) NULL);
} /* my_dir */

#endif /* _WIN32 */

/****************************************************************************
** File status
** Note that MY_STAT is assumed to be same as struct stat
****************************************************************************/ 


int my_fstat(File Filedes, MY_STAT *stat_area,
             myf MyFlags __attribute__((unused)))
{
  DBUG_ENTER("my_fstat");
  DBUG_PRINT("my",("fd: %d  MyFlags: %d", Filedes, MyFlags));
#ifdef _WIN32
  DBUG_RETURN(my_win_fstat(Filedes, stat_area));
#else
  DBUG_RETURN(fstat(Filedes, (struct stat *) stat_area));
#endif
}


MY_STAT *my_stat(const char *path, MY_STAT *stat_area, myf my_flags)
{
  int m_used;
  DBUG_ENTER("my_stat");
  DBUG_PRINT("my", ("path: '%s'  stat_area: 0x%lx  MyFlags: %d", path,
                    (long) stat_area, my_flags));

  if ((m_used= (stat_area == NULL)))
    if (!(stat_area= (MY_STAT *) my_malloc(sizeof(MY_STAT), my_flags)))
      goto error;
#ifndef _WIN32
    if (! stat((char *) path, (struct stat *) stat_area) )
      DBUG_RETURN(stat_area);
#else
    if (! my_win_stat(path, stat_area) )
      DBUG_RETURN(stat_area);
#endif
  DBUG_PRINT("error",("Got errno: %d from stat", errno));
  my_errno= errno;
  if (m_used)					/* Free if new area */
    my_free(stat_area);

error:
  if (my_flags & (MY_FAE+MY_WME))
  {
    my_error(EE_STAT, MYF(ME_BELL+ME_WAITTANG),path,my_errno);
    DBUG_RETURN((MY_STAT *) NULL);
  }
  DBUG_RETURN((MY_STAT *) NULL);
} /* my_stat */<|MERGE_RESOLUTION|>--- conflicted
+++ resolved
@@ -96,12 +96,7 @@
   MEM_ROOT      *names_storage;
   DIR		*dirp;
   struct dirent *dp;
-<<<<<<< HEAD
-  char		tmp_path[FN_REFLEN+1],*tmp_file;
-=======
   char		tmp_path[FN_REFLEN + 2], *tmp_file;
-#ifdef THREAD
->>>>>>> 138217a2
   char	dirent_tmp[sizeof(struct dirent)+_POSIX_PATH_MAX+1];
 
   DBUG_ENTER("my_dir");
@@ -201,13 +196,8 @@
 char * directory_file_name (char * dst, const char *src)
 {
   /* Process as Unix format: just remove test the final slash. */
-<<<<<<< HEAD
   char *end;
-=======
-
-  char * end;
   DBUG_ASSERT(strlen(src) < (FN_REFLEN + 1));
->>>>>>> 138217a2
 
   if (src[0] == 0)
     src= (char*) ".";				/* Use empty as current */
