--- conflicted
+++ resolved
@@ -53,8 +53,8 @@
 static constexpr bool MEM_ROOT_SINGLE_CHUNKS = false;
 #endif
 
-std::pair<MEM_ROOT::Block *, size_t> MEM_ROOT::AllocBlock(
-    size_t wanted_length, size_t minimum_length) {
+MEM_ROOT::Block *MEM_ROOT::AllocBlock(size_t wanted_length,
+                                      size_t minimum_length) {
   DBUG_TRACE;
 
   size_t length = wanted_length;
@@ -78,32 +78,28 @@
         length = bytes_left;
       } else {
         // We don't have enough memory left to satisfy minimum_length.
-        return {nullptr, 0};
+        return nullptr;
       }
     }
   }
 
+  const size_t bytes_to_alloc = length + ALIGN_SIZE(sizeof(Block));
   Block *new_block = static_cast<Block *>(
-      my_malloc(m_psi_key, length + ALIGN_SIZE(sizeof(Block)),
-                MYF(MY_WME | ME_FATALERROR)));
+      my_malloc(m_psi_key, bytes_to_alloc, MYF(MY_WME | ME_FATALERROR)));
   if (new_block == nullptr) {
     if (m_error_handler) (m_error_handler)();
-    return {nullptr, 0};
-  }
+    return nullptr;
+  }
+  new_block->end = pointer_cast<char *>(new_block) + bytes_to_alloc;
 
   m_allocated_size += length;
 
   // Make the default block size 50% larger next time.
   // This ensures O(1) total mallocs (assuming Clear() is not called).
-<<<<<<< HEAD
-  m_block_size += m_block_size / 2;
-  return {new_block, length};
-=======
   if (!MEM_ROOT_SINGLE_CHUNKS) {
     m_block_size += m_block_size / 2;
   }
   return new_block;
->>>>>>> fbdaa4de
 }
 
 void *MEM_ROOT::AllocSlow(size_t length) {
@@ -121,7 +117,7 @@
     // since the new block isn't going to be used for the next allocation
     // anyway, we can just as well keep the previous one.
     Block *new_block =
-        AllocBlock(/*wanted_length=*/length, /*minimum_length=*/length).first;
+        AllocBlock(/*wanted_length=*/length, /*minimum_length=*/length);
     if (new_block == nullptr) return nullptr;
 
     if (m_current_block == nullptr) {
@@ -130,8 +126,7 @@
       // unless ClearForReuse() is called.
       new_block->prev = nullptr;
       m_current_block = new_block;
-      m_current_free_end = pointer_cast<char *>(new_block) +
-                           ALIGN_SIZE(sizeof(*new_block)) + length;
+      m_current_free_end = new_block->end;
       m_current_free_start = m_current_free_end;
     } else {
       // Insert the new block in the second-to-last position.
@@ -153,18 +148,11 @@
 }
 
 bool MEM_ROOT::ForceNewBlock(size_t minimum_length) {
-<<<<<<< HEAD
-  std::pair<Block *, size_t> block_and_length =
-      AllocBlock(/*wanted_length=*/ALIGN_SIZE(m_block_size),
-                 minimum_length);  // Will modify block_size.
-  Block *new_block = block_and_length.first;
-=======
   if (MEM_ROOT_SINGLE_CHUNKS) {
     assert(m_block_size == m_orig_block_size);
   }
   Block *new_block = AllocBlock(/*wanted_length=*/ALIGN_SIZE(m_block_size),
                                 minimum_length);  // Will modify block_size.
->>>>>>> fbdaa4de
   if (new_block == nullptr) return true;
 
   new_block->prev = m_current_block;
@@ -173,7 +161,7 @@
   char *new_mem =
       pointer_cast<char *>(new_block) + ALIGN_SIZE(sizeof(*new_block));
   m_current_free_start = new_mem;
-  m_current_free_end = new_mem + block_and_length.second;
+  m_current_free_end = new_block->end;
   return false;
 }
 
@@ -290,15 +278,6 @@
   return str ? strdup_root(root, str) : nullptr;
 }
 
-void free_root(MEM_ROOT *root, myf flags) {
-  if (root != nullptr) {
-    if ((flags & MY_MARK_BLOCKS_FREE) || (flags & MY_KEEP_PREALLOC))
-      root->ClearForReuse();
-    else
-      root->Clear();
-  }
-}
-
 char *strmake_root(MEM_ROOT *root, const char *str, size_t len) {
   char *pos;
   if ((pos = static_cast<char *>(root->Alloc(len + 1)))) {
