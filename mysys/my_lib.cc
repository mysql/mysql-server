/* Copyright (c) 2000, 2022, Oracle and/or its affiliates.

   This program is free software; you can redistribute it and/or modify
   it under the terms of the GNU General Public License, version 2.0,
   as published by the Free Software Foundation.

   This program is also distributed with certain software (including
   but not limited to OpenSSL) that is licensed under separate terms,
   as designated in a particular file or component or in included license
   documentation.  The authors of MySQL hereby grant you an additional
   permission to link the program and your derivative works with the
   separately licensed software that they have included with MySQL.

   Without limiting anything contained in the foregoing, this file,
   which is part of C Driver for MySQL (Connector/C), is also subject to the
   Universal FOSS Exception, version 1.0, a copy of which can be found at
   http://oss.oracle.com/licenses/universal-foss-exception.

   This program is distributed in the hope that it will be useful,
   but WITHOUT ANY WARRANTY; without even the implied warranty of
   MERCHANTABILITY or FITNESS FOR A PARTICULAR PURPOSE.  See the
   GNU General Public License, version 2.0, for more details.

   You should have received a copy of the GNU General Public License
   along with this program; if not, write to the Free Software
   Foundation, Inc., 51 Franklin St, Fifth Floor, Boston, MA 02110-1301  USA.
*/

/**
  @file mysys/my_lib.cc
*/

/* TODO: check for overrun of memory for names. */

#include <errno.h>
#include <string.h>
#include <sys/stat.h>
#include <algorithm>
#include <new>

#include "m_string.h"
#include "my_alloc.h"
#include "my_dbug.h"
#include "my_dir.h" /* Structs used by my_dir,includes sys/types */
#include "my_inttypes.h"
#include "my_io.h"
#include "my_pointer_arithmetic.h"
#include "my_sys.h"
#include "my_thread_local.h"
#include "mysql/service_mysql_alloc.h"
#include "mysys/mysys_priv.h"
#include "mysys_err.h"
#include "prealloced_array.h"
#include "template_utils.h"
#if !defined(_WIN32)
#include <dirent.h>
#endif

/*
  Allocate space for 100 FILEINFO structs up-front.
*/
typedef Prealloced_array<FILEINFO, 100> Entries_array;

#define NAMES_START_SIZE 32768

/* We need this because program don't know with malloc we used */

void my_dirend(MY_DIR *buffer) {
  DBUG_TRACE;
  if (buffer) {
    Entries_array *array = pointer_cast<Entries_array *>(
        (char *)buffer + ALIGN_SIZE(sizeof(MY_DIR)));
    array->~Entries_array();
    free_root((MEM_ROOT *)((char *)buffer + ALIGN_SIZE(sizeof(MY_DIR)) +
                           ALIGN_SIZE(sizeof(Entries_array))),
              MYF(0));
    my_free(buffer);
  }
} /* my_dirend */

#if !defined(_WIN32)

static char *directory_file_name(char *dst, const char *src);

MY_DIR *my_dir(const char *path, myf MyFlags) {
  char *buffer;
  MY_DIR *result = nullptr;
  FILEINFO finfo;
  Entries_array *dir_entries_storage;
  MEM_ROOT *names_storage;
  DIR *dirp;
  char tmp_path[FN_REFLEN + 2], *tmp_file;
  void *rawmem = nullptr;

  DBUG_TRACE;
  DBUG_PRINT("my", ("path: '%s' MyFlags: %d", path, MyFlags));

  dirp = opendir(directory_file_name(tmp_path, path));
  if (dirp == nullptr ||
      !(buffer = static_cast<char *>(
            my_malloc(key_memory_MY_DIR,
                      ALIGN_SIZE(sizeof(MY_DIR)) +
                          ALIGN_SIZE(sizeof(Entries_array)) + sizeof(MEM_ROOT),
                      MyFlags))))
    goto error;

  rawmem = pointer_cast<Entries_array *>(buffer + ALIGN_SIZE(sizeof(MY_DIR)));
  dir_entries_storage = new (rawmem) Entries_array(key_memory_MY_DIR);
<<<<<<< HEAD
  names_storage = (MEM_ROOT *)(buffer + ALIGN_SIZE(sizeof(MY_DIR)) +
                               ALIGN_SIZE(sizeof(Entries_array)));

  init_alloc_root(key_memory_MY_DIR, names_storage, NAMES_START_SIZE,
                  NAMES_START_SIZE);

  /* MY_DIR structure is allocated and completly initialized at this point */
=======
  names_storage = new (buffer + ALIGN_SIZE(sizeof(MY_DIR)) +
                       ALIGN_SIZE(sizeof(Entries_array)))
      MEM_ROOT(key_memory_MY_DIR, NAMES_START_SIZE);
  ;
  /* MY_DIR structure is allocated and completely initialized at this point */
>>>>>>> fbdaa4de
  result = (MY_DIR *)buffer;

  tmp_file = strend(tmp_path);

  for (const dirent *dp = readdir(dirp); dp; dp = readdir(dirp)) {
    if (!(finfo.name = strdup_root(names_storage, dp->d_name))) goto error;

    if (MyFlags & MY_WANT_STAT) {
      if (!(finfo.mystat = (MY_STAT *)names_storage->Alloc(sizeof(MY_STAT))))
        goto error;

      memset(finfo.mystat, 0, sizeof(MY_STAT));
      (void)my_stpcpy(tmp_file, dp->d_name);
      (void)my_stat(tmp_path, finfo.mystat, MyFlags);
      if (!(finfo.mystat->st_mode & MY_S_IREAD)) continue;
    } else
      finfo.mystat = nullptr;

    if (dir_entries_storage->push_back(finfo)) goto error;
  }

  (void)closedir(dirp);

  result->dir_entry = dir_entries_storage->begin();
  result->number_off_files = dir_entries_storage->size();

  if (!(MyFlags & MY_DONT_SORT))
    std::sort(result->dir_entry, result->dir_entry + result->number_off_files,
              [](const fileinfo &a, const fileinfo &b) {
                return strcmp(a.name, b.name) < 0;
              });
  return result;

error:
  set_my_errno(errno);
  if (dirp) (void)closedir(dirp);
  my_dirend(result);
  if (MyFlags & (MY_FAE | MY_WME)) {
    MyOsError(my_errno(), EE_DIR, MYF(0), path);
  }
  return nullptr;
}

/*
 * Convert from directory name to filename.
 * On UNIX, it's simple: just make sure there is a terminating /

 * Returns pointer to dst;
 */

static char *directory_file_name(char *dst, const char *src) {
  /* Process as Unix format: just remove test the final slash. */
  char *end;
  assert(strlen(src) < (FN_REFLEN + 1));

  if (src[0] == 0) src = "."; /* Use empty as current */
  end = my_stpnmov(dst, src, FN_REFLEN + 1);
  if (end[-1] != FN_LIBCHAR) {
    end[0] = FN_LIBCHAR; /* Add last '/' */
    end[1] = '\0';
  }
  return dst;
}

#else

/*
*****************************************************************************
** Read long filename using windows rutines
*****************************************************************************
*/

MY_DIR *my_dir(const char *path, myf MyFlags) {
  char *buffer;
  MY_DIR *result = 0;
  FILEINFO finfo;
  Entries_array *dir_entries_storage;
  MEM_ROOT *names_storage;
  struct _finddata_t find;
  ushort mode;
  char tmp_path[FN_REFLEN], *tmp_file, attrib;
  __int64 handle;
  void *rawmem = NULL;

  DBUG_TRACE;
  DBUG_PRINT("my", ("path: '%s' stat: %d  MyFlags: %d", path, MyFlags));

  /* Put LIB-CHAR as last path-character if not there */
  tmp_file = tmp_path;
  if (!*path) *tmp_file++ = '.'; /* From current dir */
  tmp_file = my_stpnmov(tmp_file, path, FN_REFLEN - 5);
  if (tmp_file[-1] == FN_DEVCHAR) *tmp_file++ = '.'; /* From current dev-dir */
  if (tmp_file[-1] != FN_LIBCHAR) *tmp_file++ = FN_LIBCHAR;
  tmp_file[0] = '*'; /* Windows needs this !??? */
  tmp_file[1] = '.';
  tmp_file[2] = '*';
  tmp_file[3] = '\0';

  if (!(buffer = static_cast<char *>(
            my_malloc(key_memory_MY_DIR,
                      ALIGN_SIZE(sizeof(MY_DIR)) +
                          ALIGN_SIZE(sizeof(Entries_array)) + sizeof(MEM_ROOT),
                      MyFlags))))
    goto error;

  rawmem = buffer + ALIGN_SIZE(sizeof(MY_DIR));
  dir_entries_storage = new (rawmem) Entries_array(key_memory_MY_DIR);
  names_storage = pointer_cast<MEM_ROOT *>(buffer + ALIGN_SIZE(sizeof(MY_DIR)) +
                                           ALIGN_SIZE(sizeof(Entries_array)));

  init_alloc_root(key_memory_MY_DIR, names_storage, NAMES_START_SIZE,
                  NAMES_START_SIZE);

  /* MY_DIR structure is allocated and completely initialized at this point */
  result = (MY_DIR *)buffer;

  if ((handle = _findfirst(tmp_path, &find)) == -1L) {
    DBUG_PRINT("info", ("findfirst returned error, errno: %d", errno));
    if (errno != EINVAL) goto error;
    /*
      Could not read the directory, no read access.
      Probably because by "chmod -r".
      continue and return zero files in dir
    */
  } else {
    do {
      attrib = find.attrib;
      /*
        Do not show hidden and system files which Windows sometimes create.
        Note. Because Borland's findfirst() is called with the third
        argument = 0 hidden/system files are excluded from the search.
      */
      if (attrib & (_A_HIDDEN | _A_SYSTEM)) continue;
      if (!(finfo.name = strdup_root(names_storage, find.name))) goto error;
      if (MyFlags & MY_WANT_STAT) {
        if (!(finfo.mystat = (MY_STAT *)names_storage->Alloc(sizeof(MY_STAT))))
          goto error;

        memset(finfo.mystat, 0, sizeof(MY_STAT));
        finfo.mystat->st_size = find.size;
        mode = MY_S_IREAD;
        if (!(attrib & _A_RDONLY)) mode |= MY_S_IWRITE;
        if (attrib & _A_SUBDIR) mode |= MY_S_IFDIR;
        finfo.mystat->st_mode = mode;
        finfo.mystat->st_mtime = ((uint32)find.time_write);
      } else
        finfo.mystat = NULL;

      if (dir_entries_storage->push_back(finfo)) goto error;
    } while (_findnext(handle, &find) == 0);

    _findclose(handle);
  }

  result->dir_entry = dir_entries_storage->begin();
  result->number_off_files = dir_entries_storage->size();

  if (!(MyFlags & MY_DONT_SORT))
    std::sort(result->dir_entry, result->dir_entry + result->number_off_files,
              [](const fileinfo &a, const fileinfo &b) {
                return strcmp(a.name, b.name) < 0;
              });
  DBUG_PRINT("exit", ("found %d files", result->number_off_files));
  return result;
error:
  set_my_errno(errno);
  if (handle != -1) _findclose(handle);
  my_dirend(result);
  if (MyFlags & (MY_FAE | MY_WME)) {
    MyOsError(my_errno(), EE_DIR, MYF(0), path);
  }
  return nullptr;
}

#endif /* _WIN32 */

/****************************************************************************
** File status
** Note that MY_STAT is assumed to be same as struct stat
****************************************************************************/

int my_fstat(File Filedes, MY_STAT *stat_area) {
  DBUG_TRACE;
  DBUG_PRINT("my", ("fd: %d", Filedes));
#ifdef _WIN32
  return my_win_fstat(Filedes, stat_area);
#else
  return fstat(Filedes, stat_area);
#endif
}

MY_STAT *my_stat(const char *path, MY_STAT *stat_area, myf MyFlags) {
  DBUG_TRACE;
  assert(stat_area != nullptr);
  DBUG_PRINT("my", ("path: '%s'  stat_area: %p  MyFlags: %d", path, stat_area,
                    MyFlags));

#ifndef _WIN32
  if (!stat(path, stat_area)) return stat_area;
#else
  if (!my_win_stat(path, stat_area)) return stat_area;
#endif

  DBUG_PRINT("error", ("Got errno: %d from stat", errno));
  set_my_errno(errno);

  if (MyFlags & (MY_FAE | MY_WME)) {
    MyOsError(my_errno(), EE_STAT, MYF(0), path);
  }
  return nullptr;
}<|MERGE_RESOLUTION|>--- conflicted
+++ resolved
@@ -71,9 +71,8 @@
     Entries_array *array = pointer_cast<Entries_array *>(
         (char *)buffer + ALIGN_SIZE(sizeof(MY_DIR)));
     array->~Entries_array();
-    free_root((MEM_ROOT *)((char *)buffer + ALIGN_SIZE(sizeof(MY_DIR)) +
-                           ALIGN_SIZE(sizeof(Entries_array))),
-              MYF(0));
+    destroy((MEM_ROOT *)((char *)buffer + ALIGN_SIZE(sizeof(MY_DIR)) +
+                         ALIGN_SIZE(sizeof(Entries_array))));
     my_free(buffer);
   }
 } /* my_dirend */
@@ -106,21 +105,11 @@
 
   rawmem = pointer_cast<Entries_array *>(buffer + ALIGN_SIZE(sizeof(MY_DIR)));
   dir_entries_storage = new (rawmem) Entries_array(key_memory_MY_DIR);
-<<<<<<< HEAD
-  names_storage = (MEM_ROOT *)(buffer + ALIGN_SIZE(sizeof(MY_DIR)) +
-                               ALIGN_SIZE(sizeof(Entries_array)));
-
-  init_alloc_root(key_memory_MY_DIR, names_storage, NAMES_START_SIZE,
-                  NAMES_START_SIZE);
-
-  /* MY_DIR structure is allocated and completly initialized at this point */
-=======
   names_storage = new (buffer + ALIGN_SIZE(sizeof(MY_DIR)) +
                        ALIGN_SIZE(sizeof(Entries_array)))
       MEM_ROOT(key_memory_MY_DIR, NAMES_START_SIZE);
   ;
   /* MY_DIR structure is allocated and completely initialized at this point */
->>>>>>> fbdaa4de
   result = (MY_DIR *)buffer;
 
   tmp_file = strend(tmp_path);
@@ -202,7 +191,7 @@
   struct _finddata_t find;
   ushort mode;
   char tmp_path[FN_REFLEN], *tmp_file, attrib;
-  __int64 handle;
+  __int64 handle = -1;
   void *rawmem = NULL;
 
   DBUG_TRACE;
@@ -228,11 +217,9 @@
 
   rawmem = buffer + ALIGN_SIZE(sizeof(MY_DIR));
   dir_entries_storage = new (rawmem) Entries_array(key_memory_MY_DIR);
-  names_storage = pointer_cast<MEM_ROOT *>(buffer + ALIGN_SIZE(sizeof(MY_DIR)) +
-                                           ALIGN_SIZE(sizeof(Entries_array)));
-
-  init_alloc_root(key_memory_MY_DIR, names_storage, NAMES_START_SIZE,
-                  NAMES_START_SIZE);
+  names_storage = new (buffer + ALIGN_SIZE(sizeof(MY_DIR)) +
+                       ALIGN_SIZE(sizeof(Entries_array)))
+      MEM_ROOT(key_memory_MY_DIR, NAMES_START_SIZE);
 
   /* MY_DIR structure is allocated and completely initialized at this point */
   result = (MY_DIR *)buffer;
