--- conflicted
+++ resolved
@@ -23,8 +23,8 @@
 MESSAGE(STATUS "Running cmake version ${CMAKE_VERSION}")
 
 IF(WIN32)
-  # CMake 3.8.0 is needed for Visual Studio 2017 and x64 toolset.
-  CMAKE_MINIMUM_REQUIRED(VERSION 3.8.0)
+  # Load policies. This is needed in order to parse the wmic version check.
+  CMAKE_MINIMUM_REQUIRED(VERSION 3.5.1)
   EXECUTE_PROCESS(COMMAND wmic os get version
     OUTPUT_VARIABLE NT_RELEASE_VERSION
     OUTPUT_STRIP_TRAILING_WHITESPACE
@@ -210,6 +210,7 @@
       )
     EXEC_PROGRAM(${MY_UNAME} ARGS -r OUTPUT_VARIABLE MY_HOST_SYSTEM_VERSION)
   ENDIF()
+  FIND_PROGRAM(MY_DPKG_BUILDFLAGS dpkg-buildflags /bin /usr/bin)
   FIND_PROGRAM(MY_RPM rpm /bin /usr/bin)
   IF(MY_RPM)
     EXECUTE_PROCESS(COMMAND ${MY_RPM} -qf /
@@ -230,9 +231,6 @@
 # Add all policies *after* CMAKE_MINIMUM_REQUIRED
 # Repeating CMAKE_MINIMUM_REQUIRED here will load defaults for 3.5.1
 CMAKE_MINIMUM_REQUIRED(VERSION 3.5.1)
-<<<<<<< HEAD
-INCLUDE(cmake_policies)
-=======
 INCLUDE(cmake_policies NO_POLICY_SCOPE)
 
 MACRO(STRING_APPEND STRING_VAR INPUT)
@@ -246,7 +244,6 @@
 IF(MY_HOST_SYSTEM_NAME MATCHES "SunOS")
   SET(SOLARIS 1)
 ENDIF()
->>>>>>> fbdaa4de
 
 IF(MY_HOST_SYSTEM_NAME MATCHES "Linux")
   # Trust 'rpm -qf /' rather than 'uname -s'
@@ -259,8 +256,6 @@
   ENDIF()
 ENDIF()
 
-<<<<<<< HEAD
-=======
 IF(NOT LINUX_RHEL AND MY_HOST_SYSTEM_NAME MATCHES "Linux")
   IF(EXISTS "/etc/os-release")
     FILE(READ "/etc/os-release" MY_OS_RELEASE)
@@ -312,7 +307,6 @@
   SET(INITIAL_CMAKE_CXX_FLAGS ${CMAKE_CXX_FLAGS})
 ENDIF()
 
->>>>>>> fbdaa4de
 IF(CMAKE_HOST_UNIX AND NOT FORCE_UNSUPPORTED_COMPILER
     AND NOT CMAKE_C_COMPILER AND NOT CMAKE_CXX_COMPILER)
   # Cannot INCLUDE(CMakeDetermineSystem) prior to PROJECT initialization below.
@@ -344,13 +338,19 @@
         FIND_PROGRAM(ALTERNATIVE_GPP g++
           NO_DEFAULT_PATH
           PATHS "${OPT_PATH}/root/usr/bin")
+        FIND_PROGRAM(ALTERNATIVE_LD ld
+          NO_DEFAULT_PATH
+          PATHS "${OPT_PATH}/root/usr/bin")
+        FIND_PROGRAM(ALTERNATIVE_AR ar
+          NO_DEFAULT_PATH
+          PATHS "${OPT_PATH}/root/usr/bin")
+        FIND_PROGRAM(ALTERNATIVE_RANLIB ranlib
+          NO_DEFAULT_PATH
+          PATHS "${OPT_PATH}/root/usr/bin")
         FIND_PROGRAM(ALTERNATIVE_ENABLE enable
           NO_DEFAULT_PATH
           PATHS "${OPT_PATH}")
       ENDFOREACH()
-<<<<<<< HEAD
-      IF(ALTERNATIVE_GCC AND ALTERNATIVE_GPP)
-=======
       # A missing ALTERNATIVE_LD may generate bad executables.
       IF(ALTERNATIVE_GCC AND ALTERNATIVE_GPP AND ALTERNATIVE_LD)
         # Set correct search path for executables, libraries, and data files.
@@ -359,16 +359,21 @@
         GET_FILENAME_COMPONENT(GPP_B_PREFIX ${ALTERNATIVE_GPP} DIRECTORY)
         STRING_PREPEND(CMAKE_CXX_FLAGS "-B${GPP_B_PREFIX} ")
 
->>>>>>> fbdaa4de
         SET(CMAKE_C_COMPILER ${ALTERNATIVE_GCC})
         SET(CMAKE_CXX_COMPILER ${ALTERNATIVE_GPP})
+        SET(CMAKE_LINKER ${ALTERNATIVE_LD})
+        SET(CMAKE_LINKER ${ALTERNATIVE_LD} CACHE PATH "Alternative ld")
+        IF(ALTERNATIVE_AR)
+          SET(CMAKE_AR ${ALTERNATIVE_AR})
+          SET(CMAKE_AR ${ALTERNATIVE_AR} CACHE PATH "Alternative ar")
+        ENDIF()
+        IF(ALTERNATIVE_RANLIB)
+          SET(CMAKE_RANLIB ${ALTERNATIVE_RANLIB})
+          SET(CMAKE_RANLIB ${ALTERNATIVE_RANLIB} CACHE PATH "Alternative ranlib")
+        ENDIF()
         MESSAGE(STATUS "Using ${ALTERNATIVE_GCC}")
         MESSAGE(STATUS "Using ${ALTERNATIVE_GPP}")
       ELSE()
-<<<<<<< HEAD
-        MESSAGE(WARNING "Could not find devtoolset compiler in ${ALTERNATIVE_PATHS}")
-        MESSAGE(FATAL_ERROR "Please set CMAKE_C_COMPILER and CMAKE_CXX_COMPILER explicitly.")
-=======
         IF(LINUX_RHEL6)
           SET(DEV_PACKAGES
             "devtoolset-8-gcc devtoolset-8-gcc-c++ devtoolset-8-binutils")
@@ -390,32 +395,114 @@
           " yum install ${DEV_PACKAGES}\n")
         MESSAGE(FATAL_ERROR
           "Or you can set CMAKE_C_COMPILER and CMAKE_CXX_COMPILER explicitly.")
->>>>>>> fbdaa4de
       ENDIF()
 
-    ELSEIF(MY_HOST_SYSTEM_NAME MATCHES "Linux" AND
-        EXISTS "/etc/os-release")
-      FILE(READ "/etc/os-release" MY_OS_RELEASE)
-      IF (MY_OS_RELEASE MATCHES "SUSE Linux Enterprise Server 12")
-        MESSAGE(STATUS "We need to look for a newer GCC on SLES 12")
-
-        FIND_PROGRAM(ALTERNATIVE_GCC gcc-7
+    ELSEIF(LINUX_UBUNTU_18_04)
+      MESSAGE(STATUS "Looking for gcc-8 on Ubuntu 18.04")
+      FIND_PROGRAM(ALTERNATIVE_GCC gcc-8
+        NO_DEFAULT_PATH
+        PATHS "/usr/bin")
+      FIND_PROGRAM(ALTERNATIVE_GPP g++-8
+        NO_DEFAULT_PATH
+        PATHS "/usr/bin")
+      FIND_PROGRAM(GCC_AR_EXECUTABLE gcc-ar-8
+        NO_DEFAULT_PATH
+        PATHS "/usr/bin")
+      FIND_PROGRAM(GCC_RANLIB_EXECUTABLE gcc-ranlib-8
+        NO_DEFAULT_PATH
+        PATHS "/usr/bin")
+      IF(GCC_AR_EXECUTABLE)
+        SET(CMAKE_AR ${GCC_AR_EXECUTABLE})
+        SET(CMAKE_AR ${GCC_AR_EXECUTABLE} CACHE PATH "Alternative ar")
+      ENDIF()
+      IF(GCC_RANLIB_EXECUTABLE)
+        SET(CMAKE_RANLIB ${GCC_RANLIB_EXECUTABLE})
+        SET(CMAKE_RANLIB ${GCC_RANLIB_EXECUTABLE} CACHE PATH "Alternative ranlib")
+      ENDIF()
+      IF (ALTERNATIVE_GCC AND ALTERNATIVE_GPP)
+        SET(CMAKE_C_COMPILER ${ALTERNATIVE_GCC})
+        SET(CMAKE_CXX_COMPILER ${ALTERNATIVE_GPP})
+        MESSAGE(STATUS "Using ${ALTERNATIVE_GCC}")
+        MESSAGE(STATUS "Using ${ALTERNATIVE_GPP}")
+      ELSE()
+        MESSAGE(WARNING "Could not find gcc-8")
+        MESSAGE(FATAL_ERROR
+          "Please do 'apt install gcc-8 g++-8'\n"
+          "or set CMAKE_C_COMPILER and CMAKE_CXX_COMPILER explicitly.")
+      ENDIF()
+
+    ELSEIF(LINUX_SUSE_12 OR LINUX_SUSE_15)
+      MESSAGE(STATUS "We need to look for a newer GCC on SUSE Linux.")
+      IF(LINUX_SUSE_12)
+        FIND_PROGRAM(ALTERNATIVE_GCC gcc-10
           NO_DEFAULT_PATH
           PATHS "/usr/bin")
-        FIND_PROGRAM(ALTERNATIVE_GPP g++-7
+        FIND_PROGRAM(ALTERNATIVE_GPP g++-10
           NO_DEFAULT_PATH
           PATHS "/usr/bin")
-        IF (ALTERNATIVE_GCC AND ALTERNATIVE_GPP)
-          SET(CMAKE_C_COMPILER ${ALTERNATIVE_GCC})
-          SET(CMAKE_CXX_COMPILER ${ALTERNATIVE_GPP})
-          MESSAGE(STATUS "Using ${ALTERNATIVE_GCC}")
-          MESSAGE(STATUS "Using ${ALTERNATIVE_GPP}")
-          # Use the new ABI so that std::string can be used with allocators
-          # that are not default-constructible (e.g. Memroot_allocator)
+        FIND_PROGRAM(GCC_AR_EXECUTABLE gcc-ar-10
+          NO_DEFAULT_PATH
+          PATHS "/usr/bin")
+        FIND_PROGRAM(GCC_RANLIB_EXECUTABLE gcc-ranlib-10
+          NO_DEFAULT_PATH
+          PATHS "/usr/bin")
+      ELSEIF(LINUX_SUSE_15)
+        FIND_PROGRAM(ALTERNATIVE_GCC gcc-9
+          NO_DEFAULT_PATH
+          PATHS "/usr/bin")
+        FIND_PROGRAM(ALTERNATIVE_GPP g++-9
+          NO_DEFAULT_PATH
+          PATHS "/usr/bin")
+        FIND_PROGRAM(GCC_AR_EXECUTABLE gcc-ar-9
+          NO_DEFAULT_PATH
+          PATHS "/usr/bin")
+        FIND_PROGRAM(GCC_RANLIB_EXECUTABLE gcc-ranlib-9
+          NO_DEFAULT_PATH
+          PATHS "/usr/bin")
+      ENDIF()
+      IF(GCC_AR_EXECUTABLE)
+        SET(CMAKE_AR ${GCC_AR_EXECUTABLE})
+        SET(CMAKE_AR ${GCC_AR_EXECUTABLE} CACHE PATH "Alternative ar")
+      ENDIF()
+      IF(GCC_RANLIB_EXECUTABLE)
+        SET(CMAKE_RANLIB ${GCC_RANLIB_EXECUTABLE})
+        SET(CMAKE_RANLIB ${GCC_RANLIB_EXECUTABLE} CACHE PATH "Alternative ranlib")
+      ENDIF()
+      IF (ALTERNATIVE_GCC AND ALTERNATIVE_GPP)
+        SET(CMAKE_C_COMPILER ${ALTERNATIVE_GCC})
+        SET(CMAKE_CXX_COMPILER ${ALTERNATIVE_GPP})
+        MESSAGE(STATUS "Using ${ALTERNATIVE_GCC}")
+        MESSAGE(STATUS "Using ${ALTERNATIVE_GPP}")
+        # Use the new ABI so that std::string can be used with allocators
+        # that are not default-constructible (e.g. Memroot_allocator)
+        IF(LINUX_SUSE_12)
           ADD_DEFINITIONS(-D_GLIBCXX_USE_CXX11_ABI=1)
+        ENDIF()
+      ELSE()
+        MESSAGE(WARNING "Could not find newer gcc.")
+        IF(LINUX_SUSE_12)
+          MESSAGE(FATAL_ERROR "Please do zypper install gcc10 gcc10-c++\n"
+            "or set CMAKE_C_COMPILER and CMAKE_CXX_COMPILER explicitly.")
         ELSE()
-          MESSAGE(WARNING "Could not find newer gcc")
-	ENDIF()
+          MESSAGE(FATAL_ERROR "Please do zypper install gcc9 gcc9-c++\n"
+            "or set CMAKE_C_COMPILER and CMAKE_CXX_COMPILER explicitly.")
+        ENDIF()
+      ENDIF()
+    ELSEIF(SOLARIS)
+      MESSAGE(STATUS "Looking for GCC 10 on Solaris.")
+      FIND_PROGRAM(ALTERNATIVE_GCC gcc
+        NO_DEFAULT_PATH
+        PATHS "/usr/gcc/10/bin")
+      FIND_PROGRAM(ALTERNATIVE_GPP g++
+        NO_DEFAULT_PATH
+        PATHS "/usr/gcc/10/bin")
+      IF (ALTERNATIVE_GCC AND ALTERNATIVE_GPP)
+        SET(CMAKE_C_COMPILER ${ALTERNATIVE_GCC})
+        SET(CMAKE_CXX_COMPILER ${ALTERNATIVE_GPP})
+        MESSAGE(STATUS "Using ${ALTERNATIVE_GCC}")
+        MESSAGE(STATUS "Using ${ALTERNATIVE_GPP}")
+      ELSE()
+        MESSAGE(WARNING "Could not find /usr/gcc/10/bin/gcc")
       ENDIF()
     ENDIF()
   ENDIF()
@@ -542,6 +629,10 @@
   SET(MY_COMPILER_IS_CLANG 1)
 ELSEIF(CMAKE_CXX_COMPILER_ID MATCHES "GNU")
   SET(MY_COMPILER_IS_GNU 1)
+  IF(CMAKE_CXX_COMPILER_VERSION VERSION_LESS 9 AND
+      NOT CMAKE_CXX_COMPILER_VERSION VERSION_LESS 8)
+    SET(MY_COMPILER_IS_GNU_8 1)
+  ENDIF()
 ELSEIF(CMAKE_CXX_COMPILER_ID MATCHES "SunPro")
   SET(MY_COMPILER_IS_SUNPRO 1)
 ENDIF()
@@ -572,6 +663,7 @@
 SET(MYSQL_MACHINE_TYPE ${CMAKE_SYSTEM_PROCESSOR})
 
 SET(KNOWN_64BIT_ARCHITECTURES
+  arm64
   aarch64
   ppc64
   ppc64le
@@ -618,8 +710,6 @@
 # even if we have configured for 64bit build....
 SET(CMAKE_SIZEOF_VOID_P ${SIZEOF_VOIDP})
 
-<<<<<<< HEAD
-=======
 INCLUDE(compile_flags)
 INCLUDE(install_layout)
 
@@ -659,7 +749,6 @@
   ENDIF()
 ENDIF()
 
->>>>>>> fbdaa4de
 IF(WITH_DEFAULT_COMPILER_OPTIONS)
   INCLUDE(${CMAKE_SOURCE_DIR}/cmake/build_configurations/compiler_options.cmake)
 ENDIF()
@@ -667,10 +756,10 @@
 INCLUDE(CMakePushCheckState)
 
 # Add macros
+INCLUDE(add_custom_target)
 INCLUDE(pkg-config)
 INCLUDE(character_sets)
 INCLUDE(cmake_parse_arguments)
-INCLUDE(compile_flags)
 INCLUDE(link_options)
 INCLUDE(malloc_utils)
 INCLUDE(cpu_info)
@@ -692,18 +781,13 @@
 INCLUDE(plugin)
 INCLUDE(component)
 INCLUDE(install_macros)
-INCLUDE(install_layout)
 INCLUDE(mysql_add_executable)
 INCLUDE(curl)
 INCLUDE(rapidjson)
 INCLUDE(fprofile)
 INCLUDE(gloves)
-<<<<<<< HEAD
-
-=======
 INCLUDE(fido2)
 INCLUDE(win_jemalloc)
->>>>>>> fbdaa4de
 
 IF(UNIX)
   OPTION(WITH_VALGRIND "Valgrind instrumentation" OFF)
@@ -767,6 +851,49 @@
 OPTION(WITH_AUTHENTICATION_LDAP
   "Report error if the LDAP authentication plugin cannot be built."
   ${WITH_AUTHENTICATION_LDAP_DEFAULT})
+
+# Currently only supported on Linux
+IF(WITH_INTERNAL AND LINUX)
+  SET(WITH_AUTHENTICATION_KERBEROS_DEFAULT ON)
+ELSE()
+  SET(WITH_AUTHENTICATION_KERBEROS_DEFAULT OFF)
+ENDIF()
+
+OPTION(WITH_AUTHENTICATION_KERBEROS
+  "Report error if the Kerberos authentication plugin cannot be built."
+  ${WITH_AUTHENTICATION_KERBEROS_DEFAULT})
+
+IF(WITH_INTERNAL AND (NOT SOLARIS))
+  SET(WITH_AUTHENTICATION_FIDO_DEFAULT ON)
+ELSE()
+  SET(WITH_AUTHENTICATION_FIDO_DEFAULT OFF)
+ENDIF()
+
+OPTION(WITH_AUTHENTICATION_FIDO
+  "Report error if the FIDO authentication plugin cannot be built."
+  ${WITH_AUTHENTICATION_FIDO_DEFAULT})
+
+# Default ON if we are building server-side plugins.
+# Also default ON in pushbuild, for our community builds.
+IF(WITH_AUTHENTICATION_KERBEROS OR
+    WITH_AUTHENTICATION_LDAP OR
+    WITH_AUTHENTICATION_FIDO OR
+    DEFINED ENV{PB2WORKDIR})
+  SET(WITH_AUTHENTICATION_CLIENT_PLUGINS_DEFAULT ON)
+ELSE()
+  SET(WITH_AUTHENTICATION_CLIENT_PLUGINS_DEFAULT OFF)
+ENDIF()
+
+# Enable building of
+# The KERBEROS client authentication plugin
+#   authentication_kerberos_client.so
+# The LDAP client authentication plugin
+#   authentication_ldap_sasl_client.so
+# The FIDO client authentication plugin
+#   authentication_fido_client.so
+OPTION(WITH_AUTHENTICATION_CLIENT_PLUGINS
+  "Build client-side authentication plugins, even if server-side are disabled"
+  ${WITH_AUTHENTICATION_CLIENT_PLUGINS_DEFAULT})
 
 # On windows we need a non-standard package for CURL.
 IF(WITH_INTERNAL AND UNIX)
@@ -886,8 +1013,6 @@
   ENDIF()
 ENDFUNCTION()
 
-<<<<<<< HEAD
-=======
 # When builing with PGO, GCC will report -Wmissing-profile when compiling
 # files for which it cannot find profile data. It is valid to disable
 # this warning for files we are not currently interested in profiling.
@@ -908,7 +1033,6 @@
   ENDIF()
 ENDMACRO()
 
->>>>>>> fbdaa4de
 MACRO(MY_SANITIZER_CHECK SAN_OPT ADD_OPTIMIZATION RESULT)
   MY_CHECK_C_COMPILER_FLAG("${SAN_OPT}" C_RESULT)
   MY_CHECK_CXX_COMPILER_FLAG("${SAN_OPT}" CXX_RESULT)
@@ -1319,8 +1443,12 @@
   STRING_APPEND(CMAKE_C_FLAGS   " ${DEBUG_PREFIX_FLAGS}")
   STRING_APPEND(CMAKE_CXX_FLAGS " ${DEBUG_PREFIX_FLAGS}")
 
-  STRING_APPEND(CMAKE_C_LINK_FLAGS " -Wl,--build-id=none")
-  STRING_APPEND(CMAKE_CXX_LINK_FLAGS " -Wl,--build-id=none")
+  # DEB/RPM will want to set build id.
+  IF(INSTALL_LAYOUT MATCHES "STANDALONE" OR INSTALL_LAYOUT MATCHES "TARGZ")
+    STRING_APPEND(CMAKE_C_LINK_FLAGS " -Wl,--build-id=none")
+    STRING_APPEND(CMAKE_CXX_LINK_FLAGS " -Wl,--build-id=none")
+  ENDIF()
+
   SET(BISON_NO_LINE_OPT "--no-lines")
 
   SET_PROPERTY(GLOBAL PROPERTY RULE_LAUNCH_COMPILE
@@ -1543,17 +1671,6 @@
 # Libraries from Homebrew have file extension '.dylib'.
 # To get all the Homebrew libraries, do 'brew install' <name of lib>.
 SET(SYSTEM_LIBRARIES
-<<<<<<< HEAD
-  CURL
-  EDITLINE
-  ICU
-  LIBEVENT
-  LZ4
-  PROTOBUF
-  SSL
-  ZLIB
-  ZSTD
-=======
   CURL      # Xcode
   EDITLINE  # Xcode
   ICU       # Homebrew  icu4c
@@ -1564,7 +1681,6 @@
 # ZLIB      # Xcode                  Min required version is now 1.2.12
   ZSTD      # Homebrew  zstd
   FIDO      # Homebrew  libfido2
->>>>>>> fbdaa4de
   )
 
 IF(APPLE)
@@ -1579,6 +1695,15 @@
 SET(WITH_SYSTEM_LIBS_DEFAULT OFF)
 OPTION(WITH_SYSTEM_LIBS
   "Use -DWITH_XXX=system for ${SYSTEM_LIBRARIES}" ${WITH_SYSTEM_LIBS_DEFAULT})
+
+# undefined symbol: _Z15fido_assert_newv which is fido_assert_new()
+# /usr/include/fido.h is missing 'extern "C"'
+# but even if we fix that, tests will fail.
+IF(LINUX_UBUNTU)
+  IF(LINUX_UBUNTU_VERSION_ID VERSION_LESS "21.04")
+    LIST(REMOVE_ITEM SYSTEM_LIBRARIES FIDO)
+  ENDIF()
+ENDIF()
 
 GET_CMAKE_PROPERTY(CACHE_VARS CACHE_VARIABLES)
 UNSET(COMMAND_LINE_VARS)
@@ -1734,6 +1859,15 @@
   ENDIF()
 ENDIF()
 
+IF(WITH_AUTHENTICATION_KERBEROS)
+  SET(KERBEROS_GSSAPI_WARN_GIVEN)
+  WARN_MISSING_SYSTEM_KERBEROS_GSSAPI(KERBEROS_GSSAPI_WARN_GIVEN)
+  IF(KERBEROS_GSSAPI_WARN_GIVEN)
+    MESSAGE(WARNING
+      "-DWITH_AUTHENTICATION_KERBEROS=ON, but missing system libraries")
+  ENDIF()
+ENDIF()
+
 # Add system/bundled editline.
 MYSQL_CHECK_EDITLINE()
 SET(EDITLINE_WARN_GIVEN)
@@ -1789,8 +1923,6 @@
 # Add RapidJSON library.
 MYSQL_CHECK_RAPIDJSON()
 
-<<<<<<< HEAD
-=======
 # Look for fido2 library
 MYSQL_CHECK_FIDO()
 MYSQL_CHECK_FIDO_DLLS()
@@ -1838,12 +1970,16 @@
   ENDIF()
 ENDIF()
 
->>>>>>> fbdaa4de
 MACRO(MY_INCLUDE_SYSTEM_DIRECTORIES LIBRARY)
   IF(${WITH_${LIBRARY}} STREQUAL "bundled")
     SET(BEFORE_OR_AFTER "BEFORE")
   ELSE()
     SET(BEFORE_OR_AFTER "AFTER")
+  ENDIF()
+
+  # ICU headers for WIN32 need extra info about their libs state
+  IF(WIN32 AND ${LIBRARY} STREQUAL "ICU")
+    ADD_DEFINITIONS(-DU_STATIC_IMPLEMENTATION)
   ENDIF()
 
   IF(DEFINED ${LIBRARY}_INCLUDE_DIRS)
@@ -1888,11 +2024,33 @@
   HAVE_PTHREAD_SETNAME_NP)
 ENDIF()
 
-IF(WITH_PROTOBUF STREQUAL "bundled")
+IF(WITH_PROTOBUF STREQUAL "bundled" OR WITH_FIDO STREQUAL "bundled")
   # Protobuf library is a target, installed to <root>/${INSTALL_PRIV_LIBDIR}
   # INSTALL_RPATH must be set for all binaries linking with libprotobuf.
-  SET(UNIX_INSTALL_RPATH_ORIGIN_PRIV_LIBDIR 1)
-  ADD_SUBDIRECTORY(extra/protobuf)
+  IF(WITH_PROTOBUF STREQUAL "bundled")
+    SET(UNIX_INSTALL_RPATH_ORIGIN_PRIV_LIBDIR 1)
+    ADD_SUBDIRECTORY(extra/protobuf)
+  ENDIF()
+
+  # The Fido library is a target, installed to <root>/${INSTALL_PRIV_LIBDIR}
+  # INSTALL_RPATH must be set for all binaries linking with libfido2.
+  IF(WITH_FIDO STREQUAL "bundled")
+    SET(INSTALL_RPATH_FOR_FIDO2 1)
+
+    # Do not break the build here in case of missing libudev on Linux.
+    SET(UDEV_WARN_MISSING FALSE)
+    WARN_MISSING_SYSTEM_UDEV(UDEV_WARN_MISSING)
+    IF((WITH_AUTHENTICATION_FIDO OR WITH_AUTHENTICATION_CLIENT_PLUGINS)
+        AND NOT UDEV_WARN_MISSING)
+      # Silence warning about CMP0075
+      CMAKE_PUSH_CHECK_STATE()
+      SET(CMAKE_REQUIRED_LIBRARIES)
+      ADD_SUBDIRECTORY(${CMAKE_SOURCE_DIR}/${CBOR_BUNDLE_SRC_PATH})
+      ADD_SUBDIRECTORY(${CMAKE_SOURCE_DIR}/${FIDO_BUNDLE_SRC_PATH})
+      CMAKE_POP_CHECK_STATE()
+    ENDIF()
+  ENDIF()
+
   IF(NOT APPLE AND NOT WIN32)
     # Debug versions of plugins may be installed to <root>/lib/plugin/debug
     FOREACH(LINK_FLAG
@@ -1921,6 +2079,29 @@
 IF(WITH_UNIT_TESTS)
   ENABLE_TESTING()
   INCLUDE(googletest)
+ELSE()
+  # In case we switch from ON to OFF, we do not want ctest
+  # to pick up any obsolete test executables.
+  IF(EXISTS "${CMAKE_BINARY_DIR}/CTestTestfile.cmake")
+    FILE(GLOB_RECURSE CTEST_TESTFILES "${CMAKE_BINARY_DIR}/CTestTestfile.cmake")
+    FILE(REMOVE ${CTEST_TESTFILES})
+  ENDIF()
+ENDIF()
+
+IF(WITH_ICU STREQUAL "bundled")
+  IF(IS_ABSOLUTE "${INSTALL_PRIV_LIBDIR}")
+    SET(MYSQL_ICU_DATADIR "${INSTALL_PRIV_LIBDIR}"
+      CACHE PATH "default MySQL ICU data directory")
+  ELSE()
+    SET(MYSQL_ICU_DATADIR "${DEFAULT_MYSQL_HOME}/${INSTALL_PRIV_LIBDIR}"
+      CACHE PATH "default MySQL ICU data directory")
+  ENDIF()
+
+  # Write an explicit symlink in CMAKE_BINARY_DIR, so we can find
+  # the ICU data directory when running in the build sandbox.
+  # See setting of mysql_home in calculate_mysql_home_from_my_progname().
+  FILE(TO_NATIVE_PATH "${CMAKE_SOURCE_DIR}/extra/icu" ICU_DATA_SOURCE_DIR)
+  FILE(WRITE "${CMAKE_BINARY_DIR}/${ICUDT_DIR}.lnk" "${ICU_DATA_SOURCE_DIR}")
 ENDIF()
 
 # The hypergraph optimizer is default on only for debug builds.
@@ -1934,8 +2115,6 @@
   ${WITH_HYPERGRAPH_OPTIMIZER_DEFAULT}
   )
 
-<<<<<<< HEAD
-=======
 # Utility target to build every executable tagged with ADD_TEST.
 ADD_CUSTOM_TARGET(unittest_all)
 
@@ -1963,7 +2142,6 @@
 ADD_DEPENDENCIES(clang_tidy_prerequisites protobuf_generated_all)
 ADD_DEPENDENCIES(clang_tidy_prerequisites GenError)
 
->>>>>>> fbdaa4de
 ADD_SUBDIRECTORY(include)
 ADD_SUBDIRECTORY(strings)
 ADD_SUBDIRECTORY(vio)
@@ -1971,20 +2149,9 @@
 ADD_SUBDIRECTORY(libmysql)
 ADD_SUBDIRECTORY(libbinlogevents)
 ADD_SUBDIRECTORY(libbinlogstandalone)
+ADD_SUBDIRECTORY(libchangestreams)
 
 IF(NOT WITHOUT_SERVER)
-  # Build failure on Solaris 11.3 for debug builds with NDBCLUSTER.
-  # Adding basic local optimizations unbreaks it.
-  # We *could* test 'uname -v' VERSION_LESS 11.4 here.
-  # A clean build takes roughly the same time with or without -xO1
-  # Link time of mysqld is roughly 10% faster with -xO1.
-  IF(SOLARIS_SPARC AND MY_COMPILER_IS_SUNPRO AND
-      CMAKE_BUILD_TYPE_UPPER STREQUAL "DEBUG")
-    MESSAGE(STATUS
-      "Adding -xO1 for debug builds on Solaris ${MY_KERNEL_VERSION}")
-    STRING_APPEND(CMAKE_CXX_FLAGS_DEBUG " -xO1")
-  ENDIF()
-
   IF(WITH_UNIT_TESTS)
     IF(WIN32)
       SET(WITH_SHARED_UNITTEST_LIBRARY_DEFAULT OFF)
@@ -2055,6 +2222,13 @@
     IF(HAVE_LIBNUMA)
       TARGET_LINK_LIBRARIES(server_unittest_library PUBLIC numa)
     ENDIF()
+    IF(WITH_LTO OR CMAKE_COMPILER_FLAG_WITH_LTO)
+      # We get ODR violations because of multiple bison parsers.
+      MY_CHECK_CXX_COMPILER_WARNING("error=odr" HAS_WARN_FLAG)
+      IF(HAS_WARN_FLAG)
+        MY_TARGET_LINK_OPTIONS(server_unittest_library "${HAS_WARN_FLAG}")
+      ENDIF()
+    ENDIF()
   ELSE()
     SET(DUMMY_SOURCE_FILE ${CMAKE_BINARY_DIR}/server_unittest_library.c)
     ADD_CUSTOM_COMMAND(
@@ -2136,12 +2310,13 @@
 # available, but should be repeated on each "make" just in case someone
 # does "cmake ; make ; git pull ; make".
 CREATE_INFO_SRC(${CMAKE_BINARY_DIR}/Docs)
-ADD_CUSTOM_TARGET(INFO_SRC ALL
+MY_ADD_CUSTOM_TARGET(INFO_SRC ALL
   COMMAND ${CMAKE_COMMAND} -P ${CMAKE_SOURCE_DIR}/cmake/info_src.cmake
   WORKING_DIRECTORY ${CMAKE_BINARY_DIR}
 )
+
 # Build flags: This must be postponed to the make phase.
-ADD_CUSTOM_TARGET(INFO_BIN ALL
+MY_ADD_CUSTOM_TARGET(INFO_BIN ALL
   COMMAND ${CMAKE_COMMAND} -P ${CMAKE_SOURCE_DIR}/cmake/info_bin.cmake
   WORKING_DIRECTORY ${CMAKE_BINARY_DIR}
 )
@@ -2274,6 +2449,14 @@
      ./library_output_directory lib
     WORKING_DIRECTORY ${CMAKE_BINARY_DIR}
   )
+  # See ./mysql-test/suite/innodb_fts/include/mecab.inc
+  IF(MECAB_IPADIC_PARENT)
+    EXECUTE_PROCESS(
+      COMMAND ${CMAKE_COMMAND} -E create_symlink
+      "${MECAB_IPADIC_PARENT}" mecab
+      WORKING_DIRECTORY ${CMAKE_BINARY_DIR}/library_output_directory
+      )
+  ENDIF()
 ENDIF()
 
 # Without any --plugin-dir=<directory name> the server will look in
@@ -2358,7 +2541,6 @@
 #
 # Note that CMakeCache.txt contains cmake builtins for these variables,
 # *not* the values that will actually be used, which we report here:
-STRING_APPEND(LINK_FLAG " -Wl,-rpath,'\$ORIGIN/../lib/plugin'")
 
 IF(BUILD_IS_SINGLE_CONFIG)
   MESSAGE(STATUS "CMAKE_BUILD_TYPE: ${CMAKE_BUILD_TYPE}")
