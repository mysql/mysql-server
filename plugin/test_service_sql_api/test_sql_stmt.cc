/* Copyright (c) 2015, 2022, Oracle and/or its affiliates.

   This program is free software; you can redistribute it and/or modify
   it under the terms of the GNU General Public License, version 2.0,
   as published by the Free Software Foundation.

   This program is also distributed with certain software (including
   but not limited to OpenSSL) that is licensed under separate terms,
   as designated in a particular file or component or in included license
   documentation.  The authors of MySQL hereby grant you an additional
   permission to link the program and your derivative works with the
   separately licensed software that they have included with MySQL.

   This program is distributed in the hope that it will be useful,
   but WITHOUT ANY WARRANTY; without even the implied warranty of
   MERCHANTABILITY or FITNESS FOR A PARTICULAR PURPOSE.  See the
   GNU General Public License, version 2.0, for more details.

   You should have received a copy of the GNU General Public License
   along with this program; if not, write to the Free Software
   Foundation, Inc., 51 Franklin St, Fifth Floor, Boston, MA 02110-1301  USA */

#define LOG_COMPONENT_TAG "test_sql_stmt"

#include <fcntl.h>
#include <mysql/plugin.h>
#include <stdlib.h>
#include <sys/types.h>
#include <vector>

#include <mysql/components/my_service.h>
#include <mysql/components/services/log_builtins.h>
#include <mysqld_error.h>

#include "m_string.h"
#include "my_byteorder.h"
#include "my_dbug.h"
#include "my_inttypes.h"
#include "my_io.h"
#include "my_sys.h"  // my_write, my_malloc
#include "mysql_com.h"
#include "sql_string.h" /* STRING_PSI_MEMORY_KEY */
#include "template_utils.h"

/* purecov: begin inspected */
static const char *log_filename = "test_sql_stmt";

#define STRING_BUFFER_SIZE 1024
#define LARGE_STRING_BUFFER_SIZE 1024

#define WRITE_STR(format)                                                 \
  {                                                                       \
    const size_t blen = snprintf(buffer, sizeof(buffer), "%s", (format)); \
    my_write(outfile, (uchar *)buffer, blen, MYF(0));                     \
    /*pctx->log.append(buffer, blen); */                                  \
  }

#define WRITE_VAL(format, value)                                             \
  {                                                                          \
    const size_t blen = snprintf(buffer, sizeof(buffer), (format), (value)); \
    my_write(outfile, (uchar *)buffer, blen, MYF(0));                        \
    /* pctx->log.append(buffer, blen); */                                    \
  }

#define WRITE_VAL2(format, value1, value2)                              \
  {                                                                     \
    const size_t blen =                                                 \
        snprintf(buffer, sizeof(buffer), (format), (value1), (value2)); \
    my_write(outfile, (uchar *)buffer, blen, MYF(0));                   \
    /* pctx->log.append(buffer, blen); */                               \
  }

static const char *sep =
    "========================================================================"
    "\n";

#define WRITE_SEP() \
  my_write(outfile, pointer_cast<const uchar *>(sep), strlen(sep), MYF(0))

static SERVICE_TYPE(registry) *reg_srv = nullptr;
SERVICE_TYPE(log_builtins) *log_bi = nullptr;
SERVICE_TYPE(log_builtins_string) *log_bs = nullptr;
static File outfile;

#define SIZEOF_SQL_STR_VALUE 256

static void print_cmd(enum_server_command cmd, COM_DATA *data);
static char *fieldflags2str(uint f);
static const char *fieldtype2str(enum enum_field_types type);
static void dump_decoded_server_status(const char *prefix, uint server_status);

class Column {
 public:
  Column(const char *db_name, const char *table_name,
         const char *org_table_name, const char *col_name,
         const char *org_col_name, unsigned long length, unsigned int charsetnr,
         unsigned int flags, unsigned int decimals, enum_field_types type)
      : db_name(db_name),
        table_name(table_name),
        org_table_name(org_table_name),
        col_name(col_name),
        org_col_name(org_col_name),
        length(length),
        charsetnr(charsetnr),
        flags(flags),
        decimals(decimals),
        type(type) {}

  std::vector<std::string> row_values;
  std::string db_name;
  std::string table_name;
  std::string org_table_name;
  std::string col_name;
  std::string org_col_name;
  unsigned long length;
  unsigned int charsetnr;
  unsigned int flags;
  unsigned int decimals;
  enum_field_types type;

  void dump_column_meta() {
    char buffer[STRING_BUFFER_SIZE];

    WRITE_VAL("\t\t[meta][field] db name: %s\n", db_name.c_str());
    WRITE_VAL("\t\t[meta][field] table name: %s\n", table_name.c_str());
    WRITE_VAL("\t\t[meta][field] org table name: %s\n", org_table_name.c_str());
    WRITE_VAL("\t\t[meta][field] col name: %s\n", col_name.c_str());
    WRITE_VAL("\t\t[meta][field] org col name: %s\n", org_col_name.c_str());
    WRITE_VAL("\t\t[meta][field] length: %u\n", (uint)length);
    WRITE_VAL("\t\t[meta][field] charsetnr: %u\n", charsetnr);

    WRITE_VAL("\t\t[meta][field] flags: %u", flags);
    if (flags) WRITE_VAL(" (%s)", fieldflags2str(flags));
    WRITE_STR("\n");

    WRITE_VAL("\t\t[meta][field] decimals: %u\n", decimals);

    WRITE_VAL2("\t\t[meta][field] type: %s (%u)\n", fieldtype2str(type), type);
    WRITE_STR("\n");
  }

  void dump_row(size_t row_number) {
    char buffer[STRING_BUFFER_SIZE];
    WRITE_VAL2("\t\t[data][%s.%s]", table_name.c_str(), col_name.c_str());
    WRITE_VAL2("[%3u][%s]\n", (uint)row_values[row_number].length(),
               row_values[row_number].c_str());
  }
};

class Table {
 public:
  uint num_cols;
  uint num_rows;
  const CHARSET_INFO *cs_info;
  std::vector<Column> columns;

 public:
  Table(uint num_cols, const CHARSET_INFO *cs_info)
      : num_cols(num_cols), num_rows(0), cs_info(cs_info) {}

  void dump_table() {
    char buffer[STRING_BUFFER_SIZE];

    if (!num_cols) {
      WRITE_STR("\t[meta] no columns\n");
      return;
    }
    for (auto &&column : columns) column.dump_column_meta();

    WRITE_STR("\n");
    if (!cs_info) {
      WRITE_STR("\t[meta] no charset\n");
      return;
    } else {
      WRITE_VAL("\t[meta][charset result] number: %d\n", cs_info->number);
      WRITE_VAL("\t[meta][charset result] name: %s\n", cs_info->csname);
<<<<<<< HEAD
      WRITE_VAL("\t[meta][charset result] collation: %s\n", cs_info->name);
=======
      WRITE_VAL("\t[meta][charset result] collation: %s\n",
                cs_info->m_coll_name);
>>>>>>> fbdaa4de
      WRITE_VAL("\t[meta][charset result] sort order: %s\n",
                cs_info->sort_order);
      WRITE_STR("\n");
    }

    for (size_t i = 0; i < num_rows; i++) {
      size_t col = 0;
      for (auto &&column : columns) {
        WRITE_VAL("\t[meta] current col: %zu\n", col);
        col++;
        column.dump_row(i);
      }
      WRITE_STR("\n");
    }
  }
};

class Server_context {
 public:
  std::vector<Table> tables;
  uint current_col;
  uint current_row;

  ulong stmt_id;
  enum_server_command cmd;

  uint server_status;
  uint warn_count;
  uint affected_rows;
  uint last_insert_id;
  std::string message;

  uint sql_errno;
  std::string err_msg;
  std::string sqlstate;

  std::string log;

  Server_context()
      : current_col(0),
        current_row(0),
        server_status(0),
        warn_count(0),
        affected_rows(0),
        last_insert_id(0),
        sql_errno(0) {
    err_msg.clear();
    sqlstate.clear();
    message.clear();
    log.clear();
  }
  void dump_closing_ok() {
    char buffer[STRING_BUFFER_SIZE];

    dump_decoded_server_status("\t[end] server status: ", server_status);
    WRITE_VAL("\t[end] warning count:  %u\n", warn_count);
    WRITE_VAL("\t[end] affected rows:  %u\n", affected_rows);
    WRITE_VAL("\t[end] last insert id: %u\n", last_insert_id);
    WRITE_VAL("\t[end] message: %s\n", message.c_str());
  }

  void dump_closing_error() {
    char buffer[STRING_BUFFER_SIZE];

    WRITE_VAL2("[%u][%s]", sql_errno, sqlstate.c_str());
    WRITE_VAL("[%s]\n", err_msg.c_str());
  }
};

static void dump_decoded_server_status(const char *prefix, uint server_status) {
  char buffer[STRING_BUFFER_SIZE];
  WRITE_STR(prefix);
  WRITE_VAL("%u\n", server_status);
  WRITE_STR(prefix);
  for (int i = 0; i < 30; i++) {
    uint flag = 1 << i;
    if (server_status & flag) {
#define FLAG_DELIMITER " "
      switch (flag) {
        case SERVER_STATUS_IN_TRANS:
          WRITE_STR("IN_TRANS" FLAG_DELIMITER);
          break;
        case SERVER_STATUS_AUTOCOMMIT:
          WRITE_STR("AUTOCOMMIT" FLAG_DELIMITER);
          break;
        case SERVER_MORE_RESULTS_EXISTS:
          WRITE_STR("MORE_RESULTS_EXISTS" FLAG_DELIMITER);
          break;
        case SERVER_QUERY_NO_GOOD_INDEX_USED:
          WRITE_STR("QUERY_NO_GOOD_INDEX_USED" FLAG_DELIMITER);
          break;
        case SERVER_QUERY_NO_INDEX_USED:
          WRITE_STR("QUERY_NO_INDEX_USED" FLAG_DELIMITER);
          break;
        case SERVER_STATUS_CURSOR_EXISTS:
          WRITE_STR("CURSOR_EXISTS" FLAG_DELIMITER);
          break;
        case SERVER_STATUS_LAST_ROW_SENT:
          WRITE_STR("LAST_ROW_SENT" FLAG_DELIMITER);
          break;
        case SERVER_STATUS_DB_DROPPED:
          WRITE_STR("DB_DROPPED" FLAG_DELIMITER);
          break;
        case SERVER_STATUS_NO_BACKSLASH_ESCAPES:
          WRITE_STR("NO_BACKSLASH_ESCAPES" FLAG_DELIMITER);
          break;
        case SERVER_STATUS_METADATA_CHANGED:
          WRITE_STR("METADATA_CHANGED" FLAG_DELIMITER);
          break;
        case SERVER_QUERY_WAS_SLOW:
          WRITE_STR("QUERY_WAS_SLOW" FLAG_DELIMITER);
          break;
        case SERVER_PS_OUT_PARAMS:
          WRITE_STR("PS_OUT_PARAMS" FLAG_DELIMITER);
          break;
        case SERVER_STATUS_IN_TRANS_READONLY:
          WRITE_STR("IN_TRANS_READONLY" FLAG_DELIMITER);
          break;
        case SERVER_SESSION_STATE_CHANGED:
          WRITE_STR("STATE_CHANGED" FLAG_DELIMITER);
          break;
        default:
          // Add a new flag defined in mysql_com.h above to fix this
          WRITE_VAL("UNKNOWN_%u\n", flag);
      }
#undef FLAG_DELIMITER
    }
  }
  WRITE_STR("\n");
}

static int handle_start_column_metadata(void *pctx, uint num_cols, uint,
                                        const CHARSET_INFO *resultcs) {
  Server_context *ctx = (Server_context *)pctx;
  char buffer[STRING_BUFFER_SIZE];
  WRITE_STR("handle_start_column_metadata\n");
  DBUG_TRACE;
  DBUG_PRINT("info", ("resultcs->number: %d", resultcs->number));
  DBUG_PRINT("info", ("resultcs->csname: %s", resultcs->csname));
  DBUG_PRINT("info", ("resultcs->m_coll_name: %s", resultcs->m_coll_name));

  ctx->tables.push_back(Table(num_cols, resultcs));
  ctx->current_col = 0;

  return false;
}

static int handle_send_column_metadata(void *pctx, struct st_send_field *field,
                                       const CHARSET_INFO *) {
  Server_context *ctx = (Server_context *)pctx;
  //  char buffer[STRING_BUFFER_SIZE];
  //  WRITE_STR("handle_send_column_metadata\n");
  DBUG_TRACE;
  DBUG_PRINT("info", ("field->db_name: %s", field->db_name));
  DBUG_PRINT("info", ("field->table_name: %s", field->table_name));
  DBUG_PRINT("info", ("field->org_table_name: %s", field->org_table_name));
  DBUG_PRINT("info", ("field->col_name: %s", field->col_name));
  DBUG_PRINT("info", ("field->org_col_name: %s", field->org_col_name));
  DBUG_PRINT("info", ("field->length: %d", (int)field->length));
  DBUG_PRINT("info", ("field->charsetnr: %d", (int)field->charsetnr));
  DBUG_PRINT("info", ("field->flags: %d", (int)field->flags));
  DBUG_PRINT("info", ("field->decimals: %d", (int)field->decimals));
  DBUG_PRINT("info", ("field->type: %d", (int)field->type));

  ctx->tables.back().columns.push_back(
      Column(field->db_name, field->table_name, field->org_table_name,
             field->col_name, field->org_col_name, field->length,
             field->charsetnr, field->flags, field->decimals, field->type));
  ctx->current_col++;
  return false;
}

static int handle_end_column_metadata(void *pctx, uint server_status,
                                      uint warn_count) {
  char buffer[STRING_BUFFER_SIZE];
  Server_context *ctx = (Server_context *)pctx;
  DBUG_TRACE;
  ctx->server_status = server_status;
  ctx->warn_count = warn_count;

  ctx->current_row = 0;

  WRITE_STR("handle_end_column_metadata\n");
  return false;
}

static int handle_start_row(void *pctx) {
  Server_context *ctx = (Server_context *)pctx;
  char buffer[STRING_BUFFER_SIZE];
  WRITE_STR("handle_start_row\n");
  DBUG_TRACE;
  ctx->current_col = 0;
  return false;
}

static int handle_end_row(void *pctx) {
  Server_context *ctx = (Server_context *)pctx;
  char buffer[STRING_BUFFER_SIZE];
  DBUG_TRACE;
  WRITE_STR("handle_end_row\n");

  // Get the generated statement id
  if (ctx->cmd == COM_STMT_PREPARE && ctx->current_row == 0 &&
      ctx->tables.size() == 1 && ctx->tables[0].columns.size() == 4 &&
      ctx->tables[0].columns[0].row_values.size() == 1) {
    ctx->stmt_id =
        std::stoul(ctx->tables[0].columns[0].row_values[0], nullptr, 10);
  }
  ctx->tables.back().num_rows++;
  ctx->current_row++;
  return false;
}

static void handle_abort_row(void *) {
  char buffer[STRING_BUFFER_SIZE];
  WRITE_STR("handle_abort_row\n");
  DBUG_TRACE;
}

static ulong get_client_capabilities(void *) {
  DBUG_TRACE;
  return CLIENT_PS_MULTI_RESULTS | CLIENT_MULTI_RESULTS;
}

static int handle_store_null(void *pctx) {
  Server_context *ctx = (Server_context *)pctx;
  //  WRITE_STR("handle_store_null\n");
  DBUG_TRACE;
  uint col = ctx->current_col;
  ctx->current_col++;
  ctx->tables.back().columns[col].row_values.push_back("[NULL]");

  return false;
}

static int handle_store_integer(void *pctx, longlong value) {
  char buffer[LARGE_STRING_BUFFER_SIZE];
  Server_context *ctx = (Server_context *)pctx;
  DBUG_TRACE;
  uint col = ctx->current_col;
  ctx->current_col++;

  size_t len = snprintf(buffer, sizeof(buffer), "%lld", value);

  ctx->tables.back().columns[col].row_values.push_back(
      std::string(buffer, len));

  return false;
}

static int handle_store_longlong(void *pctx, longlong value, uint is_unsigned) {
  char buffer[LARGE_STRING_BUFFER_SIZE];
  Server_context *ctx = (Server_context *)pctx;
  DBUG_TRACE;
  uint col = ctx->current_col;
  ctx->current_col++;

  size_t len =
      snprintf(buffer, sizeof(buffer), is_unsigned ? "%llu" : "%lld", value);

  ctx->tables.back().columns[col].row_values.push_back(
      std::string(buffer, len));

  return false;
}

static const char *test_decimal_as_string(char *buff, const decimal_t *val,
                                          int *length) {
  if (!val) return "NULL";
  (void)decimal2string(val, buff, length);
  return buff;
}

static int handle_store_decimal(void *pctx, const decimal_t *value) {
  char buffer[LARGE_STRING_BUFFER_SIZE];
  Server_context *ctx = (Server_context *)pctx;
  DBUG_TRACE;
  uint col = ctx->current_col;
  ctx->current_col++;

  int len = SIZEOF_SQL_STR_VALUE;
  test_decimal_as_string(buffer, value, &len);
  ctx->tables.back().columns[col].row_values.push_back(
      std::string(buffer, len));

  return false;
}

static int handle_store_double(void *pctx, double value, uint32) {
  char buffer[LARGE_STRING_BUFFER_SIZE];
  Server_context *ctx = (Server_context *)pctx;
  DBUG_TRACE;
  uint col = ctx->current_col;
  ctx->current_col++;

  size_t len = snprintf(buffer, sizeof(buffer), "%3.7g", value);
  ctx->tables.back().columns[col].row_values.push_back(
      std::string(buffer, len));

  return false;
}

static int handle_store_date(void *pctx, const MYSQL_TIME *value) {
  char buffer[LARGE_STRING_BUFFER_SIZE];
  Server_context *ctx = (Server_context *)pctx;
  DBUG_TRACE;
  uint col = ctx->current_col;
  ctx->current_col++;

  size_t len =
      snprintf(buffer, sizeof(buffer), "%s%4d-%02d-%02d", value->neg ? "-" : "",
               value->year, value->month, value->day);

  ctx->tables.back().columns[col].row_values.push_back(
      std::string(buffer, len));

  return false;
}

static int handle_store_time(void *pctx, const MYSQL_TIME *value, uint) {
  char buffer[LARGE_STRING_BUFFER_SIZE];
  Server_context *ctx = (Server_context *)pctx;
  DBUG_TRACE;
  uint col = ctx->current_col;
  ctx->current_col++;

  size_t len = snprintf(
      buffer, sizeof(buffer), "%s%02d:%02d:%02d", value->neg ? "-" : "",
      value->day ? (value->day * 24 + value->hour) : value->hour, value->minute,
      value->second);
  ctx->tables.back().columns[col].row_values.push_back(
      std::string(buffer, len));
  return false;
}

static int handle_store_datetime(void *pctx, const MYSQL_TIME *value, uint) {
  char buffer[LARGE_STRING_BUFFER_SIZE];
  Server_context *ctx = (Server_context *)pctx;
  DBUG_TRACE;
  uint col = ctx->current_col;
  ctx->current_col++;

  size_t len =
      snprintf(buffer, sizeof(buffer), "%s%4d-%02d-%02d %02d:%02d:%02d",
               value->neg ? "-" : "", value->year, value->month, value->day,
               value->hour, value->minute, value->second);

  ctx->tables.back().columns[col].row_values.push_back(
      std::string(buffer, len));

  return false;
}

static int handle_store_string(void *pctx, const char *const value,
                               size_t length, const CHARSET_INFO *const) {
  Server_context *ctx = (Server_context *)pctx;
  DBUG_TRACE;
  uint col = ctx->current_col;
  ctx->current_col++;

  ctx->tables.back().columns[col].row_values.push_back(
      std::string(value, length));

  return false;
}

static void handle_ok(void *pctx, uint server_status, uint statement_warn_count,
                      ulonglong affected_rows, ulonglong last_insert_id,
                      const char *const message) {
  Server_context *ctx = (Server_context *)pctx;
  char buffer[STRING_BUFFER_SIZE];
  WRITE_STR("handle_ok\n");
  DBUG_TRACE;
  ctx->sql_errno = 0;
  ctx->sqlstate.clear();
  ctx->err_msg.clear();
  /* This could be an EOF */
  ctx->server_status = server_status;
  ctx->warn_count = statement_warn_count;
  ctx->affected_rows = affected_rows;
  ctx->last_insert_id = last_insert_id;
  if (message) ctx->message.assign(message);

  WRITE_STR("<<<<<<<<<<<< Current context >>>>>>>>>>>>>>>\n");
  for (auto &&table : ctx->tables) {
    table.dump_table();
  }
  ctx->dump_closing_ok();
  WRITE_STR("<<<<<<<<<<<<>>>>>>>>>>>>>>>\n");
}

static void handle_error(void *pctx, uint sql_errno, const char *const err_msg,
                         const char *const sqlstate) {
  char buffer[LARGE_STRING_BUFFER_SIZE];
  Server_context *ctx = (Server_context *)pctx;
  WRITE_STR("handle_error\n");
  DBUG_TRACE;
  /// was setting current_row size to 0...
  if (!ctx->tables.empty()) ctx->tables.pop_back();

  ctx->sql_errno = sql_errno;
  ctx->sqlstate.assign(sqlstate);
  ctx->err_msg.assign(err_msg);

  ctx->dump_closing_error();
}

static void handle_shutdown(void *, int) {
  char buffer[STRING_BUFFER_SIZE];
  WRITE_STR("handle_shutdown\n");
  DBUG_TRACE;
}

const struct st_command_service_cbs protocol_callbacks = {
    handle_start_column_metadata,
    handle_send_column_metadata,
    handle_end_column_metadata,
    handle_start_row,
    handle_end_row,
    handle_abort_row,
    get_client_capabilities,
    handle_store_null,
    handle_store_integer,
    handle_store_longlong,
    handle_store_decimal,
    handle_store_double,
    handle_store_date,
    handle_store_time,
    handle_store_datetime,
    handle_store_string,
    handle_ok,
    handle_error,
    handle_shutdown,
    nullptr,
};

/****************************************************************************************/
#define WRITE_DASHED_LINE() \
  WRITE_STR(                \
      "------------------------------------------------------------------\n");

#define WRITE_HASHED_LINE() \
  WRITE_STR(                \
      "##################################################################\n");

static const char *fieldtype2str(enum enum_field_types type) {
  switch (type) {
    case MYSQL_TYPE_BIT:
      return "BIT";
    case MYSQL_TYPE_BLOB:
      return "BLOB";
    case MYSQL_TYPE_BOOL:
      return "BOOL";
    case MYSQL_TYPE_DATE:
      return "DATE";
    case MYSQL_TYPE_DATETIME:
      return "DATETIME";
    case MYSQL_TYPE_INVALID:
      return "?-invalid-?";
    case MYSQL_TYPE_NEWDECIMAL:
      return "NEWDECIMAL";
    case MYSQL_TYPE_DECIMAL:
      return "DECIMAL";
    case MYSQL_TYPE_DOUBLE:
      return "DOUBLE";
    case MYSQL_TYPE_ENUM:
      return "ENUM";
    case MYSQL_TYPE_FLOAT:
      return "FLOAT";
    case MYSQL_TYPE_GEOMETRY:
      return "GEOMETRY";
    case MYSQL_TYPE_INT24:
      return "INT24";
    case MYSQL_TYPE_LONG:
      return "LONG";
    case MYSQL_TYPE_LONGLONG:
      return "LONGLONG";
    case MYSQL_TYPE_LONG_BLOB:
      return "LONG_BLOB";
    case MYSQL_TYPE_MEDIUM_BLOB:
      return "MEDIUM_BLOB";
    case MYSQL_TYPE_NEWDATE:
      return "NEWDATE";
    case MYSQL_TYPE_NULL:
      return "NULL";
    case MYSQL_TYPE_SET:
      return "SET";
    case MYSQL_TYPE_SHORT:
      return "SHORT";
    case MYSQL_TYPE_STRING:
      return "STRING";
    case MYSQL_TYPE_TIME:
      return "TIME";
    case MYSQL_TYPE_TIMESTAMP:
      return "TIMESTAMP";
    case MYSQL_TYPE_TINY:
      return "TINY";
    case MYSQL_TYPE_TINY_BLOB:
      return "TINY_BLOB";
    case MYSQL_TYPE_VARCHAR:
      return "VARCHAR";
    case MYSQL_TYPE_VAR_STRING:
      return "VAR_STRING";
    case MYSQL_TYPE_YEAR:
      return "YEAR";
    default:
      return "?-unknown-?";
  }
}

static char *fieldflags2str(uint f) {
  static char buf[LARGE_STRING_BUFFER_SIZE];
  char *s = buf;
  *s = 0;
#define ff2s_check_flag(X)    \
  if (f & X##_FLAG) {         \
    s = my_stpcpy(s, #X " "); \
    f &= ~X##_FLAG;           \
  }
  ff2s_check_flag(NOT_NULL);
  ff2s_check_flag(PRI_KEY);
  ff2s_check_flag(UNIQUE_KEY);
  ff2s_check_flag(MULTIPLE_KEY);
  ff2s_check_flag(BLOB);
  ff2s_check_flag(UNSIGNED);
  ff2s_check_flag(ZEROFILL);
  ff2s_check_flag(BINARY);
  ff2s_check_flag(ENUM);
  ff2s_check_flag(AUTO_INCREMENT);
  ff2s_check_flag(TIMESTAMP);
  ff2s_check_flag(SET);
  ff2s_check_flag(NO_DEFAULT_VALUE);
  ff2s_check_flag(NUM);
  ff2s_check_flag(PART_KEY);
  ff2s_check_flag(GROUP);
  ff2s_check_flag(UNIQUE);
  ff2s_check_flag(BINCMP);
  ff2s_check_flag(ON_UPDATE_NOW);
#undef ff2s_check_flag
  if (f) sprintf(s, " unknown=0x%04x", f);
  return buf;
}

static void set_query_in_com_data(union COM_DATA *cmd, const char *query) {
  memset(cmd, 0, sizeof(union COM_DATA));
  cmd->com_query.query = query;
  cmd->com_query.length = strlen(query);
}

static void run_cmd(MYSQL_SESSION session, enum_server_command cmd,
                    COM_DATA *data, Server_context *ctx,
                    bool generates_result_set, void *p MY_ATTRIBUTE((unused))) {
  char buffer[STRING_BUFFER_SIZE];
  WRITE_DASHED_LINE();

  enum cs_text_or_binary txt_or_bin = CS_TEXT_REPRESENTATION;

  WRITE_STR("[CS_TEXT_REPRESENTATION]\n");
again:
  print_cmd(cmd, data);
  ctx->cmd = cmd;
  int fail = command_service_run_command(session, cmd, data,
                                         &my_charset_utf8_general_ci,
                                         &protocol_callbacks, txt_or_bin, ctx);
  if (fail) {
    LogPluginErrMsg(ERROR_LEVEL, ER_LOG_PRINTF_MSG, "run_statement code: %d\n",
                    fail);
    return;
  }

  if (generates_result_set && txt_or_bin == CS_TEXT_REPRESENTATION) {
    txt_or_bin = CS_BINARY_REPRESENTATION;
    WRITE_STR("[CS_BINARY_REPRESENTATION]\n");
    goto again;
  }
  WRITE_DASHED_LINE();
}

static void print_cmd(enum_server_command cmd, COM_DATA *data) {
  char buffer[STRING_BUFFER_SIZE];
  switch (cmd) {
    case COM_INIT_DB:
      WRITE_VAL("COM_INIT_DB: db_name[%s]\n", data->com_init_db.db_name);
      break;
    case COM_QUERY:
      WRITE_VAL("COM_QUERY: query[%s]\n", data->com_query.query);
      break;
    case COM_STMT_PREPARE:
      WRITE_VAL("COM_STMT_PREPARE: query[%s]\n", data->com_stmt_prepare.query);
      break;
    case COM_STMT_EXECUTE:
      WRITE_VAL("COM_STMT_EXECUTE: stmt_id [%lu]\n",
                data->com_stmt_execute.stmt_id);
      break;
    case COM_STMT_SEND_LONG_DATA:
      WRITE_VAL("COM_STMT_SEND_LONG_DATA: stmt_id [%lu]\n",
                data->com_stmt_send_long_data.stmt_id);
      break;
    case COM_STMT_CLOSE:
      WRITE_VAL("COM_STMT_CLOSE: stmt_id [%u]\n", data->com_stmt_close.stmt_id);
      break;
    case COM_STMT_RESET:
      WRITE_VAL("COM_STMT_RESET: stmt_id [%u]\n", data->com_stmt_reset.stmt_id);
      break;
    case COM_STMT_FETCH:
      WRITE_VAL("COM_STMT_FETCH: stmt_id [%lu]\n",
                data->com_stmt_fetch.stmt_id);
      break;
    default:
      WRITE_STR("NOT FOUND: add command to print_cmd\n");
  }
}

static void setup_test(MYSQL_SESSION session, void *p) {
  DBUG_TRACE;
  char buffer[STRING_BUFFER_SIZE];

  Server_context ctx;
  COM_DATA cmd;

  WRITE_STR("CHANGE DATABASE\n");
  memset(&cmd, 0, sizeof(cmd));
  cmd.com_init_db.db_name = "test";
  cmd.com_init_db.length = strlen("test");
  run_cmd(session, COM_INIT_DB, &cmd, &ctx, false, p);

  WRITE_STR("CREATE TABLE\n");
  set_query_in_com_data(&cmd,
                        "CREATE TABLE t1 (a INT, b INT, c INT, UNIQUE (A), "
                        "UNIQUE(B))");
  run_cmd(session, COM_QUERY, &cmd, &ctx, false, p);

  WRITE_STR("INSERT VALUES INTO THE TABLE\n");
  set_query_in_com_data(&cmd,
                        "INSERT INTO t1 VALUES"
                        "(1, 12, 1111), (2, 11, 2222),"
                        "(3, 10, 3333), (4, 9, 4444),"
                        "(5, 8, 5555), (6, 7, 6666),"
                        "(7, 6, 7777), (8, 5, -1111),"
                        "(9, 4, -2222), (10, 3, -3333),"
                        "(11, 2, -4444), (12, 1, -5555)");
  run_cmd(session, COM_QUERY, &cmd, &ctx, false, p);

  set_query_in_com_data(&cmd,
                        "CREATE PROCEDURE proc_set_out_params("
                        "   OUT v_str_1 CHAR(32), "
                        "   OUT v_dbl_1 DOUBLE(4, 2), "
                        "   OUT v_dec_1 DECIMAL(6, 3), "
                        "   OUT v_int_1 INT)"
                        "BEGIN "
                        "   SET v_str_1 = 'test_1'; "
                        "   SET v_dbl_1 = 12.34; "
                        "   SET v_dec_1 = 567.891; "
                        "   SET v_int_1 = 2345; "
                        "END");
  run_cmd(session, COM_QUERY, &cmd, &ctx, false, p);

  set_query_in_com_data(
      &cmd,
      "CREATE PROCEDURE verify_user_variables_are_null(v_str_1 CHAR(32), "
      "   v_dbl_1 DOUBLE(4, 2), "
      "   v_dec_1 DECIMAL(6, 3), "
      "   v_int_1 INT)"
      "BEGIN "
      "DECLARE unexpected CONDITION FOR SQLSTATE '45000'; "
      " IF v_str_1 is not null THEN "
      "   SIGNAL unexpected; "
      " ELSEIF v_dbl_1 is not null THEN "
      "   SIGNAL unexpected; "
      " ELSEIF v_dec_1 is not null THEN "
      "   SIGNAL unexpected; "
      " ELSEIF v_int_1 is not null THEN "
      "   SIGNAL unexpected; "
      " END IF;"
      "END");
  run_cmd(session, COM_QUERY, &cmd, &ctx, false, p);

  set_query_in_com_data(
      &cmd,
      "CREATE PROCEDURE verify_user_variables_are_set(v_str_1 CHAR(32), "
      "   v_dbl_1 DOUBLE(4, 2), "
      "   v_dec_1 DECIMAL(6, 3), "
      "   v_int_1 INT)"
      "BEGIN "
      "DECLARE unexpected CONDITION FOR SQLSTATE '45000'; "
      " IF v_str_1 != 'test_1' THEN "
      "   SIGNAL unexpected; "
      " ELSEIF v_dbl_1 != 12.34 THEN "
      "   SIGNAL unexpected; "
      " ELSEIF v_dec_1 != 567.891 THEN "
      "   SIGNAL unexpected; "
      " ELSEIF v_int_1 != 2345 THEN "
      "   SIGNAL unexpected; "
      " END IF;"
      "END");
  run_cmd(session, COM_QUERY, &cmd, &ctx, false, p);
}

static void test_1(MYSQL_SESSION session, void *p) {
  DBUG_TRACE;
  char buffer[STRING_BUFFER_SIZE];

  Server_context ctx;
  COM_DATA cmd;

  WRITE_STR("CREATE PREPARED STATEMENT\n");
  memset(&cmd, 0, sizeof(cmd));
  cmd.com_stmt_prepare.query = "SELECT * from t1 where a > ? and b < ?";
  cmd.com_stmt_prepare.length = strlen(cmd.com_stmt_prepare.query);
  run_cmd(session, COM_STMT_PREPARE, &cmd, &ctx, false, p);

  WRITE_STR("EXECUTE PREPARED STATEMENT WITH PARAMETERS AND CURSOR\n");

  PS_PARAM params[2];
  memset(params, 0, sizeof(params));
  params[0].type = MYSQL_TYPE_STRING;
  params[0].unsigned_type = false;
  params[0].null_bit = false;
  params[0].value = (const unsigned char *)"5";
  params[0].length = 1;

  params[1].type = MYSQL_TYPE_STRING;
  params[1].unsigned_type = false;
  params[1].null_bit = false;
  params[1].value = (const unsigned char *)"20";
  params[1].length = 2;

  memset(&cmd, 0, sizeof(cmd));
  cmd.com_stmt_execute.stmt_id = ctx.stmt_id;
  cmd.com_stmt_execute.open_cursor = true;
  cmd.com_stmt_execute.has_new_types = false;
  cmd.com_stmt_execute.parameters = params;
  cmd.com_stmt_execute.parameter_count = 2;
  cmd.com_stmt_execute.has_new_types = true;

  run_cmd(session, COM_STMT_EXECUTE, &cmd, &ctx, false, p);

  WRITE_STR("EXECUTE PREPARED STATEMENT WITH WRONG NO OF PARAM\n");
  cmd.com_stmt_execute.parameter_count = 1;
  run_cmd(session, COM_STMT_EXECUTE, &cmd, &ctx, false, p);

  WRITE_STR("FETCH ONE ROW FROM THE CURSOR\n");
  memset(&cmd, 0, sizeof(cmd));
  cmd.com_stmt_fetch.stmt_id = ctx.stmt_id;
  cmd.com_stmt_fetch.num_rows = 1;
  run_cmd(session, COM_STMT_FETCH, &cmd, &ctx, false, p);

  WRITE_STR("FETCH TWO ROWS FROM THE CURSOR\n");
  cmd.com_stmt_fetch.num_rows = 2;
  run_cmd(session, COM_STMT_FETCH, &cmd, &ctx, false, p);

  WRITE_STR("CLOSE THE STATEMENT\n");
  memset(&cmd, 0, sizeof(cmd));
  cmd.com_stmt_close.stmt_id = ctx.stmt_id;
  run_cmd(session, COM_STMT_CLOSE, &cmd, &ctx, false, p);

  WRITE_STR("CLOSE NON-EXISTING STATEMENT\n");
  memset(&cmd, 0, sizeof(cmd));
  cmd.com_stmt_close.stmt_id = 100001;
  run_cmd(session, COM_STMT_CLOSE, &cmd, &ctx, false, p);

  memset(&cmd, 0, sizeof(cmd));
  cmd.com_stmt_fetch.stmt_id = ctx.stmt_id;
  cmd.com_stmt_fetch.num_rows = 1;
  WRITE_STR("TRY TO FETCH ONE ROW FROM A DEALLOCATED(CLOSED) PS\n");
  run_cmd(session, COM_STMT_FETCH, &cmd, &ctx, false, p);
}

static void test_2(MYSQL_SESSION session, void *p) {
  DBUG_TRACE;
  char buffer[STRING_BUFFER_SIZE];

  Server_context ctx;
  COM_DATA cmd;

  WRITE_STR("CREATE PREPARED STATEMENT\n");
  memset(&cmd, 0, sizeof(cmd));
  cmd.com_stmt_prepare.query = "SELECT * from t1 where a > ? and b < ?";
  cmd.com_stmt_prepare.length = strlen(cmd.com_stmt_prepare.query);
  run_cmd(session, COM_STMT_PREPARE, &cmd, &ctx, false, p);

  PS_PARAM params[2];
  memset(params, 0, sizeof(params));
  params[0].type = MYSQL_TYPE_STRING;
  params[0].unsigned_type = false;
  params[0].null_bit = false;
  params[0].value = (const unsigned char *)"4";
  params[0].length = 1;

  params[1].type = MYSQL_TYPE_STRING;
  params[1].unsigned_type = false;
  params[1].null_bit = false;
  params[1].value = (const unsigned char *)"7";
  params[1].length = 1;

  memset(&cmd, 0, sizeof(cmd));
  cmd.com_stmt_execute.stmt_id = ctx.stmt_id;
  cmd.com_stmt_execute.parameters = params;
  cmd.com_stmt_execute.parameter_count = 2;
  cmd.com_stmt_execute.has_new_types = true;
  cmd.com_stmt_execute.open_cursor = true;

  WRITE_STR("EXECUTE THE PS FOR OPEN CURSOR\n");
  run_cmd(session, COM_STMT_EXECUTE, &cmd, &ctx, false, p);

  WRITE_STR("FETCH ONE ROW\n");
  memset(&cmd, 0, sizeof(cmd));
  cmd.com_stmt_fetch.stmt_id = ctx.stmt_id;
  cmd.com_stmt_fetch.num_rows = 1;
  run_cmd(session, COM_STMT_FETCH, &cmd, &ctx, false, p);

  WRITE_STR("RESET THE STATEMENT\n");
  memset(&cmd, 0, sizeof(cmd));
  cmd.com_stmt_reset.stmt_id = ctx.stmt_id;
  run_cmd(session, COM_STMT_RESET, &cmd, &ctx, false, p);

  WRITE_STR("RESET NON-EXISTING STATEMENT\n");
  memset(&cmd, 0, sizeof(cmd));
  cmd.com_stmt_reset.stmt_id = 199999;
  run_cmd(session, COM_STMT_RESET, &cmd, &ctx, false, p);

  WRITE_STR("TRY TO FETCH ONE ROW FROM THE PS WITH REMOVED CURSOR\n");
  memset(&cmd, 0, sizeof(cmd));
  cmd.com_stmt_fetch.num_rows = 1;
  cmd.com_stmt_fetch.stmt_id = ctx.stmt_id;
  run_cmd(session, COM_STMT_FETCH, &cmd, &ctx, false, p);

  WRITE_STR("CLOSE THE STATEMENT\n");
  memset(&cmd, 0, sizeof(cmd));
  cmd.com_stmt_close.stmt_id = ctx.stmt_id;
  run_cmd(session, COM_STMT_CLOSE, &cmd, &ctx, false, p);
}

static void test_3(MYSQL_SESSION session, void *p) {
  DBUG_TRACE;
  char buffer[STRING_BUFFER_SIZE];

  Server_context ctx;
  COM_DATA cmd;

  WRITE_STR("CREATE PREPARED STATEMENT\n");
  memset(&cmd, 0, sizeof(cmd));
  cmd.com_stmt_prepare.query = "SELECT * from t1 where a > ? and b > ?";
  cmd.com_stmt_prepare.length = strlen(cmd.com_stmt_prepare.query);
  run_cmd(session, COM_STMT_PREPARE, &cmd, &ctx, false, p);

  PS_PARAM params[2];
  memset(params, 0, sizeof(params));
  params[0].type = MYSQL_TYPE_STRING;
  params[0].unsigned_type = false;
  params[0].null_bit = false;
  params[0].value = (const unsigned char *)"2";
  params[0].length = 1;

  params[1].type = MYSQL_TYPE_STRING;
  params[1].unsigned_type = false;
  params[1].null_bit = false;
  params[1].value = (const unsigned char *)"3";
  params[1].length = 1;

  memset(&cmd, 0, sizeof(cmd));
  cmd.com_stmt_execute.stmt_id = ctx.stmt_id;
  cmd.com_stmt_execute.parameter_count = 2;
  cmd.com_stmt_execute.parameters = params;
  cmd.com_stmt_execute.open_cursor = false;
  cmd.com_stmt_execute.has_new_types = true;

  WRITE_STR("EXECUTE THE PS WITHOUT CURSOR\n");
  run_cmd(session, COM_STMT_EXECUTE, &cmd, &ctx, false, p);

  WRITE_STR("TRY TO FETCH ONE ROW FROM A PS WITHOUT CURSOR\n");
  memset(&cmd, 0, sizeof(cmd));
  cmd.com_stmt_fetch.num_rows = 1;
  cmd.com_stmt_fetch.stmt_id = ctx.stmt_id;
  run_cmd(session, COM_STMT_FETCH, &cmd, &ctx, false, p);

  WRITE_STR("TRY TO RESET THE CURSOR FROM A PS WITHOUT CURSOR\n");
  memset(&cmd, 0, sizeof(cmd));
  cmd.com_stmt_reset.stmt_id = ctx.stmt_id;
  run_cmd(session, COM_STMT_RESET, &cmd, &ctx, false, p);

  WRITE_STR("TRY TO CLOSE THE CURSOR FROM A PS WITHOUT CURSOR\n");
  memset(&cmd, 0, sizeof(cmd));
  cmd.com_stmt_close.stmt_id = ctx.stmt_id;
  run_cmd(session, COM_STMT_CLOSE, &cmd, &ctx, false, p);
}

static void test_4(MYSQL_SESSION session, void *p) {
  DBUG_TRACE;
  char buffer[STRING_BUFFER_SIZE];
  uchar param_buff[STRING_BUFFER_SIZE];
  uchar *pos = param_buff;

  Server_context ctx;
  COM_DATA cmd;

  WRITE_STR("CREATE TABLE\n");
  set_query_in_com_data(&cmd,
                        "CREATE TABLE t2"
                        "("
                        " c1  tinyint,"
                        " c2  smallint,"
                        " c3  mediumint,"
                        " c4  int,"
                        " c5  integer,"
                        " c6  bigint,"
                        " c7  float,"
                        " c8  double,"
                        " c9 date)");
  run_cmd(session, COM_QUERY, &cmd, &ctx, false, p);

  WRITE_STR("CREATE PREPARED STATEMENT\n");
  memset(&cmd, 0, sizeof(cmd));
  cmd.com_stmt_prepare.query =
      "INSERT INTO t2(c1, c2, c3, c4, c5, c6, c7, c8, c9) "
      "VALUES(?, ?, ?, ?, ?, ?, ?, ?, ?)";
  cmd.com_stmt_prepare.length = strlen(cmd.com_stmt_prepare.query);
  run_cmd(session, COM_STMT_PREPARE, &cmd, &ctx, false, p);

  WRITE_STR("EXECUTE PREPARED STATEMENT WITH PARAMETERS AND CURSOR\n");
  PS_PARAM multi_param[9];
  memset(multi_param, 0, sizeof(multi_param));
  memset(&cmd, 0, sizeof(cmd));
  cmd.com_stmt_execute.stmt_id = ctx.stmt_id;
  cmd.com_stmt_execute.open_cursor = false;
  cmd.com_stmt_execute.has_new_types = true;
  cmd.com_stmt_execute.parameters = multi_param;

  int8 i8_data = 1;
  int16 i16_data = 1;
  int32 i32_data = 10;
  longlong i64_data = 20;
  float f_data = 2;
  double d_data = 6575.001;

  char date_t[4];
  int2store(date_t, 1988);
  date_t[2] = 12;
  date_t[3] = 20;

  /*tinyint*/
  multi_param[0].null_bit = false;
  multi_param[0].length = sizeof(int8);
  multi_param[0].type = MYSQL_TYPE_TINY;
  multi_param[0].unsigned_type = false;

  /*smallint*/
  multi_param[1].null_bit = false;
  multi_param[1].length = sizeof(int16);
  multi_param[1].type = MYSQL_TYPE_SHORT;
  multi_param[1].unsigned_type = false;

  /*mediumint*/
  multi_param[2].null_bit = false;
  multi_param[2].length = sizeof(int32);
  multi_param[2].type = MYSQL_TYPE_LONG;
  multi_param[2].unsigned_type = false;

  /*int*/
  multi_param[3].null_bit = false;
  multi_param[3].length = sizeof(int32);
  multi_param[3].type = MYSQL_TYPE_LONG;
  multi_param[3].unsigned_type = false;

  /*integer*/
  multi_param[4].null_bit = false;
  multi_param[4].length = sizeof(int32);
  multi_param[4].type = MYSQL_TYPE_LONG;
  multi_param[4].unsigned_type = false;

  /*bigint*/
  multi_param[5].null_bit = false;
  multi_param[5].length = sizeof(int64);
  multi_param[5].type = MYSQL_TYPE_LONGLONG;
  multi_param[5].unsigned_type = false;

  /*float*/
  multi_param[6].null_bit = false;
  multi_param[6].length = sizeof(float);
  multi_param[6].type = MYSQL_TYPE_FLOAT;
  multi_param[6].unsigned_type = false;

  /*double*/
  multi_param[7].null_bit = false;
  multi_param[7].length = sizeof(double);
  multi_param[7].type = MYSQL_TYPE_DOUBLE;
  multi_param[7].unsigned_type = false;

  /*date*/
  multi_param[8].null_bit = false;
  multi_param[8].length = 4;
  multi_param[8].type = MYSQL_TYPE_DATE;
  multi_param[8].unsigned_type = false;

  while (i8_data < 10) {
    multi_param[0].value = (const unsigned char *)&i8_data;

    int2store(pos, i16_data);
    multi_param[1].value = (const unsigned char *)pos;
    pos += 2;

    int4store(pos, i32_data);
    multi_param[2].value = (const unsigned char *)pos;
    pos += 4;

    int4store(pos, i32_data);
    multi_param[3].value = (const unsigned char *)pos;
    pos += 4;

    int4store(pos, i32_data);
    multi_param[4].value = (const unsigned char *)pos;
    pos += 4;

    int8store(pos, i64_data);
    multi_param[5].value = (const unsigned char *)pos;
    pos += 8;

    float4store(pos, f_data);
    multi_param[6].value = (const unsigned char *)pos;
    pos += 4;

    float8store(pos, d_data);
    multi_param[7].value = (const unsigned char *)pos;
    pos += sizeof(double);

    multi_param[8].value = (const unsigned char *)&date_t;
    cmd.com_stmt_execute.has_new_types = ((i8_data % 2 == 0));
    cmd.com_stmt_execute.parameter_count = 9;
    run_cmd(session, COM_STMT_EXECUTE, &cmd, &ctx, false, p);
    i8_data++;
    i16_data++;
    i32_data++;
    i64_data++;
    f_data++;
    d_data++;
  }

  set_query_in_com_data(&cmd, "SELECT * FROM t2");
  run_cmd(session, COM_QUERY, &cmd, &ctx, false, p);

  memset(&cmd, 0, sizeof(cmd));
  cmd.com_stmt_close.stmt_id = ctx.stmt_id;
  run_cmd(session, COM_STMT_CLOSE, &cmd, &ctx, false, p);
}

static void test_5(MYSQL_SESSION session, void *p) {
  DBUG_TRACE;
  char buffer[STRING_BUFFER_SIZE];

  Server_context ctx;
  COM_DATA cmd;

  WRITE_STR("CREATE TABLE\n");
  set_query_in_com_data(&cmd,
                        "CREATE TABLE test_long_data(col1 int, "
                        "col2 long varchar)");
  run_cmd(session, COM_QUERY, &cmd, &ctx, false, p);

  WRITE_STR("CREATE PREPARED STATEMENT\n");
  memset(&cmd, 0, sizeof(cmd));
  cmd.com_stmt_prepare.query =
      "INSERT INTO test_long_data(col1, col2) VALUES(?, ?)";
  cmd.com_stmt_prepare.length = strlen(cmd.com_stmt_prepare.query);
  run_cmd(session, COM_STMT_PREPARE, &cmd, &ctx, false, p);

  memset(&cmd, 0, sizeof(cmd));
  cmd.com_stmt_send_long_data.stmt_id = ctx.stmt_id;
  cmd.com_stmt_send_long_data.param_number = 1;
  cmd.com_stmt_send_long_data.length = 8;
  cmd.com_stmt_send_long_data.longdata =
      const_cast<uchar *>(pointer_cast<const uchar *>("Catalin "));
  WRITE_STR("SEND PARAMETER AS COM_STMT_SEND_LONG_DATA\n");
  run_cmd(session, COM_STMT_SEND_LONG_DATA, &cmd, &ctx, false, p);

  cmd.com_stmt_send_long_data.stmt_id = ctx.stmt_id;
  // Append data to the same parameter
  cmd.com_stmt_send_long_data.param_number = 1;
  cmd.com_stmt_send_long_data.length = 8;
  cmd.com_stmt_send_long_data.longdata =
      const_cast<uchar *>(pointer_cast<const uchar *>("Besleaga"));
  WRITE_STR("APPEND TO THE SAME COLUMN\n");
  run_cmd(session, COM_STMT_SEND_LONG_DATA, &cmd, &ctx, false, p);

  PS_PARAM param[3];
  memset(param, 0, sizeof(param));
  param[0].null_bit = false;
  param[0].length = sizeof(int32);
  param[0].type = MYSQL_TYPE_LONG;
  param[0].unsigned_type = false;
  uchar long_data[4];
  int4store(long_data, 4);
  param[0].value = (const unsigned char *)long_data;

  param[1].null_bit = false;
  param[1].length = 0;
  param[1].value = nullptr;
  param[1].type = MYSQL_TYPE_STRING;
  param[1].unsigned_type = false;

  param[2].null_bit = false;
  param[2].length = 0;
  param[2].value = nullptr;
  param[2].type = MYSQL_TYPE_STRING;
  param[2].unsigned_type = false;

  memset(&cmd, 0, sizeof(cmd));
  cmd.com_stmt_execute.stmt_id = ctx.stmt_id;
  cmd.com_stmt_execute.open_cursor = false;
  cmd.com_stmt_execute.has_new_types = true;
  cmd.com_stmt_execute.parameters = param;
  cmd.com_stmt_execute.parameter_count = 2;
  WRITE_STR("EXECUTE PS WITH LONG DATA CURSOR\n");
  run_cmd(session, COM_STMT_EXECUTE, &cmd, &ctx, false, p);

  set_query_in_com_data(&cmd, "SELECT * from test_long_data");
  run_cmd(session, COM_QUERY, &cmd, &ctx, false, p);

  // Send long data to non existing prepared statement
  memset(&cmd, 0, sizeof(cmd));
  cmd.com_stmt_send_long_data.stmt_id = 199999;
  cmd.com_stmt_send_long_data.param_number = 1;
  cmd.com_stmt_send_long_data.length = 8;
  cmd.com_stmt_send_long_data.longdata =
      const_cast<uchar *>(pointer_cast<const uchar *>("12345"));
  WRITE_STR("APPEND TO A NON EXISTING STATEMENT\n");
  run_cmd(session, COM_STMT_SEND_LONG_DATA, &cmd, &ctx, false, p);
  WRITE_STR("ERRORS ONLY SHOW AT FIRST EXECUTION OF COM_STMT_EXECUTE\n");
  run_cmd(session, COM_STMT_EXECUTE, &cmd, &ctx, false, p);

  // Send long data to non existing parameter
  cmd.com_stmt_send_long_data.stmt_id = ctx.stmt_id;
  cmd.com_stmt_send_long_data.param_number = 15;
  cmd.com_stmt_send_long_data.length = 8;
  cmd.com_stmt_send_long_data.longdata =
      const_cast<uchar *>(pointer_cast<const uchar *>("12345"));
  WRITE_STR("APPEND DATA TO NON EXISTING PARAMETER\n");
  run_cmd(session, COM_STMT_SEND_LONG_DATA, &cmd, &ctx, false, p);
  WRITE_STR("ERRORS ONLY SHOW AT FIRST EXECUTION OF COM_STMT_EXECUTE\n");
  run_cmd(session, COM_STMT_EXECUTE, &cmd, &ctx, false, p);

  WRITE_STR("TRY TO CLOSE THE CURSOR FROM A PS WITHOUT CURSOR\n");
  memset(&cmd, 0, sizeof(cmd));
  cmd.com_stmt_close.stmt_id = ctx.stmt_id;
  run_cmd(session, COM_STMT_CLOSE, &cmd, &ctx, false, p);
}

#define STRING_SIZE 30

static void test_6(MYSQL_SESSION session, void *p) {
  DBUG_TRACE;
  char buffer[STRING_BUFFER_SIZE];

  Server_context ctx;
  COM_DATA cmd;

  set_query_in_com_data(&cmd,
                        "CREATE TABLE t3(a1 INT, a2 CHAR(32), "
                        "a3 DOUBLE(4, 2), a4 DECIMAL(3, 1))");
  run_cmd(session, COM_QUERY, &cmd, &ctx, false, p);

  set_query_in_com_data(&cmd,
                        "CREATE TABLE t4(b0 INT, b1 INT, b2 CHAR(32), "
                        "b3 DOUBLE(4, 2), b4 DECIMAL(3, 1))");
  run_cmd(session, COM_QUERY, &cmd, &ctx, false, p);

  set_query_in_com_data(&cmd,
                        "INSERT INTO t3 VALUES"
                        "(1, '11', 12.34, 56.7), "
                        "(2, '12', 56.78, 90.1), "
                        "(3, '13', 23.45, 67.8)");
  run_cmd(session, COM_QUERY, &cmd, &ctx, false, p);

  set_query_in_com_data(&cmd,
                        "INSERT INTO t4 VALUES"
                        "(100, 10, '110', 70.70, 10.1), "
                        "(200, 20, '120', 80.80, 20.2), "
                        "(300, 30, '130', 90.90, 30.3)");
  run_cmd(session, COM_QUERY, &cmd, &ctx, false, p);

  set_query_in_com_data(&cmd,
                        "CREATE PROCEDURE p1("
                        "   IN v0 INT, "
                        "   OUT v_str_1 CHAR(32), "
                        "   OUT v_dbl_1 DOUBLE(4, 2), "
                        "   OUT v_dec_1 DECIMAL(6, 3), "
                        "   OUT v_int_1 INT, "
                        "   IN v1 INT, "
                        "   INOUT v_str_2 CHAR(64), "
                        "   INOUT v_dbl_2 DOUBLE(5, 3), "
                        "   INOUT v_dec_2 DECIMAL(7, 4), "
                        "   INOUT v_int_2 INT)"
                        "BEGIN "
                        "   SET v0 = -1; "
                        "   SET v1 = -1; "
                        "   SET v_str_1 = 'test_1'; "
                        "   SET v_dbl_1 = 12.34; "
                        "   SET v_dec_1 = 567.891; "
                        "   SET v_int_1 = 2345; "
                        "   SET v_str_2 = 'test_2'; "
                        "   SET v_dbl_2 = 67.891; "
                        "   SET v_dec_2 = 234.6789; "
                        "   SET v_int_2 = 6789; "
                        "   SELECT * FROM t3; "
                        "   SELECT * FROM t4; "
                        "END");
  run_cmd(session, COM_QUERY, &cmd, &ctx, false, p);

  memset(&cmd, 0, sizeof(cmd));
  cmd.com_stmt_prepare.query = "CALL p1(?, ?, ?, ?, ?, ?, ?, ?, ?, ?)";
  cmd.com_stmt_prepare.length = strlen(cmd.com_stmt_prepare.query);
  run_cmd(session, COM_STMT_PREPARE, &cmd, &ctx, false, p);

  //  ---------------------------------------------------------------
  char str_data[20][STRING_SIZE];
  double dbl_data[20];
  char dec_data[20][STRING_SIZE];
  int int_data[20];
  PS_PARAM ps_params[STRING_SIZE];

  memset(str_data, 0, sizeof(str_data));
  memset(dbl_data, 0, sizeof(dbl_data));
  memset(dec_data, 0, sizeof(dec_data));
  memset(int_data, 0, sizeof(int_data));

  memset(ps_params, 0, sizeof(ps_params));

  /* - v0 -- INT */

  ps_params[0].type = MYSQL_TYPE_LONG;
  ps_params[0].value = (const unsigned char *)&int_data[0];
  ps_params[0].length = sizeof(int32);
  ps_params[0].unsigned_type = false;
  ps_params[0].null_bit = false;

  /* - v_str_1 -- CHAR(32) */

  ps_params[1].type = MYSQL_TYPE_STRING;
  ps_params[1].value = (const unsigned char *)str_data[0];
  ps_params[1].length = STRING_SIZE;
  ps_params[1].unsigned_type = false;
  ps_params[1].null_bit = false;

  /* - v_dbl_1 -- DOUBLE */

  ps_params[2].type = MYSQL_TYPE_DOUBLE;
  ps_params[2].value = (const unsigned char *)&dbl_data[0];
  ps_params[2].length = STRING_SIZE;
  ps_params[2].unsigned_type = false;
  ps_params[2].null_bit = false;

  /* - v_dec_1 -- DECIMAL */

  ps_params[3].type = MYSQL_TYPE_NEWDECIMAL;
  ps_params[3].value = (const unsigned char *)dec_data[0];
  ps_params[3].length = STRING_SIZE;
  ps_params[3].unsigned_type = false;
  ps_params[3].null_bit = false;

  /* - v_int_1 -- INT */

  ps_params[4].type = MYSQL_TYPE_LONG;
  ps_params[4].value = (const unsigned char *)&int_data[0];
  ps_params[4].length = STRING_SIZE;
  ps_params[4].unsigned_type = false;
  ps_params[4].null_bit = false;

  /* - v1 -- INT */

  ps_params[5].type = MYSQL_TYPE_LONG;
  ps_params[5].value = (const unsigned char *)&int_data[0];
  ps_params[5].length = STRING_SIZE;
  ps_params[5].unsigned_type = false;
  ps_params[5].null_bit = false;

  /* - v_str_2 -- CHAR(32) */

  ps_params[6].type = MYSQL_TYPE_STRING;
  ps_params[6].value = (const unsigned char *)str_data[0];
  ps_params[6].length = STRING_SIZE;
  ps_params[6].unsigned_type = false;
  ps_params[6].null_bit = false;

  /* - v_dbl_2 -- DOUBLE */

  ps_params[7].type = MYSQL_TYPE_DOUBLE;
  ps_params[7].value = (const unsigned char *)&dbl_data[0];
  ps_params[7].length = STRING_SIZE;
  ps_params[7].unsigned_type = false;
  ps_params[7].null_bit = false;

  /* - v_dec_2 -- DECIMAL */

  ps_params[8].type = MYSQL_TYPE_DECIMAL;
  ps_params[8].value = (const unsigned char *)dec_data[0];
  ps_params[8].length = STRING_SIZE;
  ps_params[8].unsigned_type = false;
  ps_params[8].null_bit = false;

  /* - v_int_2 -- INT */

  ps_params[9].type = MYSQL_TYPE_LONG;
  ps_params[9].value = (const unsigned char *)&int_data[0];
  ps_params[9].length = STRING_SIZE;
  ps_params[9].unsigned_type = false;
  ps_params[9].null_bit = false;

  memset(&cmd, 0, sizeof(cmd));
  cmd.com_stmt_execute.parameters = ps_params;
  cmd.com_stmt_execute.open_cursor = false;
  cmd.com_stmt_execute.stmt_id = ctx.stmt_id;
  cmd.com_stmt_execute.has_new_types = true;
  cmd.com_stmt_execute.parameter_count = 10;
  run_cmd(session, COM_STMT_EXECUTE, &cmd, &ctx, false, p);

  WRITE_STR("CLOSE PS\n");
  memset(&cmd, 0, sizeof(cmd));
  cmd.com_stmt_close.stmt_id = ctx.stmt_id;
  run_cmd(session, COM_STMT_CLOSE, &cmd, &ctx, false, p);
}

static void test_7(MYSQL_SESSION session, void *p) {
  DBUG_TRACE;
  char buffer[STRING_BUFFER_SIZE];

  Server_context ctx;
  COM_DATA cmd;

  WRITE_STR("CREATE PREPARED STATEMENT\n");
  memset(&cmd, 0, sizeof(cmd));
  cmd.com_stmt_prepare.query = "SELECT CONCAT(9< ?)";
  cmd.com_stmt_prepare.length = strlen(cmd.com_stmt_prepare.query);
  run_cmd(session, COM_STMT_PREPARE, &cmd, &ctx, false, p);

  WRITE_STR("EXECUTE PREPARED STATEMENT WITH PARAMETERS AND CURSOR\n");

  PS_PARAM params[1];
  memset(params, 0, sizeof(params));
  params[0].type = MYSQL_TYPE_JSON;
  params[0].unsigned_type = false;
  params[0].null_bit = false;
  params[0].value = (const unsigned char *)"{}";
  params[0].length = 2;

  memset(&cmd, 0, sizeof(cmd));
  cmd.com_stmt_execute.stmt_id = ctx.stmt_id;
  cmd.com_stmt_execute.open_cursor = true;
  cmd.com_stmt_execute.has_new_types = false;
  cmd.com_stmt_execute.parameters = params;
  cmd.com_stmt_execute.parameter_count = 1;
  cmd.com_stmt_execute.has_new_types = true;

  run_cmd(session, COM_STMT_EXECUTE, &cmd, &ctx, false, p);

  WRITE_STR("CLOSE PS\n");
  memset(&cmd, 0, sizeof(cmd));
  cmd.com_stmt_close.stmt_id = ctx.stmt_id;
  run_cmd(session, COM_STMT_CLOSE, &cmd, &ctx, false, p);
}

static void test_8(MYSQL_SESSION session, void *p) {
  DBUG_TRACE;
  char buffer[STRING_BUFFER_SIZE];

  Server_context ctx;
  COM_DATA cmd;

  WRITE_STR("RESET VARIABLES THAT ARE GOING TO BE USED FOR OUT-PARAMS\n");
  set_query_in_com_data(
      &cmd, "SET @my_v1=null, @my_v2=null, @my_v3=null, @my_v4=null");
  run_cmd(session, COM_QUERY, &cmd, &ctx, false, p);

  ctx.tables.clear();
  memset(&cmd, 0, sizeof(cmd));
  cmd.com_stmt_prepare.query = "CALL proc_set_out_params(?, ?, ?, ?)";
  cmd.com_stmt_prepare.length = strlen(cmd.com_stmt_prepare.query);
  run_cmd(session, COM_STMT_PREPARE, &cmd, &ctx, false, p);

  WRITE_STR("EXECUTE PREPARED STATEMENT WITH PARAMETERS\n");

  PS_PARAM params[4];
  memset(params, 0, sizeof(params));
  std::string values[4]{"@my_v1", "@my_v2", "@my_v3", "@my_v4"};
  params[0].type = MYSQL_TYPE_STRING;
  params[0].unsigned_type = false;
  params[0].null_bit = false;
  params[0].value = (const unsigned char *)values[0].c_str();
  params[0].length = values[0].length();
  params[1].type = MYSQL_TYPE_STRING;
  params[1].unsigned_type = false;
  params[1].null_bit = false;
  params[1].value = (const unsigned char *)values[1].c_str();
  params[1].length = values[1].length();
  params[2].type = MYSQL_TYPE_STRING;
  params[2].unsigned_type = false;
  params[2].null_bit = false;
  params[2].value = (const unsigned char *)values[2].c_str();
  params[2].length = values[2].length();
  params[3].type = MYSQL_TYPE_STRING;
  params[3].unsigned_type = false;
  params[3].null_bit = false;
  params[3].value = (const unsigned char *)values[3].c_str();
  params[3].length = values[3].length();

  ctx.tables.clear();
  memset(&cmd, 0, sizeof(cmd));
  cmd.com_stmt_execute.stmt_id = ctx.stmt_id;
  cmd.com_stmt_execute.open_cursor = false;
  cmd.com_stmt_execute.has_new_types = false;
  cmd.com_stmt_execute.parameters = params;
  cmd.com_stmt_execute.parameter_count = 4;
  cmd.com_stmt_execute.has_new_types = true;
  run_cmd(session, COM_STMT_EXECUTE, &cmd, &ctx, false, p);

  WRITE_STR(
      "VERIFY THAT VARIABLES ARE STILL NULL AND OUT PRAMETERS WERE TRANSFERED "
      "IN METADATA\n");

  if (ctx.tables.size() != 1 || ctx.tables[0].columns.size() != 4) {
    LogPluginErr(ERROR_LEVEL, ER_LOG_PRINTF_MSG,
                 "Protocol didn't send the out-parameters to the user");
    return;
  }

  ctx.tables.clear();
  set_query_in_com_data(
      &cmd,
      "CALL verify_user_variables_are_null(@my_v1, @my_v2, @my_v3, @my_v4)");
  run_cmd(session, COM_QUERY, &cmd, &ctx, false, p);

  if (ctx.sql_errno) {
    LogPluginErr(ERROR_LEVEL, ER_LOG_PRINTF_MSG,
                 "Call to 'verify_user_variables_are_null' failed, one of the "
                 "provided user variables may be invalid");
    return;
  }

  WRITE_STR("CLOSE PS\n");
  memset(&cmd, 0, sizeof(cmd));
  cmd.com_stmt_close.stmt_id = ctx.stmt_id;
  ctx.tables.clear();
  run_cmd(session, COM_STMT_CLOSE, &cmd, &ctx, false, p);
}

static void test_9(MYSQL_SESSION session, void *p) {
  DBUG_TRACE;
  char buffer[STRING_BUFFER_SIZE];

  Server_context ctx;
  COM_DATA cmd;

  WRITE_STR("RESET VARIABLES THAT ARE GOING TO BE USED FOR OUT-PARAMS\n");
  set_query_in_com_data(
      &cmd, "SET @my_v1=null, @my_v2=null, @my_v3=null, @my_v4=null");
  run_cmd(session, COM_QUERY, &cmd, &ctx, false, p);

  ctx.tables.clear();
  memset(&cmd, 0, sizeof(cmd));
  cmd.com_stmt_prepare.query =
      "CALL proc_set_out_params(@my_v1, @my_v2, @my_v3, @my_v4)";
  cmd.com_stmt_prepare.length = strlen(cmd.com_stmt_prepare.query);
  run_cmd(session, COM_STMT_PREPARE, &cmd, &ctx, false, p);

  WRITE_STR("EXECUTE PREPARED STATEMENT WITHOUT PARAMETERS\n");

  ctx.tables.clear();
  memset(&cmd, 0, sizeof(cmd));
  cmd.com_stmt_execute.stmt_id = ctx.stmt_id;
  cmd.com_stmt_execute.open_cursor = false;
  cmd.com_stmt_execute.has_new_types = false;
  cmd.com_stmt_execute.parameters = nullptr;
  cmd.com_stmt_execute.parameter_count = 0;
  cmd.com_stmt_execute.has_new_types = true;
  run_cmd(session, COM_STMT_EXECUTE, &cmd, &ctx, false, p);

  WRITE_STR(
      "VERIFY THAT VARIABLES ARE SET AND OUT PRAMETERS WERE NOT TRANSFERED "
      "IN METADATA\n");

  if (ctx.tables.size() != 0) {
    LogPluginErr(ERROR_LEVEL, ER_LOG_PRINTF_MSG,
                 "Protocol send the out-parameters to the user");
    return;
  }

  ctx.tables.clear();
  set_query_in_com_data(
      &cmd,
      "CALL verify_user_variables_are_set(@my_v1, @my_v2, @my_v3, @my_v4)");
  run_cmd(session, COM_QUERY, &cmd, &ctx, false, p);

  if (ctx.sql_errno) {
    LogPluginErr(ERROR_LEVEL, ER_LOG_PRINTF_MSG,
                 "Call to 'verify_user_variables_are_set' failed, one of the "
                 "provided user variables may be invalid");
    return;
  }

  WRITE_STR("CLOSE PS\n");
  memset(&cmd, 0, sizeof(cmd));
  cmd.com_stmt_close.stmt_id = ctx.stmt_id;
  ctx.tables.clear();
  run_cmd(session, COM_STMT_CLOSE, &cmd, &ctx, false, p);
}

static void test_10(MYSQL_SESSION session, void *p) {
  DBUG_TRACE;
  char buffer[STRING_BUFFER_SIZE];

  Server_context ctx;
  COM_DATA cmd;

  WRITE_STR("RESET VARIABLES THAT ARE GOING TO BE USED FOR OUT-PARAMS\n");
  set_query_in_com_data(
      &cmd, "SET @my_v1=null, @my_v2=null, @my_v3=null, @my_v4=null");
  run_cmd(session, COM_QUERY, &cmd, &ctx, false, p);

  ctx.tables.clear();
  set_query_in_com_data(
      &cmd, "PREPARE stmt FROM 'CALL proc_set_out_params(?, ?, ?, ?)'");
  run_cmd(session, COM_QUERY, &cmd, &ctx, false, p);

  WRITE_STR("EXECUTE PREPARED STATEMENT WITHOUT PARAMETERS\n");

  ctx.tables.clear();
  set_query_in_com_data(&cmd,
                        "EXECUTE stmt USING @my_v1, @my_v2, @my_v3, @my_v4");
  run_cmd(session, COM_QUERY, &cmd, &ctx, false, p);

  WRITE_STR(
      "VERIFY THAT VARIABLES ARE SET AND OUT PRAMETERS WERE NOT TRANSFERED "
      "IN METADATA\n");

  if (ctx.tables.size() != 0) {
    LogPluginErr(ERROR_LEVEL, ER_LOG_PRINTF_MSG,
                 "Protocol send the out-parameters to the user");
    return;
  }

  ctx.tables.clear();
  set_query_in_com_data(
      &cmd,
      "CALL verify_user_variables_are_set(@my_v1, @my_v2, @my_v3, @my_v4)");
  run_cmd(session, COM_QUERY, &cmd, &ctx, false, p);

  if (ctx.sql_errno) {
    LogPluginErr(ERROR_LEVEL, ER_LOG_PRINTF_MSG,
                 "Call to 'verify_user_variables_are_set' failed, one of the "
                 "provided user variables may be invalid");
    return;
  }

  WRITE_STR("CLOSE PS\n");
  ctx.tables.clear();
  set_query_in_com_data(&cmd, "DEALLOCATE PREPARE stmt;");
  run_cmd(session, COM_QUERY, &cmd, &ctx, false, p);
}

static void test_11(MYSQL_SESSION session, void *p) {
  DBUG_ENTER("test_11");
  char buffer[STRING_BUFFER_SIZE];

  Server_context ctx;
  COM_DATA cmd;

  WRITE_STR("CREATE PREPARED STATEMENT\n");
  memset(&cmd, 0, sizeof(cmd));
  cmd.com_stmt_prepare.query = "SELECT * from t1 where a = ?";
  cmd.com_stmt_prepare.length = strlen(cmd.com_stmt_prepare.query);
  run_cmd(session, COM_STMT_PREPARE, &cmd, &ctx, false, p);

  PS_PARAM params[1];
  memset(params, 0, sizeof(params));
  params[0].type = MYSQL_TYPE_INVALID;
  params[0].unsigned_type = false;
  params[0].null_bit = false;
  params[0].value = (const unsigned char *)"invalid";
  params[0].length = 1;

  memset(&cmd, 0, sizeof(cmd));
  cmd.com_stmt_execute.stmt_id = ctx.stmt_id;
  cmd.com_stmt_execute.parameter_count = 1;
  cmd.com_stmt_execute.parameters = params;
  cmd.com_stmt_execute.open_cursor = false;
  cmd.com_stmt_execute.has_new_types = true;

  WRITE_STR("EXECUTE THE PS WITH INVALID PARAMETER TYPE\n");
  run_cmd(session, COM_STMT_EXECUTE, &cmd, &ctx, false, p);

  params[0].type = MYSQL_TYPE_BOOL;
  params[0].unsigned_type = false;
  params[0].null_bit = false;
  params[0].value = (const unsigned char *)"bool";
  params[0].length = 1;

  WRITE_STR("EXECUTE THE PS WITH BOOL PARAMETER TYPE\n");
  run_cmd(session, COM_STMT_EXECUTE, &cmd, &ctx, false, p);

  DBUG_VOID_RETURN;
}

static void tear_down_test(MYSQL_SESSION session, void *p) {
  DBUG_TRACE;

  Server_context ctx;
  COM_DATA cmd;

  set_query_in_com_data(&cmd, "DROP TABLE IF EXISTS t1");
  run_cmd(session, COM_QUERY, &cmd, &ctx, false, p);
  set_query_in_com_data(&cmd, "DROP TABLE IF EXISTS t2");
  run_cmd(session, COM_QUERY, &cmd, &ctx, false, p);
  set_query_in_com_data(&cmd, "DROP TABLE IF EXISTS test_long_data");
  run_cmd(session, COM_QUERY, &cmd, &ctx, false, p);
  set_query_in_com_data(&cmd, "DROP TABLE IF EXISTS t3");
  run_cmd(session, COM_QUERY, &cmd, &ctx, false, p);
  set_query_in_com_data(&cmd, "DROP TABLE IF EXISTS t4");
  run_cmd(session, COM_QUERY, &cmd, &ctx, false, p);
  set_query_in_com_data(&cmd, "DROP PROCEDURE IF EXISTS p1");
  run_cmd(session, COM_QUERY, &cmd, &ctx, false, p);
  set_query_in_com_data(&cmd, "DROP PROCEDURE IF EXISTS proc_set_out_params");
  run_cmd(session, COM_QUERY, &cmd, &ctx, false, p);
  set_query_in_com_data(
      &cmd, "DROP PROCEDURE IF EXISTS verify_user_variables_are_null");
  run_cmd(session, COM_QUERY, &cmd, &ctx, false, p);
  set_query_in_com_data(
      &cmd, "DROP PROCEDURE IF EXISTS verify_user_variables_are_set");
  run_cmd(session, COM_QUERY, &cmd, &ctx, false, p);
}

static const char *user_localhost = "localhost";
static const char *user_local = "127.0.0.1";
static const char *user_db = "";
static const char *user_privileged = "root";
// static const char *user_ordinary= "ordinary";

static void switch_user(MYSQL_SESSION session, const char *user) {
  MYSQL_SECURITY_CONTEXT sc;
  thd_get_security_context(srv_session_info_get_thd(session), &sc);
  security_context_lookup(sc, user, user_localhost, user_local, user_db);
}

struct my_stmt_tests_st {
  const char *name;
  void (*function)(MYSQL_SESSION, void *);
};

static struct my_stmt_tests_st my_tests[] = {
    {"test COM_STMT_EXECUTE and FETCH AFTER CLOSE", test_1},
    {"Test COM_STMT_EXECUTE with cursor", test_2},
    {"Test COM_STMT_EXECUTE without cursor", test_3},
    {"Test ps with different data-types", test_4},
    {"Test COM_STMT_SEND_LONG_DATA", test_5},
    {"Test COM_STMT_EXECUTE with SELECT nested in CALL", test_6},
    {"Test COM_STMT_EXECUTE with wrong data type", test_7},
    {"Test COM_STMT_EXECUTE with out-params as placeholders", test_8},
    {"Test COM_STMT_EXECUTE with out-params as variables", test_9},
    {"Test COM_QUERY with out-params as placeholders", test_10},
    {"Test COM_STMT_EXECUTE with wrong parameters", test_11},
    {nullptr, nullptr}};

static void test_sql(void *p) {
  DBUG_TRACE;

  char buffer[LARGE_STRING_BUFFER_SIZE];

  /* Session declarations */
  MYSQL_SESSION session;

  /* Open session 1: Must pass */
  WRITE_STR("[srv_session_open]\n");
  session = srv_session_open(NULL, NULL);
  if (!session) {
    LogPluginErr(ERROR_LEVEL, ER_LOG_PRINTF_MSG, "srv_session_open failed");
    goto end;
  }

  switch_user(session, user_privileged);
  setup_test(session, p);

  struct my_stmt_tests_st *fptr;
  for (fptr = my_tests; fptr->name; fptr++) {
    WRITE_HASHED_LINE()
    WRITE_VAL("%s\n", fptr->name);
    WRITE_HASHED_LINE()
    (*fptr->function)(session, p);
  }

  tear_down_test(session, p);
  /* close session 1: Must pass */
  WRITE_STR("[srv_session_close]\n");
  if (srv_session_close(session))
    LogPluginErr(ERROR_LEVEL, ER_LOG_PRINTF_MSG, "srv_session_close failed.");

end:
  return;
}

struct test_thread_context {
  my_thread_handle thread;
  void *p;
  bool thread_finished;
  void (*test_function)(void *);
};

static void *test_sql_threaded_wrapper(void *param) {
  char buffer[STRING_BUFFER_SIZE];
  struct test_thread_context *context = (struct test_thread_context *)param;

  WRITE_SEP();
  WRITE_STR("init thread\n");
  if (srv_session_init_thread(context->p))
    LogPluginErr(ERROR_LEVEL, ER_LOG_PRINTF_MSG,
                 "srv_session_init_thread failed.");

  context->test_function(context->p);

  WRITE_STR("deinit thread\n");
  srv_session_deinit_thread();

  context->thread_finished = true;
  return nullptr;
}

static void create_log_file(const char *log_name) {
  char filename[FN_REFLEN];

  fn_format(filename, log_name, "", ".log",
            MY_REPLACE_EXT | MY_UNPACK_FILENAME);
  unlink(filename);
  outfile = my_open(filename, O_CREAT | O_RDWR, MYF(0));
}

static void test_in_spawned_thread(void *p, void (*test_function)(void *)) {
  my_thread_attr_t attr; /* Thread attributes */
  my_thread_attr_init(&attr);
  (void)my_thread_attr_setdetachstate(&attr, MY_THREAD_CREATE_JOINABLE);

  // Default stack size may be too small.
  size_t stacksize = 0;
  my_thread_attr_getstacksize(&attr, &stacksize);
  if (stacksize < my_thread_stack_size)
    my_thread_attr_setstacksize(&attr, my_thread_stack_size);

  struct test_thread_context context;

  context.p = p;
  context.thread_finished = false;
  context.test_function = test_function;

  /* now create the thread and call test_session within the thread. */
  if (my_thread_create(&(context.thread), &attr, test_sql_threaded_wrapper,
                       &context) != 0)
    LogPluginErr(ERROR_LEVEL, ER_LOG_PRINTF_MSG,
                 "Could not create test session thread");
  else
    my_thread_join(&context.thread, nullptr);
}

static int test_sql_service_plugin_init(void *p) {
  char buffer[STRING_BUFFER_SIZE];
  DBUG_TRACE;

  if (init_logging_service_for_plugin(&reg_srv, &log_bi, &log_bs)) return 1;
  LogPluginErr(INFORMATION_LEVEL, ER_LOG_PRINTF_MSG, "Installation.");

  create_log_file(log_filename);

  WRITE_SEP();
  WRITE_STR("Test in a server thread\n");
  test_sql(p);

  /* Test in a new thread */
  WRITE_STR("Follows threaded run\n");
  test_in_spawned_thread(p, test_sql);

  my_close(outfile, MYF(0));

  return 0;
}

static int test_sql_service_plugin_deinit(void *p MY_ATTRIBUTE((unused))) {
  DBUG_TRACE;
  LogPluginErr(INFORMATION_LEVEL, ER_LOG_PRINTF_MSG, "Uninstallation.");
  deinit_logging_service_for_plugin(&reg_srv, &log_bi, &log_bs);
  return 0;
}

static struct st_mysql_daemon test_sql_service_plugin = {
    MYSQL_DAEMON_INTERFACE_VERSION};

/*
  Plugin library descriptor
*/

mysql_declare_plugin(test_daemon){
    MYSQL_DAEMON_PLUGIN,
    &test_sql_service_plugin,
    "test_sql_stmt",
    PLUGIN_AUTHOR_ORACLE,
    "Tests prepared statements",
    PLUGIN_LICENSE_GPL,
    test_sql_service_plugin_init,   /* Plugin Init */
    nullptr,                        /* Plugin Check uninstall */
    test_sql_service_plugin_deinit, /* Plugin Deinit */
    0x0100 /* 1.0 */,
    nullptr, /* status variables                */
    nullptr, /* system variables                */
    nullptr, /* config options                  */
    0,       /* flags                           */
} mysql_declare_plugin_end;
/* purecov: end */<|MERGE_RESOLUTION|>--- conflicted
+++ resolved
@@ -174,12 +174,8 @@
     } else {
       WRITE_VAL("\t[meta][charset result] number: %d\n", cs_info->number);
       WRITE_VAL("\t[meta][charset result] name: %s\n", cs_info->csname);
-<<<<<<< HEAD
-      WRITE_VAL("\t[meta][charset result] collation: %s\n", cs_info->name);
-=======
       WRITE_VAL("\t[meta][charset result] collation: %s\n",
                 cs_info->m_coll_name);
->>>>>>> fbdaa4de
       WRITE_VAL("\t[meta][charset result] sort order: %s\n",
                 cs_info->sort_order);
       WRITE_STR("\n");
@@ -731,7 +727,7 @@
 
 static void run_cmd(MYSQL_SESSION session, enum_server_command cmd,
                     COM_DATA *data, Server_context *ctx,
-                    bool generates_result_set, void *p MY_ATTRIBUTE((unused))) {
+                    bool generates_result_set, void *p [[maybe_unused]]) {
   char buffer[STRING_BUFFER_SIZE];
   WRITE_DASHED_LINE();
 
@@ -1959,7 +1955,7 @@
   return 0;
 }
 
-static int test_sql_service_plugin_deinit(void *p MY_ATTRIBUTE((unused))) {
+static int test_sql_service_plugin_deinit(void *p [[maybe_unused]]) {
   DBUG_TRACE;
   LogPluginErr(INFORMATION_LEVEL, ER_LOG_PRINTF_MSG, "Uninstallation.");
   deinit_logging_service_for_plugin(&reg_srv, &log_bi, &log_bs);
