--- conflicted
+++ resolved
@@ -68,8 +68,8 @@
   static const char *mecab_charset_values[mecab_charset_count][2] = {
       {"euc-jp", "ujis"},
       {"sjis", "sjis"},
-      {"utf-8", "utf8"},
-      {"utf8", "utf8"}};
+      {"utf-8", "utf8mb4"},
+      {"utf8", "utf8mb4"}};
 
   for (int i = 0; i < mecab_charset_count; i++) {
     if (native_strcasecmp(charset, mecab_charset_values[i][0]) == 0) {
@@ -249,19 +249,6 @@
   MYSQL_FTPARSER_BOOLEAN_INFO bool_info = {FT_TOKEN_WORD, 0, 0, 0, 0, 0,
                                            ' ',           0};
   int ret = 0;
-<<<<<<< HEAD
-  const char *csname = NULL;
-
-  /* Mecab supports utf8mb4(utf8), eucjpms(ujis) and cp932(sjis). */
-  if (strcmp(param->cs->csname, MY_UTF8MB4) == 0) {
-    csname = "utf8";
-  } else if (strcmp(param->cs->csname, "eucjpms") == 0) {
-    csname = "ujis";
-  } else if (strcmp(param->cs->csname, "cp932") == 0) {
-    csname = "sjis";
-  } else {
-    csname = param->cs->csname;
-=======
 
   /* Mecab supports utf8mb4/utf8mb3, eucjpms(ujis) and cp932(sjis). */
   std::string param_csname = param->cs->csname;
@@ -269,17 +256,20 @@
     param_csname = "ujis";
   } else if (param_csname == "cp932") {
     param_csname = "sjis";
->>>>>>> fbdaa4de
   }
 
   /* Check charset */
-  if (strcmp(mecab_charset, csname) != 0) {
+  bool matching_charset =
+      (mecab_charset == param_csname) ||
+      (std::string(mecab_charset) == "utf8mb4" && param_csname == "utf8mb3");
+
+  if (!matching_charset) {
     char error_msg[128];
 
     snprintf(error_msg, 127,
              "Fulltext index charset '%s'"
              " doesn't match mecab charset '%s'.",
-             param->cs->csname, mecab_charset);
+             param_csname.c_str(), mecab_charset);
     my_message(ER_ERROR_ON_WRITE, error_msg, MYF(0));
 
     return (1);
