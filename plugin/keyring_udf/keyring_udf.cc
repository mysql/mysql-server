/* Copyright (c) 2016, 2022, Oracle and/or its affiliates.

   This program is free software; you can redistribute it and/or modify
   it under the terms of the GNU General Public License, version 2.0,
   as published by the Free Software Foundation.

   This program is also distributed with certain software (including
   but not limited to OpenSSL) that is licensed under separate terms,
   as designated in a particular file or component or in included license
   documentation.  The authors of MySQL hereby grant you an additional
   permission to link the program and your derivative works with the
   separately licensed software that they have included with MySQL.

   This program is distributed in the hope that it will be useful,
   but WITHOUT ANY WARRANTY; without even the implied warranty of
   MERCHANTABILITY or FITNESS FOR A PARTICULAR PURPOSE.  See the
   GNU General Public License, version 2.0, for more details.

   You should have received a copy of the GNU General Public License
   along with this program; if not, write to the Free Software
   Foundation, Inc., 51 Franklin St, Fifth Floor, Boston, MA 02110-1301  USA */

#include <algorithm>  // std::min

#include <stdio.h>
#include <sys/types.h>
#include <boost/optional/optional.hpp>
#include <memory>
#include <new>

#include <mysql/components/my_service.h>
#include <mysql/components/services/keyring_generator.h>
#include <mysql/components/services/keyring_reader_with_status.h>
#include <mysql/components/services/keyring_writer.h>
#include <mysql/components/services/udf_metadata.h>

#include <keyring_operations_helper.h>
#include <scope_guard.h>
#include "my_dbug.h"
#include "my_inttypes.h"
#include "mysql/plugin.h"
#include "sql/current_thd.h"
#include "sql/sql_class.h"  // THD

#define MAX_KEYRING_UDF_KEY_LENGTH 16384
#define MAX_KEYRING_UDF_KEY_TEXT_LENGTH MAX_KEYRING_UDF_KEY_LENGTH
const size_t KEYRING_UDF_KEY_TYPE_LENGTH = 128;
namespace {
SERVICE_TYPE(registry) *reg_srv = nullptr;
SERVICE_TYPE(mysql_udf_metadata) *udf_metadata_service = nullptr;
SERVICE_TYPE(keyring_reader_with_status) *keyring_reader_service = nullptr;
SERVICE_TYPE(keyring_writer) *keyring_writer_service = nullptr;
SERVICE_TYPE(keyring_generator) *keyring_generator_service = nullptr;
const char *utf8mb4 = "utf8mb4";
char *charset = const_cast<char *>(utf8mb4);
const char *type = "charset";
}  // namespace
#ifdef WIN32
#define PLUGIN_EXPORT extern "C" __declspec(dllexport)
#else
#define PLUGIN_EXPORT extern "C"
#endif

static bool is_keyring_udf_initialized = false;

static int keyring_udf_init(void *) {
  DBUG_TRACE;

  my_h_service h_udf_metadata_service = nullptr;
  my_h_service h_keyring_reader_service = nullptr;
  my_h_service h_keyring_writer_service = nullptr;
  my_h_service h_keyring_generator_service = nullptr;

  auto cleanup = [&]() {
    if (h_udf_metadata_service) reg_srv->release(h_udf_metadata_service);
    if (h_keyring_reader_service) reg_srv->release(h_keyring_reader_service);
    if (h_keyring_writer_service) reg_srv->release(h_keyring_writer_service);
    if (h_keyring_generator_service)
      reg_srv->release(h_keyring_generator_service);
    udf_metadata_service = nullptr;
    keyring_reader_service = nullptr;
    keyring_writer_service = nullptr;
    keyring_generator_service = nullptr;
  };

  reg_srv = mysql_plugin_registry_acquire();
  if (reg_srv->acquire("mysql_udf_metadata", &h_udf_metadata_service) ||
      reg_srv->acquire("keyring_reader_with_status",
                       &h_keyring_reader_service) ||
      reg_srv->acquire_related("keyring_writer", h_keyring_reader_service,
                               &h_keyring_writer_service) ||
      reg_srv->acquire_related("keyring_generator", h_keyring_reader_service,
                               &h_keyring_generator_service)) {
    cleanup();
    return 1;
  }
  udf_metadata_service = reinterpret_cast<SERVICE_TYPE(mysql_udf_metadata) *>(
      h_udf_metadata_service);
  keyring_reader_service =
      reinterpret_cast<SERVICE_TYPE(keyring_reader_with_status) *>(
          h_keyring_reader_service);
  keyring_writer_service = reinterpret_cast<SERVICE_TYPE(keyring_writer) *>(
      h_keyring_writer_service);
  keyring_generator_service =
      reinterpret_cast<SERVICE_TYPE(keyring_generator) *>(
          h_keyring_generator_service);

  is_keyring_udf_initialized = true;
  return 0;
}

static int keyring_udf_deinit(void *) {
  DBUG_TRACE;
  is_keyring_udf_initialized = false;
  using udf_metadata_t = SERVICE_TYPE_NO_CONST(mysql_udf_metadata);
  using keyring_reader_t = SERVICE_TYPE_NO_CONST(keyring_reader_with_status);
  using keyring_writer_t = SERVICE_TYPE_NO_CONST(keyring_writer);
  using keyring_generator_t = SERVICE_TYPE_NO_CONST(keyring_generator);

  if (udf_metadata_service)
    reg_srv->release(reinterpret_cast<my_h_service>(
        const_cast<udf_metadata_t *>(udf_metadata_service)));
  if (keyring_reader_service)
    reg_srv->release(reinterpret_cast<my_h_service>(
        const_cast<keyring_reader_t *>(keyring_reader_service)));
  if (keyring_writer_service)
    reg_srv->release(reinterpret_cast<my_h_service>(
        const_cast<keyring_writer_t *>(keyring_writer_service)));
  if (keyring_generator_service)
    reg_srv->release(reinterpret_cast<my_h_service>(
        const_cast<keyring_generator_t *>(keyring_generator_service)));
  mysql_plugin_registry_release(reg_srv);

  udf_metadata_service = nullptr;
  keyring_reader_service = nullptr;
  keyring_writer_service = nullptr;
  keyring_generator_service = nullptr;

  return 0;
}

struct st_mysql_daemon keyring_udf_decriptor = {MYSQL_DAEMON_INTERFACE_VERSION};

/*
  Plugin library descriptor
*/

mysql_declare_plugin(keyring_udf){
    MYSQL_DAEMON_PLUGIN,
    &keyring_udf_decriptor,
    "keyring_udf",
    PLUGIN_AUTHOR_ORACLE,
    "Keyring UDF plugin",
    PLUGIN_LICENSE_GPL,
    keyring_udf_init,   /* Plugin Init */
    nullptr,            /* Plugin check uninstall */
    keyring_udf_deinit, /* Plugin Deinit */
    0x0100 /* 1.0 */,
    nullptr, /* status variables                */
    nullptr, /* system variables                */
    nullptr, /* config options                  */
    0,       /* flags                           */
} mysql_declare_plugin_end;

static bool get_current_user(std::string *current_user) {
  THD *thd = current_thd;
  MYSQL_SECURITY_CONTEXT sec_ctx;
  LEX_CSTRING user, host;

  if (thd_get_security_context(thd, &sec_ctx) ||
      security_context_get_option(sec_ctx, "priv_user", &user) ||
      security_context_get_option(sec_ctx, "priv_host", &host))
    return true;

  if (user.length) current_user->append(user.str, user.length);
  assert(host.length);
  current_user->append("@").append(host.str, host.length);

  return false;
}

enum what_to_validate {
  VALIDATE_KEY = 1,
  VALIDATE_KEY_ID = 2,
  VALIDATE_KEY_TYPE = 4,
  VALIDATE_KEY_LENGTH = 8
};

static uint get_args_count_from_validation_request(int to_validate) {
  uint args_count = 0;

  // Since to_validate is a bit mask - count the number of bits set
  for (; to_validate; to_validate >>= 1)
    if (to_validate & 1) ++args_count;

  return args_count;
}

static bool validate(UDF_ARGS *args, uint expected_arg_count, int to_validate,
                     char *message) {
  THD *thd = current_thd;
  MYSQL_SECURITY_CONTEXT sec_ctx;
  my_svc_bool has_current_user_execute_privilege = 0;

  if (is_keyring_udf_initialized == false) {
    strcpy(message,
           "This function requires keyring_udf plugin which is not installed."
           " Please install keyring_udf plugin and try again.");
    return true;
  }

  if (thd_get_security_context(thd, &sec_ctx) ||
      security_context_get_option(sec_ctx, "privilege_execute",
                                  &has_current_user_execute_privilege))
    return true;

  if (has_current_user_execute_privilege == false) {
    strcpy(message,
           "The user is not privileged to execute this function. "
           "User needs to have EXECUTE permission.");
    return true;
  }

  if (args->arg_count != expected_arg_count) {
    strcpy(message, "Mismatch in number of arguments to the function.");
    return true;
  }

  if (to_validate & VALIDATE_KEY_ID &&
      (args->args[0] == nullptr || args->arg_type[0] != STRING_RESULT)) {
    strcpy(message,
           "Mismatch encountered. A string argument is expected "
           "for key id.");
    return true;
  }

  if (to_validate & VALIDATE_KEY_TYPE &&
      (args->args[1] == nullptr || args->arg_type[1] != STRING_RESULT)) {
    strcpy(message,
           "Mismatch encountered. A string argument is expected "
           "for key type.");
    return true;
  }

  if (to_validate & VALIDATE_KEY_LENGTH) {
    if (args->args[2] == nullptr || args->arg_type[2] != INT_RESULT) {
      strcpy(message,
             "Mismatch encountered. An integer argument is expected "
             "for key length.");
      return true;
    }
    long long key_length = *reinterpret_cast<long long *>(args->args[2]);

    if (key_length > MAX_KEYRING_UDF_KEY_TEXT_LENGTH) {
      sprintf(message, "%s%d",
              "The key is to long. The max length of the key is ",
              MAX_KEYRING_UDF_KEY_TEXT_LENGTH);
      return true;
    }
  }

  if (to_validate & VALIDATE_KEY &&
      (args->args[2] == nullptr || args->arg_type[2] != STRING_RESULT)) {
    strcpy(message,
           "Mismatch encountered. A string argument is expected "
           "for key.");
    return true;
  }
  return false;
}

static bool keyring_udf_func_init(
    UDF_INIT *initid, UDF_ARGS *args, char *message, int to_validate,
    const boost::optional<size_t> max_lenth_to_return,
    const size_t size_of_memory_to_allocate) {
  initid->ptr = nullptr;
  uint expected_arg_count = get_args_count_from_validation_request(to_validate);

  if (validate(args, expected_arg_count, to_validate, message)) return true;

  if (max_lenth_to_return)
    initid->max_length = *max_lenth_to_return;  // if no max_length_to_return
                                                // passed to the function  it
                                                // means that max_length stays
                                                // default
  initid->maybe_null = true;

  if (size_of_memory_to_allocate != 0) {
    initid->ptr = new (std::nothrow) char[size_of_memory_to_allocate];
    if (initid->ptr == nullptr)
      return true;
    else
      memset(initid->ptr, 0, size_of_memory_to_allocate);
  }

  for (uint index = 0; index < expected_arg_count; index++) {
    udf_metadata_service->argument_set(args, type, index,
                                       static_cast<void *>(charset));
  }

  return false;
}

PLUGIN_EXPORT
bool keyring_key_store_init(UDF_INIT *initid, UDF_ARGS *args, char *message) {
  return keyring_udf_func_init(
      initid, args, message,
      (VALIDATE_KEY_ID | VALIDATE_KEY_TYPE | VALIDATE_KEY), 1, 0);
}

PLUGIN_EXPORT
void keyring_key_store_deinit(UDF_INIT *) {}

/**
  Implementation of the UDF:
  INT keyring_key_store(STRING key_id, STRING key_type, STRING key)
  @return 1 on success, NULL and error on failure
*/
PLUGIN_EXPORT
long long keyring_key_store(UDF_INIT *, UDF_ARGS *args, unsigned char *,
                            unsigned char *error) {
  std::string current_user;
  char *key_id = args->args[0];
  char *key = args->args[2];
  char *key_type = args->args[1];

  if (get_current_user(&current_user)) {
    *error = 1;
    return 0;
  }

  if (strlen(args->args[2]) > MAX_KEYRING_UDF_KEY_TEXT_LENGTH) {
    my_error(ER_CLIENT_KEYRING_UDF_KEY_TOO_LONG, MYF(0), "keyring_key_store");
    *error = 1;
    return 0;
  }

  if (keyring_writer_service->store(key_id, current_user.c_str(),
                                    reinterpret_cast<unsigned char *>(key),
                                    strlen(key), key_type) == true) {
    my_error(ER_KEYRING_UDF_KEYRING_SERVICE_ERROR, MYF(0), "keyring_key_store");
    *error = 1;
    return 0;
  }

  // For the UDF 1 == success, 0 == failure.
  return 1;
}

static bool fetch(const char *function_name, char *key_id, char **a_key,
                  char **a_key_type, size_t *a_key_len) {
  std::string current_user;
  if (get_current_user(&current_user)) return true;

  /* Fetch length first */
  size_t key_len = 0;
  size_t fetched_key_len = 0;
  size_t fetched_key_type_len = 0;
  unsigned char *key = nullptr;
  char *key_type = nullptr;

  int retval = keyring_operations_helper::read_secret(
      keyring_reader_service, key_id, current_user.c_str(), &key, &key_len,
      &key_type, PSI_INSTRUMENT_ME);
  if (retval == -1) {
    my_error(ER_KEYRING_UDF_KEYRING_SERVICE_ERROR, MYF(0), function_name);
    return true;
  }

  auto cleanup_guard = create_scope_guard([&] {
    if (key != nullptr) my_free(key);
    key = nullptr;
    if (key_type != nullptr) my_free(key_type);
    key_type = nullptr;
  });

  if (retval == 1) {
    fetched_key_len = key_len;
    fetched_key_type_len = strlen(key_type);
  }

  if (key == nullptr && key_len > 0) {
    my_error(ER_CLIENT_KEYRING_UDF_KEY_INVALID, MYF(0), function_name);
    return true;
  }

  if (key_len > MAX_KEYRING_UDF_KEY_TEXT_LENGTH) {
    my_error(ER_CLIENT_KEYRING_UDF_KEY_TOO_LONG, MYF(0), function_name);
    return true;
  }

  if (fetched_key_len != 0) {
    if (fetched_key_type_len == 0 || key_type == nullptr) {
      my_error(ER_CLIENT_KEYRING_UDF_KEY_TYPE_INVALID, MYF(0), function_name);
      return true;
    }
    if (fetched_key_type_len >= KEYRING_UDF_KEY_TYPE_LENGTH) {
      my_error(ER_CLIENT_KEYRING_UDF_KEY_TYPE_TOO_LONG, MYF(0), function_name);
      return true;
    }
  }

  if (a_key != nullptr)
    *a_key = reinterpret_cast<char *>(key);
  else {
    if (key != nullptr) my_free(key);
  }

  if (a_key_type != nullptr)
    *a_key_type = key_type;
  else {
    if (key_type != nullptr) my_free(key_type);
  }

  if (a_key_len != nullptr) *a_key_len = fetched_key_len;

  cleanup_guard.commit();

  return false;
}

PLUGIN_EXPORT
bool keyring_key_fetch_init(UDF_INIT *initid, UDF_ARGS *args, char *message) {
  return keyring_udf_func_init(initid, args, message, VALIDATE_KEY_ID,
                               MAX_KEYRING_UDF_KEY_TEXT_LENGTH,
                               MAX_KEYRING_UDF_KEY_TEXT_LENGTH);
}

PLUGIN_EXPORT
void keyring_key_fetch_deinit(UDF_INIT *initid) {
  if (initid->ptr) {
    delete[] initid->ptr;
    initid->ptr = nullptr;
  }
}

/**
  Implementation of the UDF:
  STRING keyring_key_fetch(STRING key_id)
  @return key on success, NULL if key does not exist, NULL and error on failure
*/
PLUGIN_EXPORT
char *keyring_key_fetch(UDF_INIT *initid, UDF_ARGS *args, char *,
                        unsigned long *length, unsigned char *is_null,
                        unsigned char *error) {
  char *key = nullptr;
  size_t key_len = 0;

<<<<<<< HEAD
  if (fetch("keyring_key_fetch", args->args[0], &key, NULL, &key_len)) {
    if (key != NULL) my_free(key);
=======
  if (validate_run_time(args, VALIDATE_KEY_ID)) {
    *error = 1;
    return nullptr;
  }

  if (fetch("keyring_key_fetch", args->args[0], &key, nullptr, &key_len)) {
    if (key != nullptr) my_free(key);
>>>>>>> fbdaa4de
    *error = 1;
    return nullptr;
  }

  if (key != nullptr) {
    memcpy(initid->ptr, key, key_len);
    my_free(key);
  } else
    *is_null = 1;

  *length = key_len;
  *error = 0;
  return initid->ptr;
}

PLUGIN_EXPORT
bool keyring_key_type_fetch_init(UDF_INIT *initid, UDF_ARGS *args,
                                 char *message) {
  return (keyring_udf_func_init(initid, args, message, VALIDATE_KEY_ID,
                                KEYRING_UDF_KEY_TYPE_LENGTH,
                                KEYRING_UDF_KEY_TYPE_LENGTH) ||
          udf_metadata_service->result_set(initid, type,
                                           static_cast<void *>(charset)));
}

PLUGIN_EXPORT
void keyring_key_type_fetch_deinit(UDF_INIT *initid) {
  if (initid->ptr) {
    delete[] initid->ptr;
    initid->ptr = nullptr;
  }
}

/**
  Implementation of the UDF:
  STRING keyring_key_type_fetch(STRING key_id)
  @return key's type on success, NULL if key does not exist, NULL and error on
  failure
*/
PLUGIN_EXPORT
char *keyring_key_type_fetch(UDF_INIT *initid, UDF_ARGS *args, char *,
                             unsigned long *length, unsigned char *is_null,
                             unsigned char *error) {
<<<<<<< HEAD
  char *key_type = NULL;
  if (fetch("keyring_key_type_fetch", args->args[0], NULL, &key_type, NULL)) {
    if (key_type != NULL) my_free(key_type);
=======
  if (validate_run_time(args, VALIDATE_KEY_ID)) {
    *error = 1;
    return nullptr;
  }

  char *key_type = nullptr;
  if (fetch("keyring_key_type_fetch", args->args[0], nullptr, &key_type,
            nullptr)) {
    if (key_type != nullptr) my_free(key_type);
>>>>>>> fbdaa4de
    *error = 1;
    return nullptr;
  }

  if (key_type != nullptr) {
    memcpy(initid->ptr, key_type,
           std::min(strlen(key_type), KEYRING_UDF_KEY_TYPE_LENGTH));
    *length = std::min(strlen(key_type), KEYRING_UDF_KEY_TYPE_LENGTH);
    my_free(key_type);
  } else {
    *is_null = 1;
    *length = 0;
  }

  *error = 0;
  return initid->ptr;
}

PLUGIN_EXPORT
bool keyring_key_length_fetch_init(UDF_INIT *initid, UDF_ARGS *args,
                                   char *message) {
  return keyring_udf_func_init(initid, args, message, VALIDATE_KEY_ID,
                               boost::none, 0);
}

PLUGIN_EXPORT
void keyring_key_length_fetch_deinit(UDF_INIT *initid) {
  if (initid->ptr) {
    delete[] initid->ptr;
    initid->ptr = nullptr;
  }
}

/**
  Implementation of the UDF:
  INT keyring_key_length_fetch(STRING key_id)
  @return key's length on success, NULL if key does not exist, NULL and error on
  failure
*/
PLUGIN_EXPORT
long long keyring_key_length_fetch(UDF_INIT *, UDF_ARGS *args,
                                   unsigned char *is_null,
                                   unsigned char *error) {
  size_t key_len = 0;
  char *key = nullptr;

  *error =
      fetch("keyring_key_length_fetch", args->args[0], &key, nullptr, &key_len);

  if (*error == 0 && key == nullptr) *is_null = 1;

  if (key != nullptr) my_free(key);

  // For the UDF 0 == failure.
  return (*error) ? 0 : key_len;
}

PLUGIN_EXPORT
bool keyring_key_remove_init(UDF_INIT *initid, UDF_ARGS *args, char *message) {
  return keyring_udf_func_init(initid, args, message, VALIDATE_KEY_ID, 1, 0);
}

PLUGIN_EXPORT
void keyring_key_remove_deinit(UDF_INIT *) {}

/**
  Implementation of the UDF:
  INT keyring_key_remove(STRING key_id)
  @return 1 on success, NULL on failure
*/
PLUGIN_EXPORT
long long keyring_key_remove(UDF_INIT *, UDF_ARGS *args, unsigned char *,
                             unsigned char *error) {
  std::string current_user;
  if (get_current_user(&current_user)) {
    *error = 1;
    return 0;
  }
  char *key_id = args->args[0];
  if (keyring_writer_service->remove(key_id, current_user.c_str()) == true) {
    //  if (my_key_remove(args->args[0], current_user.c_str())) {
    my_error(ER_KEYRING_UDF_KEYRING_SERVICE_ERROR, MYF(0),
             "keyring_key_remove");
    *error = 1;
    return 0;
  }
  *error = 0;
  return 1;
}

PLUGIN_EXPORT
bool keyring_key_generate_init(UDF_INIT *initid, UDF_ARGS *args,
                               char *message) {
  return keyring_udf_func_init(
      initid, args, message,
      (VALIDATE_KEY_ID | VALIDATE_KEY_TYPE | VALIDATE_KEY_LENGTH), 1, 0);
}

PLUGIN_EXPORT
void keyring_key_generate_deinit(UDF_INIT *) {}

/**
  Implementation of the UDF:
  STRING keyring_key_generate(STRING key_id, STRING key_type, INTEGER
  key_length)
  @return 1 on success, NULL and error on failure
*/
PLUGIN_EXPORT
long long keyring_key_generate(UDF_INIT *, UDF_ARGS *args, unsigned char *,
                               unsigned char *error) {
  std::string current_user;
  if (get_current_user(&current_user)) return 0;

  char *key_id = args->args[0];
  char *key_type = args->args[1];
  long long key_length = *reinterpret_cast<long long *>(args->args[2]);

  if (keyring_generator_service->generate(key_id, current_user.c_str(),
                                          key_type, key_length) == true) {
    my_error(ER_KEYRING_UDF_KEYRING_SERVICE_ERROR, MYF(0),
             "keyring_key_generate");
    *error = 1;
    // For the UDF 1 == success, 0 == failure.
    return 0;
  }
  return 1;
}<|MERGE_RESOLUTION|>--- conflicted
+++ resolved
@@ -196,8 +196,8 @@
   return args_count;
 }
 
-static bool validate(UDF_ARGS *args, uint expected_arg_count, int to_validate,
-                     char *message) {
+static bool validate_compile_time(UDF_ARGS *args, uint expected_arg_count,
+                                  int to_validate, char *message) {
   THD *thd = current_thd;
   MYSQL_SECURITY_CONTEXT sec_ctx;
   my_svc_bool has_current_user_execute_privilege = 0;
@@ -226,46 +226,49 @@
     return true;
   }
 
-  if (to_validate & VALIDATE_KEY_ID &&
-      (args->args[0] == nullptr || args->arg_type[0] != STRING_RESULT)) {
+  if (to_validate & VALIDATE_KEY_ID && args->arg_type[0] != STRING_RESULT) {
     strcpy(message,
            "Mismatch encountered. A string argument is expected "
            "for key id.");
     return true;
   }
 
-  if (to_validate & VALIDATE_KEY_TYPE &&
-      (args->args[1] == nullptr || args->arg_type[1] != STRING_RESULT)) {
+  if (to_validate & VALIDATE_KEY_TYPE && args->arg_type[1] != STRING_RESULT) {
     strcpy(message,
            "Mismatch encountered. A string argument is expected "
            "for key type.");
     return true;
   }
 
-  if (to_validate & VALIDATE_KEY_LENGTH) {
-    if (args->args[2] == nullptr || args->arg_type[2] != INT_RESULT) {
-      strcpy(message,
-             "Mismatch encountered. An integer argument is expected "
-             "for key length.");
-      return true;
-    }
-    long long key_length = *reinterpret_cast<long long *>(args->args[2]);
-
-    if (key_length > MAX_KEYRING_UDF_KEY_TEXT_LENGTH) {
-      sprintf(message, "%s%d",
-              "The key is to long. The max length of the key is ",
-              MAX_KEYRING_UDF_KEY_TEXT_LENGTH);
-      return true;
-    }
-  }
-
-  if (to_validate & VALIDATE_KEY &&
-      (args->args[2] == nullptr || args->arg_type[2] != STRING_RESULT)) {
+  if (to_validate & VALIDATE_KEY_LENGTH && args->arg_type[2] != INT_RESULT) {
+    strcpy(message,
+           "Mismatch encountered. An integer argument is expected "
+           "for key length.");
+    return true;
+  }
+
+  if (to_validate & VALIDATE_KEY && args->arg_type[2] != STRING_RESULT) {
     strcpy(message,
            "Mismatch encountered. A string argument is expected "
            "for key.");
     return true;
   }
+  return false;
+}
+
+static bool validate_run_time(UDF_ARGS *args, int to_validate) {
+  if (to_validate & VALIDATE_KEY_ID && args->args[0] == nullptr) return true;
+
+  if (to_validate & VALIDATE_KEY_TYPE && args->args[1] == nullptr) return true;
+
+  if (to_validate & VALIDATE_KEY_LENGTH) {
+    if (args->args[2] == nullptr) return true;
+    long long key_length = *reinterpret_cast<long long *>(args->args[2]);
+
+    if (key_length > MAX_KEYRING_UDF_KEY_TEXT_LENGTH) return true;
+  }
+
+  if (to_validate & VALIDATE_KEY && args->args[2] == nullptr) return true;
   return false;
 }
 
@@ -276,7 +279,8 @@
   initid->ptr = nullptr;
   uint expected_arg_count = get_args_count_from_validation_request(to_validate);
 
-  if (validate(args, expected_arg_count, to_validate, message)) return true;
+  if (validate_compile_time(args, expected_arg_count, to_validate, message))
+    return true;
 
   if (max_lenth_to_return)
     initid->max_length = *max_lenth_to_return;  // if no max_length_to_return
@@ -294,8 +298,9 @@
   }
 
   for (uint index = 0; index < expected_arg_count; index++) {
-    udf_metadata_service->argument_set(args, type, index,
-                                       static_cast<void *>(charset));
+    if (args->arg_type[index] == STRING_RESULT)
+      udf_metadata_service->argument_set(args, type, index,
+                                         static_cast<void *>(charset));
   }
 
   return false;
@@ -324,6 +329,12 @@
   char *key = args->args[2];
   char *key_type = args->args[1];
 
+  if (validate_run_time(args,
+                        VALIDATE_KEY_ID | VALIDATE_KEY_TYPE | VALIDATE_KEY)) {
+    *error = 1;
+    return 0;
+  }
+
   if (get_current_user(&current_user)) {
     *error = 1;
     return 0;
@@ -337,7 +348,7 @@
 
   if (keyring_writer_service->store(key_id, current_user.c_str(),
                                     reinterpret_cast<unsigned char *>(key),
-                                    strlen(key), key_type) == true) {
+                                    strlen(key), key_type) != 0) {
     my_error(ER_KEYRING_UDF_KEYRING_SERVICE_ERROR, MYF(0), "keyring_key_store");
     *error = 1;
     return 0;
@@ -446,10 +457,6 @@
   char *key = nullptr;
   size_t key_len = 0;
 
-<<<<<<< HEAD
-  if (fetch("keyring_key_fetch", args->args[0], &key, NULL, &key_len)) {
-    if (key != NULL) my_free(key);
-=======
   if (validate_run_time(args, VALIDATE_KEY_ID)) {
     *error = 1;
     return nullptr;
@@ -457,7 +464,6 @@
 
   if (fetch("keyring_key_fetch", args->args[0], &key, nullptr, &key_len)) {
     if (key != nullptr) my_free(key);
->>>>>>> fbdaa4de
     *error = 1;
     return nullptr;
   }
@@ -501,11 +507,6 @@
 char *keyring_key_type_fetch(UDF_INIT *initid, UDF_ARGS *args, char *,
                              unsigned long *length, unsigned char *is_null,
                              unsigned char *error) {
-<<<<<<< HEAD
-  char *key_type = NULL;
-  if (fetch("keyring_key_type_fetch", args->args[0], NULL, &key_type, NULL)) {
-    if (key_type != NULL) my_free(key_type);
-=======
   if (validate_run_time(args, VALIDATE_KEY_ID)) {
     *error = 1;
     return nullptr;
@@ -515,7 +516,6 @@
   if (fetch("keyring_key_type_fetch", args->args[0], nullptr, &key_type,
             nullptr)) {
     if (key_type != nullptr) my_free(key_type);
->>>>>>> fbdaa4de
     *error = 1;
     return nullptr;
   }
@@ -562,6 +562,11 @@
   size_t key_len = 0;
   char *key = nullptr;
 
+  if (validate_run_time(args, VALIDATE_KEY_ID)) {
+    *error = 1;
+    return 0;
+  }
+
   *error =
       fetch("keyring_key_length_fetch", args->args[0], &key, nullptr, &key_len);
 
@@ -589,13 +594,18 @@
 PLUGIN_EXPORT
 long long keyring_key_remove(UDF_INIT *, UDF_ARGS *args, unsigned char *,
                              unsigned char *error) {
+  if (validate_run_time(args, VALIDATE_KEY_ID)) {
+    *error = 1;
+    return 0;
+  }
+
   std::string current_user;
   if (get_current_user(&current_user)) {
     *error = 1;
     return 0;
   }
   char *key_id = args->args[0];
-  if (keyring_writer_service->remove(key_id, current_user.c_str()) == true) {
+  if (keyring_writer_service->remove(key_id, current_user.c_str()) != 0) {
     //  if (my_key_remove(args->args[0], current_user.c_str())) {
     my_error(ER_KEYRING_UDF_KEYRING_SERVICE_ERROR, MYF(0),
              "keyring_key_remove");
@@ -626,6 +636,12 @@
 PLUGIN_EXPORT
 long long keyring_key_generate(UDF_INIT *, UDF_ARGS *args, unsigned char *,
                                unsigned char *error) {
+  if (validate_run_time(
+          args, VALIDATE_KEY_ID | VALIDATE_KEY_TYPE | VALIDATE_KEY_LENGTH)) {
+    *error = 1;
+    return 0;
+  }
+
   std::string current_user;
   if (get_current_user(&current_user)) return 0;
 
@@ -634,7 +650,7 @@
   long long key_length = *reinterpret_cast<long long *>(args->args[2]);
 
   if (keyring_generator_service->generate(key_id, current_user.c_str(),
-                                          key_type, key_length) == true) {
+                                          key_type, key_length) != 0) {
     my_error(ER_KEYRING_UDF_KEYRING_SERVICE_ERROR, MYF(0),
              "keyring_key_generate");
     *error = 1;
