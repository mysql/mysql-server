/* Copyright (c) 2015, 2022, Oracle and/or its affiliates.

   This program is free software; you can redistribute it and/or modify
   it under the terms of the GNU General Public License, version 2.0,
   as published by the Free Software Foundation.

   This program is also distributed with certain software (including
   but not limited to OpenSSL) that is licensed under separate terms,
   as designated in a particular file or component or in included license
   documentation.  The authors of MySQL hereby grant you an additional
   permission to link the program and your derivative works with the
   separately licensed software that they have included with MySQL.

   This program is distributed in the hope that it will be useful,
   but WITHOUT ANY WARRANTY; without even the implied warranty of
   MERCHANTABILITY or FITNESS FOR A PARTICULAR PURPOSE.  See the
   GNU General Public License, version 2.0, for more details.

   You should have received a copy of the GNU General Public License
   along with this program; if not, write to the Free Software
   Foundation, Inc., 51 Franklin St, Fifth Floor, Boston, MA 02110-1301  USA */

#define LOG_COMPONENT_TAG "test_services_threaded"

#include <fcntl.h>
#include <mysql/plugin.h>
#include <mysql_version.h>
#include <stdlib.h>

#include <mysql/components/my_service.h>
#include <mysql/components/services/log_builtins.h>
#include <mysqld_error.h>

#include "m_string.h"  // strlen
#include "my_dbug.h"
#include "my_inttypes.h"
#include "my_io.h"
#include "my_sys.h"          // my_write, my_malloc
#include "sql/sql_plugin.h"  // st_plugin_int

#define STRING_BUFFER 256

static SERVICE_TYPE(registry) *reg_srv = nullptr;
SERVICE_TYPE(log_builtins) *log_bi = nullptr;
SERVICE_TYPE(log_builtins_string) *log_bs = nullptr;

File outfile;

struct test_services_context {
  my_thread_handle test_services_thread;
};

/* Shows status of test (Busy/READY) */
enum t_test_status { BUSY = 0, READY = 1 };
static t_test_status test_status;

/* declaration of status variable for plugin */
static SHOW_VAR test_services_status[] = {
    {"test_services_status", (char *)&test_status, SHOW_INT, SHOW_SCOPE_GLOBAL},
    {nullptr, nullptr, SHOW_UNDEF, SHOW_SCOPE_GLOBAL}};

/* SQL variables to control test execution                     */
/* SQL variables to switch on/off test of services, default=on */
/* Only be effective at start od mysqld by setting it as option --loose-...  */
static int with_log_message_val = 0;
static MYSQL_SYSVAR_INT(with_log_message, with_log_message_val,
                        PLUGIN_VAR_RQCMDARG,
                        "Switch on/off test of log message service", nullptr,
                        nullptr, 1, 0, 1, 0);

static SYS_VAR *test_services_sysvars[] = {MYSQL_SYSVAR(with_log_message),
                                           nullptr};

/* The test cases for the log_message service. */
static int test_log_plugin_error() {
  DBUG_TRACE;
  /* Writes to mysqld.1.err: Plugin test_services reports an info text */
  LogPluginErr(INFORMATION_LEVEL, ER_LOG_PRINTF_MSG,
               "This is the test plugin for services");

  /* Writes to mysqld.1.err: Plugin test_services reports a warning. */
  LogPluginErr(WARNING_LEVEL, ER_LOG_PRINTF_MSG,
               "This is a warning from test plugin for services");

  /* Writes to mysqld.1.err: Plugin test_services reports an error. */
  LogPluginErr(ERROR_LEVEL, ER_LOG_PRINTF_MSG,
               "This is an error from test plugin for services");

  return 0;
}

<<<<<<< HEAD
/* This fucntion is needed to be called in a thread. */
static void *test_services(void *p MY_ATTRIBUTE((unused))) {
=======
/* This function is needed to be called in a thread. */
static void *test_services(void *p [[maybe_unused]]) {
>>>>>>> fbdaa4de
  DBUG_TRACE;

  int ret = 0;

  test_status = BUSY;
  /* Test of service: LogPluginErr/LogPluginErrMsg */
  /* Log the value of the switch in mysqld.err. */
  LogPluginErrMsg(INFORMATION_LEVEL, ER_LOG_PRINTF_MSG,
                  "Test_services_threaded with_log_message_val: %d",
                  with_log_message_val);
  if (with_log_message_val == 1) {
    ret = test_log_plugin_error();
  } else {
    LogPluginErr(INFORMATION_LEVEL, ER_LOG_PRINTF_MSG,
                 "Test of log_message switched off");
  }

  test_status = READY;

  if (ret != 0) {
    LogPluginErr(ERROR_LEVEL, ER_LOG_PRINTF_MSG,
                 "Test services return code: %d", ret);
  }

  return nullptr;
}

/* Creates the plugin context "con", which holds a pointer to the thread. */
static int test_services_plugin_init(void *p) {
  DBUG_TRACE;

  int ret = 0;
  if (init_logging_service_for_plugin(&reg_srv, &log_bi, &log_bs)) return 1;
  struct test_services_context *con;
  my_thread_attr_t attr; /* Thread attributes */
  struct st_plugin_int *plugin = (struct st_plugin_int *)p;
  con = (struct test_services_context *)my_malloc(
      PSI_INSTRUMENT_ME, sizeof(struct test_services_context), MYF(0));
  my_thread_attr_init(&attr);
  (void)my_thread_attr_setdetachstate(&attr, MY_THREAD_CREATE_JOINABLE);

  /* now create the thread and call test_services within the thread. */
  if (my_thread_create(&con->test_services_thread, &attr, test_services, p) !=
      0) {
    LogPluginErr(ERROR_LEVEL, ER_LOG_PRINTF_MSG,
                 "Could not create test services thread!");
    exit(0);
  }
  plugin->data = (void *)con;

  return ret;
}

/* Clean up thread and frees plugin context "con". */
static int test_services_plugin_deinit(void *p) {
  DBUG_TRACE;
  void *dummy_retval;
  struct st_plugin_int *plugin = (struct st_plugin_int *)p;
  struct test_services_context *con =
      (struct test_services_context *)plugin->data;
  my_thread_cancel(&con->test_services_thread);
  my_thread_join(&con->test_services_thread, &dummy_retval);
  my_free(con);
  deinit_logging_service_for_plugin(&reg_srv, &log_bi, &log_bs);
  return 0;
}

/* Mandatory structure describing the properties of the plugin. */
struct st_mysql_daemon test_services_plugin = {MYSQL_DAEMON_INTERFACE_VERSION};

mysql_declare_plugin(test_daemon){
    MYSQL_DAEMON_PLUGIN,
    &test_services_plugin,
    "test_services_threaded",
    PLUGIN_AUTHOR_ORACLE,
    "Test services with thread",
    PLUGIN_LICENSE_GPL,
    test_services_plugin_init,   /* Plugin Init */
    nullptr,                     /* Plugin Check uninstall */
    test_services_plugin_deinit, /* Plugin Deinit */
    0x0100 /* 1.0 */,
    test_services_status,  /* status variables                */
    test_services_sysvars, /* system variables                */
    nullptr,               /* config options                  */
    0,                     /* flags                           */
} mysql_declare_plugin_end;<|MERGE_RESOLUTION|>--- conflicted
+++ resolved
@@ -89,13 +89,8 @@
   return 0;
 }
 
-<<<<<<< HEAD
-/* This fucntion is needed to be called in a thread. */
-static void *test_services(void *p MY_ATTRIBUTE((unused))) {
-=======
 /* This function is needed to be called in a thread. */
 static void *test_services(void *p [[maybe_unused]]) {
->>>>>>> fbdaa4de
   DBUG_TRACE;
 
   int ret = 0;
