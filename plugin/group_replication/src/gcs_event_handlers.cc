/* Copyright (c) 2014, 2022, Oracle and/or its affiliates.

   This program is free software; you can redistribute it and/or modify
   it under the terms of the GNU General Public License, version 2.0,
   as published by the Free Software Foundation.

   This program is also distributed with certain software (including
   but not limited to OpenSSL) that is licensed under separate terms,
   as designated in a particular file or component or in included license
   documentation.  The authors of MySQL hereby grant you an additional
   permission to link the program and your derivative works with the
   separately licensed software that they have included with MySQL.

   This program is distributed in the hope that it will be useful,
   but WITHOUT ANY WARRANTY; without even the implied warranty of
   MERCHANTABILITY or FITNESS FOR A PARTICULAR PURPOSE.  See the
   GNU General Public License, version 2.0, for more details.

   You should have received a copy of the GNU General Public License
   along with this program; if not, write to the Free Software
   Foundation, Inc., 51 Franklin St, Fifth Floor, Boston, MA 02110-1301  USA */

#include <stddef.h>
#include <algorithm>
#include <list>
#include <set>
#include <sstream>
#include <string>
#include <vector>

#include <mysql/components/services/log_builtins.h>
#include "mutex_lock.h"
#include "my_dbug.h"
#include "plugin/group_replication/include/autorejoin.h"
#include "plugin/group_replication/include/gcs_event_handlers.h"
#include "plugin/group_replication/include/leave_group_on_failure.h"
#include "plugin/group_replication/include/observer_trans.h"
#include "plugin/group_replication/include/pipeline_stats.h"
#include "plugin/group_replication/include/plugin.h"
#include "plugin/group_replication/include/plugin_handlers/primary_election_invocation_handler.h"
#include "plugin/group_replication/include/plugin_handlers/remote_clone_handler.h"
#include "plugin/group_replication/include/plugin_messages/group_action_message.h"
#include "plugin/group_replication/include/plugin_messages/group_service_message.h"
#include "plugin/group_replication/include/plugin_messages/group_validation_message.h"
#include "plugin/group_replication/include/plugin_messages/sync_before_execution_message.h"
#include "plugin/group_replication/include/plugin_messages/transaction_prepared_message.h"
#include "plugin/group_replication/include/plugin_messages/transaction_with_guarantee_message.h"

using std::vector;

Plugin_gcs_events_handler::Plugin_gcs_events_handler(
    Applier_module_interface *applier_module, Recovery_module *recovery_module,
    Compatibility_module *compatibility_module, ulong components_stop_timeout)
    : applier_module(applier_module),
      recovery_module(recovery_module),
      compatibility_manager(compatibility_module),
      stop_wait_timeout(components_stop_timeout) {
  this->temporary_states =
      new std::set<Group_member_info *, Group_member_info_pointer_comparator>();
  this->joiner_compatibility_status = new st_compatibility_types(INCOMPATIBLE);

#ifndef NDEBUG
  set_number_of_members_on_view_changed_to_10 = false;
  DBUG_EXECUTE_IF(
      "group_replication_set_number_of_members_on_view_changed_to_10",
      { set_number_of_members_on_view_changed_to_10 = true; };);
#endif
}

Plugin_gcs_events_handler::~Plugin_gcs_events_handler() {
  delete temporary_states;
  delete joiner_compatibility_status;
}

void Plugin_gcs_events_handler::on_message_received(
    const Gcs_message &message) const {
  Plugin_gcs_message::enum_cargo_type message_type =
      Plugin_gcs_message::get_cargo_type(
          message.get_message_data().get_payload());

  const std::string message_origin = message.get_origin().get_member_id();
  Plugin_gcs_message *processed_message = nullptr;

  switch (message_type) {
    case Plugin_gcs_message::CT_TRANSACTION_MESSAGE:
      handle_transactional_message(message);
      break;

    case Plugin_gcs_message::CT_TRANSACTION_WITH_GUARANTEE_MESSAGE:
      handle_transactional_with_guarantee_message(message);
      break;

    case Plugin_gcs_message::CT_TRANSACTION_PREPARED_MESSAGE:
      handle_transaction_prepared_message(message);
      break;

    case Plugin_gcs_message::CT_SYNC_BEFORE_EXECUTION_MESSAGE:
      handle_sync_before_execution_message(message);
      break;

    case Plugin_gcs_message::CT_CERTIFICATION_MESSAGE:
      handle_certifier_message(message);
      break;

    case Plugin_gcs_message::CT_PIPELINE_STATS_MEMBER_MESSAGE:
      handle_stats_message(message);
      break;

    case Plugin_gcs_message::CT_MESSAGE_SERVICE_MESSAGE: {
      Group_service_message *service_message = new Group_service_message(
          message.get_message_data().get_payload(),
          message.get_message_data().get_payload_length());

      message_service_handler->add(service_message);
    } break;

      /**
        From this point messages are sent to message listeners and may be
        skipped Messages above are directly processed and/or for performance we
        do not want to add that extra weight.
      */

    case Plugin_gcs_message::CT_RECOVERY_MESSAGE:
      processed_message =
          new Recovery_message(message.get_message_data().get_payload(),
                               message.get_message_data().get_payload_length());
      if (!pre_process_message(processed_message, message_origin))
        handle_recovery_message(processed_message);
      delete processed_message;
      break;

    case Plugin_gcs_message::CT_SINGLE_PRIMARY_MESSAGE:
      processed_message = new Single_primary_message(
          message.get_message_data().get_payload(),
          message.get_message_data().get_payload_length());
      if (!pre_process_message(processed_message, message_origin))
        handle_single_primary_message(processed_message);
      delete processed_message;
      break;

    case Plugin_gcs_message::CT_GROUP_ACTION_MESSAGE:
      handle_group_action_message(message);
      break;

    case Plugin_gcs_message::CT_GROUP_VALIDATION_MESSAGE:
      processed_message = new Group_validation_message(
          message.get_message_data().get_payload(),
          message.get_message_data().get_payload_length());
      pre_process_message(processed_message, message_origin);
      delete processed_message;
      break;
    default:
      break; /* purecov: inspected */
  }

  /*
   We need to see if a notification should be sent at this
   point in time because we may have received a recovery
   message that has updated our state.
  */
  notify_and_reset_ctx(m_notification_ctx);
}

bool Plugin_gcs_events_handler::pre_process_message(
    Plugin_gcs_message *plugin_message,
    const std::string &message_origin) const {
  bool skip_message = false;
  int error = group_events_observation_manager->before_message_handling(
      *plugin_message, message_origin, &skip_message);
  return (error || skip_message);
}

void Plugin_gcs_events_handler::handle_transactional_message(
    const Gcs_message &message) const {
  const Group_member_info::Group_member_status member_status =
      local_member_info->get_recovery_status();
  if ((member_status == Group_member_info::MEMBER_IN_RECOVERY ||
       member_status == Group_member_info::MEMBER_ONLINE) &&
      this->applier_module) {
    if (member_status == Group_member_info::MEMBER_IN_RECOVERY) {
      applier_module->get_pipeline_stats_member_collector()
          ->increment_transactions_delivered_during_recovery();
    }

    const unsigned char *payload_data = nullptr;
    size_t payload_size = 0;
    Plugin_gcs_message::get_first_payload_item_raw_data(
        message.get_message_data().get_payload(), &payload_data, &payload_size);

    this->applier_module->handle(payload_data, static_cast<ulong>(payload_size),
                                 GROUP_REPLICATION_CONSISTENCY_EVENTUAL,
                                 nullptr, key_transaction_data);
  } else {
    /* purecov: begin inspected */
    LogPluginErr(ERROR_LEVEL, ER_GRP_RPL_MSG_DISCARDED);
    /* purecov: end */
  }
}

void Plugin_gcs_events_handler::handle_transactional_with_guarantee_message(
    const Gcs_message &message) const {
  const Group_member_info::Group_member_status member_status =
      local_member_info->get_recovery_status();
  if ((member_status == Group_member_info::MEMBER_IN_RECOVERY ||
       member_status == Group_member_info::MEMBER_ONLINE) &&
      this->applier_module) {
    if (member_status == Group_member_info::MEMBER_IN_RECOVERY) {
      applier_module->get_pipeline_stats_member_collector()
          ->increment_transactions_delivered_during_recovery();
    }

    const unsigned char *payload_data = nullptr;
    size_t payload_size = 0;
    Plugin_gcs_message::get_first_payload_item_raw_data(
        message.get_message_data().get_payload(), &payload_data, &payload_size);

    enum_group_replication_consistency_level consistency_level =
        Transaction_with_guarantee_message::decode_and_get_consistency_level(
            message.get_message_data().get_payload(),
            message.get_message_data().get_payload_length());

    // Get ONLINE members that did receive this message.
    std::list<Gcs_member_identifier> *online_members =
        group_member_mgr->get_online_members_with_guarantees(
            message.get_origin());

    this->applier_module->handle(payload_data, static_cast<ulong>(payload_size),
                                 consistency_level, online_members,
                                 key_transaction_data);
  } else {
    /* purecov: begin inspected */
    LogPluginErr(ERROR_LEVEL, ER_GRP_RPL_MSG_DISCARDED);
    /* purecov: end */
  }
}

void Plugin_gcs_events_handler::handle_transaction_prepared_message(
    const Gcs_message &message) const {
  if (this->applier_module == nullptr) {
    /* purecov: begin inspected */
    LogPluginErr(ERROR_LEVEL, ER_GRP_RPL_MISSING_GRP_RPL_APPLIER);
    return;
    /* purecov: end */
  }

  Transaction_prepared_message transaction_prepared_message(
      message.get_message_data().get_payload(),
      message.get_message_data().get_payload_length());

  Transaction_prepared_action_packet *transaction_prepared_action =
      new Transaction_prepared_action_packet(
          transaction_prepared_message.get_sid(),
          transaction_prepared_message.get_gno(), message.get_origin());
  this->applier_module->add_transaction_prepared_action_packet(
      transaction_prepared_action);
}

void Plugin_gcs_events_handler::handle_sync_before_execution_message(
    const Gcs_message &message) const {
  if (this->applier_module == nullptr) {
    /* purecov: begin inspected */
    LogPluginErr(ERROR_LEVEL, ER_GRP_RPL_MISSING_GRP_RPL_APPLIER);
    return;
    /* purecov: end */
  }

  Sync_before_execution_message sync_before_execution_message(
      message.get_message_data().get_payload(),
      message.get_message_data().get_payload_length());

  Sync_before_execution_action_packet *sync_before_execution_action =
      new Sync_before_execution_action_packet(
          sync_before_execution_message.get_thread_id(), message.get_origin());
  this->applier_module->add_sync_before_execution_action_packet(
      sync_before_execution_action);
}

void Plugin_gcs_events_handler::handle_certifier_message(
    const Gcs_message &message) const {
  if (this->applier_module == nullptr) {
    LogPluginErr(ERROR_LEVEL,
                 ER_GRP_RPL_MISSING_GRP_RPL_APPLIER); /* purecov: inspected */
    return;                                           /* purecov: inspected */
  }

  Certifier_interface *certifier =
      this->applier_module->get_certification_handler()->get_certifier();

  const unsigned char *payload_data = nullptr;
  size_t payload_size = 0;
  Plugin_gcs_message::get_first_payload_item_raw_data(
      message.get_message_data().get_payload(), &payload_data, &payload_size);

  if (certifier->handle_certifier_data(payload_data,
                                       static_cast<ulong>(payload_size),
                                       message.get_origin())) {
    LogPluginErr(
        ERROR_LEVEL,
        ER_GRP_RPL_CERTIFIER_MSSG_PROCESS_ERROR); /* purecov: inspected */
  }
}

void Plugin_gcs_events_handler::handle_recovery_message(
    Plugin_gcs_message *processed_message) const {
  Recovery_message *recovery_message = (Recovery_message *)processed_message;

  std::string member_uuid = recovery_message->get_member_uuid();

  bool is_local = !member_uuid.compare(local_member_info->get_uuid());
  if (is_local) {
    // Only change member status if member is still on recovery.
    Group_member_info::Group_member_status member_status =
        local_member_info->get_recovery_status();
    if (member_status != Group_member_info::MEMBER_IN_RECOVERY) {
      LogPluginErr(INFORMATION_LEVEL, ER_GRP_RPL_SRV_NOT_ONLINE,
                   Group_member_info::get_member_status_string(
                       member_status)); /* purecov: inspected */
      return;                           /* purecov: inspected */
    }

    LogPluginErr(SYSTEM_LEVEL, ER_GRP_RPL_SRV_ONLINE);

    /*
     The member is declared as online upon receiving this message

     A notification may be flagged and eventually triggered when
     the on_message handle is finished.
    */
    group_member_mgr->update_member_status(
        member_uuid, Group_member_info::MEMBER_ONLINE, m_notification_ctx);

    /*
     Take View_change_log_event transaction into account, that
     despite being queued on applier channel was applied through
     recovery channel.
    */
    if (group_member_mgr->get_number_of_members() != 1) {
      Pipeline_stats_member_collector *pipeline_stats =
          applier_module->get_pipeline_stats_member_collector();
      pipeline_stats->decrement_transactions_waiting_apply();
    }

    /*
      unblock threads waiting for the member to become ONLINE
    */
    terminate_wait_on_start_process();

    /**
      Re-check compatibility, members may leave during recovery.
      Disable the read mode in the server if the member is:
      - joining
      - doesn't have a higher possible incompatible version
      - We are not on Primary mode.
    */
    disable_read_mode_for_compatible_members(true);
  } else {
    Group_member_info *member_info =
        group_member_mgr->get_group_member_info(member_uuid);
    if (member_info != nullptr) {
      LogPluginErr(SYSTEM_LEVEL, ER_GRP_RPL_MEM_ONLINE,
                   member_info->get_hostname().c_str(),
                   member_info->get_port());
      delete member_info;

      /*
       The member is declared as online upon receiving this message
       We need to run this before running update_recovery_process

       A notification may be flagged and eventually triggered when
       the on_message handle is finished.
      */
      group_member_mgr->update_member_status(
          member_uuid, Group_member_info::MEMBER_ONLINE, m_notification_ctx);

      if (local_member_info->get_recovery_status() ==
          Group_member_info::MEMBER_IN_RECOVERY) {
        /*
          Inform recovery of a possible new donor
        */
        recovery_module->update_recovery_process(false, false);
      }
    }
  }

  /*
   Check if we were waiting for some server to recover to
   elect a new leader.

   Following line protects against servers joining the group
   while the bootstrapped node has not yet finished recovery.
   Therefore, it is going to become primary when it finishes recovery.
   */
  std::string no_primary("");
  this->handle_leader_election_if_needed(DEAD_OLD_PRIMARY, no_primary);
}

void Plugin_gcs_events_handler::handle_stats_message(
    const Gcs_message &message) const {
  if (this->applier_module == nullptr) {
    LogPluginErr(ERROR_LEVEL,
                 ER_GRP_RPL_MISSING_GRP_RPL_APPLIER); /* purecov: inspected */
    return;                                           /* purecov: inspected */
  }

  this->applier_module->get_flow_control_module()->handle_stats_data(
      message.get_message_data().get_payload(),
      message.get_message_data().get_payload_length(),
      message.get_origin().get_member_id());
}

void Plugin_gcs_events_handler::handle_single_primary_message(
    Plugin_gcs_message *processed_message) const {
  if (this->applier_module == nullptr) {
    LogPluginErr(ERROR_LEVEL,
                 ER_GRP_RPL_MISSING_GRP_RPL_APPLIER); /* purecov: inspected */
    return;                                           /* purecov: inspected */
  }

  Single_primary_message *single_primary_message =
      (Single_primary_message *)processed_message;

  if (single_primary_message->get_single_primary_message_type() ==
      Single_primary_message::SINGLE_PRIMARY_QUEUE_APPLIED_MESSAGE) {
    Single_primary_action_packet *single_primary_action =
        new Single_primary_action_packet(
            Single_primary_action_packet::QUEUE_APPLIED);
    primary_election_handler->set_election_running(false);
    this->applier_module->add_single_primary_action_packet(
        single_primary_action);
  }
  if (single_primary_message->get_single_primary_message_type() ==
      Single_primary_message::SINGLE_PRIMARY_PRIMARY_ELECTION) {
    primary_election_handler->handle_primary_election_message(
        single_primary_message, &m_notification_ctx);
  }
}

void Plugin_gcs_events_handler::handle_group_action_message(
    const Gcs_message &message) const {
  if (group_action_coordinator == nullptr) {
    LogPluginErr(
        ERROR_LEVEL,
        ER_GRP_RPL_MISSING_GRP_RPL_ACTION_COORDINATOR); /* purecov: inspected */
    return;                                             /* purecov: inspected */
  }

  Group_action_message::enum_action_message_type action_message_type =
      Group_action_message::get_action_type(
          message.get_message_data().get_payload());

  Group_action_message *group_action_message = nullptr;
  switch (action_message_type) {
    case Group_action_message::ACTION_MULTI_PRIMARY_MESSAGE:
    case Group_action_message::ACTION_PRIMARY_ELECTION_MESSAGE:
    case Group_action_message::ACTION_SET_COMMUNICATION_PROTOCOL_MESSAGE:
      group_action_message = new Group_action_message(
          message.get_message_data().get_payload(),
          message.get_message_data().get_payload_length());
      break;
    default:
      break; /* purecov: inspected */
  }

  if (!pre_process_message(group_action_message,
                           message.get_origin().get_member_id())) {
    group_action_coordinator->handle_action_message(
        group_action_message, message.get_origin().get_member_id());
  }
  delete group_action_message;
}

void Plugin_gcs_events_handler::on_suspicions(
    const std::vector<Gcs_member_identifier> &members,
    const std::vector<Gcs_member_identifier> &unreachable) const {
  if (members.empty() && unreachable.empty())  // nothing to do
    return;                                    /* purecov: inspected */

  assert(members.size() >= unreachable.size());

  std::vector<Gcs_member_identifier> tmp_unreachable(unreachable);
  std::vector<Gcs_member_identifier>::const_iterator mit;
  std::vector<Gcs_member_identifier>::iterator uit;

  if (!members.empty()) {
    for (mit = members.begin(); mit != members.end(); mit++) {
      Gcs_member_identifier member = *mit;
      Group_member_info *member_info =
          group_member_mgr->get_group_member_info_by_member_id(member);

      if (member_info == nullptr)  // Trying to update a non-existing member
        continue;                  /* purecov: inspected */

      uit = std::find(tmp_unreachable.begin(), tmp_unreachable.end(), member);
      if (uit != tmp_unreachable.end()) {
        if (!member_info->is_unreachable()) {
          LogPluginErr(WARNING_LEVEL, ER_GRP_RPL_MEM_UNREACHABLE,
                       member_info->get_hostname().c_str(),
                       member_info->get_port());
          // flag as a member having changed state
          m_notification_ctx.set_member_state_changed();
          group_member_mgr->set_member_unreachable(member_info->get_uuid());
        }
        // remove to not check again against this one
        tmp_unreachable.erase(uit);
      } else {
        if (member_info->is_unreachable()) {
          LogPluginErr(WARNING_LEVEL, ER_GRP_RPL_MEM_REACHABLE,
                       member_info->get_hostname().c_str(),
                       member_info->get_port());
          /* purecov: begin inspected */
          // flag as a member having changed state
          m_notification_ctx.set_member_state_changed();
          group_member_mgr->set_member_reachable(member_info->get_uuid());
          /* purecov: end */
        }
      }

      delete member_info;
    }
  }

  if ((members.size() - unreachable.size()) <= (members.size() / 2)) {
    if (!group_partition_handler->get_timeout_on_unreachable())
      LogPluginErr(ERROR_LEVEL, ER_GRP_RPL_SRV_BLOCKED);
    else
      LogPluginErr(ERROR_LEVEL, ER_GRP_RPL_SRV_BLOCKED_FOR_SECS,
                   group_partition_handler->get_timeout_on_unreachable());

    if (!group_partition_handler->is_partition_handler_running() &&
        !group_partition_handler->is_partition_handling_terminated())
      group_partition_handler->launch_partition_handler_thread();

    // flag as having lost quorum
    m_notification_ctx.set_quorum_lost();
  } else {
    /*
      This code is present on on_view_changed and on_suspicions as no assumption
      can be made about the order in which these methods are invoked.
    */
    if (group_partition_handler->is_member_on_partition()) {
      if (group_partition_handler->abort_partition_handler_if_running()) {
        LogPluginErr(WARNING_LEVEL, ER_GRP_RPL_CHANGE_GRP_MEM_NOT_PROCESSED);
      } else {
        /* If it was not running or we canceled it in time */
        LogPluginErr(WARNING_LEVEL, ER_GRP_RPL_MEMBER_CONTACT_RESTORED);
      }
    }
  }
  notify_and_reset_ctx(m_notification_ctx);
}

void Plugin_gcs_events_handler::log_members_leaving_message(
    const Gcs_view &new_view) const {
  std::string members_leaving;
  std::string primary_member_host;

  get_hosts_from_view(new_view.get_leaving_members(), members_leaving,
                      primary_member_host);

  LogPluginErr(WARNING_LEVEL, ER_GRP_RPL_MEMBER_REMOVED,
               members_leaving.c_str());

  if (!primary_member_host.empty())
    LogPluginErr(SYSTEM_LEVEL, ER_GRP_RPL_PRIMARY_MEMBER_LEFT_GRP,
                 primary_member_host.c_str());
}

void Plugin_gcs_events_handler::log_members_joining_message(
    const Gcs_view &new_view) const {
  std::string members_joining;
  std::string primary_member_host;

  get_hosts_from_view(new_view.get_joined_members(), members_joining,
                      primary_member_host);

  LogPluginErr(INFORMATION_LEVEL, ER_GRP_RPL_MEMBER_ADDED,
               members_joining.c_str());
}

void Plugin_gcs_events_handler::get_hosts_from_view(
    const std::vector<Gcs_member_identifier> &members, std::string &all_hosts,
    std::string &primary_host) const {
  std::stringstream hosts_string;
  std::stringstream primary_string;
  std::vector<Gcs_member_identifier>::const_iterator all_members_it =
      members.begin();

  while (all_members_it != members.end()) {
    Group_member_info *member_info =
        group_member_mgr->get_group_member_info_by_member_id((*all_members_it));
    all_members_it++;

    if (member_info == nullptr) continue;

    hosts_string << member_info->get_hostname() << ":"
                 << member_info->get_port();

    /**
     Check in_primary_mode has been added for safety.
     Since primary role is in single-primary mode.
    */
    if (member_info->in_primary_mode() &&
        member_info->get_role() == Group_member_info::MEMBER_ROLE_PRIMARY) {
      if (primary_string.rdbuf()->in_avail() != 0) primary_string << ", ";
      primary_string << member_info->get_hostname() << ":"
                     << member_info->get_port();
    }

    if (all_members_it != members.end()) {
      hosts_string << ", ";
    }

    delete member_info;
  }
  all_hosts.assign(hosts_string.str());
  primary_host.assign(primary_string.str());
}

void Plugin_gcs_events_handler::on_view_changed(
    const Gcs_view &new_view, const Exchanged_data &exchanged_data) const {
  bool is_leaving = is_member_on_vector(new_view.get_leaving_members(),
                                        local_member_info->get_gcs_member_id());

  bool is_primary =
      (local_member_info->in_primary_mode() &&
       local_member_info->get_role() == Group_member_info::MEMBER_ROLE_PRIMARY);

  bool is_joining = is_member_on_vector(new_view.get_joined_members(),
                                        local_member_info->get_gcs_member_id());

  bool skip_election = false;
  enum_primary_election_mode election_mode = DEAD_OLD_PRIMARY;
  std::string suggested_primary("");
  // Was member expelled from the group due to network failures?
  if (this->was_member_expelled_from_group(new_view)) {
    assert(is_leaving);
    group_events_observation_manager->after_view_change(
        new_view.get_joined_members(), new_view.get_leaving_members(),
        new_view.get_members(), is_leaving, &skip_election, &election_mode,
        suggested_primary);
    goto end;
  }

  // An early error on the applier can render the join invalid
  if (is_joining &&
      local_member_info->get_recovery_status() ==
          Group_member_info::MEMBER_ERROR &&
      !autorejoin_module->is_autorejoin_ongoing()) {
    LogPluginErr(ERROR_LEVEL, ER_GRP_RPL_MEMBER_EXIT_PLUGIN_ERROR);
    gcs_module->notify_of_view_change_cancellation(
        GROUP_REPLICATION_CONFIGURATION_ERROR);
  } else {
    /*
      This code is present on on_view_changed and on_suspicions as no assumption
      can be made about the order in which these methods are invoked.
    */
    if (!is_leaving && group_partition_handler->is_member_on_partition()) {
      if (group_partition_handler->abort_partition_handler_if_running()) {
        LogPluginErr(WARNING_LEVEL, ER_GRP_RPL_CHANGE_GRP_MEM_NOT_PROCESSED);
        goto end;
      } else {
        /* If it was not running or we canceled it in time */
        LogPluginErr(WARNING_LEVEL, ER_GRP_RPL_MEMBER_CONTACT_RESTORED);
      }
    }

    /*
      Maybe on_suspicions we already executed the above block but it was too
      late. No point in repeating the message, but we need to break the view
      install.
    */
    if (!is_leaving &&
        group_partition_handler->is_partition_handling_terminated())
      goto end;

    if (!is_leaving && new_view.get_leaving_members().size() > 0)
      log_members_leaving_message(new_view);

    // update the Group Manager with all the received states
    if (update_group_info_manager(new_view, exchanged_data, is_joining,
                                  is_leaving) &&
        is_joining) {
      gcs_module->notify_of_view_change_cancellation();
      return;
    }

    if (!is_joining && new_view.get_joined_members().size() > 0)
      log_members_joining_message(new_view);

    // enable conflict detection if someone on group have it enabled
    if (local_member_info->in_primary_mode() &&
        group_member_mgr->is_conflict_detection_enabled()) {
      Certifier_interface *certifier =
          this->applier_module->get_certification_handler()->get_certifier();
      certifier->enable_conflict_detection();
    }

    // Inform any interested handler that the view changed
    View_change_pipeline_action *vc_action =
        new View_change_pipeline_action(is_leaving);

    applier_module->handle_pipeline_action(vc_action);
    delete vc_action;

    // Update any recovery running process and handle state changes
    this->handle_leaving_members(new_view, is_joining, is_leaving);

    // Handle joining members
    this->handle_joining_members(new_view, is_joining, is_leaving);

    if (is_leaving) gcs_module->leave_coordination_member_left();

    // Signal that the injected view was delivered
    if (gcs_module->is_injected_view_modification())
      gcs_module->notify_of_view_change_end();

    group_events_observation_manager->after_view_change(
        new_view.get_joined_members(), new_view.get_leaving_members(),
        new_view.get_members(), is_leaving, &skip_election, &election_mode,
        suggested_primary);

    // Handle leader election if needed
    if (!skip_election && !is_leaving) {
      this->handle_leader_election_if_needed(election_mode, suggested_primary);
    }
  }

  if (!is_leaving) {
    std::string view_id_representation = "";
    Gcs_view *view = gcs_module->get_current_view();
    if (view != nullptr) {
      view_id_representation = view->get_view_id().get_representation();
      delete view;
    }
    disable_read_mode_for_compatible_members();
    LogPluginErr(
        SYSTEM_LEVEL, ER_GRP_RPL_MEMBER_CHANGE,
        group_member_mgr->get_string_current_view_active_hosts().c_str(),
        view_id_representation.c_str());
  } else {
    LogPluginErr(SYSTEM_LEVEL, ER_GRP_RPL_MEMBER_LEFT_GRP);
  }

end:
  /* if I am the primary and I am leaving, notify about role change */
  if (is_leaving && is_primary) {
    group_member_mgr->update_member_role(
        local_member_info->get_uuid(), Group_member_info::MEMBER_ROLE_SECONDARY,
        m_notification_ctx);
  }

  /* flag view change */
  m_notification_ctx.set_view_changed();
  if (is_leaving)
    /*
      The leave view is an optimistic and local view.
      Therefore its ID is not meaningful, since it is not
      a global one.
     */
    m_notification_ctx.set_view_id("");
  else
    m_notification_ctx.set_view_id(new_view.get_view_id().get_representation());

  /* trigger notification */
  notify_and_reset_ctx(m_notification_ctx);
}

bool Plugin_gcs_events_handler::was_member_expelled_from_group(
    const Gcs_view &view) const {
  DBUG_TRACE;
  bool result = false;

  if (view.get_error_code() == Gcs_view::MEMBER_EXPELLED) {
    result = true;
    const char *exit_state_action_abort_log_message =
        "Member was expelled from the group due to network failures.";
    leave_group_on_failure::mask leave_actions;
    leave_actions.set(leave_group_on_failure::ALREADY_LEFT_GROUP, true);
    leave_actions.set(leave_group_on_failure::CLEAN_GROUP_MEMBERSHIP, true);
    leave_actions.set(leave_group_on_failure::STOP_APPLIER, true);
    leave_actions.set(leave_group_on_failure::HANDLE_EXIT_STATE_ACTION, true);
    leave_actions.set(leave_group_on_failure::HANDLE_AUTO_REJOIN, true);
    leave_group_on_failure::leave(leave_actions, ER_GRP_RPL_MEMBER_EXPELLED,
                                  PSESSION_INIT_THREAD, &m_notification_ctx,
                                  exit_state_action_abort_log_message);
  }

  return result;
}

void Plugin_gcs_events_handler::handle_leader_election_if_needed(
    enum_primary_election_mode election_mode,
    std::string &suggested_primary) const {
  /*
    Can we get here when a change to multi master is cancelled and is being
    undone? Yes but only on situations where the action was killed or the member
    is stopping that will always result in a plugin restart.
  */
  if (election_mode == DEAD_OLD_PRIMARY &&
      !local_member_info->in_primary_mode())
    return;

  primary_election_handler->execute_primary_election(
      suggested_primary, election_mode, &m_notification_ctx);
}

int Plugin_gcs_events_handler::update_group_info_manager(
    const Gcs_view &new_view, const Exchanged_data &exchanged_data,
    bool is_joining, bool is_leaving) const {
  int error = 0;

  // update the Group Manager with all the received states
  Group_member_info_list to_update(
      (Malloc_allocator<Group_member_info *>(key_group_member_info)));

  if (!is_leaving) {
    // Process local state of exchanged data.
    if ((error = process_local_exchanged_data(exchanged_data, is_joining)))
      goto err;

    to_update.insert(to_update.end(), temporary_states->begin(),
                     temporary_states->end());

    // Clean-up members that are leaving
    vector<Gcs_member_identifier> leaving = new_view.get_leaving_members();
    vector<Gcs_member_identifier>::iterator left_it;
    Group_member_info_list_iterator to_update_it;
    for (left_it = leaving.begin(); left_it != leaving.end(); left_it++) {
      for (to_update_it = to_update.begin(); to_update_it != to_update.end();
           to_update_it++) {
        if ((*left_it) == (*to_update_it)->get_gcs_member_id()) {
          /* purecov: begin inspected */
          delete (*to_update_it);
          to_update.erase(to_update_it);
          break;
          /* purecov: end */
        }
      }
    }
  }
  group_member_mgr->update(&to_update);
  temporary_states->clear();

err:
  assert(temporary_states->size() == 0);
  return error;
}

void Plugin_gcs_events_handler::handle_joining_members(const Gcs_view &new_view,
                                                       bool is_joining,
                                                       bool is_leaving) const {
  // nothing to do here
  size_t number_of_members = new_view.get_members().size();
  if (number_of_members == 0 || is_leaving) {
    return;
  }
  size_t number_of_joining_members = new_view.get_joined_members().size();
  size_t number_of_leaving_members = new_view.get_leaving_members().size();

  /*
   If we are joining, 3 scenarios exist:
   1) We are incompatible with the group so we leave
   2) We are alone so we declare ourselves online
   3) We are in a group and recovery must happen
  */
  if (is_joining) {
    int error = 0;
    if ((error = check_group_compatibility(number_of_members))) {
      gcs_module->notify_of_view_change_cancellation(error);
      return;
    }

    /**
     On the joining list there can be 2 types of members: online/recovering
     members coming from old views where this member was not present and new
     joining members that still have their status as offline.

     As so, for offline members, their state is changed to member_in_recovery
     after member compatibility with group is checked.
    */
<<<<<<< HEAD
=======
#if !defined(NDEBUG)
    if (autorejoin_module->is_autorejoin_ongoing()) {
      assert(local_member_info->get_recovery_status() ==
             Group_member_info::MEMBER_ERROR);
    } else {
      assert(local_member_info->get_recovery_status() ==
             Group_member_info::MEMBER_OFFLINE);
    }
#endif

    /*
      Only declare the view delivery complete after the above asserts,
      this will allow check them while join and automatic rejoin are
      still ongoing.
    */
    gcs_module->notify_of_view_change_end();

>>>>>>> fbdaa4de
    update_member_status(
        new_view.get_joined_members(), Group_member_info::MEMBER_IN_RECOVERY,
        Group_member_info::MEMBER_OFFLINE, Group_member_info::MEMBER_END);

    /** Is an election running while I'm joining?*/
    primary_election_handler->set_election_running(
        is_group_running_a_primary_election());

    /**
      Set the read mode if not set during start (auto-start)
    */
    if (enable_server_read_mode(PSESSION_DEDICATED_THREAD)) {
      /*
        The notification will be triggered in the top level handle function
        that calls this one. In this case, the on_view_changed handle.
      */
      leave_group_on_failure::mask leave_actions;
      leave_actions.set(leave_group_on_failure::SKIP_SET_READ_ONLY, true);
      leave_actions.set(leave_group_on_failure::SKIP_LEAVE_VIEW_WAIT, true);
      leave_group_on_failure::leave(
          leave_actions, ER_GRP_RPL_SUPER_READ_ONLY_ACTIVATE_ERROR,
          PSESSION_DEDICATED_THREAD, &m_notification_ctx, "");
      set_plugin_is_setting_read_mode(false);

      return;
    } else {
      set_plugin_is_setting_read_mode(false);
    }

    /**
      On the joining member log an error when group contains more members than
      auto_increment_increment variable.
    */
    ulong auto_increment_increment = get_auto_increment_increment();

    if (!local_member_info->in_primary_mode() &&
        new_view.get_members().size() > auto_increment_increment) {
      LogPluginErr(ERROR_LEVEL, ER_GRP_RPL_EXCEEDS_AUTO_INC_VALUE,
                   new_view.get_members().size(), auto_increment_increment);
    }

    /*
     During the view change, a suspension packet is sent to the applier module
     so all posterior transactions inbound are not applied, but queued, until
     the member finishes recovery.
    */
    applier_module->add_suspension_packet();

    /*
     Marking the view in the joiner since the incoming event from the donor
     is discarded in the Recovery process.
     */

    std::string view_id = new_view.get_view_id().get_representation();
    View_change_packet *view_change_packet = new View_change_packet(view_id);
    applier_module->add_view_change_packet(view_change_packet);

    /*
     Chose what is the strategy for recovery.
     Note that even if clone is chosen, if an error occurs on its launch,
     incremental recovery is again selected as the default choice.
    */
    Remote_clone_handler::enum_clone_check_result recovery_strategy =
        Remote_clone_handler::DO_RECOVERY;

    // The check is not needed if the member is alone
    if (number_of_members > 1)
      recovery_strategy = remote_clone_handler->check_clone_preconditions();

    if (Remote_clone_handler::DO_CLONE == recovery_strategy) {
      LogPluginErr(SYSTEM_LEVEL, ER_GRP_RPL_RECOVERY_STRAT_CHOICE,
                   "Cloning from a remote group donor.");
      /*
       Launch the clone process. It will configure SSL options and the list
       of allowed donors.
       When terminated, the clone process will restart the server.
       The whole start join process is still done as an error on cloning can
       mean we fall back to incremental recovery.
      */
      if (remote_clone_handler->clone_server(
              new_view.get_group_id().get_group_id(),
              new_view.get_view_id().get_representation())) {
        /* purecov: begin inspected */
        LogPluginErr(WARNING_LEVEL, ER_GRP_RPL_RECOVERY_STRAT_FALLBACK,
                     "Incremental Recovery.");
        recovery_strategy = Remote_clone_handler::DO_RECOVERY;
        /* purecov: end */
      }
    }

    if (Remote_clone_handler::DO_RECOVERY == recovery_strategy) {
      LogPluginErr(SYSTEM_LEVEL, ER_GRP_RPL_RECOVERY_STRAT_CHOICE,
                   "Incremental recovery from a group donor");
      /*
       Launch the recovery thread so we can receive missing data and the
       certification information needed to apply the transactions queued after
       this view change.

       Recovery receives a view id, as a means to identify logically on joiners
       and donors alike where this view change happened in the data. With that
       info we can then ask for the donor to give the member all the data until
       this point in the data, and the certification information for all the
       data that comes next.

       When alone, the server will go through Recovery to wait for the
       consumption of his applier relay log that may contain transactions from
       previous executions.
      */
      recovery_module->start_recovery(
          new_view.get_group_id().get_group_id(),
          new_view.get_view_id().get_representation());
    } else if (Remote_clone_handler::CHECK_ERROR == recovery_strategy ||
               Remote_clone_handler::NO_RECOVERY_POSSIBLE ==
                   recovery_strategy) {
      if (Remote_clone_handler::NO_RECOVERY_POSSIBLE == recovery_strategy)
        LogPluginErr(ERROR_LEVEL, ER_GRP_RPL_NO_POSSIBLE_RECOVERY);
      else {
        /* purecov: begin inspected */
        LogPluginErr(ERROR_LEVEL, ER_GRP_RPL_RECOVERY_EVAL_ERROR, "");
        /* purecov: end */
      }

      /*
        The notification will be triggered in the top level handle function
        that calls this one. In this case, the on_view_changed handle.
      */
      leave_group_on_failure::mask leave_actions;
      leave_actions.set(leave_group_on_failure::SKIP_LEAVE_VIEW_WAIT, true);
      leave_group_on_failure::leave(leave_actions, 0, PSESSION_DEDICATED_THREAD,
                                    &m_notification_ctx, "");
      return;
    }
  }
  /*
    The condition
      number_of_joining_members == 0 && number_of_leaving_members == 0
    is needed due to the following scenario:
    We have a group with 2 members, one does crash (M2), and the group
    blocks with M1 ONLINE and M2 UNREACHABLE.
    Then M2 rejoins and the group unblocks.
    When M2 rejoins the group, from M2 perspective it is joining
    the group, that is, it does receive a view (V3) on which it is
    marked as a joining member.
    But from M1 perspective, M2 may never left, so the view delivered
    (V3) has the same members as V2, that is, M1 and M2, without joining
    members, thence we need to consider that condition and log that view.
  */
  else if (number_of_joining_members > 0 ||
           (number_of_joining_members == 0 && number_of_leaving_members == 0)) {
    /**
     On the joining list there can be 2 types of members: online/recovering
     members coming from old views where this member was not present and new
     joining members that still have their status as offline.

     As so, for offline members, their state is changed to member_in_recovery.
    */
    update_member_status(
        new_view.get_joined_members(), Group_member_info::MEMBER_IN_RECOVERY,
        Group_member_info::MEMBER_OFFLINE, Group_member_info::MEMBER_END);
    /**
     If not a joining member, all members should record on their own binlogs a
     marking event that identifies the frontier between the data the joining
     member was to receive and the data it should queue.
     The joining member can then wait for this event to know it was all the
     needed data.

     This packet will also pass in the certification process at this exact
     frontier giving us the opportunity to gather the necessary certification
     information to certify the transactions that will come after this view
     change. If selected as a donor, this info will also be sent to the joiner.

     Associated to this process, we collect and intersect the executed GTID sets
     of all ONLINE members so we can cut the certification info to gather and
     transmit to the minimum.
    */

    std::string view_id = new_view.get_view_id().get_representation();
    View_change_packet *view_change_packet = new View_change_packet(view_id);
    collect_members_executed_sets(view_change_packet);
    applier_module->add_view_change_packet(view_change_packet);

    if (number_of_joining_members > 0 &&
        group_action_coordinator->is_group_action_running()) {
      LogPluginErr(WARNING_LEVEL,
                   ER_GRP_RPL_JOINER_EXIT_WHEN_GROUP_ACTION_RUNNING);
    }
  }
}

void Plugin_gcs_events_handler::handle_leaving_members(const Gcs_view &new_view,
                                                       bool is_joining,
                                                       bool is_leaving) const {
  Group_member_info::Group_member_status member_status =
      local_member_info->get_recovery_status();

  bool members_left = (new_view.get_leaving_members().size() > 0);

  // if the member is joining or not in recovery, no need to update the process
  if (!is_joining && member_status == Group_member_info::MEMBER_IN_RECOVERY) {
    /*
     This method has 2 purposes:
     If a donor leaves, recovery needs to switch donor
     If this member leaves, recovery needs to shutdown.
    */
    recovery_module->update_recovery_process(members_left, is_leaving);
  }

  if (members_left) {
    update_member_status(
        new_view.get_leaving_members(), Group_member_info::MEMBER_OFFLINE,
        Group_member_info::MEMBER_END, Group_member_info::MEMBER_ERROR);

    if (!is_leaving) {
      Leaving_members_action_packet *leaving_members_action =
          new Leaving_members_action_packet(new_view.get_leaving_members());
      this->applier_module->add_leaving_members_action_packet(
          leaving_members_action);
    }
  }

  if (is_leaving) {
    gcs_module->notify_of_view_change_end();
  }
}

bool Plugin_gcs_events_handler::is_member_on_vector(
    const vector<Gcs_member_identifier> &members,
    const Gcs_member_identifier &member_id) const {
  vector<Gcs_member_identifier>::const_iterator it;

  it = std::find(members.begin(), members.end(), member_id);

  return it != members.end();
}

int Plugin_gcs_events_handler::process_local_exchanged_data(
    const Exchanged_data &exchanged_data, bool is_joining) const {
  uint local_uuid_found = 0;

  /*
  For now, we are only carrying Group Member Info on Exchangeable data
  Since we are receiving the state from all Group members, one shall
  store it in a set to ensure that we don't have repetitions.

  All collected data will be given to Group Member Manager at view install
  time.
  */
  for (Exchanged_data::const_iterator exchanged_data_it =
           exchanged_data.begin();
       exchanged_data_it != exchanged_data.end(); exchanged_data_it++) {
    const uchar *data = exchanged_data_it->second->get_payload();
    size_t length = exchanged_data_it->second->get_payload_length();
    Gcs_member_identifier *member_id = exchanged_data_it->first;
    if (data == nullptr) {
      /* purecov: begin inspected */
      Group_member_info *member_info =
          group_member_mgr->get_group_member_info_by_member_id(*member_id);
      if (member_info != nullptr) {
        LogPluginErr(ERROR_LEVEL, ER_GRP_RPL_DATA_NOT_PROVIDED_BY_MEM,
                     member_info->get_hostname().c_str(),
                     member_info->get_port());
        delete member_info;
      }
      continue;
      /* purecov: end */
    }

    // Process data provided by member.
    Group_member_info_list *member_infos =
        group_member_mgr->decode(data, length);

    // This construct is here in order to deallocate memory of duplicates
    Group_member_info_list_iterator member_infos_it;
    for (member_infos_it = member_infos->begin();
         member_infos_it != member_infos->end(); member_infos_it++) {
      if (local_member_info->get_uuid() == (*member_infos_it)->get_uuid()) {
        local_uuid_found++;
      }

      /*
        Accept only the information the member has about himself
        Information received about other members is probably outdated
      */
      if (local_uuid_found < 2 &&
          (*member_infos_it)->get_gcs_member_id() == *member_id) {
        this->temporary_states->insert((*member_infos_it));
      } else {
        delete (*member_infos_it); /* purecov: inspected */
      }
    }

    member_infos->clear();
    delete member_infos;

    if (local_uuid_found > 1) {
      if (is_joining) {
        LogPluginErr(ERROR_LEVEL, ER_GRP_RPL_MEMBER_ALREADY_EXISTS,
                     local_member_info->get_uuid().c_str());
      }

      // Clean up temporary states.
      std::set<Group_member_info *,
               Group_member_info_pointer_comparator>::iterator
          temporary_states_it;
      for (temporary_states_it = temporary_states->begin();
           temporary_states_it != temporary_states->end();
           temporary_states_it++) {
        delete (*temporary_states_it);
      }
      temporary_states->clear();

      return 1;
    }
  }

  return 0;
}

Gcs_message_data *Plugin_gcs_events_handler::get_exchangeable_data() const {
  std::string server_executed_gtids;
  std::string server_purged_gtids;
  std::string applier_retrieved_gtids;
  Replication_thread_api applier_channel("group_replication_applier");

  Sql_service_command_interface *sql_command_interface =
      new Sql_service_command_interface();

  if (sql_command_interface->establish_session_connection(
          PSESSION_DEDICATED_THREAD, GROUPREPL_USER, get_plugin_pointer())) {
    /* purecov: begin inspected */
    LogPluginErr(WARNING_LEVEL, ER_GRP_RPL_GRP_CHANGE_INFO_EXTRACT_ERROR);
    goto sending;
    /* purecov: end */
  }

  if (sql_command_interface->get_server_gtid_executed(server_executed_gtids)) {
    /* purecov: begin inspected */
    LogPluginErr(WARNING_LEVEL, ER_GRP_RPL_GTID_EXECUTED_EXTRACT_ERROR);
    goto sending;
    /* purecov: inspected */
  }
  if (sql_command_interface->get_server_gtid_purged(server_purged_gtids)) {
    /* purecov: begin inspected */
    LogPluginErr(WARNING_LEVEL, ER_GRP_RPL_GTID_PURGED_EXTRACT_ERROR);
    goto sending;
    /* purecov: end */
  }
  if (applier_channel.get_retrieved_gtid_set(applier_retrieved_gtids)) {
    LogPluginErr(WARNING_LEVEL,
                 ER_GRP_RPL_GTID_SET_EXTRACT_ERROR); /* purecov: inspected */
  }

  group_member_mgr->update_gtid_sets(local_member_info->get_uuid(),
                                     server_executed_gtids, server_purged_gtids,
                                     applier_retrieved_gtids);
sending:

  delete sql_command_interface;

  std::vector<uchar> data;

  /*
    When a member is auto-rejoining, it starts in the ERROR state. Normally
    the member would only change to the RECOVERY state when it was OFFLINE,
    but we want the member to be in ERROR state when an auto-rejoin occurs,
    so we force the change from ERROR to RECOVERY when the member is
    undergoing an auto-rejoin procedure.
    We do that change on the data exchange just before the view install, so
    that when all members do receive the view on which this member joins
    all do see the correct RECOVERY state.
  */
  if (autorejoin_module->is_autorejoin_ongoing() &&
      !get_error_state_due_to_error_during_autorejoin()) {
    group_member_mgr->update_member_status(
        local_member_info->get_uuid(), Group_member_info::MEMBER_IN_RECOVERY,
        m_notification_ctx);
  }

  // alert joiners that an action or election is running
  local_member_info->set_is_group_action_running(
      group_action_coordinator->is_group_action_running());
  local_member_info->set_is_primary_election_running(
      primary_election_handler->is_an_election_running());
  Group_member_info *local_member_copy =
      new Group_member_info(*local_member_info);
  Group_member_info_manager_message *group_info_message =
      new Group_member_info_manager_message(local_member_copy);
  group_info_message->encode(&data);
  delete group_info_message;

  Gcs_message_data *msg_data = new Gcs_message_data(0, data.size());
  msg_data->append_to_payload(&data.front(), data.size());

  return msg_data;
}

void Plugin_gcs_events_handler::update_member_status(
    const vector<Gcs_member_identifier> &members,
    Group_member_info::Group_member_status status,
    Group_member_info::Group_member_status old_status_equal_to,
    Group_member_info::Group_member_status old_status_different_from) const {
  for (vector<Gcs_member_identifier>::const_iterator it = members.begin();
       it != members.end(); ++it) {
    Gcs_member_identifier member = *it;
    Group_member_info *member_info =
        group_member_mgr->get_group_member_info_by_member_id(member);

    if (member_info == nullptr) {
      // Trying to update a non-existing member
      continue;
    }

    // if  (the old_status_equal_to is not defined or
    //      the previous status is equal to old_status_equal_to)
    //    and
    //     (the old_status_different_from is not defined or
    //      the previous status is different from old_status_different_from)
    if ((old_status_equal_to == Group_member_info::MEMBER_END ||
         member_info->get_recovery_status() == old_status_equal_to) &&
        (old_status_different_from == Group_member_info::MEMBER_END ||
         member_info->get_recovery_status() != old_status_different_from)) {
      /*
        The notification will be handled on the top level handle
        function that calls this one down the stack.
      */
      group_member_mgr->update_member_status(member_info->get_uuid(), status,
                                             m_notification_ctx);
    }

    delete member_info;
  }
}

/**
  Here we check:
  1) If the number of members was exceeded
  2) If member version is compatible with the group
  3) If the gtid_assignment_block_size is equal to the group
  4) If the hash algorithm used is equal to the group
  5) If the member has more known transactions than the group
  6) If the member has the same configuration flags that the group has
*/
int Plugin_gcs_events_handler::check_group_compatibility(
    size_t number_of_members) const {
/*
  Check if group size did reach the maximum number of members.
*/
#ifndef NDEBUG
  if (set_number_of_members_on_view_changed_to_10) number_of_members = 10;
#endif
  if (number_of_members > 9) {
    LogPluginErr(ERROR_LEVEL, ER_GRP_RPL_START_FAILED);
    return GROUP_REPLICATION_MAX_GROUP_SIZE;
  }

  /*
    Check if the member is compatible with the group.
    It can be incompatible because its major version is lower or a rule says it.
    If incompatible notify whoever is waiting for the view with an error, so
    the plugin exits the group.
  */
  *joiner_compatibility_status = COMPATIBLE;
  int group_data_compatibility = 0;
  if (number_of_members > 1) {
    *joiner_compatibility_status = check_version_compatibility_with_group();
    group_data_compatibility = compare_member_transaction_sets();
  }

  if (*joiner_compatibility_status == INCOMPATIBLE) {
    LogPluginErr(ERROR_LEVEL, ER_GRP_RPL_MEMBER_VER_INCOMPATIBLE);
    return GROUP_REPLICATION_CONFIGURATION_ERROR;
  }
  if (*joiner_compatibility_status == READ_COMPATIBLE) {
    LogPluginErr(WARNING_LEVEL, ER_GRP_RPL_MEMBER_VER_READ_COMPATIBLE);
  }

  /*
    All group members must have the same gtid_assignment_block_size
    and transaction-write-set-extraction value, if joiner has a
    different value it is not allowed to join.
  */
  if (number_of_members > 1 && compare_member_option_compatibility()) {
    return GROUP_REPLICATION_CONFIGURATION_ERROR;
  }

  /*
    Check that the joiner doesn't has more GTIDs than the rest of the group.
    All the executed and received transactions in the group are collected and
    merged into a GTID set and all joiner transactions must be contained in it.
  */
  if (group_data_compatibility) {
    if (group_data_compatibility > 0) {
      LogPluginErr(ERROR_LEVEL, ER_GRP_RPL_TRANS_NOT_PRESENT_IN_GRP);
      return GROUP_REPLICATION_CONFIGURATION_ERROR;
    } else  // error
    {
      /* purecov: begin inspected */
      LogPluginErr(ERROR_LEVEL, ER_GRP_RPL_TRANS_GREATER_THAN_GRP);
      return GROUP_REPLICATION_CONFIGURATION_ERROR;
      /* purecov: end */
    }
  }

  if (is_group_running_a_configuration_change()) {
    LogPluginErr(ERROR_LEVEL, ER_GRP_RPL_JOIN_WHEN_GROUP_ACTION_RUNNING);
    return GROUP_REPLICATION_CONFIGURATION_ERROR;
  }

  return 0;
}

Compatibility_type
Plugin_gcs_events_handler::check_version_compatibility_with_group() const {
  bool override_lower_incompatibility = false;
  Compatibility_type compatibility_type = COMPATIBLE;
  bool read_compatible = false;

  Group_member_info_list *all_members = group_member_mgr->get_all_members();
  Group_member_info_list_iterator all_members_it;

  Member_version lowest_version(0xFFFFFF);
  std::set<Member_version> unique_version_set;
  /* Find lowest member version and unique versions of the group for
   * comparison. */
  for (all_members_it = all_members->begin();
       all_members_it != all_members->end(); all_members_it++) {
    /* Skip self */
    if ((*all_members_it)->get_uuid() != local_member_info->get_uuid()) {
      if ((*all_members_it)->get_member_version() < lowest_version)
        lowest_version = (*all_members_it)->get_member_version();
      unique_version_set.insert((*all_members_it)->get_member_version());
    }
  }
  for (auto it = unique_version_set.begin();
       it != unique_version_set.end() && compatibility_type != INCOMPATIBLE;
       ++it) {
    Member_version ver(*it);
    compatibility_type = compatibility_manager->check_local_incompatibility(
        ver, (ver == lowest_version));

    if (compatibility_type == READ_COMPATIBLE) {
      read_compatible = true;
    }

    if (compatibility_type == INCOMPATIBLE_LOWER_VERSION) {
      if (get_allow_local_lower_version_join()) {
        /*
          Despite between these two members the compatibility type
          is INCOMPATIBLE_LOWER_VERSION, when compared with others
          group members this server may be INCOMPATIBLE, so we need
          to test with all group members.
        */
        override_lower_incompatibility = true;
        compatibility_type = COMPATIBLE;
      } else {
        compatibility_type = INCOMPATIBLE;
      }
    }
  }

  if (compatibility_type != INCOMPATIBLE && override_lower_incompatibility) {
    LogPluginErr(INFORMATION_LEVEL, ER_GRP_RPL_MEMBER_VERSION_LOWER_THAN_GRP);
  }

  if (read_compatible && compatibility_type != INCOMPATIBLE) {
    compatibility_type = READ_COMPATIBLE;
  }

  // clean the members
  for (all_members_it = all_members->begin();
       all_members_it != all_members->end(); all_members_it++) {
    delete (*all_members_it);
  }
  delete all_members;

  return compatibility_type;
}

int Plugin_gcs_events_handler::compare_member_transaction_sets() const {
  int result = 0;

  Sid_map local_sid_map(nullptr);
  Sid_map group_sid_map(nullptr);
  Gtid_set local_member_set(&local_sid_map, nullptr);
  Gtid_set group_set(&group_sid_map, nullptr);

  Group_member_info_list *all_members = group_member_mgr->get_all_members();
  Group_member_info_list_iterator all_members_it;
  for (all_members_it = all_members->begin();
       all_members_it != all_members->end(); all_members_it++) {
    std::string member_exec_set_str = (*all_members_it)->get_gtid_executed();
    std::string applier_ret_set_str = (*all_members_it)->get_gtid_retrieved();
    if ((*all_members_it)->get_gcs_member_id() ==
        local_member_info->get_gcs_member_id()) {
      if (local_member_set.add_gtid_text(member_exec_set_str.c_str()) !=
              RETURN_STATUS_OK ||
          local_member_set.add_gtid_text(applier_ret_set_str.c_str()) !=
              RETURN_STATUS_OK) {
        /* purecov: begin inspected */
        LogPluginErr(ERROR_LEVEL, ER_GRP_RPL_LOCAL_GTID_SETS_PROCESS_ERROR);
        result = -1;
        goto cleaning;
        /* purecov: end */
      }
    } else {
      if (group_set.add_gtid_text(member_exec_set_str.c_str()) !=
              RETURN_STATUS_OK ||
          group_set.add_gtid_text(applier_ret_set_str.c_str()) !=
              RETURN_STATUS_OK) {
        /* purecov: begin inspected */
        LogPluginErr(ERROR_LEVEL, ER_GRP_RPL_LOCAL_GTID_SETS_PROCESS_ERROR);
        result = -1;
        goto cleaning;
        /* purecov: end */
      }
    }
  }

  /*
    Here we only error out if the joiner set is bigger, i.e, if they are equal
    no error is returned.
    One could argue that if a joiner has the same transaction set as the group
    then something is wrong as the group also has transaction associated to
    previous view changes.
    To reject this cases cause however false negatives when members leave and
    quickly rejoin the group or when groups are started by add several nodes at
    once.
  */
  if (!local_member_set.is_subset(&group_set)) {
    char *local_gtid_set_buf;
    local_member_set.to_string(&local_gtid_set_buf);
    char *group_gtid_set_buf;
    group_set.to_string(&group_gtid_set_buf);
    LogPluginErr(ERROR_LEVEL, ER_GRP_RPL_MEMBER_TRANS_GREATER_THAN_GRP,
                 local_gtid_set_buf, group_gtid_set_buf);
    my_free(local_gtid_set_buf);
    my_free(group_gtid_set_buf);
    result = 1;
  }

cleaning:

  // clean the members
  for (all_members_it = all_members->begin();
       all_members_it != all_members->end(); all_members_it++) {
    delete (*all_members_it);
  }
  delete all_members;

  return result;
}

void Plugin_gcs_events_handler::collect_members_executed_sets(
    View_change_packet *view_packet) const {
  Group_member_info_list *all_members = group_member_mgr->get_all_members();
  Group_member_info_list_iterator all_members_it;
  for (all_members_it = all_members->begin();
       all_members_it != all_members->end(); all_members_it++) {
    // Joining/Recovering members don't have valid GTID executed information
    if ((*all_members_it)->get_recovery_status() ==
        Group_member_info::MEMBER_IN_RECOVERY) {
      continue;
    }

    std::string exec_set_str = (*all_members_it)->get_gtid_executed();
    view_packet->group_executed_set.push_back(exec_set_str);
  }

  // clean the members
  for (all_members_it = all_members->begin();
       all_members_it != all_members->end(); all_members_it++) {
    delete (*all_members_it);
  }
  delete all_members;
}

int Plugin_gcs_events_handler::compare_member_option_compatibility() const {
  int result = 0;

  Group_member_info_list *all_members = group_member_mgr->get_all_members();
  Group_member_info_list_iterator all_members_it;
  for (all_members_it = all_members->begin();
       all_members_it != all_members->end(); all_members_it++) {
    if (local_member_info->get_gtid_assignment_block_size() !=
        (*all_members_it)->get_gtid_assignment_block_size()) {
      result = 1;
      LogPluginErr(ERROR_LEVEL, ER_GRP_RPL_BLOCK_SIZE_DIFF_FROM_GRP,
                   local_member_info->get_gtid_assignment_block_size(),
                   (*all_members_it)->get_gtid_assignment_block_size());
      goto cleaning;
    }

    if (local_member_info->get_write_set_extraction_algorithm() !=
        (*all_members_it)->get_write_set_extraction_algorithm()) {
      result = 1;
      LogPluginErr(
          ERROR_LEVEL, ER_GRP_RPL_TRANS_WRITE_SET_EXTRACT_DIFF_FROM_GRP,
          get_write_set_algorithm_string(
              local_member_info->get_write_set_extraction_algorithm()),
          get_write_set_algorithm_string(
              (*all_members_it)->get_write_set_extraction_algorithm()));
      goto cleaning;
    }

    if (local_member_info->get_configuration_flags() !=
        (*all_members_it)->get_configuration_flags()) {
      const uint32 member_configuration_flags =
          (*all_members_it)->get_configuration_flags();
      const uint32 local_configuration_flags =
          local_member_info->get_configuration_flags();

      result = 1;
      LogPluginErr(ERROR_LEVEL, ER_GRP_RPL_MEMBER_CFG_INCOMPATIBLE_WITH_GRP_CFG,
                   Group_member_info::get_configuration_flags_string(
                       local_configuration_flags)
                       .c_str(),
                   Group_member_info::get_configuration_flags_string(
                       member_configuration_flags)
                       .c_str());
      goto cleaning;
    }

    if ((*all_members_it)->get_lower_case_table_names() !=
            DEFAULT_NOT_RECEIVED_LOWER_CASE_TABLE_NAMES &&
        local_member_info->get_lower_case_table_names() !=
            (*all_members_it)->get_lower_case_table_names()) {
      result = 1;
      LogPluginErr(ERROR_LEVEL, ER_GRP_RPL_LOWER_CASE_TABLE_NAMES_DIFF_FROM_GRP,
                   local_member_info->get_lower_case_table_names(),
                   (*all_members_it)->get_lower_case_table_names());
      goto cleaning;
    }

    if (local_member_info->get_default_table_encryption() !=
        (*all_members_it)->get_default_table_encryption()) {
      result = 1;
      LogPluginErr(ERROR_LEVEL,
                   ER_GRP_RPL_DEFAULT_TABLE_ENCRYPTION_DIFF_FROM_GRP,
                   local_member_info->get_default_table_encryption(),
                   (*all_members_it)->get_default_table_encryption());
      goto cleaning;
    }
  }

cleaning:
  for (all_members_it = all_members->begin();
       all_members_it != all_members->end(); all_members_it++)
    delete (*all_members_it);
  delete all_members;

  return result;
}

bool Plugin_gcs_events_handler::is_group_running_a_configuration_change()
    const {
  bool is_action_running = false;
  Group_member_info_list *all_members = group_member_mgr->get_all_members();
  for (Group_member_info *member_info : *all_members) {
    if (member_info->is_group_action_running()) {
      is_action_running = true;
      break;
    }
  }
  for (Group_member_info *member_info : *all_members) delete member_info;
  delete all_members;

  return is_action_running;
}

bool Plugin_gcs_events_handler::is_group_running_a_primary_election() const {
  bool is_election_running = false;
  Group_member_info_list *all_members = group_member_mgr->get_all_members();
  for (Group_member_info *member_info : *all_members) {
    if (member_info->is_primary_election_running()) {
      is_election_running = true;
      break;
    }
  }
  for (Group_member_info *member_info : *all_members) delete member_info;
  delete all_members;

  return is_election_running;
}

void Plugin_gcs_events_handler::disable_read_mode_for_compatible_members(
    bool force_check) const {
  Member_version lowest_version =
      group_member_mgr->get_group_lowest_online_version();
  /* We need to lock the operations of group_member_mgr so that member does not
   * changes it state to ERROR and enables read only mode after we check its
   * state here. If we read old ONLINE value and continue to disable read mode,
   * member will continue to be writable even in ERROR state. So lock protects
   * from this situation. */
  MUTEX_LOCK(lock, group_member_mgr->get_update_lock());
  if (local_member_info->get_recovery_status() ==
          Group_member_info::MEMBER_ONLINE &&
      (force_check || *joiner_compatibility_status != COMPATIBLE)) {
    *joiner_compatibility_status =
        Compatibility_module::check_version_incompatibility(
            local_member_info->get_member_version(), lowest_version);
    /* Some lower version left the group, now this member is new lowest
     * version. */
    if ((!local_member_info->in_primary_mode() &&
         *joiner_compatibility_status == COMPATIBLE) ||
        (local_member_info->in_primary_mode() &&
         local_member_info->get_role() ==
             Group_member_info::MEMBER_ROLE_PRIMARY)) {
      if (disable_server_read_mode(PSESSION_DEDICATED_THREAD)) {
        LogPluginErr(WARNING_LEVEL,
                     ER_GRP_RPL_DISABLE_SRV_READ_MODE_RESTRICTED);
      }
    }
  }
}<|MERGE_RESOLUTION|>--- conflicted
+++ resolved
@@ -37,6 +37,7 @@
 #include "plugin/group_replication/include/observer_trans.h"
 #include "plugin/group_replication/include/pipeline_stats.h"
 #include "plugin/group_replication/include/plugin.h"
+#include "plugin/group_replication/include/plugin_handlers/member_actions_handler.h"
 #include "plugin/group_replication/include/plugin_handlers/primary_election_invocation_handler.h"
 #include "plugin/group_replication/include/plugin_handlers/remote_clone_handler.h"
 #include "plugin/group_replication/include/plugin_messages/group_action_message.h"
@@ -45,6 +46,7 @@
 #include "plugin/group_replication/include/plugin_messages/sync_before_execution_message.h"
 #include "plugin/group_replication/include/plugin_messages/transaction_prepared_message.h"
 #include "plugin/group_replication/include/plugin_messages/transaction_with_guarantee_message.h"
+#include "plugin/group_replication/include/services/get_system_variable/get_system_variable.h"
 
 using std::vector;
 
@@ -726,17 +728,11 @@
   }
 
   if (!is_leaving) {
-    std::string view_id_representation = "";
-    Gcs_view *view = gcs_module->get_current_view();
-    if (view != nullptr) {
-      view_id_representation = view->get_view_id().get_representation();
-      delete view;
-    }
     disable_read_mode_for_compatible_members();
     LogPluginErr(
         SYSTEM_LEVEL, ER_GRP_RPL_MEMBER_CHANGE,
         group_member_mgr->get_string_current_view_active_hosts().c_str(),
-        view_id_representation.c_str());
+        new_view.get_view_id().get_representation().c_str());
   } else {
     LogPluginErr(SYSTEM_LEVEL, ER_GRP_RPL_MEMBER_LEFT_GRP);
   }
@@ -842,6 +838,19 @@
   temporary_states->clear();
 
 err:
+  if (error) {
+    // Clean up temporary states.
+    std::set<Group_member_info *,
+             Group_member_info_pointer_comparator>::iterator
+        temporary_states_it;
+    for (temporary_states_it = temporary_states->begin();
+         temporary_states_it != temporary_states->end();
+         temporary_states_it++) {
+      delete (*temporary_states_it);
+    }
+    temporary_states->clear();
+  }
+
   assert(temporary_states->size() == 0);
   return error;
 }
@@ -871,15 +880,16 @@
     }
 
     /**
-     On the joining list there can be 2 types of members: online/recovering
-     members coming from old views where this member was not present and new
-     joining members that still have their status as offline.
-
-     As so, for offline members, their state is changed to member_in_recovery
-     after member compatibility with group is checked.
-    */
-<<<<<<< HEAD
-=======
+     On the joining list there can be 3 types of members:
+      1) ONLINE/RECOVERING members coming from old views where this member
+         was not present;
+      2) new joining members that still have their status as OFFLINE;
+      3) old members that were expelled and did auto-rejoin, that have
+         their status as ERROR.
+
+     As so, for members with state OFFLINE and ERROR, their state is changed
+     to RECOVERING after member compatibility with group is checked.
+    */
 #if !defined(NDEBUG)
     if (autorejoin_module->is_autorejoin_ongoing()) {
       assert(local_member_info->get_recovery_status() ==
@@ -897,10 +907,12 @@
     */
     gcs_module->notify_of_view_change_end();
 
->>>>>>> fbdaa4de
     update_member_status(
         new_view.get_joined_members(), Group_member_info::MEMBER_IN_RECOVERY,
         Group_member_info::MEMBER_OFFLINE, Group_member_info::MEMBER_END);
+    update_member_status(
+        new_view.get_joined_members(), Group_member_info::MEMBER_IN_RECOVERY,
+        Group_member_info::MEMBER_ERROR, Group_member_info::MEMBER_END);
 
     /** Is an election running while I'm joining?*/
     primary_election_handler->set_election_running(
@@ -1048,15 +1060,23 @@
   else if (number_of_joining_members > 0 ||
            (number_of_joining_members == 0 && number_of_leaving_members == 0)) {
     /**
-     On the joining list there can be 2 types of members: online/recovering
-     members coming from old views where this member was not present and new
-     joining members that still have their status as offline.
-
-     As so, for offline members, their state is changed to member_in_recovery.
+     On the joining list there can be 3 types of members:
+      1) ONLINE/RECOVERING members coming from old views where this member
+         was not present;
+      2) new joining members that still have their status as OFFLINE;
+      3) old members that were expelled and did auto-rejoin, that have
+         their status as ERROR.
+
+     As so, for members with state OFFLINE and ERROR, their state is changed
+     to RECOVERING after member compatibility with group is checked.
     */
     update_member_status(
         new_view.get_joined_members(), Group_member_info::MEMBER_IN_RECOVERY,
         Group_member_info::MEMBER_OFFLINE, Group_member_info::MEMBER_END);
+    update_member_status(
+        new_view.get_joined_members(), Group_member_info::MEMBER_IN_RECOVERY,
+        Group_member_info::MEMBER_ERROR, Group_member_info::MEMBER_END);
+
     /**
      If not a joining member, all members should record on their own binlogs a
      marking event that identifies the frontier between the data the joining
@@ -1135,7 +1155,11 @@
 
 int Plugin_gcs_events_handler::process_local_exchanged_data(
     const Exchanged_data &exchanged_data, bool is_joining) const {
+  int error = 0;
   uint local_uuid_found = 0;
+  std::vector<std::string> exchanged_members_actions_serialized_configuration;
+  std::vector<std::string>
+      exchanged_replication_failover_channels_serialized_configuration;
 
   /*
   For now, we are only carrying Group Member Info on Exchangeable data
@@ -1211,9 +1235,79 @@
 
       return 1;
     }
-  }
-
-  return 0;
+
+    /*
+      Group wide configuration.
+    */
+    if (is_joining && local_member_info->in_primary_mode()) {
+      Group_member_info_manager_message message;
+
+      /* member actions */
+      const unsigned char *member_actions_serialized_configuration = nullptr;
+      size_t member_actions_serialized_configuration_length = 0;
+      bool error_get_member_actions = message.get_pit_data(
+          Group_member_info_manager_message::PIT_MEMBER_ACTIONS, data, length,
+          &member_actions_serialized_configuration,
+          &member_actions_serialized_configuration_length);
+
+      /*
+        Members from versions lower than 8.0.25 do not support member
+        actions, as such exchanged data will not contain configuration
+        from them.
+      */
+      if (!error_get_member_actions) {
+        exchanged_members_actions_serialized_configuration.push_back(
+            std::string(pointer_cast<const char *>(
+                            member_actions_serialized_configuration),
+                        member_actions_serialized_configuration_length));
+      }
+
+      /* replication failover configuration */
+      const unsigned char
+          *replication_failover_channels_serialized_configuration = nullptr;
+      size_t replication_failover_channels_serialized_configuration_length = 0;
+      bool error_get_replication_failover_channels = message.get_pit_data(
+          Group_member_info_manager_message::PIT_RPL_FAILOVER_CONFIGURATION,
+          data, length, &replication_failover_channels_serialized_configuration,
+          &replication_failover_channels_serialized_configuration_length);
+
+      if (!error_get_replication_failover_channels) {
+        exchanged_replication_failover_channels_serialized_configuration
+            .push_back(std::string(
+                pointer_cast<const char *>(
+                    replication_failover_channels_serialized_configuration),
+                replication_failover_channels_serialized_configuration_length));
+      }
+    }
+  }
+
+  if (is_joining && local_member_info->in_primary_mode()) {
+    /*
+      A member that bootstraps a group is joining the group, thence it
+      does not add its configuration to the state exchange. In this
+      case there is nothing to do, the member configuration will be
+      preserved.
+      When the number of members is higher than one, then the existent
+      members will add their configuration on the state exchange.
+    */
+    if (exchanged_data.size() > 1) {
+      /*
+         We already know that this member will be a SECONDARY,
+         thence we can stop existing channels trying to start.
+      */
+      terminate_wait_on_start_process(
+          WAIT_ON_START_PROCESS_ABORT_SECONDARY_MEMBER);
+
+      my_thread_init();
+      error = member_actions_handler->replace_all_actions(
+          exchanged_members_actions_serialized_configuration);
+      error |= static_cast<int>(set_replication_failover_channels_configuration(
+          exchanged_replication_failover_channels_serialized_configuration));
+      my_thread_end();
+    }
+  }
+
+  return error;
 }
 
 Gcs_message_data *Plugin_gcs_events_handler::get_exchangeable_data() const {
@@ -1222,24 +1316,15 @@
   std::string applier_retrieved_gtids;
   Replication_thread_api applier_channel("group_replication_applier");
 
-  Sql_service_command_interface *sql_command_interface =
-      new Sql_service_command_interface();
-
-  if (sql_command_interface->establish_session_connection(
-          PSESSION_DEDICATED_THREAD, GROUPREPL_USER, get_plugin_pointer())) {
-    /* purecov: begin inspected */
-    LogPluginErr(WARNING_LEVEL, ER_GRP_RPL_GRP_CHANGE_INFO_EXTRACT_ERROR);
-    goto sending;
-    /* purecov: end */
-  }
-
-  if (sql_command_interface->get_server_gtid_executed(server_executed_gtids)) {
+  Get_system_variable *get_system_variable = new Get_system_variable();
+
+  if (get_system_variable->get_server_gtid_executed(server_executed_gtids)) {
     /* purecov: begin inspected */
     LogPluginErr(WARNING_LEVEL, ER_GRP_RPL_GTID_EXECUTED_EXTRACT_ERROR);
     goto sending;
     /* purecov: inspected */
   }
-  if (sql_command_interface->get_server_gtid_purged(server_purged_gtids)) {
+  if (get_system_variable->get_server_gtid_purged(server_purged_gtids)) {
     /* purecov: begin inspected */
     LogPluginErr(WARNING_LEVEL, ER_GRP_RPL_GTID_PURGED_EXTRACT_ERROR);
     goto sending;
@@ -1255,26 +1340,9 @@
                                      applier_retrieved_gtids);
 sending:
 
-  delete sql_command_interface;
+  delete get_system_variable;
 
   std::vector<uchar> data;
-
-  /*
-    When a member is auto-rejoining, it starts in the ERROR state. Normally
-    the member would only change to the RECOVERY state when it was OFFLINE,
-    but we want the member to be in ERROR state when an auto-rejoin occurs,
-    so we force the change from ERROR to RECOVERY when the member is
-    undergoing an auto-rejoin procedure.
-    We do that change on the data exchange just before the view install, so
-    that when all members do receive the view on which this member joins
-    all do see the correct RECOVERY state.
-  */
-  if (autorejoin_module->is_autorejoin_ongoing() &&
-      !get_error_state_due_to_error_during_autorejoin()) {
-    group_member_mgr->update_member_status(
-        local_member_info->get_uuid(), Group_member_info::MEMBER_IN_RECOVERY,
-        m_notification_ctx);
-  }
 
   // alert joiners that an action or election is running
   local_member_info->set_is_group_action_running(
@@ -1286,6 +1354,63 @@
   Group_member_info_manager_message *group_info_message =
       new Group_member_info_manager_message(local_member_copy);
   group_info_message->encode(&data);
+
+  /*
+    Group wide configuration.
+
+    All members except the joining ones, need to send its local
+    configuration.
+  */
+  bool joining = (!plugin_is_group_replication_running() ||
+                  autorejoin_module->is_autorejoin_ongoing());
+
+#if !defined(NDEBUG)
+  /*
+    Simulate a member version lower than 8.0.25 which does not support
+    member actions, thence does not include its configuration on the
+    exchangeable data.
+  */
+  if (!joining && local_member_info->in_primary_mode()) {
+    my_thread_init();
+    DBUG_EXECUTE_IF(
+        "group_replication_skip_add_member_actions_to_exchangeable_data",
+        joining = true;);
+    my_thread_end();
+  }
+#endif
+
+  if (!joining && local_member_info->in_primary_mode()) {
+    std::string member_actions_serialized_configuration;
+    std::string replication_failover_channels_serialized_configuration;
+
+    my_thread_init();
+    bool error_reading_member_actions = member_actions_handler->get_all_actions(
+        member_actions_serialized_configuration);
+    bool error_reading_failover_channels_configuration =
+        get_replication_failover_channels_configuration(
+            replication_failover_channels_serialized_configuration);
+    my_thread_end();
+
+    if (error_reading_member_actions) {
+      LogPluginErr(ERROR_LEVEL, ER_GRP_RPL_MEMBER_ACTION_GET_EXCHANGEABLE_DATA);
+    }
+    if (error_reading_failover_channels_configuration) {
+      LogPluginErr(ERROR_LEVEL, ER_GRP_RPL_FAILOVER_CONF_GET_EXCHANGEABLE_DATA);
+    }
+
+    /*
+      Even if there was a error reading the member actions, we send
+      a empty serialized configuration to allow the joining member
+      to distinguish between a invalid configuration and lower version
+      members that do not have configuration.
+    */
+    group_info_message->add_member_actions_serialized_configuration(
+        &data, member_actions_serialized_configuration);
+    group_info_message
+        ->add_replication_failover_channels_serialized_configuration(
+            &data, replication_failover_channels_serialized_configuration);
+  }
+
   delete group_info_message;
 
   Gcs_message_data *msg_data = new Gcs_message_data(0, data.size());
@@ -1640,6 +1765,24 @@
                    (*all_members_it)->get_default_table_encryption());
       goto cleaning;
     }
+
+    if (local_member_info->get_view_change_uuid() !=
+        (*all_members_it)->get_view_change_uuid()) {
+      result = 1;
+      LogPluginErr(ERROR_LEVEL, ER_GRP_RPL_VIEW_CHANGE_UUID_DIFF_FROM_GRP,
+                   local_member_info->get_view_change_uuid().c_str(),
+                   (*all_members_it)->get_view_change_uuid().c_str());
+      goto cleaning;
+    }
+
+    if (local_member_info->get_allow_single_leader() !=
+        (*all_members_it)->get_allow_single_leader()) {
+      result = 1;
+      LogPluginErr(ERROR_LEVEL, ER_GRP_RPL_PAXOS_SINGLE_LEADER_DIFF_FROM_GRP,
+                   local_member_info->get_allow_single_leader(),
+                   (*all_members_it)->get_allow_single_leader());
+      goto cleaning;
+    }
   }
 
 cleaning:
@@ -1700,11 +1843,8 @@
             local_member_info->get_member_version(), lowest_version);
     /* Some lower version left the group, now this member is new lowest
      * version. */
-    if ((!local_member_info->in_primary_mode() &&
-         *joiner_compatibility_status == COMPATIBLE) ||
-        (local_member_info->in_primary_mode() &&
-         local_member_info->get_role() ==
-             Group_member_info::MEMBER_ROLE_PRIMARY)) {
+    if (!local_member_info->in_primary_mode() &&
+        *joiner_compatibility_status == COMPATIBLE) {
       if (disable_server_read_mode(PSESSION_DEDICATED_THREAD)) {
         LogPluginErr(WARNING_LEVEL,
                      ER_GRP_RPL_DISABLE_SRV_READ_MODE_RESTRICTED);
