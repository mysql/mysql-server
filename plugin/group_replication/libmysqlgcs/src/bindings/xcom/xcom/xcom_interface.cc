--- conflicted
+++ resolved
@@ -45,6 +45,7 @@
 #include "xcom/xcom_cache.h"
 #include "xcom/xcom_common.h"
 #include "xcom/xcom_detector.h"
+#include "xcom/xcom_memory.h"
 #include "xcom/xcom_profile.h"
 #include "xcom/xcom_transport.h"
 #include "xcom/xcom_vp_str.h"
@@ -58,6 +59,7 @@
 static xcom_local_view_receiver xcom_receive_local_view;
 static xcom_global_view_receiver xcom_receive_global_view;
 
+#ifdef XCOM_STANDALONE
 /* purecov: begin deadcode */
 void set_xcom_full_data_receiver(xcom_full_data_receiver x) {
   xcom_full_receive_data = x;
@@ -75,6 +77,7 @@
   xcom_full_receive_global_view = x;
 }
 /* purecov: end */
+#endif
 
 void set_xcom_data_receiver(xcom_data_receiver x) { xcom_receive_data = x; }
 
@@ -134,6 +137,11 @@
 
   while (app) {
     if (app->body.c_t == app_type) { /* Decode application data */
+      if (!(app->unique_id.node == app->app_key.node &&
+            app->unique_id.msgno == app->app_key.msgno)) {
+        IFDBG(D_BASE, FN; if (pma) SYCEXP(pma->synode); SYCEXP(app->unique_id);
+              SYCEXP(app->app_key));
+      }
       if (full_doit) {
         /* purecov: begin deadcode */
         xcom_full_receive_data(site, pma, app, app_status);
@@ -141,13 +149,8 @@
       } else {
         if (doit) {
           u_int copy_len = 0;
-<<<<<<< HEAD
-          char *copy = (char *)malloc(app->body.app_u_u.data.data_len);
-          if (copy == NULL) {
-=======
           char *copy = (char *)xcom_malloc(app->body.app_u_u.data.data_len);
           if (copy == nullptr) {
->>>>>>> fbdaa4de
             /* purecov: begin inspected */
             G_ERROR("Unable to allocate memory for the received message.");
             /* purecov: end */
@@ -157,9 +160,10 @@
             copy_len = app->body.app_u_u.data.data_len;
           }
           ADD_DBG(D_EXEC, add_synode_event(pma->synode););
-
-          xcom_receive_data(pma->synode, detector_node_set(site), copy_len,
-                            cache_get_last_removed(), copy);
+          synode_no origin = pma->synode;
+          origin.node = app->unique_id.node;
+          xcom_receive_data(pma->synode, origin, site, detector_node_set(site),
+                            copy_len, cache_get_last_removed(), copy);
         } else {
           /* purecov: begin deadcode */
           G_TRACE("Data message was not delivered.");
@@ -194,29 +198,27 @@
 static node_set delivered_node_set;
 static site_def const *delivered_site;
 
-static int not_duplicate_view(site_def const *site) {
+static int not_duplicate_view(site_def const *site, node_set const ns) {
   int retval;
-  retval = !(site == delivered_site &&
-             equal_node_set(delivered_node_set, site->global_node_set));
+  retval = !(site == delivered_site && equal_node_set(delivered_node_set, ns));
   delivered_site = site;
-  copy_node_set(&site->global_node_set, &delivered_node_set);
+  copy_node_set(&ns, &delivered_node_set);
   return retval;
 }
 #endif
 
-void deliver_global_view_msg(site_def const *site, synode_no message_id) {
+void deliver_global_view_msg(site_def const *site, node_set const ns,
+                             synode_no message_id) {
   if (site) {
 #ifdef SUPPRESS_DUPLICATE_VIEWS
-    if (not_duplicate_view(site)) {
+    if (not_duplicate_view(site, ns)) {
 #endif
       if (xcom_full_receive_global_view) {
         /* purecov: begin deadcode */
-        xcom_full_receive_global_view(site, message_id,
-                                      clone_node_set(site->global_node_set));
+        xcom_full_receive_global_view(site, message_id, clone_node_set(ns));
         /* purecov: end */
       } else if (xcom_receive_global_view) {
-        xcom_receive_global_view(site->start, message_id,
-                                 clone_node_set(site->global_node_set),
+        xcom_receive_global_view(site->start, message_id, clone_node_set(ns),
                                  site->event_horizon);
       }
 #ifdef SUPPRESS_DUPLICATE_VIEWS
