/* Copyright (c) 2018, 2022, Oracle and/or its affiliates.

   This program is free software; you can redistribute it and/or modify
   it under the terms of the GNU General Public License, version 2.0,
   as published by the Free Software Foundation.

   This program is also distributed with certain software (including
   but not limited to OpenSSL) that is licensed under separate terms,
   as designated in a particular file or component or in included license
   documentation.  The authors of MySQL hereby grant you an additional
   permission to link the program and your derivative works with the
   separately licensed software that they have included with MySQL.

   This program is distributed in the hope that it will be useful,
   but WITHOUT ANY WARRANTY; without even the implied warranty of
   MERCHANTABILITY or FITNESS FOR A PARTICULAR PURPOSE.  See the
   GNU General Public License, version 2.0, for more details.

   You should have received a copy of the GNU General Public License
   along with this program; if not, write to the Free Software
   Foundation, Inc., 51 Franklin St, Fifth Floor, Boston, MA 02110-1301  USA */

#ifdef _MSC_VER
#include <stdint.h>
#endif
#include <stdlib.h>
#include "xcom/xcom_input_request.h"
#include "xcom/xcom_memory.h"

typedef struct xcom_input_request {
  app_data_ptr a;
  xcom_input_reply_function_ptr reply_function;
  void *reply_arg;
  struct xcom_input_request *next;
} xcom_input_request;

xcom_input_request_ptr xcom_input_request_new(
    app_data_ptr a, xcom_input_reply_function_ptr reply_function,
    void *reply_arg) {
<<<<<<< HEAD
  xcom_input_request_ptr request =
      (xcom_input_request_ptr)calloc((size_t)1, sizeof(xcom_input_request));
  if (request != NULL) {
=======
  xcom_input_request_ptr request = (xcom_input_request_ptr)xcom_calloc(
      (size_t)1, sizeof(xcom_input_request));
  if (request != nullptr) {
>>>>>>> fbdaa4de
    request->a = a;
    request->reply_function = reply_function;
    request->reply_arg = reply_arg;
  }
  return request;
}

void xcom_input_request_free(xcom_input_request_ptr request) {
  /* We own the app_data we point to, so it's our job to free it. */
  if (request->a != nullptr) {
    /* The app_data is supposed to be unlinked. */
    assert(request->a->next == nullptr);
    /* Because the app_data_ptr is allocated on the heap and not on the stack.
     */
    xdr_free((xdrproc_t)xdr_app_data_ptr, (char *)&request->a);
  }
  free(request);
}

void xcom_input_request_set_next(xcom_input_request_ptr request,
                                 xcom_input_request_ptr next) {
  request->next = next;
}

xcom_input_request_ptr xcom_input_request_extract_next(
    xcom_input_request_ptr request) {
  xcom_input_request_ptr next = request->next;
  request->next = nullptr;
  return next;
}

app_data_ptr xcom_input_request_extract_app_data(
    xcom_input_request_ptr request) {
  app_data_ptr a = request->a;
  request->a = nullptr;
  return a;
}

void xcom_input_request_reply(xcom_input_request_ptr request,
                              pax_msg *payload) {
  (*request->reply_function)(request->reply_arg, payload);
}<|MERGE_RESOLUTION|>--- conflicted
+++ resolved
@@ -37,15 +37,9 @@
 xcom_input_request_ptr xcom_input_request_new(
     app_data_ptr a, xcom_input_reply_function_ptr reply_function,
     void *reply_arg) {
-<<<<<<< HEAD
-  xcom_input_request_ptr request =
-      (xcom_input_request_ptr)calloc((size_t)1, sizeof(xcom_input_request));
-  if (request != NULL) {
-=======
   xcom_input_request_ptr request = (xcom_input_request_ptr)xcom_calloc(
       (size_t)1, sizeof(xcom_input_request));
   if (request != nullptr) {
->>>>>>> fbdaa4de
     request->a = a;
     request->reply_function = reply_function;
     request->reply_arg = reply_arg;
