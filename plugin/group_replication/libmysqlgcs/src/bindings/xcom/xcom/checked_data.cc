/* Copyright (c) 2018, 2022, Oracle and/or its affiliates.

   This program is free software; you can redistribute it and/or modify
   it under the terms of the GNU General Public License, version 2.0,
   as published by the Free Software Foundation.

   This program is also distributed with certain software (including
   but not limited to OpenSSL) that is licensed under separate terms,
   as designated in a particular file or component or in included license
   documentation.  The authors of MySQL hereby grant you an additional
   permission to link the program and your derivative works with the
   separately licensed software that they have included with MySQL.

   This program is distributed in the hope that it will be useful,
   but WITHOUT ANY WARRANTY; without even the implied warranty of
   MERCHANTABILITY or FITNESS FOR A PARTICULAR PURPOSE.  See the
   GNU General Public License, version 2.0, for more details.

   You should have received a copy of the GNU General Public License
   along with this program; if not, write to the Free Software
   Foundation, Inc., 51 Franklin St, Fifth Floor, Boston, MA 02110-1301  USA */

#include <stdlib.h> /* malloc */
#include <string.h> /* memcpy */

#include "xcom/checked_data.h"

bool_t copy_checked_data(checked_data *const to,
                         checked_data const *const from) {
  bool_t copied = FALSE;

  to->data_len = 0;
<<<<<<< HEAD
  to->data_val = (char *)malloc(from->data_len * sizeof(char));
  if (to->data_val != NULL) {
=======
  to->data_val = (char *)xcom_malloc(from->data_len * sizeof(char));
  if (to->data_val != nullptr) {
>>>>>>> fbdaa4de
    to->data_len = from->data_len;
    memcpy(to->data_val, from->data_val, from->data_len);
    copied = TRUE;
  }

  return copied;
}<|MERGE_RESOLUTION|>--- conflicted
+++ resolved
@@ -20,23 +20,18 @@
    along with this program; if not, write to the Free Software
    Foundation, Inc., 51 Franklin St, Fifth Floor, Boston, MA 02110-1301  USA */
 
-#include <stdlib.h> /* malloc */
 #include <string.h> /* memcpy */
 
 #include "xcom/checked_data.h"
+#include "xcom/xcom_memory.h"
 
 bool_t copy_checked_data(checked_data *const to,
                          checked_data const *const from) {
   bool_t copied = FALSE;
 
   to->data_len = 0;
-<<<<<<< HEAD
-  to->data_val = (char *)malloc(from->data_len * sizeof(char));
-  if (to->data_val != NULL) {
-=======
   to->data_val = (char *)xcom_malloc(from->data_len * sizeof(char));
   if (to->data_val != nullptr) {
->>>>>>> fbdaa4de
     to->data_len = from->data_len;
     memcpy(to->data_val, from->data_val, from->data_len);
     copied = TRUE;
