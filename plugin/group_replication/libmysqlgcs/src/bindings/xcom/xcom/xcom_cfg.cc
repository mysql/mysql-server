--- conflicted
+++ resolved
@@ -25,20 +25,14 @@
 #include "xcom/xcom_cfg.h"
 
 #include "xcom/node_list.h"
+#include "xcom/xcom_memory.h"
 #include "xcom/xcom_profile.h"
 
-<<<<<<< HEAD
-/* Reasonable initial cache limit */
-#define DEFAULT_CACHE_LIMIT 1000000000ULL
-
-cfg_app_xcom_st *the_app_xcom_cfg = NULL;
-=======
 cfg_app_xcom_st *the_app_xcom_cfg = nullptr;
->>>>>>> fbdaa4de
 
 void init_cfg_app_xcom() {
   if (!the_app_xcom_cfg)
-    the_app_xcom_cfg = (cfg_app_xcom_st *)malloc(sizeof(cfg_app_xcom_st));
+    the_app_xcom_cfg = (cfg_app_xcom_st *)xcom_malloc(sizeof(cfg_app_xcom_st));
 
   the_app_xcom_cfg->m_poll_spin_loops = 0;
   the_app_xcom_cfg->m_cache_limit = DEFAULT_CACHE_LIMIT;
@@ -54,15 +48,12 @@
   the_app_xcom_cfg = nullptr;
 }
 
-<<<<<<< HEAD
-=======
 Network_namespace_manager *cfg_app_get_network_namespace_manager() {
   Network_namespace_manager *mgr = nullptr;
   if (the_app_xcom_cfg != nullptr) mgr = the_app_xcom_cfg->network_ns_manager;
   return mgr;
 }
 
->>>>>>> fbdaa4de
 node_address *cfg_app_xcom_get_identity() {
   node_address *identity = nullptr;
   if (the_app_xcom_cfg != nullptr) identity = the_app_xcom_cfg->identity;
