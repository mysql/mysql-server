/* Copyright (c) 2018, 2022, Oracle and/or its affiliates.

   This program is free software; you can redistribute it and/or modify
   it under the terms of the GNU General Public License, version 2.0,
   as published by the Free Software Foundation.

   This program is also distributed with certain software (including
   but not limited to OpenSSL) that is licensed under separate terms,
   as designated in a particular file or component or in included license
   documentation.  The authors of MySQL hereby grant you an additional
   permission to link the program and your derivative works with the
   separately licensed software that they have included with MySQL.

   This program is distributed in the hope that it will be useful,
   but WITHOUT ANY WARRANTY; without even the implied warranty of
   MERCHANTABILITY or FITNESS FOR A PARTICULAR PURPOSE.  See the
   GNU General Public License, version 2.0, for more details.

   You should have received a copy of the GNU General Public License
   along with this program; if not, write to the Free Software
   Foundation, Inc., 51 Franklin St, Fifth Floor, Boston, MA 02110-1301  USA */

#ifndef CONSISTENCY_MANAGER_INCLUDED
#define CONSISTENCY_MANAGER_INCLUDED

#define CONSISTENCY_INFO_OUTCOME_OK 0
#define CONSISTENCY_INFO_OUTCOME_ERROR 1
#define CONSISTENCY_INFO_OUTCOME_COMMIT 2

#include <mysql/group_replication_priv.h>
#include <mysql/plugin_group_replication.h>
#include <atomic>
#include <list>
#include <map>
#include <utility>

#include "plugin/group_replication/include/hold_transactions.h"
#include "plugin/group_replication/include/member_info.h"
#include "plugin/group_replication/include/pipeline_interfaces.h"
#include "plugin/group_replication/include/plugin_observers/group_transaction_observation_manager.h"
#include "plugin/group_replication/libmysqlgcs/include/mysql/gcs/gcs_member_identifier.h"

/**
  @class Transaction_consistency_info

  The consistency information of a transaction, including its
  configuration and state.
*/
class Transaction_consistency_info {
 public:
  /*
    Allocate memory on the heap with instrumented memory allocation, so
    that memory consumption can be tracked.

    @param[in] size    memory size to be allocated
    @param[in] nothrow When the nothrow constant is passed as second parameter
                       to operator new, operator new returns a null-pointer on
                       failure instead of throwing a bad_alloc exception.

    @return pointer to the allocated memory, or NULL if memory could not
            be allocated.
  */
  void *operator new(size_t size, const std::nothrow_t &) noexcept {
    /*
      Call my_malloc() with the MY_WME flag to make sure that it will
      write an error message if the memory could not be allocated.
    */
    return my_malloc(key_consistent_transactions, size, MYF(MY_WME));
  }

  /*
    Deallocate memory on the heap with instrumented memory allocation, so
    that memory consumption can be tracked.

    @param[in] ptr     pointer to the allocated memory
    @param[in] nothrow When the nothrow constant is passed as second parameter
                       to operator new, operator new returns a null-pointer on
                       failure instead of throwing a bad_alloc exception.
  */
  void operator delete(void *ptr, const std::nothrow_t &) noexcept {
    my_free(ptr);
  }

  /**
    Allocate memory on the heap with instrumented memory allocation, so
    that memory consumption can be tracked.

    @param[in] size    memory size to be allocated

    @return pointer to the allocated memory, or NULL if memory could not
            be allocated.
  */
  void *operator new(size_t size) noexcept {
    /*
      Call my_malloc() with the MY_WME flag to make sure that it will
      write an error message if the memory could not be allocated.
    */
    return my_malloc(key_consistent_transactions, size, MYF(MY_WME));
  }

  /**
    Deallocate memory on the heap with instrumented memory allocation, so
    that memory consumption can be tracked.

    @param[in] ptr     pointer to the allocated memory
  */
  void operator delete(void *ptr) noexcept { my_free(ptr); }

  /**
    Constructor

    @param[in]  thread_id         the thread that is executing the transaction
    @param[in]  local_transaction true if this transaction did originate from
                                  this server
    @param[in]  sid               transaction sid
    @param[in]  sidno             transaction sidno
    @param[in]  gno               transaction gno
    @param[in]  consistency_level the transaction consistency
    @param[in]  members_that_must_prepare_the_transaction
                                  list of the members that must prepare the
                                  transaction before it is allowed to commit
  */
  Transaction_consistency_info(
      my_thread_id thread_id, bool local_transaction, const rpl_sid *sid,
      rpl_sidno sidno, rpl_gno gno,
      enum_group_replication_consistency_level consistency_level,
      Members_list *members_that_must_prepare_the_transaction);

  virtual ~Transaction_consistency_info();

  /**
    Get the thread id that is executing the transaction.

    @return the thread id
  */
  my_thread_id get_thread_id();

  /**
    Is the transaction from this server?

   @return  true   yes
            false  otherwise
  */
  bool is_local_transaction();

  /**
    Is the transaction prepared locally?

   @return  true   yes
            false  otherwise
  */
  bool is_transaction_prepared_locally();

  /**
    Get the transaction sidno.

   @return the sidno
  */
  rpl_sidno get_sidno();

  /**
    Get the transaction gno.

    @return the gno
  */
  rpl_gno get_gno();

  /**
    Get the transaction consistency.

    @return the consistency
  */
  enum_group_replication_consistency_level get_consistency_level();

  /**
    Is this transaction running on a single member group?

    @return  true   yes
             false  otherwise
  */
  bool is_a_single_member_group();

  /**
    Did all other ONLINE members already prepared the transaction?

    @return  true   yes
             false  otherwise
  */
  bool is_the_transaction_prepared_remotely();

  /**
    Call action after this transaction being prepared on this member
    applier.

    @param[in]  thread_id      the applier thread id
    @param[in]  member_status  this member status

    @return Operation status
      @retval 0      OK
      @retval !=0    error
  */
  int after_applier_prepare(
      my_thread_id thread_id,
      Group_member_info::Group_member_status member_status);

  /**
    Call action after this transaction being prepared by other member.

    @param[in]  gcs_member_id  the member id

    @return Operation status
      @retval CONSISTENCY_INFO_OUTCOME_OK      OK
      @retval CONSISTENCY_INFO_OUTCOME_ERROR   error
      @retval CONSISTENCY_INFO_OUTCOME_COMMIT  transaction must proceeded to
    commit
  */
  int handle_remote_prepare(const Gcs_member_identifier &gcs_member_id);

  /**
    Call action after members leave the group.
    If any of these members are on the prepare wait list, they will
    be removed. If the lists becomes empty, the transaction will proceed
    to commit.

    @param[in]  leaving_members  the members that left

    @return Operation status
      @retval 0      OK
      @retval !=0    error
  */
  int handle_member_leave(
      const std::vector<Gcs_member_identifier> &leaving_members);

 private:
  my_thread_id m_thread_id;
  const bool m_local_transaction;
  const bool m_sid_specified;
  rpl_sid m_sid;
  const rpl_sidno m_sidno;
  const rpl_gno m_gno;
  const enum_group_replication_consistency_level m_consistency_level;
  Members_list *m_members_that_must_prepare_the_transaction;
  std::unique_ptr<Checkable_rwlock>
      m_members_that_must_prepare_the_transaction_lock;
  bool m_transaction_prepared_locally;
  bool m_transaction_prepared_remotely;
};

typedef std::pair<rpl_sidno, rpl_gno> Transaction_consistency_manager_key;
typedef std::pair<Transaction_consistency_manager_key,
                  Transaction_consistency_info *>
    Transaction_consistency_manager_pair;
typedef std::pair<Pipeline_event *, Transaction_consistency_manager_key>
    Transaction_consistency_manager_pevent_pair;
typedef std::map<
    Transaction_consistency_manager_key, Transaction_consistency_info *,
    std::less<Transaction_consistency_manager_key>,
    Malloc_allocator<std::pair<const Transaction_consistency_manager_key,
                               Transaction_consistency_info *>>>
    Transaction_consistency_manager_map;

/**
  @class Transaction_consistency_manager

  The consistency information of all ongoing transactions which have
  consistency GROUP_REPLICATION_CONSISTENCY_BEFORE,
  GROUP_REPLICATION_CONSISTENCY_AFTER or
  GROUP_REPLICATION_CONSISTENCY_BEFORE_AND_AFTER.
*/
class Transaction_consistency_manager : public Group_transaction_listener {
 public:
  /**
    Constructor.
  */
  Transaction_consistency_manager();

  ~Transaction_consistency_manager() override;

  /**
    Clear all information.
  */
  void clear();

  /**
    Call action after a transaction is certified.
    The transaction coordination among the members will start on
    this point.

    @param[in]  transaction_info  the transaction info

    @return Operation status
      @retval 0      OK
      @retval !=0    error
  */
  int after_certification(Transaction_consistency_info *transaction_info);

  /**
    Call action after a transaction being prepared on this member
    applier.

    @param[in]  sidno          the transaction sidno
    @param[in]  gno            the transaction gno
    @param[in]  thread_id      the applier thread id
    @param[in]  member_status  this member status

    @return Operation status
      @retval 0      OK
      @retval !=0    error
  */
  int after_applier_prepare(
      rpl_sidno sidno, rpl_gno gno, my_thread_id thread_id,
      Group_member_info::Group_member_status member_status);

  /**
    Call action after a transaction being prepared by other member.

    If this sid is NULL that means this transaction sid is the group
    name.

    @param[in]  sid            the transaction sid
    @param[in]  gno            the transaction gno
    @param[in]  gcs_member_id  the member id

    @return Operation status
      @retval 0      OK
      @retval !=0    error
  */
  int handle_remote_prepare(const rpl_sid *sid, rpl_gno gno,
                            const Gcs_member_identifier &gcs_member_id);

  /**
    Call action after members leave the group.
    If any of these members are on the prepare wait lists, they will
    be removed. If any those lists become empty, those transactions
    proceed to commit.

    @param[in]  leaving_members  the members that left

    @return Operation status
      @retval 0      OK
      @retval !=0    error
  */
  int handle_member_leave(
      const std::vector<Gcs_member_identifier> &leaving_members);

  /**
    Call action after commit a transaction on this member.
    If new transactions are waiting for this prepared transaction
    to be committed, they will be released.

    @param[in]  thread_id      the transaction thread id
    @param[in]  sidno          the transaction sidno
    @param[in]  gno            the transaction gno

    @return Operation status
      @retval 0      OK
      @retval !=0    error
  */
  int after_commit(my_thread_id thread_id, rpl_sidno sidno,
                   rpl_gno gno) override;

  /**
    Call action before a transaction starts.
    It will handle transactions with
    GROUP_REPLICATION_CONSISTENCY_BEFORE consistency and any others
    that need to wait for preceding prepared transactions to
    commit.

    @param[in]  thread_id         the thread that is executing the
                                  transaction
    @param[in]  gr_consistency_level the transaction consistency
    @param[in]  timeout           maximum time to wait
    @param[in]  rpl_channel_type  type of the channel that receives the
                                  transaction

    @return Operation status
      @retval 0      OK
      @retval !=0    error
  */
  int before_transaction_begin(my_thread_id thread_id,
                               ulong gr_consistency_level, ulong timeout,
                               enum_rpl_channel_type rpl_channel_type) override;

  /**
    Call action once a Sync_before_execution_message is received,
    this will allow fetch the group transactions set ordered with
    the message order.

    @param[in]  thread_id         the thread that is executing the
                                  transaction
    @param[in]  gcs_member_id     the member id

    @return Operation status
      @retval 0      OK
      @retval !=0    error
  */
  int handle_sync_before_execution_message(
      my_thread_id thread_id, const Gcs_member_identifier &gcs_member_id) const;

  /**
    Are there local prepared transactions waiting for prepare
    acknowledge from other members?

   @return  true   yes
            false  otherwise
  */
  bool has_local_prepared_transactions();

  /**
    Schedule a View_change_log_event log into the relay to after
    the local prepared transactions are complete, since those
    transactions belong to the previous view and as such must be
    logged before this view.

    @param[in]  pevent            the pipeline event that contains
                                  the View_change_log_event

    @return Operation status
      @retval 0      OK
      @retval !=0    error
  */
  int schedule_view_change_event(Pipeline_event *pevent);

  /**
    Inform that plugin did start.
  */
  void plugin_started();

  /**
    Inform that plugin is stopping.
    New consistent transactions are not allowed to start.
    On after_applier_prepare the transactions do not wait
    for other prepares.
  */
  void plugin_is_stopping();

  /**
    Register an observer for transactions
  */
  void register_transaction_observer();

  /**
    Unregister the observer for transactions
  */
  void unregister_transaction_observer();

  int before_commit(
      my_thread_id thread_id,
      Group_transaction_listener::enum_transaction_origin origin) override;

  int before_rollback(
      my_thread_id thread_id,
      Group_transaction_listener::enum_transaction_origin origin) override;

  int after_rollback(my_thread_id thread_id) override;

  /**
    Tells the consistency manager that a primary election is running so it
    shall enable primary election checks
  */
  void enable_primary_election_checks();

  /**
    Tells the consistency manager that a primary election ended so it
    shall disable primary election checks
  */
  void disable_primary_election_checks();

 private:
  /**
    Help method called by transaction begin action that, for
    transactions with consistency GROUP_REPLICATION_CONSISTENCY_BEFORE
    or GROUP_REPLICATION_CONSISTENCY_BEFORE_AND_AFTER will:
      1) send a message to all members;
      2) when that message is received and processed in-order,
         w.r.t. the message stream, will fetch the Group Replication
         applier RECEIVED_TRANSACTION_SET, the set of remote
         transactions that were allowed to commit;
      3) wait until all the transactions on Group Replication applier
         RECEIVED_TRANSACTION_SET are committed.

    @param[in]  thread_id         the thread that is executing the
                                  transaction
    @param[in]  consistency_level the transaction consistency
    @param[in]  timeout           maximum time to wait

    @return Operation status
      @retval 0      OK
      @retval !=0    error
  */
  int transaction_begin_sync_before_execution(
      my_thread_id thread_id,
      enum_group_replication_consistency_level consistency_level,
      ulong timeout) const;

  /**
    Help method called by transaction begin action that, if there are
    precedent prepared transactions with consistency
    GROUP_REPLICATION_CONSISTENCY_AFTER or
    GROUP_REPLICATION_CONSISTENCY_BEFORE_AND_AFTER, will hold the
    this transaction until the prepared are committed.

    @param[in]  thread_id         the thread that is executing the
                                  transaction
    @param[in]  timeout           maximum time to wait

    @return Operation status
      @retval 0      OK
      @retval !=0    error
  */
  int transaction_begin_sync_prepared_transactions(my_thread_id thread_id,
                                                   ulong timeout);

  /**
    Help method that cleans prepared transactions and releases
    transactions waiting on them.

    @param[in]  key               the transaction key

    @return Operation status
      @retval 0      OK
      @retval !=0    error
  */
  int remove_prepared_transaction(Transaction_consistency_manager_key key);

  Checkable_rwlock *m_map_lock;
  Transaction_consistency_manager_map m_map;

  Checkable_rwlock *m_prepared_transactions_on_my_applier_lock;

  std::list<Transaction_consistency_manager_key,
            Malloc_allocator<Transaction_consistency_manager_key>>
      m_prepared_transactions_on_my_applier;
<<<<<<< HEAD
  std::list<my_thread_id> m_new_transactions_waiting;
  std::list<Pipeline_event *> m_delayed_view_change_events;
=======
  std::list<my_thread_id, Malloc_allocator<my_thread_id>>
      m_new_transactions_waiting;
  std::list<Transaction_consistency_manager_pevent_pair,
            Malloc_allocator<Transaction_consistency_manager_pevent_pair>>
      m_delayed_view_change_events;
  Transaction_consistency_manager_key m_last_local_transaction;
>>>>>>> fbdaa4de

  std::atomic<bool> m_plugin_stopping;
  std::atomic<bool> m_primary_election_active;

  /** Hold transaction mechanism */
  Hold_transactions m_hold_transactions;
};

#endif /* CONSISTENCY_MANAGER_INCLUDED */<|MERGE_RESOLUTION|>--- conflicted
+++ resolved
@@ -531,17 +531,12 @@
   std::list<Transaction_consistency_manager_key,
             Malloc_allocator<Transaction_consistency_manager_key>>
       m_prepared_transactions_on_my_applier;
-<<<<<<< HEAD
-  std::list<my_thread_id> m_new_transactions_waiting;
-  std::list<Pipeline_event *> m_delayed_view_change_events;
-=======
   std::list<my_thread_id, Malloc_allocator<my_thread_id>>
       m_new_transactions_waiting;
   std::list<Transaction_consistency_manager_pevent_pair,
             Malloc_allocator<Transaction_consistency_manager_pevent_pair>>
       m_delayed_view_change_events;
   Transaction_consistency_manager_key m_last_local_transaction;
->>>>>>> fbdaa4de
 
   std::atomic<bool> m_plugin_stopping;
   std::atomic<bool> m_primary_election_active;
