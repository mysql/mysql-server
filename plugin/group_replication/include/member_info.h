--- conflicted
+++ resolved
@@ -891,13 +891,9 @@
 
   size_t get_number_of_members() override;
 
-<<<<<<< HEAD
+  size_t get_number_of_members_online() override;
+
   bool is_member_info_present(const std::string &uuid) override;
-=======
-  size_t get_number_of_members_online();
-
-  bool is_member_info_present(const std::string &uuid);
->>>>>>> dce7ecb5
 
   Group_member_info *get_group_member_info(const std::string &uuid) override;
 
@@ -906,14 +902,10 @@
   Member_version get_group_lowest_online_version() override;
 
   Group_member_info *get_group_member_info_by_member_id(
-<<<<<<< HEAD
-      Gcs_member_identifier idx) override;
-=======
-      const Gcs_member_identifier &id);
+      const Gcs_member_identifier &id) override;
 
   Group_member_info::Group_member_status get_group_member_status_by_member_id(
-      const Gcs_member_identifier &id);
->>>>>>> dce7ecb5
+      const Gcs_member_identifier &id) override;
 
   std::vector<Group_member_info *> *get_all_members() override;
 
