--- conflicted
+++ resolved
@@ -16327,19 +16327,14 @@
   {"password", 'p',
    "Password to use when connecting to server. If password is not given it's asked from the tty.",
    0, 0, 0, GET_STR, OPT_ARG, 0, 0, 0, 0, 0, 0},
-<<<<<<< HEAD
-  {"port", 'P', "Port number to use for connection", (uchar **) &opt_port,
-   (uchar **) &opt_port, 0, GET_UINT, REQUIRED_ARG, 0, 0, 0, 0, 0, 0},
-=======
   {"port", 'P', "Port number to use for connection or 0 for default to, in "
    "order of preference, my.cnf, $MYSQL_TCP_PORT, "
 #if MYSQL_PORT_DEFAULT == 0
    "/etc/services, "
 #endif
    "built-in default (" STRINGIFY_ARG(MYSQL_PORT) ").",
-   (char **) &opt_port,
-   (char **) &opt_port, 0, GET_UINT, REQUIRED_ARG, 0, 0, 0, 0, 0, 0},
->>>>>>> 3c6ca8d6
+   (uchar **) &opt_port,
+   (uchar **) &opt_port, 0, GET_UINT, REQUIRED_ARG, 0, 0, 0, 0, 0, 0},
   {"server-arg", 'A', "Send embedded server this as a parameter.",
    0, 0, 0, GET_STR, REQUIRED_ARG, 0, 0, 0, 0, 0, 0},
   {"show-tests", 'T', "Show all tests' names", 0, 0, 0, GET_NO_ARG, NO_ARG,
