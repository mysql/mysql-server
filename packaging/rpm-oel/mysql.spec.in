# Copyright (c) 2000, 2014, Oracle and/or its affiliates. All rights reserved.
#
# This program is free software; you can redistribute it and/or modify
# it under the terms of the GNU General Public License as published by
# the Free Software Foundation; version 2 of the License.
#
# This program is distributed in the hope that it will be useful,
# but WITHOUT ANY WARRANTY; without even the implied warranty of
# MERCHANTABILITY or FITNESS FOR A PARTICULAR PURPOSE.  See the
# GNU General Public License for more details.
#
# You should have received a copy of the GNU General Public License
# along with this program; see the file COPYING. If not, write to the
# Free Software Foundation, Inc., 51 Franklin St, Fifth Floor, Boston
# MA  02110-1301  USA.

# Rebuild on OL5/RHEL5 needs following rpmbuild options:
#  rpmbuild --define 'dist .el5' --define 'rhel 5' --define 'el5 1' mysql.spec

# NOTE: "vendor" is used in upgrade/downgrade check, so you can't
# change these, has to be exactly as is.

%global mysql_vendor Oracle and/or its affiliates
%global mysqldatadir /var/lib/mysql

# By default, a build will include the bundeled "yaSSL" library for SSL.
%{?with_ssl: %global ssl_option -DWITH_SSL=%{with_ssl}}

# Regression tests may take a long time, override the default to skip them
%{!?runselftest:%global runselftest 0}

%{!?with_systemd:                %global systemd 0}
%{?el7:                          %global systemd 1}
%{!?with_debuginfo:              %global nodebuginfo 1}
%{!?product_suffix:              %global product_suffix community}
%{!?feature_set:                 %global feature_set community}
%{!?compilation_comment_release: %global compilation_comment_release MySQL Community Server - (GPL)}
%{!?compilation_comment_debug:   %global compilation_comment_debug MySQL Community Server - Debug (GPL)}
%{!?src_base:                    %global src_base mysql}

# Version for compat libs
%if 0%{?rhel} == 5
%global compatver             5.0.96
%global compatlib             15
%global compatsrc             http://downloads.mysql.com/archives/mysql-5.0/mysql-%{compatver}.tar.gz
%endif

%if 0%{?rhel} == 6
%global compatver             5.1.72
%global compatlib             16
%global compatsrc             https://cdn.mysql.com/Downloads/MySQL-5.1/mysql-%{compatver}.tar.gz
%endif

# multiarch
%global multiarchs            ppc %{power64} %{ix86} x86_64 %{sparc}

# Hack to support el5 where __isa_bits not defined. Note: supports i386 and x86_64 only, sorry.
%if x%{?__isa_bits} == x
%ifarch %{ix86}
%global __isa_bits            32
%endif
%ifarch x86_64
%global __isa_bits            64
%endif
%endif

%global src_dir               %{src_base}-%{version}

# No debuginfo for now, ships /usr/sbin/mysqld-debug and libmysqlcliet-debug.a
%if 0%{?nodebuginfo}
%global _enable_debug_package 0
%global debug_package         %{nil}
%global __os_install_post     /usr/lib/rpm/brp-compress %{nil}
%endif

%if 0%{?commercial}
%global license_files_server  %{src_dir}/LICENSE.mysql
%global license_type          Commercial
%else
%global license_files_server  %{src_dir}/COPYING %{src_dir}/README
%global license_type          GPLv2
%endif

Name:           mysql-%{product_suffix}
Summary:        A very fast and reliable SQL database server
Group:          Applications/Databases
Version:        @VERSION@
Release:        2%{?dist}
License:        Copyright (c) 2000, @MYSQL_COPYRIGHT_YEAR@, %{mysql_vendor}. All rights reserved. Under %{?license_type} license as shown in the Description field.
Source0:        https://cdn.mysql.com/Downloads/MySQL-@MYSQL_BASE_VERSION@/%{src_dir}.tar.gz
URL:            http://www.mysql.com/
Packager:       MySQL Release Engineering <mysql-build@oss.oracle.com>
Vendor:         %{mysql_vendor}
Source1:        mysql-systemd-start
Source2:        mysqld.service
Source3:        mysql.conf
Source4:        my_config.h
Source5:        mysql_config.sh
%if 0%{?compatlib}
Source7:        %{compatsrc}
%endif
Source90:       filter-provides.sh
Source91:       filter-requires.sh
Patch0:         mysql-5.6.16-mysql-install.patch
Patch1:         mysql-5.6-libmysqlclient-symbols.patch
BuildRequires:  cmake
BuildRequires:  perl
%{?el7:BuildRequires: perl(Time::HiRes)}
%{?el7:BuildRequires: perl(Env)}
BuildRequires:  time
BuildRequires:  libaio-devel
BuildRequires:  ncurses-devel
BuildRequires:  openssl-devel
BuildRequires:  zlib-devel
%if 0%{?systemd}
BuildRequires:  systemd
%endif
BuildRoot:      %(mktemp -ud %{_tmppath}/%{name}-%{version}-%{release}-XXXXXX)

%if 0%{?rhel} > 6
# For rpm => 4.9 only: https://fedoraproject.org/wiki/Packaging:AutoProvidesAndRequiresFiltering
%global __requires_exclude ^perl\\((hostnames|lib::mtr|lib::v1|mtr_|My::)
%global __provides_exclude_from ^(/usr/share/(mysql|mysql-test)/.*|%{_libdir}/mysql/plugin/.*\\.so)$
%else
# https://fedoraproject.org/wiki/EPEL:Packaging#Generic_Filtering_on_EPEL6
%global __perl_provides %{SOURCE90}
%global __perl_requires %{SOURCE91}
%endif

%description
The MySQL(TM) software delivers a very fast, multi-threaded, multi-user,
and robust SQL (Structured Query Language) database server. MySQL Server
is intended for mission-critical, heavy-load production systems as well
as for embedding into mass-deployed software. MySQL is a trademark of
%{mysql_vendor}

The MySQL software has Dual Licensing, which means you can use the MySQL
software free of charge under the GNU General Public License
(http://www.gnu.org/licenses/). You can also purchase commercial MySQL
licenses from %{mysql_vendor} if you do not wish to be bound by the terms of
the GPL. See the chapter "Licensing and Support" in the manual for
further info.

The MySQL web site (http://www.mysql.com/) provides the latest
news and information about the MySQL software. Also please see the
documentation and the manual for more information.

%package        server
Summary:        A very fast and reliable SQL database server
Group:          Applications/Databases
Requires:       coreutils
Requires:       grep
Requires:       procps
Requires:       shadow-utils
Requires:       net-tools
%if 0%{?commercial}
Obsoletes:      mysql-community-server < %{version}-%{release}
Requires:       mysql-enterprise-client%{?_isa} = %{version}-%{release}
Requires:       mysql-enterprise-common%{?_isa} = %{version}-%{release}
%else
Requires:       mysql-community-client%{?_isa} = %{version}-%{release}
Requires:       mysql-community-common%{?_isa} = %{version}-%{release}
%endif
Obsoletes:      mysql-server < %{version}-%{release}
Obsoletes:      mariadb-server
Provides:       mysql-server = %{version}-%{release}
Provides:       mysql-server%{?_isa} = %{version}-%{release}
%if 0%{?systemd}
Requires(post):   systemd
Requires(preun):  systemd
Requires(postun): systemd
%else
Requires(post):   /sbin/chkconfig
Requires(preun):  /sbin/chkconfig
Requires(preun):  /sbin/service
%endif

%description    server
The MySQL(TM) software delivers a very fast, multi-threaded, multi-user,
and robust SQL (Structured Query Language) database server. MySQL Server
is intended for mission-critical, heavy-load production systems as well
as for embedding into mass-deployed software. MySQL is a trademark of
%{mysql_vendor}

The MySQL software has Dual Licensing, which means you can use the MySQL
software free of charge under the GNU General Public License
(http://www.gnu.org/licenses/). You can also purchase commercial MySQL
licenses from %{mysql_vendor} if you do not wish to be bound by the terms of
the GPL. See the chapter "Licensing and Support" in the manual for
further info.

The MySQL web site (http://www.mysql.com/) provides the latest news and
information about the MySQL software.  Also please see the documentation
and the manual for more information.

This package includes the MySQL server binary as well as related utilities
to run and administer a MySQL server.

%package        client
Summary:        MySQL database client applications and tools
Group:          Applications/Databases
%if 0%{?commercial}
Obsoletes:      mysql-community-client < %{version}-%{release}
Requires:       mysql-enterprise-libs%{?_isa} = %{version}-%{release}
%else
Requires:       mysql-community-libs%{?_isa} = %{version}-%{release}
%endif
Obsoletes:      mariadb
%if 0%{?rhel} > 5
Obsoletes:      mysql < %{version}-%{release}
Provides:       mysql = %{version}-%{release}
Provides:       mysql%{?_isa} = %{version}-%{release}
%endif

%description    client
This package contains the standard MySQL clients and administration
tools.

%package        common
Summary:        MySQL database common files for server and client libs
Group:          Applications/Databases
%if 0%{?commercial}
Obsoletes:      mysql-community-common < %{version}-%{release}
%endif
Provides:       mysql-common = %{version}-%{release}
Provides:       mysql-common%{?_isa} = %{version}-%{release}

%description    common
This packages contains common files needed by MySQL client library,
MySQL database server, and MySQL embedded server.


%package        test
Summary:        Test suite for the MySQL database server
Group:          Applications/Databases
%if 0%{?commercial}
Obsoletes:      mysql-community-test < %{version}-%{release}
Requires:       mysql-enterprise-server%{?_isa} = %{version}-%{release}
%else
Requires:       mysql-community-server%{?_isa} = %{version}-%{release}
%endif
Obsoletes:      mysql-test < %{version}-%{release}
Obsoletes:      mariadb-test
Provides:       mysql-test = %{version}-%{release}
Provides:       mysql-test%{?_isa} = %{version}-%{release}


%description    test
This package contains the MySQL regression test suite for MySQL
database server.


%package        devel
Summary:        Development header files and libraries for MySQL database client applications
Group:          Applications/Databases
%if 0%{?commercial}
Obsoletes:      mysql-community-devel < %{version}-%{release}
Requires:       mysql-enterprise-libs%{?_isa} = %{version}-%{release}
%else
Requires:       mysql-community-libs%{?_isa} = %{version}-%{release}
%endif
Obsoletes:      mysql-devel < %{version}-%{release}
Obsoletes:      mariadb-devel
Provides:       mysql-devel = %{version}-%{release}
Provides:       mysql-devel%{?_isa} = %{version}-%{release}

%description    devel
This package contains the development header files and libraries necessary
to develop MySQL client applications.

%package        libs
Summary:        Shared libraries for MySQL database client applications
Group:          Applications/Databases
%if 0%{?commercial}
Obsoletes:      mysql-community-libs < %{version}-%{release}
Requires:       mysql-enterprise-common%{?_isa} = %{version}-%{release}
%else
Requires:       mysql-community-common%{?_isa} = %{version}-%{release}
%endif
Obsoletes:      mysql-libs < %{version}-%{release}
Obsoletes:      mariadb-libs
Provides:       mysql-libs = %{version}-%{release}
Provides:       mysql-libs%{?_isa} = %{version}-%{release}

%description    libs
This package contains the shared libraries for MySQL client
applications.

%if 0%{?compatlib}
%package        libs-compat
Summary:        Shared compat libraries for MySQL %{compatver} database client applications
Group:          Applications/Databases
%if 0%{?commercial}
Obsoletes:      mysql-community-libs-compat < %{version}-%{release}
Requires:       mysql-enterprise-libs%{?_isa} = %{version}-%{release}
%else
Requires:       mysql-community-libs%{?_isa} = %{version}-%{release}
%endif
%if 0%{?rhel} > 5
Obsoletes:      mysql-libs < %{version}-%{release}
%endif

%description    libs-compat
This package contains the shared compat libraries for MySQL %{compatver} client
applications.
%endif

%package        embedded
Summary:        MySQL embedded library
Group:          Applications/Databases
%if 0%{?commercial}
Obsoletes:      mysql-community-embedded < %{version}-%{release}
Requires:       mysql-enterprise-common%{?_isa} = %{version}-%{release}
%else
Requires:       mysql-community-common%{?_isa} = %{version}-%{release}
%endif
Obsoletes:      mysql-embedded < %{version}-%{release}
Provides:       mysql-embedded = %{version}-%{release}
Provides:       mysql-emdedded%{?_isa} = %{version}-%{release}

%description    embedded
This package contains the MySQL server as an embedded library.

The embedded MySQL server library makes it possible to run a full-featured
MySQL server inside the client application. The main benefits are increased
speed and more simple management for embedded applications.

The API is identical for the embedded MySQL version and the
client/server version.

For a description of MySQL see the base MySQL RPM or http://www.mysql.com/

%package        embedded-devel
Summary:        Development header files and libraries for MySQL as an embeddable library
Group:          Applications/Databases
%if 0%{?commercial}
Obsoletes:      mysql-community-embedded-devel < %{version}-%{release}
Requires:       mysql-enterprise-devel%{?_isa} = %{version}-%{release}
Requires:       mysql-enterprise-embedded%{?_isa} = %{version}-%{release}
%else
Requires:       mysql-community-devel%{?_isa} = %{version}-%{release}
Requires:       mysql-community-embedded%{?_isa} = %{version}-%{release}
%endif
Obsoletes:      mysql-embedded-devel < %{version}-%{release}
Provides:       mysql-embedded-devel = %{version}-%{release}
Provides:       mysql-embedded-devel%{?_isa} = %{version}-%{release}

%description    embedded-devel
This package contains files needed for developing applications using
the embedded version of the MySQL server.

%if 0%{?rhel} == 5
%package -n     mysql
Summary:        Convenience package for easy upgrades of MySQL package set
Group:          Applications/Databases
%if 0%{?commercial}
Requires:       mysql-enterprise-client%{?_isa} = %{version}-%{release}
Requires:       mysql-enterprise-libs%{?_isa} = %{version}-%{release}
Requires:       mysql-enterprise-libs-compat%{?_isa} = %{version}-%{release}
%else
Requires:       mysql-community-client%{?_isa} = %{version}-%{release}
Requires:       mysql-community-libs%{?_isa} = %{version}-%{release}
Requires:       mysql-community-libs-compat%{?_isa} = %{version}-%{release}
%endif

%description -n mysql
This package has as sole purpose to require other MySQL packages such
that upgrades will be more convenient.

Technical background: this is done to reflect the fact that mysql
package has been split into several subpackages.
%endif

%prep
%if 0%{?compatlib}
%setup -q -T -a 0 -a 7 -c -n %{src_dir}
%else
%setup -q -T -a 0 -c -n %{src_dir}
%endif # 0%{?compatlib}
pushd %{src_dir}
%patch0 -p1
%{?el7:%patch1 -p1}

%build
# Fail quickly and obviously if user tries to build as root
%if 0%{?runselftest}
if [ "x$(id -u)" = "x0" ] ; then
   echo "The MySQL regression tests may fail if run as root."
   echo "If you really need to build the RPM as root, use"
   echo "--define='runselftest 0' to skip the regression tests."
   exit 1
fi
%endif

%if 0%{?compatlib}
# Build compat libs
(
export CFLAGS="%{optflags} -D_GNU_SOURCE -D_FILE_OFFSET_BITS=64 -D_LARGEFILE_SOURCE -fno-strict-aliasing -fwrapv"
export CXXFLAGS="$CFLAGS %{?el6:-felide-constructors} -fno-rtti -fno-exceptions"
pushd mysql-%{compatver}
%configure \
    --with-readline \
    --without-debug \
    --enable-shared \
    --localstatedir=/var/lib/mysql \
    --with-unix-socket-path=/var/lib/mysql/mysql.sock \
    --with-mysqld-user="mysql" \
    --with-extra-charsets=all \
    --enable-local-infile \
    --enable-largefile \
    --enable-thread-safe-client \
%if 0%{?rhel} == 6
    --with-ssl=%{_prefix} \
    --with-embedded-server \
    --with-big-tables \
    --with-pic \
    --with-plugin-innobase \
    --with-plugin-innodb_plugin \
    --with-plugin-partition \
%endif
%if 0%{?rhel} == 5
    --with-openssl \
    --with-bench \
     -with-innodb \
    --with-berkeley-db \
    --enable-community-features \
    --enable-profiling \
    --with-named-thread-libs="-lpthread" \
%endif
    --disable-dependency-tracking
make %{?_smp_mflags}
popd
)
%endif # 0%{?compatlib}

export CFLAGS="%{optflags} %{?el7:-DTAOCRYPT_DISABLE_X86ASM}"
export CXXFLAGS="%{optflags} %{?el7:-DTAOCRYPT_DISABLE_X86ASM}"

# Build debug versions of mysqld and libmysqld.a
mkdir debug
(
  cd debug
  # Attempt to remove any optimisation flags from the debug build
  CFLAGS=$(echo "${CFLAGS}" | sed -e 's/-O2 / /' -e 's/-Wp,-D_FORTIFY_SOURCE=2/ /')
  CXXFLAGS=$(echo "${CFLAGS}" | sed -e 's/-O2 / /' -e 's/-Wp,-D_FORTIFY_SOURCE=2/ /') 
  cmake ../%{src_dir} \
           -DBUILD_CONFIG=mysql_release \
           -DINSTALL_LAYOUT=RPM \
           -DCMAKE_BUILD_TYPE=Debug \
           -DWITH_INNODB_MEMCACHED=1 \
           -DINSTALL_LIBDIR="%{_lib}/mysql" \
           -DINSTALL_PLUGINDIR="%{_lib}/mysql/plugin" \
           -DMYSQL_UNIX_ADDR="%{mysqldatadir}/mysql.sock" \
           -DFEATURE_SET="%{feature_set}" \
           -DWITH_EMBEDDED_SERVER=1 \
           -DWITH_EMBEDDED_SHARED_LIBRARY=1 \
           %{?ssl_option} \
           -DCOMPILATION_COMMENT="%{compilation_comment_debug}" \
           -DMYSQL_SERVER_SUFFIX="%{?server_suffix}"
  echo BEGIN_DEBUG_CONFIG ; egrep '^#define' include/config.h ; echo END_DEBUG_CONFIG
  make %{?_smp_mflags} VERBOSE=1
)

# Build full release
mkdir release
(
  cd release
  cmake ../%{src_dir} \
           -DBUILD_CONFIG=mysql_release \
           -DINSTALL_LAYOUT=RPM \
           -DCMAKE_BUILD_TYPE=RelWithDebInfo \
           -DWITH_INNODB_MEMCACHED=1 \
           -DINSTALL_LIBDIR="%{_lib}/mysql" \
           -DINSTALL_PLUGINDIR="%{_lib}/mysql/plugin" \
           -DMYSQL_UNIX_ADDR="%{mysqldatadir}/mysql.sock" \
           -DFEATURE_SET="%{feature_set}" \
           -DWITH_EMBEDDED_SERVER=1 \
           -DWITH_EMBEDDED_SHARED_LIBRARY=1 \
           %{?ssl_option} \
           -DCOMPILATION_COMMENT="%{compilation_comment_release}" \
           -DMYSQL_SERVER_SUFFIX="%{?server_suffix}"
  echo BEGIN_NORMAL_CONFIG ; egrep '^#define' include/config.h ; echo END_NORMAL_CONFIG
  make %{?_smp_mflags} VERBOSE=1
)

%install
%if 0%{?compatlib}
# Install compat libs
for dir in libmysql libmysql_r ; do
    pushd mysql-%{compatver}/$dir
    make DESTDIR=%{buildroot} install
    popd
done
rm -f %{buildroot}%{_libdir}/mysql/libmysqlclient{,_r}.{a,la,so}
%endif # 0%{?compatlib}

MBD=$RPM_BUILD_DIR/%{src_dir}

# Ensure that needed directories exists
install -d -m 0755 %{buildroot}%{_datadir}/mysql/SELinux/RHEL4
install -d -m 0755 %{buildroot}/var/lib/mysql
install -d -m 0755 %{buildroot}/var/run/mysqld

# Install all binaries
cd $MBD/release
make DESTDIR=%{buildroot} install

# Install logrotate and autostart
install -D -m 0644 $MBD/release/support-files/mysql-log-rotate %{buildroot}%{_sysconfdir}/logrotate.d/mysql
install -D -m 0644 $MBD/release/packaging/rpm-oel/my.cnf %{buildroot}%{_sysconfdir}/my.cnf
%if 0%{?systemd}
install -D -m 0755 %{SOURCE1} %{buildroot}%{_bindir}/mysql-systemd-start
install -D -m 0644 %{SOURCE2} %{buildroot}%{_unitdir}/mysqld.service
%else
install -D -m 0755 $MBD/release/packaging/rpm-oel/mysql.init %{buildroot}%{_sysconfdir}/init.d/mysqld
%endif
install -D -m 0644 %{SOURCE3} %{buildroot}%{_prefix}/lib/tmpfiles.d/mysql.conf

# Make library links
install -d -m 0755 %{buildroot}%{_sysconfdir}/ld.so.conf.d
echo "%{_libdir}/mysql" > %{buildroot}%{_sysconfdir}/ld.so.conf.d/mysql-%{_arch}.conf

# multiarch support
%ifarch %{multiarchs}
mv %{buildroot}/%{_includedir}/mysql/my_config.h \
   %{buildroot}/%{_includedir}/mysql/my_config_%{_arch}.h
install -p -m 0644 %{SOURCE4} %{buildroot}/%{_includedir}/mysql/my_config.h
mv %{buildroot}/%{_bindir}/mysql_config %{buildroot}/%{_bindir}/mysql_config-%{__isa_bits}
install -p -m 0755 %{SOURCE5} %{buildroot}/%{_bindir}/mysql_config
%endif

# Install SELinux files in datadir
install -m 0644 $MBD/%{src_dir}/support-files/RHEL4-SElinux/mysql.{fc,te} \
    %{buildroot}%{_datadir}/mysql/SELinux/RHEL4

# Remove files pages we explicitly do not want to package
rm -rf %{buildroot}%{_datadir}/mysql/solaris
rm -rf %{buildroot}%{_infodir}/mysql.info*
rm -rf %{buildroot}%{_datadir}/mysql/binary-configure
rm -rf %{buildroot}%{_datadir}/mysql/mysql.server
rm -rf %{buildroot}%{_datadir}/mysql/mysqld_multi.server
%if 0%{?systemd}
rm -rf %{buildroot}%{_sysconfdir}/init.d/mysqld
%endif
rm -rf %{buildroot}%{_bindir}/mysql_embedded
rm -rf %{buildroot}%{_bindir}/mysql_setpermission
rm -rf %{buildroot}%{_mandir}/man1/mysql_setpermission.1*

%check
%if 0%{?runselftest}
pushd release
make test VERBOSE=1
export MTR_BUILD_THREAD=auto
pushd mysql-test
./mtr \
    --mem --parallel=auto --force --retry=0 \
    --mysqld=--binlog-format=mixed \
    --suite-timeout=720 --testcase-timeout=30 \
    --clean-vardir
rm -r $(readlink var) var
%endif

%pre server
/usr/sbin/groupadd -g 27 -o -r mysql >/dev/null 2>&1 || :
/usr/sbin/useradd -M -N -g mysql -o -r -d /var/lib/mysql -s /bin/bash \
    -c "MySQL Server" -u 27 mysql >/dev/null 2>&1 || :

%post server
datadir=$(/usr/bin/my_print_defaults server mysqld | grep '^--datadir=' | sed -n 's/--datadir=//p')
/bin/chmod 0755 "$datadir"
/bin/touch /var/log/mysqld.log
%if 0%{?systemd}
%systemd_post mysqld.service
/sbin/service mysqld enable >/dev/null 2>&1 || :
%else
/sbin/chkconfig --add mysqld
%endif

%preun server
%if 0%{?systemd}
%systemd_preun mysqld.service
%else
if [ "$1" = 0 ]; then
    /sbin/service mysqld stop >/dev/null 2>&1 || :
    /sbin/chkconfig --del mysqld
fi
%endif

%postun server
%if 0%{?systemd}
%systemd_postun_with_restart mysqld.service
%else
if [ $1 -ge 1 ]; then
    /sbin/service mysqld condrestart >/dev/null 2>&1 || :
fi
%endif

%post libs -p /sbin/ldconfig

%postun libs -p /sbin/ldconfig

%if 0%{?compatlib}
%post libs-compat -p /sbin/ldconfig

%postun libs-compat -p /sbin/ldconfig
%endif

%post embedded -p /sbin/ldconfig

%postun embedded -p /sbin/ldconfig

%files server
%defattr(-, root, root, -)
%doc %{?license_files_server} %{src_dir}/Docs/ChangeLog
%doc %{src_dir}/Docs/INFO_SRC*
%doc release/Docs/INFO_BIN*
%doc release/support-files/my-default.cnf
%attr(644, root, root) %{_mandir}/man1/innochecksum.1*
%attr(644, root, root) %{_mandir}/man1/my_print_defaults.1*
%attr(644, root, root) %{_mandir}/man1/myisam_ftdump.1*
%attr(644, root, root) %{_mandir}/man1/myisamchk.1*
%attr(644, root, root) %{_mandir}/man1/myisamlog.1*
%attr(644, root, root) %{_mandir}/man1/myisampack.1*
%attr(644, root, root) %{_mandir}/man1/mysql_convert_table_format.1*
%attr(644, root, root) %{_mandir}/man1/mysql_fix_extensions.1*
%attr(644, root, root) %{_mandir}/man8/mysqld.8*
%attr(644, root, root) %{_mandir}/man1/mysqld_multi.1*
%attr(644, root, root) %{_mandir}/man1/mysqld_safe.1*
%attr(644, root, root) %{_mandir}/man1/mysqldumpslow.1*
%attr(644, root, root) %{_mandir}/man1/mysql_install_db.1*
%attr(644, root, root) %{_mandir}/man1/mysql_plugin.1*
%attr(644, root, root) %{_mandir}/man1/mysql_secure_installation.1*
%attr(644, root, root) %{_mandir}/man1/mysql_upgrade.1*
%attr(644, root, root) %{_mandir}/man1/mysqlhotcopy.1*
%attr(644, root, root) %{_mandir}/man1/mysqlman.1*
%attr(644, root, root) %{_mandir}/man1/mysql.server.1*
%attr(644, root, root) %{_mandir}/man1/mysqltest.1*
%attr(644, root, root) %{_mandir}/man1/mysql_tzinfo_to_sql.1*
%attr(644, root, root) %{_mandir}/man1/mysql_zap.1*
%attr(644, root, root) %{_mandir}/man1/mysqlbug.1*
%attr(644, root, root) %{_mandir}/man1/perror.1*
%attr(644, root, root) %{_mandir}/man1/replace.1*
%attr(644, root, root) %{_mandir}/man1/resolve_stack_dump.1*
%attr(644, root, root) %{_mandir}/man1/resolveip.1*

%config(noreplace) %{_sysconfdir}/my.cnf

%attr(755, root, root) %{_bindir}/innochecksum
%attr(755, root, root) %{_bindir}/my_print_defaults
%attr(755, root, root) %{_bindir}/myisam_ftdump
%attr(755, root, root) %{_bindir}/myisamchk
%attr(755, root, root) %{_bindir}/myisamlog
%attr(755, root, root) %{_bindir}/myisampack
%attr(755, root, root) %{_bindir}/mysql_convert_table_format
%attr(755, root, root) %{_bindir}/mysql_fix_extensions
%attr(755, root, root) %{_bindir}/mysql_install_db
%attr(755, root, root) %{_bindir}/mysql_plugin
%attr(755, root, root) %{_bindir}/mysql_secure_installation
%attr(755, root, root) %{_bindir}/mysql_tzinfo_to_sql
%attr(755, root, root) %{_bindir}/mysql_upgrade
%attr(755, root, root) %{_bindir}/mysql_zap
%attr(755, root, root) %{_bindir}/mysqlbug
%attr(755, root, root) %{_bindir}/mysqld_multi
%attr(755, root, root) %{_bindir}/mysqld_safe
%attr(755, root, root) %{_bindir}/mysqldumpslow
%attr(755, root, root) %{_bindir}/mysqlhotcopy
%attr(755, root, root) %{_bindir}/mysqltest
%attr(755, root, root) %{_bindir}/perror
%attr(755, root, root) %{_bindir}/replace
%attr(755, root, root) %{_bindir}/resolve_stack_dump
%attr(755, root, root) %{_bindir}/resolveip
%if 0%{?systemd}
%attr(755, root, root) %{_bindir}/mysql-systemd-start
%endif
%attr(755, root, root) %{_sbindir}/mysqld
%attr(755, root, root) %{_sbindir}/mysqld-debug

%dir %{_libdir}/mysql/plugin
%attr(755, root, root) %{_libdir}/mysql/plugin/adt_null.so
%attr(755, root, root) %{_libdir}/mysql/plugin/auth_socket.so
%attr(755, root, root) %{_libdir}/mysql/plugin/innodb_engine.so
%attr(755, root, root) %{_libdir}/mysql/plugin/libmemcached.so
%attr(755, root, root) %{_libdir}/mysql/plugin/mypluglib.so
%attr(755, root, root) %{_libdir}/mysql/plugin/semisync_master.so
%attr(755, root, root) %{_libdir}/mysql/plugin/semisync_slave.so
%attr(755, root, root) %{_libdir}/mysql/plugin/validate_password.so
%dir %{_libdir}/mysql/plugin/debug
%attr(755, root, root) %{_libdir}/mysql/plugin/debug/adt_null.so
%attr(755, root, root) %{_libdir}/mysql/plugin/debug/auth_socket.so
%attr(755, root, root) %{_libdir}/mysql/plugin/debug/innodb_engine.so
%attr(755, root, root) %{_libdir}/mysql/plugin/debug/libmemcached.so
%attr(755, root, root) %{_libdir}/mysql/plugin/debug/mypluglib.so
%attr(755, root, root) %{_libdir}/mysql/plugin/debug/semisync_master.so
%attr(755, root, root) %{_libdir}/mysql/plugin/debug/semisync_slave.so
%attr(755, root, root) %{_libdir}/mysql/plugin/debug/validate_password.so

%attr(755, root, root) %{_libdir}/mysql/plugin/auth.so
%attr(755, root, root) %{_libdir}/mysql/plugin/auth_test_plugin.so
%attr(644, root, root) %{_libdir}/mysql/plugin/daemon_example.ini
%attr(755, root, root) %{_libdir}/mysql/plugin/libdaemon_example.so
%attr(755, root, root) %{_libdir}/mysql/plugin/qa_auth_client.so
%attr(755, root, root) %{_libdir}/mysql/plugin/qa_auth_interface.so
%attr(755, root, root) %{_libdir}/mysql/plugin/qa_auth_server.so
%attr(755, root, root) %{_libdir}/mysql/plugin/debug/auth.so
%attr(755, root, root) %{_libdir}/mysql/plugin/debug/auth_test_plugin.so
%attr(755, root, root) %{_libdir}/mysql/plugin/debug/libdaemon_example.so
%attr(755, root, root) %{_libdir}/mysql/plugin/debug/qa_auth_client.so
%attr(755, root, root) %{_libdir}/mysql/plugin/debug/qa_auth_interface.so
%attr(755, root, root) %{_libdir}/mysql/plugin/debug/qa_auth_server.so

%attr(644, root, root) %{_datadir}/mysql/fill_help_tables.sql
%attr(644, root, root) %{_datadir}/mysql/mysql_system_tables.sql
%attr(644, root, root) %{_datadir}/mysql/mysql_system_tables_data.sql
%attr(644, root, root) %{_datadir}/mysql/mysql_test_data_timezone.sql
%attr(644, root, root) %{_datadir}/mysql/my-*.cnf
%attr(644, root, root) %{_datadir}/mysql/mysql-log-rotate
%attr(644, root, root) %{_datadir}/mysql/mysql_security_commands.sql
%attr(644, root, root) %{_datadir}/mysql/SELinux/RHEL4/mysql.fc
%attr(644, root, root) %{_datadir}/mysql/SELinux/RHEL4/mysql.te
%attr(644, root, root) %{_datadir}/mysql/dictionary.txt
%attr(644, root, root) %{_datadir}/mysql/innodb_memcached_config.sql
%attr(644, root, root) %{_datadir}/mysql/magic
%attr(644, root, root) %{_prefix}/lib/tmpfiles.d/mysql.conf
%if 0%{?systemd}
%attr(644, root, root) %{_unitdir}/mysqld.service
%else
%attr(755, root, root) %{_sysconfdir}/init.d/mysqld
%endif
%attr(644, root, root) %config(noreplace,missingok) %{_sysconfdir}/logrotate.d/mysql
%dir %attr(755, mysql, mysql) /var/lib/mysql
%dir %attr(755, mysql, mysql) /var/run/mysqld

%files common
%defattr(-, root, root, -)
%{_datadir}/mysql/charsets/
%{_datadir}/mysql/errmsg-utf8.txt
%{_datadir}/mysql/bulgarian/
%{_datadir}/mysql/czech/
%{_datadir}/mysql/danish/
%{_datadir}/mysql/dutch/
%{_datadir}/mysql/english/
%{_datadir}/mysql/estonian/
%{_datadir}/mysql/french/
%{_datadir}/mysql/german/
%{_datadir}/mysql/greek/
%{_datadir}/mysql/hungarian/
%{_datadir}/mysql/italian/
%{_datadir}/mysql/japanese/
%{_datadir}/mysql/korean/
%{_datadir}/mysql/norwegian-ny/
%{_datadir}/mysql/norwegian/
%{_datadir}/mysql/polish/
%{_datadir}/mysql/portuguese/
%{_datadir}/mysql/romanian/
%{_datadir}/mysql/russian/
%{_datadir}/mysql/serbian/
%{_datadir}/mysql/slovak/
%{_datadir}/mysql/spanish/
%{_datadir}/mysql/swedish/
%{_datadir}/mysql/ukrainian/

%files client
%defattr(-, root, root, -)
%attr(755, root, root) %{_bindir}/msql2mysql
%attr(755, root, root) %{_bindir}/mysql
%attr(755, root, root) %{_bindir}/mysql_find_rows
%attr(755, root, root) %{_bindir}/mysql_waitpid
%attr(755, root, root) %{_bindir}/mysqlaccess
# XXX: This should be moved to %{_sysconfdir}
%attr(644, root, root) %{_bindir}/mysqlaccess.conf
%attr(755, root, root) %{_bindir}/mysqladmin
%attr(755, root, root) %{_bindir}/mysqlbinlog
%attr(755, root, root) %{_bindir}/mysqlcheck
%attr(755, root, root) %{_bindir}/mysqldump
%attr(755, root, root) %{_bindir}/mysqlimport
%attr(755, root, root) %{_bindir}/mysqlshow
%attr(755, root, root) %{_bindir}/mysqlslap
%attr(755, root, root) %{_bindir}/mysql_config
%attr(755, root, root) %{_bindir}/mysql_config-%{__isa_bits}
%attr(755, root, root) %{_bindir}/mysql_config_editor

%attr(644, root, root) %{_mandir}/man1/msql2mysql.1*
%attr(644, root, root) %{_mandir}/man1/mysql.1*
%attr(644, root, root) %{_mandir}/man1/mysql_find_rows.1*
%attr(644, root, root) %{_mandir}/man1/mysql_waitpid.1*
%attr(644, root, root) %{_mandir}/man1/mysqlaccess.1*
%attr(644, root, root) %{_mandir}/man1/mysqladmin.1*
%attr(644, root, root) %{_mandir}/man1/mysqlbinlog.1*
%attr(644, root, root) %{_mandir}/man1/mysqlcheck.1*
%attr(644, root, root) %{_mandir}/man1/mysqldump.1*
%attr(644, root, root) %{_mandir}/man1/mysqlimport.1*
%attr(644, root, root) %{_mandir}/man1/mysqlshow.1*
%attr(644, root, root) %{_mandir}/man1/mysqlslap.1*
%attr(644, root, root) %{_mandir}/man1/mysql_config_editor.1*

%files devel
%defattr(-, root, root, -)
%attr(644, root, root) %{_mandir}/man1/comp_err.1*
%attr(644, root, root) %{_mandir}/man1/mysql_config.1*
%attr(755, root, root) %{_bindir}/mysql_config
%attr(755, root, root) %{_bindir}/mysql_config-%{__isa_bits}
%{_includedir}/mysql
%{_datadir}/aclocal/mysql.m4
%{_libdir}/mysql/libmysqlclient.a
%{_libdir}/mysql/libmysqlclient_r.a
%{_libdir}/mysql/libmysqlservices.a
%{_libdir}/mysql/libmysqlclient_r.so
%{_libdir}/mysql/libmysqlclient.so

%files libs
%defattr(-, root, root, -)
%dir %attr(755, root, root) %{_libdir}/mysql
%attr(644, root, root) %{_sysconfdir}/ld.so.conf.d/mysql-%{_arch}.conf
%{_libdir}/mysql/libmysqlclient.so.18*
%{_libdir}/mysql/libmysqlclient_r.so.18*

%if 0%{?compatlib}
%files libs-compat
%defattr(-, root, root, -)
%dir %attr(755, root, root) %{_libdir}/mysql
%attr(644, root, root) %{_sysconfdir}/ld.so.conf.d/mysql-%{_arch}.conf
%{_libdir}/mysql/libmysqlclient.so.%{compatlib}
%{_libdir}/mysql/libmysqlclient.so.%{compatlib}.0.0
%{_libdir}/mysql/libmysqlclient_r.so.%{compatlib}
%{_libdir}/mysql/libmysqlclient_r.so.%{compatlib}.0.0
%endif

%files test
%defattr(-, root, root, -)
%attr(-, root, root) %{_datadir}/mysql-test
%attr(755, root, root) %{_bindir}/mysql_client_test
%attr(755, root, root) %{_bindir}/mysql_client_test_embedded
%attr(755, root, root) %{_bindir}/mysqltest_embedded
%attr(644, root, root) %{_mandir}/man1/mysql_client_test.1*
%attr(644, root, root) %{_mandir}/man1/mysql-stress-test.pl.1*
%attr(644, root, root) %{_mandir}/man1/mysql-test-run.pl.1*
%attr(644, root, root) %{_mandir}/man1/mysql_client_test_embedded.1*
%attr(644, root, root) %{_mandir}/man1/mysqltest_embedded.1*

%files embedded
%defattr(-, root, root, -)
%dir %attr(755, root, root) %{_libdir}/mysql
%attr(644, root, root) %{_sysconfdir}/ld.so.conf.d/mysql-%{_arch}.conf
%attr(755, root, root) %{_libdir}/mysql/libmysqld.so.*

%files embedded-devel
%defattr(-, root, root, -)
%attr(644, root, root) %{_libdir}/mysql/libmysqld.a
%attr(644, root, root) %{_libdir}/mysql/libmysqld-debug.a
%attr(755, root, root) %{_libdir}/mysql/libmysqld.so

%if 0%{?rhel} == 5
%files -n mysql
%defattr(-, root, root, -)
%doc %{?license_files_server}
%endif

%changelog
<<<<<<< HEAD
* Thu Mar 06 2014 Balasubramanian Kandasamy <balasubramanian.kandasamy@oracle.com> - 5.6.17-2
- Resolve confict issues during upgrade
=======
* Thu Mar 06 2014 Balasubramanian Kandasamy <balasubramanian.kandasamy@oracle.com> - 5.5.37-2
- Resolve conflict issues during upgrade
>>>>>>> 31aa8180

* Fri Feb 07 2014 Balasubramanian Kandasamy <balasubramanian.kandasamy@oracle.com> - 5.6.17-1
- 5.6.17
- Add support for el7 (with systemd enabled)
- Enable shared libmysqld by cmake option

* Thu Jan 09 2014 Balasubramanian Kandasamy <balasubramanian.kandasamy@oracle.com> - 5.6.16-1
- Updated to 5.6.16

* Mon Nov 18 2013 Balasubramanian Kandasamy <balasubramanian.kandasamy@oracle.com> - 5.6.15-3
- Fixed isa_bits error

* Fri Nov 08 2013 Balasubramanian Kandasamy <balasubramanian.kandasamy@oracle.com> - 5.6.15-2
- Add el5 build option

* Fri Oct 25 2013 Balasubramanian Kandasamy <balasubramanian.kandasamy@oracle.com> - 5.6.15-1
- Fixed uln advanced rpm libyassl.a error
- Updated to 5.6.15

* Wed Oct 16 2013 Balasubramanian Kandasamy <balasubramanian.kandasamy@oracle.com> - 5.6.14-3
- Fixed mysql_install_db usage 
- Improved handling of plugin directory 

* Fri Sep 27 2013 Balasubramanian Kandasamy <balasubramanian.kandasamy@oracle.com> - 5.6.14-2
- Refresh mysql-install patch and service renaming

* Mon Sep 16 2013 Balasubramanian Kandasamy <balasubramanian.kandasamy@oracle.com> - 5.6.14-1
- Updated to 5.6.14

* Wed Sep 04 2013 Balasubramanian Kandasamy <balasubramanian.kandasamy@oracle.com> - 5.6.13-5
- Support upgrade from 5.5 ULN packages to 5.6 

* Tue Aug 27 2013 Balasubramanian Kandasamy <balasubramanian.kandasamy@oracle.com> - 5.6.13-4
- Enhanced perl filtering 
- Added openssl-devel to buildreq 

* Wed Aug 21 2013 Balasubramanian Kandasamy <balasubramanian.kandasamy@oracle.com> - 5.6.13-3
- Removed mysql_embedded binary to resolve multilib conflict issue

* Fri Aug 16 2013 Balasubramanian Kandasamy <balasubramanian.kandasamy@oracle.com> - 5.6.13-2 
- Fixed Provides and Obsoletes issues in server, test packages 

* Wed Aug 14 2013 Balasubramanian Kandasamy <balasubramanian.kandasamy@oracle.com> - 5.6.13-1
- Updated to 5.6.13

* Mon Aug 05 2013 Balasubramanian Kandasamy <balasubramanian.kandasamy@oracle.com> - 5.6.12-9
- Added files list to embedded packages 

* Thu Aug 01 2013 Balasubramanian Kandasamy <balasubramanian.kandasamy@oracle.com> - 5.6.12-8
- Updated libmysqld.a with libmysqld.so in embedded package

* Mon Jul 29 2013 Balasubramanian Kandasamy <balasubramanian.kandasamy@oracle.com> - 5.6.12-7
- Updated test package dependency from client to server

* Wed Jul 24 2013 Balasubramanian Kandasamy <balasubramanian.kandasamy@oracle.com> - 5.6.12-6
- Added libs-compat dependency under libs package to resolve server
  installation conflicts issue.
 
* Wed Jul 17 2013 Balasubramanian Kandasamy <balasubramanian.kandasamy@oracle.com> - 5.6.12-5
- Removed libmysqlclient.so.16 from libs package
 
* Fri Jul 05 2013 Balasubramanian Kandasamy <balasubramanian.kandasamy@oracle.com> - 5.6.12-4
- Adjusted to work on OEL6

* Wed Jun 26 2013 Balasubramanian Kandasamy <balasubramanian.kandasamy@oracle.com> - 5.6.12-3
- Move libs to mysql/
- Basic multi arch support
- Fix changelog dates

* Thu Jun 20 2013 Balasubramanian Kandasamy <balasubramanian.kandasamy@oracle.com> - 5.6.12-2
- Major cleanup

* Tue Jun 04 2013 Balasubramanian Kandasamy <balasubramanian.kandasamy@oracle.com> - 5.6.12-1
- Updated to 5.6.12

* Mon Nov 05 2012 Joerg Bruehe <joerg.bruehe@oracle.com>

- Allow to override the default to use the bundled yaSSL by an option like
      --define="with_ssl /path/to/ssl"

* Wed Oct 10 2012 Bjorn Munch <bjorn.munch@oracle.com>

- Replace old my-*.cnf config file examples with template my-default.cnf

* Fri Oct 05 2012 Joerg Bruehe <joerg.bruehe@oracle.com>

- Let the installation use the new option "--random-passwords" of "mysql_install_db".
  (Bug# 12794345 Ensure root password)
- Fix an inconsistency: "new install" vs "upgrade" are told from the (non)existence
  of "$mysql_datadir/mysql" (holding table "mysql.user" and other system stuff).

* Tue Jul 24 2012 Joerg Bruehe <joerg.bruehe@oracle.com>

- Add a macro "runselftest":
  if set to 1 (default), the test suite will be run during the RPM build;
  this can be oveeridden via the command line by adding
      --define "runselftest 0"
  Failures of the test suite will NOT make the RPM build fail!

* Mon Jul 16 2012 Joerg Bruehe <joerg.bruehe@oracle.com>

- Add the man page for the "mysql_config_editor".

* Mon Jun 11 2012 Joerg Bruehe <joerg.bruehe@oracle.com>

- Make sure newly added "SPECIFIC-ULN/" directory does not disturb packaging.

* Wed Feb 29 2012 Brajmohan Saxena <brajmohan.saxena@oracle.com>

- Removal all traces of the readline library from mysql (BUG 13738013)

* Wed Sep 28 2011 Joerg Bruehe <joerg.bruehe@oracle.com>

- Fix duplicate mentioning of "mysql_plugin" and its manual page,
  it is better to keep alphabetic order in the files list (merging!).

* Wed Sep 14 2011 Joerg Bruehe <joerg.bruehe@oracle.com>

- Let the RPM capabilities ("obsoletes" etc) ensure that an upgrade may replace
  the RPMs of any configuration (of the current or the preceding release series)
  by the new ones. This is done by not using the implicitly generated capabilities
  (which include the configuration name) and relying on more generic ones which
  just list the function ("server", "client", ...).
  The implicit generation cannot be prevented, so all these capabilities must be
  explicitly listed in "Obsoletes:"

* Tue Sep 13 2011 Jonathan Perkin <jonathan.perkin@oracle.com>

- Add support for Oracle Linux 6 and Red Hat Enterprise Linux 6.  Due to
  changes in RPM behaviour ($RPM_BUILD_ROOT is removed prior to install)
  this necessitated a move of the libmygcc.a installation to the install
  phase, which is probably where it belonged in the first place.

* Tue Sep 13 2011 Joerg Bruehe <joerg.bruehe@oracle.com>

- "make_win_bin_dist" and its manual are dropped, cmake does it different.

* Thu Sep 08 2011 Daniel Fischer <daniel.fischer@oracle.com>

- Add mysql_plugin man page.

* Tue Aug 30 2011 Tor Didriksen <tor.didriksen@oracle.com>

- Set CXX=g++ by default to add a dependency on libgcc/libstdc++.
  Also, remove the use of the -fno-exceptions and -fno-rtti flags.
  TODO: update distro_buildreq/distro_requires

* Tue Aug 30 2011 Joerg Bruehe <joerg.bruehe@oracle.com>

- Add the manual page for "mysql_plugin" to the server package.

* Fri Aug 19 2011 Joerg Bruehe <joerg.bruehe@oracle.com>

- Null-upmerge the fix of bug#37165: This spec file is not affected.
- Replace "/var/lib/mysql" by the spec file variable "%%{mysqldatadir}".

* Fri Aug 12 2011 Daniel Fischer <daniel.fischer@oracle.com>

- Source plugin library files list from cmake-generated file.

* Mon Jul 25 2011 Chuck Bell <chuck.bell@oracle.com>

- Added the mysql_plugin client - enables or disables plugins.

* Thu Jul 21 2011 Sunanda Menon <sunanda.menon@oracle.com>

- Fix bug#12561297: Added the MySQL embedded binary

* Thu Jul 07 2011 Joerg Bruehe <joerg.bruehe@oracle.com>

- Fix bug#45415: "rpm upgrade recreates test database"
  Let the creation of the "test" database happen only during a new installation,
  not in an RPM upgrade.
  This affects both the "mkdir" and the call of "mysql_install_db".

* Wed Feb 09 2011 Joerg Bruehe <joerg.bruehe@oracle.com>

- Fix bug#56581: If an installation deviates from the default file locations
  ("datadir" and "pid-file"), the mechanism to detect a running server (on upgrade)
  should still work, and use these locations.
  The problem was that the fix for bug#27072 did not check for local settings.

* Mon Jan 31 2011 Joerg Bruehe <joerg.bruehe@oracle.com>

- Install the new "manifest" files: "INFO_SRC" and "INFO_BIN".

* Tue Nov 23 2010 Jonathan Perkin <jonathan.perkin@oracle.com>

- EXCEPTIONS-CLIENT has been deleted, remove it from here too
- Support MYSQL_BUILD_MAKE_JFLAG environment variable for passing
  a '-j' argument to make.

* Mon Nov 1 2010 Georgi Kodinov <georgi.godinov@oracle.com>

- Added test authentication (WL#1054) plugin binaries

* Wed Oct 6 2010 Georgi Kodinov <georgi.godinov@oracle.com>

- Added example external authentication (WL#1054) plugin binaries

* Wed Aug 11 2010 Joerg Bruehe <joerg.bruehe@oracle.com>

- With a recent spec file cleanup, names have changed: A "-community" part was dropped.
  Reflect that in the "Obsoletes" specifications.
- Add a "triggerpostun" to handle the uninstall of the "-community" server RPM.
- This fixes bug#55015 "MySQL server is not restarted properly after RPM upgrade".

* Tue Jun 15 2010 Joerg Bruehe <joerg.bruehe@sun.com>

- Change the behaviour on installation and upgrade:
  On installation, do not autostart the server.
  *Iff* the server was stopped before the upgrade is started, this is taken as a
  sign the administrator is handling that manually, and so the new server will
  not be started automatically at the end of the upgrade.
  The start/stop scripts will still be installed, so the server will be started
  on the next machine boot.
  This is the 5.5 version of fixing bug#27072 (RPM autostarting the server).

* Tue Jun 1 2010 Jonathan Perkin <jonathan.perkin@oracle.com>

- Implement SELinux checks from distribution-specific spec file.

* Wed May 12 2010 Jonathan Perkin <jonathan.perkin@oracle.com>

- Large number of changes to build using CMake
- Introduce distribution-specific RPMs
- Drop debuginfo, build all binaries with debug/symbols
- Remove __os_install_post, use native macro
- Remove _unpackaged_files_terminate_build, make it an error to have
  unpackaged files
- Remove cluster RPMs

* Wed Mar 24 2010 Joerg Bruehe <joerg.bruehe@sun.com>

- Add "--with-perfschema" to the configure options.

* Mon Mar 22 2010 Joerg Bruehe <joerg.bruehe@sun.com>

- User "usr/lib*" to allow for both "usr/lib" and "usr/lib64",
  mask "rmdir" return code 1.
- Remove "ha_example.*" files from the list, they aren't built.

* Wed Mar 17 2010 Joerg Bruehe <joerg.bruehe@sun.com>

- Fix a wrong path name in handling the debug plugins.

* Wed Mar 10 2010 Joerg Bruehe <joerg.bruehe@sun.com>

- Take the result of the debug plugin build and put it into the optimized tree,
  so that it becomes part of the final installation;
  include the files in the packlist. Part of the fixes for bug#49022.

* Mon Mar 01 2010 Joerg Bruehe <joerg.bruehe@sun.com>

- Set "Oracle and/or its affiliates" as the vendor and copyright owner,
  accept upgrading from packages showing MySQL or Sun as vendor.

* Fri Feb 12 2010 Joerg Bruehe <joerg.bruehe@sun.com>

- Formatting changes:
  Have a consistent structure of separator lines and of indentation
  (8 leading blanks => tab).
- Introduce the variable "src_dir".
- Give the environment variables "MYSQL_BUILD_CC(CXX)" precedence
  over "CC" ("CXX").
- Drop the old "with_static" argument analysis, this is not supported
  in 5.1 since ages.
- Introduce variables to control the handlers individually, as well
  as other options.
- Use the new "--with-plugin" notation for the table handlers.
- Drop handling "/etc/rc.d/init.d/mysql", the switch to "/etc/init.d/mysql"
  was done back in 2002 already.
- Make "--with-zlib-dir=bundled" the default, add an option to disable it.
- Add missing manual pages to the file list.
- Improve the runtime check for "libgcc.a", protect it against being tried
  with the Intel compiler "icc".

* Mon Jan 11 2010 Joerg Bruehe <joerg.bruehe@sun.com>

- Change RPM file naming:
  - Suffix like "-m2", "-rc" becomes part of version as "_m2", "_rc".
  - Release counts from 1, not 0.

* Wed Dec 23 2009 Joerg Bruehe <joerg.bruehe@sun.com>

- The "semisync" plugin file name has lost its introductory "lib",
  adapt the file lists for the subpackages.
  This is a part missing from the fix for bug#48351.
- Remove the "fix_privilege_tables" manual, it does not exist in 5.5
  (and likely, the whole script will go, too).

* Mon Nov 16 2009 Joerg Bruehe <joerg.bruehe@sun.com>

- Fix some problems with the directives around "tcmalloc" (experimental),
  remove erroneous traces of the InnoDB plugin (that is 5.1 only).

* Tue Oct 06 2009 Magnus Blaudd <mvensson@mysql.com>

- Removed mysql_fix_privilege_tables

* Fri Oct 02 2009 Alexander Nozdrin <alexander.nozdrin@sun.com>

- "mysqlmanager" got removed from version 5.4, all references deleted.

* Fri Aug 28 2009 Joerg Bruehe <joerg.bruehe@sun.com>

- Merge up from 5.1 to 5.4: Remove handling for the InnoDB plugin.

* Thu Aug 27 2009 Joerg Bruehe <joerg.bruehe@sun.com>

- This version does not contain the "Instance manager", "mysqlmanager":
  Remove it from the spec file so that packaging succeeds.

* Mon Aug 24 2009 Jonathan Perkin <jperkin@sun.com>

- Add conditionals for bundled zlib and innodb plugin

* Fri Aug 21 2009 Jonathan Perkin <jperkin@sun.com>

- Install plugin libraries in appropriate packages.
- Disable libdaemon_example and ftexample plugins.

* Thu Aug 20 2009 Jonathan Perkin <jperkin@sun.com>

- Update variable used for mysql-test suite location to match source.

* Fri Nov 07 2008 Joerg Bruehe <joerg@mysql.com>

- Correct yesterday's fix, so that it also works for the last flag,
  and fix a wrong quoting: un-quoted quote marks must not be escaped.

* Thu Nov 06 2008 Kent Boortz <kent.boortz@sun.com>

- Removed "mysql_upgrade_shell"
- Removed some copy/paste between debug and normal build

* Thu Nov 06 2008 Joerg Bruehe <joerg@mysql.com>

- Modify CFLAGS and CXXFLAGS such that a debug build is not optimized.
  This should cover both gcc and icc flags.  Fixes bug#40546.

* Fri Aug 29 2008 Kent Boortz <kent@mysql.com>

- Removed the "Federated" storage engine option, and enabled in all

* Tue Aug 26 2008 Joerg Bruehe <joerg@mysql.com>

- Get rid of the "warning: Installed (but unpackaged) file(s) found:"
  Some generated files aren't needed in RPMs:
  - the "sql-bench/" subdirectory
  Some files were missing:
  - /usr/share/aclocal/mysql.m4  ("devel" subpackage)
  - Manual "mysqlbug" ("server" subpackage)
  - Program "innochecksum" and its manual ("server" subpackage)
  - Manual "mysql_find_rows" ("client" subpackage)
  - Script "mysql_upgrade_shell" ("client" subpackage)
  - Program "ndb_cpcd" and its manual ("ndb-extra" subpackage)
  - Manuals "ndb_mgm" + "ndb_restore" ("ndb-tools" subpackage)

* Mon Mar 31 2008 Kent Boortz <kent@mysql.com>

- Made the "Federated" storage engine an option
- Made the "Cluster" storage engine and sub packages an option

* Wed Mar 19 2008 Joerg Bruehe <joerg@mysql.com>

- Add the man pages for "ndbd" and "ndb_mgmd".

* Mon Feb 18 2008 Timothy Smith <tim@mysql.com>

- Require a manual upgrade if the alread-installed mysql-server is
  from another vendor, or is of a different major version.

* Wed May 02 2007 Joerg Bruehe <joerg@mysql.com>

- "ndb_size.tmpl" is not needed any more,
  "man1/mysql_install_db.1" lacked the trailing '*'.

* Sat Apr 07 2007 Kent Boortz <kent@mysql.com>

- Removed man page for "mysql_create_system_tables"

* Wed Mar 21 2007 Daniel Fischer <df@mysql.com>

- Add debug server.

* Mon Mar 19 2007 Daniel Fischer <df@mysql.com>

- Remove Max RPMs; the server RPMs contain a mysqld compiled with all
  features that previously only were built into Max.

* Fri Mar 02 2007 Joerg Bruehe <joerg@mysql.com>

- Add several man pages for NDB which are now created.

* Fri Jan 05 2007 Kent Boortz <kent@mysql.com>

- Put back "libmygcc.a", found no real reason it was removed.

- Add CFLAGS to gcc call with --print-libgcc-file, to make sure the
  correct "libgcc.a" path is returned for the 32/64 bit architecture.

* Mon Dec 18 2006 Joerg Bruehe <joerg@mysql.com>

- Fix the move of "mysqlmanager" to section 8: Directory name was wrong.

* Thu Dec 14 2006 Joerg Bruehe <joerg@mysql.com>

- Include the new man pages for "my_print_defaults" and "mysql_tzinfo_to_sql"
  in the server RPM.
- The "mysqlmanager" man page got moved from section 1 to 8.

* Thu Nov 30 2006 Joerg Bruehe <joerg@mysql.com>

- Call "make install" using "benchdir_root=%%{_datadir}",
  because that is affecting the regression test suite as well.

* Thu Nov 16 2006 Joerg Bruehe <joerg@mysql.com>

- Explicitly note that the "MySQL-shared" RPMs (as built by MySQL AB)
  replace "mysql-shared" (as distributed by SuSE) to allow easy upgrading
  (bug#22081).

* Mon Nov 13 2006 Joerg Bruehe <joerg@mysql.com>

- Add "--with-partition" t 2006 Joerg Bruehe <joerg@mysql.com>

- Use the Perl script to run the tests, because it will automatically check
  whether the server is configured with SSL.

* Tue Jun 27 2006 Joerg Bruehe <joerg@mysql.com>

- move "mysqldumpslow" from the client RPM to the server RPM (bug#20216)

- Revert all previous attempts to call "mysql_upgrade" during RPM upgrade,
  there are some more aspects which need to be solved before this is possible.
  For now, just ensure the binary "mysql_upgrade" is delivered and installysql.com>

- To run "mysql_upgrade", we need a running server;
  start it in isolation and skip password checks.

* Sat May 20 2006 Kent Boortz <kent@mysql.com>

- Always compile for PIC, position independent code.

* Wed May 10 2006 Kent Boortz <kent@mysql.com>

- Use character set "all" when compiling with Cluster, to make Cluster
  nodes independent on the character set directory, and the problem
  that two RPM sub packages both wants to install this directory.

* Mon May 01 2006 Kent Boortz <kent@mysql.com>

- Use "./libtool --mode=execute" instead of searching for the
  executable in current directory and ".libs".

* Fri Apr 28 2006 Kent Boortz <kent@mysql.com>

- Install and run "mysql_upgrade"

* Wed Apr 12 2006 Jim Winstead <jimw@mysql.com>

- Remove sql-bench, and MySQL-bench RPM (will be built as an independent
  project from the mysql-bench repository)

* Tue Apr 11 2006 Jim Winstead <jimw@mysql.com>

- Remove old mysqltestmanager and related programs
* Sat Apr 01 2006 Kent Boortz <kent@mysql.com>

- Set $LDFLAGS from $MYSQL_BUILD_LDFLAGS

* Tue Mar 07 2006 Kent Boortz <kent@mysql.com>

- Changed product name from "Community Edition" to "Community Server"

* Mon Mar 06 2006 Kent Boortz <kent@mysql.com>

- Fast mutexes is now disabled by default, but should be
  used in Linux builds.

* Mon Feb 20 2006 Kent Boortz <kent@mysql.com>

- Reintroduced a max build
- Limited testing of 'debug' and 'max' servers
- Berkeley DB only in 'max'

* Mon Feb 13 2006 Joerg Bruehe <joerg@mysql.com>

- Use "-i" on "make test-force";
  this is essential for later evaluation of this log file.

* Thu Feb 09 2006 Kent Boortz <kent@mysql.com>

- Pass '-static' to libtool, link static with our own libraries, dynamic
  with system libraries.  Link with the bundled zlib.

* Wed Feb 08 2006 Kristian Nielsen <knielsen@mysql.com>

- Modified RPM spec to match new 5.1 debug+max combined community packaging.

* Sun Dec 18 2005 Kent Boortz <kent@mysql.com>

- Added "client/mysqlslap"

* Mon Dec 12 2005 Rodrigo Novo <rodrigo@mysql.com>

- Added zlib to the list of (static) libraries installed
- Added check against libtool wierdness (WRT: sql/mysqld || sql/.libs/mysqld)
- Compile MySQL with bundled zlib
- Fixed %%packager name to "MySQL Production Engineering Team"

* Mon Dec 05 2005 Joerg Bruehe <joerg@mysql.com>

- Avoid using the "bundled" zlib on "shared" builds:
  As it is not installed (on the build system), this gives dependency
  problems with "libtool" causing the build to fail.
  (Change was done on Nov 11, but left uncommented.)

* Tue Nov 22 2005 Joerg Bruehe <joerg@mysql.com>

- Extend the file existence check for "init.d/mysql" on un-install
  to also guard the call to "insserv"/"chkconfig".

* Thu Oct 27 2005 Lenz Grimmer <lenz@grimmer.com>

- added more man pages

* Wed Oct 19 2005 Kent Boortz <kent@mysql.com>

- Made yaSSL support an option (off by default)

* Wed Oct 19 2005 Kent Boortz <kent@mysql.com>

- Enabled yaSSL support

* Sat Oct 15 2005 Kent Boortz <kent@mysql.com>

- Give mode arguments the same way in all places
lenz@mysql.com>

- fixed the removing of the RPM_BUILD_ROOT in the %%clean section (the
  $RBR variable did not get expanded, thus leaving old build roots behind)

* Thu Aug 04 2005 Lenz Grimmer <lenz@mysql.com>

- Fixed the creation of the mysql user group account in the postinstall
  section (BUG 12348)
- Fixed enabling the Archive storage engine in the Max binary

* Tue Aug 02 2005 Lenz Grimmer <lenz@mysql.com>

- Fixed the Requires: tag for the server RPM (BUG 12233)

* Fri Jul 15 2005 Lenz Grimmer <lenz@mysql.com>

- create a "mysql" user group and assign the mysql user account to that group
  in the server postinstall section. (BUG 10984)

* Tue Jun 14 2005 Lenz Grimmer <lenz@mysql.com>

- Do not build statically on i386 by default, only when adding either "--with
  static" or "--define '_with_static 1'" to the RPM build options. Static
  linking really only makes sense when linking against the specially patched
  glibc 2.2.5.

* Mon Jun 06 2005 Lenz Grimmer <lenz@mysql.com>

- added mysql_client_test to the "bench" subpackage (BUG 10676)
- added the libndbclient static and shared libraries (BUG 10676)

* Wed Jun 01 2005 Lenz Grimmer <lenz@mysql.com>

- use "mysqldatadir" variable instead of hard-coding the path multiple times
- use the "mysqld_user" variable on all occasions a user name is referenced
- removed (incomplete) Brazilian translations
- removed redundant release tags from the subpackage descriptions

* Wed May 25 2005 Joerg Bruehe <joerg@mysql.com>

- Added a "make clean" between separate calls to "BuildMySQL".

* Thu May 12 2005 Guilhem Bichot <guilhem@mysql.com>

- Removed the mysql_tableinfo script made obsolete by the information schema

* Wed Apr 20 2005 Lenz Grimmer <lenz@mysql.com>

- Enabled the "blackhole" storage engine for the Max RPM

* Wed Apr 13 2005 Lenz Grimmer <lenz@mysql.com>

- removed the MySQL manual files (html/ps/texi) - they have been removed
  from the MySQL sources and are now available seperately.

* Mon Apr 4 2005 Petr Chardin <petr@mysql.com>

- old mysqlmanager, mysq* Mon Feb 7 2005 Tomas Ulin <tomas@mysql.com>

- enabled the "Ndbcluster" storage engine for the max binary
- added extra make install in ndb subdir after Max build to get ndb binaries
- added packages for ndbcluster storage engine

* Fri Jan 14 2005 Lenz Grimmer <lenz@mysql.com>

- replaced obsoleted "BuildPrereq" with "BuildRequires" instead

* Thu Jan 13 2005 Lenz Grimmer <lenz@mysql.com>

- enabled the "Federated" storage engine for the max binary

* Tue Jan 04 2005 Petr Chardin <petr@mysql.com>

- ISAM and merge storage engines were purged. As well as appropriate
  tools and manpages (isamchk and isamlog)

* Fri Dec 31 2004 Lenz Grimmer <lenz@mysql.com>

- enabled the "Archive" storage engine for the max binary
- enabled the "CSV" storage engine for the max binary
- enabled the "Example" storage engine for the max binary

* Thu Aug 26 2004 Lenz Grimmer <lenz@mysql.com>

- MySQL-Max now requires MySQL-server instead of MySQL (BUG 3860)

* Fri Aug 20 2004 Lenz Grimmer <lenz@mysql.com>

- do not link statically on IA64/AMD64 as these systems do not have
  a patched glibc installed

* Tue Aug 10 2004 Lenz Grimmer <lenz@mysql.com>

- Added libmygcc.a to the devel subpackage (required to link applications
  against the the embedded server libmysqld.a) (BUG 4921)

* Mon Aug 09 2004 Lenz Grimmer <lenz@mysql.com>

- Added EXCEPTIONS-CLIENT to the "devel" package

* Thu Jul 29 2004 Lenz Grimmer <lenz@mysql.com>

- disabled OpenSSL in the Max binaries again (the RPM packages were the
  only exception to this anyway) (BUG 1043)

* Wed Jun 30 2004 Lenz Grimmer <lenz@mysql.com>

- fixed server postinstall (mysql_install_db was called with the wrong
  parameter)

* Thu Jun 24 2004 Lenz Grimmer <lenz@mysql.com>

- added mysql_tzinfo_to_sql to the server subpackage
- run "make clean" instead of "make distclean"

* Mon Apr 05 2004 Lenz Grimmer <lenz@mysql.com>

- added ncurses-devel to the build prerequisites (BUG 3377)

* Thu Feb 12 2004 Lenz Grimmer <lenz@mysql.com>

- when using gcc, _always_ use CXX=gcc
- replaced Copyright with License field (Copyright is obsolete)

* Tue Feb 03 2004 Lenz Grimmer <lenz@mysql.com>

- added myisam_ftdump to the Server package

* Tue Jan 13 2004 Lenz Grimmer <lenz@mysql.com>

- link the mysql client against libreadline instead of libedit (BUG 2289)

* Mon Dec 22 2003 Lenz Grimmer <lenz@mysql.com>

- marked /etc/logrotate.d/mysql as a config file (BUG 2156)

* Sat Dec 13 2003 Lenz Grimmer <lenz@mysql.com>

- fixed file permissions (BUG 1672)

* Thu Dec 11 2003 Lenz Grimmer <lenz@mysql.com>

- made testing for gcc3 a bit more robust

* Fri Dec 05 2003 Lenz Grimmer <lenz@mysql.com>

- added missing file mysql_create_system_tables to the server subpackage

* Fri Nov 21 2003 Lenz Grimmer <lenz@mysql.com>

- removed dependency on MySQL-client from the MySQL-devel subpackage
  as it is not really required. (BUG 1610)

* Fri Aug 29 2003 Lenz Grimmer <lenz@mysql.com>

- Fixed BUG 1162 (removed macro names from the changelog)
- Really fixed BUG 998 (disable the checking for installed but
  unpackaged files)

* Tue Aug 05 2003 Lenz Grimmer <lenz@mysql.com>

- Fixed BUG 959 (libmysqld not being compiled properly)
- Fixed BUG 998 (RPM build errors): added missing files to the
  distribution (mysql_fix_extensions, mysql_tableinfo, mysqldumpslow,
  mysql_fix_privilege_tables.1), removed "-n" from install section.

* Wed Jul 09 2003 Lenz Grimmer <lenz@mysql.com>

- removed the GIF Icon (file was not included in the sources anyway)
- removed unused variable shared_lib_version
- do not run automake before building the standard binary
  (should not be necessary)
- add server suffix '-standard' to standard binary (to be in line
  with the binary tarball distributions)
- Use more RPM macros (_exec_prefix, _sbindir, _libdir, _sysconfdir,
  _datadir, _includedir) throughout the spec file.
- allow overriding CC and CXX (required when building with other compilers)

* Fri May 16 2003 Lenz Grimmer <lenz@mysql.com>

- re-enabled RAID again

* Wed Apr 30 2003 Lenz Grimmer <lenz@mysql.com>

- disabled MyISAM RAID (--with-raid)- it throws an assertion which
  needs to be investigated first.

* Mon Mar 10 2003 Lenz Grimmer <lenz@mysql.com>

- added missing file mysql_secure_installation to server subpackage
  (BUG 141)

* Tue Feb 11 2003 Lenz Grimmer <lenz@mysql.com>

- re-added missing pre- and post(un)install scripts to server subpackage
- added config file /etc/my.cnf to the file list (just for completeness)
- make sure to create the datadir with 755 permissions

* Mon Jan 27 2003 Lenz Grimmer <lenz@mysql.com>

- removed unusedql.com>

- Reworked the build steps a little bit: the Max binary is supposed
  to include OpenSSL, which cannot be linked statically, thus trying
  to statically link against a special glibc is futile anyway
- because of this, it is not required to make yet another build run
  just to compile the shared libs (saves a lot of time)
- updated package description of the Max subpackage
- clean up the BuildRoot directory afterwards

* Mon Jul 15 2002 Lenz Grimmer <lenz@mysql.com>

- Updated Packager information
- Fixed the build options: the regular package is supposed to
  include InnoDB and linked statically, while the Max package
  should include BDB and SSL support

* Fri May 03 2002 Lenz Grimmer <lenz@mysql.com>

- Use more RPM macros (e.g. infodir, mandir) to make the spec
  file more portable
- reorganized the installation of documentation files: let RPM
  take care of this
- reorganized the file list: actually install man pages along
  with the binaries of the respective subpackage
- do not include libmysqld.a in the devel subpackage as well, if we
  have a special "embedded" subpackage
- reworked the package descriptions

* Mon Oct  8 2001 Monty

- Added embedded server as a separate RPM

* Fri Apr 13 2001 Monty

- Added mysqld-max to the distribution

* Tue Jan 2  2001  Monty

- Added mysql-test to the bench package

* Fri Aug 18 2000 Tim Smith <tim@mysql.com>

- Added separate libmysql_r directory; now both a threaded
  and non-threaded library is shipped.

* Tue Sep 28 1999 David Axmark <davida@mysql.com>

- Added the support-files/my-example.cnf to the docs directory.

- Removed devel dependency on base since it is about client
  development.

* Wed Sep 8 1999 David Axmark <davida@mysql.com>

- Cleaned up some for 3.23.

* Thu Jul 1 1999 David Axmark <davida@mysql.com>

- Added support for shared libraries in a separate sub
  package. Original fix by David Fox (dsfox@cogsci.ucsd.edu)

- The --enable-assembler switch is now automatically disables on
  platforms there assembler code is unavailable. This should allow
  building this RPM on non i386 systems.

* Mon Feb 22 1999 David Axmark <david@detron.se>

- Removed unportable cc switches from the spec file. The defaults can
  now be overridden with environment variables. This feature is used
  to compile the official RPM with optimal (but compiler version
  specific) switches.

- Removed the repetitive description parts for the sub rpms. Maybe add
  again if RPM gets a multiline macro capability.

- Added support for a pt_BR translation. Translation contributed by
  Jorge Godoy <jorge@bestway.com.br>.

* Wed Nov 4 1998 David Axmark <david@detron.se>

- A lot of changes in all the rpm and install scripts. This may even
  be a working RPM :-)

* Sun Aug 16 1998 David Axmark <david@detron.se>

- A developers changelog for MySQL is available in the source RPM. And
  there is a history of major user visible changed in the Reference
  Manual.  Only RPM specific changes will be documented here.<|MERGE_RESOLUTION|>--- conflicted
+++ resolved
@@ -856,13 +856,8 @@
 %endif
 
 %changelog
-<<<<<<< HEAD
 * Thu Mar 06 2014 Balasubramanian Kandasamy <balasubramanian.kandasamy@oracle.com> - 5.6.17-2
-- Resolve confict issues during upgrade
-=======
-* Thu Mar 06 2014 Balasubramanian Kandasamy <balasubramanian.kandasamy@oracle.com> - 5.5.37-2
 - Resolve conflict issues during upgrade
->>>>>>> 31aa8180
 
 * Fri Feb 07 2014 Balasubramanian Kandasamy <balasubramanian.kandasamy@oracle.com> - 5.6.17-1
 - 5.6.17
