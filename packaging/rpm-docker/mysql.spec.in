# Copyright (c) 2000, 2018, Oracle and/or its affiliates. All rights reserved.
#
# This program is free software; you can redistribute it and/or modify
# it under the terms of the GNU General Public License, version 2.0,
# as published by the Free Software Foundation.
#
# This program is also distributed with certain software (including
# but not limited to OpenSSL) that is licensed under separate terms,
# as designated in a particular file or component or in included license
# documentation.  The authors of MySQL hereby grant you an additional
# permission to link the program and your derivative works with the
# separately licensed software that they have included with MySQL.
#
# This program is distributed in the hope that it will be useful,
# but WITHOUT ANY WARRANTY; without even the implied warranty of
# MERCHANTABILITY or FITNESS FOR A PARTICULAR PURPOSE.  See the
# GNU General Public License, version 2.0, for more details.
#
# You should have received a copy of the GNU General Public License
# along with this program; if not, write to the Free Software
# Foundation, Inc., 51 Franklin St, Fifth Floor, Boston, MA 02110-1301  USA

%global mysql_vendor Oracle and/or its affiliates
%global mysqldatadir /var/lib/mysql

%global milestone    tr

# Pass path to mecab lib
%{?with_mecab: %global mecab_option -DWITH_MECAB=%{with_mecab}}
%{?with_mecab: %global mecab 1}

# Regression tests may take a long time, override the default to skip them
%{!?runselftest:%global runselftest 0}

%{!?product_suffix:              %global product_suffix community}
%{!?feature_set:                 %global feature_set community}
%{!?compilation_comment_release: %global compilation_comment_release MySQL Community Server - GPL}
%{!?compilation_comment_debug:   %global compilation_comment_debug MySQL Community Server - GPL - Debug}
%{!?src_base:                    %global src_base mysql%{?cluster:-cluster-gpl}}

%global src_dir               %{src_base}-%{version}%{?milestone:-%{milestone}}

%global license_files_server  %{src_dir}/LICENSE %{src_dir}/README

%if 0%{?commercial}
%global license_type          Commercial
%else
%global license_type          GPLv2
%endif

Name:           mysql%{?cluster:-cluster}-%{product_suffix}-minimal
Summary:        A very fast and reliable SQL database server
Group:          Applications/Databases
Version:        @MYSQL_NO_DASH_VERSION@
Release:        0.1%{?milestone:.%{milestone}}%{?commercial:.1}%{?dist}
License:        Copyright (c) 2000, @MYSQL_COPYRIGHT_YEAR@, %{mysql_vendor}. All rights reserved. Under %{?license_type} license as shown in the Description field.
URL:            http://www.mysql.com/
Packager:       MySQL Release Engineering <mysql-build@oss.oracle.com>
Vendor:         %{mysql_vendor}
Source0:        https://cdn.mysql.com/Downloads/MySQL-@MYSQL_BASE_VERSION@/%{src_dir}.tar.gz
Source1:        https://downloads.sourceforge.net/boost/@BOOST_PACKAGE_NAME@.tar.bz2
BuildRequires:  cmake >= 2.8.2
BuildRequires:  perl
BuildRequires:  perl(Time::HiRes)
BuildRequires:  perl(Env)
BuildRequires:  time
BuildRequires:  cyrus-sasl-devel
BuildRequires:  libaio-devel
BuildRequires:  ncurses-devel
BuildRequires:  numactl-devel
BuildRequires:  openssl-devel
BuildRequires:  zlib-devel
BuildRoot:      %(mktemp -ud %{_tmppath}/%{name}-%{version}-%{release}-XXXXXX)

# For rpm => 4.9 only: https://fedoraproject.org/wiki/Packaging:AutoProvidesAndRequiresFiltering
%global __requires_exclude ^perl\\((GD|hostnames|lib::mtr|lib::v1|mtr_|My::)
%global __provides_exclude_from ^(/usr/share/(mysql|mysql-test)/.*|%{_libdir}/mysql/plugin/.*\\.so)$

%description
The MySQL(TM) software delivers a very fast, multi-threaded, multi-user,
and robust SQL (Structured Query Language) database server. MySQL Server
is intended for mission-critical, heavy-load production systems as well
as for embedding into mass-deployed software. MySQL is a trademark of
%{mysql_vendor}

The MySQL software has Dual Licensing, which means you can use the MySQL
software free of charge under the GNU General Public License
(http://www.gnu.org/licenses/). You can also purchase commercial MySQL
licenses from %{mysql_vendor} if you do not wish to be bound by the terms of
the GPL. See the chapter "Licensing and Support" in the manual for
further info.

The MySQL web site (http://www.mysql.com/) provides the latest
news and information about the MySQL software. Also please see the
documentation and the manual for more information.

%package -n     mysql%{?cluster:-cluster}-%{product_suffix}-server-minimal
Summary:        A very fast and reliable SQL database server
Group:          Applications/Databases
Requires:       shadow-utils
Provides:       mysql-server = %{version}-%{release}
Provides:       mysql-server%{?_isa} = %{version}-%{release}
Provides:       mysql-compat-server = %{version}-%{release}
Provides:       mysql-compat-server%{?_isa} = %{version}-%{release}

%description -n mysql%{?cluster:-cluster}-%{product_suffix}-server-minimal
The MySQL(TM) software delivers a very fast, multi-threaded, multi-user,
and robust SQL (Structured Query Language) database server. MySQL Server
is intended for mission-critical, heavy-load production systems as well
as for embedding into mass-deployed software. MySQL is a trademark of
%{mysql_vendor}

The MySQL software has Dual Licensing, which means you can use the MySQL
software free of charge under the GNU General Public License
(http://www.gnu.org/licenses/). You can also purchase commercial MySQL
licenses from %{mysql_vendor} if you do not wish to be bound by the terms of
the GPL. See the chapter "Licensing and Support" in the manual for
further info.

The MySQL web site (http://www.mysql.com/) provides the latest news and
information about the MySQL software.  Also please see the documentation
and the manual for more information.

This package includes the MySQL server binary as well as related utilities
to run and administer a MySQL server.
%prep
%setup -q -T -a 0 -a 1 -c -n %{src_dir}

%build
# Fail quickly and obviously if user tries to build as root
%if 0%{?runselftest}
if [ "x$(id -u)" = "x0" ] ; then
   echo "The MySQL regression tests may fail if run as root."
   echo "If you really need to build the RPM as root, use"
   echo "--define='runselftest 0' to skip the regression tests."
   exit 1
fi
%endif

# Build full release
mkdir release
(
  cd release
  cmake ../%{src_dir} \
           -DBUILD_CONFIG=mysql_release \
           -DINSTALL_LAYOUT=RPM \
           -DCMAKE_BUILD_TYPE=RelWithDebInfo \
	   -DWITH_BOOST=.. \
           -DCMAKE_C_FLAGS="%{optflags}" \
           -DCMAKE_CXX_FLAGS="%{optflags}" \
           -DWITH_INNODB_MEMCACHED=1 \
           -DINSTALL_LIBDIR="%{_lib}/mysql" \
           -DINSTALL_PLUGINDIR="%{_lib}/mysql/plugin" \
           -DINSTALL_MYSQLTESTDIR="" \
           -DMYSQL_UNIX_ADDR="%{mysqldatadir}/mysql.sock" \
           -DMYSQLX_UNIX_ADDR="/var/run/mysqld/mysqlx.sock" \
           -DFEATURE_SET="%{feature_set}" \
           -DWITH_NUMA=ON \
           %{?mecab_option} \
           -DWITH_SSL=system \
%if 0%{?with_meb:1}
           -DWITH_MEB=1 \
%endif
           -DCOMPILATION_COMMENT="%{compilation_comment_release}" \
           -DMYSQL_SERVER_SUFFIX="%{?server_suffix}"
  echo BEGIN_NORMAL_CONFIG ; egrep '^#define' include/config.h ; echo END_NORMAL_CONFIG
  make %{?_smp_mflags} VERBOSE=1
)

%install
MBD=$RPM_BUILD_DIR/%{src_dir}

# Ensure that needed directories exists
install -d -m 0750 %{buildroot}/var/lib/mysql
install -d -m 0755 %{buildroot}/var/run/mysqld
install -d -m 0750 %{buildroot}/var/lib/mysql-files
install -d -m 0750 %{buildroot}/var/lib/mysql-keyring

# Install all binaries
cd $MBD/release
make DESTDIR=%{buildroot} install

# TODO: move to rpm-docker
install -D -m 0644 $MBD/release/packaging/rpm-docker/my.cnf %{buildroot}%{_sysconfdir}/my.cnf
install -d %{buildroot}%{_sysconfdir}/my.cnf.d

# Remove man, include, and libs
for f in %{_mandir} %{_includedir} %{_datadir}/aclocal/mysql.m4 ; do
    rm -rf %{buildroot}$f
done
rm -rf %{buildroot}%{_libdir}/mysql/libmysql*

# Removing some tools
for f in innochecksum ibd2sdi myisamchk myisam_ftdump myisamlog myisampack \
         my_safe_process mysqlbinlog mysqlcheck mysql_client_test \
         mysql_config_editor mysqld_multi mysqld_safe mysqldumpslow mysqlimport \
         mysql_secure_installation mysqlshow mysqlslap mysqltest mysqlxtest \
         perror resolveip  resolve_stack_dump lz4_decompress \
         zlib_decompress; do
    rm -f %{buildroot}%{_bindir}/$f
done

%if 0%{?cluster}
for f in mcc_config.py ndb_blob_tool ndb_config ndb_delete_all ndb_desc ndb_drop_index \
         ndb_drop_table ndb_error_reporter ndb_import ndb_index_stat ndb_move_data \
         ndb_perror ndb_print_backup_file ndb_print_file ndb_print_frag_file \
         ndb_print_schema_file ndb_print_sys_file ndb_redo_log_reader ndb_restore ndb_select_all \
         ndb_select_count ndb_setup.py ndb_show_tables ndb_size.pl ndbinfo_select_all ndb_waiter ; do
    rm -f %{buildroot}%{_bindir}/$f
done
%endif

#  Remove test plugins
for p in auth.so auth_test_plugin.so authentication_ldap_sasl.so \
         authentication_ldap_simple.so component_example_component1.so \
         component_example_component2.so component_example_component3.so \
         component_log_sink_test.so component_pfs_example.so \
         component_pfs_example_component_population.so \
         component_test_pfs_notification.so component_test_pfs_resource_group.so \
         component_test_string_service_charset.so component_test_string_service.so \
         component_test_string_service_long.so component_udf_reg_3_func.so \
         component_udf_reg_int_same_func.so component_udf_reg_avg_func.so \
         component_udf_reg_only_3_func.so component_udf_reg_int_func.so \
         component_udf_reg_real_func.so component_test_udf_registration.so \
         component_udf_unreg_3_func.so component_udf_unreg_int_func.so \
         component_udf_unreg_real_func.so component_test_component_sys_var_service.so \
         component_test_sys_var_service_int.so component_test_sys_var_service.so \
         component_test_sys_var_service_same.so component_test_sys_var_service_str.so \
         component_test_status_var_service.so\
         component_test_status_var_service_int.so\
         component_test_status_var_service_reg_only.so\
         component_test_status_var_service_str.so\
         component_test_status_var_service_unreg_only.so\
         component_test_system_variable_source.so\
         daemon_example.ini ha_example.so libdaemon_example.so \
         pfs_example_plugin_employee.so qa_auth_client.so qa_auth_interface.so \
         qa_auth_server.so replication_observers_example_plugin.so \
         test_security_context.so test_services_plugin_registry.so \
         udf_example.so  component_mysqlx_global_reset.so \
         test_udf_services.so component_test_backup_lock_service.so ; do
    rm -f %{buildroot}%{_libdir}/mysql/plugin/$p
done

rm -f %{buildroot}%{_libdir}/mysql/plugin/libtest_*.so
rm -f %{buildroot}%{_libdir}/pkgconfig/mysqlclient.pc

# No need for these scripts
rm -f %{buildroot}%{_datadir}/mysql-*/{mysql.server,mysqld_multi.server,mysql-log-rotate}

# Extra files/dirs removed from Cluster build
%if 0%{?cluster}
rm -rf %{buildroot}/usr/share/mysql/mcc
rm -f %{buildroot}/lib/memcached_path.pl
rm -f %{buildroot}/%{_libdir}/mysql/libndbclient*
rm -rf %{buildroot}%{_datadir}/mysql-*/nodejs/
rm -rf %{buildroot}%{_datadir}/mysql-*/java/
%endif

# Remove files pages we explicitly do not want to package
rm -rf %{buildroot}%{_infodir}/mysql.info*
rm -f %{buildroot}%{_datadir}/mysql-*/win_install_firewall.sql
rm -f %{buildroot}%{_datadir}/mysql-*/audit_log_filter_win_install.sql

%check
%if 0%{?runselftest} || 0%{?with_unittests}
pushd release
export CTEST_OUTPUT_ON_FAILURE=1
make test || true
%endif
%if 0%{?runselftest}
export MTR_BUILD_THREAD=auto
pushd mysql-test
./mtr \
    --mem --parallel=auto --force --retry=0 \
    --mysqld=--binlog-format=mixed \
    --suite-timeout=720 --testcase-timeout=30 \
    --clean-vardir
rm -r $(readlink var) var
%endif

%pre -n mysql%{?cluster:-cluster}-%{product_suffix}-server-minimal
/usr/sbin/groupadd -g 27 -o -r mysql >/dev/null 2>&1 || :
/usr/sbin/useradd -M -N -g mysql -o -r -d /var/lib/mysql -s /bin/false \
    -c "MySQL Server" -u 27 mysql >/dev/null 2>&1 || :

%post -n mysql%{?cluster:-cluster}-%{product_suffix}-server-minimal
/bin/touch /var/log/mysqld.log >/dev/null 2>&1 || :
/bin/chmod 0640 /var/log/mysqld.log >/dev/null 2>&1 || :
/bin/chown mysql:mysql /var/log/mysqld.log >/dev/null 2>&1 || :

%files -n mysql%{?cluster:-cluster}-%{product_suffix}-server-minimal
%defattr(-, root, root, -)
%doc %{?license_files_server}
%doc %{src_dir}/Docs/INFO_SRC*
%doc release/Docs/INFO_BIN*
%config(noreplace) %{_sysconfdir}/my.cnf
%dir %{_sysconfdir}/my.cnf.d

%if 0%{?cluster}
%attr(755, root, root) %{_bindir}/ndb_mgm
%attr(755, root, root) %{_bindir}/ndb_top
%attr(755, root, root) %{_sbindir}/ndb_mgmd
%attr(755, root, root) %{_sbindir}/ndbd
%attr(755, root, root) %{_sbindir}/ndbmtd
%attr(755, root, root) %{_bindir}/memclient
%attr(755, root, root) %{_sbindir}/memcached
%attr(755, root, root) %{_libdir}/mysql/ndb_engine.so
%attr(644, root, root) %{_datadir}/mysql-*/ndb_dist_priv.sql
%{_datadir}/mysql-*/memcache-api/
%endif

%attr(755, root, root) %{_sbindir}/mysqld
%attr(755, root, root) %{_bindir}/mysql
%attr(755, root, root) %{_bindir}/mysqladmin
%attr(755, root, root) %{_bindir}/mysqldump
%attr(755, root, root) %{_bindir}/mysqlpump
%attr(755, root, root) %{_bindir}/mysql_config
%attr(755, root, root) %{_bindir}/mysql_ssl_rsa_setup
%attr(755, root, root) %{_bindir}/mysql_tzinfo_to_sql
%attr(755, root, root) %{_bindir}/mysql_upgrade
%attr(755, root, root) %{_bindir}/my_print_defaults
%dir %{_libdir}/mysql/plugin
%attr(755, root, root) %{_libdir}/mysql/plugin/adt_null.so
%attr(755, root, root) %{_libdir}/mysql/plugin/auth_socket.so
%attr(755, root, root) %{_libdir}/mysql/plugin/authentication_ldap_sasl_client.so
%attr(755, root, root) %{_libdir}/mysql/plugin/group_replication.so
%attr(755, root, root) %{_libdir}/mysql/plugin/component_log_sink_syseventlog.so
%attr(755, root, root) %{_libdir}/mysql/plugin/component_log_sink_json.so
%attr(755, root, root) %{_libdir}/mysql/plugin/component_log_filter_dragnet.so
%attr(755, root, root) %{_libdir}/mysql/plugin/component_validate_password.so
%attr(755, root, root) %{_libdir}/mysql/plugin/connection_control.so
%attr(755, root, root) %{_libdir}/mysql/plugin/innodb_engine.so
%attr(755, root, root) %{_libdir}/mysql/plugin/keyring_file.so
%attr(755, root, root) %{_libdir}/mysql/plugin/keyring_udf.so
%attr(755, root, root) %{_libdir}/mysql/plugin/libmemcached.so
%if 0%{?mecab}
%{_libdir}/mysql/mecab
%attr(755, root, root) %{_libdir}/mysql/plugin/libpluginmecab.so
%endif
%attr(755, root, root) %{_libdir}/mysql/plugin/locking_service.so
%attr(755, root, root) %{_libdir}/mysql/plugin/mypluglib.so
%attr(755, root, root) %{_libdir}/mysql/plugin/mysql_no_login.so
%attr(755, root, root) %{_libdir}/mysql/plugin/rewrite_example.so
%attr(755, root, root) %{_libdir}/mysql/plugin/rewriter.so
%attr(755, root, root) %{_libdir}/mysql/plugin/semisync_master.so
%attr(755, root, root) %{_libdir}/mysql/plugin/semisync_slave.so
%attr(755, root, root) %{_libdir}/mysql/plugin/validate_password.so
%attr(755, root, root) %{_libdir}/mysql/plugin/version_token.so
%dir %{_datadir}/mysql-*/
%{_datadir}/mysql-*/charsets/
%{_datadir}/mysql-*/bulgarian/
%{_datadir}/mysql-*/czech/
%{_datadir}/mysql-*/danish/
%{_datadir}/mysql-*/dutch/
%{_datadir}/mysql-*/english/
%{_datadir}/mysql-*/estonian/
%{_datadir}/mysql-*/french/
%{_datadir}/mysql-*/german/
%{_datadir}/mysql-*/greek/
%{_datadir}/mysql-*/hungarian/
%{_datadir}/mysql-*/italian/
%{_datadir}/mysql-*/japanese/
%{_datadir}/mysql-*/korean/
%{_datadir}/mysql-*/norwegian-ny/
%{_datadir}/mysql-*/norwegian/
%{_datadir}/mysql-*/polish/
%{_datadir}/mysql-*/portuguese/
%{_datadir}/mysql-*/romanian/
%{_datadir}/mysql-*/russian/
%{_datadir}/mysql-*/serbian/
%{_datadir}/mysql-*/slovak/
%{_datadir}/mysql-*/spanish/
%{_datadir}/mysql-*/swedish/
%{_datadir}/mysql-*/ukrainian/
%attr(644, root, root) %{_datadir}/mysql-*/errmsg-utf8.txt
%attr(644, root, root) %{_datadir}/mysql-*/fill_help_tables.sql
%attr(644, root, root) %{_datadir}/mysql-*/mysql_system_tables.sql
%attr(644, root, root) %{_datadir}/mysql-*/mysql_system_tables_data.sql
%attr(644, root, root) %{_datadir}/mysql-*/mysql_system_users.sql
%attr(644, root, root) %{_datadir}/mysql-*/mysql_sys_schema.sql
%attr(644, root, root) %{_datadir}/mysql-*/mysql_test_data_timezone.sql
%attr(644, root, root) %{_datadir}/mysql-*/dictionary.txt
%attr(644, root, root) %{_datadir}/mysql-*/innodb_memcached_config.sql
%attr(644, root, root) %{_datadir}/mysql-*/install_rewriter.sql
%attr(644, root, root) %{_datadir}/mysql-*/uninstall_rewriter.sql
%attr(644, root, root) %{_datadir}/mysql-*/magic

%if 0%{?commercial}
%attr(755, root, root) %{_bindir}/mysqlbackup
%attr(755, root, root) %{_libdir}/mysql/plugin/audit_log.so
%attr(644, root, root) %{_datadir}/mysql-*/audit_log_filter_linux_install.sql
%attr(755, root, root) %{_libdir}/mysql/plugin/authentication_pam.so
%attr(755, root, root) %{_libdir}/mysql/plugin/keyring_okv.so
%attr(755, root, root) %{_libdir}/mysql/plugin/keyring_encrypted_file.so
%attr(755, root, root) %{_libdir}/mysql/plugin/mysql_clone.so
%attr(755, root, root) %{_libdir}/mysql/plugin/thread_pool.so
%attr(755, root, root) %{_libdir}/mysql/plugin/openssl_udf.so
%attr(755, root, root) %{_libdir}/mysql/plugin/firewall.so
%attr(644, root, root) %{_datadir}/mysql-*/linux_install_firewall.sql
%endif

%dir %attr(750, mysql, mysql) /var/lib/mysql
%dir %attr(755, mysql, mysql) /var/run/mysqld
%dir %attr(750, mysql, mysql) /var/lib/mysql-files
%dir %attr(750, mysql, mysql) /var/lib/mysql-keyring

%changelog
<<<<<<< HEAD
* Thu Dec 07 2017 Erlend Dahl <erlend.dahl@oracle.com> - 8.0.6-0.1
- Change the global milestone to 'dmr'
=======
* Mon Mar 12 2018 Erlend Dahl <erlend.dahl@oracle.com> - 8.0.11-1
- Removed milestone marker
>>>>>>> a475a4bf
- Move mysqlx to default plugin
- Add mysqlbackup
- Add keyring_encrypted_file.so plugin
- Do not package udf_example.so
- Add mysqlbackup
- Add component_validate_password component
- Add License Book, remove COPYING

* Fri Jul 28 2017 Horst Hunger <horst.hunger@oracle.com> - 8.0.3-0.1
- New release

* Thu May 11 2017 Horst Hunger <horst.hunger@oracle.com> - 8.0.2-0.1
- Add UDF components
- Add component_test_component_sys_var_service plugin
- Add component_test_sys_var_service plugins

* Tue Sep 13 2016 Balasubramanian Kandasamy <balasubramanian.kandasamy@oracle.com> - 8.0.1-0.1
- Add test_services_plugin_registry.so plugin
- Add connection_control.so to server subpackage

* Mon Jun 20 2016 Balasubramanian Kandasamy <balasubramanian.kandasamy@oracle.com> - 8.0.0-0.1
- Change the version number to 8.0.0

* Mon Apr 04 2016 Georgi Kodinov <georgi.kodinov@oracle.com> - 5.7.13-1
- Add test_udf_services.so plugin
- Add keyring_udf.so plugin to server subpackage

* Mon Jan 4 2016 Balasubramanian Kandasamy <balasubramanian.kandasamy@oracle.com> - 5.7.11-1
- Include mysql-keyring directory
- Provide keyring_file.so plugin

* Mon Oct 19 2015 Bharathy Satish <bharathy.x.satish@oracle.com> - 5.7.10-1
  Added new decompression utilities lz4_decompress and zlib_decompress binaries to
  client subpackage.

* Mon Jul 6 2015 Balasubramanian Kandasamy <balasubramanian.kandasamy@oracle.com> - 5.7.9-1
- Updated for 5.7.9

* Wed Jul 1 2015 Balasubramanian Kandasamy <balasubramanian.kandasamy@oracle.com> - 5.7.8-0.3.rc
- Update package names
- Handle plugin changes

* Mon Feb 16 2015 Terje Rosten <terje.rosten@oracle.com> - 5.7.6-0.3.m16
- Introduce minimal server for docker

* Tue Feb 3 2015 Balasubramanian Kandasamy <balasubramanian.kandasamy@oracle.com> - 5.7.6-0.2.m16
- Include boost sources
- Fix cmake buildrequires
- Fix build on el5 with gcc44
- Add license info in each subpackage
- Soname bump, more compat packages
- Updated default shell for mysql user
- Added mysql_ssl_rsa_setup
- Include mysql-files directory

* Thu Sep 18 2014 Balasubramanian Kandasamy <balasubramanian.kandasamy@oracle.com> - 5.7.6-0.2.m16
- Provide replication_observers_example_plugin.so plugin

* Tue Sep 2 2014 Bjorn Munch <bjorn.munch@oracle.com> - 5.7.6-0.1.m16
- Updated for 5.7.6

* Fri Aug 08 2014 Erlend Dahl <erlend.dahl@oracle.com> - 5.7.5-0.6.m15
- Provide mysql_no_login.so plugin

* Wed Aug 06 2014 Balasubramanian Kandasamy <balasubramanian.kandasamy@oracle.com> - 5.7.5-0.5.m15
- Provide mysql-compat-server dependencies 

* Wed Jul 09 2014 Balasubramanian Kandasamy <balasubramanian.kandasamy@oracle.com> - 5.7.5-0.4.m15
- Remove perl(GD) and dtrace dependencies

* Thu Jun 26 2014 Balasubramanian Kandasamy <balasubramanian.kandasamy@oracle.com> - 5.7.5-0.3.m15
- Resolve embedded-devel conflict issue

* Wed Jun 25 2014 Balasubramanian Kandasamy <balasubramanian.kandasamy@oracle.com> - 5.7.5-0.2.m15
- Add bench package
- Enable dtrace 

* Thu Apr 24 2014 Balasubramanian Kandasamy <balasubramanian.kandasamy@oracle.com> - 5.7.5-0.1.m15
- Updated for 5.7.5

* Mon Apr 07 2014 Balasubramanian Kandasamy <balasubramanian.kandasamy@oracle.com> - 5.7.4-0.5.m14
- Fix Cflags for el7 

* Mon Mar 31 2014 Balasubramanian Kandasamy <balasubramanian.kandasamy@oracle.com> - 5.7.4-0.4.m14
- Support for enterprise packages
- Upgrade from MySQL-* packages

* Wed Mar 12 2014 Balasubramanian Kandasamy <balasubramanian.kandasamy@oracle.com> - 5.7.4-0.3.m14
- Resolve conflict with mysql-libs-compat 

* Thu Mar 06 2014 Balasubramanian Kandasamy <balasubramanian.kandasamy@oracle.com> - 5.7.4-0.2.m14
- Resolve conflict issues during upgrade
- Add ha_example.so plugin which is now included

* Fri Feb 07 2014 Balasubramanian Kandasamy <balasubramanian.kandasamy@oracle.com> - 5.7.4-0.1.m14
- 5.7.4
- Enable shared libmysqld by cmake option
- Move mysqltest and test plugins to test subpackage

* Mon Nov 18 2013 Balasubramanian Kandasamy <balasubramanian.kandasamy@oracle.com> - 5.7.3-0.3.m13
- Fixed isa_bits error 

* Fri Oct 25 2013 Balasubramanian Kandasamy <balasubramanian.kandasamy@oracle.com> - 5.7.3-0.1.m13
- Initial 5.7 port

* Fri Oct 25 2013 Balasubramanian Kandasamy <balasubramanian.kandasamy@oracle.com> - 5.6.15-1
- Fixed uln advanced rpm libyassl.a error
- Updated to 5.6.15

* Wed Oct 16 2013 Balasubramanian Kandasamy <balasubramanian.kandasamy@oracle.com> - 5.6.14-3
- Fixed mysql_install_db usage 
- Improved handling of plugin directory 

* Fri Sep 27 2013 Balasubramanian Kandasamy <balasubramanian.kandasamy@oracle.com> - 5.6.14-2
- Refresh mysql-install patch and service renaming

* Mon Sep 16 2013 Balasubramanian Kandasamy <balasubramanian.kandasamy@oracle.com> - 5.6.14-1
- Updated to 5.6.14

* Wed Sep 04 2013 Balasubramanian Kandasamy <balasubramanian.kandasamy@oracle.com> - 5.6.13-5
- Support upgrade from 5.5 ULN packages to 5.6 

* Tue Aug 27 2013 Balasubramanian Kandasamy <balasubramanian.kandasamy@oracle.com> - 5.6.13-4
- Enhanced perl filtering 
- Added openssl-devel to buildreq 

* Wed Aug 21 2013 Balasubramanian Kandasamy <balasubramanian.kandasamy@oracle.com> - 5.6.13-3
- Removed mysql_embedded binary to resolve multilib conflict issue

* Fri Aug 16 2013 Balasubramanian Kandasamy <balasubramanian.kandasamy@oracle.com> - 5.6.13-2 
- Fixed Provides and Obsoletes issues in server, test packages 

* Wed Aug 14 2013 Balasubramanian Kandasamy <balasubramanian.kandasamy@oracle.com> - 5.6.13-1
- Updated to 5.6.13

* Mon Aug 05 2013 Balasubramanian Kandasamy <balasubramanian.kandasamy@oracle.com> - 5.6.12-9
- Added files list to embedded packages 

* Thu Aug 01 2013 Balasubramanian Kandasamy <balasubramanian.kandasamy@oracle.com> - 5.6.12-8
- Updated libmysqld.a with libmysqld.so in embedded package

* Mon Jul 29 2013 Balasubramanian Kandasamy <balasubramanian.kandasamy@oracle.com> - 5.6.12-7
- Updated test package dependency from client to server

* Wed Jul 24 2013 Balasubramanian Kandasamy <balasubramanian.kandasamy@oracle.com> - 5.6.12-6
- Added libs-compat dependency under libs package to resolve server
  installation conflicts issue.
 
* Wed Jul 17 2013 Balasubramanian Kandasamy <balasubramanian.kandasamy@oracle.com> - 5.6.12-5
- Removed libmysqlclient.so.16 from libs package
 
* Fri Jul 05 2013 Balasubramanian Kandasamy <balasubramanian.kandasamy@oracle.com> - 5.6.12-4
- Adjusted to work on OEL6

* Wed Jun 26 2013 Balasubramanian Kandasamy <balasubramanian.kandasamy@oracle.com> - 5.6.12-3
- Move libs to mysql/
- Basic multi arch support
- Fix changelog dates

* Thu Jun 20 2013 Balasubramanian Kandasamy <balasubramanian.kandasamy@oracle.com> - 5.6.12-2
- Major cleanup

* Tue Jun 04 2013 Balasubramanian Kandasamy <balasubramanian.kandasamy@oracle.com> - 5.6.12-1
- Updated to 5.6.12

* Mon Nov 05 2012 Joerg Bruehe <joerg.bruehe@oracle.com>

- Allow to override the default to use the bundled yaSSL by an option like
      --define="with_ssl /path/to/ssl"

* Wed Oct 10 2012 Bjorn Munch <bjorn.munch@oracle.com>

- Replace old my-*.cnf config file examples with template my-default.cnf

* Fri Oct 05 2012 Joerg Bruehe <joerg.bruehe@oracle.com>

- Let the installation use the new option "--random-passwords" of "mysql_install_db".
  (Bug# 12794345 Ensure root password)
- Fix an inconsistency: "new install" vs "upgrade" are told from the (non)existence
  of "$mysql_datadir/mysql" (holding table "mysql.user" and other system stuff).

* Tue Jul 24 2012 Joerg Bruehe <joerg.bruehe@oracle.com>

- Add a macro "runselftest":
  if set to 1 (default), the test suite will be run during the RPM build;
  this can be oveeridden via the command line by adding
      --define "runselftest 0"
  Failures of the test suite will NOT make the RPM build fail!

* Mon Jul 16 2012 Joerg Bruehe <joerg.bruehe@oracle.com>

- Add the man page for the "mysql_config_editor".

* Mon Jun 11 2012 Joerg Bruehe <joerg.bruehe@oracle.com>

- Make sure newly added "SPECIFIC-ULN/" directory does not disturb packaging.

* Wed Feb 29 2012 Brajmohan Saxena <brajmohan.saxena@oracle.com>

- Removal all traces of the readline library from mysql (BUG 13738013)

* Wed Sep 28 2011 Joerg Bruehe <joerg.bruehe@oracle.com>

- Fix duplicate mentioning of "mysql_plugin" and its manual page,
  it is better to keep alphabetic order in the files list (merging!).

* Wed Sep 14 2011 Joerg Bruehe <joerg.bruehe@oracle.com>

- Let the RPM capabilities ("obsoletes" etc) ensure that an upgrade may replace
  the RPMs of any configuration (of the current or the preceding release series)
  by the new ones. This is done by not using the implicitly generated capabilities
  (which include the configuration name) and relying on more generic ones which
  just list the function ("server", "client", ...).
  The implicit generation cannot be prevented, so all these capabilities must be
  explicitly listed in "Obsoletes:"

* Tue Sep 13 2011 Jonathan Perkin <jonathan.perkin@oracle.com>

- Add support for Oracle Linux 6 and Red Hat Enterprise Linux 6.  Due to
  changes in RPM behaviour ($RPM_BUILD_ROOT is removed prior to install)
  this necessitated a move of the libmygcc.a installation to the install
  phase, which is probably where it belonged in the first place.

* Tue Sep 13 2011 Joerg Bruehe <joerg.bruehe@oracle.com>

- "make_win_bin_dist" and its manual are dropped, cmake does it different.

* Thu Sep 08 2011 Daniel Fischer <daniel.fischer@oracle.com>

- Add mysql_plugin man page.

* Tue Aug 30 2011 Tor Didriksen <tor.didriksen@oracle.com>

- Set CXX=g++ by default to add a dependency on libgcc/libstdc++.
  Also, remove the use of the -fno-exceptions and -fno-rtti flags.
  TODO: update distro_buildreq/distro_requires

* Tue Aug 30 2011 Joerg Bruehe <joerg.bruehe@oracle.com>

- Add the manual page for "mysql_plugin" to the server package.

* Fri Aug 19 2011 Joerg Bruehe <joerg.bruehe@oracle.com>

- Null-upmerge the fix of bug#37165: This spec file is not affected.
- Replace "/var/lib/mysql" by the spec file variable "%%{mysqldatadir}".

* Fri Aug 12 2011 Daniel Fischer <daniel.fischer@oracle.com>

- Source plugin library files list from cmake-generated file.

* Mon Jul 25 2011 Chuck Bell <chuck.bell@oracle.com>

- Added the mysql_plugin client - enables or disables plugins.

* Thu Jul 21 2011 Sunanda Menon <sunanda.menon@oracle.com>

- Fix bug#12561297: Added the MySQL embedded binary

* Thu Jul 07 2011 Joerg Bruehe <joerg.bruehe@oracle.com>

- Fix bug#45415: "rpm upgrade recreates test database"
  Let the creation of the "test" database happen only during a new installation,
  not in an RPM upgrade.
  This affects both the "mkdir" and the call of "mysql_install_db".

* Wed Feb 09 2011 Joerg Bruehe <joerg.bruehe@oracle.com>

- Fix bug#56581: If an installation deviates from the default file locations
  ("datadir" and "pid-file"), the mechanism to detect a running server (on upgrade)
  should still work, and use these locations.
  The problem was that the fix for bug#27072 did not check for local settings.

* Mon Jan 31 2011 Joerg Bruehe <joerg.bruehe@oracle.com>

- Install the new "manifest" files: "INFO_SRC" and "INFO_BIN".

* Tue Nov 23 2010 Jonathan Perkin <jonathan.perkin@oracle.com>

- EXCEPTIONS-CLIENT has been deleted, remove it from here too
- Support MYSQL_BUILD_MAKE_JFLAG environment variable for passing
  a '-j' argument to make.

* Mon Nov 1 2010 Georgi Kodinov <georgi.godinov@oracle.com>

- Added test authentication (WL#1054) plugin binaries

* Wed Oct 6 2010 Georgi Kodinov <georgi.godinov@oracle.com>

- Added example external authentication (WL#1054) plugin binaries

* Wed Aug 11 2010 Joerg Bruehe <joerg.bruehe@oracle.com>

- With a recent spec file cleanup, names have changed: A "-community" part was dropped.
  Reflect that in the "Obsoletes" specifications.
- Add a "triggerpostun" to handle the uninstall of the "-community" server RPM.
- This fixes bug#55015 "MySQL server is not restarted properly after RPM upgrade".

* Tue Jun 15 2010 Joerg Bruehe <joerg.bruehe@sun.com>

- Change the behaviour on installation and upgrade:
  On installation, do not autostart the server.
  *Iff* the server was stopped before the upgrade is started, this is taken as a
  sign the administrator is handling that manually, and so the new server will
  not be started automatically at the end of the upgrade.
  The start/stop scripts will still be installed, so the server will be started
  on the next machine boot.
  This is the 5.5 version of fixing bug#27072 (RPM autostarting the server).

* Tue Jun 1 2010 Jonathan Perkin <jonathan.perkin@oracle.com>

- Implement SELinux checks from distribution-specific spec file.

* Wed May 12 2010 Jonathan Perkin <jonathan.perkin@oracle.com>

- Large number of changes to build using CMake
- Introduce distribution-specific RPMs
- Drop debuginfo, build all binaries with debug/symbols
- Remove __os_install_post, use native macro
- Remove _unpackaged_files_terminate_build, make it an error to have
  unpackaged files
- Remove cluster RPMs

* Wed Mar 24 2010 Joerg Bruehe <joerg.bruehe@sun.com>

- Add "--with-perfschema" to the configure options.

* Mon Mar 22 2010 Joerg Bruehe <joerg.bruehe@sun.com>

- User "usr/lib*" to allow for both "usr/lib" and "usr/lib64",
  mask "rmdir" return code 1.
- Remove "ha_example.*" files from the list, they aren't built.

* Wed Mar 17 2010 Joerg Bruehe <joerg.bruehe@sun.com>

- Fix a wrong path name in handling the debug plugins.

* Wed Mar 10 2010 Joerg Bruehe <joerg.bruehe@sun.com>

- Take the result of the debug plugin build and put it into the optimized tree,
  so that it becomes part of the final installation;
  include the files in the packlist. Part of the fixes for bug#49022.

* Mon Mar 01 2010 Joerg Bruehe <joerg.bruehe@sun.com>

- Set "Oracle and/or its affiliates" as the vendor and copyright owner,
  accept upgrading from packages showing MySQL or Sun as vendor.

* Fri Feb 12 2010 Joerg Bruehe <joerg.bruehe@sun.com>

- Formatting changes:
  Have a consistent structure of separator lines and of indentation
  (8 leading blanks => tab).
- Introduce the variable "src_dir".
- Give the environment variables "MYSQL_BUILD_CC(CXX)" precedence
  over "CC" ("CXX").
- Drop the old "with_static" argument analysis, this is not supported
  in 5.1 since ages.
- Introduce variables to control the handlers individually, as well
  as other options.
- Use the new "--with-plugin" notation for the table handlers.
- Drop handling "/etc/rc.d/init.d/mysql", the switch to "/etc/init.d/mysql"
  was done back in 2002 already.
- Make "--with-zlib-dir=bundled" the default, add an option to disable it.
- Add missing manual pages to the file list.
- Improve the runtime check for "libgcc.a", protect it against being tried
  with the Intel compiler "icc".

* Mon Jan 11 2010 Joerg Bruehe <joerg.bruehe@sun.com>

- Change RPM file naming:
  - Suffix like "-m2", "-rc" becomes part of version as "_m2", "_rc".
  - Release counts from 1, not 0.

* Wed Dec 23 2009 Joerg Bruehe <joerg.bruehe@sun.com>

- The "semisync" plugin file name has lost its introductory "lib",
  adapt the file lists for the subpackages.
  This is a part missing from the fix for bug#48351.
- Remove the "fix_privilege_tables" manual, it does not exist in 5.5
  (and likely, the whole script will go, too).

* Mon Nov 16 2009 Joerg Bruehe <joerg.bruehe@sun.com>

- Fix some problems with the directives around "tcmalloc" (experimental),
  remove erroneous traces of the InnoDB plugin (that is 5.1 only).

* Tue Oct 06 2009 Magnus Blaudd <mvensson@mysql.com>

- Removed mysql_fix_privilege_tables

* Fri Oct 02 2009 Alexander Nozdrin <alexander.nozdrin@sun.com>

- "mysqlmanager" got removed from version 5.4, all references deleted.

* Fri Aug 28 2009 Joerg Bruehe <joerg.bruehe@sun.com>

- Merge up from 5.1 to 5.4: Remove handling for the InnoDB plugin.

* Thu Aug 27 2009 Joerg Bruehe <joerg.bruehe@sun.com>

- This version does not contain the "Instance manager", "mysqlmanager":
  Remove it from the spec file so that packaging succeeds.

* Mon Aug 24 2009 Jonathan Perkin <jperkin@sun.com>

- Add conditionals for bundled zlib and innodb plugin

* Fri Aug 21 2009 Jonathan Perkin <jperkin@sun.com>

- Install plugin libraries in appropriate packages.
- Disable libdaemon_example and ftexample plugins.

* Thu Aug 20 2009 Jonathan Perkin <jperkin@sun.com>

- Update variable used for mysql-test suite location to match source.

* Fri Nov 07 2008 Joerg Bruehe <joerg@mysql.com>

- Correct yesterday's fix, so that it also works for the last flag,
  and fix a wrong quoting: un-quoted quote marks must not be escaped.

* Thu Nov 06 2008 Kent Boortz <kent.boortz@sun.com>

- Removed "mysql_upgrade_shell"
- Removed some copy/paste between debug and normal build

* Thu Nov 06 2008 Joerg Bruehe <joerg@mysql.com>

- Modify CFLAGS and CXXFLAGS such that a debug build is not optimized.
  This should cover both gcc and icc flags.  Fixes bug#40546.

* Fri Aug 29 2008 Kent Boortz <kent@mysql.com>

- Removed the "Federated" storage engine option, and enabled in all

* Tue Aug 26 2008 Joerg Bruehe <joerg@mysql.com>

- Get rid of the "warning: Installed (but unpackaged) file(s) found:"
  Some generated files aren't needed in RPMs:
  - the "sql-bench/" subdirectory
  Some files were missing:
  - /usr/share/aclocal/mysql.m4  ("devel" subpackage)
  - Manual "mysqlbug" ("server" subpackage)
  - Program "innochecksum" and its manual ("server" subpackage)
  - Manual "mysql_find_rows" ("client" subpackage)
  - Script "mysql_upgrade_shell" ("client" subpackage)
  - Program "ndb_cpcd" and its manual ("ndb-extra" subpackage)
  - Manuals "ndb_mgm" + "ndb_restore" ("ndb-tools" subpackage)

* Mon Mar 31 2008 Kent Boortz <kent@mysql.com>

- Made the "Federated" storage engine an option
- Made the "Cluster" storage engine and sub packages an option

* Wed Mar 19 2008 Joerg Bruehe <joerg@mysql.com>

- Add the man pages for "ndbd" and "ndb_mgmd".

* Mon Feb 18 2008 Timothy Smith <tim@mysql.com>

- Require a manual upgrade if the alread-installed mysql-server is
  from another vendor, or is of a different major version.

* Wed May 02 2007 Joerg Bruehe <joerg@mysql.com>

- "ndb_size.tmpl" is not needed any more,
  "man1/mysql_install_db.1" lacked the trailing '*'.

* Sat Apr 07 2007 Kent Boortz <kent@mysql.com>

- Removed man page for "mysql_create_system_tables"

* Wed Mar 21 2007 Daniel Fischer <df@mysql.com>

- Add debug server.

* Mon Mar 19 2007 Daniel Fischer <df@mysql.com>

- Remove Max RPMs; the server RPMs contain a mysqld compiled with all
  features that previously only were built into Max.

* Fri Mar 02 2007 Joerg Bruehe <joerg@mysql.com>

- Add several man pages for NDB which are now created.

* Fri Jan 05 2007 Kent Boortz <kent@mysql.com>

- Put back "libmygcc.a", found no real reason it was removed.

- Add CFLAGS to gcc call with --print-libgcc-file, to make sure the
  correct "libgcc.a" path is returned for the 32/64 bit architecture.

* Mon Dec 18 2006 Joerg Bruehe <joerg@mysql.com>

- Fix the move of "mysqlmanager" to section 8: Directory name was wrong.

* Thu Dec 14 2006 Joerg Bruehe <joerg@mysql.com>

- Include the new man pages for "my_print_defaults" and "mysql_tzinfo_to_sql"
  in the server RPM.
- The "mysqlmanager" man page got moved from section 1 to 8.

* Thu Nov 30 2006 Joerg Bruehe <joerg@mysql.com>

- Call "make install" using "benchdir_root=%%{_datadir}",
  because that is affecting the regression test suite as well.

* Thu Nov 16 2006 Joerg Bruehe <joerg@mysql.com>

- Explicitly note that the "MySQL-shared" RPMs (as built by MySQL AB)
  replace "mysql-shared" (as distributed by SuSE) to allow easy upgrading
  (bug#22081).

* Mon Nov 13 2006 Joerg Bruehe <joerg@mysql.com>

- Add "--with-partition" t 2006 Joerg Bruehe <joerg@mysql.com>

- Use the Perl script to run the tests, because it will automatically check
  whether the server is configured with SSL.

* Tue Jun 27 2006 Joerg Bruehe <joerg@mysql.com>

- move "mysqldumpslow" from the client RPM to the server RPM (bug#20216)

- Revert all previous attempts to call "mysql_upgrade" during RPM upgrade,
  there are some more aspects which need to be solved before this is possible.
  For now, just ensure the binary "mysql_upgrade" is delivered and installysql.com>

- To run "mysql_upgrade", we need a running server;
  start it in isolation and skip password checks.

* Sat May 20 2006 Kent Boortz <kent@mysql.com>

- Always compile for PIC, position independent code.

* Wed May 10 2006 Kent Boortz <kent@mysql.com>

- Use character set "all" when compiling with Cluster, to make Cluster
  nodes independent on the character set directory, and the problem
  that two RPM sub packages both wants to install this directory.

* Mon May 01 2006 Kent Boortz <kent@mysql.com>

- Use "./libtool --mode=execute" instead of searching for the
  executable in current directory and ".libs".

* Fri Apr 28 2006 Kent Boortz <kent@mysql.com>

- Install and run "mysql_upgrade"

* Wed Apr 12 2006 Jim Winstead <jimw@mysql.com>

- Remove sql-bench, and MySQL-bench RPM (will be built as an independent
  project from the mysql-bench repository)

* Tue Apr 11 2006 Jim Winstead <jimw@mysql.com>

- Remove old mysqltestmanager and related programs
* Sat Apr 01 2006 Kent Boortz <kent@mysql.com>

- Set $LDFLAGS from $MYSQL_BUILD_LDFLAGS

* Tue Mar 07 2006 Kent Boortz <kent@mysql.com>

- Changed product name from "Community Edition" to "Community Server"

* Mon Mar 06 2006 Kent Boortz <kent@mysql.com>

- Fast mutexes is now disabled by default, but should be
  used in Linux builds.

* Mon Feb 20 2006 Kent Boortz <kent@mysql.com>

- Reintroduced a max build
- Limited testing of 'debug' and 'max' servers
- Berkeley DB only in 'max'

* Mon Feb 13 2006 Joerg Bruehe <joerg@mysql.com>

- Use "-i" on "make test-force";
  this is essential for later evaluation of this log file.

* Thu Feb 09 2006 Kent Boortz <kent@mysql.com>

- Pass '-static' to libtool, link static with our own libraries, dynamic
  with system libraries.  Link with the bundled zlib.

* Wed Feb 08 2006 Kristian Nielsen <knielsen@mysql.com>

- Modified RPM spec to match new 5.1 debug+max combined community packaging.

* Sun Dec 18 2005 Kent Boortz <kent@mysql.com>

- Added "client/mysqlslap"

* Mon Dec 12 2005 Rodrigo Novo <rodrigo@mysql.com>

- Added zlib to the list of (static) libraries installed
- Added check against libtool wierdness (WRT: sql/mysqld || sql/.libs/mysqld)
- Compile MySQL with bundled zlib
- Fixed %%packager name to "MySQL Production Engineering Team"

* Mon Dec 05 2005 Joerg Bruehe <joerg@mysql.com>

- Avoid using the "bundled" zlib on "shared" builds:
  As it is not installed (on the build system), this gives dependency
  problems with "libtool" causing the build to fail.
  (Change was done on Nov 11, but left uncommented.)

* Tue Nov 22 2005 Joerg Bruehe <joerg@mysql.com>

- Extend the file existence check for "init.d/mysql" on un-install
  to also guard the call to "insserv"/"chkconfig".

* Thu Oct 27 2005 Lenz Grimmer <lenz@grimmer.com>

- added more man pages

* Wed Oct 19 2005 Kent Boortz <kent@mysql.com>

- Made yaSSL support an option (off by default)

* Wed Oct 19 2005 Kent Boortz <kent@mysql.com>

- Enabled yaSSL support

* Sat Oct 15 2005 Kent Boortz <kent@mysql.com>

- Give mode arguments the same way in all places
lenz@mysql.com>

- fixed the removing of the RPM_BUILD_ROOT in the %%clean section (the
  $RBR variable did not get expanded, thus leaving old build roots behind)

* Thu Aug 04 2005 Lenz Grimmer <lenz@mysql.com>

- Fixed the creation of the mysql user group account in the postinstall
  section (BUG 12348)
- Fixed enabling the Archive storage engine in the Max binary

* Tue Aug 02 2005 Lenz Grimmer <lenz@mysql.com>

- Fixed the Requires: tag for the server RPM (BUG 12233)

* Fri Jul 15 2005 Lenz Grimmer <lenz@mysql.com>

- create a "mysql" user group and assign the mysql user account to that group
  in the server postinstall section. (BUG 10984)

* Tue Jun 14 2005 Lenz Grimmer <lenz@mysql.com>

- Do not build statically on i386 by default, only when adding either "--with
  static" or "--define '_with_static 1'" to the RPM build options. Static
  linking really only makes sense when linking against the specially patched
  glibc 2.2.5.

* Mon Jun 06 2005 Lenz Grimmer <lenz@mysql.com>

- added mysql_client_test to the "bench" subpackage (BUG 10676)
- added the libndbclient static and shared libraries (BUG 10676)

* Wed Jun 01 2005 Lenz Grimmer <lenz@mysql.com>

- use "mysqldatadir" variable instead of hard-coding the path multiple times
- use the "mysqld_user" variable on all occasions a user name is referenced
- removed (incomplete) Brazilian translations
- removed redundant release tags from the subpackage descriptions

* Wed May 25 2005 Joerg Bruehe <joerg@mysql.com>

- Added a "make clean" between separate calls to "BuildMySQL".

* Thu May 12 2005 Guilhem Bichot <guilhem@mysql.com>

- Removed the mysql_tableinfo script made obsolete by the information schema

* Wed Apr 20 2005 Lenz Grimmer <lenz@mysql.com>

- Enabled the "blackhole" storage engine for the Max RPM

* Wed Apr 13 2005 Lenz Grimmer <lenz@mysql.com>

- removed the MySQL manual files (html/ps/texi) - they have been removed
  from the MySQL sources and are now available seperately.

* Mon Apr 4 2005 Petr Chardin <petr@mysql.com>

- old mysqlmanager, mysq* Mon Feb 7 2005 Tomas Ulin <tomas@mysql.com>

- enabled the "Ndbcluster" storage engine for the max binary
- added extra make install in ndb subdir after Max build to get ndb binaries
- added packages for ndbcluster storage engine

* Fri Jan 14 2005 Lenz Grimmer <lenz@mysql.com>

- replaced obsoleted "BuildPrereq" with "BuildRequires" instead

* Thu Jan 13 2005 Lenz Grimmer <lenz@mysql.com>

- enabled the "Federated" storage engine for the max binary

* Tue Jan 04 2005 Petr Chardin <petr@mysql.com>

- ISAM and merge storage engines were purged. As well as appropriate
  tools and manpages (isamchk and isamlog)

* Fri Dec 31 2004 Lenz Grimmer <lenz@mysql.com>

- enabled the "Archive" storage engine for the max binary
- enabled the "CSV" storage engine for the max binary
- enabled the "Example" storage engine for the max binary

* Thu Aug 26 2004 Lenz Grimmer <lenz@mysql.com>

- MySQL-Max now requires MySQL-server instead of MySQL (BUG 3860)

* Fri Aug 20 2004 Lenz Grimmer <lenz@mysql.com>

- do not link statically on IA64/AMD64 as these systems do not have
  a patched glibc installed

* Tue Aug 10 2004 Lenz Grimmer <lenz@mysql.com>

- Added libmygcc.a to the devel subpackage (required to link applications
  against the the embedded server libmysqld.a) (BUG 4921)

* Mon Aug 09 2004 Lenz Grimmer <lenz@mysql.com>

- Added EXCEPTIONS-CLIENT to the "devel" package

* Thu Jul 29 2004 Lenz Grimmer <lenz@mysql.com>

- disabled OpenSSL in the Max binaries again (the RPM packages were the
  only exception to this anyway) (BUG 1043)

* Wed Jun 30 2004 Lenz Grimmer <lenz@mysql.com>

- fixed server postinstall (mysql_install_db was called with the wrong
  parameter)

* Thu Jun 24 2004 Lenz Grimmer <lenz@mysql.com>

- added mysql_tzinfo_to_sql to the server subpackage
- run "make clean" instead of "make distclean"

* Mon Apr 05 2004 Lenz Grimmer <lenz@mysql.com>

- added ncurses-devel to the build prerequisites (BUG 3377)

* Thu Feb 12 2004 Lenz Grimmer <lenz@mysql.com>

- when using gcc, _always_ use CXX=gcc
- replaced Copyright with License field (Copyright is obsolete)

* Tue Feb 03 2004 Lenz Grimmer <lenz@mysql.com>

- added myisam_ftdump to the Server package

* Tue Jan 13 2004 Lenz Grimmer <lenz@mysql.com>

- link the mysql client against libreadline instead of libedit (BUG 2289)

* Mon Dec 22 2003 Lenz Grimmer <lenz@mysql.com>

- marked /etc/logrotate.d/mysql as a config file (BUG 2156)

* Sat Dec 13 2003 Lenz Grimmer <lenz@mysql.com>

- fixed file permissions (BUG 1672)

* Thu Dec 11 2003 Lenz Grimmer <lenz@mysql.com>

- made testing for gcc3 a bit more robust

* Fri Dec 05 2003 Lenz Grimmer <lenz@mysql.com>

- added missing file mysql_create_system_tables to the server subpackage

* Fri Nov 21 2003 Lenz Grimmer <lenz@mysql.com>

- removed dependency on MySQL-client from the MySQL-devel subpackage
  as it is not really required. (BUG 1610)

* Fri Aug 29 2003 Lenz Grimmer <lenz@mysql.com>

- Fixed BUG 1162 (removed macro names from the changelog)
- Really fixed BUG 998 (disable the checking for installed but
  unpackaged files)

* Tue Aug 05 2003 Lenz Grimmer <lenz@mysql.com>

- Fixed BUG 959 (libmysqld not being compiled properly)
- Fixed BUG 998 (RPM build errors): added missing files to the
  distribution (mysql_fix_extensions, mysql_tableinfo, mysqldumpslow,
  mysql_fix_privilege_tables.1), removed "-n" from install section.

* Wed Jul 09 2003 Lenz Grimmer <lenz@mysql.com>

- removed the GIF Icon (file was not included in the sources anyway)
- removed unused variable shared_lib_version
- do not run automake before building the standard binary
  (should not be necessary)
- add server suffix '-standard' to standard binary (to be in line
  with the binary tarball distributions)
- Use more RPM macros (_exec_prefix, _sbindir, _libdir, _sysconfdir,
  _datadir, _includedir) throughout the spec file.
- allow overriding CC and CXX (required when building with other compilers)

* Fri May 16 2003 Lenz Grimmer <lenz@mysql.com>

- re-enabled RAID again

* Wed Apr 30 2003 Lenz Grimmer <lenz@mysql.com>

- disabled MyISAM RAID (--with-raid)- it throws an assertion which
  needs to be investigated first.

* Mon Mar 10 2003 Lenz Grimmer <lenz@mysql.com>

- added missing file mysql_secure_installation to server subpackage
  (BUG 141)

* Tue Feb 11 2003 Lenz Grimmer <lenz@mysql.com>

- re-added missing pre- and post(un)install scripts to server subpackage
- added config file /etc/my.cnf to the file list (just for completeness)
- make sure to create the datadir with 755 permissions

* Mon Jan 27 2003 Lenz Grimmer <lenz@mysql.com>

- removed unusedql.com>

- Reworked the build steps a little bit: the Max binary is supposed
  to include OpenSSL, which cannot be linked statically, thus trying
  to statically link against a special glibc is futile anyway
- because of this, it is not required to make yet another build run
  just to compile the shared libs (saves a lot of time)
- updated package description of the Max subpackage
- clean up the BuildRoot directory afterwards

* Mon Jul 15 2002 Lenz Grimmer <lenz@mysql.com>

- Updated Packager information
- Fixed the build options: the regular package is supposed to
  include InnoDB and linked statically, while the Max package
  should include BDB and SSL support

* Fri May 03 2002 Lenz Grimmer <lenz@mysql.com>

- Use more RPM macros (e.g. infodir, mandir) to make the spec
  file more portable
- reorganized the installation of documentation files: let RPM
  take care of this
- reorganized the file list: actually install man pages along
  with the binaries of the respective subpackage
- do not include libmysqld.a in the devel subpackage as well, if we
  have a special "embedded" subpackage
- reworked the package descriptions

* Mon Oct  8 2001 Monty

- Added embedded server as a separate RPM

* Fri Apr 13 2001 Monty

- Added mysqld-max to the distribution

* Tue Jan 2  2001  Monty

- Added mysql-test to the bench package

* Fri Aug 18 2000 Tim Smith <tim@mysql.com>

- Added separate libmysql_r directory; now both a threaded
  and non-threaded library is shipped.

* Tue Sep 28 1999 David Axmark <davida@mysql.com>

- Added the support-files/my-example.cnf to the docs directory.

- Removed devel dependency on base since it is about client
  development.

* Wed Sep 8 1999 David Axmark <davida@mysql.com>

- Cleaned up some for 3.23.

* Thu Jul 1 1999 David Axmark <davida@mysql.com>

- Added support for shared libraries in a separate sub
  package. Original fix by David Fox (dsfox@cogsci.ucsd.edu)

- The --enable-assembler switch is now automatically disables on
  platforms there assembler code is unavailable. This should allow
  building this RPM on non i386 systems.

* Mon Feb 22 1999 David Axmark <david@detron.se>

- Removed unportable cc switches from the spec file. The defaults can
  now be overridden with environment variables. This feature is used
  to compile the official RPM with optimal (but compiler version
  specific) switches.

- Removed the repetitive description parts for the sub rpms. Maybe add
  again if RPM gets a multiline macro capability.

- Added support for a pt_BR translation. Translation contributed by
  Jorge Godoy <jorge@bestway.com.br>.

* Wed Nov 4 1998 David Axmark <david@detron.se>

- A lot of changes in all the rpm and install scripts. This may even
  be a working RPM :-)

* Sun Aug 16 1998 David Axmark <david@detron.se>

- A developers changelog for MySQL is available in the source RPM. And
  there is a history of major user visible changed in the Reference
  Manual.  Only RPM specific changes will be documented here.<|MERGE_RESOLUTION|>--- conflicted
+++ resolved
@@ -405,13 +405,8 @@
 %dir %attr(750, mysql, mysql) /var/lib/mysql-keyring
 
 %changelog
-<<<<<<< HEAD
-* Thu Dec 07 2017 Erlend Dahl <erlend.dahl@oracle.com> - 8.0.6-0.1
+* Mon Mar 12 2018 Erlend Dahl <erlend.dahl@oracle.com> - 8.0.12-0.1
 - Change the global milestone to 'dmr'
-=======
-* Mon Mar 12 2018 Erlend Dahl <erlend.dahl@oracle.com> - 8.0.11-1
-- Removed milestone marker
->>>>>>> a475a4bf
 - Move mysqlx to default plugin
 - Add mysqlbackup
 - Add keyring_encrypted_file.so plugin
