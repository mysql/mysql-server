# Copyright (c) 2000, 2017, Oracle and/or its affiliates. All rights reserved.
#
# This program is free software; you can redistribute it and/or modify
# it under the terms of the GNU General Public License as published by
# the Free Software Foundation; version 2 of the License.
#
# This program is distributed in the hope that it will be useful,
# but WITHOUT ANY WARRANTY; without even the implied warranty of
# MERCHANTABILITY or FITNESS FOR A PARTICULAR PURPOSE.  See the
# GNU General Public License for more details.
#
# You should have received a copy of the GNU General Public License
# along with this program; see the file COPYING. If not, write to the
# Free Software Foundation, Inc., 51 Franklin St, Fifth Floor, Boston
# MA  02110-1301  USA.

%global mysql_vendor Oracle and/or its affiliates
%global mysqldatadir /var/lib/mysql

# Pass path to mecab lib
%{?with_mecab: %global mecab_option -DWITH_MECAB=%{with_mecab}}
%{?with_mecab: %global mecab 1}

# Regression tests may take a long time, override the default to skip them
%{!?runselftest:%global runselftest 0}

%{!?product_suffix:              %global product_suffix community}
%{!?feature_set:                 %global feature_set community}
%{!?compilation_comment_release: %global compilation_comment_release MySQL Community Server - (GPL)}
%{!?compilation_comment_debug:   %global compilation_comment_debug MySQL Community Server - Debug (GPL)}
%{!?src_base:                    %global src_base mysql}

%global src_dir               %{src_base}-%{version}

%if 0%{?commercial}
%global license_files_server  %{src_dir}/LICENSE.mysql
%global license_type          Commercial
%else
%global license_files_server  %{src_dir}/COPYING %{src_dir}/README
%global license_type          GPLv2
%endif

Name:           mysql-%{product_suffix}-minimal
Summary:        A very fast and reliable SQL database server
Group:          Applications/Databases
Version:        @MYSQL_NO_DASH_VERSION@
Release:        1%{?commercial:.1}%{?dist}
License:        Copyright (c) 2000, @MYSQL_COPYRIGHT_YEAR@, %{mysql_vendor}. All rights reserved. Under %{?license_type} license as shown in the Description field.
URL:            http://www.mysql.com/
Packager:       MySQL Release Engineering <mysql-build@oss.oracle.com>
Vendor:         %{mysql_vendor}
Source0:        https://cdn.mysql.com/Downloads/MySQL-@MYSQL_BASE_VERSION@/%{src_dir}.tar.gz
Source1:        http://downloads.sourceforge.net/boost/@BOOST_PACKAGE_NAME@.tar.bz2
BuildRequires:  cmake >= 2.8.2
BuildRequires:  perl
BuildRequires:  perl(Time::HiRes)
BuildRequires:  perl(Env)
BuildRequires:  time
BuildRequires:  cyrus-sasl-devel
BuildRequires:  libaio-devel
BuildRequires:  ncurses-devel
BuildRequires:  numactl-devel
BuildRequires:  openssl-devel
BuildRequires:  zlib-devel
BuildRoot:      %(mktemp -ud %{_tmppath}/%{name}-%{version}-%{release}-XXXXXX)

# For rpm => 4.9 only: https://fedoraproject.org/wiki/Packaging:AutoProvidesAndRequiresFiltering
%global __requires_exclude ^perl\\((GD|hostnames|lib::mtr|lib::v1|mtr_|My::)
%global __provides_exclude_from ^(/usr/share/(mysql|mysql-test)/.*|%{_libdir}/mysql/plugin/.*\\.so)$

%description
The MySQL(TM) software delivers a very fast, multi-threaded, multi-user,
and robust SQL (Structured Query Language) database server. MySQL Server
is intended for mission-critical, heavy-load production systems as well
as for embedding into mass-deployed software. MySQL is a trademark of
%{mysql_vendor}

The MySQL software has Dual Licensing, which means you can use the MySQL
software free of charge under the GNU General Public License
(http://www.gnu.org/licenses/). You can also purchase commercial MySQL
licenses from %{mysql_vendor} if you do not wish to be bound by the terms of
the GPL. See the chapter "Licensing and Support" in the manual for
further info.

The MySQL web site (http://www.mysql.com/) provides the latest
news and information about the MySQL software. Also please see the
documentation and the manual for more information.

%package -n     mysql-%{product_suffix}-server-minimal
Summary:        A very fast and reliable SQL database server
Group:          Applications/Databases
Requires:       shadow-utils
Provides:       mysql-server = %{version}-%{release}
Provides:       mysql-server%{?_isa} = %{version}-%{release}
Provides:       mysql-compat-server = %{version}-%{release}
Provides:       mysql-compat-server%{?_isa} = %{version}-%{release}

%description -n mysql-%{product_suffix}-server-minimal
The MySQL(TM) software delivers a very fast, multi-threaded, multi-user,
and robust SQL (Structured Query Language) database server. MySQL Server
is intended for mission-critical, heavy-load production systems as well
as for embedding into mass-deployed software. MySQL is a trademark of
%{mysql_vendor}

The MySQL software has Dual Licensing, which means you can use the MySQL
software free of charge under the GNU General Public License
(http://www.gnu.org/licenses/). You can also purchase commercial MySQL
licenses from %{mysql_vendor} if you do not wish to be bound by the terms of
the GPL. See the chapter "Licensing and Support" in the manual for
further info.

The MySQL web site (http://www.mysql.com/) provides the latest news and
information about the MySQL software.  Also please see the documentation
and the manual for more information.

This package includes the MySQL server binary as well as related utilities
to run and administer a MySQL server.
%prep
%setup -q -T -a 0 -a 1 -c -n %{src_dir}

%build
# Fail quickly and obviously if user tries to build as root
%if 0%{?runselftest}
if [ "x$(id -u)" = "x0" ] ; then
   echo "The MySQL regression tests may fail if run as root."
   echo "If you really need to build the RPM as root, use"
   echo "--define='runselftest 0' to skip the regression tests."
   exit 1
fi
%endif

# Build full release
mkdir release
(
  cd release
  cmake ../%{src_dir} \
           -DBUILD_CONFIG=mysql_release \
           -DINSTALL_LAYOUT=RPM \
           -DCMAKE_BUILD_TYPE=RelWithDebInfo \
	   -DWITH_BOOST=.. \
           -DCMAKE_C_FLAGS="%{optflags}" \
           -DCMAKE_CXX_FLAGS="%{optflags}" \
           -DWITH_INNODB_MEMCACHED=1 \
           -DINSTALL_LIBDIR="%{_lib}/mysql" \
           -DINSTALL_PLUGINDIR="%{_lib}/mysql/plugin" \
           -DINSTALL_MYSQLTESTDIR="" \
           -DMYSQL_UNIX_ADDR="%{mysqldatadir}/mysql.sock" \
           -DMYSQLX_UNIX_ADDR="/var/run/mysqld/mysqlx.sock" \
           -DFEATURE_SET="%{feature_set}" \
           -DWITH_EMBEDDED_SERVER=0 \
           -DWITH_EMBEDDED_SHARED_LIBRARY=0 \
           -DWITH_NUMA=ON \
           %{?mecab_option} \
           -DWITH_SSL=system \
           -DCOMPILATION_COMMENT="%{compilation_comment_release}" \
           -DMYSQL_SERVER_SUFFIX="%{?server_suffix}"
  echo BEGIN_NORMAL_CONFIG ; egrep '^#define' include/config.h ; echo END_NORMAL_CONFIG
  make %{?_smp_mflags} VERBOSE=1
)

%install
MBD=$RPM_BUILD_DIR/%{src_dir}

# Ensure that needed directories exists
install -d -m 0750 %{buildroot}/var/lib/mysql
install -d -m 0755 %{buildroot}/var/run/mysqld
install -d -m 0750 %{buildroot}/var/lib/mysql-files
install -d -m 0750 %{buildroot}/var/lib/mysql-keyring

# Install all binaries
cd $MBD/release
make DESTDIR=%{buildroot} install

# TODO: move to rpm-docker
install -D -m 0644 $MBD/release/packaging/rpm-docker/my.cnf %{buildroot}%{_sysconfdir}/my.cnf
install -d %{buildroot}%{_sysconfdir}/my.cnf.d

# Remove man, include, and libs
for f in %{_mandir} %{_includedir} %{_datadir}/aclocal/mysql.m4 ; do
    rm -rf %{buildroot}$f
done
rm -rf %{buildroot}%{_libdir}/mysql/libmysql*

# Removing some tools
<<<<<<< HEAD
for f in innochecksum myisamchk myisam_ftdump myisamlog myisampack mysqladmin \
=======
for f in msql2mysql mysqlaccess mysqlaccess.conf mysqlbug mysql_convert_table_format \
         mysql_find_rows mysql_fix_extensions mysqlhotcopy mysql_setpermission \
         mysql_waitpid mysql_zap; do
    rm -f %{buildroot}%{_bindir}/$f
done

for f in innochecksum myisamchk myisam_ftdump myisamlog myisampack \
>>>>>>> 6e44fb40
         mysqlbinlog mysqlcheck mysql_client_test mysql_config_editor \
         mysqld_multi mysqld_safe mysqldumpslow mysql_embedded mysqlimport \
         mysql_plugin mysql_secure_installation mysqlshow mysqlslap  mysqltest \
         mysqlxtest perror replace resolveip resolve_stack_dump \
         lz4_decompress zlib_decompress; do
    rm -f %{buildroot}%{_bindir}/$f
done

#  Remove test plugins
for p in auth.so auth_test_plugin.so daemon_example.ini libdaemon_example.so qa_auth_client.so \
    qa_auth_interface.so qa_auth_server.so replication_observers_example_plugin.so ha_example.so \
    test_udf_services.so test_security_context.so ; do
    rm -f %{buildroot}%{_libdir}/mysql/plugin/$p
done

rm -f %{buildroot}%{_libdir}/mysql/plugin/libtest_*.so
rm -f %{buildroot}%{_libdir}/pkgconfig/mysqlclient.pc

# No need for these scripts
rm -f %{buildroot}%{_datadir}/mysql/{mysql.server,mysqld_multi.server,mysql-log-rotate}

# Remove files pages we explicitly do not want to package
rm -rf %{buildroot}%{_infodir}/mysql.info*
rm -f %{buildroot}%{_datadir}/mysql/win_install_firewall.sql
rm -f %{buildroot}%{_datadir}/mysql/audit_log_filter_win_install.sql

%check
%if 0%{?runselftest}
pushd release
make test VERBOSE=1
export MTR_BUILD_THREAD=auto
pushd mysql-test
./mtr \
    --mem --parallel=auto --force --retry=0 \
    --mysqld=--binlog-format=mixed \
    --suite-timeout=720 --testcase-timeout=30 \
    --clean-vardir
rm -r $(readlink var) var
%endif

%pre -n mysql-%{product_suffix}-server-minimal
/usr/sbin/groupadd -g 27 -o -r mysql >/dev/null 2>&1 || :
/usr/sbin/useradd -M -N -g mysql -o -r -d /var/lib/mysql -s /bin/false \
    -c "MySQL Server" -u 27 mysql >/dev/null 2>&1 || :

%post -n mysql-%{product_suffix}-server-minimal
/bin/touch /var/log/mysqld.log >/dev/null 2>&1 || :
/bin/chmod 0640 /var/log/mysqld.log >/dev/null 2>&1 || :
/bin/chown mysql:mysql /var/log/mysqld.log >/dev/null 2>&1 || :

%files -n mysql-%{product_suffix}-server-minimal
%defattr(-, root, root, -)
%doc %{?license_files_server} %{src_dir}/Docs/ChangeLog
%doc %{src_dir}/Docs/INFO_SRC*
%doc release/Docs/INFO_BIN*
%config(noreplace) %{_sysconfdir}/my.cnf
%dir %{_sysconfdir}/my.cnf.d
%attr(755, root, root) %{_sbindir}/mysqld
%attr(755, root, root) %{_bindir}/mysql
%attr(755, root, root) %{_bindir}/mysqladmin
%attr(755, root, root) %{_bindir}/mysqldump
%attr(755, root, root) %{_bindir}/mysqlpump
%attr(755, root, root) %{_bindir}/mysql_config
%attr(755, root, root) %{_bindir}/mysql_install_db
%attr(755, root, root) %{_bindir}/mysql_ssl_rsa_setup
%attr(755, root, root) %{_bindir}/mysql_tzinfo_to_sql
%attr(755, root, root) %{_bindir}/mysql_upgrade
%attr(755, root, root) %{_bindir}/my_print_defaults
%dir %{_libdir}/mysql/plugin
%attr(755, root, root) %{_libdir}/mysql/plugin/adt_null.so
%attr(755, root, root) %{_libdir}/mysql/plugin/auth_socket.so
%attr(755, root, root) %{_libdir}/mysql/plugin/authentication_ldap_sasl_client.so
%attr(755, root, root) %{_libdir}/mysql/plugin/group_replication.so
%attr(755, root, root) %{_libdir}/mysql/plugin/connection_control.so
%attr(755, root, root) %{_libdir}/mysql/plugin/innodb_engine.so
%attr(755, root, root) %{_libdir}/mysql/plugin/keyring_file.so
%attr(755, root, root) %{_libdir}/mysql/plugin/keyring_udf.so
%attr(755, root, root) %{_libdir}/mysql/plugin/libmemcached.so
%if 0%{?mecab}
%{_libdir}/mysql/mecab
%attr(755, root, root) %{_libdir}/mysql/plugin/libpluginmecab.so
%endif
%attr(755, root, root) %{_libdir}/mysql/plugin/locking_service.so
%attr(755, root, root) %{_libdir}/mysql/plugin/mypluglib.so
%attr(755, root, root) %{_libdir}/mysql/plugin/mysql_no_login.so
%attr(755, root, root) %{_libdir}/mysql/plugin/mysqlx.so
%attr(755, root, root) %{_libdir}/mysql/plugin/rewrite_example.so
%attr(755, root, root) %{_libdir}/mysql/plugin/rewriter.so
%attr(755, root, root) %{_libdir}/mysql/plugin/semisync_master.so
%attr(755, root, root) %{_libdir}/mysql/plugin/semisync_slave.so
%attr(755, root, root) %{_libdir}/mysql/plugin/validate_password.so
%attr(755, root, root) %{_libdir}/mysql/plugin/version_token.so
%dir %{_datadir}/mysql/
%{_datadir}/mysql/charsets/
%{_datadir}/mysql/bulgarian/
%{_datadir}/mysql/czech/
%{_datadir}/mysql/danish/
%{_datadir}/mysql/dutch/
%{_datadir}/mysql/english/
%{_datadir}/mysql/estonian/
%{_datadir}/mysql/french/
%{_datadir}/mysql/german/
%{_datadir}/mysql/greek/
%{_datadir}/mysql/hungarian/
%{_datadir}/mysql/italian/
%{_datadir}/mysql/japanese/
%{_datadir}/mysql/korean/
%{_datadir}/mysql/norwegian-ny/
%{_datadir}/mysql/norwegian/
%{_datadir}/mysql/polish/
%{_datadir}/mysql/portuguese/
%{_datadir}/mysql/romanian/
%{_datadir}/mysql/russian/
%{_datadir}/mysql/serbian/
%{_datadir}/mysql/slovak/
%{_datadir}/mysql/spanish/
%{_datadir}/mysql/swedish/
%{_datadir}/mysql/ukrainian/
%attr(644, root, root) %{_datadir}/mysql/errmsg-utf8.txt
%attr(644, root, root) %{_datadir}/mysql/fill_help_tables.sql
%attr(644, root, root) %{_datadir}/mysql/mysql_system_tables.sql
%attr(644, root, root) %{_datadir}/mysql/mysql_system_tables_data.sql
%attr(644, root, root) %{_datadir}/mysql/mysql_sys_schema.sql
%attr(644, root, root) %{_datadir}/mysql/mysql_test_data_timezone.sql
%attr(644, root, root) %{_datadir}/mysql/mysql_security_commands.sql
%attr(644, root, root) %{_datadir}/mysql/dictionary.txt
%attr(644, root, root) %{_datadir}/mysql/innodb_memcached_config.sql
%attr(644, root, root) %{_datadir}/mysql/install_rewriter.sql
%attr(644, root, root) %{_datadir}/mysql/uninstall_rewriter.sql
%attr(644, root, root) %{_datadir}/mysql/magic

%if 0%{?commercial}
%attr(755, root, root) %{_libdir}/mysql/plugin/audit_log.so
%attr(644, root, root) %{_datadir}/mysql/audit_log_filter_linux_install.sql
%attr(755, root, root) %{_libdir}/mysql/plugin/authentication_pam.so
%attr(755, root, root) %{_libdir}/mysql/plugin/keyring_okv.so
%attr(755, root, root) %{_libdir}/mysql/plugin/thread_pool.so
%attr(755, root, root) %{_libdir}/mysql/plugin/openssl_udf.so
%attr(755, root, root) %{_libdir}/mysql/plugin/firewall.so
%attr(644, root, root) %{_datadir}/mysql/linux_install_firewall.sql
%endif

%dir %attr(750, mysql, mysql) /var/lib/mysql
%dir %attr(755, mysql, mysql) /var/run/mysqld
%dir %attr(750, mysql, mysql) /var/lib/mysql-files
%dir %attr(750, mysql, mysql) /var/lib/mysql-keyring

%changelog
* Tue Sep 13 2016 Balasubramanian Kandasamy <balasubramanian.kandasamy@oracle.com> - 5.7.16-1
- Add connection_control.so to server subpackage

* Mon Apr 04 2016 Georgi Kodinov <georgi.kodinov@oracle.com> - 5.7.13-1
- Add test_udf_services.so plugin
- Add keyring_udf.so plugin to server subpackage

* Mon Jan 4 2016 Balasubramanian Kandasamy <balasubramanian.kandasamy@oracle.com> - 5.7.11-1
- Include mysql-keyring directory
- Provide keyring_file.so plugin

* Mon Oct 19 2015 Bharathy Satish <bharathy.x.satish@oracle.com> - 5.7.10-1
  Added new decompression utilities lz4_decompress and zlib_decompress binaries to
  client subpackage.

* Mon Jul 6 2015 Balasubramanian Kandasamy <balasubramanian.kandasamy@oracle.com> - 5.7.9-1
- Updated for 5.7.9

* Wed Jul 1 2015 Balasubramanian Kandasamy <balasubramanian.kandasamy@oracle.com> - 5.7.8-0.3.rc
- Update package names
- Handle plugin changes

* Mon Feb 16 2015 Terje Rosten <terje.rosten@oracle.com> - 5.7.6-0.3.m16
- Introduce minimal server for docker

* Tue Feb 3 2015 Balasubramanian Kandasamy <balasubramanian.kandasamy@oracle.com> - 5.7.6-0.2.m16
- Include boost sources
- Fix cmake buildrequires
- Fix build on el5 with gcc44
- Add license info in each subpackage
- Soname bump, more compat packages
- Updated default shell for mysql user
- Added mysql_ssl_rsa_setup
- Include mysql-files directory

* Thu Sep 18 2014 Balasubramanian Kandasamy <balasubramanian.kandasamy@oracle.com> - 5.7.6-0.2.m16
- Provide replication_observers_example_plugin.so plugin

* Tue Sep 2 2014 Bjorn Munch <bjorn.munch@oracle.com> - 5.7.6-0.1.m16
- Updated for 5.7.6

* Fri Aug 08 2014 Erlend Dahl <erlend.dahl@oracle.com> - 5.7.5-0.6.m15
- Provide mysql_no_login.so plugin

* Wed Aug 06 2014 Balasubramanian Kandasamy <balasubramanian.kandasamy@oracle.com> - 5.7.5-0.5.m15
- Provide mysql-compat-server dependencies 

* Wed Jul 09 2014 Balasubramanian Kandasamy <balasubramanian.kandasamy@oracle.com> - 5.7.5-0.4.m15
- Remove perl(GD) and dtrace dependencies

* Thu Jun 26 2014 Balasubramanian Kandasamy <balasubramanian.kandasamy@oracle.com> - 5.7.5-0.3.m15
- Resolve embedded-devel conflict issue

* Wed Jun 25 2014 Balasubramanian Kandasamy <balasubramanian.kandasamy@oracle.com> - 5.7.5-0.2.m15
- Add bench package
- Enable dtrace 

* Thu Apr 24 2014 Balasubramanian Kandasamy <balasubramanian.kandasamy@oracle.com> - 5.7.5-0.1.m15
- Updated for 5.7.5

* Mon Apr 07 2014 Balasubramanian Kandasamy <balasubramanian.kandasamy@oracle.com> - 5.7.4-0.5.m14
- Fix Cflags for el7 

* Mon Mar 31 2014 Balasubramanian Kandasamy <balasubramanian.kandasamy@oracle.com> - 5.7.4-0.4.m14
- Support for enterprise packages
- Upgrade from MySQL-* packages

* Wed Mar 12 2014 Balasubramanian Kandasamy <balasubramanian.kandasamy@oracle.com> - 5.7.4-0.3.m14
- Resolve conflict with mysql-libs-compat 

* Thu Mar 06 2014 Balasubramanian Kandasamy <balasubramanian.kandasamy@oracle.com> - 5.7.4-0.2.m14
- Resolve conflict issues during upgrade
- Add ha_example.so plugin which is now included

* Fri Feb 07 2014 Balasubramanian Kandasamy <balasubramanian.kandasamy@oracle.com> - 5.7.4-0.1.m14
- 5.7.4
- Enable shared libmysqld by cmake option
- Move mysqltest and test plugins to test subpackage

* Mon Nov 18 2013 Balasubramanian Kandasamy <balasubramanian.kandasamy@oracle.com> - 5.7.3-0.3.m13
- Fixed isa_bits error 

* Fri Oct 25 2013 Balasubramanian Kandasamy <balasubramanian.kandasamy@oracle.com> - 5.7.3-0.1.m13
- Initial 5.7 port

* Fri Oct 25 2013 Balasubramanian Kandasamy <balasubramanian.kandasamy@oracle.com> - 5.6.15-1
- Fixed uln advanced rpm libyassl.a error
- Updated to 5.6.15

* Wed Oct 16 2013 Balasubramanian Kandasamy <balasubramanian.kandasamy@oracle.com> - 5.6.14-3
- Fixed mysql_install_db usage 
- Improved handling of plugin directory 

* Fri Sep 27 2013 Balasubramanian Kandasamy <balasubramanian.kandasamy@oracle.com> - 5.6.14-2
- Refresh mysql-install patch and service renaming

* Mon Sep 16 2013 Balasubramanian Kandasamy <balasubramanian.kandasamy@oracle.com> - 5.6.14-1
- Updated to 5.6.14

* Wed Sep 04 2013 Balasubramanian Kandasamy <balasubramanian.kandasamy@oracle.com> - 5.6.13-5
- Support upgrade from 5.5 ULN packages to 5.6 

* Tue Aug 27 2013 Balasubramanian Kandasamy <balasubramanian.kandasamy@oracle.com> - 5.6.13-4
- Enhanced perl filtering 
- Added openssl-devel to buildreq 

* Wed Aug 21 2013 Balasubramanian Kandasamy <balasubramanian.kandasamy@oracle.com> - 5.6.13-3
- Removed mysql_embedded binary to resolve multilib conflict issue

* Fri Aug 16 2013 Balasubramanian Kandasamy <balasubramanian.kandasamy@oracle.com> - 5.6.13-2 
- Fixed Provides and Obsoletes issues in server, test packages 

* Wed Aug 14 2013 Balasubramanian Kandasamy <balasubramanian.kandasamy@oracle.com> - 5.6.13-1
- Updated to 5.6.13

* Mon Aug 05 2013 Balasubramanian Kandasamy <balasubramanian.kandasamy@oracle.com> - 5.6.12-9
- Added files list to embedded packages 

* Thu Aug 01 2013 Balasubramanian Kandasamy <balasubramanian.kandasamy@oracle.com> - 5.6.12-8
- Updated libmysqld.a with libmysqld.so in embedded package

* Mon Jul 29 2013 Balasubramanian Kandasamy <balasubramanian.kandasamy@oracle.com> - 5.6.12-7
- Updated test package dependency from client to server

* Wed Jul 24 2013 Balasubramanian Kandasamy <balasubramanian.kandasamy@oracle.com> - 5.6.12-6
- Added libs-compat dependency under libs package to resolve server
  installation conflicts issue.
 
* Wed Jul 17 2013 Balasubramanian Kandasamy <balasubramanian.kandasamy@oracle.com> - 5.6.12-5
- Removed libmysqlclient.so.16 from libs package
 
* Fri Jul 05 2013 Balasubramanian Kandasamy <balasubramanian.kandasamy@oracle.com> - 5.6.12-4
- Adjusted to work on OEL6

* Wed Jun 26 2013 Balasubramanian Kandasamy <balasubramanian.kandasamy@oracle.com> - 5.6.12-3
- Move libs to mysql/
- Basic multi arch support
- Fix changelog dates

* Thu Jun 20 2013 Balasubramanian Kandasamy <balasubramanian.kandasamy@oracle.com> - 5.6.12-2
- Major cleanup

* Tue Jun 04 2013 Balasubramanian Kandasamy <balasubramanian.kandasamy@oracle.com> - 5.6.12-1
- Updated to 5.6.12

* Mon Nov 05 2012 Joerg Bruehe <joerg.bruehe@oracle.com>

- Allow to override the default to use the bundled yaSSL by an option like
      --define="with_ssl /path/to/ssl"

* Wed Oct 10 2012 Bjorn Munch <bjorn.munch@oracle.com>

- Replace old my-*.cnf config file examples with template my-default.cnf

* Fri Oct 05 2012 Joerg Bruehe <joerg.bruehe@oracle.com>

- Let the installation use the new option "--random-passwords" of "mysql_install_db".
  (Bug# 12794345 Ensure root password)
- Fix an inconsistency: "new install" vs "upgrade" are told from the (non)existence
  of "$mysql_datadir/mysql" (holding table "mysql.user" and other system stuff).

* Tue Jul 24 2012 Joerg Bruehe <joerg.bruehe@oracle.com>

- Add a macro "runselftest":
  if set to 1 (default), the test suite will be run during the RPM build;
  this can be oveeridden via the command line by adding
      --define "runselftest 0"
  Failures of the test suite will NOT make the RPM build fail!

* Mon Jul 16 2012 Joerg Bruehe <joerg.bruehe@oracle.com>

- Add the man page for the "mysql_config_editor".

* Mon Jun 11 2012 Joerg Bruehe <joerg.bruehe@oracle.com>

- Make sure newly added "SPECIFIC-ULN/" directory does not disturb packaging.

* Wed Feb 29 2012 Brajmohan Saxena <brajmohan.saxena@oracle.com>

- Removal all traces of the readline library from mysql (BUG 13738013)

* Wed Sep 28 2011 Joerg Bruehe <joerg.bruehe@oracle.com>

- Fix duplicate mentioning of "mysql_plugin" and its manual page,
  it is better to keep alphabetic order in the files list (merging!).

* Wed Sep 14 2011 Joerg Bruehe <joerg.bruehe@oracle.com>

- Let the RPM capabilities ("obsoletes" etc) ensure that an upgrade may replace
  the RPMs of any configuration (of the current or the preceding release series)
  by the new ones. This is done by not using the implicitly generated capabilities
  (which include the configuration name) and relying on more generic ones which
  just list the function ("server", "client", ...).
  The implicit generation cannot be prevented, so all these capabilities must be
  explicitly listed in "Obsoletes:"

* Tue Sep 13 2011 Jonathan Perkin <jonathan.perkin@oracle.com>

- Add support for Oracle Linux 6 and Red Hat Enterprise Linux 6.  Due to
  changes in RPM behaviour ($RPM_BUILD_ROOT is removed prior to install)
  this necessitated a move of the libmygcc.a installation to the install
  phase, which is probably where it belonged in the first place.

* Tue Sep 13 2011 Joerg Bruehe <joerg.bruehe@oracle.com>

- "make_win_bin_dist" and its manual are dropped, cmake does it different.

* Thu Sep 08 2011 Daniel Fischer <daniel.fischer@oracle.com>

- Add mysql_plugin man page.

* Tue Aug 30 2011 Tor Didriksen <tor.didriksen@oracle.com>

- Set CXX=g++ by default to add a dependency on libgcc/libstdc++.
  Also, remove the use of the -fno-exceptions and -fno-rtti flags.
  TODO: update distro_buildreq/distro_requires

* Tue Aug 30 2011 Joerg Bruehe <joerg.bruehe@oracle.com>

- Add the manual page for "mysql_plugin" to the server package.

* Fri Aug 19 2011 Joerg Bruehe <joerg.bruehe@oracle.com>

- Null-upmerge the fix of bug#37165: This spec file is not affected.
- Replace "/var/lib/mysql" by the spec file variable "%%{mysqldatadir}".

* Fri Aug 12 2011 Daniel Fischer <daniel.fischer@oracle.com>

- Source plugin library files list from cmake-generated file.

* Mon Jul 25 2011 Chuck Bell <chuck.bell@oracle.com>

- Added the mysql_plugin client - enables or disables plugins.

* Thu Jul 21 2011 Sunanda Menon <sunanda.menon@oracle.com>

- Fix bug#12561297: Added the MySQL embedded binary

* Thu Jul 07 2011 Joerg Bruehe <joerg.bruehe@oracle.com>

- Fix bug#45415: "rpm upgrade recreates test database"
  Let the creation of the "test" database happen only during a new installation,
  not in an RPM upgrade.
  This affects both the "mkdir" and the call of "mysql_install_db".

* Wed Feb 09 2011 Joerg Bruehe <joerg.bruehe@oracle.com>

- Fix bug#56581: If an installation deviates from the default file locations
  ("datadir" and "pid-file"), the mechanism to detect a running server (on upgrade)
  should still work, and use these locations.
  The problem was that the fix for bug#27072 did not check for local settings.

* Mon Jan 31 2011 Joerg Bruehe <joerg.bruehe@oracle.com>

- Install the new "manifest" files: "INFO_SRC" and "INFO_BIN".

* Tue Nov 23 2010 Jonathan Perkin <jonathan.perkin@oracle.com>

- EXCEPTIONS-CLIENT has been deleted, remove it from here too
- Support MYSQL_BUILD_MAKE_JFLAG environment variable for passing
  a '-j' argument to make.

* Mon Nov 1 2010 Georgi Kodinov <georgi.godinov@oracle.com>

- Added test authentication (WL#1054) plugin binaries

* Wed Oct 6 2010 Georgi Kodinov <georgi.godinov@oracle.com>

- Added example external authentication (WL#1054) plugin binaries

* Wed Aug 11 2010 Joerg Bruehe <joerg.bruehe@oracle.com>

- With a recent spec file cleanup, names have changed: A "-community" part was dropped.
  Reflect that in the "Obsoletes" specifications.
- Add a "triggerpostun" to handle the uninstall of the "-community" server RPM.
- This fixes bug#55015 "MySQL server is not restarted properly after RPM upgrade".

* Tue Jun 15 2010 Joerg Bruehe <joerg.bruehe@sun.com>

- Change the behaviour on installation and upgrade:
  On installation, do not autostart the server.
  *Iff* the server was stopped before the upgrade is started, this is taken as a
  sign the administrator is handling that manually, and so the new server will
  not be started automatically at the end of the upgrade.
  The start/stop scripts will still be installed, so the server will be started
  on the next machine boot.
  This is the 5.5 version of fixing bug#27072 (RPM autostarting the server).

* Tue Jun 1 2010 Jonathan Perkin <jonathan.perkin@oracle.com>

- Implement SELinux checks from distribution-specific spec file.

* Wed May 12 2010 Jonathan Perkin <jonathan.perkin@oracle.com>

- Large number of changes to build using CMake
- Introduce distribution-specific RPMs
- Drop debuginfo, build all binaries with debug/symbols
- Remove __os_install_post, use native macro
- Remove _unpackaged_files_terminate_build, make it an error to have
  unpackaged files
- Remove cluster RPMs

* Wed Mar 24 2010 Joerg Bruehe <joerg.bruehe@sun.com>

- Add "--with-perfschema" to the configure options.

* Mon Mar 22 2010 Joerg Bruehe <joerg.bruehe@sun.com>

- User "usr/lib*" to allow for both "usr/lib" and "usr/lib64",
  mask "rmdir" return code 1.
- Remove "ha_example.*" files from the list, they aren't built.

* Wed Mar 17 2010 Joerg Bruehe <joerg.bruehe@sun.com>

- Fix a wrong path name in handling the debug plugins.

* Wed Mar 10 2010 Joerg Bruehe <joerg.bruehe@sun.com>

- Take the result of the debug plugin build and put it into the optimized tree,
  so that it becomes part of the final installation;
  include the files in the packlist. Part of the fixes for bug#49022.

* Mon Mar 01 2010 Joerg Bruehe <joerg.bruehe@sun.com>

- Set "Oracle and/or its affiliates" as the vendor and copyright owner,
  accept upgrading from packages showing MySQL or Sun as vendor.

* Fri Feb 12 2010 Joerg Bruehe <joerg.bruehe@sun.com>

- Formatting changes:
  Have a consistent structure of separator lines and of indentation
  (8 leading blanks => tab).
- Introduce the variable "src_dir".
- Give the environment variables "MYSQL_BUILD_CC(CXX)" precedence
  over "CC" ("CXX").
- Drop the old "with_static" argument analysis, this is not supported
  in 5.1 since ages.
- Introduce variables to control the handlers individually, as well
  as other options.
- Use the new "--with-plugin" notation for the table handlers.
- Drop handling "/etc/rc.d/init.d/mysql", the switch to "/etc/init.d/mysql"
  was done back in 2002 already.
- Make "--with-zlib-dir=bundled" the default, add an option to disable it.
- Add missing manual pages to the file list.
- Improve the runtime check for "libgcc.a", protect it against being tried
  with the Intel compiler "icc".

* Mon Jan 11 2010 Joerg Bruehe <joerg.bruehe@sun.com>

- Change RPM file naming:
  - Suffix like "-m2", "-rc" becomes part of version as "_m2", "_rc".
  - Release counts from 1, not 0.

* Wed Dec 23 2009 Joerg Bruehe <joerg.bruehe@sun.com>

- The "semisync" plugin file name has lost its introductory "lib",
  adapt the file lists for the subpackages.
  This is a part missing from the fix for bug#48351.
- Remove the "fix_privilege_tables" manual, it does not exist in 5.5
  (and likely, the whole script will go, too).

* Mon Nov 16 2009 Joerg Bruehe <joerg.bruehe@sun.com>

- Fix some problems with the directives around "tcmalloc" (experimental),
  remove erroneous traces of the InnoDB plugin (that is 5.1 only).

* Tue Oct 06 2009 Magnus Blaudd <mvensson@mysql.com>

- Removed mysql_fix_privilege_tables

* Fri Oct 02 2009 Alexander Nozdrin <alexander.nozdrin@sun.com>

- "mysqlmanager" got removed from version 5.4, all references deleted.

* Fri Aug 28 2009 Joerg Bruehe <joerg.bruehe@sun.com>

- Merge up from 5.1 to 5.4: Remove handling for the InnoDB plugin.

* Thu Aug 27 2009 Joerg Bruehe <joerg.bruehe@sun.com>

- This version does not contain the "Instance manager", "mysqlmanager":
  Remove it from the spec file so that packaging succeeds.

* Mon Aug 24 2009 Jonathan Perkin <jperkin@sun.com>

- Add conditionals for bundled zlib and innodb plugin

* Fri Aug 21 2009 Jonathan Perkin <jperkin@sun.com>

- Install plugin libraries in appropriate packages.
- Disable libdaemon_example and ftexample plugins.

* Thu Aug 20 2009 Jonathan Perkin <jperkin@sun.com>

- Update variable used for mysql-test suite location to match source.

* Fri Nov 07 2008 Joerg Bruehe <joerg@mysql.com>

- Correct yesterday's fix, so that it also works for the last flag,
  and fix a wrong quoting: un-quoted quote marks must not be escaped.

* Thu Nov 06 2008 Kent Boortz <kent.boortz@sun.com>

- Removed "mysql_upgrade_shell"
- Removed some copy/paste between debug and normal build

* Thu Nov 06 2008 Joerg Bruehe <joerg@mysql.com>

- Modify CFLAGS and CXXFLAGS such that a debug build is not optimized.
  This should cover both gcc and icc flags.  Fixes bug#40546.

* Fri Aug 29 2008 Kent Boortz <kent@mysql.com>

- Removed the "Federated" storage engine option, and enabled in all

* Tue Aug 26 2008 Joerg Bruehe <joerg@mysql.com>

- Get rid of the "warning: Installed (but unpackaged) file(s) found:"
  Some generated files aren't needed in RPMs:
  - the "sql-bench/" subdirectory
  Some files were missing:
  - /usr/share/aclocal/mysql.m4  ("devel" subpackage)
  - Manual "mysqlbug" ("server" subpackage)
  - Program "innochecksum" and its manual ("server" subpackage)
  - Manual "mysql_find_rows" ("client" subpackage)
  - Script "mysql_upgrade_shell" ("client" subpackage)
  - Program "ndb_cpcd" and its manual ("ndb-extra" subpackage)
  - Manuals "ndb_mgm" + "ndb_restore" ("ndb-tools" subpackage)

* Mon Mar 31 2008 Kent Boortz <kent@mysql.com>

- Made the "Federated" storage engine an option
- Made the "Cluster" storage engine and sub packages an option

* Wed Mar 19 2008 Joerg Bruehe <joerg@mysql.com>

- Add the man pages for "ndbd" and "ndb_mgmd".

* Mon Feb 18 2008 Timothy Smith <tim@mysql.com>

- Require a manual upgrade if the alread-installed mysql-server is
  from another vendor, or is of a different major version.

* Wed May 02 2007 Joerg Bruehe <joerg@mysql.com>

- "ndb_size.tmpl" is not needed any more,
  "man1/mysql_install_db.1" lacked the trailing '*'.

* Sat Apr 07 2007 Kent Boortz <kent@mysql.com>

- Removed man page for "mysql_create_system_tables"

* Wed Mar 21 2007 Daniel Fischer <df@mysql.com>

- Add debug server.

* Mon Mar 19 2007 Daniel Fischer <df@mysql.com>

- Remove Max RPMs; the server RPMs contain a mysqld compiled with all
  features that previously only were built into Max.

* Fri Mar 02 2007 Joerg Bruehe <joerg@mysql.com>

- Add several man pages for NDB which are now created.

* Fri Jan 05 2007 Kent Boortz <kent@mysql.com>

- Put back "libmygcc.a", found no real reason it was removed.

- Add CFLAGS to gcc call with --print-libgcc-file, to make sure the
  correct "libgcc.a" path is returned for the 32/64 bit architecture.

* Mon Dec 18 2006 Joerg Bruehe <joerg@mysql.com>

- Fix the move of "mysqlmanager" to section 8: Directory name was wrong.

* Thu Dec 14 2006 Joerg Bruehe <joerg@mysql.com>

- Include the new man pages for "my_print_defaults" and "mysql_tzinfo_to_sql"
  in the server RPM.
- The "mysqlmanager" man page got moved from section 1 to 8.

* Thu Nov 30 2006 Joerg Bruehe <joerg@mysql.com>

- Call "make install" using "benchdir_root=%%{_datadir}",
  because that is affecting the regression test suite as well.

* Thu Nov 16 2006 Joerg Bruehe <joerg@mysql.com>

- Explicitly note that the "MySQL-shared" RPMs (as built by MySQL AB)
  replace "mysql-shared" (as distributed by SuSE) to allow easy upgrading
  (bug#22081).

* Mon Nov 13 2006 Joerg Bruehe <joerg@mysql.com>

- Add "--with-partition" t 2006 Joerg Bruehe <joerg@mysql.com>

- Use the Perl script to run the tests, because it will automatically check
  whether the server is configured with SSL.

* Tue Jun 27 2006 Joerg Bruehe <joerg@mysql.com>

- move "mysqldumpslow" from the client RPM to the server RPM (bug#20216)

- Revert all previous attempts to call "mysql_upgrade" during RPM upgrade,
  there are some more aspects which need to be solved before this is possible.
  For now, just ensure the binary "mysql_upgrade" is delivered and installysql.com>

- To run "mysql_upgrade", we need a running server;
  start it in isolation and skip password checks.

* Sat May 20 2006 Kent Boortz <kent@mysql.com>

- Always compile for PIC, position independent code.

* Wed May 10 2006 Kent Boortz <kent@mysql.com>

- Use character set "all" when compiling with Cluster, to make Cluster
  nodes independent on the character set directory, and the problem
  that two RPM sub packages both wants to install this directory.

* Mon May 01 2006 Kent Boortz <kent@mysql.com>

- Use "./libtool --mode=execute" instead of searching for the
  executable in current directory and ".libs".

* Fri Apr 28 2006 Kent Boortz <kent@mysql.com>

- Install and run "mysql_upgrade"

* Wed Apr 12 2006 Jim Winstead <jimw@mysql.com>

- Remove sql-bench, and MySQL-bench RPM (will be built as an independent
  project from the mysql-bench repository)

* Tue Apr 11 2006 Jim Winstead <jimw@mysql.com>

- Remove old mysqltestmanager and related programs
* Sat Apr 01 2006 Kent Boortz <kent@mysql.com>

- Set $LDFLAGS from $MYSQL_BUILD_LDFLAGS

* Tue Mar 07 2006 Kent Boortz <kent@mysql.com>

- Changed product name from "Community Edition" to "Community Server"

* Mon Mar 06 2006 Kent Boortz <kent@mysql.com>

- Fast mutexes is now disabled by default, but should be
  used in Linux builds.

* Mon Feb 20 2006 Kent Boortz <kent@mysql.com>

- Reintroduced a max build
- Limited testing of 'debug' and 'max' servers
- Berkeley DB only in 'max'

* Mon Feb 13 2006 Joerg Bruehe <joerg@mysql.com>

- Use "-i" on "make test-force";
  this is essential for later evaluation of this log file.

* Thu Feb 09 2006 Kent Boortz <kent@mysql.com>

- Pass '-static' to libtool, link static with our own libraries, dynamic
  with system libraries.  Link with the bundled zlib.

* Wed Feb 08 2006 Kristian Nielsen <knielsen@mysql.com>

- Modified RPM spec to match new 5.1 debug+max combined community packaging.

* Sun Dec 18 2005 Kent Boortz <kent@mysql.com>

- Added "client/mysqlslap"

* Mon Dec 12 2005 Rodrigo Novo <rodrigo@mysql.com>

- Added zlib to the list of (static) libraries installed
- Added check against libtool wierdness (WRT: sql/mysqld || sql/.libs/mysqld)
- Compile MySQL with bundled zlib
- Fixed %%packager name to "MySQL Production Engineering Team"

* Mon Dec 05 2005 Joerg Bruehe <joerg@mysql.com>

- Avoid using the "bundled" zlib on "shared" builds:
  As it is not installed (on the build system), this gives dependency
  problems with "libtool" causing the build to fail.
  (Change was done on Nov 11, but left uncommented.)

* Tue Nov 22 2005 Joerg Bruehe <joerg@mysql.com>

- Extend the file existence check for "init.d/mysql" on un-install
  to also guard the call to "insserv"/"chkconfig".

* Thu Oct 27 2005 Lenz Grimmer <lenz@grimmer.com>

- added more man pages

* Wed Oct 19 2005 Kent Boortz <kent@mysql.com>

- Made yaSSL support an option (off by default)

* Wed Oct 19 2005 Kent Boortz <kent@mysql.com>

- Enabled yaSSL support

* Sat Oct 15 2005 Kent Boortz <kent@mysql.com>

- Give mode arguments the same way in all places
lenz@mysql.com>

- fixed the removing of the RPM_BUILD_ROOT in the %%clean section (the
  $RBR variable did not get expanded, thus leaving old build roots behind)

* Thu Aug 04 2005 Lenz Grimmer <lenz@mysql.com>

- Fixed the creation of the mysql user group account in the postinstall
  section (BUG 12348)
- Fixed enabling the Archive storage engine in the Max binary

* Tue Aug 02 2005 Lenz Grimmer <lenz@mysql.com>

- Fixed the Requires: tag for the server RPM (BUG 12233)

* Fri Jul 15 2005 Lenz Grimmer <lenz@mysql.com>

- create a "mysql" user group and assign the mysql user account to that group
  in the server postinstall section. (BUG 10984)

* Tue Jun 14 2005 Lenz Grimmer <lenz@mysql.com>

- Do not build statically on i386 by default, only when adding either "--with
  static" or "--define '_with_static 1'" to the RPM build options. Static
  linking really only makes sense when linking against the specially patched
  glibc 2.2.5.

* Mon Jun 06 2005 Lenz Grimmer <lenz@mysql.com>

- added mysql_client_test to the "bench" subpackage (BUG 10676)
- added the libndbclient static and shared libraries (BUG 10676)

* Wed Jun 01 2005 Lenz Grimmer <lenz@mysql.com>

- use "mysqldatadir" variable instead of hard-coding the path multiple times
- use the "mysqld_user" variable on all occasions a user name is referenced
- removed (incomplete) Brazilian translations
- removed redundant release tags from the subpackage descriptions

* Wed May 25 2005 Joerg Bruehe <joerg@mysql.com>

- Added a "make clean" between separate calls to "BuildMySQL".

* Thu May 12 2005 Guilhem Bichot <guilhem@mysql.com>

- Removed the mysql_tableinfo script made obsolete by the information schema

* Wed Apr 20 2005 Lenz Grimmer <lenz@mysql.com>

- Enabled the "blackhole" storage engine for the Max RPM

* Wed Apr 13 2005 Lenz Grimmer <lenz@mysql.com>

- removed the MySQL manual files (html/ps/texi) - they have been removed
  from the MySQL sources and are now available seperately.

* Mon Apr 4 2005 Petr Chardin <petr@mysql.com>

- old mysqlmanager, mysq* Mon Feb 7 2005 Tomas Ulin <tomas@mysql.com>

- enabled the "Ndbcluster" storage engine for the max binary
- added extra make install in ndb subdir after Max build to get ndb binaries
- added packages for ndbcluster storage engine

* Fri Jan 14 2005 Lenz Grimmer <lenz@mysql.com>

- replaced obsoleted "BuildPrereq" with "BuildRequires" instead

* Thu Jan 13 2005 Lenz Grimmer <lenz@mysql.com>

- enabled the "Federated" storage engine for the max binary

* Tue Jan 04 2005 Petr Chardin <petr@mysql.com>

- ISAM and merge storage engines were purged. As well as appropriate
  tools and manpages (isamchk and isamlog)

* Fri Dec 31 2004 Lenz Grimmer <lenz@mysql.com>

- enabled the "Archive" storage engine for the max binary
- enabled the "CSV" storage engine for the max binary
- enabled the "Example" storage engine for the max binary

* Thu Aug 26 2004 Lenz Grimmer <lenz@mysql.com>

- MySQL-Max now requires MySQL-server instead of MySQL (BUG 3860)

* Fri Aug 20 2004 Lenz Grimmer <lenz@mysql.com>

- do not link statically on IA64/AMD64 as these systems do not have
  a patched glibc installed

* Tue Aug 10 2004 Lenz Grimmer <lenz@mysql.com>

- Added libmygcc.a to the devel subpackage (required to link applications
  against the the embedded server libmysqld.a) (BUG 4921)

* Mon Aug 09 2004 Lenz Grimmer <lenz@mysql.com>

- Added EXCEPTIONS-CLIENT to the "devel" package

* Thu Jul 29 2004 Lenz Grimmer <lenz@mysql.com>

- disabled OpenSSL in the Max binaries again (the RPM packages were the
  only exception to this anyway) (BUG 1043)

* Wed Jun 30 2004 Lenz Grimmer <lenz@mysql.com>

- fixed server postinstall (mysql_install_db was called with the wrong
  parameter)

* Thu Jun 24 2004 Lenz Grimmer <lenz@mysql.com>

- added mysql_tzinfo_to_sql to the server subpackage
- run "make clean" instead of "make distclean"

* Mon Apr 05 2004 Lenz Grimmer <lenz@mysql.com>

- added ncurses-devel to the build prerequisites (BUG 3377)

* Thu Feb 12 2004 Lenz Grimmer <lenz@mysql.com>

- when using gcc, _always_ use CXX=gcc
- replaced Copyright with License field (Copyright is obsolete)

* Tue Feb 03 2004 Lenz Grimmer <lenz@mysql.com>

- added myisam_ftdump to the Server package

* Tue Jan 13 2004 Lenz Grimmer <lenz@mysql.com>

- link the mysql client against libreadline instead of libedit (BUG 2289)

* Mon Dec 22 2003 Lenz Grimmer <lenz@mysql.com>

- marked /etc/logrotate.d/mysql as a config file (BUG 2156)

* Sat Dec 13 2003 Lenz Grimmer <lenz@mysql.com>

- fixed file permissions (BUG 1672)

* Thu Dec 11 2003 Lenz Grimmer <lenz@mysql.com>

- made testing for gcc3 a bit more robust

* Fri Dec 05 2003 Lenz Grimmer <lenz@mysql.com>

- added missing file mysql_create_system_tables to the server subpackage

* Fri Nov 21 2003 Lenz Grimmer <lenz@mysql.com>

- removed dependency on MySQL-client from the MySQL-devel subpackage
  as it is not really required. (BUG 1610)

* Fri Aug 29 2003 Lenz Grimmer <lenz@mysql.com>

- Fixed BUG 1162 (removed macro names from the changelog)
- Really fixed BUG 998 (disable the checking for installed but
  unpackaged files)

* Tue Aug 05 2003 Lenz Grimmer <lenz@mysql.com>

- Fixed BUG 959 (libmysqld not being compiled properly)
- Fixed BUG 998 (RPM build errors): added missing files to the
  distribution (mysql_fix_extensions, mysql_tableinfo, mysqldumpslow,
  mysql_fix_privilege_tables.1), removed "-n" from install section.

* Wed Jul 09 2003 Lenz Grimmer <lenz@mysql.com>

- removed the GIF Icon (file was not included in the sources anyway)
- removed unused variable shared_lib_version
- do not run automake before building the standard binary
  (should not be necessary)
- add server suffix '-standard' to standard binary (to be in line
  with the binary tarball distributions)
- Use more RPM macros (_exec_prefix, _sbindir, _libdir, _sysconfdir,
  _datadir, _includedir) throughout the spec file.
- allow overriding CC and CXX (required when building with other compilers)

* Fri May 16 2003 Lenz Grimmer <lenz@mysql.com>

- re-enabled RAID again

* Wed Apr 30 2003 Lenz Grimmer <lenz@mysql.com>

- disabled MyISAM RAID (--with-raid)- it throws an assertion which
  needs to be investigated first.

* Mon Mar 10 2003 Lenz Grimmer <lenz@mysql.com>

- added missing file mysql_secure_installation to server subpackage
  (BUG 141)

* Tue Feb 11 2003 Lenz Grimmer <lenz@mysql.com>

- re-added missing pre- and post(un)install scripts to server subpackage
- added config file /etc/my.cnf to the file list (just for completeness)
- make sure to create the datadir with 755 permissions

* Mon Jan 27 2003 Lenz Grimmer <lenz@mysql.com>

- removed unusedql.com>

- Reworked the build steps a little bit: the Max binary is supposed
  to include OpenSSL, which cannot be linked statically, thus trying
  to statically link against a special glibc is futile anyway
- because of this, it is not required to make yet another build run
  just to compile the shared libs (saves a lot of time)
- updated package description of the Max subpackage
- clean up the BuildRoot directory afterwards

* Mon Jul 15 2002 Lenz Grimmer <lenz@mysql.com>

- Updated Packager information
- Fixed the build options: the regular package is supposed to
  include InnoDB and linked statically, while the Max package
  should include BDB and SSL support

* Fri May 03 2002 Lenz Grimmer <lenz@mysql.com>

- Use more RPM macros (e.g. infodir, mandir) to make the spec
  file more portable
- reorganized the installation of documentation files: let RPM
  take care of this
- reorganized the file list: actually install man pages along
  with the binaries of the respective subpackage
- do not include libmysqld.a in the devel subpackage as well, if we
  have a special "embedded" subpackage
- reworked the package descriptions

* Mon Oct  8 2001 Monty

- Added embedded server as a separate RPM

* Fri Apr 13 2001 Monty

- Added mysqld-max to the distribution

* Tue Jan 2  2001  Monty

- Added mysql-test to the bench package

* Fri Aug 18 2000 Tim Smith <tim@mysql.com>

- Added separate libmysql_r directory; now both a threaded
  and non-threaded library is shipped.

* Tue Sep 28 1999 David Axmark <davida@mysql.com>

- Added the support-files/my-example.cnf to the docs directory.

- Removed devel dependency on base since it is about client
  development.

* Wed Sep 8 1999 David Axmark <davida@mysql.com>

- Cleaned up some for 3.23.

* Thu Jul 1 1999 David Axmark <davida@mysql.com>

- Added support for shared libraries in a separate sub
  package. Original fix by David Fox (dsfox@cogsci.ucsd.edu)

- The --enable-assembler switch is now automatically disables on
  platforms there assembler code is unavailable. This should allow
  building this RPM on non i386 systems.

* Mon Feb 22 1999 David Axmark <david@detron.se>

- Removed unportable cc switches from the spec file. The defaults can
  now be overridden with environment variables. This feature is used
  to compile the official RPM with optimal (but compiler version
  specific) switches.

- Removed the repetitive description parts for the sub rpms. Maybe add
  again if RPM gets a multiline macro capability.

- Added support for a pt_BR translation. Translation contributed by
  Jorge Godoy <jorge@bestway.com.br>.

* Wed Nov 4 1998 David Axmark <david@detron.se>

- A lot of changes in all the rpm and install scripts. This may even
  be a working RPM :-)

* Sun Aug 16 1998 David Axmark <david@detron.se>

- A developers changelog for MySQL is available in the source RPM. And
  there is a history of major user visible changed in the Reference
  Manual.  Only RPM specific changes will be documented here.<|MERGE_RESOLUTION|>--- conflicted
+++ resolved
@@ -182,17 +182,7 @@
 rm -rf %{buildroot}%{_libdir}/mysql/libmysql*
 
 # Removing some tools
-<<<<<<< HEAD
-for f in innochecksum myisamchk myisam_ftdump myisamlog myisampack mysqladmin \
-=======
-for f in msql2mysql mysqlaccess mysqlaccess.conf mysqlbug mysql_convert_table_format \
-         mysql_find_rows mysql_fix_extensions mysqlhotcopy mysql_setpermission \
-         mysql_waitpid mysql_zap; do
-    rm -f %{buildroot}%{_bindir}/$f
-done
-
 for f in innochecksum myisamchk myisam_ftdump myisamlog myisampack \
->>>>>>> 6e44fb40
          mysqlbinlog mysqlcheck mysql_client_test mysql_config_editor \
          mysqld_multi mysqld_safe mysqldumpslow mysql_embedded mysqlimport \
          mysql_plugin mysql_secure_installation mysqlshow mysqlslap  mysqltest \
