/*
  Copyright (c) 2015, 2022, Oracle and/or its affiliates.

  This program is free software; you can redistribute it and/or modify
  it under the terms of the GNU General Public License, version 2.0,
  as published by the Free Software Foundation.

  This program is also distributed with certain software (including
  but not limited to OpenSSL) that is licensed under separate terms,
  as designated in a particular file or component or in included license
  documentation.  The authors of MySQL hereby grant you an additional
  permission to link the program and your derivative works with the
  separately licensed software that they have included with MySQL.

  This program is distributed in the hope that it will be useful,
  but WITHOUT ANY WARRANTY; without even the implied warranty of
  MERCHANTABILITY or FITNESS FOR A PARTICULAR PURPOSE.  See the
  GNU General Public License for more details.

  You should have received a copy of the GNU General Public License
  along with this program; if not, write to the Free Software
  Foundation, Inc., 51 Franklin St, Fifth Floor, Boston, MA  02110-1301  USA
*/

#include "mysql/harness/string_utils.h"

////////////////////////////////////////
// Standard include files
#include <fstream>
#include <iostream>
#include <stdexcept>
#include <vector>

////////////////////////////////////////
// Third-party include files
#include <gmock/gmock.h>

////////////////////////////////////////
// Test system include files
#include "test/helpers.h"

using mysql_harness::split_string;
using std::string;
using ::testing::ContainerEq;

TEST(StringUtilsTests, SplitStringWithEmpty) {
<<<<<<< HEAD
  std::vector<string> exp;
  std::string tcase;
=======
  std::vector<std::string> exp;
>>>>>>> fbdaa4de

  exp = {"val1", "val2"};
  EXPECT_THAT(exp, ContainerEq(split_string("val1;val2", ';')));

  exp = {"", "val1", "val2"};
  EXPECT_THAT(exp, ContainerEq(split_string(";val1;val2", ';')));

  exp = {"val1", "val2", ""};
  EXPECT_THAT(exp, ContainerEq(split_string("val1;val2;", ';')));

  exp = {};
  EXPECT_THAT(exp, ContainerEq(split_string("", ';')));

  exp = {"", ""};
  EXPECT_THAT(exp, ContainerEq(split_string(";", ';')));

  // No trimming
  exp = {"  val1", "val2  "};
  EXPECT_THAT(exp, ContainerEq(split_string("  val1&val2  ", '&')));
}

TEST(StringUtilsTests, SplitStringWithoutEmpty) {
<<<<<<< HEAD
  std::vector<string> exp;
  std::string tcase;
=======
  std::vector<std::string> exp;
>>>>>>> fbdaa4de

  exp = {"val1", "val2"};
  EXPECT_THAT(exp, ContainerEq(split_string("val1;val2", ';', false)));

  exp = {"val1", "val2"};
  EXPECT_THAT(exp, ContainerEq(split_string(";val1;val2", ';', false)));

  exp = {"val1", "val2"};
  EXPECT_THAT(exp, ContainerEq(split_string("val1;val2;", ';', false)));

  exp = {};
  EXPECT_THAT(exp, ContainerEq(split_string("", ';', false)));

  exp = {};
  EXPECT_THAT(exp, ContainerEq(split_string(";", ';', false)));

  // No trimming
  exp = {"  val1", "val2  "};
  EXPECT_THAT(exp, ContainerEq(split_string("  val1&val2  ", '&', false)));
}

TEST(StringUtilsTests, LimitLines) {
  using mysql_harness::limit_lines;
  using ::testing::StrEq;

  EXPECT_THAT(limit_lines("", 0, ""), StrEq(""));
  EXPECT_THAT(limit_lines("", 0, "-"), StrEq(""));
  EXPECT_THAT(limit_lines("", 1, "-"), StrEq(""));

  EXPECT_THAT(limit_lines("1\n", 1, "-"), StrEq("1\n"));
  EXPECT_THAT(limit_lines("1\n", 2, "-"), StrEq("1\n"));
  EXPECT_THAT(limit_lines("1\n", 0, "-"), StrEq("-"));

  EXPECT_THAT(limit_lines("1\n2", 1, "-"), StrEq("1\n-"));
  EXPECT_THAT(limit_lines("1\n2\n", 1, "-"), StrEq("1\n-"));
  EXPECT_THAT(limit_lines("1\n2\n", 2, "-"), StrEq("1\n2\n"));

  EXPECT_THAT(limit_lines("1\n2\n3", 1, "-"), StrEq("1\n-"));
  EXPECT_THAT(limit_lines("1\n2\n3", 2, "-"), StrEq("1\n-3\n"));
  EXPECT_THAT(limit_lines("1\n2\n3", 3, "-"), StrEq("1\n2\n3"));

  EXPECT_THAT(limit_lines("1\n2\n3\n\4\n5\n6\n", 3, "-"), StrEq("1\n2\n-6\n"));
  EXPECT_THAT(limit_lines("1\n2\n3\n\4\n5\n6\n", 4, "-"),
              StrEq("1\n2\n-5\n6\n"));
}

int main(int argc, char **argv) {
  ::testing::InitGoogleTest(&argc, argv);
  return RUN_ALL_TESTS();
}<|MERGE_RESOLUTION|>--- conflicted
+++ resolved
@@ -27,7 +27,6 @@
 ////////////////////////////////////////
 // Standard include files
 #include <fstream>
-#include <iostream>
 #include <stdexcept>
 #include <vector>
 
@@ -40,16 +39,10 @@
 #include "test/helpers.h"
 
 using mysql_harness::split_string;
-using std::string;
 using ::testing::ContainerEq;
 
 TEST(StringUtilsTests, SplitStringWithEmpty) {
-<<<<<<< HEAD
-  std::vector<string> exp;
-  std::string tcase;
-=======
   std::vector<std::string> exp;
->>>>>>> fbdaa4de
 
   exp = {"val1", "val2"};
   EXPECT_THAT(exp, ContainerEq(split_string("val1;val2", ';')));
@@ -72,12 +65,7 @@
 }
 
 TEST(StringUtilsTests, SplitStringWithoutEmpty) {
-<<<<<<< HEAD
-  std::vector<string> exp;
-  std::string tcase;
-=======
   std::vector<std::string> exp;
->>>>>>> fbdaa4de
 
   exp = {"val1", "val2"};
   EXPECT_THAT(exp, ContainerEq(split_string("val1;val2", ';', false)));
