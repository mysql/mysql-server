--- conflicted
+++ resolved
@@ -259,39 +259,35 @@
   non_copyable_no_default &operator=(non_copyable_no_default &&) = default;
 };
 
-static_assert(std::is_copy_constructible<copyable>::value, "");
-static_assert(std::is_move_constructible<copyable>::value, "");
-static_assert(!std::is_copy_constructible<non_copyable>::value, "");
-static_assert(std::is_move_constructible<non_copyable>::value, "");
-static_assert(!std::is_copy_assignable<non_copyable>::value, "");
-static_assert(std::is_move_assignable<non_copyable>::value, "");
-
-static_assert(!std::is_copy_constructible<void>::value, "");
-static_assert(!std::is_copy_assignable<void>::value, "");
-static_assert(std::is_copy_constructible<int>::value, "");
-static_assert(std::is_copy_assignable<int>::value, "");
-static_assert(std::is_copy_constructible<std::error_code>::value, "");
-static_assert(std::is_copy_assignable<std::error_code>::value, "");
+static_assert(std::is_copy_constructible<copyable>::value);
+static_assert(std::is_move_constructible<copyable>::value);
+static_assert(!std::is_copy_constructible<non_copyable>::value);
+static_assert(std::is_move_constructible<non_copyable>::value);
+static_assert(!std::is_copy_assignable<non_copyable>::value);
+static_assert(std::is_move_assignable<non_copyable>::value);
+
+static_assert(!std::is_copy_constructible<void>::value);
+static_assert(!std::is_copy_assignable<void>::value);
+static_assert(std::is_copy_constructible<int>::value);
+static_assert(std::is_copy_assignable<int>::value);
+static_assert(std::is_copy_constructible<std::error_code>::value);
+static_assert(std::is_copy_assignable<std::error_code>::value);
 static_assert(
-    std::is_copy_constructible<stdx::expected<void, std::error_code>>::value,
-    "");
+    std::is_copy_constructible<stdx::expected<void, std::error_code>>::value);
 static_assert(
-    std::is_copy_assignable<stdx::expected<void, std::error_code>>::value, "");
+    std::is_copy_assignable<stdx::expected<void, std::error_code>>::value);
 static_assert(
-    std::is_copy_constructible<stdx::expected<int, std::error_code>>::value,
-    "");
-static_assert(std::is_copy_assignable<int>::value, "");
-static_assert(std::is_copy_constructible<int>::value, "");
-static_assert(std::is_copy_assignable<std::error_code>::value, "");
-static_assert(std::is_copy_constructible<std::error_code>::value, "");
+    std::is_copy_constructible<stdx::expected<int, std::error_code>>::value);
+static_assert(std::is_copy_assignable<int>::value);
+static_assert(std::is_copy_constructible<int>::value);
+static_assert(std::is_copy_assignable<std::error_code>::value);
+static_assert(std::is_copy_constructible<std::error_code>::value);
 static_assert(
-    std::is_copy_assignable<stdx::expected<int, std::error_code>>::value, "");
+    std::is_copy_assignable<stdx::expected<int, std::error_code>>::value);
 static_assert(!std::is_copy_constructible<
-                  stdx::expected<non_copyable, std::error_code>>::value,
-              "");
+              stdx::expected<non_copyable, std::error_code>>::value);
 static_assert(!std::is_copy_assignable<
-                  stdx::expected<non_copyable, std::error_code>>::value,
-              "");
+              stdx::expected<non_copyable, std::error_code>>::value);
 
 TEST(Expected, T_unique_ptr) {
   auto test_func = [](bool success)
@@ -548,7 +544,7 @@
           make_error_code(std::errc::already_connected));
     }
 
-    return {stdx::in_place, "from_func"s};
+    return {std::in_place, "from_func"s};
   };
 
   // std::string in libstdc++
@@ -560,9 +556,9 @@
 
   // instantiation
   auto res =
-      stdx::expected<std::string, std::error_code>(stdx::in_place, "initial"s);
-
-  static_assert(std::is_move_assignable<std::string>::value, "");
+      stdx::expected<std::string, std::error_code>(std::in_place, "initial"s);
+
+  static_assert(std::is_move_assignable<std::string>::value);
 
   ASSERT_TRUE(res);
   ASSERT_EQ(res.value(), "initial"s);
@@ -618,15 +614,7 @@
   };
 
   static_assert(!std::is_default_constructible<
-<<<<<<< HEAD
-                    stdx::expected<no_default_construct, void>>::value,
-                "");
-  static_assert(!std::is_default_constructible<
-                    stdx::expected<no_default_construct, int>>::value,
-                "");
-=======
                 stdx::expected<no_default_construct, int>>::value);
->>>>>>> fbdaa4de
 
   stdx::expected<no_default_construct, int> t_non_void(1);
 }
@@ -640,79 +628,38 @@
   };
 
   static_assert(std::is_default_constructible<
-<<<<<<< HEAD
-                    stdx::expected<no_copy_construct, void>>::value,
-                "");
+                stdx::expected<no_copy_construct, int>>::value);
   static_assert(
-      !std::is_copy_assignable<stdx::expected<no_copy_construct, void>>::value,
-      "");
+      !std::is_copy_assignable<stdx::expected<no_copy_construct, int>>::value);
   static_assert(
-      !std::is_move_assignable<stdx::expected<no_copy_construct, void>>::value,
-      "");
-
-  static_assert(std::is_default_constructible<
-                    stdx::expected<no_copy_construct, int>>::value,
-                "");
-=======
-                stdx::expected<no_copy_construct, int>>::value);
->>>>>>> fbdaa4de
-  static_assert(
-      !std::is_copy_assignable<stdx::expected<no_copy_construct, int>>::value,
-      "");
-  static_assert(
-      !std::is_move_assignable<stdx::expected<no_copy_construct, int>>::value,
-      "");
+      !std::is_move_assignable<stdx::expected<no_copy_construct, int>>::value);
 
   stdx::expected<no_copy_construct, int> t_non_void;
   EXPECT_TRUE(t_non_void);
 }
 
 // tests for the operator<< behaviour
-static_assert(stdx::impl::is_to_stream_writable<std::ostream, int>::value, "");
-static_assert(stdx::impl::is_to_stream_writable<std::ostream, double>::value,
-              "");
+static_assert(stdx::impl::is_to_stream_writable<std::ostream, int>::value);
+static_assert(stdx::impl::is_to_stream_writable<std::ostream, double>::value);
 static_assert(stdx::impl::is_to_stream_writable<
-                  std::ostream, stdx::expected<int, std::error_code>>::value,
-              "");
+              std::ostream, stdx::expected<int, std::error_code>>::value);
 static_assert(stdx::impl::is_to_stream_writable<
-<<<<<<< HEAD
-                  std::ostream, stdx::expected<int, void>>::value,
-              "");
-static_assert(stdx::impl::is_to_stream_writable<
-                  std::ostream, stdx::expected<void, void>>::value,
-              "");
-static_assert(stdx::impl::is_to_stream_writable<
-                  std::ostream, stdx::expected<void, std::error_code>>::value,
-              "");
-=======
               std::ostream, stdx::expected<void, std::error_code>>::value);
->>>>>>> fbdaa4de
 
 static_assert(
-    !stdx::impl::is_to_stream_writable<std::ostream, non_copyable>::value, "");
+    !stdx::impl::is_to_stream_writable<std::ostream, non_copyable>::value);
 
 static_assert(!stdx::impl::is_to_stream_writable<
-                  std::ostream, non_copyable_no_default>::value,
-              "");
+              std::ostream, non_copyable_no_default>::value);
 
 static_assert(
     !stdx::impl::is_to_stream_writable<
-        std::ostream, stdx::expected<non_copyable, std::error_code>>::value,
-    "");
-
-static_assert(
-    !stdx::impl::is_to_stream_writable<
-        std::ostream,
-        stdx::expected<non_copyable_no_default, std::error_code>>::value,
-    "");
-
-<<<<<<< HEAD
-static_assert(std::is_move_constructible<
-                  stdx::expected<std::unique_ptr<int>, void>>::value,
-              "");
-
-=======
->>>>>>> fbdaa4de
+        std::ostream, stdx::expected<non_copyable, std::error_code>>::value);
+
+static_assert(!stdx::impl::is_to_stream_writable<
+              std::ostream,
+              stdx::expected<non_copyable_no_default, std::error_code>>::value);
+
 TEST(ExpectedOstream, some_int) {
   std::ostringstream oss;
 
