--- conflicted
+++ resolved
@@ -63,7 +63,9 @@
 #include "mysql/harness/logging/registry.h"
 #include "mysql/harness/plugin.h"
 #include "mysql/harness/sd_notify.h"
-#include "utilities.h"
+#include "mysql/harness/stdx/monitor.h"
+#include "mysql/harness/utility/string.h"  // join
+#include "utilities.h"                     // make_range
 IMPORT_LOG_FUNCTIONS()
 
 #include "my_compiler.h"
@@ -75,7 +77,6 @@
 using mysql_harness::Config;
 using mysql_harness::Path;
 
-using std::ostringstream;
 using namespace std::chrono_literals;
 
 #if !defined(_WIN32)
@@ -84,8 +85,6 @@
 
 static std::atomic<size_t> num_of_non_ready_services{0};
 
-<<<<<<< HEAD
-=======
 static const char kLogReopenServiceName[] = "log_reopen";
 #if defined(USE_POSIX_SIGNALS)
 static const char kSignalHandlerServiceName[] = "signal_handler";
@@ -123,7 +122,6 @@
 #endif
     };
 
->>>>>>> fbdaa4de
 /**
  * @defgroup Loader Plugin loader
  *
@@ -151,8 +149,7 @@
 std::mutex log_reopen_cond_mutex;
 std::condition_variable log_reopen_cond;
 
-std::mutex g_reopen_thread_mtx;
-mysql_harness::LogReopenThread *g_reopen_thread{nullptr};
+Monitor<mysql_harness::LogReopenThread *> g_reopen_thread{nullptr};
 
 // application defined pointer to function called at log rename completion
 static log_reopen_callback g_log_reopen_complete_callback_fp =
@@ -181,32 +178,31 @@
  * @param dst rename old logfile to filename before reopen
  * @throws std::system_error same as std::unique_lock::lock does
  */
-void request_log_reopen(const std::string dst) {
-  std::lock_guard<std::mutex> lk(g_reopen_thread_mtx);
-
-  if (g_reopen_thread) g_reopen_thread->request_reopen(dst);
+void request_log_reopen(const std::string &dst) {
+  g_reopen_thread([dst](const auto &thr) {
+    if (thr) thr->request_reopen(dst);
+  });
 }
 
 /**
  * check reopen completed
  */
 bool log_reopen_completed() {
-  std::lock_guard<std::mutex> lk(g_reopen_thread_mtx);
-
-  if (g_reopen_thread) return g_reopen_thread->is_completed();
-
-  return true;
+  return g_reopen_thread([](const auto &thr) {
+    if (thr) return thr->is_completed();
+    return true;
+  });
 }
 
 /**
  * get last log reopen error
  */
 std::string log_reopen_get_error() {
-  std::lock_guard<std::mutex> lk(g_reopen_thread_mtx);
-
-  if (g_reopen_thread) return g_reopen_thread->get_last_error();
-
-  return std::string("");
+  return g_reopen_thread([](auto *thr) -> std::string {
+    if (thr) return thr->get_last_error();
+
+    return {};
+  });
 }
 
 namespace {
@@ -239,7 +235,8 @@
 
 // GCC defines __SANITIZE_ADDRESS
 // clang has __has_feature and 'address_sanitizer'
-#if defined(__SANITIZE_ADDRESS__) || (__has_feature(address_sanitizer))
+#if defined(__SANITIZE_ADDRESS__) || (__has_feature(address_sanitizer)) || \
+    (__has_feature(thread_sanitizer))
 #define HAS_FEATURE_ASAN
 #endif
 
@@ -574,7 +571,7 @@
 
     return signal_thread_ready_;
   });
-  on_service_ready("signal handler");
+  on_service_ready(kSignalHandlerServiceName);
 #endif
 }
 
@@ -665,7 +662,7 @@
   auto plugin = info.plugin();
   if ((plugin->abi_version & 0xFF00) != (PLUGIN_ABI_VERSION & 0xFF00) ||
       (plugin->abi_version & 0xFF) > (PLUGIN_ABI_VERSION & 0xFF)) {
-    ostringstream buffer;
+    std::ostringstream buffer;
     buffer.setf(std::ios::hex, std::ios::basefield);
     buffer.setf(std::ios::showbase);
     buffer << "Bad ABI version - plugin version: " << plugin->abi_version
@@ -712,13 +709,13 @@
   // If all went well, we register the plugin and return a
   // pointer to it.
   plugins_.emplace(plugin_name, std::move(info));
-  log_debug("  plugin '%s' loaded ok", plugin_name.c_str());
+
   return plugin;
 }
 
 const Plugin *Loader::load(const std::string &plugin_name,
                            const std::string &key) {
-  log_debug("  plugin '%s:%s' loading", plugin_name.c_str(), key.c_str());
+  log_debug("  loading '%s'.", plugin_name.c_str());
 
   if (BuiltinPlugins::instance().has(plugin_name)) {
     Plugin *plugin = BuiltinPlugins::instance().get_plugin(plugin_name);
@@ -737,7 +734,7 @@
 }
 
 const Plugin *Loader::load(const std::string &plugin_name) {
-  log_debug("  plugin '%s' loading", plugin_name.c_str());
+  log_debug("  loading '%s'.", plugin_name.c_str());
 
   if (BuiltinPlugins::instance().has(plugin_name)) {
     Plugin *plugin = BuiltinPlugins::instance().get_plugin(plugin_name);
@@ -824,10 +821,17 @@
 }
 
 void Loader::load_all() {
-  log_debug("Loading all plugins.");
-
   std::string section_name;
   std::string section_key;
+
+  std::vector<std::string> loadable_plugins;
+  for (auto const &section : available()) {
+    std::tie(section_name, section_key) = section;
+
+    loadable_plugins.push_back(section_name);
+  }
+  log_debug("Loading plugins: %s.",
+            mysql_harness::join(loadable_plugins, ", ").c_str());
 
   for (auto const &section : available()) {
     try {
@@ -875,9 +879,9 @@
   // run plugins if initialization didn't fail
   if (!first_eptr) {
     try {
+      // reset the global reopen-thread when we leave the block.
       std::shared_ptr<void> exit_guard(nullptr, [](void *) {
-        std::lock_guard<std::mutex> lk(g_reopen_thread_mtx);
-        g_reopen_thread = nullptr;
+        g_reopen_thread([](auto &thr) { thr = nullptr; });
       });
 
       start_all();  // if start() throws, exception is forwarded to
@@ -885,10 +889,11 @@
 
       // may throw std::system_error
       LogReopenThread log_reopen_thread;
-      {
-        std::lock_guard<std::mutex> lk(g_reopen_thread_mtx);
-        g_reopen_thread = &log_reopen_thread;
-      }
+
+      g_reopen_thread([thread_func = &log_reopen_thread](auto &thr) {
+        thr = thread_func;
+        on_service_ready(kLogReopenServiceName);
+      });
 
       first_eptr = main_loop();
     } catch (const std::exception &e) {
@@ -968,11 +973,10 @@
 
     // error handling
     if (env->exit_ok()) {
-      if (plugin_key)
-        log_debug("  plugin '%s:%s' %s exit ok", plugin_name, plugin_key,
-                  fnc_name);
+      if (plugin_key && strlen(plugin_key) > 0)
+        log_debug("  %s '%s:%s' succeeded.", fnc_name, plugin_name, plugin_key);
       else
-        log_debug("  plugin '%s' %s exit ok", plugin_name, fnc_name);
+        log_debug("  %s '%s' succeeded.", fnc_name, plugin_name);
     } else {
       std::string message;
       if (!eptr) {
@@ -980,11 +984,12 @@
       } else {
         std::tie(message, std::ignore) = env->pop_error();
       }
-      if (plugin_key)
-        log_error("  plugin '%s:%s' %s failed: %s", plugin_name, plugin_key,
-                  fnc_name, message.c_str());
+
+      if (plugin_key && strlen(plugin_key) > 0)
+        log_error("  %s '%s:%s' failed: %s", fnc_name, plugin_name, plugin_key,
+                  message.c_str());
       else
-        log_error("  plugin '%s' %s failed: %s", plugin_name, fnc_name,
+        log_error("  %s '%s' failed: %s", fnc_name, plugin_name,
                   message.c_str());
     }
 
@@ -1009,21 +1014,30 @@
   // if possible
   register_fatal_signal_handler();
 
-  log_debug("Initializing all plugins.");
-
   if (!topsort()) throw std::logic_error("Circular dependencies in plugins");
   order_.reverse();  // we need reverse-topo order for non-built-in plugins
+
+  // build is list of plugins that have an init function, in init-order.
+  std::vector<std::string> plugin_names;
+  for (const auto &plugin_name : order_) {
+    PluginInfo &info = plugins_.at(plugin_name);
+
+    if (info.plugin()->init) {
+      plugin_names.push_back(plugin_name);
+    }
+  }
+
+  log_debug("Initializing plugins: %s.",
+            mysql_harness::join(plugin_names, ", ").c_str());
 
   for (auto it = order_.begin(); it != order_.end(); ++it) {
     const std::string &plugin_name = *it;
     PluginInfo &info = plugins_.at(plugin_name);
 
     if (!info.plugin()->init) {
-      log_debug("  plugin '%s' doesn't implement init()", plugin_name.c_str());
       continue;
     }
 
-    log_debug("  plugin '%s' initializing", plugin_name.c_str());
     PluginFuncEnv env(&appinfo_, nullptr);
 
     std::exception_ptr eptr;
@@ -1041,40 +1055,62 @@
   return nullptr;
 }
 
+static std::string section_to_string(const ConfigSection *section) {
+  if (section->key.empty()) return section->name;
+
+  return section->name + ":" + section->key;
+}
+
 // forwards first exception triggered by start() to main_loop()
 void Loader::start_all() {
-  log_debug("Starting all plugins.");
+  std::vector<std::string> startable_sections;
+  std::vector<std::string> waitable_sections;
 
   for (const ConfigSection *section : config_.sections()) {
-    PluginInfo &plugin = plugins_.at(section->name);
-    if (plugin.plugin()->declares_readiness) {
-      std::string plugin_service_name{section->name};
-      if (!section->key.empty()) {
-        plugin_service_name += ":" + section->key;
-      }
-      log_debug(
-          "Plugin's '%s' service needs to report ready before the whole "
-          "service is ready",
-          plugin_service_name.c_str());
-      num_of_non_ready_services++;
-    }
+    const auto &plugin = plugins_.at(section->name);
+
+    const bool has_start = plugin.plugin()->start;
+    const bool declares_readiness = plugin.plugin()->declares_readiness;
+
+    if (has_start || declares_readiness) {
+      const auto section_name = section_to_string(section);
+      if (has_start) {
+        startable_sections.push_back(section_name);
+      }
+
+      if (declares_readiness) {
+        waitable_sections.push_back(section_name);
+
+        num_of_non_ready_services++;
+      }
+    }
+  }
+
+  if (!startable_sections.empty()) {
+    log_debug("Starting: %s.",
+              mysql_harness::join(startable_sections, ", ").c_str());
   }
 
 #ifdef USE_POSIX_SIGNALS
   // 1 is for the signal handler that we also want to notify it is ready
+  waitable_sections.emplace_back(kSignalHandlerServiceName);
   num_of_non_ready_services++;
 #endif
 
   // this one is for the log rotation handler that we also want to notify it is
   // ready
   num_of_non_ready_services++;
+  waitable_sections.emplace_back(kLogReopenServiceName);
 
   // if there are no services that we should wait for let's declare the
   // readiness right away
-  if (num_of_non_ready_services == 0) {
+  if (waitable_sections.empty()) {
     log_debug("Service ready!");
     notify_ready();
   }
+
+  log_debug("Waiting for readiness of: %s",
+            mysql_harness::join(waitable_sections, ", ").c_str());
 
   try {
     // start all the plugins (call plugin's start() function)
@@ -1083,9 +1119,6 @@
       void (*fptr)(PluginFuncEnv *) = plugin.plugin()->start;
 
       if (!fptr) {
-        log_debug("  plugin '%s:%s' doesn't implement start()",
-                  section->name.c_str(), section->key.c_str());
-
         // create a env object for later
         assert(plugin_start_env_.count(section) == 0);
         plugin_start_env_[section] =
@@ -1099,9 +1132,6 @@
 
       // plugin start() will run in this new thread
       std::thread plugin_thread([fptr, section, &env_promise, this]() {
-        log_debug("  plugin '%s:%s' starting", section->name.c_str(),
-                  section->key.c_str());
-
         // init env object and unblock harness thread
         std::shared_ptr<PluginFuncEnv> this_thread_env =
             std::make_shared<PluginFuncEnv>(nullptr, section, true);
@@ -1164,11 +1194,7 @@
  * @retval nullptr if no exception was returned
  */
 std::exception_ptr Loader::main_loop() {
-  // RouterRoutingTest::RoutingPluginCantSpawnMoreThreads is waiting for this
-  // log-message to appear in the log to get a predictible test-scenario.
-  //
-  // Changing or moving this message, will break that test.
-  log_debug("Running.");
+  notify_status("running");
 
   std::exception_ptr first_eptr;
   // wait for a reason to shutdown
@@ -1235,7 +1261,22 @@
 std::exception_ptr Loader::stop_all() {
   // This function runs exactly once - it will be called even if all plugins
   // exit by themselves (thus there's nothing to stop).
-  log_debug("Shutting down. Stopping all plugins.");
+  std::vector<std::string> stoppable_sections;
+
+  for (const ConfigSection *section : config_.sections()) {
+    PluginInfo &plugin = plugins_.at(section->name);
+
+    if (plugin.plugin()->stop) {
+      stoppable_sections.push_back(section_to_string(section));
+    }
+  }
+
+  if (stoppable_sections.empty()) {
+    log_debug("Shutting down.");
+  } else {
+    log_debug("Shutting down. Signaling stop to: %s.",
+              mysql_harness::join(stoppable_sections, ", ").c_str());
+  }
   notify_stopping();
 
   // iterate over all plugin instances
@@ -1250,14 +1291,7 @@
     // flag plugin::start() to exit (if one exists and it's running)
     plugin_start_env_[section]->clear_running();
 
-    if (!fptr) {
-      log_debug("  plugin '%s:%s' doesn't implement stop()",
-                section->name.c_str(), section->key.c_str());
-      continue;
-    }
-
-    log_debug("  plugin '%s:%s' stopping", section->name.c_str(),
-              section->key.c_str());
+    if (!fptr) continue;
 
     PluginFuncEnv stop_env(nullptr, section);
     call_plugin_function(&stop_env, first_eptr, fptr, "stop",
@@ -1270,25 +1304,37 @@
 
 // returns first exception triggered by deinit()
 std::exception_ptr Loader::deinit_all() {
-  log_debug("Deinitializing all plugins.");
-
   // we could just reverse order_ and that would work too,
   // but by leaving it intact it's easier to unit-test it
   std::list<std::string> deinit_order = order_;
   deinit_order.reverse();
 
+  {
+    std::vector<std::string> deinitable_sections;
+    for (const std::string &plugin_name : deinit_order) {
+      const PluginInfo &info = plugins_.at(plugin_name);
+
+      if (info.plugin()->deinit) {
+        deinitable_sections.push_back(plugin_name);
+      }
+    }
+
+    if (!deinitable_sections.empty()) {
+      log_debug("Deinitializing plugins: %s.",
+                mysql_harness::join(deinitable_sections, ", ").c_str());
+    }
+  }
+
   // call deinit() on all plugins that support the call
   std::exception_ptr first_eptr;
+
   for (const std::string &plugin_name : deinit_order) {
     const PluginInfo &info = plugins_.at(plugin_name);
 
     if (!info.plugin()->deinit) {
-      log_debug("  plugin '%s' doesn't implement deinit()",
-                plugin_name.c_str());
       continue;
     }
 
-    log_debug("  plugin '%s' deinitializing", plugin_name.c_str());
     PluginFuncEnv env(&appinfo_, nullptr);
 
     call_plugin_function(&env, first_eptr, info.plugin()->deinit, "deinit",
@@ -1461,16 +1507,10 @@
  */
 void LogReopenThread::log_reopen_thread_function(LogReopenThread *t) {
   auto &logging_registry = mysql_harness::DIM::instance().get_LoggingRegistry();
-  bool notified_ready{false};
 
   while (true) {
     {
       std::unique_lock<std::mutex> lk(log_reopen_cond_mutex);
-
-      if (!notified_ready) {
-        on_service_ready("Log rotate thread");
-        notified_ready = true;
-      }
 
       if (g_shutdown_pending) {
         break;
@@ -1511,7 +1551,7 @@
 /*
  * request reopen
  */
-void LogReopenThread::request_reopen(const std::string dst) {
+void LogReopenThread::request_reopen(const std::string &dst) {
   std::unique_lock<std::mutex> lk(log_reopen_cond_mutex);
 
   if (state_ == REOPEN_ACTIVE) {
@@ -1525,16 +1565,15 @@
 }
 
 void on_service_ready(const std::string &name) {
-  log_debug("Service '%s' ready", name.c_str());
+  log_debug("  ready '%s'", name.c_str());
   if (--num_of_non_ready_services == 0) {
-    log_debug("Service ready!");
+    log_debug("Ready, signaling notify socket");
     notify_ready();
   }
 }
 
 void on_service_ready(PluginFuncEnv *plugin_env) {
-  return on_service_ready(get_config_section(plugin_env)->name + ":" +
-                          get_config_section(plugin_env)->key);
+  return on_service_ready(section_to_string(get_config_section(plugin_env)));
 }
 
 }  // namespace mysql_harness
