--- conflicted
+++ resolved
@@ -43,10 +43,9 @@
 #include <stdexcept>
 #include <string>
 
-#include "mysql/harness/filesystem.h"
-#include "utilities.h"
-
-using std::ostringstream;
+#include "mysql/harness/filesystem.h"      // Path
+#include "mysql/harness/utility/string.h"  // strip
+#include "utilities.h"                     // find_range_first
 
 using mysql_harness::utility::find_range_first;
 using mysql_harness::utility::matches_glob;
@@ -57,7 +56,9 @@
 // satisfy ODR requirements
 constexpr const char *Config::DEFAULT_PATTERN;
 
-static bool isident(const char ch) { return isalnum(ch) || ch == '_'; }
+bool is_valid_conf_ident_char(const char ch) {
+  return isalnum(ch) || ch == '_';
+}
 
 static void inplace_lower(std::string *str) {
   std::transform(str->begin(), str->end(), str->begin(), ::tolower);
@@ -69,7 +70,7 @@
 }
 
 static void check_option(const std::string &str) {
-  if (!all_of(str.begin(), str.end(), isident))
+  if (!all_of(str.begin(), str.end(), is_valid_conf_ident_char))
     throw bad_option("Not a legal option name: '" + str + "'");
 }
 
@@ -98,8 +99,8 @@
   auto old_defaults = defaults_;
 #endif
 
-  if (other.name != name || other.key != key) {
-    ostringstream buffer;
+  if (other.name != name || lower(other.key) != lower(key)) {
+    std::ostringstream buffer;
     buffer << "Trying to update section " << name << ":" << key
            << " using section " << other.name << ":" << other.key;
     throw bad_section(buffer.str());
@@ -157,7 +158,7 @@
 }
 
 std::string ConfigSection::get(const std::string &option) const {
-  check_option(option);  // throws bad::option (std::runtime_error)
+  check_option(option);  // throws bad_option (std::runtime_error)
   auto result = do_locate(option);
   if (std::get<1>(result)) return do_replace(std::get<0>(result)->second);
   throw bad_option("Value for '" + option + "' not found");
@@ -206,9 +207,12 @@
   if (!ret.second) throw bad_option("Option '" + option + "' already defined");
 }
 
-Config::Config(unsigned int flags) noexcept
+Config::Config(unsigned int flags, const ConfigOverwrites &config_overwrites)
     : defaults_(std::make_shared<ConfigSection>("default", "", nullptr)),
-      flags_(flags) {}
+      flags_(flags),
+      config_overwrites_(config_overwrites) {
+  apply_overwrites();
+}
 
 void Config::copy_guts(const Config &source) noexcept {
   reserved_ = source.reserved_;
@@ -253,7 +257,12 @@
   if (!(flags_ & allow_keys))
     throw bad_section("Key '" + key + "' used but keys are not allowed");
 
-  SectionMap::iterator sec = sections_.find(make_pair(section, key));
+  const std::string key_lc = lower(key);
+  SectionMap::iterator sec = std::find_if(
+      sections_.begin(), sections_.end(), [&section, &key_lc](const auto &v) {
+        return v.first.first == section && lower(v.first.second) == key_lc;
+      });
+
   if (sec == sections_.end())
     throw bad_section("Section '" + section + "' with key '" + key +
                       "' does not exist");
@@ -294,7 +303,7 @@
   ConfigSection cnfsec(section, key, defaults_);
   auto result = sections_.emplace(make_pair(section, key), std::move(cnfsec));
   if (!result.second) {
-    ostringstream buffer;
+    std::ostringstream buffer;
     buffer << "Section '" << cnfsec.get_section_name() << "' already exists";
     throw bad_section(buffer.str());
   }
@@ -314,7 +323,7 @@
     new_config.do_read_file(path);  // throws std::runtime_error, syntax_error
     update(new_config);
   } else {
-    ostringstream buffer;
+    std::ostringstream buffer;
     buffer << "Path '" << path << "' ";
     if (path.type() == Path::FileType::FILE_NOT_FOUND)
       buffer << "does not exist";
@@ -322,6 +331,8 @@
       buffer << "is not a directory or a file";
     throw std::runtime_error(buffer.str());
   }
+
+  apply_overwrites();
 }
 
 // throws std::invalid_argument, std::runtime_error, syntax_error, ...
@@ -336,16 +347,19 @@
           entry);  // throws std::runtime_error, syntax_error
   }
   update(new_config);
+  apply_overwrites();
 }
 
 void Config::read(std::istream &input) {
   do_read_stream(input);  // throws syntax_error, maybe bad_section
+
+  apply_overwrites();
 }
 
 void Config::do_read_file(const Path &path) {
   std::ifstream ifs(path.c_str(), std::ifstream::in);
   if (ifs.fail()) {
-    ostringstream buffer;
+    std::ostringstream buffer;
     buffer << "Unable to open file " << path << " for reading";
     throw std::runtime_error(buffer.str());
   }
@@ -390,8 +404,8 @@
           }
 
           // Check that the section key is correct
-          const auto invalid_char_pos =
-              std::find_if_not(section_key.begin(), section_key.end(), isident);
+          const auto invalid_char_pos = std::find_if_not(
+              section_key.begin(), section_key.end(), is_valid_conf_ident_char);
           if (section_key.end() != invalid_char_pos) {
             const std::string message(
                 "config-section '" + line + "' contains invalid character '" +
@@ -411,8 +425,8 @@
       }
 
       // Check that the section name consists of allowable characters only
-      const auto invalid_char_pos =
-          std::find_if_not(section_name.begin(), section_name.end(), isident);
+      const auto invalid_char_pos = std::find_if_not(
+          section_name.begin(), section_name.end(), is_valid_conf_ident_char);
       if (section_name.end() != invalid_char_pos) {
         std::string message(
             "config-section '" + line + "' contains invalid character '" +
@@ -447,7 +461,7 @@
       strip(&value);
 
       // Check that the section name consists of allowable characters only
-      if (!std::all_of(option.begin(), option.end(), isident))
+      if (!std::all_of(option.begin(), option.end(), is_valid_conf_ident_char))
         throw syntax_error("Invalid option name '" + option + "'");
 
       current->add(option, value);  // throws syntax_error, bad_section
@@ -482,7 +496,14 @@
 
   for (const auto &section : other.sections_) {
     const SectionKey &key = section.first;
-    SectionMap::iterator iter = sections_.find(key);
+
+    const std::string label_lc = lower(key.second);
+    auto iter = std::find_if(sections_.begin(), sections_.end(),
+                             [&key, &label_lc](const auto &v) {
+                               return v.first.first == key.first &&
+                                      lower(v.first.second) == label_lc;
+                             });
+
     if (iter == sections_.end())
       sections_.emplace(key, ConfigSection(section.second, defaults_));
     else
@@ -490,6 +511,8 @@
   }
 
   defaults_->update(*other.defaults_.get());
+
+  apply_overwrites();
 
   // Post-condition is that the default section pointers after the
   // update all refer to the default section for this configuration
@@ -508,8 +531,6 @@
   return result;
 }
 
-<<<<<<< HEAD
-=======
 void Config::apply_overwrites() {
   for (const auto &section_overwrites : config_overwrites_) {
     SectionKey section_key = section_overwrites.first;
@@ -536,5 +557,4 @@
 
 ConfigSection &Config::get_default_section() const { return *defaults_; }
 
->>>>>>> fbdaa4de
 }  // namespace mysql_harness