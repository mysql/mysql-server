--- conflicted
+++ resolved
@@ -26,6 +26,8 @@
 #define MYSQL_HARNESS_COMMON_INCLUDED
 
 #include <cstdlib>
+#include <functional>
+#include <map>
 #include <sstream>
 #include <string>
 #include "harness_export.h"
@@ -38,22 +40,6 @@
 
 namespace mysql_harness {
 
-<<<<<<< HEAD
-/** @brief Wrapper for thread safe function returning error string.
- *
- * @param err error number
- * @return string describing the error
- */
-std::string HARNESS_EXPORT get_strerror(int err);
-
-/** @brief Rename a thread (useful for debugging purposes).
- *
- * @param thread_name thread name, 15 chars max
- */
-void HARNESS_EXPORT rename_thread(const char thread_name[16]);
-
-=======
->>>>>>> fbdaa4de
 /** @brief Return a truncated version of input string (fast version)
  *
  * WARNING!
@@ -211,8 +197,6 @@
   return list_elements(collection.begin(), collection.end(), delim);
 }
 
-<<<<<<< HEAD
-=======
 /**
  * Gets a Value from std::map for given Key. Returns provided default if the Key
  * is not in the map.
@@ -225,7 +209,6 @@
   return iter->second;
 }
 
->>>>>>> fbdaa4de
 }  // namespace mysql_harness
 
 #endif /* MYSQL_HARNESS_COMMON_INCLUDED */