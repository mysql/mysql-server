/*
  Copyright (c) 2019, 2022, Oracle and/or its affiliates.

  This program is free software; you can redistribute it and/or modify
  it under the terms of the GNU General Public License, version 2.0,
  as published by the Free Software Foundation.

  This program is also distributed with certain software (including
  but not limited to OpenSSL) that is licensed under separate terms,
  as designated in a particular file or component or in included license
  documentation.  The authors of MySQL hereby grant you an additional
  permission to link the program and your derivative works with the
  separately licensed software that they have included with MySQL.

  This program is distributed in the hope that it will be useful,
  but WITHOUT ANY WARRANTY; without even the implied warranty of
  MERCHANTABILITY or FITNESS FOR A PARTICULAR PURPOSE.  See the
  GNU General Public License for more details.

  You should have received a copy of the GNU General Public License
  along with this program; if not, write to the Free Software
  Foundation, Inc., 51 Franklin St, Fifth Floor, Boston, MA  02110-1301  USA
*/

#ifndef MYSQL_HARNESS_STDX_EXPECTED_H_
#define MYSQL_HARNESS_STDX_EXPECTED_H_

// implementation of C++23's std::expected<> in C++17
//
// and http://wg21.link/p2505 (r0) for .and_then(), .or_else() and .transform()
//
// See http://wg21.link/p0323
//
// missing: trivial destructors if T and E are trivial.

#include <functional>  // invoke
#include <initializer_list>
#include <new>  // ::operator new
#include <type_traits>
#include <utility>  // std::forward

#include "mysql/harness/stdx/type_traits.h"
<<<<<<< HEAD
#if defined(__GNUC__) || defined(__clang__) || defined(__SUNPRO_CC)
=======

#if defined(__GNUC__) || defined(__clang__)
>>>>>>> fbdaa4de
#define RESO_ASSUME(x) \
  if (!(x)) __builtin_unreachable();
#elif defined(_MSC_VER)
#define RESO_ASSUME(x) \
  if (!(x)) __assume(0);
#else
#define RESO_ASSUME(x) \
  if (!(x)) {          \
  };
#endif

/* workaround default-constructor of std::unique_ptr<T, D> triggering a
 * static-exception when it is tested for "std::is_default_constructible"
 *
 * The problem exists in GCC's libstdc++ up to 7.0.0 and is tracked by C++ std
 * as DR 2801
 *
 *   http://www.open-std.org/jtc1/sc22/wg21/docs/lwg-defects.html#2801
 *
 * It is fixed in GCC-7.1.0 and later:
 *
 * https://gcc.gnu.org/legacy-ml/gcc-cvs/2017-01/msg00068.html
 */

#include <memory>
namespace std {
template <class T>
struct is_default_constructible<std::unique_ptr<T, void (*)(T *)>>
    : std::false_type {};
}  // namespace std

namespace stdx {

// inplace construction of unexpected values.
struct unexpect_t {
  explicit unexpect_t() = default;
};

inline constexpr unexpect_t unexpect{};

template <typename E>
class unexpected {
 public:
  static_assert(!std::is_same<E, void>::value, "E must not be void");

  using error_type = E;

  unexpected() = delete;

  constexpr explicit unexpected(error_type &&e) : error_{std::move(e)} {}

  constexpr explicit unexpected(const error_type &e) : error_{e} {}

  template <
      class... Args,
      std::enable_if_t<std::is_constructible_v<E, Args &&...>> * = nullptr>
  constexpr explicit unexpected(std::in_place_t, Args &&... args) {
    error_(std::forward<Args>(args)...);
  }

  constexpr error_type &value() &noexcept { return error_; }
  constexpr const error_type &value() const &noexcept { return error_; }
  constexpr error_type &&value() &&noexcept { return std::move(error_); }
  constexpr const error_type &&value() const &&noexcept {
    return std::move(error_);
  }

 private:
  error_type error_;
};

template <typename E>
constexpr auto make_unexpected(E &&e) -> unexpected<std::decay_t<E>> {
  return unexpected<std::decay_t<E>>(std::forward<E>(e));
}

// deduction guide
template <class E>
unexpected(E) -> unexpected<E>;

template <class T, class E>
class expected;

namespace base {
template <class T, class E>
union storage_t {
  using value_type = T;
  using error_type = E;

  storage_t() {}
  ~storage_t() {}

  template <bool B = std::is_default_constructible<T>::value,
            std::enable_if_t<B> * = nullptr>
  void construct_value() {
    new (&value_) value_type();
  }

  template <bool B = std::is_copy_constructible<T>::value,
            std::enable_if_t<B> * = nullptr>
  void construct_value(value_type const &e) {
    new (&value_) value_type(e);
  }

  template <bool B = std::is_move_constructible<T>::value,
            std::enable_if_t<B> * = nullptr>
  void construct_value(value_type &&e) {
    new (&value_) value_type(std::move(e));
  }

  // enable inplace construction of value_type, if the T supports it
  template <class... Args,
<<<<<<< HEAD
            typename std::enable_if_t<
                std::is_constructible<T, Args &&...>::value, void *> = nullptr>
  void construct_value(in_place_t, Args &&... args) {
=======
            std::enable_if_t<std::is_constructible_v<T, Args &&...>, void *> =
                nullptr>
  void construct_value(std::in_place_t, Args &&... args) {
>>>>>>> fbdaa4de
    new (&value_) value_type(std::forward<Args>(args)...);
  }

  template <class U, class... Args,
            std::enable_if_t<std::is_constructible_v<
                                 T, std::initializer_list<U> &, Args &&...>,
                             void *> = nullptr>
  void construct_value(std::in_place_t, std::initializer_list<U> il,
                       Args &&... args) {
    new (&value_) value_type(il, std::forward<Args>(args)...);
  }

  void destruct_value() { value_.~value_type(); }

  void construct_error(error_type const &e) { new (&error_) error_type(e); }
  void construct_error(error_type &&e) {
    new (&error_) error_type(std::move(e));
  }

  // enable inplace construction of error, if the E supports it
<<<<<<< HEAD
  template <class... Args, typename std::enable_if_t<std::is_constructible<
                               E, Args &&...>::value> * = nullptr>
  void construct_error(in_place_t, Args &&... args) {
=======
  template <
      class... Args,
      std::enable_if_t<std::is_constructible_v<E, Args &&...>> * = nullptr>
  void construct_error(std::in_place_t, Args &&... args) {
>>>>>>> fbdaa4de
    new (&error_) error_type(std::forward<Args>(args)...);
  }

  void destruct_error() { error_.~error_type(); }

  constexpr const value_type &value() const & { return value_; }
  constexpr const value_type &&value() const && { return std::move(value_); }
  value_type &value() & { return value_; }
  constexpr value_type &&value() && { return std::move(value_); }

  const value_type *value_ptr() const { return &value_; }
  value_type *value_ptr() { return &value_; }

  constexpr const error_type &error() const & { return error_; }
  constexpr const error_type &&error() const && { return std::move(error_); }
  constexpr error_type &error() & { return error_; }
  constexpr error_type &&error() && { return std::move(error_); }

 private:
  value_type value_;
  error_type error_;
};

<<<<<<< HEAD
template <class T>
union storage_t<T, void> {
  using value_type = T;
  using error_type = void;

  storage_t() {}
  ~storage_t() {}

  template <bool B = std::is_default_constructible<T>::value,
            std::enable_if_t<B> * = nullptr>
  void construct_value() {
    new (&value_) value_type();
  }

  template <bool B = std::is_copy_constructible<T>::value,
            std::enable_if_t<B> * = nullptr>
  void construct_value(value_type const &e) {
    new (&value_) value_type(e);
  }

  template <bool B = std::is_move_constructible<T>::value,
            std::enable_if_t<B> * = nullptr>
  void construct_value(value_type &&e) {
    new (&value_) value_type(std::move(e));
  }

  // enable inplace construction of value_type, if the T supports it
  template <class... Args,
            typename std::enable_if_t<
                std::is_constructible<T, Args &&...>::value, void *> = nullptr>
  void construct_value(in_place_t, Args &&... args) {
    new (&value_) value_type(std::forward<Args>(args)...);
  }

  void destruct_value() { value_.~value_type(); }

  constexpr const value_type &value() const & { return value_; }
  constexpr const value_type &&value() const && { return std::move(value_); }
  value_type &value() & { return value_; }
  constexpr value_type &&value() && { return std::move(value_); }

  const value_type *value_ptr() const { return &value_; }
  value_type *value_ptr() { return &value_; }

 private:
  value_type value_;
};

=======
>>>>>>> fbdaa4de
/**
 * specialized storage for <void, E>.
 *
 * as 'value' is void, all related functions are removed.
 */
template <typename E>
union storage_t<void, E> {
  using value_type = void;
  using error_type = E;

  static_assert(!std::is_void<E>::value, "E must not be void");

  storage_t() {}
  ~storage_t() {}

  void construct_error(error_type const &e) { new (&error_) error_type(e); }
  void construct_error(error_type &&e) {
    new (&error_) error_type(std::move(e));
  }

  // enable inplace construction of error, if the E supports it
  template <
      class... Args,
<<<<<<< HEAD
      std::enable_if_t<std::is_constructible<E, Args &&...>::value> * = nullptr>
  void construct_error(in_place_t, Args &&... args) {
=======
      std::enable_if_t<std::is_constructible_v<E, Args &&...>> * = nullptr>
  void construct_error(std::in_place_t, Args &&... args) {
>>>>>>> fbdaa4de
    new (&error_) error_type(std::forward<Args>(args)...);
  }

  void destruct_error() { error_.~error_type(); }

  const error_type &error() const & { return error_; }
  error_type &error() & { return error_; }
  constexpr const error_type &&error() const && { return std::move(error_); }
  constexpr error_type &&error() && { return std::move(error_); }

 private:
  error_type error_;
};

// member_policy to disable implicit constructors and assignment operations
enum class member_policy {
  none = 0,
  copy = 1 << 1,
  move = 1 << 2,
};

constexpr member_policy operator|(member_policy x, member_policy y) {
  using int_type = std::underlying_type<member_policy>::type;

  return static_cast<member_policy>(static_cast<int_type>(x) |
                                    static_cast<int_type>(y));
}

// control creation of default-constructors
template <bool = true>
struct default_ctor_base {
  constexpr default_ctor_base() noexcept = default;

  constexpr default_ctor_base(const default_ctor_base &) = default;
  constexpr default_ctor_base(default_ctor_base &&) = default;

  default_ctor_base &operator=(const default_ctor_base &) noexcept = default;
  default_ctor_base &operator=(default_ctor_base &&) noexcept = default;
};

template <>
struct default_ctor_base<false> {
  constexpr default_ctor_base() noexcept = delete;

  constexpr default_ctor_base(const default_ctor_base &) = default;
  constexpr default_ctor_base(default_ctor_base &&) = default;

  default_ctor_base &operator=(const default_ctor_base &) noexcept = default;
  default_ctor_base &operator=(default_ctor_base &&) noexcept = default;
};

// control creation of copy and move-constructors
template <member_policy>
struct ctor_base;

template <>
struct ctor_base<member_policy::none> {
  constexpr ctor_base() noexcept = default;

  constexpr ctor_base(const ctor_base &) = delete;
  constexpr ctor_base(ctor_base &&) = delete;

  ctor_base &operator=(const ctor_base &) noexcept = default;
  ctor_base &operator=(ctor_base &&) noexcept = default;
};

template <>
struct ctor_base<member_policy::copy> {
  constexpr ctor_base() noexcept = default;

  constexpr ctor_base(const ctor_base &) = default;
  constexpr ctor_base(ctor_base &&) = delete;

  ctor_base &operator=(const ctor_base &) noexcept = default;
  ctor_base &operator=(ctor_base &&) noexcept = default;
};

template <>
struct ctor_base<member_policy::move> {
  constexpr ctor_base() noexcept = default;

  constexpr ctor_base(const ctor_base &) = delete;
  constexpr ctor_base(ctor_base &&) = default;

  ctor_base &operator=(const ctor_base &) noexcept = default;
  ctor_base &operator=(ctor_base &&) noexcept = default;
};

template <>
struct ctor_base<member_policy::move | member_policy::copy> {
  constexpr ctor_base() noexcept = default;

  constexpr ctor_base(const ctor_base &) = default;
  constexpr ctor_base(ctor_base &&) = default;

  ctor_base &operator=(const ctor_base &) noexcept = default;
  ctor_base &operator=(ctor_base &&) noexcept = default;
};

// control creation of copy and move-assignment operators
template <member_policy>
struct assign_base;

template <>
struct assign_base<member_policy::none> {
  constexpr assign_base() noexcept = default;

  constexpr assign_base(const assign_base &) = default;
  constexpr assign_base(assign_base &&) = default;

  assign_base &operator=(const assign_base &) noexcept = delete;
  assign_base &operator=(assign_base &&) noexcept = delete;
};

template <>
struct assign_base<member_policy::copy> {
  constexpr assign_base() noexcept = default;

  constexpr assign_base(const assign_base &) = default;
  constexpr assign_base(assign_base &&) = default;

  assign_base &operator=(const assign_base &) noexcept = default;
  assign_base &operator=(assign_base &&) noexcept = delete;
};

template <>
struct assign_base<member_policy::move> {
  constexpr assign_base() noexcept = default;

  constexpr assign_base(const assign_base &) = default;
  constexpr assign_base(assign_base &&) = default;

  assign_base &operator=(const assign_base &) noexcept = delete;
  assign_base &operator=(assign_base &&) noexcept = default;
};

template <>
struct assign_base<member_policy::copy | member_policy::move> {
  constexpr assign_base() noexcept = default;

  constexpr assign_base(const assign_base &) = default;
  constexpr assign_base(assign_base &&) = default;

  assign_base &operator=(const assign_base &) noexcept = default;
  assign_base &operator=(assign_base &&) noexcept = default;
};

template <class B>
using not_ = stdx::negation<B>;

template <class... B>
using and_ = stdx::conjunction<B...>;

template <class... B>
using or_ = stdx::disjunction<B...>;

// enable copy constructor if T and E are copy-constructible or void
// enable move constructor if T and E are move-constructible or void
template <class T, class E>
using select_ctor_base =
    ctor_base<(and_<or_<std::is_void<T>, std::is_copy_constructible<T>>,
                    std::is_copy_constructible<E>>::value
                   ? member_policy::copy
                   : member_policy::none) |
              (and_<or_<std::is_void<T>, std::is_move_constructible<T>>,
                    std::is_move_constructible<E>>::value
                   ? member_policy::move
                   : member_policy::none)>;

// enable copy assignment if T and E are (copy-constructible and
// copy-assignable) or void
//
// enable move assignment if T and E are
// (move-constructible and move-assignable) or void
template <class T, class E>
using select_assign_base = assign_base<
    (and_<
         or_<std::is_void<T>,
             and_<std::is_copy_constructible<T>, std::is_copy_assignable<T>>>,
         and_<std::is_copy_constructible<E>, std::is_copy_assignable<E>>>::value
         ? member_policy::copy
         : member_policy::none) |
    (or_<std::is_void<T>,
         and_<std::is_move_constructible<T>, std::is_move_assignable<T>>>::value
         ? member_policy::move
         : member_policy::none)>;

}  // namespace base

class ExpectedImplBase {
 public:
  constexpr explicit ExpectedImplBase(bool has_value) noexcept
      : has_value_{has_value} {}

  constexpr bool has_value() const { return has_value_; }
  constexpr explicit operator bool() const noexcept { return has_value(); }

  void swap(ExpectedImplBase &other) noexcept {
    using std::swap;

    swap(has_value_, other.has_value_);
  }

 private:
  bool has_value_;
};

template <class T, class E>
class ExpectedImpl : public ExpectedImplBase {
 public:
  using value_type = T;
  using error_type = E;
  using unexpected_type = unexpected<E>;

  template <bool B = std::is_default_constructible<T>::value,
            std::enable_if_t<B> * = nullptr>
  constexpr ExpectedImpl() : ExpectedImplBase{true} {
    storage_.construct_value();
  }

  template <class UF, class GF>
  using constructor_is_explicit =
      std::bool_constant<!std::is_convertible_v<UF, T> ||
                         !std::is_convertible_v<GF, E>>;

  //
  template <class U, class G, class UF, class GF>
  using can_value_convert_construct = std::bool_constant<
      std::is_constructible_v<T, UF> && std::is_constructible_v<E, GF> &&
      !std::is_constructible_v<T, ExpectedImpl<U, G> &> &&
      !std::is_constructible_v<T, ExpectedImpl<U, G>> &&
      !std::is_constructible_v<T, const ExpectedImpl<U, G> &> &&
      !std::is_constructible_v<T, const ExpectedImpl<U, G>> &&
      !std::is_convertible_v<ExpectedImpl<U, G> &, T> &&
      !std::is_convertible_v<ExpectedImpl<U, G>, T> &&
      !std::is_convertible_v<const ExpectedImpl<U, G> &, T> &&
      !std::is_convertible_v<const ExpectedImpl<U, G>, T> &&
      !std::is_constructible_v<unexpected<E>, ExpectedImpl<U, G> &> &&
      !std::is_constructible_v<unexpected<E>, ExpectedImpl<U, G>> &&
      !std::is_constructible_v<unexpected<E>, const ExpectedImpl<U, G> &> &&
      !std::is_constructible_v<unexpected<E>, const ExpectedImpl<U, G>>>;

  template <
      class U, class G, class UF = const U &, class GF = const G &,
      std::enable_if_t<can_value_convert_construct<U, G, UF, GF>::value &&
                       !constructor_is_explicit<UF, GF>::value> * = nullptr>
  constexpr ExpectedImpl(const ExpectedImpl<U, G> &rhs)
      : ExpectedImplBase{rhs.has_value()} {
    if (rhs.has_value()) {
      storage_.construct_value(std::forward<UF>(*rhs));
    } else {
      storage_.construct_error(rhs.error());
    }
  }

  template <
      class U, class G, class UF = const U &, class GF = const G &,
      std::enable_if_t<can_value_convert_construct<U, G, UF, GF>::value &&
                       constructor_is_explicit<UF, GF>::value> * = nullptr>
  explicit constexpr ExpectedImpl(const ExpectedImpl<U, G> &rhs)
      : ExpectedImplBase{rhs.has_value()} {
    if (rhs.has_value()) {
      storage_.construct_value(std::forward<UF>(*rhs));
    } else {
      storage_.construct_error(rhs.error());
    }
  }

  template <
      class U, class G, class UF = U, class GF = G,
      std::enable_if_t<can_value_convert_construct<U, G, UF, GF>::value &&
                       !constructor_is_explicit<UF, GF>::value> * = nullptr>
  constexpr ExpectedImpl(ExpectedImpl<U, G> &&rhs)
      : ExpectedImplBase{rhs.has_value()} {
    if (rhs.has_value()) {
      storage_.construct_value(std::forward<UF>(*rhs));
    } else {
      storage_.construct_error(rhs.error());
    }
  }

  template <
      class U, class G, class UF = U, class GF = G,
      std::enable_if_t<can_value_convert_construct<U, G, UF, GF>::value &&
                       constructor_is_explicit<UF, GF>::value> * = nullptr>
  explicit constexpr ExpectedImpl(ExpectedImpl<U, G> &&rhs)
      : ExpectedImplBase{rhs.has_value()} {
    if (rhs.has_value()) {
      storage_.construct_value(std::forward<UF>(*rhs));
    } else {
      storage_.construct_error(rhs.error());
    }
  }

  template <class U>
  using can_construct_from_value_type = std::conjunction<
      std::negation<std::is_same<std::in_place_t, stdx::remove_cvref_t<U>>>,
      std::negation<std::is_same<ExpectedImpl<T, E>, stdx::remove_cvref_t<U>>>,
      std::negation<std::is_same<unexpected<E>, stdx::remove_cvref_t<U>>>,
      std::is_constructible<T, U>>;

  template <class U>
  using can_construct_from_value_type_explicit =
      std::negation<std::is_convertible<U, T>>;

  template <class U = T,
            std::enable_if_t<can_construct_from_value_type<U>::value &&
                             !can_construct_from_value_type_explicit<U>::value>
                * = nullptr>
  constexpr ExpectedImpl(U &&v) : ExpectedImplBase{true} {
    storage_.construct_value(std::forward<U>(v));
  }

  template <class U = T,
            std::enable_if_t<can_construct_from_value_type<U>::value &&
                             can_construct_from_value_type_explicit<U>::value>
                * = nullptr>
  explicit constexpr ExpectedImpl(U &&v) : ExpectedImplBase{true} {
    storage_.construct_value(std::in_place, std::forward<U>(v));
  }

  // enable inplace construction of value_type, if the T supports it
  template <
<<<<<<< HEAD
      class... Args
#if !defined(__SUNPRO_CC)
      // disabled the 'is_constructible' check as it triggers:
      //
      //  >> Assertion:   (../lnk/substitute.cc, line 1131)
      //	      while processing ./test_expected.cc at line 4.
      //
      // with devstudio-12.6's CC
      //
      // That means:
      //
      // stdx::expected<std::string, void> res(stdx::in_place, 1.0); will report
      // the error for:
      //
      //   Could not find a match for stdx::base::storage_t<std::string,
      //   double>::construct_value(const stdx::in_place_t, double)
      //
      // Instead for
      //
      //   Could not find a match for stdx::base::ExpectedImpl<std::string,
      //   double>::ExpectedImpl(const stdx::in_place_t, double)
      //
      // as the same check is done in construct_value() and does not trigger
      // the assertion.
      ,
      typename std::enable_if_t<std::is_constructible<T, Args &&...>::value> * =
          nullptr
#endif
      >
  constexpr ExpectedImpl(in_place_t, Args &&... args) : ExpectedImplBase{true} {
    storage_.construct_value(stdx::in_place, std::forward<Args>(args)...);
=======
      class... Args,
      std::enable_if_t<std::is_constructible_v<T, Args &&...>> * = nullptr>
  constexpr ExpectedImpl(std::in_place_t, Args &&... args)
      : ExpectedImplBase{true} {
    storage_.construct_value(std::in_place, std::forward<Args>(args)...);
>>>>>>> fbdaa4de
  }

  // enable inplace construction of error_type, if the E supports it
  template <
      class... Args,
      std::enable_if_t<std::is_constructible_v<E, Args &&...>> * = nullptr>
  constexpr ExpectedImpl(stdx::unexpect_t, Args &&... args)
      : ExpectedImplBase{false} {
    storage_.construct_error(std::in_place, std::forward<Args>(args)...);
  }

  constexpr ExpectedImpl(const ExpectedImpl &other)
      : ExpectedImplBase{other.has_value()} {
    if (has_value()) {
      storage_.construct_value(other.storage_.value());
    } else {
      storage_.construct_error(other.storage_.error());
    }
  }

  constexpr ExpectedImpl(ExpectedImpl &&other) noexcept(
      std::is_nothrow_move_constructible<E>::value
          &&std::is_nothrow_move_constructible<T>::value)
      : ExpectedImplBase{other.has_value()} {
    if (has_value()) {
      storage_.construct_value(std::move(other.storage_.value()));
    } else {
      storage_.construct_error(std::move(other.storage_.error()));
    }
  }

  template <class G,
            std::enable_if_t<std::is_constructible_v<E, const G &>> * = nullptr>
  constexpr ExpectedImpl(const unexpected<G> &e) : ExpectedImplBase{false} {
    storage_.construct_error(e.value());
  }

  template <class G,
            std::enable_if_t<std::is_constructible_v<E, G>> * = nullptr>
  constexpr ExpectedImpl(unexpected<G> &&e) : ExpectedImplBase{false} {
    storage_.construct_error(std::move(e.value()));
  }

  ExpectedImpl &operator=(ExpectedImpl const &other) {
    ExpectedImpl(other).swap(*this);

    return *this;
  }

  ExpectedImpl &operator=(ExpectedImpl &&other) {
    ExpectedImpl(std::move(other)).swap(*this);

    return *this;
  }

  template <class U = T,
            std::enable_if_t<
                !std::is_same_v<ExpectedImpl<T, E>, stdx::remove_cvref_t<U>> &&
                !std::conjunction_v<std::is_scalar<T>,
                                    std::is_same<T, std::decay_t<U>>> &&
                std::is_constructible_v<T, U> && std::is_assignable_v<T &, U>>
                * = nullptr>
  ExpectedImpl &operator=(U &&v) {
    if (bool(*this)) {
      storage_.value() = std::forward<U>(v);
    } else {
      ExpectedImpl(std::forward<U>(v)).swap(*this);
    }

    return *this;
  }

  // destruct
  ~ExpectedImpl() {
    if (has_value()) {
      storage_.destruct_value();
    } else {
      storage_.destruct_error();
    }
  }

  //
  template <class U = T, class G = E>
  std::enable_if_t<
#if defined(__cpp_lib_is_swappable)
      std::is_swappable<U>::value && std::is_swappable<G>::value &&
#endif
      (std::is_move_constructible<U>::value ||
       std::is_move_constructible<G>::value)>
  swap(ExpectedImpl &other) noexcept(
      std::is_nothrow_move_constructible<T>::value
          &&std::is_nothrow_move_constructible<E>::value
#if defined(__cpp_lib_is_swappable)
              &&std::is_nothrow_swappable<T &>::value
                  &&std::is_nothrow_swappable<E &>::value
#endif
  ) {
    using std::swap;

    if (bool(*this) && bool(other)) {
      swap(storage_.value(), other.storage_.value());
    } else if (!bool(*this) && !bool(other)) {
      swap(storage_.error(), other.storage_.error());
    } else if (bool(*this) && !bool(other)) {
      error_type t{std::move(other.error())};

      other.storage_.destruct_error();
      other.storage_.construct_value(std::move(storage_.value()));
      storage_.destruct_value();
      storage_.construct_error(std::move(t));

      swap(static_cast<ExpectedImplBase &>(*this),
           static_cast<ExpectedImplBase &>(other));
    } else if (!bool(*this) && bool(other)) {
      other.swap(*this);
    }
  }

  // value accessors

  constexpr const value_type &value() const & { return storage_.value(); }
  constexpr const value_type &&value() const && {
    return std::move(storage_.value());
  }
  value_type &value() & { return storage_.value(); }
  value_type &&value() && { return std::move(storage_.value()); }

  // unchecked value access
  value_type &operator*() & {
    RESO_ASSUME(has_value());

    return storage_.value();
  }
  constexpr const value_type &operator*() const & {
    RESO_ASSUME(has_value());

    return storage_.value();
  }

  value_type *operator->() {
    RESO_ASSUME(has_value());

    return storage_.value_ptr();
  }
  constexpr const value_type *operator->() const {
    RESO_ASSUME(has_value());

    return storage_.value_ptr();
  }

  template <class U>
  constexpr value_type value_or(U &&v) const & {
    static_assert(std::is_copy_constructible<T>::value &&
                      std::is_convertible<U &&, T>::value,
                  "T must be copy-constructible and convertible from U&&");

    return has_value() ? **this : static_cast<T>(std::forward<U>(v));
  }

  template <class U>
  constexpr value_type value_or(U &&v) && {
    static_assert(std::is_move_constructible<T>::value &&
                      std::is_convertible<U &&, T>::value,
                  "T must be move-constructible and convertible from U&&");

    return has_value() ? std::move(**this) : static_cast<T>(std::forward<U>(v));
  }

  // error accessors
  constexpr const error_type &error() const & {
    RESO_ASSUME(!has_value());
    return storage_.error();
  }
  constexpr const error_type &&error() const && {
    RESO_ASSUME(!has_value());
    return std::move(storage_.error());
  }
  constexpr error_type &error() & {
    RESO_ASSUME(!has_value());
    return storage_.error();
  }
  constexpr error_type &&error() && {
    RESO_ASSUME(!has_value());
    return std::move(storage_.error());
  }

  constexpr unexpected_type get_unexpected() const {
    return make_unexpected(storage_.error());
  }

 private:
  base::storage_t<T, E> storage_;
};

// specialization for T=void
template <class E>
class ExpectedImpl<void, E> : public ExpectedImplBase {
 public:
  using value_type = void;
  using error_type = E;
  using unexpected_type = unexpected<E>;

  constexpr ExpectedImpl() noexcept : ExpectedImplBase{true} {}

  // enable inplace construction of error_type, if the E supports it
  template <
      class... Args,
      std::enable_if_t<std::is_constructible_v<E, Args &&...>> * = nullptr>
  constexpr ExpectedImpl(stdx::unexpect_t, Args &&... args)
      : ExpectedImplBase{false} {
    storage_.construct_error(std::in_place, std::forward<Args>(args)...);
  }

  constexpr ExpectedImpl(const ExpectedImpl &other)
      : ExpectedImplBase{other.has_value()} {
    if (!has_value()) {
      storage_.construct_error(other.storage_.error());
    }
  }

  constexpr ExpectedImpl(ExpectedImpl &&other) noexcept(
      std::is_nothrow_move_constructible<E>::value)
      : ExpectedImplBase{other.has_value()} {
    if (!has_value()) {
      storage_.construct_error(std::move(other.storage_.error()));
    }
  }

  ExpectedImpl &operator=(ExpectedImpl const &other) {
    ExpectedImpl(other).swap(*this);

    return *this;
  }

  ExpectedImpl &operator=(ExpectedImpl &&other) {
    ExpectedImpl(std::move(other)).swap(*this);

    return *this;
  }

  constexpr ExpectedImpl(const unexpected<E> &e) : ExpectedImplBase{false} {
    storage_.construct_error(e.value());
  }

  constexpr ExpectedImpl(unexpected<E> &&e) : ExpectedImplBase{false} {
    storage_.construct_error(std::move(e.value()));
  }

  // destruct
  ~ExpectedImpl() {
    if (!has_value()) {
      storage_.destruct_error();
    }
  }

  // swap
  template <class G = E, std::enable_if_t<
#if defined(__cpp_lib_is_swappable)
                             std::is_swappable<G>::value &&
#endif
                                 std::is_move_constructible<G>::value,
                             void *> = nullptr>
  void swap(ExpectedImpl &other) noexcept(
      std::is_nothrow_move_constructible<G>::value
#if defined(__cpp_lib_is_swappable)
          &&std::is_nothrow_swappable<G &>::value
#endif
  ) {
    using std::swap;

    if (bool(*this) && bool(other)) {
      // both types have void value, nothing to swap
    } else if (!bool(*this) && !bool(other)) {
      swap(storage_.error(), other.storage_.error());
    } else if (bool(*this) && !bool(other)) {
      // we are value, but have no storage. Nothing to destroy on our side
      // before we move the error-type over
      storage_.construct_error(std::move(other.error()));

      swap(static_cast<ExpectedImplBase &>(*this),
           static_cast<ExpectedImplBase &>(other));
    } else if (!bool(*this) && bool(other)) {
      other.swap(*this);
    }
  }

  // error accesors
  constexpr const error_type &error() const & {
    RESO_ASSUME(!has_value());
    return storage_.error();
  }
  constexpr const error_type &&error() const && {
    RESO_ASSUME(!has_value());
    return std::move(storage_.error());
  }
  constexpr error_type &error() & {
    RESO_ASSUME(!has_value());
    return storage_.error();
  }
  constexpr error_type &&error() && {
    RESO_ASSUME(!has_value());
    return std::move(storage_.error());
  }

  constexpr unexpected_type get_unexpected() const {
    return make_unexpected(storage_.error());
  }

 private:
  base::storage_t<void, E> storage_;
};

template <class T>
struct is_expected_impl : std::false_type {};

template <class T, class E>
struct is_expected_impl<expected<T, E>> : std::true_type {};

template <class T>
using is_expected = is_expected_impl<std::decay_t<T>>;

<<<<<<< HEAD
  // enable inplace construction of value_type, if the T supports it
  template <class... Args
#if !defined(__SUNPRO_CC)
            // see the generic ExpectedImpl(in_place_t, ...) why this check is
            // disabled.
            ,
            typename std::enable_if_t<
                std::is_constructible<T, Args &&...>::value> * = nullptr
#endif
            >
  constexpr ExpectedImpl(in_place_t, Args &&... args) : ExpectedImplBase{true} {
    storage_.construct_value(stdx::in_place, std::forward<Args>(args)...);
  }
=======
namespace base {
>>>>>>> fbdaa4de

template <
    class Exp, class Func,
    typename value_type = typename std::decay_t<Exp>::value_type,
    std::enable_if_t<std::is_void_v<value_type>
                         ? std::is_invocable_v<Func>
                         : std::is_invocable_v<Func, value_type>> * = nullptr>
constexpr auto and_then_impl(Exp &&exp, Func &&func) {
  if constexpr (std::is_void_v<value_type>) {
    using Ret = std::invoke_result_t<Func>;

    static_assert(stdx::is_expected<Ret>::value,
                  "Func must return a stdx::expected<>");

    if (exp.has_value()) {
      return std::invoke(func);
    } else {
      return Ret{stdx::unexpect, std::forward<Exp>(exp).error()};
    }
  } else {
    using Ret = std::invoke_result_t<Func, value_type>;

    static_assert(stdx::is_expected<Ret>::value,
                  "Func must return a stdx::expected<>");

    if (exp.has_value()) {
      return std::invoke(func, *std::forward<Exp>(exp));
    } else {
      return Ret{stdx::unexpect, std::forward<Exp>(exp).error()};
    }
  }
}

template <class Exp, class Func,
          typename error_type = typename std::decay_t<Exp>::error_type,
          std::enable_if_t<std::is_invocable_v<Func, error_type>> * = nullptr>
constexpr auto or_else_impl(Exp &&exp, Func &&func) {
  static_assert(
      std::is_same_v<
          stdx::remove_cvref_t<std::invoke_result_t<Func, error_type>>, Exp>,
      "Func must return an expected<>");

  if (exp.has_value()) {
    return std::forward<Exp>(exp);
  }

  return std::invoke(std::forward<Func>(func), std::forward<Exp>(exp).error());
}

}  // namespace base

template <class T, class E>
class expected : public ExpectedImpl<T, E>,
                 private base::select_assign_base<T, E>,
                 private base::select_ctor_base<T, E> {
 public:
  static_assert(!std::is_void<E>::value, "E must not be void");
  static_assert(!std::is_reference<T>::value, "T must not be a reference");
  static_assert(!std::is_same<T, std::remove_cv<std::in_place_t>>::value,
                "T must not be std::in_place_t");
  static_assert(!std::is_same<T, std::remove_cv<unexpected<E>>>::value,
                "T must not be unexpected<E>");
  static_assert(!std::is_reference<E>::value, "E must not be a reference");

  // inherit all the constructors of our base
  using ExpectedImpl<T, E>::ExpectedImpl;

  //
  // and_then
  //

  template <class Func>
  constexpr auto and_then(Func &&func) & {
    return base::and_then_impl(*this, std::forward<Func>(func));
  }

  template <class Func>
  constexpr auto and_then(Func &&func) && {
    return base::and_then_impl(std::move(*this), std::forward<Func>(func));
  }

  template <class Func>
  constexpr auto and_then(Func &&func) const & {
    return base::and_then_impl(*this, std::forward<Func>(func));
  }

  template <class Func>
  constexpr auto and_then(Func &&func) const && {
    return base::and_then_impl(std::move(*this), std::forward<Func>(func));
  }

  //
  // or_else
  //

  template <class Func>
  constexpr auto or_else(Func &&func) & {
    return base::or_else_impl(*this, std::forward<Func>(func));
  }

  template <class Func>
  constexpr auto or_else(Func &&func) && {
    return base::or_else_impl(std::move(*this), std::forward<Func>(func));
  }

  template <class Func>
  constexpr auto or_else(Func &&func) const & {
    return base::or_else_impl(*this, std::forward<Func>(func));
  }

  template <class Func>
  constexpr auto or_else(Func &&func) const && {
    return base::or_else_impl(std::move(*this), std::forward<Func>(func));
  }

  //
  // transform
  //

  template <class Func>
  constexpr auto transform(Func &&func) & {
    return expected_transform_impl(*this, std::forward<Func>(func));
  }

  template <class Func>
  constexpr auto transform(Func &&func) && {
    return expected_transform_impl(std::move(*this), std::forward<Func>(func));
  }

  template <class Func>
  constexpr auto transform(Func &&func) const & {
    return expected_transform_impl(*this, std::forward<Func>(func));
  }

  template <class Func>
  constexpr auto transform(Func &&func) const && {
    return expected_transform_impl(std::move(*this), std::forward<Func>(func));
  }
};

template <class Exp, class Func>
constexpr auto expected_transform_impl(Exp &&exp, Func &&func) {
  // type of the value that's passed to func
  using func_value_type = typename std::decay_t<Exp>::value_type;

  if constexpr (std::is_void_v<func_value_type>) {
    using func_return_type = std::invoke_result_t<Func>;
    using result_type =
        stdx::expected<func_return_type, typename Exp::error_type>;

    if (!exp.has_value()) {
      return result_type{stdx::unexpect, std::forward<Exp>(exp).error()};
    }

    if constexpr (std::is_void_v<func_return_type>) {
      std::invoke(func);
      return result_type();
    } else {
      return result_type(std::invoke(func));
    }
  } else {
    using func_return_type = std::invoke_result_t<Func, func_value_type>;
    using result_type =
        stdx::expected<func_return_type, typename Exp::error_type>;

<<<<<<< HEAD
template <class T, class E>
class expected : public ExpectedImpl<T, E>,
                 private base::select_assign_base<T, E>,
                 private base::select_ctor_base<T, E> {
 public:
  static_assert(!std::is_reference<T>::value, "T must not be a reference");
  static_assert(!std::is_same<T, std::remove_cv<in_place_t>>::value,
                "T must not be in_place_t");
  static_assert(!std::is_same<T, std::remove_cv<unexpected<E>>>::value,
                "T must not be unexpected<E>");
  static_assert(!std::is_reference<E>::value, "E must not be a reference");

#if defined(__SUNPRO_CC)
  // sunpro generates a wrong default assign-move which forces use
  // to declare all the implicit constructors/assign-ops explicitly
  // as default which leads to slightly worse error-messages:
  //
  // clang:
  //
  //  call to implicitly-deleted default constructor of
  //  'stdx::expected<no_default_construct, void>'
  //
  //  note: default constructor of
  //  'expected<no_default_construct, void>' is implicitly deleted
  //    because base class 'ExpectedImpl<no_default_construct, void>' has no
  //    default constructor
  //
  // vs.
  //
  //  call to implicitly-deleted default constructor of
  //  'stdx::expected<no_default_construct, void>'
  //
  //  explicitly defaulted function was implicitly deleted here
  //  expected() = default;
  //
  //  note: default constructor of
  //  'expected<no_default_construct, void>' is implicitly deleted
  //    because base class 'ExpectedImpl<no_default_construct, void>' has no
  //    default constructor
  //
  expected() = default;

  expected(const expected &) = default;
  expected &operator=(const expected &) = default;

  // sunpro generates the default move-assign, move-construct which:
  //
  // 1. ExpectedImpl<T, E>::operator=(std::move(other))
  // 2. memmove(this, &other, sizeof(other));
  //
  // where the memmove trashes the just moved value

#if 0
  // this constructor should be only visible if T and E and move-constructible
  // but with sunpro it leads to
  //
  //    CC: Fatal error in .../developerstudio12.6/lib/compilers/bin/ccfe : Signal number = 139
  //
  // Therefore, it is left unconditionally enabled which makes this type
  // look move-constructible even though it may not be.
  template <
      bool B = std::is_move_constructible<base::select_ctor_base<T, E>>::value,
      std::enable_if_t<B> * = nullptr>
#endif
  expected(expected &&other) : ExpectedImpl<T, E>{std::move(other)} {}

  template <bool B = std::is_move_assignable<T>::value,
            std::enable_if_t<B> * = nullptr>
  expected &operator=(expected &&other) {
    ExpectedImpl<T, E>::operator=(std::move(other));
    return *this;
  }
#endif

  // inherit all the constructors of our base
  using ExpectedImpl<T, E>::ExpectedImpl;
};
=======
    if (!exp.has_value()) {
      return result_type{stdx::unexpect, std::forward<Exp>(exp).error()};
    }

    if constexpr (std::is_void_v<func_return_type>) {
      std::invoke(func, *std::forward<Exp>(exp));
      return result_type();
    } else {
      return result_type(std::invoke(func, *std::forward<Exp>(exp)));
    }
  }
}
>>>>>>> fbdaa4de

template <class E1, class E2>
inline bool operator==(const unexpected<E1> &a, const unexpected<E2> &b) {
  return a.value() == b.value();
}

template <class E1, class E2>
inline bool operator!=(const unexpected<E1> &a, const unexpected<E2> &b) {
  return !(a == b);
}

template <class T1, class E1, class T2, class E2>
inline bool operator==(const expected<T1, E1> &a, const expected<T2, E2> &b) {
  if (a.has_value() != b.has_value()) return false;

  if (!a.has_value()) return a.error() == b.error();
  return *a == *b;
}

template <class E1, class E2>
inline bool operator==(const expected<void, E1> &a,
                       const expected<void, E2> &b) {
  if (a.has_value() != b.has_value()) return false;

  if (!a.has_value()) return a.error() == b.error();
  return true;
}

template <class T1, class E1, class T2, class E2>
inline bool operator!=(const expected<T1, E1> &a, const expected<T2, E2> &b) {
  return !(a == b);
}

template <class T1, class E1, class E2>
inline bool operator==(const expected<T1, E1> &a, const unexpected<E2> &b) {
  if (a.has_value()) return false;

  return a.get_unexpected() == b;
}

template <class T1, class E1, class E2>
inline bool operator==(const unexpected<E2> &a, const expected<T1, E1> &b) {
  return b == a;
}

template <class T1, class E1, class E2>
inline bool operator!=(const expected<T1, E1> &a, const unexpected<E2> &b) {
  return !(a == b);
}

template <class T1, class E1, class E2>
bool operator!=(const unexpected<E2> &a, const expected<T1, E1> &b) {
  return !(b == a);
}

}  // namespace stdx

#endif<|MERGE_RESOLUTION|>--- conflicted
+++ resolved
@@ -40,12 +40,8 @@
 #include <utility>  // std::forward
 
 #include "mysql/harness/stdx/type_traits.h"
-<<<<<<< HEAD
-#if defined(__GNUC__) || defined(__clang__) || defined(__SUNPRO_CC)
-=======
 
 #if defined(__GNUC__) || defined(__clang__)
->>>>>>> fbdaa4de
 #define RESO_ASSUME(x) \
   if (!(x)) __builtin_unreachable();
 #elif defined(_MSC_VER)
@@ -135,8 +131,8 @@
   using value_type = T;
   using error_type = E;
 
-  storage_t() {}
-  ~storage_t() {}
+  storage_t() {}   // NOLINT(modernize-use-equals-default)
+  ~storage_t() {}  // NOLINT(modernize-use-equals-default)
 
   template <bool B = std::is_default_constructible<T>::value,
             std::enable_if_t<B> * = nullptr>
@@ -158,15 +154,9 @@
 
   // enable inplace construction of value_type, if the T supports it
   template <class... Args,
-<<<<<<< HEAD
-            typename std::enable_if_t<
-                std::is_constructible<T, Args &&...>::value, void *> = nullptr>
-  void construct_value(in_place_t, Args &&... args) {
-=======
             std::enable_if_t<std::is_constructible_v<T, Args &&...>, void *> =
                 nullptr>
   void construct_value(std::in_place_t, Args &&... args) {
->>>>>>> fbdaa4de
     new (&value_) value_type(std::forward<Args>(args)...);
   }
 
@@ -187,16 +177,10 @@
   }
 
   // enable inplace construction of error, if the E supports it
-<<<<<<< HEAD
-  template <class... Args, typename std::enable_if_t<std::is_constructible<
-                               E, Args &&...>::value> * = nullptr>
-  void construct_error(in_place_t, Args &&... args) {
-=======
   template <
       class... Args,
       std::enable_if_t<std::is_constructible_v<E, Args &&...>> * = nullptr>
   void construct_error(std::in_place_t, Args &&... args) {
->>>>>>> fbdaa4de
     new (&error_) error_type(std::forward<Args>(args)...);
   }
 
@@ -220,57 +204,6 @@
   error_type error_;
 };
 
-<<<<<<< HEAD
-template <class T>
-union storage_t<T, void> {
-  using value_type = T;
-  using error_type = void;
-
-  storage_t() {}
-  ~storage_t() {}
-
-  template <bool B = std::is_default_constructible<T>::value,
-            std::enable_if_t<B> * = nullptr>
-  void construct_value() {
-    new (&value_) value_type();
-  }
-
-  template <bool B = std::is_copy_constructible<T>::value,
-            std::enable_if_t<B> * = nullptr>
-  void construct_value(value_type const &e) {
-    new (&value_) value_type(e);
-  }
-
-  template <bool B = std::is_move_constructible<T>::value,
-            std::enable_if_t<B> * = nullptr>
-  void construct_value(value_type &&e) {
-    new (&value_) value_type(std::move(e));
-  }
-
-  // enable inplace construction of value_type, if the T supports it
-  template <class... Args,
-            typename std::enable_if_t<
-                std::is_constructible<T, Args &&...>::value, void *> = nullptr>
-  void construct_value(in_place_t, Args &&... args) {
-    new (&value_) value_type(std::forward<Args>(args)...);
-  }
-
-  void destruct_value() { value_.~value_type(); }
-
-  constexpr const value_type &value() const & { return value_; }
-  constexpr const value_type &&value() const && { return std::move(value_); }
-  value_type &value() & { return value_; }
-  constexpr value_type &&value() && { return std::move(value_); }
-
-  const value_type *value_ptr() const { return &value_; }
-  value_type *value_ptr() { return &value_; }
-
- private:
-  value_type value_;
-};
-
-=======
->>>>>>> fbdaa4de
 /**
  * specialized storage for <void, E>.
  *
@@ -283,8 +216,8 @@
 
   static_assert(!std::is_void<E>::value, "E must not be void");
 
-  storage_t() {}
-  ~storage_t() {}
+  storage_t() {}   // NOLINT(modernize-use-equals-default)
+  ~storage_t() {}  // NOLINT(modernize-use-equals-default)
 
   void construct_error(error_type const &e) { new (&error_) error_type(e); }
   void construct_error(error_type &&e) {
@@ -294,13 +227,8 @@
   // enable inplace construction of error, if the E supports it
   template <
       class... Args,
-<<<<<<< HEAD
-      std::enable_if_t<std::is_constructible<E, Args &&...>::value> * = nullptr>
-  void construct_error(in_place_t, Args &&... args) {
-=======
       std::enable_if_t<std::is_constructible_v<E, Args &&...>> * = nullptr>
   void construct_error(std::in_place_t, Args &&... args) {
->>>>>>> fbdaa4de
     new (&error_) error_type(std::forward<Args>(args)...);
   }
 
@@ -449,13 +377,13 @@
 };
 
 template <class B>
-using not_ = stdx::negation<B>;
+using not_ = std::negation<B>;
 
 template <class... B>
-using and_ = stdx::conjunction<B...>;
+using and_ = std::conjunction<B...>;
 
 template <class... B>
-using or_ = stdx::disjunction<B...>;
+using or_ = std::disjunction<B...>;
 
 // enable copy constructor if T and E are copy-constructible or void
 // enable move constructor if T and E are move-constructible or void
@@ -624,45 +552,11 @@
 
   // enable inplace construction of value_type, if the T supports it
   template <
-<<<<<<< HEAD
-      class... Args
-#if !defined(__SUNPRO_CC)
-      // disabled the 'is_constructible' check as it triggers:
-      //
-      //  >> Assertion:   (../lnk/substitute.cc, line 1131)
-      //	      while processing ./test_expected.cc at line 4.
-      //
-      // with devstudio-12.6's CC
-      //
-      // That means:
-      //
-      // stdx::expected<std::string, void> res(stdx::in_place, 1.0); will report
-      // the error for:
-      //
-      //   Could not find a match for stdx::base::storage_t<std::string,
-      //   double>::construct_value(const stdx::in_place_t, double)
-      //
-      // Instead for
-      //
-      //   Could not find a match for stdx::base::ExpectedImpl<std::string,
-      //   double>::ExpectedImpl(const stdx::in_place_t, double)
-      //
-      // as the same check is done in construct_value() and does not trigger
-      // the assertion.
-      ,
-      typename std::enable_if_t<std::is_constructible<T, Args &&...>::value> * =
-          nullptr
-#endif
-      >
-  constexpr ExpectedImpl(in_place_t, Args &&... args) : ExpectedImplBase{true} {
-    storage_.construct_value(stdx::in_place, std::forward<Args>(args)...);
-=======
       class... Args,
       std::enable_if_t<std::is_constructible_v<T, Args &&...>> * = nullptr>
   constexpr ExpectedImpl(std::in_place_t, Args &&... args)
       : ExpectedImplBase{true} {
     storage_.construct_value(std::in_place, std::forward<Args>(args)...);
->>>>>>> fbdaa4de
   }
 
   // enable inplace construction of error_type, if the E supports it
@@ -984,23 +878,7 @@
 template <class T>
 using is_expected = is_expected_impl<std::decay_t<T>>;
 
-<<<<<<< HEAD
-  // enable inplace construction of value_type, if the T supports it
-  template <class... Args
-#if !defined(__SUNPRO_CC)
-            // see the generic ExpectedImpl(in_place_t, ...) why this check is
-            // disabled.
-            ,
-            typename std::enable_if_t<
-                std::is_constructible<T, Args &&...>::value> * = nullptr
-#endif
-            >
-  constexpr ExpectedImpl(in_place_t, Args &&... args) : ExpectedImplBase{true} {
-    storage_.construct_value(stdx::in_place, std::forward<Args>(args)...);
-  }
-=======
 namespace base {
->>>>>>> fbdaa4de
 
 template <
     class Exp, class Func,
@@ -1166,85 +1044,6 @@
     using result_type =
         stdx::expected<func_return_type, typename Exp::error_type>;
 
-<<<<<<< HEAD
-template <class T, class E>
-class expected : public ExpectedImpl<T, E>,
-                 private base::select_assign_base<T, E>,
-                 private base::select_ctor_base<T, E> {
- public:
-  static_assert(!std::is_reference<T>::value, "T must not be a reference");
-  static_assert(!std::is_same<T, std::remove_cv<in_place_t>>::value,
-                "T must not be in_place_t");
-  static_assert(!std::is_same<T, std::remove_cv<unexpected<E>>>::value,
-                "T must not be unexpected<E>");
-  static_assert(!std::is_reference<E>::value, "E must not be a reference");
-
-#if defined(__SUNPRO_CC)
-  // sunpro generates a wrong default assign-move which forces use
-  // to declare all the implicit constructors/assign-ops explicitly
-  // as default which leads to slightly worse error-messages:
-  //
-  // clang:
-  //
-  //  call to implicitly-deleted default constructor of
-  //  'stdx::expected<no_default_construct, void>'
-  //
-  //  note: default constructor of
-  //  'expected<no_default_construct, void>' is implicitly deleted
-  //    because base class 'ExpectedImpl<no_default_construct, void>' has no
-  //    default constructor
-  //
-  // vs.
-  //
-  //  call to implicitly-deleted default constructor of
-  //  'stdx::expected<no_default_construct, void>'
-  //
-  //  explicitly defaulted function was implicitly deleted here
-  //  expected() = default;
-  //
-  //  note: default constructor of
-  //  'expected<no_default_construct, void>' is implicitly deleted
-  //    because base class 'ExpectedImpl<no_default_construct, void>' has no
-  //    default constructor
-  //
-  expected() = default;
-
-  expected(const expected &) = default;
-  expected &operator=(const expected &) = default;
-
-  // sunpro generates the default move-assign, move-construct which:
-  //
-  // 1. ExpectedImpl<T, E>::operator=(std::move(other))
-  // 2. memmove(this, &other, sizeof(other));
-  //
-  // where the memmove trashes the just moved value
-
-#if 0
-  // this constructor should be only visible if T and E and move-constructible
-  // but with sunpro it leads to
-  //
-  //    CC: Fatal error in .../developerstudio12.6/lib/compilers/bin/ccfe : Signal number = 139
-  //
-  // Therefore, it is left unconditionally enabled which makes this type
-  // look move-constructible even though it may not be.
-  template <
-      bool B = std::is_move_constructible<base::select_ctor_base<T, E>>::value,
-      std::enable_if_t<B> * = nullptr>
-#endif
-  expected(expected &&other) : ExpectedImpl<T, E>{std::move(other)} {}
-
-  template <bool B = std::is_move_assignable<T>::value,
-            std::enable_if_t<B> * = nullptr>
-  expected &operator=(expected &&other) {
-    ExpectedImpl<T, E>::operator=(std::move(other));
-    return *this;
-  }
-#endif
-
-  // inherit all the constructors of our base
-  using ExpectedImpl<T, E>::ExpectedImpl;
-};
-=======
     if (!exp.has_value()) {
       return result_type{stdx::unexpect, std::forward<Exp>(exp).error()};
     }
@@ -1257,7 +1056,6 @@
     }
   }
 }
->>>>>>> fbdaa4de
 
 template <class E1, class E2>
 inline bool operator==(const unexpected<E1> &a, const unexpected<E2> &b) {
