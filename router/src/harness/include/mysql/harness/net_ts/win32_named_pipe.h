--- conflicted
+++ resolved
@@ -209,15 +209,6 @@
           make_error_code(net::socket_errc::already_open));
     }
 
-<<<<<<< HEAD
-    native_handle_ =
-        CreateFile(TEXT(ep.path().c_str()), GENERIC_READ | GENERIC_WRITE, 0,
-                   NULL, OPEN_EXISTING, FILE_ATTRIBUTE_NORMAL, NULL);
-
-    if (native_handle_ == impl::named_pipe::kInvalidHandle) {
-      return stdx::make_unexpected(win32::last_error_code());
-    }
-=======
     using clock_type = std::chrono::steady_clock;
     using namespace std::chrono_literals;
     const auto retry_step = 10ms;
@@ -243,7 +234,6 @@
       } else
         break;
     } while (true);
->>>>>>> fbdaa4de
 
     return {};
   }
@@ -620,24 +610,14 @@
       // ERROR_NO_DATA too, it just means the pipe is already closed, but quite
       // likely readable.
       if (last_ec == ec_pipe_connected || last_ec == ec_no_data) {
-<<<<<<< HEAD
-        return {stdx::in_place, get_executor().context(), protocol,
-                release().value()};
-=======
         return {std::in_place, get_executor().context(), protocol,
                 native_handle()};
->>>>>>> fbdaa4de
       }
 
       return stdx::make_unexpected(last_ec);
     }
 
-<<<<<<< HEAD
-    return {stdx::in_place, get_executor().context(), protocol,
-            release().value()};
-=======
     return {std::in_place, get_executor().context(), protocol, native_handle()};
->>>>>>> fbdaa4de
   }
 
   stdx::expected<endpoint_type, std::error_code> local_endpoint() const {
