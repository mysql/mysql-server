--- conflicted
+++ resolved
@@ -25,24 +25,15 @@
 #ifndef MYSQL_HARNESS_CONFIG_OPTION_INCLUDED
 #define MYSQL_HARNESS_CONFIG_OPTION_INCLUDED
 
-<<<<<<< HEAD
-=======
 #include <charconv>  // from_chars
 #include <chrono>
 #include <limits>
 #include <stdexcept>
->>>>>>> fbdaa4de
 #include <string>
 #include <string_view>
 #include <type_traits>
 
-<<<<<<< HEAD
-#include "mysql/harness/config_parser.h"
-#include "mysql/harness/stdx/expected.h"
-#include "mysql/harness/stdx/string_view.h"
-=======
 #include "harness_export.h"
->>>>>>> fbdaa4de
 
 namespace mysql_harness {
 
@@ -115,22 +106,6 @@
 template <typename T>
 class IntOption {
  public:
-<<<<<<< HEAD
-  ConfigOption(stdx::string_view name, stdx::string_view default_value)
-      : name_{std::move(name)},
-        is_required_{false},
-        default_value_{std::move(default_value)} {
-    if (name_.empty()) {
-      throw std::invalid_argument("expected 'name' to be non-empty");
-    }
-  }
-
-  explicit ConfigOption(::stdx::string_view name)
-      : name_{name}, is_required_{true} {
-    if (name.empty()) {
-      throw std::invalid_argument("expected 'name' to be non-empty");
-    }
-=======
   constexpr IntOption(T min_value = std::numeric_limits<T>::min(),
                       T max_value = std::numeric_limits<T>::max())
       : min_value_{min_value}, max_value_{max_value} {}
@@ -138,7 +113,6 @@
   T operator()(const std::string &value, const std::string &option_desc) {
     return mysql_harness::option_as_int(value, option_desc, min_value_,
                                         max_value_);
->>>>>>> fbdaa4de
   }
 
  private:
@@ -187,8 +161,6 @@
   value_type max_value_;
 };
 
-<<<<<<< HEAD
-=======
 using DoubleOption = FloatingPointOption<double>;
 
 template <typename Dur>
@@ -216,6 +188,5 @@
  */
 using MilliSecondsOption = DurationOption<std::chrono::milliseconds>;
 
->>>>>>> fbdaa4de
 }  // namespace mysql_harness
 #endif