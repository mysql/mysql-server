/*
  Copyright (c) 2019, 2022, Oracle and/or its affiliates.

  This program is free software; you can redistribute it and/or modify
  it under the terms of the GNU General Public License, version 2.0,
  as published by the Free Software Foundation.

  This program is also distributed with certain software (including
  but not limited to OpenSSL) that is licensed under separate terms,
  as designated in a particular file or component or in included license
  documentation.  The authors of MySQL hereby grant you an additional
  permission to link the program and your derivative works with the
  separately licensed software that they have included with MySQL.

  This program is distributed in the hope that it will be useful,
  but WITHOUT ANY WARRANTY; without even the implied warranty of
  MERCHANTABILITY or FITNESS FOR A PARTICULAR PURPOSE.  See the
  GNU General Public License for more details.

  You should have received a copy of the GNU General Public License
  along with this program; if not, write to the Free Software
  Foundation, Inc., 51 Franklin St, Fifth Floor, Boston, MA  02110-1301  USA
*/

#ifndef MYSQL_ROUTER_CLASSIC_PROTOCOL_MESSAGE_H_
#define MYSQL_ROUTER_CLASSIC_PROTOCOL_MESSAGE_H_

#include <cstddef>  // uint8_t
#include <optional>
#include <string>
#include <vector>

#include "mysql/harness/stdx/expected.h"
#include "mysql/harness/stdx/flags.h"
#include "mysqlrouter/classic_protocol_constants.h"

namespace classic_protocol {

/**
 * AuthMethod of classic protocol.
 *
 * classic proto supports negotiating the auth-method via capabilities and
 * auth-method names.
 */
class AuthMethod {
 public:
  AuthMethod(classic_protocol::capabilities::value_type capabilities,
             std::string auth_method_name)
      : capabilities_{capabilities},
        auth_method_name_{std::move(auth_method_name)} {}

  std::string name() const {
    if (auth_method_name_.empty() &&
        !capabilities_[classic_protocol::capabilities::pos::plugin_auth]) {
      if (capabilities_
              [classic_protocol::capabilities::pos::secure_connection]) {
        return "mysql_native_password";
      } else {
        return "old_password";
      }
    }

    return auth_method_name_;
  }

 private:
  const classic_protocol::capabilities::value_type capabilities_;
  const std::string auth_method_name_;
};

namespace message {

namespace server {
class Greeting {
 public:
  Greeting(uint8_t protocol_version, std::string version,
           uint32_t connection_id, std::string auth_method_data,
           classic_protocol::capabilities::value_type capabilities,
           uint8_t collation, classic_protocol::status::value_type status_flags,
           std::string auth_method_name)
      : protocol_version_{protocol_version},
        version_{std::move(version)},
        connection_id_{connection_id},
        auth_method_data_{std::move(auth_method_data)},
        capabilities_{capabilities},
        collation_{collation},
        status_flags_{status_flags},
        auth_method_name_{std::move(auth_method_name)} {}

  uint8_t protocol_version() const noexcept { return protocol_version_; }
  std::string version() const { return version_; }
  std::string auth_method_name() const { return auth_method_name_; }
  std::string auth_method_data() const { return auth_method_data_; }
  classic_protocol::capabilities::value_type capabilities() const noexcept {
    return capabilities_;
  }

  void capabilities(classic_protocol::capabilities::value_type caps) {
    capabilities_ = caps;
  }

  uint8_t collation() const noexcept { return collation_; }
  classic_protocol::status::value_type status_flags() const noexcept {
    return status_flags_;
  }
  uint32_t connection_id() const noexcept { return connection_id_; }

 private:
  uint8_t protocol_version_;
  std::string version_;
  uint32_t connection_id_;
  std::string auth_method_data_;
  classic_protocol::capabilities::value_type capabilities_;
  uint8_t collation_;
  classic_protocol::status::value_type status_flags_;
  std::string auth_method_name_;
};

inline bool operator==(const Greeting &a, const Greeting &b) {
  return (a.protocol_version() == b.protocol_version()) &&
         (a.version() == b.version()) &&
         (a.connection_id() == b.connection_id()) &&
         (a.auth_method_data() == b.auth_method_data()) &&
         (a.capabilities() == b.capabilities()) &&
         (a.collation() == b.collation()) &&
         (a.status_flags() == b.status_flags()) &&
         (a.auth_method_name() == b.auth_method_name());
}

class AuthMethodSwitch {
 public:
  AuthMethodSwitch() = default;

  AuthMethodSwitch(std::string auth_method, std::string auth_method_data)
      : auth_method_{std::move(auth_method)},
        auth_method_data_{std::move(auth_method_data)} {}

  std::string auth_method() const { return auth_method_; }
  std::string auth_method_data() const { return auth_method_data_; }

 private:
  std::string auth_method_;
  std::string auth_method_data_;
};

inline bool operator==(const AuthMethodSwitch &a, const AuthMethodSwitch &b) {
  return (a.auth_method_data() == b.auth_method_data()) &&
         (a.auth_method() == b.auth_method());
}

/**
 * Opaque auth-method-data message.
 *
 * used for server messages the handshake phase that aren't
 *
 * - Ok
 * - Error
 * - AuthMethodSwitch
 *
 * like:
 *
 * - 0x01 (more auth data)
 * - 0x03 (fast path)
 */
class AuthMethodData {
 public:
  AuthMethodData(uint8_t packet_type, std::string auth_method_data)
      : packet_type_{packet_type},
        auth_method_data_{std::move(auth_method_data)} {}

  uint8_t packet_type() const noexcept { return packet_type_; }
  std::string auth_method_data() const { return auth_method_data_; }

 private:
  uint8_t packet_type_;
  std::string auth_method_data_;
};

inline bool operator==(const AuthMethodData &a, const AuthMethodData &b) {
  return (a.auth_method_data() == b.auth_method_data()) &&
         (a.packet_type() == b.packet_type());
}

/**
 * Ok message.
 *
 * - affected_rows
 * - last_insert_id
 * - status_flags
 * - warning_count
 * - optional message
 * - optional server-side tracked session_changes
 */
class Ok {
 public:
  Ok() = default;

  Ok(uint64_t affected_rows, uint64_t last_insert_id,
     classic_protocol::status::value_type status_flags, uint16_t warning_count,
     std::string message = "", std::string session_changes = "")
      : status_flags_{status_flags},
        warning_count_{warning_count},
        last_insert_id_{last_insert_id},
        affected_rows_{affected_rows},
        message_{std::move(message)},
        session_changes_{std::move(session_changes)} {}

  classic_protocol::status::value_type status_flags() const noexcept {
    return status_flags_;
  }
  uint16_t warning_count() const noexcept { return warning_count_; }
  uint64_t last_insert_id() const noexcept { return last_insert_id_; }
  uint64_t affected_rows() const noexcept { return affected_rows_; }

  std::string message() const { return message_; }

  /**
   * get session-changes.
   *
   * @returns encoded array of session_track::Field
   */
  std::string session_changes() const { return session_changes_; }

 private:
  classic_protocol::status::value_type status_flags_{};
  uint16_t warning_count_{};
  uint64_t last_insert_id_{};
  uint64_t affected_rows_{};

  std::string message_{};
  std::string session_changes_{};
};

inline bool operator==(const Ok &a, const Ok &b) {
  return (a.status_flags() == b.status_flags()) &&
         (a.warning_count() == b.warning_count()) &&
         (a.last_insert_id() == b.last_insert_id()) &&
         (a.affected_rows() == b.affected_rows()) &&
         (a.message() == b.message()) &&
         (a.session_changes() == b.session_changes());
}

/**
 * End of Resultset message.
 */
class Eof : public Ok {
 public:
  using Ok::Ok;

  // 3.23-like constructor
  Eof() : Ok(0, 0, 0, 0) {}

  // 4.1-like constructor
  Eof(classic_protocol::status::value_type status_flags, uint16_t warning_count)
      : Ok(0, 0, status_flags, warning_count) {}
};

/**
 * Error message.
 */
class Error {
 public:
  /**
   * construct an Error message.
   *
   * @param error_code error code
   * @param message error message
   * @param sql_state SQL state
   */
  Error(uint16_t error_code, std::string message,
        std::string sql_state = "HY000")
      : error_code_{error_code},
        message_{std::move(message)},
        sql_state_{std::move(sql_state)} {}

  uint16_t error_code() const noexcept { return error_code_; }
  std::string sql_state() const { return sql_state_; }
  std::string message() const { return message_; }

 private:
  uint16_t error_code_;
  std::string message_;
  std::string sql_state_;
};

inline bool operator==(const Error &a, const Error &b) {
  return (a.error_code() == b.error_code()) &&
         (a.sql_state() == b.sql_state()) && (a.message() == b.message());
}

class ColumnMeta {
 public:
  ColumnMeta(std::string catalog, std::string schema, std::string table,
             std::string orig_table, std::string name, std::string orig_name,
             uint16_t collation, uint32_t column_length, uint8_t type,
             classic_protocol::column_def::value_type flags, uint8_t decimals)
      : catalog_{std::move(catalog)},
        schema_{std::move(schema)},
        table_{std::move(table)},
        orig_table_{std::move(orig_table)},
        name_{std::move(name)},
        orig_name_{std::move(orig_name)},
        collation_{collation},
        column_length_{column_length},
        type_{type},
        flags_{flags},
        decimals_{decimals} {}

  std::string catalog() const { return catalog_; }
  std::string schema() const { return schema_; }
  std::string table() const { return table_; }
  std::string orig_table() const { return orig_table_; }
  std::string name() const { return name_; }
  std::string orig_name() const { return orig_name_; }
  uint16_t collation() const { return collation_; }
  uint32_t column_length() const { return column_length_; }
  uint8_t type() const { return type_; }
  classic_protocol::column_def::value_type flags() const { return flags_; }
  uint8_t decimals() const { return decimals_; }

 private:
  std::string catalog_;
  std::string schema_;
  std::string table_;
  std::string orig_table_;
  std::string name_;
  std::string orig_name_;
  uint16_t collation_;
  uint32_t column_length_;
  uint8_t type_;
  classic_protocol::column_def::value_type flags_;
  uint8_t decimals_;
};

inline bool operator==(const ColumnMeta &a, const ColumnMeta &b) {
  return (a.catalog() == b.catalog()) && (a.schema() == b.schema()) &&
         (a.table() == b.table()) && (a.orig_table() == b.orig_table()) &&
         (a.name() == b.name()) && (a.orig_name() == b.orig_name()) &&
         (a.collation() == b.collation()) &&
         (a.column_length() == b.column_length()) && (a.type() == b.type()) &&
         (a.flags() == b.flags()) && (a.decimals() == b.decimals());
}

/**
 * Row in a resultset.
 *
 * each Row is sent as its own frame::Frame
 *
 * each Field in a row may either be NULL or a std::string.
 */
class Row {
 public:
  using value_type = std::optional<std::string>;
  using const_iterator = typename std::vector<value_type>::const_iterator;

  Row(std::vector<value_type> fields) : fields_{std::move(fields)} {}

  auto begin() const { return fields_.begin(); }
  auto end() const { return fields_.end(); }

 private:
  std::vector<value_type> fields_;
};

inline bool operator==(const Row &a, const Row &b) {
  auto a_iter = a.begin();
  const auto a_end = a.end();
  auto b_iter = b.begin();
  const auto b_end = b.end();

  for (; a_iter != a_end && b_iter != b_end; ++a_iter, ++b_iter) {
    if (*a_iter != *b_iter) return false;
  }

  return true;
}

class ResultSet {
 public:
  ResultSet(std::vector<ColumnMeta> column_metas, std::vector<Row> rows)
      : column_metas_{std::move(column_metas)}, rows_{std::move(rows)} {}

  std::vector<ColumnMeta> column_metas() const { return column_metas_; }
  std::vector<Row> rows() const { return rows_; }

 private:
  std::vector<ColumnMeta> column_metas_;
  std::vector<Row> rows_;
};

/**
 * StmtPrepareOk message.
 *
 * response to a client::StmtPrepare
 */
class StmtPrepareOk {
 public:
  StmtPrepareOk(uint32_t stmt_id, uint16_t warning_count,
                std::vector<ColumnMeta> params, std::vector<ColumnMeta> columns)
      : statement_id_{stmt_id},
        warning_count_{warning_count},
        params_{std::move(params)},
        columns_{std::move(columns)} {}

  uint32_t statement_id() const noexcept { return statement_id_; }
  uint16_t warning_count() const noexcept { return warning_count_; }
  std::vector<ColumnMeta> params() const { return params_; }
  std::vector<ColumnMeta> columns() const { return columns_; }

 private:
  uint32_t statement_id_;
  uint16_t warning_count_;
  std::vector<ColumnMeta> params_;
  std::vector<ColumnMeta> columns_;
};

inline bool operator==(const StmtPrepareOk &a, const StmtPrepareOk &b) {
  return (a.statement_id() == b.statement_id()) &&
         (a.columns() == b.columns()) && (a.params() == b.params()) &&
         (a.warning_count() == b.warning_count());
}

/**
 * StmtRow message.
 *
 * holds the same information as a Row.
 *
 * needs 'types' to be able to encode a Field of the Row.
 */
class StmtRow : public Row {
 public:
  StmtRow(std::vector<field_type::value_type> types,
          std::vector<value_type> fields)
      : Row{std::move(fields)}, types_{std::move(types)} {}

  std::vector<field_type::value_type> types() const { return types_; }

 private:
  std::vector<field_type::value_type> types_;
};

}  // namespace server

namespace client {

class Greeting {
 public:
  /**
   * construct a client::Greeting message.
   *
   * @param capabilities protocol capabilities of the client
   * @param max_packet_size max size of the frame::Frame client wants to send
   * @param collation initial collation of connection
   * @param username username to authenticate as
   * @param auth_method_data auth-method specific data like hashed password
   * @param schema initial schema of the newly authenticated session
   * @param auth_method_name auth-method the data is for
   * @param attributes session-attributes
   */
  Greeting(classic_protocol::capabilities::value_type capabilities,
           uint32_t max_packet_size, uint8_t collation, std::string username,
           std::string auth_method_data, std::string schema,
           std::string auth_method_name, std::string attributes)
      : capabilities_{capabilities},
        max_packet_size_{max_packet_size},
        collation_{collation},
        username_{std::move(username)},
        auth_method_data_{std::move(auth_method_data)},
        schema_{std::move(schema)},
        auth_method_name_{std::move(auth_method_name)},
        attributes_{std::string(attributes)} {}

  classic_protocol::capabilities::value_type capabilities() const {
    return capabilities_;
  }

  void capabilities(classic_protocol::capabilities::value_type caps) {
    capabilities_ = caps;
  }

  uint32_t max_packet_size() const noexcept { return max_packet_size_; }
  uint8_t collation() const noexcept { return collation_; }
  std::string username() const { return username_; }
  std::string auth_method_data() const { return auth_method_data_; }
  std::string schema() const { return schema_; }

  /**
   * name of the auth-method that was explicitly set.
   *
   * use classic_protocol::AuthMethod() to get the effective auth-method
   * which may be announced though capability flags (like if
   * capabilities::plugin_auth wasn't set)
   */
  std::string auth_method_name() const { return auth_method_name_; }

  // [key, value]* in Codec<wire::VarString> encoding
  std::string attributes() const { return attributes_; }

  void attributes(const std::string &attrs) { attributes_ = attrs; }

 private:
  classic_protocol::capabilities::value_type capabilities_;
  uint32_t max_packet_size_;
  uint8_t collation_;
  std::string username_;
  std::string auth_method_data_;
  std::string schema_;
  std::string auth_method_name_;
  std::string attributes_;
};

inline bool operator==(const Greeting &a, const Greeting &b) {
  return (a.capabilities() == b.capabilities()) &&
         (a.max_packet_size() == b.max_packet_size()) &&
         (a.collation() == b.collation()) && (a.username() == b.username()) &&
         (a.auth_method_data() == b.auth_method_data()) &&
         (a.schema() == b.schema()) &&
         (a.auth_method_name() == b.auth_method_name()) &&
         (a.attributes() == b.attributes());
}

class Query {
 public:
  /**
   * construct a Query message.
   *
   * @param statement statement to prepare
   */
  Query(std::string statement) : statement_{std::move(statement)} {}

  std::string statement() const { return statement_; }

 private:
  std::string statement_;
};

inline bool operator==(const Query &a, const Query &b) {
  return a.statement() == b.statement();
}

class InitSchema {
 public:
  /**
   * construct a InitSchema message.
   *
   * @param schema schema to change to
   */
  InitSchema(std::string schema) : schema_{std::move(schema)} {}

  std::string schema() const { return schema_; }

 private:
  std::string schema_;
};

inline bool operator==(const InitSchema &a, const InitSchema &b) {
  return a.schema() == b.schema();
}

class ChangeUser {
 public:
  /**
   * construct a ChangeUser message.
   *
   * @param username username to change to
   * @param auth_method_data auth-method specific data like hashed password
   * @param schema initial schema of the newly authenticated session
   * @param auth_method_name auth-method the data is for
   * @param collation collation
   * @param attributes session-attributes
   */
  ChangeUser(std::string username, std::string auth_method_data,
             std::string schema, uint16_t collation,
             std::string auth_method_name, std::string attributes)
      : username_{std::move(username)},
        auth_method_data_{std::move(auth_method_data)},
        schema_{std::move(schema)},
        collation_{collation},
        auth_method_name_{std::move(auth_method_name)},
        attributes_{std::move(attributes)} {}

  uint8_t collation() const noexcept { return collation_; }
  std::string username() const { return username_; }
  std::string auth_method_data() const { return auth_method_data_; }
  std::string schema() const { return schema_; }
  std::string auth_method_name() const { return auth_method_name_; }

  // [key, value]* in Codec<wire::VarString> encoding
  std::string attributes() const { return attributes_; }

 private:
  std::string username_;
  std::string auth_method_data_;
  std::string schema_;
  uint16_t collation_;
  std::string auth_method_name_;
  std::string attributes_;
};

inline bool operator==(const ChangeUser &a, const ChangeUser &b) {
  return (a.collation() == b.collation()) && (a.username() == b.username()) &&
         (a.auth_method_data() == b.auth_method_data()) &&
         (a.schema() == b.schema()) &&
         (a.auth_method_name() == b.auth_method_name()) &&
         (a.attributes() == b.attributes());
}

// no content
class ResetConnection {};

constexpr bool operator==(const ResetConnection &, const ResetConnection &) {
  return true;
}

// no content
class Statistics {};

constexpr bool operator==(const Statistics &, const Statistics &) {
  return true;
}

class StmtPrepare {
 public:
  /**
   * construct a PrepareStmt message.
   *
   * @param statement statement to prepare
   */
  StmtPrepare(std::string statement) : statement_{std::move(statement)} {}

  std::string statement() const { return statement_; }

 private:
  std::string statement_;
};

inline bool operator==(const StmtPrepare &a, const StmtPrepare &b) {
  return a.statement() == b.statement();
}

/**
 * append data to a parameter of a prepared statement.
 */
class StmtParamAppendData {
 public:
  /**
   * construct a ResetStmt message.
   *
   * @param statement_id statement-id to close
   * @param param_id parameter-id to append data to
   * @param data data to append to param_id of statement_id
   */
  StmtParamAppendData(uint32_t statement_id, uint16_t param_id,
                      std::string data)
      : statement_id_{statement_id},
        param_id_{param_id},
        data_{std::move(data)} {}

  uint32_t statement_id() const { return statement_id_; }
  uint16_t param_id() const { return param_id_; }
  std::string data() const { return data_; }

 private:
  uint32_t statement_id_;
  uint16_t param_id_;
  std::string data_;
};

inline bool operator==(const StmtParamAppendData &a,
                       const StmtParamAppendData &b) {
  return a.statement_id() == b.statement_id() && a.param_id() == b.param_id() &&
         a.data() == b.data();
}

/**
 * execute a prepared statement.
 *
 * 'values' raw bytes as encoded by the binary codec
 */
class StmtExecute {
 public:
  using value_type = std::optional<std::string>;

  /**
   * construct a ExecuteStmt message.
   *
   * @param statement_id statement id
   * @param flags cursor flags
   * @param iteration_count iteration_count
   * @param new_params_bound new params bound
   * @param types field types of the parameters
   * @param values binary-encoded values without length-bytes
   */
  StmtExecute(uint32_t statement_id, classic_protocol::cursor::value_type flags,
              uint32_t iteration_count, bool new_params_bound,
              std::vector<classic_protocol::field_type::value_type> types,
              std::vector<value_type> values)
      : statement_id_{statement_id},
        flags_{flags},
        iteration_count_{iteration_count},
        new_params_bound_{new_params_bound},
        types_{std::move(types)},
        values_{std::move(values)} {}

  uint32_t statement_id() const noexcept { return statement_id_; }
  classic_protocol::cursor::value_type flags() const noexcept { return flags_; }
  uint32_t iteration_count() const noexcept { return iteration_count_; }
  bool new_params_bound() const noexcept { return new_params_bound_; }
  std::vector<classic_protocol::field_type::value_type> types() const {
    return types_;
  }
  std::vector<value_type> values() const { return values_; }

 private:
  uint32_t statement_id_;
  classic_protocol::cursor::value_type flags_;
  uint32_t iteration_count_;
  bool new_params_bound_;
  std::vector<classic_protocol::field_type::value_type> types_;
  std::vector<value_type> values_;
};

inline bool operator==(const StmtExecute &a, const StmtExecute &b) {
  return a.statement_id() == b.statement_id() && a.flags() == b.flags() &&
         a.iteration_count() == b.iteration_count() &&
         a.new_params_bound() == b.new_params_bound() &&
         a.types() == b.types() && a.values() == b.values();
}

/**
 * close a prepared statement.
 */
class StmtClose {
 public:
  /**
   * construct a StmtClose message.
   *
   * @param statement_id statement-id to close
   */
  constexpr StmtClose(uint32_t statement_id) : statement_id_{statement_id} {}

  constexpr uint32_t statement_id() const { return statement_id_; }

 private:
  uint32_t statement_id_;
};

constexpr bool operator==(const StmtClose &a, const StmtClose &b) {
  return a.statement_id() == b.statement_id();
}

/**
 * reset a prepared statement.
 */
class StmtReset {
 public:
  /**
   * construct a ResetStmt message.
   *
   * @param statement_id statement-id to close
   */
  constexpr StmtReset(uint32_t statement_id) : statement_id_{statement_id} {}

  constexpr uint32_t statement_id() const { return statement_id_; }

 private:
  uint32_t statement_id_;
};

constexpr bool operator==(const StmtReset &a, const StmtReset &b) {
  return a.statement_id() == b.statement_id();
}

/**
 * fetch rows from an executed statement.
 */
class StmtFetch {
 public:
  /**
   * construct a ResetStmt message.
   *
   * @param statement_id statement-id to close
   * @param row_count statement-id to close
   */
  constexpr StmtFetch(uint32_t statement_id, uint32_t row_count)
      : statement_id_{statement_id}, row_count_{row_count} {}

  constexpr uint32_t statement_id() const { return statement_id_; }
  constexpr uint32_t row_count() const { return row_count_; }

 private:
  uint32_t statement_id_;
  uint32_t row_count_;
};

constexpr bool operator==(const StmtFetch &a, const StmtFetch &b) {
  return a.statement_id() == b.statement_id() && a.row_count() == b.row_count();
}

/**
 * fetch rows from an executed statement.
 */
class StmtSetOption {
 public:
  /**
   * construct a ResetStmt message.
   *
   * @param option options to set
   */
  constexpr StmtSetOption(uint16_t option) : option_{option} {}

  constexpr uint16_t option() const { return option_; }

 private:
  uint16_t option_;
};

constexpr bool operator==(const StmtSetOption &a, const StmtSetOption &b) {
  return a.option() == b.option();
}

// no content
class Quit {};

constexpr bool operator==(const Quit &, const Quit &) { return true; }

// no content
class Ping {};

constexpr bool operator==(const Ping &, const Ping &) { return true; }

<<<<<<< HEAD
=======
class AuthMethodData {
 public:
  /**
   * send data for the current auth-method to server.
   *
   * @param auth_method_data data of the auth-method
   */
  AuthMethodData(std::string auth_method_data)
      : auth_method_data_{std::move(auth_method_data)} {}

  std::string auth_method_data() const { return auth_method_data_; }

 private:
  std::string auth_method_data_;
};

inline bool operator==(const AuthMethodData &a, const AuthMethodData &b) {
  return a.auth_method_data() == b.auth_method_data();
}

// switch to Clone Protocol.
//
// response: server::Ok -> clone protocol
// response: server::Error
//
// no content
class Clone {};
>>>>>>> fbdaa4de
}  // namespace client
}  // namespace message
}  // namespace classic_protocol

namespace classic_protocol::message::client::impl {
class BinlogDump {
 public:
  // flags of message::client::BinlogDump
  enum class Flags : uint16_t {
    non_blocking = 1 << 0,
  };
};
}  // namespace classic_protocol::message::client::impl

namespace stdx {
// enable flag-ops for BinlogDump::Flags
template <>
struct is_flags<classic_protocol::message::client::impl::BinlogDump::Flags>
    : std::true_type {};
}  // namespace stdx

namespace classic_protocol::message::client {
class BinlogDump {
 public:
  using Flags = typename impl::BinlogDump::Flags;

  BinlogDump(stdx::flags<Flags> flags, uint32_t server_id, std::string filename,
             uint32_t position)
      : position_{position},
        flags_{flags},
        server_id_{server_id},
        filename_{std::move(filename)} {}

  [[nodiscard]] stdx::flags<Flags> flags() const { return flags_; }
  [[nodiscard]] uint32_t server_id() const { return server_id_; }
  [[nodiscard]] std::string filename() const { return filename_; }
  [[nodiscard]] uint64_t position() const { return position_; }

 private:
  uint32_t position_;
  stdx::flags<Flags> flags_;
  uint32_t server_id_;
  std::string filename_;
};
}  // namespace classic_protocol::message::client

namespace classic_protocol::message::client::impl {
class BinlogDumpGtid {
 public:
  // flags of message::client::BinlogDumpGtid
  enum class Flags : uint16_t {
    non_blocking = 1 << 0,
    through_position = 1 << 1,
    through_gtid = 1 << 2,
  };
};
}  // namespace classic_protocol::message::client::impl

namespace stdx {
// enable flag-ops for BinlogDumpGtid::Flags
template <>
struct is_flags<classic_protocol::message::client::impl::BinlogDumpGtid::Flags>
    : std::true_type {};
}  // namespace stdx

namespace classic_protocol::message::client {

class BinlogDumpGtid {
 public:
  using Flags = typename impl::BinlogDumpGtid::Flags;

  BinlogDumpGtid(stdx::flags<Flags> flags, uint32_t server_id,
                 std::string filename, uint64_t position, std::string sids)
      : flags_{flags},
        server_id_{server_id},
        filename_{std::move(filename)},
        position_{position},
        sids_{std::move(sids)} {}

  [[nodiscard]] stdx::flags<Flags> flags() const { return flags_; }
  [[nodiscard]] uint32_t server_id() const { return server_id_; }
  [[nodiscard]] std::string filename() const { return filename_; }
  [[nodiscard]] uint64_t position() const { return position_; }
  [[nodiscard]] std::string sids() const { return sids_; }

 private:
  stdx::flags<Flags> flags_;
  uint32_t server_id_;
  std::string filename_;
  uint64_t position_;
  std::string sids_;
};

class RegisterReplica {
 public:
  RegisterReplica(uint32_t server_id, std::string hostname,
                  std::string username, std::string password, uint16_t port,
                  uint32_t replication_rank, uint32_t master_id)
      : server_id_{server_id},
        hostname_{std::move(hostname)},
        username_{std::move(username)},
        password_{std::move(password)},
        port_{port},
        replication_rank_{replication_rank},
        master_id_{master_id} {}

  [[nodiscard]] uint32_t server_id() const { return server_id_; }
  [[nodiscard]] std::string hostname() const { return hostname_; }
  [[nodiscard]] std::string username() const { return username_; }
  [[nodiscard]] std::string password() const { return password_; }
  [[nodiscard]] uint16_t port() const { return port_; }
  [[nodiscard]] uint32_t replication_rank() const { return replication_rank_; }
  [[nodiscard]] uint32_t master_id() const { return master_id_; }

 private:
  uint32_t server_id_;
  std::string hostname_;
  std::string username_;
  std::string password_;
  uint16_t port_;
  uint32_t replication_rank_;
  uint32_t master_id_;
};

}  // namespace classic_protocol::message::client

#endif<|MERGE_RESOLUTION|>--- conflicted
+++ resolved
@@ -157,28 +157,25 @@
  * - Error
  * - AuthMethodSwitch
  *
- * like:
+ * like caching_sha2_password does:
  *
- * - 0x01 (more auth data)
- * - 0x03 (fast path)
+ * - 0x01 0x02 (send public key)
+ * - 0x01 0x03 (send full handshake)
+ * - 0x01 0x04 (fast path done)
  */
 class AuthMethodData {
  public:
-  AuthMethodData(uint8_t packet_type, std::string auth_method_data)
-      : packet_type_{packet_type},
-        auth_method_data_{std::move(auth_method_data)} {}
-
-  uint8_t packet_type() const noexcept { return packet_type_; }
+  AuthMethodData(std::string auth_method_data)
+      : auth_method_data_{std::move(auth_method_data)} {}
+
   std::string auth_method_data() const { return auth_method_data_; }
 
  private:
-  uint8_t packet_type_;
   std::string auth_method_data_;
 };
 
 inline bool operator==(const AuthMethodData &a, const AuthMethodData &b) {
-  return (a.auth_method_data() == b.auth_method_data()) &&
-         (a.packet_type() == b.packet_type());
+  return a.auth_method_data() == b.auth_method_data();
 }
 
 /**
@@ -253,6 +250,11 @@
   // 4.1-like constructor
   Eof(classic_protocol::status::value_type status_flags, uint16_t warning_count)
       : Ok(0, 0, status_flags, warning_count) {}
+
+  Eof(classic_protocol::status::value_type status_flags, uint16_t warning_count,
+      std::string message, std::string session_changes)
+      : Ok(0, 0, status_flags, warning_count, std::move(message),
+           std::move(session_changes)) {}
 };
 
 /**
@@ -286,6 +288,28 @@
 inline bool operator==(const Error &a, const Error &b) {
   return (a.error_code() == b.error_code()) &&
          (a.sql_state() == b.sql_state()) && (a.message() == b.message());
+}
+
+/**
+ * ColumnCount message.
+ */
+class ColumnCount {
+ public:
+  /**
+   * construct an ColumnCount message.
+   *
+   * @param count column count
+   */
+  constexpr ColumnCount(uint64_t count) : count_{count} {}
+
+  constexpr uint64_t count() const noexcept { return count_; }
+
+ private:
+  uint64_t count_;
+};
+
+constexpr inline bool operator==(const ColumnCount &a, const ColumnCount &b) {
+  return (a.count() == b.count());
 }
 
 class ColumnMeta {
@@ -395,28 +419,43 @@
  */
 class StmtPrepareOk {
  public:
-  StmtPrepareOk(uint32_t stmt_id, uint16_t warning_count,
-                std::vector<ColumnMeta> params, std::vector<ColumnMeta> columns)
+  /**
+   * create a Ok message for a client::StmtPrepare.
+   *
+   * @param stmt_id id of the statement
+   * @param column_count number of columns the prepared stmt will return
+   * @param param_count number of parameters the prepared stmt contained
+   * @param warning_count number of warnings the prepared stmt created
+   * @param with_metadata 0 if no metadata shall be sent for "param_count" and
+   * "column_count".
+   */
+  StmtPrepareOk(uint32_t stmt_id, uint16_t column_count, uint16_t param_count,
+                uint16_t warning_count, uint8_t with_metadata)
       : statement_id_{stmt_id},
         warning_count_{warning_count},
-        params_{std::move(params)},
-        columns_{std::move(columns)} {}
+        param_count_{param_count},
+        column_count_{column_count},
+        with_metadata_{with_metadata} {}
 
   uint32_t statement_id() const noexcept { return statement_id_; }
   uint16_t warning_count() const noexcept { return warning_count_; }
-  std::vector<ColumnMeta> params() const { return params_; }
-  std::vector<ColumnMeta> columns() const { return columns_; }
+
+  uint16_t column_count() const { return column_count_; }
+  uint16_t param_count() const { return param_count_; }
+  uint8_t with_metadata() const { return with_metadata_; }
 
  private:
   uint32_t statement_id_;
   uint16_t warning_count_;
-  std::vector<ColumnMeta> params_;
-  std::vector<ColumnMeta> columns_;
+  uint16_t param_count_;
+  uint16_t column_count_;
+  uint8_t with_metadata_{1};
 };
 
 inline bool operator==(const StmtPrepareOk &a, const StmtPrepareOk &b) {
   return (a.statement_id() == b.statement_id()) &&
-         (a.columns() == b.columns()) && (a.params() == b.params()) &&
+         (a.column_count() == b.column_count()) &&
+         (a.param_count() == b.param_count()) &&
          (a.warning_count() == b.warning_count());
 }
 
@@ -438,6 +477,44 @@
  private:
   std::vector<field_type::value_type> types_;
 };
+
+class SendFileRequest {
+ public:
+  /**
+   * construct a SendFileRequest message.
+   *
+   * @param filename filename
+   */
+  SendFileRequest(std::string filename) : filename_{std::move(filename)} {}
+
+  std::string filename() const { return filename_; }
+
+ private:
+  std::string filename_;
+};
+
+inline bool operator==(const SendFileRequest &a, const SendFileRequest &b) {
+  return a.filename() == b.filename();
+}
+
+class Statistics {
+ public:
+  /**
+   * construct a Statistics message.
+   *
+   * @param stats statistics
+   */
+  Statistics(std::string stats) : stats_{std::move(stats)} {}
+
+  std::string stats() const { return stats_; }
+
+ private:
+  std::string stats_;
+};
+
+inline bool operator==(const Statistics &a, const Statistics &b) {
+  return a.stats() == b.stats();
+}
 
 }  // namespace server
 
@@ -538,6 +615,37 @@
   return a.statement() == b.statement();
 }
 
+class ListFields {
+ public:
+  /**
+   * list columns of a table.
+   *
+   * If 'wildcard' is empty the server will execute:
+   *
+   * SHOW COLUMNS FROM table_name
+   *
+   * Otherwise:
+   *
+   * SHOW COLUMNS FROM table_name LIKE wildcard
+   *
+   * @param table_name name of table to list
+   * @param wildcard wildcard
+   */
+  ListFields(std::string table_name, std::string wildcard)
+      : table_name_{std::move(table_name)}, wildcard_{std::move(wildcard)} {}
+
+  std::string table_name() const { return table_name_; }
+  std::string wildcard() const { return wildcard_; }
+
+ private:
+  std::string table_name_;
+  std::string wildcard_;
+};
+
+inline bool operator==(const ListFields &a, const ListFields &b) {
+  return a.table_name() == b.table_name() && a.wildcard() == b.wildcard();
+}
+
 class InitSchema {
  public:
   /**
@@ -619,6 +727,63 @@
   return true;
 }
 
+class Reload {
+ public:
+  /**
+   * construct a Reload message.
+   *
+   * @param cmds what to reload
+   */
+  Reload(classic_protocol::reload_cmds::value_type cmds) : cmds_{cmds} {}
+
+  classic_protocol::reload_cmds::value_type cmds() const { return cmds_; }
+
+ private:
+  classic_protocol::reload_cmds::value_type cmds_;
+};
+
+inline bool operator==(const Reload &a, const Reload &b) {
+  return a.cmds() == b.cmds();
+}
+
+class Kill {
+ public:
+  /**
+   * construct a Kill message.
+   *
+   * @param connection_id payload
+   */
+  constexpr Kill(uint32_t connection_id) : connection_id_{connection_id} {}
+
+  constexpr uint32_t connection_id() const { return connection_id_; }
+
+ private:
+  uint32_t connection_id_;
+};
+
+constexpr bool operator==(const Kill &a, const Kill &b) {
+  return a.connection_id() == b.connection_id();
+}
+
+class SendFile {
+ public:
+  /**
+   * construct a SendFile message.
+   *
+   * @param payload payload
+   */
+  SendFile(std::string payload) : payload_{std::move(payload)} {}
+
+  std::string payload() const { return payload_; }
+
+ private:
+  std::string payload_;
+};
+
+inline bool operator==(const SendFile &a, const SendFile &b) {
+  return a.payload() == b.payload();
+}
+
 class StmtPrepare {
  public:
   /**
@@ -644,7 +809,7 @@
 class StmtParamAppendData {
  public:
   /**
-   * construct a ResetStmt message.
+   * construct an append-data-to-parameter message.
    *
    * @param statement_id statement-id to close
    * @param param_id parameter-id to append data to
@@ -829,8 +994,6 @@
 
 constexpr bool operator==(const Ping &, const Ping &) { return true; }
 
-<<<<<<< HEAD
-=======
 class AuthMethodData {
  public:
   /**
@@ -858,7 +1021,6 @@
 //
 // no content
 class Clone {};
->>>>>>> fbdaa4de
 }  // namespace client
 }  // namespace message
 }  // namespace classic_protocol
