/*
  Copyright (c) 2019, 2022, Oracle and/or its affiliates.

  This program is free software; you can redistribute it and/or modify
  it under the terms of the GNU General Public License, version 2.0,
  as published by the Free Software Foundation.

  This program is also distributed with certain software (including
  but not limited to OpenSSL) that is licensed under separate terms,
  as designated in a particular file or component or in included license
  documentation.  The authors of MySQL hereby grant you an additional
  permission to link the program and your derivative works with the
  separately licensed software that they have included with MySQL.

  This program is distributed in the hope that it will be useful,
  but WITHOUT ANY WARRANTY; without even the implied warranty of
  MERCHANTABILITY or FITNESS FOR A PARTICULAR PURPOSE.  See the
  GNU General Public License for more details.

  You should have received a copy of the GNU General Public License
  along with this program; if not, write to the Free Software
  Foundation, Inc., 51 Franklin St, Fifth Floor, Boston, MA  02110-1301  USA
*/

#ifndef MYSQL_ROUTER_CLASSIC_PROTOCOL_SESSION_TRACK_H_
#define MYSQL_ROUTER_CLASSIC_PROTOCOL_SESSION_TRACK_H_

// session_track as used by message::server::Ok and message::server::Eof

#include <string>

namespace classic_protocol {

namespace session_track {

/**
 * Field of a session-track array.
 *
 * used in server::Ok and server::Eof
 */
class Field {
 public:
  Field(uint8_t type, std::string data) : type_{type}, data_{std::move(data)} {}

  uint8_t type() const noexcept { return type_; }
  std::string data() const noexcept { return data_; }

 private:
  uint8_t type_;
  std::string data_;
};

inline bool operator==(const Field &a, const Field &b) {
  return (a.type() == b.type()) && (a.data() == b.data());
}

/**
 * system-variable changed.
 *
 * see: session_track_system_variable
 */
class SystemVariable {
 public:
  SystemVariable(std::string key, std::string value)
      : key_{std::move(key)}, value_{std::move(value)} {}

  std::string key() const noexcept { return key_; }
  std::string value() const noexcept { return value_; }

 private:
  std::string key_;
  std::string value_;
};

inline bool operator==(const SystemVariable &a, const SystemVariable &b) {
  return (a.key() == b.key()) && (a.value() == b.value());
}

/**
 * schema changed.
 *
 * see: session_track_schema
 */
class Schema {
 public:
  Schema(std::string schema) : schema_{std::move(schema)} {}

  std::string schema() const noexcept { return schema_; }

 private:
  std::string schema_;
};

inline bool operator==(const Schema &a, const Schema &b) {
  return (a.schema() == b.schema());
}

/**
 * state changed.
 *
 * see: session_track_session_state
 */
class State {
 public:
  State(std::string state) : state_{std::move(state)} {}

  std::string state() const noexcept { return state_; }

 private:
  std::string state_;
};

inline bool operator==(const State &a, const State &b) {
  return (a.state() == b.state());
}

/**
 * gtid changed.
 *
 * - FixedInt<1> spec
 * - gtid-string
 * -
 *
 * see: session_track_gtid
 */
class Gtid {
 public:
  Gtid(uint8_t spec, std::string gtid) : spec_{spec}, gtid_{std::move(gtid)} {}

  uint8_t spec() const noexcept { return spec_; }
  std::string gtid() const { return gtid_; }

 private:
  uint8_t spec_;
  std::string gtid_;
};

inline bool operator==(const Gtid &a, const Gtid &b) {
  return (a.spec() == b.spec()) && (a.gtid() == b.gtid());
}

/**
 * TransactionState changed.
 *
 * - trx_type: Explicit|Implicit|none
 * - read_unsafe: one_or_more|none
 * - read_trx: one_or_more|none
 * - write_unsafe: one_or_more|none
 * - write_trx: one_or_more|none
 * - stmt_unsafe: one_or_more|none
 * - resultset: one_or_more|none
 * - locked_tables: one_or_more|none
 *
 * implicit transaction: no autocommit, stmt against transactionable table
 * without START TRANSACTION
 * explicit transaction: START TRANSACTION
 *
 * read_unsafe: read-operation against non-transactionable table
 * read_trx: read-operation against transactionable table
 * write_unsafe: write-operation against non-transactionable table
 * write_trx: write-operation against transactionable table
 * stmt_unsafe: an unusafe statement was executed like RAND()
 * resultset: some resultset was sent
 * locked_tables: some tables got locked explicitly
 *
 * 'resultset' may be triggered without 'read_trx' and 'read_unsafe' if a
 * 'SELECT' was executed against 'dual' or without table.
 *
 * see: session_track_transaction_info
 */
class TransactionState {
 public:
  constexpr TransactionState(char trx_type, char read_unsafe, char read_trx,
                             char write_unsafe, char write_trx,
                             char stmt_unsafe, char resultset,
                             char locked_tables)
      : trx_type_{trx_type},
        read_unsafe_{read_unsafe},
        read_trx_{read_trx},
        write_unsafe_{write_unsafe},
        write_trx_{write_trx},
        stmt_unsafe_{stmt_unsafe},
        resultset_{resultset},
        locked_tables_{locked_tables} {}

  constexpr char trx_type() const noexcept { return trx_type_; }
  constexpr char read_unsafe() const noexcept { return read_unsafe_; }
  constexpr char read_trx() const noexcept { return read_trx_; }
  constexpr char write_unsafe() const noexcept { return write_unsafe_; }
  constexpr char write_trx() const noexcept { return write_trx_; }
  constexpr char stmt_unsafe() const noexcept { return stmt_unsafe_; }
  constexpr char resultset() const noexcept { return resultset_; }
  constexpr char locked_tables() const noexcept { return locked_tables_; }

 private:
  char trx_type_;       // T|I|_
  char read_unsafe_;    // r|_
  char read_trx_;       // R|_
  char write_unsafe_;   // w|_
  char write_trx_;      // W|_
  char stmt_unsafe_;    // s|_
  char resultset_;      // S|_
  char locked_tables_;  // L|_
};

inline bool operator==(const TransactionState &a, const TransactionState &b) {
  return (a.trx_type() == b.trx_type()) &&
         (a.read_unsafe() == b.read_unsafe()) &&
         (a.read_trx() == b.read_trx()) &&
         (a.write_unsafe() == b.write_unsafe()) &&
         (a.write_trx() == b.write_trx()) &&
         (a.stmt_unsafe() == b.stmt_unsafe()) &&
         (a.resultset() == b.resultset()) &&
         (a.locked_tables() == b.locked_tables());
}

/**
 * TransactionCharacteristics changed.
 *
 * resembles the SQL-text which started the transaction.
 *
 * see: session_track_transaction_info
 */
class TransactionCharacteristics {
 public:
<<<<<<< HEAD
  TransactionCharacteristics(std::string statements)
      : statements_{std::move(statements)} {}

  std::string statements() const { return statements_; }

 private:
  std::string statements_;
=======
  TransactionCharacteristics(std::string characteristics)
      : characteristics_{std::move(characteristics)} {}

  std::string characteristics() const { return characteristics_; }

 private:
  std::string characteristics_;
>>>>>>> fbdaa4de
};

inline bool operator==(const TransactionCharacteristics &a,
                       const TransactionCharacteristics &b) {
<<<<<<< HEAD
  return (a.statements() == b.statements());
=======
  return (a.characteristics() == b.characteristics());
>>>>>>> fbdaa4de
}

}  // namespace session_track
}  // namespace classic_protocol

#endif<|MERGE_RESOLUTION|>--- conflicted
+++ resolved
@@ -102,15 +102,15 @@
  */
 class State {
  public:
-  State(std::string state) : state_{std::move(state)} {}
-
-  std::string state() const noexcept { return state_; }
-
- private:
-  std::string state_;
-};
-
-inline bool operator==(const State &a, const State &b) {
+  constexpr State(int8_t state) : state_{std::move(state)} {}
+
+  constexpr int8_t state() const noexcept { return state_; }
+
+ private:
+  int8_t state_;
+};
+
+constexpr inline bool operator==(const State &a, const State &b) {
   return (a.state() == b.state());
 }
 
@@ -223,15 +223,6 @@
  */
 class TransactionCharacteristics {
  public:
-<<<<<<< HEAD
-  TransactionCharacteristics(std::string statements)
-      : statements_{std::move(statements)} {}
-
-  std::string statements() const { return statements_; }
-
- private:
-  std::string statements_;
-=======
   TransactionCharacteristics(std::string characteristics)
       : characteristics_{std::move(characteristics)} {}
 
@@ -239,16 +230,11 @@
 
  private:
   std::string characteristics_;
->>>>>>> fbdaa4de
 };
 
 inline bool operator==(const TransactionCharacteristics &a,
                        const TransactionCharacteristics &b) {
-<<<<<<< HEAD
-  return (a.statements() == b.statements());
-=======
   return (a.characteristics() == b.characteristics());
->>>>>>> fbdaa4de
 }
 
 }  // namespace session_track
