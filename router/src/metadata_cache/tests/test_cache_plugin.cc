--- conflicted
+++ resolved
@@ -26,19 +26,11 @@
  * Tests the metadata cache plugin implementation.
  */
 
-#include "mock_metadata.h"
-#include "mysqlrouter/metadata_cache.h"
-#include "tcp_address.h"
-#include "test/helpers.h"
-
 #include <chrono>
 #include <stdexcept>
 #include <thread>
 #include <vector>
 
-<<<<<<< HEAD
-#include "gmock/gmock.h"
-=======
 #include <gmock/gmock.h>
 
 #include "mock_metadata.h"
@@ -47,17 +39,12 @@
 #include "mysqlrouter/metadata_cache.h"
 #include "tcp_address.h"
 #include "test/helpers.h"
->>>>>>> fbdaa4de
 
 /**
  * Constants that are used throughout the test cases.
  */
 const unsigned kRouterId = 2;
 const std::string replication_group_id = "0000-0000-0001";
-const std::string kDefaultTestReplicaset_1 = "replicaset-1";  // replicaset-1
-const std::string kDefaultTestReplicaset_2 = "replicaset-2";  // replicaset-2
-const std::string kDefaultTestReplicaset_3 = "replicaset-3";  // replicaset-3
-
 const std::string kDefaultMetadataHost = "127.0.0.1";  // 127.0.0.1
 const std::string kDefaultMetadataUser = "admin";      // admin
 const std::string kDefaultMetadataPassword = "";       //
@@ -66,7 +53,7 @@
 const std::chrono::milliseconds kDefaultAuthCacheTTL = std::chrono::seconds(2);
 const std::chrono::milliseconds kDefaultAuthCacheRefreshInterval =
     std::chrono::milliseconds(-1);
-const std::string kDefaultMetadataReplicaset = "replicaset-1";
+const std::string kDefaultClusterName = "cluster_name_1";
 
 const mysql_harness::TCPAddress bootstrap_server(kDefaultMetadataHost,
                                                  kDefaultMetadataPort);
@@ -74,14 +61,13 @@
     bootstrap_server};
 
 using metadata_cache::ManagedInstance;
-using std::thread;
 
 class MetadataCachePluginTest : public ::testing::Test {
  public:
   MockNG mf;
 
   MetadataCachePluginTest()
-      : mf(kDefaultMetadataUser, kDefaultMetadataPassword, 1, 1, 1) {}
+      : mf({{kDefaultMetadataUser, kDefaultMetadataPassword}, 1, 1, 1}) {}
 
   void SetUp() override {
     std::vector<ManagedInstance> instance_vector_1;
@@ -90,11 +76,14 @@
         &mock_metadata_factory_get_instance);
 
     metadata_cache::MetadataCacheAPI::instance()->cache_init(
-        mysqlrouter::ClusterType::GR_V1, kRouterId, replication_group_id,
+        mysqlrouter::ClusterType::GR_V1, kRouterId, replication_group_id, "",
         metadata_server_vector,
-        {kDefaultMetadataUser, kDefaultMetadataPassword}, kDefaultMetadataTTL,
-        kDefaultAuthCacheTTL, kDefaultAuthCacheRefreshInterval,
-        mysqlrouter::SSLOptions(), kDefaultMetadataReplicaset, 1, 1);
+        {kDefaultMetadataTTL, kDefaultAuthCacheTTL,
+         kDefaultAuthCacheRefreshInterval},
+        mysqlrouter::SSLOptions(),
+        {mysqlrouter::TargetCluster::TargetType::ByName, kDefaultClusterName},
+        {{kDefaultMetadataUser, kDefaultMetadataPassword}, 1, 1, 1},
+        metadata_cache::RouterAttributes{});
     metadata_cache::MetadataCacheAPI::instance()->cache_start();
     int count = 1;
     /**
@@ -104,9 +93,7 @@
      */
     while (instance_vector_1.size() != 3) {
       try {
-        instance_vector_1 =
-            cache_api_->lookup_replicaset(kDefaultTestReplicaset_1)
-                .instance_vector;
+        instance_vector_1 = cache_api_->get_cluster_nodes().instance_vector;
       } catch (const std::runtime_error &exc) {
         /**
          * If the lookup fails after 5 attempts it points to an error
@@ -130,19 +117,11 @@
 };
 
 /**
- * Test that looking up an invalid replicaset returns a empty list.
+ * Test that the list of servers that are part of a cluster is accurate.
  */
-TEST_F(MetadataCachePluginTest, InvalidReplicasetTest) {
-  EXPECT_TRUE(cache_api_->lookup_replicaset("InvalidReplicaset")
-                  .instance_vector.empty());
-}
-
-/**
- * Test that the list of servers that are part of a replicaset is accurate.
- */
-TEST_F(MetadataCachePluginTest, ValidReplicasetTest_1) {
+TEST_F(MetadataCachePluginTest, ValidCluserTest_1) {
   std::vector<ManagedInstance> instance_vector_1 =
-      cache_api_->lookup_replicaset(kDefaultTestReplicaset_1).instance_vector;
+      cache_api_->get_cluster_nodes().instance_vector;
 
   EXPECT_EQ(instance_vector_1[0], mf.ms1);
   EXPECT_EQ(instance_vector_1[1], mf.ms2);
