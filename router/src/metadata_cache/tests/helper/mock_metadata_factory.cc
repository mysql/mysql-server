--- conflicted
+++ resolved
@@ -29,17 +29,6 @@
 
 static std::shared_ptr<MetaData> mock_meta_data;
 
-<<<<<<< HEAD
-std::shared_ptr<MetaData> get_instance(
-    mysqlrouter::ClusterType /*cluster_type*/, const std::string &user,
-    const std::string &password, int connect_timeout, int read_timeout,
-    int connection_attempts, const mysqlrouter::SSLOptions &ssl_options,
-    const bool use_cluster_notifications, unsigned /*view_id*/ = 0) {
-  meta_data.reset(new MockNG(user, password, connect_timeout, read_timeout,
-                             connection_attempts, ssl_options,
-                             use_cluster_notifications));
-  return meta_data;
-=======
 std::shared_ptr<MetaData> mock_metadata_factory_get_instance(
     mysqlrouter::ClusterType /*cluster_type*/,
     const metadata_cache::MetadataCacheMySQLSessionConfig &session_config,
@@ -48,5 +37,4 @@
   mock_meta_data = std::make_shared<MockNG>(session_config, ssl_options,
                                             use_cluster_notifications);
   return mock_meta_data;
->>>>>>> fbdaa4de
 }