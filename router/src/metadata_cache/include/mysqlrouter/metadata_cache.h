/*
  Copyright (c) 2016, 2022, Oracle and/or its affiliates.

  This program is free software; you can redistribute it and/or modify
  it under the terms of the GNU General Public License, version 2.0,
  as published by the Free Software Foundation.

  This program is also distributed with certain software (including
  but not limited to OpenSSL) that is licensed under separate terms,
  as designated in a particular file or component or in included license
  documentation.  The authors of MySQL hereby grant you an additional
  permission to link the program and your derivative works with the
  separately licensed software that they have included with MySQL.

  This program is distributed in the hope that it will be useful,
  but WITHOUT ANY WARRANTY; without even the implied warranty of
  MERCHANTABILITY or FITNESS FOR A PARTICULAR PURPOSE.  See the
  GNU General Public License for more details.

  You should have received a copy of the GNU General Public License
  along with this program; if not, write to the Free Software
  Foundation, Inc., 51 Franklin St, Fifth Floor, Boston, MA  02110-1301  USA
*/

#ifndef MYSQLROUTER_METADATA_CACHE_INCLUDED
#define MYSQLROUTER_METADATA_CACHE_INCLUDED

#include "mysqlrouter/metadata_cache_export.h"

#include <atomic>
#include <exception>
#include <list>
#include <map>
#include <stdexcept>
#include <string>
#include <vector>

#include "my_rapidjson_size_t.h"

#include <rapidjson/document.h>

#include "mysql/harness/stdx/monitor.h"
#include "mysql_router_thread.h"
#include "mysqlrouter/cluster_metadata.h"
#include "mysqlrouter/datatypes.h"
<<<<<<< HEAD
#include "mysqlrouter/utils.h"
=======
#include "mysqlrouter/metadata.h"
#include "mysqlrouter/metadata_cache_datatypes.h"
#include "mysqlrouter/mysql_session.h"
>>>>>>> fbdaa4de
#include "tcp_address.h"

namespace metadata_cache {
<<<<<<< HEAD

extern const uint16_t kDefaultMetadataPort;
extern const std::string kDefaultMetadataAddress;
extern const std::string kDefaultMetadataUser;
extern const std::string kDefaultMetadataPassword;
extern const std::chrono::milliseconds kDefaultMetadataTTL;
extern const std::chrono::milliseconds kDefaultAuthCacheTTL;
extern const std::chrono::milliseconds kDefaultAuthCacheRefreshInterval;
extern const std::string kDefaultMetadataCluster;
extern const unsigned int kDefaultConnectTimeout;
extern const unsigned int kDefaultReadTimeout;

extern const std::string kNodeTagHidden;
extern const std::string kNodeTagDisconnectWhenHidden;
extern const bool kNodeTagHiddenDefault;
extern const bool kNodeTagDisconnectWhenHiddenDefault;

enum class ReplicasetStatus {
  AvailableWritable,
  AvailableReadOnly,
  UnavailableRecovering,
  Unavailable
};

enum class ServerMode { ReadWrite, ReadOnly, Unavailable };

enum class InstanceStatus {
  Reachable,
  InvalidHost,  // Network connection cannot even be attempted (ie bad IP)
  Unreachable,  // TCP connection cannot be opened
  Unusable      // TCP connection can be opened but session can't be opened
};

/** @class ManagedInstance
 *
 * Class ManagedInstance represents a server managed by the topology.
 */
class METADATA_API ManagedInstance {
 public:
  ManagedInstance() = default;
  ManagedInstance(const std::string &p_replicaset_name,
                  const std::string &p_mysql_server_uuid,
                  const ServerMode p_mode, const std::string &p_host,
                  const uint16_t p_port, const uint16_t p_xport);

  using TCPAddress = mysql_harness::TCPAddress;
  explicit ManagedInstance(const TCPAddress &addr);
  operator TCPAddress() const;
  bool operator==(const ManagedInstance &other) const;

  /** @brief The name of the replicaset to which the server belongs */
  std::string replicaset_name;
  /** @brief The uuid of the MySQL server */
  std::string mysql_server_uuid;
  /** @brief The mode of the server */
  ServerMode mode;
  /** @brief The host name on which the server is running */
  std::string host;
  /** The port number in which the server is running */
  uint16_t port;
  /** The X protocol port number in which the server is running */
  uint16_t xport;
  /** Should the node be hidden from the application to use it */
  bool hidden{kNodeTagHiddenDefault};
  /** Should the Router disconnect existing client sessions to the node when it
   * is hidden */
  bool disconnect_existing_sessions_when_hidden{
      kNodeTagDisconnectWhenHiddenDefault};
};

/** @class ManagedReplicaSet
 * Represents a replicaset (a GR group or AR members)
 */
class METADATA_API ManagedReplicaSet {
 public:
  /** @brief The name of the replica set */
  std::string name;
  /** @brief List of the members that belong to the replicaset */
  std::vector<metadata_cache::ManagedInstance> members;
  /** @brief Whether replicaset is in single_primary_mode (from PFS in case of
   * GR) */
  bool single_primary_mode;
  /** @brief Id of the view this metadata represents (only used for AR now)*/
  unsigned view_id{0};
  /** @brief Metadata for the replicaset is not consistent (only applicable for
   * the GR cluster when the data in the GR metadata is not consistent with the
   * cluster metadata)*/
  bool md_discrepancy{false};
};

/** @class connection_error
 *
 * Class that represents all the exceptions thrown while trying to
 * connect with a node managed by the topology.
 *
 */
class connection_error : public std::runtime_error {
 public:
  explicit connection_error(const std::string &what_arg)
      : std::runtime_error(what_arg) {}
};
=======
constexpr const uint16_t kDefaultMetadataPort{32275};
constexpr const std::string_view kDefaultMetadataAddress{"127.0.0.1:32275"};
constexpr const std::string_view kDefaultMetadataUser{""};
constexpr const std::string_view kDefaultMetadataPassword{""};
constexpr const std::chrono::milliseconds kDefaultMetadataTTL{500};
constexpr const std::chrono::milliseconds kDefaultAuthCacheTTL{
    std::chrono::seconds{-1}};
constexpr const std::chrono::milliseconds kDefaultAuthCacheRefreshInterval{
    2000};
// blank cluster name means pick the 1st (and only) cluster
constexpr const std::string_view kDefaultMetadataCluster{""};
constexpr const unsigned int kDefaultConnectTimeout{
    mysqlrouter::MySQLSession::kDefaultConnectTimeout};
constexpr const unsigned int kDefaultReadTimeout{
    mysqlrouter::MySQLSession::kDefaultReadTimeout};

constexpr const std::string_view kNodeTagHidden{"_hidden"};
constexpr const std::string_view kNodeTagDisconnectWhenHidden{
    "_disconnect_existing_sessions_when_hidden"};
>>>>>>> fbdaa4de

/** @class metadata_error
 * Class that represents all the exceptions that are thrown while fetching the
 * metadata.
 *
 */
class metadata_error : public std::runtime_error {
 public:
  explicit metadata_error(const std::string &what_arg)
      : std::runtime_error(what_arg) {}
};

/** @class LookupResult
 *
 * Class holding result after looking up data in the cache.
 */
class METADATA_CACHE_EXPORT LookupResult {
 public:
  /** @brief Constructor */
  LookupResult(const std::vector<ManagedInstance> &instance_vector_)
      : instance_vector(instance_vector_) {}

  /** @brief List of ManagedInstance objects */
<<<<<<< HEAD
  const std::vector<metadata_cache::ManagedInstance> instance_vector;
=======
  const cluster_nodes_list_t instance_vector;
>>>>>>> fbdaa4de
};

/**
 * @brief Abstract class that provides interface for listener on
 *        replicaset status changes.
 *
 *        When state of replicaset is changed, notify function is called.
 */
<<<<<<< HEAD
class METADATA_API ReplicasetStateListenerInterface {
=======
class METADATA_CACHE_EXPORT ClusterStateListenerInterface {
>>>>>>> fbdaa4de
 public:
  /**
   * @brief Callback function that is called when state of replicaset is
   * changed.
   *
   * @param instances allowed nodes
   * @param md_servers_reachable true if metadata changed, false if metadata
   * unavailable
   * @param view_id current metadata view_id in case of ReplicaSet cluster
   */
  virtual void notify_instances_changed(const LookupResult &instances,
                                        const bool md_servers_reachable,
                                        const unsigned view_id) = 0;

  ReplicasetStateListenerInterface() = default;
  // disable copy as it isn't needed right now. Feel free to enable
  // must be explicitly defined though.
  explicit ReplicasetStateListenerInterface(
      const ReplicasetStateListenerInterface &) = delete;
  ReplicasetStateListenerInterface &operator=(
      const ReplicasetStateListenerInterface &) = delete;
  virtual ~ReplicasetStateListenerInterface();
};

/**
 * @brief Abstract class that provides interface for listener on
 *        whether the listening sockets acceptors state should be updated.
 */
class METADATA_CACHE_EXPORT AcceptorUpdateHandlerInterface {
 public:
  /**
   * @brief Callback function that is called when the state of the sockets
   * acceptors is handled during the metadata refresh.
   *
   * @param instances allowed nodes for new connections
   */
  virtual bool update_socket_acceptor_state(const LookupResult &instances) = 0;

  AcceptorUpdateHandlerInterface() = default;

  AcceptorUpdateHandlerInterface(const AcceptorUpdateHandlerInterface &) =
      default;
  AcceptorUpdateHandlerInterface &operator=(
      const AcceptorUpdateHandlerInterface &) = default;

  AcceptorUpdateHandlerInterface(AcceptorUpdateHandlerInterface &&) = default;
  AcceptorUpdateHandlerInterface &operator=(AcceptorUpdateHandlerInterface &&) =
      default;

  virtual ~AcceptorUpdateHandlerInterface() = default;
};

/**
 * Abstract class that provides interface for listener on metadata refresh.
 */
class METADATA_CACHE_EXPORT MetadataRefreshListenerInterface {
 public:
  /**
   * Callback that is going to be used on each metadata refresh.
   *
   * @param[in] instances_changed Informs if the instances returned by the
   *            metadata refresh has changed since last md refresh.
   * @param[in] instances List of new instances available after md refresh.
   */
  virtual void on_md_refresh(const bool instances_changed,
                             const LookupResult &instances) = 0;

  virtual ~MetadataRefreshListenerInterface() = default;
};
/**
 * @brief Abstract class that provides interface for adding and removing
 *        observers on replicaset status changes.
 *
 *        When state of replicaset is changed, then
 * ReplicasetStateListenerInterface::notify_instances_changed function is called
 * for every registered observer.
 */
<<<<<<< HEAD
class METADATA_API ReplicasetStateNotifierInterface {
=======
class METADATA_CACHE_EXPORT ClusterStateNotifierInterface {
>>>>>>> fbdaa4de
 public:
  /**
   * @brief Register observer that is notified when there is a change in the
   * replicaset nodes setup/state discovered.
   *
   * @param replicaset_name name of the replicaset
   * @param listener Observer object that is notified when replicaset nodes
   * state is changed.
   *
   * @throw std::runtime_error if metadata cache not initialized
   */
  virtual void add_state_listener(
      const std::string &replicaset_name,
      ReplicasetStateListenerInterface *listener) = 0;

  /**
   * @brief Unregister observer previously registered with add_state_listener()
   *
   * @param replicaset_name name of the replicaset
   * @param listener Observer object that should be unregistered.
   *
   * @throw std::runtime_error if metadata cache not initialized
   */
  virtual void remove_state_listener(
      const std::string &replicaset_name,
      ReplicasetStateListenerInterface *listener) = 0;

  ReplicasetStateNotifierInterface() = default;
  // disable copy as it isn't needed right now. Feel free to enable
  // must be explicitly defined though.
  explicit ReplicasetStateNotifierInterface(
      const ReplicasetStateNotifierInterface &) = delete;
  ReplicasetStateNotifierInterface &operator=(
      const ReplicasetStateNotifierInterface &) = delete;
  virtual ~ReplicasetStateNotifierInterface();
};

<<<<<<< HEAD
class METADATA_API MetadataCacheAPIBase
    : public ReplicasetStateNotifierInterface {
=======
/**
 * @brief Metadata TTL configuration
 */
struct METADATA_CACHE_EXPORT MetadataCacheTTLConfig {
  // The time to live for the cached data
  std::chrono::milliseconds ttl;

  // auth_cache_ttl TTL of the rest user authentication data
  std::chrono::milliseconds auth_cache_ttl;

  // auth_cache_refresh_interval Refresh rate of the rest user authentication
  // data
  std::chrono::milliseconds auth_cache_refresh_interval;
};

class METADATA_CACHE_EXPORT MetadataCacheAPIBase
    : public ClusterStateNotifierInterface {
>>>>>>> fbdaa4de
 public:
  /** @brief Initialize a MetadataCache object and start caching
   *
   * The metadata_cache::cache_init function will initialize a MetadataCache
   * object using the given arguments and store it globally using the given
   * cache_name.
   *
   * Parameters host, port, user, password are used to setup the connection with
   * the metadata server.
   *
   * Cache name given by cache_name can be empty, but must be unique.
   *
   * The parameters connection_timeout and connection_attempts are used when
   * connected to the metadata server.
   *
   * Throws a std::runtime_error when the cache object was already
   * initialized.
   *
   * @param cluster_type type of the cluster the metadata cache object will
   *                     represent (GR or ReplicaSet)
   * @param router_id id of the router in the cluster metadata
   * @param cluster_type_specific_id (id of the replication group for GR,
   *                                 cluster_id for ReplicaSet)
   * @param metadata_servers The list of cluster metadata servers
   * @param user_credentials MySQL Metadata username and password
   * @param ttl The time to live for the cached data
   * @param auth_cache_ttl TTL of the rest user authentication data
   * @param auth_cache_refresh_interval Refresh rate of the rest user
   *                                    authentication data
   * @param ssl_options SSL relatd options for connection
   * @param cluster_name The name of the cluster to be used.
   * @param connect_timeout The time in seconds after which trying to connect
   *                        to metadata server should time out.
   * @param read_timeout The time in seconds after which read from metadata
   *                     server should time out.
   * @param thread_stack_size memory in kilobytes allocated for thread's stack
   * @param use_cluster_notifications Flag indicating if the metadata cache
   *                                  should use cluster notifications as an
   *                                  additional trigger for metadata refresh
   *                                  (only available for GR cluster type)
   * @param view_id last known view_id of the cluster metadata (only relevant
   *                for ReplicaSet cluster)
   *
   */
  virtual void cache_init(
      const mysqlrouter::ClusterType cluster_type, const unsigned router_id,
      const std::string &cluster_type_specific_id,
      const std::vector<mysql_harness::TCPAddress> &metadata_servers,
      const mysqlrouter::UserCredentials &user_credentials,
      const std::chrono::milliseconds ttl,
      const std::chrono::milliseconds auth_cache_ttl,
      const std::chrono::milliseconds auth_cache_refresh_interval,
      const mysqlrouter::SSLOptions &ssl_options,
      const std::string &cluster_name, int connect_timeout, int read_timeout,
      size_t thread_stack_size = mysql_harness::kDefaultStackSizeInKiloBytes,
      bool use_cluster_notifications = false, const unsigned view_id = 0) = 0;

  virtual void instance_name(const std::string &inst_name) = 0;
  virtual std::string instance_name() const = 0;

  virtual bool is_initialized() noexcept = 0;

  virtual mysqlrouter::ClusterType cluster_type() const = 0;

  /**
   * @brief Start the metadata cache
   */
  virtual void cache_start() = 0;

  /**
   * @brief Teardown the metadata cache
   */
  virtual void cache_stop() noexcept = 0;

  /** @brief Returns list of managed server in a HA replicaset
   * * Returns a list of MySQL servers managed by the topology for the given
   * HA replicaset.
   *
   * @param replicaset_name ID of the HA replicaset
   * @return List of ManagedInstance objects
   */
  virtual LookupResult lookup_replicaset(
      const std::string &replicaset_name) = 0;

<<<<<<< HEAD
  /** @brief Update the status of the instance
   *
   * Called when an instance from a replicaset cannot be reached for one reason
   * or another. When an instance becomes unreachable, an emergency mode is set
   * (the rate of refresh of the metadata cache increases to once per second)
   * and lasts until disabled after a suitable change in the metadata cache is
   * discovered.
   *
   * @param instance_id - the mysql_server_uuid that identifies the server
   * instance
   * @param status - the status of the instance
   */
  virtual void mark_instance_reachability(const std::string &instance_id,
                                          InstanceStatus status) = 0;

  /** @brief Wait until there's a primary member in the replicaset
=======
  /** @brief Wait until there's a primary member in the cluster
>>>>>>> fbdaa4de
   *
   * To be called when the primary member of a single-primary replicaset is down
   * and we want to wait until one becomes elected.
   *
   * @param replicaset_name - the name of the replicaset
   * @param primary_server_uuid - server_uuid of the PRIMARY that shall be
   * failover from.
   * @param timeout - amount of time to wait for a failover, in seconds
   * @return true if a primary member exists
   */
  virtual bool wait_primary_failover(const std::string &replicaset_name,
                                     const std::string &primary_server_uuid,
                                     const std::chrono::seconds &timeout) = 0;

  /**
   * @brief Register observer that is notified when there is a change in the
   * replicaset nodes setup/state discovered.
   *
   * @param replicaset_name name of the replicaset
   * @param listener Observer object that is notified when replicaset nodes
   * state is changed.
   */
  void add_state_listener(const std::string &replicaset_name,
                          ReplicasetStateListenerInterface *listener) override =
      0;

  /**
   * @brief Unregister observer previously registered with add_state_listener()
   *
   * @param replicaset_name name of the replicaset
   * @param listener Observer object that should be unregistered.
   */
  void remove_state_listener(
      const std::string &replicaset_name,
      ReplicasetStateListenerInterface *listener) override = 0;

  /**
   * @brief Register observer that is notified when the state of listening
   * socket acceptors should be updated on the next metadata refresh.
   *
   * @param replicaset_name name of the replicaset
   * @param listener Observer object that is notified when replicaset nodes
   * state is changed.
   */
  virtual void add_acceptor_handler_listener(
      const std::string &replicaset_name,
      AcceptorUpdateHandlerInterface *listener) = 0;

  /**
   * @brief Unregister observer previously registered with
   * add_acceptor_handler_listener()
   *
   * @param replicaset_name name of the replicaset
   * @param listener Observer object that should be unregistered.
   */
  virtual void remove_acceptor_handler_listener(
      const std::string &replicaset_name,
      AcceptorUpdateHandlerInterface *listener) = 0;

  /**
   * Register observer that is notified when the metadata refresh is triggered.
   *
   * @param listener Observer object that is notified on metadata refresh.
   */
  virtual void add_md_refresh_listener(
      MetadataRefreshListenerInterface *listener) = 0;

  /**
   * @brief Unregister observer previously registered with
   * add_md_refresh_listener()
   *
   * @param listener Observer object that should be unregistered.
   */
  virtual void remove_md_refresh_listener(
      MetadataRefreshListenerInterface *listener) = 0;

  /** @brief Get authentication data (password hash and privileges) for the
   *  given user.
   *
   * @param username - name of the user for which the authentidation data
   *                   is requested
   * @return true and password hash with privileges - authentication data
   * requested for the given user.
   * @return false and empty data set - username is not found or authentication
   * data expired.
   */
  virtual std::pair<bool, std::pair<std::string, rapidjson::Document>>
  get_rest_user_auth_data(const std::string &username) const = 0;

  /**
   * @brief Enable fetching authentication metadata when using metadata_cache
   * http authentication backend.
   */
  virtual void enable_fetch_auth_metadata() = 0;

  /**
   * Force cache update in refresh loop.
   */
  virtual void force_cache_update() = 0;

  /**
   * Check values of auth_cache_ttl and auth_cache_refresh_interval timers.
   *
   * @throw std::invalid_argument for each of the following scenarios:
   * 1. auth_cache_ttl < ttl
   * 2. auth_cache_refresh_interval < ttl
   * 3. auth_cache_refresh_interval > auth_cache_ttl
   */
  virtual void check_auth_metadata_timers() const = 0;

  /**
   * Toggle socket acceptors state update on next metadata refresh.
   */
  virtual void handle_sockets_acceptors_on_md_refresh() = 0;

  MetadataCacheAPIBase() = default;
  // disable copy as it isn't needed right now. Feel free to enable
  // must be explicitly defined though.
  explicit MetadataCacheAPIBase(const MetadataCacheAPIBase &) = delete;
  MetadataCacheAPIBase &operator=(const MetadataCacheAPIBase &) = delete;
  ~MetadataCacheAPIBase() override {}

  struct RefreshStatus {
    uint64_t refresh_failed;
    uint64_t refresh_succeeded;
    std::chrono::system_clock::time_point last_refresh_succeeded;
    std::chrono::system_clock::time_point last_refresh_failed;

    std::string last_metadata_server_host;
    uint16_t last_metadata_server_port;
  };

  virtual RefreshStatus get_refresh_status() = 0;
  virtual std::string cluster_type_specific_id() const = 0;
  virtual std::string cluster_name() const = 0;
  virtual std::chrono::milliseconds ttl() const = 0;

  using metadata_factory_t = std::function<std::shared_ptr<MetaData>(
      mysqlrouter::ClusterType cluster_type,
      const metadata_cache::MetadataCacheMySQLSessionConfig &session_config,
      const mysqlrouter::SSLOptions &ssl_options,
      const bool use_cluster_notifications, unsigned view_id)>;

  virtual void set_instance_factory(metadata_factory_t cb) = 0;
};

// This provides a factory method that returns a pluggable instance
// to the underlying transport layer implementation. The transport
// layer provides the means from which the metadata is
// fetched.

std::shared_ptr<MetaData> metadata_factory_get_instance(
    const mysqlrouter::ClusterType cluster_type,
    const metadata_cache::MetadataCacheMySQLSessionConfig &session_config,
    const mysqlrouter::SSLOptions &ssl_options, const bool use_gr_notifications,
    const unsigned view_id);

class METADATA_CACHE_EXPORT MetadataCacheAPI : public MetadataCacheAPIBase {
 public:
  static MetadataCacheAPIBase *instance();

  void cache_init(
      const mysqlrouter::ClusterType cluster_type, const unsigned router_id,
      const std::string &cluster_type_specific_id,
      const std::vector<mysql_harness::TCPAddress> &metadata_servers,
      const mysqlrouter::UserCredentials &user_credentials,
      const std::chrono::milliseconds ttl,
      const std::chrono::milliseconds auth_cache_ttl,
      const std::chrono::milliseconds auth_cache_refresh_interval,
      const mysqlrouter::SSLOptions &ssl_options,
      const std::string &cluster_name, int connect_timeout, int read_timeout,
      size_t thread_stack_size, bool use_cluster_notifications,
      unsigned view_id) override;

  mysqlrouter::ClusterType cluster_type() const override;

  void instance_name(const std::string &inst_name) override;
  std::string instance_name() const override;

  std::string cluster_type_specific_id() const override;
  std::string cluster_name() const override;
  std::chrono::milliseconds ttl() const override;

  bool is_initialized() noexcept override { return is_initialized_; }
  void cache_start() override;

  void cache_stop() noexcept override;

  LookupResult lookup_replicaset(const std::string &replicaset_name) override;

<<<<<<< HEAD
  void mark_instance_reachability(const std::string &instance_id,
                                  InstanceStatus status) override;

  bool wait_primary_failover(const std::string &replicaset_name,
                             const std::string &primary_server_uuid,
=======
  bool wait_primary_failover(const std::string &primary_server_uuid,
>>>>>>> fbdaa4de
                             const std::chrono::seconds &timeout) override;

  void add_state_listener(const std::string &replicaset_name,
                          ReplicasetStateListenerInterface *listener) override;

  void remove_state_listener(
      const std::string &replicaset_name,
      ReplicasetStateListenerInterface *listener) override;

  void add_acceptor_handler_listener(
      const std::string &replicaset_name,
      AcceptorUpdateHandlerInterface *listener) override;

  void remove_acceptor_handler_listener(
      const std::string &replicaset_name,
      AcceptorUpdateHandlerInterface *listener) override;

  void add_md_refresh_listener(
      MetadataRefreshListenerInterface *listener) override;

  void remove_md_refresh_listener(
      MetadataRefreshListenerInterface *listener) override;

  RefreshStatus get_refresh_status() override;

  std::pair<bool, std::pair<std::string, rapidjson::Document>>
  get_rest_user_auth_data(const std::string &user) const override;

  void enable_fetch_auth_metadata() override;
  void force_cache_update() override;
  void check_auth_metadata_timers() const override;

  void handle_sockets_acceptors_on_md_refresh() override;

  void set_instance_factory(metadata_factory_t cb) override {
    instance_factory_ = std::move(cb);
  }

 private:
  metadata_factory_t instance_factory_{&metadata_factory_get_instance};

  struct InstData {
    std::string name;
  };
  Monitor<InstData> inst_{{}};

  std::atomic<bool> is_initialized_{false};
  MetadataCacheAPI() = default;
  MetadataCacheAPI(const MetadataCacheAPI &) = delete;
  MetadataCacheAPI &operator=(const MetadataCacheAPI &) = delete;
};

}  // namespace metadata_cache

#endif  // MYSQLROUTER_METADATA_CACHE_INCLUDED<|MERGE_RESOLUTION|>--- conflicted
+++ resolved
@@ -28,6 +28,7 @@
 #include "mysqlrouter/metadata_cache_export.h"
 
 #include <atomic>
+#include <chrono>
 #include <exception>
 #include <list>
 #include <map>
@@ -43,119 +44,12 @@
 #include "mysql_router_thread.h"
 #include "mysqlrouter/cluster_metadata.h"
 #include "mysqlrouter/datatypes.h"
-<<<<<<< HEAD
-#include "mysqlrouter/utils.h"
-=======
 #include "mysqlrouter/metadata.h"
 #include "mysqlrouter/metadata_cache_datatypes.h"
 #include "mysqlrouter/mysql_session.h"
->>>>>>> fbdaa4de
 #include "tcp_address.h"
 
 namespace metadata_cache {
-<<<<<<< HEAD
-
-extern const uint16_t kDefaultMetadataPort;
-extern const std::string kDefaultMetadataAddress;
-extern const std::string kDefaultMetadataUser;
-extern const std::string kDefaultMetadataPassword;
-extern const std::chrono::milliseconds kDefaultMetadataTTL;
-extern const std::chrono::milliseconds kDefaultAuthCacheTTL;
-extern const std::chrono::milliseconds kDefaultAuthCacheRefreshInterval;
-extern const std::string kDefaultMetadataCluster;
-extern const unsigned int kDefaultConnectTimeout;
-extern const unsigned int kDefaultReadTimeout;
-
-extern const std::string kNodeTagHidden;
-extern const std::string kNodeTagDisconnectWhenHidden;
-extern const bool kNodeTagHiddenDefault;
-extern const bool kNodeTagDisconnectWhenHiddenDefault;
-
-enum class ReplicasetStatus {
-  AvailableWritable,
-  AvailableReadOnly,
-  UnavailableRecovering,
-  Unavailable
-};
-
-enum class ServerMode { ReadWrite, ReadOnly, Unavailable };
-
-enum class InstanceStatus {
-  Reachable,
-  InvalidHost,  // Network connection cannot even be attempted (ie bad IP)
-  Unreachable,  // TCP connection cannot be opened
-  Unusable      // TCP connection can be opened but session can't be opened
-};
-
-/** @class ManagedInstance
- *
- * Class ManagedInstance represents a server managed by the topology.
- */
-class METADATA_API ManagedInstance {
- public:
-  ManagedInstance() = default;
-  ManagedInstance(const std::string &p_replicaset_name,
-                  const std::string &p_mysql_server_uuid,
-                  const ServerMode p_mode, const std::string &p_host,
-                  const uint16_t p_port, const uint16_t p_xport);
-
-  using TCPAddress = mysql_harness::TCPAddress;
-  explicit ManagedInstance(const TCPAddress &addr);
-  operator TCPAddress() const;
-  bool operator==(const ManagedInstance &other) const;
-
-  /** @brief The name of the replicaset to which the server belongs */
-  std::string replicaset_name;
-  /** @brief The uuid of the MySQL server */
-  std::string mysql_server_uuid;
-  /** @brief The mode of the server */
-  ServerMode mode;
-  /** @brief The host name on which the server is running */
-  std::string host;
-  /** The port number in which the server is running */
-  uint16_t port;
-  /** The X protocol port number in which the server is running */
-  uint16_t xport;
-  /** Should the node be hidden from the application to use it */
-  bool hidden{kNodeTagHiddenDefault};
-  /** Should the Router disconnect existing client sessions to the node when it
-   * is hidden */
-  bool disconnect_existing_sessions_when_hidden{
-      kNodeTagDisconnectWhenHiddenDefault};
-};
-
-/** @class ManagedReplicaSet
- * Represents a replicaset (a GR group or AR members)
- */
-class METADATA_API ManagedReplicaSet {
- public:
-  /** @brief The name of the replica set */
-  std::string name;
-  /** @brief List of the members that belong to the replicaset */
-  std::vector<metadata_cache::ManagedInstance> members;
-  /** @brief Whether replicaset is in single_primary_mode (from PFS in case of
-   * GR) */
-  bool single_primary_mode;
-  /** @brief Id of the view this metadata represents (only used for AR now)*/
-  unsigned view_id{0};
-  /** @brief Metadata for the replicaset is not consistent (only applicable for
-   * the GR cluster when the data in the GR metadata is not consistent with the
-   * cluster metadata)*/
-  bool md_discrepancy{false};
-};
-
-/** @class connection_error
- *
- * Class that represents all the exceptions thrown while trying to
- * connect with a node managed by the topology.
- *
- */
-class connection_error : public std::runtime_error {
- public:
-  explicit connection_error(const std::string &what_arg)
-      : std::runtime_error(what_arg) {}
-};
-=======
 constexpr const uint16_t kDefaultMetadataPort{32275};
 constexpr const std::string_view kDefaultMetadataAddress{"127.0.0.1:32275"};
 constexpr const std::string_view kDefaultMetadataUser{""};
@@ -175,7 +69,6 @@
 constexpr const std::string_view kNodeTagHidden{"_hidden"};
 constexpr const std::string_view kNodeTagDisconnectWhenHidden{
     "_disconnect_existing_sessions_when_hidden"};
->>>>>>> fbdaa4de
 
 /** @class metadata_error
  * Class that represents all the exceptions that are thrown while fetching the
@@ -195,50 +88,44 @@
 class METADATA_CACHE_EXPORT LookupResult {
  public:
   /** @brief Constructor */
-  LookupResult(const std::vector<ManagedInstance> &instance_vector_)
+  LookupResult(const cluster_nodes_list_t &instance_vector_)
       : instance_vector(instance_vector_) {}
 
   /** @brief List of ManagedInstance objects */
-<<<<<<< HEAD
-  const std::vector<metadata_cache::ManagedInstance> instance_vector;
-=======
   const cluster_nodes_list_t instance_vector;
->>>>>>> fbdaa4de
 };
 
 /**
  * @brief Abstract class that provides interface for listener on
- *        replicaset status changes.
+ *        cluster status changes.
  *
- *        When state of replicaset is changed, notify function is called.
- */
-<<<<<<< HEAD
-class METADATA_API ReplicasetStateListenerInterface {
-=======
+ *        When state of cluster is changed, notify function is called.
+ */
 class METADATA_CACHE_EXPORT ClusterStateListenerInterface {
->>>>>>> fbdaa4de
- public:
-  /**
-   * @brief Callback function that is called when state of replicaset is
+ public:
+  /**
+   * @brief Callback function that is called when state of cluster is
    * changed.
    *
    * @param instances allowed nodes
+   * @param metadata_servers list of the Cluster metadata servers
    * @param md_servers_reachable true if metadata changed, false if metadata
    * unavailable
    * @param view_id current metadata view_id in case of ReplicaSet cluster
    */
-  virtual void notify_instances_changed(const LookupResult &instances,
-                                        const bool md_servers_reachable,
-                                        const unsigned view_id) = 0;
-
-  ReplicasetStateListenerInterface() = default;
+  virtual void notify_instances_changed(
+      const LookupResult &instances,
+      const metadata_cache::metadata_servers_list_t &metadata_servers,
+      const bool md_servers_reachable, const uint64_t view_id) = 0;
+
+  ClusterStateListenerInterface() = default;
   // disable copy as it isn't needed right now. Feel free to enable
   // must be explicitly defined though.
-  explicit ReplicasetStateListenerInterface(
-      const ReplicasetStateListenerInterface &) = delete;
-  ReplicasetStateListenerInterface &operator=(
-      const ReplicasetStateListenerInterface &) = delete;
-  virtual ~ReplicasetStateListenerInterface();
+  explicit ClusterStateListenerInterface(
+      const ClusterStateListenerInterface &) = delete;
+  ClusterStateListenerInterface &operator=(
+      const ClusterStateListenerInterface &) = delete;
+  virtual ~ClusterStateListenerInterface();
 };
 
 /**
@@ -288,58 +175,45 @@
 };
 /**
  * @brief Abstract class that provides interface for adding and removing
- *        observers on replicaset status changes.
+ *        observers on cluster status changes.
  *
- *        When state of replicaset is changed, then
- * ReplicasetStateListenerInterface::notify_instances_changed function is called
+ * When state of cluster is changed, then
+ * ClusterStateListenerInterface::notify function is called
  * for every registered observer.
  */
-<<<<<<< HEAD
-class METADATA_API ReplicasetStateNotifierInterface {
-=======
 class METADATA_CACHE_EXPORT ClusterStateNotifierInterface {
->>>>>>> fbdaa4de
  public:
   /**
    * @brief Register observer that is notified when there is a change in the
-   * replicaset nodes setup/state discovered.
-   *
-   * @param replicaset_name name of the replicaset
-   * @param listener Observer object that is notified when replicaset nodes
+   * cluster nodes setup/state discovered.
+   *
+   * @param listener Observer object that is notified when cluster nodes
    * state is changed.
    *
    * @throw std::runtime_error if metadata cache not initialized
    */
-  virtual void add_state_listener(
-      const std::string &replicaset_name,
-      ReplicasetStateListenerInterface *listener) = 0;
+  virtual void add_state_listener(ClusterStateListenerInterface *listener) = 0;
 
   /**
    * @brief Unregister observer previously registered with add_state_listener()
    *
-   * @param replicaset_name name of the replicaset
    * @param listener Observer object that should be unregistered.
    *
    * @throw std::runtime_error if metadata cache not initialized
    */
   virtual void remove_state_listener(
-      const std::string &replicaset_name,
-      ReplicasetStateListenerInterface *listener) = 0;
-
-  ReplicasetStateNotifierInterface() = default;
+      ClusterStateListenerInterface *listener) = 0;
+
+  ClusterStateNotifierInterface() = default;
   // disable copy as it isn't needed right now. Feel free to enable
   // must be explicitly defined though.
-  explicit ReplicasetStateNotifierInterface(
-      const ReplicasetStateNotifierInterface &) = delete;
-  ReplicasetStateNotifierInterface &operator=(
-      const ReplicasetStateNotifierInterface &) = delete;
-  virtual ~ReplicasetStateNotifierInterface();
-};
-
-<<<<<<< HEAD
-class METADATA_API MetadataCacheAPIBase
-    : public ReplicasetStateNotifierInterface {
-=======
+  explicit ClusterStateNotifierInterface(
+      const ClusterStateNotifierInterface &) = delete;
+  ClusterStateNotifierInterface &operator=(
+      const ClusterStateNotifierInterface &) = delete;
+  virtual ~ClusterStateNotifierInterface();
+};
+
 /**
  * @brief Metadata TTL configuration
  */
@@ -357,7 +231,6 @@
 
 class METADATA_CACHE_EXPORT MetadataCacheAPIBase
     : public ClusterStateNotifierInterface {
->>>>>>> fbdaa4de
  public:
   /** @brief Initialize a MetadataCache object and start caching
    *
@@ -379,20 +252,18 @@
    * @param cluster_type type of the cluster the metadata cache object will
    *                     represent (GR or ReplicaSet)
    * @param router_id id of the router in the cluster metadata
-   * @param cluster_type_specific_id (id of the replication group for GR,
-   *                                 cluster_id for ReplicaSet)
+   * @param cluster_type_specific_id id of the ReplicaSet in case of the
+   * ReplicaSet, Replication Group name for GR Cluster (if bootstrapped as a
+   * single Cluster, empty otherwise)
+   * @param clusterset_id UUID of the ClusterSet the Cluster belongs to (if
+   * bootstrapped as a ClusterSet, empty otherwise)
    * @param metadata_servers The list of cluster metadata servers
-   * @param user_credentials MySQL Metadata username and password
-   * @param ttl The time to live for the cached data
-   * @param auth_cache_ttl TTL of the rest user authentication data
-   * @param auth_cache_refresh_interval Refresh rate of the rest user
-   *                                    authentication data
+   * @param ttl_config metadata TTL configuration
    * @param ssl_options SSL relatd options for connection
-   * @param cluster_name The name of the cluster to be used.
-   * @param connect_timeout The time in seconds after which trying to connect
-   *                        to metadata server should time out.
-   * @param read_timeout The time in seconds after which read from metadata
-   *                     server should time out.
+   * @param target_cluster object identifying the Cluster this operation refers
+   * to
+   * @param session_config Metadata MySQL session configuration
+   * @param router_attributes Router attributes to be registered in the metadata
    * @param thread_stack_size memory in kilobytes allocated for thread's stack
    * @param use_cluster_notifications Flag indicating if the metadata cache
    *                                  should use cluster notifications as an
@@ -405,15 +276,15 @@
   virtual void cache_init(
       const mysqlrouter::ClusterType cluster_type, const unsigned router_id,
       const std::string &cluster_type_specific_id,
-      const std::vector<mysql_harness::TCPAddress> &metadata_servers,
-      const mysqlrouter::UserCredentials &user_credentials,
-      const std::chrono::milliseconds ttl,
-      const std::chrono::milliseconds auth_cache_ttl,
-      const std::chrono::milliseconds auth_cache_refresh_interval,
+      const std::string &clusterset_id,
+      const metadata_servers_list_t &metadata_servers,
+      const MetadataCacheTTLConfig &ttl_config,
       const mysqlrouter::SSLOptions &ssl_options,
-      const std::string &cluster_name, int connect_timeout, int read_timeout,
+      const mysqlrouter::TargetCluster &target_cluster,
+      const MetadataCacheMySQLSessionConfig &session_config,
+      const RouterAttributes &router_attributes,
       size_t thread_stack_size = mysql_harness::kDefaultStackSizeInKiloBytes,
-      bool use_cluster_notifications = false, const unsigned view_id = 0) = 0;
+      bool use_cluster_notifications = false, const uint64_t view_id = 0) = 0;
 
   virtual void instance_name(const std::string &inst_name) = 0;
   virtual std::string instance_name() const = 0;
@@ -432,93 +303,61 @@
    */
   virtual void cache_stop() noexcept = 0;
 
-  /** @brief Returns list of managed server in a HA replicaset
+  /** @brief Returns list of managed server in a HA cluster
    * * Returns a list of MySQL servers managed by the topology for the given
-   * HA replicaset.
-   *
-   * @param replicaset_name ID of the HA replicaset
+   * HA cluster.
+   *
    * @return List of ManagedInstance objects
    */
-  virtual LookupResult lookup_replicaset(
-      const std::string &replicaset_name) = 0;
-
-<<<<<<< HEAD
-  /** @brief Update the status of the instance
-   *
-   * Called when an instance from a replicaset cannot be reached for one reason
-   * or another. When an instance becomes unreachable, an emergency mode is set
-   * (the rate of refresh of the metadata cache increases to once per second)
-   * and lasts until disabled after a suitable change in the metadata cache is
-   * discovered.
-   *
-   * @param instance_id - the mysql_server_uuid that identifies the server
-   * instance
-   * @param status - the status of the instance
-   */
-  virtual void mark_instance_reachability(const std::string &instance_id,
-                                          InstanceStatus status) = 0;
-
-  /** @brief Wait until there's a primary member in the replicaset
-=======
+  virtual LookupResult get_cluster_nodes() = 0;
+
   /** @brief Wait until there's a primary member in the cluster
->>>>>>> fbdaa4de
-   *
-   * To be called when the primary member of a single-primary replicaset is down
+   *
+   * To be called when the primary member of a single-primary cluster is down
    * and we want to wait until one becomes elected.
    *
-   * @param replicaset_name - the name of the replicaset
    * @param primary_server_uuid - server_uuid of the PRIMARY that shall be
    * failover from.
    * @param timeout - amount of time to wait for a failover, in seconds
    * @return true if a primary member exists
    */
-  virtual bool wait_primary_failover(const std::string &replicaset_name,
-                                     const std::string &primary_server_uuid,
+  virtual bool wait_primary_failover(const std::string &primary_server_uuid,
                                      const std::chrono::seconds &timeout) = 0;
 
   /**
    * @brief Register observer that is notified when there is a change in the
-   * replicaset nodes setup/state discovered.
-   *
-   * @param replicaset_name name of the replicaset
+   * cluster nodes setup/state discovered.
+   *
+   * @param listener Observer object that is notified when cluster nodes
+   * state is changed.
+   */
+  void add_state_listener(ClusterStateListenerInterface *listener) override = 0;
+
+  /**
+   * @brief Unregister observer previously registered with add_state_listener()
+   *
+   * @param listener Observer object that should be unregistered.
+   */
+  void remove_state_listener(ClusterStateListenerInterface *listener) override =
+      0;
+
+  /**
+   * @brief Register observer that is notified when the state of listening
+   * socket acceptors should be updated on the next metadata refresh.
+   *
    * @param listener Observer object that is notified when replicaset nodes
    * state is changed.
    */
-  void add_state_listener(const std::string &replicaset_name,
-                          ReplicasetStateListenerInterface *listener) override =
-      0;
-
-  /**
-   * @brief Unregister observer previously registered with add_state_listener()
-   *
-   * @param replicaset_name name of the replicaset
-   * @param listener Observer object that should be unregistered.
-   */
-  void remove_state_listener(
-      const std::string &replicaset_name,
-      ReplicasetStateListenerInterface *listener) override = 0;
-
-  /**
-   * @brief Register observer that is notified when the state of listening
-   * socket acceptors should be updated on the next metadata refresh.
-   *
-   * @param replicaset_name name of the replicaset
-   * @param listener Observer object that is notified when replicaset nodes
-   * state is changed.
-   */
   virtual void add_acceptor_handler_listener(
-      const std::string &replicaset_name,
       AcceptorUpdateHandlerInterface *listener) = 0;
 
   /**
    * @brief Unregister observer previously registered with
    * add_acceptor_handler_listener()
    *
-   * @param replicaset_name name of the replicaset
    * @param listener Observer object that should be unregistered.
    */
   virtual void remove_acceptor_handler_listener(
-      const std::string &replicaset_name,
       AcceptorUpdateHandlerInterface *listener) = 0;
 
   /**
@@ -582,7 +421,7 @@
   // must be explicitly defined though.
   explicit MetadataCacheAPIBase(const MetadataCacheAPIBase &) = delete;
   MetadataCacheAPIBase &operator=(const MetadataCacheAPIBase &) = delete;
-  ~MetadataCacheAPIBase() override {}
+  ~MetadataCacheAPIBase() override = default;
 
   struct RefreshStatus {
     uint64_t refresh_failed;
@@ -596,7 +435,8 @@
 
   virtual RefreshStatus get_refresh_status() = 0;
   virtual std::string cluster_type_specific_id() const = 0;
-  virtual std::string cluster_name() const = 0;
+  virtual mysqlrouter::TargetCluster target_cluster() const = 0;
+
   virtual std::chrono::milliseconds ttl() const = 0;
 
   using metadata_factory_t = std::function<std::shared_ptr<MetaData>(
@@ -623,18 +463,18 @@
  public:
   static MetadataCacheAPIBase *instance();
 
-  void cache_init(
-      const mysqlrouter::ClusterType cluster_type, const unsigned router_id,
-      const std::string &cluster_type_specific_id,
-      const std::vector<mysql_harness::TCPAddress> &metadata_servers,
-      const mysqlrouter::UserCredentials &user_credentials,
-      const std::chrono::milliseconds ttl,
-      const std::chrono::milliseconds auth_cache_ttl,
-      const std::chrono::milliseconds auth_cache_refresh_interval,
-      const mysqlrouter::SSLOptions &ssl_options,
-      const std::string &cluster_name, int connect_timeout, int read_timeout,
-      size_t thread_stack_size, bool use_cluster_notifications,
-      unsigned view_id) override;
+  void cache_init(const mysqlrouter::ClusterType cluster_type,
+                  const unsigned router_id,
+                  const std::string &cluster_type_specific_id,
+                  const std::string &clusterset_id,
+                  const metadata_servers_list_t &metadata_servers,
+                  const MetadataCacheTTLConfig &ttl_config,
+                  const mysqlrouter::SSLOptions &ssl_options,
+                  const mysqlrouter::TargetCluster &target_cluster,
+                  const MetadataCacheMySQLSessionConfig &session_config,
+                  const RouterAttributes &router_attributes,
+                  size_t thread_stack_size, bool use_cluster_notifications,
+                  const uint64_t view_id) override;
 
   mysqlrouter::ClusterType cluster_type() const override;
 
@@ -642,7 +482,7 @@
   std::string instance_name() const override;
 
   std::string cluster_type_specific_id() const override;
-  std::string cluster_name() const override;
+  mysqlrouter::TargetCluster target_cluster() const override;
   std::chrono::milliseconds ttl() const override;
 
   bool is_initialized() noexcept override { return is_initialized_; }
@@ -650,32 +490,19 @@
 
   void cache_stop() noexcept override;
 
-  LookupResult lookup_replicaset(const std::string &replicaset_name) override;
-
-<<<<<<< HEAD
-  void mark_instance_reachability(const std::string &instance_id,
-                                  InstanceStatus status) override;
-
-  bool wait_primary_failover(const std::string &replicaset_name,
-                             const std::string &primary_server_uuid,
-=======
+  LookupResult get_cluster_nodes() override;
+
   bool wait_primary_failover(const std::string &primary_server_uuid,
->>>>>>> fbdaa4de
                              const std::chrono::seconds &timeout) override;
 
-  void add_state_listener(const std::string &replicaset_name,
-                          ReplicasetStateListenerInterface *listener) override;
-
-  void remove_state_listener(
-      const std::string &replicaset_name,
-      ReplicasetStateListenerInterface *listener) override;
+  void add_state_listener(ClusterStateListenerInterface *listener) override;
+
+  void remove_state_listener(ClusterStateListenerInterface *listener) override;
 
   void add_acceptor_handler_listener(
-      const std::string &replicaset_name,
       AcceptorUpdateHandlerInterface *listener) override;
 
   void remove_acceptor_handler_listener(
-      const std::string &replicaset_name,
       AcceptorUpdateHandlerInterface *listener) override;
 
   void add_md_refresh_listener(
