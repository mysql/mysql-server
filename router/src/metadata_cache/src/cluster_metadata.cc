--- conflicted
+++ resolved
@@ -38,18 +38,23 @@
 
 #include "dim.h"
 #include "group_replication_metadata.h"
+#include "mysql/harness/event_state_tracker.h"
 #include "mysql/harness/logging/logging.h"
+#include "mysql/harness/utility/string.h"  // string_format
 #include "mysqld_error.h"
 #include "mysqlrouter/mysql_session.h"
 #include "mysqlrouter/uri.h"
+#include "mysqlrouter/utils.h"  // string_format
 #include "mysqlrouter/utils_sqlstring.h"
+#include "router_config.h"  // MYSQL_ROUTER_VERSION
 #include "tcp_address.h"
 
+using mysql_harness::EventStateTracker;
+using mysql_harness::logging::LogLevel;
 using mysqlrouter::ClusterType;
 using mysqlrouter::MySQLSession;
 using mysqlrouter::sqlstring;
-using mysqlrouter::strtoi_checked;
-using mysqlrouter::strtoui_checked;
+using namespace std::string_literals;
 IMPORT_LOG_FUNCTIONS()
 
 /**
@@ -67,15 +72,10 @@
   return std::string(input_str);
 }
 
-ClusterMetadata::ClusterMetadata(const std::string &user,
-                                 const std::string &password,
-                                 int connect_timeout, int read_timeout,
-                                 int /*connection_attempts*/,
-                                 const mysqlrouter::SSLOptions &ssl_options)
-    : user_(user),
-      password_(password),
-      connect_timeout_(connect_timeout),
-      read_timeout_(read_timeout) {
+ClusterMetadata::ClusterMetadata(
+    const metadata_cache::MetadataCacheMySQLSessionConfig &session_config,
+    const mysqlrouter::SSLOptions &ssl_options)
+    : session_config_(session_config) {
   if (ssl_options.mode.empty()) {
     ssl_mode_ = SSL_MODE_PREFERRED;  // default mode
   } else {
@@ -97,19 +97,21 @@
  * Disconnect and release the connection to the metadata node.
  * (RAII will close the connection in metadata_connection_)
  */
-ClusterMetadata::~ClusterMetadata() {}
+ClusterMetadata::~ClusterMetadata() = default;
 
 bool ClusterMetadata::do_connect(MySQLSession &connection,
-                                 const metadata_cache::ManagedInstance &mi) {
-  std::string host = (mi.host == "localhost" ? "127.0.0.1" : mi.host);
+                                 const metadata_cache::metadata_server_t &mi) {
   try {
     connection.set_ssl_options(ssl_mode_, ssl_options_.tls_version,
                                ssl_options_.cipher, ssl_options_.ca,
                                ssl_options_.capath, ssl_options_.crl,
                                ssl_options_.crlpath);
-    connection.connect(host, static_cast<unsigned int>(mi.port), user_,
-                       password_, "" /* unix-socket */, "" /* default-schema */,
-                       connect_timeout_, read_timeout_);
+    connection.connect(mi.address(), static_cast<unsigned int>(mi.port()),
+                       session_config_.user_credentials.username,
+                       session_config_.user_credentials.password,
+                       "" /* unix-socket */, "" /* default-schema */,
+                       session_config_.connect_timeout,
+                       session_config_.read_timeout);
     return true;
   } catch (const MySQLSession::Error & /*e*/) {
     return false;  // error is logged in calling function
@@ -117,7 +119,7 @@
 }
 
 bool ClusterMetadata::connect_and_setup_session(
-    const metadata_cache::ManagedInstance &metadata_server) noexcept {
+    const metadata_cache::metadata_server_t &metadata_server) noexcept {
   // Get a clean metadata server connection object
   // (RAII will close the old one if needed).
   try {
@@ -128,24 +130,37 @@
     return false;
   }
 
-  if (do_connect(*metadata_connection_, metadata_server)) {
+  const bool connect_res = do_connect(*metadata_connection_, metadata_server);
+  const auto connect_state =
+      connect_res ? 0 : metadata_connection_->last_errno();
+  const bool connect_res_changed = EventStateTracker::instance().state_changed(
+      connect_state, EventStateTracker::EventId::MetadataServerConnectedOk,
+      metadata_server.str());
+  if (connect_res) {
     const auto result =
         mysqlrouter::setup_metadata_session(*metadata_connection_);
     if (result) {
-      log_debug("Connected with metadata server running on %s:%i",
-                metadata_server.host.c_str(), metadata_server.port);
+      const auto log_level =
+          connect_res_changed ? LogLevel::kInfo : LogLevel::kDebug;
+
+      log_custom(log_level, "Connected with metadata server running on %s:%i",
+                 metadata_server.address().c_str(), metadata_server.port());
       return true;
     } else {
       log_warning("Failed setting up the session on Metadata Server %s:%d: %s",
-                  metadata_server.host.c_str(), metadata_server.port,
+                  metadata_server.address().c_str(), metadata_server.port(),
                   result.error().c_str());
     }
+
   } else {
     // connection attempt failed
-    log_warning("Failed connecting with Metadata Server %s:%d: %s (%i)",
-                metadata_server.host.c_str(), metadata_server.port,
-                metadata_connection_->last_error(),
-                metadata_connection_->last_errno());
+    const auto log_level =
+        connect_res_changed ? LogLevel::kWarning : LogLevel::kDebug;
+
+    log_custom(
+        log_level, "Failed connecting with Metadata Server %s:%d: %s (%i)",
+        metadata_server.address().c_str(), metadata_server.port(),
+        metadata_connection_->last_error(), metadata_connection_->last_errno());
   }
 
   metadata_connection_.reset();
@@ -163,7 +178,7 @@
 
   if (!metadata_schema_version_is_compatible(
           mysqlrouter::kRequiredRoutingMetadataSchemaVersion, version)) {
-    throw metadata_cache::metadata_error(mysqlrouter::string_format(
+    throw metadata_cache::metadata_error(mysql_harness::utility::string_format(
         "Unsupported metadata schema on %s. Expected Metadata Schema version "
         "compatible to %s, got %s",
         session.get_address().c_str(),
@@ -220,14 +235,15 @@
   return true;
 }
 
-bool ClusterMetadata::update_router_version(
-    const metadata_cache::ManagedInstance &rw_instance,
-    const unsigned router_id) {
+bool ClusterMetadata::update_router_attributes(
+    const metadata_cache::metadata_server_t &rw_server,
+    const unsigned router_id,
+    const metadata_cache::RouterAttributes &router_attributes) {
   auto connection = mysql_harness::DIM::instance().new_MySQLSession();
-  if (!do_connect(*connection, rw_instance)) {
+  if (!do_connect(*connection, rw_server)) {
     log_warning(
-        "Updating the router version in metadata failed: Could not connect to "
-        "the writable cluster member");
+        "Updating the router attributes in metadata failed: Could not connect "
+        "to the writable cluster member");
 
     return false;
   }
@@ -235,8 +251,8 @@
   const auto result = mysqlrouter::setup_metadata_session(*connection);
   if (!result) {
     log_warning(
-        "Updating the router version in metadata failed: could not set up the "
-        "metadata session (%s)",
+        "Updating the router attributes in metadata failed: could not set up "
+        "the metadata session (%s)",
         result.error().c_str());
 
     return false;
@@ -250,39 +266,37 @@
   sqlstring query;
   if (get_cluster_type() == ClusterType::GR_V1) {
     query =
-        "UPDATE mysql_innodb_cluster_metadata.routers"
-        " SET attributes = JSON_SET(IF(attributes IS NULL, '{}', attributes), "
-        "'$.version', ?) WHERE router_id = ?";
+        "UPDATE mysql_innodb_cluster_metadata.routers "
+        "SET attributes = "
+        "JSON_SET(JSON_SET(JSON_SET(JSON_SET(JSON_SET(JSON_SET( "
+        "IF(attributes IS NULL, '{}', attributes), "
+        "'$.version', ?), "
+        "'$.RWEndpoint', ?), "
+        "'$.ROEndpoint', ?), "
+        "'$.RWXEndpoint', ?), "
+        "'$.ROXEndpoint', ?), "
+        "'$.MetadataUser', ?) "
+        "WHERE router_id = ?";
   } else {
     query =
-        "UPDATE mysql_innodb_cluster_metadata.v2_routers set version = ? "
-        "where router_id = ?";
-  }
-
-<<<<<<< HEAD
-  query << MYSQL_ROUTER_VERSION << router_id << sqlstring::end;
-  try {
-    connection->execute(query);
-  } catch (const MySQLSession::Error &e) {
-    if (e.code() == ER_TABLEACCESS_DENIED_ERROR) {
-      log_warning(
-          "Updating the router version in metadata failed: %s (%u)\n"
-          "Make sure to follow the correct steps to upgrade your metadata.\n"
-          "Run the dba.upgradeMetadata() then launch the new Router version "
-          "when prompted",
-          e.message().c_str(), e.code());
-    }
-  } catch (const std::exception &e) {
-    log_warning("Updating the router version in metadata failed: %s", e.what());
-  }
-=======
+        "UPDATE mysql_innodb_cluster_metadata.v2_routers "
+        "SET version = ?, attributes = "
+        "JSON_SET(JSON_SET(JSON_SET(JSON_SET(JSON_SET( "
+        "IF(attributes IS NULL, '{}', attributes), "
+        "'$.RWEndpoint', ?), "
+        "'$.ROEndpoint', ?), "
+        "'$.RWXEndpoint', ?), "
+        "'$.ROXEndpoint', ?), "
+        "'$.MetadataUser', ?) "
+        "WHERE router_id = ?";
+  }
+
   const auto &ra{router_attributes};
   query << MYSQL_ROUTER_VERSION << ra.rw_classic_port << ra.ro_classic_port
         << ra.rw_x_port << ra.ro_x_port << ra.metadata_user_name << router_id
         << sqlstring::end;
 
   connection->execute(query);
->>>>>>> fbdaa4de
 
   transaction.commit();
 
@@ -290,13 +304,13 @@
 }
 
 bool ClusterMetadata::update_router_last_check_in(
-    const metadata_cache::ManagedInstance &rw_instance,
+    const metadata_cache::metadata_server_t &rw_server,
     const unsigned router_id) {
   // only relevant to for metadata V2
   if (get_cluster_type() == ClusterType::GR_V1) return true;
 
   auto connection = mysql_harness::DIM::instance().new_MySQLSession();
-  if (!do_connect(*connection, rw_instance)) {
+  if (!do_connect(*connection, rw_server)) {
     log_warning(
         "Updating the router last_check_in in metadata failed: Could not "
         "connect to the writable cluster member");
@@ -335,15 +349,46 @@
   return true;
 }
 
+static std::string get_limit_target_cluster_clause(
+    const mysqlrouter::TargetCluster &target_cluster,
+    const std::string &cluster_type_specific_id,
+    mysqlrouter::MySQLSession &session) {
+  switch (target_cluster.target_type()) {
+    case mysqlrouter::TargetCluster::TargetType::ByUUID:
+      return "(SELECT cluster_id FROM "
+             "mysql_innodb_cluster_metadata.v2_gr_clusters C WHERE "
+             "C.attributes->>'$.group_replication_group_name' = " +
+             session.quote(target_cluster.to_string()) + ")";
+    case mysqlrouter::TargetCluster::TargetType::ByName:
+      return "(SELECT cluster_id FROM "
+             "mysql_innodb_cluster_metadata.v2_clusters WHERE cluster_name=" +
+             session.quote(target_cluster.to_string()) + ")";
+    default:
+      assert(mysqlrouter::TargetCluster::TargetType::ByPrimaryRole ==
+             target_cluster.target_type());
+      return "(SELECT C.cluster_id FROM "
+             "mysql_innodb_cluster_metadata.v2_gr_clusters C left join "
+             "mysql_innodb_cluster_metadata.v2_cs_members CSM on "
+             "CSM.cluster_id = "
+             "C.cluster_id WHERE CSM.member_role = 'PRIMARY' and "
+             "CSM.clusterset_id = " +
+             session.quote(cluster_type_specific_id) + ")";
+  }
+}
+
 ClusterMetadata::auth_credentials_t ClusterMetadata::fetch_auth_credentials(
-    const std::string &cluster_name) {
+    const mysqlrouter::TargetCluster &target_cluster,
+    const std::string &cluster_type_specific_id) {
   ClusterMetadata::auth_credentials_t auth_credentials;
-  sqlstring query =
+  if (!metadata_connection_) {
+    return auth_credentials;
+  }
+  const std::string query =
       "SELECT user, authentication_string, privileges, authentication_method "
       "FROM mysql_innodb_cluster_metadata.v2_router_rest_accounts WHERE "
-      "cluster_id=(SELECT cluster_id FROM "
-      "mysql_innodb_cluster_metadata.v2_clusters WHERE cluster_name=?)";
-  query << cluster_name << sqlstring::end;
+      "cluster_id="s +
+      get_limit_target_cluster_clause(target_cluster, cluster_type_specific_id,
+                                      *metadata_connection_);
 
   auto result_processor =
       [&auth_credentials](const MySQLSession::Row &row) -> bool {
@@ -368,9 +413,21 @@
     return true;
   };
 
-  if (metadata_connection_)
-    metadata_connection_->query(query, result_processor);
+  metadata_connection_->query(query, result_processor);
   return auth_credentials;
+}
+
+stdx::expected<metadata_cache::metadata_server_t, std::error_code>
+ClusterMetadata::find_rw_server(
+    const std::vector<metadata_cache::ManagedInstance> &instances) {
+  for (auto &instance : instances) {
+    if (instance.mode == metadata_cache::ServerMode::ReadWrite) {
+      return metadata_cache::metadata_server_t{instance};
+    }
+  }
+
+  return stdx::make_unexpected(
+      make_error_code(metadata_cache::metadata_errc::no_rw_node_found));
 }
 
 /**
@@ -387,40 +444,44 @@
  *
  * @return value of the bool tag
  */
-static bool get_bool_tag(const std::string &attributes, const std::string &name,
-                         bool default_value, std::string &out_warning) {
+static bool get_bool_tag(const std::string_view &attributes,
+                         const std::string_view &name, bool default_value,
+                         std::string &out_warning) {
   out_warning = "";
   if (attributes.empty()) return default_value;
 
   rapidjson::Document json_doc;
-  json_doc.Parse(attributes.c_str(), attributes.length());
+  json_doc.Parse(attributes.data(), attributes.size());
 
   if (!json_doc.IsObject()) {
     out_warning = "not a valid JSON object";
     return default_value;
   }
 
-  if (!json_doc.HasMember("tags")) {
+  const auto tags_it = json_doc.FindMember("tags");
+  if (tags_it == json_doc.MemberEnd()) {
     return default_value;
   }
 
-  if (!json_doc["tags"].IsObject()) {
+  if (!tags_it->value.IsObject()) {
     out_warning = "tags - not a valid JSON object";
     return default_value;
   }
 
-  const auto tags = json_doc["tags"].GetObject();
-
-  if (!tags.HasMember(name.c_str())) {
+  const auto tags = tags_it->value.GetObject();
+
+  const auto it = tags.FindMember(rapidjson::Value{name.data(), name.size()});
+
+  if (it == tags.MemberEnd()) {
     return default_value;
   }
 
-  if (!tags[name.c_str()].IsBool()) {
-    out_warning = "tags." + name + " not a boolean";
+  if (!it->value.IsBool()) {
+    out_warning = "tags." + std::string(name) + " not a boolean";
     return default_value;
   }
 
-  return tags[name.c_str()].GetBool();
+  return it->value.GetBool();
 }
 
 bool get_hidden(const std::string &attributes, std::string &out_warning) {
