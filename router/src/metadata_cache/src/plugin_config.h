/*
  Copyright (c) 2016, 2022, Oracle and/or its affiliates.

  This program is free software; you can redistribute it and/or modify
  it under the terms of the GNU General Public License, version 2.0,
  as published by the Free Software Foundation.

  This program is also distributed with certain software (including
  but not limited to OpenSSL) that is licensed under separate terms,
  as designated in a particular file or component or in included license
  documentation.  The authors of MySQL hereby grant you an additional
  permission to link the program and your derivative works with the
  separately licensed software that they have included with MySQL.

  This program is distributed in the hope that it will be useful,
  but WITHOUT ANY WARRANTY; without even the implied warranty of
  MERCHANTABILITY or FITNESS FOR A PARTICULAR PURPOSE.  See the
  GNU General Public License for more details.

  You should have received a copy of the GNU General Public License
  along with this program; if not, write to the Free Software
  Foundation, Inc., 51 Franklin St, Fifth Floor, Boston, MA  02110-1301  USA
*/

#ifndef METADATA_CACHE_PLUGIN_CONFIG_INCLUDED
#define METADATA_CACHE_PLUGIN_CONFIG_INCLUDED

#include "mysqlrouter/metadata_cache.h"

#include "mysqlrouter/metadata_cache_plugin_export.h"

#include <chrono>
#include <map>
#include <string>
#include <vector>

#include <mysqlrouter/plugin_config.h>
#include "mysql/harness/config_parser.h"
#include "mysql/harness/plugin.h"
#include "mysqlrouter/cluster_metadata_dynamic_state.h"
#include "tcp_address.h"

extern "C" {
extern mysql_harness::Plugin METADATA_CACHE_PLUGIN_EXPORT
    harness_plugin_metadata_cache;
}

<<<<<<< HEAD
class MetadataCachePluginConfig final : public mysqlrouter::BasePluginConfig {
=======
extern const std::array<const char *, 19> metadata_cache_supported_options;

class METADATA_CACHE_PLUGIN_EXPORT MetadataCachePluginConfig final
    : public mysql_harness::BasePluginConfig {
>>>>>>> fbdaa4de
 public:
  /** @brief Constructor
   *
   * @param section from configuration file provided as ConfigSection
   */
<<<<<<< HEAD
  MetadataCachePluginConfig(const mysql_harness::ConfigSection *section)
      : BasePluginConfig(section),
        metadata_cache_dynamic_state(get_dynamic_state(section)),
        metadata_servers_addresses(get_metadata_servers(
            section, metadata_cache::kDefaultMetadataPort)),
        user(get_option_string(section, "user")),
        ttl(get_option_milliseconds(section, "ttl", 0.0, 3600.0)),
        auth_cache_ttl(
            get_option_milliseconds(section, "auth_cache_ttl", -1, 3600.0)),
        auth_cache_refresh_interval(get_option_milliseconds(
            section, "auth_cache_refresh_interval", 0.001, 3600.0)),
        metadata_cluster(get_option_string(section, "metadata_cluster")),
        connect_timeout(
            get_uint_option<uint16_t>(section, "connect_timeout", 1)),
        read_timeout(get_uint_option<uint16_t>(section, "read_timeout", 1)),
        thread_stack_size(
            get_uint_option<uint32_t>(section, "thread_stack_size", 1, 65535)),
        use_gr_notifications(get_uint_option<uint16_t>(
                                 section, "use_gr_notifications", 0, 1) == 1),
        cluster_type(get_cluster_type(section)),
        router_id(get_uint_option<uint32_t>(section, "router_id")) {
    if (cluster_type == mysqlrouter::ClusterType::RS_V2 &&
        section->has("use_gr_notifications")) {
      throw std::invalid_argument(
          "option 'use_gr_notifications' is not valid for cluster type 'rs'");
    }
    if (auth_cache_ttl > std::chrono::seconds(-1) &&
        auth_cache_ttl < std::chrono::milliseconds(1)) {
      throw std::invalid_argument(
          "'auth_cache_ttl' option value '" +
          get_option_string(section, "auth_cache_ttl") +
          "' should be in range 0.001 and 3600 inclusive or -1 for "
          "auth_cache_ttl disabled");
    }
  }
=======
  MetadataCachePluginConfig(const mysql_harness::ConfigSection *section);
>>>>>>> fbdaa4de

  /**
   * @param option name of the option
   */
  std::string get_default(const std::string &option) const override;
  bool is_required(const std::string &option) const override;

  mutable std::unique_ptr<ClusterMetadataDynamicState>
      metadata_cache_dynamic_state;
  /** @brief MySQL Metadata hosts to connect with */
  const std::vector<mysql_harness::TCPAddress> metadata_servers_addresses;
  /** @brief User used for authenticating with MySQL Metadata */
  const std::string user;
  /** @brief TTL used for storing data in the cache */
  const std::chrono::milliseconds ttl;
  /** @brief TTL used for limiting the lifetime of the rest user authentication
   * data stored in the metadata */
  const std::chrono::milliseconds auth_cache_ttl;
  /** @brief Refresh rate of the rest user authentication data stored in the
   * cache */
  const std::chrono::milliseconds auth_cache_refresh_interval;
  /** @brief Cluster in the metadata */
  const std::string metadata_cluster;
  /** @brief connect_timeout The time in seconds after which trying to connect
   * to metadata server timeouts */
  const unsigned int connect_timeout;
  /** @brief read_timeout The time in seconds after which read from metadata
   * server timeouts */
  const unsigned int read_timeout;
  /** @brief memory in kilobytes allocated for thread's stack */
  const unsigned int thread_stack_size;
  /** @brief  Whether we should listen to GR notifications from the cluster
   * nodes. */
  const bool use_gr_notifications;
  /** @brief  Type of the cluster this configuration was bootstrap against. */
  const mysqlrouter::ClusterType cluster_type;
  /** @brief  Id of the router in the metadata. */
  const unsigned int router_id;

  /** @brief Gets (Replication Group ID for GR cluster or cluster_id for
   * ReplicaSet cluster) if preset in the dynamic configuration.
   *
   * @note  If there is no dynamic configuration (backward compatibility) it
   * returns empty string.
   */
  std::string get_cluster_type_specific_id() const;

  /** @brief Gets last know ReplicaSet cluster metadata view_id stored in the
   * dynamic state file . */
  unsigned get_view_id() const;

 private:
  /** @brief Gets a list of metadata servers.
   *
   *
   * Throws std::invalid_argument on errors.
   *
   * @param section Instance of ConfigSection
   * @param default_port Use this port when none was provided
   * @return std::vector<mysql_harness::TCPAddress>
   */
  std::vector<mysql_harness::TCPAddress> get_metadata_servers(
      const mysql_harness::ConfigSection *section, uint16_t default_port) const;

  mysqlrouter::ClusterType get_cluster_type(
      const mysql_harness::ConfigSection *section);

  std::unique_ptr<ClusterMetadataDynamicState> get_dynamic_state(
      const mysql_harness::ConfigSection *section);
};

#endif  // METADATA_CACHE_PLUGIN_CONFIG_INCLUDED<|MERGE_RESOLUTION|>--- conflicted
+++ resolved
@@ -34,9 +34,9 @@
 #include <string>
 #include <vector>
 
-#include <mysqlrouter/plugin_config.h>
 #include "mysql/harness/config_parser.h"
 #include "mysql/harness/plugin.h"
+#include "mysql/harness/plugin_config.h"
 #include "mysqlrouter/cluster_metadata_dynamic_state.h"
 #include "tcp_address.h"
 
@@ -45,58 +45,16 @@
     harness_plugin_metadata_cache;
 }
 
-<<<<<<< HEAD
-class MetadataCachePluginConfig final : public mysqlrouter::BasePluginConfig {
-=======
 extern const std::array<const char *, 19> metadata_cache_supported_options;
 
 class METADATA_CACHE_PLUGIN_EXPORT MetadataCachePluginConfig final
     : public mysql_harness::BasePluginConfig {
->>>>>>> fbdaa4de
  public:
   /** @brief Constructor
    *
    * @param section from configuration file provided as ConfigSection
    */
-<<<<<<< HEAD
-  MetadataCachePluginConfig(const mysql_harness::ConfigSection *section)
-      : BasePluginConfig(section),
-        metadata_cache_dynamic_state(get_dynamic_state(section)),
-        metadata_servers_addresses(get_metadata_servers(
-            section, metadata_cache::kDefaultMetadataPort)),
-        user(get_option_string(section, "user")),
-        ttl(get_option_milliseconds(section, "ttl", 0.0, 3600.0)),
-        auth_cache_ttl(
-            get_option_milliseconds(section, "auth_cache_ttl", -1, 3600.0)),
-        auth_cache_refresh_interval(get_option_milliseconds(
-            section, "auth_cache_refresh_interval", 0.001, 3600.0)),
-        metadata_cluster(get_option_string(section, "metadata_cluster")),
-        connect_timeout(
-            get_uint_option<uint16_t>(section, "connect_timeout", 1)),
-        read_timeout(get_uint_option<uint16_t>(section, "read_timeout", 1)),
-        thread_stack_size(
-            get_uint_option<uint32_t>(section, "thread_stack_size", 1, 65535)),
-        use_gr_notifications(get_uint_option<uint16_t>(
-                                 section, "use_gr_notifications", 0, 1) == 1),
-        cluster_type(get_cluster_type(section)),
-        router_id(get_uint_option<uint32_t>(section, "router_id")) {
-    if (cluster_type == mysqlrouter::ClusterType::RS_V2 &&
-        section->has("use_gr_notifications")) {
-      throw std::invalid_argument(
-          "option 'use_gr_notifications' is not valid for cluster type 'rs'");
-    }
-    if (auth_cache_ttl > std::chrono::seconds(-1) &&
-        auth_cache_ttl < std::chrono::milliseconds(1)) {
-      throw std::invalid_argument(
-          "'auth_cache_ttl' option value '" +
-          get_option_string(section, "auth_cache_ttl") +
-          "' should be in range 0.001 and 3600 inclusive or -1 for "
-          "auth_cache_ttl disabled");
-    }
-  }
-=======
   MetadataCachePluginConfig(const mysql_harness::ConfigSection *section);
->>>>>>> fbdaa4de
 
   /**
    * @param option name of the option
@@ -107,7 +65,7 @@
   mutable std::unique_ptr<ClusterMetadataDynamicState>
       metadata_cache_dynamic_state;
   /** @brief MySQL Metadata hosts to connect with */
-  const std::vector<mysql_harness::TCPAddress> metadata_servers_addresses;
+  const metadata_cache::metadata_servers_list_t metadata_servers_addresses;
   /** @brief User used for authenticating with MySQL Metadata */
   const std::string user;
   /** @brief TTL used for storing data in the cache */
@@ -118,8 +76,9 @@
   /** @brief Refresh rate of the rest user authentication data stored in the
    * cache */
   const std::chrono::milliseconds auth_cache_refresh_interval;
-  /** @brief Cluster in the metadata */
-  const std::string metadata_cluster;
+  /** @brief Name of the Cluster this Router instance was bootstrapped to use.
+   */
+  const std::string cluster_name;
   /** @brief connect_timeout The time in seconds after which trying to connect
    * to metadata server timeouts */
   const unsigned int connect_timeout;
@@ -136,7 +95,7 @@
   /** @brief  Id of the router in the metadata. */
   const unsigned int router_id;
 
-  /** @brief Gets (Replication Group ID for GR cluster or cluster_id for
+  /** @brief Gets (Group Replication ID for GR cluster or cluster_id for
    * ReplicaSet cluster) if preset in the dynamic configuration.
    *
    * @note  If there is no dynamic configuration (backward compatibility) it
@@ -144,9 +103,11 @@
    */
   std::string get_cluster_type_specific_id() const;
 
+  std::string get_clusterset_id() const;
+
   /** @brief Gets last know ReplicaSet cluster metadata view_id stored in the
    * dynamic state file . */
-  unsigned get_view_id() const;
+  uint64_t get_view_id() const;
 
  private:
   /** @brief Gets a list of metadata servers.
