--- conflicted
+++ resolved
@@ -43,12 +43,6 @@
  * Glossary
  * ========
  *
- * replicaset = group of servers that contain the same data; in simple cases
- *              replicaset and cluster are interchangeable, but in case of
- *              sharded cluster this no longer applies, as the cluster will be
- *              composed of multiple replicasets, each handling a different
- *              shard.
- *
  * MD = metadata, several tables residing on the metadata server, which (among
  *      other things) contain cluster topology information. It reflects the
  *      desired "as it should be" version of topology.
@@ -75,17 +69,6 @@
  *
  * Refresh Mechanism
  * =================
- *
- * @note
- * To keep docs simpler, all below describes how MDC behaves in case of handling
- * just one replicaset. It has been designed to handle more than one, however,
- * ATTOW we don't test it with more than one, so we are uncertain if it would
- * actually deliver on that promise.  This is also the reason why throughout the
- * MDC code there are data structures that are collections of replicasets and
- * for loops that iterate over them, yet in reality we always deal with just one
- * element in those containers and such loops iterate only once.
- *
- *
  *
  *
  *
@@ -106,45 +89,10 @@
  * `MetadataCache::refresh_thread()` call to `MetadataCache::refresh()` can be
  * triggered in 2 ways:
  * - `<TTL>` seconds passed since last refresh
-<<<<<<< HEAD
- * - emergency mode (replicaset is flagged to have at least one node
- * unreachable).
- *
- * It's implemented by running a sleep loop between refreshes. The loop sleeps 1
- * second at a time, until `<TTL>` iterations have gone or emergency mode is
- * enabled.
- *
- *
- *
- * ### Emergency mode
- * Emergency mode is entered, when Routing Plugin discovers that it's unable to
- * connect to a node that's declared by MDC as routable (node that is labelled
- * as writable or readonly). In such situation, it will flag the replicaset as
- * missing a node, and MDC will react by increasing refresh rate to 1/s (if it
- * is currently lower).
- *
- * This emergency mode will stay enabled, until routing table resulting from
- * most recent MD and GR query is different from the one before it _AND_ the
- * replicaset is in RW mode.
- *
- * @note
- * The reason why we require the routing table to be different before we disable
- * the emergency mode, is because it usually takes several seconds for GR to
- * figure out that some node went down. Thus we want to wait until GR gives us a
- * topology that reflects the change. This strategy might have a bug however
- * [05].
- *
- * @note
- * The reason why we require the replicaset to be in RW mode before we disable
- * the emergency mode, is the assumption that the user wants the replicaset to
- * be RW and if it is in RO, it is undergoing a failure. This assumption is
- * probably flawed [06].
-=======
  * - X protocol notification triggered by the GR change in case of GR cluster
  *
  * It's implemented by running a sleep loop between refreshes. The loop sleeps 1
  * second at a time, until `<TTL>` iterations have gone.
->>>>>>> fbdaa4de
  *
  *
  *
@@ -204,8 +152,8 @@
  * Implemented in: `ClusterMetadata::fetch_instances_from_metadata_server()`
  *
  * Using connection established in Stage 1.1, MDC runs a SQL query which
- * extracts a list of nodes (GR members) belonging to the replicaset. Note that
- * this the configured "should be" view of replicaset topology, which might not
+ * extracts a list of nodes (GR members) belonging to the cluster. Note that
+ * this the configured "should be" view of cluster topology, which might not
  * correspond to actual topology, if for example some nodes became unavailable,
  * changed their role or new nodes were added without updating MD in the
  * server.
@@ -219,7 +167,7 @@
  *
  * ### Stage 2: Query GR, combine results with MD, determine availability
  *
- * Implemented in: `ClusterMetadata::update_replicaset_status()`
+ * Implemented in: `ClusterMetadata::update_cluster_status()`
  *
  * Here MDC iterates through the list of GR members obtained from MD in Stage
  * 1.2, until it finds a "trustworthy" GR node. A "trustworthy" GR node is one
@@ -247,7 +195,7 @@
  *
  * #### Stage 2.1: Connect to GR node
  *
- * Implemented in: `ClusterMetadata::update_replicaset_status()`
+ * Implemented in: `ClusterMetadata::update_cluster_status()`
  *
  * New connection to GR node is established (on failure, Stage 2 progresses to
  * next iteration).
@@ -266,11 +214,11 @@
  *                   `find_group_replication_primary_member()`
  *
  * Two SQL queries are ran and combined to produce a status report of all nodes
- * seen by this node (which would be the entire replicaset if it was in perfect
- * health, or its subset if some nodes became unavailable or the replicaset was
+ * seen by this node (which would be the entire cluster if it was in perfect
+ * health, or its subset if some nodes became unavailable or the cluster was
  * experiencing a split-brain scenario):
  *
- *   1. determine the PRIMARY member of the replicaset (if there is more than
+ *   1. determine the PRIMARY member of the cluster (if there is more than
  *      one, such as in MM setups, the first one is returned and the rest are
  *      ignored)
  *
@@ -288,12 +236,12 @@
  *
  * #### Stage 2.3: Quorum test
  *
- * Implemented in: `ClusterMetadata::update_replicaset_status()` and
- *                   `ClusterMetadata::check_replicaset_status()`
+ * Implemented in: `ClusterMetadata::update_cluster_status()` and
+ *                   `ClusterMetadata::check_cluster_status()`
  *
  * MD and GR data collected up to now are compared, to see if GR node just
- * queried belongs to an available replicaset (or to an available replicaset
- * partition, if replicaset has partitioned). For a replicaset (partition) to
+ * queried belongs to an available cluster (or to an available cluster
+ * partition, if cluster has partitioned). For a cluster (partition) to
  * be considered available, it has to have quorum, that is, meet the following
  * condition:
  *
@@ -310,7 +258,7 @@
  * just found). This matters, because having quorum does not automatically
  * imply being available, as next paragraph explains.
  *
- * The availability test will resolve node's replicaset to be in of the 4
+ * The availability test will resolve node's cluster to be in of the 4
  * possible states:
  * - Unavailable (this node is not part of quorum)
  * - UnavailableRecovering (quorum is met, but it consists of only RECOVERING
@@ -328,14 +276,14 @@
  *
  * ATTOW, our Router has a certain limitation: it assumes that MD contains an
  * exact set or superset of nodes in GR. The user is normally expected to use
- * MySQL Shell to reconfigure the replicaset, which automatically updates both
+ * MySQL Shell to reconfigure the cluster, which automatically updates both
  * GR and MD, keeping them in sync. But if for some reason the user tinkers with
  * GR directly and adds nodes without updating MD accordingly,
  * availablity/quorum calculations will be skewed. We run checks to detect such
  * situation, and log a warning like so:
  *
- *     log_error("Member %s:%d (%s) found in replicaset, yet is not defined in
- *     metadata!"
+ *     log_error("Member %s:%d (%s) found in Group Replication, yet is not
+ * defined in metadata!"
  *
  * but beyond that we just act defensively by having our quorum calculation be
  * conservative, and error on the side of caution when such discrepancy happens
@@ -365,7 +313,7 @@
  *     GR defines nodes A, B, C, D, E
  *     A, B are alive; C, D, E are dead
  *
- * Availability calculation should deem replicaset to be unavailable, because
+ * Availability calculation should deem cluster to be unavailable, because
  * only 2 of 5 nodes are alive, even though looking purely from MD
  * point-of-view, 2 of its 3 nodes are still alive, thus could be considered a
  * quorum. In such case:
@@ -383,7 +331,7 @@
  *     GR defines nodes A, B, C, D, E
  *     A, B are dead, C, D, E are alive
  *
- * Availability calculation, if fully GR-aware, could deem replicaset as
+ * Availability calculation, if fully GR-aware, could deem cluster as
  * available, because looking from purely GR perspective, 3 of 5 nodes form
  * quorum. OTOH, looking from MD perspective, only 1 of 3 its nodes (C) is
  * alive.
@@ -439,38 +387,10 @@
  * difference between them then appropriate log messages are issued advising of
  * availability change.
  *
-<<<<<<< HEAD
- * 2. A check is run if replicaset is in RW mode. If it is, emergency mode is
- *    called off (see "Emergency mode" section for more information).
- *
- *
- *
- *
- *
- * ##NOTES
- *
- * ### Emergency mode
- * [05] Imagine a scenario where a replicaset is perfectly healthy, but Routing
- *      Plugin has a network hickup and fails to connect to one of its nodes. As
- *      a result, it will flag the replicaset as missing a node, triggerring
- *      emergency mode. Emergency mode will only be turned off after routing
- *      table changes (the assumption is that the current one is stale and we're
- *      waiting for an updated one reflecting the problem Routing Plugin
- *      observed). However, since the replicaset is healthy, as long as it stays
- *      that way no such update will come, leaving emergency mode enabled
- *      indefinitely. This has been reported as BUG#27065614
- *
- * [06] Requiring replicaset to be available in RW mode before disabling
- *      emergency mode has a flaw: if replicaset is placed in super-read-only
- *      mode, it is possible for PRIMARY node to be read-only.
- *
- *
-=======
- *
- *
- *
- *
->>>>>>> fbdaa4de
+ *
+ *
+ *
+ *
  * ### Stage 1.1
  * [01] There has been a recent concern ATTOW, that MD returned might be stale,
  *      if MD server node is in RECOVERING state. This assumes the MD server is
@@ -494,43 +414,31 @@
 
 IMPORT_LOG_FUNCTIONS()
 
-bool GRMetadataCache::refresh() {
-  bool changed{false}, fetched{false};
-  // fetch metadata
-  bool broke_loop = false;
-  for (const auto &metadata_server : metadata_servers_) {
-    if (terminated_) {
-      broke_loop = true;
-      break;
-    }
-
-<<<<<<< HEAD
-    if (!meta_data_->connect_and_setup_session(metadata_server)) {
-      log_error("Failed to connect to metadata server %s",
-                metadata_server.mysql_server_uuid.c_str());
-      continue;
-    }
-    fetched = fetch_metadata_from_connected_instance(metadata_server, changed);
-    if (fetched) {
-      on_refresh_succeeded(metadata_server);
-      break;  // successfully updated metadata
-    }
+bool GRMetadataCache::refresh(bool needs_writable_node) {
+  bool changed{false};
+  uint64_t view_id{0};
+  size_t metadata_server_id{0};
+  changed = false;
+  std::size_t instance_id;
+  // Fetch the metadata and store it in a temporary variable.
+  const auto res = meta_data_->fetch_cluster_topology(
+      terminated_, target_cluster_, router_id_, metadata_servers_,
+      needs_writable_node, cluster_type_specific_id_, clusterset_id_,
+      instance_id);
+
+  if (!res) {
+    const bool md_servers_reachable =
+        res.error() !=
+            metadata_cache::metadata_errc::no_metadata_server_reached &&
+        res.error() !=
+            metadata_cache::metadata_errc::no_metadata_read_successful;
+
+    on_refresh_failed(terminated_, md_servers_reachable);
+    return false;
   }
 
-  if (fetched) {
-    // only now we can safely update the list of metadata servers
-    // when we no longer iterate over it
-    if (changed) {
-      auto metadata_servers_tmp =
-          replicaset_lookup(/*cluster_name_ (all clusters)*/ "");
-      // never let the list that we iterate over become empty as we would
-      // not recover from that
-      if (!metadata_servers_tmp.empty()) {
-        metadata_servers_ = std::move(metadata_servers_tmp);
-      }
-    }
-    return true;
-=======
+  const auto cluster_topology = res.value();
+
   {
     // Ensure that the refresh does not result in an inconsistency during
     // the lookup.
@@ -587,41 +495,15 @@
     // listening on incoming sockets, therefore we must retry on next
     // metadata refresh.
     on_handle_sockets_acceptors();
->>>>>>> fbdaa4de
   }
 
-  on_refresh_failed(broke_loop);
-  return false;
+  on_refresh_succeeded(metadata_servers_[metadata_server_id]);
+  return true;
 }
 
-bool GRMetadataCache::fetch_metadata_from_connected_instance(
-    const metadata_cache::ManagedInstance &instance, bool &changed) {
-  try {
-    changed = false;
-    // Fetch the metadata and store it in a temporary variable.
-    auto replicaset_data_temp =
-        meta_data_->fetch_instances(cluster_name_, cluster_type_specific_id_);
-
-<<<<<<< HEAD
-    // this node no longer contains metadata for our cluster, check the next
-    // node (if available)
-    if (replicaset_data_temp.empty()) {
-      log_warning(
-          "Tried node %s on host %s, port %d as a metadata server, it does "
-          "not contain metadata for cluster %s",
-          instance.mysql_server_uuid.c_str(), instance.host.c_str(),
-          instance.port, cluster_type_specific_id_.c_str());
-      return false;
-    }
-
-    {
-      // Ensure that the refresh does not result in an inconsistency during the
-      // lookup.
-      std::lock_guard<std::mutex> lock(cache_refreshing_mutex_);
-      if (replicaset_data_ != replicaset_data_temp) {
-        replicaset_data_ = replicaset_data_temp;
-        changed = true;
-=======
+void GRMetadataCache::log_cluster_details() const {
+  const auto cluster_type = meta_data_->get_cluster_type();
+
   if (cluster_type == mysqlrouter::ClusterType::GR_CS) {
     const std::string cluster_role =
         cluster_topology_.cluster_data.is_primary ? "primary" : "replica";
@@ -634,66 +516,17 @@
     for (const auto &mi : cluster_topology_.cluster_data.members) {
       if (mi.mode == metadata_cache::ServerMode::ReadWrite) {
         has_rw_nodes = true;
->>>>>>> fbdaa4de
       }
     }
 
-    // we want to trigger those actions not only if the metadata has really
-    // changed but also when something external (like unsuccessful client
-    // connection) triggered the refresh so that we verified if this wasn't
-    // false alarm and turn it off if it was
-    if (changed) {
-      log_info(
-          "Potential changes detected in cluster '%s' after metadata refresh",
-          cluster_name_.c_str());
-      // dump some informational/debugging information about the replicasets
-      if (replicaset_data_.empty())
-        log_error("Metadata for cluster '%s' is empty!", cluster_name_.c_str());
-      else {
-        log_info("Metadata for cluster '%s' has %zu replicasets:",
-                 cluster_name_.c_str(), replicaset_data_.size());
-        for (const auto &rs : replicaset_data_) {
-          log_info("'%s' (%zu members, %s)", rs.first.c_str(),
-                   rs.second.members.size(),
-                   rs.second.single_primary_mode ? "single-primary"
-                                                 : "multi-primary");
-          for (const auto &mi : rs.second.members) {
-            log_info("    %s:%i / %i - mode=%s %s", mi.host.c_str(), mi.port,
-                     mi.xport, to_string(mi.mode).c_str(),
-                     get_hidden_info(mi).c_str());
-
-            if (mi.mode == metadata_cache::ServerMode::ReadWrite) {
-              // If we were running with a primary or secondary node gone
-              // missing before (in so-called "emergency mode"), we trust that
-              // the update fixed the problem. This is wrong behavior that
-              // should be fixed, see notes [05] and [06] in Notes section of
-              // Metadata Cache module in Doxygen.
-              std::lock_guard<std::mutex> lock(
-                  replicasets_with_unreachable_nodes_mtx_);
-              auto rs_with_unreachable_node =
-                  replicasets_with_unreachable_nodes_.find(rs.first);
-              if (rs_with_unreachable_node !=
-                  replicasets_with_unreachable_nodes_.end()) {
-                // disable "emergency mode" for this replicaset
-                replicasets_with_unreachable_nodes_.erase(
-                    rs_with_unreachable_node);
-              }
-            }
-          }
-        }
-      }
-
-      on_instances_changed(/*md_servers_reachable=*/true);
-    } else if (trigger_acceptor_update_on_next_refresh_) {
-      // Instances information has not changed, but we failed to start listening
-      // on incoming sockets, therefore we must retry on next metadata refresh.
-      on_handle_sockets_acceptors();
-    }
-  } catch (const std::runtime_error &exc) {
-    // fetching the meatadata failed
-    log_error("Failed fetching metadata: %s", exc.what());
-    return false;
+    const std::string accepting_rw = has_rw_nodes
+                                         ? "accepting RW connections"
+                                         : "not accepting RW connections";
+
+    log_info(
+        "Target cluster '%s' is part of a ClusterSet; role of a cluster within "
+        "a ClusterSet is '%s'; %s%s",
+        target_cluster_.c_str(), cluster_role.c_str(),
+        cluster_invalidated.c_str(), accepting_rw.c_str());
   }
-
-  return true;
 }