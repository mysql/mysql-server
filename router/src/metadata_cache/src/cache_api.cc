--- conflicted
+++ resolved
@@ -22,46 +22,28 @@
   Foundation, Inc., 51 Franklin St, Fifth Floor, Boston, MA  02110-1301  USA
 */
 
+#include <chrono>
+#include <map>
+#include <memory>
+#include <mutex>
+#include <stdexcept>
+#include <string>
+
 #include "metadata_cache_ar.h"
 #include "metadata_cache_gr.h"
 #include "mysqlrouter/metadata_cache.h"
 
 #include "cluster_metadata.h"
-
-#include <map>
-#include <memory>
-#include <stdexcept>
 
 // routing's destination_* and the metadata-cache plugin itself
 // may work on the cache in parallel.
 static std::mutex g_metadata_cache_m;
 static std::unique_ptr<MetadataCache> g_metadata_cache(nullptr);
 
-using namespace std::chrono_literals;
-
 namespace metadata_cache {
 
-const uint16_t kDefaultMetadataPort{32275};
-const std::chrono::milliseconds kDefaultMetadataTTL{500ms};
-const std::chrono::milliseconds kDefaultAuthCacheTTL{-1s};
-const std::chrono::milliseconds kDefaultAuthCacheRefreshInterval{2000ms};
-const std::string kDefaultMetadataAddress{
-    "127.0.0.1:" + mysqlrouter::to_string(kDefaultMetadataPort)};
-const std::string kDefaultMetadataUser{""};
-const std::string kDefaultMetadataPassword{""};
-const std::string kDefaultMetadataCluster{""};
-// blank cluster name means pick the 1st (and only) cluster
-const unsigned int kDefaultConnectTimeout{30};
-const unsigned int kDefaultReadTimeout{30};
-
-const std::string kNodeTagHidden{"_hidden"};
-const std::string kNodeTagDisconnectWhenHidden{
-    "_disconnect_existing_sessions_when_hidden"};
-const bool kNodeTagHiddenDefault{false};
-const bool kNodeTagDisconnectWhenHiddenDefault{true};
-
-ReplicasetStateListenerInterface::~ReplicasetStateListenerInterface() = default;
-ReplicasetStateNotifierInterface::~ReplicasetStateNotifierInterface() = default;
+ClusterStateListenerInterface::~ClusterStateListenerInterface() = default;
+ClusterStateNotifierInterface::~ClusterStateNotifierInterface() = default;
 
 MetadataCacheAPIBase *MetadataCacheAPI::instance() {
   static MetadataCacheAPI instance_;
@@ -82,19 +64,14 @@
  * @param router_id id of the router in the cluster metadata
  * @param cluster_type_specific_id (id of the replication group for GR,
  * cluster_id for ReplicaSet)
+ * @param clusterset_id UUID of the ClusterSet the Cluster belongs to (if
+ * bootstrapped as a ClusterSet, empty otherwise)
  * @param metadata_servers The list of cluster metadata servers
- * @param user_credentials The user name and password used to connect to the
- * metadata servers.
- * @param ttl The ttl for the contents of the cache
- * @param auth_cache_ttl TTL of the rest user authentication data
- * @param auth_cache_refresh_interval Refresh rate of the rest user
- *                                    authentication data
+ * @param ttl_config metadata TTL configuration
  * @param ssl_options SSL related options for connections
- * @param cluster_name The name of the cluster from the metadata schema
- * @param connect_timeout The time in seconds after which trying to connect
- *                        to metadata server timeouts
- * @param read_timeout The time in seconds after which read from metadata
- *                     server should timeout.
+ * @param target_cluster object identifying the Cluster this operation refers to
+ * @param session_config Metadata MySQL session configuration
+ * @param router_attributes Router attributes to be registered in the metadata
  * @param thread_stack_size memory in kilobytes allocated for thread's stack
  * @param use_cluster_notifications Flag indicating if the metadata cache should
  *                             use cluster notifications as an additional
@@ -106,34 +83,17 @@
 void MetadataCacheAPI::cache_init(
     const mysqlrouter::ClusterType cluster_type, const unsigned router_id,
     const std::string &cluster_type_specific_id,
-    const std::vector<mysql_harness::TCPAddress> &metadata_servers,
-    const mysqlrouter::UserCredentials &user_credentials,
-    const std::chrono::milliseconds ttl,
-    const std::chrono::milliseconds auth_cache_ttl,
-    const std::chrono::milliseconds auth_cache_refresh_interval,
-    const mysqlrouter::SSLOptions &ssl_options, const std::string &cluster_name,
-    int connect_timeout, int read_timeout, size_t thread_stack_size,
-    bool use_cluster_notifications, const unsigned view_id) {
+    const std::string &clusterset_id,
+    const metadata_servers_list_t &metadata_servers,
+    const MetadataCacheTTLConfig &ttl_config,
+    const mysqlrouter::SSLOptions &ssl_options,
+    const mysqlrouter::TargetCluster &target_cluster,
+    const MetadataCacheMySQLSessionConfig &session_config,
+    const metadata_cache::RouterAttributes &router_attributes,
+    size_t thread_stack_size, bool use_cluster_notifications,
+    const uint64_t view_id) {
   std::lock_guard<std::mutex> lock(g_metadata_cache_m);
 
-<<<<<<< HEAD
-  if (cluster_type == mysqlrouter::ClusterType::RS_V2) {
-    g_metadata_cache.reset(new ARMetadataCache(
-        router_id, cluster_type_specific_id, metadata_servers,
-        get_instance(cluster_type, user_credentials.username,
-                     user_credentials.password, connect_timeout, read_timeout,
-                     1, ssl_options, use_cluster_notifications, view_id),
-        ttl, auth_cache_ttl, auth_cache_refresh_interval, ssl_options,
-        cluster_name, thread_stack_size));
-  } else {
-    g_metadata_cache.reset(new GRMetadataCache(
-        router_id, cluster_type_specific_id, metadata_servers,
-        get_instance(cluster_type, user_credentials.username,
-                     user_credentials.password, connect_timeout, read_timeout,
-                     1, ssl_options, use_cluster_notifications, view_id),
-        ttl, auth_cache_ttl, auth_cache_refresh_interval, ssl_options,
-        cluster_name, thread_stack_size, use_cluster_notifications));
-=======
   switch (cluster_type) {
     case mysqlrouter::ClusterType::RS_V2:
       g_metadata_cache = std::make_unique<ARMetadataCache>(
@@ -150,7 +110,6 @@
                             use_cluster_notifications, view_id),
           ttl_config, ssl_options, target_cluster, router_attributes,
           thread_stack_size, use_cluster_notifications);
->>>>>>> fbdaa4de
   }
 
   is_initialized_ = true;
@@ -170,8 +129,8 @@
   return g_metadata_cache->cluster_type_specific_id();
 }
 
-std::string MetadataCacheAPI::cluster_name() const {
-  return g_metadata_cache->cluster_name();
+mysqlrouter::TargetCluster MetadataCacheAPI::target_cluster() const {
+  return g_metadata_cache->target_cluster();
 }
 
 std::chrono::milliseconds MetadataCacheAPI::ttl() const {
@@ -208,70 +167,63 @@
 }
 
 /**
- * Lookup the servers that belong to the given replicaset.
- *
- * @param replicaset_name The name of the replicaset whose servers need
- *                      to be looked up.
+ * Lookup the servers that belong to the cluster.
+ *
  *
  * @return An object that encapsulates a list of managed MySQL servers.
  *
  */
-LookupResult MetadataCacheAPI::lookup_replicaset(
-    const std::string &replicaset_name) {
+LookupResult MetadataCacheAPI::get_cluster_nodes() {
   // We only want to keep the lock when checking if the metadata cache global is
   // initialized. The object itself protects its shared state in its
   // replicaset_lookup.
   { LOCK_METADATA_AND_CHECK_INITIALIZED(); }
 
-  return LookupResult(g_metadata_cache->replicaset_lookup(replicaset_name));
+  return LookupResult(g_metadata_cache->get_cluster_nodes());
 }
 
 bool MetadataCacheAPI::wait_primary_failover(
-    const std::string &replicaset_name, const std::string &primary_server_uuid,
+    const std::string &primary_server_uuid,
     const std::chrono::seconds &timeout) {
   { LOCK_METADATA_AND_CHECK_INITIALIZED(); }
 
-  return g_metadata_cache->wait_primary_failover(replicaset_name,
-                                                 primary_server_uuid, timeout);
+  return g_metadata_cache->wait_primary_failover(primary_server_uuid, timeout);
 }
 
 void MetadataCacheAPI::add_state_listener(
-    const std::string &replicaset_name,
-    ReplicasetStateListenerInterface *listener) {
+    ClusterStateListenerInterface *listener) {
   // We only want to keep the lock when checking if the metadata cache global is
   // initialized. The object itself protects its shared state in its
   // add_state_listener.
   { LOCK_METADATA_AND_CHECK_INITIALIZED(); }
-  g_metadata_cache->add_state_listener(replicaset_name, listener);
-}
+  g_metadata_cache->add_state_listener(listener);
+}
+
 void MetadataCacheAPI::remove_state_listener(
-    const std::string &replicaset_name,
-    ReplicasetStateListenerInterface *listener) {
+    ClusterStateListenerInterface *listener) {
   // We only want to keep the lock when checking if the metadata cache global is
   // initialized. The object itself protects its shared state in its
   // remove_state_listener.
   { LOCK_METADATA_AND_CHECK_INITIALIZED(); }
-  g_metadata_cache->remove_state_listener(replicaset_name, listener);
+  g_metadata_cache->remove_state_listener(listener);
 }
 
 void MetadataCacheAPI::add_acceptor_handler_listener(
-    const std::string &replicaset_name,
     AcceptorUpdateHandlerInterface *listener) {
   // We only want to keep the lock when checking if the metadata cache global is
   // initialized. The object itself protects its shared state in its
   // add_acceptor_handler_listener.
   { LOCK_METADATA_AND_CHECK_INITIALIZED(); }
-  g_metadata_cache->add_acceptor_handler_listener(replicaset_name, listener);
+  g_metadata_cache->add_acceptor_handler_listener(listener);
 }
 
 void MetadataCacheAPI::remove_acceptor_handler_listener(
-    const std::string &replicaset_name,
     AcceptorUpdateHandlerInterface *listener) {
   // We only want to keep the lock when checking if the metadata cache global is
   // initialized. The object itself protects its shared state in its
   // remove_acceptor_handler_listener.
   { LOCK_METADATA_AND_CHECK_INITIALIZED(); }
-  g_metadata_cache->remove_acceptor_handler_listener(replicaset_name, listener);
+  g_metadata_cache->remove_acceptor_handler_listener(listener);
 }
 
 void MetadataCacheAPI::add_md_refresh_listener(
