/*
  Copyright (c) 2016, 2022, Oracle and/or its affiliates.

  This program is free software; you can redistribute it and/or modify
  it under the terms of the GNU General Public License, version 2.0,
  as published by the Free Software Foundation.

  This program is also distributed with certain software (including
  but not limited to OpenSSL) that is licensed under separate terms,
  as designated in a particular file or component or in included license
  documentation.  The authors of MySQL hereby grant you an additional
  permission to link the program and your derivative works with the
  separately licensed software that they have included with MySQL.

  This program is distributed in the hope that it will be useful,
  but WITHOUT ANY WARRANTY; without even the implied warranty of
  MERCHANTABILITY or FITNESS FOR A PARTICULAR PURPOSE.  See the
  GNU General Public License for more details.

  You should have received a copy of the GNU General Public License
  along with this program; if not, write to the Free Software
  Foundation, Inc., 51 Franklin St, Fifth Floor, Boston, MA  02110-1301  USA
*/

#include "metadata_cache.h"

#include <cassert>
#include <cmath>  // fabs()
#include <memory>
#include <stdexcept>
#include <vector>

<<<<<<< HEAD
#include "common.h"
=======
#include "my_thread.h"  // my_thread_self_setname
#include "mysql/harness/event_state_tracker.h"
>>>>>>> fbdaa4de
#include "mysql/harness/logging/logging.h"
#include "mysql/harness/plugin.h"
#include "mysqld_error.h"
#include "mysqlrouter/mysql_client_thread_token.h"
#include "mysqlrouter/mysql_session.h"

using namespace std::chrono_literals;
using namespace std::string_literals;

IMPORT_LOG_FUNCTIONS()

MetadataCache::MetadataCache(
    const unsigned router_id, const std::string &cluster_type_specifig_id,
    const std::vector<mysql_harness::TCPAddress> &metadata_servers,
    std::shared_ptr<MetaData> cluster_metadata, std::chrono::milliseconds ttl,
    const std::chrono::milliseconds auth_cache_ttl,
    const std::chrono::milliseconds auth_cache_refresh_interval,
    const mysqlrouter::SSLOptions &ssl_options, const std::string &cluster,
    size_t thread_stack_size, bool use_cluster_notifications)
    : cluster_name_(cluster),
      cluster_type_specific_id_(cluster_type_specifig_id),
      ttl_(ttl),
      auth_cache_ttl_(auth_cache_ttl),
      auth_cache_refresh_interval_(auth_cache_refresh_interval),
      ssl_options_(ssl_options),
      router_id_(router_id),
      meta_data_(std::move(cluster_metadata)),
      refresh_thread_(thread_stack_size),
      use_cluster_notifications_(use_cluster_notifications) {
  for (const auto &s : metadata_servers) {
    metadata_servers_.emplace_back(s);
  }
}

MetadataCache::~MetadataCache() {
  meta_data_->shutdown_notifications_listener();
}

void *MetadataCache::run_thread(void *context) {
  mysqlrouter::MySQLClientThreadToken api_token;
  MetadataCache *metadata_cache = static_cast<MetadataCache *>(context);

  metadata_cache->refresh_thread();

  return nullptr;
}

// finds first rw instance in the instances vector,
// if not found returns false
static bool find_rw_instance(
    const std::vector<metadata_cache::ManagedInstance> &instances,
    const metadata_cache::ManagedInstance **res_instance) {
  for (auto &instance : instances) {
    if (instance.mode == metadata_cache::ServerMode::ReadWrite) {
      *res_instance = &instance;
      return true;
    }
  }

  return false;
}

void MetadataCache::refresh_thread() {
  my_thread_self_setname("MDC Refresh");
  log_info("Starting metadata cache refresh thread");

  // this will be only useful if the TTL is set to some value that is more than
  // 1 second
  const std::chrono::milliseconds kTerminateOrForcedRefreshCheckInterval =
      std::chrono::seconds(1);

  auto auth_cache_ttl_left = auth_cache_refresh_interval_;
  bool auth_cache_force_update = true;
  while (!terminated_) {
    bool refresh_ok{false};
<<<<<<< HEAD
=======
    const bool needs_writable_node =
        update_router_attributes_ || last_check_in_updated_ % 10 == 0;
>>>>>>> fbdaa4de
    try {
      // Component tests are using this log message as a indicator of metadata
      // refresh start
      log_debug("Started refreshing the cluster metadata");
      refresh_ok = refresh();
      // Component tests are using this log message as a indicator of metadata
      // refresh finish
      log_debug("Finished refreshing the cluster metadata");
      on_refresh_completed();
    } catch (const mysqlrouter::MetadataUpgradeInProgressException &) {
      log_info(
          "Cluster metadata upgrade in progress, aborting the metada refresh");
    } catch (const std::exception &e) {
      log_info("Failed refreshing metadata: %s", e.what());
      on_refresh_failed(true);
    }

    if (refresh_ok) {
      if (!ready_announced_) {
        ready_announced_ = true;
        mysql_harness::on_service_ready(
            "metadata_cache:" +
            metadata_cache::MetadataCacheAPI::instance()->instance_name());
      }
      // we want to update the router version in the routers table once
      // when we start
      if (!version_updated_) {
        if (!replicaset_data_.empty()) {
          const auto &instances = replicaset_data_.begin()->second.members;
          const metadata_cache::ManagedInstance *rw_instance;
          if (find_rw_instance(instances, &rw_instance)) {
            try {
              meta_data_->update_router_version(*rw_instance, router_id_);
              version_updated_ = true;
            } catch (const mysqlrouter::MetadataUpgradeInProgressException &) {
            } catch (...) {
              // we only attempt it once, if it fails we will not try again
              version_updated_ = true;
            }
          }
        }
      }

      if (auth_cache_force_update) {
        update_auth_cache();
        auth_cache_force_update = false;
      }

      // we want to update the router.last_check_in every 10 ttl queries
      if (last_check_in_updated_ % 10 == 0) {
        last_check_in_updated_ = 0;
        if (!replicaset_data_.empty()) {
          const auto &instances = replicaset_data_.begin()->second.members;
          const metadata_cache::ManagedInstance *rw_instance;
          if (find_rw_instance(instances, &rw_instance)) {
            try {
              meta_data_->update_router_last_check_in(*rw_instance, router_id_);
            } catch (const mysqlrouter::MetadataUpgradeInProgressException &) {
            } catch (...) {
            }
          }
        }
      }
      ++last_check_in_updated_;
    }

<<<<<<< HEAD
    auto ttl_left = ttl_;
    // wait for up to TTL until next refresh, unless some replicaset loses an
    // online (primary or secondary) server - in that case, "emergency mode" is
    // enabled and we refresh every 1s until "emergency mode" is called off.
=======
    auto ttl_left = ttl_config_.ttl;
>>>>>>> fbdaa4de
    while (ttl_left > 0ms) {
      auto sleep_for =
          std::min(ttl_left, kTerminateOrForcedRefreshCheckInterval);

      {
        std::unique_lock<std::mutex> lock(refresh_wait_mtx_);
        // frist check if we were not told to leave or refresh again while we
        // were outside of the wait_for
        if (terminated_) return;
        if (refresh_requested_) {
          auth_cache_force_update = true;
          refresh_requested_ = false;
          break;  // go to the refresh() in the outer loop
        }

        if (sleep_for >= auth_cache_ttl_left) {
          refresh_wait_.wait_for(lock, auth_cache_ttl_left);
          ttl_left -= auth_cache_ttl_left;
          auto start_timestamp = std::chrono::steady_clock::now();
          if (refresh_ok && update_auth_cache())
            auth_cache_ttl_left = auth_cache_refresh_interval_;
          auto end_timestamp = std::chrono::steady_clock::now();
          auto time_spent =
              std::chrono::duration_cast<std::chrono::milliseconds>(
                  end_timestamp - start_timestamp);
          ttl_left -= time_spent;
        } else {
          refresh_wait_.wait_for(lock, sleep_for);
          auth_cache_ttl_left -= sleep_for;
          ttl_left -= sleep_for;
        }
        if (terminated_) return;
        if (refresh_requested_) {
          auth_cache_force_update = true;
          refresh_requested_ = false;
          break;  // go to the refresh() in the outer loop
        }
      }

      {
<<<<<<< HEAD
        std::lock_guard<std::mutex> lock(
            replicasets_with_unreachable_nodes_mtx_);

        if (!replicasets_with_unreachable_nodes_.empty())
          break;  // we're in "emergency mode", don't wait until TTL expires

        // if the metadata is not consistent refresh it at a higher rate (if the
        // ttl>1s) until it becomes consistent again
        if ((!replicaset_data_.empty()) &&
            replicaset_data_.begin()->second.md_discrepancy) {
=======
        std::lock_guard<std::mutex> lock(cache_refreshing_mutex_);
        // if the metadata is not consistent refresh it at a higher rate (if the
        // ttl>1s) until it becomes consistent again
        if (cluster_topology_.cluster_data.md_discrepancy) {
>>>>>>> fbdaa4de
          break;
        }
      }
    }
  }
}

/**
 * Connect to the metadata servers and refresh the metadata information in the
 * cache.
 */
void MetadataCache::start() {
  // start refresh thread that uses classic protocol
  refresh_thread_.run(&run_thread, this);
}

/**
 * Stop the refresh thread.
 */
void MetadataCache::stop() noexcept {
  {
    std::unique_lock<std::mutex> lk(refresh_wait_mtx_, std::defer_lock);
    std::unique_lock<std::mutex> lk2(refresh_completed_mtx_, std::defer_lock);
    std::lock(lk, lk2);
    terminated_ = true;
  }
  refresh_wait_.notify_one();
  refresh_completed_.notify_one();
  refresh_thread_.join();
}

MetadataCache::metadata_servers_list_t MetadataCache::replicaset_lookup(
    const std::string &replicaset_name) {
  std::lock_guard<std::mutex> lock(cache_refreshing_mutex_);
<<<<<<< HEAD
  auto replicaset = (replicaset_name.empty())
                        ? replicaset_data_.begin()
                        : replicaset_data_.find(replicaset_name);

  if (replicaset == replicaset_data_.end()) {
    log_warning("Replicaset '%s' not available", replicaset_name.c_str());
    return {};
  }

  return replicaset->second.members;
=======
  return cluster_topology_.cluster_data.members;
>>>>>>> fbdaa4de
}

bool metadata_cache::ManagedInstance::operator==(
    const ManagedInstance &other) const {
  return mysql_server_uuid == other.mysql_server_uuid &&
         replicaset_name == other.replicaset_name && mode == other.mode &&
         host == other.host && port == other.port && xport == other.xport &&
         hidden == other.hidden &&
         disconnect_existing_sessions_when_hidden ==
             other.disconnect_existing_sessions_when_hidden;
}

metadata_cache::ManagedInstance::ManagedInstance(
    const std::string &p_replicaset_name,
    const std::string &p_mysql_server_uuid, const ServerMode p_mode,
    const std::string &p_host, const uint16_t p_port, const uint16_t p_xport)
    : replicaset_name(p_replicaset_name),
      mysql_server_uuid(p_mysql_server_uuid),
      mode(p_mode),
      host(p_host),
      port(p_port),
      xport(p_xport) {}

metadata_cache::ManagedInstance::ManagedInstance(const TCPAddress &addr) {
  host = addr.address() == "localhost" ? "127.0.0.1" : addr.address();
  port = addr.port();
}

metadata_cache::ManagedInstance::operator TCPAddress() const {
  TCPAddress result(host, port);

  return result;
}

<<<<<<< HEAD
bool operator==(const MetaData::ReplicaSetsByName &map_a,
                const MetaData::ReplicaSetsByName &map_b) {
  if (map_a.size() != map_b.size()) return false;
  auto ai = map_a.begin();
  auto bi = map_b.begin();
  for (; ai != map_a.end(); ++ai, ++bi) {
    if ((ai->first != bi->first)) return false;
    if (ai->second.md_discrepancy != bi->second.md_discrepancy) return false;
    // we need to compare 2 vectors if their content is the same
    // but order of their elements can be different as we use
    // SQL with no "ORDER BY" to fetch them from different nodes
    if (ai->second.members.size() != bi->second.members.size()) return false;
    if (ai->second.view_id != bi->second.view_id) return false;
    if (!std::is_permutation(ai->second.members.begin(),
                             ai->second.members.end(),
                             bi->second.members.begin())) {
      return false;
    }
=======
namespace metadata_cache {

bool operator==(const metadata_cache::ManagedCluster &cluster_a,
                const metadata_cache::ManagedCluster &cluster_b) {
  if (cluster_a.md_discrepancy != cluster_b.md_discrepancy ||
      cluster_a.id != cluster_b.id || cluster_a.name != cluster_b.name ||
      cluster_a.is_invalidated != cluster_b.is_invalidated ||
      cluster_a.is_primary != cluster_b.is_primary)
    return false;
  // we need to compare 2 vectors if their content is the same
  // but order of their elements can be different as we use
  // SQL with no "ORDER BY" to fetch them from different nodes
  if (cluster_a.members.size() != cluster_b.members.size()) return false;
  if (!std::is_permutation(cluster_a.members.begin(), cluster_a.members.end(),
                           cluster_b.members.begin())) {
    return false;
>>>>>>> fbdaa4de
  }

  return true;
}

bool operator!=(const MetaData::ReplicaSetsByName &map_a,
                const MetaData::ReplicaSetsByName &map_b) {
  return !(map_a == map_b);
}

bool operator==(const metadata_cache::ClusterTopology &a,
                const metadata_cache::ClusterTopology &b) {
  if (a.cluster_data != b.cluster_data) {
    return false;
  }

  if (!std::is_permutation(a.metadata_servers.begin(), a.metadata_servers.end(),
                           b.metadata_servers.begin(),
                           b.metadata_servers.end())) {
    return false;
  }

  return a.view_id == b.view_id;
}

bool operator!=(const metadata_cache::ClusterTopology &a,
                const metadata_cache::ClusterTopology &b) {
  return !(a == b);
}

}  // namespace metadata_cache

std::string to_string(metadata_cache::ServerMode mode) {
  switch (mode) {
    case metadata_cache::ServerMode::ReadWrite:
      return "RW";
    case metadata_cache::ServerMode::ReadOnly:
      return "RO";
    case metadata_cache::ServerMode::Unavailable:
      return "n/a";
    default:
      return "?";
  }
}

std::string get_hidden_info(const metadata_cache::ManagedInstance &instance) {
  std::string result;
  // if both values are default return empty string
  if (instance.hidden || !instance.disconnect_existing_sessions_when_hidden) {
    result =
        "hidden=" + (instance.hidden ? "yes"s : "no"s) +
        " disconnect_when_hidden=" +
        (instance.disconnect_existing_sessions_when_hidden ? "yes"s : "no"s);
  }

  return result;
}

void MetadataCache::on_refresh_failed(bool terminated) {
  stats_([](auto &stats) {
    stats.refresh_failed++;
    stats.last_refresh_failed = std::chrono::system_clock::now();
  });

  // we failed to fetch metadata from any of the metadata servers
  if (!terminated)
    log_error("Failed fetching metadata from any of the %u metadata servers.",
              static_cast<unsigned>(metadata_servers_.size()));

  // clearing metadata
  {
    bool clearing;
    {
      std::lock_guard<std::mutex> lock(cache_refreshing_mutex_);
<<<<<<< HEAD
      clearing = !replicaset_data_.empty();
      if (clearing) replicaset_data_.clear();
=======
      clearing = !cluster_topology_.cluster_data.members.empty();
      if (clearing) cluster_topology_.cluster_data.members.clear();
>>>>>>> fbdaa4de
    }
    if (clearing) {
      log_info("... cleared current routing table as a precaution");
      on_instances_changed(/*md_servers_reachable=*/false);
    }
  }
}

void MetadataCache::on_refresh_succeeded(
    const metadata_cache::ManagedInstance &metadata_server) {
  stats_([&metadata_server](auto &stats) {
    stats.last_refresh_succeeded = std::chrono::system_clock::now();
    stats.last_metadata_server_host = metadata_server.host;
    stats.last_metadata_server_port = metadata_server.port;
    stats.refresh_succeeded++;
  });
}

void MetadataCache::on_instances_changed(const bool md_servers_reachable,
                                         unsigned view_id) {
  // Socket acceptors state will be updated when processing new instances
  // information.
  trigger_acceptor_update_on_next_refresh_ = false;

  auto instances = replicaset_lookup("" /*cluster_name_*/);
  {
    std::lock_guard<std::mutex> lock(
        replicaset_instances_change_callbacks_mtx_);

    for (auto &replicaset_clb : state_listeners_) {
      const std::string replicaset_name = replicaset_clb.first;

      for (auto each : state_listeners_[replicaset_name]) {
        each->notify_instances_changed(instances, md_servers_reachable,
                                       view_id);
      }
    }
  }

  if (use_cluster_notifications_) {
    meta_data_->setup_notifications_listener(
        instances, [this]() { on_refresh_requested(); });
  }
}

void MetadataCache::on_handle_sockets_acceptors() {
  auto instances = replicaset_lookup("" /*cluster_name_*/);
  {
    std::lock_guard<std::mutex> lock(acceptor_handler_callbacks_mtx_);

    trigger_acceptor_update_on_next_refresh_ = false;
    for (auto &callbacks_info : acceptor_update_listeners_) {
      const std::string replicaset_name = callbacks_info.first;

      for (const auto &callback : acceptor_update_listeners_[replicaset_name]) {
        // If setting up any acceptor failed we should retry on next md refresh
        if (!callback->update_socket_acceptor_state(instances)) {
          trigger_acceptor_update_on_next_refresh_ = true;
        }
      }
    }
  }
}

void MetadataCache::on_md_refresh(
    const bool cluster_nodes_changed,
    const metadata_cache::cluster_nodes_list_t &cluster_nodes) {
  std::lock_guard<std::mutex> lock(md_refresh_callbacks_mtx_);
  for (auto &each : md_refresh_listeners_) {
    each->on_md_refresh(cluster_nodes_changed, cluster_nodes);
  }
}

void MetadataCache::on_refresh_requested() {
  {
    std::unique_lock<std::mutex> lock(refresh_wait_mtx_);
    refresh_requested_ = true;
  }
  refresh_wait_.notify_one();
}

void MetadataCache::on_refresh_completed() { refresh_completed_.notify_one(); }

<<<<<<< HEAD
void MetadataCache::mark_instance_reachability(
    const std::string &instance_id, metadata_cache::InstanceStatus status) {
  // If the status is that the primary or secondary instance is physically
  // unreachable, we enable "emergency mode" (temporarily increase the refresh
  // rate to 1/s if currently lower) until the replicaset routing table
  // reflects this reality (or at least that is the the intent; in practice
  // this mechanism is buggy - see Metadata Cache module documentation in
  // Doxygen, section "Emergency mode")

  std::lock_guard<std::mutex> lock(cache_refreshing_mutex_);
  // the replicaset that the given instance belongs to
  metadata_cache::ManagedInstance *instance = nullptr;
  metadata_cache::ManagedReplicaSet *replicaset = nullptr;
  for (auto &rs : replicaset_data_) {
    for (auto &inst : rs.second.members) {
      if (inst.mysql_server_uuid == instance_id) {
        instance = &inst;
        replicaset = &rs.second;
        break;
      }
    }
    if (replicaset) break;
  }

  // If the instance got marked as invalid we want to trigger metadata-cache
  // update ASAP to aviod keeping try to route to that instance
  if (replicaset) {
    std::lock_guard<std::mutex> lplock(replicasets_with_unreachable_nodes_mtx_);
    switch (status) {
      case metadata_cache::InstanceStatus::Reachable:
        break;
      case metadata_cache::InstanceStatus::InvalidHost:
        log_warning(
            "Instance '%s:%i' [%s] of replicaset '%s' is invalid. Increasing "
            "metadata cache refresh frequency.",
            instance->host.c_str(), instance->port, instance_id.c_str(),
            replicaset->name.c_str());
        replicasets_with_unreachable_nodes_.insert(replicaset->name);
        break;
      case metadata_cache::InstanceStatus::Unreachable:
        log_warning(
            "Instance '%s:%i' [%s] of replicaset '%s' is unreachable. "
            "Increasing metadata cache refresh frequency.",
            instance->host.c_str(), instance->port, instance_id.c_str(),
            replicaset->name.c_str());
        replicasets_with_unreachable_nodes_.insert(replicaset->name);
        break;
      case metadata_cache::InstanceStatus::Unusable:
        break;
    }
  }
}

=======
>>>>>>> fbdaa4de
/**
 * check if primary has changed.
 *
 * - hidden members are ignored
 *
 * @param members container current membership info
 * @param primary_server_uuid server-uuid of the previous PRIMARY
 */
static bool primary_has_changed(
    const std::vector<metadata_cache::ManagedInstance> &members,
    const std::string &primary_server_uuid) {
  // if we have a member, that's PRIMARY and not "server_uuid" -> success
  for (auto const &member : members) {
    if (member.hidden) continue;

    if (member.mode != metadata_cache::ServerMode::ReadWrite) continue;

    if (member.mysql_server_uuid != primary_server_uuid) {
      return true;
    }
  }

  return false;
}

bool MetadataCache::wait_primary_failover(const std::string &replicaset_name,
                                          const std::string &server_uuid,
                                          const std::chrono::seconds &timeout) {
  log_debug(
      "Waiting for PRIMARY of replicaset '%s' to change from [%s] to another "
      "member for %lds",
      replicaset_name.c_str(), server_uuid.c_str(),
      static_cast<long>(timeout.count()));

  using clock_type = std::chrono::steady_clock;
  const auto end_time = clock_type::now() + timeout;
  do {
    if (terminated_) return false;

    // if we have a member, that's PRIMARY and not "server_uuid" -> success
    if (primary_has_changed(replicaset_lookup(replicaset_name), server_uuid)) {
      return true;
    }

    // wait until a refresh finished.
    std::unique_lock<std::mutex> lock(refresh_completed_mtx_);
    const auto wait_res = refresh_completed_.wait_until(lock, end_time);
    if (wait_res == std::cv_status::timeout) {
      // timed out waiting for refresh to finish.
      //
      // Either the wait-time was smaller than the metadata-cache-ttl or the
      // metadata-cache refresh took longer than expected.
      break;
    }
  } while (clock_type::now() < end_time);

  // if we have a member, that's PRIMARY and not "server_uuid" -> success
  return primary_has_changed(replicaset_lookup(replicaset_name), server_uuid);
}

void MetadataCache::add_state_listener(
    const std::string &replicaset_name,
    metadata_cache::ReplicasetStateListenerInterface *listener) {
  std::lock_guard<std::mutex> lock(replicaset_instances_change_callbacks_mtx_);
  state_listeners_[replicaset_name].insert(listener);
}

void MetadataCache::remove_state_listener(
    const std::string &replicaset_name,
    metadata_cache::ReplicasetStateListenerInterface *listener) {
  std::lock_guard<std::mutex> lock(replicaset_instances_change_callbacks_mtx_);
  state_listeners_[replicaset_name].erase(listener);
}

void MetadataCache::add_acceptor_handler_listener(
    const std::string &replicaset_name,
    metadata_cache::AcceptorUpdateHandlerInterface *listener) {
  std::lock_guard<std::mutex> lock(acceptor_handler_callbacks_mtx_);
  acceptor_update_listeners_[replicaset_name].insert(listener);
}

void MetadataCache::remove_acceptor_handler_listener(
    const std::string &replicaset_name,
    metadata_cache::AcceptorUpdateHandlerInterface *listener) {
  std::lock_guard<std::mutex> lock(acceptor_handler_callbacks_mtx_);
  acceptor_update_listeners_[replicaset_name].erase(listener);
}

void MetadataCache::add_md_refresh_listener(
    metadata_cache::MetadataRefreshListenerInterface *listener) {
  std::lock_guard<std::mutex> lock(md_refresh_callbacks_mtx_);
  md_refresh_listeners_.insert(listener);
}

void MetadataCache::remove_md_refresh_listener(
    metadata_cache::MetadataRefreshListenerInterface *listener) {
  std::lock_guard<std::mutex> lock(md_refresh_callbacks_mtx_);
  md_refresh_listeners_.erase(listener);
}

void MetadataCache::check_auth_metadata_timers() const {
  if (auth_cache_ttl_ > 0ms && auth_cache_ttl_ < ttl_) {
    throw std::invalid_argument(
        "'auth_cache_ttl' option value '" +
        std::to_string(static_cast<float>(auth_cache_ttl_.count()) / 1000) +
        "' cannot be less than the 'ttl' value which is '" +
        std::to_string(static_cast<float>(ttl_.count()) / 1000) + "'");
  }
  if (auth_cache_refresh_interval_ < ttl_) {
    throw std::invalid_argument(
        "'auth_cache_refresh_interval' option value '" +
        std::to_string(
            static_cast<float>(auth_cache_refresh_interval_.count()) / 1000) +
        "' cannot be less than the 'ttl' value which is '" +
        std::to_string(static_cast<float>(ttl_.count()) / 1000) + "'");
  }
  if (auth_cache_ttl_ > 0ms && auth_cache_refresh_interval_ > auth_cache_ttl_) {
    throw std::invalid_argument(
        "'auth_cache_ttl' option value '" +
        std::to_string(static_cast<float>(auth_cache_ttl_.count()) / 1000) +
        "' cannot be less than the 'auth_cache_refresh_interval' value which "
        "is '" +
        std::to_string(
            static_cast<float>(auth_cache_refresh_interval_.count()) / 1000) +
        "'");
  }
}

std::pair<bool, MetaData::auth_credentials_t::mapped_type>
MetadataCache::get_rest_user_auth_data(const std::string &user) {
  auto auth_cache_ttl = auth_cache_ttl_;

  return rest_auth_([&user, auth_cache_ttl](auto &rest_auth)
                        -> std::pair<
                            bool, MetaData::auth_credentials_t::mapped_type> {
    // negative TTL is treated as infinite
    if (auth_cache_ttl.count() >= 0 &&
        rest_auth.last_credentials_update_ + auth_cache_ttl <
            std::chrono::system_clock::now()) {
      // auth cache expired
      return {false, std::make_pair("", rapidjson::Document{})};
    }

    auto pos = rest_auth.rest_auth_data_.find(user);
    if (pos == std::end(rest_auth.rest_auth_data_))
      return {false, std::make_pair("", rapidjson::Document{})};

    auto &auth_data = pos->second;
    rapidjson::Document temp_privileges;
    temp_privileges.CopyFrom(auth_data.second, auth_data.second.GetAllocator());
    return {true, std::make_pair(auth_data.first, std::move(temp_privileges))};
  });
}

bool MetadataCache::update_auth_cache() {
  if (meta_data_ && auth_metadata_fetch_enabled_) {
    try {
      rest_auth_([this](auto &rest_auth) {
        rest_auth.rest_auth_data_ =
            meta_data_->fetch_auth_credentials(cluster_name_);
        rest_auth.last_credentials_update_ = std::chrono::system_clock::now();
      });
      return true;
    } catch (const std::exception &e) {
      log_warning("Updating the authentication credentials failed: %s",
                  e.what());
    }
  }
  return false;
<<<<<<< HEAD
=======
}

void MetadataCache::update_router_attributes() {
  if (!update_router_attributes_) {
    return;
  }

  if (cluster_topology_.cluster_data.writable_server) {
    const auto &rw_server =
        cluster_topology_.cluster_data.writable_server.value();
    try {
      meta_data_->update_router_attributes(rw_server, router_id_,
                                           router_attributes_);
      log_debug(
          "Successfully updated the Router attributes in the metadata using "
          "instance %s",
          rw_server.str().c_str());
      update_router_attributes_ = false;
    } catch (const mysqlrouter::MetadataUpgradeInProgressException &) {
    } catch (const mysqlrouter::MySQLSession::Error &e) {
      if (e.code() == ER_TABLEACCESS_DENIED_ERROR) {
        // if the update fails because of the lack of the access rights that
        // most likely means that the Router has been upgraded, we need to
        // keep retrying it untill the metadata gets upgraded too and our db
        // user gets missing access rights

        // we log it only once
        const bool first_time = EventStateTracker::instance().state_changed(
            true, EventStateTracker::EventId::NoRightsToUpdateRouterAttributes);
        if (first_time) {
          log_warning(
              "Updating the router attributes in metadata failed: %s (%u)\n"
              "Make sure to follow the correct steps to upgrade your "
              "metadata.\n"
              "Run the dba.upgradeMetadata() then launch the new Router "
              "version when prompted",
              e.message().c_str(), e.code());
        }
      } else {
        log_warning("Updating the router attributes in metadata failed: %s",
                    e.what());
        update_router_attributes_ = false;
      }
    } catch (const std::exception &e) {
      log_warning("Updating the router attributes in metadata failed: %s",
                  e.what());
      update_router_attributes_ = false;
    }
  } else {
    log_debug(
        "Did not find writable instance to update the Router attributes in "
        "the metadata.");
  }
}

void MetadataCache::update_router_last_check_in() {
  if (last_check_in_updated_ % 10 == 0) {
    last_check_in_updated_ = 0;
    if (cluster_topology_.cluster_data.writable_server) {
      const auto &rw_server =
          cluster_topology_.cluster_data.writable_server.value();
      try {
        meta_data_->update_router_last_check_in(rw_server, router_id_);
      } catch (const mysqlrouter::MetadataUpgradeInProgressException &) {
      } catch (...) {
      }
    }
  }
  ++last_check_in_updated_;
>>>>>>> fbdaa4de
}<|MERGE_RESOLUTION|>--- conflicted
+++ resolved
@@ -30,12 +30,8 @@
 #include <stdexcept>
 #include <vector>
 
-<<<<<<< HEAD
-#include "common.h"
-=======
 #include "my_thread.h"  // my_thread_self_setname
 #include "mysql/harness/event_state_tracker.h"
->>>>>>> fbdaa4de
 #include "mysql/harness/logging/logging.h"
 #include "mysql/harness/plugin.h"
 #include "mysqld_error.h"
@@ -44,27 +40,31 @@
 
 using namespace std::chrono_literals;
 using namespace std::string_literals;
+using mysql_harness::EventStateTracker;
+using mysql_harness::logging::LogLevel;
 
 IMPORT_LOG_FUNCTIONS()
 
 MetadataCache::MetadataCache(
-    const unsigned router_id, const std::string &cluster_type_specifig_id,
+    const unsigned router_id, const std::string &cluster_type_specific_id,
+    const std::string &clusterset_id,
     const std::vector<mysql_harness::TCPAddress> &metadata_servers,
-    std::shared_ptr<MetaData> cluster_metadata, std::chrono::milliseconds ttl,
-    const std::chrono::milliseconds auth_cache_ttl,
-    const std::chrono::milliseconds auth_cache_refresh_interval,
-    const mysqlrouter::SSLOptions &ssl_options, const std::string &cluster,
+    std::shared_ptr<MetaData> cluster_metadata,
+    const metadata_cache::MetadataCacheTTLConfig &ttl_config,
+    const mysqlrouter::SSLOptions &ssl_options,
+    const mysqlrouter::TargetCluster &target_cluster,
+    const metadata_cache::RouterAttributes &router_attributes,
     size_t thread_stack_size, bool use_cluster_notifications)
-    : cluster_name_(cluster),
-      cluster_type_specific_id_(cluster_type_specifig_id),
-      ttl_(ttl),
-      auth_cache_ttl_(auth_cache_ttl),
-      auth_cache_refresh_interval_(auth_cache_refresh_interval),
+    : target_cluster_(target_cluster),
+      cluster_type_specific_id_(cluster_type_specific_id),
+      clusterset_id_(clusterset_id),
+      ttl_config_(ttl_config),
       ssl_options_(ssl_options),
       router_id_(router_id),
       meta_data_(std::move(cluster_metadata)),
       refresh_thread_(thread_stack_size),
-      use_cluster_notifications_(use_cluster_notifications) {
+      use_cluster_notifications_(use_cluster_notifications),
+      router_attributes_(router_attributes) {
   for (const auto &s : metadata_servers) {
     metadata_servers_.emplace_back(s);
   }
@@ -81,21 +81,6 @@
   metadata_cache->refresh_thread();
 
   return nullptr;
-}
-
-// finds first rw instance in the instances vector,
-// if not found returns false
-static bool find_rw_instance(
-    const std::vector<metadata_cache::ManagedInstance> &instances,
-    const metadata_cache::ManagedInstance **res_instance) {
-  for (auto &instance : instances) {
-    if (instance.mode == metadata_cache::ServerMode::ReadWrite) {
-      *res_instance = &instance;
-      return true;
-    }
-  }
-
-  return false;
 }
 
 void MetadataCache::refresh_thread() {
@@ -107,20 +92,17 @@
   const std::chrono::milliseconds kTerminateOrForcedRefreshCheckInterval =
       std::chrono::seconds(1);
 
-  auto auth_cache_ttl_left = auth_cache_refresh_interval_;
+  auto auth_cache_ttl_left = ttl_config_.auth_cache_refresh_interval;
   bool auth_cache_force_update = true;
   while (!terminated_) {
     bool refresh_ok{false};
-<<<<<<< HEAD
-=======
     const bool needs_writable_node =
         update_router_attributes_ || last_check_in_updated_ % 10 == 0;
->>>>>>> fbdaa4de
     try {
       // Component tests are using this log message as a indicator of metadata
       // refresh start
       log_debug("Started refreshing the cluster metadata");
-      refresh_ok = refresh();
+      refresh_ok = refresh(needs_writable_node);
       // Component tests are using this log message as a indicator of metadata
       // refresh finish
       log_debug("Finished refreshing the cluster metadata");
@@ -140,24 +122,9 @@
             "metadata_cache:" +
             metadata_cache::MetadataCacheAPI::instance()->instance_name());
       }
-      // we want to update the router version in the routers table once
-      // when we start
-      if (!version_updated_) {
-        if (!replicaset_data_.empty()) {
-          const auto &instances = replicaset_data_.begin()->second.members;
-          const metadata_cache::ManagedInstance *rw_instance;
-          if (find_rw_instance(instances, &rw_instance)) {
-            try {
-              meta_data_->update_router_version(*rw_instance, router_id_);
-              version_updated_ = true;
-            } catch (const mysqlrouter::MetadataUpgradeInProgressException &) {
-            } catch (...) {
-              // we only attempt it once, if it fails we will not try again
-              version_updated_ = true;
-            }
-          }
-        }
-      }
+      // we want to update router attributes in the routers table once when we
+      // start
+      update_router_attributes();
 
       if (auth_cache_force_update) {
         update_auth_cache();
@@ -165,31 +132,10 @@
       }
 
       // we want to update the router.last_check_in every 10 ttl queries
-      if (last_check_in_updated_ % 10 == 0) {
-        last_check_in_updated_ = 0;
-        if (!replicaset_data_.empty()) {
-          const auto &instances = replicaset_data_.begin()->second.members;
-          const metadata_cache::ManagedInstance *rw_instance;
-          if (find_rw_instance(instances, &rw_instance)) {
-            try {
-              meta_data_->update_router_last_check_in(*rw_instance, router_id_);
-            } catch (const mysqlrouter::MetadataUpgradeInProgressException &) {
-            } catch (...) {
-            }
-          }
-        }
-      }
-      ++last_check_in_updated_;
-    }
-
-<<<<<<< HEAD
-    auto ttl_left = ttl_;
-    // wait for up to TTL until next refresh, unless some replicaset loses an
-    // online (primary or secondary) server - in that case, "emergency mode" is
-    // enabled and we refresh every 1s until "emergency mode" is called off.
-=======
+      update_router_last_check_in();
+    }
+
     auto ttl_left = ttl_config_.ttl;
->>>>>>> fbdaa4de
     while (ttl_left > 0ms) {
       auto sleep_for =
           std::min(ttl_left, kTerminateOrForcedRefreshCheckInterval);
@@ -210,7 +156,7 @@
           ttl_left -= auth_cache_ttl_left;
           auto start_timestamp = std::chrono::steady_clock::now();
           if (refresh_ok && update_auth_cache())
-            auth_cache_ttl_left = auth_cache_refresh_interval_;
+            auth_cache_ttl_left = ttl_config_.auth_cache_refresh_interval;
           auto end_timestamp = std::chrono::steady_clock::now();
           auto time_spent =
               std::chrono::duration_cast<std::chrono::milliseconds>(
@@ -230,23 +176,10 @@
       }
 
       {
-<<<<<<< HEAD
-        std::lock_guard<std::mutex> lock(
-            replicasets_with_unreachable_nodes_mtx_);
-
-        if (!replicasets_with_unreachable_nodes_.empty())
-          break;  // we're in "emergency mode", don't wait until TTL expires
-
-        // if the metadata is not consistent refresh it at a higher rate (if the
-        // ttl>1s) until it becomes consistent again
-        if ((!replicaset_data_.empty()) &&
-            replicaset_data_.begin()->second.md_discrepancy) {
-=======
         std::lock_guard<std::mutex> lock(cache_refreshing_mutex_);
         // if the metadata is not consistent refresh it at a higher rate (if the
         // ttl>1s) until it becomes consistent again
         if (cluster_topology_.cluster_data.md_discrepancy) {
->>>>>>> fbdaa4de
           break;
         }
       }
@@ -278,29 +211,19 @@
   refresh_thread_.join();
 }
 
-MetadataCache::metadata_servers_list_t MetadataCache::replicaset_lookup(
-    const std::string &replicaset_name) {
+/**
+ * Return a list of servers that are part of a cluster.
+ *
+ * TODO: this is not needed, get rid of this API
+ */
+metadata_cache::cluster_nodes_list_t MetadataCache::get_cluster_nodes() {
   std::lock_guard<std::mutex> lock(cache_refreshing_mutex_);
-<<<<<<< HEAD
-  auto replicaset = (replicaset_name.empty())
-                        ? replicaset_data_.begin()
-                        : replicaset_data_.find(replicaset_name);
-
-  if (replicaset == replicaset_data_.end()) {
-    log_warning("Replicaset '%s' not available", replicaset_name.c_str());
-    return {};
-  }
-
-  return replicaset->second.members;
-=======
   return cluster_topology_.cluster_data.members;
->>>>>>> fbdaa4de
 }
 
 bool metadata_cache::ManagedInstance::operator==(
     const ManagedInstance &other) const {
-  return mysql_server_uuid == other.mysql_server_uuid &&
-         replicaset_name == other.replicaset_name && mode == other.mode &&
+  return mysql_server_uuid == other.mysql_server_uuid && mode == other.mode &&
          host == other.host && port == other.port && xport == other.xport &&
          hidden == other.hidden &&
          disconnect_existing_sessions_when_hidden ==
@@ -308,18 +231,16 @@
 }
 
 metadata_cache::ManagedInstance::ManagedInstance(
-    const std::string &p_replicaset_name,
     const std::string &p_mysql_server_uuid, const ServerMode p_mode,
     const std::string &p_host, const uint16_t p_port, const uint16_t p_xport)
-    : replicaset_name(p_replicaset_name),
-      mysql_server_uuid(p_mysql_server_uuid),
+    : mysql_server_uuid(p_mysql_server_uuid),
       mode(p_mode),
       host(p_host),
       port(p_port),
       xport(p_xport) {}
 
 metadata_cache::ManagedInstance::ManagedInstance(const TCPAddress &addr) {
-  host = addr.address() == "localhost" ? "127.0.0.1" : addr.address();
+  host = addr.address();
   port = addr.port();
 }
 
@@ -329,26 +250,6 @@
   return result;
 }
 
-<<<<<<< HEAD
-bool operator==(const MetaData::ReplicaSetsByName &map_a,
-                const MetaData::ReplicaSetsByName &map_b) {
-  if (map_a.size() != map_b.size()) return false;
-  auto ai = map_a.begin();
-  auto bi = map_b.begin();
-  for (; ai != map_a.end(); ++ai, ++bi) {
-    if ((ai->first != bi->first)) return false;
-    if (ai->second.md_discrepancy != bi->second.md_discrepancy) return false;
-    // we need to compare 2 vectors if their content is the same
-    // but order of their elements can be different as we use
-    // SQL with no "ORDER BY" to fetch them from different nodes
-    if (ai->second.members.size() != bi->second.members.size()) return false;
-    if (ai->second.view_id != bi->second.view_id) return false;
-    if (!std::is_permutation(ai->second.members.begin(),
-                             ai->second.members.end(),
-                             bi->second.members.begin())) {
-      return false;
-    }
-=======
 namespace metadata_cache {
 
 bool operator==(const metadata_cache::ManagedCluster &cluster_a,
@@ -365,15 +266,14 @@
   if (!std::is_permutation(cluster_a.members.begin(), cluster_a.members.end(),
                            cluster_b.members.begin())) {
     return false;
->>>>>>> fbdaa4de
   }
 
   return true;
 }
 
-bool operator!=(const MetaData::ReplicaSetsByName &map_a,
-                const MetaData::ReplicaSetsByName &map_b) {
-  return !(map_a == map_b);
+bool operator!=(const metadata_cache::ManagedCluster &cluster_a,
+                const metadata_cache::ManagedCluster &cluster_b) {
+  return !(cluster_a == cluster_b);
 }
 
 bool operator==(const metadata_cache::ClusterTopology &a,
@@ -424,88 +324,90 @@
   return result;
 }
 
-void MetadataCache::on_refresh_failed(bool terminated) {
+void MetadataCache::on_refresh_failed(bool terminated,
+                                      bool md_servers_reachable) {
   stats_([](auto &stats) {
     stats.refresh_failed++;
     stats.last_refresh_failed = std::chrono::system_clock::now();
   });
 
+  const bool refresh_state_changed =
+      EventStateTracker::instance().state_changed(
+          false, EventStateTracker::EventId::MetadataRefreshOk);
+
   // we failed to fetch metadata from any of the metadata servers
-  if (!terminated)
-    log_error("Failed fetching metadata from any of the %u metadata servers.",
-              static_cast<unsigned>(metadata_servers_.size()));
+  if (!terminated) {
+    const auto log_level =
+        refresh_state_changed ? LogLevel::kError : LogLevel::kDebug;
+    log_custom(log_level,
+               "Failed fetching metadata from any of the %u metadata servers.",
+               static_cast<unsigned>(metadata_servers_.size()));
+  }
 
   // clearing metadata
   {
     bool clearing;
     {
       std::lock_guard<std::mutex> lock(cache_refreshing_mutex_);
-<<<<<<< HEAD
-      clearing = !replicaset_data_.empty();
-      if (clearing) replicaset_data_.clear();
-=======
       clearing = !cluster_topology_.cluster_data.members.empty();
       if (clearing) cluster_topology_.cluster_data.members.clear();
->>>>>>> fbdaa4de
     }
     if (clearing) {
-      log_info("... cleared current routing table as a precaution");
-      on_instances_changed(/*md_servers_reachable=*/false);
+      const auto log_level =
+          refresh_state_changed ? LogLevel::kInfo : LogLevel::kDebug;
+      log_custom(log_level,
+                 "... cleared current routing table as a precaution");
+      on_instances_changed(md_servers_reachable, {}, {});
     }
   }
 }
 
 void MetadataCache::on_refresh_succeeded(
-    const metadata_cache::ManagedInstance &metadata_server) {
+    const metadata_cache::metadata_server_t &metadata_server) {
+  EventStateTracker::instance().state_changed(
+      true, EventStateTracker::EventId::MetadataRefreshOk);
   stats_([&metadata_server](auto &stats) {
     stats.last_refresh_succeeded = std::chrono::system_clock::now();
-    stats.last_metadata_server_host = metadata_server.host;
-    stats.last_metadata_server_port = metadata_server.port;
+    stats.last_metadata_server_host = metadata_server.address();
+    stats.last_metadata_server_port = metadata_server.port();
     stats.refresh_succeeded++;
   });
 }
 
-void MetadataCache::on_instances_changed(const bool md_servers_reachable,
-                                         unsigned view_id) {
+void MetadataCache::on_instances_changed(
+    const bool md_servers_reachable,
+    const metadata_cache::cluster_nodes_list_t &cluster_nodes,
+    const metadata_cache::metadata_servers_list_t &metadata_servers,
+    uint64_t view_id) {
   // Socket acceptors state will be updated when processing new instances
   // information.
   trigger_acceptor_update_on_next_refresh_ = false;
 
-  auto instances = replicaset_lookup("" /*cluster_name_*/);
   {
-    std::lock_guard<std::mutex> lock(
-        replicaset_instances_change_callbacks_mtx_);
-
-    for (auto &replicaset_clb : state_listeners_) {
-      const std::string replicaset_name = replicaset_clb.first;
-
-      for (auto each : state_listeners_[replicaset_name]) {
-        each->notify_instances_changed(instances, md_servers_reachable,
-                                       view_id);
-      }
+    std::lock_guard<std::mutex> lock(cluster_instances_change_callbacks_mtx_);
+
+    for (auto each : state_listeners_) {
+      each->notify_instances_changed(cluster_nodes, metadata_servers,
+                                     md_servers_reachable, view_id);
     }
   }
 
   if (use_cluster_notifications_) {
     meta_data_->setup_notifications_listener(
-        instances, [this]() { on_refresh_requested(); });
+        cluster_nodes, target_cluster_, [this]() { on_refresh_requested(); });
   }
 }
 
 void MetadataCache::on_handle_sockets_acceptors() {
-  auto instances = replicaset_lookup("" /*cluster_name_*/);
+  auto instances = get_cluster_nodes();
   {
     std::lock_guard<std::mutex> lock(acceptor_handler_callbacks_mtx_);
 
     trigger_acceptor_update_on_next_refresh_ = false;
-    for (auto &callbacks_info : acceptor_update_listeners_) {
-      const std::string replicaset_name = callbacks_info.first;
-
-      for (const auto &callback : acceptor_update_listeners_[replicaset_name]) {
-        // If setting up any acceptor failed we should retry on next md refresh
-        if (!callback->update_socket_acceptor_state(instances)) {
-          trigger_acceptor_update_on_next_refresh_ = true;
-        }
+    for (const auto &callback : acceptor_update_listeners_) {
+      // If setting up any acceptor failed we should retry on next md refresh
+      if (!callback->update_socket_acceptor_state(instances)) {
+        trigger_acceptor_update_on_next_refresh_ = true;
       }
     }
   }
@@ -530,62 +432,6 @@
 
 void MetadataCache::on_refresh_completed() { refresh_completed_.notify_one(); }
 
-<<<<<<< HEAD
-void MetadataCache::mark_instance_reachability(
-    const std::string &instance_id, metadata_cache::InstanceStatus status) {
-  // If the status is that the primary or secondary instance is physically
-  // unreachable, we enable "emergency mode" (temporarily increase the refresh
-  // rate to 1/s if currently lower) until the replicaset routing table
-  // reflects this reality (or at least that is the the intent; in practice
-  // this mechanism is buggy - see Metadata Cache module documentation in
-  // Doxygen, section "Emergency mode")
-
-  std::lock_guard<std::mutex> lock(cache_refreshing_mutex_);
-  // the replicaset that the given instance belongs to
-  metadata_cache::ManagedInstance *instance = nullptr;
-  metadata_cache::ManagedReplicaSet *replicaset = nullptr;
-  for (auto &rs : replicaset_data_) {
-    for (auto &inst : rs.second.members) {
-      if (inst.mysql_server_uuid == instance_id) {
-        instance = &inst;
-        replicaset = &rs.second;
-        break;
-      }
-    }
-    if (replicaset) break;
-  }
-
-  // If the instance got marked as invalid we want to trigger metadata-cache
-  // update ASAP to aviod keeping try to route to that instance
-  if (replicaset) {
-    std::lock_guard<std::mutex> lplock(replicasets_with_unreachable_nodes_mtx_);
-    switch (status) {
-      case metadata_cache::InstanceStatus::Reachable:
-        break;
-      case metadata_cache::InstanceStatus::InvalidHost:
-        log_warning(
-            "Instance '%s:%i' [%s] of replicaset '%s' is invalid. Increasing "
-            "metadata cache refresh frequency.",
-            instance->host.c_str(), instance->port, instance_id.c_str(),
-            replicaset->name.c_str());
-        replicasets_with_unreachable_nodes_.insert(replicaset->name);
-        break;
-      case metadata_cache::InstanceStatus::Unreachable:
-        log_warning(
-            "Instance '%s:%i' [%s] of replicaset '%s' is unreachable. "
-            "Increasing metadata cache refresh frequency.",
-            instance->host.c_str(), instance->port, instance_id.c_str(),
-            replicaset->name.c_str());
-        replicasets_with_unreachable_nodes_.insert(replicaset->name);
-        break;
-      case metadata_cache::InstanceStatus::Unusable:
-        break;
-    }
-  }
-}
-
-=======
->>>>>>> fbdaa4de
 /**
  * check if primary has changed.
  *
@@ -611,14 +457,10 @@
   return false;
 }
 
-bool MetadataCache::wait_primary_failover(const std::string &replicaset_name,
-                                          const std::string &server_uuid,
+bool MetadataCache::wait_primary_failover(const std::string &server_uuid,
                                           const std::chrono::seconds &timeout) {
-  log_debug(
-      "Waiting for PRIMARY of replicaset '%s' to change from [%s] to another "
-      "member for %lds",
-      replicaset_name.c_str(), server_uuid.c_str(),
-      static_cast<long>(timeout.count()));
+  log_debug("Waiting for failover to happen in '%s' for %lds",
+            target_cluster_.c_str(), static_cast<long>(timeout.count()));
 
   using clock_type = std::chrono::steady_clock;
   const auto end_time = clock_type::now() + timeout;
@@ -626,7 +468,7 @@
     if (terminated_) return false;
 
     // if we have a member, that's PRIMARY and not "server_uuid" -> success
-    if (primary_has_changed(replicaset_lookup(replicaset_name), server_uuid)) {
+    if (primary_has_changed(get_cluster_nodes(), server_uuid)) {
       return true;
     }
 
@@ -643,35 +485,31 @@
   } while (clock_type::now() < end_time);
 
   // if we have a member, that's PRIMARY and not "server_uuid" -> success
-  return primary_has_changed(replicaset_lookup(replicaset_name), server_uuid);
+  return primary_has_changed(get_cluster_nodes(), server_uuid);
 }
 
 void MetadataCache::add_state_listener(
-    const std::string &replicaset_name,
-    metadata_cache::ReplicasetStateListenerInterface *listener) {
-  std::lock_guard<std::mutex> lock(replicaset_instances_change_callbacks_mtx_);
-  state_listeners_[replicaset_name].insert(listener);
+    metadata_cache::ClusterStateListenerInterface *listener) {
+  std::lock_guard<std::mutex> lock(cluster_instances_change_callbacks_mtx_);
+  state_listeners_.insert(listener);
 }
 
 void MetadataCache::remove_state_listener(
-    const std::string &replicaset_name,
-    metadata_cache::ReplicasetStateListenerInterface *listener) {
-  std::lock_guard<std::mutex> lock(replicaset_instances_change_callbacks_mtx_);
-  state_listeners_[replicaset_name].erase(listener);
+    metadata_cache::ClusterStateListenerInterface *listener) {
+  std::lock_guard<std::mutex> lock(cluster_instances_change_callbacks_mtx_);
+  state_listeners_.erase(listener);
 }
 
 void MetadataCache::add_acceptor_handler_listener(
-    const std::string &replicaset_name,
     metadata_cache::AcceptorUpdateHandlerInterface *listener) {
   std::lock_guard<std::mutex> lock(acceptor_handler_callbacks_mtx_);
-  acceptor_update_listeners_[replicaset_name].insert(listener);
+  acceptor_update_listeners_.insert(listener);
 }
 
 void MetadataCache::remove_acceptor_handler_listener(
-    const std::string &replicaset_name,
     metadata_cache::AcceptorUpdateHandlerInterface *listener) {
   std::lock_guard<std::mutex> lock(acceptor_handler_callbacks_mtx_);
-  acceptor_update_listeners_[replicaset_name].erase(listener);
+  acceptor_update_listeners_.erase(listener);
 }
 
 void MetadataCache::add_md_refresh_listener(
@@ -687,36 +525,44 @@
 }
 
 void MetadataCache::check_auth_metadata_timers() const {
-  if (auth_cache_ttl_ > 0ms && auth_cache_ttl_ < ttl_) {
+  if (ttl_config_.auth_cache_ttl > 0ms &&
+      ttl_config_.auth_cache_ttl < ttl_config_.ttl) {
     throw std::invalid_argument(
         "'auth_cache_ttl' option value '" +
-        std::to_string(static_cast<float>(auth_cache_ttl_.count()) / 1000) +
+        std::to_string(static_cast<float>(ttl_config_.auth_cache_ttl.count()) /
+                       1000) +
         "' cannot be less than the 'ttl' value which is '" +
-        std::to_string(static_cast<float>(ttl_.count()) / 1000) + "'");
-  }
-  if (auth_cache_refresh_interval_ < ttl_) {
+        std::to_string(static_cast<float>(ttl_config_.ttl.count()) / 1000) +
+        "'");
+  }
+  if (ttl_config_.auth_cache_refresh_interval < ttl_config_.ttl) {
     throw std::invalid_argument(
         "'auth_cache_refresh_interval' option value '" +
-        std::to_string(
-            static_cast<float>(auth_cache_refresh_interval_.count()) / 1000) +
+        std::to_string(static_cast<float>(
+                           ttl_config_.auth_cache_refresh_interval.count()) /
+                       1000) +
         "' cannot be less than the 'ttl' value which is '" +
-        std::to_string(static_cast<float>(ttl_.count()) / 1000) + "'");
-  }
-  if (auth_cache_ttl_ > 0ms && auth_cache_refresh_interval_ > auth_cache_ttl_) {
+        std::to_string(static_cast<float>(ttl_config_.ttl.count()) / 1000) +
+        "'");
+  }
+  if (ttl_config_.auth_cache_ttl > 0ms &&
+      ttl_config_.auth_cache_refresh_interval > ttl_config_.auth_cache_ttl) {
     throw std::invalid_argument(
         "'auth_cache_ttl' option value '" +
-        std::to_string(static_cast<float>(auth_cache_ttl_.count()) / 1000) +
+        std::to_string(static_cast<float>(ttl_config_.auth_cache_ttl.count()) /
+                       1000) +
         "' cannot be less than the 'auth_cache_refresh_interval' value which "
         "is '" +
-        std::to_string(
-            static_cast<float>(auth_cache_refresh_interval_.count()) / 1000) +
+        std::to_string(static_cast<float>(
+                           ttl_config_.auth_cache_refresh_interval.count()) /
+                       1000) +
         "'");
   }
 }
 
 std::pair<bool, MetaData::auth_credentials_t::mapped_type>
 MetadataCache::get_rest_user_auth_data(const std::string &user) {
-  auto auth_cache_ttl = auth_cache_ttl_;
+  auto auth_cache_ttl = ttl_config_.auth_cache_ttl;
 
   return rest_auth_([&user, auth_cache_ttl](auto &rest_auth)
                         -> std::pair<
@@ -744,8 +590,8 @@
   if (meta_data_ && auth_metadata_fetch_enabled_) {
     try {
       rest_auth_([this](auto &rest_auth) {
-        rest_auth.rest_auth_data_ =
-            meta_data_->fetch_auth_credentials(cluster_name_);
+        rest_auth.rest_auth_data_ = meta_data_->fetch_auth_credentials(
+            target_cluster_, this->cluster_type_specific_id());
         rest_auth.last_credentials_update_ = std::chrono::system_clock::now();
       });
       return true;
@@ -755,8 +601,6 @@
     }
   }
   return false;
-<<<<<<< HEAD
-=======
 }
 
 void MetadataCache::update_router_attributes() {
@@ -826,5 +670,4 @@
     }
   }
   ++last_check_in_updated_;
->>>>>>> fbdaa4de
 }