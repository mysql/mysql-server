--- conflicted
+++ resolved
@@ -34,20 +34,8 @@
 #include "mysql/harness/net_ts/io_context.h"
 #include "mysql/harness/stdx/expected_ostream.h"
 #include "mysql_routing.h"  // AccessMode
-<<<<<<< HEAD
-#include "mysql_routing_common.h"
-#include "mysqlrouter/io_backend.h"
-#include "mysqlrouter/io_component.h"
-#include "mysqlrouter/routing.h"
-#include "tcp_port_pool.h"
-#include "test/helpers.h"  // init_test_logger
-
-using mysql_harness::TCPAddress;
-using routing::AccessMode;
-=======
 #include "test/helpers.h"   // init_test_logger
 
->>>>>>> fbdaa4de
 using namespace std::chrono_literals;
 
 using ::testing::Eq;
@@ -85,7 +73,7 @@
 
 TEST_F(RoutingTests, Defaults) {
   ASSERT_EQ(routing::kDefaultWaitTimeout, 0);
-  ASSERT_EQ(routing::kDefaultMaxConnections, 512);
+  ASSERT_EQ(routing::kDefaultMaxConnections, 0);
   ASSERT_EQ(routing::kDefaultDestinationConnectionTimeout,
             std::chrono::seconds(5));
   ASSERT_EQ(routing::kDefaultBindAddress, "127.0.0.1");
@@ -94,501 +82,6 @@
   ASSERT_EQ(routing::kDefaultClientConnectTimeout, std::chrono::seconds(9));
 }
 
-<<<<<<< HEAD
-// a valid Connection::Close xprotocol message
-static const std::array<char, 5> kByeMessage = {{0x01, 0x00, 0x00, 0x00, 0x03}};
-
-class MockServer {
- public:
-  MockServer() = default;
-
-  ~MockServer() { stop(); }
-
-  stdx::expected<void, std::error_code> start(
-      const net::ip::tcp::endpoint &ep) {
-    const auto protocol = ep.protocol();
-
-    const auto socket_res = service_tcp_.open(protocol);
-    if (!socket_res) {
-      return stdx::make_unexpected(socket_res.error());
-    }
-
-    net::socket_base::reuse_address reuse_opt{true};
-    const auto sockopt_res = service_tcp_.set_option(reuse_opt);
-    if (!sockopt_res) {
-      return stdx::make_unexpected(sockopt_res.error());
-    }
-
-    const auto bind_res = service_tcp_.bind(ep);
-    if (!bind_res) {
-      return stdx::make_unexpected(bind_res.error());
-    }
-
-    const auto listen_res = service_tcp_.listen(20);
-    if (!listen_res) {
-      return stdx::make_unexpected(listen_res.error());
-    }
-
-    stop_ = false;
-    thread_ = std::thread(&MockServer::runloop, this);
-
-    return {};
-  }
-
-  void stop() {
-    if (thread_.joinable()) {
-      // signal acceptor thread to exit.
-      stop_ = true;
-      thread_.join();
-    }
-  }
-
-  void stop_after_n_accepts(int c) { max_expected_accepts_ = c; }
-
-  void runloop() {
-    mysql_harness::rename_thread("Mock::runloop");
-    std::vector<std::thread> client_threads;
-
-    while (!stop_ && (max_expected_accepts_ == 0 ||
-                      num_accepts_ < max_expected_accepts_)) {
-      std::array<struct pollfd, 1> fds = {{
-          {service_tcp_.native_handle(), POLLIN, 0},
-      }};
-
-      const auto poll_res = net::impl::poll::poll(fds.data(), fds.size(), 10ms);
-      if (!poll_res) {
-        if (poll_res.error() == make_error_condition(std::errc::interrupted) ||
-            poll_res.error() ==
-                make_error_condition(std::errc::operation_would_block) ||
-            poll_res.error() == make_error_condition(std::errc::timed_out)) {
-          // no event yet, restart.
-          continue;
-        }
-
-        std::cout << __LINE__ << ": mock-server: poll(): " << poll_res.error()
-                  << std::endl;
-
-        return;
-      }
-
-      auto sock_client_res = service_tcp_.accept();
-      if (!sock_client_res) {
-        std::cout << "mock-server: accept() "
-                  << sock_client_res.error().message() << "\n";
-        continue;
-      }
-      num_accepts_++;
-
-      class Scope {
-       public:
-        Scope(MockServer *self, net::ip::tcp::socket &&sock_client)
-            : self_{self}, sock_client_{std::move(sock_client)} {}
-
-        void operator()() {
-          mysql_harness::rename_thread("new_client()");
-          self_->num_connections_++;
-
-          do {
-            // block until we receive the bye msg
-            std::array<struct pollfd, 1> fds = {{
-                {sock_client_.native_handle(), POLLIN, 0},
-            }};
-
-            const auto poll_res =
-                net::impl::poll::poll(fds.data(), fds.size(), 1000ms);
-            if (!poll_res) {
-              if (poll_res.error() ==
-                  make_error_condition(std::errc::interrupted)) {
-                continue;
-              }
-
-              FAIL() << ": mock-server: poll(): " << poll_res.error() << " "
-                     << poll_res.error().message() << std::endl;
-
-              break;
-            } else {
-              std::array<char, kByeMessage.size()> buf;
-              auto read_res = net::impl::socket::read(
-                  sock_client_.native_handle(), buf.data(), buf.size());
-              if (!read_res) {
-                FAIL() << "Unexpected results from read(): "
-                       << read_res.error().message();
-              }
-              break;
-            }
-          } while (true);
-
-          self_->num_connections_--;
-        }
-
-       private:
-        MockServer *self_;
-
-        net::ip::tcp::socket sock_client_;
-      };
-
-      client_threads.emplace_back(
-          Scope(this, std::move(sock_client_res.value())));
-    }
-
-    // wait for all threads to shut down again
-    for (auto &thr : client_threads) {
-      thr.join();
-    }
-  }
-
- public:
-  std::atomic_int num_connections_{0};
-  std::atomic_int num_accepts_{0};
-  std::atomic_int max_expected_accepts_{0};
-
- private:
-  std::thread thread_;
-  net::io_context io_ctx_;
-  net::ip::tcp::acceptor service_tcp_{io_ctx_};
-  std::atomic_bool stop_;
-};
-
-// sunpro tries to invoke the disabled copy-constructor of sock.
-// while GCC complains about "redundant move in return statement".
-#if defined(__SUNPRO_CC)
-#define WORKAROUND_RETURN_NON_COPYABLE_EXPECTED(x) std::move(x)
-#else
-#define WORKAROUND_RETURN_NON_COPYABLE_EXPECTED(x) (x)
-#endif
-
-static stdx::expected<net::ip::tcp::socket, std::error_code> connect_tcp(
-    net::io_context &io_ctx, const std::string &host, uint16_t port,
-    std::chrono::milliseconds connect_timeout) {
-  net::ip::tcp::resolver resolver(io_ctx);
-
-  const auto resolve_res = resolver.resolve(host, std::to_string(port));
-  if (!resolve_res) {
-    return resolve_res.get_unexpected();
-  }
-
-  std::error_code last_ec{make_error_code(std::errc::address_not_available)};
-
-  // try all known addresses of the hostname
-  for (const auto &resolved : resolve_res.value()) {
-    net::ip::tcp::socket sock(io_ctx);
-    const auto open_res = sock.open(resolved.endpoint().protocol());
-    if (!open_res) {
-      continue;
-    }
-
-    sock.native_non_blocking(true);
-    const auto connect_res = sock.connect(resolved.endpoint());
-
-    if (!connect_res) {
-      if (connect_res.error() ==
-              make_error_condition(std::errc::operation_in_progress) ||
-          connect_res.error() ==
-              make_error_condition(std::errc::operation_would_block)) {
-        std::array<pollfd, 1> fds = {{{sock.native_handle(), POLLOUT, 0}}};
-        const auto wait_res =
-            net::impl::poll::poll(fds.data(), fds.size(), connect_timeout);
-
-        if (!wait_res) {
-          last_ec = wait_res.error();
-        } else {
-          net::socket_base::error sock_err;
-          const auto status_res = sock.get_option(sock_err);
-          if (!status_res) {
-            last_ec = status_res.error();
-
-          } else if (sock_err.value() != 0) {
-            last_ec = net::impl::socket::make_error_code(sock_err.value());
-
-          } else {
-            // success, we can continue
-            sock.native_non_blocking(false);
-            return WORKAROUND_RETURN_NON_COPYABLE_EXPECTED(sock);
-          }
-        }
-      } else {
-        last_ec = connect_res.error();
-      }
-    } else {
-      // everything is fine, we are connected
-      sock.native_non_blocking(false);
-
-      return WORKAROUND_RETURN_NON_COPYABLE_EXPECTED(sock);
-    }
-
-    // it failed, try the next address
-  }
-
-  return stdx::make_unexpected(last_ec);
-}
-
-#ifndef _WIN32  // [_HERE_]
-
-static stdx::expected<net::ip::tcp::socket, std::error_code> connect_local(
-    net::io_context &io_ctx, uint16_t port) {
-  return connect_tcp(io_ctx, "127.0.0.1", port, 100ms);
-}
-
-template <class SyncSocketType>
-static void disconnect(SyncSocketType &sock) {
-  const auto write_res = net::write(sock, net::buffer(kByeMessage));
-  if (!write_res) {
-    std::cout << "write(xproto-connection-close) returned error: "
-              << write_res.error().message() << "\n";
-  }
-
-  sock.shutdown(net::socket_base::shutdown_both);
-
-  // wait until the shutdown is acknowledged.
-  std::array<uint8_t, 16> read_buf;
-  const auto read_res = net::read(sock, net::buffer(read_buf));
-  if (!read_res && read_res.error() != make_error_code(net::stream_errc::eof)) {
-    std::cout << "read::linger(xproto-connection-close) returned error: "
-              << read_res.error().message() << "\n";
-  }
-
-  sock.close();
-}
-
-#ifndef _WIN32
-static stdx::expected<local::stream_protocol::socket, std::error_code>
-connect_socket(net::io_context &io_ctx,
-               const local::stream_protocol::endpoint &ep) {
-  local::stream_protocol::socket sock(io_ctx);
-  const auto socket_res = sock.open();
-  if (!socket_res) {
-    return stdx::make_unexpected(socket_res.error());
-  }
-
-  const auto connect_res = sock.connect(ep);
-  if (!connect_res) {
-    return stdx::make_unexpected(socket_res.error());
-  }
-
-  return WORKAROUND_RETURN_NON_COPYABLE_EXPECTED(sock);
-}
-#endif
-
-static bool call_until(std::function<bool()> f, int timeout = 2) {
-  time_t start = time(nullptr);
-  while (time(nullptr) - start < timeout) {
-    if (f()) return true;
-
-    // wait a bit and let other threads run
-    std::this_thread::sleep_for(10ms);
-  }
-  return false;
-}
-
-// Bug#24841281 NOT ABLE TO CONNECT ANY CLIENTS WHEN ROUTER IS CONFIGURED WITH
-// SOCKETS OPTION
-TEST_F(RoutingTests, bug_24841281) {
-  mysql_harness::rename_thread("TEST_F()");
-
-  TcpPortPool port_pool_;
-
-  const uint16_t server_port = port_pool_.get_next_available();
-  const uint16_t router_port = port_pool_.get_next_available();
-  using socket_res_type = stdx::expected<net::ip::tcp::socket, std::error_code>;
-
-  const net::ip::tcp::endpoint server_endpoint(net::ip::tcp::v4(), server_port);
-
-  MockServer server;
-  ASSERT_THAT(server.start(server_endpoint),
-              ::testing::Truly([](const auto &v) { return bool(v); }))
-      << server_endpoint;
-
-  TmpDir tmp_dir;  // create a tmp dir (it will be destroyed via RAII later)
-  mysql_harness::Path sock_path
-#ifndef _WIN32
-      (tmp_dir() + "/sock")
-#endif
-          ;
-
-  const int expected_accepts{
-#ifdef _WIN32
-      4
-#else
-      6
-#endif
-  };
-
-  class Ctx {
-   public:
-    Ctx() : io_comp_{IoComponent::get_instance()} {
-      // init the IoComponent
-      io_comp_.init(1, IoBackend::preferred());
-      guards_.emplace_back(io_comp_);
-      io_thd_ = std::thread([&]() {
-        io_comp_.run();
-        std::cerr << "test: io-context finished" << std::endl;
-      });
-    }
-
-    net::io_context &io_context() { return io_comp_.io_context(); }
-
-    ~Ctx() {
-      // release the Workguard to allow the io_comp_.run() to stop.
-      guards_.clear();
-      io_thd_.join();
-
-      io_comp_.reset();
-    }
-
-   private:
-    IoComponent &io_comp_;
-    // create some workguards to be able to start the iocontext (and keep it
-    // running) in one thread while the routing thread starts.
-    std::list<IoComponent::Workguard> guards_;
-
-    std::thread io_thd_;
-  };
-
-  Ctx ctx;
-
-  net::io_context &io_ctx = ctx.io_context();
-
-  // check that connecting to a TCP socket or a UNIX socket works
-  MySQLRouting routing(
-      io_ctx, routing::RoutingStrategy::kNextAvailable, router_port,
-      Protocol::Type::kXProtocol, routing::AccessMode::kReadWrite, "0.0.0.0",
-      sock_path, "routing:testroute", routing::kDefaultMaxConnections,
-      routing::kDefaultDestinationConnectionTimeout,
-      routing::kDefaultMaxConnectErrors, routing::kDefaultClientConnectTimeout,
-      routing::kDefaultNetBufferLength);
-  routing.set_destinations_from_csv("127.0.0.1:" + std::to_string(server_port));
-  mysql_harness::ConfigSection cs{"routing", "testroute", nullptr};
-  mysql_harness::PluginFuncEnv env(nullptr, &cs, true);
-  std::thread thd(&MySQLRouting::start, &routing, &env);
-
-  // set the number of accepts that the server should expect for before
-  // stopping
-  server.stop_after_n_accepts(expected_accepts);
-
-  EXPECT_EQ(routing.get_context().info_active_routes_.load(), 0);
-
-  // open connections to the socket and see if we get a matching outgoing
-  // socket connection attempt to our mock server
-
-  socket_res_type sock1_res{
-      stdx::make_unexpected(make_error_code(std::errc::not_a_socket))};
-  // router is running in a thread, so we need to sync it
-  EXPECT_TRUE(call_until([&]() -> bool {
-    sock1_res = connect_local(io_ctx, router_port);
-    return sock1_res.has_value();
-  })) << "timed out connecting to router_port";
-  auto sock2_res = connect_local(io_ctx, router_port);
-
-  ASSERT_TRUE(sock1_res);
-  ASSERT_TRUE(sock2_res);
-
-  auto sock1 = std::move(sock1_res.value());
-  auto sock2 = std::move(sock2_res.value());
-
-  EXPECT_TRUE(call_until([&server]() -> bool {
-    return server.num_connections_.load() == 2;
-  })) << "timed out, got "
-      << server.num_connections_.load() << " connections";
-  EXPECT_TRUE(call_until([&routing]() -> bool {
-    return routing.get_context().info_active_routes_.load() == 2;
-  })) << "timed out, got "
-      << routing.get_context().info_active_routes_.load() << " active routes";
-
-  disconnect(sock1);
-
-  EXPECT_TRUE(call_until([&routing]() -> bool {
-    return routing.get_context().info_active_routes_.load() == 1;
-  })) << "timed out, got "
-      << routing.get_context().info_active_routes_.load() << " active routes";
-
-  {
-    auto sock11_res = connect_local(io_ctx, router_port);
-    auto sock12_res = connect_local(io_ctx, router_port);
-
-    ASSERT_TRUE(sock11_res);
-    ASSERT_TRUE(sock12_res);
-
-    auto sock11 = std::move(sock11_res.value());
-    auto sock12 = std::move(sock12_res.value());
-
-    EXPECT_TRUE(call_until([&server]() -> bool {
-      return server.num_connections_.load() == 3;
-    })) << "timed out: "
-        << server.num_connections_.load();
-
-    call_until([&routing]() -> bool {
-      return routing.get_context().info_active_routes_.load() == 3;
-    });
-    EXPECT_EQ(3, routing.get_context().info_active_routes_.load());
-
-    disconnect(sock11);
-    call_until([&routing]() -> bool {
-      return routing.get_context().info_active_routes_.load() == 2;
-    });
-    EXPECT_EQ(2, routing.get_context().info_active_routes_.load());
-
-    disconnect(sock12);
-    call_until([&routing]() -> bool {
-      return routing.get_context().info_active_routes_.load() == 1;
-    });
-    EXPECT_EQ(1, routing.get_context().info_active_routes_.load());
-
-    call_until(
-        [&server]() -> bool { return server.num_connections_.load() == 1; });
-    EXPECT_EQ(1, server.num_connections_.load());
-  }
-
-  disconnect(sock2);
-  call_until([&routing]() -> bool {
-    return routing.get_context().info_active_routes_.load() == 0;
-  });
-  EXPECT_EQ(0, routing.get_context().info_active_routes_.load());
-
-#ifndef _WIN32
-  SCOPED_TRACE("// open/close two unix-socket connections and check counters");
-  // now try the same with unix sockets
-  const auto unix_sock_ep = local::stream_protocol::endpoint(sock_path.str());
-  auto sock3_res = connect_socket(io_ctx, unix_sock_ep);
-  auto sock4_res = connect_socket(io_ctx, unix_sock_ep);
-
-  ASSERT_TRUE(sock3_res);
-  ASSERT_TRUE(sock4_res);
-
-  auto sock3 = std::move(sock3_res.value());
-  auto sock4 = std::move(sock4_res.value());
-
-  call_until(
-      [&server]() -> bool { return server.num_connections_.load() == 2; });
-  EXPECT_EQ(2, server.num_connections_.load());
-
-  call_until([&routing]() -> bool {
-    return routing.get_context().info_active_routes_.load() == 2;
-  });
-  EXPECT_EQ(2, routing.get_context().info_active_routes_.load());
-
-  disconnect(sock3);
-  call_until([&routing]() -> bool {
-    return routing.get_context().info_active_routes_.load() == 1;
-  });
-  EXPECT_EQ(1, routing.get_context().info_active_routes_.load());
-
-  SCOPED_TRACE(
-      "// close the last connect and check the active routes decrease.");
-  disconnect(sock4);
-  call_until([&routing]() -> bool {
-    return routing.get_context().info_active_routes_.load() == 0;
-  });
-  EXPECT_EQ(0, routing.get_context().info_active_routes_.load());
-#endif
-  env.clear_running();  // shut down MySQLRouting
-  routing.stop_socket_acceptors();
-  server.stop();
-  thd.join();
-}
-#endif  // #ifndef _WIN32 [_HERE_]
-
-=======
->>>>>>> fbdaa4de
 TEST_F(RoutingTests, set_destinations_from_uri) {
   using mysqlrouter::URI;
 
