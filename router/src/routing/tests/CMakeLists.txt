# Copyright (c) 2015, 2022, Oracle and/or its affiliates.
#
# This program is free software; you can redistribute it and/or modify
# it under the terms of the GNU General Public License, version 2.0,
# as published by the Free Software Foundation.
#
# This program is also distributed with certain software (including
# but not limited to OpenSSL) that is licensed under separate terms,
# as designated in a particular file or component or in included license
# documentation.  The authors of MySQL hereby grant you an additional
# permission to link the program and your derivative works with the
# separately licensed software that they have included with MySQL.
#
# This program is distributed in the hope that it will be useful,
# but WITHOUT ANY WARRANTY; without even the implied warranty of
# MERCHANTABILITY or FITNESS FOR A PARTICULAR PURPOSE.  See the
# GNU General Public License for more details.
#
# You should have received a copy of the GNU General Public License
# along with this program; if not, write to the Free Software
# Foundation, Inc., 51 Franklin St, Fifth Floor, Boston, MA  02110-1301  USA

INCLUDE_DIRECTORIES(
  ../include
  ../src
  ${PROJECT_SOURCE_DIR}/src/metadata_cache/include
  ${PROJECT_SOURCE_DIR}/src/mysql_protocol/include
  ${PROJECT_SOURCE_DIR}/src/harness/tests
  ../../../tests/helpers
)

ADD_DEFINITIONS(-DSSL_TEST_DATA_DIR="${CMAKE_SOURCE_DIR}/mysql-test/std_data/")

# TODO(sgunders): Remove when all GMock tests use MOCK_METHOD().
STRING(REPLACE "-Wsuggest-override" "" CMAKE_CXX_FLAGS "${CMAKE_CXX_FLAGS}")

DISABLE_GOOGLEMOCK_UNINITIALIZED_WARNING(
  test_metadata_cache_group.cc
  )

IF(MY_COMPILER_IS_CLANG)
  STRING_APPEND(CMAKE_CXX_FLAGS " -Wno-deprecated")
ENDIF()

# routing-library as object-lib for testing
STATICLIB_FROM_TARGET(routing_export_all routing)
TARGET_COMPILE_DEFINITIONS(routing_export_all
  PUBLIC ROUTING_STATIC_DEFINE=1)

SET(TEST_MODULE "routing")
SET(test_files
  test_block_clients.cc
  # test_connection.cc
  test_connection_container.cc
  test_first_available.cc
  test_metadata_cache_group.cc
  test_next_available.cc
  test_round_robin.cc
  test_routing.cc
  test_setup_named_socket_service.cc
  test_setup_tcp_service.cc
  )
# This compiler fails to handle some of the mock functions involved.
IF(MY_COMPILER_IS_SUNPRO)
  LIST(REMOVE_ITEM test_files test_connection.cc)
ENDIF()

FOREACH(test_file ${test_files})
<<<<<<< HEAD
  add_test_file(${CMAKE_CURRENT_SOURCE_DIR}/${test_file}
  MODULE ${TEST_MODULE}
  LIB_DEPENDS routing_tests test-helpers
  INCLUDE_DIRS ${PROJECT_SOURCE_DIR}/src/harness/shared/include)
=======
  ADD_TEST_FILE(${CMAKE_CURRENT_SOURCE_DIR}/${test_file}
    MODULE ${TEST_MODULE}
    LIB_DEPENDS
      routing_export_all
      test-helpers
    INCLUDE_DIRS
      ${CMAKE_CURRENT_SOURCE_DIR}/../src
      ${CMAKE_CURRENT_SOURCE_DIR}/../../harness/tests  # mock_io_service.h
  )
>>>>>>> fbdaa4de
ENDFOREACH()

add_test_file(${CMAKE_CURRENT_SOURCE_DIR}/plugin/test_plugin.cc
  MODULE "routing"
  LIB_DEPENDS
    routing_export_all
    test-helpers
  INCLUDE_DIRS
    ${CMAKE_CURRENT_SOURCE_DIR}/../src
    ${PROJECT_SOURCE_DIR}/tests/helpers
<<<<<<< HEAD
    ${PROJECT_SOURCE_DIR}/src/harness/shared/include
  )

FOREACH(test_file
    test_bug21873666.cc
    test_bug21962350.cc
    test_bug22062859.cc
    )
  add_test_file(${CMAKE_CURRENT_SOURCE_DIR}/issues/${test_file}
    MODULE issues
  LIB_DEPENDS
    routing_tests
    routing_plugin_tests
    test-helpers
  INCLUDE_DIRS
    ${CMAKE_CURRENT_SOURCE_DIR}/../src
    ${PROJECT_SOURCE_DIR}/tests/helpers
    ${PROJECT_SOURCE_DIR}/src/harness/shared/include
=======
  EXTRA_SOURCES
    ${CMAKE_CURRENT_SOURCE_DIR}/../src/plugin_config.cc
    ${CMAKE_CURRENT_SOURCE_DIR}/../src/routing_plugin.cc
  )
ROUTERTEST_GET_TARGET(T "plugin/test_plugin.cc" "routing")
TARGET_COMPILE_DEFINITIONS(${T}
  PRIVATE ROUTING_PLUGIN_STATIC_DEFINE=1
>>>>>>> fbdaa4de
  )

ADD_ROUTER_TEST_FILE(
  test_classic_protocol_splicer.cc
  MODULE routing
  LIB_DEPENDS
    mysql_protocol
    test-helpers
    mysqlxclient_lite
    mysqlxmessages_lite
    connection_pool
    ${PROTOBUF_LITE_LIBRARY}

  EXTRA_SOURCES
    ../src/channel.cc
    ../src/context.cc
    ../src/destination_ssl_context.cc
  )

ROUTERTEST_GET_TARGET(T "test_classic_protocol_splicer.cc" "routing")
TARGET_INCLUDE_DIRECTORIES(${T}
  PRIVATE $<TARGET_PROPERTY:routing,INCLUDE_DIRECTORIES>)
TARGET_COMPILE_DEFINITIONS(${T}
  PRIVATE ROUTING_STATIC_DEFINE=1)<|MERGE_RESOLUTION|>--- conflicted
+++ resolved
@@ -19,15 +19,6 @@
 # You should have received a copy of the GNU General Public License
 # along with this program; if not, write to the Free Software
 # Foundation, Inc., 51 Franklin St, Fifth Floor, Boston, MA  02110-1301  USA
-
-INCLUDE_DIRECTORIES(
-  ../include
-  ../src
-  ${PROJECT_SOURCE_DIR}/src/metadata_cache/include
-  ${PROJECT_SOURCE_DIR}/src/mysql_protocol/include
-  ${PROJECT_SOURCE_DIR}/src/harness/tests
-  ../../../tests/helpers
-)
 
 ADD_DEFINITIONS(-DSSL_TEST_DATA_DIR="${CMAKE_SOURCE_DIR}/mysql-test/std_data/")
 
@@ -60,18 +51,8 @@
   test_setup_named_socket_service.cc
   test_setup_tcp_service.cc
   )
-# This compiler fails to handle some of the mock functions involved.
-IF(MY_COMPILER_IS_SUNPRO)
-  LIST(REMOVE_ITEM test_files test_connection.cc)
-ENDIF()
 
 FOREACH(test_file ${test_files})
-<<<<<<< HEAD
-  add_test_file(${CMAKE_CURRENT_SOURCE_DIR}/${test_file}
-  MODULE ${TEST_MODULE}
-  LIB_DEPENDS routing_tests test-helpers
-  INCLUDE_DIRS ${PROJECT_SOURCE_DIR}/src/harness/shared/include)
-=======
   ADD_TEST_FILE(${CMAKE_CURRENT_SOURCE_DIR}/${test_file}
     MODULE ${TEST_MODULE}
     LIB_DEPENDS
@@ -81,10 +62,9 @@
       ${CMAKE_CURRENT_SOURCE_DIR}/../src
       ${CMAKE_CURRENT_SOURCE_DIR}/../../harness/tests  # mock_io_service.h
   )
->>>>>>> fbdaa4de
 ENDFOREACH()
 
-add_test_file(${CMAKE_CURRENT_SOURCE_DIR}/plugin/test_plugin.cc
+ADD_TEST_FILE(${CMAKE_CURRENT_SOURCE_DIR}/plugin/test_plugin.cc
   MODULE "routing"
   LIB_DEPENDS
     routing_export_all
@@ -92,26 +72,6 @@
   INCLUDE_DIRS
     ${CMAKE_CURRENT_SOURCE_DIR}/../src
     ${PROJECT_SOURCE_DIR}/tests/helpers
-<<<<<<< HEAD
-    ${PROJECT_SOURCE_DIR}/src/harness/shared/include
-  )
-
-FOREACH(test_file
-    test_bug21873666.cc
-    test_bug21962350.cc
-    test_bug22062859.cc
-    )
-  add_test_file(${CMAKE_CURRENT_SOURCE_DIR}/issues/${test_file}
-    MODULE issues
-  LIB_DEPENDS
-    routing_tests
-    routing_plugin_tests
-    test-helpers
-  INCLUDE_DIRS
-    ${CMAKE_CURRENT_SOURCE_DIR}/../src
-    ${PROJECT_SOURCE_DIR}/tests/helpers
-    ${PROJECT_SOURCE_DIR}/src/harness/shared/include
-=======
   EXTRA_SOURCES
     ${CMAKE_CURRENT_SOURCE_DIR}/../src/plugin_config.cc
     ${CMAKE_CURRENT_SOURCE_DIR}/../src/routing_plugin.cc
@@ -119,7 +79,6 @@
 ROUTERTEST_GET_TARGET(T "plugin/test_plugin.cc" "routing")
 TARGET_COMPILE_DEFINITIONS(${T}
   PRIVATE ROUTING_PLUGIN_STATIC_DEFINE=1
->>>>>>> fbdaa4de
   )
 
 ADD_ROUTER_TEST_FILE(
@@ -132,7 +91,9 @@
     mysqlxmessages_lite
     connection_pool
     ${PROTOBUF_LITE_LIBRARY}
-
+  INCLUDE_DIRS
+    ${CMAKE_CURRENT_SOURCE_DIR}/../src
+    ${CMAKE_CURRENT_SOURCE_DIR}/../include
   EXTRA_SOURCES
     ../src/channel.cc
     ../src/context.cc
