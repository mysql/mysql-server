/*
  Copyright (c) 2017, 2022, Oracle and/or its affiliates.

  This program is free software; you can redistribute it and/or modify
  it under the terms of the GNU General Public License, version 2.0,
  as published by the Free Software Foundation.

  This program is also distributed with certain software (including
  but not limited to OpenSSL) that is licensed under separate terms,
  as designated in a particular file or component or in included license
  documentation.  The authors of MySQL hereby grant you an additional
  permission to link the program and your derivative works with the
  separately licensed software that they have included with MySQL.

  This program is distributed in the hope that it will be useful,
  but WITHOUT ANY WARRANTY; without even the implied warranty of
  MERCHANTABILITY or FITNESS FOR A PARTICULAR PURPOSE.  See the
  GNU General Public License for more details.

  You should have received a copy of the GNU General Public License
  along with this program; if not, write to the Free Software
  Foundation, Inc., 51 Franklin St, Fifth Floor, Boston, MA  02110-1301  USA
*/

#ifndef ROUTING_DEST_ROUND_ROBIN_INCLUDED
#define ROUTING_DEST_ROUND_ROBIN_INCLUDED

#include <algorithm>
#include <condition_variable>
#include <future>
#include <mutex>

#include "destination.h"
#include "mysql/harness/stdx/monitor.h"
#include "mysql_router_thread.h"
#include "mysqlrouter/routing.h"

class DestRoundRobin : public RouteDestination {
 public:
  /** @brief Default constructor
   *
   * @param io_ctx context for io operations
   * @param protocol Protocol for the destination, defaults to value returned
   *        by Protocol::get_default()
   */
  DestRoundRobin(net::io_context &io_ctx,
                 Protocol::Type protocol = Protocol::get_default())
      : RouteDestination(io_ctx, protocol) {}

  /** @brief Destructor */
  ~DestRoundRobin() override = default;

  Destinations destinations() override;

 protected:
<<<<<<< HEAD
  /** @brief Returns whether destination is quarantined
   *
   * Uses the given index to check whether the destination is
   * quarantined.
   *
   * @param index index of the destination to check
   * @return True if destination is quarantined
   */
  virtual bool is_quarantined(const size_t index) {
    return quarantine_([=](auto &q) { return q.has(index); });
  }

  /**
   * Adds server to quarantine.
   *
   * Adds the given server address to the quarantine list. The index argument
   * is the index of the server in the destination list.
   *
   * @param index Index of the destination
   */
  virtual void add_to_quarantine(size_t index) noexcept;

  /** @brief Worker checking and removing servers from quarantine
   *
   * This method is meant to run in a thread and calling the
   * `cleanup_quarantine()` method.
   *
   * The caller is responsible for locking and unlocking the
   * mutex `mutex_quarantine_`.
   *
   */
  virtual void quarantine_manager_thread() noexcept;

  /** @brief Checks and removes servers from quarantine
   *
   * This method removes servers from quarantine while trying to establish
   * a connection. It is used in a seperate thread and will update the
   * quarantine list, and will keep trying until the list is empty.
   * A conditional variable is used to notify the thread servers were
   * quarantined.
   *
   */
  virtual void cleanup_quarantine() noexcept;

  WaitableMonitor<Quarantine> quarantine_{Quarantine{}};

  /** @brief refresh thread facade */
  mysql_harness::MySQLRouterThread quarantine_thread_;

  /** @brief Whether we are stopping */
  std::promise<void> stopper_;
  std::future<void> stopped_;

=======
>>>>>>> fbdaa4de
  // MUST take the RouteDestination Mutex
  size_t start_pos_{};
};

#endif  // ROUTING_DEST_ROUND_ROBIN_INCLUDED<|MERGE_RESOLUTION|>--- conflicted
+++ resolved
@@ -53,62 +53,6 @@
   Destinations destinations() override;
 
  protected:
-<<<<<<< HEAD
-  /** @brief Returns whether destination is quarantined
-   *
-   * Uses the given index to check whether the destination is
-   * quarantined.
-   *
-   * @param index index of the destination to check
-   * @return True if destination is quarantined
-   */
-  virtual bool is_quarantined(const size_t index) {
-    return quarantine_([=](auto &q) { return q.has(index); });
-  }
-
-  /**
-   * Adds server to quarantine.
-   *
-   * Adds the given server address to the quarantine list. The index argument
-   * is the index of the server in the destination list.
-   *
-   * @param index Index of the destination
-   */
-  virtual void add_to_quarantine(size_t index) noexcept;
-
-  /** @brief Worker checking and removing servers from quarantine
-   *
-   * This method is meant to run in a thread and calling the
-   * `cleanup_quarantine()` method.
-   *
-   * The caller is responsible for locking and unlocking the
-   * mutex `mutex_quarantine_`.
-   *
-   */
-  virtual void quarantine_manager_thread() noexcept;
-
-  /** @brief Checks and removes servers from quarantine
-   *
-   * This method removes servers from quarantine while trying to establish
-   * a connection. It is used in a seperate thread and will update the
-   * quarantine list, and will keep trying until the list is empty.
-   * A conditional variable is used to notify the thread servers were
-   * quarantined.
-   *
-   */
-  virtual void cleanup_quarantine() noexcept;
-
-  WaitableMonitor<Quarantine> quarantine_{Quarantine{}};
-
-  /** @brief refresh thread facade */
-  mysql_harness::MySQLRouterThread quarantine_thread_;
-
-  /** @brief Whether we are stopping */
-  std::promise<void> stopper_;
-  std::future<void> stopped_;
-
-=======
->>>>>>> fbdaa4de
   // MUST take the RouteDestination Mutex
   size_t start_pos_{};
 };
