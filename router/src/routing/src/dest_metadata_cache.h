/*
  Copyright (c) 2015, 2022, Oracle and/or its affiliates.

  This program is free software; you can redistribute it and/or modify
  it under the terms of the GNU General Public License, version 2.0,
  as published by the Free Software Foundation.

  This program is also distributed with certain software (including
  but not limited to OpenSSL) that is licensed under separate terms,
  as designated in a particular file or component or in included license
  documentation.  The authors of MySQL hereby grant you an additional
  permission to link the program and your derivative works with the
  separately licensed software that they have included with MySQL.

  This program is distributed in the hope that it will be useful,
  but WITHOUT ANY WARRANTY; without even the implied warranty of
  MERCHANTABILITY or FITNESS FOR A PARTICULAR PURPOSE.  See the
  GNU General Public License for more details.

  You should have received a copy of the GNU General Public License
  along with this program; if not, write to the Free Software
  Foundation, Inc., 51 Franklin St, Fifth Floor, Boston, MA  02110-1301  USA
*/

#ifndef ROUTING_DEST_METADATA_CACHE_INCLUDED
#define ROUTING_DEST_METADATA_CACHE_INCLUDED

#include <system_error>
#include <thread>

#include "destination.h"
#include "mysql/harness/stdx/expected.h"
#include "mysql_routing.h"
#include "mysqlrouter/datatypes.h"
#include "mysqlrouter/metadata_cache.h"
#include "mysqlrouter/uri.h"
#include "tcp_address.h"

class DestMetadataCacheGroup final
    : public RouteDestination,
<<<<<<< HEAD
      public metadata_cache::ReplicasetStateListenerInterface,
=======
      public metadata_cache::ClusterStateListenerInterface,
      public metadata_cache::MetadataRefreshListenerInterface,
>>>>>>> fbdaa4de
      public metadata_cache::AcceptorUpdateHandlerInterface {
 public:
  enum ServerRole { Primary, Secondary, PrimaryAndSecondary };

  /** @brief Constructor */
  DestMetadataCacheGroup(
      net::io_context &io_ctx_, const std::string &metadata_cache,
      const std::string &replicaset,
      const routing::RoutingStrategy routing_strategy,
      const mysqlrouter::URIQuery &query, const Protocol::Type protocol,
      const routing::AccessMode access_mode = routing::AccessMode::kUndefined,
      metadata_cache::MetadataCacheAPIBase *cache_api =
          metadata_cache::MetadataCacheAPI::instance());

  /** @brief Copy constructor */
  DestMetadataCacheGroup(const DestMetadataCacheGroup &other) = delete;

  /** @brief Move constructor */
  DestMetadataCacheGroup(DestMetadataCacheGroup &&) = delete;

  /** @brief Copy assignment */
  DestMetadataCacheGroup &operator=(const DestMetadataCacheGroup &) = delete;

  /** @brief Move assignment */
  DestMetadataCacheGroup &operator=(DestMetadataCacheGroup &&) = delete;

  ~DestMetadataCacheGroup() override;

  void add(const std::string &, uint16_t) override {}
  void add(const mysql_harness::TCPAddress) override {}

  AddrVector get_destinations() const override;

  /** @brief Returns whether there are destination servers
   *
   * The empty() method always returns false for Metadata Cache.
   *
   * Checking whether the Metadata Cache is empty for given destination
   * might be to expensive. We leave this to the get_server() method.
   *
   * @return Always returns False for Metadata Cache destination.
   */
  bool empty() const noexcept override { return false; }

  /** @brief Start the destination
   *
   * It also overwrites parent class' RouteDestination::start(), which launches
   * Quarantine. For Metadata Cache routing, we don't need it.
   *
   * @param env pointer to the PluginFuncEnv object
   */
  void start(const mysql_harness::PluginFuncEnv *env) override;

  Destinations destinations() override;

  ServerRole server_role() const { return server_role_; }

  // get cache-api
  metadata_cache::MetadataCacheAPIBase *cache_api() { return cache_api_; }

  std::optional<Destinations> refresh_destinations(
      const Destinations &dests) override;

  Destinations primary_destinations();

  /**
   * advance the current position in the destination by n.
   */
  void advance(size_t n);

  void handle_sockets_acceptors() override {
    cache_api()->handle_sockets_acceptors_on_md_refresh();
  }

 private:
  /** @brief The Metadata Cache to use
   *
   * cache_name_ is the the section key in the configuration of Metadata Cache.
   *
   * For example, given following Metadata Cache configuration, cache_name_ will
   * be set to "ham":
   *
   *     [metadata_cache.ham]
   *     host = metadata.example.com
   *
   */
  const std::string cache_name_;

  /** @brief The HA Group which will be used for looking up managed servers */
  const std::string ha_replicaset_;

  /** @brief Query part of the URI given as destination in the configuration
   *
   * For example, given following Metadata Cache configuration:
   *
   *     [routing:metadata_read_only]
   *     ..
   *     destination =
   * metadata_cache:///cluster_name/replicaset_name?allow_primary_reads=yes
   *
   * The 'allow_primary_reads' is part of uri_query_.
   */
  const mysqlrouter::URIQuery uri_query_;

  /** @brief Initializes
   *
   * This method initialized the object. It goes of the URI query information
   * and sets members accordingly.
   */
  void init();

  /** @brief Gets available destinations from Metadata Cache
   *
   * This method gets the destinations using Metadata Cache information. It uses
   * the `metadata_cache::lookup_replicaset()` function to get a list of current
   * managed servers. Bool in the returned pair indicates if (in case of the
   * round-robin-with-fallback routing strategy) the returned nodes are the
   * primaries after the fallback (true), regular primaries (false) or
   * secondaries (false).
   *
   */
  std::pair<AllowedNodes, bool> get_available(
      const metadata_cache::LookupResult &managed_servers,
      bool for_new_connections = true) const;

  AllowedNodes get_available_primaries(
      const metadata_cache::LookupResult &managed_servers) const;

  Destinations balance(const AllowedNodes &all_replicaset_nodes,
                       bool primary_fallback);

  routing::RoutingStrategy routing_strategy_;

  routing::AccessMode access_mode_;

  ServerRole server_role_;

  metadata_cache::MetadataCacheAPIBase *cache_api_;

  bool subscribed_for_metadata_cache_changes_{false};

  bool disconnect_on_promoted_to_primary_{false};
  bool disconnect_on_metadata_unavailable_{false};

  void on_instances_change(const metadata_cache::LookupResult &instances,
                           const bool md_servers_reachable);
  void subscribe_for_metadata_cache_changes();
  void subscribe_for_acceptor_handler();
  void subscribe_for_md_refresh_handler();

  void notify_instances_changed(const metadata_cache::LookupResult &instances,
                                const bool md_servers_reachable,
                                const unsigned /*view_id*/) noexcept override;

  bool update_socket_acceptor_state(
      const metadata_cache::LookupResult &instances) noexcept override;

  void on_md_refresh(const bool instances_changed,
                     const metadata_cache::LookupResult &instances) override;

  // MUST take the RouteDestination Mutex
  size_t start_pos_{};
};

#endif  // ROUTING_DEST_METADATA_CACHE_INCLUDED<|MERGE_RESOLUTION|>--- conflicted
+++ resolved
@@ -38,12 +38,8 @@
 
 class DestMetadataCacheGroup final
     : public RouteDestination,
-<<<<<<< HEAD
-      public metadata_cache::ReplicasetStateListenerInterface,
-=======
       public metadata_cache::ClusterStateListenerInterface,
       public metadata_cache::MetadataRefreshListenerInterface,
->>>>>>> fbdaa4de
       public metadata_cache::AcceptorUpdateHandlerInterface {
  public:
   enum ServerRole { Primary, Secondary, PrimaryAndSecondary };
@@ -51,7 +47,6 @@
   /** @brief Constructor */
   DestMetadataCacheGroup(
       net::io_context &io_ctx_, const std::string &metadata_cache,
-      const std::string &replicaset,
       const routing::RoutingStrategy routing_strategy,
       const mysqlrouter::URIQuery &query, const Protocol::Type protocol,
       const routing::AccessMode access_mode = routing::AccessMode::kUndefined,
@@ -132,9 +127,6 @@
    */
   const std::string cache_name_;
 
-  /** @brief The HA Group which will be used for looking up managed servers */
-  const std::string ha_replicaset_;
-
   /** @brief Query part of the URI given as destination in the configuration
    *
    * For example, given following Metadata Cache configuration:
@@ -158,7 +150,7 @@
   /** @brief Gets available destinations from Metadata Cache
    *
    * This method gets the destinations using Metadata Cache information. It uses
-   * the `metadata_cache::lookup_replicaset()` function to get a list of current
+   * the `metadata_cache::get_cluster_nodes()` function to get a list of current
    * managed servers. Bool in the returned pair indicates if (in case of the
    * round-robin-with-fallback routing strategy) the returned nodes are the
    * primaries after the fallback (true), regular primaries (false) or
@@ -194,9 +186,11 @@
   void subscribe_for_acceptor_handler();
   void subscribe_for_md_refresh_handler();
 
-  void notify_instances_changed(const metadata_cache::LookupResult &instances,
-                                const bool md_servers_reachable,
-                                const unsigned /*view_id*/) noexcept override;
+  void notify_instances_changed(
+      const metadata_cache::LookupResult &instances,
+      const metadata_cache::metadata_servers_list_t &metadata_servers,
+      const bool md_servers_reachable,
+      const uint64_t /*view_id*/) noexcept override;
 
   bool update_socket_acceptor_state(
       const metadata_cache::LookupResult &instances) noexcept override;
