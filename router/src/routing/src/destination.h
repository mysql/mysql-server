/*
  Copyright (c) 2015, 2022, Oracle and/or its affiliates.

  This program is free software; you can redistribute it and/or modify
  it under the terms of the GNU General Public License, version 2.0,
  as published by the Free Software Foundation.

  This program is also distributed with certain software (including
  but not limited to OpenSSL) that is licensed under separate terms,
  as designated in a particular file or component or in included license
  documentation.  The authors of MySQL hereby grant you an additional
  permission to link the program and your derivative works with the
  separately licensed software that they have included with MySQL.

  This program is distributed in the hope that it will be useful,
  but WITHOUT ANY WARRANTY; without even the implied warranty of
  MERCHANTABILITY or FITNESS FOR A PARTICULAR PURPOSE.  See the
  GNU General Public License for more details.

  You should have received a copy of the GNU General Public License
  along with this program; if not, write to the Free Software
  Foundation, Inc., 51 Franklin St, Fifth Floor, Boston, MA  02110-1301  USA
*/

#ifndef ROUTING_DESTINATION_INCLUDED
#define ROUTING_DESTINATION_INCLUDED

#include <atomic>
#include <cstdint>
#include <list>
#include <mutex>
#include <optional>
#include <string>
#include <system_error>
#include <vector>

#include "my_compiler.h"  // MY_ATTRIBUTE
#include "mysql/harness/net_ts/io_context.h"
#include "mysqlrouter/destination.h"
#include "mysqlrouter/routing.h"
#include "protocol/protocol.h"
#include "router_config.h"
#include "tcp_address.h"

namespace mysql_harness {
class PluginFuncEnv;
}

struct AvailableDestination {
  AvailableDestination(mysql_harness::TCPAddress a, std::string i)
      : address{std::move(a)}, id{std::move(i)} {}

  mysql_harness::TCPAddress address;
  std::string id;
};

using AllowedNodes = std::vector<AvailableDestination>;

// first argument is the new set of the allowed nodes
// second argument is a set of nodes that can be used for new connections
// third argument is an indication whether we should disconnect existing
// connections (based on disconnect_on_metadata_unavailable setting)
// fourth argument is the description of the condition that triggered the change
// (like 'metadata change' etc.) can be used for logging purposes by the caller
using AllowedNodesChangedCallback =
    std::function<void(const AllowedNodes &, const AllowedNodes &, const bool,
                       const std::string &)>;
// NOTE: this has to be container like std::list that does not invalidate
// iterators when it is modified as we return the iterator to the insterted
// callback to the caller to allow unregistering
using AllowedNodesChangeCallbacksList = std::list<AllowedNodesChangedCallback>;
using AllowedNodesChangeCallbacksListIterator =
    AllowedNodesChangeCallbacksList::iterator;
// Starting a socket acceptor returns a value indicating if the start succeeded.
using StartSocketAcceptorCallback =
    std::function<stdx::expected<void, std::error_code>()>;
using StopSocketAcceptorCallback = std::function<void()>;
// First callback argument informs if the instances returned from the metadata
// has changed. Second argument is a list of new instances available after
// md refresh.
using MetadataRefreshCallback =
    std::function<void(const bool, const AllowedNodes &)>;
// Callback argument is a destination we want to check, value returned is
// true if the destination is quarantined, false otherwise.
using QueryQuarantinedDestinationsCallback =
    std::function<bool(const mysql_harness::TCPAddress &)>;

/** @class DestinationNodesStateNotifier
 *
 * Allows the obervers to register for notifications on the change in the state
 * of the destination nodes.
 */
class DestinationNodesStateNotifier {
 public:
  /** @brief Registers the callback for notification on the change in the
   *         state if the destination nodes.
   *
   * @param clb callback that should be called
   * @return identifier of the inserted callback, can be used to unregister
   *         the callback
   */
  AllowedNodesChangeCallbacksListIterator
  register_allowed_nodes_change_callback(
      const AllowedNodesChangedCallback &clb);

  /** @brief Unregisters the callback registered with
   * register_allowed_nodes_change_callback().
   *
   * @param it  iterator returned by the call to
   * register_allowed_nodes_change_callback()
   */
  void unregister_allowed_nodes_change_callback(
      const AllowedNodesChangeCallbacksListIterator &it);

  /**
   * Registers the callback for notification that the routing socket acceptor
   * should accept new connections.
   *
   * @param clb callback that should be called
   */
  void register_start_router_socket_acceptor(
      const StartSocketAcceptorCallback &clb);

  /**
   * Unregisters the callback registered with
   * register_start_router_socket_acceptor().
   */
  void unregister_start_router_socket_acceptor();

  /**
   * Registers the callback for notification that the routing socket acceptor
   * should stop accepting new connections.
   *
   * @param clb callback that should be called
   */
  void register_stop_router_socket_acceptor(
      const StopSocketAcceptorCallback &clb);

  /**
   * Unregisters the callback registered with
   * register_stop_router_socket_acceptor().
   */
  void unregister_stop_router_socket_acceptor();

  /**
   * Registers a callback that is going to be used on metadata refresh
   *
   * @param callback Callback that will be called on each metadata refresh.
   */
  void register_md_refresh_callback(const MetadataRefreshCallback &callback);

  /**
   * Unregisters the callback registered with
   * register_md_refresh_callback().
   */
  void unregister_md_refresh_callback();

  /**
   * Registers a callback that could be used for checking if the provided
   * destination candidate is currently quarantined.
   *
   * @param clb Callback to query unreachable destinations.
   */
  void register_query_quarantined_destinations(
      const QueryQuarantinedDestinationsCallback &clb);

  /**
   * Unregisters the callback registered with
   * register_query_quarantined_destinations().
   */
  void unregister_query_quarantined_destinations();

 protected:
  AllowedNodesChangeCallbacksList allowed_nodes_change_callbacks_;
  MetadataRefreshCallback md_refresh_callback_;
  StartSocketAcceptorCallback start_router_socket_acceptor_callback_;
  StopSocketAcceptorCallback stop_router_socket_acceptor_callback_;
  QueryQuarantinedDestinationsCallback query_quarantined_destinations_callback_;
  mutable std::mutex allowed_nodes_change_callbacks_mtx_;
  mutable std::mutex md_refresh_callback_mtx_;
  mutable std::mutex socket_acceptor_handle_callbacks_mtx;
  mutable std::mutex query_quarantined_destinations_callback_mtx_;
};

/** @class RouteDestination
 * @brief Manage destinations for a Connection Routing
 *
 * This class manages destinations which are used in Connection Routing.
 * A destination is usually a MySQL Server and is stored using the IP
 * or hostname together with the TCP port (defaulting to 3306 for classic
 * protocol or to 33060 for x protocol).
 *
 * RouteDestination is meant to be a base class and used to inherite and
 * create class which change the behavior. For example, the `get_next()`
 * method is usually changed to get the next server in the list.
 */
class RouteDestination : public DestinationNodesStateNotifier {
 public:
  using AddrVector = std::vector<mysql_harness::TCPAddress>;

  /** @brief Default constructor
   *
   * @param io_ctx context for IO operations
   * @param protocol Protocol for the destination, defaults to value returned
   *        by Protocol::get_default()
   */
  RouteDestination(net::io_context &io_ctx,
                   Protocol::Type protocol = Protocol::get_default())
      : io_ctx_(io_ctx), protocol_(protocol) {}

  /** @brief Destructor */
  virtual ~RouteDestination() = default;

  RouteDestination(const RouteDestination &other) = delete;
  RouteDestination(RouteDestination &&other) = delete;
  RouteDestination &operator=(const RouteDestination &other) = delete;
  RouteDestination &operator=(RouteDestination &&other) = delete;

  /** @brief Adds a destination
   *
   * Adds a destination using the given address and port number.
   *
   * @param dest destination address
   */
  virtual void add(const mysql_harness::TCPAddress dest);

  /** @overload */
  virtual void add(const std::string &address, uint16_t port);

  /** @brief Removes a destination
   *
   * Removes a destination using the given address and port number.
   *
   * @param address IP or name
   * @param port Port number
   */
  virtual void remove(const std::string &address, uint16_t port);

  /** @brief Gets destination based on address and port
   *
   * Gets destination base on given address and port and returns a pair
   * with the information.
   *
   * Raises std::out_of_range when the combination of address and port
   * is not in the list of destinations.
   *
   * This function can be used to check whether given destination is in
   * the list.
   *
   * @param address IP or name
   * @param port Port number
   * @return an instance of mysql_harness::TCPAddress
   */
  virtual mysql_harness::TCPAddress get(const std::string &address,
                                        uint16_t port);

  /** @brief Removes all destinations
   *
   * Removes all destinations from the list.
   */
  virtual void clear();

  /** @brief Gets the number of destinations
   *
   * Gets the number of destinations currently in the list.
   *
   * @return Number of destinations as size_t
   */
  size_t size() noexcept;

  /** @brief Returns whether there are destinations
   *
   * @return whether the destination is empty
   */
  virtual bool empty() const noexcept { return destinations_.empty(); }

  /** @brief Start the destination threads (if any)
   *
   * @param env pointer to the PluginFuncEnv object
   */
<<<<<<< HEAD
  virtual void start(
      const mysql_harness::PluginFuncEnv *env MY_ATTRIBUTE((unused))) {}
=======
  virtual void start(const mysql_harness::PluginFuncEnv *env);
>>>>>>> fbdaa4de

  AddrVector::iterator begin() { return destinations_.begin(); }

  AddrVector::const_iterator begin() const { return destinations_.begin(); }

  AddrVector::iterator end() { return destinations_.end(); }

  AddrVector::const_iterator end() const { return destinations_.end(); }

  virtual AddrVector get_destinations() const;

  /**
   * get destinations to connect() to.
   *
   * destinations are in order of preference.
   */
  virtual Destinations destinations() = 0;

  /**
   * refresh destinations.
   *
   * should be called after connecting to all destinations failed.
   *
   * @param dests previous destinations.
   *
   * @returns new destinations, if there are any.
   */
<<<<<<< HEAD
  virtual stdx::expected<Destinations, void> refresh_destinations(
      const Destinations &dests MY_ATTRIBUTE((unused))) {
    return stdx::make_unexpected();
  }
=======
  virtual std::optional<Destinations> refresh_destinations(
      const Destinations &dests);
>>>>>>> fbdaa4de

  /**
   * Trigger listening socket acceptors state handler based on the destination
   * type.
   */
  virtual void handle_sockets_acceptors() {}

 protected:
  /** @brief List of destinations */
  AddrVector destinations_;

  /** @brief Mutex for updating destinations and iterator */
  std::mutex mutex_update_;

  net::io_context &io_ctx_;

  /** @brief Protocol for the destination */
  Protocol::Type protocol_;
};

#endif  // ROUTING_DESTINATION_INCLUDED<|MERGE_RESOLUTION|>--- conflicted
+++ resolved
@@ -39,7 +39,6 @@
 #include "mysqlrouter/destination.h"
 #include "mysqlrouter/routing.h"
 #include "protocol/protocol.h"
-#include "router_config.h"
 #include "tcp_address.h"
 
 namespace mysql_harness {
@@ -278,12 +277,7 @@
    *
    * @param env pointer to the PluginFuncEnv object
    */
-<<<<<<< HEAD
-  virtual void start(
-      const mysql_harness::PluginFuncEnv *env MY_ATTRIBUTE((unused))) {}
-=======
   virtual void start(const mysql_harness::PluginFuncEnv *env);
->>>>>>> fbdaa4de
 
   AddrVector::iterator begin() { return destinations_.begin(); }
 
@@ -311,15 +305,8 @@
    *
    * @returns new destinations, if there are any.
    */
-<<<<<<< HEAD
-  virtual stdx::expected<Destinations, void> refresh_destinations(
-      const Destinations &dests MY_ATTRIBUTE((unused))) {
-    return stdx::make_unexpected();
-  }
-=======
   virtual std::optional<Destinations> refresh_destinations(
       const Destinations &dests);
->>>>>>> fbdaa4de
 
   /**
    * Trigger listening socket acceptors state handler based on the destination
