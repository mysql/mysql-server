--- conflicted
+++ resolved
@@ -33,6 +33,7 @@
 #include <set>
 #include <stdexcept>
 #include <string>
+#include <string_view>
 #include <system_error>
 
 #include "mysql/harness/logging/logging.h"
@@ -42,6 +43,7 @@
 #include "tcp_address.h"
 
 using namespace std::chrono_literals;
+using namespace std::string_view_literals;
 
 IMPORT_LOG_FUNCTIONS()
 
@@ -56,39 +58,61 @@
 
 namespace {
 
+const constexpr std::array<
+    std::pair<std::string_view, DestMetadataCacheGroup::ServerRole>, 3>
+    known_roles{{
+        {"PRIMARY", DestMetadataCacheGroup::ServerRole::Primary},
+        {"SECONDARY", DestMetadataCacheGroup::ServerRole::Secondary},
+        {"PRIMARY_AND_SECONDARY",
+         DestMetadataCacheGroup::ServerRole::PrimaryAndSecondary},
+    }};
+
 DestMetadataCacheGroup::ServerRole get_server_role_from_uri(
     const mysqlrouter::URIQuery &uri) {
-  if (uri.find("role") == uri.end())
+  const auto it = uri.find("role");
+  if (it == uri.end()) {
     throw std::runtime_error(
         "Missing 'role' in routing destination specification");
-
-  const std::string name = uri.at("role");
-  std::string name_uc = name;
+  }
+
+  const std::string name = it->second;
+  std::string name_uc;
+  name_uc.resize(name.size());
   std::transform(name.begin(), name.end(), name_uc.begin(), ::toupper);
 
-  if (name_uc == "PRIMARY")
-    return DestMetadataCacheGroup::ServerRole::Primary;
-  else if (name_uc == "SECONDARY")
-    return DestMetadataCacheGroup::ServerRole::Secondary;
-  else if (name_uc == "PRIMARY_AND_SECONDARY")
-    return DestMetadataCacheGroup::ServerRole::PrimaryAndSecondary;
-
-  throw std::runtime_error("Invalid server role in metadata cache routing '" +
-                           name + "'");
+  auto role_it =
+      std::find_if(known_roles.begin(), known_roles.end(),
+                   [name = name_uc](const auto &p) { return p.first == name; });
+
+  if (role_it == known_roles.end()) {
+    std::string valid_names;
+    for (auto role : known_roles) {
+      if (!valid_names.empty()) {
+        valid_names += ", ";
+      }
+
+      valid_names += role.first;
+    }
+
+    throw std::runtime_error(
+        "The role in '?role=" + name +
+        "' does not contain one of the valid role names: " + valid_names);
+  }
+
+  return role_it->second;
 }
 
 std::string get_server_role_name(
     const DestMetadataCacheGroup::ServerRole role) {
-  switch (role) {
-    case DestMetadataCacheGroup::ServerRole::Primary:
-      return "PRIMARY";
-    case DestMetadataCacheGroup::ServerRole::Secondary:
-      return "SECONDARY";
-    case DestMetadataCacheGroup::ServerRole::PrimaryAndSecondary:
-      return "PRIMARY_AND_SECONDARY";
-  }
-
-  return "unknown";
+  auto role_it =
+      std::find_if(known_roles.begin(), known_roles.end(),
+                   [role](const auto &p) { return p.second == role; });
+
+  if (role_it == known_roles.end()) {
+    return "unknown";
+  }
+
+  return std::string{role_it->first};
 }
 
 routing::RoutingStrategy get_default_routing_strategy(
@@ -184,14 +208,12 @@
 // 'std::map<std::string, std::string>'
 DestMetadataCacheGroup::DestMetadataCacheGroup(
     net::io_context &io_ctx, const std::string &metadata_cache,
-    const std::string &replicaset,
     const routing::RoutingStrategy routing_strategy,
     const mysqlrouter::URIQuery &query, const Protocol::Type protocol,
     const routing::AccessMode access_mode,
     metadata_cache::MetadataCacheAPIBase *cache_api)
     : RouteDestination(io_ctx, protocol),
       cache_name_(metadata_cache),
-      ha_replicaset_(replicaset),
       uri_query_(query),
       routing_strategy_(routing_strategy),
       access_mode_(access_mode),
@@ -379,12 +401,12 @@
 }
 
 void DestMetadataCacheGroup::subscribe_for_metadata_cache_changes() {
-  cache_api_->add_state_listener(ha_replicaset_, this);
+  cache_api_->add_state_listener(this);
   subscribed_for_metadata_cache_changes_ = true;
 }
 
 void DestMetadataCacheGroup::subscribe_for_acceptor_handler() {
-  cache_api_->add_acceptor_handler_listener(ha_replicaset_, this);
+  cache_api_->add_acceptor_handler_listener(this);
 }
 
 void DestMetadataCacheGroup::subscribe_for_md_refresh_handler() {
@@ -393,14 +415,9 @@
 
 DestMetadataCacheGroup::~DestMetadataCacheGroup() {
   if (subscribed_for_metadata_cache_changes_) {
-<<<<<<< HEAD
-    cache_api_->remove_state_listener(ha_replicaset_, this);
-    cache_api_->remove_acceptor_handler_listener(ha_replicaset_, this);
-=======
     cache_api_->remove_state_listener(this);
     cache_api_->remove_acceptor_handler_listener(this);
     cache_api_->remove_md_refresh_listener(this);
->>>>>>> fbdaa4de
   }
 }
 
@@ -492,8 +509,7 @@
         return std::nullopt;
       }
 
-      if (cache_api_->wait_primary_failover(ha_replicaset_,
-                                            primary_member->server_uuid(),
+      if (cache_api_->wait_primary_failover(primary_member->server_uuid(),
                                             kPrimaryFailoverTimeout)) {
         return primary_destinations();
       }
@@ -586,8 +602,7 @@
   }
 
   if (dests.empty()) {
-    log_warning("No available servers found for '%s' %s routing",
-                ha_replicaset_.c_str(),
+    log_warning("No available servers found for %s routing",
                 server_role_ == ServerRole::Primary ? "PRIMARY" : "SECONDARY");
 
     // return an empty list
@@ -612,7 +627,7 @@
   AllowedNodes available;
   bool primary_failover;
   const auto &all_replicaset_nodes =
-      cache_api_->lookup_replicaset(ha_replicaset_).instance_vector;
+      cache_api_->get_cluster_nodes().instance_vector;
 
   std::tie(available, primary_failover) = get_available(all_replicaset_nodes);
 
@@ -623,7 +638,7 @@
   if (!cache_api_->is_initialized()) return {};
 
   const auto &all_replicaset_nodes =
-      cache_api_->lookup_replicaset(ha_replicaset_).instance_vector;
+      cache_api_->get_cluster_nodes().instance_vector;
 
   auto available = get_available_primaries(all_replicaset_nodes);
 
@@ -636,9 +651,7 @@
   if (!cache_api_->is_initialized()) return {};
 
   auto available =
-      get_available(
-          cache_api_->lookup_replicaset(ha_replicaset_).instance_vector)
-          .first;
+      get_available(cache_api_->get_cluster_nodes().instance_vector).first;
 
   AddrVector addresses;
   for (const auto &dest : available) {
@@ -681,7 +694,8 @@
 
 void DestMetadataCacheGroup::notify_instances_changed(
     const metadata_cache::LookupResult &instances,
-    const bool md_servers_reachable, const unsigned /*view_id*/) noexcept {
+    const metadata_cache::metadata_servers_list_t & /*metadata_servers*/,
+    const bool md_servers_reachable, const uint64_t /*view_id*/) noexcept {
   on_instances_change(instances, md_servers_reachable);
 }
 
