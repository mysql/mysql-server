--- conflicted
+++ resolved
@@ -24,12 +24,62 @@
 
 #include "statement_reader.h"
 
+#include <openssl/ssl.h>
 #include <string>
 #include <vector>
 
 #include "mysql/harness/tls_error.h"
 
 namespace server_mock {
+
+ProtocolBase::ProtocolBase(ProtocolBase::socket_type client_sock,
+                           ProtocolBase::endpoint_type client_ep,
+                           TlsServerContext &tls_ctx)
+    : client_socket_{std::move(client_sock)},
+      client_ep_{std::move(client_ep)},
+      tls_ctx_{tls_ctx} {
+  // if it doesn't work, no problem.
+  //
+  client_socket_.set_option(net::ip::tcp::no_delay{true});
+  client_socket_.native_non_blocking(true);
+}
+
+stdx::expected<size_t, std::error_code> ProtocolBase::write_ssl(
+    const net::const_buffer &buf) {
+  const auto res = SSL_write(ssl_.get(), buf.data(), buf.size());
+
+  if (res <= 0) {
+    return stdx::make_unexpected(make_tls_ssl_error(ssl_.get(), res));
+  } else {
+    return res;
+  }
+}
+
+stdx::expected<size_t, std::error_code> ProtocolBase::read_ssl(
+    const net::mutable_buffer &buf) {
+  const auto res = SSL_read(ssl_.get(), buf.data(), buf.size());
+
+  if (res <= 0) {
+    auto ec = make_tls_ssl_error(ssl_.get(), res);
+
+    // if ec.code() == 0, then we had EOF
+    return stdx::make_unexpected(ec ? ec
+                                    : make_error_code(net::stream_errc::eof));
+  } else {
+    return res;
+  }
+}
+
+stdx::expected<size_t, std::error_code> ProtocolBase::avail_ssl() {
+  const auto res = SSL_pending(ssl_.get());
+
+  if (res <= 0) {
+    return stdx::make_unexpected(make_tls_ssl_error(ssl_.get(), res));
+  } else {
+    return res;
+  }
+}
+
 bool ProtocolBase::authenticate(const std::string &auth_method_name,
                                 const std::string &auth_method_data,
                                 const std::string &password,
@@ -54,10 +104,38 @@
   }
 }
 
+void ProtocolBase::init_tls() {
+  ssl_.reset(SSL_new(tls_ctx_.get()));
+
+  if (recv_buffer_.empty()) {
+    // if the recv-buffer is empty, attach the socket-handle to the SSL
+    // connection.
+    SSL_set_fd(ssl_.get(), client_socket_.native_handle());
+  } else {
+    // if recv-buffer has data, pass its content to a memory-BIO and switch to
+    // the FD in tls_accept() once it is empty.
+    auto r_mem_bio = BIO_new(BIO_s_mem());
+
+    auto res = BIO_write(r_mem_bio, recv_buffer_.data(), recv_buffer_.size());
+    if (res != static_cast<int>(recv_buffer_.size())) {
+      // this should never fail.
+      std::terminate();
+    }
+
+    recv_buffer_.clear();
+    SSL_set_bio(
+        ssl_.get(), r_mem_bio,
+        BIO_new_socket(client_socket_.native_handle(), 0 /* close_flag */));
+  }
+}
+
+void ProtocolBase::cancel() {
+  client_socket_.cancel();
+  exec_timer_.cancel();
+}
+
 stdx::expected<void, std::error_code> ProtocolBase::tls_accept() {
   auto ssl = ssl_.get();
-<<<<<<< HEAD
-=======
   auto rbio = SSL_get_rbio(ssl);
 
   stdx::expected<void, std::error_code> result{};
@@ -65,20 +143,15 @@
   if (accept_res != 1) {
     result = stdx::make_unexpected(make_tls_ssl_error(ssl, accept_res));
   }
->>>>>>> fbdaa4de
 
-  client_socket_.native_non_blocking(false);
-
-<<<<<<< HEAD
-  const auto res = SSL_accept(ssl);
-  if (res != 1) {
-    return stdx::make_unexpected(make_tls_ssl_error(ssl, res));
+  // if the initial memory bio is processed, switch to the fd for more data.
+  if (BIO_method_type(rbio) == BIO_TYPE_MEM && BIO_ctrl_pending(rbio) == 0) {
+    // we could use SSL_set_rfd as we only change read BIO here but in older
+    // OpenSSL version it seems to be bogus and invalidates our existing write
+    // BIO as a side effect
+    SSL_set_fd(ssl, client_socket_.native_handle());
   }
 
-  client_socket_.native_non_blocking(true);
-  return {};
-=======
   return result;
->>>>>>> fbdaa4de
 }
 }  // namespace server_mock