--- conflicted
+++ resolved
@@ -24,44 +24,34 @@
 
 #include "mysql_server_mock.h"
 
-#include <array>
 #include <chrono>
-#include <cstring>
-#include <deque>
-#include <functional>
 #include <iostream>  // cout
 #include <memory>    // shared_ptr
 #include <mutex>
 #include <stdexcept>  // runtime_error
 #include <string>
 #include <system_error>
-#include <thread>
 #include <utility>  // move
 
 #include "classic_mock_session.h"
-<<<<<<< HEAD
-#include "common.h"  // rename_thread()
-=======
->>>>>>> fbdaa4de
 #include "duktape_statement_reader.h"
 #include "mock_session.h"
 #include "mysql/harness/logging/logging.h"
-#include "mysql/harness/mpmc_queue.h"
+#include "mysql/harness/net_ts/buffer.h"
 #include "mysql/harness/net_ts/impl/resolver.h"
 #include "mysql/harness/net_ts/impl/socket_constants.h"
 #include "mysql/harness/net_ts/internet.h"  // net::ip::tcp
 #include "mysql/harness/net_ts/io_context.h"
-#include "mysql/harness/net_ts/local.h"
 #include "mysql/harness/net_ts/socket.h"
+#include "mysql/harness/stdx/expected.h"
+#include "mysql/harness/stdx/monitor.h"
 #include "mysql/harness/tls_server_context.h"
-<<<<<<< HEAD
-=======
 #include "mysqlrouter/classic_protocol_message.h"
 #include "mysqlrouter/utils.h"  // to_string
 #include "router/src/mock_server/src/statement_reader.h"
 #include "scope_guard.h"
->>>>>>> fbdaa4de
 #include "x_mock_session.h"
+
 IMPORT_LOG_FUNCTIONS()
 
 using namespace std::chrono_literals;
@@ -69,9 +59,8 @@
 
 namespace server_mock {
 
-static constexpr const size_t kWorkerThreadCount{8};
-
-MySQLServerMock::MySQLServerMock(std::string expected_queries_file,
+MySQLServerMock::MySQLServerMock(net::io_context &io_ctx,
+                                 std::string expected_queries_file,
                                  std::vector<std::string> module_prefixes,
                                  std::string bind_address, unsigned bind_port,
                                  std::string protocol_name, bool debug_mode,
@@ -80,6 +69,7 @@
     : bind_address_(std::move(bind_address)),
       bind_port_{bind_port},
       debug_mode_{debug_mode},
+      io_ctx_{io_ctx},
       expected_queries_file_{std::move(expected_queries_file)},
       module_prefixes_{std::move(module_prefixes)},
       protocol_name_(std::move(protocol_name)),
@@ -91,71 +81,99 @@
               << std::flush;
 }
 
-// close all active connections
 void MySQLServerMock::close_all_connections() {
-  // interrupt all worker threads.
-  shared_([](auto &shared) {
-    for (size_t ndx = 0; ndx < kWorkerThreadCount; ndx++) {
-      // either the thread is blocked on a poll() or a mpmc-pop()
-      std::array<const char, 1> ping_byte = {'.'};
-      shared.wakeup_sock_send_.send(net::buffer(ping_byte));
+  client_sessions_([](auto &socks) {
+    for (auto &conn : socks) {
+      conn->cancel();
     }
   });
 }
 
-void MySQLServerMock::run(mysql_harness::PluginFuncEnv *env) {
-  mysql_harness::rename_thread("SM Main");
-
-  setup_service();
-  mysql_harness::on_service_ready(env);
-  handle_connections(env);
-}
-
-void MySQLServerMock::setup_service() {
-  net::ip::tcp::resolver resolver(io_ctx_);
-
-  auto resolve_res =
-      resolver.resolve(bind_address_, std::to_string(bind_port_));
-  if (!resolve_res) {
-    throw std::system_error(resolve_res.error(),
-                            "resolve(" + bind_address_ + ", " +
-                                std::to_string(bind_port_) + ") failed");
-  }
-
-  auto &ainfo = *resolve_res.value().begin();
-
-  net::ip::tcp::acceptor sock(io_ctx_);
-
-  auto res = sock.open(ainfo.endpoint().protocol());
-  if (!res) {
-    throw std::system_error(res.error(), "socket.open() failed");
-  }
-
-  res = sock.set_option(net::socket_base::reuse_address{true});
-  if (!res) {
-    throw std::system_error(res.error(), "socket.set_option() failed");
-  }
-
-  res = sock.bind(ainfo.endpoint());
-  if (!res) {
-    throw std::system_error(res.error(), "socket.bind(" + bind_address_ + ":" +
-                                             std::to_string(bind_port_) +
-                                             ") failed");
-  }
-
-  res = sock.listen(kListenQueueSize);
-  if (!res) {
-    throw std::system_error(res.error(), "socket.listen() failed");
-  }
-
-<<<<<<< HEAD
-  listener_ = std::move(sock);
-}
-
-// the MPMC queue creates a dummy Node<Work> which needs to be default
-// constructable.
-net::io_context dummy_io_ctx;
-=======
+class Acceptor {
+ public:
+  using protocol_type = net::ip::tcp;
+
+  Acceptor(net::io_context &io_ctx, std::string protocol_name,
+           WaitableMonitor<std::list<std::unique_ptr<MySQLServerMockSession>>>
+               &client_sessions,
+           DuktapeStatementReaderFactory &&reader_maker,
+           TlsServerContext &tls_server_ctx, bool with_tls)
+      : io_ctx_{io_ctx},
+        reader_maker_{std::move(reader_maker)},
+        protocol_name_{std::move(protocol_name)},
+        client_sessions_{client_sessions},
+        tls_server_ctx_{tls_server_ctx},
+        with_tls_{with_tls} {}
+
+  ~Acceptor() { stop(); }
+
+  stdx::expected<void, std::error_code> init(std::string address,
+                                             uint16_t port) {
+    net::ip::tcp::resolver resolver(io_ctx_);
+
+    auto resolve_res = resolver.resolve(address, std::to_string(port));
+    if (!resolve_res) return resolve_res.get_unexpected();
+
+    for (auto ainfo : resolve_res.value()) {
+      net::ip::tcp::acceptor sock(io_ctx_);
+
+      auto res = sock.open(ainfo.endpoint().protocol());
+      if (!res) return res.get_unexpected();
+
+      res = sock.set_option(net::socket_base::reuse_address{true});
+      if (!res) return res.get_unexpected();
+
+      res = sock.bind(ainfo.endpoint());
+      if (!res) return res.get_unexpected();
+
+      res = sock.listen(256);
+      if (!res) return res.get_unexpected();
+
+      sock_ = std::move(sock);
+
+      return {};
+    }
+
+    return stdx::make_unexpected(
+        make_error_code(std::errc::no_such_file_or_directory));
+  }
+
+  void accepted(protocol_type::socket client_sock) {
+    auto reader = reader_maker_();
+
+    auto session_it = client_sessions_([&](auto &socks) {
+      if (protocol_name_ == "classic") {
+        socks.emplace_back(std::make_unique<MySQLServerMockSessionClassic>(
+            MySQLClassicProtocol{std::move(client_sock), client_ep_,
+                                 tls_server_ctx_},
+            std::move(reader), false, with_tls_));
+      } else {
+        socks.emplace_back(std::make_unique<MySQLServerMockSessionX>(
+            MySQLXProtocol{std::move(client_sock), client_ep_, tls_server_ctx_},
+            std::move(reader), false, with_tls_));
+      }
+      return std::prev(socks.end());
+    });
+
+    auto &session = *session_it;
+    session->disconnector([this, session_it]() mutable {
+      client_sessions_.serialize_with_cv(
+          [session_it](auto &sessions, auto &condvar) {
+            // remove the connection from the connection container
+            // which calls the destructor of the Connection
+            sessions.erase(session_it);
+
+            // notify the "wait for all sockets to shutdown"
+            condvar.notify_one();
+          });
+    });
+
+    net::defer(io_ctx_, [&session]() { session->run(); });
+
+    // accept the next connection.
+    async_run();
+  }
+
   /**
    * accept connections asynchronously.
    *
@@ -181,211 +199,117 @@
       if (ec) {
         return;
       }
->>>>>>> fbdaa4de
-
-struct Work {
-  net::ip::tcp::socket client_socket{dummy_io_ctx};
-  std::string expected_queries_file;
-  std::vector<std::string> module_prefixes;
-  bool debug_mode;
-
-  net::impl::socket::native_handle_type wakeup_fd;
+
+      client_sock.set_option(net::ip::tcp::no_delay{true});
+
+      log_info("accepted from %s", mysqlrouter::to_string(client_ep_).c_str());
+
+      this->accepted(std::move(client_sock));
+    });
+  }
+
+  /**
+   * check if acceptor is stopped.
+   *
+   * @returns if acceptor is stopped.
+   */
+  bool stopped() const {
+    return (stopped_([](bool stopped) { return stopped; }));
+  }
+
+  /**
+   * stop the acceptor.
+   */
+  void stop() {
+    if (!stopped_now()) return;
+
+    // close()s the listening socket and cancels possible async_wait() on the
+    // socket
+    sock_.close();
+
+    // wait until all async callbacks finished.
+    work_.wait([](auto work) { return work == 0; });
+  }
+
+ private:
+  /**
+   * mark the acceptor as stopped.
+   *
+   * @returns whether the acceptor was marked as stopped by this call.
+   * @retval true marked acceptor as "stopped" _now_.
+   * @retval false already stopped before.
+   */
+  bool stopped_now() {
+    return stopped_([](bool &stopped) {
+      // already stopped.
+      if (stopped) return false;
+
+      stopped = true;
+
+      return true;
+    });
+  }
+
+  net::io_context &io_ctx_;
+  protocol_type::acceptor sock_{io_ctx_};
+
+  DuktapeStatementReaderFactory reader_maker_;
+
+  std::string protocol_name_;
+  WaitableMonitor<std::list<std::unique_ptr<MySQLServerMockSession>>>
+      &client_sessions_;
+  protocol_type::endpoint client_ep_;
+
+  TlsServerContext &tls_server_ctx_;
+
+  bool with_tls_{false};
+
+  Monitor<bool> stopped_{false};
+
+  // initial work to not exit before stop() is called.
+  //
+  // tracks if async_accept is currently waiting.
+  WaitableMonitor<int> work_{0};
 };
 
-using socket_pair_protocol =
-#if defined(_WIN32)
-    net::ip::tcp
-#else
-    local::stream_protocol
-#endif
-    ;
-
-stdx::expected<void, std::error_code> connect_pair(
-    net::io_context &io_ctx, socket_pair_protocol::socket &sock1,
-    socket_pair_protocol::socket &sock2) {
-#if defined(_WIN32)
-  auto sockpair_proto = socket_pair_protocol::v4();
-  auto pair_res = net::impl::socket::socketpair(sockpair_proto.family(),
-                                                sockpair_proto.type(),
-                                                sockpair_proto.protocol());
-  if (!pair_res) {
-    return pair_res.get_unexpected();
-  }
-
-  auto assign_res = sock1.assign(sockpair_proto, pair_res.value().first);
-  if (!assign_res) {
-    return assign_res.get_unexpected();
-  }
-  assign_res = sock2.assign(sockpair_proto, pair_res.value().second);
-  if (!assign_res) {
-    return assign_res.get_unexpected();
-  }
-
-  return {};
-#else
-  return local::connect_pair(&io_ctx, sock1, sock2);
-#endif
+void MySQLServerMock::run(mysql_harness::PluginFuncEnv *env) {
+  Acceptor acceptor{io_ctx_,
+                    protocol_name_,
+                    client_sessions_,
+                    DuktapeStatementReaderFactory{
+                        expected_queries_file_,
+                        module_prefixes_,
+                        // expose session data as json-encoded string
+                        {{"port", std::to_string(bind_port_)},
+                         {"ssl_cipher", "\"\""},
+                         {"mysqlx_ssl_cipher", "\"\""}},
+                        MockServerComponent::get_instance().get_global_scope()},
+                    tls_server_ctx_,
+                    ssl_mode_ != SSL_MODE_DISABLED};
+
+  auto res = acceptor.init(bind_address_, bind_port_);
+  if (!res) {
+    throw std::system_error(res.error(), "binding to " + bind_address_ + ":" +
+                                             std::to_string(bind_port_) +
+                                             " failed");
+  }
+
+  mysql_harness::on_service_ready(env);
+
+  log_info("Starting to handle connections on port: %d", bind_port_);
+
+  acceptor.async_run();
+
+  mysql_harness::wait_for_stop(env, 0);
+
+  // wait until acceptor stopped.
+  acceptor.stop();
+
+  close_all_connections();
+
+  // wait until all connections are closed.
+  client_sessions_.wait(
+      [](const auto &sessions) -> bool { return sessions.empty(); });
 }
 
-void MySQLServerMock::handle_connections(mysql_harness::PluginFuncEnv *env) {
-  log_info("Starting to handle connections on port: %d", bind_port_);
-
-  mysql_harness::WaitingMPMCQueue<Work> work_queue;
-
-  socket_pair_protocol::socket sock2(io_ctx_);
-  auto connect_pair_res = shared_([this, &sock2](auto &shared) {
-    return connect_pair(io_ctx_, shared.wakeup_sock_send_, sock2);
-  });
-
-  if (!connect_pair_res) {
-    log_error("%s", connect_pair_res.error().message().c_str());
-    return;
-  }
-
-  auto connection_handler = [&]() -> void {
-    mysql_harness::rename_thread("SM Worker");
-
-    while (true) {
-      auto work = work_queue.pop();
-
-      // exit
-      if (!work.client_socket.is_open()) break;
-
-      ProtocolBase *protocol{};
-      std::unique_ptr<MySQLXProtocol> x_protocol;
-      std::unique_ptr<MySQLClassicProtocol> classic_protocol;
-      if (protocol_name_ == "x") {
-        x_protocol = std::make_unique<MySQLXProtocol>(
-            std::move(work.client_socket), work.wakeup_fd, tls_server_ctx_);
-
-        protocol = x_protocol.get();
-      } else if (protocol_name_ == "classic") {
-        classic_protocol = std::make_unique<MySQLClassicProtocol>(
-            std::move(work.client_socket), work.wakeup_fd, tls_server_ctx_);
-        protocol = classic_protocol.get();
-      }
-
-      const auto &filename = work.expected_queries_file;
-      if (filename.substr(filename.size() - 3) != ".js") {
-        throw std::runtime_error("can't create reader for " + filename);
-      }
-      try {
-        std::unique_ptr<StatementReaderBase> statement_reader =
-            std::make_unique<DuktapeStatementReader>(
-                filename, work.module_prefixes,
-                // expose session data json-encoded string
-                std::map<std::string, std::string>{
-                    {"port", std::to_string(bind_port_)},
-                    {"ssl_cipher", "\"\""},
-                    {"mysqlx_ssl_cipher", "\"\""},
-                },
-                MySQLServerSharedGlobals::get());
-
-        std::unique_ptr<MySQLServerMockSession> session;
-        const bool with_tls = ssl_mode_ != SSL_MODE_DISABLED;
-        if (protocol_name_ == "classic") {
-          session = std::make_unique<MySQLServerMockSessionClassic>(
-              classic_protocol.get(), std::move(statement_reader),
-              work.debug_mode, with_tls);
-        } else if (protocol_name_ == "x") {
-          session = std::make_unique<MySQLServerMockSessionX>(
-              x_protocol.get(), std::move(statement_reader), work.debug_mode,
-              with_tls);
-        }
-
-        try {
-          session->run();
-        } catch (const std::exception &e) {
-          log_error("%s", e.what());
-        }
-      } catch (const std::exception &e) {
-        if (protocol != nullptr) {
-          protocol->send_error(1064, "reader error: "s + e.what());
-        }
-        // close the connection before Session took over.
-        log_error("%s", e.what());
-      }
-    }
-  };
-
-  auto res = listener_.native_non_blocking(true);
-  if (!res) {
-    log_error("set socket non-blocking failed, ignoring: %s",
-              res.error().message().c_str());
-  }
-
-  std::deque<std::thread> worker_threads;
-  // open enough worker threads to handle the needs of the tests:
-  //
-  // e.g. routertest_component_rest_routing keeps 4 connections open
-  // and tries to open another 3.
-  for (size_t ndx = 0; ndx < kWorkerThreadCount; ndx++) {
-    worker_threads.emplace_back(connection_handler);
-  }
-
-  while (is_running(env)) {
-    std::array<pollfd, 1> fds = {{
-        {listener_.native_handle(), POLLIN, 0},
-    }};
-
-    auto poll_res = net::impl::poll::poll(fds.data(), fds.size(), 10ms);
-    if (!poll_res) {
-      if (poll_res.error() == make_error_condition(std::errc::interrupted) ||
-          poll_res.error() ==
-              make_error_condition(std::errc::operation_would_block) ||
-          poll_res.error() == make_error_condition(std::errc::timed_out)) {
-        continue;
-      } else {
-        log_error("poll() failed with error: %s",
-                  poll_res.error().message().c_str());
-        // leave the loop
-        break;
-      }
-    }
-
-    if (fds[0].revents != 0) {
-      while (true) {
-        net::ip::tcp::endpoint client_ep;
-        auto accept_res = listener_.accept(client_ep);
-        if (!accept_res) {
-          auto accept_ec = accept_res.error();
-
-          // if we got interrupted at shutdown, just leave
-          if (!is_running(env)) break;
-
-          if (accept_ec == std::errc::resource_unavailable_try_again) break;
-          if (accept_ec == std::errc::operation_would_block) break;
-
-          if (accept_ec == std::errc::interrupted) continue;
-
-          log_error("%s",
-                    std::system_error(accept_ec, "accept() failed").what());
-          return;
-        }
-
-        auto client_socket = std::move(accept_res.value());
-
-        work_queue.push(Work{std::move(client_socket), expected_queries_file_,
-                             module_prefixes_, debug_mode_,
-                             sock2.native_handle()});
-      }
-    }
-  }
-
-  close_all_connections();
-
-  for (size_t ndx = 0; ndx < worker_threads.size(); ndx++) {
-    work_queue.push(Work{
-        net::ip::tcp::socket(io_ctx_), "", {}, false, sock2.native_handle()});
-  }
-  for (auto &thr : worker_threads) {
-    thr.join();
-  }
-}
-
-std::shared_ptr<MockServerGlobalScope>
-    MySQLServerSharedGlobals::shared_globals_;
-
-std::mutex MySQLServerSharedGlobals::mtx_;
-
 }  // namespace server_mock