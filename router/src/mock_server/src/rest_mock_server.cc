/*
  Copyright (c) 2018, 2022, Oracle and/or its affiliates.

  This program is free software; you can redistribute it and/or modify
  it under the terms of the GNU General Public License, version 2.0,
  as published by the Free Software Foundation.

  This program is also distributed with certain software (including
  but not limited to OpenSSL) that is licensed under separate terms,
  as designated in a particular file or component or in included license
  documentation.  The authors of MySQL hereby grant you an additional
  permission to link the program and your derivative works with the
  separately licensed software that they have included with MySQL.

  This program is distributed in the hope that it will be useful,
  but WITHOUT ANY WARRANTY; without even the implied warranty of
  MERCHANTABILITY or FITNESS FOR A PARTICULAR PURPOSE.  See the
  GNU General Public License for more details.

  You should have received a copy of the GNU General Public License
  along with this program; if not, write to the Free Software
  Foundation, Inc., 51 Franklin St, Fifth Floor, Boston, MA  02110-1301  USA
*/

/**
 */

#include <array>
#include <atomic>
#include <chrono>
#include <string>

#ifdef RAPIDJSON_NO_SIZETYPEDEFINE
// if we build within the server, it will set RAPIDJSON_NO_SIZETYPEDEFINE
// globally and require to include my_rapidjson_size_t.h
#include "my_rapidjson_size_t.h"
#endif

#include <rapidjson/document.h>
#include <rapidjson/error/en.h>
#include <rapidjson/writer.h>

// Harness interface include files
#include "mysql/harness/config_parser.h"
#include "mysql/harness/logging/logging.h"
#include "mysql/harness/plugin.h"

<<<<<<< HEAD
#include "mysqlrouter/plugin_config.h"

=======
>>>>>>> fbdaa4de
#include "mysqlrouter/http_server_component.h"
#include "mysqlrouter/mock_server_component.h"
#include "scope_guard.h"

IMPORT_LOG_FUNCTIONS()

#ifdef _WIN32
// workaround error C2039: 'GetObjectA': is not a member of ...
//
// as winnt.h #defines GetObject(...) GetObjectA(...)
// and we call json_doc.GetObject() which gets replaced by the c-pre-processor
#ifdef GetObject
#undef GetObject
#endif
#endif

static constexpr const char kSectionName[]{"rest_mock_server"};
static constexpr const char kRestGlobalsUri[]{"^/api/v1/mock_server/globals/$"};
static constexpr const char kRestConnectionsUri[]{
    "^/api/v1/mock_server/connections/$"};

// AddressSanitizer gets confused by the default, MemoryPoolAllocator
// Solaris sparc also gets crashes
using JsonDocument =
    rapidjson::GenericDocument<rapidjson::UTF8<>, rapidjson::CrtAllocator>;
using JsonValue =
    rapidjson::GenericValue<rapidjson::UTF8<>, rapidjson::CrtAllocator>;

class RestApiV1MockServerGlobals : public BaseRequestHandler {
 public:
  RestApiV1MockServerGlobals() : last_modified_(time(nullptr)) {}

  // GET|PUT
  //
  void handle_request(HttpRequest &req) override {
    last_modified_ =
        std::chrono::system_clock::to_time_t(std::chrono::system_clock::now());

    if (!((HttpMethod::Get | HttpMethod::Put) & req.get_method())) {
      req.get_output_headers().add("Allow", "GET, PUT");
      req.send_reply(HttpStatusCode::MethodNotAllowed);
      return;
    }

    if (req.get_input_headers().get("Content-Range")) {
      req.send_reply(HttpStatusCode::NotImplemented);
      return;
    }

    if (HttpMethod::Get & req.get_method()) {
      if (!req.is_modified_since(last_modified_)) {
        req.send_reply(HttpStatusCode::NotModified);
        return;
      }

      // GET
      req.add_last_modified(last_modified_);

      handle_global_get_all(req);
    } else if (HttpMethod::Put & req.get_method()) {
      handle_global_put_all(req);
    }
  }

 private:
  time_t last_modified_;

  void handle_global_put_all(HttpRequest &req) {
    const char *content_type = req.get_input_headers().get("Content-Type");
    // PUT
    //
    // required content-type: application/json
    if (nullptr == content_type ||
        std::string(content_type) != "application/json") {
      req.send_reply(HttpStatusCode::UnsupportedMediaType);
      return;
    }
    auto body = req.get_input_buffer();
    auto data = body.pop_front(body.length());
    std::string str_data(data.begin(), data.end());

    JsonDocument body_doc;
    body_doc.Parse(str_data.c_str());

    if (body_doc.HasParseError()) {
      auto out_hdrs = req.get_output_headers();
      auto out_buf = req.get_output_buffer();
      out_hdrs.add("Content-Type", "text/plain");

      std::string parse_error(
          rapidjson::GetParseError_En(body_doc.GetParseError()));

      out_buf.add(parse_error.data(), parse_error.size());

      req.send_reply(HttpStatusCode::UnprocessableEntity,
                     "Unprocessable Entity", out_buf);
      return;
    }

    if (!body_doc.IsObject()) {
      req.send_reply(HttpStatusCode::UnprocessableEntity);
      return;
    }

    // replace all the globals
    typename MockServerGlobalScope::type all_globals;

    for (auto &m : body_doc.GetObject()) {
      rapidjson::StringBuffer json_buf;
      rapidjson::Writer<rapidjson::StringBuffer> json_writer(json_buf);
      m.value.Accept(json_writer);

      all_globals[m.name.GetString()] =
          std::string(json_buf.GetString(), json_buf.GetSize());
    }

    auto shared_globals =
        MockServerComponent::get_instance().get_global_scope();
    shared_globals->reset(all_globals);

    req.send_reply(HttpStatusCode::NoContent);
  }

  void handle_global_get_all(HttpRequest &req) {
    auto chunk = req.get_output_buffer();

    {
      rapidjson::StringBuffer json_buf;
      {
        rapidjson::Writer<rapidjson::StringBuffer> json_writer(json_buf);
        JsonDocument json_doc;

        json_doc.SetObject();

        auto shared_globals =
            MockServerComponent::get_instance().get_global_scope();
        auto all_globals = shared_globals->get_all();

        for (auto &element : all_globals) {
          JsonDocument value_doc;
          value_doc.Parse(
              element.second.c_str());  // value is a json-value as string

          if (value_doc.HasParseError()) {
            req.send_reply(HttpStatusCode::InternalError);
            return;
          }

          json_doc.AddMember(
              JsonValue(element.first.c_str(), element.first.size(),
                        json_doc.GetAllocator()),
              value_doc, json_doc.GetAllocator());
        }

        json_doc.Accept(json_writer);
      }  // free json_doc and json_writer early

      // perhaps we could use evbuffer_add_reference() and a unique-ptr on
      // json_buf here. needs to be benchmarked
      chunk.add(json_buf.GetString(), json_buf.GetSize());
    }  // free json_buf early

    auto out_hdrs = req.get_output_headers();
    out_hdrs.add("Content-Type", "application/json");

    req.send_reply(HttpStatusCode::Ok, "Ok", chunk);
  }
};

class RestApiV1MockServerConnections : public BaseRequestHandler {
 public:
  // allow methods: DELETE
  //
  void handle_request(HttpRequest &req) override {
    if (!((HttpMethod::Delete)&req.get_method())) {
      req.get_output_headers().add("Allow", "DELETE");
      req.send_reply(HttpStatusCode::MethodNotAllowed);
      return;
    }

    if (req.get_input_headers().get("Content-Range")) {
      req.send_reply(HttpStatusCode::NotImplemented);
      return;
    }

    handle_connections_delete_all(req);
  }

 private:
  /**
   * close all connections.
   */
  void handle_connections_delete_all(HttpRequest &req) {
    // tell the mock_server to close all connections
    MockServerComponent::get_instance().close_all_connections();

    req.send_reply(HttpStatusCode::Ok);
  }
};

static void init(mysql_harness::PluginFuncEnv *env) {
  const mysql_harness::AppInfo *info = get_app_info(env);

  if (nullptr == info->config) {
    return;
  }

  for (const mysql_harness::ConfigSection *section : info->config->sections()) {
    if (section->name != kSectionName) {
      continue;
    }

    // hmm, what to read from the config?
  }
}

static void start(mysql_harness::PluginFuncEnv *env) {
  auto &srv = HttpServerComponent::get_instance();

<<<<<<< HEAD
  srv.add_route(kRestGlobalsUri, std::unique_ptr<BaseRequestHandler>(
                                     new RestApiV1MockServerGlobals()));
  srv.add_route(kRestConnectionsUri, std::unique_ptr<BaseRequestHandler>(
                                         new RestApiV1MockServerConnections()));
=======
  srv.add_route(kRestGlobalsUri,
                std::make_unique<RestApiV1MockServerGlobals>());
  Scope_guard global_route_guard(
      [&srv]() { srv.remove_route(kRestGlobalsUri); });

  srv.add_route(kRestConnectionsUri,
                std::make_unique<RestApiV1MockServerConnections>());
  Scope_guard connection_route_guard(
      [&srv]() { srv.remove_route(kRestConnectionsUri); });
>>>>>>> fbdaa4de

  mysql_harness::on_service_ready(env);
}

static void stop(mysql_harness::PluginFuncEnv *) {
  auto &srv = HttpServerComponent::get_instance();

  srv.remove_route(kRestConnectionsUri);
  srv.remove_route(kRestGlobalsUri);
}

#if defined(_MSC_VER) && defined(rest_mock_server_EXPORTS)
/* We are building this library */
#define DLLEXPORT __declspec(dllexport)
#else
#define DLLEXPORT
#endif

static const std::array<const char *, 2> plugin_requires = {
    "logger",
    // "mock_server",
    "http_server",
};

extern "C" {
mysql_harness::Plugin DLLEXPORT harness_plugin_rest_mock_server = {
    mysql_harness::PLUGIN_ABI_VERSION,       // abi-version
    mysql_harness::ARCHITECTURE_DESCRIPTOR,  // arch
    "REST_MOCK_SERVER",                      // name
    VERSION_NUMBER(0, 0, 1),
    // requires
    plugin_requires.size(),
    plugin_requires.data(),
    // conflicts
    0,
    nullptr,
    init,     // init
    nullptr,  // deinit
    start,    // start
    stop,     // stop
    true,     // declares_readiness
    0,
    nullptr,
};
}<|MERGE_RESOLUTION|>--- conflicted
+++ resolved
@@ -31,8 +31,6 @@
 #include <string>
 
 #ifdef RAPIDJSON_NO_SIZETYPEDEFINE
-// if we build within the server, it will set RAPIDJSON_NO_SIZETYPEDEFINE
-// globally and require to include my_rapidjson_size_t.h
 #include "my_rapidjson_size_t.h"
 #endif
 
@@ -44,12 +42,8 @@
 #include "mysql/harness/config_parser.h"
 #include "mysql/harness/logging/logging.h"
 #include "mysql/harness/plugin.h"
-
-<<<<<<< HEAD
-#include "mysqlrouter/plugin_config.h"
-
-=======
->>>>>>> fbdaa4de
+#include "mysql/harness/plugin_config.h"
+
 #include "mysqlrouter/http_server_component.h"
 #include "mysqlrouter/mock_server_component.h"
 #include "scope_guard.h"
@@ -78,6 +72,31 @@
 using JsonValue =
     rapidjson::GenericValue<rapidjson::UTF8<>, rapidjson::CrtAllocator>;
 
+static const char *http_method_to_string(const HttpMethod::type method) {
+  switch (method) {
+    case HttpMethod::Get:
+      return "GET";
+    case HttpMethod::Post:
+      return "POST";
+    case HttpMethod::Head:
+      return "HEAD";
+    case HttpMethod::Put:
+      return "PUT";
+    case HttpMethod::Delete:
+      return "DELETE";
+    case HttpMethod::Options:
+      return "OPTIONS";
+    case HttpMethod::Trace:
+      return "TRACE";
+    case HttpMethod::Connect:
+      return "CONNECT";
+    case HttpMethod::Patch:
+      return "PATCH";
+  }
+
+  return "UNKNOWN";
+}
+
 class RestApiV1MockServerGlobals : public BaseRequestHandler {
  public:
   RestApiV1MockServerGlobals() : last_modified_(time(nullptr)) {}
@@ -87,6 +106,9 @@
   void handle_request(HttpRequest &req) override {
     last_modified_ =
         std::chrono::system_clock::to_time_t(std::chrono::system_clock::now());
+
+    log_debug("%s %s", http_method_to_string(req.get_method()),
+              req.get_uri().get_path().c_str());
 
     if (!((HttpMethod::Get | HttpMethod::Put) & req.get_method())) {
       req.get_output_headers().add("Allow", "GET, PUT");
@@ -124,12 +146,15 @@
     // required content-type: application/json
     if (nullptr == content_type ||
         std::string(content_type) != "application/json") {
+      log_debug("HTTP[%d]", HttpStatusCode::UnsupportedMediaType);
       req.send_reply(HttpStatusCode::UnsupportedMediaType);
       return;
     }
     auto body = req.get_input_buffer();
     auto data = body.pop_front(body.length());
     std::string str_data(data.begin(), data.end());
+
+    log_debug("HTTP> %s", str_data.c_str());
 
     JsonDocument body_doc;
     body_doc.Parse(str_data.c_str());
@@ -144,12 +169,14 @@
 
       out_buf.add(parse_error.data(), parse_error.size());
 
+      log_debug("HTTP[%d]", HttpStatusCode::UnprocessableEntity);
       req.send_reply(HttpStatusCode::UnprocessableEntity,
                      "Unprocessable Entity", out_buf);
       return;
     }
 
     if (!body_doc.IsObject()) {
+      log_debug("HTTP[%d]", HttpStatusCode::UnprocessableEntity);
       req.send_reply(HttpStatusCode::UnprocessableEntity);
       return;
     }
@@ -170,6 +197,7 @@
         MockServerComponent::get_instance().get_global_scope();
     shared_globals->reset(all_globals);
 
+    log_debug("HTTP[%d]", HttpStatusCode::NoContent);
     req.send_reply(HttpStatusCode::NoContent);
   }
 
@@ -210,6 +238,8 @@
       // perhaps we could use evbuffer_add_reference() and a unique-ptr on
       // json_buf here. needs to be benchmarked
       chunk.add(json_buf.GetString(), json_buf.GetSize());
+
+      log_debug("HTTP[%d]< %s", HttpStatusCode::Ok, json_buf.GetString());
     }  // free json_buf early
 
     auto out_hdrs = req.get_output_headers();
@@ -266,15 +296,9 @@
   }
 }
 
-static void start(mysql_harness::PluginFuncEnv *env) {
+static void run(mysql_harness::PluginFuncEnv *env) {
   auto &srv = HttpServerComponent::get_instance();
 
-<<<<<<< HEAD
-  srv.add_route(kRestGlobalsUri, std::unique_ptr<BaseRequestHandler>(
-                                     new RestApiV1MockServerGlobals()));
-  srv.add_route(kRestConnectionsUri, std::unique_ptr<BaseRequestHandler>(
-                                         new RestApiV1MockServerConnections()));
-=======
   srv.add_route(kRestGlobalsUri,
                 std::make_unique<RestApiV1MockServerGlobals>());
   Scope_guard global_route_guard(
@@ -284,16 +308,11 @@
                 std::make_unique<RestApiV1MockServerConnections>());
   Scope_guard connection_route_guard(
       [&srv]() { srv.remove_route(kRestConnectionsUri); });
->>>>>>> fbdaa4de
 
   mysql_harness::on_service_ready(env);
-}
-
-static void stop(mysql_harness::PluginFuncEnv *) {
-  auto &srv = HttpServerComponent::get_instance();
-
-  srv.remove_route(kRestConnectionsUri);
-  srv.remove_route(kRestGlobalsUri);
+
+  // wait until we are stopped.
+  wait_for_stop(env, 0);
 }
 
 #if defined(_MSC_VER) && defined(rest_mock_server_EXPORTS)
@@ -323,8 +342,8 @@
     nullptr,
     init,     // init
     nullptr,  // deinit
-    start,    // start
-    stop,     // stop
+    run,      // run
+    nullptr,  // stop
     true,     // declares_readiness
     0,
     nullptr,
