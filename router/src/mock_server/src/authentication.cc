/*
  Copyright (c) 2019, 2022, Oracle and/or its affiliates.

  This program is free software; you can redistribute it and/or modify
  it under the terms of the GNU General Public License, version 2.0,
  as published by the Free Software Foundation.

  This program is also distributed with certain software (including
  but not limited to OpenSSL) that is licensed under separate terms,
  as designated in a particular file or component or in included license
  documentation.  The authors of MySQL hereby grant you an additional
  permission to link the program and your derivative works with the
  separately licensed software that they have included with MySQL.

  This program is distributed in the hope that it will be useful,
  but WITHOUT ANY WARRANTY; without even the implied warranty of
  MERCHANTABILITY or FITNESS FOR A PARTICULAR PURPOSE.  See the
  GNU General Public License for more details.

  You should have received a copy of the GNU General Public License
  along with this program; if not, write to the Free Software
  Foundation, Inc., 51 Franklin St, Fifth Floor, Boston, MA  02110-1301  USA
*/

#include "authentication.h"

#include <memory>  // unique_ptr
<<<<<<< HEAD
=======
#include <optional>
#include <string_view>
>>>>>>> fbdaa4de
#include <vector>

#include <openssl/evp.h>
#include <openssl/opensslv.h>

<<<<<<< HEAD
#include "mysql/harness/stdx/expected.h"
#include "mysql/harness/stdx/string_view.h"

=======
>>>>>>> fbdaa4de
namespace impl {
/**
 * scramble the password using the client's scheme.
 *
 * - mysql_native_password
 *   - message-digest: SHA1
 *   - inner message-digest-order: nonce + double_hashed_password
 * - caching_sha256_password
 *   - message-digest: SHA256
 *   - inner message-digest-order: double_hashed_password + nonce
 *
 * @param nonce nonce used between server and client
 * @param password cleartext password to be scrambled
 * @param digest_func digest function
 * @param nonce_before_double_hashed_password if true, nonce appears before
 * double_hashed_password; if false, nonce appears after double_hashed_password
 * @returns auth-response a client would send it
 */
<<<<<<< HEAD
static stdx::expected<std::vector<uint8_t>, void> scramble(
    stdx::string_view nonce, stdx::string_view password,
=======
static std::optional<std::vector<uint8_t>> scramble(
    std::string_view nonce, std::string_view password,
>>>>>>> fbdaa4de
    const EVP_MD *digest_func, bool nonce_before_double_hashed_password) {
  // in case of empty password, the hash is empty too
  if (password.size() == 0) return std::vector<uint8_t>{};

  const auto digest_size = EVP_MD_size(digest_func);

#if OPENSSL_VERSION_NUMBER >= 0x1010000fL
  std::unique_ptr<EVP_MD_CTX, decltype(&EVP_MD_CTX_free)> digest_ctx(
      EVP_MD_CTX_new(), &EVP_MD_CTX_free);
#else
  std::unique_ptr<EVP_MD_CTX, decltype(&EVP_MD_CTX_destroy)> digest_ctx(
      EVP_MD_CTX_create(), &EVP_MD_CTX_destroy);
#endif

  std::vector<uint8_t> hashed_password(digest_size);
  std::vector<uint8_t> double_hashed_password(digest_size);
  std::vector<uint8_t> hashed_nonce_and_double_hashed_password(digest_size);

  int ok{1};
  ok &= EVP_DigestInit_ex(digest_ctx.get(), digest_func, nullptr);
  ok &= EVP_DigestUpdate(digest_ctx.get(), password.data(), password.size());
  ok &= EVP_DigestFinal_ex(digest_ctx.get(), hashed_password.data(), nullptr);

  ok &= EVP_DigestInit_ex(digest_ctx.get(), digest_func, nullptr);
  ok &= EVP_DigestUpdate(digest_ctx.get(), hashed_password.data(),
                         hashed_password.size());
  ok &= EVP_DigestFinal_ex(digest_ctx.get(), double_hashed_password.data(),
                           nullptr);

  ok &= EVP_DigestInit_ex(digest_ctx.get(), digest_func, nullptr);

  if (nonce_before_double_hashed_password) {
    ok &= EVP_DigestUpdate(digest_ctx.get(), nonce.data(), nonce.size());
    ok &= EVP_DigestUpdate(digest_ctx.get(), double_hashed_password.data(),
                           double_hashed_password.size());
  } else {
    ok &= EVP_DigestUpdate(digest_ctx.get(), double_hashed_password.data(),
                           double_hashed_password.size());
    ok &= EVP_DigestUpdate(digest_ctx.get(), nonce.data(), nonce.size());
  }
  ok &= EVP_DigestFinal_ex(digest_ctx.get(), double_hashed_password.data(),
                           nullptr);

  if (!ok) return std::nullopt;

  // scramble the hashed password with the nonce
  for (int i = 0; i < digest_size; ++i) {
    hashed_password[i] ^= double_hashed_password[i];
  }

  return hashed_password;
}
}  // namespace impl

// mysql_native_password

<<<<<<< HEAD
stdx::expected<std::vector<uint8_t>, void> MySQLNativePassword::scramble(
    stdx::string_view nonce, stdx::string_view password) {
=======
std::optional<std::vector<uint8_t>> MySQLNativePassword::scramble(
    std::string_view nonce, std::string_view password) {
>>>>>>> fbdaa4de
  return impl::scramble(nonce, password, EVP_sha1(), true);
}

constexpr char MySQLNativePassword::name[];

// caching_sha2_password

<<<<<<< HEAD
stdx::expected<std::vector<uint8_t>, void> CachingSha2Password::scramble(
    stdx::string_view nonce, stdx::string_view password) {
=======
std::optional<std::vector<uint8_t>> CachingSha2Password::scramble(
    std::string_view nonce, std::string_view password) {
>>>>>>> fbdaa4de
  return impl::scramble(nonce, password, EVP_sha256(), false);
}
constexpr char CachingSha2Password::name[];

// clear_text_password

<<<<<<< HEAD
stdx::expected<std::vector<uint8_t>, void> ClearTextPassword::scramble(
    stdx::string_view /* nonce */, stdx::string_view password) {
=======
std::optional<std::vector<uint8_t>> ClearTextPassword::scramble(
    std::string_view /* nonce */, std::string_view password) {
>>>>>>> fbdaa4de
  std::vector<uint8_t> res(password.begin(), password.end());

  // the payload always has a trailing \0
  res.push_back(0);

  return res;
}

constexpr char ClearTextPassword::name[];<|MERGE_RESOLUTION|>--- conflicted
+++ resolved
@@ -25,22 +25,13 @@
 #include "authentication.h"
 
 #include <memory>  // unique_ptr
-<<<<<<< HEAD
-=======
 #include <optional>
 #include <string_view>
->>>>>>> fbdaa4de
 #include <vector>
 
 #include <openssl/evp.h>
 #include <openssl/opensslv.h>
 
-<<<<<<< HEAD
-#include "mysql/harness/stdx/expected.h"
-#include "mysql/harness/stdx/string_view.h"
-
-=======
->>>>>>> fbdaa4de
 namespace impl {
 /**
  * scramble the password using the client's scheme.
@@ -59,13 +50,8 @@
  * double_hashed_password; if false, nonce appears after double_hashed_password
  * @returns auth-response a client would send it
  */
-<<<<<<< HEAD
-static stdx::expected<std::vector<uint8_t>, void> scramble(
-    stdx::string_view nonce, stdx::string_view password,
-=======
 static std::optional<std::vector<uint8_t>> scramble(
     std::string_view nonce, std::string_view password,
->>>>>>> fbdaa4de
     const EVP_MD *digest_func, bool nonce_before_double_hashed_password) {
   // in case of empty password, the hash is empty too
   if (password.size() == 0) return std::vector<uint8_t>{};
@@ -122,13 +108,8 @@
 
 // mysql_native_password
 
-<<<<<<< HEAD
-stdx::expected<std::vector<uint8_t>, void> MySQLNativePassword::scramble(
-    stdx::string_view nonce, stdx::string_view password) {
-=======
 std::optional<std::vector<uint8_t>> MySQLNativePassword::scramble(
     std::string_view nonce, std::string_view password) {
->>>>>>> fbdaa4de
   return impl::scramble(nonce, password, EVP_sha1(), true);
 }
 
@@ -136,26 +117,16 @@
 
 // caching_sha2_password
 
-<<<<<<< HEAD
-stdx::expected<std::vector<uint8_t>, void> CachingSha2Password::scramble(
-    stdx::string_view nonce, stdx::string_view password) {
-=======
 std::optional<std::vector<uint8_t>> CachingSha2Password::scramble(
     std::string_view nonce, std::string_view password) {
->>>>>>> fbdaa4de
   return impl::scramble(nonce, password, EVP_sha256(), false);
 }
 constexpr char CachingSha2Password::name[];
 
 // clear_text_password
 
-<<<<<<< HEAD
-stdx::expected<std::vector<uint8_t>, void> ClearTextPassword::scramble(
-    stdx::string_view /* nonce */, stdx::string_view password) {
-=======
 std::optional<std::vector<uint8_t>> ClearTextPassword::scramble(
     std::string_view /* nonce */, std::string_view password) {
->>>>>>> fbdaa4de
   std::vector<uint8_t> res(password.begin(), password.end());
 
   // the payload always has a trailing \0
