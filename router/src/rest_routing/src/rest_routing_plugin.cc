--- conflicted
+++ resolved
@@ -31,10 +31,10 @@
 
 #include "mysql/harness/config_parser.h"
 #include "mysql/harness/loader.h"
+#include "mysql/harness/logging/logging.h"
 #include "mysql/harness/plugin.h"
+#include "mysql/harness/plugin_config.h"
 #include "mysql/harness/utility/string.h"  // ::join()
-
-#include "mysqlrouter/plugin_config.h"
 
 #include "mysqlrouter/http_server_component.h"
 #include "mysqlrouter/rest_api_component.h"
@@ -46,6 +46,7 @@
 #include "rest_routing_destinations.h"
 #include "rest_routing_health.h"
 #include "rest_routing_list.h"
+#include "rest_routing_routes_status.h"
 #include "rest_routing_status.h"
 IMPORT_LOG_FUNCTIONS()
 
@@ -57,24 +58,15 @@
 // one shared setting
 std::string require_realm_routing;
 
-<<<<<<< HEAD
-class RestRoutingPluginConfig : public mysqlrouter::BasePluginConfig {
-=======
 using StringOption = mysql_harness::StringOption;
 
 class RestRoutingPluginConfig : public mysql_harness::BasePluginConfig {
->>>>>>> fbdaa4de
  public:
   std::string require_realm;
 
   explicit RestRoutingPluginConfig(const mysql_harness::ConfigSection *section)
-<<<<<<< HEAD
-      : mysqlrouter::BasePluginConfig(section),
-        require_realm(get_option_string(section, kRequireRealm)) {}
-=======
       : mysql_harness::BasePluginConfig(section),
         require_realm(get_option(section, kRequireRealm, StringOption{})) {}
->>>>>>> fbdaa4de
 
   std::string get_default(const std::string & /* option */) const override {
     return {};
@@ -153,6 +145,13 @@
 
 #define STR(s) \
   { s, strlen(s), rapidjson::kPointerInvalidIndex }
+
+static const std::array<JsonPointer::Token, 2> routing_status_path_tokens{
+    {STR("paths"), STR("/routing/status")}};
+
+static const std::array<JsonPointer::Token, 2> routing_status_def_tokens{
+    {STR("definitions"), STR("RoutingGlobalStatus")}};
+
 static const std::array<JsonPointer::Token, 2> route_name_param_tokens{
     {STR("parameters"), STR("routeNameParam")}};
 
@@ -242,6 +241,22 @@
                 .AddMember("description", "Routes", allocator),
             allocator);
   }
+
+  // /definitions/RoutingGlobalStatus
+  const RestApiComponent::JsonPointer routing_status_def_ptr(
+      routing_status_def_tokens.data(), routing_status_def_tokens.size());
+
+  routing_status_def_ptr.Set(
+      spec_doc,
+      JsonValue(rapidjson::kObjectType)
+          .AddMember("totalMaxConnections",
+                     "number of total connections allowed", allocator)
+          .AddMember("currentMaxConnections",
+                     "number of current total connections", allocator),
+      allocator);
+
+  std::string routing_status_def_ptr_str =
+      json_pointer_stringfy(routing_status_def_ptr);
 
   // /parameters/routeNameParam
   const RestApiComponent::JsonPointer route_name_param_ptr(
@@ -668,6 +683,51 @@
   std::string routes_connection_list_def_ptr_str =
       json_pointer_stringfy(routes_connection_list_def_ptr);
 
+  // /paths/routingStatus
+  {
+    JsonPointer ptr(routing_status_path_tokens.data(),
+                    routing_status_path_tokens.size());
+
+    ptr.Set(
+        spec_doc,
+        JsonValue(rapidjson::kObjectType)
+            .AddMember(
+                "get",
+                JsonValue(rapidjson::kObjectType)
+                    .AddMember("tags",
+                               JsonValue(rapidjson::kArrayType)
+                                   .PushBack("routing", allocator),
+                               allocator)
+                    .AddMember("description",
+                               "Get status of the routing plugin", allocator)
+                    .AddMember(
+                        "responses",
+                        JsonValue(rapidjson::kObjectType)
+                            .AddMember(
+                                "200",
+                                JsonValue(rapidjson::kObjectType)
+                                    .AddMember("description",
+                                               "status of the routing plugin",
+                                               allocator)
+                                    .AddMember(
+                                        "schema",
+                                        JsonValue(rapidjson::kObjectType)
+                                            .AddMember(
+                                                "$ref",
+                                                JsonValue(
+                                                    routing_status_def_ptr_str
+                                                        .data(),
+                                                    routing_status_def_ptr_str
+                                                        .size(),
+                                                    allocator),
+                                                allocator),
+                                        allocator),
+                                allocator),
+                        allocator),
+                allocator),
+        allocator);
+  }
+
   // /paths/routesConfig
   {
     JsonPointer ptr(routes_config_path_tokens.data(),
@@ -1105,7 +1165,9 @@
 
   const bool spec_adder_executed = rest_api_srv.try_process_spec(spec_adder);
 
-  std::array<RestApiComponentPath, 7> paths{{
+  std::array<RestApiComponentPath, 8> paths{{
+      {rest_api_srv, RestRoutingStatus::path_regex,
+       std::make_unique<RestRoutingStatus>(require_realm_routing)},
       {rest_api_srv, RestRoutingList::path_regex,
        std::make_unique<RestRoutingList>(require_realm_routing)},
       {rest_api_srv, RestRoutingBlockedHosts::path_regex,
@@ -1114,8 +1176,8 @@
        std::make_unique<RestRoutingDestinations>(require_realm_routing)},
       {rest_api_srv, RestRoutingConfig::path_regex,
        std::make_unique<RestRoutingConfig>(require_realm_routing)},
-      {rest_api_srv, RestRoutingStatus::path_regex,
-       std::make_unique<RestRoutingStatus>(require_realm_routing)},
+      {rest_api_srv, RestRoutingRoutesStatus::path_regex,
+       std::make_unique<RestRoutingRoutesStatus>(require_realm_routing)},
       {rest_api_srv, RestRoutingHealth::path_regex,
        std::make_unique<RestRoutingHealth>(require_realm_routing)},
       {rest_api_srv, RestRoutingConnections::path_regex,
