/*
  Copyright (c) 2018, 2022, Oracle and/or its affiliates.

  This program is free software; you can redistribute it and/or modify
  it under the terms of the GNU General Public License, version 2.0,
  as published by the Free Software Foundation.

  This program is also distributed with certain software (including
  but not limited to OpenSSL) that is licensed under separate terms,
  as designated in a particular file or component or in included license
  documentation.  The authors of MySQL hereby grant you an additional
  permission to link the program and your derivative works with the
  separately licensed software that they have included with MySQL.

  This program is distributed in the hope that it will be useful,
  but WITHOUT ANY WARRANTY; without even the implied warranty of
  MERCHANTABILITY or FITNESS FOR A PARTICULAR PURPOSE.  See the
  GNU General Public License for more details.

  You should have received a copy of the GNU General Public License
  along with this program; if not, write to the Free Software
  Foundation, Inc., 51 Franklin St, Fifth Floor, Boston, MA  02110-1301  USA
*/

/**
 * API Facade around libevent's http interface
 */
#include "mysqlrouter/http_common.h"

#include <cstring>
#include <iostream>
#include <sstream>
#include <stack>
#include <stdexcept>

#include <event2/buffer.h>
#include <event2/event.h>
#include <event2/http.h>
#include <event2/http_struct.h>
#include <event2/keyvalq_struct.h>
<<<<<<< HEAD
=======
#include <event2/listener.h>
#include <event2/thread.h>
>>>>>>> fbdaa4de
#include <event2/util.h>

#include "http_request_impl.h"
#include "mysql/harness/utility/string.h"
<<<<<<< HEAD
=======
#include "mysqlrouter/http_request.h"

static_assert(EV_TIMEOUT == EventFlags::Timeout,
              "libevent constant must match the wrappers constant");
static_assert(EV_READ == EventFlags::Read,
              "libevent constant must match the wrappers constant");
static_assert(EV_WRITE == EventFlags::Write,
              "libevent constant must match the wrappers constant");
static_assert(EV_SIGNAL == EventFlags::Signal,
              "libevent constant must match the wrappers constant");

static_assert(BUFFEREVENT_SSL_OPEN ==
                  static_cast<int>(EventBuffer::SslState::Open),
              "libevent constant must match the wrappers constant");
static_assert(BUFFEREVENT_SSL_CONNECTING ==
                  static_cast<int>(EventBuffer::SslState::Connecting),
              "libevent constant must match the wrappers constant");
static_assert(BUFFEREVENT_SSL_ACCEPTING ==
                  static_cast<int>(EventBuffer::SslState::Accepting),
              "libevent constant must match the wrappers constant");

static_assert(EventBufferOptionsFlags::CloseOnFree == BEV_OPT_CLOSE_ON_FREE,
              "libevent constant must match the wrappers constant");
static_assert(EventBufferOptionsFlags::ThreadSafe == BEV_OPT_THREADSAFE,
              "libevent constant must match the wrappers constant");
static_assert(EventBufferOptionsFlags::DeferCallbacks ==
                  BEV_OPT_DEFER_CALLBACKS,
              "libevent constant must match the wrappers constant");
static_assert(EventBufferOptionsFlags::UnlockCallbacks ==
                  BEV_OPT_UNLOCK_CALLBACKS,
              "libevent constant must match the wrappers constant");

static_assert(EVHTTP_REQ_GET == HttpMethod::Get,
              "libevent constant must match the wrappers constant");
static_assert(EVHTTP_REQ_POST == HttpMethod::Post,
              "libevent constant must match the wrappers constant");
static_assert(EVHTTP_REQ_HEAD == HttpMethod::Head,
              "libevent constant must match the wrappers constant");
static_assert(EVHTTP_REQ_PUT == HttpMethod::Put,
              "libevent constant must match the wrappers constant");
static_assert(EVHTTP_REQ_DELETE == HttpMethod::Delete,
              "libevent constant must match the wrappers constant");
static_assert(EVHTTP_REQ_OPTIONS == HttpMethod::Options,
              "libevent constant must match the wrappers constant");
static_assert(EVHTTP_REQ_TRACE == HttpMethod::Trace,
              "libevent constant must match the wrappers constant");
static_assert(EVHTTP_REQ_CONNECT == HttpMethod::Connect,
              "libevent constant must match the wrappers constant");
static_assert(EVHTTP_REQ_PATCH == HttpMethod::Patch,
              "libevent constant must match the wrappers constant");

template <typename Unique>
auto impl_get_base(Unique &unique) {
  return unique.get()->base.get();
}

template <typename Impl, typename InnerType, typename Function_type>
std::unique_ptr<Impl> impl_new(InnerType *inner, Function_type function) {
  return std::unique_ptr<Impl>(new Impl{{inner, function}});
}

static evkeyval *get_node(HttpHeaders::Iterator::IteratorHandle handle) {
  return reinterpret_cast<evkeyval *>(handle);
}

// wrap generic libevent functions

bool Event::initialize_threads() {
#ifdef EVTHREAD_USE_WINDOWS_THREADS_IMPLEMENTED
  return 0 == evthread_use_windows_threads();
#elif EVTHREAD_USE_PTHREADS_IMPLEMENTED
  return 0 == evthread_use_pthreads();
#else
  return false;
#endif  // EVTHREAD_USE_PTHREADS_IMPLEMENTED
}

void Event::shutdown() { libevent_global_shutdown(); }

void Event::set_log_callback(const CallbackLog cb) {
  cbLog_ = cb;
  event_set_log_callback([](int severity, const char *message) {
    const static std::map<int, Log> map{{EVENT_LOG_DEBUG, Log::Debug},
                                        {EVENT_LOG_ERR, Log::Error},
                                        {EVENT_LOG_WARN, Log::Warning},
                                        {EVENT_LOG_MSG, Log::Message}};

    if (cbLog_) {
      cbLog_(map.at(severity), message);
    }
  });
}

void Event::enable_debug_logging(const DebugLogLevel which) {
  event_enable_debug_logging(static_cast<uint32_t>(which));
}

bool Event::has_ssl() {
  // Do not bring `libevent` headers outside this file, thus macro/definitions
  // must be check at runtime by calling such methods as these.
#ifdef EVENT__HAVE_OPENSSL
  return true;
#else
  return false;
#endif
}

// wrap event_base
struct EventBase::impl {
  std::unique_ptr<event_base, decltype(&event_base_free)> base;
};

Event::CallbackLog Event::cbLog_ = nullptr;

EventBase::EventBase()
    : pImpl_{new impl{{event_base_new(), &event_base_free}}} {}

EventBase::EventBase(EventBase &&event) : pImpl_{std::move(event.pImpl_)} {}

EventBase::EventBase(std::unique_ptr<impl> &&pImpl)
    : pImpl_(std::move(pImpl)) {}

// Needed because of pimpl
// Destructor must be placed in the compilation unit
EventBase::~EventBase() = default;

bool EventBase::once(const SocketHandle fd, const EventFlags::Bitset events,
                     CallbackEvent cb, void *arg, const struct timeval *tv) {
  return 0 == event_base_once(impl_get_base(pImpl_),
                              static_cast<evutil_socket_t>(fd),
                              events.to_ullong(), cb, arg, tv);
}

bool EventBase::loop_exit(const struct timeval *tv) {
  return 0 == event_base_loopexit(impl_get_base(pImpl_), tv);
}

int EventBase::dispatch() { return event_base_dispatch(impl_get_base(pImpl_)); }

// wrap for bufferevent

struct EventBuffer::impl {
  std::unique_ptr<bufferevent, decltype(&bufferevent_free)> base;
};

EventBuffer::EventBuffer(EventBase *base, const SocketHandle socket,
                         TlsContext *tls_context, const SslState state,
                         const EventBufferOptionsFlags::Bitset &options) {
  // We receive a SSL_context from which we create a new SSL_connection,
  // Thus the socket state can't be set to "already open".

#ifdef EVENT__HAVE_OPENSSL
  pImpl_ = impl_new<EventBuffer::impl>(
      bufferevent_openssl_socket_new(
          impl_get_base(base->pImpl_), static_cast<evutil_socket_t>(socket),
          SSL_new(tls_context->get()),
          static_cast<bufferevent_ssl_state>(state), options.to_ullong()),
      &bufferevent_free);
#endif  // EVENT__HAVE_OPENSSL
}

EventBuffer::EventBuffer(EventBuffer &&other)
    : pImpl_(std::move(other.pImpl_)) {}

// Needed because of pimpl
// Destructor must be placed in the compilation unit
EventBuffer::~EventBuffer() {}

// wrap for evhttp

struct EventHttp::impl {
  class EvHttpDeleter {
   public:
    void operator()(evhttp *http) { evhttp_free(http); }
  };

  impl(evhttp *http, event_base *ev_base)
      : base{std::move(http)}, ev_base_{ev_base} {}

  std::unique_ptr<evhttp, EvHttpDeleter> base;

  event_base *ev_base_;

  CallbackBuffer bufferCallback_ = nullptr;
  void *bufferArgument_ = nullptr;
  CallbackRequest requestCallback_ = nullptr;
  void *requestArgument_ = nullptr;
};

EventHttp::EventHttp(EventBase *base)
    : pImpl_{std::make_unique<impl>(evhttp_new(impl_get_base(base->pImpl_)),
                                    impl_get_base(base->pImpl_))} {}

EventHttp::EventHttp(EventHttp &&http) : pImpl_(std::move(http.pImpl_)) {}

// Needed because of pimpl
// Destructor must be placed in the compilation unit
EventHttp::~EventHttp() = default;

void EventHttp::set_allowed_http_methods(const HttpMethod::Bitset methods) {
  evhttp_set_allowed_methods(impl_get_base(pImpl_), methods.to_ullong());
}

EventHttpBoundSocket EventHttp::accept_socket_with_handle(
    const SocketHandle fd) {
  auto http = impl_get_base(pImpl_);

  // same as evhttp_accept_socket_with_handle(), except it doesn't take
  // ownership via LEV_OPT_CLOSE_ON_FREE
  const int flags = LEV_OPT_REUSEABLE | LEV_OPT_CLOSE_ON_EXEC;

  struct evconnlistener *listener =
      evconnlistener_new(pImpl_->ev_base_, nullptr, nullptr, flags, 0, fd);
  if (listener == nullptr) return nullptr;

  struct evhttp_bound_socket *bound = evhttp_bind_listener(http, listener);
  if (bound == nullptr) {
    evconnlistener_free(listener);
    return nullptr;
  }

  return bound;
}

void EventHttp::set_gencb(CallbackRequest cb, void *cbarg) {
  pImpl_->requestCallback_ = cb;
  pImpl_->requestArgument_ = cbarg;
  evhttp_set_gencb(
      impl_get_base(pImpl_),
      [](evhttp_request *req, void *arg) {
        HttpRequest request(
            impl_new<HttpRequest::impl>(req, [](evhttp_request *) {}));
        auto current = reinterpret_cast<EventHttp::impl *>(arg);
        current->requestCallback_(&request, current->requestArgument_);
      },
      pImpl_.get());
}

void EventHttp::set_bevcb(CallbackBuffer cb, void *cbarg) {
  pImpl_->bufferCallback_ = cb;
  pImpl_->bufferArgument_ = cbarg;
  evhttp_set_bevcb(
      impl_get_base(pImpl_),
      [](event_base *base, void *arg) {
        auto current = reinterpret_cast<EventHttp::impl *>(arg);

        auto impl = impl_new<EventBase::impl>(base, [](event_base *) {});

        EventBase event(std::move(impl));
        auto result =
            current->bufferCallback_(&event, current->bufferArgument_);
        return result.pImpl_->base.release();
      },
      pImpl_.get());
}
>>>>>>> fbdaa4de

// wrap evhttp_uri

struct HttpUri::impl {
  std::unique_ptr<evhttp_uri, std::function<void(evhttp_uri *)>> uri;
};

HttpUri::HttpUri() : pImpl_(new impl{{evhttp_uri_new(), &evhttp_uri_free}}) {}

HttpUri::HttpUri(
    std::unique_ptr<evhttp_uri, std::function<void(evhttp_uri *)>> uri) {
  pImpl_.reset(new impl{std::move(uri)});
}

HttpUri::HttpUri(HttpUri &&) = default;
HttpUri::~HttpUri() {}

HttpUri::operator bool() const { return pImpl_->uri.operator bool(); }

HttpUri HttpUri::parse(const std::string &uri_str) {
  // wrap a owned pointer
  return HttpUri{std::unique_ptr<evhttp_uri, decltype(&evhttp_uri_free)>{
      evhttp_uri_parse(uri_str.c_str()), &evhttp_uri_free}};
}

std::string HttpUri::get_scheme() const {
  const char *const u = evhttp_uri_get_scheme(pImpl_->uri.get());

  return u != nullptr ? u : "";
}

void HttpUri::set_scheme(const std::string &scheme) {
  evhttp_uri_set_scheme(pImpl_->uri.get(), scheme.c_str());
}

std::string HttpUri::get_userinfo() const {
  const char *const u = evhttp_uri_get_userinfo(pImpl_->uri.get());

  return u != nullptr ? u : "";
}
void HttpUri::set_userinfo(const std::string &userinfo) {
  evhttp_uri_set_userinfo(pImpl_->uri.get(), userinfo.c_str());
}

std::string HttpUri::get_host() const {
  const char *const u = evhttp_uri_get_host(pImpl_->uri.get());

  return u != nullptr ? u : "";
}

void HttpUri::set_host(const std::string &host) {
  evhttp_uri_set_host(pImpl_->uri.get(), host.c_str());
}

uint16_t HttpUri::get_port() const {
  return evhttp_uri_get_port(pImpl_->uri.get());
}

void HttpUri::set_port(uint16_t port) const {
  evhttp_uri_set_port(pImpl_->uri.get(), port);
}

std::string HttpUri::get_path() const {
  const char *const u = evhttp_uri_get_path(pImpl_->uri.get());

  return u != nullptr ? u : "";
}

void HttpUri::set_path(const std::string &path) {
  if (0 != evhttp_uri_set_path(pImpl_->uri.get(), path.c_str())) {
    throw std::invalid_argument("URL path isn't valid: " + path);
  }
}

std::string HttpUri::get_fragment() const {
  const char *const u = evhttp_uri_get_fragment(pImpl_->uri.get());

  return u != nullptr ? u : "";
}
void HttpUri::set_fragment(const std::string &fragment) {
  evhttp_uri_set_fragment(pImpl_->uri.get(), fragment.c_str());
}

std::string HttpUri::get_query() const {
  const char *const u = evhttp_uri_get_query(pImpl_->uri.get());

  return u != nullptr ? u : "";
}
void HttpUri::set_query(const std::string &query) {
  evhttp_uri_set_query(pImpl_->uri.get(), query.c_str());
}

std::string HttpUri::join() const {
  char buf[16 * 1024];
  if (evhttp_uri_join(pImpl_->uri.get(), buf, sizeof(buf))) {
    return buf;
  }

  throw std::invalid_argument("join failed");
}

std::string http_uri_path_canonicalize(const std::string &uri_path) {
  if (uri_path.empty()) return "/";

  std::deque<std::string> sections;

  std::istringstream ss(uri_path);
  for (std::string section; std::getline(ss, section, '/');) {
    if (section == "..") {
      // remove last item on the stack
      if (!sections.empty()) {
        sections.pop_back();
      }
    } else if (section != "." && !section.empty()) {
      sections.emplace_back(section);
    }
  }

  bool has_trailing_slash = uri_path.back() == '/';
  if (has_trailing_slash) sections.emplace_back("");

  auto out = "/" + mysql_harness::join(sections, "/");

  return out;
}

// wrap evbuffer

struct HttpBuffer::impl {
  std::unique_ptr<evbuffer, std::function<void(evbuffer *)>> buffer;
};

// non-owning pointer
HttpBuffer::HttpBuffer(
    std::unique_ptr<evbuffer, std::function<void(evbuffer *)>> buffer) {
  pImpl_.reset(new impl{std::move(buffer)});
}

void HttpBuffer::add(const char *data, size_t data_size) {
  evbuffer_add(pImpl_->buffer.get(), data, data_size);
}

void HttpBuffer::add_file(int file_fd, off_t offset, off_t size) {
  evbuffer_add_file(pImpl_->buffer.get(), file_fd, offset, size);
}

size_t HttpBuffer::length() const {
  return evbuffer_get_length(pImpl_->buffer.get());
}

std::vector<uint8_t> HttpBuffer::pop_front(size_t len) {
  std::vector<uint8_t> data;
  data.resize(len);

  int bytes_read;
  if (-1 == (bytes_read = evbuffer_remove(pImpl_->buffer.get(), data.data(),
                                          data.size()))) {
    throw std::runtime_error("couldn't pop bytes from front of buffer");
  }

  data.resize(bytes_read);
  data.shrink_to_fit();

  return data;
}

HttpBuffer::HttpBuffer(HttpBuffer &&) = default;
HttpBuffer::~HttpBuffer() {}

// wrap evkeyvalq

struct HttpHeaders::impl {
  std::unique_ptr<evkeyvalq, std::function<void(evkeyvalq *)>> hdrs;
};

HttpHeaders::HttpHeaders(
    std::unique_ptr<evkeyvalq, std::function<void(evkeyvalq *)>> hdrs) {
  pImpl_.reset(new impl{std::move(hdrs)});
}

int HttpHeaders::add(const char *key, const char *value) {
  return evhttp_add_header(pImpl_->hdrs.get(), key, value);
}

const char *HttpHeaders::get(const char *key) const {
  return evhttp_find_header(pImpl_->hdrs.get(), key);
}

std::pair<std::string, std::string> HttpHeaders::Iterator::operator*() {
  return {node_->key, node_->value};
}

HttpHeaders::Iterator &HttpHeaders::Iterator::operator++() {
  node_ = node_->next.tqe_next;

  return *this;
}

bool HttpHeaders::Iterator::operator!=(const Iterator &it) const {
  return node_ != it.node_;
}

HttpHeaders::Iterator HttpHeaders::begin() { return pImpl_->hdrs->tqh_first; }

HttpHeaders::Iterator HttpHeaders::end() { return *(pImpl_->hdrs->tqh_last); }

HttpHeaders::HttpHeaders(HttpHeaders &&) = default;
HttpHeaders::~HttpHeaders() {}

// wrap evhttp_request

HttpRequest::HttpRequest(
    std::unique_ptr<evhttp_request, std::function<void(evhttp_request *)>>
        req) {
  pImpl_.reset(new impl{std::move(req)});
}

struct RequestHandlerCtx {
  HttpRequest *req;
  HttpRequest::RequestHandler cb;
  void *cb_data;
};

void HttpRequest::sync_callback(HttpRequest *req, void *) {
  // if connection was successful, keep the request-object alive past this
  // request-handler lifetime
  evhttp_request *ev_req = req->pImpl_->req.get();
  if (ev_req) {
#if LIBEVENT_VERSION_NUMBER >= 0x02010600
    evhttp_request_own(ev_req);
#else
    // swap the evhttp_request, as evhttp_request_own() is broken
    // before libevent 2.1.6.
    //
    // see: https://github.com/libevent/libevent/issues/68
    //
    // libevent will free the event, let's make sure it only sees
    // an empty evhttp_request
    auto *copied_req = evhttp_request_new(nullptr, nullptr);

    std::swap(copied_req->evcon, ev_req->evcon);
    std::swap(copied_req->flags, ev_req->flags);

    std::swap(copied_req->input_headers, ev_req->input_headers);
    std::swap(copied_req->output_headers, ev_req->output_headers);
    std::swap(copied_req->remote_host, ev_req->remote_host);
    std::swap(copied_req->remote_port, ev_req->remote_port);
    std::swap(copied_req->host_cache, ev_req->host_cache);
    std::swap(copied_req->kind, ev_req->kind);
    std::swap(copied_req->type, ev_req->type);
    std::swap(copied_req->headers_size, ev_req->headers_size);
    std::swap(copied_req->body_size, ev_req->body_size);
    std::swap(copied_req->uri, ev_req->uri);
    std::swap(copied_req->uri_elems, ev_req->uri_elems);
    std::swap(copied_req->major, ev_req->major);
    std::swap(copied_req->minor, ev_req->minor);
    std::swap(copied_req->response_code, ev_req->response_code);
    std::swap(copied_req->response_code_line, ev_req->response_code_line);
    std::swap(copied_req->input_buffer, ev_req->input_buffer);
    std::swap(copied_req->ntoread, ev_req->ntoread);
    copied_req->chunked = ev_req->chunked;
    copied_req->userdone = ev_req->userdone;
    std::swap(copied_req->output_buffer, ev_req->output_buffer);

    // release the old one, and let the event-loop free it
    req->pImpl_->req.release();

    // but take ownership of the new one
    req->pImpl_->req.reset(copied_req);
    req->pImpl_->own();
#endif
  }
}

HttpRequest::HttpRequest(HttpRequest::RequestHandler cb, void *cb_arg) {
  auto *ev_req = evhttp_request_new(
      [](evhttp_request *req, void *ev_cb_arg) {
        auto *ctx = static_cast<RequestHandlerCtx *>(ev_cb_arg);

        if ((req == nullptr) && (errno != 0)) {
          // request failed. Try to capture the last errno and hope
          // it is related to the failure
          ctx->req->socket_error_code({errno, std::system_category()});
        }

        ctx->req->pImpl_->req.release();   // the old request object may already
                                           // be free()ed in case of error
        ctx->req->pImpl_->req.reset(req);  // just update with what we have
        ctx->cb(ctx->req, ctx->cb_data);

        delete ctx;
      },
      new RequestHandlerCtx{this, cb, cb_arg});

#if LIBEVENT_VERSION_NUMBER >= 0x02010000
  evhttp_request_set_error_cb(
      ev_req, [](evhttp_request_error err_code, void *ev_cb_arg) {
        auto *ctx = static_cast<RequestHandlerCtx *>(ev_cb_arg);

        ctx->req->error_code(err_code);
      });
#endif

  pImpl_.reset(new impl{
      std::unique_ptr<evhttp_request, std::function<void(evhttp_request *)>>(
          ev_req, evhttp_request_free)});
}

HttpRequest::HttpRequest(HttpRequest &&rhs) : pImpl_{std::move(rhs.pImpl_)} {}

HttpRequest::~HttpRequest() {}

void HttpRequest::socket_error_code(std::error_code error_code) {
  pImpl_->socket_error_code_ = error_code;
}

std::error_code HttpRequest::socket_error_code() const {
  return pImpl_->socket_error_code_;
}

void HttpRequest::send_error(int status_code, std::string status_text) {
  evhttp_send_error(pImpl_->req.get(), status_code, status_text.c_str());
}

void HttpRequest::send_reply(int status_code, std::string status_text,
                             HttpBuffer &chunk) {
  evhttp_send_reply(pImpl_->req.get(), status_code, status_text.c_str(),
                    chunk.pImpl_->buffer.get());
}

void HttpRequest::send_reply(int status_code, std::string status_text) {
  evhttp_send_reply(pImpl_->req.get(), status_code, status_text.c_str(),
                    nullptr);
}

HttpRequest::operator bool() const { return pImpl_->req.operator bool(); }

void HttpRequest::error_code(int err_code) { pImpl_->error_code = err_code; }

int HttpRequest::error_code() { return pImpl_->error_code; }

std::string HttpRequest::error_msg() {
  switch (pImpl_->error_code) {
#if LIBEVENT_VERSION_NUMBER >= 0x02010000
    case EVREQ_HTTP_TIMEOUT:
      return "timeout";
    case EVREQ_HTTP_EOF:
      return "eof";
    case EVREQ_HTTP_INVALID_HEADER:
      return "invalid-header";
    case EVREQ_HTTP_BUFFER_ERROR:
      return "buffer-error";
    case EVREQ_HTTP_REQUEST_CANCEL:
      return "request-cancel";
    case EVREQ_HTTP_DATA_TOO_LONG:
      return "data-too-long";
#endif
    default:
      return "unknown";
  }
}

HttpUri HttpRequest::get_uri() const {
  // return a wrapper around a borrowed evhttp_uri
  //
  // it is owned by the HttpRequest, not by the HttpUri itself
  return std::unique_ptr<evhttp_uri, std::function<void(evhttp_uri *)>>(
      const_cast<evhttp_uri *>(
          evhttp_request_get_evhttp_uri(pImpl_->req.get())),
      [](evhttp_uri *) {});
}

HttpHeaders HttpRequest::get_output_headers() {
  auto *ev_req = pImpl_->req.get();

  if (nullptr == ev_req) {
    throw std::logic_error("request is null");
  }
  // wrap a non-owned pointer
  return std::unique_ptr<evkeyvalq, std::function<void(evkeyvalq *)>>(
      evhttp_request_get_output_headers(ev_req), [](evkeyvalq *) {});
}

HttpHeaders HttpRequest::get_input_headers() const {
  auto *ev_req = pImpl_->req.get();

  if (nullptr == ev_req) {
    throw std::logic_error("request is null");
  }
  // wrap a non-owned pointer
  return std::unique_ptr<evkeyvalq, std::function<void(evkeyvalq *)>>(
      evhttp_request_get_input_headers(ev_req), [](evkeyvalq *) {});
}

HttpBuffer HttpRequest::get_output_buffer() {
  // wrap a non-owned pointer
  auto *ev_req = pImpl_->req.get();

  if (nullptr == ev_req) {
    throw std::logic_error("request is null");
  }

  return std::unique_ptr<evbuffer, std::function<void(evbuffer *)>>(
      evhttp_request_get_output_buffer(ev_req), [](evbuffer *) {});
}

unsigned HttpRequest::get_response_code() const {
  auto *ev_req = pImpl_->req.get();

  if (nullptr == ev_req) {
    throw std::logic_error("request is null");
  }

  return evhttp_request_get_response_code(ev_req);
}

std::string HttpRequest::get_response_code_line() const {
  auto *ev_req = pImpl_->req.get();
  if (nullptr == ev_req) {
    throw std::logic_error("request is null");
  }

#if LIBEVENT_VERSION_NUMBER >= 0x02010000
  return evhttp_request_get_response_code_line(ev_req);
#else
  return HttpStatusCode::get_default_status_text(
      evhttp_request_get_response_code(ev_req));
#endif
}

HttpBuffer HttpRequest::get_input_buffer() const {
  auto *ev_req = pImpl_->req.get();

  if (nullptr == ev_req) {
    throw std::logic_error("request is null");
  }

  // wrap a non-owned pointer
  return std::unique_ptr<evbuffer, std::function<void(evbuffer *)>>(
      evhttp_request_get_input_buffer(ev_req), [](evbuffer *) {});
}

HttpMethod::type HttpRequest::get_method() const {
  return evhttp_request_get_command(pImpl_->req.get());
}

bool HttpRequest::is_modified_since(time_t last_modified) {
  auto req_hdrs = get_input_headers();

  auto *if_mod_since = req_hdrs.get("If-Modified-Since");
  if (if_mod_since != nullptr) {
    try {
      time_t if_mod_since_ts = time_from_rfc5322_fixdate(if_mod_since);

      if (!(last_modified > if_mod_since_ts)) {
        return false;
      }
    } catch (const std::exception &) {
      return false;
    }
  }
  return true;
}

bool HttpRequest::add_last_modified(time_t last_modified) {
  auto out_hdrs = get_output_headers();
  char date_buf[50];

  if (sizeof(date_buf) -
          time_to_rfc5322_fixdate(last_modified, date_buf, sizeof(date_buf)) >
      0) {
    out_hdrs.add("Last-Modified", date_buf);

    return true;
  } else {
    return false;
  }
}<|MERGE_RESOLUTION|>--- conflicted
+++ resolved
@@ -29,26 +29,26 @@
 
 #include <cstring>
 #include <iostream>
+#include <map>
+#include <memory>
 #include <sstream>
 #include <stack>
 #include <stdexcept>
+#include <utility>
 
 #include <event2/buffer.h>
+#include <event2/bufferevent.h>
+#include <event2/bufferevent_ssl.h>
 #include <event2/event.h>
 #include <event2/http.h>
 #include <event2/http_struct.h>
 #include <event2/keyvalq_struct.h>
-<<<<<<< HEAD
-=======
 #include <event2/listener.h>
 #include <event2/thread.h>
->>>>>>> fbdaa4de
 #include <event2/util.h>
 
 #include "http_request_impl.h"
 #include "mysql/harness/utility/string.h"
-<<<<<<< HEAD
-=======
 #include "mysqlrouter/http_request.h"
 
 static_assert(EV_TIMEOUT == EventFlags::Timeout,
@@ -304,30 +304,35 @@
       },
       pImpl_.get());
 }
->>>>>>> fbdaa4de
 
 // wrap evhttp_uri
 
 struct HttpUri::impl {
-  std::unique_ptr<evhttp_uri, std::function<void(evhttp_uri *)>> uri;
+  std::unique_ptr<evhttp_uri, decltype(&evhttp_uri_free)> uri;
 };
 
 HttpUri::HttpUri() : pImpl_(new impl{{evhttp_uri_new(), &evhttp_uri_free}}) {}
 
-HttpUri::HttpUri(
-    std::unique_ptr<evhttp_uri, std::function<void(evhttp_uri *)>> uri) {
-  pImpl_.reset(new impl{std::move(uri)});
-}
+HttpUri::HttpUri(std::unique_ptr<impl> &&uri) { pImpl_ = std::move(uri); }
 
 HttpUri::HttpUri(HttpUri &&) = default;
-HttpUri::~HttpUri() {}
+HttpUri::~HttpUri() = default;
 
 HttpUri::operator bool() const { return pImpl_->uri.operator bool(); }
+
+std::string HttpUri::decode(const std::string &uri_str,
+                            const bool decode_plus) {
+  size_t out_size;
+  std::unique_ptr<char, decltype(&free)> decoded{
+      evhttp_uridecode(uri_str.c_str(), decode_plus ? 1 : 0, &out_size), &free};
+  return std::string(decoded.get(), out_size);
+}
 
 HttpUri HttpUri::parse(const std::string &uri_str) {
   // wrap a owned pointer
-  return HttpUri{std::unique_ptr<evhttp_uri, decltype(&evhttp_uri_free)>{
-      evhttp_uri_parse(uri_str.c_str()), &evhttp_uri_free}};
+  auto evhttp_uri = evhttp_uri_parse(uri_str.c_str());
+  auto impl = impl_new<HttpUri::impl>(evhttp_uri, &evhttp_uri_free);
+  return HttpUri(std::move(impl));
 }
 
 std::string HttpUri::get_scheme() const {
@@ -438,9 +443,8 @@
 };
 
 // non-owning pointer
-HttpBuffer::HttpBuffer(
-    std::unique_ptr<evbuffer, std::function<void(evbuffer *)>> buffer) {
-  pImpl_.reset(new impl{std::move(buffer)});
+HttpBuffer::HttpBuffer(std::unique_ptr<impl> &&buffer) {
+  pImpl_ = std::move(buffer);
 }
 
 void HttpBuffer::add(const char *data, size_t data_size) {
@@ -472,7 +476,7 @@
 }
 
 HttpBuffer::HttpBuffer(HttpBuffer &&) = default;
-HttpBuffer::~HttpBuffer() {}
+HttpBuffer::~HttpBuffer() = default;
 
 // wrap evkeyvalq
 
@@ -480,10 +484,8 @@
   std::unique_ptr<evkeyvalq, std::function<void(evkeyvalq *)>> hdrs;
 };
 
-HttpHeaders::HttpHeaders(
-    std::unique_ptr<evkeyvalq, std::function<void(evkeyvalq *)>> hdrs) {
-  pImpl_.reset(new impl{std::move(hdrs)});
-}
+HttpHeaders::HttpHeaders(std::unique_ptr<impl> &&impl)
+    : pImpl_(std::move(impl)) {}
 
 int HttpHeaders::add(const char *key, const char *value) {
   return evhttp_add_header(pImpl_->hdrs.get(), key, value);
@@ -494,11 +496,13 @@
 }
 
 std::pair<std::string, std::string> HttpHeaders::Iterator::operator*() {
-  return {node_->key, node_->value};
+  auto node = get_node(node_);
+  return {node->key, node->value};
 }
 
 HttpHeaders::Iterator &HttpHeaders::Iterator::operator++() {
-  node_ = node_->next.tqe_next;
+  auto node = get_node(node_);
+  node_ = node->next.tqe_next;
 
   return *this;
 }
@@ -512,15 +516,9 @@
 HttpHeaders::Iterator HttpHeaders::end() { return *(pImpl_->hdrs->tqh_last); }
 
 HttpHeaders::HttpHeaders(HttpHeaders &&) = default;
-HttpHeaders::~HttpHeaders() {}
+HttpHeaders::~HttpHeaders() = default;
 
 // wrap evhttp_request
-
-HttpRequest::HttpRequest(
-    std::unique_ptr<evhttp_request, std::function<void(evhttp_request *)>>
-        req) {
-  pImpl_.reset(new impl{std::move(req)});
-}
 
 struct RequestHandlerCtx {
   HttpRequest *req;
@@ -608,14 +606,15 @@
       });
 #endif
 
-  pImpl_.reset(new impl{
-      std::unique_ptr<evhttp_request, std::function<void(evhttp_request *)>>(
-          ev_req, evhttp_request_free)});
-}
+  pImpl_ = impl_new<HttpRequest::impl>(ev_req, evhttp_request_free);
+}
+
+HttpRequest::HttpRequest(std::unique_ptr<impl> &&impl)
+    : pImpl_{std::move(impl)} {}
 
 HttpRequest::HttpRequest(HttpRequest &&rhs) : pImpl_{std::move(rhs.pImpl_)} {}
 
-HttpRequest::~HttpRequest() {}
+HttpRequest::~HttpRequest() = default;
 
 void HttpRequest::socket_error_code(std::error_code error_code) {
   pImpl_->socket_error_code_ = error_code;
@@ -671,10 +670,13 @@
   // return a wrapper around a borrowed evhttp_uri
   //
   // it is owned by the HttpRequest, not by the HttpUri itself
-  return std::unique_ptr<evhttp_uri, std::function<void(evhttp_uri *)>>(
-      const_cast<evhttp_uri *>(
+
+  auto uri_impl = impl_new<HttpUri::impl>(
+      const_cast<struct evhttp_uri *>(
           evhttp_request_get_evhttp_uri(pImpl_->req.get())),
-      [](evhttp_uri *) {});
+      [](struct evhttp_uri *) {});
+
+  return HttpUri{std::move(uri_impl)};
 }
 
 HttpHeaders HttpRequest::get_output_headers() {
@@ -684,8 +686,8 @@
     throw std::logic_error("request is null");
   }
   // wrap a non-owned pointer
-  return std::unique_ptr<evkeyvalq, std::function<void(evkeyvalq *)>>(
-      evhttp_request_get_output_headers(ev_req), [](evkeyvalq *) {});
+  return impl_new<HttpHeaders::impl>(evhttp_request_get_output_headers(ev_req),
+                                     [](evkeyvalq *) {});
 }
 
 HttpHeaders HttpRequest::get_input_headers() const {
@@ -695,8 +697,8 @@
     throw std::logic_error("request is null");
   }
   // wrap a non-owned pointer
-  return std::unique_ptr<evkeyvalq, std::function<void(evkeyvalq *)>>(
-      evhttp_request_get_input_headers(ev_req), [](evkeyvalq *) {});
+  return impl_new<HttpHeaders::impl>(evhttp_request_get_input_headers(ev_req),
+                                     [](evkeyvalq *) {});
 }
 
 HttpBuffer HttpRequest::get_output_buffer() {
@@ -707,8 +709,9 @@
     throw std::logic_error("request is null");
   }
 
-  return std::unique_ptr<evbuffer, std::function<void(evbuffer *)>>(
+  auto result = impl_new<HttpBuffer::impl>(
       evhttp_request_get_output_buffer(ev_req), [](evbuffer *) {});
+  return HttpBuffer(std::move(result));
 }
 
 unsigned HttpRequest::get_response_code() const {
@@ -743,8 +746,8 @@
   }
 
   // wrap a non-owned pointer
-  return std::unique_ptr<evbuffer, std::function<void(evbuffer *)>>(
-      evhttp_request_get_input_buffer(ev_req), [](evbuffer *) {});
+  return impl_new<HttpBuffer::impl>(evhttp_request_get_input_buffer(ev_req),
+                                    [](evbuffer *) {});
 }
 
 HttpMethod::type HttpRequest::get_method() const {
