--- conflicted
+++ resolved
@@ -32,10 +32,10 @@
 #include "mysql/harness/config_option.h"
 #include "mysql/harness/config_parser.h"
 #include "mysql/harness/loader.h"
+#include "mysql/harness/logging/logging.h"
 #include "mysql/harness/plugin.h"
+#include "mysql/harness/plugin_config.h"
 #include "mysql/harness/utility/string.h"  // ::join()
-
-#include "mysqlrouter/plugin_config.h"
 
 #include "mysqlrouter/http_server_component.h"
 #include "mysqlrouter/rest_api_component.h"
@@ -50,24 +50,15 @@
 // one shared setting
 std::string require_realm_router;
 
-<<<<<<< HEAD
-class RestRouterPluginConfig : public mysqlrouter::BasePluginConfig {
-=======
 using StringOption = mysql_harness::StringOption;
 
 class RestRouterPluginConfig : public mysql_harness::BasePluginConfig {
->>>>>>> fbdaa4de
  public:
   std::string require_realm;
 
   explicit RestRouterPluginConfig(const mysql_harness::ConfigSection *section)
-<<<<<<< HEAD
-      : mysqlrouter::BasePluginConfig(section),
-        require_realm(get_option_string(section, "require_realm")) {}
-=======
       : mysql_harness::BasePluginConfig(section),
         require_realm(get_option(section, "require_realm", StringOption{})) {}
->>>>>>> fbdaa4de
 
   std::string get_default(const std::string & /* option */) const override {
     return {};
