--- conflicted
+++ resolved
@@ -28,36 +28,20 @@
 #include "mysqlrouter/router_export.h"
 
 #include <chrono>
-#include <cstdarg>
 #include <cstdint>
 #include <functional>
 #include <sstream>
-#include <stdexcept>
 #include <string>
-#include <vector>
-#ifndef _WIN32
-#include <netdb.h>
-#include <pwd.h>
-#include <sys/stat.h>
-#include <sys/types.h>
-#endif
-
-#include <stdio.h>
-#include <fstream>
-#include <iostream>
-#include <map>
-
-#include "my_compiler.h"
-
-<<<<<<< HEAD
-#include "router_config.h"
-=======
+
+#include "my_compiler.h"  // MY_ATTRIBUTE
+
+#include "mysql/harness/stdx/expected.h"
+
 #ifdef _WIN32
 extern "C" {
 extern bool ROUTER_LIB_EXPORT g_windows_service;
 }
 #endif
->>>>>>> fbdaa4de
 
 namespace mysqlrouter {
 
@@ -81,18 +65,6 @@
 std::string ROUTER_LIB_EXPORT
 ms_to_seconds_string(const std::chrono::milliseconds &msec);
 
-/** @brief Returns string formatted using given data
- *
- * Returns string formatted using given data accepting the same arguments
- * and format specifies as the typical printf.
- *
- * @param format specify how to format the data
- * @param ... variable argument list containing the data
- * @returns formatted text as string
- */
-MY_ATTRIBUTE((format(printf, 1, 2)))
-std::string string_format(const char *format, ...);
-
 /**
  * Validates a string containing a TCP port
  *
@@ -118,24 +90,9 @@
  *
  * @param buffer char array or front of vector<uint8_t>
  * @param count number of bytes to dump
- * @param start from where to start dumping
- * @param literals whether to show a-zA-Z as-is
  * @return string containing the dump
  */
-std::string hexdump(const unsigned char *buffer, size_t count, long start = 0,
-                    bool literals = false);
-
-/** @brief Returns the platform specific error code of last operation
- * Using errno in UNIX & Linux systems and GetLastError in Windows systems.
- * If myerrnum arg is not zero will use GetLastError in Windows (if myerrnum is
- * zero in Unix will read the *current* errno).
- * @return the error code description
- */
-std::string get_last_error(int myerrnum = 0);
-
-/** @brief Returns error number of the last failed socket operation
- */
-int get_socket_errno() noexcept;
+std::string hexdump(const unsigned char *buffer, size_t count);
 
 /** @brief Prompts for a password from the console.
  */
@@ -199,11 +156,18 @@
  */
 void copy_file(const std::string &from, const std::string &to);
 
-/** @brief renames file, returns 0 if succeed, or positive error code if fails.
+/**
+ * renames file.
  *
  * The function will overwrite the 'to' file if already exists.
- */
-int rename_file(const std::string &from, const std::string &to);
+ *
+ * @param from old filename
+ * @param to   new filename
+ *
+ * @returns stdx::expected<void, std::error_code>
+ */
+stdx::expected<void, std::error_code> rename_file(const std::string &from,
+                                                  const std::string &to);
 
 /** @brief Returns whether the socket name passed as parameter is valid
  */
@@ -242,140 +206,9 @@
 unsigned ROUTER_LIB_EXPORT
 strtoui_checked(const char *value, unsigned int default_result = 0) noexcept;
 
-<<<<<<< HEAD
-#ifndef _WIN32
-
-/** @class SysUserOperationsBase
- * @brief Base class to allow multiple SysUserOperations implementations
- */
-class SysUserOperationsBase {
- public:
-#ifdef __APPLE__
-  using gid_type = int;
-#else
-  using gid_type = gid_t;
-#endif
-  virtual ~SysUserOperationsBase() = default;
-
-  virtual int initgroups(const char *user, gid_type gid) = 0;
-  virtual int setgid(gid_t gid) = 0;
-  virtual int setuid(uid_t uid) = 0;
-  virtual int setegid(gid_t gid) = 0;
-  virtual int seteuid(uid_t uid) = 0;
-  virtual uid_t geteuid(void) = 0;
-  virtual struct passwd *getpwnam(const char *name) = 0;
-  virtual struct passwd *getpwuid(uid_t uid) = 0;
-  virtual int chown(const char *file, uid_t owner, gid_t group) = 0;
-};
-
-/** @class SysUserOperations
- * @brief This class provides implementations of SysUserOperationsBase methods
- */
-class SysUserOperations : public SysUserOperationsBase {
- public:
-  static SysUserOperations *instance();
-
-  /** @brief Thin wrapper around system initgroups() */
-  int initgroups(const char *user, gid_type gid) override;
-
-  /** @brief Thin wrapper around system setgid() */
-  int setgid(gid_t gid) override;
-
-  /** @brief Thin wrapper around system setuid() */
-  int setuid(uid_t uid) override;
-
-  /** @brief Thin wrapper around system setegid() */
-  int setegid(gid_t gid) override;
-
-  /** @brief Thin wrapper around system seteuid() */
-  int seteuid(uid_t uid) override;
-
-  /** @brief Thin wrapper around system geteuid() */
-  uid_t geteuid() override;
-
-  /** @brief Thin wrapper around system getpwnam() */
-  struct passwd *getpwnam(const char *name) override;
-
-  /** @brief Thin wrapper around system getpwuid() */
-  struct passwd *getpwuid(uid_t uid) override;
-
-  /** @brief Thin wrapper around system chown() */
-  int chown(const char *file, uid_t owner, gid_t group) override;
-
- private:
-  SysUserOperations(const SysUserOperations &) = delete;
-  SysUserOperations operator=(const SysUserOperations &) = delete;
-  SysUserOperations() = default;
-};
-
-/** @brief Sets the owner of selected file/directory if it exists.
- *
- * @throws std::runtime_error in case of an error
- *
- * @param filepath              path to the file/directory this operation
- * applies to
- * @param username              name of the system user that should be new owner
- * of the file
- * @param user_info_arg         passwd structure for the system user that should
- * be new owner of the file
- * @param sys_user_operations   object for the system specific operation that
- * should be used by the function
- */
-void set_owner_if_file_exists(
-    const std::string &filepath, const std::string &username,
-    struct passwd *user_info_arg,
-    mysqlrouter::SysUserOperationsBase *sys_user_operations);
-
-/** @brief Sets effective user of the calling process.
- *
- * @throws std::runtime_error in case of an error
- *
- * @param username            name of the system user that the process should
- * switch to
- * @param permanently         if it's tru then if the root is dropping
- * privileges it can't be regained after this call
- * @param sys_user_operations object for the system specific operation that
- * should be used by the function
- */
-void set_user(const std::string &username, bool permanently = false,
-              mysqlrouter::SysUserOperationsBase *sys_user_operations =
-                  SysUserOperations::instance());
-
-/** @brief Checks if the given user can be switched to or made an owner of a
- * selected file.
- *
- * @throws std::runtime_error in case of an error
- *
- * @param username            name of the system user to check
- * @param must_be_root        make sure that the current user is root
- * @param sys_user_operations object for the system specific operation that
- * should be used by the function
- * @return pointer to the user's passwd structure if the user can be switched to
- * or nullptr otherwise
- *
- */
-struct passwd *check_user(
-    const std::string &username, bool must_be_root,
-    mysqlrouter::SysUserOperationsBase *sys_user_operations);
-
-#endif  // ! _WIN32
-=======
 uint64_t ROUTER_LIB_EXPORT
 strtoull_checked(const char *value, uint64_t default_result = 0) noexcept;
->>>>>>> fbdaa4de
 
 }  // namespace mysqlrouter
 
-/** @brief Declare test (class)
- *
- * When using FRIEND_TEST() on classes that are not in the same namespace
- * as the test, the test (class) needs to be forward-declared. This marco
- * eases this.
- *
- * @note We need this for unit tests, BUT on the TESTED code side (not in unit
- * test code)
- */
-#define DECLARE_TEST(test_case_name, test_name) \
-  class test_case_name##_##test_name##_Test
-
 #endif  // MYSQLROUTER_UTILS_INCLUDED