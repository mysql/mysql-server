--- conflicted
+++ resolved
@@ -53,6 +53,18 @@
     }
   }
 
+  bool operator<=(const MetadataSchemaVersion &o) const {
+    return operator<(o) || operator==(o);
+  }
+
+  bool operator>(const MetadataSchemaVersion &o) const {
+    return operator!=(o) && !operator<(o);
+  }
+
+  bool operator>=(const MetadataSchemaVersion &o) const {
+    return operator>(o) || operator==(o);
+  }
+
   bool operator==(const MetadataSchemaVersion &o) const {
     return major == o.major && minor == o.minor && patch == o.patch;
   }
@@ -74,6 +86,9 @@
 
 // Version that introduced views and support for ReplicaSet cluster type
 constexpr MetadataSchemaVersion kNewMetadataVersion{2, 0, 0};
+
+// Version that introduced support for ClusterSets
+constexpr MetadataSchemaVersion kClusterSetsMetadataVersion{2, 1, 0};
 
 // Version that will be is set while the metadata is being updated
 constexpr MetadataSchemaVersion kUpgradeInProgressMetadataVersion{0, 0, 0};
@@ -113,17 +128,13 @@
 enum class ClusterType {
   GR_V1, /* based on Group Replication (metadata 1.x) */
   GR_V2, /* based on Group Replication (metadata 2.x) */
+  GR_CS, /* based on Group Replication, part of ClusterSet (metadata 2.1+) */
   RS_V2  /* ReplicaSet (metadata 2.x) */
 };
 
-<<<<<<< HEAD
-ClusterType get_cluster_type(const MetadataSchemaVersion &schema_version,
-                             MySQLSession *mysql);
-=======
 ClusterType ROUTER_LIB_EXPORT
 get_cluster_type(const MetadataSchemaVersion &schema_version,
                  MySQLSession *mysql, unsigned int router_id = 0);
->>>>>>> fbdaa4de
 
 std::string ROUTER_LIB_EXPORT to_string(const ClusterType cluster_type);
 
@@ -132,8 +143,6 @@
 stdx::expected<void, std::string> ROUTER_LIB_EXPORT
 setup_metadata_session(MySQLSession &session);
 
-<<<<<<< HEAD
-=======
 class TargetCluster {
  public:
   enum class TargetType { ByUUID, ByName, ByPrimaryRole };
@@ -174,6 +183,5 @@
   std::string options_string_{"{}"};
 };
 
->>>>>>> fbdaa4de
 }  // namespace mysqlrouter
 #endif