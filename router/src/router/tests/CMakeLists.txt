# Copyright (c) 2015, 2022, Oracle and/or its affiliates.
#
# This program is free software; you can redistribute it and/or modify
# it under the terms of the GNU General Public License, version 2.0,
# as published by the Free Software Foundation.
#
# This program is also distributed with certain software (including
# but not limited to OpenSSL) that is licensed under separate terms,
# as designated in a particular file or component or in included license
# documentation.  The authors of MySQL hereby grant you an additional
# permission to link the program and your derivative works with the
# separately licensed software that they have included with MySQL.
#
# This program is distributed in the hope that it will be useful,
# but WITHOUT ANY WARRANTY; without even the implied warranty of
# MERCHANTABILITY or FITNESS FOR A PARTICULAR PURPOSE.  See the
# GNU General Public License for more details.
#
# You should have received a copy of the GNU General Public License
# along with this program; if not, write to the Free Software
# Foundation, Inc., 51 Franklin St, Fifth Floor, Boston, MA  02110-1301  USA
INCLUDE_DIRECTORIES(../include ../src ../../../tests/helpers)

SET(TEST_MODULE router)

# build unit-tests with only the files they actually need.
#
# Ensures that:
#
# - their dependencies are properly defined.
# - fast edit-compile-test cycles for single tests

DISABLE_GOOGLEMOCK_UNINITIALIZED_WARNING(
  test_config_generator.cc
  )
# This compiler fails to handle some of the mock functions involved.
IF(MY_COMPILER_IS_SUNPRO)
  LIST(REMOVE_ITEM TESTS test_mysqlrouter_app.cc)
ENDIF()

<<<<<<< HEAD
FOREACH(TEST_FILE ${TESTS})
  ADD_TEST_FILE(${TEST_FILE}
    MODULE "router"
    #ENVIRONMENT "MYSQL_ROUTER_HOME=${MySQLRouter_BINARY_STAGE_DIR}/etc/"
    LIB_DEPENDS test-helpers
    INCLUDE_DIRS ${MySQLRouter_SOURCE_DIR}/src/harness/shared/include
    SYSTEM_INCLUDE_DIRS ${GMOCK_INCLUDE_DIRS})
ENDFOREACH()
=======
ADD_HARNESS_TEST_FILE(test_certificate_generator.cc
  MODULE ${TEST_MODULE}
  LIB_DEPENDS
    test-helpers  # init_test_logger
    harness_tls
  EXTRA_SOURCES
    ../src/certificate_generator.cc
  INCLUDE_DIRS
    $<TARGET_PROPERTY:router_lib,INCLUDE_DIRECTORIES>
    ../src/
  SYSTEM_INCLUDE_DIRS ${GMOCK_INCLUDE_DIRS})


ADD_HARNESS_TEST_FILE(test_certificate_handler.cc
  MODULE ${TEST_MODULE}
  LIB_DEPENDS
    test-helpers
    harness_tls
    harness_stdx
  EXTRA_SOURCES
    ../src/certificate_handler.cc
    ../src/certificate_generator.cc
  INCLUDE_DIRS
    $<TARGET_PROPERTY:router_lib,INCLUDE_DIRECTORIES>
    ../src/
  SYSTEM_INCLUDE_DIRS ${GMOCK_INCLUDE_DIRS})

ADD_HARNESS_TEST_FILE(test_uri.cc
  MODULE ${TEST_MODULE}
  LIB_DEPENDS
    test-helpers
  EXTRA_SOURCES
    ../src/uri.cc
  INCLUDE_DIRS
    $<TARGET_PROPERTY:router_lib,INCLUDE_DIRECTORIES>
  SYSTEM_INCLUDE_DIRS ${GMOCK_INCLUDE_DIRS})
SET_TARGET_PROPERTIES(
  routertest_${TEST_MODULE}_uri
  PROPERTIES
  COMPILE_DEFINITIONS ROUTER_LIB_STATIC_DEFINE=1)

ADD_HARNESS_TEST_FILE(test_utils.cc
  MODULE ${TEST_MODULE}
  LIB_DEPENDS
    test-helpers
  EXTRA_SOURCES
    ../src/utils.cc
  INCLUDE_DIRS
    $<TARGET_PROPERTY:router_lib,INCLUDE_DIRECTORIES>
  SYSTEM_INCLUDE_DIRS ${GMOCK_INCLUDE_DIRS})
SET_TARGET_PROPERTIES(
  routertest_${TEST_MODULE}_utils
  PROPERTIES
  COMPILE_DEFINITIONS ROUTER_LIB_STATIC_DEFINE=1)

ADD_HARNESS_TEST_FILE(test_mysqlrouter_utils.cc
  MODULE ${TEST_MODULE}
  LIB_DEPENDS
    test-helpers
  EXTRA_SOURCES
    ../src/utils.cc
  INCLUDE_DIRS
    $<TARGET_PROPERTY:router_lib,INCLUDE_DIRECTORIES>
  SYSTEM_INCLUDE_DIRS ${GMOCK_INCLUDE_DIRS})
SET_TARGET_PROPERTIES(
  routertest_${TEST_MODULE}_mysqlrouter_utils
  PROPERTIES
  COMPILE_DEFINITIONS ROUTER_LIB_STATIC_DEFINE=1)

ADD_HARNESS_TEST_FILE(test_log_filter.cc
  MODULE ${TEST_MODULE}
  LIB_DEPENDS
    test-helpers
  EXTRA_SOURCES
    ../src/common/log_filter.cc
  INCLUDE_DIRS
    $<TARGET_PROPERTY:router_lib,INCLUDE_DIRECTORIES>
  SYSTEM_INCLUDE_DIRS ${GMOCK_INCLUDE_DIRS})
SET_TARGET_PROPERTIES(
  routertest_${TEST_MODULE}_log_filter
  PROPERTIES
  COMPILE_DEFINITIONS ROUTER_LIB_STATIC_DEFINE=1)

ADD_HARNESS_TEST_FILE(test_config_files.cc
  MODULE ${TEST_MODULE}
  LIB_DEPENDS
    test-helpers
  EXTRA_SOURCES
    ../src/config_files.cc
  INCLUDE_DIRS
    $<TARGET_PROPERTY:router_lib,INCLUDE_DIRECTORIES>
    ../src/
  SYSTEM_INCLUDE_DIRS ${GMOCK_INCLUDE_DIRS})
SET_TARGET_PROPERTIES(
  routertest_${TEST_MODULE}_config_files
  PROPERTIES
  COMPILE_DEFINITIONS ROUTER_LIB_STATIC_DEFINE=1)

ADD_HARNESS_TEST_FILE(test_mysql_session.cc
  MODULE ${TEST_MODULE}
  LIB_DEPENDS
    test-helpers mysqlclient
  EXTRA_SOURCES
    ../src/common/mysql_session.cc
    ../src/common/log_filter.cc
  INCLUDE_DIRS
    $<TARGET_PROPERTY:router_lib,INCLUDE_DIRECTORIES>
    ../src/
  SYSTEM_INCLUDE_DIRS ${GMOCK_INCLUDE_DIRS})
SET_TARGET_PROPERTIES(
  routertest_${TEST_MODULE}_mysql_session
  PROPERTIES
  COMPILE_DEFINITIONS ROUTER_LIB_STATIC_DEFINE=1)
>>>>>>> fbdaa4de

ADD_HARNESS_TEST_FILE(test_metadata_check.cc
  MODULE ${TEST_MODULE}
  LIB_DEPENDS
    test-helpers mysqlclient
  EXTRA_SOURCES
    ../src/common/mysql_session.cc
    ../src/common/log_filter.cc
    ../src/common/utils_sqlstring.cc
    ../src/cluster_metadata.cc
    ../src/uri.cc
    ../src/utils.cc
    ../../../tests/helpers/mysql_session_replayer.cc
  INCLUDE_DIRS
    $<TARGET_PROPERTY:router_lib,INCLUDE_DIRECTORIES>
    ../src/
    ../../../tests/helpers/
  SYSTEM_INCLUDE_DIRS ${GMOCK_INCLUDE_DIRS})
SET_TARGET_PROPERTIES(
  routertest_${TEST_MODULE}_metadata_check
  PROPERTIES
  COMPILE_DEFINITIONS ROUTER_LIB_STATIC_DEFINE=1)

ADD_HARNESS_TEST_FILE(test_cluster_metadata.cc
  MODULE ${TEST_MODULE}
  LIB_DEPENDS
    test-helpers mysqlclient
  EXTRA_SOURCES
    ../src/common/mysql_session.cc
    ../src/common/log_filter.cc
    ../src/common/utils_sqlstring.cc
    ../src/cluster_metadata.cc
    ../src/uri.cc
    ../src/utils.cc
    ../../../tests/helpers/mysql_session_replayer.cc
  INCLUDE_DIRS
    $<TARGET_PROPERTY:router_lib,INCLUDE_DIRECTORIES>
    ../src/
    ../../../tests/helpers/
  SYSTEM_INCLUDE_DIRS ${GMOCK_INCLUDE_DIRS})
SET_TARGET_PROPERTIES(
  routertest_${TEST_MODULE}_cluster_metadata
  PROPERTIES
  COMPILE_DEFINITIONS ROUTER_LIB_STATIC_DEFINE=1)

ADD_HARNESS_TEST_FILE(test_windows_service.cc
  MODULE ${TEST_MODULE}
  LIB_DEPENDS
    test-helpers mysqlclient
  EXTRA_SOURCES
    ../src/windows/main-windows.cc
    ../src/windows/nt_servc.cc
    ../src/windows/service_operations.cc
    ../src/utils.cc  # g_windows_service
    ../src/default_paths.cc
    ../../../tests/helpers/filesystem_utils.cc
  INCLUDE_DIRS
    $<TARGET_PROPERTY:router_lib,INCLUDE_DIRECTORIES>
    ../src/
    ../../../tests/helpers/
  SYSTEM_INCLUDE_DIRS ${GMOCK_INCLUDE_DIRS})
SET_TARGET_PROPERTIES(
  routertest_${TEST_MODULE}_windows_service
  PROPERTIES
  COMPILE_DEFINITIONS ROUTER_LIB_STATIC_DEFINE=1)

STATICLIB_FROM_TARGET(router_lib_export_all
  router_lib)
TARGET_COMPILE_DEFINITIONS(
  router_lib_export_all
  PUBLIC
    ROUTER_LIB_STATIC_DEFINE=1
  )

ADD_HARNESS_TEST_FILE(test_config_generator.cc
  MODULE ${TEST_MODULE}
  LIB_DEPENDS
    test-helpers
    router_lib_export_all
  EXTRA_SOURCES
    ../../../tests/helpers/filesystem_utils.cc
    ../../../tests/helpers/mysql_session_replayer.cc
  INCLUDE_DIRS
    ../../../tests/helpers/
    ../src/
  SYSTEM_INCLUDE_DIRS ${GMOCK_INCLUDE_DIRS})
SET_TARGET_PROPERTIES(
  routertest_${TEST_MODULE}_config_generator
  PROPERTIES
  COMPILE_DEFINITIONS ROUTER_LIB_STATIC_DEFINE=1)

ADD_HARNESS_TEST_FILE(test_mysqlrouter_app.cc
  MODULE ${TEST_MODULE}
  LIB_DEPENDS
    test-helpers
    router_lib_export_all
  EXTRA_SOURCES
    ../../../tests/helpers/filesystem_utils.cc
    ../../../tests/helpers/mysql_session_replayer.cc
  INCLUDE_DIRS
    ../../../tests/helpers/
    ../src/
  SYSTEM_INCLUDE_DIRS ${GMOCK_INCLUDE_DIRS})

ADD_HARNESS_TEST_FILE(test_keyring_frontend.cc
  MODULE ${TEST_MODULE}
  LIB_DEPENDS
    test-helpers
    router_lib_export_all
  EXTRA_SOURCES
    ${CMAKE_CURRENT_SOURCE_DIR}/../src/keyring_frontend.cc
  INCLUDE_DIRS
<<<<<<< HEAD
    ${MySQLRouter_SOURCE_DIR}/src/harness/shared/include
    ${CMAKE_CURRENT_SOURCE_DIR}/../include/
=======
    ../src/
>>>>>>> fbdaa4de
  SYSTEM_INCLUDE_DIRS ${GMOCK_INCLUDE_DIRS}
  )

FOREACH(test_file
    issues/test_bug22084430.cc
    issues/test_bug24909259.cc
    )
  ADD_HARNESS_TEST_FILE(${CMAKE_CURRENT_SOURCE_DIR}/${test_file}
    MODULE issues
<<<<<<< HEAD
  LIB_DEPENDS test-helpers
  SYSTEM_INCLUDE_DIRS ${GMOCK_INCLUDE_DIRS})
ENDFOREACH()

=======
    LIB_DEPENDS
      test-helpers
      router_lib_export_all
    INCLUDE_DIRS
      ../src/
    SYSTEM_INCLUDE_DIRS ${GMOCK_INCLUDE_DIRS}
  )
ENDFOREACH()

ADD_HARNESS_TEST_FILE(test_default_paths.cc
  MODULE ${TEST_MODULE}
  SYSTEM_INCLUDE_DIRS ${GMOCK_INCLUDE_DIRS}
  INCLUDE_DIRS
    $<TARGET_PROPERTY:router_lib,INCLUDE_DIRECTORIES>
    ../src/
  EXTRA_SOURCES
    ${CMAKE_CURRENT_SOURCE_DIR}/../src/default_paths.cc
    ${CMAKE_CURRENT_SOURCE_DIR}/../src/utils.cc
  )
SET_TARGET_PROPERTIES(
  routertest_${TEST_MODULE}_default_paths
  PROPERTIES
  COMPILE_DEFINITIONS ROUTER_LIB_STATIC_DEFINE=1)

>>>>>>> fbdaa4de
IF(MY_COMPILER_IS_CLANG)
  STRING_APPEND(CMAKE_CXX_FLAGS " -Wno-deprecated")
ENDIF()

# TODO(sgunders): Remove when all GMock tests use MOCK_METHOD().
STRING(REPLACE "-Wsuggest-override" "" CMAKE_CXX_FLAGS "${CMAKE_CXX_FLAGS}")

# Use configuration file templates to generate configuration files
SET(FILE_TEMPLATES
  mysqlrouter.conf.in
  mysqlrouter_consolelogger.conf.in
  mysqlrouter_extra.conf.in
  mysqlrouter_nologger.conf.in
)
CONFIGURE_TEST_FILE_TEMPLATES(${CMAKE_CURRENT_SOURCE_DIR} "${FILE_TEMPLATES}")
COPY_TEST_FILES(${CMAKE_CURRENT_SOURCE_DIR}
  "config_a.conf;config_b.conf;config_c.ini;parse_error.conf"
  )<|MERGE_RESOLUTION|>--- conflicted
+++ resolved
@@ -19,7 +19,6 @@
 # You should have received a copy of the GNU General Public License
 # along with this program; if not, write to the Free Software
 # Foundation, Inc., 51 Franklin St, Fifth Floor, Boston, MA  02110-1301  USA
-INCLUDE_DIRECTORIES(../include ../src ../../../tests/helpers)
 
 SET(TEST_MODULE router)
 
@@ -33,21 +32,7 @@
 DISABLE_GOOGLEMOCK_UNINITIALIZED_WARNING(
   test_config_generator.cc
   )
-# This compiler fails to handle some of the mock functions involved.
-IF(MY_COMPILER_IS_SUNPRO)
-  LIST(REMOVE_ITEM TESTS test_mysqlrouter_app.cc)
-ENDIF()
-
-<<<<<<< HEAD
-FOREACH(TEST_FILE ${TESTS})
-  ADD_TEST_FILE(${TEST_FILE}
-    MODULE "router"
-    #ENVIRONMENT "MYSQL_ROUTER_HOME=${MySQLRouter_BINARY_STAGE_DIR}/etc/"
-    LIB_DEPENDS test-helpers
-    INCLUDE_DIRS ${MySQLRouter_SOURCE_DIR}/src/harness/shared/include
-    SYSTEM_INCLUDE_DIRS ${GMOCK_INCLUDE_DIRS})
-ENDFOREACH()
-=======
+
 ADD_HARNESS_TEST_FILE(test_certificate_generator.cc
   MODULE ${TEST_MODULE}
   LIB_DEPENDS
@@ -161,7 +146,6 @@
   routertest_${TEST_MODULE}_mysql_session
   PROPERTIES
   COMPILE_DEFINITIONS ROUTER_LIB_STATIC_DEFINE=1)
->>>>>>> fbdaa4de
 
 ADD_HARNESS_TEST_FILE(test_metadata_check.cc
   MODULE ${TEST_MODULE}
@@ -274,12 +258,7 @@
   EXTRA_SOURCES
     ${CMAKE_CURRENT_SOURCE_DIR}/../src/keyring_frontend.cc
   INCLUDE_DIRS
-<<<<<<< HEAD
-    ${MySQLRouter_SOURCE_DIR}/src/harness/shared/include
-    ${CMAKE_CURRENT_SOURCE_DIR}/../include/
-=======
-    ../src/
->>>>>>> fbdaa4de
+    ../src/
   SYSTEM_INCLUDE_DIRS ${GMOCK_INCLUDE_DIRS}
   )
 
@@ -289,12 +268,6 @@
     )
   ADD_HARNESS_TEST_FILE(${CMAKE_CURRENT_SOURCE_DIR}/${test_file}
     MODULE issues
-<<<<<<< HEAD
-  LIB_DEPENDS test-helpers
-  SYSTEM_INCLUDE_DIRS ${GMOCK_INCLUDE_DIRS})
-ENDFOREACH()
-
-=======
     LIB_DEPENDS
       test-helpers
       router_lib_export_all
@@ -319,7 +292,6 @@
   PROPERTIES
   COMPILE_DEFINITIONS ROUTER_LIB_STATIC_DEFINE=1)
 
->>>>>>> fbdaa4de
 IF(MY_COMPILER_IS_CLANG)
   STRING_APPEND(CMAKE_CXX_FLAGS " -Wno-deprecated")
 ENDIF()
