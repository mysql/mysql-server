/*
  Copyright (c) 2015, 2022, Oracle and/or its affiliates.

  This program is free software; you can redistribute it and/or modify
  it under the terms of the GNU General Public License, version 2.0,
  as published by the Free Software Foundation.

  This program is also distributed with certain software (including
  but not limited to OpenSSL) that is licensed under separate terms,
  as designated in a particular file or component or in included license
  documentation.  The authors of MySQL hereby grant you an additional
  permission to link the program and your derivative works with the
  separately licensed software that they have included with MySQL.

  This program is distributed in the hope that it will be useful,
  but WITHOUT ANY WARRANTY; without even the implied warranty of
  MERCHANTABILITY or FITNESS FOR A PARTICULAR PURPOSE.  See the
  GNU General Public License for more details.

  You should have received a copy of the GNU General Public License
  along with this program; if not, write to the Free Software
  Foundation, Inc., 51 Franklin St, Fifth Floor, Boston, MA  02110-1301  USA
*/

#define MYSQL_ROUTER_LOG_DOMAIN \
  ::mysql_harness::logging::kMainLogger  // must precede #include "logging.h"

#include "router_app.h"

#include <algorithm>
#include <cerrno>
#include <cstdio>
#include <cstdlib>
#include <cstring>
#include <fstream>
#include <initializer_list>
#include <sstream>
#include <stdexcept>
#include <string>
#include <vector>

#include "common.h"  // truncate_string
#include "config_generator.h"
#include "dim.h"
#include "harness_assert.h"
#include "hostname_validator.h"
#include "keyring/keyring_manager.h"
#include "mysql/harness/config_parser.h"
#include "mysql/harness/dynamic_state.h"
#include "mysql/harness/filesystem.h"
#include "mysql/harness/logging/logger_plugin.h"
#include "mysql/harness/logging/logging.h"
#include "mysql/harness/logging/registry.h"
#include "mysql/harness/utility/string.h"
#include "mysql/harness/vt100.h"
<<<<<<< HEAD
#include "mysql_session.h"
=======
#include "mysqlrouter/config_files.h"
#include "mysqlrouter/default_paths.h"
#include "mysqlrouter/mysql_session.h"
#include "mysqlrouter/utils.h"  // substitute_envvar
>>>>>>> fbdaa4de
#include "print_version.h"
#include "welcome_copyright_notice.h"

#ifndef _WIN32
#include <fcntl.h>
#include <unistd.h>
#include <csignal>
const char dir_sep = '/';
const std::string path_sep = ":";
#else
#include <process.h>
#include <windows.h>
#define getpid _getpid
#include <io.h>
#include <string.h>
#include "mysqlrouter/windows/password_vault.h"
#define strtok_r strtok_s
const char dir_sep = '\\';
const std::string path_sep = ";";
#endif

IMPORT_LOG_FUNCTIONS()
using namespace std::string_literals;

using mysql_harness::DIM;
using mysql_harness::get_strerror;
using mysql_harness::truncate_string;
using mysql_harness::utility::wrap_string;
using mysqlrouter::string_format;
using mysqlrouter::substitute_envvar;
using mysqlrouter::SysUserOperations;
using mysqlrouter::SysUserOperationsBase;

static const char *kDefaultKeyringFileName = "keyring";
static const char kProgramName[] = "mysqlrouter";

// throws std::runtime_error, ...?
/*static*/
std::string MySQLRouter::find_full_path(const std::string &argv0) {
#ifdef _WIN32
  UNREFERENCED_PARAMETER(argv0);

  // the bin folder is not usually in the path, just the lib folder
  char szPath[MAX_PATH];
  if (GetModuleFileName(NULL, szPath, sizeof(szPath)) != 0)
    return std::string(szPath);
#else
  mysql_harness::Path p_argv0(argv0);
  // Path normalizes '\' to '/'
  if (p_argv0.str().find('/') != std::string::npos) {
    // Path is either absolute or relative to the current working dir, so
    // we can use realpath() to find the full absolute path
    mysql_harness::Path path2(p_argv0.real_path());
    const char *tmp = path2.c_str();
    std::string path(tmp);
    return path;
  } else {
    // Program was found via PATH lookup by the shell, so we
    // try to find the program in one of the PATH dirs
    std::string path(std::getenv("PATH"));
    char *last = nullptr;
    char *p = strtok_r(&path[0], path_sep.c_str(), &last);
    while (p) {
      std::string tmp(std::string(p) + dir_sep + argv0);
      if (mysqlrouter::my_check_access(tmp)) {
        mysql_harness::Path path1(tmp.c_str());
        mysql_harness::Path path2(path1.real_path());
        return path2.str();
      }
      p = strtok_r(nullptr, path_sep.c_str(), &last);
    }
  }
#endif
  throw std::logic_error("Could not find own installation directory");
}

static inline void set_signal_handlers() {
#ifndef _WIN32
  // until we have proper signal handling we need at least
  // mask out broken pipe to prevent terminating the router
  // if the receiving end closes the socket while the router
  // writes to it
  signal(SIGPIPE, SIG_IGN);
#endif
}

// Check if the value is valid regular filename and if it is add to the vector,
// if it is not throw an exception
static void check_and_add_conf(std::vector<std::string> &configs,
                               const std::string &value) {
  mysql_harness::Path cfg_file_path;
  try {
    cfg_file_path = mysql_harness::Path(value);
  } catch (const std::invalid_argument &exc) {
    throw std::runtime_error(
        string_format("Failed reading configuration file: %s", exc.what()));
  }

  if (cfg_file_path.is_regular()) {
    configs.push_back(cfg_file_path.real_path().str());
  } else if (!cfg_file_path.exists()) {
    throw std::runtime_error(string_format(
        "The configuration file '%s' does not exist.", value.c_str()));
  } else {
    throw std::runtime_error(string_format(
        "The configuration file '%s' is expected to be a readable file, but it "
        "is %s.",
        value.c_str(), mysqlrouter::to_string(cfg_file_path.type()).c_str()));
  }
}

// throws MySQLSession::Error, std::runtime_error, std::out_of_range,
// std::logic_error, ...?
MySQLRouter::MySQLRouter(const mysql_harness::Path &origin,
                         const std::vector<std::string> &arguments,
                         std::ostream &out_stream, std::ostream &err_stream
#ifndef _WIN32
                         ,
                         SysUserOperationsBase *sys_user_operations
#endif
                         )
    : version_(MYSQL_ROUTER_VERSION_MAJOR, MYSQL_ROUTER_VERSION_MINOR,
               MYSQL_ROUTER_VERSION_PATCH),
      arg_handler_(),
      can_start_(false),
      showing_info_(false),
      origin_(origin),
      out_stream_(out_stream),
      err_stream_(err_stream)
#ifndef _WIN32
      ,
      sys_user_operations_(sys_user_operations)
#endif
{
  set_log_reopen_complete_callback(default_log_reopen_complete_cb);
  set_signal_handlers();
  init(arguments);  // throws MySQLSession::Error, std::runtime_error,
                    // std::out_of_range, std::logic_error, ...?
}

// throws MySQLSession::Error, std::runtime_error, std::out_of_range,
// std::logic_error, ...?
MySQLRouter::MySQLRouter(const int argc, char **argv, std::ostream &out_stream,
                         std::ostream &err_stream
#ifndef _WIN32
                         ,
                         SysUserOperationsBase *sys_user_operations
#endif
                         )
    : MySQLRouter(mysql_harness::Path(find_full_path(argv[0])).dirname(),
                  std::vector<std::string>({argv + 1, argv + argc}), out_stream,
                  err_stream
#ifndef _WIN32
                  ,
                  sys_user_operations
#endif
      ) {
}

// throws std::runtime_error
void MySQLRouter::parse_command_options(
    const std::vector<std::string> &arguments) {
  prepare_command_options();
  try {
    arg_handler_.process(arguments);
  } catch (const std::invalid_argument &exc) {
    throw std::runtime_error(exc.what());
  }
}

// throws MySQLSession::Error, std::runtime_error, std::out_of_range,
// std::logic_error, ...?
void MySQLRouter::init(const std::vector<std::string> &arguments) {
  set_default_config_files(CONFIG_FILES);

  parse_command_options(arguments);  // throws std::runtime_error

  if (showing_info_) {
    return;
  }

  if (!bootstrap_uri_.empty()) {
#ifndef _WIN32
    // If the user does the bootstrap with superuser (uid==0) but did not
    // provide
    // --user option let's encourage her/him to do so.
    // Otherwise [s]he will end up with the files (config, log, etc.) owned
    // by the root user and not accessible by others, which is likely not what
    // was expected. The user still can use --user=root to force using
    // superuser.
    bool user_option = this->bootstrap_options_.count("user") != 0;
    bool superuser = sys_user_operations_->geteuid() == 0;

    if (superuser && !user_option) {
      std::string msg(
          "You are bootstraping as a superuser.\n"
          "This will make all the result files (config etc.) privately owned "
          "by the superuser.\n"
          "Please use --user=username option to specify the user that will be "
          "running the router.\n"
          "Use --user=root if this really should be the superuser.");

      throw std::runtime_error(msg);
    }
#endif

    // default configuration for boostrap is not supported
    // extra configuration for bootstrap is not supported
    auto config_files_res =
        ConfigFilePathValidator({}, config_files_, {}).validate();

    if (config_files_res && !config_files_res.value().empty()) {
      auto config_files = std::move(config_files_res.value());
      DIM::instance().reset_Config();  // simplifies unit tests
      DIM::instance().set_Config(
          [this, &config_files]() { return make_config({}, config_files); },
          std::default_delete<mysql_harness::LoaderConfig>());
      mysql_harness::LoaderConfig &config = DIM::instance().get_Config();

      // reinit logger (right now the logger is configured to log to STDERR,
      // here we re-configure it with settings from config file)
      init_main_logger(config, true);  // true = raw logging mode
    }

    bootstrap(
        bootstrap_uri_);  // throws MySQLSession::Error, std::runtime_error,
                          // std::out_of_range, std::logic_error, ...?
    return;
  }

  check_config_files();
  can_start_ = true;
}

uint32_t MySQLRouter::get_router_id(mysql_harness::Config &config) {
  uint32_t result = 0;

  if (config.has_any("metadata_cache")) {
    const auto &metadata_caches = config.get("metadata_cache");
    for (const auto &section : metadata_caches) {
      if (section->has("router_id")) {
        std::istringstream iss(section->get("router_id"));
        iss >> result;
        break;
      }
    }
  }
  return result;
}

void MySQLRouter::init_keyring(mysql_harness::Config &config) {
  bool needs_keyring = false;

  if (config.has_any("metadata_cache")) {
    auto metadata_caches = config.get("metadata_cache");
    for (auto &section : metadata_caches) {
      if (section->has("user")) {
        needs_keyring = true;
        break;
      }
    }
  }
  if (needs_keyring) {
    // Initialize keyring
    keyring_info_.init(config);

    if (keyring_info_.use_master_key_external_facility()) {
      init_keyring_using_external_facility(config);
    } else if (keyring_info_.use_master_key_file()) {
      init_keyring_using_master_key_file();
    } else {  // prompt password
      init_keyring_using_prompted_password();
    }
  }
}

void MySQLRouter::init_dynamic_state(mysql_harness::Config &config) {
  if (config.has_default("dynamic_state")) {
    using mysql_harness::DynamicState;

    const std::string dynamic_state_file = config.get_default("dynamic_state");
    DIM::instance().set_DynamicState(
        [=]() { return new DynamicState(dynamic_state_file); },
        std::default_delete<mysql_harness::DynamicState>());
    // force object creation, the further code relies on it's existence
    DIM::instance().get_DynamicState();
  }
}

void MySQLRouter::init_keyring_using_external_facility(
    mysql_harness::Config &config) {
  keyring_info_.add_router_id_to_env(get_router_id(config));
  if (!keyring_info_.read_master_key()) {
    throw MasterKeyReadError(
        "Cannot fetch master key using master key reader:" +
        keyring_info_.get_master_key_reader());
  }
  keyring_info_.validate_master_key();
  mysql_harness::init_keyring_with_key(keyring_info_.get_keyring_file(),
                                       keyring_info_.get_master_key(), false);
}

void MySQLRouter::init_keyring_using_master_key_file() {
  mysql_harness::init_keyring(keyring_info_.get_keyring_file(),
                              keyring_info_.get_master_key_file(), false);
}

void MySQLRouter::init_keyring_using_prompted_password() {
#ifdef _WIN32
  // When no master key file is provided, console interaction is required to
  // provide a master password. Since console interaction is not available when
  // run as service, throw an error to abort.
  if (mysqlrouter::is_running_as_service()) {
    std::string msg =
        "Cannot run router in Windows a service without a master key file.";
    mysqlrouter::write_windows_event_log(msg);
    throw std::runtime_error(msg);
  }
#endif
  std::string master_key =
      mysqlrouter::prompt_password("Encryption key for router keyring");
  if (master_key.length() > mysql_harness::kMaxKeyringKeyLength)
    throw std::runtime_error("Encryption key is too long");
  mysql_harness::init_keyring_with_key(keyring_info_.get_keyring_file(),
                                       master_key, false);
}

/** @brief Returns `<path>` if it is absolute[*], `<basedir>/<path>` otherwise
 *
 * [*] `<path>` is considered absolute if it starts with one of:
 *   Unix:    '/'
 *   Windows: '/' or '\' or '.:' (where . is any character)
 *   both:    '{origin}' or 'ENV{'
 * else:
 *   it's considered relative (empty `<path>` is also relative in such respect)
 *
 * @param path Absolute or relative path; absolute path may start with
 *        '{origin}' or 'ENV{'
 * @param basedir Path to grandparent directory of mysqlrouter.exe, i.e.
 *        for '/path/to/bin/mysqlrouter.exe/' it will be '/path/to'
 */
static std::string ensure_absolute_path(const std::string &path,
                                        const std::string &basedir) {
  if (path.empty()) return basedir;
  if (path.compare(0, strlen("{origin}"), "{origin}") == 0) return path;
  if (path.find("ENV{") != std::string::npos) return path;
#ifdef _WIN32
  // if the path is not absolute, it must be relative to the origin
  return (mysql_harness::Path(path).is_absolute() ? path
                                                  : basedir + "\\" + path);
#else
  // if the path is not absolute, it must be relative to the origin
  return (mysql_harness::Path(path).is_absolute() ? path
                                                  : basedir + "/" + path);
#endif
}

/*static*/
std::map<std::string, std::string> MySQLRouter::get_default_paths(
    const mysql_harness::Path &origin) {
  std::string basedir = mysql_harness::Path(origin)
                            .dirname()
                            .str();  // throws std::invalid_argument

  std::map<std::string, std::string> params = {
      {"program", kProgramName},
      {"origin", origin.str()},
#ifdef _WIN32
      {"event_source_name", MYSQL_ROUTER_PACKAGE_NAME},
#endif
      {"logging_folder",
       ensure_absolute_path(MYSQL_ROUTER_LOGGING_FOLDER, basedir)},
      {"plugin_folder",
       ensure_absolute_path(MYSQL_ROUTER_PLUGIN_FOLDER, basedir)},
      {"runtime_folder",
       ensure_absolute_path(MYSQL_ROUTER_RUNTIME_FOLDER, basedir)},
      {"config_folder",
       ensure_absolute_path(MYSQL_ROUTER_CONFIG_FOLDER, basedir)},
      {"data_folder", ensure_absolute_path(MYSQL_ROUTER_DATA_FOLDER, basedir)}};

  // foreach param, s/{origin}/<basedir>/
  for (auto it : params) {
    std::string &param = params.at(it.first);
    param.assign(
        mysqlrouter::substitute_variable(param, "{origin}", origin.str()));
  }
  return params;
}

std::map<std::string, std::string> MySQLRouter::get_default_paths() const {
  return get_default_paths(origin_);  // throws std::invalid_argument
}

/*static*/
void MySQLRouter::init_main_logger(mysql_harness::LoaderConfig &config,
                                   bool raw_mode /*= false*/,
                                   bool use_os_log /*= false*/) {
// currently logging to OS log is only supported on Windows
#ifndef _WIN32
  harness_assert(use_os_log == false);
#endif

  if (!config.has_default("logging_folder"))
    config.set_default("logging_folder", "");

  const std::string logging_folder = config.get_default("logging_folder");

  // setup logging
  {
    // REMINDER: If something threw beyond this point, but before we managed to
    //           re-initialize the logger (registry), we would be in a world of
    //           pain: throwing with a non-functioning logger may cascade to a
    //           place where the error is logged and... BOOM!) So we deal with
    //           the above problem by working on a new logger registry object,
    //           and only if nothing throws, we replace the current registry
    //           with the new one at the very end.

    // our new logger registry, it will replace the current one if all goes well
    std::unique_ptr<mysql_harness::logging::Registry> registry(
        new mysql_harness::logging::Registry());

    const auto level = mysql_harness::logging::get_default_log_level(
        config, raw_mode);  // throws std::invalid_argument

    // register loggers for all modules + main exec (throws std::logic_error,
    // std::invalid_argument)
    mysql_harness::logging::create_module_loggers(
        *registry, level, {MYSQL_ROUTER_LOG_DOMAIN}, MYSQL_ROUTER_LOG_DOMAIN);

    // register logger for sql domain
    mysql_harness::logging::create_logger(*registry, level, "sql");

    // attach all loggers to main handler (throws std::runtime_error)
    mysql_harness::logging::create_main_log_handler(
        *registry, kProgramName, logging_folder, !raw_mode, use_os_log);

    // nothing threw - we're good. Now let's replace the new registry with the
    // old one
    DIM::instance().set_LoggingRegistry(
        [&registry]() { return registry.release(); },
        std::default_delete<mysql_harness::logging::Registry>());
    DIM::instance().reset_LoggingRegistry();

    // flag that the new loggers are ready for use
    DIM::instance().get_LoggingRegistry().set_ready();
  }

  // and give it a first spin
  if (config.logging_to_file())
    log_debug("Main logger initialized, logging to '%s'",
              config.get_log_file().c_str());
#ifdef _WIN32
  else if (use_os_log)
    log_debug("Main logger initialized, logging to Windows EventLog");
#endif
  else
    log_debug("Main logger initialized, logging to STDERR");
}

// throws std::runtime_error
mysql_harness::LoaderConfig *MySQLRouter::make_config(
    const std::map<std::string, std::string> params,
    const std::vector<std::string> &config_files) {
  constexpr const char *err_msg = "Configuration error: %s.";

  try {
    // LoaderConfig ctor throws bad_option (std::runtime_error)
    std::unique_ptr<mysql_harness::LoaderConfig> config(
        new mysql_harness::LoaderConfig(params, std::vector<std::string>(),
                                        mysql_harness::Config::allow_keys));

    // throws std::invalid_argument, std::runtime_error, syntax_error, ...
    for (const auto &config_file : config_files) {
      config->read(config_file);
    }

    return config.release();
  } catch (const mysql_harness::syntax_error &err) {
    throw std::runtime_error(string_format(err_msg, err.what()));
  } catch (const std::runtime_error &err) {
    throw std::runtime_error(string_format(err_msg, err.what()));
  }
}

// throws std::runtime_error
void MySQLRouter::init_loader(mysql_harness::LoaderConfig &config) {
  std::string err_msg =
      "Configuration error: %s.";  // TODO: is this error message right?
  try {
    loader_ = std::make_unique<mysql_harness::Loader>(kProgramName, config);
  } catch (const std::runtime_error &err) {
    throw std::runtime_error(string_format(err_msg.c_str(), err.what()));
  }
}

void MySQLRouter::start() {
  if (showing_info_ || !bootstrap_uri_.empty()) {
    // when we are showing info like --help or --version, we do not throw
    return;
  }

#ifndef _WIN32
  // if the --user parameter was provided on the command line, switch
  // to the user asap before accessing the external files to check
  // that the user has rights to use them
  if (!user_cmd_line_.empty()) {
    set_user(user_cmd_line_, true, this->sys_user_operations_);
  }
#endif

  // throws system_error() in case of failure
  const auto config_files = check_config_files();

  // read config, and also make this config globally-available via DIM
  DIM::instance().reset_Config();  // simplifies unit tests
  DIM::instance().set_Config(
      [this, &config_files]() {
        return make_config(get_default_paths(), config_files);
      },
      std::default_delete<mysql_harness::LoaderConfig>());
  mysql_harness::LoaderConfig &config = DIM::instance().get_Config();

#ifndef _WIN32
  // --user param given on the command line has a priority over
  // the user in the configuration
  if (user_cmd_line_.empty() && config.has_default("user")) {
    set_user(config.get_default("user"), true, this->sys_user_operations_);
  }
#endif

  if (!can_start_) {
    throw std::runtime_error("Can not start");
  }

  // Setup pidfile path for the application.
  // Order of significance: commandline > config file > ROUTER_PID envvar
  if (pid_file_path_.empty()) {
    if (config.has_default("pid_file")) {
      const std::string pidfile = config.get_default("pid_file");
      if (!pidfile.empty()) {
        pid_file_path_ = pidfile;
      } else {
        throw std::runtime_error(string_format("PID filename '%s' is illegal.",
                                               pid_file_path_.c_str()));
      }
    }
    // ... if still empty, check ENV
    if (pid_file_path_.empty()) {
      const auto pid_file_env = std::getenv("ROUTER_PID");
      if (pid_file_env != nullptr) {
        const std::string pidfile = std::string(pid_file_env);
        if (!pidfile.empty()) {
          pid_file_path_ = pidfile;
        } else {
          throw std::runtime_error(
              string_format("PID filename '%s' is illegal.", pid_file_env));
        }
      }
    }
  }

  // Check existing if set
  if (!pid_file_path_.empty()) {
    mysql_harness::Path pid_file_path(pid_file_path_);
    // append runtime path to relative paths
    if (!pid_file_path.is_absolute()) {
      mysql_harness::Path runtime_path =
          mysql_harness::Path(config.get_default("runtime_folder"));
      // mkdir if runtime_folder doesn't exist
      if (!runtime_path.exists() &&
          (mysql_harness::mkdir(runtime_path.str(),
                                mysql_harness::kStrictDirectoryPerm,
                                true) != 0)) {
        auto last_error =
#ifdef _WIN32
            GetLastError()
#else
            errno
#endif
            ;
        throw std::system_error(last_error, std::system_category(),
                                "Error when creating dir '" +
                                    runtime_path.str() +
                                    "': " + std::to_string(last_error));
      }
      mysql_harness::Path tmp = mysql_harness::Path(pid_file_path);
      pid_file_path = runtime_path.join(tmp);
      pid_file_path_ = std::string(pid_file_path.c_str());
    }
    if (pid_file_path.is_regular()) {
      throw std::runtime_error(string_format(
          "PID file %s found. Already running?", pid_file_path_.c_str()));
    }
  }

  init_loader(config);  // throws std::runtime_error

  if (!pid_file_path_.empty()) {
    auto pid = getpid();
    std::ofstream pidfile(pid_file_path_);
    if (pidfile.good()) {
      pidfile << pid << std::endl;
      pidfile.close();
      log_info("PID %d written to '%s'", pid, pid_file_path_.c_str());
    } else {
      throw std::runtime_error(
          string_format("Failed writing PID to %s: %s", pid_file_path_.c_str(),
                        mysqlrouter::get_last_error(errno).c_str()));
    }
  }

  // make sure there is at most one [logger] section in the config and that it
  // has no key
  if (config.has_any(mysql_harness::logging::kConfigSectionLogger)) {
    const auto logger_sections =
        config.get(mysql_harness::logging::kConfigSectionLogger);
    if (logger_sections.size() > 1) {
      throw std::runtime_error(
          "There can be at most one [logger] section in the configuration");
    } else if (logger_sections.size() == 1) {
      auto const section = logger_sections.begin();
      if (!((*section)->key).empty()) {
        throw std::runtime_error("Section 'logger' does not support keys");
      }
    }
  }

  // before running the loader we need to make sure there is a logger section
  // in the configuration as logger plugin init() does all the logging setup
  // now. If there is none in the config let's add an empty one to go with the
  // defaults. This is for the backward compatibility as in the previous
  // Router versions this section was optional.
  if (!config.has(mysql_harness::logging::kConfigSectionLogger, "")) {
    config.add(mysql_harness::logging::kConfigSectionLogger);
  }

  // before running the loader we need to register loggers in the current
  // temporary registry for all the plugins as loader will start them soon and
  // they may want to log something; meanwhile the true logging registry will
  // be created later when logging plugin starts
  create_plugin_loggers(config, DIM::instance().get_LoggingRegistry(),
                        mysql_harness::logging::get_default_log_level(config));

  // there can be at most one metadata_cache section because
  // currently the router supports only one metadata_cache instance
  if (config.has_any("metadata_cache") &&
      config.get("metadata_cache").size() > 1)
    throw std::runtime_error(
        "MySQL Router currently supports only one metadata_cache instance. "
        "There is more than one metadata_cache section in the router "
        "configuration. Exiting.");

  init_keyring(config);
  init_dynamic_state(config);

  loader_->start();
}

void MySQLRouter::stop() {
  // Remove the pidfile if present
  if (!pid_file_path_.empty()) {
    mysql_harness::Path pid_file_path(pid_file_path_);
    if (pid_file_path.is_regular()) {
      log_debug("Removing pidfile %s", pid_file_path.c_str());
      std::remove(pid_file_path.c_str());
    }
  }
}

void MySQLRouter::set_default_config_files(const char *locations) noexcept {
  std::stringstream ss_line{locations};

  // We remove all previous entries
  default_config_files_.clear();
  std::vector<std::string>().swap(default_config_files_);

  for (std::string file; std::getline(ss_line, file, ';');) {
    bool ok = mysqlrouter::substitute_envvar(file);
    if (ok) {  // if there's no placeholder in file path, this is OK too
      default_config_files_.push_back(
          mysqlrouter::substitute_variable(file, "{origin}", origin_.str()));
    } else {
      // Any other problem with placeholders we ignore and don't use file
    }
  }
}

std::string MySQLRouter::get_version() noexcept { return MYSQL_ROUTER_VERSION; }

std::string MySQLRouter::get_version_line() noexcept {
  std::string version_string;
  build_version(std::string(MYSQL_ROUTER_PACKAGE_NAME), &version_string);

  return version_string;
}

std::vector<std::string> MySQLRouter::check_config_files() {
  const auto res = ConfigFilePathValidator(default_config_files_, config_files_,
                                           extra_config_files_)
                       .validate();

  if (!res) {
    const auto err = std::move(res.error());
    if (err.ec == make_error_code(ConfigFilePathValidatorErrc::kDuplicate)) {
      throw std::runtime_error(mysqlrouter::string_format(
          "The configuration file '%s' is provided multiple "
          "times.\nAlready known "
          "configuration files:\n\n%s",
          err.current_filename.c_str(),
          mysql_harness::join(err.paths_attempted, "\n").c_str()));
    } else if (err.ec ==
               make_error_code(ConfigFilePathValidatorErrc::kNotReadable)) {
      throw std::runtime_error(mysqlrouter::string_format(
          "The configuration file '%s' is not readable.",
          err.current_filename.c_str()));
    } else if (err.ec ==
               make_error_code(
                   ConfigFilePathValidatorErrc::kExtraWithoutMainConfig)) {
      throw std::runtime_error(
          "Extra configuration files " +
          mysql_harness::join(extra_config_files_, ", ") +
          " provided, but neither default configuration files "
          "nor --config=<file> are readable files.\nChecked:\n\n" +
          mysql_harness::join(err.paths_attempted, "\n"));
    } else if (err.ec ==
               make_error_code(ConfigFilePathValidatorErrc::kNoConfigfile)) {
      throw std::runtime_error(
          "None of the default configuration files is readable and "
          "--config=<file> was not specified.\n"
          "Checked default configuration files:\n\n" +
          mysql_harness::join(err.paths_attempted, "\n"));
    } else {
      throw std::system_error(err.ec);
    }
  }

  return res.value();
}

void MySQLRouter::save_bootstrap_option_not_empty(
    const std::string &option_name, const std::string &save_name,
    const std::string &option_value) {
  if (option_value.empty())
    throw std::runtime_error("Value for option '" + option_name +
                             "' can't be empty.");

  bootstrap_options_[save_name] = option_value;
}

void MySQLRouter::assert_bootstrap_mode(const std::string &option_name) const {
  if (this->bootstrap_uri_.empty())
    throw std::runtime_error("Option " + option_name +
                             " can only be used together with -B/--bootstrap");
}

void MySQLRouter::assert_not_bootstrap_mode(
    const std::string &option_name) const {
  if (!this->bootstrap_uri_.empty())
    throw std::runtime_error("Option " + option_name +
                             " cannot be used together with -B/--bootstrap");
}

void MySQLRouter::assert_option_value_in_range(const std::string &value,
                                               const int min,
                                               const int max) const {
  try {
    std::size_t last_char = 0;
    auto val = std::stoi(value, &last_char);
    if (last_char != value.size())
      throw std::invalid_argument{"invalid value: " + value};

    if (val < min || val > max) {
      throw std::out_of_range{std::string{"not in allowed range ["} +
                              std::to_string(min) + ", " + std::to_string(max) +
                              "]"};
    }
  } catch (const std::invalid_argument &) {
    throw std::invalid_argument{"invalid value: " + value};
  }
}

/**
 * upper-case a string.
 */
static std::string make_upper(std::string s) {
  std::transform(s.begin(), s.end(), s.begin(), ::toupper);

  return s;
}

/**
 * assert 'value' is one of the allowed values.
 *
 * value is compared case-insensitive
 *
 * @param key key name to report in case of failure
 * @param value value to check
 * @param allowed_values allowed values.
 *
 * @throws std::invalid_argument if value is not part of allowed_values.
 */
static void assert_one_of_ci(
    const std::string &key, const std::string &value,
    std::initializer_list<const char *> allowed_values) {
  const auto value_upper = make_upper(value);

  const auto it = std::find_if(allowed_values.begin(), allowed_values.end(),
                               [&value_upper](const auto &allowed_value) {
                                 return value_upper == allowed_value;
                               });

  if (it == allowed_values.end()) {
    throw std::invalid_argument("value '" + value + "' provided to " + key +
                                " is not one of " +
                                mysql_harness::join(allowed_values, ","));
  }
}

void MySQLRouter::prepare_command_options() noexcept {
  // General guidelines for naming command line options:
  //
  // Option names that start with --conf are meant to affect
  // configuration only and used during bootstrap.
  // If an option affects the bootstrap process itself, it should
  // omit the --conf prefix, even if it affects both the bootstrap
  // and the configuration.

  using OptionNames = CmdOption::OptionNames;

  arg_handler_.clear_options();

  arg_handler_.add_option(
      OptionNames({"--account"}),
      "Account (username) to be used by Router when talking to cluster."
      " (bootstrap)",
      CmdOptionValueReq::required, "account",
      [this](const std::string &username) {
        if (username.empty())
          throw std::runtime_error(
              "Value for --account option cannot be empty");
        if (this->bootstrap_options_.count("account"))
          throw std::runtime_error("Option --account can only be given once");
        this->bootstrap_options_["account"] = username;
      },
      [this](const std::string &) {
        this->assert_bootstrap_mode("--account");
      });

  arg_handler_.add_option(
      OptionNames({"--account-create"}),
      "Specifies account creation policy (useful for guarding against "
      "accidentally bootstrapping using a wrong account). <mode> is one of:\n"
      "  'always'        - bootstrap only if account doesn't exist\n"
      "  'never'         - bootstrap only if account exists\n"
      "  'if-not-exists' - bootstrap either way (default)\n"
      "This option can only be used if option '--account' is also used.\n"
      "Argument 'never' cannot be used together with option "
      "'--account-host'\n"
      "(bootstrap)",
      CmdOptionValueReq::required, "mode",
      [this](const std::string &create) {
        if (create != "always" && create != "if-not-exists" &&
            create != "never")
          throw std::runtime_error(
              "Invalid value for --account-create option.  Valid values: "
              "always, if-not-exists, never");
        if (this->bootstrap_options_.count("account-create"))
          throw std::runtime_error(
              "Option --account-create can only be given once");
        this->bootstrap_options_["account-create"] = create;
      },
      [this](const std::string &) {
        this->assert_bootstrap_mode("--account-create");
        if (!this->bootstrap_options_.count("account"))
          throw std::runtime_error(
              "Option --account-create can only be used together with "
              "--account.");
      });

  arg_handler_.add_option(
      OptionNames({"--account-host"}),
      "Host pattern to be used when creating Router's database user, "
      "default='%'. "
      "It can be used multiple times to provide multiple patterns. "
      "(bootstrap)",
      CmdOptionValueReq::required, "account-host",
      [this](const std::string &host_pattern) {
        std::vector<std::string> &hostnames =
            this->bootstrap_multivalue_options_["account-host"];
        hostnames.push_back(host_pattern);

        // sort and eliminate any non-unique hostnames; we do this to ensure
        // that CREATE USER does not get called twice for the same user@host
        // later on in the ConfigGenerator
        std::sort(hostnames.begin(), hostnames.end());
        auto it = std::unique(hostnames.begin(), hostnames.end());
        hostnames.resize(std::distance(hostnames.begin(), it));
      },
      [this](const std::string &) {
        this->assert_bootstrap_mode("--account-host");
        const auto it = this->bootstrap_options_.find("account-create");
        if (it != this->bootstrap_options_.end() && it->second == "never")
          throw std::runtime_error(
              "Option '--account-create never' cannot be used together with "
              "'--account-host <host>'");
      });

  arg_handler_.add_option(
      OptionNames({"-B", "--bootstrap"}),
      "Bootstrap and configure Router for operation with a MySQL InnoDB "
      "cluster.",
      CmdOptionValueReq::required, "server_url",
      [this](const std::string &server_url) {
        if (server_url.empty()) {
          throw std::runtime_error("Invalid value for --bootstrap/-B option");
        }
        this->bootstrap_uri_ = server_url;
      });

  arg_handler_.add_option(
      OptionNames({"--bootstrap-socket"}),
      "Bootstrap and configure Router via a Unix socket",
      CmdOptionValueReq::required, "socket_name",
      [this](const std::string &socket_name) {
        if (socket_name.empty()) {
          throw std::runtime_error(
              "Invalid value for --bootstrap-socket option");
        }

        this->save_bootstrap_option_not_empty("--bootstrap-socket",
                                              "bootstrap_socket", socket_name);
      },
      [this](const std::string &) {
        this->assert_bootstrap_mode("--bootstrap-socket");
      });

  arg_handler_.add_option(
      OptionNames({"--client-ssl-cert"}),
      "name of a PEM file containing a SSL certificate used "
      "for accepting TLS connections between client and router",
      CmdOptionValueReq::required, "path",
      [this](const auto &value) {
        this->save_bootstrap_option_not_empty("--client-ssl-cert",
                                              "client_ssl_cert", value);
      },
      [this](const auto &) {
        this->assert_bootstrap_mode("--client-ssl-cert");

        if (!bootstrap_options_["client_ssl_cert"].empty() &&
            bootstrap_options_["client_ssl_key"].empty()) {
          throw std::runtime_error(
              "If --client-ssl-cert is set, --client-ssl-key can't be empty.");
        }
      });

  arg_handler_.add_option(
      OptionNames({"--client-ssl-cipher"}),
      "list of one or more colon separated cipher names used for accepting "
      "TLS connections between client and router",
      CmdOptionValueReq::required, "",
      [this](const auto &value) {
        this->save_bootstrap_option_not_empty("--client-ssl-cipher",
                                              "client_ssl_cipher", value);
      },
      [this](const auto &) {
        this->assert_bootstrap_mode("--client-ssl-cipher");
      });

  arg_handler_.add_option(
      OptionNames({"--client-ssl-curves"}),
      "list of one or more colon separated elliptic curve names used for "
      "accepting TLS connections between client and router",
      CmdOptionValueReq::required, "",
      [this](const auto &value) {
        this->save_bootstrap_option_not_empty("--client-ssl-curves",
                                              "client_ssl_curves", value);
      },
      [this](const auto &) {
        this->assert_bootstrap_mode("--client-ssl-curves");
      });

  arg_handler_.add_option(
      OptionNames({"--client-ssl-key"}),
      "name of a PEM file containing a SSL private key used "
      "for accepting TLS connections between client and router",
      CmdOptionValueReq::required, "path",
      [this](const auto &value) {
        this->save_bootstrap_option_not_empty("--client-ssl-key",
                                              "client_ssl_key", value);
      },
      [this](const auto &) {
        this->assert_bootstrap_mode("--client-ssl-key");

        if (!bootstrap_options_["client_ssl_key"].empty() &&
            bootstrap_options_["client_ssl_cert"].empty()) {
          throw std::runtime_error(
              "If --client-ssl-key is set, --client-ssl-cert can't be empty.");
        }
      });

  arg_handler_.add_option(
      OptionNames({"--client-ssl-mode"}),
      "SSL mode for connections from client to router. One "
      "of DISABLED, PREFERRED, REQUIRED or PASSTHROUGH.",
      CmdOptionValueReq::required, "mode",
      [this](const auto &value) {
        assert_one_of_ci("--client-ssl-mode", value,
                         {"DISABLED", "PREFERRED", "REQUIRED", "PASSTHROUGH"});

        this->save_bootstrap_option_not_empty(
            "--client-ssl-mode", "client_ssl_mode", make_upper(value));
      },
      [this](const auto &) {
        this->assert_bootstrap_mode("--client-ssl-mode");

        if (bootstrap_options_["client_ssl_mode"] == "PASSTHROUGH") {
          auto server_ssl_mode_it = bootstrap_options_.find("server_ssl_mode");
          if (server_ssl_mode_it != bootstrap_options_.end()) {
            if (server_ssl_mode_it->second != "AS_CLIENT") {
              throw std::runtime_error(
                  "--server-ssl-mode must be AS_CLIENT or not specified, if "
                  "--client-ssl-mode is PASSTHROUGH.");
            }
          }
        }
      });
  arg_handler_.add_option(
      OptionNames({"--client-ssl-dh-params"}),
      "name of a PEM file containing DH paramaters",
      CmdOptionValueReq::required, "",
      [this](const auto &value) {
        this->save_bootstrap_option_not_empty("--client-ssl-dh-params",
                                              "client_ssl_dh_params", value);
      },
      [this](const auto &) {
        this->assert_bootstrap_mode("--client-ssl-dh-params");
      });

  arg_handler_.add_option(
      OptionNames({"--conf-base-port"}),
      "Base port to use for listening router ports. (bootstrap)",
      CmdOptionValueReq::required, "port",
      [this](const std::string &port) {
        this->bootstrap_options_["base-port"] = port;
      },
      [this](const std::string &) {
        this->assert_bootstrap_mode("--conf-base-port");
      });

  arg_handler_.add_option(
      OptionNames({"--conf-bind-address"}),
      "IP address of the interface to which router's listening sockets "
      "should bind. (bootstrap)",
      CmdOptionValueReq::required, "address",
      [this](const std::string &address) {
        this->bootstrap_options_["bind-address"] = address;
      },
      [this](const std::string &) {
        this->assert_bootstrap_mode("--conf-bind-address");
      });

#ifndef _WIN32
  arg_handler_.add_option(
      OptionNames({"--conf-skip-tcp"}),
      "Whether to disable binding of a TCP port for incoming connections. "
      "(bootstrap)",
      CmdOptionValueReq::none, "",
      [this](const std::string &) {
        this->bootstrap_options_["skip-tcp"] = "1";
      },
      [this](const std::string &) {
        this->assert_bootstrap_mode("--conf-skip-tcp");
      });
  arg_handler_.add_option(
      OptionNames({"--conf-use-sockets"}),
      "Whether to use Unix domain sockets. (bootstrap)",
      CmdOptionValueReq::none, "",
      [this](const std::string &) {
        this->bootstrap_options_["use-sockets"] = "1";
      },
      [this](const std::string &) {
        this->assert_bootstrap_mode("--conf-use-sockets");
      });
#endif

  arg_handler_.add_option(OptionNames({"-c", "--config"}),
                          "Only read configuration from given file.",
                          CmdOptionValueReq::required, "path",
                          [this](const std::string &value) {
                            if (!config_files_.empty()) {
                              throw std::runtime_error(
                                  "Option -c/--config can only be used once; "
                                  "use -a/--extra-config instead.");
                            }

                            check_and_add_conf(config_files_, value);
                          });

  arg_handler_.add_option(
      OptionNames({"--connect-timeout"}),
      "The time in seconds after which trying to connect to metadata server "
      "should timeout. It applies to bootstrap mode and is written to "
      "configuration file. It is also used in normal mode.",
      CmdOptionValueReq::optional, "",
      [this](const std::string &connect_timeout) {
        this->bootstrap_options_["connect-timeout"] = connect_timeout;
      });

  arg_handler_.add_option(
      OptionNames({"--conf-use-gr-notifications"}),
      "Whether to enable handling of cluster state change GR notifications.",
      CmdOptionValueReq::none, "",
      [this](const std::string &) {
        this->bootstrap_options_["use-gr-notifications"] = "1";
      },
      [this](const std::string &) {
        this->assert_bootstrap_mode("--conf-use-gr-notifications");
      });

  arg_handler_.add_option(
      OptionNames({"-d", "--directory"}),
      "Creates a self-contained directory for a new instance of the Router. "
      "(bootstrap)",
      CmdOptionValueReq::required, "directory",
      [this](const std::string &path) {
        if (path.empty()) {
          throw std::runtime_error("Invalid value for --directory option");
        }
        this->bootstrap_directory_ = path;
      },
      [this](const std::string &) {
        this->assert_bootstrap_mode("-d/--directory");
      });

  arg_handler_.add_option(
      CmdOption::OptionNames({"-a", "--extra-config"}),
      "Read this file after configuration files are read from either "
      "default locations or from files specified by the --config option.",
      CmdOptionValueReq::required, "path", [this](const std::string &value) {
        check_and_add_conf(extra_config_files_, value);
      });

  arg_handler_.add_option(
      OptionNames({"--force"}),
      "Force reconfiguration of a possibly existing instance of the router. "
      "(bootstrap)",
      CmdOptionValueReq::none, "",
      [this](const std::string &) { this->bootstrap_options_["force"] = "1"; },
      [this](const std::string &) { this->assert_bootstrap_mode("--force"); });

  arg_handler_.add_option(
      OptionNames({"--force-password-validation"}),
      "When autocreating database account do not use HASHED password. "
      "(bootstrap)",
      CmdOptionValueReq::none, "",
      [this](const std::string &) {
        this->bootstrap_options_["force-password-validation"] = "1";
      },
      [this](const std::string &) {
        this->assert_bootstrap_mode("--force-password-validation");
      });

  arg_handler_.add_option(
      CmdOption::OptionNames({"-?", "--help"}), "Display this help and exit.",
      CmdOptionValueReq::none, "", [this](const std::string &) {
        this->show_help();
        this->showing_info_ = true;
      });

  arg_handler_.add_option(
      OptionNames({"--master-key-reader"}),
      "The tool that can be used to read master key, it has to be used "
      "together with --master-key-writer. (bootstrap)",
      CmdOptionValueReq::required, "",
      [this](const std::string &master_key_reader) {
        this->keyring_info_.set_master_key_reader(master_key_reader);
      },
      [this](const std::string &) {
        this->assert_bootstrap_mode("--master-key-reader");
        if (this->keyring_info_.get_master_key_reader().empty() !=
            this->keyring_info_.get_master_key_writer().empty())
          throw std::runtime_error(
              "Option --master-key-reader can only be used together with "
              "--master-key-writer.");
      });

  arg_handler_.add_option(
      OptionNames({"--master-key-writer"}),
      "The tool that can be used to store master key, it has to be used "
      "together with --master-key-reader. (bootstrap)",
      CmdOptionValueReq::required, "",
      [this](const std::string &master_key_writer) {
        this->keyring_info_.set_master_key_writer(master_key_writer);
      },
      [this](const std::string &) {
        this->assert_bootstrap_mode("--master-key-writer");
        if (this->keyring_info_.get_master_key_reader().empty() !=
            this->keyring_info_.get_master_key_writer().empty())
          throw std::runtime_error(
              "Option --master-key-writer can only be used together with "
              "--master-key-reader.");
      });

  arg_handler_.add_option(
      OptionNames({"--name"}),
      "Gives a symbolic name for the router instance. (bootstrap)",
      CmdOptionValueReq::optional, "name",
      [this](const std::string &name) {
        this->bootstrap_options_["name"] = name;
      },
      [this](const std::string &) { this->assert_bootstrap_mode("--name"); });

  arg_handler_.add_option(
      OptionNames({"--password-retries"}),
      "Number of the retries for generating the router's user password. "
      "(bootstrap)",
      CmdOptionValueReq::optional, "password-retries",
      [this](const std::string &retries) {
        this->bootstrap_options_["password-retries"] = retries;
      },
      [this](const std::string &) {
        this->assert_bootstrap_mode("--password-retries");
      });

  arg_handler_.add_option(
      OptionNames({"--pid-file"}), "Path and filename of pid file",
      CmdOptionValueReq::required, "pidfile",
      [this](const std::string &pidfile_url) {
        if (!this->pid_file_path_.empty())
          throw std::runtime_error("Option --pid-file can only be given once");
        if (pidfile_url.empty()) {
          throw std::runtime_error("Invalid empty value for --pid-file option");
        }
        this->pid_file_path_ = pidfile_url;
      },
      [this](const std::string &) {
        this->assert_not_bootstrap_mode("--pid-file");
      });

  arg_handler_.add_option(
      OptionNames({"--read-timeout"}),
      "The time in seconds after which read from metadata server should "
      "timeout. It applies to bootstrap mode and is written to configuration "
      "file. It is also used in normal mode.",
      CmdOptionValueReq::optional, "", [this](const std::string &read_timeout) {
        this->bootstrap_options_["read-timeout"] = read_timeout;
      });
  arg_handler_.add_option(
      OptionNames({"--report-host"}),
      "Host name of this computer (it will be queried from OS if not "
      "provided). "
      "It is used as suffix (the part after '@') in Router's database user "
      "name; "
      "should match host name as seen by the cluster nodes (bootstrap)",
      CmdOptionValueReq::required, "report-host",
      [this](const std::string &hostname) {
        if (!mysql_harness::is_valid_hostname(hostname.c_str()))
          throw std::runtime_error(
              "Option --report-host has an invalid value.");

        auto pr = this->bootstrap_options_.insert({"report-host", hostname});
        if (pr.second == false)
          throw std::runtime_error(
              "Option --report-host can only be used once.");
      },
      [this](const std::string &) {
        this->assert_bootstrap_mode("--report-host");
      });

  arg_handler_.add_option(
      OptionNames({"--server-ssl-ca"}),
      "path name of the Certificate Authority (CA) certificate file in PEM "
      "format. Used when forwarding a client connection from router to a "
      "server.",
      CmdOptionValueReq::required, "path",
      [this](const auto &value) {
        this->save_bootstrap_option_not_empty("--server-ssl-ca",
                                              "server_ssl_ca", value);
      },
      [this](const auto &) { this->assert_bootstrap_mode("--server-ssl-ca"); });

  arg_handler_.add_option(
      OptionNames({"--server-ssl-capath"}),
      "path name of the directory that contains trusted SSL Certificate "
      "Authority (CA) certificate files in PEM format. Used when forwarding "
      "a client connection from router to a server.",
      CmdOptionValueReq::required, "directory",
      [this](const auto &value) {
        this->save_bootstrap_option_not_empty("--server-ssl-capath",
                                              "server_ssl_capath", value);
      },
      [this](const auto &) {
        this->assert_bootstrap_mode("--server-ssl-capath");
      });

  arg_handler_.add_option(
      OptionNames({"--server-ssl-cipher"}),
      "list of one or more colon separated cipher names. Used when "
      "forwarding "
      "client connection from router to a server.",
      CmdOptionValueReq::required, "",
      [this](const auto &value) {
        this->save_bootstrap_option_not_empty("--server-ssl-cipher",
                                              "server_ssl_cipher", value);
      },
      [this](const auto &) {
        this->assert_bootstrap_mode("--server-ssl-cipher");
      });

  arg_handler_.add_option(
      OptionNames({"--server-ssl-crl"}),
      "path name of the file containing certificate revocation lists in PEM "
      "format. Used when forwarding a client connection from router to a "
      "server.",
      CmdOptionValueReq::required, "path",
      [this](const auto &value) {
        this->save_bootstrap_option_not_empty("--server-ssl-crl",
                                              "server_ssl_crl", value);
      },
      [this](const auto &) {
        this->assert_bootstrap_mode("--server-ssl-crl");
      });

  arg_handler_.add_option(
      OptionNames({"--server-ssl-crlpath"}),
      "path name of the directory that contains certificate revocation-list "
      "files in PEM format. Used when forwarding a client connection from "
      "router to a server.",
      CmdOptionValueReq::required, "directory",
      [this](const auto &value) {
        this->save_bootstrap_option_not_empty("--server-ssl-crlpath",
                                              "server_ssl_crlpath", value);
      },
      [this](const auto &) {
        this->assert_bootstrap_mode("--server-ssl-crlpath");
      });

  arg_handler_.add_option(
      OptionNames({"--server-ssl-curves"}),
      "list of one or more colon separated elliptic curve names. Used when "
      "forwarding a client connection from router to a server.",
      CmdOptionValueReq::required, "",
      [this](const auto &value) {
        this->save_bootstrap_option_not_empty("--server-ssl-curves",
                                              "server_ssl_curves", value);
      },
      [this](const auto &) {
        this->assert_bootstrap_mode("--server-ssl-curves");
      });

  arg_handler_.add_option(
      OptionNames({"--server-ssl-mode"}),
      "SSL mode to use when forwarding a client connection from router to a "
      "server. One of DISABLED, PREFERRED, REQUIRED or AS_CLIENT.",
      CmdOptionValueReq::required, "ssl-mode",
      [this](const auto &value) {
        assert_one_of_ci("--server-ssl-mode", value,
                         {"DISABLED", "PREFERRED", "REQUIRED", "AS_CLIENT"});

        this->save_bootstrap_option_not_empty(
            "--server-ssl-mode", "server_ssl_mode", make_upper(value));
      },
      [this](const auto &) {
        this->assert_bootstrap_mode("--server-ssl-mode");
      });

  arg_handler_.add_option(
      OptionNames({"--server-ssl-verify"}),
      "verification mode when forwarding a client connection from router to "
      "server. One of DISABLED, VERIFY_CA or VERIFY_IDENTITY.",
      CmdOptionValueReq::required, "verify-mode",
      [this](const auto &value) {
        assert_one_of_ci("--server-ssl-verify", value,
                         {"DISABLED", "VERIFY_CA", "VERIFY_IDENTITY"});

        this->save_bootstrap_option_not_empty(
            "--server-ssl-verify", "server_ssl_verify", make_upper(value));
      },
      [this](const auto &) {
        this->assert_bootstrap_mode("--server-ssl-verify");
      });

  arg_handler_.add_option(
      OptionNames({"--ssl-ca"}),
      "Path to SSL CA file to verify server's certificate against when "
      "connecting to the metadata servers",
      CmdOptionValueReq::required, "path",
      [this](const std::string &path) {
        this->save_bootstrap_option_not_empty("--ssl-ca", "ssl_ca", path);
      },
      [this](const std::string &) { this->assert_bootstrap_mode("--ssl-ca"); });

  arg_handler_.add_option(
      OptionNames({"--ssl-capath"}),
      "Path to directory containing SSL CA files to verify server's "
      "certificate against when connecting to the metadata servers.",
      CmdOptionValueReq::required, "directory",
      [this](const std::string &path) {
        this->save_bootstrap_option_not_empty("--ssl-capath", "ssl_capath",
                                              path);
      },
      [this](const std::string &) {
        this->assert_bootstrap_mode("--ssl-capath");
      });

  arg_handler_.add_option(
      OptionNames({"--ssl-cert"}),
      "Path to a SSL certificate, to be used if client certificate "
      "verification is required when connecting to the metadata servers.",
      CmdOptionValueReq::required, "path",
      [this](const std::string &path) {
        this->save_bootstrap_option_not_empty("--ssl-cert", "ssl_cert", path);
      },
      [this](const std::string &) {
        this->assert_bootstrap_mode("--ssl-cert");
      });

  arg_handler_.add_option(
      OptionNames({"--ssl-cipher"}),
      ": separated list of SSL ciphers to allow when connecting to the "
      "metadata servers, if SSL is enabled.",
      CmdOptionValueReq::required, "ciphers",
      [this](const std::string &cipher) {
        this->save_bootstrap_option_not_empty("--ssl-cipher", "ssl_cipher",
                                              cipher);
      },
      [this](const std::string &) {
        this->assert_bootstrap_mode("--ssl-cipher");
      });

  arg_handler_.add_option(
      OptionNames({"--ssl-crl"}),
      "Path to SSL CRL file to use when connecting to metadata-servers and "
      "verifying their SSL certificate",
      CmdOptionValueReq::required, "path",
      [this](const std::string &path) {
        this->save_bootstrap_option_not_empty("--ssl-crl", "ssl_crl", path);
      },
      [this](const std::string &) {
        this->assert_bootstrap_mode("--ssl-crl");
      });

  arg_handler_.add_option(
      OptionNames({"--ssl-crlpath"}),
      "Path to directory containing SSL CRL files to use when connecting to "
      "metadata-servers and verifying their SSL certificate.",
      CmdOptionValueReq::required, "directory",
      [this](const std::string &path) {
        this->save_bootstrap_option_not_empty("--ssl-crlpath", "ssl_crlpath",
                                              path);
      },
      [this](const std::string &) {
        this->assert_bootstrap_mode("--ssl-crlpath");
      });

  arg_handler_.add_option(
      OptionNames({"--ssl-key"}),
      "Path to private key for client SSL certificate, to be used if client "
      "certificate verification is required when connecting to "
      "metadata-servers.",
      CmdOptionValueReq::required, "path",
      [this](const std::string &path) {
        this->save_bootstrap_option_not_empty("--ssl-key", "ssl_key", path);
      },
      [this](const std::string &) {
        this->assert_bootstrap_mode("--ssl-key");
      });

  arg_handler_.add_option(
      OptionNames({"--disable-rest"}),
      "Disable REST web service for Router monitoring", CmdOptionValueReq::none,
      "",
      [this](const std::string &) {
        this->bootstrap_options_["disable-rest"] = "1";
      },
      [this](const std::string &) {
        this->assert_bootstrap_mode("--disable-rest");
      });

  arg_handler_.add_option(
      OptionNames({"--https-port"}),
      "HTTPS port for Router monitoring REST web service",
      CmdOptionValueReq::required, "https-port",
      [this](const std::string &https_port) {
        this->bootstrap_options_["https-port"] = https_port;
      },
      [this](const std::string &https_port) {
        this->assert_bootstrap_mode("--https-port");
        if (this->bootstrap_options_.count("disable-rest") != 0) {
          throw std::runtime_error(
              "Option --disable-rest is not allowed when using --https-port "
              "option");
        }
        try {
          assert_option_value_in_range(https_port, 1, 65535);
        } catch (const std::exception &e) {
          throw std::runtime_error{
              std::string{"processing --https-port option failed, "} +
              e.what()};
        }
      });

  char ssl_mode_vals[128];
  char ssl_mode_desc[384];
  snprintf(ssl_mode_vals, sizeof(ssl_mode_vals), "%s|%s|%s|%s|%s",
           mysqlrouter::MySQLSession::kSslModeDisabled,
           mysqlrouter::MySQLSession::kSslModePreferred,
           mysqlrouter::MySQLSession::kSslModeRequired,
           mysqlrouter::MySQLSession::kSslModeVerifyCa,
           mysqlrouter::MySQLSession::kSslModeVerifyIdentity);
  snprintf(ssl_mode_desc, sizeof(ssl_mode_desc),
           "SSL connection mode for use during bootstrap and normal operation, "
           "when connecting to the metadata server. Analogous to --ssl-mode in "
           "mysql client. One of %s. Default = %s. (bootstrap)",
           ssl_mode_vals, mysqlrouter::MySQLSession::kSslModePreferred);

  arg_handler_.add_option(
      OptionNames({"--ssl-mode"}), ssl_mode_desc, CmdOptionValueReq::required,
      "mode",
      [this](const std::string &ssl_mode) {
        try {
          mysqlrouter::MySQLSession::parse_ssl_mode(
              ssl_mode);  // we only care if this succeeds
          bootstrap_options_["ssl_mode"] = ssl_mode;
        } catch (const std::logic_error &) {
          throw std::runtime_error("Invalid value for --ssl-mode option");
        }
      },
      [this](const std::string &) {
        this->assert_bootstrap_mode("--ssl-mode");
      });

  arg_handler_.add_option(
      OptionNames({"--strict"}),
      "Upgrades account verification failure warning into a fatal error. "
      "(bootstrap)",
      CmdOptionValueReq::none, "",
      [this](const std::string &) { this->bootstrap_options_["strict"] = "1"; },
      [this](const std::string &) { this->assert_bootstrap_mode("--strict"); });

  arg_handler_.add_option(
      OptionNames({"--tls-version"}),
      ", separated list of TLS versions to request, if SSL is enabled.",
      CmdOptionValueReq::required, "versions",
      [this](const std::string &version) {
        this->save_bootstrap_option_not_empty("--tls-version", "tls_version",
                                              version);
      },
      [this](const std::string &) {
        this->assert_bootstrap_mode("--tls-version");
      });
#ifndef _WIN32
  arg_handler_.add_option(
      OptionNames({"-u", "--user"}),
      "Run the mysqlrouter as the user having the name user_name.",
      CmdOptionValueReq::required, "username",
      [this](const std::string &username) { this->username_ = username; },
      [this](const std::string &) {
        if (this->bootstrap_uri_.empty()) {
          this->user_cmd_line_ = this->username_;
        } else {
          check_user(this->username_, true, this->sys_user_operations_);
          this->bootstrap_options_["user"] = this->username_;
        }
      });
#endif
  arg_handler_.add_option(
      CmdOption::OptionNames({"-V", "--version"}),
      "Display version information and exit.", CmdOptionValueReq::none, "",
      [this](const std::string &) {
        out_stream_ << this->get_version_line() << std::endl;
        this->showing_info_ = true;
      });

// These are additional Windows-specific options, added (at the time of writing)
// in check_service_operations(). Grep after '--install-service' and you shall
// find.
#ifdef _WIN32
  arg_handler_.add_option(
      CmdOption::OptionNames({"--clear-all-credentials"}),
      "Clear the vault, removing all the credentials stored on it",
      CmdOptionValueReq::none, "", [](const std::string &) {
        PasswordVault pv;
        pv.clear_passwords();
        log_info("Removed successfully all passwords from the vault.");
        throw silent_exception();
      });
  arg_handler_.add_option(
      CmdOption::OptionNames({"--install-service"}),
      "Install Router as Windows service which starts "
      "automatically at system boot",
      CmdOptionValueReq::none, "",
      [](const std::string &) { /*implemented elsewhere*/ });

  arg_handler_.add_option(
      CmdOption::OptionNames({"--install-service-manual"}),
      "Install Router as Windows service which needs to be started manually",
      CmdOptionValueReq::none, "",
      [](const std::string &) { /*implemented elsewhere*/ });

  arg_handler_.add_option(
      CmdOption::OptionNames({"--remove-service"}),
      "Remove Router from Windows services", CmdOptionValueReq::none, "",
      [](const std::string &) { /*implemented elsewhere*/ });

  arg_handler_.add_option(
      CmdOption::OptionNames({"--service"}), "Start Router as Windows service",
      CmdOptionValueReq::none, "",
      [](const std::string &) { /*implemented elsewhere*/ });

  arg_handler_.add_option(
      CmdOption::OptionNames({"--remove-credentials-section"}),
      "Removes the credentials for the given section",
      CmdOptionValueReq::required, "section_name",
      [](const std::string &value) {
        PasswordVault pv;
        pv.remove_password(value);
        pv.store_passwords();
        log_info("The password was removed successfully.");
        throw silent_exception();
      });

  arg_handler_.add_option(
      CmdOption::OptionNames({"--update-credentials-section"}),
      "Updates the credentials for the given section",
      CmdOptionValueReq::required, "section_name",
      [](const std::string &value) {
        std::string prompt = mysqlrouter::string_format(
            "Enter password for config section '%s'", value.c_str());
        std::string pass = mysqlrouter::prompt_password(prompt);
        PasswordVault pv;
        pv.update_password(value, pass);
        pv.store_passwords();
        log_info("The password was stored in the vault successfully.");
        throw silent_exception();
      });
#endif
}

// throws MySQLSession::Error, std::runtime_error, std::out_of_range,
// std::logic_error, ... ?
void MySQLRouter::bootstrap(const std::string &server_url) {
  mysqlrouter::ConfigGenerator config_gen(out_stream_, err_stream_
#ifndef _WIN32
                                          ,
                                          sys_user_operations_
#endif
  );
  config_gen.init(
      server_url,
      bootstrap_options_);  // throws MySQLSession::Error, std::runtime_error,
                            // std::out_of_range, std::logic_error
  config_gen.warn_on_no_ssl(bootstrap_options_);  // throws std::runtime_error

#ifdef _WIN32
  // Cannot run boostrap mode as windows service since it requires console
  // interaction.
  if (mysqlrouter::is_running_as_service()) {
    std::string msg = "Cannot run router in boostrap mode as Windows service.";
    mysqlrouter::write_windows_event_log(msg);
    throw std::runtime_error(msg);
  }
#endif

  auto default_paths = get_default_paths();

  if (bootstrap_directory_.empty()) {
    std::string config_file_path =
        mysql_harness::Path(default_paths.at("config_folder"s))
            .join("mysqlrouter.conf"s)
            .str();
    std::string state_file_path =
        mysql_harness::Path(default_paths.at("data_folder"s))
            .join("state.json"s)
            .str();
    std::string master_key_path =
        mysql_harness::Path(default_paths.at("config_folder"s))
            .join("mysqlrouter.key"s)
            .str();
    std::string default_keyring_file = default_paths.at("data_folder"s);
    mysql_harness::Path keyring_dir(default_keyring_file);
    if (!keyring_dir.exists()) {
      if (mysql_harness::mkdir(default_keyring_file,
                               mysqlrouter::kStrictDirectoryPerm, true) < 0) {
        log_error("Cannot create directory '%s': %s",
                  truncate_string(default_keyring_file).c_str(),
                  get_strerror(errno).c_str());
        throw std::runtime_error("Could not create keyring directory");
      } else {
        // sets the directory owner for the --user if provided
        config_gen.set_file_owner(bootstrap_options_, default_keyring_file);
        default_keyring_file = keyring_dir.real_path().str();
      }
    }
    default_keyring_file.append("/").append(kDefaultKeyringFileName);

    keyring_info_.set_keyring_file(default_keyring_file);
    keyring_info_.set_master_key_file(master_key_path);
    config_gen.set_keyring_info(keyring_info_);
    config_gen.bootstrap_system_deployment(
        config_file_path, state_file_path, bootstrap_options_,
        bootstrap_multivalue_options_, default_paths);
  } else {
    keyring_info_.set_keyring_file(kDefaultKeyringFileName);
    keyring_info_.set_master_key_file("mysqlrouter.key");
    config_gen.set_keyring_info(keyring_info_);
    config_gen.bootstrap_directory_deployment(
        bootstrap_directory_, bootstrap_options_, bootstrap_multivalue_options_,
        default_paths);
  }
}

// format filename with indent
//
// if file isn't readable, wrap it in (...)
static void markup_configfile(std::ostream &os, const std::string &filename) {
  const bool file_is_readable = mysql_harness::Path(filename).is_readable();

  os << "  "
     //
     << (file_is_readable ? "" : "(") << filename
     << (file_is_readable ? "" : ")") << std::endl;
}

void MySQLRouter::show_help() {
  out_stream_ << get_version_line() << std::endl;
  out_stream_ << ORACLE_WELCOME_COPYRIGHT_NOTICE("2015") << std::endl;

  for (auto line : wrap_string(
           "Configuration read from the following files in the given order"
           " (enclosed in parentheses means not available for reading):",
           kHelpScreenWidth, 0)) {
    out_stream_ << line << std::endl;
  }

  for (const auto &file : default_config_files_) {
    markup_configfile(out_stream_, file);

    // fallback to .ini for each .conf file
    const std::string conf_ext(".conf");
    if (mysql_harness::utility::ends_with(file, conf_ext)) {
      // replace .conf by .ini
      std::string ini_filename =
          file.substr(0, file.size() - conf_ext.size()) + ".ini";

      markup_configfile(out_stream_, ini_filename);
    }
  }
  const std::map<std::string, std::string> paths = get_default_paths();
  out_stream_ << "Plugins Path:"
              << "\n"
              << "  " << paths.at("plugin_folder") << "\n\n";
  out_stream_ << "Default Log Directory:"
              << "\n"
              << "  " << paths.at("logging_folder") << "\n\n";
  out_stream_ << "Default Persistent Data Directory:"
              << "\n"
              << "  " << paths.at("data_folder") << "\n\n";
  out_stream_ << "Default Runtime State Directory:"
              << "\n"
              << "  " << paths.at("runtime_folder") << "\n\n";
  out_stream_ << std::endl;

  show_usage();
}

/**
 * filter CmdOption by section.
 *
 * makes options "required" if needed for the usage output
 */
static std::pair<bool, CmdOption> cmd_option_acceptor(
    const std::string &section, const std::set<std::string> &accepted_opts,
    const CmdOption &opt) {
  for (const auto &name : opt.names) {
    if (accepted_opts.find(name) != accepted_opts.end()) {
      if ((section == "help" && name == "--help") ||
          (section == "version" && name == "--version") ||
          (section == "bootstrap" && name == "--bootstrap")) {
        CmdOption req_opt(opt);
        req_opt.required = true;
        return {true, req_opt};
      } else {
        return {true, opt};
      }
    }
  }

  return {false, opt};
}

void MySQLRouter::show_usage(bool include_options) noexcept {
  out_stream_ << Vt100::render(Vt100::Render::Bold) << "# Usage"
              << Vt100::render(Vt100::Render::Normal) << "\n\n";

  std::vector<std::pair<std::string, std::set<std::string>>> usage_sections{
      {"help", {"--help"}},
      {"version", {"--version"}},
      {"bootstrap",
       {"--account-host",
        "--bootstrap",
        "--bootstrap-socket",
        "--conf-use-sockets",
        "--conf-skip-tcp",
        "--conf-base-port",
        "--conf-use-gr-notifications",
        "--connect-timeout",
        "--client-ssl-cert",
        "--client-ssl-cipher",
        "--client-ssl-curves",
        "--client-ssl-key",
        "--client-ssl-mode",
        "--directory",
        "--force",
        "--force-password-validation",
        "--name",
        "--master-key-reader",
        "--master-key-writer",
        "--password-retries",
        "--read-timeout",
        "--report-host",
        "--server-ssl-ca",
        "--server-ssl-capath",
        "--server-ssl-cipher",
        "--server-ssl-crl",
        "--server-ssl-crlpath",
        "--server-ssl-curves",
        "--server-ssl-mode",
        "--server-ssl-verify",
        "--ssl-ca",
        "--ssl-cert",
        "--ssl-cipher",
        "--ssl-crl",
        "--ssl-crlpath",
        "--ssl-key",
        "--ssl-mode",
        "--tls-version",
        "--user"}},
      {"run",
       {"--user", "--config", "--extra-config", "--clear-all-credentials",
        "--service", "--remove-service", "--install-service",
        "--install-service-manual", "--pid-file",
        "--remove-credentials-section", "--update-credentials-section"}}};

  for (const auto &section : usage_sections) {
    for (auto line : arg_handler_.usage_lines_if(
             "mysqlrouter", "", kHelpScreenWidth,
             [&section](const CmdOption &opt) {
               return cmd_option_acceptor(section.first, section.second, opt);
             })) {
      out_stream_ << line << "\n";
    }
    out_stream_ << "\n";
  }

  if (!include_options) {
    return;
  }

  out_stream_ << Vt100::render(Vt100::Render::Bold) << "# Options"
              << Vt100::render(Vt100::Render::Normal) << "\n\n";
  for (auto line :
       arg_handler_.option_descriptions(kHelpScreenWidth, kHelpScreenIndent)) {
    out_stream_ << line << std::endl;
  }

  out_stream_ << "\n"
              << Vt100::render(Vt100::Render::Bold) << "# Examples"
              << Vt100::render(Vt100::Render::Normal) << "\n\n";

#ifdef _WIN32
  constexpr const char kStartWithSudo[]{""};
  constexpr const char kStartWithUser[]{""};
  constexpr const char kStartScript[]{"start.ps1"};
#else
  constexpr const char kStartWithSudo[]{"sudo "};
  constexpr const char kStartWithUser[]{" --user=mysqlrouter"};
  constexpr const char kStartScript[]{"start.sh"};
#endif

  out_stream_ << "Bootstrap for use with InnoDB cluster into system-wide "
                 "installation\n\n"
              << "    " << kStartWithSudo
              << "mysqlrouter --bootstrap root@clusterinstance01"
              << kStartWithUser << "\n\n"
              << "Start router\n\n"
              << "    " << kStartWithSudo << "mysqlrouter" << kStartWithUser
              << "\n\n"
              << "Bootstrap for use with InnoDb cluster in a self-contained "
                 "directory\n\n"
              << "    "
              << "mysqlrouter --bootstrap root@clusterinstance01 -d myrouter"
              << "\n\n"
              << "Start router\n\n"
              << "    myrouter" << dir_sep << kStartScript << "\n\n";
}

void MySQLRouter::show_usage() noexcept { show_usage(true); }<|MERGE_RESOLUTION|>--- conflicted
+++ resolved
@@ -37,6 +37,7 @@
 #include <sstream>
 #include <stdexcept>
 #include <string>
+#include <system_error>
 #include <vector>
 
 #include "common.h"  // truncate_string
@@ -51,17 +52,14 @@
 #include "mysql/harness/logging/logger_plugin.h"
 #include "mysql/harness/logging/logging.h"
 #include "mysql/harness/logging/registry.h"
-#include "mysql/harness/utility/string.h"
+#include "mysql/harness/utility/string.h"  // string_format
 #include "mysql/harness/vt100.h"
-<<<<<<< HEAD
-#include "mysql_session.h"
-=======
 #include "mysqlrouter/config_files.h"
 #include "mysqlrouter/default_paths.h"
 #include "mysqlrouter/mysql_session.h"
 #include "mysqlrouter/utils.h"  // substitute_envvar
->>>>>>> fbdaa4de
 #include "print_version.h"
+#include "router_config.h"  // MYSQL_ROUTER_VERSION
 #include "welcome_copyright_notice.h"
 
 #ifndef _WIN32
@@ -77,6 +75,7 @@
 #include <io.h>
 #include <string.h>
 #include "mysqlrouter/windows/password_vault.h"
+#include "mysqlrouter/windows/service_operations.h"
 #define strtok_r strtok_s
 const char dir_sep = '\\';
 const std::string path_sep = ";";
@@ -86,10 +85,9 @@
 using namespace std::string_literals;
 
 using mysql_harness::DIM;
-using mysql_harness::get_strerror;
 using mysql_harness::truncate_string;
+using mysql_harness::utility::string_format;
 using mysql_harness::utility::wrap_string;
-using mysqlrouter::string_format;
 using mysqlrouter::substitute_envvar;
 using mysqlrouter::SysUserOperations;
 using mysqlrouter::SysUserOperationsBase;
@@ -97,47 +95,9 @@
 static const char *kDefaultKeyringFileName = "keyring";
 static const char kProgramName[] = "mysqlrouter";
 
-// throws std::runtime_error, ...?
-/*static*/
-std::string MySQLRouter::find_full_path(const std::string &argv0) {
-#ifdef _WIN32
-  UNREFERENCED_PARAMETER(argv0);
-
-  // the bin folder is not usually in the path, just the lib folder
-  char szPath[MAX_PATH];
-  if (GetModuleFileName(NULL, szPath, sizeof(szPath)) != 0)
-    return std::string(szPath);
-#else
-  mysql_harness::Path p_argv0(argv0);
-  // Path normalizes '\' to '/'
-  if (p_argv0.str().find('/') != std::string::npos) {
-    // Path is either absolute or relative to the current working dir, so
-    // we can use realpath() to find the full absolute path
-    mysql_harness::Path path2(p_argv0.real_path());
-    const char *tmp = path2.c_str();
-    std::string path(tmp);
-    return path;
-  } else {
-    // Program was found via PATH lookup by the shell, so we
-    // try to find the program in one of the PATH dirs
-    std::string path(std::getenv("PATH"));
-    char *last = nullptr;
-    char *p = strtok_r(&path[0], path_sep.c_str(), &last);
-    while (p) {
-      std::string tmp(std::string(p) + dir_sep + argv0);
-      if (mysqlrouter::my_check_access(tmp)) {
-        mysql_harness::Path path1(tmp.c_str());
-        mysql_harness::Path path2(path1.real_path());
-        return path2.str();
-      }
-      p = strtok_r(nullptr, path_sep.c_str(), &last);
-    }
-  }
-#endif
-  throw std::logic_error("Could not find own installation directory");
-}
-
-static inline void set_signal_handlers() {
+namespace {
+
+inline void set_signal_handlers() {
 #ifndef _WIN32
   // until we have proper signal handling we need at least
   // mask out broken pipe to prevent terminating the router
@@ -149,8 +109,8 @@
 
 // Check if the value is valid regular filename and if it is add to the vector,
 // if it is not throw an exception
-static void check_and_add_conf(std::vector<std::string> &configs,
-                               const std::string &value) {
+void check_and_add_conf(std::vector<std::string> &configs,
+                        const std::string &value) {
   mysql_harness::Path cfg_file_path;
   try {
     cfg_file_path = mysql_harness::Path(value);
@@ -172,9 +132,35 @@
   }
 }
 
+void check_config_overwrites(const CmdArgHandler::ConfigOverwrites &overwrites,
+                             bool is_bootstrap) {
+  for (const auto &overwrite : overwrites) {
+    const std::string &section = overwrite.first.first;
+    const std::string &key = overwrite.first.second;
+    if (section == "DEFAULT" && !key.empty()) {
+      throw std::runtime_error("Invalid argument '--" + section + ":" + key +
+                               "'. Key not allowed on DEFAULT section");
+    }
+
+    if (!is_bootstrap) continue;
+    // only --logger.level config overwrite is allowed currently for bootstrap
+    for (const auto &option : overwrite.second) {
+      const std::string name = section + "." + option.first;
+      if (name != "logger.level") {
+        throw std::runtime_error(
+            "Invalid argument '--" + name +
+            "'. Only '--logger.level' configuration option can be "
+            "set with a command line parameter when bootstrapping.");
+      }
+    }
+  }
+}
+
+}  // namespace
+
 // throws MySQLSession::Error, std::runtime_error, std::out_of_range,
 // std::logic_error, ...?
-MySQLRouter::MySQLRouter(const mysql_harness::Path &origin,
+MySQLRouter::MySQLRouter(const std::string &program_name,
                          const std::vector<std::string> &arguments,
                          std::ostream &out_stream, std::ostream &err_stream
 #ifndef _WIN32
@@ -187,7 +173,9 @@
       arg_handler_(),
       can_start_(false),
       showing_info_(false),
-      origin_(origin),
+      origin_(mysql_harness::Path(
+                  mysqlrouter::find_full_executable_path(program_name))
+                  .dirname()),
       out_stream_(out_stream),
       err_stream_(err_stream)
 #ifndef _WIN32
@@ -197,7 +185,9 @@
 {
   set_log_reopen_complete_callback(default_log_reopen_complete_cb);
   set_signal_handlers();
-  init(arguments);  // throws MySQLSession::Error, std::runtime_error,
+
+  init(program_name,
+       arguments);  // throws MySQLSession::Error, std::runtime_error,
                     // std::out_of_range, std::logic_error, ...?
 }
 
@@ -210,7 +200,7 @@
                          SysUserOperationsBase *sys_user_operations
 #endif
                          )
-    : MySQLRouter(mysql_harness::Path(find_full_path(argv[0])).dirname(),
+    : MySQLRouter(std::string(argv[0]),
                   std::vector<std::string>({argv + 1, argv + argc}), out_stream,
                   err_stream
 #ifndef _WIN32
@@ -233,7 +223,8 @@
 
 // throws MySQLSession::Error, std::runtime_error, std::out_of_range,
 // std::logic_error, ...?
-void MySQLRouter::init(const std::vector<std::string> &arguments) {
+void MySQLRouter::init(const std::string &program_name,
+                       const std::vector<std::string> &arguments) {
   set_default_config_files(CONFIG_FILES);
 
   parse_command_options(arguments);  // throws std::runtime_error
@@ -242,7 +233,11 @@
     return;
   }
 
-  if (!bootstrap_uri_.empty()) {
+  const bool is_bootstrap = !bootstrap_uri_.empty();
+  check_config_overwrites(arg_handler_.get_config_overwrites(),
+                          is_bootstrap);  // throws std::runtime_error
+
+  if (is_bootstrap) {
 #ifndef _WIN32
     // If the user does the bootstrap with superuser (uid==0) but did not
     // provide
@@ -271,21 +266,23 @@
     // extra configuration for bootstrap is not supported
     auto config_files_res =
         ConfigFilePathValidator({}, config_files_, {}).validate();
-
+    std::vector<std::string> config_files;
     if (config_files_res && !config_files_res.value().empty()) {
-      auto config_files = std::move(config_files_res.value());
-      DIM::instance().reset_Config();  // simplifies unit tests
-      DIM::instance().set_Config(
-          [this, &config_files]() { return make_config({}, config_files); },
-          std::default_delete<mysql_harness::LoaderConfig>());
-      mysql_harness::LoaderConfig &config = DIM::instance().get_Config();
-
-      // reinit logger (right now the logger is configured to log to STDERR,
-      // here we re-configure it with settings from config file)
-      init_main_logger(config, true);  // true = raw logging mode
-    }
+      config_files = std::move(config_files_res.value());
+    }
+
+    DIM::instance().reset_Config();  // simplifies unit tests
+    DIM::instance().set_Config(
+        [this, &config_files]() { return make_config({}, config_files); },
+        std::default_delete<mysql_harness::LoaderConfig>());
+    mysql_harness::LoaderConfig &config = DIM::instance().get_Config();
+
+    // reinit logger (right now the logger is configured to log to STDERR,
+    // here we re-configure it with settings from config file)
+    init_main_logger(config, true);  // true = raw logging mode
 
     bootstrap(
+        program_name,
         bootstrap_uri_);  // throws MySQLSession::Error, std::runtime_error,
                           // std::out_of_range, std::logic_error, ...?
     return;
@@ -388,70 +385,17 @@
                                        master_key, false);
 }
 
-/** @brief Returns `<path>` if it is absolute[*], `<basedir>/<path>` otherwise
- *
- * [*] `<path>` is considered absolute if it starts with one of:
- *   Unix:    '/'
- *   Windows: '/' or '\' or '.:' (where . is any character)
- *   both:    '{origin}' or 'ENV{'
- * else:
- *   it's considered relative (empty `<path>` is also relative in such respect)
- *
- * @param path Absolute or relative path; absolute path may start with
- *        '{origin}' or 'ENV{'
- * @param basedir Path to grandparent directory of mysqlrouter.exe, i.e.
- *        for '/path/to/bin/mysqlrouter.exe/' it will be '/path/to'
- */
-static std::string ensure_absolute_path(const std::string &path,
-                                        const std::string &basedir) {
-  if (path.empty()) return basedir;
-  if (path.compare(0, strlen("{origin}"), "{origin}") == 0) return path;
-  if (path.find("ENV{") != std::string::npos) return path;
-#ifdef _WIN32
-  // if the path is not absolute, it must be relative to the origin
-  return (mysql_harness::Path(path).is_absolute() ? path
-                                                  : basedir + "\\" + path);
-#else
-  // if the path is not absolute, it must be relative to the origin
-  return (mysql_harness::Path(path).is_absolute() ? path
-                                                  : basedir + "/" + path);
-#endif
-}
-
+#if 0
 /*static*/
 std::map<std::string, std::string> MySQLRouter::get_default_paths(
     const mysql_harness::Path &origin) {
-  std::string basedir = mysql_harness::Path(origin)
-                            .dirname()
-                            .str();  // throws std::invalid_argument
-
-  std::map<std::string, std::string> params = {
-      {"program", kProgramName},
-      {"origin", origin.str()},
-#ifdef _WIN32
-      {"event_source_name", MYSQL_ROUTER_PACKAGE_NAME},
-#endif
-      {"logging_folder",
-       ensure_absolute_path(MYSQL_ROUTER_LOGGING_FOLDER, basedir)},
-      {"plugin_folder",
-       ensure_absolute_path(MYSQL_ROUTER_PLUGIN_FOLDER, basedir)},
-      {"runtime_folder",
-       ensure_absolute_path(MYSQL_ROUTER_RUNTIME_FOLDER, basedir)},
-      {"config_folder",
-       ensure_absolute_path(MYSQL_ROUTER_CONFIG_FOLDER, basedir)},
-      {"data_folder", ensure_absolute_path(MYSQL_ROUTER_DATA_FOLDER, basedir)}};
-
-  // foreach param, s/{origin}/<basedir>/
-  for (auto it : params) {
-    std::string &param = params.at(it.first);
-    param.assign(
-        mysqlrouter::substitute_variable(param, "{origin}", origin.str()));
-  }
-  return params;
-}
+  return mysqlrouter::get_default_paths(origin);
+}
+#endif
 
 std::map<std::string, std::string> MySQLRouter::get_default_paths() const {
-  return get_default_paths(origin_);  // throws std::invalid_argument
+  return mysqlrouter::get_default_paths(
+      origin_);  // throws std::invalid_argument
 }
 
 /*static*/
@@ -530,7 +474,8 @@
     // LoaderConfig ctor throws bad_option (std::runtime_error)
     std::unique_ptr<mysql_harness::LoaderConfig> config(
         new mysql_harness::LoaderConfig(params, std::vector<std::string>(),
-                                        mysql_harness::Config::allow_keys));
+                                        mysql_harness::Config::allow_keys,
+                                        arg_handler_.get_config_overwrites()));
 
     // throws std::invalid_argument, std::runtime_error, syntax_error, ...
     for (const auto &config_file : config_files) {
@@ -662,13 +607,20 @@
     auto pid = getpid();
     std::ofstream pidfile(pid_file_path_);
     if (pidfile.good()) {
+      pid_file_created_ = true;
       pidfile << pid << std::endl;
       pidfile.close();
       log_info("PID %d written to '%s'", pid, pid_file_path_.c_str());
     } else {
-      throw std::runtime_error(
-          string_format("Failed writing PID to %s: %s", pid_file_path_.c_str(),
-                        mysqlrouter::get_last_error(errno).c_str()));
+#ifdef _WIN32
+      const std::error_code ec{static_cast<int>(GetLastError()),
+                               std::system_category()};
+#else
+      const std::error_code ec{errno, std::generic_category()};
+#endif
+
+      throw std::system_error(ec,
+                              "Failed writing PID to '" + pid_file_path_ + "'");
     }
   }
 
@@ -720,8 +672,8 @@
 }
 
 void MySQLRouter::stop() {
-  // Remove the pidfile if present
-  if (!pid_file_path_.empty()) {
+  // Remove the pidfile if present and was created by us.
+  if (!pid_file_path_.empty() && pid_file_created_) {
     mysql_harness::Path pid_file_path(pid_file_path_);
     if (pid_file_path.is_regular()) {
       log_debug("Removing pidfile %s", pid_file_path.c_str());
@@ -765,7 +717,7 @@
   if (!res) {
     const auto err = std::move(res.error());
     if (err.ec == make_error_code(ConfigFilePathValidatorErrc::kDuplicate)) {
-      throw std::runtime_error(mysqlrouter::string_format(
+      throw std::runtime_error(string_format(
           "The configuration file '%s' is provided multiple "
           "times.\nAlready known "
           "configuration files:\n\n%s",
@@ -773,9 +725,9 @@
           mysql_harness::join(err.paths_attempted, "\n").c_str()));
     } else if (err.ec ==
                make_error_code(ConfigFilePathValidatorErrc::kNotReadable)) {
-      throw std::runtime_error(mysqlrouter::string_format(
-          "The configuration file '%s' is not readable.",
-          err.current_filename.c_str()));
+      throw std::runtime_error(
+          string_format("The configuration file '%s' is not readable.",
+                        err.current_filename.c_str()));
     } else if (err.ec ==
                make_error_code(
                    ConfigFilePathValidatorErrc::kExtraWithoutMainConfig)) {
@@ -1162,22 +1114,84 @@
   arg_handler_.add_option(
       OptionNames({"--connect-timeout"}),
       "The time in seconds after which trying to connect to metadata server "
-      "should timeout. It applies to bootstrap mode and is written to "
-      "configuration file. It is also used in normal mode.",
+      "should timeout. It is used when bootstrapping and also written to the "
+      "configuration file (bootstrap)",
       CmdOptionValueReq::optional, "",
       [this](const std::string &connect_timeout) {
         this->bootstrap_options_["connect-timeout"] = connect_timeout;
+      },
+      [this](const std::string &) {
+        this->assert_bootstrap_mode("--connect-timeout");
       });
 
   arg_handler_.add_option(
       OptionNames({"--conf-use-gr-notifications"}),
       "Whether to enable handling of cluster state change GR notifications.",
-      CmdOptionValueReq::none, "",
-      [this](const std::string &) {
-        this->bootstrap_options_["use-gr-notifications"] = "1";
+      CmdOptionValueReq::optional, "",
+      [this](const std::string &value) {
+        if (value == "0" || value == "1") {
+          this->bootstrap_options_["use-gr-notifications"] = value;
+        } else if (value.empty()) {
+          this->bootstrap_options_["use-gr-notifications"] = "1";
+        } else {
+          throw std::runtime_error(
+              "Value for parameter '--conf-use-gr-notifications' needs to be "
+              "one of: ['0', '1']");
+        }
       },
       [this](const std::string &) {
         this->assert_bootstrap_mode("--conf-use-gr-notifications");
+      });
+
+  arg_handler_.add_option(
+      OptionNames({"--conf-target-cluster"}),
+      "Router's target Cluster from the ClusterSet('current' or 'primary').",
+      CmdOptionValueReq::required, "",
+      [this](const std::string &value) {
+        if (this->bootstrap_options_.count("target-cluster-by-name") > 0) {
+          throw std::runtime_error(
+              "Parameters '--conf-target-cluster' and "
+              "'--conf-target-cluster-by-name' are mutually exclusive and "
+              "can't be used together");
+        }
+
+        std::string value_lowercase{value};
+        std::transform(value_lowercase.begin(), value_lowercase.end(),
+                       value_lowercase.begin(), ::tolower);
+
+        if (value_lowercase != "primary" && value_lowercase != "current") {
+          throw std::runtime_error(
+              "Value for parameter '--conf-target-cluster' needs to be one of: "
+              "['primary', 'current']");
+        }
+
+        this->bootstrap_options_["target-cluster"] = value_lowercase;
+      },
+      [this](const std::string &) {
+        this->assert_bootstrap_mode("--conf-target-cluster");
+      });
+
+  arg_handler_.add_option(
+      OptionNames({"--conf-target-cluster-by-name"}),
+      "Name of the target Cluster for the Router when bootstrapping against "
+      "the ClusterSet",
+      CmdOptionValueReq::required, "",
+      [this](const std::string &value) {
+        if (this->bootstrap_options_.count("target-cluster") > 0) {
+          throw std::runtime_error(
+              "Parameters '--conf-target-cluster' and "
+              "'--conf-target-cluster-by-name' are mutually exclusive and "
+              "can't be used together");
+        }
+        if (value.empty()) {
+          throw std::runtime_error(
+              "Value for parameter '--conf-target-cluster-by-name' can't be "
+              "empty");
+        }
+        this->bootstrap_options_["target-cluster-by-name"] = value;
+      },
+      [this](const std::string &) {
+        this->assert_bootstrap_mode("--conf-target-cluster-by-name");
       });
 
   arg_handler_.add_option(
@@ -1302,11 +1316,15 @@
 
   arg_handler_.add_option(
       OptionNames({"--read-timeout"}),
-      "The time in seconds after which read from metadata server should "
-      "timeout. It applies to bootstrap mode and is written to configuration "
-      "file. It is also used in normal mode.",
-      CmdOptionValueReq::optional, "", [this](const std::string &read_timeout) {
+      "The time in seconds after which reads from metadata server should "
+      "timeout. It is used when bootstrapping and is also written to "
+      "configuration file. (bootstrap)",
+      CmdOptionValueReq::optional, "",
+      [this](const std::string &read_timeout) {
         this->bootstrap_options_["read-timeout"] = read_timeout;
+      },
+      [this](const std::string &) {
+        this->assert_bootstrap_mode("--read-timeout");
       });
   arg_handler_.add_option(
       OptionNames({"--report-host"}),
@@ -1635,6 +1653,20 @@
         this->showing_info_ = true;
       });
 
+  arg_handler_.add_option(
+      OptionNames({"--conf-set-option"}),
+      "Allows forcing selected option in the configuration file when "
+      "bootstrapping (--conf-set-option=section_name.option_name=value)",
+      CmdOptionValueReq::required, "conf-set-option",
+      [this](const std::string &conf_option) {
+        std::vector<std::string> &conf_options =
+            this->bootstrap_multivalue_options_["conf-set-option"];
+        conf_options.push_back(conf_option);
+      },
+      [this](const std::string &) {
+        this->assert_bootstrap_mode("--conf-set-option");
+      });
+
 // These are additional Windows-specific options, added (at the time of writing)
 // in check_service_operations(). Grep after '--install-service' and you shall
 // find.
@@ -1648,28 +1680,11 @@
         log_info("Removed successfully all passwords from the vault.");
         throw silent_exception();
       });
-  arg_handler_.add_option(
-      CmdOption::OptionNames({"--install-service"}),
-      "Install Router as Windows service which starts "
-      "automatically at system boot",
-      CmdOptionValueReq::none, "",
-      [](const std::string &) { /*implemented elsewhere*/ });
-
-  arg_handler_.add_option(
-      CmdOption::OptionNames({"--install-service-manual"}),
-      "Install Router as Windows service which needs to be started manually",
-      CmdOptionValueReq::none, "",
-      [](const std::string &) { /*implemented elsewhere*/ });
-
-  arg_handler_.add_option(
-      CmdOption::OptionNames({"--remove-service"}),
-      "Remove Router from Windows services", CmdOptionValueReq::none, "",
-      [](const std::string &) { /*implemented elsewhere*/ });
-
-  arg_handler_.add_option(
-      CmdOption::OptionNames({"--service"}), "Start Router as Windows service",
-      CmdOptionValueReq::none, "",
-      [](const std::string &) { /*implemented elsewhere*/ });
+
+  // in this context we only want the service-related options to be known and
+  // displayed with --help; they are handled elsewhere (main-windows.cc)
+  ServiceConfOptions unused;
+  add_service_options(arg_handler_, unused);
 
   arg_handler_.add_option(
       CmdOption::OptionNames({"--remove-credentials-section"}),
@@ -1688,7 +1703,7 @@
       "Updates the credentials for the given section",
       CmdOptionValueReq::required, "section_name",
       [](const std::string &value) {
-        std::string prompt = mysqlrouter::string_format(
+        std::string prompt = string_format(
             "Enter password for config section '%s'", value.c_str());
         std::string pass = mysqlrouter::prompt_password(prompt);
         PasswordVault pv;
@@ -1702,7 +1717,8 @@
 
 // throws MySQLSession::Error, std::runtime_error, std::out_of_range,
 // std::logic_error, ... ?
-void MySQLRouter::bootstrap(const std::string &server_url) {
+void MySQLRouter::bootstrap(const std::string &program_name,
+                            const std::string &server_url) {
   mysqlrouter::ConfigGenerator config_gen(out_stream_, err_stream_
 #ifndef _WIN32
                                           ,
@@ -1745,9 +1761,10 @@
     if (!keyring_dir.exists()) {
       if (mysql_harness::mkdir(default_keyring_file,
                                mysqlrouter::kStrictDirectoryPerm, true) < 0) {
-        log_error("Cannot create directory '%s': %s",
-                  truncate_string(default_keyring_file).c_str(),
-                  get_strerror(errno).c_str());
+        log_error(
+            "Cannot create directory '%s': %s",
+            truncate_string(default_keyring_file).c_str(),
+            std::error_code{errno, std::generic_category()}.message().c_str());
         throw std::runtime_error("Could not create keyring directory");
       } else {
         // sets the directory owner for the --user if provided
@@ -1761,15 +1778,15 @@
     keyring_info_.set_master_key_file(master_key_path);
     config_gen.set_keyring_info(keyring_info_);
     config_gen.bootstrap_system_deployment(
-        config_file_path, state_file_path, bootstrap_options_,
+        program_name, config_file_path, state_file_path, bootstrap_options_,
         bootstrap_multivalue_options_, default_paths);
   } else {
     keyring_info_.set_keyring_file(kDefaultKeyringFileName);
     keyring_info_.set_master_key_file("mysqlrouter.key");
     config_gen.set_keyring_info(keyring_info_);
     config_gen.bootstrap_directory_deployment(
-        bootstrap_directory_, bootstrap_options_, bootstrap_multivalue_options_,
-        default_paths);
+        program_name, bootstrap_directory_, bootstrap_options_,
+        bootstrap_multivalue_options_, default_paths);
   }
 }
 
@@ -1864,6 +1881,7 @@
         "--bootstrap",
         "--bootstrap-socket",
         "--conf-use-sockets",
+        "--conf-set-option",
         "--conf-skip-tcp",
         "--conf-base-port",
         "--conf-use-gr-notifications",
