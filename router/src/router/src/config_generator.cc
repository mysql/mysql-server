--- conflicted
+++ resolved
@@ -43,8 +43,10 @@
 #include <iostream>
 #include <random>
 #include <regex>
+#include <set>
 #include <sstream>
 #include <stdexcept>
+#include <system_error>
 
 #include <rapidjson/rapidjson.h>
 
@@ -55,6 +57,7 @@
 #include "harness_assert.h"
 #include "hostname_validator.h"
 #include "keyring/keyring_manager.h"
+#include "mysql/harness/config_option.h"
 #include "mysql/harness/config_parser.h"
 #include "mysql/harness/dynamic_state.h"
 #include "mysql/harness/logging/logging.h"
@@ -63,13 +66,14 @@
 #include "mysqld_error.h"
 #include "mysqlrouter/default_paths.h"
 #include "mysqlrouter/uri.h"
+#include "mysqlrouter/utils.h"
 #include "random_generator.h"
 #include "router_app.h"
 #include "sha1.h"  // compute_sha1_hash() from mysql's include/
 IMPORT_LOG_FUNCTIONS()
 
 #include "cluster_metadata.h"
-#include "cluster_metadata_dynamic_state.h"
+#include "mysqlrouter/cluster_metadata_dynamic_state.h"
 
 static const int kDefaultRWPort = 6446;
 static const int kDefaultROPort = 6447;
@@ -100,6 +104,10 @@
     std::chrono::milliseconds(500);
 static const std::chrono::milliseconds kDefaultMetadataTTLGRNotificationsON =
     std::chrono::milliseconds(60 * 1000);
+static const std::chrono::milliseconds kDefaultMetadataTTLClusterSet =
+    std::chrono::milliseconds(
+        5 * 1000);  // default TTL for ClusterSet is 5 seconds regardless if GR
+                    // Notifications are used or not
 static const std::chrono::milliseconds kDefaultAuthCacheTTL =
     std::chrono::seconds(-1);
 static const std::chrono::milliseconds kDefaultAuthCacheRefreshInterval =
@@ -115,7 +123,7 @@
 static const std::string kDefaultMetadataCacheSectionKey = "bootstrap";
 
 using mysql_harness::DIM;
-using mysql_harness::get_strerror;
+using mysql_harness::get_from_map;
 using mysql_harness::Path;
 using mysql_harness::truncate_string;
 using namespace mysqlrouter;
@@ -181,7 +189,7 @@
 {
 }
 
-ConfigGenerator::~ConfigGenerator() {}
+ConfigGenerator::~ConfigGenerator() = default;
 
 // throws std::logic_error, std::runtime_error, Error(runtime_error)
 /*static*/
@@ -260,53 +268,44 @@
 // throws std::runtime_error on invalid option value
 void ConfigGenerator::parse_bootstrap_options(
     const std::map<std::string, std::string> &bootstrap_options) {
-  if (bootstrap_options.find("base-port") != bootstrap_options.end()) {
-    char *end = nullptr;
-    const char *tmp = bootstrap_options.at("base-port").c_str();
-    int base_port = static_cast<int>(std::strtol(tmp, &end, 10));
-    int max_base_port = (kMaxTCPPortNumber - kAllocatedTCPPortCount + 1);
-    if (base_port < 0 || base_port > max_base_port ||
-        end != tmp + strlen(tmp)) {
-      throw std::runtime_error("Invalid base-port number " +
-                               bootstrap_options.at("base-port") +
-                               "; please pick a value between 0 and " +
-                               std::to_string((max_base_port)));
-    }
-  }
-  if (bootstrap_options.find("bind-address") != bootstrap_options.end()) {
-    auto address = bootstrap_options.at("bind-address");
-    if (!mysql_harness::is_valid_domainname(address)) {
-      throw std::runtime_error("Invalid bind-address value " + address);
-    }
-  }
-  if (bootstrap_options.find("connect-timeout") != bootstrap_options.end()) {
-    char *end = nullptr;
-    const char *tmp = bootstrap_options.at("connect-timeout").c_str();
-    int connect_timeout = static_cast<int>(std::strtol(tmp, &end, 10));
-
-    if (connect_timeout <= 0 || connect_timeout > 65535 ||
-        end != tmp + strlen(tmp)) {
-      throw std::runtime_error(
-          "option connect-timeout needs value between 1 and 65535 inclusive, "
-          "was " +
-          std::to_string((connect_timeout)));
-    }
-
-    connect_timeout_ = connect_timeout;
-  }
-  if (bootstrap_options.find("read-timeout") != bootstrap_options.end()) {
-    char *end = nullptr;
-    const char *tmp = bootstrap_options.at("read-timeout").c_str();
-    int read_timeout = static_cast<int>(std::strtol(tmp, &end, 10));
-
-    if (read_timeout <= 0 || read_timeout > 65535 || end != tmp + strlen(tmp)) {
-      throw std::runtime_error(
-          "option read-timeout needs value between 1 and 65535 inclusive, "
-          "was " +
-          std::to_string((read_timeout)));
-    }
-
-    read_timeout_ = read_timeout;
+  {
+    const auto it = bootstrap_options.find("base-port");
+
+    if (it != bootstrap_options.end()) {
+      const int max_base_port =
+          (kMaxTCPPortNumber - kAllocatedTCPPortCount + 1);
+
+      // verify only.
+      mysql_harness::option_as_uint<uint16_t>(it->second, "--conf-base-port", 0,
+                                              max_base_port);
+    }
+  }
+
+  {
+    const auto it = bootstrap_options.find("bind-address");
+
+    if (it != bootstrap_options.end()) {
+      const auto address = it->second;
+      if (!mysql_harness::is_valid_domainname(address)) {
+        throw std::runtime_error("Invalid --bind-address value " + address);
+      }
+    }
+  }
+
+  {
+    const auto it = bootstrap_options.find("connect-timeout");
+    if (it != bootstrap_options.end()) {
+      connect_timeout_ = mysql_harness::option_as_uint<uint16_t>(
+          it->second, "--connect-timeout", 1);
+    }
+  }
+
+  {
+    const auto it = bootstrap_options.find("read-timeout");
+    if (it != bootstrap_options.end()) {
+      read_timeout_ = mysql_harness::option_as_uint<uint16_t>(
+          it->second, "--read-timeout", 1);
+    }
   }
 }
 
@@ -363,9 +362,6 @@
           "non-'localhost' hostname: " +
           u.host);
     }
-  } else {
-    // setup localhost address.
-    u.host = (u.host == "localhost" ? "127.0.0.1" : u.host);
   }
 
   return u;
@@ -424,25 +420,26 @@
 
   // throws std::runtime_error, std::logic_error,
   connect_to_metadata_server(u, bootstrap_socket, bootstrap_options);
-  auto schema_version = mysqlrouter::get_metadata_schema_version(mysql_.get());
-
-  if (schema_version == mysqlrouter::kUpgradeInProgressMetadataVersion) {
+  schema_version_ = mysqlrouter::get_metadata_schema_version(mysql_.get());
+
+  if (schema_version_ == mysqlrouter::kUpgradeInProgressMetadataVersion) {
     throw std::runtime_error(
         "Currently the cluster metadata update is in progress. Please rerun "
         "the bootstrap when it is finished.");
   }
 
   if (!metadata_schema_version_is_compatible(kRequiredBootstrapSchemaVersion,
-                                             schema_version)) {
-    throw std::runtime_error(mysqlrouter::string_format(
+                                             schema_version_)) {
+    throw std::runtime_error(mysql_harness::utility::string_format(
         "This version of MySQL Router is not compatible with the provided "
         "MySQL InnoDB cluster metadata. Expected metadata version %s, "
         "got %s",
         to_string(kRequiredBootstrapSchemaVersion).c_str(),
-        to_string(schema_version).c_str()));
-  }
-
-  metadata_ = mysqlrouter::create_metadata(schema_version, mysql_.get());
+        to_string(schema_version_).c_str()));
+  }
+
+  metadata_ = mysqlrouter::create_metadata(schema_version_, mysql_.get(),
+                                           bootstrap_options);
 
   // at this point we know the cluster type so let's do additional verifications
   if (mysqlrouter::ClusterType::RS_V2 == metadata_->get_type()) {
@@ -454,6 +451,22 @@
     }
   }
 
+  if (mysqlrouter::ClusterType::GR_CS != metadata_->get_type()) {
+    if (bootstrap_options.find("target-cluster") != bootstrap_options.end()) {
+      throw std::runtime_error(
+          "The parameter 'target-cluster' is valid only for Cluster that is "
+          "part of the ClusterSet.");
+    }
+
+    if (bootstrap_options.find("target-cluster-by-name") !=
+        bootstrap_options.end()) {
+      throw std::runtime_error(
+          "The parameter 'target-cluster-by-name' is valid only for Cluster "
+          "that is "
+          "part of the ClusterSet.");
+    }
+  }
+
   // check if the current server is meta-data server
   metadata_->require_metadata_is_ok();  // throws MySQLSession::Error,
                                         // std::runtime_error,
@@ -476,17 +489,12 @@
         std::error_code{errno, std::generic_category()});
   }
 
-#ifdef __SUNPRO_CC
-  // make sure sun-cc uses the move-constructor (and not the non-existant
-  // copy-constructor)
-  return {std::move(of)};
-#else
   return of;
-#endif
 }
 
 void ConfigGenerator::bootstrap_system_deployment(
-    const std::string &config_file_path, const std::string &state_file_path,
+    const std::string &program_name, const std::string &config_file_path,
+    const std::string &state_file_path,
     const std::map<std::string, std::string> &user_options,
     const std::map<std::string, std::vector<std::string>> &multivalue_options,
     const std::map<std::string, std::string> &default_paths) {
@@ -534,9 +542,9 @@
       (void *)1, [&](void *) { undo_create_user_for_new_accounts(); });
 
   const std::string bootstrap_report_text = bootstrap_deployment(
-      config_files[0], config_files[1], config_file_path, state_file_path,
-      router_name, options, multivalue_options, default_paths, false,
-      auto_clean);
+      program_name, config_files[0], config_files[1], config_file_path,
+      state_file_path, router_name, options, multivalue_options, default_paths,
+      false, auto_clean);
 
   for (size_t i = 0; i < config_files.size(); ++i) {
     config_files[i].close();
@@ -555,11 +563,13 @@
     }
 
     // rename the .tmp file to the final file
-    if (mysqlrouter::rename_file((path + ".tmp"), path) != 0) {
-      // log_error("Error renaming %s.tmp to %s: %s", config_file_path.c_str(),
-      //  config_file_path.c_str(), get_strerror(errno));
-      throw std::runtime_error("Could not save " + file_desc +
-                               " file to final location");
+    auto rename_res = mysqlrouter::rename_file((path + ".tmp"), path);
+
+    if (!rename_res) {
+      auto ec = rename_res.error();
+
+      throw std::system_error(
+          ec, "Could not save " + file_desc + " file to final location");
     }
     try {
       // for dynamic config file we need to grant the write access too
@@ -597,7 +607,7 @@
  * Create a self-contained deployment of the Router in a directory.
  */
 void ConfigGenerator::bootstrap_directory_deployment(
-    const std::string &directory,
+    const std::string &program_name, const std::string &directory,
     const std::map<std::string, std::string> &user_options,
     const std::map<std::string, std::vector<std::string>> &multivalue_options,
     const std::map<std::string, std::string> &default_paths) {
@@ -623,12 +633,13 @@
   if (!path.exists()) {
     int err = mysql_harness::mkdir(directory, kStrictDirectoryPerm);
     if (err != 0) {
+      auto ec = std::error_code{err, std::generic_category()};
       log_error("Cannot create directory '%s': %s",
-                truncate_string(directory).c_str(), get_strerror(err).c_str());
+                truncate_string(directory).c_str(), ec.message().c_str());
 #ifndef _WIN32
       if (err == EACCES || err == EPERM) log_error(kAppArmorMsg);
 #endif
-      throw std::runtime_error("Could not create deployment directory");
+      throw std::system_error(ec, "Could not create deployment directory");
     }
     auto_clean.add_directory_delete(directory, true);
   }
@@ -692,12 +703,14 @@
       int res =
           mysql_harness::mkdir(options[option_name], kStrictDirectoryPerm);
       if (res != 0) {
+        std::error_code ec{res, std::generic_category()};
         if (res != EEXIST) {
           log_error("Cannot create directory '%s': %s",
                     truncate_string(options[option_name]).c_str(),
-                    get_strerror(errno).c_str());
-          throw std::runtime_error("Could not create " + option_name +
-                                   " directory: " + options[option_name]);
+                    ec.message().c_str());
+          throw std::system_error(ec,
+                                  "Could not create " + option_name +
+                                      " directory: " + options[option_name]);
         }
       } else {
         auto_clean.add_directory_delete(options[option_name]);
@@ -739,7 +752,7 @@
       (void *)1, [&](void *) { undo_create_user_for_new_accounts(); });
 
   const std::string bootstrap_report_text = bootstrap_deployment(
-      config_files[0], config_files[1], config_files_names[0],
+      program_name, config_files[0], config_files[1], config_files_names[0],
       config_files_names[1], router_name, options, multivalue_options,
       default_paths, true,
       auto_clean);  // throws std::runtime_error, ?
@@ -756,13 +769,15 @@
                   << config_file_name << ".bak'" << std::endl;
     }
     // rename the .tmp file to the final file
-    if (mysqlrouter::rename_file((config_file_name + ".tmp").c_str(),
-                                 config_file_name.c_str()) != 0) {
-      // log_error("Error renaming %s.tmp to %s: %s", config_file_path.c_str(),
-      //  config_file_path.c_str(), get_strerror(errno));
-      throw std::runtime_error(
-          "Could not move configuration file '" + config_file_name +
-          ".tmp' to final location: " + mysqlrouter::get_last_error());
+    auto rename_res = mysqlrouter::rename_file(
+        (config_file_name + ".tmp").c_str(), config_file_name.c_str());
+
+    if (!rename_res) {
+      const auto ec = rename_res.error();
+
+      throw std::system_error(ec, "Could not move configuration file '" +
+                                      config_file_name +
+                                      ".tmp' to final location");
     }
 
     try {
@@ -781,8 +796,8 @@
   }
 
   // create start/stop scripts
-  create_start_script(path.str(), keyring_info_.get_master_key_file().empty(),
-                      options);
+  create_start_script(program_name, path.str(),
+                      keyring_info_.get_master_key_file().empty(), options);
   create_stop_script(path.str(), options);
 
 #ifndef _WIN32
@@ -811,10 +826,10 @@
     set_user(orig_user_name);
 
     if (!user_has_access) {
-      throw std::runtime_error("Could not access the config file as user '" +
-                               user_name +
-                               "' after the bootstrap in the directory " +
-                               directory + " : " + get_strerror(errno));
+      std::error_code ec{errno, std::generic_category()};
+      throw std::system_error(
+          ec, "Could not access the config file as user '" + user_name +
+                  "' after the bootstrap in the directory " + directory);
     }
   }
 #endif
@@ -832,22 +847,18 @@
   bool use_sockets = false;
   bool skip_tcp = false;
   int base_port = kBasePortDefault;
-  if (user_options.find("base-port") != user_options.end()) {
-    if (user_options.at("base-port").empty()) {
-      throw std::runtime_error("Value for base-port can't be empty");
-    }
-    char *end = nullptr;
-    const char *tmp = user_options.at("base-port").c_str();
-    base_port = static_cast<int>(std::strtol(tmp, &end, 10));
-    int max_base_port = (kMaxTCPPortNumber - kAllocatedTCPPortCount + 1);
-    if (base_port < 0 || base_port > max_base_port ||
-        end != tmp + strlen(tmp)) {
-      throw std::runtime_error("Invalid base-port number " +
-                               user_options.at("base-port") +
-                               "; please pick a value lower than " +
-                               std::to_string((max_base_port)));
-    }
-  }
+
+  {
+    const auto it = user_options.find("base-port");
+
+    if (it != user_options.end()) {
+      const int max_base_port =
+          (kMaxTCPPortNumber - kAllocatedTCPPortCount + 1);
+      base_port = mysql_harness::option_as_uint<uint16_t>(
+          it->second, "--conf-base-port", 0, max_base_port);
+    }
+  }
+
   if (user_options.find("use-sockets") != user_options.end()) {
     use_sockets = true;
   }
@@ -934,8 +945,23 @@
   options.ssl_options.crl = get_opt(user_options, "ssl_crl", "");
   options.ssl_options.crlpath = get_opt(user_options, "ssl_crlpath", "");
 
-  options.use_gr_notifications =
-      user_options.find("use-gr-notifications") != user_options.end();
+  if (user_options.find("use-gr-notifications") != user_options.end())
+    options.use_gr_notifications =
+        user_options.at("use-gr-notifications") == "1";
+  else {
+    // default for ClusterSet is use to GR Notifications, for single cluster it
+    // is not use them
+    options.use_gr_notifications =
+        mysqlrouter::ClusterType::GR_CS == metadata_->get_type();
+  }
+
+  if (mysqlrouter::ClusterType::GR_CS == metadata_->get_type()) {
+    options.ttl = kDefaultMetadataTTLClusterSet;
+  } else {
+    options.ttl = options.use_gr_notifications
+                      ? kDefaultMetadataTTLGRNotificationsON
+                      : kDefaultMetadataTTL;
+  }
 
   if (user_options.find("disable-rest") != user_options.end())
     options.disable_rest = true;
@@ -982,6 +1008,12 @@
   options.server_ssl_verify =
       get_opt(user_options, "server_ssl_verify", "DISABLED");
 
+  options.target_cluster = get_opt(user_options, "target-cluster", "default");
+
+  options.target_cluster = get_opt(user_options, "target-cluster", "");
+  options.target_cluster_by_name =
+      get_opt(user_options, "target-cluster-by-name", "");
+
   return options;
 }
 
@@ -989,21 +1021,19 @@
 
 unsigned get_password_retries(
     const std::map<std::string, std::string> &user_options) {
-  if (user_options.find("password-retries") == user_options.end()) {
+  const auto it = user_options.find("password-retries");
+  if (it == user_options.end()) {
     return kDefaultPasswordRetries;
   }
 
-  char *end = nullptr;
-  const char *tmp = user_options.at("password-retries").c_str();
-  unsigned result = static_cast<unsigned>(std::strtoul(tmp, &end, 10));
-  if (result == 0 || result > kMaxPasswordRetries || end != tmp + strlen(tmp)) {
-    throw std::runtime_error("Invalid password-retries value '" +
-                             user_options.at("password-retries") +
-                             "'; please pick a value from 1 to " +
-                             std::to_string((kMaxPasswordRetries)));
-  }
-
-  return result;
+  if (it->second.empty()) {
+    throw std::invalid_argument(
+        "--password-retries needs value between 1 and " +
+        std::to_string(kMaxPasswordRetries) + " inclusive, was ''");
+  }
+
+  return mysql_harness::option_as_uint<unsigned long>(
+      it->second, "--password-retries", 1, kMaxPasswordRetries);
 }
 
 std::string compute_password_hash(const std::string &password) {
@@ -1146,7 +1176,7 @@
       } catch (const MySQLSession::Error &e) {
         MySQLErrorc ec = static_cast<MySQLErrorc>(e.code());
 
-        log_info(
+        log_debug(
             "Executing statements failed with: '%s' (%d), trying to connect to "
             "another node",
             e.what(), e.code());
@@ -1193,7 +1223,7 @@
       }
 
       if (metadata_.get_session().is_connected()) {
-        log_info("%s", "disconnecting from mysql-server");
+        log_debug("%s", "disconnecting from mysql-server");
         metadata_.get_session().disconnect();
       }
 
@@ -1309,24 +1339,100 @@
     if (!router_key_path.exists()) missing_files += tls_filenames_.router_key;
     if (!missing_files.empty()) missing_files += ", ";
     if (!router_cert_path.exists()) missing_files += tls_filenames_.router_cert;
-    throw std::runtime_error{mysqlrouter::string_format(
+    throw std::runtime_error{mysql_harness::utility::string_format(
         "Missing certificate files in %s: '%s'. Please provide them or erase "
         "the existing certificate files and re-run bootstrap.",
         datadir_path.c_str(), missing_files.c_str())};
   }
 }
 
-// get a value from the map if it exists, default-value otherwise
-static std::string map_get(
-    const std::map<std::string, std::string> &user_options,
-    const std::string &key, const std::string &def_value) {
-  const auto &it = user_options.find(key);
-  return (it != user_options.end()) ? it->second : def_value;
-}
+namespace {
+
+bool is_valid_conf_ident(const std::string &name) {
+  if (name.empty()) return false;
+
+  return std::all_of(name.begin(), name.end(),
+                     mysql_harness::is_valid_conf_ident_char);
+}
+
+std::map<std::string, std::string> get_config_cmdln_options(
+    const std::map<std::string, std::vector<std::string>> &multivalue_options) {
+  if (multivalue_options.count("conf-set-option") == 0) return {};
+
+  std::map<std::string, std::string> result;
+
+  const auto &conf_options = multivalue_options.at("conf-set-option");
+  for (const auto &option : conf_options) {
+    const auto eq_pos = option.find_first_of('=');
+    if (eq_pos == std::string::npos) {
+      throw std::runtime_error("conf-set-option: invalid option '" + option +
+                               "', should be section.option_name=value");
+    }
+
+    std::string option_id = option.substr(0, eq_pos);
+    const std::string option_value = option.substr(eq_pos + 1);
+
+    const auto dot = option_id.find('.');
+    if (dot == std::string::npos) {
+      throw std::runtime_error("conf-set-option: invalid option '" + option +
+                               "', should be section.option_name=value");
+    }
+
+    const std::string section_name = option_id.substr(0, dot);
+    bool section_name_valid{false};
+    const auto colon = section_name.find(':');
+    if (colon != std::string::npos) {
+      std::string section = section_name.substr(0, colon);
+      const std::string label =
+          section_name.substr(colon + 1, section_name.length() - colon - 1);
+
+      section_name_valid =
+          is_valid_conf_ident(section) && is_valid_conf_ident(label);
+
+      // label part is not allowed for DEFAULT section
+      std::transform(section.begin(), section.end(), section.begin(),
+                     ::tolower);
+      if (section == "default") {
+        throw std::runtime_error(
+            "conf-set-option: DEFAULT section is not allowed to have a key: '" +
+            section_name + "'");
+      }
+    } else {
+      section_name_valid = is_valid_conf_ident(section_name);
+    }
+
+    if (!section_name_valid) {
+      throw std::runtime_error("conf-set-option: invalid section name '" +
+                               section_name + "'");
+    }
+
+    const std::string option_name =
+        option_id.substr(dot + 1, option_id.length() - dot - 1);
+
+    if (!is_valid_conf_ident(option_name)) {
+      throw std::runtime_error("conf-set-option: invalid option name '" +
+                               option_name + "'");
+    }
+
+    std::transform(option_id.begin(), option_id.end(), option_id.begin(),
+                   ::tolower);
+
+    if (result.count(option_id) > 0) {
+      throw std::runtime_error("conf-set-option: duplicate value for option '" +
+                               option_id + "'");
+    }
+
+    result[option_id] = option_value;
+  }
+
+  return result;
+}
+
+}  // namespace
 
 std::string ConfigGenerator::bootstrap_deployment(
-    std::ostream &config_file, std::ostream &state_file,
-    const mysql_harness::Path &config_file_path,
+    const std::string &program_name, std::ostream &config_file,
+    std::ostream &state_file, const mysql_harness::Path &config_file_path,
     const mysql_harness::Path &state_file_path, const std::string &router_name,
     const std::map<std::string, std::string> &user_options,
     const std::map<std::string, std::vector<std::string>> &multivalue_options,
@@ -1339,11 +1445,11 @@
   auto cluster_info = metadata_->fetch_metadata_servers();
 
   auto conf_options = get_options_from_config_if_it_exists(
-      config_file_path.str(), cluster_info.metadata_cluster_name, force);
+      config_file_path.str(), cluster_info.name, force);
 
   // if user provided --account, override username with it
   conf_options.username =
-      map_get(user_options, "account", conf_options.username);
+      get_from_map(user_options, "account"s, conf_options.username);
 
   // If username is still empty at this point, it will be autogenerated
   // inside try_bootstrap_deployment().  It cannot be done here, because the
@@ -1386,8 +1492,8 @@
         cluster_aware.failover_on_failure<std::tuple<std::string>>([&]() {
           return try_bootstrap_deployment(
               conf_options.router_id, conf_options.username, password,
-              router_name, cluster_info.metadata_cluster_id, user_options,
-              multivalue_options, options);
+              router_name, cluster_info, user_options, multivalue_options,
+              options);
         });
   }
 
@@ -1408,8 +1514,8 @@
   // test out the connection that Router would use
   {
     bool strict = user_options.count("strict");
-    verify_router_account(conf_options.username, password,
-                          cluster_info.metadata_cluster_name, strict);
+    verify_router_account(conf_options.username, password, cluster_info.name,
+                          strict);
   }
 
   store_credentials_in_keyring(auto_clean, user_options, conf_options.router_id,
@@ -1420,20 +1526,31 @@
   {
     out_stream_ << "- Creating configuration " << config_file_path.str()
                 << std::endl;
-    auto system_username = map_get(user_options, "user", "");
+    auto system_username = get_from_map(user_options, "user"s, ""s);
     create_config(config_file, state_file, conf_options.router_id, router_name,
                   system_username, cluster_info, conf_options.username, options,
-                  default_paths, state_file_path.str());
+                  default_paths, get_config_cmdln_options(multivalue_options),
+                  state_file_path.str());
   }
 
   // return bootstrap report (several lines of human-readable text) if desired
   if (!quiet) {
-    const std::string cluster_type_name =
-        metadata_->get_type() == ClusterType::RS_V2 ? "InnoDB ReplicaSet"
-                                                    : "InnoDB Cluster";
+    const std::string cluster_type_name = [&]() -> auto {
+      switch (metadata_->get_type()) {
+        case ClusterType::RS_V2:
+          return "InnoDB ReplicaSet";
+        case ClusterType::GR_CS:
+          return "ClusterSet";
+        default:
+          return "InnoDB Cluster";
+      }
+    }
+    ();
+
     return get_bootstrap_report_text(
-        config_file_path.str(), router_name, cluster_info.metadata_cluster_name,
-        cluster_type_name, map_get(user_options, "report-host", "localhost"),
+        program_name, config_file_path.str(), router_name, cluster_info.name,
+        cluster_type_name,
+        get_from_map(user_options, "report-host"s, "localhost"s),
         !directory_deployment, options);
   } else {
     return "";
@@ -1604,9 +1721,45 @@
   }
 }
 
+static std::string get_target_cluster_value(
+    const std::string &target_cluster_option,
+    const std::string &target_cluster_by_name_option,
+    const ClusterInfo &cluster_info) {
+  if (!target_cluster_by_name_option.empty()) {
+    return cluster_info.get_cluster_type_specific_id();
+  }
+
+  std::string option_lowercase{target_cluster_option};
+  std::transform(option_lowercase.begin(), option_lowercase.end(),
+                 option_lowercase.begin(), ::tolower);
+
+  if (option_lowercase == "primary") return "primary";
+
+  if (option_lowercase == "current") {
+    if (cluster_info.is_primary) {
+      // user wants current on the Primary cluster, let's issue an warning
+      log_warning(
+          "WARNING: Option --conf-target-cluster=current was used to bootstrap "
+          "against the Primary Cluster. Note that the Router will not follow "
+          "the new Primary Cluster in case of the Primary Cluster change in "
+          "the ClusterSet");
+    }
+
+    return cluster_info.get_cluster_type_specific_id();
+  }
+
+  if (option_lowercase.empty()) {
+    // neither --conf-target-cluster nor --conf-target-cluster-by-name was used
+    return "";
+  }
+
+  harness_assert(option_lowercase == "primary");
+  return "primary";
+}
+
 std::tuple<std::string> ConfigGenerator::try_bootstrap_deployment(
     uint32_t &router_id, std::string &username, std::string &password,
-    const std::string &router_name, const std::string &cluster_id,
+    const std::string &router_name, const ClusterInfo &cluster_info,
     const std::map<std::string, std::string> &user_options,
     const std::map<std::string, std::vector<std::string>> &multivalue_options,
     const Options &options) {
@@ -1656,8 +1809,20 @@
   const std::string ro_endpoint = str(options.ro_endpoint);
   const std::string rw_x_endpoint = str(options.rw_x_endpoint);
   const std::string ro_x_endpoint = str(options.ro_x_endpoint);
-  metadata_->update_router_info(router_id, cluster_id, rw_endpoint, ro_endpoint,
-                                rw_x_endpoint, ro_x_endpoint, username);
+  const std::string target_cluster =
+      mysqlrouter::ClusterType::GR_CS == metadata_->get_type()
+          ? get_target_cluster_value(options.target_cluster,
+                                     options.target_cluster_by_name,
+                                     cluster_info)
+          : "";
+  const std::string cluster_id =
+      mysqlrouter::ClusterType::GR_CS == metadata_->get_type()
+          ? cluster_specific_id_
+          : cluster_info.cluster_id;
+
+  metadata_->update_router_info(router_id, cluster_id, target_cluster,
+                                rw_endpoint, ro_endpoint, rw_x_endpoint,
+                                ro_x_endpoint, username);
 
   transaction.commit();
 
@@ -1837,83 +2002,149 @@
   keyring_initialized_ = true;
 }
 
-// TODO This is very ugly, it should not be a global. It's set in main(), and
-//      used in find_executable_path() below to provide path to Router binary
-//      when generating start.sh.
-std::string g_program_name;
-
 #ifdef _WIN32
 // This is only for Windows
 static std::string find_plugin_path() {
-  char szPath[MAX_PATH];
-  if (GetModuleFileName(NULL, szPath, sizeof(szPath)) != 0) {
-    mysql_harness::Path mypath(szPath);
-    mysql_harness::Path mypath2(mypath.dirname().dirname());
-    mypath2.append("lib");
-    return std::string(mypath2.str());
+  std::array<char, MAX_PATH> szPath;
+  if (GetModuleFileName(NULL, szPath.data(), szPath.size()) != 0) {
+    // bin/mysqlrouter/../../lib/
+    auto p = mysql_harness::Path(szPath.data()).dirname().dirname();
+
+    p.append("lib");
+
+    return p.str();
   }
   throw std::logic_error("Could not find own installation directory");
 }
 #endif
 
-static std::string find_executable_path() {
-#ifdef _WIN32
-  // the bin folder is not usually in the path, just the lib folder
-  char szPath[MAX_PATH];
-  if (GetModuleFileName(NULL, szPath, sizeof(szPath)) != 0) {
-    char *pc = szPath - 1;
-    while (*++pc)
-      if (*pc == '\\') *pc = '/';
-    return std::string(szPath);
-  }
-#else
-  harness_assert(!g_program_name.empty());
-
-  if (g_program_name.find('/') != std::string::npos) {
-    char *tmp = realpath(g_program_name.c_str(), nullptr);
-    harness_assert(tmp);  // will fail if g_program_name provides bogus path
-    std::string path(tmp);
-    free(tmp);
-    return path;
-  } else {
-    std::string path(std::getenv("PATH"));
-    char *last = nullptr;
-    char *p = strtok_r(&path[0], ":", &last);
-    while (p) {
-      if (*p && p[strlen(p) - 1] == '/') p[strlen(p) - 1] = 0;
-      std::string tmp(std::string(p) + "/" + g_program_name);
-      if (access(tmp.c_str(), R_OK | X_OK) == 0) {
-        return tmp;
+namespace {
+
+using mysql_harness::ConfigBuilder;
+class ConfigSectionPrinter {
+ public:
+  ConfigSectionPrinter(
+      std::ostream &ostream,
+      const std::map<std::string, std::string> &config_cmdln_options,
+      const std::string &section_name)
+      : ostream_(ostream),
+        config_cmdln_options_(config_cmdln_options),
+        section_name_(section_name) {
+    auto section_name_lc = section_name;
+    std::transform(section_name_lc.begin(), section_name_lc.end(),
+                   section_name_lc.begin(), ::tolower);
+
+    used_sections_.insert(section_name_lc);
+  }
+
+  ConfigSectionPrinter &add_line(const std::string &key,
+                                 const std::string &value) {
+    std::string cmdln_option_key = section_name_ + "." + key;
+    std::transform(cmdln_option_key.begin(), cmdln_option_key.end(),
+                   cmdln_option_key.begin(), ::tolower);
+    if (config_cmdln_options_.count(cmdln_option_key) > 0) {
+      section_options_.push_back(
+          {key, config_cmdln_options_.at(cmdln_option_key)});
+
+      used_cmdln_options_.insert(key);
+    } else if (!value.empty()) {
+      section_options_.push_back({key, value});
+    }
+
+    return *this;
+  }
+
+  ~ConfigSectionPrinter() {
+    // got through all the command line options for this section and see if
+    // there are some that user provided and we did not use them yet, now is
+    // time to add them to our section
+    for (const auto &cmdln_option : config_cmdln_options_) {
+      const auto &cmdln_option_key = cmdln_option.first;
+      const auto dot = cmdln_option_key.find('.');
+      if (dot == std::string::npos) continue;
+      const std::string section = cmdln_option_key.substr(0, dot);
+
+      std::string section_name_lowerc = section_name_;
+      std::transform(section_name_lowerc.begin(), section_name_lowerc.end(),
+                     section_name_lowerc.begin(), ::tolower);
+
+      if (section != section_name_lowerc) continue;
+
+      const std::string option =
+          cmdln_option_key.substr(dot + 1, cmdln_option_key.length() - dot - 1);
+
+      if (used_cmdln_options_.count(option) == 0)
+        section_options_.push_back({option, cmdln_option.second});
+    }
+
+    ostream_ << ConfigBuilder::build_section(section_name_, section_options_);
+  }
+
+  static void add_remaining_sections(
+      std::ostream &ostream,
+      const std::map<std::string, std::string> &config_cmdln_options) {
+    std::string current_section;
+    std::vector<ConfigBuilder::kv_type> section_options;
+
+    for (const auto &cmdln_option : config_cmdln_options) {
+      const auto &cmdln_option_key = cmdln_option.first;
+      const auto dot = cmdln_option_key.find('.');
+      // that should be checked before
+      assert(dot != std::string::npos);
+      const std::string section_name = cmdln_option_key.substr(0, dot);
+      if (used_sections_.count(section_name) > 0) {
+        continue;
       }
-      p = strtok_r(nullptr, ":", &last);
-    }
-  }
-#endif
-  throw std::logic_error("Could not find own installation directory");
-}
-
-/*static*/ std::string ConfigGenerator::endpoint_option(
-    const Options &options, const Options::Endpoint &ep) {
-  std::string r;
+
+      if (section_name != current_section) {
+        if (!current_section.empty()) {
+          ostream << ConfigBuilder::build_section(current_section,
+                                                  section_options);
+        }
+        current_section = section_name;
+        section_options.clear();
+      }
+
+      const std::string option =
+          cmdln_option_key.substr(dot + 1, cmdln_option_key.length() - dot - 1);
+
+      section_options.push_back({option, cmdln_option.second});
+    }
+
+    if (!current_section.empty()) {
+      ostream << ConfigBuilder::build_section(current_section, section_options);
+    }
+  }
+
+ private:
+  std::ostream &ostream_;
+  const std::map<std::string, std::string> &config_cmdln_options_;
+  const std::string section_name_;
+
+  std::vector<ConfigBuilder::kv_type> section_options_;
+
+  std::set<std::string> used_cmdln_options_;
+  static std::set<std::string> used_sections_;
+};
+
+/*static*/ std::set<std::string> ConfigSectionPrinter::used_sections_;
+
+void add_endpoint_option(ConfigSectionPrinter &config_section_printer,
+                         const ConfigGenerator::Options &options,
+                         const ConfigGenerator::Options::Endpoint &ep) {
   if (ep.port > 0) {
     auto bind_address =
         (!options.bind_address.empty()) ? options.bind_address : "0.0.0.0";
-    r.append("bind_address=" + bind_address + "\n");
-    r.append("bind_port=" + std::to_string(ep.port));
-  }
+    config_section_printer.add_line("bind_address", bind_address);
+    config_section_printer.add_line("bind_port", std::to_string(ep.port));
+  }
+
   if (!ep.socket.empty()) {
-    if (!r.empty()) r.append("\n");
-    r.append("socket=" + options.socketsdir + "/" + ep.socket);
-  }
-  return r;
-}
-
-<<<<<<< HEAD
-static std::string option_line(const std::string &key,
-                               const std::string &value) {
-  if (!value.empty()) {
-    return key + "=" + value + "\n";
-=======
+    config_section_printer.add_line("socket",
+                                    options.socketsdir + "/" + ep.socket);
+  }
+}
+
 void add_metadata_cache_routing_section(
     std::ostream &config_file, bool is_classic, bool is_writable,
     const ConfigGenerator::Options::Endpoint endpoint,
@@ -1977,10 +2208,53 @@
 
     section_printer.add_line("backend", "file")
         .add_line("filename", auth_backend_passwd_file);
->>>>>>> fbdaa4de
-  }
-  return "";
-}
+  }
+}
+
+void add_rest_section(
+    std::ostream &config_file, const ConfigGenerator::Options &options,
+    const std::map<std::string, std::string> &default_paths,
+    const std::map<std::string, std::string> &config_cmdln_options,
+    const std::string &ssl_cert, const std::string &ssl_key,
+    const mysqlrouter::MetadataSchemaVersion &schema_version) {
+  std::stringstream config;
+  const std::string auth_realm_name{"default_auth_realm"};
+  const std::string auth_backend_name{"default_auth_backend"};
+
+  mysql_harness::Path datadir_path;
+  if (!options.override_datadir.empty())
+    datadir_path = mysql_harness::Path(options.override_datadir);
+  else
+    datadir_path = mysql_harness::Path(default_paths.at("data_folder"));
+
+  ConfigSectionPrinter(config_file, config_cmdln_options, "http_server")
+      .add_line("port", options.https_port_str)
+      .add_line("ssl", "1")
+      .add_line("ssl_cert", datadir_path.real_path().join(ssl_cert).str())
+      .add_line("ssl_key", datadir_path.real_path().join(ssl_key).str());
+
+  ConfigSectionPrinter(config_file, config_cmdln_options,
+                       "http_auth_realm:" + auth_realm_name)
+      .add_line("backend", auth_backend_name)
+      .add_line("method", "basic")
+      .add_line("name", "default_realm");
+
+  ConfigSectionPrinter(config_file, config_cmdln_options, "rest_router")
+      .add_line("require_realm", auth_realm_name);
+
+  ConfigSectionPrinter(config_file, config_cmdln_options, "rest_api");
+
+  add_http_auth_backend_section(config_file, datadir_path, auth_backend_name,
+                                schema_version, config_cmdln_options);
+
+  ConfigSectionPrinter(config_file, config_cmdln_options, "rest_routing")
+      .add_line("require_realm", auth_realm_name);
+
+  ConfigSectionPrinter(config_file, config_cmdln_options, "rest_metadata_cache")
+      .add_line("require_realm", auth_realm_name);
+}
+
+}  // namespace
 
 static void save_initial_dynamic_state(
     std::ostream &state_stream, ClusterMetadata &cluster_metadata,
@@ -1992,41 +2266,17 @@
   // put metadata-caches secion in it
   ClusterMetadataDynamicState mdc_dynamic_state(&dynamic_state,
                                                 cluster_metadata.get_type());
-  mdc_dynamic_state.set_cluster_type_specific_id(cluster_type_specific_id);
+
+  if (cluster_metadata.get_type() == mysqlrouter::ClusterType::GR_CS) {
+    mdc_dynamic_state.set_clusterset_id(cluster_type_specific_id);
+  } else {
+    mdc_dynamic_state.set_cluster_type_specific_id(cluster_type_specific_id);
+  }
   mdc_dynamic_state.set_metadata_servers(metadata_server_addresses);
-  if (cluster_metadata.get_type() == ClusterType::RS_V2) {
-    auto view_id =
-        dynamic_cast<mysqlrouter::ClusterMetadataAR &>(cluster_metadata)
-            .get_view_id();
-    mdc_dynamic_state.set_view_id(view_id);
-  }
+  const auto view_id = cluster_metadata.get_view_id(cluster_type_specific_id);
+  mdc_dynamic_state.set_view_id(view_id);
   // save to out stream
   mdc_dynamic_state.save(state_stream);
-}
-
-/*static*/ std::string ConfigGenerator::gen_metadata_cache_routing_section(
-    bool is_classic, bool is_writable, const Options::Endpoint endpoint,
-    const Options &options, const std::string &metadata_key,
-    const std::string &metadata_replicaset,
-    const std::string &fast_router_key) {
-  if (!endpoint) return "";
-
-  const std::string key_suffix =
-      std::string(is_classic ? "" : "_x") + (is_writable ? "_rw" : "_ro");
-  const std::string role = is_writable ? "PRIMARY" : "SECONDARY";
-  const std::string strategy =
-      is_writable ? "first-available" : "round-robin-with-fallback";
-  const std::string protocol = is_classic ? "classic" : "x";
-
-  // clang-format off
-  return "[routing:" + fast_router_key + key_suffix + "]\n" +
-         endpoint_option(options, endpoint) + "\n" +
-         "destinations=metadata-cache://" + metadata_key + "/" +
-             metadata_replicaset + "?role=" + role + "\n"
-         "routing_strategy=" + strategy + "\n"
-         "protocol=" + protocol + "\n"
-         "\n";
-  // clang-format on
 }
 
 void ConfigGenerator::create_config(
@@ -2035,11 +2285,8 @@
     const ClusterInfo &cluster_info, const std::string &username,
     const Options &options,
     const std::map<std::string, std::string> &default_paths,
+    const std::map<std::string, std::string> &config_cmdln_options,
     const std::string &state_file_name) {
-<<<<<<< HEAD
-  config_file
-      << "# File automatically generated during MySQL Router bootstrap\n";
-=======
   config_file << "# File automatically generated during MySQL Router bootstrap"
               << "\n";
 
@@ -2074,189 +2321,76 @@
 
   save_initial_dynamic_state(state_file, *metadata_.get(), cluster_specific_id_,
                              cluster_info.metadata_servers);
->>>>>>> fbdaa4de
-
-  config_file << "[DEFAULT]\n";
-
-<<<<<<< HEAD
-  config_file << option_line("name", router_name)
-              << option_line("user", system_username)
-              << option_line("logging_folder", options.override_logdir)
-              << option_line("runtime_folder", options.override_rundir)
-              << option_line("data_folder", options.override_datadir)
-              << option_line("keyring_path", options.keyring_file_path)
-              << option_line("master_key_path",
-                             options.keyring_master_key_file_path)
-              << option_line("master_key_reader",
-                             keyring_info_.get_master_key_reader())
-              << option_line("master_key_writer",
-                             keyring_info_.get_master_key_writer());
-=======
+
+  ConfigSectionPrinter(config_file, config_cmdln_options,
+                       mysql_harness::logging::kConfigSectionLogger)
+      .add_line(mysql_harness::logging::kConfigOptionLogLevel, "INFO")
+      .add_line("filename", options.override_logfilename);
+
   {
     ConfigSectionPrinter metadata_section_printer(
         config_file, config_cmdln_options,
         "metadata_cache:" + kDefaultMetadataCacheSectionKey);
->>>>>>> fbdaa4de
-
-  config_file << "connect_timeout=" << connect_timeout_ << "\n";
-  config_file << "read_timeout=" << read_timeout_ << "\n";
-
-  config_file << "dynamic_state=" << state_file_name << "\n";
-
-  save_initial_dynamic_state(state_file, *metadata_.get(), cluster_specific_id_,
-                             cluster_info.metadata_servers);
-
-  config_file << option_line("client_ssl_cert", options.client_ssl_cert)
-              << option_line("client_ssl_key", options.client_ssl_key)
-              << option_line("client_ssl_cipher", options.client_ssl_cipher)
-              << option_line("client_ssl_curves", options.client_ssl_curves)
-              << option_line("client_ssl_mode", options.client_ssl_mode)
-              << option_line("client_ssl_dh_params",
-                             options.client_ssl_dh_params)
-              << option_line("server_ssl_ca", options.server_ssl_ca)
-              << option_line("server_ssl_capath", options.server_ssl_capath)
-              << option_line("server_ssl_crl", options.server_ssl_crl)
-              << option_line("server_ssl_crlpath", options.server_ssl_crlpath)
-              << option_line("server_ssl_cipher", options.server_ssl_cipher)
-              << option_line("server_ssl_curves", options.server_ssl_curves)
-              << option_line("server_ssl_mode", options.server_ssl_mode)
-              << option_line("server_ssl_verify", options.server_ssl_verify);
-
-  config_file << "\n"
-              << "[" << mysql_harness::logging::kConfigSectionLogger << "]\n"
-              << mysql_harness::logging::kConfigOptionLogLevel << " = INFO\n";
-
-  config_file << option_line("filename", options.override_logfilename);
-
-  config_file << "\n";
-
-  const auto &metadata_key = cluster_info.metadata_cluster_name;
-  auto ttl = options.use_gr_notifications ? kDefaultMetadataTTLGRNotificationsON
-                                          : kDefaultMetadataTTL;
-
-  const auto auth_cache_refresh_interval =
-      options.use_gr_notifications ? kDefaultMetadataTTLGRNotificationsON
-                                   : kDefaultAuthCacheRefreshInterval;
-
-  const std::string use_gr_notifications =
-      mysqlrouter::ClusterType::RS_V2 == metadata_->get_type()
-          ? ""
-          : "use_gr_notifications="s +
-                (options.use_gr_notifications ? "1" : "0") + "\n";
-
-  config_file << "[metadata_cache:" << cluster_info.metadata_cluster_name
-              << "]\n"
-              << "cluster_type="
-              << mysqlrouter::to_string(metadata_->get_type()) << "\n"
-              << "router_id=" << router_id << "\n"
-              << "user=" << username << "\n"
-              << "metadata_cluster=" << cluster_info.metadata_cluster_name
-              << "\n"
-              << "ttl=" << mysqlrouter::ms_to_seconds_string(ttl) << "\n"
-              << "auth_cache_ttl="
-              << mysqlrouter::ms_to_seconds_string(kDefaultAuthCacheTTL) << "\n"
-              << "auth_cache_refresh_interval="
-              << mysqlrouter::ms_to_seconds_string(auth_cache_refresh_interval)
-              << "\n"
-              << use_gr_notifications;
-
-  // SSL options
-  config_file << option_line("ssl_mode", options.ssl_options.mode)
-              << option_line("ssl_cipher", options.ssl_options.cipher)
-              << option_line("tls_version", options.ssl_options.tls_version)
-              << option_line("ssl_ca", options.ssl_options.ca)
-              << option_line("ssl_capath", options.ssl_options.capath)
-              << option_line("ssl_crl", options.ssl_options.crl)
-              << option_line("ssl_crlpath", options.ssl_options.crlpath);
+
+    metadata_section_printer
+        .add_line("cluster_type", mysqlrouter::to_string(metadata_->get_type()))
+        .add_line("router_id", std::to_string(router_id))
+        .add_line("user", username);
+
+    if (mysqlrouter::ClusterType::GR_CS != metadata_->get_type()) {
+      metadata_section_printer.add_line("metadata_cluster", cluster_info.name);
+    }
+
+    metadata_section_printer
+        .add_line("ttl", mysqlrouter::ms_to_seconds_string(options.ttl))
+        .add_line("auth_cache_ttl",
+                  mysqlrouter::ms_to_seconds_string(kDefaultAuthCacheTTL))
+        .add_line("auth_cache_refresh_interval",
+                  mysqlrouter::ms_to_seconds_string(
+                      kDefaultAuthCacheRefreshInterval > options.ttl
+                          ? kDefaultAuthCacheRefreshInterval
+                          : options.ttl));
+
+    if (mysqlrouter::ClusterType::RS_V2 != metadata_->get_type()) {
+      metadata_section_printer.add_line(
+          "use_gr_notifications", options.use_gr_notifications ? "1" : "0");
+    }
+
+    metadata_section_printer.add_line("ssl_mode", options.ssl_options.mode)
+        .add_line("ssl_cipher", options.ssl_options.cipher)
+        .add_line("tls_version", options.ssl_options.tls_version)
+        .add_line("ssl_ca", options.ssl_options.ca)
+        .add_line("ssl_capath", options.ssl_options.capath)
+        .add_line("ssl_crl", options.ssl_options.crl)
+        .add_line("ssl_crlpath", options.ssl_options.crlpath);
+  }
+
   // Note: we don't write cert and key because
   // creating router accounts with REQUIRE X509 is not yet supported.
   // The cert and key options passed to bootstrap if for the bootstrap
   // connection itself.
-  config_file << "\n";
-
-  const auto &metadata_replicaset = cluster_info.metadata_replicaset;
-  const std::string fast_router_key = metadata_key +
-                                      (metadata_replicaset.empty() ? "" : "_") +
-                                      metadata_replicaset;
-
-  // proxy to save on typing the same long list of args
-  auto gen_mdc_rt_sect = [&](bool is_classic, bool is_writable,
+
+  auto add_mdc_rt_sect = [&](bool is_classic, bool is_writable,
                              Options::Endpoint endpoint) {
-<<<<<<< HEAD
-    return gen_metadata_cache_routing_section(
-        is_classic, is_writable, endpoint, options, metadata_key,
-        metadata_replicaset, fast_router_key);
-=======
     add_metadata_cache_routing_section(config_file, is_classic, is_writable,
                                        endpoint, options,
                                        kDefaultMetadataCacheSectionKey,
                                        cluster_info.name, config_cmdln_options);
->>>>>>> fbdaa4de
   };
-  config_file << gen_mdc_rt_sect(true, true, options.rw_endpoint);
-  config_file << gen_mdc_rt_sect(true, false, options.ro_endpoint);
-  config_file << gen_mdc_rt_sect(false, true, options.rw_x_endpoint);
-  config_file << gen_mdc_rt_sect(false, false, options.ro_x_endpoint);
+  add_mdc_rt_sect(true, true, options.rw_endpoint);
+  add_mdc_rt_sect(true, false, options.ro_endpoint);
+  add_mdc_rt_sect(false, true, options.rw_x_endpoint);
+  add_mdc_rt_sect(false, false, options.ro_x_endpoint);
 
   if (!options.disable_rest) {
-    config_file << generate_config_for_rest(options, default_paths);
-  }
-
+    add_rest_section(config_file, options, default_paths, config_cmdln_options,
+                     tls_filenames_.router_cert, tls_filenames_.router_key,
+                     schema_version_);
+  }
+
+  ConfigSectionPrinter::add_remaining_sections(config_file,
+                                               config_cmdln_options);
   config_file.flush();
-}
-
-std::string ConfigGenerator::generate_config_for_rest(
-    const Options &options,
-    const std::map<std::string, std::string> &default_paths) const {
-  std::stringstream config;
-  const std::string auth_realm_name{"default_auth_realm"};
-  const std::string auth_backend_name{"default_auth_backend"};
-
-  mysql_harness::Path datadir_path;
-  if (!options.override_datadir.empty())
-    datadir_path = mysql_harness::Path(options.override_datadir);
-  else
-    datadir_path = mysql_harness::Path(default_paths.at("data_folder"));
-
-  config << mysql_harness::ConfigBuilder::build_section(
-      "http_server",
-      {
-          {"port", options.https_port_str},
-          {"ssl", "1"},
-          {"ssl_cert",
-           datadir_path.real_path().join(tls_filenames_.router_cert).str()},
-          {"ssl_key",
-           datadir_path.real_path().join(tls_filenames_.router_key).str()},
-      });
-
-  config << "\n\n";
-  config << mysql_harness::ConfigBuilder::build_section(
-      "http_auth_realm:" + auth_realm_name, {{"backend", auth_backend_name},
-                                             {"method", "basic"},
-                                             {"name", "default_realm"}});
-
-  config << "\n\n";
-  config << mysql_harness::ConfigBuilder::build_section(
-      "rest_router", {{"require_realm", auth_realm_name}});
-
-  config << "\n\n";
-  config << mysql_harness::ConfigBuilder::build_section("rest_api", {});
-
-  config << "\n\n";
-  config << mysql_harness::ConfigBuilder::build_section(
-      "http_auth_backend:" + auth_backend_name,
-      {{"backend", "metadata_cache"}});
-
-  config << "\n\n";
-  config << mysql_harness::ConfigBuilder::build_section(
-      "rest_routing", {{"require_realm", auth_realm_name}});
-
-  config << "\n\n";
-  config << mysql_harness::ConfigBuilder::build_section(
-      "rest_metadata_cache", {{"require_realm", auth_realm_name}});
-
-  config << "\n\n";
-  return config.str();
 }
 
 void ConfigGenerator::print_bootstrap_start_msg(
@@ -2280,10 +2414,10 @@
 }
 
 std::string ConfigGenerator::get_bootstrap_report_text(
-    const std::string &config_file_name, const std::string &router_name,
-    const std::string &metadata_cluster, const std::string &cluster_type_name,
-    const std::string &hostname, bool is_system_deployment,
-    const Options &options) {
+    const std::string &program_name, const std::string &config_file_name,
+    const std::string &router_name, const std::string &metadata_cluster,
+    const std::string &cluster_type_name, const std::string &hostname,
+    bool is_system_deployment, const Options &options) {
   constexpr const char kPromptPrefix[]{
 #ifdef _WIN32
       "> "
@@ -2326,9 +2460,9 @@
     }
   }
 #endif
-  ss << "    " << kPromptPrefix << g_program_name << " -c " << config_file_name
+  ss << "    " << kPromptPrefix << program_name << " -c " << config_file_name
      << "\n\n"
-     << "the cluster '" << metadata_cluster
+     << cluster_type_name << " '" << metadata_cluster
      << "' can be reached by connecting to:\n"
      << std::endl;
 
@@ -2409,7 +2543,7 @@
   bool if_not_exists;
   {
     const std::string ac =
-        map_get(user_options, "account-create", "if-not-exists");
+        get_from_map(user_options, "account-create"s, "if-not-exists"s);
     if (ac == "never")
       return password;
     else if (ac == "if-not-exists" || !user_options.count("account"))
@@ -2446,7 +2580,7 @@
       user_options.find("force-password-validation") != user_options.end();
   std::string password_candidate;
   unsigned retries =
-      get_password_retries(user_options);  // throws std::runtime_error
+      get_password_retries(user_options);  // throws std::invalid_argument
   if (!force_password_validation) {
     // 1) Try to create an account using mysql_native_password with the hashed
     // password to avoid validate_password verification (hashing is done inside
@@ -2892,7 +3026,7 @@
                     << Vt100::foreground(Vt100::Color::Red) << "ERROR: "
                     << Vt100::render(Vt100::Render::ForegroundDefault) <<
             R"(As part of cleanup after bootstrap failure, we tried to erase account(s)
-that we created.  Unfortuantely the cleanup failed with error:
+that we created.  Unfortunately the cleanup failed with error:
 
   )"s << e.what() << R"(
 You may want to clean up the accounts yourself, here is the full list of
@@ -2943,7 +3077,7 @@
 
     try {
       return get_tcp_port(bind_port_str);
-    } catch (const std::exception &e) {
+    } catch (const std::exception &) {
       log_warning("get_x_protocol_port: invalid x port = '%s' in section '%s'",
                   bind_port_str.c_str(), section->get_section_name().c_str());
       continue;
@@ -3066,15 +3200,18 @@
   UNREFERENCED_PARAMETER(options);
 #else
   if (::chmod(script_path.c_str(), kStrictDirectoryPerm) < 0) {
+    std::error_code ec{errno, std::generic_category()};
+
     std::cerr << "Could not change permissions for " << script_path << ": "
-              << get_strerror(errno) << "\n";
+              << ec.message() << "\n";
   }
   set_file_owner(options, script_path);
 #endif
 }
 
 void ConfigGenerator::create_start_script(
-    const std::string &directory, bool interactive_master_key,
+    const std::string &program_name, const std::string &directory,
+    bool interactive_master_key,
     const std::map<std::string, std::string> &options) {
 #ifdef _WIN32
   UNREFERENCED_PARAMETER(interactive_master_key);
@@ -3085,14 +3222,16 @@
 
   script.open(script_path);
   if (script.fail()) {
-    throw std::runtime_error("Could not open " + script_path +
-                             " for writing: " + get_strerror(errno));
+    std::error_code ec{errno, std::generic_category()};
+    throw std::system_error(ec,
+                            "Could not open " + script_path + " for writing");
   }
   script << "$env:path += \";" << find_plugin_path() << "\"" << std::endl;
   script << "[Environment]::SetEnvironmentVariable(\"ROUTER_PID\","
          << "\"" << directory << "\\"
          << "mysqlrouter.pid\", \"Process\")" << std::endl;
-  script << "Start-Process \"" << find_executable_path() << "\" \" -c "
+  script << "Start-Process \""
+         << mysqlrouter::find_full_executable_path(program_name) << "\" \" -c "
          << directory << "/mysqlrouter.conf\""
          << " -WindowStyle Hidden" << std::endl;
   script.close();
@@ -3104,8 +3243,9 @@
 
   script.open(script_path);
   if (script.fail()) {
-    throw std::runtime_error("Could not open " + script_path +
-                             " for writing: " + get_strerror(errno));
+    std::error_code ec{errno, std::generic_category()};
+    throw std::system_error(ec,
+                            "Could not open " + script_path + " for writing");
   }
   script << "#!/bin/bash\n";
   script << "basedir=" << directory << "\n";
@@ -3121,9 +3261,10 @@
 
   // Router launch command
   {
-    std::string main_cmd = "ROUTER_PID=$basedir/mysqlrouter.pid " +
-                           find_executable_path() +
-                           " -c $basedir/mysqlrouter.conf ";
+    std::string main_cmd =
+        "ROUTER_PID=$basedir/mysqlrouter.pid " +
+        mysqlrouter::find_full_executable_path(program_name) +
+        " -c $basedir/mysqlrouter.conf ";
 
     if (options.find("user") != options.end()) {
       // if --user was given, we use it to generate shell code that works for
@@ -3174,8 +3315,9 @@
 
   script.open(script_path);
   if (script.fail()) {
-    throw std::runtime_error("Could not open " + script_path +
-                             " for writing: " + get_strerror(errno));
+    std::error_code ec{errno, std::generic_category()};
+    throw std::system_error(ec,
+                            "Could not open " + script_path + " for writing");
   }
   script << "$filename = [Environment]::GetEnvironmentVariable(\"ROUTER_PID\", "
             "\"Process\")"
@@ -3197,8 +3339,9 @@
 
   script.open(script_path);
   if (script.fail()) {
-    throw std::runtime_error("Could not open " + script_path +
-                             " for writing: " + get_strerror(errno));
+    std::error_code ec{errno, std::generic_category()};
+    throw std::system_error(ec,
+                            "Could not open " + script_path + " for writing");
   }
   script << "#!/bin/bash\n";
   script << "if [ -f " + directory + "/mysqlrouter.pid ]; then\n";
