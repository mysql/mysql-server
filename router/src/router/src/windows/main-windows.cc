/*
  Copyright (c) 2016, 2022, Oracle and/or its affiliates.

  This program is free software; you can redistribute it and/or modify
  it under the terms of the GNU General Public License, version 2.0,
  as published by the Free Software Foundation.

  This program is also distributed with certain software (including
  but not limited to OpenSSL) that is licensed under separate terms,
  as designated in a particular file or component or in included license
  documentation.  The authors of MySQL hereby grant you an additional
  permission to link the program and your derivative works with the
  separately licensed software that they have included with MySQL.

  This program is distributed in the hope that it will be useful,
  but WITHOUT ANY WARRANTY; without even the implied warranty of
  MERCHANTABILITY or FITNESS FOR A PARTICULAR PURPOSE.  See the
  GNU General Public License for more details.

  You should have received a copy of the GNU General Public License
  along with this program; if not, write to the Free Software
  Foundation, Inc., 51 Franklin St, Fifth Floor, Boston, MA  02110-1301  USA
*/

#include "../router_app.h"

#include <cstring>
#include <fstream>
#include <iostream>

#include <windows.h>
#include <winsock2.h>

#include "harness_assert.h"
#include "mysql/harness/loader.h"
#include "mysql/harness/logging/eventlog_plugin.h"
<<<<<<< HEAD
=======
#include "mysqlrouter/default_paths.h"
#include "mysqlrouter/utils.h"  // write_windows_event_log
#include "mysqlrouter/windows/service_operations.h"
>>>>>>> fbdaa4de
#include "nt_servc.h"
#include "utils.h"

// forward declarations
void allow_windows_service_to_write_logs(const std::string &conf_file);

namespace {

const char *kRouterServiceName = "MySQLRouter";
const char *kRouterServiceDisplayName = "MySQL Router";
const char *kAccount = "NT AUTHORITY\\LocalService";

NTService g_service;
extern "C" bool g_windows_service = false;
int (*g_real_main)(int, char **, bool);

/** @brief log error message to console and Eventlog (default option)
 *
 * This function may be called at times when we don't yet know if we are
 * running as a service or not (therefore we don't know if the user expects
 * logs to land on the console or in the Eventlog). Therefore it has been
 * decided to always log into both, unless we know FOR SURE that we are NOT
 * running as a service, in which case we should log to console only.
 *
 * Rationale: When running as a service, user can't see the console, that's why
 *            we need to log to Eventlog. OTOH when running as a normal
 *            process, user can see console, so logging to Eventlog is not
 *            neccessary, furthermore, probably something user doesn't expect,
 *            therefore we should not do it. However, there are times when we
 *            don't know if we're running as a service or not, in which case we
 *            must choose the safe approach and log to Eventlog, just in case
 *            the user might not have the console available.
 *
 * @param msg Error message to log
 *
 * @param certain_that_not_running_as_service Set this to true ONLY IF you are
 *        sure you're NOT running as a service. It will disable (needless)
 *        logging to Eventlog.
 */
static void log_error(
    const std::string &msg,
    bool certain_that_not_running_as_service = false) noexcept {
  // We don't have to write to console when running as a service, but we do it
  // anyway because it doesn't hurt. Always better to err on the safe side.
  std::cerr << "ERROR: " << msg << std::endl;

  if (certain_that_not_running_as_service == false) {
    try {
      mysqlrouter::write_windows_event_log(msg);
    } catch (const std::runtime_error &) {
      // there's not much we can do other than to silently ignore logging
      // failure
    }
  }
}

std::string &add_quoted_string(std::string &to, const char *from) noexcept {
  if (!strchr(from, ' ')) return to.append(from);

  to.append("\"").append(from).append("\"");
  return to;
}

int router_service(void * /* p */) {
  g_real_main(g_service.my_argc, g_service.my_argv,
              true);  // true = log initially to Windows Eventlog
  g_service.Stop();   // signal NTService to exit its thread, so we can exit the
                      // process
  return 0;
}

enum class ServiceStatus { StartNormal, StartAsService, Done, Error };

bool file_exists(const char *path) noexcept {
  std::ifstream f(path);
  return (!f) ? false : true;
}

ServiceStatus check_service_operations(int argc, char **argv) noexcept {
  if (g_service.GetOS()) { /* true NT family */
    // check if a service installation option was passed
    const char *config_path = NULL;
    std::string full_service_path;
    enum class ServiceOperation {
      None,
      Install,
      InstallManual,
      Remove,
      Start
    } operation = ServiceOperation::None;
    for (int i = 1; i < argc; i++) {
      if (strcmp(argv[i], "-c") == 0 || strcmp(argv[i], "--config") == 0) {
        if (i < argc - 1) {
          config_path = argv[++i];
        } else {
          config_path = NULL;
        }
      } else if (strcmp(argv[i], "--install-service") == 0) {
        operation = ServiceOperation::Install;
      } else if (strcmp(argv[i], "--install-service-manual") == 0) {
        operation = ServiceOperation::InstallManual;
      } else if (strcmp(argv[i], "--remove-service") == 0) {
        operation = ServiceOperation::Remove;
      } else if (strcmp(argv[i], "--service") == 0) {
        operation = ServiceOperation::Start;
      }
    }
    switch (operation) {
      case ServiceOperation::Install:
      case ServiceOperation::InstallManual:
        if (config_path == NULL || !file_exists(config_path)) {
          log_error(
              "Service install option requires an existing "
              "configuration file to be specified (-c <file>)",
              true);
          return ServiceStatus::Error;
        }

        try {
          // this will parse the config file, thus partially validate it as a
          // side-effect
          allow_windows_service_to_write_logs(config_path);
        } catch (const std::runtime_error &e) {
          log_error(
              std::string(
                  "Setting up file permissons for user LocalService failed: ") +
              e.what());
          return ServiceStatus::Error;
        }

        {
          char abs_path[1024];
          GetFullPathName(argv[0], sizeof(abs_path), abs_path, NULL);
          add_quoted_string(full_service_path, abs_path);
          full_service_path.append(" -c ");
          GetFullPathName(config_path, sizeof(abs_path), abs_path, NULL);
          add_quoted_string(full_service_path, abs_path);
        }
        full_service_path.append(" --service");
        g_service.Install(operation == ServiceOperation::Install ? 1 : 0,
                          kRouterServiceName, kRouterServiceDisplayName,
                          full_service_path.c_str(), kAccount);
        return ServiceStatus::Done;
      case ServiceOperation::Remove:
        g_service.Remove(kRouterServiceName);
        return ServiceStatus::Done;
      case ServiceOperation::Start:
        return ServiceStatus::StartAsService;
      case ServiceOperation::None:
        // normal start
        break;
    }
  }
  return ServiceStatus::StartNormal;
}

/* Windows specific initialization code.
 *
 * Performs socket library initialization and service related things, including
 * command line param handling for installation/removal of service.
 */
ServiceStatus do_windows_init(int argc, char **argv) noexcept {
  // WinSock init
  WSADATA wsaData;
  int result;
  result = WSAStartup(MAKEWORD(2, 2), &wsaData);
  if (result != 0) {
    log_error(std::string("WSAStartup failed with error: ") +
              std::to_string(result));
    return ServiceStatus::Error;
  }
  // check Windows service specific command line options
  ServiceStatus status = check_service_operations(argc, argv);
  // Windows service init
  g_service.my_argc = argc;
  g_service.my_argv = argv;
  return status;
}

void do_windows_cleanup() noexcept {
  // WinSock cleanup
  WSACleanup();

  // Windows service deinit
  if (g_service.IsNT() && g_windows_service) {
    g_service.Stop();
  } else {
    g_service.SetShutdownEvent(0);
  }
}

}  // unnamed namespace

/** @brief Returns path to directory containing Router's logfile
 *
 * This function first searches the config file for `logging_folder` and returns
 * that if found. If not, it returns default value (computed based on `argv0`).
 *
 * @param conf_file Path to Router configuration file
 *
 * @throws std::runtime_error if opening/parsing config file fails.
 *
 * @note this function is private to this compilation unit, but outside of
 *       unnamed namespace so it can be unit-tested.
 */
std::string get_logging_folder(const std::string &conf_file) {
  constexpr char kLoggingFolder[] = "logging_folder";
  std::string logging_folder;

  // try to obtain the logging_folder from config; if logging_folder is not
  // specified in the config file, config.read() will return an empty string
  mysql_harness::LoaderConfig config(mysql_harness::Config::allow_keys);
  {
    try {
      config.read(conf_file);  // throws (derivatives of) std::runtime_error,
                               // std::logic_error, ...?
    } catch (const std::exception &e) {
      std::string msg = std::string("Reading configuration file '") +
                        conf_file + "' failed: " + e.what();
      throw std::runtime_error(msg);
    }

    try {
      if (config.has_default(kLoggingFolder))
        logging_folder = config.get_default(kLoggingFolder);
    } catch (const std::runtime_error &) {
      // it could throw only if kLoggingFolder contained illegal characters
      harness_assert_this_should_not_execute();
    }
  }

  // if not provided, we have to compute the the logging_folder based on exec
  // path and predefined standard locations
  if (logging_folder.empty()) {
    const std::string router_exec_path =
        MySQLRouter::find_full_path(std::string() /*ignored on Win*/);
    const mysql_harness::Path router_parent_dir =
        mysql_harness::Path(router_exec_path).dirname();
    const auto default_paths =
        MySQLRouter::get_default_paths(router_parent_dir);

    harness_assert(
        default_paths.count(kLoggingFolder));  // ensure .at() below won't throw
    logging_folder = default_paths.at(kLoggingFolder);
  }

  return logging_folder;
}

/** @brief Sets appropriate permissions on log dir so that Router can run
 *         as a Windows service
 *
 * This function first obtains logging_folder (first it checks Router config
 * file, if not found there, it uses the predefined default) and then sets RW
 * access for that folder, such that Router can run as a Windows service
 *
 *
 * @param conf_file Path to Router configuration file
 *
 * @throws std::runtime_error on any error (i.e. opening/parsing config file
 *         fails, log dir is bogus, setting permissions on log dir fails)
 *
 *
 * @note this function is private to this compilation unit, but outside of
 *       unnamed namespace so it can be unit-tested.
 *
 * @note we do not care about the logfile access rights. The assumption is that
 *       if the Service creates the file it will have a proper rights to write
 *       to it. If the file already exists and is missing proper rights there
 *       will be an error - we are letting the user to fix that.
 */
void allow_windows_service_to_write_logs(const std::string &conf_file) {
  // obtain logging_folder; throws std::runtime_error on failure
  std::string logging_folder = get_logging_folder(conf_file);
  harness_assert(!logging_folder.empty());

  using mysql_harness::Path;
  const Path path_to_logging_folder{logging_folder};

  if (!path_to_logging_folder.is_directory())
    throw std::runtime_error(
        std::string("logging_folder '") + logging_folder +
        "' specified (or implied) by configuration file '" + conf_file +
        "' does not point to a valid directory");

  // set RW permission for user LocalService on log directory
  try {
    mysql_harness::make_file_private(
        logging_folder, false /* false means: RW access for LocalService */);
  } catch (const std::exception &e) {
    std::string msg = "Setting RW access for LocalService on log directory '" +
                      logging_folder + "' failed: " + e.what();
    throw std::runtime_error(msg);
  }
}

/** @brief Wrapper for request_application_shutdown()
 *
 * The service Init() method must call a function without parameters on
 * shutdown, hence the need for a wrapper function for
 * request_application_shutdown().
 */
static void service_request_shutdown() {
  request_application_shutdown(SHUTDOWN_REQUESTED);
}

int proxy_main(int (*real_main)(int, char **, bool), int argc, char **argv) {
  int result = 0;
  switch (do_windows_init(argc, argv)) {
    case ServiceStatus::StartAsService:
      if (g_service.IsService(kRouterServiceName)) {
        /* start the default service */
        g_windows_service = true;
        g_real_main = real_main;

        // blocks until one of following 2 functions are called:
        // - g_service.Stop()        (called by us after main() finishes)
        // - g_service.StopService() (triggered by OS due to outside event, such
        // as termination request)
        BOOL ok = g_service.Init(kRouterServiceName, (void *)router_service,
                                 service_request_shutdown);
        if (!ok) {
          DWORD err = GetLastError();

          char err_msg[512];
          FormatMessage(
              FORMAT_MESSAGE_FROM_SYSTEM | FORMAT_MESSAGE_MAX_WIDTH_MASK,
              nullptr, err, LANG_NEUTRAL, err_msg, sizeof(err_msg), nullptr);
          if (err == ERROR_FAILED_SERVICE_CONTROLLER_CONNECT) {
            // typical reason for this failure, give hint
            log_error(
                std::string("Starting service failed (are you trying to "
                            "run Router as a service from command-line?): ") +
                err_msg);
          } else {
            log_error(std::string("Starting service failed: ") + err_msg);
          }
        }
        result = 1;
      } else {
        log_error(
            "Could not find service 'MySQLRouter'!\n"
            "Use --install-service or --install-service-manual option "
            "to install the service first.");
        exit(1);
      }
      break;
    case ServiceStatus::StartNormal:  // case when Router runs from "DOS"
                                      // console
      register_ctrl_c_handler();
      g_service.SetRunning();
      result = real_main(argc, argv, false);  // false = log initially to STDERR
      break;
    case ServiceStatus::Done:
      return 0;
    case ServiceStatus::Error:
      return 1;
  }
  do_windows_cleanup();
  return result;
}<|MERGE_RESOLUTION|>--- conflicted
+++ resolved
@@ -22,6 +22,8 @@
   Foundation, Inc., 51 Franklin St, Fifth Floor, Boston, MA  02110-1301  USA
 */
 
+#ifdef _WIN32
+
 #include "../router_app.h"
 
 #include <cstring>
@@ -32,28 +34,21 @@
 #include <winsock2.h>
 
 #include "harness_assert.h"
+#include "main-windows.h"
 #include "mysql/harness/loader.h"
 #include "mysql/harness/logging/eventlog_plugin.h"
-<<<<<<< HEAD
-=======
 #include "mysqlrouter/default_paths.h"
 #include "mysqlrouter/utils.h"  // write_windows_event_log
 #include "mysqlrouter/windows/service_operations.h"
->>>>>>> fbdaa4de
 #include "nt_servc.h"
-#include "utils.h"
 
 // forward declarations
 void allow_windows_service_to_write_logs(const std::string &conf_file);
 
 namespace {
-
-const char *kRouterServiceName = "MySQLRouter";
-const char *kRouterServiceDisplayName = "MySQL Router";
 const char *kAccount = "NT AUTHORITY\\LocalService";
 
 NTService g_service;
-extern "C" bool g_windows_service = false;
 int (*g_real_main)(int, char **, bool);
 
 /** @brief log error message to console and Eventlog (default option)
@@ -79,12 +74,11 @@
  *        sure you're NOT running as a service. It will disable (needless)
  *        logging to Eventlog.
  */
-static void log_error(
-    const std::string &msg,
-    bool certain_that_not_running_as_service = false) noexcept {
+void log_error(const std::string &msg,
+               bool certain_that_not_running_as_service = false) noexcept {
   // We don't have to write to console when running as a service, but we do it
   // anyway because it doesn't hurt. Always better to err on the safe side.
-  std::cerr << "ERROR: " << msg << std::endl;
+  std::cerr << "Error: " << msg << std::endl;
 
   if (certain_that_not_running_as_service == false) {
     try {
@@ -113,44 +107,37 @@
 
 enum class ServiceStatus { StartNormal, StartAsService, Done, Error };
 
-bool file_exists(const char *path) noexcept {
+bool file_exists(const std::string &path) noexcept {
   std::ifstream f(path);
   return (!f) ? false : true;
 }
 
-ServiceStatus check_service_operations(int argc, char **argv) noexcept {
+ServiceStatus check_service_operations(int argc, char **argv,
+                                       std::string &out_service_name) {
   if (g_service.GetOS()) { /* true NT family */
-    // check if a service installation option was passed
-    const char *config_path = NULL;
     std::string full_service_path;
-    enum class ServiceOperation {
-      None,
-      Install,
-      InstallManual,
-      Remove,
-      Start
-    } operation = ServiceOperation::None;
-    for (int i = 1; i < argc; i++) {
-      if (strcmp(argv[i], "-c") == 0 || strcmp(argv[i], "--config") == 0) {
-        if (i < argc - 1) {
-          config_path = argv[++i];
-        } else {
-          config_path = NULL;
-        }
-      } else if (strcmp(argv[i], "--install-service") == 0) {
-        operation = ServiceOperation::Install;
-      } else if (strcmp(argv[i], "--install-service-manual") == 0) {
-        operation = ServiceOperation::InstallManual;
-      } else if (strcmp(argv[i], "--remove-service") == 0) {
-        operation = ServiceOperation::Remove;
-      } else if (strcmp(argv[i], "--service") == 0) {
-        operation = ServiceOperation::Start;
-      }
-    }
-    switch (operation) {
+    ServiceConfOptions conf_opts;
+
+    CmdArgHandler arg_handler{false, true};
+    arg_handler.add_option(CmdOption::OptionNames({"-c", "--config"}),
+                           "Only read configuration from given file.",
+                           CmdOptionValueReq::required, "path",
+                           [&conf_opts](const std::string &value) {
+                             conf_opts.config_file = value;
+                           });
+    add_service_options(arg_handler, conf_opts);
+
+    try {
+      arg_handler.process(std::vector<std::string>({argv + 1, argv + argc}));
+    } catch (const std::invalid_argument &exc) {
+      log_error(exc.what());
+      return ServiceStatus::Error;
+    }
+
+    switch (conf_opts.operation) {
       case ServiceOperation::Install:
       case ServiceOperation::InstallManual:
-        if (config_path == NULL || !file_exists(config_path)) {
+        if (!file_exists(conf_opts.config_file)) {
           log_error(
               "Service install option requires an existing "
               "configuration file to be specified (-c <file>)",
@@ -161,7 +148,7 @@
         try {
           // this will parse the config file, thus partially validate it as a
           // side-effect
-          allow_windows_service_to_write_logs(config_path);
+          allow_windows_service_to_write_logs(conf_opts.config_file);
         } catch (const std::runtime_error &e) {
           log_error(
               std::string(
@@ -175,18 +162,23 @@
           GetFullPathName(argv[0], sizeof(abs_path), abs_path, NULL);
           add_quoted_string(full_service_path, abs_path);
           full_service_path.append(" -c ");
-          GetFullPathName(config_path, sizeof(abs_path), abs_path, NULL);
+          GetFullPathName(conf_opts.config_file.c_str(), sizeof(abs_path),
+                          abs_path, NULL);
           add_quoted_string(full_service_path, abs_path);
         }
-        full_service_path.append(" --service");
-        g_service.Install(operation == ServiceOperation::Install ? 1 : 0,
-                          kRouterServiceName, kRouterServiceDisplayName,
-                          full_service_path.c_str(), kAccount);
+        full_service_path.append(" --service ");
+        add_quoted_string(full_service_path, conf_opts.service_name.c_str());
+        g_service.Install(
+            conf_opts.operation == ServiceOperation::Install ? 1 : 0,
+            conf_opts.service_name.c_str(),
+            conf_opts.service_display_name.c_str(), full_service_path.c_str(),
+            kAccount);
         return ServiceStatus::Done;
       case ServiceOperation::Remove:
-        g_service.Remove(kRouterServiceName);
+        g_service.Remove(conf_opts.service_name.c_str());
         return ServiceStatus::Done;
       case ServiceOperation::Start:
+        out_service_name = conf_opts.service_name;
         return ServiceStatus::StartAsService;
       case ServiceOperation::None:
         // normal start
@@ -201,7 +193,8 @@
  * Performs socket library initialization and service related things, including
  * command line param handling for installation/removal of service.
  */
-ServiceStatus do_windows_init(int argc, char **argv) noexcept {
+ServiceStatus do_windows_init(int argc, char **argv,
+                              std::string &out_service_name) {
   // WinSock init
   WSADATA wsaData;
   int result;
@@ -212,7 +205,7 @@
     return ServiceStatus::Error;
   }
   // check Windows service specific command line options
-  ServiceStatus status = check_service_operations(argc, argv);
+  ServiceStatus status = check_service_operations(argc, argv, out_service_name);
   // Windows service init
   g_service.my_argc = argc;
   g_service.my_argv = argv;
@@ -274,12 +267,12 @@
   // if not provided, we have to compute the the logging_folder based on exec
   // path and predefined standard locations
   if (logging_folder.empty()) {
-    const std::string router_exec_path =
-        MySQLRouter::find_full_path(std::string() /*ignored on Win*/);
+    const std::string router_exec_path = mysqlrouter::find_full_executable_path(
+        std::string() /*ignored on Win*/);
     const mysql_harness::Path router_parent_dir =
         mysql_harness::Path(router_exec_path).dirname();
     const auto default_paths =
-        MySQLRouter::get_default_paths(router_parent_dir);
+        mysqlrouter::get_default_paths(router_parent_dir);
 
     harness_assert(
         default_paths.count(kLoggingFolder));  // ensure .at() below won't throw
@@ -348,9 +341,10 @@
 
 int proxy_main(int (*real_main)(int, char **, bool), int argc, char **argv) {
   int result = 0;
-  switch (do_windows_init(argc, argv)) {
+  std::string service_name;
+  switch (do_windows_init(argc, argv, service_name)) {
     case ServiceStatus::StartAsService:
-      if (g_service.IsService(kRouterServiceName)) {
+      if (g_service.IsService(service_name.c_str())) {
         /* start the default service */
         g_windows_service = true;
         g_real_main = real_main;
@@ -359,31 +353,27 @@
         // - g_service.Stop()        (called by us after main() finishes)
         // - g_service.StopService() (triggered by OS due to outside event, such
         // as termination request)
-        BOOL ok = g_service.Init(kRouterServiceName, (void *)router_service,
+        BOOL ok = g_service.Init(service_name.c_str(), (void *)router_service,
                                  service_request_shutdown);
         if (!ok) {
-          DWORD err = GetLastError();
-
-          char err_msg[512];
-          FormatMessage(
-              FORMAT_MESSAGE_FROM_SYSTEM | FORMAT_MESSAGE_MAX_WIDTH_MASK,
-              nullptr, err, LANG_NEUTRAL, err_msg, sizeof(err_msg), nullptr);
-          if (err == ERROR_FAILED_SERVICE_CONTROLLER_CONNECT) {
+          const std::error_code ec{static_cast<int>(GetLastError()),
+                                   std::system_category()};
+          if (ec.value() == ERROR_FAILED_SERVICE_CONTROLLER_CONNECT) {
             // typical reason for this failure, give hint
             log_error(
-                std::string("Starting service failed (are you trying to "
-                            "run Router as a service from command-line?): ") +
-                err_msg);
+                "Starting service failed (are you trying to run a service from "
+                "command-line?): " +
+                ec.message());
           } else {
-            log_error(std::string("Starting service failed: ") + err_msg);
+            log_error("Starting service failed: " + ec.message());
           }
         }
         result = 1;
       } else {
-        log_error(
-            "Could not find service 'MySQLRouter'!\n"
-            "Use --install-service or --install-service-manual option "
-            "to install the service first.");
+        log_error("Could not find service '" + service_name +
+                  "'!\n"
+                  "Use --install-service or --install-service-manual option "
+                  "to install the service first.");
         exit(1);
       }
       break;
@@ -400,4 +390,5 @@
   }
   do_windows_cleanup();
   return result;
-}+}
+#endif