# Copyright (c) 2015, 2022, Oracle and/or its affiliates.
#
# This program is free software; you can redistribute it and/or modify
# it under the terms of the GNU General Public License, version 2.0,
# as published by the Free Software Foundation.
#
# This program is also distributed with certain software (including
# but not limited to OpenSSL) that is licensed under separate terms,
# as designated in a particular file or component or in included license
# documentation.  The authors of MySQL hereby grant you an additional
# permission to link the program and your derivative works with the
# separately licensed software that they have included with MySQL.
#
# This program is distributed in the hope that it will be useful,
# but WITHOUT ANY WARRANTY; without even the implied warranty of
# MERCHANTABILITY or FITNESS FOR A PARTICULAR PURPOSE.  See the
# GNU General Public License for more details.
#
# You should have received a copy of the GNU General Public License
# along with this program; if not, write to the Free Software
# Foundation, Inc., 51 Franklin St, Fifth Floor, Boston, MA  02110-1301  USA

INCLUDE(GenerateExportHeader)

# MS Visual C++ specifics
IF(CMAKE_CXX_COMPILER_ID STREQUAL "MSVC")
  ADD_DEFINITIONS(-D_CRT_SECURE_NO_WARNINGS)  # bypass Warning C4996 (getenv)
ENDIF()

INCLUDE_DIRECTORIES(${CMAKE_CURRENT_SOURCE_DIR}/../include/mysqlrouter)

SET(lib_source_files
  auto_cleaner.cc
  certificate_generator.cc
  certificate_handler.cc
  config_files.cc
  config_generator.cc
  cluster_metadata.cc
  cluster_metadata_dynamic_state.cc
  router_app.cc
  utils.cc
  uri.cc
  keyring_info.cc
  plugin_config.cc
  common/log_filter.cc
  common/mysql_session.cc
  common/utils_sqlstring.cc
  )
IF(WIN32)
  LIST(APPEND lib_source_files
    windows/main-windows.cc
    windows/nt_servc.cc
    windows/password_vault.cc
    )
ENDIF()

SET(source_files main.cc)

IF(WIN32)
  LIST(APPEND source_files
    ../../harness/src/logging/eventlog_rc/message.rc
    ../../harness/src/logging/eventlog_rc/MSG00001.bin)
ENDIF()

<<<<<<< HEAD
IF(NOT WIN32)
  ADD_LIBRARY(router_lib SHARED ${lib_source_files} ${common_files})
ELSE()
  # on Windows, we statically link the router lib to otherwise avoid
  # exporting a bunch of symbols
  ADD_LIBRARY(router_lib STATIC ${lib_source_files})
ENDIF()
=======
ADD_LIBRARY(router_lib
  SHARED
  ${lib_source_files}
  ${common_files})
>>>>>>> fbdaa4de
TARGET_LINK_LIBRARIES(router_lib
  ${CMAKE_DL_LIBS}
  harness-library
  harness_stdx
  mysqlclient
  ${SSL_LIBRARIES}
  io_component
  )
<<<<<<< HEAD
TARGET_INCLUDE_DIRECTORIES(router_lib PUBLIC ../include)
=======
TARGET_INCLUDE_DIRECTORIES(router_lib
  PUBLIC
  ${CMAKE_CURRENT_SOURCE_DIR}/../include
  ${CMAKE_CURRENT_BINARY_DIR}/../include
  )
>>>>>>> fbdaa4de

SET_TARGET_PROPERTIES(router_lib PROPERTIES
  LIBRARY_OUTPUT_DIRECTORY ${CMAKE_BINARY_DIR}/library_output_directory
  RUNTIME_OUTPUT_DIRECTORY ${CMAKE_BINARY_DIR}/runtime_output_directory
)

IF(NOT WIN32)
  SET_TARGET_PROPERTIES(router_lib PROPERTIES
    OUTPUT_NAME "mysqlrouter"
    SOVERSION 1
  )
ELSE()
  SET_TARGET_PROPERTIES(router_lib PROPERTIES
    OUTPUT_NAME "mysqlrouter_lib"
    SOVERSION 1
  )
ENDIF()

ADD_INSTALL_RPATH_FOR_OPENSSL(router_lib)
SET_PATH_TO_CUSTOM_SSL_FOR_APPLE(router_lib)

GENERATE_EXPORT_HEADER(router_lib
  EXPORT_FILE_NAME ${CMAKE_CURRENT_BINARY_DIR}/../include/mysqlrouter/router_export.h)

MYSQL_ADD_EXECUTABLE(mysqlrouter
  ${source_files}
  COMPONENT Router
  LINK_LIBRARIES
  harness-library
  router_lib
  ${CMAKE_DL_LIBS}
  )

ADD_INSTALL_RPATH(mysqlrouter "${ROUTER_INSTALL_RPATH}")

IF(SOLARIS)
  TARGET_LINK_LIBRARIES(mysqlrouter -lnsl -lsocket)
ENDIF()

IF(APPLE)
  SET_TARGET_PROPERTIES(mysqlrouter PROPERTIES
    LINK_FLAGS "-undefined dynamic_lookup")
ENDIF()

INSTALL(TARGETS router_lib
  RUNTIME DESTINATION ${ROUTER_INSTALL_BINDIR} COMPONENT Router
  ARCHIVE DESTINATION ${ROUTER_INSTALL_LIBDIR} COMPONENT Router
  LIBRARY DESTINATION ${ROUTER_INSTALL_LIBDIR} COMPONENT Router
  NAMELINK_SKIP
  )

MYSQL_ADD_EXECUTABLE(mysqlrouter_keyring
  keyring_cli.cc
  keyring_frontend.cc
  COMPONENT Router
  LINK_LIBRARIES router_lib
  )<|MERGE_RESOLUTION|>--- conflicted
+++ resolved
@@ -27,8 +27,6 @@
   ADD_DEFINITIONS(-D_CRT_SECURE_NO_WARNINGS)  # bypass Warning C4996 (getenv)
 ENDIF()
 
-INCLUDE_DIRECTORIES(${CMAKE_CURRENT_SOURCE_DIR}/../include/mysqlrouter)
-
 SET(lib_source_files
   auto_cleaner.cc
   certificate_generator.cc
@@ -38,10 +36,11 @@
   cluster_metadata.cc
   cluster_metadata_dynamic_state.cc
   router_app.cc
+  sys_user_operations.cc
   utils.cc
   uri.cc
   keyring_info.cc
-  plugin_config.cc
+  default_paths.cc
   common/log_filter.cc
   common/mysql_session.cc
   common/utils_sqlstring.cc
@@ -51,6 +50,7 @@
     windows/main-windows.cc
     windows/nt_servc.cc
     windows/password_vault.cc
+    windows/service_operations.cc
     )
 ENDIF()
 
@@ -62,20 +62,10 @@
     ../../harness/src/logging/eventlog_rc/MSG00001.bin)
 ENDIF()
 
-<<<<<<< HEAD
-IF(NOT WIN32)
-  ADD_LIBRARY(router_lib SHARED ${lib_source_files} ${common_files})
-ELSE()
-  # on Windows, we statically link the router lib to otherwise avoid
-  # exporting a bunch of symbols
-  ADD_LIBRARY(router_lib STATIC ${lib_source_files})
-ENDIF()
-=======
 ADD_LIBRARY(router_lib
   SHARED
   ${lib_source_files}
   ${common_files})
->>>>>>> fbdaa4de
 TARGET_LINK_LIBRARIES(router_lib
   ${CMAKE_DL_LIBS}
   harness-library
@@ -84,29 +74,25 @@
   ${SSL_LIBRARIES}
   io_component
   )
-<<<<<<< HEAD
-TARGET_INCLUDE_DIRECTORIES(router_lib PUBLIC ../include)
-=======
 TARGET_INCLUDE_DIRECTORIES(router_lib
   PUBLIC
   ${CMAKE_CURRENT_SOURCE_DIR}/../include
   ${CMAKE_CURRENT_BINARY_DIR}/../include
   )
->>>>>>> fbdaa4de
 
 SET_TARGET_PROPERTIES(router_lib PROPERTIES
   LIBRARY_OUTPUT_DIRECTORY ${CMAKE_BINARY_DIR}/library_output_directory
   RUNTIME_OUTPUT_DIRECTORY ${CMAKE_BINARY_DIR}/runtime_output_directory
 )
 
-IF(NOT WIN32)
+IF(WIN32)
   SET_TARGET_PROPERTIES(router_lib PROPERTIES
-    OUTPUT_NAME "mysqlrouter"
+    OUTPUT_NAME "mysqlrouter_lib"
     SOVERSION 1
   )
 ELSE()
   SET_TARGET_PROPERTIES(router_lib PROPERTIES
-    OUTPUT_NAME "mysqlrouter_lib"
+    OUTPUT_NAME "mysqlrouter"
     SOVERSION 1
   )
 ENDIF()
