/*
  Copyright (c) 2019, 2022, Oracle and/or its affiliates.

  This program is free software; you can redistribute it and/or modify
  it under the terms of the GNU General Public License, version 2.0,
  as published by the Free Software Foundation.

  This program is also distributed with certain software (including
  but not limited to OpenSSL) that is licensed under separate terms,
  as designated in a particular file or component or in included license
  documentation.  The authors of MySQL hereby grant you an additional
  permission to link the program and your derivative works with the
  separately licensed software that they have included with MySQL.

  This program is distributed in the hope that it will be useful,
  but WITHOUT ANY WARRANTY; without even the implied warranty of
  MERCHANTABILITY or FITNESS FOR A PARTICULAR PURPOSE.  See the
  GNU General Public License for more details.

  You should have received a copy of the GNU General Public License
  along with this program; if not, write to the Free Software
  Foundation, Inc., 51 Franklin St, Fifth Floor, Boston, MA  02110-1301  USA
*/

/**
 * REST API plugin.
 */
#include "rest_api_plugin.h"

#include <array>
#include <string>

#include "mysql/harness/config_option.h"
#include "mysql/harness/config_parser.h"
#include "mysql/harness/loader.h"
#include "mysql/harness/plugin.h"
#include "mysql/harness/utility/string.h"  // ::join()
#include "mysqlrouter/http_server_component.h"
#include "mysqlrouter/plugin_config.h"
#include "mysqlrouter/rest_api_utils.h"

#include "rest_api.h"
IMPORT_LOG_FUNCTIONS()

static const char kSectionName[]{"rest_api"};

// one shared setting
std::string require_realm_api;

class RestApiPluginConfig : public mysqlrouter::BasePluginConfig {
 public:
  std::string require_realm;

  using StringOption = mysql_harness::StringOption;

  explicit RestApiPluginConfig(const mysql_harness::ConfigSection *section)
<<<<<<< HEAD
      : mysqlrouter::BasePluginConfig(section),
        require_realm(get_option_string(section, "require_realm")) {}
=======
      : mysql_harness::BasePluginConfig(section),
        require_realm(get_option(section, "require_realm", StringOption{})) {}
>>>>>>> fbdaa4de

  std::string get_default(const std::string & /* option */) const override {
    return {};
  }

  bool is_required(const std::string & /* option */) const override {
    return false;
  }
};

static void init(mysql_harness::PluginFuncEnv *env) {
  const mysql_harness::AppInfo *info = get_app_info(env);

  if (nullptr == info->config) {
    return;
  }

  try {
    std::set<std::string> known_realms;
    for (const mysql_harness::ConfigSection *section :
         info->config->sections()) {
      if (section->name == "http_auth_realm") {
        known_realms.emplace(section->key);
      }
    }
    for (const mysql_harness::ConfigSection *section :
         info->config->sections()) {
      if (section->name != kSectionName) {
        continue;
      }

      if (!section->key.empty()) {
        log_error("[%s] section does not expect a key, found '%s'",
                  kSectionName, section->key.c_str());
        set_error(env, mysql_harness::kConfigInvalidArgument,
                  "[%s] section does not expect a key, found '%s'",
                  kSectionName, section->key.c_str());
        return;
      }

      RestApiPluginConfig config{section};

      if (!config.require_realm.empty() &&
          (known_realms.find(config.require_realm) == known_realms.end())) {
        throw std::invalid_argument(
            "unknown authentication realm for [" + std::string(kSectionName) +
            "] '" + section->key + "': " + config.require_realm +
            ", known realm(s): " + mysql_harness::join(known_realms, ","));
      }

      require_realm_api = config.require_realm;
    }
  } catch (const std::invalid_argument &exc) {
    set_error(env, mysql_harness::kConfigInvalidArgument, "%s", exc.what());
  } catch (const std::exception &exc) {
    set_error(env, mysql_harness::kRuntimeError, "%s", exc.what());
  } catch (...) {
    set_error(env, mysql_harness::kUndefinedError, "Unexpected exception");
  }
}

RestApi::RestApi(const std::string &uri_prefix,
                 const std::string &uri_prefix_regex)
    : uri_prefix_(uri_prefix), uri_prefix_regex_(uri_prefix_regex) {
  auto &allocator = spec_doc_.GetAllocator();
  spec_doc_.SetObject()
      .AddMember("swagger", "2.0", allocator)
      .AddMember("info",
                 RestApiComponent::JsonValue(rapidjson::kObjectType)
                     .AddMember("title", "MySQL Router", allocator)
                     .AddMember("description", "API of MySQL Router", allocator)
                     .AddMember("version", kRestAPIVersion, allocator),
                 allocator)
      .AddMember("basePath",
                 RestApiComponent::JsonValue(uri_prefix.c_str(),
                                             uri_prefix.size(), allocator),
                 allocator)
      .AddMember("tags",
                 RestApiComponent::JsonValue(rapidjson::kArrayType).Move(),
                 allocator)
      .AddMember("paths",
                 RestApiComponent::JsonValue(rapidjson::kObjectType).Move(),
                 allocator)
      .AddMember("definitions",
                 RestApiComponent::JsonValue(rapidjson::kObjectType).Move(),
                 allocator)
      //
      ;
}

void RestApi::process_spec(RestApiComponent::SpecProcessor spec_processor) {
  std::lock_guard<std::mutex> mx(spec_doc_mutex_);

  spec_processor(spec_doc_);
}

std::string RestApi::spec() {
  rapidjson::StringBuffer json_buf;
  {
    rapidjson::Writer<rapidjson::StringBuffer> json_writer(json_buf);

    std::lock_guard<std::mutex> mx(spec_doc_mutex_);
    spec_doc_.Accept(json_writer);
  }

  return {json_buf.GetString(), json_buf.GetSize()};
}

void RestApi::add_path(const std::string &path,
                       std::unique_ptr<BaseRestApiHandler> handler) {
  std::unique_lock<std::shared_timed_mutex> mx(rest_api_handler_mutex_);
  // ensure path is unique
  if (rest_api_handlers_.end() !=
      std::find_if(
          rest_api_handlers_.begin(), rest_api_handlers_.end(),
          [&path](const auto &value) { return std::get<0>(value) == path; })) {
    throw std::invalid_argument("path already exists in rest_api: " + path);
  }

  rest_api_handlers_.emplace_back(path, std::regex(path), std::move(handler));
}

void RestApi::remove_path(const std::string &path) {
  std::unique_lock<std::shared_timed_mutex> mx(rest_api_handler_mutex_);

  rest_api_handlers_.erase(
      std::remove_if(
          rest_api_handlers_.begin(), rest_api_handlers_.end(),
          [&path](const auto &value) { return std::get<0>(value) == path; }),
      rest_api_handlers_.end());
}

void RestApi::handle_paths(HttpRequest &req) {
  std::string uri_path(req.get_uri().get_path());

  // strip prefix from uri path
  std::string uri_suffix;
  {
    std::smatch m;
    if (!std::regex_search(uri_path, m, std::regex(uri_prefix_regex_))) {
      send_rfc7807_not_found_error(req);
      return;
    }
    uri_suffix = m.suffix().str();
  }

  if (uri_suffix.empty() || uri_suffix[0] == '/') {
    std::smatch m;
    std::shared_lock<std::shared_timed_mutex> mx(rest_api_handler_mutex_);
    for (const auto &path : rest_api_handlers_) {
      if (std::regex_match(uri_suffix, m, std::get<1>(path))) {
        std::vector<std::string> matches;

        for (const auto &match : m) {
          matches.emplace_back(match.str());
        }
        if (std::get<2>(path)->try_handle_request(req, uri_prefix(), matches)) {
          return;
        }
      }
    }
  }

  // if nothing matched, send a generic 404 handler
  send_rfc7807_not_found_error(req);
}

static std::shared_ptr<RestApi> rest_api;

static void start(mysql_harness::PluginFuncEnv *env) {
  try {
    auto &http_srv = HttpServerComponent::get_instance();
    auto &rest_api_srv = RestApiComponent::get_instance();

    rest_api =
        std::make_shared<RestApi>(std::string("/api/") + kRestAPIVersion,
                                  std::string("^/api/") + kRestAPIVersion);

    rest_api->add_path("/swagger.json$", std::make_unique<RestApiSpecHandler>(
                                             rest_api, require_realm_api));

    rest_api_srv.init(rest_api);

    http_srv.add_route(rest_api->uri_prefix_regex(),
                       std::make_unique<RestApiHttpRequestHandler>(rest_api));

    mysql_harness::on_service_ready(env);

    wait_for_stop(env, 0);

    http_srv.remove_route(rest_api->uri_prefix_regex());
    rest_api->remove_path("/swagger.json$");
  } catch (const std::runtime_error &exc) {
    set_error(env, mysql_harness::kRuntimeError, "%s", exc.what());
  } catch (...) {
    set_error(env, mysql_harness::kUndefinedError, "Unexpected exception");
  }
}

static void deinit(mysql_harness::PluginFuncEnv * /* env */) {
  // destroy the rest_api after all rest_api users are stopped.
  rest_api.reset();
}

#if defined(_MSC_VER) && defined(rest_api_EXPORTS)
/* We are building this library */
#define DLLEXPORT __declspec(dllexport)
#else
#define DLLEXPORT
#endif

static const std::array<const char *, 2> plugin_requires = {{
    "http_server",
    "logger",
}};

const std::array<const char *, 1> supported_options{"require_realm"};

extern "C" {
mysql_harness::Plugin DLLEXPORT harness_plugin_rest_api = {
    mysql_harness::PLUGIN_ABI_VERSION,
    mysql_harness::ARCHITECTURE_DESCRIPTOR,
    "REST_API",
    VERSION_NUMBER(0, 0, 1),
    // requires
    plugin_requires.size(),
    plugin_requires.data(),
    // conflicts
    0,
    nullptr,
    init,     // init
    deinit,   // deinit
    start,    // start
    nullptr,  // stop
    true,     // declares_readiness
    supported_options.size(),
    supported_options.data(),
};
}<|MERGE_RESOLUTION|>--- conflicted
+++ resolved
@@ -33,10 +33,11 @@
 #include "mysql/harness/config_option.h"
 #include "mysql/harness/config_parser.h"
 #include "mysql/harness/loader.h"
+#include "mysql/harness/logging/logging.h"
 #include "mysql/harness/plugin.h"
+#include "mysql/harness/plugin_config.h"
 #include "mysql/harness/utility/string.h"  // ::join()
 #include "mysqlrouter/http_server_component.h"
-#include "mysqlrouter/plugin_config.h"
 #include "mysqlrouter/rest_api_utils.h"
 
 #include "rest_api.h"
@@ -47,20 +48,15 @@
 // one shared setting
 std::string require_realm_api;
 
-class RestApiPluginConfig : public mysqlrouter::BasePluginConfig {
+class RestApiPluginConfig : public mysql_harness::BasePluginConfig {
  public:
   std::string require_realm;
 
   using StringOption = mysql_harness::StringOption;
 
   explicit RestApiPluginConfig(const mysql_harness::ConfigSection *section)
-<<<<<<< HEAD
-      : mysqlrouter::BasePluginConfig(section),
-        require_realm(get_option_string(section, "require_realm")) {}
-=======
       : mysql_harness::BasePluginConfig(section),
         require_realm(get_option(section, "require_realm", StringOption{})) {}
->>>>>>> fbdaa4de
 
   std::string get_default(const std::string & /* option */) const override {
     return {};
