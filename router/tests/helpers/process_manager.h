/*
  Copyright (c) 2017, 2022, Oracle and/or its affiliates.

  This program is free software; you can redistribute it and/or modify
  it under the terms of the GNU General Public License, version 2.0,
  as published by the Free Software Foundation.

  This program is also distributed with certain software (including
  but not limited to OpenSSL) that is licensed under separate terms,
  as designated in a particular file or component or in included license
  documentation.  The authors of MySQL hereby grant you an additional
  permission to link the program and your derivative works with the
  separately licensed software that they have included with MySQL.

  This program is distributed in the hope that it will be useful,
  but WITHOUT ANY WARRANTY; without even the implied warranty of
  MERCHANTABILITY or FITNESS FOR A PARTICULAR PURPOSE.  See the
  GNU General Public License for more details.

  You should have received a copy of the GNU General Public License
  along with this program; if not, write to the Free Software
  Foundation, Inc., 51 Franklin St, Fifth Floor, Boston, MA  02110-1301  USA
*/

#ifndef _PROCESS_MANAGER_H_
#define _PROCESS_MANAGER_H_

#include "mysql/harness/loader.h"
#include "process_launcher.h"
#include "process_wrapper.h"

#include <gmock/gmock.h>
#include <chrono>
#include <cstring>
#include <functional>
#include <iostream>
#include <list>
#include <map>
#include <sstream>
#include <stdexcept>
#include <streambuf>
#include <vector>
#ifndef _WIN32
#include <unistd.h>
#endif

#include "mysql/harness/net_ts/local.h"
#include "mysql/harness/net_ts/win32_named_pipe.h"
#include "mysql/harness/stdx/expected.h"
#include "router_test_helpers.h"
#include "temp_dir.h"

using mysql_harness::Path;

/** @class ProcessManager
 *
 * Manages collecion of the processes
 * Enables creating, shutting down etc.
 *
 **/
class ProcessManager {
 public:
#ifdef _WIN32
  using wait_socket_t = local::byte_protocol::acceptor;
  using notify_socket_t = local::byte_protocol::socket;
#else
  using wait_socket_t = local::datagram_protocol::socket;
  using notify_socket_t = local::datagram_protocol::socket;
#endif

<<<<<<< HEAD
=======
  using OutputResponder = ProcessWrapper::OutputResponder;

  using exit_status_type = mysql_harness::ProcessLauncher::exit_status_type;

>>>>>>> fbdaa4de
  /**
   * set origin path.
   */
  static void set_origin(const Path &dir);

<<<<<<< HEAD
=======
  class Spawner {
   public:
    enum class SyncPoint {
      NONE,
      RUNNING,  // signal handler, reopen, plugins started.
      READY,    // all services are "READY"
    };

    Spawner &catch_stderr(bool v) {
      catch_stderr_ = v;
      return *this;
    }

    Spawner &with_sudo(bool v) {
      with_sudo_ = v;
      return *this;
    }

    Spawner &wait_for_notify_ready(std::chrono::milliseconds v) {
      sync_point_timeout_ = std::move(v);
      return *this;
    }

    Spawner &expected_exit_code(int v) {
      expected_exit_status_ = v;
      return *this;
    }

    Spawner &expected_exit_code(exit_status_type v) {
      expected_exit_status_ = v;
      return *this;
    }

    Spawner &wait_for_sync_point(SyncPoint sync_point) {
      sync_point_ = sync_point;
      return *this;
    }

    Spawner &output_responder(OutputResponder resp) {
      output_responder_ = std::move(resp);
      return *this;
    }

    ProcessWrapper &spawn(
        const std::vector<std::string> &params,
        const std::vector<std::pair<std::string, std::string>> &env_vars);

    ProcessWrapper &spawn(const std::vector<std::string> &params) {
      return spawn(params, {});
    }

    friend class ProcessManager;

   private:
    Spawner(
        std::string executable, std::string logging_dir,
        std::string logging_file, std::string notify_socket_path,
        std::list<std::tuple<std::unique_ptr<ProcessWrapper>, exit_status_type>>
            &processes)
        : executable_{std::move(executable)},
          logging_dir_{std::move(logging_dir)},
          logging_file_{std::move(logging_file)},
          notify_socket_path_{std::move(notify_socket_path)},
          processes_(processes) {}

    ProcessWrapper &launch_command(
        const std::string &command, const std::vector<std::string> &params,
        const std::vector<std::pair<std::string, std::string>> &env_vars);

    ProcessWrapper &launch_command_and_wait(
        const std::string &command, const std::vector<std::string> &params,
        std::vector<std::pair<std::string, std::string>> env_vars);

    static stdx::expected<void, std::error_code> wait_for_notified(
        wait_socket_t &sock, const std::string &expected_notification,
        std::chrono::milliseconds timeout);

    static stdx::expected<void, std::error_code> wait_for_notified_ready(
        wait_socket_t &sock, std::chrono::milliseconds timeout);
    static stdx::expected<void, std::error_code> wait_for_notified_stopping(
        wait_socket_t &sock, std::chrono::milliseconds timeout);

    std::string executable_;
    exit_status_type expected_exit_status_{EXIT_SUCCESS};

    bool with_sudo_{false};
    bool catch_stderr_{true};
    std::chrono::milliseconds sync_point_timeout_{30000};
    SyncPoint sync_point_{SyncPoint::READY};
    OutputResponder output_responder_{kEmptyResponder};

    std::string logging_dir_;
    std::string logging_file_;
    std::string notify_socket_path_;

    std::list<std::tuple<std::unique_ptr<ProcessWrapper>, exit_status_type>>
        &processes_;

    bool with_core_{false};
  };

  Spawner spawner(std::string executable, std::string logging_file = "");

  Spawner router_spawner() {
    return spawner(mysqlrouter_exec_.str(), "mysqlrouter.log");
  }

  /** @brief Gets path to the directory used as log output directory
   */
  Path get_logging_dir() const { return logging_dir_.name(); }

>>>>>>> fbdaa4de
 protected:
  virtual ~ProcessManager() = default;

  /**
   * shutdown all managed processes.
   */
  void shutdown_all(mysql_harness::ProcessLauncher::ShutdownEvent event =
                        mysql_harness::ProcessLauncher::ShutdownEvent::TERM);

  /**
   * ensures all processes exited and checks for crashes.
   */
  void ensure_clean_exit();

  void ensure_clean_exit(ProcessWrapper &process);

  stdx::expected<void, std::error_code> wait_for_exit(
      std::chrono::milliseconds timeout = kDefaultWaitForExitTimeout);

  /**
   * ensures given process exited with expected return value and checks for
   * crashes.
   */
  void check_exit_code(
      ProcessWrapper &process, exit_status_type exit_status = EXIT_SUCCESS,
      std::chrono::milliseconds timeout = kDefaultWaitForExitTimeout);

  void dump_all();

  /**
   * ensures given port is ready for accepting connections, prints some debug
   * data otherwise.
   *
   * @param process       process that should be listening on that port
   * @param port          TCP port number to check
   * @param timeout       maximum timeout to wait for the port
   * @param hostname      name/IP address of the network host to check
   */
  void check_port_ready(
      ProcessWrapper &process, uint16_t port,
      std::chrono::milliseconds timeout = kDefaultPortReadyTimeout,
      const std::string &hostname = "127.0.0.1");

  /**
   * ensures given port is NOT ready for accepting connections, prints some
   * debug data otherwise.
   *
   * @param process       process that should be listening on that port
   * @param port          TCP port number to check
   * @param timeout       maximum timeout to wait for the port
   * @param hostname      name/IP address of the network host to check
   */
  void check_port_not_ready(
      ProcessWrapper &process, uint16_t port,
      std::chrono::milliseconds timeout = kDefaultPortReadyTimeout,
      const std::string &hostname = "127.0.0.1");

  /** @brief Launches the MySQLRouter process.
   *
   * @param   params vector<string> containing command line parameters to pass
   * to process
   * @param expected_exit_code expected exit-code for ensure_clean_exit()
   * @param   catch_stderr bool flag indicating if the process' error output
   * stream should be included in the output caught from the process
   * @param   with_sudo    bool flag indicating if the process' should be
   * execute with sudo priviledges
   * @param wait_for_notify_ready
   *        if >=0 the method should use the notification socket and the value
   * is the time in milliseconds - how long the it should wait for the process
   * to notify it is ready. if < 0 is should not use (open) the notification
   * socket to wait for ready notification
   *
   * @returns handle to the launched proccess
   */
  ProcessWrapper &launch_router(
      const std::vector<std::string> &params, int expected_exit_code = 0,
      bool catch_stderr = true, bool with_sudo = false,
      std::chrono::milliseconds wait_for_notify_ready =
<<<<<<< HEAD
          std::chrono::seconds(5));
=======
          std::chrono::seconds(30),
      OutputResponder output_responder = kEmptyResponder);
>>>>>>> fbdaa4de

  /** @brief Launches the MySQLServerMock process.
   *
   * @param json_file  path to the json file containing expected queries
   * definitions
   * @param   port       number of the port where the mock server will accept
   * the client connections
   * @param expected_exit_code expected exit-code for ensure_clean_exit()
   * @param debug_mode if true all the queries and result get printed on the
   *                     standard output
   * @param http_port  port number where the http_server module of the mock
   * server will accept REST client requests
   * @param x_port  port number where the mock server will accept x client
   *                  connections
   * @param module_prefix base-path for javascript modules used by the tests
   * @param bind_address listen address for the mock server to bind to
   * @param wait_for_notify_ready if >=0 time in milliseconds - how long the
   * launching command should wait for the process to notify it is ready.
   * Otherwise the caller does not want to wait for the notification.
   *
   * @returns handle to the launched proccess
   */
  ProcessWrapper &launch_mysql_server_mock(
      const std::string &json_file, unsigned port, int expected_exit_code = 0,
      bool debug_mode = false, uint16_t http_port = 0, uint16_t x_port = 0,
      const std::string &module_prefix = "",
      const std::string &bind_address = "0.0.0.0",
      std::chrono::milliseconds wait_for_notify_ready =
          std::chrono::seconds(30));

  /**
   * launch mysql_server_mock from cmdline args.
   */
  ProcessWrapper &launch_mysql_server_mock(
      const std::vector<std::string> &server_params, int expected_exit_code = 0,
      std::chrono::milliseconds wait_for_notify_ready =
          std::chrono::seconds(30));

  /**
   * build cmdline args for mysql_server_mock.
   */
  std::vector<std::string> mysql_server_mock_cmdline_args(
      const std::string &json_file, uint16_t port, uint16_t http_port = 0,
      uint16_t x_port = 0, const std::string &module_prefix = "",
      const std::string &bind_address = "0.0.0.0");

  /** @brief Launches a process.
   *
   * @param command       path to executable
   * @param params        array of commanline parameters to pass to the
   * executable
   * @param catch_stderr  if true stderr will also be captured (combined with
   * stdout)
   * @param env_vars      environment variables that shoould be passed to the
   * process
   *
   * @returns handle to the launched proccess
   */
  ProcessWrapper &launch_command(
      const std::string &command, const std::vector<std::string> &params,
      int expected_exit_code, bool catch_stderr,
      std::vector<std::pair<std::string, std::string>> env_vars);

  /** @brief Launches a process.
   *
   * @param command       path to executable
   * @param params        array of commanline parameters to pass to the
   * executable
   * @param catch_stderr  if true stderr will also be captured (combined with
   * stdout)
   * @param wait_notified_ready if >=0 time in milliseconds - how long the
   * launching command should wait for the process to notify it is ready.
   * Otherwise the caller does not want to wait for the notification.
   *
   * @returns handle to the launched proccess
   */
  ProcessWrapper &launch_command(const std::string &command,
                                 const std::vector<std::string> &params,
                                 int expected_exit_code = 0,
                                 bool catch_stderr = true,
                                 std::chrono::milliseconds wait_notified_ready =
                                     std::chrono::milliseconds(-1));

  /** @brief Gets path to the directory containing testing data
   *         (conf files, json files).
   */
  const Path &get_data_dir() const { return data_dir_; }

  /** @brief returns a map with default [DEFAULT] section parameters
   *
   * @return default parameters for [DEFAULT] section
   */
  std::map<std::string, std::string> get_DEFAULT_defaults() const;

<<<<<<< HEAD
=======
 public:
  class ConfigWriter {
   public:
    using section_type = std::map<std::string, std::string>;

    using sections_type = std::map<std::string, section_type>;

    ConfigWriter(std::string directory, sections_type sections)
        : directory_{std::move(directory)}, sections_{std::move(sections)} {}

    /**
     * set a section by name and key-value pairs.
     *
     * @param name section name
     * @param section section's key-value pairs
     */
    ConfigWriter &section(const std::string &name, section_type section) {
      sections_[name] = std::move(section);

      return *this;
    }

    /**
     * set a section by pair.first name and pair.second value.
     *
     * @param section pair of section-name and section-key-value pairs
     */
    ConfigWriter &section(std::pair<std::string, section_type> section) {
      sections_[section.first] = std::move(section.second);

      return *this;
    }

    // directory that's set
    std::string directory() const { return directory_; }

    // allow to modify the sections
    sections_type &sections() { return sections_; }

    // write config to file.
    std::string write(const std::string &name = "mysqlrouter.conf");

   private:
    std::string directory_;
    sections_type sections_;
  };

  /**
   * create writer for structured config.
   *
   * Allows to build the config fluently:
   *
   * @code{.cc}
   * // write config to ${dir}/mysqlrouter.conf
   * config_writer(dir)
   *   .section("logger", {{"level", "DEBUG"}})
   *   .section("routing", {{"bind_port", "6446"}})
   *   .write();
   * @endcode
   */
  ConfigWriter config_writer(const std::string &directory);

 protected:
>>>>>>> fbdaa4de
  /** @brief create config file
   *
   * @param directory directory in which the config file will be created
   * @param sections text to follow [DEFAULT] section (typically all other
   * sections)
   * @param default_section [DEFAULT] section parameters
   * @param name config file name
   * @param extra_defaults addional parameters to add to [DEFAULT]
   * @param enable_debug_logging add a logger section with debug level
   *
   * @return path to the created file
   */
  std::string create_config_file(
      const std::string &directory, const std::string &sections = "",
      const std::map<std::string, std::string> *default_section = nullptr,
      const std::string &name = "mysqlrouter.conf",
      const std::string &extra_defaults = "",
      bool enable_debug_logging = true) const;

  // returns full path to the file
  std::string create_state_file(const std::string &dir_name,
                                const std::string &content);

  static const Path &get_origin() { return origin_dir_; }

  const Path &get_mysqlrouter_exec() const { return mysqlrouter_exec_; }

  /**
   * get Path to mysql_server_mock inside the build-dir.
   *
   * valid after SetUp() got called.
   */
  const Path &get_mysqlserver_mock_exec() const {
    return mysqlserver_mock_exec_;
  }

  void set_mysqlrouter_exec(const Path &path) { mysqlrouter_exec_ = path; }

  std::string get_test_temp_dir_name() const { return test_dir_.name(); }

 protected:
  /** @brief returns a [DEFAULT] section as string
   *
   * @param params map of [DEFAULT] section parameters
   * @returns [DEFAULT] section text
   */
  std::string make_DEFAULT_section(
      const std::map<std::string, std::string> *params) const;

  stdx::expected<void, std::error_code> wait_for_notified(
      wait_socket_t &sock, const std::string &expected_notification,
      std::chrono::milliseconds timeout);

  stdx::expected<void, std::error_code> wait_for_notified_ready(
      wait_socket_t &sock, std::chrono::milliseconds timeout);
  stdx::expected<void, std::error_code> wait_for_notified_stopping(
      wait_socket_t &sock, std::chrono::milliseconds timeout);

 private:
  void check_port(bool should_be_ready, ProcessWrapper &process, uint16_t port,
                  std::chrono::milliseconds timeout,
                  const std::string &hostname);

  static Path origin_dir_;
  static Path data_dir_;
  static Path plugin_dir_;
  static Path mysqlrouter_exec_;
  static Path mysqlserver_mock_exec_;

  TempDirectory logging_dir_;
  TempDirectory test_dir_;

<<<<<<< HEAD
  std::list<std::tuple<ProcessWrapper, int>> processes_;
=======
  std::list<std::tuple<std::unique_ptr<ProcessWrapper>, exit_status_type>>
      processes_;
  static const OutputResponder kEmptyResponder;
>>>>>>> fbdaa4de
};

#endif  // _PROCESS_MANAGER_H_<|MERGE_RESOLUTION|>--- conflicted
+++ resolved
@@ -48,7 +48,7 @@
 #include "mysql/harness/net_ts/win32_named_pipe.h"
 #include "mysql/harness/stdx/expected.h"
 #include "router_test_helpers.h"
-#include "temp_dir.h"
+#include "test/temp_directory.h"
 
 using mysql_harness::Path;
 
@@ -68,20 +68,15 @@
   using notify_socket_t = local::datagram_protocol::socket;
 #endif
 
-<<<<<<< HEAD
-=======
   using OutputResponder = ProcessWrapper::OutputResponder;
 
   using exit_status_type = mysql_harness::ProcessLauncher::exit_status_type;
 
->>>>>>> fbdaa4de
   /**
    * set origin path.
    */
   static void set_origin(const Path &dir);
 
-<<<<<<< HEAD
-=======
   class Spawner {
    public:
     enum class SyncPoint {
@@ -193,7 +188,6 @@
    */
   Path get_logging_dir() const { return logging_dir_.name(); }
 
->>>>>>> fbdaa4de
  protected:
   virtual ~ProcessManager() = default;
 
@@ -265,6 +259,9 @@
    * is the time in milliseconds - how long the it should wait for the process
    * to notify it is ready. if < 0 is should not use (open) the notification
    * socket to wait for ready notification
+   * @param output_responder method to be called when the process outputs a line
+   * returning string that should be send back to the process input (if not
+   * empty)
    *
    * @returns handle to the launched proccess
    */
@@ -272,12 +269,8 @@
       const std::vector<std::string> &params, int expected_exit_code = 0,
       bool catch_stderr = true, bool with_sudo = false,
       std::chrono::milliseconds wait_for_notify_ready =
-<<<<<<< HEAD
-          std::chrono::seconds(5));
-=======
           std::chrono::seconds(30),
       OutputResponder output_responder = kEmptyResponder);
->>>>>>> fbdaa4de
 
   /** @brief Launches the MySQLServerMock process.
    *
@@ -312,7 +305,8 @@
    * launch mysql_server_mock from cmdline args.
    */
   ProcessWrapper &launch_mysql_server_mock(
-      const std::vector<std::string> &server_params, int expected_exit_code = 0,
+      const std::vector<std::string> &server_params, unsigned port,
+      int expected_exit_code = 0,
       std::chrono::milliseconds wait_for_notify_ready =
           std::chrono::seconds(30));
 
@@ -333,13 +327,17 @@
    * stdout)
    * @param env_vars      environment variables that shoould be passed to the
    * process
+   * @param output_responder method to be called when the process outputs a line
+   * returning string that should be send back to the process input (if not
+   * empty)
    *
    * @returns handle to the launched proccess
    */
   ProcessWrapper &launch_command(
       const std::string &command, const std::vector<std::string> &params,
       int expected_exit_code, bool catch_stderr,
-      std::vector<std::pair<std::string, std::string>> env_vars);
+      std::vector<std::pair<std::string, std::string>> env_vars,
+      OutputResponder output_responder = kEmptyResponder);
 
   /** @brief Launches a process.
    *
@@ -348,18 +346,21 @@
    * executable
    * @param catch_stderr  if true stderr will also be captured (combined with
    * stdout)
-   * @param wait_notified_ready if >=0 time in milliseconds - how long the
+   * @param wait_notify_ready if >=0 time in milliseconds - how long the
    * launching command should wait for the process to notify it is ready.
    * Otherwise the caller does not want to wait for the notification.
+   * @param output_responder method to be called when the process outputs a line
+   * returning string that should be send back to the process input (if not
+   * empty)
    *
    * @returns handle to the launched proccess
    */
-  ProcessWrapper &launch_command(const std::string &command,
-                                 const std::vector<std::string> &params,
-                                 int expected_exit_code = 0,
-                                 bool catch_stderr = true,
-                                 std::chrono::milliseconds wait_notified_ready =
-                                     std::chrono::milliseconds(-1));
+  ProcessWrapper &launch_command(
+      const std::string &command, const std::vector<std::string> &params,
+      int expected_exit_code = 0, bool catch_stderr = true,
+      std::chrono::milliseconds wait_notify_ready =
+          std::chrono::milliseconds(-1),
+      OutputResponder output_responder = kEmptyResponder);
 
   /** @brief Gets path to the directory containing testing data
    *         (conf files, json files).
@@ -372,8 +373,6 @@
    */
   std::map<std::string, std::string> get_DEFAULT_defaults() const;
 
-<<<<<<< HEAD
-=======
  public:
   class ConfigWriter {
    public:
@@ -437,7 +436,6 @@
   ConfigWriter config_writer(const std::string &directory);
 
  protected:
->>>>>>> fbdaa4de
   /** @brief create config file
    *
    * @param directory directory in which the config file will be created
@@ -462,6 +460,7 @@
                                 const std::string &content);
 
   static const Path &get_origin() { return origin_dir_; }
+  static const Path &get_plugin_dir() { return plugin_dir_; }
 
   const Path &get_mysqlrouter_exec() const { return mysqlrouter_exec_; }
 
@@ -510,13 +509,9 @@
   TempDirectory logging_dir_;
   TempDirectory test_dir_;
 
-<<<<<<< HEAD
-  std::list<std::tuple<ProcessWrapper, int>> processes_;
-=======
   std::list<std::tuple<std::unique_ptr<ProcessWrapper>, exit_status_type>>
       processes_;
   static const OutputResponder kEmptyResponder;
->>>>>>> fbdaa4de
 };
 
 #endif  // _PROCESS_MANAGER_H_