/*
  Copyright (c) 2015, 2022, Oracle and/or its affiliates.

  This program is free software; you can redistribute it and/or modify
  it under the terms of the GNU General Public License, version 2.0,
  as published by the Free Software Foundation.

  This program is also distributed with certain software (including
  but not limited to OpenSSL) that is licensed under separate terms,
  as designated in a particular file or component or in included license
  documentation.  The authors of MySQL hereby grant you an additional
  permission to link the program and your derivative works with the
  separately licensed software that they have included with MySQL.

  This program is distributed in the hope that it will be useful,
  but WITHOUT ANY WARRANTY; without even the implied warranty of
  MERCHANTABILITY or FITNESS FOR A PARTICULAR PURPOSE.  See the
  GNU General Public License for more details.

  You should have received a copy of the GNU General Public License
  along with this program; if not, write to the Free Software
  Foundation, Inc., 51 Franklin St, Fifth Floor, Boston, MA  02110-1301  USA
*/

#include "router_test_helpers.h"

#include <cassert>
#include <cerrno>
#include <chrono>
#include <cstdint>
#include <cstdlib>
#include <cstring>
#include <iostream>
#include <iterator>
#include <regex>
#include <stdexcept>
#include <string>
#include <thread>
#include <vector>

#ifndef _WIN32
#include <sys/socket.h>
#include <unistd.h>
#else
#include <direct.h>
#include <windows.h>
#include <winsock2.h>
#include <ws2tcpip.h>
#define getcwd _getcwd
#endif

#include "keyring/keyring_manager.h"
#include "my_inttypes.h"  // ssize_t
#include "mysql/harness/filesystem.h"
#include "mysql/harness/net_ts.h"
#include "mysql/harness/net_ts/io_context.h"
#include "mysqlrouter/mysql_session.h"
#include "mysqlrouter/utils.h"
#include "temp_dir.h"

using mysql_harness::Path;
using namespace std::chrono_literals;

Path get_cmake_source_dir() {
  Path result;

  // PB2 specific source location
  char *env_pb2workdir = std::getenv("PB2WORKDIR");
  char *env_sourcename = std::getenv("SOURCENAME");
  char *env_tmpdir = std::getenv("TMPDIR");
  if ((env_pb2workdir && env_sourcename && env_tmpdir) &&
      (strlen(env_pb2workdir) && strlen(env_tmpdir) &&
       strlen(env_sourcename))) {
    result = Path(env_tmpdir);
    result.append(Path(env_sourcename));
    if (result.exists()) {
      return result;
    }
  }

  char *env_value = std::getenv("CMAKE_SOURCE_DIR");

  if (env_value == nullptr) {
    // try a few places
    result = Path(get_cwd()).join("..");
    result = Path(result).real_path();
  } else {
    result = Path(env_value).real_path();
  }

  if (!result.join("src")
           .join("router")
           .join("src")
           .join("router_app.cc")
           .is_regular()) {
    throw std::runtime_error(
        "Source directory not available. Use CMAKE_SOURCE_DIR environment "
        "variable; was " +
        result.str());
  }

  return result;
}

Path get_envvar_path(const std::string &envvar, Path alternative = Path()) {
  char *env_value = std::getenv(envvar.c_str());
  Path result;
  if (env_value == nullptr) {
    result = alternative;
  } else {
    result = Path(env_value).real_path();
  }
  return result;
}

const std::string get_cwd() {
  char buffer[FILENAME_MAX];
  if (!getcwd(buffer, FILENAME_MAX)) {
    throw std::runtime_error("getcwd failed: " + std::string(strerror(errno)));
  }
  return std::string(buffer);
}

const std::string change_cwd(std::string &dir) {
  auto cwd = get_cwd();
#ifndef _WIN32
  if (chdir(dir.c_str()) == -1) {
#else
  if (!SetCurrentDirectory(dir.c_str())) {
#endif
    throw std::runtime_error("chdir failed: " + mysqlrouter::get_last_error());
  }
  return cwd;
}

size_t read_bytes_with_timeout(int sockfd, void *buffer, size_t n_bytes,
                               uint64_t timeout_in_ms) {
  // returns epoch time (aka unix time, etc), expressed in milliseconds
  auto get_epoch_in_ms = []() -> uint64_t {
    using namespace std::chrono;
    time_point<system_clock> now = system_clock::now();
    return static_cast<uint64_t>(
        duration_cast<milliseconds>(now.time_since_epoch()).count());
  };

  // calculate deadline time
  uint64_t now_in_ms = get_epoch_in_ms();
  uint64_t deadline_epoch_in_ms = now_in_ms + timeout_in_ms;

  // read until 1 of 3 things happen: enough bytes were read, we time out or
  // read() fails
  size_t bytes_read = 0;
  while (true) {
#ifndef _WIN32
    ssize_t res = read(sockfd, static_cast<char *>(buffer) + bytes_read,
                       n_bytes - bytes_read);
#else
    WSASetLastError(0);
    ssize_t res = recv(sockfd, static_cast<char *>(buffer) + bytes_read,
                       n_bytes - bytes_read, 0);
#endif

    if (res == 0) {  // reached EOF?
      return bytes_read;
    }

    if (get_epoch_in_ms() > deadline_epoch_in_ms) {
      throw std::runtime_error("read() timed out");
    }

    if (res == -1) {
#ifndef _WIN32
      if (errno != EAGAIN) {
        throw std::runtime_error(std::string("read() failed: ") +
                                 strerror(errno));
      }
#else
      int err_code = WSAGetLastError();
      if (err_code != 0) {
        throw std::runtime_error("recv() failed with error: " +
                                 get_last_error(err_code));
      }

#endif
    } else {
      bytes_read += static_cast<size_t>(res);
      if (bytes_read >= n_bytes) {
        assert(bytes_read == n_bytes);
        return bytes_read;
      }
    }

    std::this_thread::sleep_for(std::chrono::milliseconds(10));
  }
}

#ifdef _WIN32
std::string get_last_error(int err_code) {
  char message[512];
  FormatMessage(FORMAT_MESSAGE_FROM_SYSTEM | FORMAT_MESSAGE_IGNORE_INSERTS |
                    FORMAT_MESSAGE_ALLOCATE_BUFFER,
                nullptr, err_code, LANG_NEUTRAL, message, sizeof(message),
                nullptr);
  return std::string(message);
}
#endif

void init_windows_sockets() {
#ifdef _WIN32
  WSADATA wsaData;
  int iResult = WSAStartup(MAKEWORD(2, 2), &wsaData);
  if (iResult != 0) {
    std::cerr << "WSAStartup() failed\n";
    exit(1);
  }
#endif
}

bool pattern_found(const std::string &s, const std::string &pattern) {
  bool result = false;
  try {
    std::smatch m;
    std::regex r(pattern);
    result = std::regex_search(s, m, r);
  } catch (const std::regex_error &e) {
    std::cerr << ">" << e.what();
  }

  return result;
}

namespace {
#ifndef _WIN32
int close_socket(int sock) {
  ::shutdown(sock, SHUT_RDWR);
  return close(sock);
}
#else
int close_socket(SOCKET sock) {
  ::shutdown(sock, SD_BOTH);
  return closesocket(sock);
}
#endif
}  // namespace

bool wait_for_port_ready(uint16_t port, std::chrono::milliseconds timeout,
                         const std::string &hostname) {
  struct addrinfo hints, *ainfo;
  memset(&hints, 0, sizeof hints);
  hints.ai_family = AF_UNSPEC;
  hints.ai_socktype = SOCK_STREAM;
  hints.ai_flags = AI_PASSIVE;

  auto step_ms = 10ms;
  // Valgrind needs way more time
  if (getenv("WITH_VALGRIND")) {
    timeout *= 10;
    step_ms *= 10;
  }

  int status = getaddrinfo(hostname.c_str(), std::to_string(port).c_str(),
                           &hints, &ainfo);
  if (status != 0) {
    throw std::runtime_error(
        std::string("wait_for_port_ready(): getaddrinfo() failed: ") +
        gai_strerror(status));
  }
  std::shared_ptr<void> exit_freeaddrinfo(nullptr,
                                          [&](void *) { freeaddrinfo(ainfo); });

  const auto started = std::chrono::steady_clock::now();
  do {
    auto sock_id =
        socket(ainfo->ai_family, ainfo->ai_socktype, ainfo->ai_protocol);
    if (sock_id < 0) {
      throw std::runtime_error("wait_for_port_ready(): socket() failed: " +
                               std::to_string(mysqlrouter::get_socket_errno()));
    }
    std::shared_ptr<void> exit_close_socket(
        nullptr, [&](void *) { close_socket(sock_id); });

#ifdef _WIN32
    // On Windows if the port is not ready yet when we try the connect() first
    // time it will block for 500ms (depends on the OS wide configuration) and
    // retry again internally. Here we sleep for 100ms but will save this 500ms
    // for most of the cases which is still a good deal
    std::this_thread::sleep_for(100ms);
#endif
    status = connect(sock_id, ainfo->ai_addr, ainfo->ai_addrlen);
    if (status < 0) {
      // if the address is not available, it is a client side problem.
#ifdef _WIN32
      if (WSAGetLastError() == WSAEADDRNOTAVAIL) {
        throw std::system_error(mysqlrouter::get_socket_errno(),
                                std::system_category());
      }
#else
      if (errno == EADDRNOTAVAIL) {
        throw std::system_error(mysqlrouter::get_socket_errno(),
                                std::generic_category());
      }
#endif
      const auto step = std::min(timeout, step_ms);
      std::this_thread::sleep_for(std::chrono::milliseconds(step));
      timeout -= step;
    }
  } while (status < 0 && timeout > std::chrono::steady_clock::now() - started);

  return status >= 0;
}

inline bool is_port_available_fallback(const uint16_t port) {
  net::io_context io_ctx;
  net::ip::tcp::acceptor acceptor(io_ctx);

  net::ip::tcp::resolver resolver(io_ctx);
  const auto &resolve_res = resolver.resolve("127.0.0.1", std::to_string(port));
  if (!resolve_res) {
    throw std::runtime_error(std::string("resolve failed: ") +
                             resolve_res.error().message());
  }

  acceptor.set_option(net::socket_base::reuse_address(true));
  const auto &open_res =
      acceptor.open(resolve_res->begin()->endpoint().protocol());
  if (!open_res) return false;

  const auto &bind_res = acceptor.bind(resolve_res->begin()->endpoint());
  if (!bind_res) return false;

  const auto &listen_res = acceptor.listen(128);
  if (!listen_res) return false;

  return true;
}

bool is_port_available(const uint16_t port) {
#if defined(__linux__)
  const std::string &netstat_cmd{"netstat -tnl"};
#elif defined(_WIN32)
  const std::string &netstat_cmd{"netstat -p tcp -n -a | findstr LISTEN"};
#elif defined(__sun)
  const std::string &netstat_cmd{"netstat -n -P tcp | grep LISTEN"};
#else
  // BSD and MacOS
  const std::string &netstat_cmd{"netstat -p tcp -an | grep LISTEN"};
#endif

  TempDirectory temp_dir;
  std::string filename = Path(temp_dir.name()).join("netstat_output.txt").str();
  const std::string cmd{netstat_cmd + " > " + filename};
  if (std::system(cmd.c_str()) != 0) {
    // netstat command failed, do the check by trying to bind to the port
    // instead
    return is_port_available_fallback(port);
  }

  std::ifstream file{filename};
  if (!file) throw std::runtime_error("Could not open " + filename);

  std::string line;
  while (std::getline(file, line)) {
    if (pattern_found(line,
                      "127\\..*[.:]" + std::to_string(port) + "[^\\d]?")) {
      return false;
    }
  }

  return true;
}

static bool wait_for_port(const bool available, const uint16_t port,
                          std::chrono::milliseconds timeout = 2s) {
  const std::chrono::milliseconds step = 50ms;
  do {
    if (available == is_port_available(port)) return true;
    std::this_thread::sleep_for(step);
    timeout -= step;
  } while (timeout > 0ms);
  return false;
}

bool wait_for_port_not_available(const uint16_t port,
                                 std::chrono::milliseconds timeout) {
  return wait_for_port(/*available*/ false, port, timeout);
}

bool wait_for_port_available(const uint16_t port,
                             std::chrono::milliseconds timeout) {
  return wait_for_port(/*available*/ true, port, timeout);
}

void init_keyring(std::map<std::string, std::string> &default_section,
                  const std::string &keyring_dir,
                  const std::string &user /*= "mysql_router1_user"*/,
                  const std::string &password /*= "root"*/) {
  // init keyring
  const std::string masterkey_file = Path(keyring_dir).join("master.key").str();
  const std::string keyring_file = Path(keyring_dir).join("keyring").str();
  mysql_harness::init_keyring(keyring_file, masterkey_file, true);
  mysql_harness::Keyring *keyring = mysql_harness::get_keyring();
  keyring->store(user, "password", password);
  mysql_harness::flush_keyring();
  mysql_harness::reset_keyring();

  // add relevant config settings to [DEFAULT] section
  default_section["keyring_path"] = keyring_file;
  default_section["master_key_path"] = masterkey_file;
}

namespace {

bool real_find_in_file(
    const std::string &file_path,
    const std::function<bool(const std::string &)> &predicate,
    std::ifstream &in_file, std::streampos &cur_pos) {
  if (!in_file.is_open()) {
    in_file.clear();
    Path file(file_path);
    in_file.open(file.c_str(), std::ifstream::in);
    if (!in_file) {
      throw std::runtime_error("Error opening file " + file.str());
    }
    cur_pos = in_file.tellg();  // initialize properly
  } else {
    // set current position to the end of what was already read
    in_file.clear();
    in_file.seekg(cur_pos);
  }

  std::string line;
  while (std::getline(in_file, line)) {
    cur_pos = in_file.tellg();
    if (predicate(line)) {
      return true;
    }
  }

  return false;
}

}  // namespace

bool find_in_file(const std::string &file_path,
                  const std::function<bool(const std::string &)> &predicate,
                  std::chrono::milliseconds sleep_time) {
  const auto STEP = std::chrono::milliseconds(100);
  std::ifstream in_file;
  std::streampos cur_pos;
  do {
    try {
      // This is proxy function to account for the fact that I/O can sometimes
      // be slow.
      if (real_find_in_file(file_path, predicate, in_file, cur_pos))
        return true;
    } catch (const std::runtime_error &) {
      // report I/O error only on the last attempt
      if (sleep_time == std::chrono::milliseconds(0)) {
        std::cerr << "  find_in_file() failed, giving up." << std::endl;
        throw;
      }
    }

    const auto sleep_for = std::min(STEP, sleep_time);
    std::this_thread::sleep_for(sleep_for);
    sleep_time -= sleep_for;

  } while (sleep_time > std::chrono::milliseconds(0));

  return false;
}

std::string get_file_output(const std::string &file_name,
                            const std::string &file_path,
                            bool throw_on_error /*=false*/) {
  return get_file_output(file_path + "/" + file_name, throw_on_error);
}

std::string get_file_output(const std::string &file_name,
                            bool throw_on_error /*=false*/) {
  Path file(file_name);
  std::ifstream in_file;
  in_file.exceptions(std::ifstream::failbit | std::ifstream::badbit);
  try {
    in_file.open(file.c_str(), std::ifstream::in);
  } catch (const std::exception &e) {
    const std::string msg =
        "Could not open file '" + file.str() + "' for reading: ";
    if (throw_on_error)
      throw std::runtime_error(msg + e.what());
    else
      return "<THIS ERROR COMES FROM TEST FRAMEWORK'S get_file_output(), IT IS "
             "NOT PART OF PROCESS OUTPUT: " +
             msg + e.what() + ">";
  }
  assert(in_file);

  std::string result;
  try {
    result.assign((std::istreambuf_iterator<char>(in_file)),
                  std::istreambuf_iterator<char>());
  } catch (const std::exception &e) {
    const std::string msg = "Reading file '" + file.str() + "' failed: ";
    if (throw_on_error)
      throw std::runtime_error(msg + e.what());
    else
      return "<THIS ERROR COMES FROM TEST FRAMEWORK'S get_file_output(), IT IS "
             "NOT PART OF PROCESS OUTPUT: " +
             msg + e.what() + ">";
  }

  return result;
}

bool add_line_to_config_file(const std::string &config_path,
                             const std::string &section_name,
                             const std::string &key, const std::string &value) {
  std::ifstream config_stream{config_path};
  if (!config_stream) return false;

  std::vector<std::string> config;
  std::string line;
  bool found{false};
  while (std::getline(config_stream, line)) {
    config.push_back(line);
    if (line == "[" + section_name + "]") {
      config.push_back(key + "=" + value);
      found = true;
    }
  }
  config_stream.close();
  if (!found) return false;

  std::ofstream out_stream{config_path};
  if (!out_stream) return false;

  std::copy(std::begin(config), std::end(config),
            std::ostream_iterator<std::string>(out_stream, "\n"));
  out_stream.close();
  return true;
}

void connect_client_and_query_port(unsigned router_port, std::string &out_port,
                                   bool should_fail) {
  using mysqlrouter::MySQLSession;
  MySQLSession client;

  if (should_fail) {
    try {
      client.connect("127.0.0.1", router_port, "username", "password", "", "");
    } catch (const std::exception &exc) {
      if (std::string(exc.what()).find("Error connecting to MySQL server") !=
          std::string::npos) {
        out_port = "";
        return;
      } else
        throw;
    }
    throw std::runtime_error(
        "connect_client_and_query_port: did not fail as expected");

  } else {
    client.connect("127.0.0.1", router_port, "username", "password", "", "");
  }

  std::unique_ptr<MySQLSession::ResultRow> result{
      client.query_one("select @@port")};
  if (nullptr == result.get()) {
    throw std::runtime_error(
        "connect_client_and_query_port: error querying the port");
  }
  if (1u != result->size()) {
    throw std::runtime_error(
        "connect_client_and_query_port: wrong number of columns returned " +
        std::to_string(result->size()));
  }
  out_port = std::string((*result)[0]);
<<<<<<< HEAD
=======
}

// Wait for the nth occurence of the log_regex in the log_file with the timeout
// If it's found returns the full line containing the log_regex
// If the timeout has been reached returns unexpected
static std::optional<std::string> wait_log_line(
    const std::string &log_file, const std::string &log_regex,
    const unsigned n_occurence = 1,
    const std::chrono::milliseconds timeout = 1s) {
  const auto start_timestamp = std::chrono::steady_clock::now();
  const auto kStep = 50ms;

  do {
    std::istringstream ss{get_file_output(log_file)};

    unsigned current_occurence = 0;
    for (std::string line; std::getline(ss, line);) {
      if (pattern_found(line, log_regex)) {
        current_occurence++;
        if (current_occurence == n_occurence) return {line};
      }
    }

    if (std::chrono::duration_cast<std::chrono::milliseconds>(
            std::chrono::steady_clock::now() - start_timestamp) >= timeout) {
      return std::nullopt;
    }
    std::this_thread::sleep_for(kStep);
  } while (true);
}

std::optional<std::chrono::time_point<std::chrono::system_clock>>
get_log_timestamp(const std::string &log_file, const std::string &log_regex,
                  const unsigned occurence,
                  const std::chrono::milliseconds timeout) {
  // first wait for the nth occurence of the pattern
  const auto log_line = wait_log_line(log_file, log_regex, occurence, timeout);
  if (!log_line) {
    return std::nullopt;
  }

  const std::string log_line_str = log_line.value();
  // make sure the line is prefixed with the expected timestamp
  // 2020-06-09 03:53:26.027 foo bar
  if (!pattern_found(log_line_str,
                     "^\\d{4}-\\d{2}-\\d{2} \\d{2}:\\d{2}:\\d{2}\\.\\d{3}.*")) {
    return std::nullopt;
  }

  // extract the timestamp prefix and convert to the duration
  std::string timestamp_str =
      log_line_str.substr(0, strlen("2020-06-09 03:53:26.027"));
  std::tm tm{};
#ifdef HAVE_STRPTIME
  char *rest = strptime(timestamp_str.c_str(), "%Y-%m-%d %H:%M:%S", &tm);
  assert(*rest == '.');
  int milliseconds = atoi(++rest);
#else
  std::stringstream timestamp_ss(timestamp_str);
  char dot;
  unsigned milliseconds;
  timestamp_ss >> std::get_time(&tm, "%Y-%m-%d %H:%M:%S") >> dot >>
      milliseconds;
#endif
  auto result = std::chrono::system_clock::from_time_t(std::mktime(&tm));
  result += std::chrono::milliseconds(milliseconds);

  return result;
>>>>>>> fbdaa4de
}<|MERGE_RESOLUTION|>--- conflicted
+++ resolved
@@ -30,11 +30,14 @@
 #include <cstdint>
 #include <cstdlib>
 #include <cstring>
+#include <fstream>
+#include <iomanip>
 #include <iostream>
 #include <iterator>
 #include <regex>
 #include <stdexcept>
 #include <string>
+#include <system_error>
 #include <thread>
 #include <vector>
 
@@ -53,10 +56,13 @@
 #include "my_inttypes.h"  // ssize_t
 #include "mysql/harness/filesystem.h"
 #include "mysql/harness/net_ts.h"
+#include "mysql/harness/net_ts/impl/socket_error.h"
 #include "mysql/harness/net_ts/io_context.h"
+#include "mysql/harness/net_ts/socket.h"
+#include "mysql/harness/stdx/filesystem.h"
 #include "mysqlrouter/mysql_session.h"
 #include "mysqlrouter/utils.h"
-#include "temp_dir.h"
+#include "test/temp_directory.h"
 
 using mysql_harness::Path;
 using namespace std::chrono_literals;
@@ -82,7 +88,7 @@
 
   if (env_value == nullptr) {
     // try a few places
-    result = Path(get_cwd()).join("..");
+    result = Path(stdx::filesystem::current_path().native()).join("..");
     result = Path(result).real_path();
   } else {
     result = Path(env_value).real_path();
@@ -113,98 +119,6 @@
   return result;
 }
 
-const std::string get_cwd() {
-  char buffer[FILENAME_MAX];
-  if (!getcwd(buffer, FILENAME_MAX)) {
-    throw std::runtime_error("getcwd failed: " + std::string(strerror(errno)));
-  }
-  return std::string(buffer);
-}
-
-const std::string change_cwd(std::string &dir) {
-  auto cwd = get_cwd();
-#ifndef _WIN32
-  if (chdir(dir.c_str()) == -1) {
-#else
-  if (!SetCurrentDirectory(dir.c_str())) {
-#endif
-    throw std::runtime_error("chdir failed: " + mysqlrouter::get_last_error());
-  }
-  return cwd;
-}
-
-size_t read_bytes_with_timeout(int sockfd, void *buffer, size_t n_bytes,
-                               uint64_t timeout_in_ms) {
-  // returns epoch time (aka unix time, etc), expressed in milliseconds
-  auto get_epoch_in_ms = []() -> uint64_t {
-    using namespace std::chrono;
-    time_point<system_clock> now = system_clock::now();
-    return static_cast<uint64_t>(
-        duration_cast<milliseconds>(now.time_since_epoch()).count());
-  };
-
-  // calculate deadline time
-  uint64_t now_in_ms = get_epoch_in_ms();
-  uint64_t deadline_epoch_in_ms = now_in_ms + timeout_in_ms;
-
-  // read until 1 of 3 things happen: enough bytes were read, we time out or
-  // read() fails
-  size_t bytes_read = 0;
-  while (true) {
-#ifndef _WIN32
-    ssize_t res = read(sockfd, static_cast<char *>(buffer) + bytes_read,
-                       n_bytes - bytes_read);
-#else
-    WSASetLastError(0);
-    ssize_t res = recv(sockfd, static_cast<char *>(buffer) + bytes_read,
-                       n_bytes - bytes_read, 0);
-#endif
-
-    if (res == 0) {  // reached EOF?
-      return bytes_read;
-    }
-
-    if (get_epoch_in_ms() > deadline_epoch_in_ms) {
-      throw std::runtime_error("read() timed out");
-    }
-
-    if (res == -1) {
-#ifndef _WIN32
-      if (errno != EAGAIN) {
-        throw std::runtime_error(std::string("read() failed: ") +
-                                 strerror(errno));
-      }
-#else
-      int err_code = WSAGetLastError();
-      if (err_code != 0) {
-        throw std::runtime_error("recv() failed with error: " +
-                                 get_last_error(err_code));
-      }
-
-#endif
-    } else {
-      bytes_read += static_cast<size_t>(res);
-      if (bytes_read >= n_bytes) {
-        assert(bytes_read == n_bytes);
-        return bytes_read;
-      }
-    }
-
-    std::this_thread::sleep_for(std::chrono::milliseconds(10));
-  }
-}
-
-#ifdef _WIN32
-std::string get_last_error(int err_code) {
-  char message[512];
-  FormatMessage(FORMAT_MESSAGE_FROM_SYSTEM | FORMAT_MESSAGE_IGNORE_INSERTS |
-                    FORMAT_MESSAGE_ALLOCATE_BUFFER,
-                nullptr, err_code, LANG_NEUTRAL, message, sizeof(message),
-                nullptr);
-  return std::string(message);
-}
-#endif
-
 void init_windows_sockets() {
 #ifdef _WIN32
   WSADATA wsaData;
@@ -273,8 +187,8 @@
     auto sock_id =
         socket(ainfo->ai_family, ainfo->ai_socktype, ainfo->ai_protocol);
     if (sock_id < 0) {
-      throw std::runtime_error("wait_for_port_ready(): socket() failed: " +
-                               std::to_string(mysqlrouter::get_socket_errno()));
+      throw std::system_error(net::impl::socket::last_error_code(),
+                              "wait_for_port_ready(): socket() failed");
     }
     std::shared_ptr<void> exit_close_socket(
         nullptr, [&](void *) { close_socket(sock_id); });
@@ -291,13 +205,11 @@
       // if the address is not available, it is a client side problem.
 #ifdef _WIN32
       if (WSAGetLastError() == WSAEADDRNOTAVAIL) {
-        throw std::system_error(mysqlrouter::get_socket_errno(),
-                                std::system_category());
+        throw std::system_error(net::impl::socket::last_error_code());
       }
 #else
       if (errno == EADDRNOTAVAIL) {
-        throw std::system_error(mysqlrouter::get_socket_errno(),
-                                std::generic_category());
+        throw std::system_error(net::impl::socket::last_error_code());
       }
 #endif
       const auto step = std::min(timeout, step_ms);
@@ -336,14 +248,14 @@
 
 bool is_port_available(const uint16_t port) {
 #if defined(__linux__)
-  const std::string &netstat_cmd{"netstat -tnl"};
+  const std::string netstat_cmd{"netstat -tnl"};
 #elif defined(_WIN32)
-  const std::string &netstat_cmd{"netstat -p tcp -n -a | findstr LISTEN"};
+  const std::string netstat_cmd{"netstat -p tcp -n -a"};
 #elif defined(__sun)
-  const std::string &netstat_cmd{"netstat -n -P tcp | grep LISTEN"};
+  const std::string netstat_cmd{"netstat -na -P tcp"};
 #else
   // BSD and MacOS
-  const std::string &netstat_cmd{"netstat -p tcp -an | grep LISTEN"};
+  const std::string netstat_cmd{"netstat -p tcp -an"};
 #endif
 
   TempDirectory temp_dir;
@@ -360,8 +272,26 @@
 
   std::string line;
   while (std::getline(file, line)) {
-    if (pattern_found(line,
-                      "127\\..*[.:]" + std::to_string(port) + "[^\\d]?")) {
+    // Check if netstat output contains listening port <XYZ> given the following
+    // netstat outputs:
+    //
+    // MacOS
+    // tcp46   0   0 *.XYZ             *.*          LISTEN
+    // tcp4    0   0 127.0.0.1.XYZ     *.*          LISTEN
+    //
+    // Windows
+    //  TCP    127.0.0.1:XYZ          0.0.0.0:0              LISTENING
+    //  TCP    0.0.0.0:XYZ            0.0.0.0:0              LISTENING
+    //
+    //  Linux/BSD
+    //  tcp     0    0 0.0.0.0:XYZ       0.0.0.0:*               LISTEN
+    //  tcp     0    0 127.0.0.1:XYZ     0.0.0.0:*               LISTEN
+    //
+    //  SunOS
+    //  *.XYZ                 *.*              0      0  256000      0 LISTEN
+    //  127.0.0.1.XYZ         *.*              0      0  256000      0 LISTEN
+    if (pattern_found(line, "[\\*,0,127]\\..*[.:]" + std::to_string(port) +
+                                "[^\\d].*LISTEN")) {
       return false;
     }
   }
@@ -372,11 +302,12 @@
 static bool wait_for_port(const bool available, const uint16_t port,
                           std::chrono::milliseconds timeout = 2s) {
   const std::chrono::milliseconds step = 50ms;
+  using clock_type = std::chrono::steady_clock;
+  const auto end = clock_type::now() + timeout;
   do {
     if (available == is_port_available(port)) return true;
     std::this_thread::sleep_for(step);
-    timeout -= step;
-  } while (timeout > 0ms);
+  } while (clock_type::now() < end);
   return false;
 }
 
@@ -575,8 +506,6 @@
         std::to_string(result->size()));
   }
   out_port = std::string((*result)[0]);
-<<<<<<< HEAD
-=======
 }
 
 // Wait for the nth occurence of the log_regex in the log_file with the timeout
@@ -645,5 +574,4 @@
   result += std::chrono::milliseconds(milliseconds);
 
   return result;
->>>>>>> fbdaa4de
 }