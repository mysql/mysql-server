/*
  Copyright (c) 2017, 2022, Oracle and/or its affiliates.

  This program is free software; you can redistribute it and/or modify
  it under the terms of the GNU General Public License, version 2.0,
  as published by the Free Software Foundation.

  This program is also distributed with certain software (including
  but not limited to OpenSSL) that is licensed under separate terms,
  as designated in a particular file or component or in included license
  documentation.  The authors of MySQL hereby grant you an additional
  permission to link the program and your derivative works with the
  separately licensed software that they have included with MySQL.

  This program is distributed in the hope that it will be useful,
  but WITHOUT ANY WARRANTY; without even the implied warranty of
  MERCHANTABILITY or FITNESS FOR A PARTICULAR PURPOSE.  See the
  GNU General Public License for more details.

  You should have received a copy of the GNU General Public License
  along with this program; if not, write to the Free Software
  Foundation, Inc., 51 Franklin St, Fifth Floor, Boston, MA  02110-1301  USA
*/

#include <chrono>
#include <sstream>
#include <stdexcept>
#include <string>
#include <thread>

#include <gmock/gmock.h>
#include <gtest/gtest.h>

#include "config_builder.h"
#include "mysql/harness/net_ts/impl/resolver.h"
#include "mysql/harness/net_ts/impl/socket.h"
#include "mysql/harness/stdx/expected.h"
#include "mysql_session.h"
#include "router_component_test.h"
#include "router_test_helpers.h"
#include "socket_operations.h"  // socket_t
#include "tcp_port_pool.h"

using namespace std::chrono_literals;

namespace std {

// pretty printer for std::chrono::duration<>
template <class T, class R>
std::ostream &operator<<(std::ostream &os,
                         const std::chrono::duration<T, R> &duration) {
  return os << std::chrono::duration_cast<std::chrono::milliseconds>(duration)
                   .count()
            << "ms";
}

}  // namespace std

using mysqlrouter::MySQLSession;

class RouterRoutingTest : public RouterComponentTest {
 protected:
  TcpPortPool port_pool_;
};

using XProtocolSession = std::shared_ptr<xcl::XSession>;

static xcl::XError make_x_connection(XProtocolSession &session,
                                     const std::string &host,
                                     const uint16_t port,
                                     const std::string &username,
                                     const std::string &password,
                                     int64_t connect_timeout = 10000 /*10s*/) {
  session = xcl::create_session();
  xcl::XError err;

  err = session->set_mysql_option(
      xcl::XSession::Mysqlx_option::Authentication_method, "FROM_CAPABILITIES");
  if (err) return err;

  err = session->set_mysql_option(xcl::XSession::Mysqlx_option::Ssl_mode,
                                  "PREFERRED");
  if (err) return err;

  err = session->set_mysql_option(
      xcl::XSession::Mysqlx_option::Session_connect_timeout, connect_timeout);
  if (err) return err;

  err = session->set_mysql_option(xcl::XSession::Mysqlx_option::Connect_timeout,
                                  connect_timeout);
  if (err) return err;

  return session->connect(host.c_str(), port, username.c_str(),
                          password.c_str(), "");
}

TEST_F(RouterRoutingTest, RoutingOk) {
  const auto server_port = port_pool_.get_next_available();
  const auto router_port = port_pool_.get_next_available();

  // use the json file that adds additional rows to the metadata to increase the
  // packet size to +10MB to verify routing of the big packets
  const std::string json_stmts = get_data_dir().join("bootstrap_gr.js").str();
  TempDirectory bootstrap_dir;

  // launch the server mock for bootstrapping
  launch_mysql_server_mock(
      json_stmts, server_port,
      false /*expecting huge data, can't print on the console*/);

  const std::string routing_section =
      "[routing:basic]\n"
      "bind_port = " +
      std::to_string(router_port) +
      "\n"
      "mode = read-write\n"
      "destinations = 127.0.0.1:" +
      std::to_string(server_port) + "\n";

  TempDirectory conf_dir("conf");
  std::string conf_file = create_config_file(conf_dir.name(), routing_section);

  // launch the router with simple static routing configuration
  /*auto &router_static =*/launch_router({"-c", conf_file});

  // launch another router to do the bootstrap connecting to the mock server
  // via first router instance
  auto &router_bootstrapping = launch_router(
      {
          "--bootstrap=localhost:" + std::to_string(router_port),
          "--report-host",
          "dont.query.dns",
          "-d",
          bootstrap_dir.name(),
      },
      EXIT_SUCCESS, true, false, -1s);

  router_bootstrapping.register_response(
      "Please enter MySQL password for root: ", "fake-pass\n");

  ASSERT_NO_FATAL_FAILURE(check_exit_code(router_bootstrapping, EXIT_SUCCESS));

  ASSERT_TRUE(router_bootstrapping.expect_output(
      "MySQL Router configured for the InnoDB Cluster 'my-cluster'"));
}

/**
 * check connect-timeout is honored.
 */
TEST_F(RouterRoutingTest, ConnectTimeout) {
  const auto router_port = port_pool_.get_next_available();

  const auto router_connect_timeout = 1s;
  const auto client_connect_timeout = 10s;

  // the test requires a address:port which is not responding to SYN packets:
  //
  // - all the TEST-NET-* return "network not reachable" right away.
  // - RFC2606 defines example.org and its TCP port 81 is currently blocking
  // packets (which is what this test needs)
  //
  // if there is no DNS or no network, the test may fail.

  SCOPED_TRACE("// build router config with connect_timeout=" +
               std::to_string(router_connect_timeout.count()));
  const auto routing_section = mysql_harness::ConfigBuilder::build_section(
      "routing:timeout",
      {{"bind_port", std::to_string(router_port)},
       {"mode", "read-write"},
       {"connect_timeout", std::to_string(router_connect_timeout.count())},
       {"destinations", "example.org:81"}});

  std::string conf_file =
      create_config_file(get_test_temp_dir_name(), routing_section);

  // launch the router with simple static routing configuration
  /*auto &router_static =*/launch_router({"-c", conf_file});

  SCOPED_TRACE("// connect and trigger a timeout in the router");
  mysqlrouter::MySQLSession sess;

  using clock_type = std::chrono::steady_clock;

  const auto start = clock_type::now();
  try {
    sess.connect("127.0.0.1", router_port, "user", "pass", "", "",
                 client_connect_timeout.count());
    FAIL() << "expected connect fail.";
  } catch (const MySQLSession::Error &e) {
    EXPECT_EQ(e.code(), 2003) << e.what();
    EXPECT_THAT(
        e.what(),
        ::testing::HasSubstr(
            "Can't connect to remote MySQL server for client connected to"))
        << e.what();
  } catch (...) {
    FAIL() << "expected connect fail with a mysql-error";
  }
  const auto end = clock_type::now();

  // check the wait was long enough, but not too long.
  EXPECT_GE(end - start, router_connect_timeout);
  EXPECT_LT(end - start, router_connect_timeout + 5s);
}

/**
 * check connect-timeout doesn't block shutdown.
 */
TEST_F(RouterRoutingTest, ConnectTimeoutShutdownEarly) {
  const auto router_port = port_pool_.get_next_available();
  // we use the same long timeout for client and endpoint side
  const auto connect_timeout = 10s;

  // the test requires a address:port which is not responding to SYN packets:
  //
  // - all the TEST-NET-* return "network not reachable" right away.
  // - RFC2606 defines example.org and its TCP port 81 is currently blocking
  // packets (which is what this test needs)
  //
  // if there is no DNS or no network, the test may fail.

  SCOPED_TRACE("// build router config with connect_timeout=" +
               std::to_string(connect_timeout.count()));
  const auto routing_section = mysql_harness::ConfigBuilder::build_section(
      "routing:timeout",
      {{"bind_port", std::to_string(router_port)},
       {"mode", "read-write"},
       {"connect_timeout", std::to_string(connect_timeout.count())},
       {"destinations", "example.org:81"}});

  TempDirectory conf_dir("conf");
  std::string conf_file = create_config_file(conf_dir.name(), routing_section);

  // launch the router with simple static routing configuration
  auto &router = launch_router({"-c", conf_file});
  using clock_type = std::chrono::steady_clock;

  // initiate a connection attempt in a separate thread
  std::thread connect_thread([&]() {
    try {
      mysqlrouter::MySQLSession sess;
      sess.connect("127.0.0.1", router_port, "user", "pass", "", "",
                   connect_timeout.count());
      FAIL() << "expected connect fail.";
    } catch (const MySQLSession::Error &e) {
      EXPECT_THAT(e.code(),
                  ::testing::AnyOf(::testing::Eq(2003), ::testing::Eq(2013)));

      EXPECT_THAT(e.what(),
                  ::testing::AnyOf(::testing::HasSubstr("Lost connection"),
                                   ::testing::HasSubstr(
                                       "Error connecting to MySQL server")));
    } catch (...) {
      FAIL() << "expected connect fail with a mysql-error";
    }
  });

  const auto start = clock_type::now();
  // give the connect thread chance to initate the connection, even if it
  // sometimes does not it should be fine, we just test a different scenario
  // then
  std::this_thread::sleep_for(200ms);
  // now force shutdown the router
  const auto kill_res = router.kill();
  EXPECT_EQ(0, kill_res);

  const auto end = clock_type::now();

  // it should take much less time than connect_timeout which is 10s
  EXPECT_LT(end - start, 5s);

  connect_thread.join();
}

/**
 * check that the connection timeout Timer gets canceled after the connection
 * and does not lead to Router crash when the connection object has been
 * released
 */
TEST_F(RouterRoutingTest, ConnectTimeoutTimerCanceledCorrectly) {
  const auto router_port = port_pool_.get_next_available();
  const auto server_port = port_pool_.get_next_available();
  const auto connect_timeout = 1s;

  // launch the server mock
  const std::string json_stmts = get_data_dir().join("my_port.js").str();
  launch_mysql_server_mock(json_stmts, server_port, EXIT_SUCCESS);

  SCOPED_TRACE("// build router config with connect_timeout=" +
               std::to_string(connect_timeout.count()));
  const auto routing_section = mysql_harness::ConfigBuilder::build_section(
      "routing:timeout",
      {{"bind_port", std::to_string(router_port)},
       {"mode", "read-write"},
       {"connect_timeout", std::to_string(connect_timeout.count())},
       {"destinations", "127.0.0.1:" + std::to_string(server_port)}});

  TempDirectory conf_dir("conf");
  std::string conf_file = create_config_file(conf_dir.name(), routing_section);

  // launch the router with simple static routing configuration
  launch_router({"-c", conf_file}, EXIT_SUCCESS);

  // make the connection and close it right away
  { auto con = make_new_connection_ok(router_port, server_port); }

  // wait longer than connect timeout, the process manager will check at exit
  // that the Router exits cleanly
  std::this_thread::sleep_for(2 * connect_timeout);
}

/**
 * check connect-timeout doesn't block shutdown when using x-protocol
 * connection.
 */
TEST_F(RouterRoutingTest, ConnectTimeoutShutdownEarlyXProtocol) {
  const auto router_port = port_pool_.get_next_available();
  // we use the same long timeout for client and endpoint side
  const auto connect_timeout = 10s;

  SCOPED_TRACE("// build router config with connect_timeout=" +
               std::to_string(connect_timeout.count()));
  const auto routing_section = mysql_harness::ConfigBuilder::build_section(
      "routing:timeout",
      {{"bind_port", std::to_string(router_port)},
       {"mode", "read-write"},
       {"connect_timeout", std::to_string(connect_timeout.count())},
       {"protocol", "x"},
       {"destinations", "example.org:81"}});

  TempDirectory conf_dir("conf");
  std::string conf_file = create_config_file(conf_dir.name(), routing_section);

  // launch the router with simple static routing configuration
  auto &router = launch_router({"-c", conf_file});
  using clock_type = std::chrono::steady_clock;

  // initiate a connection attempt in a separate thread
  std::thread connect_thread([&]() {
    XProtocolSession x_session;

    const auto res =
        make_x_connection(x_session, "127.0.0.1", router_port, "user", "pass",
                          connect_timeout.count() * 1000);

    EXPECT_THAT(res.error(),
                ::testing::AnyOf(::testing::Eq(2006), ::testing::Eq(2002)));
    EXPECT_THAT(res.what(),
                ::testing::AnyOf(
                    ::testing::HasSubstr("MySQL server has gone away"),
                    ::testing::HasSubstr("Connection refused connecting to")));
  });

  const auto start = clock_type::now();
  // give the connect thread chance to initate the connection, even if it
  // sometimes does not it should be fine, we just test a different scenario
  // then
  std::this_thread::sleep_for(200ms);
  // now force shutdown the router
  const auto kill_res = router.kill();
  EXPECT_EQ(0, kill_res);

  const auto end = clock_type::now();

  // it should take much less time than connect_timeout which is 10s
  EXPECT_LT(end - start, 5s);

  connect_thread.join();
}

<<<<<<< HEAD
TEST_F(RouterRoutingTest, RoutingTooManyConnections) {
=======
/**
 * check empty packet leads to an error.
 *
 * - Bug#33240637 crash when empty packet is sent in first handshake packet
 */
TEST_F(RouterRoutingTest, XProtoHandshakeEmpty) {
  const auto server_classic_port = port_pool_.get_next_available();
  const auto server_x_port = port_pool_.get_next_available();
  const auto router_port = port_pool_.get_next_available();

  // doesn't really matter which file we use here, we are not going to do any
  // queries
  const std::string json_stmts =
      get_data_dir().join("handshake_too_many_con_error.js").str();

  // launch the server mock
  launch_mysql_server_mock(json_stmts, server_classic_port, EXIT_SUCCESS, false,
                           0, server_x_port);

  const auto routing_section = mysql_harness::ConfigBuilder::build_section(
      "routing:xproto",
      {{"bind_port", std::to_string(router_port)},
       {"mode", "read-write"},
       {"protocol", "x"},
       {"destinations", "127.0.0.1:" + std::to_string(server_x_port)}});

  const std::string conf_file =
      create_config_file(get_test_temp_dir_name(), routing_section);

  // launch the router with simple static routing configuration
  /*auto &router_static =*/launch_router({"-c", conf_file});

  SCOPED_TRACE("// connect to router");

  net::io_context io_ctx;
  net::ip::tcp::socket router_sock{io_ctx};

  net::ip::tcp::endpoint router_ep{net::ip::address_v4::loopback(),
                                   router_port};

  const auto connect_res = router_sock.connect(router_ep);
  EXPECT_THAT(connect_res,
              ::testing::Truly([](auto res) { return bool(res); }));
  const auto write_res =
      router_sock.write_some(net::buffer("\x00\x00\x00\x00"));
  EXPECT_THAT(write_res, ::testing::Truly([](auto res) { return bool(res); }));

  if (false) {
    // a notify.
    std::vector<uint8_t> recv_buf;
    auto read_res = net::read(router_sock, net::dynamic_buffer(recv_buf));
    if (read_res) {
      // may return a Notice
      ASSERT_THAT(read_res,
                  ::testing::Truly([](auto res) { return bool(res); }));
      EXPECT_THAT(recv_buf, ::testing::SizeIs(
                                ::testing::Ge(4 + 7)));  // notify (+ error-msg)

      // read more ... which should be EOF
      read_res = net::read(router_sock, net::dynamic_buffer(recv_buf));
      // the read will either block until the socket is closed or succeed.
    }
    EXPECT_THAT(read_res, ::testing::AnyOf(::testing::Eq(
                              stdx::make_unexpected(net::stream_errc::eof))));
  }
}

class RouterMaxConnectionsTest : public RouterRoutingTest {
 public:
  std::string get_static_routing_section(
      const std::string &name, uint16_t bind_port, uint16_t server_port,
      const std::string &protocol, const std::string &custom_settings = "") {
    const std::string result = "[routing:"s + name +
                               "]\n"
                               "bind_port = " +
                               std::to_string(bind_port) +
                               "\n"
                               "mode = read-write\n"
                               "destinations = 127.0.0.1:" +
                               std::to_string(server_port) + "\n" +
                               "protocol=" + protocol + "\n" + custom_settings +
                               "\n";

    return result;
  }

  bool make_new_connection(uint16_t port,
                           const std::chrono::milliseconds timeout = 5s) {
    const auto start_timestamp = std::chrono::steady_clock::now();
    const auto kStep = 50ms;
    mysqlrouter::MySQLSession client;

    do {
      try {
        client.connect("127.0.0.1", port, "root", "fake-pass", "", "");

        return true;
      } catch (...) {
      }

      if (std::chrono::duration_cast<std::chrono::milliseconds>(
              std::chrono::steady_clock::now() - start_timestamp) >= timeout) {
        break;
      }
      std::this_thread::sleep_for(kStep);
    } while (true);

    return false;
  }
};

TEST_F(RouterMaxConnectionsTest, RoutingTooManyConnections) {
>>>>>>> fbdaa4de
  const auto server_port = port_pool_.get_next_available();
  const auto router_port = port_pool_.get_next_available();

  // doesn't really matter which file we use here, we are not going to do any
  // queries
  const std::string json_stmts = get_data_dir().join("bootstrap_gr.js").str();

  // launch the server mock
  launch_mysql_server_mock(json_stmts, server_port, false);

  // create a config with routing that has max_connections == 2
  const std::string routing_section =
      "[routing:basic]\n"
      "bind_port = " +
      std::to_string(router_port) +
      "\n"
      "mode = read-write\n"
      "max_connections = 2\n"
      "destinations = 127.0.0.1:" +
      std::to_string(server_port) + "\n";

  TempDirectory conf_dir("conf");
  std::string conf_file = create_config_file(conf_dir.name(), routing_section);

  // launch the router with the created configuration
  launch_router({"-c", conf_file});
  EXPECT_TRUE(wait_for_port_not_available(router_port));

  // try to create 3 connections, the third should fail
  // because of the max_connections limit being exceeded
  mysqlrouter::MySQLSession client1, client2, client3;
  EXPECT_NO_THROW(
      client1.connect("127.0.0.1", router_port, "root", "fake-pass", "", ""));
  EXPECT_NO_THROW(
      client2.connect("127.0.0.1", router_port, "root", "fake-pass", "", ""));
  ASSERT_THROW_LIKE(
      client3.connect("127.0.0.1", router_port, "root", "fake-pass", "", ""),
      std::runtime_error, "Too many connections to MySQL Router (1040)");
}

/**
 * @test
 * This test verifies that:
 *   1. When the server returns an error when the client expects Greetings
 *      message this error is correctly forwarded to the clinet
 *   2. This scenario is not treated as connection error (connection error is
 *      not incremented)
 */
TEST_F(RouterRoutingTest, RoutingTooManyServerConnections) {
  const auto server_port = port_pool_.get_next_available();
  const auto router_port = port_pool_.get_next_available();

  // doesn't really matter which file we use here, we are not going to do any
  // queries
  const std::string json_stmts =
      get_data_dir().join("handshake_too_many_con_error.js").str();

  // launch the server mock
  launch_mysql_server_mock(json_stmts, server_port, false);

  // create a config with routing that has max_connections == 2
  const std::string routing_section =
      "[routing:basic]\n"
      "bind_port = " +
      std::to_string(router_port) +
      "\n"
      "mode = read-write\n"
      "destinations = 127.0.0.1:" +
      std::to_string(server_port) + "\n";

  TempDirectory conf_dir("conf");
  std::string conf_file = create_config_file(conf_dir.name(), routing_section);

  // launch the router with the created configuration
  auto &router = launch_router({"-c", conf_file});

  // try to make a connection, the client should get the error from server
  // forwarded
  mysqlrouter::MySQLSession client;

  // The client should get the original server error about the connections limit
  // being reached
  ASSERT_THROW_LIKE(
      client.connect("127.0.0.1", router_port, "root", "fake-pass", "", ""),
      std::runtime_error, "Too many connections");

  // The Router log should contain debug info with the error while waiting
  // for the Greeting message
  EXPECT_TRUE(wait_log_contains(
      router,
      "DEBUG .* Error from the server while waiting for greetings "
      "message: 1040, 'Too many connections'",
      5s));

  // There should be no trace of the connection errors counter incremented as a
  // result of the result from error
  const auto log_content = router.get_logfile_content();
  const std::string pattern = "1 connection errors for 127.0.0.1";
  ASSERT_FALSE(pattern_found(log_content, pattern)) << log_content;
}

<<<<<<< HEAD
=======
/**
 * @test Verify that max_total_connections configuration options is correctly
 * honoured.
 */
TEST_F(RouterMaxConnectionsTest, RoutingTotalMaxConnectionsExceeded) {
  const auto server_port = port_pool_.get_next_available();
  const auto router_portA = port_pool_.get_next_available();
  const auto router_portB = port_pool_.get_next_available();

  const std::string json_stmts = get_data_dir().join("bootstrap_gr.js").str();

  // launch the server mock
  launch_mysql_server_mock(json_stmts, server_port, EXIT_SUCCESS, false);

  // create a config with 2 routing sections and max_total_connections = 2
  const std::string routing_section1 =
      get_static_routing_section("A", router_portA, server_port, "classic");
  const std::string routing_section2 =
      get_static_routing_section("B", router_portB, server_port, "classic");

  TempDirectory conf_dir("conf");

  std::string conf_file = create_config_file(
      conf_dir.name(), routing_section1 + routing_section2, nullptr,
      "mysqlrouter.conf", "max_total_connections=2");

  // launch the router with the created configuration
  auto &router = launch_router({"-c", conf_file});

  // try to create 3 connections, the third should fail
  // because of the max_connections limit being exceeded
  mysqlrouter::MySQLSession client1, client2, client3;

  // make 2 connections, one for each routing port
  EXPECT_NO_THROW(
      client1.connect("127.0.0.1", router_portA, "root", "fake-pass", "", ""));
  EXPECT_NO_THROW(
      client2.connect("127.0.0.1", router_portB, "root", "fake-pass", "", ""));

  // try to connect to both routing ports, it should fail both times,
  // max_total_connections has been reached
  ASSERT_THROW_LIKE(
      client3.connect("127.0.0.1", router_portA, "root", "fake-pass", "", ""),
      std::runtime_error, "Too many connections to MySQL Router (1040)");

  // The log should contain expected warning message
  EXPECT_TRUE(
      wait_log_contains(router,
                        "WARNING .* \\[routing:A\\] Total connections count=2 "
                        "exceeds \\[DEFAULT\\].max_total_connections=2",
                        5s));

  ASSERT_THROW_LIKE(
      client3.connect("127.0.0.1", router_portB, "root", "fake-pass", "", ""),
      std::runtime_error, "Too many connections to MySQL Router (1040)");

  EXPECT_TRUE(
      wait_log_contains(router,
                        "WARNING .* \\[routing:B\\] Total connections count=2 "
                        "exceeds \\[DEFAULT\\].max_total_connections=2",
                        5s));

  // disconnect the first client, now we should be able to connect again
  client1.disconnect();
  EXPECT_TRUE(make_new_connection(router_portA));
}

/**
 * @test Check if the Router behavior is correct when the configured sum of all
 * max_connections per route is higher than max_total_connections
 */
TEST_F(RouterMaxConnectionsTest,
       RoutingRouteMaxConnectionsSumOfAllMaxConsHigherThanMaxTotalConns) {
  const auto server_classic_port = port_pool_.get_next_available();
  const auto server_x_port = port_pool_.get_next_available();
  const auto router_classic_rw_port = port_pool_.get_next_available();
  const auto router_classic_ro_port = port_pool_.get_next_available();
  const auto router_x_rw_port = port_pool_.get_next_available();
  const auto router_x_ro_port = port_pool_.get_next_available();

  const std::string json_stmts = get_data_dir().join("bootstrap_gr.js").str();

  // launch the server mock that will terminate all our classic and x
  // connections
  launch_mysql_server_mock(json_stmts, server_classic_port, EXIT_SUCCESS, false,
                           /*http_port*/ 0, server_x_port);

  // create a configuration with 4 routes (classic rw, ro, x rw, ro)
  // each has "local" limit of 5 max_connections
  // the total_max_connections is 10
  const std::string routing_section_classic_rw = get_static_routing_section(
      "classic_rw", router_classic_rw_port, server_classic_port, "classic",
      "max_connections=5");
  const std::string routing_section_classic_ro = get_static_routing_section(
      "classic_ro", router_classic_ro_port, server_classic_port, "classic",
      "max_connections=5");

  const std::string routing_section_x_rw = get_static_routing_section(
      "x_rw", router_x_rw_port, server_x_port, "x", "max_connections=2");
  const std::string routing_section_x_ro = get_static_routing_section(
      "x_ro", router_x_ro_port, server_x_port, "x", "max_connections=2");

  TempDirectory conf_dir("conf");

  std::string conf_file = create_config_file(
      conf_dir.name(),
      routing_section_classic_rw + routing_section_classic_ro +
          routing_section_x_rw + routing_section_x_ro,
      nullptr, "mysqlrouter.conf", "max_total_connections=10");

  // launch the router with the created configuration
  launch_router({"-c", conf_file});

  std::list<mysqlrouter::MySQLSession> classic_sessions;
  // connect 5x to classic rw route, it should be OK
  for (size_t i = 0; i < 5; ++i) {
    classic_sessions.emplace_back();
    auto &new_session = classic_sessions.back();
    EXPECT_NO_THROW(new_session.connect("127.0.0.1", router_classic_rw_port,
                                        "root", "fake-pass", "", ""));
  }

  // the 6th connection should fail, the "local" route connections limit has
  // been reached
  mysqlrouter::MySQLSession failed_session;
  ASSERT_THROW_LIKE(failed_session.connect("127.0.0.1", router_classic_rw_port,
                                           "root", "fake-pass", "", ""),
                    std::runtime_error,
                    "Too many connections to MySQL Router (1040)");

  // connect 5x to classic ro route, it should be OK
  for (size_t i = 0; i < 5; ++i) {
    classic_sessions.emplace_back();
    auto &new_session = classic_sessions.back();
    EXPECT_NO_THROW(new_session.connect("127.0.0.1", router_classic_ro_port,
                                        "root", "fake-pass", "", ""));
  }

  // the 6th connection should fail, both "local" route connections limit and
  // max_total_connections limits has been reached
  ASSERT_THROW_LIKE(failed_session.connect("127.0.0.1", router_classic_ro_port,
                                           "root", "fake-pass", "", ""),
                    std::runtime_error,
                    "Too many connections to MySQL Router (1040)");

  // trying to connect to x routes shold fail, as max_total_connections limit
  // has been reached
  for (size_t i = 0; i < 5; ++i) {
    XProtocolSession x_session;
    const auto res = make_x_connection(x_session, "127.0.0.1", router_x_rw_port,
                                       "root", "fake-pass");
    EXPECT_TRUE(res);
    EXPECT_EQ("Too many connections to MySQL Router"s, res.what());
  }

  for (size_t i = 0; i < 5; ++i) {
    XProtocolSession x_session;
    const auto res = make_x_connection(x_session, "127.0.0.1", router_x_ro_port,
                                       "root", "fake-pass");
    EXPECT_TRUE(res);
    EXPECT_EQ("Too many connections to MySQL Router"s, res.what());
  }
}

/**
 * @test Check if the Router behavior is correct when the configured sum of all
 * max_connections per route is lower than max_total_connections
 */
TEST_F(RouterMaxConnectionsTest,
       RoutingRouteMaxConnectionsSumOfAllMaxConsLowerThanMaxTotalConns) {
  const auto server_classic_port = port_pool_.get_next_available();
  const auto server_x_port = port_pool_.get_next_available();
  const auto router_classic_rw_port = port_pool_.get_next_available();
  const auto router_classic_ro_port = port_pool_.get_next_available();
  const auto router_x_rw_port = port_pool_.get_next_available();
  const auto router_x_ro_port = port_pool_.get_next_available();

  const std::string json_stmts = get_data_dir().join("bootstrap_gr.js").str();

  // launch the server mock that will terminate all our classic and x
  // connections
  launch_mysql_server_mock(json_stmts, server_classic_port, EXIT_SUCCESS, false,
                           /*http_port*/ 0, server_x_port);

  // create a configuration with 4 routes (classic rw, ro, x rw, ro)
  // each has "local" limit of 5 max_connections
  // the total_max_connections is 25
  const std::string routing_section_classic_rw = get_static_routing_section(
      "classic_rw", router_classic_rw_port, server_classic_port, "classic",
      "max_connections=5");
  const std::string routing_section_classic_ro = get_static_routing_section(
      "classic_ro", router_classic_ro_port, server_classic_port, "classic",
      "max_connections=5");

  const std::string routing_section_x_rw = get_static_routing_section(
      "x_rw", router_x_rw_port, server_x_port, "x", "max_connections=5");
  const std::string routing_section_x_ro = get_static_routing_section(
      "x_ro", router_x_ro_port, server_x_port, "x", "max_connections=5");

  TempDirectory conf_dir("conf");

  std::string conf_file = create_config_file(
      conf_dir.name(),
      routing_section_classic_rw + routing_section_classic_ro +
          routing_section_x_rw + routing_section_x_ro,
      nullptr, "mysqlrouter.conf", "max_total_connections=25");

  // launch the router with the created configuration
  launch_router({"-c", conf_file});

  std::list<mysqlrouter::MySQLSession> classic_sessions;
  // connect 5x to classic rw route, it should be OK
  for (size_t i = 0; i < 5; ++i) {
    classic_sessions.emplace_back();
    auto &new_session = classic_sessions.back();
    EXPECT_NO_THROW(new_session.connect("127.0.0.1", router_classic_rw_port,
                                        "root", "fake-pass", "", ""));
  }

  // the 6th connection should fail, the "local" route connections limit has
  // been reached
  mysqlrouter::MySQLSession failed_session;
  ASSERT_THROW_LIKE(failed_session.connect("127.0.0.1", router_classic_rw_port,
                                           "root", "fake-pass", "", ""),
                    std::runtime_error,
                    "Too many connections to MySQL Router (1040)");

  // connect 5x to classic ro route, it should be OK
  for (size_t i = 0; i < 5; ++i) {
    classic_sessions.emplace_back();
    auto &new_session = classic_sessions.back();
    EXPECT_NO_THROW(new_session.connect("127.0.0.1", router_classic_ro_port,
                                        "root", "fake-pass", "", ""));
  }

  // the 6th connection should fail, the "local" route connections limit has
  // been reached
  ASSERT_THROW_LIKE(failed_session.connect("127.0.0.1", router_classic_ro_port,
                                           "root", "fake-pass", "", ""),
                    std::runtime_error,
                    "Too many connections to MySQL Router (1040)");

  std::list<XProtocolSession> x_sessions;

  // connect 5x to X rw route, it should be OK
  for (size_t i = 0; i < 5; ++i) {
    x_sessions.emplace_back();
    auto &new_session = x_sessions.back();
    EXPECT_FALSE(make_x_connection(new_session, "127.0.0.1", router_x_rw_port,
                                   "root", "fake-pass"));
  }

  // the 6th connection should fail, the "local" route connections limit has
  // been reached
  for (size_t i = 0; i < 1; ++i) {
    XProtocolSession x_session;
    const auto res = make_x_connection(x_session, "127.0.0.1", router_x_rw_port,
                                       "root", "fake-pass");
    EXPECT_TRUE(res);
    EXPECT_EQ("Too many connections to MySQL Router"s, res.what());
  }

  // connect 5x to X ro route, it should be OK
  for (size_t i = 0; i < 5; ++i) {
    x_sessions.emplace_back();
    auto &new_session = x_sessions.back();
    EXPECT_FALSE(make_x_connection(new_session, "127.0.0.1", router_x_ro_port,
                                   "root", "fake-pass"));
  }

  // the 6th connection should fail, the "local" route connections limit has
  // been reached
  for (size_t i = 0; i < 1; ++i) {
    XProtocolSession x_session;
    const auto res = make_x_connection(x_session, "127.0.0.1", router_x_ro_port,
                                       "root", "fake-pass");
    EXPECT_TRUE(res);
    EXPECT_EQ("Too many connections to MySQL Router"s, res.what());
  }
}

>>>>>>> fbdaa4de
template <class T>
::testing::AssertionResult ThrowsExceptionWith(std::function<void()> callable,
                                               const char *expected_text) {
  try {
    callable();
    return ::testing::AssertionFailure()
           << "Expected exception to throw, but it didn't";
  } catch (const T &e) {
    if (nullptr == ::strstr(e.what(), expected_text)) {
      return ::testing::AssertionFailure()
             << "Expected exception-text to contain: " << expected_text
             << ". Actual: " << e.what();
    }

    return ::testing::AssertionSuccess();
  } catch (...) {
    // as T may be std::exception we can't use it as default case and need to
    // do this extra round
    try {
      throw;
    } catch (const std::exception &e) {
      return ::testing::AssertionFailure()
             << "Expected exception of type " << typeid(T).name()
             << ". Actual: " << typeid(e).name();
    } catch (...) {
      return ::testing::AssertionFailure()
             << "Expected exception of type " << typeid(T).name()
             << ". Actual: non-std exception";
    }
  }
}

#ifndef _WIN32  // named sockets are not supported on Windows;
                // on Unix, they're implemented using Unix sockets
TEST_F(RouterRoutingTest, named_socket_has_right_permissions) {
  /**
   * @test Verify that unix socket has the required file permissions so that
   * it can be connected to by all users. According to man 7 unix, only r+w
   *       permissions are required, but Server sets x as well, so we do the
   * same.
   */

  // get config dir (we will also stuff our unix socket file there)
  TempDirectory bootstrap_dir;

  // launch Router with unix socket
  const std::string socket_file = bootstrap_dir.name() + "/sockfile";
  const std::string routing_section =
      "[routing:basic]\n"
      "socket = " +
      socket_file +
      "\n"
      "mode = read-write\n"
      "destinations = 127.0.0.1:1234\n";  // port can be bogus
  TempDirectory conf_dir("conf");
  const std::string conf_file =
      create_config_file(conf_dir.name(), routing_section);
  auto &router = launch_router({"-c", conf_file});

  // loop until socket file appears and has correct permissions
  auto wait_for_correct_perms = [&socket_file](int timeout_ms) {
    const mode_t expected_mode = S_IFSOCK | S_IRUSR | S_IWUSR | S_IXUSR |
                                 S_IRGRP | S_IWGRP | S_IXGRP | S_IROTH |
                                 S_IWOTH | S_IXOTH;
    while (timeout_ms > 0) {
      struct stat info;

      memset(&info, 0, sizeof(info));
      stat(socket_file.c_str(),
           &info);  // silently ignore error when file doesn't exist yet

      if (info.st_mode == expected_mode) return true;

      std::this_thread::sleep_for(std::chrono::milliseconds(10));
      timeout_ms -= 10;
    }

    return false;
  };

  EXPECT_THAT(wait_for_correct_perms(5000), testing::Eq(true));
  EXPECT_TRUE(wait_log_contains(router,
                                "Start accepting connections for routing "
                                "routing:basic listening on named socket",
                                5s));
}
#endif

TEST_F(RouterRoutingTest, RoutingMaxConnectErrors) {
  const auto server_port = port_pool_.get_next_available();
  const auto router_port = port_pool_.get_next_available();

  // json file does not actually matter in this test as we are not going to
  const std::string json_stmts = get_data_dir().join("bootstrap_gr.js").str();
  TempDirectory bootstrap_dir;

  // launch the server mock for bootstrapping
  launch_mysql_server_mock(
      json_stmts, server_port,
      false /*expecting huge data, can't print on the console*/);

  const std::string routing_section =
      "[routing:basic]\n"
      "bind_port = " +
      std::to_string(router_port) +
      "\n"
      "mode = read-write\n"
      "destinations = 127.0.0.1:" +
      std::to_string(server_port) +
      "\n"
      "max_connect_errors = 1\n";

  TempDirectory conf_dir("conf");
  std::string conf_file = create_config_file(conf_dir.name(), routing_section);

  // launch the router
  auto &router = launch_router({"-c", conf_file});

  // wait for router to begin accepting the connections
  // NOTE: this should cause connection/disconnection which
  //       should be treated as connection error and increment
  //       connection errors counter.  This test relies on that.
  ASSERT_NO_FATAL_FAILURE(check_port_ready(router, router_port));

  // wait until blocking client host info appears in the log
  bool res =
      find_in_file(get_logging_dir().str() + "/mysqlrouter.log",
                   [](const std::string &line) -> bool {
                     return line.find("blocking client host") != line.npos;
                   });

  ASSERT_TRUE(res) << "Did not found expected entry in log file";

  // for the next connection attempt we should get an error as the
  // max_connect_errors was exceeded
  MySQLSession client;
  EXPECT_THROW_LIKE(
      client.connect("127.0.0.1", router_port, "root", "fake-pass", "", ""),
      std::exception, "Too many connection errors");
}

static stdx::expected<mysql_harness::socket_t, std::error_code> connect_to_host(
    uint16_t port) {
  struct addrinfo hints;
  memset(&hints, 0, sizeof hints);
  hints.ai_family = AF_UNSPEC;
  hints.ai_socktype = SOCK_STREAM;
  hints.ai_flags = AI_PASSIVE;

  const auto addrinfo_res = net::impl::resolver::getaddrinfo(
      "127.0.0.1", std::to_string(port).c_str(), &hints);
  if (!addrinfo_res)
    throw std::system_error(addrinfo_res.error(), "getaddrinfo() failed: ");

  const auto *ainfo = addrinfo_res.value().get();

  const auto socket_res = net::impl::socket::socket(
      ainfo->ai_family, ainfo->ai_socktype, ainfo->ai_protocol);
  if (!socket_res) return socket_res;

  const auto connect_res = net::impl::socket::connect(
      socket_res.value(), ainfo->ai_addr, ainfo->ai_addrlen);
  if (!connect_res) {
    return stdx::make_unexpected(connect_res.error());
  }

  // return the fd
  return socket_res.value();
}

static void read_until_error(int sock) {
  std::array<char, 1024> buf;
  while (true) {
    const auto read_res = net::impl::socket::read(sock, buf.data(), buf.size());
    if (!read_res || read_res.value() == 0) return;
  }
}

static void make_bad_connection(uint16_t port) {
  // TCP-level connection phase
  auto connection_res = connect_to_host(port);
  ASSERT_TRUE(connection_res);

  auto sock = connection_res.value();

  // MySQL protocol handshake phase
  // To simplify code, instead of alternating between reading and writing
  // protocol packets, we write a lot of garbage upfront, and then read
  // whatever Router sends back. Router will read what we wrote in chunks,
  // inbetween its writes, thinking they're replies to its handshake packets.
  // Eventually it will finish the handshake with error and disconnect.
  std::vector<char> bogus_data(1024, 0);
  const auto write_res =
      net::impl::socket::write(sock, bogus_data.data(), bogus_data.size());
  if (!write_res) throw std::system_error(write_res.error(), "write() failed");
  read_until_error(sock);  // error triggered by Router disconnecting

  net::impl::socket::close(sock);
}

/**
 * @test
 * This test verifies that:
 *   1. Router will block a misbehaving client after consecutive
 *      <max_connect_errors> connection errors
 *   2. Router will reset its connection error counter if client establishes a
 *      successful connection before <max_connect_errors> threshold is hit
 */
TEST_F(RouterRoutingTest, error_counters) {
  const uint16_t server_port = port_pool_.get_next_available();
  const uint16_t router_port = port_pool_.get_next_available();

  // doesn't really matter which file we use here, we are not going to do any
  // queries
  const std::string json_stmts = get_data_dir().join("bootstrap_gr.js").str();

  // launch the server mock
  launch_mysql_server_mock(json_stmts, server_port, false);

  // create a config with max_connect_errors == 3
  const std::string routing_section =
      "[routing:basic]\n"
      "bind_port = " +
      std::to_string(router_port) +
      "\n"
      "mode = read-write\n"
      "max_connect_errors = 3\n"
      "destinations = 127.0.0.1:" +
      std::to_string(server_port) + "\n";
  TempDirectory conf_dir("conf");
  std::string conf_file = create_config_file(conf_dir.name(), routing_section);

  // launch the router with the created configuration
  launch_router({"-c", conf_file});

  SCOPED_TRACE(
      "// make good and bad connections (connect() + 1024 0-bytes) to check "
      "blocked client gets reset");
  // we loop just for good measure, to additionally test that this behaviour
  // is repeatable
  for (int i = 0; i < 5; i++) {
    // good connection, followed by 2 bad ones. Good one should reset the
    // error counter
    try {
      mysqlrouter::MySQLSession client;
      client.connect("127.0.0.1", router_port, "root", "fake-pass", "", "");
    } catch (const std::exception &e) {
      FAIL() << e.what();
    }
    make_bad_connection(router_port);
    make_bad_connection(router_port);
  }

  SCOPED_TRACE("// make bad connection to trigger blocked client");
  // make a 3rd consecutive bad connection - it should cause Router to start
  // blocking us
  make_bad_connection(router_port);

  // we loop just for good measure, to additionally test that this behaviour
  // is repeatable
  for (int i = 0; i < 5; i++) {
    // now trying to make a good connection should fail due to blockage
    mysqlrouter::MySQLSession client;
    SCOPED_TRACE("// make connection to check if we are really blocked");
    try {
      client.connect("127.0.0.1", router_port, "root", "fake-pass", "", "");

      FAIL() << "connect should be blocked, but isn't";
    } catch (const std::exception &e) {
      EXPECT_THAT(e.what(), ::testing::HasSubstr("Too many connection errors"));
    }
  }
}

TEST_F(RouterRoutingTest, spaces_in_destinations_list) {
  mysql_harness::ConfigBuilder builder;
  auto bind_port = port_pool_.get_next_available();

  const auto routing_section = builder.build_section(
      "routing", {
                     {"destinations",
                      " localhost:13005, localhost:13003  ,localhost:13004 "},
                     {"bind_address", "127.0.0.1"},
                     {"bind_port", std::to_string(bind_port)},
                     {"routing_strategy", "first-available"},
                 });

  TempDirectory conf_dir("conf");
  const auto conf_file = create_config_file(conf_dir.name(), routing_section);

  ASSERT_NO_FATAL_FAILURE(launch_router({"-c", conf_file}, EXIT_SUCCESS));
}

struct RoutingConfigParam {
  const char *test_name;

  std::vector<std::pair<std::string, std::string>> routing_opts;

  std::function<void(const std::vector<std::string> &)> checker;
};

class RoutingConfigTest
    : public RouterComponentTest,
      public ::testing::WithParamInterface<RoutingConfigParam> {};

TEST_P(RoutingConfigTest, check) {
  mysql_harness::ConfigBuilder builder;

  const std::string routing_section =
      builder.build_section("routing", GetParam().routing_opts);

  TempDirectory conf_dir("conf");
  std::string conf_file = create_config_file(conf_dir.name(), routing_section);

  // launch the router with the created configuration
  auto &router =
      launch_router({"-c", conf_file}, EXIT_FAILURE, true, false, -1ms);
  router.wait_for_exit();

  std::vector<std::string> lines;
  {
    std::istringstream ss{router.get_logfile_content()};

    std::string line;
    while (std::getline(ss, line, '\n')) {
      lines.push_back(std::move(line));
    }
  }

  GetParam().checker(lines);
}

const RoutingConfigParam routing_config_param[] = {
    {"no_destination",
     {
         {"destinations", "127.0.0.1:3306"},
         {"routing_strategy", "first-available"},
     },
     [](const std::vector<std::string> &lines) {
       EXPECT_THAT(lines, ::testing::Contains(::testing::HasSubstr(
                              "either bind_address or socket option needs to "
                              "be supplied, or both")));
     }},
    {"missing_port_in_bind_address",
     {
         {"destinations", "127.0.0.1:3306"},
         {"routing_strategy", "first-available"},
         {"bind_address", "127.0.0.1"},
     },
     [](const std::vector<std::string> &lines) {
       EXPECT_THAT(lines, ::testing::Contains(::testing::HasSubstr(
                              "either bind_address or socket option needs to "
                              "be supplied, or both")));
     }},
    {"invalid_port_in_bind_address",
     {
         {"destinations", "127.0.0.1:3306"},
         {"routing_strategy", "first-available"},
         {"bind_address", "127.0.0.1:999292"},
     },
     [](const std::vector<std::string> &lines) {
       EXPECT_THAT(
           lines, ::testing::Contains(::testing::HasSubstr(
                      "option bind_address in [routing]: '127.0.0.1:999292' is "
                      "not a valid endpoint")));
     }},
    {"too_large_bind_port",
     {
         {"destinations", "127.0.0.1:3306"},
         {"routing_strategy", "first-available"},
         {"bind_port", "23123124123123"},
     },
     [](const std::vector<std::string> &lines) {
       EXPECT_THAT(
           lines, ::testing::Contains(::testing::HasSubstr(
                      "option bind_port in [routing] needs value between 1 and "
                      "65535 inclusive, was '23123124123123'")));
     }},
    {"invalid_mode",
     {
         {"destinations", "127.0.0.1:3306"},
         {"bind_address", "127.0.0.1"},
         {"bind_port", "6000"},
         {"mode", "invalid"},
     },
     [](const std::vector<std::string> &lines) {
       EXPECT_THAT(
           lines,
           ::testing::Contains(::testing::HasSubstr(
               "option mode in [routing] is invalid; valid are read-write "
               "and read-only (was 'invalid')")));
     }},
    {"invalid_routing_strategy",
     {
         {"destinations", "127.0.0.1:3306"},
         {"bind_address", "127.0.0.1"},
         {"bind_port", "6000"},
         {"routing_strategy", "invalid"},
     },
     [](const std::vector<std::string> &lines) {
       EXPECT_THAT(lines,
                   ::testing::Contains(::testing::HasSubstr(
                       "option routing_strategy in [routing] is invalid; valid "
                       "are first-available, "
                       "next-available, and round-robin (was 'invalid')")));
     }},
    {"empty_mode",
     {
         {"destinations", "127.0.0.1:3306"},
         {"bind_address", "127.0.0.1"},
         {"bind_port", "6000"},
         {"mode", ""},
     },
     [](const std::vector<std::string> &lines) {
       EXPECT_THAT(lines, ::testing::Contains(::testing::HasSubstr(
                              "option mode in [routing] needs a value")));
     }},
    {"empty_routing_strategy",
     {
         {"destinations", "127.0.0.1:3306"},
         {"bind_address", "127.0.0.1"},
         {"bind_port", "6000"},
         {"routing_strategy", ""},
     },
     [](const std::vector<std::string> &lines) {
       EXPECT_THAT(lines,
                   ::testing::Contains(::testing::HasSubstr(
                       "option routing_strategy in [routing] needs a value")));
     }},
    {"missing_routing_strategy",
     {
         {"destinations", "127.0.0.1:3306"},
         {"bind_address", "127.0.0.1"},
         {"bind_port", "6000"},
     },
     [](const std::vector<std::string> &lines) {
       EXPECT_THAT(lines,
                   ::testing::Contains(::testing::HasSubstr(
                       "option routing_strategy in [routing] is required")));
     }},
    {"thread_stack_size_negative",
     {
         {"destinations", "127.0.0.1:3306"},
         {"bind_address", "127.0.0.1"},
         {"bind_port", "6000"},
         {"routing_strategy", "first-available"},
         {"thread_stack_size", "-1"},
     },
     [](const std::vector<std::string> &lines) {
       EXPECT_THAT(lines,
                   ::testing::Contains(::testing::HasSubstr(
                       "option thread_stack_size in [routing] needs "
                       "value between 1 and 65535 inclusive, was '-1'")));
     }},
    {"thread_stack_size_float",
     {
         {"destinations", "127.0.0.1:3306"},
         {"bind_address", "127.0.0.1"},
         {"bind_port", "6000"},
         {"routing_strategy", "first-available"},
         {"thread_stack_size", "4.5"},
     },
     [](const std::vector<std::string> &lines) {
       EXPECT_THAT(lines,
                   ::testing::Contains(::testing::HasSubstr(
                       "option thread_stack_size in [routing] needs "
                       "value between 1 and 65535 inclusive, was '4.5'")));
     }},
    {"thread_stack_size_string",
     {
         {"destinations", "127.0.0.1:3306"},
         {"bind_address", "127.0.0.1"},
         {"bind_port", "6000"},
         {"routing_strategy", "first-available"},
         {"thread_stack_size", "dfs4"},
     },
     [](const std::vector<std::string> &lines) {
       EXPECT_THAT(lines,
                   ::testing::Contains(::testing::HasSubstr(
                       "option thread_stack_size in [routing] needs "
                       "value between 1 and 65535 inclusive, was 'dfs4'")));
     }},
    {"thread_stack_size_hex",
     {
         {"destinations", "127.0.0.1:3306"},
         {"bind_address", "127.0.0.1"},
         {"bind_port", "6000"},
         {"routing_strategy", "first-available"},
         {"thread_stack_size", "0xff"},
     },
     [](const std::vector<std::string> &lines) {
       EXPECT_THAT(lines,
                   ::testing::Contains(::testing::HasSubstr(
                       "option thread_stack_size in [routing] needs "
                       "value between 1 and 65535 inclusive, was '0xff'")));
     }},
    {"invalid_destination_host_start",
     {
         {"bind_address", "127.0.0.1"},
         {"bind_port", "6000"},
         {"routing_strategy", "first-available"},
         {"destinations", "{#mysqld1}"},
     },
     [](const std::vector<std::string> &lines) {
       EXPECT_THAT(lines, ::testing::Contains(::testing::HasSubstr(
                              "option destinations in [routing] has an "
                              "invalid destination address '{#mysqld1}'")));
     }},
    {"invalid_destination_host_mid",
     {
         {"bind_address", "127.0.0.1"},
         {"bind_port", "6000"},
         {"routing_strategy", "first-available"},
         {"destinations", "{mysqld1@1}"},
     },
     [](const std::vector<std::string> &lines) {
       EXPECT_THAT(lines, ::testing::Contains(::testing::HasSubstr(
                              "option destinations in [routing] has an "
                              "invalid destination address '{mysqld1@1}'")));
     }},
    {"invalid_destination_host_end",
     {
         {"bind_address", "127.0.0.1"},
         {"bind_port", "6000"},
         {"routing_strategy", "first-available"},
         {"destinations", "{mysqld1`}"},
     },
     [](const std::vector<std::string> &lines) {
       EXPECT_THAT(lines, ::testing::Contains(::testing::HasSubstr(
                              "option destinations in [routing] has an "
                              "invalid destination address '{mysqld1`}'")));
     }},
    {"invalid_destination_host_many",
     {
         {"bind_address", "127.0.0.1"},
         {"bind_port", "6000"},
         {"routing_strategy", "first-available"},
         {"destinations", "{mysql$d1%1}"},
     },
     [](const std::vector<std::string> &lines) {
       EXPECT_THAT(lines, ::testing::Contains(::testing::HasSubstr(
                              "option destinations in [routing] has an "
                              "invalid destination address '{mysql$d1%1}'")));
     }},
    {"invalid_destination_space_start",
     {
         {"bind_address", "127.0.0.1"},
         {"bind_port", "6000"},
         {"routing_strategy", "first-available"},
         {"destinations", "{ mysql1}"},
     },
     [](const std::vector<std::string> &lines) {
       EXPECT_THAT(lines, ::testing::Contains(::testing::HasSubstr(
                              "option destinations in [routing] has an "
                              "invalid destination address '{ mysql1}'")));
     }},
    {"invalid_destination_space_mid",
     {
         {"bind_address", "127.0.0.1"},
         {"bind_port", "6000"},
         {"routing_strategy", "first-available"},
         {"destinations", "{my sql1}"},
     },
     [](const std::vector<std::string> &lines) {
       EXPECT_THAT(lines, ::testing::Contains(::testing::HasSubstr(
                              "option destinations in [routing] has an "
                              "invalid destination address '{my sql1}'")));
     }},
    {"invalid_destination_space_end",
     {
         {"bind_address", "127.0.0.1"},
         {"bind_port", "6000"},
         {"routing_strategy", "first-available"},
         {"destinations", "{mysql1 }"},
     },
     [](const std::vector<std::string> &lines) {
       EXPECT_THAT(lines, ::testing::Contains(::testing::HasSubstr(
                              "option destinations in [routing] has an "
                              "invalid destination address '{mysql1 }'")));
     }},
    {"invalid_destination_space",
     {
         {"bind_address", "127.0.0.1"},
         {"bind_port", "6000"},
         {"routing_strategy", "first-available"},
         {"destinations", "{m@ysql d1}"},
     },
     [](const std::vector<std::string> &lines) {
       EXPECT_THAT(lines, ::testing::Contains(::testing::HasSubstr(
                              "option destinations in [routing] has an "
                              "invalid destination address '{m@ysql d1}'")));
     }},
    {"invalid_destination_multiple_space",
     {
         {"bind_address", "127.0.0.1"},
         {"bind_port", "6000"},
         {"routing_strategy", "first-available"},
         {"destinations", "{my sql d1}"},
     },
     [](const std::vector<std::string> &lines) {
       EXPECT_THAT(lines, ::testing::Contains(::testing::HasSubstr(
                              "option destinations in [routing] has an "
                              "invalid destination address '{my sql d1}'")));
     }},
    {"invalid_bind_port",
     {
         {"destinations", "127.0.0.1:3306"},
         {"bind_address", "127.0.0.1"},
         {"routing_strategy", "first-available"},

         {"bind_port", "{mysqld@1}"},
     },
     [](const std::vector<std::string> &lines) {
       EXPECT_THAT(lines,
                   ::testing::Contains(::testing::HasSubstr(
                       "option bind_port in [routing] needs value "
                       "between 1 and 65535 inclusive, was '{mysqld@1}'")));
     }},
    {"destinations_trailing_comma",
     {
         {"destinations", "localhost:13005,localhost:13003,localhost:13004,"},

         {"bind_address", "127.0.0.1"},
         {"routing_strategy", "first-available"},
     },
     [](const std::vector<std::string> &lines) {
       EXPECT_THAT(lines,
                   ::testing::Contains(::testing::HasSubstr(
                       "empty address found in destination list (was "
                       "'localhost:13005,localhost:13003,localhost:13004,')")));
     }},
    {"destinations_trailing_comma_and_spaces",
     {
         {"destinations",
          "localhost:13005,localhost:13003,localhost:13004, , ,"},

         {"bind_address", "127.0.0.1"},
         {"routing_strategy", "first-available"},

     },
     [](const std::vector<std::string> &lines) {
       EXPECT_THAT(
           lines,
           ::testing::Contains(::testing::HasSubstr(
               "empty address found in destination list (was "
               "'localhost:13005,localhost:13003,localhost:13004, , ,')")));
     }},
    {"destinations_empty_and_spaces",
     {
         {"destinations", "localhost:13005, ,,localhost:13003,localhost:13004"},

         {"bind_address", "127.0.0.1"},
         {"routing_strategy", "first-available"},

     },
     [](const std::vector<std::string> &lines) {
       EXPECT_THAT(
           lines,
           ::testing::Contains(::testing::HasSubstr(
               "empty address found in destination list (was "
               "'localhost:13005, ,,localhost:13003,localhost:13004')")));
     }},
    {"destinations_leading_comma",
     {
         {"destinations", ",localhost:13005,localhost:13003,localhost:13004"},

         {"bind_address", "127.0.0.1"},
         {"routing_strategy", "first-available"},

     },
     [](const std::vector<std::string> &lines) {
       EXPECT_THAT(lines,
                   ::testing::Contains(::testing::HasSubstr(
                       "empty address found in destination list (was "
                       "',localhost:13005,localhost:13003,localhost:13004')")));
     }},
    {"destinations_only_commas",
     {
         {"destinations", ",, ,"},

         {"bind_address", "127.0.0.1"},
         {"routing_strategy", "first-available"},

     },
     [](const std::vector<std::string> &lines) {
       EXPECT_THAT(lines, ::testing::Contains(::testing::HasSubstr(
                              "empty address found in destination list (was "
                              "',, ,')")));
     }},
    {"destinations_leading_trailing_comma",
     {
         {"destinations",
          ",localhost:13005, ,,localhost:13003,localhost:13004, ,"},

         {"bind_address", "127.0.0.1"},
         {"routing_strategy", "first-available"},

     },
     [](const std::vector<std::string> &lines) {
       EXPECT_THAT(
           lines,
           ::testing::Contains(::testing::HasSubstr(
               "empty address found in destination list (was "
               "',localhost:13005, ,,localhost:13003,localhost:13004, ,')")));
     }},
};

INSTANTIATE_TEST_SUITE_P(Spec, RoutingConfigTest,
                         ::testing::ValuesIn(routing_config_param),
                         [](const auto &info) { return info.param.test_name; });

<<<<<<< HEAD
=======
struct RoutingDefaultConfigParam {
  const char *test_name;

  std::string extra_defaults;

  std::function<void(const std::vector<std::string> &)> checker;
};

class RoutingDefaultConfigTest
    : public RouterComponentTest,
      public ::testing::WithParamInterface<RoutingDefaultConfigParam> {};

TEST_P(RoutingDefaultConfigTest, check) {
  mysql_harness::ConfigBuilder builder;

  const std::string routing_section = builder.build_section(
      "routing", {
                     {"destinations", "127.0.0.1:3306"},
                     {"bind_address", "127.0.0.1"},
                     {"routing_strategy", "first-available"},
                 });

  TempDirectory conf_dir("conf");
  std::string conf_file =
      create_config_file(conf_dir.name(), routing_section, nullptr,
                         "mysqlrouter.conf", GetParam().extra_defaults);

  // launch the router with the created configuration
  auto &router =
      launch_router({"-c", conf_file}, EXIT_FAILURE, true, false, -1ms);
  router.wait_for_exit();

  std::vector<std::string> lines;
  {
    std::istringstream ss{router.get_logfile_content()};

    std::string line;
    while (std::getline(ss, line, '\n')) {
      lines.push_back(std::move(line));
    }
  }

  GetParam().checker(lines);
}

const RoutingDefaultConfigParam routing_default_config_param[] = {
    {"max_total_connections_0", "max_total_connections=0",
     [](const std::vector<std::string> &lines) {
       EXPECT_THAT(lines,
                   ::testing::Contains(::testing::HasSubstr(
                       "Configuration error: "
                       "[DEFAULT].max_total_connections needs value between 1 "
                       "and 9223372036854775807 inclusive, was '0'")));
     }},
    {"max_total_connections_negative", "max_total_connections=-1",
     [](const std::vector<std::string> &lines) {
       EXPECT_THAT(lines,
                   ::testing::Contains(::testing::HasSubstr(
                       "Configuration error: "
                       "[DEFAULT].max_total_connections needs value between 1 "
                       "and 9223372036854775807 inclusive, was '-1'")));
     }},
    {"max_total_connections_too_big",
     "max_total_connections=9223372036854775808",
     [](const std::vector<std::string> &lines) {
       EXPECT_THAT(lines,
                   ::testing::Contains(::testing::HasSubstr(
                       "Configuration error: "
                       "[DEFAULT].max_total_connections needs value between 1 "
                       "and 9223372036854775807 inclusive, was "
                       "'9223372036854775808'")));
     }},
    {"max_total_connections_comma", "max_total_connections=10,000",
     [](const std::vector<std::string> &lines) {
       EXPECT_THAT(lines,
                   ::testing::Contains(::testing::HasSubstr(
                       "Configuration error: "
                       "[DEFAULT].max_total_connections needs value between 1 "
                       "and 9223372036854775807 inclusive, was "
                       "'10,000'")));
     }},
    {"max_total_connections_yes", "max_total_connections=yes",
     [](const std::vector<std::string> &lines) {
       EXPECT_THAT(lines,
                   ::testing::Contains(::testing::HasSubstr(
                       "Configuration error: "
                       "[DEFAULT].max_total_connections needs value between 1 "
                       "and 9223372036854775807 inclusive, was 'yes'")));
     }},
    {"max_total_connections_hex", "max_total_connections=0x7FFFFFFFFFFFFFFF ",
     [](const std::vector<std::string> &lines) {
       EXPECT_THAT(
           lines,
           ::testing::Contains(::testing::HasSubstr(
               "Configuration error: "
               "[DEFAULT].max_total_connections needs value between 1 "
               "and 9223372036854775807 inclusive, was '0x7FFFFFFFFFFFFFFF'")));
     }},
    {"max_total_connections_hex2", "max_total_connections=0x1",
     [](const std::vector<std::string> &lines) {
       EXPECT_THAT(lines,
                   ::testing::Contains(::testing::HasSubstr(
                       "Configuration error: "
                       "[DEFAULT].max_total_connections needs value between 1 "
                       "and 9223372036854775807 inclusive, was '0x1'")));
     }},
    {"max_total_connections_inv2", "max_total_connections=12a",
     [](const std::vector<std::string> &lines) {
       EXPECT_THAT(lines,
                   ::testing::Contains(::testing::HasSubstr(
                       "Configuration error: "
                       "[DEFAULT].max_total_connections needs value between 1 "
                       "and 9223372036854775807 inclusive, was '12a'")));
     }},
    {"max_total_connections_inv3", "max_total_connections=#^%",
     [](const std::vector<std::string> &lines) {
       EXPECT_THAT(lines,
                   ::testing::Contains(::testing::HasSubstr(
                       "Configuration error: "
                       "[DEFAULT].max_total_connections needs value between 1 "
                       "and 9223372036854775807 inclusive, was '#^%'")));
     }}};

INSTANTIATE_TEST_SUITE_P(Spec, RoutingDefaultConfigTest,
                         ::testing::ValuesIn(routing_default_config_param),
                         [](const auto &info) { return info.param.test_name; });

>>>>>>> fbdaa4de
int main(int argc, char *argv[]) {
  init_windows_sockets();
  ProcessManager::set_origin(Path(argv[0]).dirname());
  ::testing::InitGoogleTest(&argc, argv);
  return RUN_ALL_TESTS();
}<|MERGE_RESOLUTION|>--- conflicted
+++ resolved
@@ -28,20 +28,25 @@
 #include <string>
 #include <thread>
 
-#include <gmock/gmock.h>
+#include <gmock/gmock-matchers.h>
 #include <gtest/gtest.h>
 
 #include "config_builder.h"
+#include "mysql/harness/net_ts/buffer.h"
 #include "mysql/harness/net_ts/impl/resolver.h"
 #include "mysql/harness/net_ts/impl/socket.h"
+#include "mysql/harness/net_ts/internet.h"
 #include "mysql/harness/stdx/expected.h"
-#include "mysql_session.h"
+#include "mysql/harness/stdx/expected_ostream.h"
+#include "mysqlrouter/mysql_session.h"
+#include "mysqlxclient/xsession.h"
 #include "router_component_test.h"
+#include "router_component_testutils.h"
 #include "router_test_helpers.h"
-#include "socket_operations.h"  // socket_t
 #include "tcp_port_pool.h"
 
 using namespace std::chrono_literals;
+using namespace std::string_literals;
 
 namespace std {
 
@@ -58,10 +63,7 @@
 
 using mysqlrouter::MySQLSession;
 
-class RouterRoutingTest : public RouterComponentTest {
- protected:
-  TcpPortPool port_pool_;
-};
+class RouterRoutingTest : public RouterComponentTest {};
 
 using XProtocolSession = std::shared_ptr<xcl::XSession>;
 
@@ -105,7 +107,7 @@
 
   // launch the server mock for bootstrapping
   launch_mysql_server_mock(
-      json_stmts, server_port,
+      json_stmts, server_port, EXIT_SUCCESS,
       false /*expecting huge data, can't print on the console*/);
 
   const std::string routing_section =
@@ -133,24 +135,31 @@
           "-d",
           bootstrap_dir.name(),
       },
-      EXIT_SUCCESS, true, false, -1s);
-
-  router_bootstrapping.register_response(
-      "Please enter MySQL password for root: ", "fake-pass\n");
+      EXIT_SUCCESS, true, false, -1s,
+      RouterComponentBootstrapTest::kBootstrapOutputResponder);
 
   ASSERT_NO_FATAL_FAILURE(check_exit_code(router_bootstrapping, EXIT_SUCCESS));
 
   ASSERT_TRUE(router_bootstrapping.expect_output(
       "MySQL Router configured for the InnoDB Cluster 'my-cluster'"));
 }
+
+struct ConnectTimeoutTestParam {
+  std::chrono::seconds expected_connect_timeout;
+  std::string config_file_timeout;
+  std::vector<std::string> command_line_params;
+};
+
+class RouterRoutingConnectTimeoutTest
+    : public RouterRoutingTest,
+      public ::testing::WithParamInterface<ConnectTimeoutTestParam> {};
 
 /**
  * check connect-timeout is honored.
  */
-TEST_F(RouterRoutingTest, ConnectTimeout) {
+TEST_P(RouterRoutingConnectTimeoutTest, ConnectTimeout) {
   const auto router_port = port_pool_.get_next_available();
 
-  const auto router_connect_timeout = 1s;
   const auto client_connect_timeout = 10s;
 
   // the test requires a address:port which is not responding to SYN packets:
@@ -162,19 +171,31 @@
   // if there is no DNS or no network, the test may fail.
 
   SCOPED_TRACE("// build router config with connect_timeout=" +
-               std::to_string(router_connect_timeout.count()));
+               GetParam().config_file_timeout);
+
+  std::vector<std::pair<std::string, std::string>> routing_section_options{
+      {"bind_port", std::to_string(router_port)},
+      {"mode", "read-write"},
+      {"destinations", "example.org:81"}};
+
+  if (!GetParam().config_file_timeout.empty()) {
+    routing_section_options.emplace_back("connect_timeout",
+                                         GetParam().config_file_timeout);
+  }
+
   const auto routing_section = mysql_harness::ConfigBuilder::build_section(
-      "routing:timeout",
-      {{"bind_port", std::to_string(router_port)},
-       {"mode", "read-write"},
-       {"connect_timeout", std::to_string(router_connect_timeout.count())},
-       {"destinations", "example.org:81"}});
+      "routing:timeout", routing_section_options);
 
   std::string conf_file =
       create_config_file(get_test_temp_dir_name(), routing_section);
 
+  std::vector<std::string> cmdline = {{"-c", conf_file}};
+
+  cmdline.insert(cmdline.end(), GetParam().command_line_params.begin(),
+                 GetParam().command_line_params.end());
+
   // launch the router with simple static routing configuration
-  /*auto &router_static =*/launch_router({"-c", conf_file});
+  /*auto &router_static =*/launch_router(cmdline);
 
   SCOPED_TRACE("// connect and trigger a timeout in the router");
   mysqlrouter::MySQLSession sess;
@@ -199,9 +220,17 @@
   const auto end = clock_type::now();
 
   // check the wait was long enough, but not too long.
-  EXPECT_GE(end - start, router_connect_timeout);
-  EXPECT_LT(end - start, router_connect_timeout + 5s);
-}
+  EXPECT_GE(end - start, GetParam().expected_connect_timeout);
+  EXPECT_LT(end - start, GetParam().expected_connect_timeout + 5s);
+}
+
+INSTANTIATE_TEST_SUITE_P(
+    ConnectTimeout, RouterRoutingConnectTimeoutTest,
+    ::testing::Values(ConnectTimeoutTestParam{1s, "1", {}},
+                      ConnectTimeoutTestParam{
+                          1s, "1", {"--DEFAULT.connect_timeout=10"}},
+                      ConnectTimeoutTestParam{
+                          1s, "10", {"--routing:timeout.connect_timeout=1"}}));
 
 /**
  * check connect-timeout doesn't block shutdown.
@@ -368,9 +397,6 @@
   connect_thread.join();
 }
 
-<<<<<<< HEAD
-TEST_F(RouterRoutingTest, RoutingTooManyConnections) {
-=======
 /**
  * check empty packet leads to an error.
  *
@@ -483,7 +509,6 @@
 };
 
 TEST_F(RouterMaxConnectionsTest, RoutingTooManyConnections) {
->>>>>>> fbdaa4de
   const auto server_port = port_pool_.get_next_available();
   const auto router_port = port_pool_.get_next_available();
 
@@ -492,18 +517,11 @@
   const std::string json_stmts = get_data_dir().join("bootstrap_gr.js").str();
 
   // launch the server mock
-  launch_mysql_server_mock(json_stmts, server_port, false);
+  launch_mysql_server_mock(json_stmts, server_port, EXIT_SUCCESS, false);
 
   // create a config with routing that has max_connections == 2
-  const std::string routing_section =
-      "[routing:basic]\n"
-      "bind_port = " +
-      std::to_string(router_port) +
-      "\n"
-      "mode = read-write\n"
-      "max_connections = 2\n"
-      "destinations = 127.0.0.1:" +
-      std::to_string(server_port) + "\n";
+  const std::string routing_section = get_static_routing_section(
+      "A", router_port, server_port, "classic", "max_connections = 2");
 
   TempDirectory conf_dir("conf");
   std::string conf_file = create_config_file(conf_dir.name(), routing_section);
@@ -532,7 +550,7 @@
  *   2. This scenario is not treated as connection error (connection error is
  *      not incremented)
  */
-TEST_F(RouterRoutingTest, RoutingTooManyServerConnections) {
+TEST_F(RouterMaxConnectionsTest, RoutingTooManyServerConnections) {
   const auto server_port = port_pool_.get_next_available();
   const auto router_port = port_pool_.get_next_available();
 
@@ -542,7 +560,7 @@
       get_data_dir().join("handshake_too_many_con_error.js").str();
 
   // launch the server mock
-  launch_mysql_server_mock(json_stmts, server_port, false);
+  launch_mysql_server_mock(json_stmts, server_port, EXIT_SUCCESS, false);
 
   // create a config with routing that has max_connections == 2
   const std::string routing_section =
@@ -585,8 +603,6 @@
   ASSERT_FALSE(pattern_found(log_content, pattern)) << log_content;
 }
 
-<<<<<<< HEAD
-=======
 /**
  * @test Verify that max_total_connections configuration options is correctly
  * honoured.
@@ -868,7 +884,6 @@
   }
 }
 
->>>>>>> fbdaa4de
 template <class T>
 ::testing::AssertionResult ThrowsExceptionWith(std::function<void()> callable,
                                                const char *expected_text) {
@@ -901,6 +916,43 @@
   }
 }
 
+/**
+ * @test Check if the Router logs expected warning if the
+ * routing.max_connections is configured to non-default value that exceeds
+ * max_total_connections
+ */
+TEST_F(RouterMaxConnectionsTest, WarningWhenLocalMaxConGreaterThanTotalMaxCon) {
+  const auto server_classic_port = port_pool_.get_next_available();
+  const auto router_classic_rw_port = port_pool_.get_next_available();
+
+  const std::string json_stmts = get_data_dir().join("bootstrap_gr.js").str();
+
+  // launch the server mock that will terminate all our classic and x
+  // connections
+  launch_mysql_server_mock(json_stmts, server_classic_port, EXIT_SUCCESS, false,
+                           /*http_port*/ 0);
+
+  // create a configuration with 1 route (classic rw) that has  "local" limit of
+  // 600 max_connections the total_max_connections is default 512
+  const std::string routing_section_classic_rw = get_static_routing_section(
+      "classic_rw", router_classic_rw_port, server_classic_port, "classic",
+      "max_connections=600");
+  TempDirectory conf_dir("conf");
+
+  std::string conf_file = create_config_file(
+      conf_dir.name(), routing_section_classic_rw, nullptr, "mysqlrouter.conf");
+
+  // launch the router with the created configuration
+  auto &router = launch_router({"-c", conf_file});
+
+  // The log should contain expected warning message
+  EXPECT_TRUE(wait_log_contains(
+      router,
+      "WARNING .* Value configured for max_connections > max_total_connections "
+      "\\(600 > 512\\)\\. Will have no effect\\.",
+      5s));
+}
+
 #ifndef _WIN32  // named sockets are not supported on Windows;
                 // on Unix, they're implemented using Unix sockets
 TEST_F(RouterRoutingTest, named_socket_has_right_permissions) {
@@ -967,7 +1019,7 @@
 
   // launch the server mock for bootstrapping
   launch_mysql_server_mock(
-      json_stmts, server_port,
+      json_stmts, server_port, EXIT_SUCCESS,
       false /*expecting huge data, can't print on the console*/);
 
   const std::string routing_section =
@@ -993,14 +1045,8 @@
   //       connection errors counter.  This test relies on that.
   ASSERT_NO_FATAL_FAILURE(check_port_ready(router, router_port));
 
-  // wait until blocking client host info appears in the log
-  bool res =
-      find_in_file(get_logging_dir().str() + "/mysqlrouter.log",
-                   [](const std::string &line) -> bool {
-                     return line.find("blocking client host") != line.npos;
-                   });
-
-  ASSERT_TRUE(res) << "Did not found expected entry in log file";
+  SCOPED_TRACE("// wait until 'blocking client host' appears in the log");
+  ASSERT_TRUE(wait_log_contains(router, "blocking client host", 5000ms));
 
   // for the next connection attempt we should get an error as the
   // max_connect_errors was exceeded
@@ -1008,65 +1054,6 @@
   EXPECT_THROW_LIKE(
       client.connect("127.0.0.1", router_port, "root", "fake-pass", "", ""),
       std::exception, "Too many connection errors");
-}
-
-static stdx::expected<mysql_harness::socket_t, std::error_code> connect_to_host(
-    uint16_t port) {
-  struct addrinfo hints;
-  memset(&hints, 0, sizeof hints);
-  hints.ai_family = AF_UNSPEC;
-  hints.ai_socktype = SOCK_STREAM;
-  hints.ai_flags = AI_PASSIVE;
-
-  const auto addrinfo_res = net::impl::resolver::getaddrinfo(
-      "127.0.0.1", std::to_string(port).c_str(), &hints);
-  if (!addrinfo_res)
-    throw std::system_error(addrinfo_res.error(), "getaddrinfo() failed: ");
-
-  const auto *ainfo = addrinfo_res.value().get();
-
-  const auto socket_res = net::impl::socket::socket(
-      ainfo->ai_family, ainfo->ai_socktype, ainfo->ai_protocol);
-  if (!socket_res) return socket_res;
-
-  const auto connect_res = net::impl::socket::connect(
-      socket_res.value(), ainfo->ai_addr, ainfo->ai_addrlen);
-  if (!connect_res) {
-    return stdx::make_unexpected(connect_res.error());
-  }
-
-  // return the fd
-  return socket_res.value();
-}
-
-static void read_until_error(int sock) {
-  std::array<char, 1024> buf;
-  while (true) {
-    const auto read_res = net::impl::socket::read(sock, buf.data(), buf.size());
-    if (!read_res || read_res.value() == 0) return;
-  }
-}
-
-static void make_bad_connection(uint16_t port) {
-  // TCP-level connection phase
-  auto connection_res = connect_to_host(port);
-  ASSERT_TRUE(connection_res);
-
-  auto sock = connection_res.value();
-
-  // MySQL protocol handshake phase
-  // To simplify code, instead of alternating between reading and writing
-  // protocol packets, we write a lot of garbage upfront, and then read
-  // whatever Router sends back. Router will read what we wrote in chunks,
-  // inbetween its writes, thinking they're replies to its handshake packets.
-  // Eventually it will finish the handshake with error and disconnect.
-  std::vector<char> bogus_data(1024, 0);
-  const auto write_res =
-      net::impl::socket::write(sock, bogus_data.data(), bogus_data.size());
-  if (!write_res) throw std::system_error(write_res.error(), "write() failed");
-  read_until_error(sock);  // error triggered by Router disconnecting
-
-  net::impl::socket::close(sock);
 }
 
 /**
@@ -1086,7 +1073,7 @@
   const std::string json_stmts = get_data_dir().join("bootstrap_gr.js").str();
 
   // launch the server mock
-  launch_mysql_server_mock(json_stmts, server_port, false);
+  launch_mysql_server_mock(json_stmts, server_port, EXIT_SUCCESS, false);
 
   // create a config with max_connect_errors == 3
   const std::string routing_section =
@@ -1580,8 +1567,6 @@
                          ::testing::ValuesIn(routing_config_param),
                          [](const auto &info) { return info.param.test_name; });
 
-<<<<<<< HEAD
-=======
 struct RoutingDefaultConfigParam {
   const char *test_name;
 
@@ -1709,7 +1694,6 @@
                          ::testing::ValuesIn(routing_default_config_param),
                          [](const auto &info) { return info.param.test_name; });
 
->>>>>>> fbdaa4de
 int main(int argc, char *argv[]) {
   init_windows_sockets();
   ProcessManager::set_origin(Path(argv[0]).dirname());
