--- conflicted
+++ resolved
@@ -25,8 +25,6 @@
 #include <thread>
 
 #ifdef RAPIDJSON_NO_SIZETYPEDEFINE
-// if we build within the server, it will set RAPIDJSON_NO_SIZETYPEDEFINE
-// globally and require to include my_rapidjson_size_t.h
 #include "my_rapidjson_size_t.h"
 #endif
 
@@ -41,17 +39,13 @@
 #include "dim.h"
 #include "mysql/harness/logging/registry.h"
 #include "mysql/harness/utility/string.h"  // ::join
-<<<<<<< HEAD
-#include "mysql_session.h"
-=======
 #include "mysqlrouter/http_request.h"
 #include "mysqlrouter/mysql_session.h"
 #include "mysqlrouter/rest_client.h"
 #include "rest_api_testutils.h"
->>>>>>> fbdaa4de
 #include "router_component_test.h"
 #include "tcp_port_pool.h"
-#include "temp_dir.h"
+#include "test/temp_directory.h"
 
 using namespace std::chrono_literals;
 
@@ -105,7 +99,7 @@
                                            GetParam().expected_content_type));
 
       for (const auto &kv : GetParam().value_checks) {
-        validate_value(json_doc, kv.first, kv.second);
+        ASSERT_NO_FATAL_FAILURE(validate_value(json_doc, kv.first, kv.second));
       }
     }
   }
@@ -297,7 +291,7 @@
      kRestApiUsername,
      kRestApiPassword,
      /*request_authentication =*/true,
-     RestApiComponentTest::kProblemJsonMethodNotAllowed,
+     RestApiComponentTest::get_json_method_not_allowed_verifiers(),
      {}},
 };
 
@@ -324,7 +318,7 @@
      /*username =*/"",
      /*password =*/"",
      /*request_authentication =*/false,
-     RestApiComponentTest::kProblemJsonMethodNotAllowed,
+     RestApiComponentTest::get_json_method_not_allowed_verifiers(),
      {}},
 };
 
