--- conflicted
+++ resolved
@@ -32,6 +32,47 @@
   create_user_warning_count: 0,
   create_user_show_warnings_results: [],
 
+  bootstrap_target_type: "cluster",
+  clusterset_present: 0,
+  clusterset_target_cluster_id: 0,
+  // JSON object describing the clusterset
+  // this default is needed for tests that do not use ClusterSets because this
+  // data is used in "stmt"
+  clusterset_data: {
+    "clusterset_id": "clusterset-uuid",
+    "clusterset_name": "clusterset-name",
+    "this_cluster_id": 0,
+    "target_cluster_id": 0,
+    "primary_cluster_id": 0,
+    "clusters": [
+      {
+        "primary_node_id": 0,
+        "uuid": "cluster-id-1",
+        "name": "cluster-name-1",
+        "role": "PRIMARY",
+        "gr_uuid": "gr-id-1",
+        "nodes": [
+          {"host": "127.0.0.1", "classic_port": 11010, "http_port": 11011},
+          {"host": "127.0.0.1", "classic_port": 11012, "http_port": 11013}
+        ],
+        "primary_node_id": 0
+      },
+      {
+        "primary_node_id": 0,
+        "uuid": "cluster-id-2",
+        "name": "cluster-name-2",
+        "role": "SECONDARY",
+        "gr_uuid": "gr-id-2",
+        "nodes": [
+          {"host": "127.0.0.1", "classic_port": 11014, "http_port": 11015},
+          {"host": "127.0.0.1", "classic_port": 11016, "http_port": 11017}
+        ],
+        "primary_node_id": 0
+      }
+    ]
+  },
+  clusterset_simulate_cluster_not_found: 0,
+
   user_host_pattern: ".*",
   cluster_type: "gr",
   view_id: 1,
@@ -41,7 +82,15 @@
   // mean failures each time the version is bumped up (which we don't even
   // control)
   router_version: "",
-  rest_user_credentials: []
+  router_rw_classic_port: "",
+  router_ro_classic_port: "",
+  router_rw_x_port: "",
+  router_ro_x_port: "",
+  router_metadata_user: "",
+  rest_user_credentials: [],
+  version: "8.0.24",  // SELECT @@version;
+  router_expected_target_cluster: ".*",
+  router_options: "",
 };
 
 function ensure_type(options, field, expected_type) {
@@ -223,6 +272,34 @@
         stmt:
             "select I.mysql_server_uuid, I.endpoint, I.xendpoint, I.attributes from mysql_innodb_cluster_metadata.v2_instances I join mysql_innodb_cluster_metadata.v2_gr_clusters C on I.cluster_id = C.cluster_id where C.cluster_name = '" +
             options.innodb_cluster_name + "'" +
+            (options.gr_id === undefined || options.gr_id === "" ?
+                 "" :
+                 (" AND C.group_name = '" + options.gr_id + "'")),
+        result: {
+          columns: [
+            {"name": "mysql_server_uuid", "type": "VAR_STRING"},
+            {"name": "I.addresses->>'$.mysqlClassic'", "type": "LONGBLOB"},
+            {"name": "I.addresses->>'$.mysqlX'", "type": "LONGBLOB"},
+            {"name": "I.attributes", "type": "VAR_STRING"}
+          ],
+          rows: options["group_replication_membership"].map(function(
+              currentValue) {
+            var xport = currentValue[4] === undefined ? 0 : currentValue[4];
+            var attributes =
+                currentValue[5] === undefined ? "" : currentValue[5];
+            return [
+              currentValue[0], currentValue[1] + ":" + currentValue[2],
+              currentValue[1] + ":" + xport, attributes
+            ]
+          }),
+        }
+      };
+
+    case "router_select_metadata_v2_gr_by_cluster_id":
+      return {
+        stmt:
+            "select I.mysql_server_uuid, I.endpoint, I.xendpoint, I.attributes from mysql_innodb_cluster_metadata.v2_instances I join mysql_innodb_cluster_metadata.v2_gr_clusters C on I.cluster_id = C.cluster_id where C.cluster_id = '" +
+            options.cluster_id + "'" +
             (options.gr_id === undefined || options.gr_id === "" ?
                  "" :
                  (" AND C.group_name = '" + options.gr_id + "'")),
@@ -450,15 +527,9 @@
       return {
         "stmt_regex":
             "^UPDATE mysql_innodb_cluster_metadata\\.routers SET attributes =    " +
-<<<<<<< HEAD
-            "JSON_SET\\(JSON_SET\\(JSON_SET\\(JSON_SET\\(JSON_SET\\(IF\\(attributes IS NULL, '\\{\\}', attributes\\),    " +
-            "'\\$\\.RWEndpoint', '.*'\\),    '\\$\\.ROEndpoint', '.*'\\),    '\\$\\.RWXEndpoint', '.*'\\),    " +
-            "'\\$\\.ROXEndpoint', '.*'\\),    '\\$.MetadataUser', 'mysql_router.*'\\) " +
-=======
             "JSON_SET\\(JSON_SET\\(JSON_SET\\(JSON_SET\\(JSON_SET\\(JSON_SET\\(JSON_SET\\(IF\\(attributes IS NULL, '\\{\\}', attributes\\),    " +
             "'\\$\\.version', '.*'\\),    '\\$\\.RWEndpoint', '.*'\\),    '\\$\\.ROEndpoint', '.*'\\),    '\\$\\.RWXEndpoint', '.*'\\),    " +
             "'\\$\\.ROXEndpoint', '.*'\\),    '\\$.MetadataUser', 'mysql_router.*'\\),    '\\$.bootstrapTargetType', '.*'\\) " +
->>>>>>> fbdaa4de
             "WHERE router_id = .*",
         "ok": {}
       };
@@ -466,9 +537,30 @@
       return {
         "stmt_regex":
             "^UPDATE mysql_innodb_cluster_metadata\\.v2_routers SET attributes =    " +
-            "JSON_SET\\(JSON_SET\\(JSON_SET\\(JSON_SET\\(JSON_SET\\(IF\\(attributes IS NULL, '\\{\\}', attributes\\),    " +
+            "JSON_SET\\(JSON_SET\\(JSON_SET\\(JSON_SET\\(JSON_SET\\(JSON_SET\\(IF\\(attributes IS NULL, '\\{\\}', attributes\\),    " +
             "'\\$\\.RWEndpoint', '.*'\\),    '\\$\\.ROEndpoint', '.*'\\),    '\\$\\.RWXEndpoint', '.*'\\),    " +
-            "'\\$\\.ROXEndpoint', '.*'\\),    '\\$.MetadataUser', '.*'\\), version = '.*', cluster_id = '.*' " +
+            "'\\$\\.ROXEndpoint', '.*'\\),    '\\$\\.MetadataUser', '.*'\\),    '\\$\\.bootstrapTargetType', '.*'\\), " +
+            "version = '.*', cluster_id = '.*' " +
+            "WHERE router_id = .*",
+        "ok": {}
+      };
+    case "router_clusterset_update_routers_in_metadata":
+      return {
+        "stmt_regex":
+            "^UPDATE mysql_innodb_cluster_metadata\\.v2_routers SET attributes =    " +
+            "JSON_SET\\(JSON_SET\\(JSON_SET\\(JSON_SET\\(JSON_SET\\(JSON_SET\\(IF\\(attributes IS NULL, '\\{\\}', attributes\\),    " +
+            "'\\$\\.RWEndpoint', '.*'\\),    '\\$\\.ROEndpoint', '.*'\\),    '\\$\\.RWXEndpoint', '.*'\\),    " +
+            "'\\$\\.ROXEndpoint', '.*'\\),    '\\$\\.MetadataUser', '.*'\\),    '\\$\\.bootstrapTargetType', '.*'\\), " +
+            "version = '.*', clusterset_id = '.*' " +
+            "WHERE router_id = .*",
+        "ok": {}
+      };
+    case "router_update_router_options_in_metadata":
+      return {
+        "stmt_regex":
+            "^UPDATE mysql_innodb_cluster_metadata\\.v2_routers SET " +
+            "options = JSON_SET\\(IF\\(options IS NULL, '\\{\\}', options\\), '\\$\\.target_cluster', '" +
+            options.router_expected_target_cluster + "'\\) " +
             "WHERE router_id = .*",
         "ok": {}
       };
@@ -679,28 +771,28 @@
           "rows": [[options.cluster_id]]
         }
       };
-    case "router_update_version_v1":
-      return {
-<<<<<<< HEAD
-        "stmt_regex": "UPDATE mysql_innodb_cluster_metadata\.routers" +
-            " SET attributes = JSON_SET\(IF\(attributes IS NULL, '\{\}', attributes\), " +
-            "'\$\.version', .*\) WHERE router_id = " + options.router_id,
-=======
+    case "router_update_attributes_v1":
+      return {
         "stmt_regex": "UPDATE mysql_innodb_cluster_metadata\\.routers" +
             " SET attributes = JSON_SET\\(JSON_SET\\(JSON_SET\\(JSON_SET\\(JSON_SET\\(JSON_SET\\(" +
             " IF\\(attributes IS NULL, '\\{\\}', attributes\\), '\\$\\.version', '.*'\\)," +
             " '\\$\\.RWEndpoint', '.*'\\), '\\$\\.ROEndpoint', '.*'\\), '\\$\\.RWXEndpoint', '.*'\\)," +
             " '\\$\\.ROXEndpoint', '.*'\\), '\\$\\.MetadataUser', '.*'\\) WHERE router_id = " +
             options.router_id,
->>>>>>> fbdaa4de
-        "ok": {}
-      };
-    case "router_update_version_strict_v1":
+        "ok": {}
+      };
+    case "router_update_attributes_strict_v1":
       // the exact match, not regex
       return {
         "stmt": "UPDATE mysql_innodb_cluster_metadata.routers" +
-            " SET attributes = JSON_SET(IF(attributes IS NULL, '{}', attributes), " +
-            "'$.version', '" + options.router_version +
+            " SET attributes = JSON_SET(JSON_SET(JSON_SET(JSON_SET(JSON_SET(JSON_SET(" +
+            " IF(attributes IS NULL, '{}', attributes)," +
+            " '$.version', '" + options.router_version +
+            "'), '$.RWEndpoint', '" + options.router_rw_classic_port +
+            "'), '$.ROEndpoint', '" + options.router_ro_classic_port +
+            "'), '$.RWXEndpoint', '" + options.router_rw_x_port +
+            "'), '$.ROXEndpoint', '" + options.router_ro_x_port +
+            "'), '$.MetadataUser', '" + options.router_metadata_user +
             "') WHERE router_id = " + options.router_id,
         "ok": {}
       };
@@ -724,26 +816,27 @@
           rows: options.create_user_show_warnings_results
         }
       };
-    case "router_update_version_v2":
-      return {
-<<<<<<< HEAD
-        "stmt_regex":
-            "UPDATE mysql_innodb_cluster_metadata\.v2_routers set version = .*" +
-            " where router_id = .+",
-=======
+    case "router_update_attributes_v2":
+      return {
         "stmt_regex": "UPDATE mysql_innodb_cluster_metadata\\.v2_routers" +
             " SET version = .*, attributes = JSON_SET\\(JSON_SET\\(JSON_SET\\(JSON_SET\\(JSON_SET\\(" +
             " IF\\(attributes IS NULL, '\\{\\}', attributes\\)," +
             " '\\$\\.RWEndpoint', '.*'\\), '\\$\\.ROEndpoint', '.*'\\), '\\$\\.RWXEndpoint', '.*'\\)," +
             " '\\$\\.ROXEndpoint', '.*'\\), '\\$\\.MetadataUser', '.*'\\) WHERE router_id = .*",
->>>>>>> fbdaa4de
-        "ok": {}
-      };
-    case "router_update_version_strict_v2":
-      return {
-        "stmt":
-            "UPDATE mysql_innodb_cluster_metadata.v2_routers set version = '" +
-            options.router_version + "' where router_id = " + options.router_id,
+        "ok": {}
+      };
+    case "router_update_attributes_strict_v2":
+      return {
+        "stmt": "UPDATE mysql_innodb_cluster_metadata.v2_routers" +
+            " SET version = '" + options.router_version +
+            "', attributes = JSON_SET(JSON_SET(JSON_SET(JSON_SET(JSON_SET(" +
+            " IF(attributes IS NULL, '{}', attributes)," +
+            " '$.RWEndpoint', '" + options.router_rw_classic_port +
+            "'), '$.ROEndpoint', '" + options.router_ro_classic_port +
+            "'), '$.RWXEndpoint', '" + options.router_rw_x_port +
+            "'), '$.ROXEndpoint', '" + options.router_ro_x_port +
+            "'), '$.MetadataUser', '" + options.router_metadata_user +
+            "') WHERE router_id = " + options.router_id,
         "ok": {}
       };
     case "router_update_last_check_in_v2":
@@ -776,10 +869,6 @@
             "cluster_id=(SELECT cluster_id FROM " +
             "mysql_innodb_cluster_metadata.v2_clusters WHERE cluster_name='" +
             options.innodb_cluster_name + "')",
-<<<<<<< HEAD
-            "result": {
-              "columns":
-=======
         "result": {
           "columns": [
             {"type": "STRING", "name": "user"},
@@ -1202,22 +1291,22 @@
             "SELECT member_id, member_host, member_port, member_state, @@group_replication_single_primary_mode FROM performance_schema.replication_group_members WHERE channel_name = 'group_replication_applier'",
             result: {
               columns:
->>>>>>> fbdaa4de
                   [
-                    {"type": "STRING", "name": "user"},
-                    {"type": "STRING", "name": "authentication_string"},
-                    {"type": "STRING", "name": "privileges"},
-                    {"type": "STRING", "name": "authentication_method"}
+                    {"name": "member_id", "type": "STRING"},
+                    {"name": "member_host", "type": "STRING"},
+                    {"name": "member_port", "type": "LONG"},
+                    {"name": "member_state", "type": "STRING"}, {
+                      "name": "@@group_replication_single_primary_mode",
+                      "type": "LONGLONG"
+                    }
                   ],
-              "rows": options["rest_user_credentials"].map(function(
-                  currentValue) {
-                return [
-                  currentValue[0],
-                  currentValue[1],
-                  currentValue[2] === "" ? null : currentValue[2],
-                  currentValue[3],
-                ]
-              })
+              rows: options.clusterset_data
+                      .clusters[options.clusterset_data.this_cluster_id]
+                      .nodes.map(function(node) {
+                        return [
+                          node.uuid, node.host, node.classic_port, "ONLINE", 1
+                        ];
+                      }),
             }
       }
   };
@@ -1308,4 +1397,10 @@
   }
 
   return undefined;
+};
+
+exports.empty_if_undef = function(variable) {
+  if (variable === undefined) {
+    variable = "";
+  }
 };