--- conflicted
+++ resolved
@@ -99,17 +99,16 @@
 
 var common_responses_regex = common_stmts.prepare_statement_responses_regex(
     [
-<<<<<<< HEAD
-      "router_update_version_v2",
-=======
       "router_update_attributes_v2",
       "router_update_last_check_in_v2",
->>>>>>> fbdaa4de
     ],
     options);
 
 var router_select_metadata =
     common_stmts.get("router_select_metadata_v2_gr", options);
+
+var router_select_metadata_by_cluster_id =
+    common_stmts.get("router_select_metadata_v2_gr_by_cluster_id", options);
 
 var router_start_transaction =
     common_stmts.get("router_start_transaction", options);
@@ -134,6 +133,9 @@
     } else if (stmt === router_select_metadata.stmt) {
       mysqld.global.md_query_count++;
       return router_select_metadata;
+    } else if (stmt === router_select_metadata_by_cluster_id.stmt) {
+      mysqld.global.md_query_count++;
+      return router_select_metadata_by_cluster_id;
     } else if (stmt === "set @@mysqlx_wait_timeout = 28800") {
       if (mysqld.global.mysqlx_wait_timeout_unsupported === 0) return {
           ok: {}
