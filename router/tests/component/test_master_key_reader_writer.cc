/*
 Copyright (c) 2018, 2022, Oracle and/or its affiliates.

 This program is free software; you can redistribute it and/or modify
 it under the terms of the GNU General Public License, version 2.0,
 as published by the Free Software Foundation.

 This program is also distributed with certain software (including
 but not limited to OpenSSL) that is licensed under separate terms,
 as designated in a particular file or component or in included license
 documentation.  The authors of MySQL hereby grant you an additional
 permission to link the program and your derivative works with the
 separately licensed software that they have included with MySQL.

 This program is distributed in the hope that it will be useful,
 but WITHOUT ANY WARRANTY; without even the implied warranty of
 MERCHANTABILITY or FITNESS FOR A PARTICULAR PURPOSE.  See the
 GNU General Public License for more details.

 You should have received a copy of the GNU General Public License
 along with this program; if not, write to the Free Software
 Foundation, Inc., 51 Franklin St, Fifth Floor, Boston, MA  02110-1301  USA
 */

#include <fstream>
#include <stdexcept>
#include <system_error>

#ifdef _WIN32
#include <windows.h>
#else
#include <unistd.h>
#endif

#include "dim.h"
#include "gmock/gmock.h"
#include "keyring/keyring_manager.h"
#include "mock_server_testutils.h"
#include "mysqlrouter/keyring_info.h"
#include "random_generator.h"
#include "router_component_test.h"
#include "script_generator.h"
#include "tcp_port_pool.h"
#include "utils.h"

/**
 * @file
 * @brief Component Tests for the master-key-reader and master-key-writer
 */

using namespace std::chrono_literals;

MATCHER_P(FileContentEqual, master_key, "") {
  std::ifstream file(arg);
  std::stringstream file_content;
  file_content << file.rdbuf();
  return file_content.str() == master_key;
}

MATCHER_P(FileContentNotEqual, master_key, "") {
  std::ifstream file(arg);
  std::stringstream file_content;
  file_content << file.rdbuf();
  return file_content.str() != master_key;
}

class MasterKeyReaderWriterTest : public RouterComponentTest {
 protected:
  void SetUp() override {
    RouterComponentTest::SetUp();
    logging_folder = Path(tmp_dir_.name()).join("log").str();

    mysql_harness::DIM &dim = mysql_harness::DIM::instance();
    // RandomGenerator
    dim.set_RandomGenerator(
        []() {
          static mysql_harness::RandomGenerator rg;
          return &rg;
        },
        [](mysql_harness::RandomGeneratorInterface *) {});
  }

  void write_to_file(const Path &file_path, const std::string &text) {
    std::ofstream master_key_file(file_path.str());
    if (master_key_file.good()) {
      master_key_file << text;
    }
  }

  std::string get_metadata_cache_section(unsigned server_port) {
    return "[metadata_cache:test]\n"
           "router_id=1\n"
           "bootstrap_server_addresses=mysql://localhost:" +
           std::to_string(server_port) +
           "\n"
           "user=mysql_router1_user\n"
           "metadata_cluster=test\n"
           "ttl=500\n\n";
  }

  std::string get_metadata_cache_routing_section(const std::string &role,
                                                 const std::string &strategy,
                                                 unsigned router_port) {
    return "[routing:test_default]\n"
           "bind_port=" +
           std::to_string(router_port) + "\n" +
           "destinations=metadata-cache://test/default?role=" + role + "\n" +
           "protocol=classic\n" + "routing_strategy=" + strategy + "\n";
  }

  KeyringInfo init_keyring() {
    ScriptGenerator script_generator(ProcessManager::get_origin(),
                                     tmp_dir_.name());

    KeyringInfo keyring_info;
    keyring_info.set_master_key_reader(script_generator.get_reader_script());
    keyring_info.set_master_key_writer(script_generator.get_writer_script());
    keyring_info.set_keyring_file(Path(tmp_dir_.name()).join("keyring").str());

    keyring_info.generate_master_key();
    master_key_ = keyring_info.get_master_key();
    keyring_info.add_router_id_to_env(1);
    keyring_info.write_master_key();
    mysql_harness::init_keyring_with_key(keyring_info.get_keyring_file(),
                                         keyring_info.get_master_key(), true);

    mysql_harness::Keyring *keyring = mysql_harness::get_keyring();
    keyring->store("mysql_router1_user", "password", "root");
    mysql_harness::flush_keyring();
    mysql_harness::reset_keyring();

    return keyring_info;
  }

  std::map<std::string, std::string> get_default_section_map(
      bool assign_fake_reader = false, bool assign_fake_writer = false) {
    ScriptGenerator script_generator(ProcessManager::get_origin(),
                                     tmp_dir_.name());
    std::map<std::string, std::string> default_section = get_DEFAULT_defaults();
    default_section["logging_folder"] = logging_folder;
    default_section["keyring_path"] =
        Path(tmp_dir_.name()).join("keyring").str();

    if (assign_fake_reader)
      default_section["master_key_reader"] =
          script_generator.get_fake_reader_script();
    else
      default_section["master_key_reader"] =
          script_generator.get_reader_script();

    if (assign_fake_writer)
      default_section["master_key_writer"] =
          script_generator.get_fake_writer_script();
    else
      default_section["master_key_writer"] =
          script_generator.get_writer_script();

    return default_section;
  }

  std::map<std::string, std::string>
  get_incorrect_master_key_default_section_map() {
    ScriptGenerator script_generator(ProcessManager::get_origin(),
                                     tmp_dir_.name());

    auto default_section = get_DEFAULT_defaults();
    default_section["logging_folder"] = logging_folder;
    default_section["keyring_path"] =
        Path(tmp_dir_.name()).join("keyring").str();
    default_section["master_key_reader"] =
        script_generator.get_reader_incorrect_master_key_script();
    default_section["master_key_writer"] = script_generator.get_writer_script();

    return default_section;
  }

  auto &launch_router(const std::vector<std::string> &params,
                      int expected_exit_code = EXIT_SUCCESS) {
    return ProcessManager::launch_router(
        params, expected_exit_code, /*catch_stderr=*/true, /*with_sudo=*/false,
        /*wait_for_notify_ready=*/-1s);
  }

  TcpPortPool port_pool_;
  TempDirectory tmp_dir_;
  TempDirectory bootstrap_dir_;
  std::string logging_folder;
  std::string master_key_;
};

/**
 * @test
 *       verify that when bootstrap is launched using --master-key-reader and
 *       --master-key-writer options then master key file is not created.
 */
TEST_F(MasterKeyReaderWriterTest,
       NoMasterKeyFileWhenBootstrapPassWithMasterKeyReader) {
  auto server_port = port_pool_.get_next_available();
  auto &server_mock = launch_mysql_server_mock(
      get_data_dir().join("bootstrap_gr.js").str(), server_port, false);
  ASSERT_NO_FATAL_FAILURE(check_port_ready(server_mock, server_port));

  ScriptGenerator script_generator(ProcessManager::get_origin(),
                                   tmp_dir_.name());

  // launch the router in bootstrap mode
  auto &router = launch_router({
      "--bootstrap=127.0.0.1:" + std::to_string(server_port),
      "--report-host",
      "dont.query.dns",
      "--directory=" + bootstrap_dir_.name(),
      "--force",
      "--master-key-reader=" + script_generator.get_reader_script(),
      "--master-key-writer=" + script_generator.get_writer_script(),
  });

  // add login hook
  router.register_response("Please enter MySQL password for root: ",
                           "fake-pass\n");

  // check if the bootstraping was successful
  check_exit_code(router, EXIT_SUCCESS, 30000ms);
  EXPECT_TRUE(router.expect_output(
      "MySQL Router configured for the InnoDB Cluster 'my-cluster'"))
      << router.get_full_output() << std::endl
      << "server: " << server_mock.get_full_output();

  Path tmp(bootstrap_dir_.name());
  Path master_key_file(tmp.join("mysqlrouter.key").str());

  ASSERT_FALSE(master_key_file.exists());

  Path keyring_file(tmp.join("data").join("keyring").str());
  ASSERT_TRUE(keyring_file.exists());

  Path dir(tmp_dir_.name());
  Path data_file(dir.join("master_key").str());
  ASSERT_TRUE(data_file.exists());
}

/**
 * @test
 *       verify that when bootstrap is launched using --master-key-reader and
 *       --master-key-writer options then generated config file contains
 *       entries for master_key_reader and master_key_writer.
 *       Also, verify that --bootstrap can be specified after --master-key-*
 *       options (all other tests will use it in the beginning).
 */
TEST_F(MasterKeyReaderWriterTest,
       CheckConfigFileWhenBootstrapPassWithMasterKeyReader) {
  auto server_port = port_pool_.get_next_available();
  auto &server_mock = launch_mysql_server_mock(
      get_data_dir().join("bootstrap_gr.js").str(), server_port, false);
  ASSERT_NO_FATAL_FAILURE(check_port_ready(server_mock, server_port));

  ScriptGenerator script_generator(ProcessManager::get_origin(),
                                   tmp_dir_.name());

  // launch the router in bootstrap mode
  auto &router = launch_router({
      "--directory=" + bootstrap_dir_.name(),
      "--force",
      "--master-key-reader=" + script_generator.get_reader_script(),
      "--master-key-writer=" + script_generator.get_writer_script(),
      "--report-host",
      "dont.query.dns",
      "--bootstrap=127.0.0.1:" + std::to_string(server_port),
  });

  // add login hook
  router.register_response("Please enter MySQL password for root: ",
                           "fake-pass\n");

  // check if the bootstraping was successful
  check_exit_code(router, EXIT_SUCCESS, 30000ms);
  EXPECT_TRUE(
      router.expect_output("MySQL Router configured for the "
                           "InnoDB Cluster 'my-cluster'"))
      << router.get_full_output() << std::endl
      << "server: " << server_mock.get_full_output();

  Path tmp(bootstrap_dir_.name());
  Path config_file(tmp.join("mysqlrouter.conf").str());
  ASSERT_TRUE(config_file.exists());

  // read master-key-reader and master-key-writer
  std::string master_key_reader = "", master_key_writer = "";

  std::ifstream file(config_file.str());
  std::istream_iterator<std::string> beg(file), eof;
  std::vector<std::string> lines(beg, eof);

  for (const auto &line : lines) {
    int index = line.find('=');
    if (line.substr(0, index) == "master_key_reader")
      master_key_reader = line.substr(index + 1);
    else if (line.substr(0, index) == "master_key_writer")
      master_key_writer = line.substr(index + 1);
  }

  ASSERT_THAT(master_key_reader,
              testing::Eq(script_generator.get_reader_script()));
  ASSERT_THAT(master_key_writer,
              testing::Eq(script_generator.get_writer_script()));
}

/**
 * @test
 *       verify that when --master-key-reader option is used, but specified
 * reader cannot be executed, then bootstrap fails and appropriate error message
 * is printed to standard output.
 */
TEST_F(MasterKeyReaderWriterTest, BootstrapFailsWhenCannotRunMasterKeyReader) {
  auto server_port = port_pool_.get_next_available();
  auto &server_mock = launch_mysql_server_mock(
      get_data_dir().join("bootstrap_gr.js").str(), server_port, false);
  ASSERT_NO_FATAL_FAILURE(check_port_ready(server_mock, server_port));

  ScriptGenerator script_generator(ProcessManager::get_origin(),
                                   tmp_dir_.name());

  // launch the router in bootstrap mode
  auto &router = launch_router(
      {
          "--bootstrap=127.0.0.1:" + std::to_string(server_port),
          "--report-host",
          "dont.query.dns",
          "--directory=" + bootstrap_dir_.name(),
          "--force",
          "--master-key-reader=" + script_generator.get_fake_reader_script(),
          "--master-key-writer=" + script_generator.get_writer_script(),
      },
      EXIT_FAILURE);

  // add login hook
  router.register_response("Please enter MySQL password for root: ",
                           "fake-pass\n");

  // check if the bootstraping failed
  check_exit_code(router, EXIT_FAILURE);
  EXPECT_TRUE(router.expect_output(
      "Error: Cannot fetch master key file using master key reader"))
      << router.get_full_output() << std::endl
      << "server: " << server_mock.get_full_output();
}

/**
 * @test
 *       verify that when --master-key-writer option is used, but specified
 * master key writer cannot be executed, then bootstrap fails and appropriate
 * error message is printed to standard output.
 */
TEST_F(MasterKeyReaderWriterTest, BootstrapFailsWhenCannotRunMasterKeyWriter) {
  auto server_port = port_pool_.get_next_available();
  auto &server_mock = launch_mysql_server_mock(
      get_data_dir().join("bootstrap_gr.js").str(), server_port, false);
  ASSERT_NO_FATAL_FAILURE(check_port_ready(server_mock, server_port));

  ScriptGenerator script_generator(ProcessManager::get_origin(),
                                   tmp_dir_.name());

  // launch the router in bootstrap mode
  auto &router = launch_router(
      {
          "--bootstrap=127.0.0.1:" + std::to_string(server_port),
          "--report-host",
          "dont.query.dns",
          "--directory=" + bootstrap_dir_.name(),
          "--force",
          "--master-key-reader=" + script_generator.get_reader_script(),
          "--master-key-writer=" + script_generator.get_fake_writer_script(),
      },
      EXIT_FAILURE);

  // add login hook
  router.register_response("Please enter MySQL password for root: ",
                           "fake-pass\n");

  // check if the bootstraping failed
  check_exit_code(router, EXIT_FAILURE);
  EXPECT_TRUE(router.expect_output(
      "Error: Cannot write master key file using master key writer"))
      << router.get_full_output() << std::endl
      << "server: " << server_mock.get_full_output();
}

/**
 * @test
 *       verify that if keyring file already exists and --master-key-reader
 * option is used and bootstrap fails, then original keyring file is restored.
 */
TEST_F(MasterKeyReaderWriterTest, KeyringFileRestoredWhenBootstrapFails) {
  mysql_harness::mkdir(Path(tmp_dir_.name()).join("data").str(), 0777);
  // create keyring file
  Path keyring_path(Path(tmp_dir_.name()).join("data").join("keyring").str());

  write_to_file(keyring_path, "keyring file content");

  auto server_port = port_pool_.get_next_available();
  auto &server_mock = launch_mysql_server_mock(
      get_data_dir().join("bootstrap_gr.js").str(), server_port, false);
  ASSERT_NO_FATAL_FAILURE(check_port_ready(server_mock, server_port));

  ScriptGenerator script_generator(ProcessManager::get_origin(),
                                   tmp_dir_.name());

  // launch the router in bootstrap mode
  auto &router = launch_router(
      {
          "--bootstrap=127.0.0.1:" + std::to_string(server_port),
          "--directory=" + bootstrap_dir_.name(),
          "--force",
          "--master-key-reader=" + script_generator.get_fake_reader_script(),
          "--master-key-writer=" + script_generator.get_fake_writer_script(),
          "--report-host",
          "dont.query.dns",
      },
      EXIT_FAILURE);

  // add login hook
  router.register_response("Please enter MySQL password for root: ",
                           "fake-pass\n");

  // check if the bootstraping failed
  check_exit_code(router, EXIT_FAILURE);
  ASSERT_THAT(keyring_path.str(), FileContentEqual("keyring file content"));
}

/**
 * @test
 *       verify that if --master-key-reader option is used and bootstrap fails,
 *       then original master key is restored.
 */
TEST_F(MasterKeyReaderWriterTest, MasterKeyRestoredWhenBootstrapFails) {
  // create file that is used by master-key-reader and master-key-writer
  Path master_key_path(Path(tmp_dir_.name()).join("master_key").str());
  write_to_file(master_key_path, "");

  unsigned server_port = port_pool_.get_next_available();
  ScriptGenerator script_generator(ProcessManager::get_origin(),
                                   tmp_dir_.name());

  // launch the router in bootstrap mode
  auto &router = launch_router(
      {
          "--bootstrap=127.0.0.1:" + std::to_string(server_port),
          "--connect-timeout=1",
          "--directory=" + bootstrap_dir_.name(),
          "--force",
          "--master-key-reader=" + script_generator.get_reader_script(),
          "--master-key-writer=" + script_generator.get_writer_script(),
      },
      EXIT_FAILURE);

  // add login hook
  router.register_response("Please enter MySQL password for root: ",
                           "fake-pass\n");

  // check if the bootstraping failed
  check_exit_code(router, EXIT_FAILURE);
  ASSERT_THAT(master_key_path.str(), FileContentEqual(""));
}

/*
 * @test
 *       verify that if --master-key-reader option is used and original master
 * key is empty and bootstrap passes, then new master key is stored using
 * --master-key-writer.
 */
TEST_F(MasterKeyReaderWriterTest,
       IsNewMasterKeyIfReaderReturnsEmptyKeyAndBootstrapPass) {
  write_to_file(Path(tmp_dir_.name()).join("master_key"), "");

  auto server_port = port_pool_.get_next_available();
  auto &server_mock = launch_mysql_server_mock(
      get_data_dir().join("bootstrap_gr.js").str(), server_port, false);
  ASSERT_NO_FATAL_FAILURE(check_port_ready(server_mock, server_port));

  ScriptGenerator script_generator(ProcessManager::get_origin(),
                                   tmp_dir_.name());

  // launch the router in bootstrap mode
  auto &router = launch_router({
      "--bootstrap=127.0.0.1:" + std::to_string(server_port),
      "--report-host",
      "dont.query.dns",
      "--directory=" + bootstrap_dir_.name(),
      "--force",
      "--master-key-reader=" + script_generator.get_reader_script(),
      "--master-key-writer=" + script_generator.get_writer_script(),
  });

  // add login hook
  router.register_response("Please enter MySQL password for root: ",
                           "fake-pass\n");

  // check if the bootstraping was successful
  check_exit_code(router, EXIT_SUCCESS, 30000ms);
  EXPECT_TRUE(
      router.expect_output("MySQL Router configured for the "
                           "InnoDB Cluster 'my-cluster'"))
      << router.get_full_output() << std::endl
      << "server: " << server_mock.get_full_output();

  Path dir(tmp_dir_.name());
  Path data_file(dir.join("master_key").str());
  ASSERT_TRUE(data_file.exists());
  ASSERT_THAT(data_file.str(), FileContentNotEqual(""));
}

/*
 * @test
 *       verify that if master key exists and is not empty and bootstrap pass,
 * then original master key is not overriden.
 */
TEST_F(MasterKeyReaderWriterTest,
       DontWriteMasterKeyAtBootstrapIfMasterKeyAlreadyExists) {
  write_to_file(Path(tmp_dir_.name()).join("master_key"), "master key value");

  auto server_port = port_pool_.get_next_available();
  auto &server_mock = launch_mysql_server_mock(
      get_data_dir().join("bootstrap_gr.js").str(), server_port, false);
  ASSERT_NO_FATAL_FAILURE(check_port_ready(server_mock, server_port));

  ScriptGenerator script_generator(ProcessManager::get_origin(),
                                   tmp_dir_.name());

  // launch the router in bootstrap mode
  auto &router = launch_router({
      "--bootstrap=127.0.0.1:" + std::to_string(server_port),
      "--report-host",
      "dont.query.dns",
      "--directory=" + bootstrap_dir_.name(),
      "--force",
      "--master-key-reader=" + script_generator.get_reader_script(),
      "--master-key-writer=" + script_generator.get_writer_script(),
  });

  // add login hook
  router.register_response("Please enter MySQL password for root: ",
                           "fake-pass\n");

  // check if the bootstraping failed
  check_exit_code(router);
  ASSERT_THAT(Path(tmp_dir_.name()).join("master_key").str(),
              FileContentEqual("master key value"));
}

/**
 * @test
 *       verify that when master key returned by master-key-reader is correct,
 *       then launching the router succeeds
 *
 */
TEST_F(MasterKeyReaderWriterTest, ConnectToMetadataServerPass) {
  const auto server_port = port_pool_.get_next_available();
  const auto router_port = port_pool_.get_next_available();
  std::string metadata_cache_section = get_metadata_cache_section(server_port);
  std::string routing_section =
      get_metadata_cache_routing_section("PRIMARY", "round-robin", router_port);

  init_keyring();

  // launch server
  /*auto &server =*/launch_mysql_server_mock(
      get_data_dir().join("metadata_dynamic_nodes.js").str(), server_port);

  auto default_section_map = get_default_section_map();
  // launch the router with metadata-cache configuration
  TempDirectory conf_dir("conf");
  launch_router({
      "-c",
      create_config_file(conf_dir.name(),
                         metadata_cache_section + routing_section,
                         &default_section_map),
  });

  auto matcher = [&](const std::string &line) -> bool {
    return line.find("Connected with metadata server running on") != line.npos;
  };

  EXPECT_TRUE(find_in_file(logging_folder + "/mysqlrouter.log", matcher,
                           std::chrono::milliseconds(10000)));
}

/**
 * @test
 *       verify that when master key returned by master-key-reader is correct
 *       and then launching the router succeeds, then master-key is not written
 *       to log files.
 *
 */
TEST_F(MasterKeyReaderWriterTest,
       NoMasterKeyInLogsWhenConnectToMetadataServerPass) {
  const auto server_port = port_pool_.get_next_available();
  const auto router_port = port_pool_.get_next_available();
  std::string metadata_cache_section = get_metadata_cache_section(server_port);
  std::string routing_section =
      get_metadata_cache_routing_section("PRIMARY", "round-robin", router_port);

  init_keyring();

  // launch server
  auto &server = launch_mysql_server_mock(
      get_data_dir().join("metadata_dynamic_nodes.js").str(), server_port);
  ASSERT_NO_FATAL_FAILURE(check_port_ready(server, server_port, 10000ms));

  auto default_section_map = get_default_section_map();
  // launch the router with metadata-cache configuration
  TempDirectory conf_dir("conf");
  auto &router = launch_router(
      {"-c", create_config_file(conf_dir.name(),
                                metadata_cache_section + routing_section,
                                &default_section_map)});

  auto matcher = [&, this](const std::string &line) -> bool {
    return line.find(master_key_) != line.npos;
  };

<<<<<<< HEAD
  EXPECT_FALSE(find_in_file(logging_folder + "/mysqlrouter.log", matcher,
                            std::chrono::milliseconds(1000)))
      << router.get_full_output();
=======
  auto log_lines =
      mysql_harness::split_string(router.get_logfile_content(), '\n');
  EXPECT_THAT(
      log_lines,
      ::testing::Not(::testing::Contains(::testing::HasSubstr(master_key_))));
>>>>>>> fbdaa4de
}

/**
 * @test
 *       verify that when cannot run master-key-reader in order to read master
 * key then launching the router fails.
 */
TEST_F(MasterKeyReaderWriterTest, CannotLaunchRouterWhenNoMasterKeyReader) {
  auto server_port = port_pool_.get_next_available();
  auto router_port = port_pool_.get_next_available();
  std::string metadata_cache_section = get_metadata_cache_section(server_port);
  std::string routing_section =
      get_metadata_cache_routing_section("PRIMARY", "round-robin", router_port);

  init_keyring();

  // launch second metadata server
  auto &server = launch_mysql_server_mock(
      get_data_dir().join("metadata_dynamic_nodes.js").str(), server_port,
      false);
  ASSERT_NO_FATAL_FAILURE(check_port_ready(server, server_port));

  auto default_section_map = get_default_section_map(true, true);
  // launch the router with metadata-cache configuration
  TempDirectory conf_dir("conf");
  auto &router = launch_router(
      {
          "-c",
          create_config_file(conf_dir.name(),
                             metadata_cache_section + routing_section,
                             &default_section_map),
      },
      EXIT_FAILURE);

  check_exit_code(router, EXIT_FAILURE);
}

/**
 * @test
 *       verify that when password fetched using --master-key-reader is
 * incorrect, then launching the router fails with appropriate log message.
 */
TEST_F(MasterKeyReaderWriterTest, CannotLaunchRouterWhenMasterKeyIncorrect) {
  auto server_port = port_pool_.get_next_available();
  auto router_port = port_pool_.get_next_available();
  std::string metadata_cache_section = get_metadata_cache_section(server_port);
  std::string routing_section =
      get_metadata_cache_routing_section("PRIMARY", "round-robin", router_port);

  init_keyring();

  // launch second metadata server
  auto &server = launch_mysql_server_mock(
      get_data_dir().join("metadata_dynamic_nodes.js").str(), server_port,
      false);
  ASSERT_NO_FATAL_FAILURE(check_port_ready(server, server_port));

  auto incorrect_master_key_default_section_map =
      get_incorrect_master_key_default_section_map();
  // launch the router with metadata-cache configuration
  TempDirectory conf_dir("conf");
  auto &router = launch_router(
      {"-c", create_config_file(conf_dir.name(),
                                metadata_cache_section + routing_section,
                                &incorrect_master_key_default_section_map)},
      EXIT_FAILURE);

  check_exit_code(router, EXIT_FAILURE);
}
/*
 * These tests are executed only for STANDALONE layout and are not executed for
 * Windows. Bootstrap for layouts different than STANDALONE use directories to
 * which tests don't have access (see install_layout.cmake).
 */
Path g_origin_path;
#ifndef SKIP_BOOTSTRAP_SYSTEM_DEPLOYMENT_TESTS

class MasterKeyReaderWriterSystemDeploymentTest
    : public MasterKeyReaderWriterTest {
 protected:
  void SetUp() override {
    // this test modifies the origin path so we need to restore it
    ProcessManager::set_origin(g_origin_path);
    RouterComponentTest::SetUp();
    init_tmp_dir();

    set_mysqlrouter_exec(Path(exec_file_));
  }

  void TearDown() override {
    RouterComponentTest::TearDown();
#ifdef __APPLE__
    unlink(library_link_file_.c_str());
#endif
  }

  void write_to_file(const Path &file_path, const std::string &text) {
    std::ofstream master_key_file(file_path.str());
    if (master_key_file.good()) {
      master_key_file << text;
    }
  }

  /*
   * Create temporary directory that represents system deployment
   * layout for mysql bootstrap. A mysql executable is copied to
   * tmp_dir_/stage/bin/ and then an execution permission is assigned to it.
   *
   * After the test is completed, the whole temporary directory is deleted.
   */
  void init_tmp_dir() {
    mysql_harness::mkdir(tmp_dir_.name() + "/stage", 0700);
    mysql_harness::mkdir(tmp_dir_.name() + "/stage/bin", 0700);
    exec_file_ = tmp_dir_.name() + "/stage/bin/mysqlrouter";
    mysqlrouter::copy_file(get_mysqlrouter_exec().str(), exec_file_);
#ifndef _WIN32
    chmod(exec_file_.c_str(), 0700);
#endif

    // on MacOS we need to create symlink to library_output_directory
    // inside our temp dir as mysqlrouter has @loader_path/../lib
    // hardcoded by MYSQL_ADD_EXECUTABLE
#ifdef __APPLE__
    std::string cur_dir_name = g_origin_path.real_path().dirname().str();
    const std::string library_output_dir =
        cur_dir_name + "/library_output_directory";

    library_link_file_ =
        std::string(Path(tmp_dir_.name()).real_path().str() + "/stage/lib");

    if (symlink(library_output_dir.c_str(), library_link_file_.c_str())) {
      throw std::runtime_error(
          "Could not create symbolic link to library_output_directory: " +
          std::to_string(errno));
    }
#endif
    config_file_ = tmp_dir_.name() + "/stage/mysqlrouter.conf";
  }

  auto &run_server_mock() {
    const std::string json_stmts = get_data_dir().join("bootstrap_gr.js").str();
    server_port_ = port_pool_.get_next_available();

    // launch mock server and wait for it to start accepting connections
    auto &server_mock = launch_mysql_server_mock(json_stmts, server_port_);
    return server_mock;
  }

  std::string exec_file_;
  std::string config_file_;
#ifdef __APPLE__
  std::string library_link_file_;
#endif

  uint16_t server_port_;
};

/**
 * @test
 *      Verify if bootstrap with --master-key-reader and --master-key-writer
 *      and with system deployment layout then master key file
 * (stage/mysqlrouter.key) is not generated.
 */
TEST_F(MasterKeyReaderWriterSystemDeploymentTest, BootstrapPass) {
  auto &server_mock = run_server_mock();
  ASSERT_NO_FATAL_FAILURE(check_port_ready(server_mock, server_port_));

  ScriptGenerator script_generator(ProcessManager::get_origin(),
                                   tmp_dir_.name());

  // launch the router in bootstrap mode
  auto &router = launch_router({
      "--bootstrap=127.0.0.1:" + std::to_string(server_port_),
      "--report-host",
      "dont.query.dns",
      "--master-key-reader=" + script_generator.get_reader_script(),
      "--master-key-writer=" + script_generator.get_writer_script(),
  });

  // add login hook
  router.register_response("Please enter MySQL password for root: ",
                           "fake-pass\n");

  // check if the bootstraping was successful
  check_exit_code(router, EXIT_SUCCESS);

  EXPECT_TRUE(
      router.expect_output("MySQL Router configured for the "
                           "InnoDB Cluster 'my-cluster'"))
      << router.get_full_output() << std::endl
      << "server: " << server_mock.get_full_output();

  Path dir(tmp_dir_.name());
  Path data_file(dir.join("stage").join("mysqlrouter.key").str());
  ASSERT_FALSE(data_file.exists());
}

/**
 * @test
 *       verify if bootstrap with --master-key-reader and with system deployment
 * layout, but specified reader cannot be executed, then bootstrap fails and
 * appropriate error message is printed to standard output.
 */
TEST_F(MasterKeyReaderWriterSystemDeploymentTest,
       BootstrapFailsWhenCannotRunMasterKeyReader) {
  auto &server_mock = run_server_mock();
  ASSERT_NO_FATAL_FAILURE(check_port_ready(server_mock, server_port_));

  ScriptGenerator script_generator(ProcessManager::get_origin(),
                                   tmp_dir_.name());

  // launch the router in bootstrap mode
  auto &router = launch_router(
      {
          "--bootstrap=127.0.0.1:" + std::to_string(server_port_),
          "--report-host",
          "dont.query.dns",
          "--master-key-reader=" + script_generator.get_fake_reader_script(),
          "--master-key-writer=" + script_generator.get_writer_script(),
      },
      EXIT_FAILURE);

  // add login hook
  router.register_response("Please enter MySQL password for root: ",
                           "fake-pass\n");

  // check if the bootstraping failed
  check_exit_code(router, EXIT_FAILURE);

  EXPECT_TRUE(router.expect_output(
      "Error: Cannot fetch master key file using master key reader"))
      << router.get_full_output() << std::endl
      << "server: " << server_mock.get_full_output();
}

/**
 * @test
 *       verify if bootstrap with --master-key-writer and system deployment
 * layout, but specified master key writer cannot be executed, then bootstrap
 * fails and appropriate error message is printed to standard output.
 */
TEST_F(MasterKeyReaderWriterSystemDeploymentTest,
       BootstrapFailsWhenCannotRunMasterKeyWriter) {
  auto &server_mock = run_server_mock();
  ASSERT_NO_FATAL_FAILURE(check_port_ready(server_mock, server_port_));

  ScriptGenerator script_generator(ProcessManager::get_origin(),
                                   tmp_dir_.name());

  // launch the router in bootstrap mode
  auto &router = launch_router(
      {
          "--bootstrap=127.0.0.1:" + std::to_string(server_port_),
          "--report-host",
          "dont.query.dns",
          "--master-key-reader=" + script_generator.get_reader_script(),
          "--master-key-writer=" + script_generator.get_fake_writer_script(),
      },
      EXIT_FAILURE);

  // add login hook
  router.register_response("Please enter MySQL password for root: ",
                           "fake-pass\n");

  // check if the bootstraping failed
  check_exit_code(router, EXIT_FAILURE);

  EXPECT_TRUE(router.expect_output(
      "Error: Cannot write master key file using master key writer"))
      << router.get_full_output() << std::endl
      << "server: " << server_mock.get_full_output();
}

/**
 * @test
 *       verify that if keyring file already exists and bootstrap with
 * --master-key-reader and system deployment layout and bootstrap fails, then
 * original keyring file is restored.
 */
TEST_F(MasterKeyReaderWriterSystemDeploymentTest,
       KeyringFileRestoredWhenBootstrapFails) {
  mysql_harness::mkdir(Path(tmp_dir_.name()).join("stage").join("data").str(),
                       0777);
  // create keyring file
  Path keyring_path(
      Path(tmp_dir_.name()).join("stage").join("data").join("keyring").str());
  // set original keyring file
  write_to_file(keyring_path, "keyring file content");

  auto &server_mock = run_server_mock();
  ASSERT_NO_FATAL_FAILURE(check_port_ready(server_mock, server_port_));

  ScriptGenerator script_generator(ProcessManager::get_origin(),
                                   tmp_dir_.name());

  // launch the router in bootstrap mode
  auto &router = launch_router(
      {
          "--bootstrap=127.0.0.1:" + std::to_string(server_port_),
          "--connect-timeout=1",
          "--master-key-reader=" + script_generator.get_fake_reader_script(),
          "--master-key-writer=" + script_generator.get_fake_writer_script(),
          "--report-host",
          "dont.query.dns",
      },
      EXIT_FAILURE);

  // add login hook
  router.register_response("Please enter MySQL password for root: ",
                           "fake-pass\n");

  // check if the bootstraping failed
  check_exit_code(router, EXIT_FAILURE);

  ASSERT_THAT(keyring_path.str(), FileContentEqual("keyring file content"));
}

/**
 * @test
 *       verify bootstrap with --master-key-reader and system deployment layout
 *       and bootstrap fails, then original master key is restored.
 */
TEST_F(MasterKeyReaderWriterSystemDeploymentTest,
       MasterKeyRestoredWhenBootstrapFails) {
  // create file with master key
  Path master_key_path(Path(tmp_dir_.name()).join("master_key").str());
  write_to_file(master_key_path, "");

  unsigned server_port = port_pool_.get_next_available();
  ScriptGenerator script_generator(ProcessManager::get_origin(),
                                   tmp_dir_.name());

  // launch the router in bootstrap mode
  auto &router = launch_router(
      {
          "--bootstrap=127.0.0.1:" + std::to_string(server_port),
          "--connect-timeout=1",
          "--master-key-reader=" + script_generator.get_reader_script(),
          "--master-key-writer=" + script_generator.get_writer_script(),
      },
      EXIT_FAILURE);

  // add login hook
  router.register_response("Please enter MySQL password for root: ",
                           "fake-pass\n");

  // check if the bootstraping failed
  check_exit_code(router, EXIT_FAILURE);

  ASSERT_THAT(master_key_path.str(), FileContentEqual(""));
}

#endif

int main(int argc, char *argv[]) {
  init_windows_sockets();
  g_origin_path = Path(argv[0]).dirname();
  ProcessManager::set_origin(Path(argv[0]).dirname());
  ::testing::InitGoogleTest(&argc, argv);
  return RUN_ALL_TESTS();
}<|MERGE_RESOLUTION|>--- conflicted
+++ resolved
@@ -25,6 +25,7 @@
 #include <fstream>
 #include <stdexcept>
 #include <system_error>
+#include <thread>
 
 #ifdef _WIN32
 #include <windows.h>
@@ -32,16 +33,21 @@
 #include <unistd.h>
 #endif
 
+#include <gmock/gmock-matchers.h>
+#include <gtest/gtest.h>
+
+#include "config_builder.h"
 #include "dim.h"
-#include "gmock/gmock.h"
 #include "keyring/keyring_manager.h"
 #include "mock_server_testutils.h"
+#include "mysql/harness/string_utils.h"  // split_string
 #include "mysqlrouter/keyring_info.h"
+#include "mysqlrouter/utils.h"  // copy_file
+#include "process_manager.h"
 #include "random_generator.h"
 #include "router_component_test.h"
 #include "script_generator.h"
 #include "tcp_port_pool.h"
-#include "utils.h"
 
 /**
  * @file
@@ -68,7 +74,6 @@
  protected:
   void SetUp() override {
     RouterComponentTest::SetUp();
-    logging_folder = Path(tmp_dir_.name()).join("log").str();
 
     mysql_harness::DIM &dim = mysql_harness::DIM::instance();
     // RandomGenerator
@@ -87,25 +92,43 @@
     }
   }
 
-  std::string get_metadata_cache_section(unsigned server_port) {
-    return "[metadata_cache:test]\n"
-           "router_id=1\n"
-           "bootstrap_server_addresses=mysql://localhost:" +
-           std::to_string(server_port) +
-           "\n"
-           "user=mysql_router1_user\n"
-           "metadata_cluster=test\n"
-           "ttl=500\n\n";
-  }
-
-  std::string get_metadata_cache_routing_section(const std::string &role,
-                                                 const std::string &strategy,
-                                                 unsigned router_port) {
-    return "[routing:test_default]\n"
-           "bind_port=" +
-           std::to_string(router_port) + "\n" +
-           "destinations=metadata-cache://test/default?role=" + role + "\n" +
-           "protocol=classic\n" + "routing_strategy=" + strategy + "\n";
+  static std::pair<std::string, std::map<std::string, std::string>>
+  metadata_cache_section(uint16_t server_port) {
+    return {"metadata_cache:test",
+            {{"router_id", "1"},
+             {"bootstrap_server_addresses",
+              "mysql://localhost:" + std::to_string(server_port)},
+             {"user", "mysql_router1_user"},
+             {"metadata_cluster", "test"},
+             {"ttl", "500"}}};
+  }
+
+  static std::string get_metadata_cache_section(unsigned server_port) {
+    auto section = metadata_cache_section(server_port);
+
+    return mysql_harness::ConfigBuilder::build_section(section.first,
+                                                       section.second);
+  }
+
+  static std::pair<std::string, std::map<std::string, std::string>>
+  metadata_cache_routing_section(const std::string &role,
+                                 const std::string &strategy,
+                                 uint16_t router_port) {
+    return {"routing:test_default",
+            {{"bind_port", std::to_string(router_port)},
+             {"destinations", "metadata-cache://test/default?role=" + role},
+             {"protocol", "classic"},
+             {"routing_strategy", strategy}}};
+  }
+
+  static std::string get_metadata_cache_routing_section(
+      const std::string &role, const std::string &strategy,
+      uint16_t router_port) {
+    auto section = metadata_cache_routing_section(role, strategy, router_port);
+
+    return mysql_harness::ConfigBuilder::build_section(section.first,
+                                                       section.second) +
+           "\n";
   }
 
   KeyringInfo init_keyring() {
@@ -137,7 +160,6 @@
     ScriptGenerator script_generator(ProcessManager::get_origin(),
                                      tmp_dir_.name());
     std::map<std::string, std::string> default_section = get_DEFAULT_defaults();
-    default_section["logging_folder"] = logging_folder;
     default_section["keyring_path"] =
         Path(tmp_dir_.name()).join("keyring").str();
 
@@ -164,7 +186,6 @@
                                      tmp_dir_.name());
 
     auto default_section = get_DEFAULT_defaults();
-    default_section["logging_folder"] = logging_folder;
     default_section["keyring_path"] =
         Path(tmp_dir_.name()).join("keyring").str();
     default_section["master_key_reader"] =
@@ -177,14 +198,15 @@
   auto &launch_router(const std::vector<std::string> &params,
                       int expected_exit_code = EXIT_SUCCESS) {
     return ProcessManager::launch_router(
-        params, expected_exit_code, /*catch_stderr=*/true, /*with_sudo=*/false,
-        /*wait_for_notify_ready=*/-1s);
-  }
-
-  TcpPortPool port_pool_;
+        params, expected_exit_code,
+        /*catch_stderr=*/true,
+        /*with_sudo=*/false,
+        /*wait_for_notify_ready=*/-1s,
+        RouterComponentBootstrapTest::kBootstrapOutputResponder);
+  }
+
   TempDirectory tmp_dir_;
   TempDirectory bootstrap_dir_;
-  std::string logging_folder;
   std::string master_key_;
 };
 
@@ -214,12 +236,8 @@
       "--master-key-writer=" + script_generator.get_writer_script(),
   });
 
-  // add login hook
-  router.register_response("Please enter MySQL password for root: ",
-                           "fake-pass\n");
-
   // check if the bootstraping was successful
-  check_exit_code(router, EXIT_SUCCESS, 30000ms);
+  ASSERT_NO_FATAL_FAILURE(check_exit_code(router, EXIT_SUCCESS, 30000ms));
   EXPECT_TRUE(router.expect_output(
       "MySQL Router configured for the InnoDB Cluster 'my-cluster'"))
       << router.get_full_output() << std::endl
@@ -267,12 +285,8 @@
       "--bootstrap=127.0.0.1:" + std::to_string(server_port),
   });
 
-  // add login hook
-  router.register_response("Please enter MySQL password for root: ",
-                           "fake-pass\n");
-
   // check if the bootstraping was successful
-  check_exit_code(router, EXIT_SUCCESS, 30000ms);
+  ASSERT_NO_FATAL_FAILURE(check_exit_code(router, EXIT_SUCCESS, 30000ms));
   EXPECT_TRUE(
       router.expect_output("MySQL Router configured for the "
                            "InnoDB Cluster 'my-cluster'"))
@@ -307,8 +321,8 @@
 /**
  * @test
  *       verify that when --master-key-reader option is used, but specified
- * reader cannot be executed, then bootstrap fails and appropriate error message
- * is printed to standard output.
+ * reader cannot be executed, then bootstrap fails and appropriate error
+ * message is printed to standard output.
  */
 TEST_F(MasterKeyReaderWriterTest, BootstrapFailsWhenCannotRunMasterKeyReader) {
   auto server_port = port_pool_.get_next_available();
@@ -332,12 +346,8 @@
       },
       EXIT_FAILURE);
 
-  // add login hook
-  router.register_response("Please enter MySQL password for root: ",
-                           "fake-pass\n");
-
   // check if the bootstraping failed
-  check_exit_code(router, EXIT_FAILURE);
+  ASSERT_NO_FATAL_FAILURE(check_exit_code(router, EXIT_FAILURE));
   EXPECT_TRUE(router.expect_output(
       "Error: Cannot fetch master key file using master key reader"))
       << router.get_full_output() << std::endl
@@ -372,12 +382,8 @@
       },
       EXIT_FAILURE);
 
-  // add login hook
-  router.register_response("Please enter MySQL password for root: ",
-                           "fake-pass\n");
-
   // check if the bootstraping failed
-  check_exit_code(router, EXIT_FAILURE);
+  ASSERT_NO_FATAL_FAILURE(check_exit_code(router, EXIT_FAILURE));
   EXPECT_TRUE(router.expect_output(
       "Error: Cannot write master key file using master key writer"))
       << router.get_full_output() << std::endl
@@ -417,19 +423,15 @@
       },
       EXIT_FAILURE);
 
-  // add login hook
-  router.register_response("Please enter MySQL password for root: ",
-                           "fake-pass\n");
-
   // check if the bootstraping failed
-  check_exit_code(router, EXIT_FAILURE);
+  ASSERT_NO_FATAL_FAILURE(check_exit_code(router, EXIT_FAILURE));
   ASSERT_THAT(keyring_path.str(), FileContentEqual("keyring file content"));
 }
 
 /**
  * @test
- *       verify that if --master-key-reader option is used and bootstrap fails,
- *       then original master key is restored.
+ *       verify that if --master-key-reader option is used and bootstrap
+ * fails, then original master key is restored.
  */
 TEST_F(MasterKeyReaderWriterTest, MasterKeyRestoredWhenBootstrapFails) {
   // create file that is used by master-key-reader and master-key-writer
@@ -452,12 +454,8 @@
       },
       EXIT_FAILURE);
 
-  // add login hook
-  router.register_response("Please enter MySQL password for root: ",
-                           "fake-pass\n");
-
   // check if the bootstraping failed
-  check_exit_code(router, EXIT_FAILURE);
+  ASSERT_NO_FATAL_FAILURE(check_exit_code(router, EXIT_FAILURE));
   ASSERT_THAT(master_key_path.str(), FileContentEqual(""));
 }
 
@@ -490,12 +488,8 @@
       "--master-key-writer=" + script_generator.get_writer_script(),
   });
 
-  // add login hook
-  router.register_response("Please enter MySQL password for root: ",
-                           "fake-pass\n");
-
   // check if the bootstraping was successful
-  check_exit_code(router, EXIT_SUCCESS, 30000ms);
+  ASSERT_NO_FATAL_FAILURE(check_exit_code(router, EXIT_SUCCESS, 30000ms));
   EXPECT_TRUE(
       router.expect_output("MySQL Router configured for the "
                            "InnoDB Cluster 'my-cluster'"))
@@ -536,12 +530,8 @@
       "--master-key-writer=" + script_generator.get_writer_script(),
   });
 
-  // add login hook
-  router.register_response("Please enter MySQL password for root: ",
-                           "fake-pass\n");
-
   // check if the bootstraping failed
-  check_exit_code(router);
+  ASSERT_NO_FATAL_FAILURE(check_exit_code(router));
   ASSERT_THAT(Path(tmp_dir_.name()).join("master_key").str(),
               FileContentEqual("master key value"));
 }
@@ -555,79 +545,89 @@
 TEST_F(MasterKeyReaderWriterTest, ConnectToMetadataServerPass) {
   const auto server_port = port_pool_.get_next_available();
   const auto router_port = port_pool_.get_next_available();
-  std::string metadata_cache_section = get_metadata_cache_section(server_port);
-  std::string routing_section =
-      get_metadata_cache_routing_section("PRIMARY", "round-robin", router_port);
-
-  init_keyring();
 
   // launch server
   /*auto &server =*/launch_mysql_server_mock(
       get_data_dir().join("metadata_dynamic_nodes.js").str(), server_port);
 
-  auto default_section_map = get_default_section_map();
   // launch the router with metadata-cache configuration
   TempDirectory conf_dir("conf");
-  launch_router({
-      "-c",
-      create_config_file(conf_dir.name(),
-                         metadata_cache_section + routing_section,
-                         &default_section_map),
-  });
-
-  auto matcher = [&](const std::string &line) -> bool {
-    return line.find("Connected with metadata server running on") != line.npos;
-  };
-
-  EXPECT_TRUE(find_in_file(logging_folder + "/mysqlrouter.log", matcher,
-                           std::chrono::milliseconds(10000)));
+
+  auto writer = config_writer(conf_dir.name())
+                    .section(metadata_cache_section(server_port))
+                    .section(metadata_cache_routing_section(
+                        "PRIMARY", "round-robin", router_port));
+
+  // set master-key-reader/writer in DEFAULT section
+  auto &default_section = writer.sections().at("DEFAULT");
+
+  const auto keyring_info = init_keyring();
+
+  default_section["keyring_path"] = keyring_info.get_keyring_file();
+  default_section["master_key_reader"] = keyring_info.get_master_key_reader();
+  default_section["master_key_writer"] = keyring_info.get_master_key_writer();
+
+  auto &router =
+      router_spawner()
+          // ERROR: 1273 Syntax Error at: ROLLBACK ...
+          // it will never get READY.
+          .wait_for_sync_point(ProcessManager::Spawner::SyncPoint::RUNNING)
+          .spawn({"-c", writer.write()});
+
+  EXPECT_TRUE(wait_log_contains(
+      router, "Connected with metadata server running on", 10s));
 }
 
 /**
  * @test
  *       verify that when master key returned by master-key-reader is correct
- *       and then launching the router succeeds, then master-key is not written
- *       to log files.
+ *       and then launching the router succeeds, then master-key is not
+ * written to log files.
  *
  */
 TEST_F(MasterKeyReaderWriterTest,
        NoMasterKeyInLogsWhenConnectToMetadataServerPass) {
   const auto server_port = port_pool_.get_next_available();
   const auto router_port = port_pool_.get_next_available();
-  std::string metadata_cache_section = get_metadata_cache_section(server_port);
-  std::string routing_section =
-      get_metadata_cache_routing_section("PRIMARY", "round-robin", router_port);
-
-  init_keyring();
 
   // launch server
   auto &server = launch_mysql_server_mock(
       get_data_dir().join("metadata_dynamic_nodes.js").str(), server_port);
   ASSERT_NO_FATAL_FAILURE(check_port_ready(server, server_port, 10000ms));
 
-  auto default_section_map = get_default_section_map();
+  TempDirectory conf_dir("conf");
+
+  auto writer = config_writer(conf_dir.name())
+                    .section(metadata_cache_section(server_port))
+                    .section(metadata_cache_routing_section(
+                        "PRIMARY", "round-robin", router_port));
+
+  // set master-key-reader/writer in DEFAULT section
+  auto &default_section = writer.sections().at("DEFAULT");
+
+  const auto keyring_info = init_keyring();
+
+  default_section["keyring_path"] = keyring_info.get_keyring_file();
+  default_section["master_key_reader"] = keyring_info.get_master_key_reader();
+  default_section["master_key_writer"] = keyring_info.get_master_key_writer();
+
   // launch the router with metadata-cache configuration
-  TempDirectory conf_dir("conf");
-  auto &router = launch_router(
-      {"-c", create_config_file(conf_dir.name(),
-                                metadata_cache_section + routing_section,
-                                &default_section_map)});
-
-  auto matcher = [&, this](const std::string &line) -> bool {
-    return line.find(master_key_) != line.npos;
-  };
-
-<<<<<<< HEAD
-  EXPECT_FALSE(find_in_file(logging_folder + "/mysqlrouter.log", matcher,
-                            std::chrono::milliseconds(1000)))
-      << router.get_full_output();
-=======
+
+  auto &router =
+      router_spawner()
+          // ERROR: 1273 Syntax Error at: ROLLBACK ...
+          // it will never get READY.
+          .wait_for_sync_point(ProcessManager::Spawner::SyncPoint::RUNNING)
+          .spawn({"-c", writer.write()});
+
+  // wait a bit for log to generate.
+  std::this_thread::sleep_for(1s);
+
   auto log_lines =
       mysql_harness::split_string(router.get_logfile_content(), '\n');
   EXPECT_THAT(
       log_lines,
       ::testing::Not(::testing::Contains(::testing::HasSubstr(master_key_))));
->>>>>>> fbdaa4de
 }
 
 /**
@@ -662,7 +662,7 @@
       },
       EXIT_FAILURE);
 
-  check_exit_code(router, EXIT_FAILURE);
+  ASSERT_NO_FATAL_FAILURE(check_exit_code(router, EXIT_FAILURE));
 }
 
 /**
@@ -695,12 +695,12 @@
                                 &incorrect_master_key_default_section_map)},
       EXIT_FAILURE);
 
-  check_exit_code(router, EXIT_FAILURE);
+  ASSERT_NO_FATAL_FAILURE(check_exit_code(router, EXIT_FAILURE));
 }
 /*
- * These tests are executed only for STANDALONE layout and are not executed for
- * Windows. Bootstrap for layouts different than STANDALONE use directories to
- * which tests don't have access (see install_layout.cmake).
+ * These tests are executed only for STANDALONE layout and are not executed
+ * for Windows. Bootstrap for layouts different than STANDALONE use
+ * directories to which tests don't have access (see install_layout.cmake).
  */
 Path g_origin_path;
 #ifndef SKIP_BOOTSTRAP_SYSTEM_DEPLOYMENT_TESTS
@@ -807,12 +807,8 @@
       "--master-key-writer=" + script_generator.get_writer_script(),
   });
 
-  // add login hook
-  router.register_response("Please enter MySQL password for root: ",
-                           "fake-pass\n");
-
   // check if the bootstraping was successful
-  check_exit_code(router, EXIT_SUCCESS);
+  ASSERT_NO_FATAL_FAILURE(check_exit_code(router, EXIT_SUCCESS));
 
   EXPECT_TRUE(
       router.expect_output("MySQL Router configured for the "
@@ -827,9 +823,9 @@
 
 /**
  * @test
- *       verify if bootstrap with --master-key-reader and with system deployment
- * layout, but specified reader cannot be executed, then bootstrap fails and
- * appropriate error message is printed to standard output.
+ *       verify if bootstrap with --master-key-reader and with system
+ * deployment layout, but specified reader cannot be executed, then bootstrap
+ * fails and appropriate error message is printed to standard output.
  */
 TEST_F(MasterKeyReaderWriterSystemDeploymentTest,
        BootstrapFailsWhenCannotRunMasterKeyReader) {
@@ -850,12 +846,8 @@
       },
       EXIT_FAILURE);
 
-  // add login hook
-  router.register_response("Please enter MySQL password for root: ",
-                           "fake-pass\n");
-
   // check if the bootstraping failed
-  check_exit_code(router, EXIT_FAILURE);
+  ASSERT_NO_FATAL_FAILURE(check_exit_code(router, EXIT_FAILURE));
 
   EXPECT_TRUE(router.expect_output(
       "Error: Cannot fetch master key file using master key reader"))
@@ -888,12 +880,8 @@
       },
       EXIT_FAILURE);
 
-  // add login hook
-  router.register_response("Please enter MySQL password for root: ",
-                           "fake-pass\n");
-
   // check if the bootstraping failed
-  check_exit_code(router, EXIT_FAILURE);
+  ASSERT_NO_FATAL_FAILURE(check_exit_code(router, EXIT_FAILURE));
 
   EXPECT_TRUE(router.expect_output(
       "Error: Cannot write master key file using master key writer"))
@@ -935,20 +923,16 @@
       },
       EXIT_FAILURE);
 
-  // add login hook
-  router.register_response("Please enter MySQL password for root: ",
-                           "fake-pass\n");
-
   // check if the bootstraping failed
-  check_exit_code(router, EXIT_FAILURE);
+  ASSERT_NO_FATAL_FAILURE(check_exit_code(router, EXIT_FAILURE));
 
   ASSERT_THAT(keyring_path.str(), FileContentEqual("keyring file content"));
 }
 
 /**
  * @test
- *       verify bootstrap with --master-key-reader and system deployment layout
- *       and bootstrap fails, then original master key is restored.
+ *       verify bootstrap with --master-key-reader and system deployment
+ * layout and bootstrap fails, then original master key is restored.
  */
 TEST_F(MasterKeyReaderWriterSystemDeploymentTest,
        MasterKeyRestoredWhenBootstrapFails) {
@@ -970,12 +954,8 @@
       },
       EXIT_FAILURE);
 
-  // add login hook
-  router.register_response("Please enter MySQL password for root: ",
-                           "fake-pass\n");
-
   // check if the bootstraping failed
-  check_exit_code(router, EXIT_FAILURE);
+  ASSERT_NO_FATAL_FAILURE(check_exit_code(router, EXIT_FAILURE));
 
   ASSERT_THAT(master_key_path.str(), FileContentEqual(""));
 }
