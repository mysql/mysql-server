/*
  Copyright (c) 2017, 2022, Oracle and/or its affiliates.

  This program is free software; you can redistribute it and/or modify
  it under the terms of the GNU General Public License, version 2.0,
  as published by the Free Software Foundation.

  This program is also distributed with certain software (including
  but not limited to OpenSSL) that is licensed under separate terms,
  as designated in a particular file or component or in included license
  documentation.  The authors of MySQL hereby grant you an additional
  permission to link the program and your derivative works with the
  separately licensed software that they have included with MySQL.

  This program is distributed in the hope that it will be useful,
  but WITHOUT ANY WARRANTY; without even the implied warranty of
  MERCHANTABILITY or FITNESS FOR A PARTICULAR PURPOSE.  See the
  GNU General Public License for more details.

  You should have received a copy of the GNU General Public License
  along with this program; if not, write to the Free Software
  Foundation, Inc., 51 Franklin St, Fifth Floor, Boston, MA  02110-1301  USA
*/

#include <gmock/gmock.h>
#include <gtest/gtest.h>

#include "mysql_session.h"
#include "mysqlxclient.h"
#include "router_component_test.h"
#include "router_config.h"
#include "tcp_port_pool.h"

using namespace std::chrono_literals;
using namespace std::string_literals;

struct MockServerCLITestParam {
  const char *test_name;

  std::vector<std::string> cmdline_args;

  int expected_exit_code;

  std::function<void(const std::string &output)> checker;
};

class MockServerCLITest
    : public RouterComponentTest,
      public ::testing::WithParamInterface<MockServerCLITestParam> {};

TEST_P(MockServerCLITest, check) {
  auto mysql_server_mock_path = get_mysqlserver_mock_exec().str();

  ASSERT_THAT(mysql_server_mock_path, ::testing::StrNe(""));

  SCOPED_TRACE("// start binary");
  auto &cmd = launch_command(mysql_server_mock_path, GetParam().cmdline_args,
                             GetParam().expected_exit_code, true);

  SCOPED_TRACE("// wait for exit");
  check_exit_code(cmd, GetParam().expected_exit_code,
                  1000ms);  // should be quick, and return 0
  SCOPED_TRACE("// checking stdout");

  GetParam().checker(cmd.get_full_output());
}

const MockServerCLITestParam mock_server_cli_test_param[] = {
    {"version",
     // ensure mock-server supports --version.
     // WL#12118::TS_1-3
     {"--version"},
     EXIT_SUCCESS,
     [](const std::string &output) {
       EXPECT_THAT(output, ::testing::HasSubstr(MYSQL_ROUTER_VERSION));
     }},
    {"help",
     // ensure mock-server supports --help.
     {"--help"},
     EXIT_SUCCESS,
     [](const std::string &output) {
       EXPECT_THAT(output, ::testing::HasSubstr("--version"));
     }},
    {"invalid_port",
     // ensure mock-server fails with --http-port=65536.
     // WL#12118::TS_1-4
     {"--http-port", "65536"},
     EXIT_FAILURE,
     [](const std::string &output) {
       EXPECT_THAT(output, ::testing::HasSubstr("was '65536'"));
     }},
    {"hex_http_port",
     // ensure mock-server fails with --http-port=0xffff.
     {"--http-port", "0xffff",  //
      "--filename", "@filename@"},
     EXIT_FAILURE,
     [](const std::string &output) {
       EXPECT_THAT(output, ::testing::HasSubstr("was '0xffff'"));
     }},
    {"hex_xport",
     // ensure mock-server fails with --xport=0xffff.
     {"--port", "0xffff",  //
      "--filename", "@filename@"},
     EXIT_FAILURE,
     [](const std::string &output) {
       EXPECT_THAT(output, ::testing::HasSubstr("was '0xffff'"));
     }},
    {"hex_port",
     // ensure mock-server fails with --port=0xffff.
     {"--xport", "0xffff",  //
      "--filename", "@filename@"},
     EXIT_FAILURE,
     [](const std::string &output) {
       EXPECT_THAT(output, ::testing::HasSubstr("was '0xffff'"));
     }},
    {"invalid_ssl_mode",
     {"--filename", "@filename@",  //
      "--ssl-mode", "verify_ca"},
     EXIT_FAILURE,
     [](const std::string &output) {
       EXPECT_THAT(output, ::testing::HasSubstr("invalid value 'verify_ca'"));
     }},
    {"ssl_mode_required_no_cert_no_key",
     {
         "--filename", "@filename@",  //
         "--ssl-mode", "required",    //
     },
     EXIT_FAILURE,
     [](const std::string &output) {
       EXPECT_THAT(output, ::testing::HasSubstr("ssl_cert is empty"));
     }},
    {"ssl_mode_required_no_key",
     {
         "--filename", "@filename@",                 //
         "--ssl-mode", "required",                   //
         "--ssl-cert", "@datadir@/server-cert.pem",  //
     },
     EXIT_FAILURE,
     [](const std::string &output) {
       EXPECT_THAT(output, ::testing::HasSubstr("ssl_key is empty"));
     }},
    {"ssl_mode_required_no_cert",
     {
         "--filename", "@filename@",               //
         "--ssl-mode", "required",                 //
         "--ssl-key", "@datadir@/server-key.pem",  //
     },
     EXIT_FAILURE,
     [](const std::string &output) {
       EXPECT_THAT(output, ::testing::HasSubstr("ssl_cert is empty"));
     }},
    {"ssl_mode_preferred_no_cert_no_key",
     {
         "--filename", "@filename@",  //
         "--ssl-mode", "preferred",   //
     },
     EXIT_FAILURE,
     [](const std::string &output) {
       EXPECT_THAT(output, ::testing::HasSubstr("ssl_cert is empty"));
     }},
    {"ssl_mode_preferred_no_key",
     {
         "--filename", "@filename@",                 //
         "--ssl-mode", "preferred",                  //
         "--ssl-cert", "@datadir@/server-cert.pem",  //
     },
     EXIT_FAILURE,
     [](const std::string &output) {
       EXPECT_THAT(output, ::testing::HasSubstr("ssl_key is empty"));
     }},
    {"ssl_mode_preferred_no_cert",
     {
         "--filename", "@filename@",               //
         "--ssl-mode", "preferred",                //
         "--ssl-key", "@datadir@/server-key.pem",  //
     },
     EXIT_FAILURE,
     [](const std::string &output) {
       EXPECT_THAT(output, ::testing::HasSubstr("ssl_cert is empty"));
     }},
    {"tls_version_unknown",
     {
         "--filename", "@filename@",                 // required
         "--ssl-mode", "preferred",                  // required
         "--ssl-key", "@datadir@/server-key.pem",    // required
         "--ssl-cert", "@datadir@/server-cert.pem",  // required
         "--tls-version", "sslv3",                   //
     },
     EXIT_FAILURE,
     [](const std::string &output) {
       EXPECT_THAT(output,
                   ::testing::HasSubstr("setting 'tls_version=sslv3' failed"));
     }},
};

INSTANTIATE_TEST_SUITE_P(Spec, MockServerCLITest,
                         ::testing::ValuesIn(mock_server_cli_test_param),
                         [](const auto &info) { return info.param.test_name; });

class MockServerCLITestBase : public RouterComponentTest {};

struct MockServerConnectOkTestParam {
  const char *test_name;

  std::vector<std::string> cmdline_args;
};

class MockServerConnectOkTest
    : public RouterComponentTest,
      public ::testing::WithParamInterface<MockServerConnectOkTestParam> {
 protected:
  TcpPortPool port_pool_;
};

/**
 * replace named placeholders in a string.
 *
 * format: voo@key@bar
 */
static std::string replace_placeholders(
    const std::string &arg, const std::map<std::string, std::string> &config) {
  std::string value;

  auto cur = arg.begin();
  auto end = arg.end();

  do {
    // find pairs of @
    auto first_at = std::find(cur, end, '@');
    if (first_at == end) {
      break;
    }

    auto second_at = std::find(first_at + 1, end, '@');
    if (second_at == end) {
      throw std::runtime_error("expected 2nd @.");
    }

    value += std::string(cur, first_at);

    auto lookup = std::string(first_at + 1, second_at);

    value += config.at(lookup);
    cur = second_at + 1;
  } while (true);

  value += std::string(cur, end);

  return value;
}

static void classic_protocol_connect_ok(
    const std::string &host, uint16_t port,
    const std::string &username = "someuser",
    const std::string &password = "somepass") {
  mysqlrouter::MySQLSession sess;

  sess.connect(host, port,
               username,  // user
               password,  // pass
               "",        // socket
               ""         // schema
  );
}

static void classic_protocol_connect_fail(const std::string &host,
                                          uint16_t port,
                                          const std::string &username,
                                          const std::string &password,
                                          int expected_error_code) {
  mysqlrouter::MySQLSession sess;
  try {
    sess.connect(host, port,
                 username,  // user
                 password,  // pass
                 "",        // socket
                 ""         // schema
    );
    FAIL() << "expected to fail";
  } catch (const mysqlrouter::MySQLSession::Error &e) {
    ASSERT_EQ(e.code(), expected_error_code);
  }
}

static void x_protocol_connect_ok(const std::string &host, uint16_t port,
                                  const std::string &username = "someuser",
                                  const std::string &password = "somepass") {
  auto sess = xcl::create_session();
  ASSERT_THAT(
      sess->set_mysql_option(
          xcl::XSession::Mysqlx_option::Ssl_mode,
          mysqlrouter::MySQLSession::ssl_mode_to_string(SSL_MODE_PREFERRED)),
      ::testing::Truly([](const xcl::XError &xerr) { return !xerr; }));
  ASSERT_THAT(
      sess->connect(host.c_str(), port, username.c_str(), password.c_str(), ""),
      ::testing::Truly([](auto const &err) { return err.error() == 0; }));
}

TEST_P(MockServerConnectOkTest, classic_protocol) {
  auto mysql_server_mock_path = get_mysqlserver_mock_exec().str();
  auto bind_port = port_pool_.get_next_available();
  ASSERT_THAT(mysql_server_mock_path, ::testing::StrNe(""));

  std::map<std::string, std::string> config{
      {"http_port", std::to_string(port_pool_.get_next_available())},
      {"datadir", get_data_dir().str()},
      {"certdir", SSL_TEST_DATA_DIR},
      {"hostname", "127.0.0.1"},
  };

  std::vector<std::string> cmdline_args;

  for (const auto &arg : GetParam().cmdline_args) {
    if (arg.empty()) {
      cmdline_args.push_back(arg);
    } else {
      cmdline_args.push_back(replace_placeholders(arg, config));
    }
  }

  cmdline_args.emplace_back("--port");
  cmdline_args.push_back(std::to_string(bind_port));

  SCOPED_TRACE("// start binary");
  launch_command(mysql_server_mock_path, cmdline_args, EXIT_SUCCESS, true,
                 1000ms);

  SCOPED_TRACE("// checking "s + GetParam().test_name);
  classic_protocol_connect_ok(config.at("hostname"), bind_port);
}

TEST_P(MockServerConnectOkTest, x_protocol) {
  auto mysql_server_mock_path = get_mysqlserver_mock_exec().str();
  auto bind_port = port_pool_.get_next_available();
  ASSERT_THAT(mysql_server_mock_path, ::testing::StrNe(""));

  std::map<std::string, std::string> config{
      {"http_port", std::to_string(port_pool_.get_next_available())},
      {"datadir", get_data_dir().str()},
      {"certdir", SSL_TEST_DATA_DIR},
      {"hostname", "127.0.0.1"},
  };

  std::vector<std::string> cmdline_args;

  for (const auto &arg : GetParam().cmdline_args) {
    if (arg.empty()) {
      cmdline_args.push_back(arg);
    } else {
      cmdline_args.push_back(replace_placeholders(arg, config));
    }
  }

  cmdline_args.emplace_back("--xport");
  cmdline_args.push_back(std::to_string(bind_port));

  SCOPED_TRACE("// start binary");
  launch_command(mysql_server_mock_path, cmdline_args, EXIT_SUCCESS, true,
                 1000ms);

  SCOPED_TRACE("// checking "s + GetParam().test_name);
  x_protocol_connect_ok(config.at("hostname"), bind_port);
}

const MockServerConnectOkTestParam mock_server_connect_ok_test_param[] = {
    {"ssl_mode_default",
     {
         "--filename", "@datadir@/my_port.js",  //
         "--module-prefix", "@datadir@",        //
     }},
    {"ssl_mode_disabled",
     {
         "--filename", "@datadir@/my_port.js",  //
         "--module-prefix", "@datadir@",        //
         "--ssl-mode", "disabled",              //
     }},
    {"ssl_mode_disabled_ignored_ssl_key",
     {
         "--filename", "@datadir@/my_port.js",     //
         "--module-prefix", "@datadir@",           //
         "--ssl-mode", "disabled",                 //
         "--ssl-key", "@certdir@/does-not-exist",  //
     }},
    {"ssl_mode_disabled_ignored_ssl_cert",
     {
         "--filename", "@datadir@/my_port.js",      //
         "--module-prefix", "@datadir@",            //
         "--ssl-mode", "disabled",                  //
         "--ssl-cert", "@certdir@/does-not-exist",  //
     }},
    {"ssl_mode_required",
     {
         "--filename", "@datadir@/my_port.js",       //
         "--module-prefix", "@datadir@",             //
         "--ssl-mode", "required",                   //
         "--ssl-key", "@certdir@/server-key.pem",    //
         "--ssl-cert", "@certdir@/server-cert.pem",  //
     }},
    {"ssl_mode_preferred",
     {
         "--filename", "@datadir@/my_port.js",       //
         "--module-prefix", "@datadir@",             //
         "--ssl-mode", "preferred",                  //
         "--ssl-key", "@certdir@/server-key.pem",    //
         "--ssl-cert", "@certdir@/server-cert.pem",  //
     }},
    {"ssl_cipher_aes128_sha256",
     {
         "--filename", "@datadir@/my_port.js",       //
         "--module-prefix", "@datadir@",             //
         "--ssl-mode", "preferred",                  //
         "--ssl-key", "@certdir@/server-key.pem",    //
         "--ssl-cert", "@certdir@/server-cert.pem",  //
         "--ssl-cipher", "AES128-SHA256",            // a known cipher
     }},
    {"ssl_cipher_empty",
     {
         "--filename", "@datadir@/my_port.js",       //
         "--module-prefix", "@datadir@",             //
         "--ssl-mode", "preferred",                  //
         "--ssl-key", "@certdir@/server-key.pem",    //
         "--ssl-cert", "@certdir@/server-cert.pem",  //
         "--ssl-cipher", "",                         //
     }},
    {"ssl_ca",
     {
         "--filename", "@datadir@/my_port.js",       //
         "--module-prefix", "@datadir@",             //
         "--ssl-mode", "preferred",                  //
         "--ssl-key", "@certdir@/server-key.pem",    //
         "--ssl-cert", "@certdir@/server-cert.pem",  //
         "--ssl-ca", "@certdir@/cacert.pem",         //
     }},
    {"ssl_crl_no_client_cert",
     // if no cert is presented, and it isn't required by the test-file, check
     // the CRL file is not having an impact.
     {
         "--filename", "@datadir@/my_port.js",             //
         "--module-prefix", "@datadir@",                   //
         "--ssl-mode", "preferred",                        //
         "--ssl-key", "@certdir@/server-key.pem",          //
         "--ssl-cert", "@certdir@/server-cert.pem",        //
         "--ssl-ca", "@certdir@/crl-ca-cert.pem",          //
         "--ssl-crl", "@certdir@/crl-client-revoked.crl",  //
     }},
    {"auth_with_username",
     {
         "--filename", "@datadir@/mock_server_require_username.js",  //
         "--module-prefix", "@datadir@",                             //
         "--ssl-mode", "preferred",                                  //
         "--ssl-key", "@certdir@/server-key.pem",                    //
         "--ssl-cert", "@certdir@/server-cert.pem",                  //
         "--ssl-ca", "@certdir@/crl-ca-cert.pem",                    //
     }},
    {"auth_with_password",
     {
         "--filename", "@datadir@/mock_server_require_password.js",  //
         "--module-prefix", "@datadir@",                             //
         "--ssl-mode", "preferred",                                  //
         "--ssl-key", "@certdir@/server-key.pem",                    //
         "--ssl-cert", "@certdir@/server-cert.pem",                  //
         "--ssl-ca", "@certdir@/crl-ca-cert.pem",                    //
     }},
    {"client_cert_no_cert_required",
     // testfile doesn't require a cert.
     {
         "--filename", "@datadir@/my_port.js",       //
         "--module-prefix", "@datadir@",             //
         "--ssl-mode", "preferred",                  //
         "--ssl-key", "@certdir@/server-key.pem",    //
         "--ssl-cert", "@certdir@/server-cert.pem",  //
         "--ssl-ca", "@certdir@/crl-ca-cert.pem",    //
     }},
};

INSTANTIATE_TEST_SUITE_P(Spec, MockServerConnectOkTest,
                         ::testing::ValuesIn(mock_server_connect_ok_test_param),
                         [](const auto &info) { return info.param.test_name; });

// custom connect tests

struct MockServerConnectTestParam {
  const char *test_name;

  std::vector<std::string> cmdline_args;

  std::function<void(const std::map<std::string, std::string> &args)> checker;
};

class MockServerConnectTest
    : public RouterComponentTest,
      public ::testing::WithParamInterface<MockServerConnectTestParam> {
 protected:
  TcpPortPool port_pool_;
};

TEST_P(MockServerConnectTest, check) {
  auto mysql_server_mock_path = get_mysqlserver_mock_exec().str();

  ASSERT_THAT(mysql_server_mock_path, ::testing::StrNe(""));

  std::map<std::string, std::string> config{
      {"http_port", std::to_string(port_pool_.get_next_available())},
      {"port", std::to_string(port_pool_.get_next_available())},
      {"xport", std::to_string(port_pool_.get_next_available())},
      {"datadir", get_data_dir().str()},
      {"certdir", SSL_TEST_DATA_DIR},
      {"hostname", "127.0.0.1"},
  };

  std::vector<std::string> cmdline_args;

  for (const auto &arg : GetParam().cmdline_args) {
    if (arg.empty()) {
      cmdline_args.push_back(arg);
    } else {
      cmdline_args.push_back(replace_placeholders(arg, config));
    }
  }

  SCOPED_TRACE("// start binary");
  launch_command(mysql_server_mock_path, cmdline_args, EXIT_SUCCESS, true,
                 1000ms);

  SCOPED_TRACE("// checking "s + GetParam().test_name);
  GetParam().checker(config);
}

const MockServerConnectTestParam mock_server_connect_test_param[] = {
    {"mysql_native_password_with_password",
     // certificate is required, but no cert is presented
     {
         "--filename", "@datadir@/mock_server_require_password.js",  //
         "--module-prefix", "@datadir@",                             //
         "--port", "@port@",                                         //
         "--verbose",                                                //
     },
     [](const std::map<std::string, std::string> &config) {
       auto host = config.at("hostname");
       auto port = atol(config.at("port").c_str());
       const char username[] = "someuser";
       const char password[] = "somepass";

       mysqlrouter::MySQLSession sess;

       const auto opt_res =
           sess.set_option(mysqlrouter::MySQLSession::DefaultAuthentication(
               "mysql_native_password"));
       // set_option() only fails for bad-options, but not bad values.
       //
       // if auth-method-name is invalid, the connect will fail.
       ASSERT_TRUE(opt_res) << opt_res.error().message();

       try {
         sess.connect(host, port,
                      username,  // user
                      password,  // pass
                      "",        // socket
                      ""         // schema
         );
       } catch (const std::exception &e) {
         FAIL() << e.what();
       }
     }},
    {"client_cert_verify_cert_no_cert",
     // certificate is required, but no cert is presented
     {
         "--filename", "@datadir@/mock_server_cert_verify_cert.js",  //
         "--module-prefix", "@datadir@",                             //
         "--port", "@port@",                                         //
         "--ssl-mode", "required",                                   //
         "--ssl-ca", "@certdir@/crl-ca-cert.pem",                    //
         "--ssl-key", "@certdir@/crl-server-key.pem",                //
         "--ssl-cert", "@certdir@/crl-server-cert.pem",              //
         "--verbose",                                                //
     },
     [](const std::map<std::string, std::string> &config) {
       classic_protocol_connect_fail(config.at("hostname"),
                                     atol(config.at("port").c_str()),
                                     "someuser", "somepass", 1045);
     }},
    {"auth_wrong_password",
     {
         "--filename", "@datadir@/mock_server_require_password.js",  //
         "--module-prefix", "@datadir@",                             //
         "--port", "@port@",                                         //
         "--ssl-mode", "preferred",                                  //
         "--ssl-key", "@certdir@/server-key.pem",                    //
         "--ssl-cert", "@certdir@/server-cert.pem",                  //
         "--ssl-ca", "@certdir@/crl-ca-cert.pem",                    //
     },
     [](const std::map<std::string, std::string> &config) {
       classic_protocol_connect_fail(config.at("hostname"),
                                     atol(config.at("port").c_str()),
                                     "someuser", "wrongpass", 1045);
     }},
    {"auth_wrong_username",
     {
         "--filename", "@datadir@/mock_server_require_username.js",  //
         "--module-prefix", "@datadir@",                             //
         "--port", "@port@",                                         //
         "--ssl-mode", "preferred",                                  //
         "--ssl-key", "@certdir@/server-key.pem",                    //
         "--ssl-cert", "@certdir@/server-cert.pem",                  //
         "--ssl-ca", "@certdir@/crl-ca-cert.pem",                    //
     },
     [](const std::map<std::string, std::string> &config) {
       classic_protocol_connect_fail(config.at("hostname"),
                                     atol(config.at("port").c_str()),
                                     "wronguser", "wrongpass", 1045);
     }},
    {"client_cert_no_cert_required_with_trusted_cert",
     // testfile doesn't require a cert. But we send one anyway.
     {
         "--filename", "@datadir@/my_port.js",       //
         "--module-prefix", "@datadir@",             //
         "--port", "@port@",                         //
         "--ssl-mode", "preferred",                  //
         "--ssl-key", "@certdir@/server-key.pem",    //
         "--ssl-cert", "@certdir@/server-cert.pem",  //
         "--ssl-ca", "@certdir@/crl-ca-cert.pem",    //
     },
     [](const std::map<std::string, std::string> &config) {
       // connect should work.
       mysqlrouter::MySQLSession sess;

       sess.set_ssl_cert(
           replace_placeholders("@certdir@/crl-client-cert.pem", config),
           replace_placeholders("@certdir@/crl-client-key.pem", config));

       sess.connect(config.at("hostname"), atol(config.at("port").c_str()),
                    "someuser",  // user
                    "somepass",  // pass
                    "",          // socket
                    ""           // schema
       );
     }},
    {"client_cert_require_certifiticate",
     {
         "--filename", "@datadir@/mock_server_cert_verify_cert.js",  //
         "--module-prefix", "@datadir@",                             //
         "--port", "@port@",                                         //
         "--ssl-mode", "required",                                   //
         "--ssl-ca", "@certdir@/crl-ca-cert.pem",                    //
         "--ssl-key", "@certdir@/crl-server-key.pem",                //
         "--ssl-cert", "@certdir@/crl-server-cert.pem",              //
         "--verbose",                                                //
     },
     [](const std::map<std::string, std::string> &config) {
       // connect should work.
       mysqlrouter::MySQLSession sess;

       sess.set_ssl_cert(
           replace_placeholders("@certdir@/crl-client-cert.pem", config),
           replace_placeholders("@certdir@/crl-client-key.pem", config));

       try {
         sess.connect(config.at("hostname"), atol(config.at("port").c_str()),
                      "someuser",  // user
                      "somepass",  // pass
                      "",          // socket
                      ""           // schema
         );
       } catch (const std::exception &e) {
         FAIL() << e.what();
       }
     }},
    {"client_cert_verify_issuer",
     // testfile requires that issuer is the one of the crl-ca-cert.pem
     {
         "--filename", "@datadir@/mock_server_cert_verify_issuer.js",  //
         "--module-prefix", "@datadir@",                               //
         "--port", "@port@",                                           //
         "--ssl-mode", "required",                                     //
         "--ssl-ca", "@certdir@/crl-ca-cert.pem",                      //
         "--ssl-key", "@certdir@/crl-server-key.pem",                  //
         "--ssl-cert", "@certdir@/crl-server-cert.pem",                //
         "--verbose",                                                  //
     },
     [](const std::map<std::string, std::string> &config) {
       // connect should work.
       mysqlrouter::MySQLSession sess;

       sess.set_ssl_cert(
           replace_placeholders("@certdir@/crl-client-cert.pem", config),
           replace_placeholders("@certdir@/crl-client-key.pem", config));

       try {
         sess.connect(config.at("hostname"), atol(config.at("port").c_str()),
                      "someuser",  // user
                      "somepass",  // pass
                      "",          // socket
                      ""           // schema
         );
       } catch (const std::exception &e) {
         FAIL() << e.what();
       }
     }},
    {"client_cert_verify_subject",
     {
         "--filename", "@datadir@/mock_server_cert_verify_subject.js",  //
         "--module-prefix", "@datadir@",                                //
         "--port", "@port@",                                            //
         "--ssl-mode", "required",                                      //
         "--ssl-ca", "@certdir@/crl-ca-cert.pem",                       //
         "--ssl-key", "@certdir@/crl-server-key.pem",                   //
         "--ssl-cert", "@certdir@/crl-server-cert.pem",                 //
     },
     [](const std::map<std::string, std::string> &config) {
       // connect should work.
       mysqlrouter::MySQLSession sess;

       sess.set_ssl_cert(
           replace_placeholders("@certdir@/crl-client-cert.pem", config),
           replace_placeholders("@certdir@/crl-client-key.pem", config));

       try {
         sess.connect(config.at("hostname"), atol(config.at("port").c_str()),
                      "someuser",  // user
                      "somepass",  // pass
                      "",          // socket
                      ""           // schema
         );
       } catch (const std::exception &e) {
         FAIL() << e.what();
       }
     }},
    {"client_cert_verify_subject_wrong_subject",
     // present a client cert with the wrong subject
     {
         "--filename", "@datadir@/mock_server_cert_verify_subject.js",  //
         "--module-prefix", "@datadir@",                                //
         "--port", "@port@",                                            //
         "--ssl-mode", "required",                                      //
         "--ssl-ca", "@certdir@/crl-ca-cert.pem",                       //
         "--ssl-key", "@certdir@/crl-server-key.pem",                   //
         "--ssl-cert", "@certdir@/crl-server-cert.pem",                 //
         "--verbose",                                                   //
     },
     [](const std::map<std::string, std::string> &config) {
       // connect should work.
       mysqlrouter::MySQLSession sess;

       // present the server cert instead of the client cert.
       sess.set_ssl_cert(
           replace_placeholders("@certdir@/crl-server-cert.pem", config),
           replace_placeholders("@certdir@/crl-server-key.pem", config));

       try {
         sess.connect(config.at("hostname"), atol(config.at("port").c_str()),
                      "someuser",  // user
                      "somepass",  // pass
                      "",          // socket
                      ""           // schema
         );
         FAIL() << "expected to fail";
       } catch (const mysqlrouter::MySQLSession::Error &e) {
         // access denied
         ASSERT_EQ(e.code(), 1045);
       }
     }},
    {"client_cert_revoked",
     // present a client cert with the wrong subject
     {
         "--filename", "@datadir@/mock_server_cert_verify_subject.js",  //
         "--module-prefix", "@datadir@",                                //
         "--port", "@port@",                                            //
         "--ssl-mode", "required",                                      //
         "--ssl-ca", "@certdir@/crl-ca-cert.pem",                       //
         "--ssl-key", "@certdir@/crl-server-key.pem",                   //
         "--ssl-cert", "@certdir@/crl-server-cert.pem",                 //
         "--ssl-crl", "@certdir@/crl-client-revoked.crl",               //
     },
     [](const std::map<std::string, std::string> &config) {
       // connect should work.
       mysqlrouter::MySQLSession sess;

       // present the server cert instead of the client cert.
       sess.set_ssl_cert(replace_placeholders(
                             "@certdir@/crl-client-revoked-cert.pem", config),
                         replace_placeholders(
                             "@certdir@/crl-client-revoked-key.pem", config));

       try {
         sess.connect(config.at("hostname"), atol(config.at("port").c_str()),
                      "someuser",  // user
                      "somepass",  // pass
                      "",          // socket
                      ""           // schema
         );
         FAIL() << "expected to fail";
       } catch (const mysqlrouter::MySQLSession::Error &e) {
         // connection aborted
         //
         // openssl 1.1.1: 2013
         // openssl 1.0.2: 2026
         ASSERT_THAT(e.code(), ::testing::AnyOf(2013, 2026));
       }
     }},
    {"client_cert_revoked_other_cert",
     // present a client cert with the wrong subject
     {
         "--filename", "@datadir@/mock_server_cert_verify_subject.js",  //
         "--module-prefix", "@datadir@",                                //
         "--port", "@port@",                                            //
         "--ssl-mode", "required",                                      //
         "--ssl-ca", "@certdir@/crl-ca-cert.pem",                       //
         "--ssl-key", "@certdir@/crl-server-key.pem",                   //
         "--ssl-cert", "@certdir@/crl-server-cert.pem",                 //
         "--ssl-crl", "@certdir@/crl-client-revoked.crl",               //
     },
     [](const std::map<std::string, std::string> &config) {
       // connect should work.
       mysqlrouter::MySQLSession sess;

       // present the server cert instead of the client cert.
       sess.set_ssl_cert(
           replace_placeholders("@certdir@/crl-client-cert.pem", config),
           replace_placeholders("@certdir@/crl-client-key.pem", config));

       try {
         sess.connect(config.at("hostname"), atol(config.at("port").c_str()),
                      "someuser",  // user
                      "somepass",  // pass
                      "",          // socket
                      ""           // schema
         );
       } catch (const mysqlrouter::MySQLSession::Error &e) {
         FAIL() << e.what();
       }
     }},
    {"tls_version_12",
     // allow only TLSv1.2 on the server and force client to TLSv1.2 too
     //
     // should succeed.
     {
         "--filename", "@datadir@/mock_server_cert_verify_subject.js",  //
         "--module-prefix", "@datadir@",                                //
         "--port", "@port@",                                            //
         "--ssl-mode", "required",                                      //
         "--ssl-ca", "@certdir@/crl-ca-cert.pem",                       //
         "--ssl-key", "@certdir@/crl-server-key.pem",                   //
         "--ssl-cert", "@certdir@/crl-server-cert.pem",                 //
         "--tls-version", "TLSv1.2",                                    //
     },
     [](const std::map<std::string, std::string> &config) {
       // connect should work.
       mysqlrouter::MySQLSession sess;

       sess.set_ssl_cert(
           replace_placeholders("@certdir@/crl-client-cert.pem", config),
           replace_placeholders("@certdir@/crl-client-key.pem", config));

       sess.set_ssl_options(SSL_MODE_REQUIRED, "TLSv1.2",
                            "",  //
                            "",  //
                            "",  //
                            "",  //
                            "");

       try {
         sess.connect(config.at("hostname"), atol(config.at("port").c_str()),
                      "someuser",  // user
                      "somepass",  // pass
                      "",          // socket
                      ""           // schema
         );
       } catch (const mysqlrouter::MySQLSession::Error &e) {
         FAIL() << e.what();
       }
     }},

    {"tls_version_12_wrong_version",
     // allow only TLSv1.2 on the server and force client to TLSv1.1 too
     //
     // should fail
     {
         "--filename", "@datadir@/mock_server_cert_verify_subject.js",  //
         "--module-prefix", "@datadir@",                                //
         "--port", "@port@",                                            //
         "--ssl-mode", "required",                                      //
         "--ssl-ca", "@certdir@/crl-ca-cert.pem",                       //
         "--ssl-key", "@certdir@/crl-server-key.pem",                   //
         "--ssl-cert", "@certdir@/crl-server-cert.pem",                 //
         "--tls-version", "TLSv1.2",                                    //
     },
     [](const std::map<std::string, std::string> &config) {
       // connect should work.
       mysqlrouter::MySQLSession sess;

       sess.set_ssl_cert(
           replace_placeholders("@certdir@/crl-client-cert.pem", config),
           replace_placeholders("@certdir@/crl-client-key.pem", config));

       sess.set_ssl_options(SSL_MODE_REQUIRED, "TLSv1.1",
                            "",  //
                            "",  //
                            "",  //
                            "",  //
                            "");

       try {
         sess.connect(config.at("hostname"), atol(config.at("port").c_str()),
                      "someuser",  // user
                      "somepass",  // pass
                      "",          // socket
                      ""           // schema
         );
         FAIL() << "expected to failed";
       } catch (const mysqlrouter::MySQLSession::Error &e) {
         ASSERT_EQ(e.code(), 2026);
       }
     }},
<<<<<<< HEAD
=======
    {"xproto_mysqlsh_select_connection_id",
     {
         "--filename", "@datadir@/tls_endpoint.js",      //
         "--module-prefix", "@datadir@",                 //
         "--port", "@port@",                             //
         "--xport", "@xport@",                           //
         "--ssl-mode", "required",                       //
         "--ssl-ca", "@certdir@/crl-ca-cert.pem",        //
         "--ssl-key", "@certdir@/crl-server-key.pem",    //
         "--ssl-cert", "@certdir@/crl-server-cert.pem",  //
         "--tls-version", "TLSv1.2",                     //
     },
     [](const std::map<std::string, std::string> &config) {
       auto sess = xcl::create_session();
       ASSERT_THAT(
           sess->set_mysql_option(xcl::XSession::Mysqlx_option::Ssl_mode,
                                  mysqlrouter::MySQLSession::ssl_mode_to_string(
                                      SSL_MODE_PREFERRED)),
           ::testing::Truly([](const xcl::XError &xerr) { return !xerr; }));
       ASSERT_THAT(
           sess->connect(config.at("hostname").c_str(),
                         atol(config.at("xport").c_str()), "someuser",
                         "somepass", ""),
           ::testing::Truly([](auto const &err) { return err.error() == 0; }));
       xcl::XError xerr;
       auto query_result = sess->execute_sql(
           "select "
           "@@lower_case_table_names, @@version, connection_id(), "
           "variable_value "
           "from performance_schema.session_status "
           "where variable_name = 'mysqlx_ssl_cipher'",
           &xerr);

       ASSERT_TRUE(query_result->has_resultset());

       const auto &meta = query_result->get_metadata();
       ASSERT_THAT(meta, ::testing::SizeIs(::testing::Eq(4)));
       EXPECT_EQ(meta[0].type,
                 xcl::Column_type::SINT);  // lower_case_table_names
       EXPECT_EQ(meta[1].type, xcl::Column_type::BYTES);  // version
       EXPECT_EQ(meta[2].type, xcl::Column_type::SINT);   // connection_id
       EXPECT_EQ(meta[3].type, xcl::Column_type::BYTES);  // cipher

       auto row = query_result->get_next_row();
       ASSERT_TRUE(row);
       ASSERT_EQ(row->get_number_of_fields(), 4);

       // check if there something like a version-string in field[1]
       std::string version_string;
       ASSERT_TRUE(row->get_string(1, &version_string));
       ASSERT_THAT(version_string,
                   ::testing::SizeIs(::testing::Gt(5)));  // x.y.z
     }},
>>>>>>> fbdaa4de
};

INSTANTIATE_TEST_SUITE_P(Spec, MockServerConnectTest,
                         ::testing::ValuesIn(mock_server_connect_test_param),
                         [](const auto &info) { return info.param.test_name; });

int main(int argc, char *argv[]) {
  ProcessManager::set_origin(Path(argv[0]).dirname());
  ::testing::InitGoogleTest(&argc, argv);
  return RUN_ALL_TESTS();
}<|MERGE_RESOLUTION|>--- conflicted
+++ resolved
@@ -25,8 +25,10 @@
 #include <gmock/gmock.h>
 #include <gtest/gtest.h>
 
-#include "mysql_session.h"
+#include "mysqlrouter/mysql_session.h"
 #include "mysqlxclient.h"
+#include "mysqlxclient/xerror.h"
+#include "mysqlxclient/xrow.h"
 #include "router_component_test.h"
 #include "router_config.h"
 #include "tcp_port_pool.h"
@@ -34,6 +36,42 @@
 using namespace std::chrono_literals;
 using namespace std::string_literals;
 
+const char *xcl_column_type_to_string(xcl::Column_type type) {
+  switch (type) {
+    case xcl::Column_type::BIT:
+      return "BIT";
+    case xcl::Column_type::BYTES:
+      return "BYTES";
+    case xcl::Column_type::DATETIME:
+      return "DATETIME";
+    case xcl::Column_type::DECIMAL:
+      return "DECIMAL";
+    case xcl::Column_type::SET:
+      return "SET";
+    case xcl::Column_type::ENUM:
+      return "ENUM";
+    case xcl::Column_type::TIME:
+      return "TIME";
+    case xcl::Column_type::SINT:
+      return "SINT";
+    case xcl::Column_type::UINT:
+      return "UINT";
+    case xcl::Column_type::DOUBLE:
+      return "DOUBLE";
+    case xcl::Column_type::FLOAT:
+      return "FLOAT";
+  }
+
+  return "unknown";
+}
+
+namespace xcl {
+std::ostream &operator<<(std::ostream &os, xcl::Column_type type) {
+  os << xcl_column_type_to_string(type);
+  return os;
+}
+}  // namespace xcl
+
 struct MockServerCLITestParam {
   const char *test_name;
 
@@ -58,8 +96,7 @@
                              GetParam().expected_exit_code, true);
 
   SCOPED_TRACE("// wait for exit");
-  check_exit_code(cmd, GetParam().expected_exit_code,
-                  1000ms);  // should be quick, and return 0
+  check_exit_code(cmd, GetParam().expected_exit_code, 5s);
   SCOPED_TRACE("// checking stdout");
 
   GetParam().checker(cmd.get_full_output());
@@ -199,6 +236,57 @@
 
 class MockServerCLITestBase : public RouterComponentTest {};
 
+TEST_F(MockServerCLITestBase, classic_many_connections) {
+  auto mysql_server_mock_path = get_mysqlserver_mock_exec().str();
+  auto bind_port = port_pool_.get_next_available();
+  ASSERT_THAT(mysql_server_mock_path, ::testing::StrNe(""));
+
+  std::map<std::string, std::string> config{
+      {"--module-prefix", get_data_dir().str()},
+      {"--filename", get_data_dir().join("my_port.js").str()},
+      {"--port", std::to_string(bind_port)},
+  };
+
+  std::vector<std::string> cmdline_args;
+
+  for (const auto &arg : config) {
+    cmdline_args.push_back(arg.first);
+    cmdline_args.push_back(arg.second);
+  }
+
+  SCOPED_TRACE("// start " + mysql_server_mock_path);
+  spawner(mysql_server_mock_path).spawn(cmdline_args);
+
+  // Opening a new connection takes ~12ms on a dev-machine.
+  //
+  // Spawning 80 connections sequentially takes ~1sec.
+  //
+  // ideas to improve this time:
+  //
+  // - use libmysqlclient's async connect code.
+  // - make the mock handle connections faster.
+  constexpr int kNumConnections{80};
+  std::vector<mysqlrouter::MySQLSession> classic_sessions{kNumConnections};
+
+  for (auto &sess : classic_sessions) {
+    try {
+      sess.connect("127.0.0.1", bind_port, "root", "fake-pass", "", "");
+    } catch (const std::exception &e) {
+      FAIL() << e.what();
+    }
+  }
+
+  for (auto &sess : classic_sessions) {
+    try {
+      auto row = sess.query_one("select @@port");
+      ASSERT_EQ(row->size(), 1);
+      EXPECT_EQ((*row)[0], std::to_string(bind_port));
+    } catch (const std::exception &e) {
+      FAIL() << e.what();
+    }
+  }
+}
+
 struct MockServerConnectOkTestParam {
   const char *test_name;
 
@@ -207,10 +295,7 @@
 
 class MockServerConnectOkTest
     : public RouterComponentTest,
-      public ::testing::WithParamInterface<MockServerConnectOkTestParam> {
- protected:
-  TcpPortPool port_pool_;
-};
+      public ::testing::WithParamInterface<MockServerConnectOkTestParam> {};
 
 /**
  * replace named placeholders in a string.
@@ -322,8 +407,7 @@
   cmdline_args.push_back(std::to_string(bind_port));
 
   SCOPED_TRACE("// start binary");
-  launch_command(mysql_server_mock_path, cmdline_args, EXIT_SUCCESS, true,
-                 1000ms);
+  launch_command(mysql_server_mock_path, cmdline_args, EXIT_SUCCESS, true, 1s);
 
   SCOPED_TRACE("// checking "s + GetParam().test_name);
   classic_protocol_connect_ok(config.at("hostname"), bind_port);
@@ -332,6 +416,7 @@
 TEST_P(MockServerConnectOkTest, x_protocol) {
   auto mysql_server_mock_path = get_mysqlserver_mock_exec().str();
   auto bind_port = port_pool_.get_next_available();
+  auto other_bind_port = port_pool_.get_next_available();
   ASSERT_THAT(mysql_server_mock_path, ::testing::StrNe(""));
 
   std::map<std::string, std::string> config{
@@ -351,12 +436,17 @@
     }
   }
 
+  // set the classic port even though we don't use it.
+  // otherwise it defaults to bind to port 3306 which may lead to "Address
+  // already in use"
+  cmdline_args.emplace_back("--port");
+  cmdline_args.push_back(std::to_string(other_bind_port));
+
   cmdline_args.emplace_back("--xport");
   cmdline_args.push_back(std::to_string(bind_port));
 
   SCOPED_TRACE("// start binary");
-  launch_command(mysql_server_mock_path, cmdline_args, EXIT_SUCCESS, true,
-                 1000ms);
+  launch_command(mysql_server_mock_path, cmdline_args, EXIT_SUCCESS, true, 1s);
 
   SCOPED_TRACE("// checking "s + GetParam().test_name);
   x_protocol_connect_ok(config.at("hostname"), bind_port);
@@ -489,10 +579,7 @@
 
 class MockServerConnectTest
     : public RouterComponentTest,
-      public ::testing::WithParamInterface<MockServerConnectTestParam> {
- protected:
-  TcpPortPool port_pool_;
-};
+      public ::testing::WithParamInterface<MockServerConnectTestParam> {};
 
 TEST_P(MockServerConnectTest, check) {
   auto mysql_server_mock_path = get_mysqlserver_mock_exec().str();
@@ -519,8 +606,7 @@
   }
 
   SCOPED_TRACE("// start binary");
-  launch_command(mysql_server_mock_path, cmdline_args, EXIT_SUCCESS, true,
-                 1000ms);
+  launch_command(mysql_server_mock_path, cmdline_args, EXIT_SUCCESS, true, 1s);
 
   SCOPED_TRACE("// checking "s + GetParam().test_name);
   GetParam().checker(config);
@@ -892,12 +978,18 @@
            replace_placeholders("@certdir@/crl-client-cert.pem", config),
            replace_placeholders("@certdir@/crl-client-key.pem", config));
 
-       sess.set_ssl_options(SSL_MODE_REQUIRED, "TLSv1.1",
-                            "",  //
-                            "",  //
-                            "",  //
-                            "",  //
-                            "");
+       // TLSv1.1 may be forbidden in libmysqlclient.
+       try {
+         sess.set_ssl_options(SSL_MODE_REQUIRED, "TLSv1.1",
+                              "",  //
+                              "",  //
+                              "",  //
+                              "",  //
+                              "");
+       } catch (const std::exception &e) {
+         // Error setting TLS_VERSION option for MySQL connection
+         GTEST_SKIP() << e.what();
+       }
 
        try {
          sess.connect(config.at("hostname"), atol(config.at("port").c_str()),
@@ -911,8 +1003,6 @@
          ASSERT_EQ(e.code(), 2026);
        }
      }},
-<<<<<<< HEAD
-=======
     {"xproto_mysqlsh_select_connection_id",
      {
          "--filename", "@datadir@/tls_endpoint.js",      //
@@ -966,7 +1056,6 @@
        ASSERT_THAT(version_string,
                    ::testing::SizeIs(::testing::Gt(5)));  // x.y.z
      }},
->>>>>>> fbdaa4de
 };
 
 INSTANTIATE_TEST_SUITE_P(Spec, MockServerConnectTest,
@@ -974,6 +1063,7 @@
                          [](const auto &info) { return info.param.test_name; });
 
 int main(int argc, char *argv[]) {
+  net::impl::socket::init();
   ProcessManager::set_origin(Path(argv[0]).dirname());
   ::testing::InitGoogleTest(&argc, argv);
   return RUN_ALL_TESTS();
