/*
  Copyright (c) 2017, 2022, Oracle and/or its affiliates.

  This program is free software; you can redistribute it and/or modify
  it under the terms of the GNU General Public License, version 2.0,
  as published by the Free Software Foundation.

  This program is also distributed with certain software (including
  but not limited to OpenSSL) that is licensed under separate terms,
  as designated in a particular file or component or in included license
  documentation.  The authors of MySQL hereby grant you an additional
  permission to link the program and your derivative works with the
  separately licensed software that they have included with MySQL.

  This program is distributed in the hope that it will be useful,
  but WITHOUT ANY WARRANTY; without even the implied warranty of
  MERCHANTABILITY or FITNESS FOR A PARTICULAR PURPOSE.  See the
  GNU General Public License for more details.

  You should have received a copy of the GNU General Public License
  along with this program; if not, write to the Free Software
  Foundation, Inc., 51 Franklin St, Fifth Floor, Boston, MA  02110-1301  USA
*/

#include <condition_variable>
#include <csignal>
#include <cstdlib>
#include <fstream>
#include <functional>
#include <mutex>
#include <string>
#include <thread>

#include <gmock/gmock-matchers.h>

#include "config_builder.h"
#include "dim.h"
#include "mock_server_rest_client.h"
#include "mock_server_testutils.h"
#include "mysql/harness/logging/logging.h"
<<<<<<< HEAD
#include "mysql_session.h"
#include "mysqlrouter/utils.h"
=======
#include "mysql/harness/string_utils.h"  // split_string
#include "mysqlrouter/mysql_session.h"
#include "mysqlrouter/utils.h"  // rename_file
#include "process_wrapper.h"
>>>>>>> fbdaa4de
#include "random_generator.h"
#include "router_component_test.h"
#include "tcp_port_pool.h"

/**
 * @file
 * @brief Component Tests for loggers
 */

using mysql_harness::logging::LogLevel;
using mysql_harness::logging::LogTimestampPrecision;
using testing::HasSubstr;
using testing::Not;
using testing::StartsWith;
using namespace std::chrono_literals;

class RouterLoggingTest : public RouterComponentTest {
 protected:
  std::string create_config_file(
      const std::string &directory, const std::string &sections,
      const std::map<std::string, std::string> *default_section) const {
    return ProcessManager::create_config_file(
        directory, sections, default_section, "mysqlrouter.conf", "", false);
  }

  TcpPortPool port_pool_;

  ProcessWrapper &launch_router(
      const std::vector<std::string> &params,
      int expected_exit_code = EXIT_SUCCESS, bool catch_stderr = true,
      std::chrono::milliseconds wait_for_notify_ready = -1s) {
    return ProcessManager::launch_router(params, expected_exit_code,
                                         catch_stderr, /*with_sudo=*/false,
                                         wait_for_notify_ready);
  }
};

/** @test This test verifies that fatal error messages thrown before switching
 * to logger specified in config file (before Loader::run() runs
 * logger_plugin.cc:init()) are properly logged to STDERR
 */
TEST_F(RouterLoggingTest, log_startup_failure_to_console) {
  auto conf_params = get_DEFAULT_defaults();
  // we want to log to the console
  conf_params["logging_folder"] = "";
  TempDirectory conf_dir("conf");
  const std::string conf_file =
      create_config_file(conf_dir.name(), "[invalid]", &conf_params);

  // run the router and wait for it to exit
  auto &router = launch_router({"-c", conf_file}, EXIT_FAILURE);
  check_exit_code(router, EXIT_FAILURE);

  // expect something like this to appear on STDERR
  // plugin 'invalid' failed to
  // load: ./plugin_output_directory/invalid.so: cannot open shared object
  // file: No such file or directory
  const std::string out = router.get_full_output();
  EXPECT_THAT(
      out, HasSubstr("Loading plugin for config-section '[invalid]' failed"));
}

/** @test This test is similar to log_startup_failure_to_console(), but the
 * failure message is expected to be logged into a logfile
 */
TEST_F(RouterLoggingTest, log_startup_failure_to_logfile) {
  // create tmp dir where we will log
  TempDirectory logging_folder;

  // create config with logging_folder set to that directory
  std::map<std::string, std::string> params = get_DEFAULT_defaults();
  params.at("logging_folder") = logging_folder.name();
  TempDirectory conf_dir("conf");
  const std::string conf_file =
      create_config_file(conf_dir.name(), "[routing]", &params);

  // run the router and wait for it to exit
  auto &router = launch_router({"-c", conf_file}, EXIT_FAILURE);
  check_exit_code(router, EXIT_FAILURE);

  // expect something like this to appear in log:
  // 2018-12-19 03:54:04 main ERROR [7f539f628780] Configuration error: option
  // destinations in [routing] is required
<<<<<<< HEAD
  auto matcher = [](const std::string &line) -> bool {
    return line.find(
               "Configuration error: option destinations in [routing] is "
               "required") != line.npos;
  };

  EXPECT_TRUE(find_in_file(logging_folder.name() + "/mysqlrouter.log", matcher))
      << "log:"
      << router.get_full_logfile("mysqlrouter.log", logging_folder.name());
=======
  auto file_content =
      router.get_logfile_content("mysqlrouter.log", logging_folder.name());
  auto lines = mysql_harness::split_string(file_content, '\n');

  EXPECT_THAT(lines,
              ::testing::Contains(::testing::HasSubstr(
                  "Configuration error: option destinations in [routing] is "
                  "required")));
>>>>>>> fbdaa4de
}

/** @test This test verifies that invalid logging_folder is properly handled and
 * appropriate message is printed on STDERR. Router tries to
 * mkdir(logging_folder) if it doesn't exist, then write its log inside of it.
 */
TEST_F(RouterLoggingTest, bad_logging_folder) {
  // create tmp dir to contain our tests
  TempDirectory tmp_dir;

// unfortunately it's not (reasonably) possible to make folders read-only on
// Windows, therefore we can run the following 2 tests only on Unix
// https://support.microsoft.com/en-us/help/326549/you-cannot-view-or-change-the-read-only-or-the-system-attributes-of-fo
#ifndef _WIN32

  // make tmp dir read-only
  chmod(tmp_dir.name().c_str(),
        S_IRUSR | S_IXUSR);  // r-x for the user (aka 500)

  // logging_folder doesn't exist and can't be created
  {
    const std::string logging_dir = tmp_dir.name() + "/some_dir";

    // create Router config
    std::map<std::string, std::string> params = get_DEFAULT_defaults();
    params.at("logging_folder") = logging_dir;
    TempDirectory conf_dir("conf");
    const std::string conf_file =
        create_config_file(conf_dir.name(), "[keepalive]\n", &params);

    // run the router and wait for it to exit
    auto &router = launch_router({"-c", conf_file}, EXIT_FAILURE);
    check_exit_code(router, EXIT_FAILURE);

    // expect something like this to appear on STDERR
    // Error: Error when creating dir '/bla': 13
    const std::string out = router.get_full_output();
    EXPECT_THAT(
        out.c_str(),
        HasSubstr("plugin 'logger' init failed: Error when creating dir '" +
                  logging_dir + "': 13"));
  }

  // logging_folder exists but is not writeable
  {
    const std::string logging_dir = tmp_dir.name();

    // create Router config
    std::map<std::string, std::string> params = get_DEFAULT_defaults();
    params.at("logging_folder") = logging_dir;
    TempDirectory conf_dir("conf");
    const std::string conf_file =
        create_config_file(conf_dir.name(), "[keepalive]\n", &params);

    // run the router and wait for it to exit
    auto &router = launch_router({"-c", conf_file}, EXIT_FAILURE);
    check_exit_code(router, EXIT_FAILURE);

    // expect something like this to appear on STDERR
    // Error: Cannot create file in directory //mysqlrouter.log: Permission
    // denied
    const std::string out = router.get_full_output();
#ifndef _WIN32
    EXPECT_THAT(
        out.c_str(),
        HasSubstr(
            "plugin 'logger' init failed: Cannot create file in directory " +
            logging_dir + ": Permission denied\n"));
#endif
  }

  // restore writability to tmp dir
  chmod(tmp_dir.name().c_str(),
        S_IRUSR | S_IWUSR | S_IXUSR);  // rwx for the user (aka 700)

#endif  // #ifndef _WIN32

  // logging_folder is really a file
  {
    const std::string logging_dir = tmp_dir.name() + "/some_file";

    // create that file
    {
      std::ofstream some_file(logging_dir);
      EXPECT_TRUE(some_file.good());
    }

    // create Router config
    std::map<std::string, std::string> params = get_DEFAULT_defaults();
    params.at("logging_folder") = logging_dir;
    TempDirectory conf_dir("conf");
    const std::string conf_file =
        create_config_file(conf_dir.name(), "[keepalive]\n", &params);

    // run the router and wait for it to exit
    auto &router = launch_router({"-c", conf_file}, EXIT_FAILURE);
    check_exit_code(router, EXIT_FAILURE);

    // expect something like this to appear on STDERR
    // Error: Cannot create file in directory /etc/passwd/mysqlrouter.log: Not a
    // directory
    const std::string out = router.get_full_output();
    const std::string prefix("Cannot create file in directory " + logging_dir +
                             ": ");
#ifndef _WIN32
    EXPECT_THAT(out.c_str(), HasSubstr(prefix + "Not a directory\n"));
#else
    // on Windows emulate (wine) we get ENOTDIR
    // with native windows we get ENOENT

    EXPECT_THAT(
        out.c_str(),
        ::testing::AnyOf(
            ::testing::HasSubstr(prefix + "Directory name invalid.\n"),
            ::testing::HasSubstr(
                prefix + "The system cannot find the path specified.\n")));
#endif
  }
}

TEST_F(RouterLoggingTest, multiple_logger_sections) {
  // This test verifies that multiple [logger] sections are handled properly.
  // Router should report the error on STDERR and exit

  auto conf_params = get_DEFAULT_defaults();
  // we want to log to the console
  conf_params["logging_folder"] = "";
  TempDirectory conf_dir("conf");
  const std::string conf_file =
      create_config_file(conf_dir.name(), "[logger]\n[logger]\n", &conf_params);

  // run the router and wait for it to exit
  auto &router = launch_router({"-c", conf_file}, EXIT_FAILURE);
  check_exit_code(router, EXIT_FAILURE);

  // expect something like this to appear on STDERR
  // Error: Configuration error: Section 'logger' already exists
  const std::string out = router.get_full_output();
  EXPECT_THAT(
      out.c_str(),
      ::testing::HasSubstr(
          "Error: Configuration error: Section 'logger' already exists"));
}

TEST_F(RouterLoggingTest, logger_section_with_key) {
  // This test verifies that [logger:with_some_key] section is handled properly
  // Router should report the error on STDERR and exit
  auto conf_params = get_DEFAULT_defaults();
  // we want to log to the console
  conf_params["logging_folder"] = "";
  TempDirectory conf_dir("conf");
  const std::string conf_file =
      create_config_file(conf_dir.name(), "[logger:some_key]\n", &conf_params);

  // run the router and wait for it to exit
  auto &router = launch_router({"-c", conf_file}, EXIT_FAILURE);
  check_exit_code(router, EXIT_FAILURE);

  // expect something like this to appear on STDERR
  // Error: Section 'logger' does not support key
  const std::string out = router.get_full_output();
  EXPECT_THAT(out.c_str(),
              HasSubstr("Error: Section 'logger' does not support keys"));
}

TEST_F(RouterLoggingTest, bad_loglevel) {
  // This test verifies that bad log level in [logger] section is handled
  // properly. Router should report the error on STDERR and exit

  auto conf_params = get_DEFAULT_defaults();
  // we want to log to the console
  conf_params["logging_folder"] = "";
  TempDirectory conf_dir("conf");
  const std::string conf_file = create_config_file(
      conf_dir.name(), "[logger]\nlevel = UNKNOWN\n", &conf_params);

  // run the router and wait for it to exit
  auto &router = launch_router({"-c", conf_file}, EXIT_FAILURE);
  check_exit_code(router, EXIT_FAILURE);

  // expect something like this to appear on STDERR
  // Configuration error: Log level 'unknown' is not valid. Valid values are:
  // debug, error, fatal, info, note, system, and warning
  const std::string out = router.get_full_output();
  EXPECT_THAT(
      out.c_str(),
      HasSubstr(
          "Configuration error: Log level 'unknown' is not valid. Valid "
          "values are: debug, error, fatal, info, note, system, and warning"));
}

/**************************************************/
/* Tests for valid logger configurations          */
/**************************************************/

struct LoggingConfigOkParams {
  const char *test_name;

  std::string logger_config;
  bool logging_folder_empty;

  LogLevel consolelog_expected_level;
  LogLevel filelog_expected_level;

  LogTimestampPrecision consolelog_expected_timestamp_precision;
  LogTimestampPrecision filelog_expected_timestamp_precision;

  LoggingConfigOkParams(const char *test_name_,
                        const std::string &logger_config_,
                        const bool logging_folder_empty_,
                        const LogLevel consolelog_expected_level_,
                        const LogLevel filelog_expected_level_)
      : test_name{test_name_},
        logger_config(logger_config_),
        logging_folder_empty(logging_folder_empty_),
        consolelog_expected_level(consolelog_expected_level_),
        filelog_expected_level(filelog_expected_level_),
        consolelog_expected_timestamp_precision(LogTimestampPrecision::kNotSet),
        filelog_expected_timestamp_precision(LogTimestampPrecision::kNotSet) {}

  LoggingConfigOkParams(
      const char *test_name_, const std::string &logger_config_,
      const bool logging_folder_empty_,
      const LogLevel consolelog_expected_level_,
      const LogLevel filelog_expected_level_,
      const LogTimestampPrecision consolelog_expected_timestamp_precision_,
      const LogTimestampPrecision filelog_expected_timestamp_precision_)
      : test_name{test_name_},
        logger_config(logger_config_),
        logging_folder_empty(logging_folder_empty_),
        consolelog_expected_level(consolelog_expected_level_),
        filelog_expected_level(filelog_expected_level_),
        consolelog_expected_timestamp_precision(
            consolelog_expected_timestamp_precision_),
        filelog_expected_timestamp_precision(
            filelog_expected_timestamp_precision_) {}
};

::std::ostream &operator<<(::std::ostream &os,
                           const LoggingConfigOkParams &ltp) {
  return os << "config=" << ltp.logger_config
            << ", logging_folder_empty=" << ltp.logging_folder_empty;
}

class RouterLoggingTestConfig
    : public RouterLoggingTest,
      public ::testing::WithParamInterface<LoggingConfigOkParams> {};

/** @test This test verifies that a proper loggs are written to selected sinks
 * for various sinks/levels combinations.
 */
TEST_P(RouterLoggingTestConfig, check) {
  auto test_params = GetParam();

  TempDirectory tmp_dir;

  // These are different level log entries that are expected to get logged after
  // the logger plugin has been initialized
  const std::string kDebugLogEntry = "I'm a debug message";
  const std::string kInfoLogEntry = "I'm an info message";
  const std::string kWarningLogEntry = "I'm a warning message";
  const std::string kNoteLogEntry = "I'm a note message";
  const std::string kSystemLogEntry = "I'm a system message";

  // trigger all messages once.
  const std::string kOtherPluginConfig = "[routertestplugin_logger]\n";

  auto conf_params = get_DEFAULT_defaults();
  conf_params["logging_folder"] =
      test_params.logging_folder_empty ? "" : tmp_dir.name();

  TempDirectory conf_dir("conf");
  const std::string conf_text =
      test_params.logger_config + "\n" + kOtherPluginConfig;

  const std::string conf_file =
      create_config_file(conf_dir.name(), conf_text, &conf_params);

  // use the parent's "launch_router" to wait for NOTIFY_SOCKET
  auto &router = ProcessManager::launch_router({"-c", conf_file});

  SCOPED_TRACE("// stop router to ensure all logs are written");
  router.send_clean_shutdown_event();
  try {
    EXPECT_EQ(router.wait_for_exit(), EXIT_SUCCESS);
  } catch (const std::exception &e) {
    FAIL() << e.what();
  }

  const std::string console_log_txt = router.get_full_output();

  // check the console log if it contains what's expected
  if (test_params.consolelog_expected_level >= LogLevel::kDebug &&
      test_params.consolelog_expected_level != LogLevel::kNotSet) {
    EXPECT_THAT(console_log_txt, HasSubstr(kDebugLogEntry)) << "console:\n"
                                                            << console_log_txt;
  } else {
    EXPECT_THAT(console_log_txt, Not(HasSubstr(kDebugLogEntry)))
        << "console:\n"
        << console_log_txt;
  }

  if (test_params.consolelog_expected_level >= LogLevel::kNote &&
      test_params.consolelog_expected_level != LogLevel::kNotSet) {
    EXPECT_THAT(console_log_txt, HasSubstr(kNoteLogEntry)) << "console:\n"
                                                           << console_log_txt;
  } else {
    EXPECT_THAT(console_log_txt, Not(HasSubstr(kNoteLogEntry)))
        << "console:\n"
        << console_log_txt;
  }

  if (test_params.consolelog_expected_level >= LogLevel::kInfo &&
      test_params.consolelog_expected_level != LogLevel::kNotSet) {
    EXPECT_THAT(console_log_txt, HasSubstr(kInfoLogEntry)) << "console:\n"
                                                           << console_log_txt;
  } else {
    EXPECT_THAT(console_log_txt, Not(HasSubstr(kInfoLogEntry)))
        << "console:\n"
        << console_log_txt;
  }

  if (test_params.consolelog_expected_level >= LogLevel::kWarning &&
      test_params.consolelog_expected_level != LogLevel::kNotSet) {
    EXPECT_THAT(console_log_txt, HasSubstr(kWarningLogEntry))
        << "console:\n"
        << console_log_txt;
  } else {
    EXPECT_THAT(console_log_txt, Not(HasSubstr(kWarningLogEntry)))
        << "console:\n"
        << console_log_txt;
  }

  if (test_params.consolelog_expected_level >= LogLevel::kSystem &&
      test_params.consolelog_expected_level != LogLevel::kNotSet) {
    // No SYSTEM output from Router today, so disable until Router does
    EXPECT_THAT(console_log_txt, HasSubstr(kSystemLogEntry)) << "console:\n"
                                                             << console_log_txt;
  } else {
    // No SYSTEM output from Router today, so disable until Router does
    EXPECT_THAT(console_log_txt, Not(HasSubstr(kSystemLogEntry)))
        << "console:\n"
        << console_log_txt;
  }

  // check the file log if it contains what's expected
  const std::string file_log_txt =
      router.get_logfile_content("mysqlrouter.log", tmp_dir.name());

  if (test_params.filelog_expected_level >= LogLevel::kDebug &&
      test_params.filelog_expected_level != LogLevel::kNotSet) {
    EXPECT_THAT(file_log_txt, HasSubstr(kDebugLogEntry))
        << "file:\n"
        << file_log_txt << "\nconsole:\n"
        << console_log_txt;
  } else {
    EXPECT_THAT(file_log_txt, Not(HasSubstr(kDebugLogEntry)))
        << "file:\n"
        << file_log_txt << "\nconsole:\n"
        << console_log_txt;
  }

  if (test_params.filelog_expected_level >= LogLevel::kNote &&
      test_params.filelog_expected_level != LogLevel::kNotSet) {
    EXPECT_THAT(file_log_txt, HasSubstr(kNoteLogEntry))
        << "file:\n"
        << file_log_txt << "\nconsole:\n"
        << console_log_txt;
  } else {
    EXPECT_THAT(file_log_txt, Not(HasSubstr(kNoteLogEntry)))
        << "file:\n"
        << file_log_txt << "\nconsole:\n"
        << console_log_txt;
  }

  if (test_params.filelog_expected_level >= LogLevel::kInfo &&
      test_params.filelog_expected_level != LogLevel::kNotSet) {
    EXPECT_THAT(file_log_txt, HasSubstr(kInfoLogEntry))
        << "file:\n"
        << file_log_txt << "\nconsole:\n"
        << console_log_txt;
  } else {
    EXPECT_THAT(file_log_txt, Not(HasSubstr(kInfoLogEntry)))
        << "file:\n"
        << file_log_txt << "\nconsole:\n"
        << console_log_txt;
  }

  if (test_params.filelog_expected_level >= LogLevel::kWarning &&
      test_params.filelog_expected_level != LogLevel::kNotSet) {
    EXPECT_THAT(file_log_txt, HasSubstr(kWarningLogEntry))
        << "file:\n"
        << file_log_txt << "\nconsole:\n"
        << console_log_txt;
  } else {
    EXPECT_THAT(file_log_txt, Not(HasSubstr(kWarningLogEntry)))
        << "file:\n"
        << file_log_txt << "\nconsole:\n"
        << console_log_txt;
  }

  if (test_params.filelog_expected_level >= LogLevel::kSystem &&
      test_params.filelog_expected_level != LogLevel::kNotSet) {
    EXPECT_THAT(file_log_txt, HasSubstr(kSystemLogEntry))
        << "file:\n"
        << file_log_txt << "\nconsole:\n"
        << console_log_txt;
  } else {
    EXPECT_THAT(file_log_txt, Not(HasSubstr(kSystemLogEntry)))
        << "file:\n"
        << file_log_txt << "\nconsole:\n"
        << console_log_txt;
  }
}

INSTANTIATE_TEST_SUITE_P(
    Spec, RouterLoggingTestConfig,
    ::testing::Values(
        // no logger section, no sinks sections
        // logging_folder not empty so we are expected to log to the file
        // with a warning level so info and debug logs will not be there
        LoggingConfigOkParams(
            "no_logger_section_no_sinks_no_logger_folder",  // testname
            "",
            /* logging_folder_empty = */ false,
            /* consolelog_expected_level =  */ LogLevel::kNotSet,
            /* filelog_expected_level =  */ LogLevel::kWarning),

        // no logger section, no sinks sections
        // logging_folder empty so we are expected to log to the console
        // with a warning level so info and debug logs will not be there
        LoggingConfigOkParams(
            "no_logger_section_no_sinks",  // testname
            "",
            /* logging_folder_empty = */ true,
            /* consolelog_expected_level =  */ LogLevel::kWarning,
            /* filelog_expected_level =  */ LogLevel::kNotSet),

        // logger section, no sinks sections
        // logging_folder not empty so we are expected to log to the file
        // with a warning level as level is not redefined in the [logger]
        // section
        LoggingConfigOkParams(
            "logger_section_only",  // testname
            "[logger]",
            /* logging_folder_empty = */ false,
            /* consolelog_expected_level =  */ LogLevel::kNotSet,
            /* filelog_expected_level =  */ LogLevel::kWarning),

        // logger section, no sinks sections
        // logging_folder not empty so we are expected to log to the file
        // with a level defined in the logger section
        LoggingConfigOkParams(
            "no_sinks",  // testname
            "[logger]\n"
            "level=info\n",
            /* logging_folder_empty = */ false,
            /* consolelog_expected_level =  */ LogLevel::kNotSet,
            /* filelog_expected_level =  */ LogLevel::kInfo),

        // logger section, no sinks sections; logging_folder is empty so we are
        // expected to log to the console with a level defined in the logger
        // section
        LoggingConfigOkParams(
            "no_sinks_no_logger_folder",  // testname
            "[logger]\n"
            "level=info\n",
            /* logging_folder_empty = */ true,
            /* consolelog_expected_level =  */ LogLevel::kInfo,
            /* filelog_expected_level =  */ LogLevel::kNotSet),

        // consolelog configured as a sink; it does not have its section in the
        // config but that is not an error; even though the logging folder is
        // not empty, we still don't log to the file as sinks= setting wants use
        // the console
        LoggingConfigOkParams(
            "consolelog",
            "[logger]\n"
            "level=debug\n"
            "sinks=consolelog\n",
            /* logging_folder_empty = */ false,
            /* consolelog_expected_level =  */ LogLevel::kDebug,
            /* filelog_expected_level =  */ LogLevel::kNotSet),

        // 2 sinks have sections but consolelog is not defined as a sink in the
        // [logger] section so there should be no logging to the console (after
        // [logger] is initialised; prior to that all is logged to the console
        // by default)
        LoggingConfigOkParams(
            "one_sink_ignored",  // testname
            "[logger]\n"
            "sinks=filelog\n"
            "level=debug\n"
            "[filelog]\n"
            "[consolelog]\n"
            "level=debug\n",
            /* logging_folder_empty = */ false,
            /* consolelog_expected_level =  */ LogLevel::kNotSet,
            /* filelog_expected_level =  */ LogLevel::kDebug),

        // 2 sinks, both should inherit log level from [logger] section (which
        // is debug)
        LoggingConfigOkParams(
            "two_sinks_inherit_log_level_debug",  // testname
            "[logger]\n"
            "sinks=filelog,consolelog\n"
            "level=debug\n"
            "[filelog]\n"
            "[consolelog]\n",
            /* logging_folder_empty = */ false,
            /* consolelog_expected_level =  */ LogLevel::kDebug,
            /* filelog_expected_level =  */ LogLevel::kDebug),

        // 2 sinks, both should inherit log level from [logger] section (which
        // is info); debug logs are not expected for both sinks
        /*8*/
        LoggingConfigOkParams(
            "two_sinks_inherit_log_level_info",  // testname
            "[logger]\n"
            "sinks=filelog,consolelog\n"
            "level=info\n"
            "[filelog]\n"
            "[consolelog]\n",
            /* logging_folder_empty = */ false,
            /* consolelog_expected_level =  */ LogLevel::kInfo,
            /* filelog_expected_level =  */ LogLevel::kInfo),

        // 2 sinks, both should inherit log level from [logger] section (which
        // is warning); neither debug not info logs are not expected for both
        // sinks
        LoggingConfigOkParams(
            "two_sinks_inherit_warning",  // testname
            "[logger]\n"
            "sinks=filelog,consolelog\n"
            "level=warning\n"
            "[filelog]\n"
            "[consolelog]\n",
            /* logging_folder_empty = */ false,
            /* consolelog_expected_level =  */ LogLevel::kWarning,
            /* filelog_expected_level =  */ LogLevel::kWarning),

        // 2 sinks, one overwrites the default log level, the other inherits
        // default from [logger] section
        LoggingConfigOkParams(
            "inherit_info_filelog_debug",  // testname
            "[logger]\n"
            "sinks=filelog,consolelog\n"
            "level=info\n"
            "[filelog]\n"
            "level=debug\n"
            "[consolelog]\n",
            /* logging_folder_empty = */ false,
            /* consolelog_expected_level =  */ LogLevel::kInfo,
            /* filelog_expected_level =  */ LogLevel::kDebug),

        // 2 sinks, each defines its own custom log level that overwrites the
        // default from [logger] section
        LoggingConfigOkParams(
            "default_info_overwrite_debug_warning",  // testname
            "[logger]\n"
            "sinks=filelog,consolelog\n"
            "level=info\n"
            "[filelog]\n"
            "level=debug\n"
            "[consolelog]\n"
            "level=warning\n",
            /* logging_folder_empty = */ false,
            /* consolelog_expected_level =  */ LogLevel::kWarning,
            /* filelog_expected_level =  */ LogLevel::kDebug),

        // 2 sinks, each defines its own custom log level that overwrites the
        // default from [logger] section
        LoggingConfigOkParams(
            "default_warning_overwrite_info_warning",  // testname
            "[logger]\n"
            "sinks=filelog,consolelog\n"
            "level=warning\n"
            "[filelog]\n"
            "level=info\n"
            "[consolelog]\n"
            "level=warning\n",
            /* logging_folder_empty = */ false,
            /* consolelog_expected_level =  */ LogLevel::kWarning,
            /* filelog_expected_level =  */ LogLevel::kInfo),

        // 2 sinks, each defines its own custom log level (that is more strict)
        // that overwrites the default from [logger] section
        LoggingConfigOkParams(
            "default_debug_overwrite_info_warning",  // testname
            "[logger]\n"
            "sinks=filelog,consolelog\n"
            "level=debug\n"
            "[filelog]\n"
            "level=info\n"
            "[consolelog]\n"
            "level=warning\n",
            /* logging_folder_empty = */ false,
            /* consolelog_expected_level =  */ LogLevel::kWarning,
            /* filelog_expected_level =  */ LogLevel::kInfo),

        // 2 sinks,no level in the [logger] section and no level in the sinks
        // sections; default log level should be used (which is warning)
        LoggingConfigOkParams(
            "two_sinks_all_default",  // testname
            "[logger]\n"
            "sinks=filelog,consolelog\n"
            "[filelog]\n"
            "[consolelog]\n",
            /* logging_folder_empty = */ false,
            /* consolelog_expected_level =  */ LogLevel::kWarning,
            /* filelog_expected_level =  */ LogLevel::kWarning),

        // 2 sinks, level in the [logger] section is warning; it should be
        // used by the sinks as they don't redefine it in their sections
        LoggingConfigOkParams(
            "implicit_sinks_level_warning",  // testname
            "[logger]\n"
            "level=warning\n"
            "sinks=filelog,consolelog\n",
            /* logging_folder_empty = */ false,
            /* consolelog_expected_level =  */ LogLevel::kWarning,
            /* filelog_expected_level =  */ LogLevel::kWarning),

        // 2 sinks, level in the [logger] section is error; it should be used
        // by the sinks as they don't redefine it in their sections
        LoggingConfigOkParams(
            "implicit_sinks_level_error",  // testname
            "[logger]\n"
            "level=error\n"
            "sinks=filelog,consolelog\n",
            /* logging_folder_empty = */ false,
            /* consolelog_expected_level =  */ LogLevel::kError,
            /* filelog_expected_level =  */ LogLevel::kError),

        // 2 sinks, no level in the [logger] section, each defines it's own
        // level
        LoggingConfigOkParams(
            "explicit_error_debug",  // testname
            "[logger]\n"
            "sinks=filelog,consolelog\n"
            "[filelog]\n"
            "level=error\n"
            "[consolelog]\n"
            "level=debug\n",
            /* logging_folder_empty = */ false,
            /* consolelog_expected_level =  */ LogLevel::kDebug,
            /* filelog_expected_level =  */ LogLevel::kError),

        // 2 sinks, no level in the [logger] section, one defines it's own
        // level, the other expected to go with default (warning)
        LoggingConfigOkParams(
            "explicit_implicit_error",  // testname
            "[logger]\n"
            "sinks=filelog,consolelog\n"
            "[filelog]\n"
            "level=error\n",
            /* logging_folder_empty = */ false,
            /* consolelog_expected_level =  */ LogLevel::kWarning,
            /* filelog_expected_level =  */ LogLevel::kError),
        // level note to filelog sink (TS_FR1_01)
        LoggingConfigOkParams(
            "one_sink_note",  // testname
            "[logger]\n"
            "level=note\n"
            "sinks=filelog\n",
            /* logging_folder_empty = */ false,
            /* consolelog_expected_level =  */ LogLevel::kNotSet,
            /* filelog_expected_level =  */ LogLevel::kNote),
        // note level to filelog sink (TS_FR1_02)
        LoggingConfigOkParams(
            "one_sink_system",  // testname
            "[logger]\n"
            "level=system\n"
            "sinks=filelog\n",
            /* logging_folder_empty = */ false,
            /* consolelog_expected_level =  */ LogLevel::kNotSet,
            /* filelog_expected_level =  */ LogLevel::kSystem)),
    [](auto const &info) { return info.param.test_name; });

#ifndef WIN32
INSTANTIATE_TEST_SUITE_P(
    LoggingConfigTestUnix, RouterLoggingTestConfig,
    ::testing::Values(
        // We can't reliably check if the syslog logging is working with a
        // component test as this is too operating system intrusive and we are
        // supposed to run on pb2 environment. Let's at least check that this
        // sink type is supported
        // Level note to syslog,filelog (TS_FR1_06)
        LoggingConfigOkParams(
            "0",  // testname
            "[logger]\n"
            "level=note\n"
            "sinks=syslog,filelog\n",
            /* logging_folder_empty = */ false,
            /* consolelog_expected_level =  */ LogLevel::kNotSet,
            /* filelog_expected_level =  */ LogLevel::kNote),
        // Level system to syslog,filelog (TS_FR1_07)
        LoggingConfigOkParams(
            "1",  // testname
            "[logger]\n"
            "level=system\n"
            "sinks=syslog,filelog\n",
            /* logging_folder_empty = */ false,
            /* consolelog_expected_level =  */ LogLevel::kNotSet,
            /* filelog_expected_level =  */ LogLevel::kSystem),
        // All sinks (TS_FR1_08)
        LoggingConfigOkParams(
            "2",  // testname
            "[logger]\n"
            "level=debug\n"
            "sinks=syslog,filelog,consolelog\n"
            "[consolelog]\n"
            "level=note\n"
            "[syslog]\n"
            "level=system\n",
            /* logging_folder_empty = */ false,
            /* consolelog_expected_level =  */ LogLevel::kNote,
            /* filelog_expected_level =  */ LogLevel::kDebug),
        // Verify filename option is disregarded by syslog sink
        LoggingConfigOkParams(
            "3",  // testname
            "[logger]\n"
            "level=note\n"
            "sinks=syslog,filelog\n"
            "[syslog]\n"
            "filename=foo.log",
            /* logging_folder_empty = */ false,
            /* consolelog_expected_level =  */ LogLevel::kNotSet,
            /* filelog_expected_level =  */ LogLevel::kNote)),
    [](auto const &info) { return info.param.test_name; });
#else
INSTANTIATE_TEST_SUITE_P(
    LoggingConfigTestWindows, RouterLoggingTestConfig,
    ::testing::Values(
        // We can't reliably check if the eventlog logging is working with a
        // component test as this is too operating system intrusive and also
        // requires admin priviledges to setup and we are supposed to run on pb2
        // environment. Let's at least check that this sink type is supported.
        // Level note to eventlog,filelog (TS_FR1_03)
        LoggingConfigOkParams(
            "0",  // testname
            "[logger]\n"
            "level=note\n"
            "sinks=eventlog,filelog\n",
            /* logging_folder_empty = */ false,
            /* consolelog_expected_level =  */ LogLevel::kNotSet,
            /* filelog_expected_level =  */ LogLevel::kNote),
        // Level system to eventlog,filelog (TS_FR1_04)
        LoggingConfigOkParams(
            "1",  // testname
            "[logger]\n"
            "level=system\n"
            "sinks=eventlog,filelog\n",
            /* logging_folder_empty = */ false,
            /* consolelog_expected_level =  */ LogLevel::kNotSet,
            /* filelog_expected_level =  */ LogLevel::kSystem),
        // All sinks with note and system included (TS_FR1_05)
        LoggingConfigOkParams(
            "2",  // testname
            "[logger]\n"
            "level=debug\n"
            "sinks=eventlog,filelog,consolelog\n"
            "[consolelog]\n"
            "level=note\n"
            "[eventlog]\n"
            "level=system\n",
            /* logging_folder_empty = */ false,
            /* consolelog_expected_level =  */ LogLevel::kNote,
            /* filelog_expected_level =  */ LogLevel::kDebug),
        // Verify filename option is disregarded by eventlog sink
        LoggingConfigOkParams(
            "3",  // testname
            "[logger]\n"
            "level=system\n"
            "sinks=eventlog,filelog\n"
            "[eventlog]\n"
            "filename=foo.log",
            /* logging_folder_empty = */ false,
            /* consolelog_expected_level =  */ LogLevel::kNotSet,
            /* filelog_expected_level =  */ LogLevel::kSystem)),
    [](auto const &info) { return info.param.test_name; });
#endif

/**************************************************/
/* Tests for logger configuration errors          */
/**************************************************/

struct LoggingConfigErrorParams {
  std::string logger_config;
  bool logging_folder_empty;

  std::string expected_error;

  LoggingConfigErrorParams(const std::string &logger_config_,
                           const bool logging_folder_empty_,
                           const std::string &expected_error_)
      : logger_config(logger_config_),
        logging_folder_empty(logging_folder_empty_),
        expected_error(expected_error_) {}
};

::std::ostream &operator<<(::std::ostream &os,
                           const LoggingConfigErrorParams &ltp) {
  return os << "config=" << ltp.logger_config
            << ", logging_folder_empty=" << ltp.logging_folder_empty;
}

class RouterLoggingConfigError
    : public RouterLoggingTest,
      public ::testing::WithParamInterface<LoggingConfigErrorParams> {};

/** @test This test verifies that a proper error gets printed on the console for
 * a particular logging configuration
 */
TEST_P(RouterLoggingConfigError, check) {
  auto test_params = GetParam();

  TempDirectory tmp_dir;
  auto conf_params = get_DEFAULT_defaults();
  conf_params["logging_folder"] =
      test_params.logging_folder_empty ? "" : tmp_dir.name();

  TempDirectory conf_dir("conf");
  const std::string conf_text =
      "[routertestplugin_logger]\n" + test_params.logger_config;

  const std::string conf_file =
      create_config_file(conf_dir.name(), conf_text, &conf_params);

  auto &router = launch_router({"-c", conf_file}, EXIT_FAILURE);

  check_exit_code(router, EXIT_FAILURE);

  // the error happens during the logger initialization so we expect the message
  // on the console which is the default sink until we switch to the
  // configuration from the config file
  const std::string console_log_txt = router.get_full_output();

  EXPECT_THAT(console_log_txt, HasSubstr(test_params.expected_error))
      << "\nconsole:\n"
      << console_log_txt;
}

INSTANTIATE_TEST_SUITE_P(
    Spec, RouterLoggingConfigError,
    ::testing::Values(
        // Unknown sink name in the [logger] section
        /*0*/ LoggingConfigErrorParams(
            "[logger]\n"
            "sinks=unknown\n"
            "level=debug\n",
            /* logging_folder_empty = */ false,
            /* expected_error =  */
            "Configuration error: Unsupported logger sink type: 'unknown'"),

        // Empty sinks option
        /*1*/
        LoggingConfigErrorParams(
            "[logger]\n"
            "sinks=\n",
            /* logging_folder_empty = */ false,
            /* expected_error =  */
            "plugin 'logger' init failed: sinks option does not contain any "
            "valid sink name, was ''"),

        // Empty sinks list
        /*2*/
        LoggingConfigErrorParams(
            "[logger]\n"
            "sinks=,\n",
            /* logging_folder_empty = */ false,
            /* expected_error =  */
            "plugin 'logger' init failed: Unsupported logger sink type: ''"),

        // Leading comma on a sinks list
        /*3*/
        LoggingConfigErrorParams(
            "[logger]\n"
            "sinks=,consolelog\n",
            /* logging_folder_empty = */ false,
            /* expected_error =  */
            "plugin 'logger' init failed: Unsupported logger sink type: ''"),

        // Terminating comma on a sinks list
        /*4*/
        LoggingConfigErrorParams(
            "[logger]\n"
            "sinks=consolelog,\n",
            /* logging_folder_empty = */ false,
            /* expected_error =  */
            "plugin 'logger' init failed: Unsupported logger sink type: ''"),

        // Two commas separating sinks
        /*5*/
        LoggingConfigErrorParams(
            "[logger]\n"
            "sinks=consolelog,,filelog\n",
            /* logging_folder_empty = */ false,
            /* expected_error =  */
            "plugin 'logger' init failed: Unsupported logger sink type: ''"),

        // Empty space as a sink name
        /*6*/
        LoggingConfigErrorParams(
            "[logger]\n"
            "sinks= \n",
            /* logging_folder_empty = */ false,
            /* expected_error =  */
            "plugin 'logger' init failed: sinks option does not contain any "
            "valid sink name, was ''"),

        // Invalid log level in the [logger] section
        /*7*/
        LoggingConfigErrorParams(
            "[logger]\n"
            "sinks=consolelog\n"
            "level=invalid\n"
            "[consolelog]\n",
            /* logging_folder_empty = */ false,
            /* expected_error =  */
            "Configuration error: Log level 'invalid' is not valid. Valid "
            "values are: debug, error, fatal, info, note, system, and warning"),

        // Invalid log level in the sink section
        /*8*/
        LoggingConfigErrorParams(
            "[logger]\n"
            "sinks=consolelog\n"
            "[consolelog]\n"
            "level=invalid\n",
            /* logging_folder_empty = */ false,
            /* expected_error =  */
            "Configuration error: Log level 'invalid' is not valid. Valid "
            "values are: debug, error, fatal, info, note, system, and warning"),

        // Both level and sinks valuse invalid in the [logger] section
        /*9*/
        LoggingConfigErrorParams(
            "[logger]\n"
            "sinks=invalid\n"
            "level=invalid\n"
            "[consolelog]\n",
            /* logging_folder_empty = */ false,
            /* expected_error =  */
            "Configuration error: Log level 'invalid' is not valid. Valid "
            "values are: debug, error, fatal, info, note, system, and warning"),

        // Logging folder is empty but we request filelog as sink
        /*10*/
        LoggingConfigErrorParams(
            "[logger]\n"
            "sinks=filelog\n",
            /* logging_folder_empty = */ true,
            /* expected_error =  */
            "plugin 'logger' init failed: filelog sink configured but the "
            "logging_folder is empty")));

#ifndef _WIN32
INSTANTIATE_TEST_SUITE_P(
    LoggingConfigErrorUnix, RouterLoggingConfigError,
    ::testing::Values(
        // We can't reliably check if the syslog logging is working with a
        // component test as this is too operating system intrusive and we are
        // supposed to run on pb2 environment. Let's at least check that this
        // sink type is supported
        LoggingConfigErrorParams(
            "[logger]\n"
            "sinks=syslog\n"
            "[syslog]\n"
            "level=invalid\n",
            /* logging_folder_empty = */ false,
            /* expected_error =  */
            "Configuration error: Log level 'invalid' is not valid. Valid "
            "values are: debug, error, fatal, info, note, system, and warning"),

        // Let's also check that the eventlog is NOT supported
        LoggingConfigErrorParams(
            "[logger]\n"
            "sinks=eventlog\n"
            "[eventlog]\n"
            "level=invalid\n",
            /* logging_folder_empty = */ false,
            /* expected_error =  */
            "Loading plugin for config-section '[eventlog]' failed")));
#else
INSTANTIATE_TEST_SUITE_P(
    LoggingConfigErrorWindows, RouterLoggingConfigError,
    ::testing::Values(
        // We can't reliably check if the eventlog logging is working with a
        // component test as this is too operating system intrusive and also
        // requires admin priviledges to setup and we are supposed to run on pb2
        // environment. Let's at least check that this sink type is supported
        LoggingConfigErrorParams(
            "[logger]\n"
            "sinks=eventlog\n"
            "[eventlog]\n"
            "level=invalid\n",
            /* logging_folder_empty = */ false,
            /* expected_error =  */
            "Configuration error: Log level 'invalid' is not valid. Valid "
            "values are: debug, error, fatal, info, note, system, and warning"),

        // Let's also check that the syslog is NOT supported
        LoggingConfigErrorParams(
            "[logger]\n"
            "sinks=syslog\n"
            "[syslog]\n"
            "level=invalid\n",
            /* logging_folder_empty = */ false,
            /* expected_error =  */
            "Loading plugin for config-section '[syslog]' failed")));
#endif

class RouterLoggingTestTimestampPrecisionConfig
    : public RouterLoggingTest,
      public ::testing::WithParamInterface<LoggingConfigOkParams> {};

static std::string ts_regex(LogTimestampPrecision precision) {
  const std::string base_regex(
      "[0-9]{4}-[0-9]{2}-[0-9]{2} "
      "[0-9]{2}:[0-9]{2}:[0-9]{2}");

  switch (precision) {
    case LogTimestampPrecision::kNotSet:
    case LogTimestampPrecision::kSec:
      // EXPECT 12:00:00
      return base_regex + " ";
    case LogTimestampPrecision::kMilliSec:
      // EXPECT 12:00:00.000
      return base_regex + "\\.[0-9]{3} ";
    case LogTimestampPrecision::kMicroSec:
      // EXPECT 12:00:00.000000
      return base_regex + "\\.[0-9]{6} ";
    case LogTimestampPrecision::kNanoSec:
      // EXPECT 12:00:00.000000000
      return base_regex + "\\.[0-9]{9} ";
  }

  return {};
}

/** @test This test verifies that a proper loggs are written to selected sinks
 * for various sinks/levels combinations.
 */
TEST_P(RouterLoggingTestTimestampPrecisionConfig, check) {
  auto test_params = GetParam();

  TempDirectory tmp_dir;

  // Different log entries that are expected for different levels, but we only
  // care that something is logged, not what, when checking timestamps.

  const std::string kOtherPluginConfig = "[routertestplugin_logger]\n";

  auto conf_params = get_DEFAULT_defaults();
  conf_params["logging_folder"] =
      test_params.logging_folder_empty ? "" : tmp_dir.name();

  TempDirectory conf_dir("conf");
  const std::string conf_text =
      test_params.logger_config + "\n" + kOtherPluginConfig;

  const std::string conf_file =
      create_config_file(conf_dir.name(), conf_text, &conf_params);

  auto &router = ProcessManager::launch_router({"-c", conf_file});
  router.send_clean_shutdown_event();
  EXPECT_NO_THROW(router.wait_for_exit());

  // check the console log if it contains what's expected
  std::string console_log_txt = router.get_full_output();

  // strip first line before checking if needed
  const std::string prefix = "logging facility initialized";
  if (std::mismatch(console_log_txt.begin(), console_log_txt.end(),
                    prefix.begin(), prefix.end())
          .second == prefix.end()) {
    console_log_txt.erase(0, console_log_txt.find("\n") + 1);
  }

  if (test_params.consolelog_expected_level != LogLevel::kNotSet) {
    std::vector<std::string> lines;
    std::istringstream ss(console_log_txt);
    for (std::string line; std::getline(ss, line);) {
      lines.push_back(line);
    }

    auto regex = ts_regex(test_params.consolelog_expected_timestamp_precision);
    ASSERT_FALSE(regex.empty());

    EXPECT_THAT(lines, ::testing::Contains(::testing::ContainsRegex(regex)));
  }

  // check the file log if it contains what's expected
  std::string file_log_txt =
      router.get_logfile_content("mysqlrouter.log", tmp_dir.name());

  // strip first line before checking if needed
  if (std::mismatch(file_log_txt.begin(), file_log_txt.end(), prefix.begin(),
                    prefix.end())
          .second == prefix.end()) {
    file_log_txt.erase(0, file_log_txt.find("\n") + 1);
  }

  if (test_params.filelog_expected_level != LogLevel::kNotSet) {
    std::vector<std::string> lines;
    std::istringstream ss(file_log_txt);
    for (std::string line; std::getline(ss, line);) {
      lines.push_back(line);
    }

    auto regex = ts_regex(test_params.filelog_expected_timestamp_precision);
    ASSERT_FALSE(regex.empty());

    EXPECT_THAT(lines, ::testing::Contains(::testing::ContainsRegex(regex)));
  }
}

#define TS_FR1_1_STR(x)        \
  "[logger]\n"                 \
  "level=debug\n"              \
  "sinks=consolelog,filelog\n" \
  "timestamp_precision=" x     \
  "\n"                         \
  "[consolelog]\n\n[filelog]\n\n"

#define TS_FR1_2_STR(x) TS_FR1_1_STR(x)

#define TS_FR1_3_STR(x) TS_FR1_1_STR(x)

INSTANTIATE_TEST_SUITE_P(
    Spec, RouterLoggingTestTimestampPrecisionConfig,
    ::testing::Values(
        // no logger section, no sinks sections
        // logging_folder not empty so we are expected to log to the file
        // with a warning level so info and debug logs will not be there
        LoggingConfigOkParams(
            "0",  // testname
            "",
            /* logging_folder_empty = */ false,
            /* consolelog_expected_level =  */ LogLevel::kNotSet,
            /* filelog_expected_level =  */ LogLevel::kWarning,
            /* consolelog_expected_timestamp_precision = */
            LogTimestampPrecision::kNotSet,
            /* filelog_expected_timestamp_precision = */
            LogTimestampPrecision::kNotSet),
        // Two sinks, common timestamp_precision
        /*** TS_FR1_1 ***/
        /*TS_FR1_1.1*/
        LoggingConfigOkParams(
            "1",  // testname
            TS_FR1_1_STR("second"),
            /* logging_folder_empty = */ false,
            /* consolelog_expected_level =  */ LogLevel::kDebug,
            /* filelog_expected_level =  */ LogLevel::kDebug,
            /* consolelog_expected_timestamp_precision = */
            LogTimestampPrecision::kSec,
            /* filelog_expected_timestamp_precision = */
            LogTimestampPrecision::kSec),
        /*TS_FR1_1.2*/
        LoggingConfigOkParams(
            "2",  // testname
            TS_FR1_1_STR("Second"),
            /* logging_folder_empty = */ false,
            /* consolelog_expected_level =  */ LogLevel::kDebug,
            /* filelog_expected_level =  */ LogLevel::kDebug,
            /* consolelog_expected_timestamp_precision = */
            LogTimestampPrecision::kSec,
            /* filelog_expected_timestamp_precision = */
            LogTimestampPrecision::kSec),
        /*TS_FR1_1.3*/
        LoggingConfigOkParams(
            "3",  // testname
            TS_FR1_1_STR("sec"),
            /* logging_folder_empty = */ false,
            /* consolelog_expected_level =  */ LogLevel::kDebug,
            /* filelog_expected_level =  */ LogLevel::kDebug,
            /* consolelog_expected_timestamp_precision = */
            LogTimestampPrecision::kSec,
            /* filelog_expected_timestamp_precision = */
            LogTimestampPrecision::kSec),
        /*TS_FR1_1.4*/
        LoggingConfigOkParams(
            "4",  // testname
            TS_FR1_1_STR("SEC"),
            /* logging_folder_empty = */ false,
            /* consolelog_expected_level =  */ LogLevel::kDebug,
            /* filelog_expected_level =  */ LogLevel::kDebug,
            /* consolelog_expected_timestamp_precision = */
            LogTimestampPrecision::kSec,
            /* filelog_expected_timestamp_precision = */
            LogTimestampPrecision::kSec),
        /*TS_FR1_1.5*/
        LoggingConfigOkParams(
            "5",  // testname
            TS_FR1_1_STR("s"),
            /* logging_folder_empty = */ false,
            /* consolelog_expected_level =  */ LogLevel::kDebug,
            /* filelog_expected_level =  */ LogLevel::kDebug,
            /* consolelog_expected_timestamp_precision = */
            LogTimestampPrecision::kSec,
            /* filelog_expected_timestamp_precision = */
            LogTimestampPrecision::kSec),
        /*TS_FR1_1.6*/
        LoggingConfigOkParams(
            "6",  // testname
            TS_FR1_1_STR("S"),
            /* logging_folder_empty = */ false,
            /* consolelog_expected_level =  */ LogLevel::kDebug,
            /* filelog_expected_level =  */ LogLevel::kDebug,
            /* consolelog_expected_timestamp_precision = */
            LogTimestampPrecision::kSec,
            /* filelog_expected_timestamp_precision = */
            LogTimestampPrecision::kSec),
        /*** TS_FR1_2 ***/
        /*TS_FR1_2.1*/
        LoggingConfigOkParams(
            "7",  // testname
            TS_FR1_2_STR("millisecond"),
            /* logging_folder_empty = */ false,
            /* consolelog_expected_level =  */ LogLevel::kDebug,
            /* filelog_expected_level =  */ LogLevel::kDebug,
            /* consolelog_expected_timestamp_precision = */
            LogTimestampPrecision::kMilliSec,
            /* filelog_expected_timestamp_precision = */
            LogTimestampPrecision::kMilliSec),
        /*TS_FR1_2.2*/
        LoggingConfigOkParams(
            "8",  // testname
            TS_FR1_2_STR("MILLISECOND"),
            /* logging_folder_empty = */ false,
            /* consolelog_expected_level =  */ LogLevel::kDebug,
            /* filelog_expected_level =  */ LogLevel::kDebug,
            /* consolelog_expected_timestamp_precision = */
            LogTimestampPrecision::kMilliSec,
            /* filelog_expected_timestamp_precision = */
            LogTimestampPrecision::kMilliSec),
        /*TS_FR1_2.3*/
        LoggingConfigOkParams(
            "9",  // testname
            TS_FR1_2_STR("msec"),
            /* logging_folder_empty = */ false,
            /* consolelog_expected_level =  */ LogLevel::kDebug,
            /* filelog_expected_level =  */ LogLevel::kDebug,
            /* consolelog_expected_timestamp_precision = */
            LogTimestampPrecision::kMilliSec,
            /* filelog_expected_timestamp_precision = */
            LogTimestampPrecision::kMilliSec),
        /*TS_FR1_2.4*/
        LoggingConfigOkParams(
            "10",  // testname
            TS_FR1_2_STR("MSEC"),
            /* logging_folder_empty = */ false,
            /* consolelog_expected_level =  */ LogLevel::kDebug,
            /* filelog_expected_level =  */ LogLevel::kDebug,
            /* consolelog_expected_timestamp_precision = */
            LogTimestampPrecision::kMilliSec,
            /* filelog_expected_timestamp_precision = */
            LogTimestampPrecision::kMilliSec),
        /*TS_FR1_2.5*/
        LoggingConfigOkParams(
            "11",  // testname
            TS_FR1_2_STR("ms"),
            /* logging_folder_empty = */ false,
            /* consolelog_expected_level =  */ LogLevel::kDebug,
            /* filelog_expected_level =  */ LogLevel::kDebug,
            /* consolelog_expected_timestamp_precision = */
            LogTimestampPrecision::kMilliSec,
            /* filelog_expected_timestamp_precision = */
            LogTimestampPrecision::kMilliSec),
        /*TS_FR1_2.6*/
        LoggingConfigOkParams(
            "12",  // testname
            TS_FR1_2_STR("MS"),
            /* logging_folder_empty = */ false,
            /* consolelog_expected_level =  */ LogLevel::kDebug,
            /* filelog_expected_level =  */ LogLevel::kDebug,
            /* consolelog_expected_timestamp_precision = */
            LogTimestampPrecision::kMilliSec,
            /* filelog_expected_timestamp_precision = */
            LogTimestampPrecision::kMilliSec),
        /*** TS_FR1_3 ***/
        /*TS_FR1_3.1*/
        LoggingConfigOkParams(
            "13",  // testname
            TS_FR1_3_STR("microsecond"),
            /* logging_folder_empty = */ false,
            /* consolelog_expected_level =  */ LogLevel::kDebug,
            /* filelog_expected_level =  */ LogLevel::kDebug,
            /* consolelog_expected_timestamp_precision = */
            LogTimestampPrecision::kMicroSec,
            /* filelog_expected_timestamp_precision = */
            LogTimestampPrecision::kMicroSec),
        /*TS_FR1_3.2*/
        LoggingConfigOkParams(
            "14",  // testname
            TS_FR1_3_STR("Microsecond"),
            /* logging_folder_empty = */ false,
            /* consolelog_expected_level =  */ LogLevel::kDebug,
            /* filelog_expected_level =  */ LogLevel::kDebug,
            /* consolelog_expected_timestamp_precision = */
            LogTimestampPrecision::kMicroSec,
            /* filelog_expected_timestamp_precision = */
            LogTimestampPrecision::kMicroSec),
        /*TS_FR1_3.3*/
        LoggingConfigOkParams(
            "15",  // testname
            TS_FR1_3_STR("usec"),
            /* logging_folder_empty = */ false,
            /* consolelog_expected_level =  */ LogLevel::kDebug,
            /* filelog_expected_level =  */ LogLevel::kDebug,
            /* consolelog_expected_timestamp_precision = */
            LogTimestampPrecision::kMicroSec,
            /* filelog_expected_timestamp_precision = */
            LogTimestampPrecision::kMicroSec),
        /*TS_FR1_3.4*/
        LoggingConfigOkParams(
            "16",  // testname
            TS_FR1_3_STR("UsEC"),
            /* logging_folder_empty = */ false,
            /* consolelog_expected_level =  */ LogLevel::kDebug,
            /* filelog_expected_level =  */ LogLevel::kDebug,
            /* consolelog_expected_timestamp_precision = */
            LogTimestampPrecision::kMicroSec,
            /* filelog_expected_timestamp_precision = */
            LogTimestampPrecision::kMicroSec),
        /*TS_FR1_3.5*/
        LoggingConfigOkParams(
            "17",  // testname
            TS_FR1_3_STR("us"),
            /* logging_folder_empty = */ false,
            /* consolelog_expected_level =  */ LogLevel::kDebug,
            /* filelog_expected_level =  */ LogLevel::kDebug,
            /* consolelog_expected_timestamp_precision = */
            LogTimestampPrecision::kMicroSec,
            /* filelog_expected_timestamp_precision = */
            LogTimestampPrecision::kMicroSec),
        /*TS_FR1_3.5*/
        LoggingConfigOkParams(
            "18",  // testname
            TS_FR1_3_STR("US"),
            /* logging_folder_empty = */ false,
            /* consolelog_expected_level =  */ LogLevel::kDebug,
            /* filelog_expected_level =  */ LogLevel::kDebug,
            /* consolelog_expected_timestamp_precision = */
            LogTimestampPrecision::kMicroSec,
            /* filelog_expected_timestamp_precision = */
            LogTimestampPrecision::kMicroSec),
        /*** TS_FR1_4 ***/
        /*TS_FR1_4.1*/
        LoggingConfigOkParams(
            "19",  // testname
            TS_FR1_3_STR("nanosecond"),
            /* logging_folder_empty = */ false,
            /* consolelog_expected_level =  */ LogLevel::kDebug,
            /* filelog_expected_level =  */ LogLevel::kDebug,
            /* consolelog_expected_timestamp_precision = */
            LogTimestampPrecision::kNanoSec,
            /* filelog_expected_timestamp_precision = */
            LogTimestampPrecision::kNanoSec),
        /*TS_FR1_4.2*/
        LoggingConfigOkParams(
            "20",  // testname
            TS_FR1_3_STR("NANOSECOND"),
            /* logging_folder_empty = */ false,
            /* consolelog_expected_level =  */ LogLevel::kDebug,
            /* filelog_expected_level =  */ LogLevel::kDebug,
            /* consolelog_expected_timestamp_precision = */
            LogTimestampPrecision::kNanoSec,
            /* filelog_expected_timestamp_precision = */
            LogTimestampPrecision::kNanoSec),
        /*TS_FR1_4.3*/
        LoggingConfigOkParams(
            "21",  // testname
            TS_FR1_3_STR("nsec"),
            /* logging_folder_empty = */ false,
            /* consolelog_expected_level =  */ LogLevel::kDebug,
            /* filelog_expected_level =  */ LogLevel::kDebug,
            /* consolelog_expected_timestamp_precision = */
            LogTimestampPrecision::kNanoSec,
            /* filelog_expected_timestamp_precision = */
            LogTimestampPrecision::kNanoSec),
        /*TS_FR1_4.4*/
        LoggingConfigOkParams(
            "22",  // testname
            TS_FR1_3_STR("nSEC"),
            /* logging_folder_empty = */ false,
            /* consolelog_expected_level =  */ LogLevel::kDebug,
            /* filelog_expected_level =  */ LogLevel::kDebug,
            /* consolelog_expected_timestamp_precision = */
            LogTimestampPrecision::kNanoSec,
            /* filelog_expected_timestamp_precision = */
            LogTimestampPrecision::kNanoSec),
        /*TS_FR1_4.5*/
        LoggingConfigOkParams(
            "23",  // testname
            TS_FR1_3_STR("ns"),
            /* logging_folder_empty = */ false,
            /* consolelog_expected_level =  */ LogLevel::kDebug,
            /* filelog_expected_level =  */ LogLevel::kDebug,
            /* consolelog_expected_timestamp_precision = */
            LogTimestampPrecision::kNanoSec,
            /* filelog_expected_timestamp_precision = */
            LogTimestampPrecision::kNanoSec),
        /*TS_FR1_4.6*/
        LoggingConfigOkParams(
            "24",  // testname
            TS_FR1_3_STR("NS"),
            /* logging_folder_empty = */ false,
            /* consolelog_expected_level =  */ LogLevel::kDebug,
            /* filelog_expected_level =  */ LogLevel::kDebug,
            /* consolelog_expected_timestamp_precision = */
            LogTimestampPrecision::kNanoSec,
            /* filelog_expected_timestamp_precision = */
            LogTimestampPrecision::kNanoSec),
        /*TS_FR4_2*/
        LoggingConfigOkParams(
            "25",  // testname
            "[logger]\n"
            "level=debug\n"
            "sinks=filelog\n"
            "[filelog]\n"
            "timestamp_precision=ms\n",
            /* logging_folder_empty = */ false,
            /* consolelog_expected_level =  */ LogLevel::kNotSet,
            /* filelog_expected_level =  */ LogLevel::kDebug,
            /* consolelog_expected_timestamp_precision = */
            LogTimestampPrecision::kNotSet,
            /* filelog_expected_timestamp_precision = */
            LogTimestampPrecision::kMilliSec),
        /*TS_FR4_3*/
        LoggingConfigOkParams(
            "26",  // testname
            "[logger]\n"
            "level=debug\n"
            "sinks=filelog,consolelog\n"
            "[consolelog]\n"
            "timestamp_precision=ns\n",
            /* logging_folder_empty = */ false,
            /* consolelog_expected_level =  */ LogLevel::kDebug,
            /* filelog_expected_level =  */ LogLevel::kDebug,
            /* consolelog_expected_timestamp_precision = */
            LogTimestampPrecision::kNanoSec,
            /* filelog_expected_timestamp_precision = */
            LogTimestampPrecision::kSec)),
    [](auto const &info) { return info.param.test_name; });

INSTANTIATE_TEST_SUITE_P(
    Failures, RouterLoggingConfigError,
    ::testing::Values(
        // Unknown timestamp_precision value in a sink
        /*0*/ /*TS_FR3_1*/ LoggingConfigErrorParams(
            "[logger]\n"
            "sinks=consolelog\n"
            "[consolelog]\n"
            "timestamp_precision=unknown\n",
            /* logging_folder_empty = */ false,
            /* expected_error =  */
            "Configuration error: Timestamp precision 'unknown' is not valid. "
            "Valid values are: microsecond, millisecond, ms, msec, nanosecond, "
            "ns, nsec, s, sec, second, us, and usec"),
        // Unknown timestamp_precision value in the [logger] section
        /*1*/ /*TS_FR3_1*/
        LoggingConfigErrorParams(
            "[logger]\n"
            "sinks=consolelog,filelog\n"
            "timestamp_precision=unknown\n",
            /* logging_folder_empty = */ false,
            /* expected_error =  */
            "Configuration error: Timestamp precision 'unknown' is not valid. "
            "Valid values are: microsecond, millisecond, ms, msec, nanosecond, "
            "ns, nsec, s, sec, second, us, and usec"),
        /*2*/ /*TS_FR4_1*/
        LoggingConfigErrorParams("[logger]\n"
                                 "sinks=consolelog,filelog\n"
                                 "timestamp_precision=ms\n"
                                 "timestamp_precision=ns\n",
                                 /* logging_folder_empty = */ false,
                                 /* expected_error =  */
                                 "Configuration error: Option "
                                 "'timestamp_precision' already defined.")));
#ifndef _WIN32
INSTANTIATE_TEST_SUITE_P(
    LoggingConfigTimestampPrecisionErrorUnix, RouterLoggingConfigError,
    ::testing::Values(
        /*0*/ /* TS_HLD_1 */
        LoggingConfigErrorParams("[logger]\n"
                                 "sinks=syslog\n"
                                 "[syslog]\n"
                                 "timestamp_precision=ms\n",
                                 /* logging_folder_empty = */ false,
                                 /* expected_error =  */
                                 "Configuration error: timestamp_precision not "
                                 "valid for 'syslog'")));
#else
INSTANTIATE_TEST_SUITE_P(
    LoggingConfigTimestampPrecisionErrorWindows, RouterLoggingConfigError,
    ::testing::Values(
        /*0*/ /* TS_HLD_3 */
        LoggingConfigErrorParams("[logger]\n"
                                 "sinks=eventlog\n"
                                 "[eventlog]\n"
                                 "timestamp_precision=ms\n",
                                 /* logging_folder_empty = */ false,
                                 /* expected_error =  */
                                 "Configuration error: timestamp_precision not "
                                 "valid for 'eventlog'")));
#endif

TEST_F(RouterLoggingTest, very_long_router_name_gets_properly_logged) {
  // This test verifies that a very long router name gets truncated in the
  // logged message (this is done because if it doesn't happen, the entire
  // message will exceed log message max length, and then the ENTIRE message
  // will get truncated instead. It's better to truncate the long name rather
  // than the stuff that follows it).
  // Router should report the error on STDERR and exit

  const std::string json_stmts = get_data_dir().join("bootstrap_gr.js").str();
  TempDirectory bootstrap_dir;

  const auto server_port = port_pool_.get_next_available();

  // launch mock server and wait for it to start accepting connections
  auto &server_mock = launch_mysql_server_mock(json_stmts, server_port);
  ASSERT_NO_FATAL_FAILURE(check_port_ready(server_mock, server_port));

  constexpr char name[] =
      "veryveryveryveryveryveryveryveryveryveryveryveryveryveryveryveryveryvery"
      "veryveryveryveryveryveryveryveryveryveryveryveryveryveryveryveryveryvery"
      "veryveryveryveryveryveryveryveryveryveryveryveryveryveryveryveryveryvery"
      "veryveryveryveryveryveryveryveryveryveryveryveryveryveryveryveryveryvery"
      "verylongname";
  static_assert(
      sizeof(name) > 255,
      "too long");  // log message max length is 256, we want something that
                    // guarrantees the limit would be exceeded

  // launch the router in bootstrap mode
  auto &router = launch_router(
      {
          "--bootstrap=127.0.0.1:" + std::to_string(server_port),
          "--name",
          name,
          "-d",
          bootstrap_dir.name(),
      },
      EXIT_FAILURE);
  // add login hook
  router.register_response("Please enter MySQL password for root: ",
                           "fake-pass\n");

  // wait for router to exit
  check_exit_code(router, EXIT_FAILURE);

  // expect something like this to appear on STDERR
  // Error: Router name
  // 'veryveryveryveryveryveryveryveryveryveryveryveryveryveryveryveryveryveryveryv...'
  // too long (max 255).
  const std::string out = router.get_full_output();
  EXPECT_THAT(out.c_str(),
              HasSubstr("Error: Router name "
                        "'veryveryveryveryveryveryveryveryveryveryveryveryveryv"
                        "eryveryveryveryveryveryv...' too long (max 255)."));
}

/**
 * @test verify that debug logs are not written to console during boostrap if
 * bootstrap configuration file is not provided.
 */
TEST_F(RouterLoggingTest, is_debug_logs_disabled_if_no_bootstrap_config_file) {
  const std::string json_stmts = get_data_dir().join("bootstrap_gr.js").str();

  TempDirectory bootstrap_dir;

  const auto server_port = port_pool_.get_next_available();

  // launch mock server and wait for it to start accepting connections
  /*auto &server_mock =*/launch_mysql_server_mock(json_stmts, server_port,
                                                  false);
  // ASSERT_NO_FATAL_FAILURE(check_port_ready(server_mock, server_port));

  // launch the router in bootstrap mode
  auto &router = launch_router({
      "--bootstrap=127.0.0.1:" + std::to_string(server_port),
      "--report-host",
      "dont.query.dns",
      "-d",
      bootstrap_dir.name(),
  });

  // add login hook
  router.register_response("Please enter MySQL password for root: ",
                           "fake-pass\n");

  // check if the bootstraping was successful
  check_exit_code(router, EXIT_SUCCESS);
  EXPECT_THAT(router.get_full_output(),
              testing::Not(testing::HasSubstr("SELECT ")));
}

/**
 * @test verify that debug logs are written to console during boostrap if
 * log_level is set to DEBUG in bootstrap configuration file.
 */
TEST_F(RouterLoggingTest, is_debug_logs_enabled_if_bootstrap_config_file) {
  const std::string json_stmts = get_data_dir().join("bootstrap_gr.js").str();

  TempDirectory bootstrap_dir;
  TempDirectory bootstrap_conf;

  const auto server_port = port_pool_.get_next_available();

  // launch mock server and wait for it to start accepting connections
  auto &server_mock = launch_mysql_server_mock(json_stmts, server_port, false);
  ASSERT_NO_FATAL_FAILURE(check_port_ready(server_mock, server_port));

  // launch the router in bootstrap mode
  std::string logger_section = "[logger]\nlevel = DEBUG\n";
  auto conf_params = get_DEFAULT_defaults();
  // we want to log to the console
  conf_params["logging_folder"] = "";
  std::string conf_file = ProcessManager::create_config_file(
      bootstrap_conf.name(), logger_section, &conf_params, "bootstrap.conf", "",
      false);

  auto &router = launch_router({
      "--bootstrap=127.0.0.1:" + std::to_string(server_port),
      "--report-host",
      "dont.query.dns",
      "--force",
      "-d",
      bootstrap_dir.name(),
      "-c",
      conf_file,
  });

  // add login hook
  router.register_response("Please enter MySQL password for root: ",
                           "fake-pass\n");

  // check if the bootstraping was successful
  check_exit_code(router, EXIT_SUCCESS);

  // check if log output contains the SQL queries.
  //
  // SQL queries are logged with host:port at the start.
  EXPECT_THAT(router.get_full_output(),
              testing::HasSubstr("127.0.0.1:" + std::to_string(server_port)));
}

/**
 * @test verify that debug logs are written to mysqlrouter.log file during
 * bootstrap if loggin_folder is provided in bootstrap configuration file
 */
TEST_F(RouterLoggingTest, is_debug_logs_written_to_file_if_logging_folder) {
  const std::string json_stmts = get_data_dir().join("bootstrap_gr.js").str();

  TempDirectory bootstrap_dir;
  TempDirectory bootstrap_conf;

  const auto server_port = port_pool_.get_next_available();

  // launch mock server and wait for it to start accepting connections
  auto &server_mock = launch_mysql_server_mock(json_stmts, server_port, false);
  ASSERT_NO_FATAL_FAILURE(check_port_ready(server_mock, server_port));

  // create config with logging_folder set to that directory
  std::map<std::string, std::string> params = {{"logging_folder", ""}};
  params.at("logging_folder") = bootstrap_conf.name();
  TempDirectory conf_dir("conf");
  const std::string conf_file =
      create_config_file(conf_dir.name(), "[logger]\nlevel = DEBUG\n", &params);

  auto &router = launch_router({
      "--bootstrap=127.0.0.1:" + std::to_string(server_port),
      "--report-host",
      "dont.query.dns",
      "--force",
      "-d",
      bootstrap_dir.name(),
      "-c",
      conf_file,
  });

  // add login hook
  router.register_response("Please enter MySQL password for root: ",
                           "fake-pass\n");

  // check if the bootstraping was successful
  check_exit_code(router, EXIT_SUCCESS);

  // check if log output contains the SQL queries.
  //
  // SQL queries are logged with host:port at the start.
<<<<<<< HEAD
  auto matcher = [server_port](const std::string &line) -> bool {
    return line.find("127.0.0.1:" + std::to_string(server_port)) != line.npos;
  };
=======
  auto file_content =
      router.get_logfile_content("mysqlrouter.log", bootstrap_conf.name());
  auto lines = mysql_harness::split_string(file_content, '\n');
>>>>>>> fbdaa4de

  EXPECT_TRUE(find_in_file(bootstrap_conf.name() + "/mysqlrouter.log", matcher,
                           std::chrono::milliseconds(5000)))
      << router.get_full_logfile("mysqlrouter.log", bootstrap_conf.name());
}

/**
 * @test verify that normal output is written to stdout during bootstrap if
 * logging_folder is not provided in bootstrap configuration file.
 *
 * @test verify that logs are not written to stdout during bootstrap.
 */
TEST_F(RouterLoggingTest, bootstrap_normal_logs_written_to_stdout) {
  const std::string json_stmts = get_data_dir().join("bootstrap_gr.js").str();

  TempDirectory bootstrap_dir;
  TempDirectory bootstrap_conf;

  const auto server_port = port_pool_.get_next_available();

  // launch mock server and wait for it to start accepting connections
  auto &server_mock = launch_mysql_server_mock(json_stmts, server_port, false);
  ASSERT_NO_FATAL_FAILURE(check_port_ready(server_mock, server_port));

  // launch the router in bootstrap mode
  std::string logger_section = "[logger]\nlevel = DEBUG\n";
  auto conf_params = get_DEFAULT_defaults();
  // we want to log to the console
  conf_params["logging_folder"] = "";
  std::string conf_file = ProcessManager::create_config_file(
      bootstrap_conf.name(), logger_section, &conf_params, "bootstrap.conf", "",
      false);

  auto &router = ProcessManager::launch_router(
      {
          "--bootstrap=127.0.0.1:" + std::to_string(server_port),
          "--report-host",
          "dont.query.dns",
          "--force",
          "-d",
          bootstrap_dir.name(),
          "-c",
          conf_file,
      },
      EXIT_SUCCESS, /*catch_stderr=*/false, false, -1s);

  // add login hook
  router.register_response("Please enter MySQL password for root: ",
                           "fake-pass\n");

  // check if the bootstraping was successful
  check_exit_code(router, EXIT_SUCCESS);

  // check if logs are not written to output
  EXPECT_THAT(router.get_full_output(),
              testing::Not(testing::HasSubstr("SELECT ")));

  // check if normal output is written to output
  EXPECT_THAT(router.get_full_output(),
              testing::HasSubstr("After this MySQL Router has been started "
                                 "with the generated configuration"));

  EXPECT_THAT(router.get_full_output(),
              testing::HasSubstr("MySQL Classic protocol"));

  EXPECT_THAT(router.get_full_output(), testing::HasSubstr("MySQL X protocol"));
}

class MetadataCacheLoggingTest : public RouterLoggingTest {
 protected:
  void SetUp() override {
    RouterLoggingTest::SetUp();

    mysql_harness::DIM &dim = mysql_harness::DIM::instance();
    // RandomGenerator
    dim.set_RandomGenerator(
        []() {
          static mysql_harness::RandomGenerator rg;
          return &rg;
        },
        [](mysql_harness::RandomGeneratorInterface *) {});

    cluster_nodes_ports = {port_pool_.get_next_available(),
                           port_pool_.get_next_available(),
                           port_pool_.get_next_available()};
    cluster_nodes_http_ports = {port_pool_.get_next_available(),
                                port_pool_.get_next_available(),
                                port_pool_.get_next_available()};
    router_port = port_pool_.get_next_available();
    metadata_cache_section = get_metadata_cache_section(cluster_nodes_ports);
    routing_section =
        get_metadata_cache_routing_section("PRIMARY", "round-robin", "");
  }

  std::string get_metadata_cache_section(std::vector<uint16_t> ports) {
    std::string metadata_caches = "bootstrap_server_addresses=";

    for (auto it = ports.begin(); it != ports.end(); ++it) {
      metadata_caches += (it == ports.begin()) ? "" : ",";
      metadata_caches += "mysql://localhost:" + std::to_string(*it);
    }
    metadata_caches += "\n";

    return "[metadata_cache:test]\n"
           "router_id=1\n" +
           metadata_caches +
           "user=mysql_router1_user\n"
           "metadata_cluster=test\n"
           "connect_timeout=1\n"
           "ttl=0.1\n\n";
  }

  std::string get_metadata_cache_routing_section(const std::string &role,
                                                 const std::string &strategy,
                                                 const std::string &mode = "") {
    std::string result =
        "[routing:test_default]\n"
        "bind_port=" +
        std::to_string(router_port) + "\n" +
        "destinations=metadata-cache://test/default?role=" + role + "\n" +
        "protocol=classic\n";

    if (!strategy.empty())
      result += std::string("routing_strategy=" + strategy + "\n");
    if (!mode.empty()) result += std::string("mode=" + mode + "\n");

    return result;
  }

  std::string init_keyring_and_config_file(const std::string &conf_dir,
                                           bool log_to_console = false) {
    auto default_section = get_DEFAULT_defaults();
    init_keyring(default_section, temp_test_dir.name());
    default_section["logging_folder"] =
        log_to_console ? "" : get_logging_dir().str();
    return create_config_file(
        conf_dir,
        "[logger]\nlevel = DEBUG\n" + metadata_cache_section + routing_section,
        &default_section);
  }

  TempDirectory temp_test_dir;
  std::vector<uint16_t> cluster_nodes_ports;
  std::vector<uint16_t> cluster_nodes_http_ports;
  uint16_t router_port;
  std::string metadata_cache_section;
  std::string routing_section;
};

/**
 * @test verify if error message is logged if router cannot connect to any
 *       metadata server.
 */
TEST_F(MetadataCacheLoggingTest,
       log_error_when_cannot_connect_to_any_metadata_server) {
  TempDirectory conf_dir;

  // launch the router with metadata-cache configuration
  auto &router =
      launch_router({"-c", init_keyring_and_config_file(conf_dir.name())},
                    EXIT_SUCCESS, false, -1s);

  // expect something like this to appear on STDERR
  // 2017-12-21 17:22:35 metadata_cache ERROR [7ff0bb001700] Failed connecting
  // with any of the 3 metadata servers
  auto matcher = [](const std::string &line) -> bool {
    return line.find("metadata_cache ERROR") != line.npos &&
           line.find(
               "Failed fetching metadata from any of the 3 metadata servers") !=
               line.npos;
  };

  auto log_file = get_logging_dir();
  log_file.append("mysqlrouter.log");
  EXPECT_TRUE(
      find_in_file(log_file.str(), matcher, std::chrono::milliseconds(5000)))
      << router.get_full_logfile();
}

/**
 * @test verify if appropriate warning messages are logged when cannot connect
 * to first metadata server, but can connect to another one.
 */
TEST_F(MetadataCacheLoggingTest,
       log_warning_when_cannot_connect_to_first_metadata_server) {
  TempDirectory conf_dir("conf");

  // launch second metadata server
  const auto http_port = cluster_nodes_http_ports[1];
  auto &server = launch_mysql_server_mock(
      get_data_dir().join("metadata_3_nodes_first_not_accessible.js").str(),
      cluster_nodes_ports[1], EXIT_SUCCESS, false, http_port);
  ASSERT_NO_FATAL_FAILURE(check_port_ready(server, cluster_nodes_ports[1]));
  EXPECT_TRUE(MockServerRestClient(http_port).wait_for_rest_endpoint_ready());
  set_mock_metadata(http_port, "", cluster_nodes_ports);

  // launch the router with metadata-cache configuration
  auto &router = ProcessManager::launch_router(
      {"-c", init_keyring_and_config_file(conf_dir.name())}, EXIT_SUCCESS, true,
      false, -1s);

  // expect something like this to appear on STDERR
  // 2017-12-21 17:22:35 metadata_cache WARNING [7ff0bb001700] Failed connecting
  // with Metadata Server 127.0.0.1:7002: Can't connect to MySQL server on
  // '127.0.0.1' (111) (2003)
  auto info_matcher = [&](const std::string &line) -> bool {
    return line.find("metadata_cache WARNING") != line.npos &&
           line.find("Failed connecting with Metadata Server 127.0.0.1:" +
                     std::to_string(cluster_nodes_ports[0])) != line.npos;
  };

  EXPECT_TRUE(find_in_file(get_logging_dir().str() + "/mysqlrouter.log",
                           info_matcher, 10000ms))
      << router.get_full_logfile();

  auto warning_matcher = [](const std::string &line) -> bool {
    return line.find("metadata_cache WARNING") != line.npos &&
           line.find(
               "While updating metadata, could not establish a connection to "
               "replicaset") != line.npos;
  };
  EXPECT_TRUE(find_in_file(get_logging_dir().str() + "/mysqlrouter.log",
                           warning_matcher, 10000ms))
      << router.get_full_logfile();
}

#ifndef _WIN32
/**
 * @test Checks that the logs rotation works (meaning Router will recreate
 * it's log file when it was moved and HUP singnal was sent to the Router).
 */
TEST_F(MetadataCacheLoggingTest, log_rotation_by_HUP_signal) {
  TempDirectory conf_dir;

  // launch the router with metadata-cache configuration
  auto &router = launch_router(
      {"-c", init_keyring_and_config_file(conf_dir.name())}, EXIT_SUCCESS);

  RouterComponentTest::sleep_for(500ms);

  auto log_file = get_logging_dir();
  log_file.append("mysqlrouter.log");

  EXPECT_TRUE(log_file.exists());

  // now let's simulate what logrotate script does
  // move the log_file appending '.1' to its name
  auto log_file_1 = get_logging_dir();
  log_file_1.append("mysqlrouter.log.1");
  mysqlrouter::rename_file(log_file.str(), log_file_1.str());
  const auto pid = static_cast<pid_t>(router.get_pid());
  ::kill(pid, SIGHUP);

  // let's wait  until something new gets logged (metadata cache TTL has
  // expired), to be sure the default file that we moved is back.
  // Now both old and new files should exist
  unsigned retries = 10;
  const auto kSleep = 100ms;
  do {
    RouterComponentTest::sleep_for(kSleep);
  } while ((--retries > 0) && !log_file.exists());

  EXPECT_TRUE(log_file.exists()) << router.get_logfile_content();
  EXPECT_TRUE(log_file_1.exists());
}

/**
 * @test Checks that the Router continues to log to the file when the
 * SIGHUP gets sent to it and no file replacement is done.
 */
TEST_F(MetadataCacheLoggingTest, log_rotation_by_HUP_signal_no_file_move) {
  TempDirectory conf_dir;

  // launch the router with metadata-cache configuration
  auto &router = launch_router(
      {"-c", init_keyring_and_config_file(conf_dir.name())}, EXIT_SUCCESS);

  RouterComponentTest::sleep_for(500ms);

  auto log_file = get_logging_dir();
  log_file.append("mysqlrouter.log");

  EXPECT_TRUE(log_file.exists());

  // grab the current log content
  const std::string log_content = router.get_logfile_content();

  // send the log-rotate signal
  const auto pid = static_cast<pid_t>(router.get_pid());
  ::kill(pid, SIGHUP);

  // wait until something new gets logged;
  std::string log_content_2;
<<<<<<< HEAD
  unsigned step = 0;
  do {
    RouterComponentTest::sleep_for(100ms);
    log_content_2 = router.get_full_logfile();
  } while ((log_content_2 == log_content) && (step++ < 20));
=======

  EXPECT_TRUE(retry_for(
      [log_content, &log_content_2, &router]() {
        log_content_2 = router.get_logfile_content();

        return log_content != log_content_2;
      },
      2000ms));
>>>>>>> fbdaa4de

  // The logfile should still exist
  EXPECT_TRUE(log_file.exists());
  // It should still contain what was there before and more (Router should keep
  // logging)
  EXPECT_THAT(log_content_2, StartsWith(log_content));
  EXPECT_STRNE(log_content_2.c_str(), log_content.c_str());
}

/**
 * @test Checks that the log file will be recreated after a router restart.
 */
TEST_F(MetadataCacheLoggingTest, log_rotation_when_router_restarts) {
  TempDirectory conf_dir;

  // launch the router with metadata-cache configuration
  auto &router = launch_router(
      {"-c", init_keyring_and_config_file(conf_dir.name())}, EXIT_SUCCESS);

  RouterComponentTest::sleep_for(500ms);

  auto log_file = get_logging_dir();
  log_file.append("mysqlrouter.log");

  EXPECT_TRUE(log_file.exists());

  // now stop the router
  int res = router.kill();
  EXPECT_EQ(EXIT_SUCCESS, res) << router.get_full_output();

  // move the log_file appending '.1' to its name
  auto log_file_1 = get_logging_dir();
  log_file_1.append("mysqlrouter.log.1");
  mysqlrouter::rename_file(log_file.str(), log_file_1.str());

  // make the new file read-only
  chmod(log_file_1.c_str(), S_IRUSR);

  // start the router again and check that the new log file got created
  launch_router({"-c", init_keyring_and_config_file(conf_dir.name())},
                EXIT_SUCCESS);
  RouterComponentTest::sleep_for(500ms);
  EXPECT_TRUE(log_file.exists());
}

/**
 * @test Checks that sending SIGHUP when the log file is read only results in a
 * failure.
 */
TEST_F(MetadataCacheLoggingTest, log_rotation_read_only) {
  TempDirectory conf_dir;

  // We do not need metadata cache configuration, we just want to get to
  // the ready notification
  metadata_cache_section = "";
  routing_section =
      "[routing:test_default]\n"
      "bind_port=" +
      std::to_string(router_port) + "\n" + "destinations=127.0.0.1\n" +
      "routing_strategy=first-available\n";

  // launch the router with static routing configuration
  auto &router = launch_router(
      {"-c", init_keyring_and_config_file(conf_dir.name())}, EXIT_FAILURE,
      /*catch_stderr*/ true, /*wait_for_notify_ready*/ 5s);

  auto log_file = get_logging_dir();
  log_file.append("mysqlrouter.log");

  auto wait_for_file = [](const mysql_harness::Path &file) {
    unsigned retries = 5;
    auto kSleep = 100ms;
    while (retries > 0) {
      if (file.exists()) return true;
      RouterComponentTest::sleep_for(kSleep);
      retries--;
    }
    return false;
  };

  EXPECT_TRUE(wait_for_file(log_file));

  // move the log_file appending '.1' to its name
  auto log_file_1 = get_logging_dir();
  log_file_1.append("mysqlrouter.log.1");
  mysqlrouter::rename_file(log_file.str(), log_file_1.str());

  // "manually" recreate the log file and make it read only
  {
    std::ofstream logf(log_file.str());
    EXPECT_TRUE(logf.good());
  }
  EXPECT_TRUE(wait_for_file(log_file));
  chmod(log_file.c_str(), S_IRUSR);

  // send the log-rotate signal
  const auto pid = static_cast<pid_t>(router.get_pid());
  ::kill(pid, SIGHUP);

  // we expect the router to exit,
  // as the logfile is no longer usable it will fallback to logging to the
  // stderr
  check_exit_code(router, EXIT_FAILURE);
  EXPECT_THAT(router.get_full_output(),
              HasSubstr("File exists, but cannot open for writing"));
  EXPECT_THAT(router.get_full_output(), HasSubstr("Unloading all plugins."));
}

/**
 * @test Checks that the logs rotation does not cause any crash in case of
 * not logging to the file (logging_foler empty == logging to the std:cerr)
 */
TEST_F(MetadataCacheLoggingTest, log_rotation_stdout) {
  TempDirectory conf_dir;

  auto default_section = get_DEFAULT_defaults();

  // send log to stderr
  default_section["logging_folder"] = "";

  const auto config = mysql_harness::join(
      std::vector<std::string>{
          mysql_harness::ConfigBuilder::build_section("logger",
                                                      {{"level", "DEBUG"}}),
          mysql_harness::ConfigBuilder::build_section(
              "routing",
              {
                  {"bind_port", std::to_string(router_port)},
                  {"destinations", "127.0.0.1:3306"},
                  {"routing_strategy", "round-robin"},
              })},
      "\n");

  auto &router = launch_router(
      {"-c", create_config_file(conf_dir.name(), config, &default_section)},
      EXIT_SUCCESS, true, 5s);

  // send SIGHUP, should have no impact.
  ::kill(router.get_pid(), SIGHUP);

  // wait a bit for the router handle the signal
  RouterComponentTest::sleep_for(200ms);
}

#endif

/**************************************************/
/* Tests for valid logger filename configurations */
/**************************************************/

#define DEFAULT_LOGFILE_NAME "mysqlrouter.log"
#define USER_LOGFILE_NAME "foo.log"
#define USER_LOGFILE_NAME_2 "bar.log"

struct LoggingConfigFilenameOkParams {
  const std::string logger_config;
  const std::string filename;
  const bool console_to_stderr;

  LoggingConfigFilenameOkParams(std::string logger_config_,
                                std::string filename_)
      : logger_config(std::move(logger_config_)),
        filename(std::move(filename_)),
        console_to_stderr(true) {}

  LoggingConfigFilenameOkParams(std::string logger_config_,
                                std::string filename_, bool console_to_stderr_)
      : logger_config(std::move(logger_config_)),
        filename(std::move(filename_)),
        console_to_stderr(console_to_stderr_) {}
};

class RouterLoggingTestConfigFilename
    : public RouterLoggingTest,
      public ::testing::WithParamInterface<LoggingConfigFilenameOkParams> {};

/** @test This test verifies that a proper log filename is written to
 * for various sinks/filename combinations.
 */
TEST_P(RouterLoggingTestConfigFilename, LoggingTestConfigFilename) {
  auto test_params = GetParam();

  TempDirectory tmp_dir;
  auto conf_params = get_DEFAULT_defaults();
  conf_params["logging_folder"] = tmp_dir.name();

  TempDirectory conf_dir("conf");
  const std::string conf_text =
      "[routertestplugin_logger]\n\n" + test_params.logger_config;
  const std::string conf_file =
      create_config_file(conf_dir.name(), conf_text, &conf_params);

  auto &router = ProcessManager::launch_router({"-c", conf_file});
  router.send_clean_shutdown_event();
  check_exit_code(router, EXIT_SUCCESS);

  // check the file log if it contains what's expected
  const std::string file_log_txt =
      router.get_logfile_content(test_params.filename, tmp_dir.name());

  // check the routertestplugin_logger's message is in the logfile.
  EXPECT_THAT(file_log_txt, HasSubstr("I'm a system message"))
      << "\file_log_txt:\n"
      << file_log_txt;
}

INSTANTIATE_TEST_SUITE_P(
    LoggingTestConfigFilename, RouterLoggingTestConfigFilename,
    ::testing::Values(
        // default filename in logger section
        /*0*/
        LoggingConfigFilenameOkParams("[logger]\n"
                                      "filename=" DEFAULT_LOGFILE_NAME "\n",
                                      DEFAULT_LOGFILE_NAME),
        // TS_FR01_01 user defined logfile name in logger section
        /*1*/
        LoggingConfigFilenameOkParams("[logger]\n"
                                      "filename=" USER_LOGFILE_NAME "\n",
                                      USER_LOGFILE_NAME),
        // TS_FR01_02 user defined logfile name in filelog sink
        /*2*/
        LoggingConfigFilenameOkParams("[logger]\n"
                                      "sinks=filelog\n"
                                      "[filelog]\n"
                                      "filename=" USER_LOGFILE_NAME "\n",
                                      USER_LOGFILE_NAME),
        // TS_FR04_09 user defined logfile name in filelog sink overrides user
        // defined logfile name in logger section
        /*3*/
        LoggingConfigFilenameOkParams("[logger]\n"
                                      "sinks=filelog\n"
                                      "filename=" USER_LOGFILE_NAME "\n"
                                      "[filelog]\n"
                                      "filename=" USER_LOGFILE_NAME_2 "\n",
                                      USER_LOGFILE_NAME_2),
        // TS_FR05_01 empty logger filename logs to default logfile name
        /*4*/
        LoggingConfigFilenameOkParams("[logger]\n"
                                      "filename=\n",
                                      DEFAULT_LOGFILE_NAME),
        // TS_FR05_02 empty filelog filename logs to default logfile name
        /*5*/
        LoggingConfigFilenameOkParams("[logger]\n"
                                      "sinks=filelog\n"
                                      "[filelog]\n"
                                      "filename=\n",
                                      DEFAULT_LOGFILE_NAME),
        // TS_FR04_11 empty filelog filename logs to userdefined logger filename
        /*6*/
        LoggingConfigFilenameOkParams("[logger]\n"
                                      "filename=" USER_LOGFILE_NAME "\n"
                                      "sinks=filelog\n"
                                      "[filelog]\n"
                                      "filename=\n",
                                      USER_LOGFILE_NAME),
        // TS_FR04_12 undefined filelog filename logs to userdefined value for
        // logger filename
        /*7*/
        LoggingConfigFilenameOkParams("[logger]\n"
                                      "filename=" USER_LOGFILE_NAME "\n"
                                      "sinks=filelog\n"
                                      "[filelog]\n",
                                      USER_LOGFILE_NAME),
        // user defined logfile name in filelog sink overrides logger section
        /*8*/
        LoggingConfigFilenameOkParams("[logger]\n"
                                      "sinks=filelog\n"
                                      "filename=" DEFAULT_LOGFILE_NAME "\n"
                                      "[filelog]\n"
                                      "filename=" USER_LOGFILE_NAME "\n",
                                      USER_LOGFILE_NAME),
        // TS_FR04_01 empty filename has no effect
        /*9*/
        LoggingConfigFilenameOkParams("[logger]\n"
                                      "sinks=filelog\n"
                                      "filename=\n"
                                      "[filelog]\n"
                                      "filename=" USER_LOGFILE_NAME_2 "\n",
                                      USER_LOGFILE_NAME_2),
        // TS_FR04_03 empty filenames has no effect, and logs to default
        /*10*/
        LoggingConfigFilenameOkParams("[logger]\n"
                                      "sinks=filelog\n"
                                      "filename=\n"
                                      "[filelog]\n"
                                      "filename=\n",
                                      DEFAULT_LOGFILE_NAME),
        // TS_FR04_04 no filenames results in logging to default
        /*11*/
        LoggingConfigFilenameOkParams("[logger]\n"
                                      "sinks=filelog\n"
                                      "[filelog]\n",
                                      DEFAULT_LOGFILE_NAME)));

#define NOT_USED ""

#ifndef WIN32
#define NULL_DEVICE_NAME "/dev/null"
#define STDOUT_DEVICE_NAME "/dev/stdout"
#define STDERR_DEVICE_NAME "/dev/stderr"
#else
#define NULL_DEVICE_NAME "NUL"
#define STDOUT_DEVICE_NAME "CON"
// No STDERR equivalent for WIN32
#endif

class RouterLoggingTestConfigFilenameDevices
    : public RouterLoggingTest,
      public ::testing::WithParamInterface<LoggingConfigFilenameOkParams> {};

/** @test This test verifies that consolelog destination may be set to various
 * devices
 */
TEST_P(RouterLoggingTestConfigFilenameDevices,
       LoggingTestConsoleDestinationDevices) {
  // FIXME: Unfortunately due to the limitations of our component testing
  // framework, this test has a flaw: it is not possible to distinguish if the
  // output returned from router.get_full_output() appeared on STDERR or STDOUT.
  // This should be fixed in the future.
  auto test_params = GetParam();
  bool console_empty =
      (test_params.filename.compare(NULL_DEVICE_NAME) == 0 ? true : false);

  Path destination(test_params.filename);
#ifndef WIN32
  EXPECT_TRUE(destination.exists());
#endif

  TempDirectory tmp_dir;
  auto conf_params = get_DEFAULT_defaults();
  conf_params["logging_folder"] = tmp_dir.name();

  TempDirectory conf_dir("conf");
  const std::string conf_text =
      "[routing]\n"
      "\n"
      "[logger]\n"
      "sinks=consolelog\n"
      "[consolelog]\n"
      "destination=" +
      destination.str();
  const std::string conf_file =
      create_config_file(conf_dir.name(), conf_text, &conf_params);

  // empty routing section results in a failure, but while logging to file
  auto &router = launch_router({"-c", conf_file}, EXIT_FAILURE,
                               test_params.console_to_stderr);
  check_exit_code(router, EXIT_FAILURE);

  const std::string console_log_txt = router.get_full_output();
  if (console_empty) {
    // Expect the console log to be empty
    EXPECT_TRUE(console_log_txt.empty()) << "\nconsole:\n" << console_log_txt;
  } else {
    // Expect the console log to not be empty
    EXPECT_TRUE(!console_log_txt.empty()) << "\nconsole:\n" << console_log_txt;
  }

  // expect no default router file created in the logging folder
  Path shouldnotexist = Path(tmp_dir.name()).join(DEFAULT_LOGFILE_NAME);
  EXPECT_FALSE(shouldnotexist.exists());
  shouldnotexist = Path("/dev").join(DEFAULT_LOGFILE_NAME);
  EXPECT_FALSE(shouldnotexist.exists());

#ifndef WIN32
  EXPECT_TRUE(destination.exists());
#endif
}

INSTANTIATE_TEST_SUITE_P(
    LoggingTestConsoleDestinationDevices,
    RouterLoggingTestConfigFilenameDevices,
    ::testing::Values(
        // TS_FR07_03 consolelog destination /dev/null
        /*0*/
        LoggingConfigFilenameOkParams(NOT_USED, NULL_DEVICE_NAME, true),
        // TS_FR07_01 consolelog destination /dev/stdout
        /*1*/
        LoggingConfigFilenameOkParams(NOT_USED, STDOUT_DEVICE_NAME, false)));

#ifndef WIN32
INSTANTIATE_TEST_SUITE_P(
    LoggingTestConsoleDestinationDevicesUnix,
    RouterLoggingTestConfigFilenameDevices,
    ::testing::Values(
        // TS_FR07_02 consolelog destination /dev/stderr
        /*0*/
        LoggingConfigFilenameOkParams(NOT_USED, STDERR_DEVICE_NAME, true)));
#endif

struct LoggingConfigFilenameErrorParams {
  std::string logger_config;
  std::string filename;
  bool create_file;
  std::string expected_error;

  LoggingConfigFilenameErrorParams(const std::string &logger_config_,
                                   const std::string filename_,
                                   bool create_file_,
                                   const std::string expected_error_)
      : logger_config(logger_config_),
        filename(filename_),
        create_file(create_file_),
        expected_error(expected_error_) {}
};

class RouterLoggingConfigFilenameError
    : public RouterLoggingTest,
      public ::testing::WithParamInterface<LoggingConfigFilenameErrorParams> {};

#define ABS_PATH "%%ABSPATH%%"
#define ABS_DIR "%%ABSDIR%%"
#define REL_PATH "%%RELPATH%%"
#define REL_DIR "%%RELDIR%%"
#define FILENAME "%%FILENAME%%"

/** @test This test verifies that absolute and relative filenames are rejected
 * in filename option for various sinks/filename combinations.
 */
TEST_P(RouterLoggingConfigFilenameError, LoggingConfigAbsRelFilenameError) {
  auto test_params = GetParam();

  TempDirectory tmp_dir;

  // create the absolute and relative paths (note: order)
  Path abs_dir = Path(tmp_dir.name()).real_path();
  Path abs_path = abs_dir.join(test_params.filename);
  Path rel_path = Path(tmp_dir.name()).basename().join(test_params.filename);

  auto conf_params = get_DEFAULT_defaults();
  conf_params["logging_folder"] = abs_dir.str();

  // Create tmp_file once the tmp_dir is created. Removed by tmp_dir dtor.
  if (test_params.create_file) {
    std::ofstream myfile_;
    myfile_.open(abs_path.str());
    if (myfile_.is_open()) {
      myfile_ << "Temporary file created by router test ...\n";
      myfile_.flush();
      myfile_.close();
    }
    EXPECT_TRUE(abs_path.exists());
  }

  // replace the pattern in config where applicable
  std::string cfg = "[keepalive]\n\n" + test_params.logger_config;
  while (cfg.find(FILENAME) != std::string::npos) {
    cfg.replace(cfg.find(FILENAME), sizeof(FILENAME) - 1,
                test_params.filename.c_str());
  }
  while (cfg.find(ABS_PATH) != std::string::npos) {
    cfg.replace(cfg.find(ABS_PATH), sizeof(ABS_PATH) - 1, abs_path.c_str());
  }
  while (cfg.find(ABS_DIR) != std::string::npos) {
    cfg.replace(cfg.find(ABS_DIR), sizeof(ABS_DIR) - 1, abs_dir.c_str());
  }
  while (cfg.find(REL_PATH) != std::string::npos) {
    cfg.replace(cfg.find(REL_PATH), sizeof(REL_PATH) - 1, rel_path.c_str());
  }

  TempDirectory conf_dir("conf");
  const std::string conf_file =
      create_config_file(conf_dir.name(), cfg, &conf_params);

  // empty routing section results in a failure, but while logging to file
  auto &router = launch_router({"-c", conf_file}, EXIT_FAILURE);
  check_exit_code(router, EXIT_FAILURE);

  // the error happens during the logger initialization so we expect the message
  // on the console which is the default sink until we switch to the
  // configuration from the config file
  const std::string console_log_txt = router.get_full_output();

  EXPECT_TRUE(!console_log_txt.empty()) << "\nconsole:\n" << console_log_txt;

  EXPECT_THAT(console_log_txt, HasSubstr(test_params.expected_error))
      << "\nconsole:\n"
      << console_log_txt;

  // expect no default router file created in the logging folder
  Path shouldnotexist = Path(abs_dir.str()).join(DEFAULT_LOGFILE_NAME);
  EXPECT_FALSE(shouldnotexist.exists());

  if (!test_params.create_file) {
    EXPECT_FALSE(abs_path.exists());
  }
}

INSTANTIATE_TEST_SUITE_P(
    LoggingConfigAbsRelFilenameError, RouterLoggingConfigFilenameError,
    ::testing::Values(
        // TS_FR02_01 filename with relative path in logger
        /*0*/ LoggingConfigFilenameErrorParams(
            "[logger]\n"
            "filename=" REL_PATH "\n",
            USER_LOGFILE_NAME, false, "must be a filename, not a path"),
        // TS_FR02_02 filename with relative path in filelog
        /*1*/
        LoggingConfigFilenameErrorParams("[logger]\n"
                                         "sinks=filelog\n"
                                         "[filelog]\n"
                                         "filename=" REL_PATH "\n",
                                         USER_LOGFILE_NAME, false,
                                         "must be a filename, not a path"),
        // TS_FR02_03 absolute filename in logger
        /*2*/
        LoggingConfigFilenameErrorParams("[logger]\n"
                                         "filename=" ABS_PATH "\n",
                                         USER_LOGFILE_NAME, false,
                                         "must be a filename, not a path"),
        // TS_FR02_04 absolute filename in filelog
        /*3*/
        LoggingConfigFilenameErrorParams("[logger]\n"
                                         "sinks=filelog\n"
                                         "[filelog]\n"
                                         "filename=" ABS_PATH "\n",
                                         USER_LOGFILE_NAME, false,
                                         "must be a filename, not a path"),
        // TS_FR02_05 slash filename in logger
        /*4*/
        LoggingConfigFilenameErrorParams("[logger]\n"
                                         "filename=/\n",
                                         USER_LOGFILE_NAME, false,
                                         "is not a valid log filename"),
        // TS_FR02_06 slash filename in filelog
        /*5*/
        LoggingConfigFilenameErrorParams("[logger]\n"
                                         "sinks=filelog\n"
                                         "[filelog]\n"
                                         "filename=/\n",
                                         USER_LOGFILE_NAME, false,
                                         "is not a valid log filename"),
        // TS_FR02_07 existing folder filename in filelog
        /*6*/
        LoggingConfigFilenameErrorParams("[logger]\n"
                                         "filename=" ABS_DIR "\n",
                                         USER_LOGFILE_NAME, false,
                                         "must be a filename, not a path"),
        // TS_FR02_08 existing folder filename in filelog
        /*7*/
        LoggingConfigFilenameErrorParams("[logger]\n"
                                         "sinks=filelog\n"
                                         "[filelog]\n"
                                         "filename=" ABS_DIR "\n",
                                         USER_LOGFILE_NAME, false,
                                         "must be a filename, not a path"),
        // TS_FR02_09 dot filename in logger
        /*8*/
        LoggingConfigFilenameErrorParams(
            "[logger]\n"
            "filename=.\n",
            USER_LOGFILE_NAME, false,
            "File exists, but cannot open for writing"),
        // TS_FR02_10 dot filename in filelog
        /*9*/
        LoggingConfigFilenameErrorParams(
            "[logger]\n"
            "sinks=filelog\n"
            "[filelog]\n"
            "filename=.\n",
            USER_LOGFILE_NAME, false,
            "File exists, but cannot open for writing"),
        // TS_FR04_10 filename /path triggers warning and not silent override
        /*10*/
        LoggingConfigFilenameErrorParams("[logger]\n"
                                         "filename=" USER_LOGFILE_NAME "\n"
                                         "sinks=filelog\n"
                                         "[filelog]\n"
                                         "filename=" ABS_DIR "\n",
                                         USER_LOGFILE_NAME, false,
                                         "must be a filename, not a path"),
        // TS_FR04_02 empty filename has no effect
        /*11*/
        LoggingConfigFilenameErrorParams("[logger]\n"
                                         "filename=\n"
                                         "sinks=filelog\n"
                                         "[filelog]\n"
                                         "filename=" ABS_DIR "\n",
                                         USER_LOGFILE_NAME, false,
                                         "must be a filename, not a path"),
        // TS_FR04_06 Verify [logger].filename=/path or [filelog].filename
        // triggers an error
        /*12*/
        LoggingConfigFilenameErrorParams("[logger]\n"
                                         "filename=" ABS_DIR "\n"
                                         "sinks=filelog\n"
                                         "[filelog]\n"
                                         "filename=" ABS_DIR "\n",
                                         USER_LOGFILE_NAME, false,
                                         "must be a filename, not a path"),
        // TS_FR04_07 Verify [logger].filename=/path triggers an error
        /*13*/
        LoggingConfigFilenameErrorParams("[logger]\n"
                                         "filename=" ABS_DIR "\n"
                                         "sinks=filelog\n"
                                         "[filelog]\n"
                                         "filename=\n",
                                         USER_LOGFILE_NAME, false,
                                         "must be a filename, not a path"),
        // TS_FR04_08 Verify [logger].filename=/path triggers an error
        /*14*/
        LoggingConfigFilenameErrorParams("[logger]\n"
                                         "filename=" ABS_DIR "\n"
                                         "sinks=filelog\n"
                                         "[filelog]\n",
                                         USER_LOGFILE_NAME, false,
                                         "must be a filename, not a path"),
        // TS_FR10_01 consolelog destination set to existing file
        /*15*/
        LoggingConfigFilenameErrorParams("[logger]\n"
                                         "sinks=consolelog\n"
                                         "[consolelog]\n"
                                         "destination=" FILENAME "\n",
                                         USER_LOGFILE_NAME, true,
                                         "Illegal destination"),
        // TS_FR10_02 consolelog destination set to non-existing file
        /*16*/
        LoggingConfigFilenameErrorParams("[logger]\n"
                                         "sinks=consolelog\n"
                                         "[consolelog]\n"
                                         "destination=" FILENAME "\n",
                                         USER_LOGFILE_NAME, false,
                                         "Illegal destination"),
        // TS_FR10_03 consolelog destination set to realtive file
        /*17*/
        LoggingConfigFilenameErrorParams("[logger]\n"
                                         "sinks=consolelog\n"
                                         "[consolelog]\n"
                                         "destination=" REL_PATH "\n",
                                         USER_LOGFILE_NAME, true,
                                         "Illegal destination"),
        // TS_FR10_04 consolelog destination set to realtive file
        /*18*/
        LoggingConfigFilenameErrorParams("[logger]\n"
                                         "sinks=consolelog\n"
                                         "[consolelog]\n"
                                         "destination=" ABS_PATH "\n",
                                         USER_LOGFILE_NAME, true,
                                         "Illegal destination"),
        // TS_FR10_05 consolelog destination set to realtive file
        /*19*/
        LoggingConfigFilenameErrorParams("[logger]\n"
                                         "sinks=consolelog\n"
                                         "[consolelog]\n"
                                         "destination=" ABS_DIR "\n",
                                         USER_LOGFILE_NAME, false,
                                         "Illegal destination"),
        // TS_FR04_05 absolute path in logger and legal filename fails
        /*20*/
        LoggingConfigFilenameErrorParams("[logger]\n"
                                         "sinks=filelog\n"
                                         "filename=" ABS_DIR "\n"
                                         "[filelog]\n"
                                         "filename=" USER_LOGFILE_NAME "\n",
                                         USER_LOGFILE_NAME, false,
                                         "must be a filename, not a path"),
        // TS_FR04_05a corner case
        /*21*/
        LoggingConfigFilenameErrorParams("[logger]\n"
                                         "sinks=filelog\n"
                                         "filename=/shouldfail.log\n"
                                         "[filelog]\n"
                                         "filename=" USER_LOGFILE_NAME "\n",
                                         USER_LOGFILE_NAME, false,
                                         "must be a filename, not a path"),
        // TS_FR04_06a corner case
        /*22*/
        LoggingConfigFilenameErrorParams("[logger]\n"
                                         "sinks=filelog\n"
                                         "filename=" USER_LOGFILE_NAME "\n"
                                         "[filelog]\n"
                                         "filename=/shouldfail.log\n",
                                         USER_LOGFILE_NAME, false,
                                         "is not a valid log filename")));

struct LoggingConfigFilenameLoggingFolderParams {
  std::string logging_folder;
  std::string logger_config;
  std::string filename;
  bool catch_stderr;
  std::string expected_error;

  LoggingConfigFilenameLoggingFolderParams(const std::string &logging_folder_,
                                           const std::string &logger_config_,
                                           const std::string &filename_,
                                           bool catch_stderr_,
                                           const std::string expected_error_)
      : logging_folder(logging_folder_),
        logger_config(logger_config_),
        filename(filename_),
        catch_stderr(catch_stderr_),
        expected_error(expected_error_) {}
};

class TempRelativeDirectory {
 public:
  explicit TempRelativeDirectory(const std::string &prefix = "router")
      : name_{get_tmp_dir_(prefix)} {}

  ~TempRelativeDirectory() { mysql_harness::delete_dir_recursive(name_); }

  std::string name() const { return name_; }

 private:
  std::string name_;

#ifndef WIN32
  // mysql_harness::get_tmp_dir() returns a relative path on these platforms
  std::string get_tmp_dir_(const std::string &name) {
    return mysql_harness::get_tmp_dir(name);
  }
#else
  // mysql_harness::get_tmp_dir() returns an abs path under GetTempPath() on
  // WIN32
  std::string get_tmp_dir_(const std::string &name) {
    auto generate_random_sequence = [](size_t len) -> std::string {
      std::random_device rd;
      std::string result;
      static const char alphabet[] = "abcdefghijklmnopqrstuvwxyz";
      std::uniform_int_distribution<unsigned long> dist(0,
                                                        sizeof(alphabet) - 2);

      for (size_t i = 0; i < len; ++i) {
        result += alphabet[dist(rd)];
      }

      return result;
    };

    std::string dir_name = name + "-" + generate_random_sequence(10);
    std::string result = Path(dir_name).str();
    int err = _mkdir(result.c_str());
    if (err != 0) {
      throw std::runtime_error("Error creating temporary directory " + result);
    }
    return result;
  }
#endif
};

class RouterLoggingTestConfigFilenameLoggingFolder
    : public RouterLoggingTest,
      public ::testing::WithParamInterface<
          LoggingConfigFilenameLoggingFolderParams> {};

/** @test This test verifies that consolelog destination may be set to various
 * devices
 */
TEST_P(RouterLoggingTestConfigFilenameLoggingFolder, check) {
  auto test_params = GetParam();

  TempRelativeDirectory tmp_dir;

  // create the absolute path (note: order)
  Path abs_dir = Path(tmp_dir.name()).real_path();
  Path rel_dir = Path(tmp_dir.name()).basename();

  // Replace logging_folder tag with temporary directory
  std::string lf = test_params.logging_folder;
  while (lf.find(ABS_DIR) != std::string::npos) {
    lf.replace(lf.find(ABS_DIR), sizeof(ABS_DIR) - 1, abs_dir.c_str());
  }
  while (lf.find(REL_DIR) != std::string::npos) {
    lf.replace(lf.find(REL_DIR), sizeof(REL_DIR) - 1, rel_dir.c_str());
  }

  auto conf_params = get_DEFAULT_defaults();
  conf_params["logging_folder"] = lf;

  TempDirectory conf_dir("conf");
  const std::string cfg = "[routing]\n\n" + test_params.logger_config;
  const std::string conf_file =
      create_config_file(conf_dir.name(), cfg, &conf_params);

  // empty routing section gives failure while logging to defined sink
  auto &router =
      launch_router({"-c", conf_file}, EXIT_FAILURE, test_params.catch_stderr);
  check_exit_code(router, EXIT_FAILURE);

  const std::string console_log_txt = router.get_full_output();
  if (test_params.expected_error.empty()) {
    // expect something like this as error message on console/in log
    // 2020-03-19 10:00:00 main ERROR [7f539f628780] Configuration error: option
    // destinations in [routing] is required
    const std::string errmsg = "option destinations in [routing] is required";

    if (lf.empty()) {
      // log should go to consolelog, and contain routing error
      Path logfile = rel_dir.join(test_params.filename);
      EXPECT_TRUE(!console_log_txt.empty()) << "\nconsole:\n"
                                            << console_log_txt;
      EXPECT_FALSE(logfile.exists());
      EXPECT_THAT(console_log_txt, HasSubstr(errmsg)) << "\nconsole:\n"
                                                      << console_log_txt;
    } else {
      // log should go to logfile specified
      Path logfile = Path(lf).join(test_params.filename);
      EXPECT_TRUE(console_log_txt.empty()) << "\nconsole:\n" << console_log_txt;
      EXPECT_TRUE(logfile.exists());
      std::string file_log_txt =
          router.get_logfile_content(test_params.filename, Path(lf).str());
      EXPECT_THAT(file_log_txt, HasSubstr(errmsg)) << "\nlog:\n"
                                                   << file_log_txt;
    }
  } else {
    // log should go to consolelog, and contain routing error
    EXPECT_TRUE(!console_log_txt.empty()) << "\nconsole:\n" << console_log_txt;
    EXPECT_THAT(console_log_txt, HasSubstr(test_params.expected_error))
        << "\nconsole:\n"
        << console_log_txt;
  }
}

INSTANTIATE_TEST_SUITE_P(
    LoggingTestConsoleDestinationDevices,
    RouterLoggingTestConfigFilenameLoggingFolder,
    ::testing::Values(
        // TS_FR03_01
        /*0*/
        LoggingConfigFilenameLoggingFolderParams("",
                                                 "[logger]\n"
                                                 "filename=" USER_LOGFILE_NAME
                                                 "\n",
                                                 USER_LOGFILE_NAME, true,
                                                 NOT_USED),
        // TS_FR03_02
        /*1*/
        LoggingConfigFilenameLoggingFolderParams(
            ABS_DIR, "[logger]\nfilename=" USER_LOGFILE_NAME "\n",
            USER_LOGFILE_NAME, false, NOT_USED),
        // TS_FR03_03
        /*2*/
        LoggingConfigFilenameLoggingFolderParams(
            REL_DIR, "[logger]\nfilename=" USER_LOGFILE_NAME "\n",
            USER_LOGFILE_NAME, false, NOT_USED),
        // TS_FR03_04
        /*3*/
        LoggingConfigFilenameLoggingFolderParams(
            "/non/existing/absolute/path/",
            "[logger]\nfilename=" USER_LOGFILE_NAME "\n", USER_LOGFILE_NAME,
            true, "Error when creating dir '/non/existing/absolute/path'"),
        // TS_FR03_05
        /*4*/
        LoggingConfigFilenameLoggingFolderParams(
            "non/existing/relative/path",
            "[logger]\nfilename=" USER_LOGFILE_NAME "\n", USER_LOGFILE_NAME,
            true, "Error when creating dir 'non/existing/relative/path'"),
        // TS_FR05_03 without [logger].filename
        // and TS_FR05_04 without [filesink].filename
        /*5*/
        LoggingConfigFilenameLoggingFolderParams(
            ABS_DIR, "[logger]\nsinks=filelog\n[filelog]\n",
            DEFAULT_LOGFILE_NAME, false, NOT_USED)));

/** @test This test verifies that output goes to console when consolelog
 * destination is empty (TS_FR06_01)
 */
TEST_F(RouterLoggingTest, log_console_destination_empty) {
  // FIXME: Unfortunately due to the limitations of our component testing
  // framework, this test has a flaw: it is not possible to distinguish if the
  // output returned from router.get_full_output() appeared on STDERR or STDOUT.
  // This should be fixed in the future.
  TempDirectory tmp_dir;
  auto conf_params = get_DEFAULT_defaults();
  conf_params["logging_folder"] = tmp_dir.name();

  TempDirectory conf_dir("conf");
  const std::string conf_text =
      "[routing]\n\n[logger]\nsinks=consolelog\n[consolelog]\ndestination=";
  const std::string conf_file =
      create_config_file(conf_dir.name(), conf_text, &conf_params);

  // empty routing section results in a failure, but while logging to
  // destination
  auto &router = launch_router({"-c", conf_file}, EXIT_FAILURE);
  check_exit_code(router, EXIT_FAILURE);

  // Expect the console log to be used on empty destinaton
  const std::string console_log_txt = router.get_full_output();
  EXPECT_FALSE(console_log_txt.empty()) << "\nconsole:\n" << console_log_txt;

  // expect no default router file created in tmp_dir
  Path shouldnotexist = Path(tmp_dir.name()).join("mysqlrouter.log");
  EXPECT_FALSE(shouldnotexist.exists());
}

/** @test This test verifies that output to console does not contain a warning
 * or the userdefined logfile name when filename not in use (TS_FR08_01)
 */
TEST_F(RouterLoggingTest, log_console_unused_filename_no_warning) {
  // FIXME: Unfortunately due to the limitations of our component testing
  // framework, this test has a flaw: it is not possible to distinguish if the
  // output returned from router.get_full_output() appeared on STDERR or STDOUT.
  // This should be fixed in the future.
  TempDirectory tmp_dir;
  auto conf_params = get_DEFAULT_defaults();
  conf_params["logging_folder"] = tmp_dir.name();

  TempDirectory conf_dir("conf");
  const std::string conf_text =
      "[routing]\n\n[logger]\nfilename=" USER_LOGFILE_NAME
      "\nsinks=consolelog\n[consolelog]\n";
  const std::string conf_file =
      create_config_file(conf_dir.name(), conf_text, &conf_params);

  // empty routing section results in a failure, but while logging to
  // destination
  auto &router = launch_router({"-c", conf_file}, EXIT_FAILURE);
  check_exit_code(router, EXIT_FAILURE);

  // Expect the console log output to NOT contain warning or log file name
  const std::string console_log_txt = router.get_full_output();
  EXPECT_FALSE(console_log_txt.empty()) << "\nconsole:\n" << console_log_txt;

  EXPECT_THAT(console_log_txt, Not(HasSubstr(USER_LOGFILE_NAME)))
      << "\nconsole:\n"
      << console_log_txt;

  EXPECT_THAT(console_log_txt, Not(HasSubstr("warning"))) << "\nconsole:\n"
                                                          << console_log_txt;
}

/** @test This test verifies non-existing [consolelog].destination uses default
 * value. i.e console (TS_FR06_02)
 */
TEST_F(RouterLoggingTest, log_console_non_existing_destination) {
  // FIXME: Unfortunately due to the limitations of our component testing
  // framework, this test has a flaw: it is not possible to distinguish if the
  // output returned from router.get_full_output() appeared on STDERR or STDOUT.
  // This should be fixed in the future.
  TempDirectory tmp_dir;
  auto conf_params = get_DEFAULT_defaults();
  conf_params["logging_folder"] = "";

  TempDirectory conf_dir("conf");
  const std::string conf_text =
      "[routing]\n\n[logger]\nsinks=consolelog\n[consolelog]\n";
  const std::string conf_file =
      create_config_file(conf_dir.name(), conf_text, &conf_params);

  // empty routing section results in a failure, but while logging to
  // destination
  auto &router = launch_router({"-c", conf_file}, EXIT_FAILURE);
  check_exit_code(router, EXIT_FAILURE);

  // Expect the console log output to NOT contain warning or log file name
  const std::string console_log_txt = router.get_full_output();
  EXPECT_FALSE(console_log_txt.empty()) << "\nconsole:\n" << console_log_txt;
}

#ifndef WIN32
/** @test This test verifies that filename may be set to /dev/null the ugly way
 */
TEST_F(RouterLoggingTest, log_filename_dev_null_ugly) {
  Path dev_null("/dev/null");
  EXPECT_TRUE(dev_null.exists());

  auto conf_params = get_DEFAULT_defaults();
  conf_params["logging_folder"] = "/dev";

  TempDirectory conf_dir("conf");
  const std::string conf_text = "[routing]\n\n[logger]\nfilename=null\n";
  const std::string conf_file =
      create_config_file(conf_dir.name(), conf_text, &conf_params);

  // empty routing section results in a failure, but while logging to file
  auto &router = launch_router({"-c", conf_file}, EXIT_FAILURE);
  check_exit_code(router, EXIT_FAILURE);

  // expect no default router file created in /dev
  Path shouldnotexist("/dev/mysqlrouter.log");
  EXPECT_FALSE(shouldnotexist.exists());

  EXPECT_TRUE(dev_null.exists());
}
#endif

<<<<<<< HEAD
=======
TEST_F(RouterLoggingTest, switch_from_main_logger_to_consolelog) {
  TempDirectory conf_dir("conf");

  auto writer = config_writer(conf_dir.name()).section("routing", {});

  // set empty logging_folder for log-to-console
  writer.sections().at("DEFAULT")["logging_folder"] = "";

  auto &router = launch_router_for_fail({"-c", writer.write()});
  ASSERT_NO_FATAL_FAILURE(check_exit_code(router, EXIT_FAILURE));

  EXPECT_THAT(router.get_full_output(), ::testing::Not(::testing::IsEmpty()));
  EXPECT_FALSE(Path(router.get_logfile_path()).exists());
}

TEST_F(RouterLoggingTest, switch_without_consolelog) {
  TempDirectory conf_dir("conf");

  // default will write to filelog.
  auto writer = config_writer(conf_dir.name()).section("routing", {});

  // no runnable config-section -> failure.
  auto &router = launch_router_for_fail({"-c", writer.write()});
  ASSERT_NO_FATAL_FAILURE(check_exit_code(router, EXIT_FAILURE));

  // only filelog should have content.
  EXPECT_THAT(router.get_full_output(), ::testing::IsEmpty());
  EXPECT_TRUE(Path(router.get_logfile_path()).exists());
  EXPECT_THAT(router.get_logfile_content(),
              ::testing::Not(::testing::IsEmpty()));
}

TEST_F(RouterLoggingTest, switch_with_consolelog) {
  TempDirectory conf_dir("conf");

  auto writer = config_writer(conf_dir.name())
                    .section("routing", {})
                    .section("logger", {{"sinks", "consolelog,filelog"}});

  // empty routing section results in a failure, but while logging to
  // destination
  auto &router = launch_router_for_fail({"-c", writer.write()});
  ASSERT_NO_FATAL_FAILURE(check_exit_code(router, EXIT_FAILURE));

  // both should have content.
  EXPECT_THAT(router.get_full_output(), ::testing::Not(::testing::IsEmpty()));
  EXPECT_THAT(router.get_full_output(),
              ::testing::Not(::testing::HasSubstr("stopping to log")));
  EXPECT_THAT(router.get_logfile_content(),
              ::testing::Not(::testing::IsEmpty()));
}

>>>>>>> fbdaa4de
int main(int argc, char *argv[]) {
  init_windows_sockets();
  ProcessManager::set_origin(Path(argv[0]).dirname());
  ::testing::InitGoogleTest(&argc, argv);
  return RUN_ALL_TESTS();
}<|MERGE_RESOLUTION|>--- conflicted
+++ resolved
@@ -32,23 +32,21 @@
 #include <thread>
 
 #include <gmock/gmock-matchers.h>
+#include <gtest/gtest.h>
 
 #include "config_builder.h"
 #include "dim.h"
 #include "mock_server_rest_client.h"
 #include "mock_server_testutils.h"
 #include "mysql/harness/logging/logging.h"
-<<<<<<< HEAD
-#include "mysql_session.h"
-#include "mysqlrouter/utils.h"
-=======
 #include "mysql/harness/string_utils.h"  // split_string
 #include "mysqlrouter/mysql_session.h"
 #include "mysqlrouter/utils.h"  // rename_file
 #include "process_wrapper.h"
->>>>>>> fbdaa4de
 #include "random_generator.h"
 #include "router_component_test.h"
+#include "router_component_testutils.h"
+#include "router_test_helpers.h"  // get_file_output
 #include "tcp_port_pool.h"
 
 /**
@@ -62,6 +60,7 @@
 using testing::Not;
 using testing::StartsWith;
 using namespace std::chrono_literals;
+using namespace std::string_literals;
 
 class RouterLoggingTest : public RouterComponentTest {
  protected:
@@ -72,15 +71,18 @@
         directory, sections, default_section, "mysqlrouter.conf", "", false);
   }
 
-  TcpPortPool port_pool_;
-
-  ProcessWrapper &launch_router(
-      const std::vector<std::string> &params,
-      int expected_exit_code = EXIT_SUCCESS, bool catch_stderr = true,
-      std::chrono::milliseconds wait_for_notify_ready = -1s) {
-    return ProcessManager::launch_router(params, expected_exit_code,
-                                         catch_stderr, /*with_sudo=*/false,
-                                         wait_for_notify_ready);
+  ProcessWrapper &launch_router_for_fail(
+      const std::vector<std::string> &params) {
+    return launch_router(
+        params, EXIT_FAILURE, true, false, -1s,
+        RouterComponentBootstrapTest::kBootstrapOutputResponder);
+  }
+
+  ProcessWrapper &launch_router_for_success(
+      const std::vector<std::string> &params) {
+    return launch_router(
+        params, EXIT_SUCCESS, true, false, 5s,
+        RouterComponentBootstrapTest::kBootstrapOutputResponder);
   }
 };
 
@@ -97,7 +99,7 @@
       create_config_file(conf_dir.name(), "[invalid]", &conf_params);
 
   // run the router and wait for it to exit
-  auto &router = launch_router({"-c", conf_file}, EXIT_FAILURE);
+  auto &router = launch_router_for_fail({"-c", conf_file});
   check_exit_code(router, EXIT_FAILURE);
 
   // expect something like this to appear on STDERR
@@ -124,23 +126,12 @@
       create_config_file(conf_dir.name(), "[routing]", &params);
 
   // run the router and wait for it to exit
-  auto &router = launch_router({"-c", conf_file}, EXIT_FAILURE);
+  auto &router = launch_router_for_fail({"-c", conf_file});
   check_exit_code(router, EXIT_FAILURE);
 
   // expect something like this to appear in log:
   // 2018-12-19 03:54:04 main ERROR [7f539f628780] Configuration error: option
   // destinations in [routing] is required
-<<<<<<< HEAD
-  auto matcher = [](const std::string &line) -> bool {
-    return line.find(
-               "Configuration error: option destinations in [routing] is "
-               "required") != line.npos;
-  };
-
-  EXPECT_TRUE(find_in_file(logging_folder.name() + "/mysqlrouter.log", matcher))
-      << "log:"
-      << router.get_full_logfile("mysqlrouter.log", logging_folder.name());
-=======
   auto file_content =
       router.get_logfile_content("mysqlrouter.log", logging_folder.name());
   auto lines = mysql_harness::split_string(file_content, '\n');
@@ -149,7 +140,6 @@
               ::testing::Contains(::testing::HasSubstr(
                   "Configuration error: option destinations in [routing] is "
                   "required")));
->>>>>>> fbdaa4de
 }
 
 /** @test This test verifies that invalid logging_folder is properly handled and
@@ -181,16 +171,15 @@
         create_config_file(conf_dir.name(), "[keepalive]\n", &params);
 
     // run the router and wait for it to exit
-    auto &router = launch_router({"-c", conf_file}, EXIT_FAILURE);
+    auto &router = launch_router_for_fail({"-c", conf_file});
     check_exit_code(router, EXIT_FAILURE);
 
     // expect something like this to appear on STDERR
     // Error: Error when creating dir '/bla': 13
     const std::string out = router.get_full_output();
-    EXPECT_THAT(
-        out.c_str(),
-        HasSubstr("plugin 'logger' init failed: Error when creating dir '" +
-                  logging_dir + "': 13"));
+    EXPECT_THAT(out.c_str(),
+                HasSubstr("  init 'logger' failed: Error when creating dir '" +
+                          logging_dir + "': 13"));
   }
 
   // logging_folder exists but is not writeable
@@ -205,7 +194,7 @@
         create_config_file(conf_dir.name(), "[keepalive]\n", &params);
 
     // run the router and wait for it to exit
-    auto &router = launch_router({"-c", conf_file}, EXIT_FAILURE);
+    auto &router = launch_router_for_fail({"-c", conf_file});
     check_exit_code(router, EXIT_FAILURE);
 
     // expect something like this to appear on STDERR
@@ -215,9 +204,8 @@
 #ifndef _WIN32
     EXPECT_THAT(
         out.c_str(),
-        HasSubstr(
-            "plugin 'logger' init failed: Cannot create file in directory " +
-            logging_dir + ": Permission denied\n"));
+        HasSubstr("  init 'logger' failed: Cannot create file in directory " +
+                  logging_dir + ": Permission denied\n"));
 #endif
   }
 
@@ -245,7 +233,7 @@
         create_config_file(conf_dir.name(), "[keepalive]\n", &params);
 
     // run the router and wait for it to exit
-    auto &router = launch_router({"-c", conf_file}, EXIT_FAILURE);
+    auto &router = launch_router_for_fail({"-c", conf_file});
     check_exit_code(router, EXIT_FAILURE);
 
     // expect something like this to appear on STDERR
@@ -282,7 +270,7 @@
       create_config_file(conf_dir.name(), "[logger]\n[logger]\n", &conf_params);
 
   // run the router and wait for it to exit
-  auto &router = launch_router({"-c", conf_file}, EXIT_FAILURE);
+  auto &router = launch_router_for_fail({"-c", conf_file});
   check_exit_code(router, EXIT_FAILURE);
 
   // expect something like this to appear on STDERR
@@ -305,7 +293,7 @@
       create_config_file(conf_dir.name(), "[logger:some_key]\n", &conf_params);
 
   // run the router and wait for it to exit
-  auto &router = launch_router({"-c", conf_file}, EXIT_FAILURE);
+  auto &router = launch_router_for_fail({"-c", conf_file});
   check_exit_code(router, EXIT_FAILURE);
 
   // expect something like this to appear on STDERR
@@ -327,7 +315,7 @@
       conf_dir.name(), "[logger]\nlevel = UNKNOWN\n", &conf_params);
 
   // run the router and wait for it to exit
-  auto &router = launch_router({"-c", conf_file}, EXIT_FAILURE);
+  auto &router = launch_router_for_fail({"-c", conf_file});
   check_exit_code(router, EXIT_FAILURE);
 
   // expect something like this to appear on STDERR
@@ -979,8 +967,7 @@
   const std::string conf_file =
       create_config_file(conf_dir.name(), conf_text, &conf_params);
 
-  auto &router = launch_router({"-c", conf_file}, EXIT_FAILURE);
-
+  auto &router = launch_router_for_fail({"-c", conf_file});
   check_exit_code(router, EXIT_FAILURE);
 
   // the error happens during the logger initialization so we expect the message
@@ -1012,7 +999,7 @@
             "sinks=\n",
             /* logging_folder_empty = */ false,
             /* expected_error =  */
-            "plugin 'logger' init failed: sinks option does not contain any "
+            "  init 'logger' failed: sinks option does not contain any "
             "valid sink name, was ''"),
 
         // Empty sinks list
@@ -1022,7 +1009,7 @@
             "sinks=,\n",
             /* logging_folder_empty = */ false,
             /* expected_error =  */
-            "plugin 'logger' init failed: Unsupported logger sink type: ''"),
+            "  init 'logger' failed: Unsupported logger sink type: ''"),
 
         // Leading comma on a sinks list
         /*3*/
@@ -1031,7 +1018,7 @@
             "sinks=,consolelog\n",
             /* logging_folder_empty = */ false,
             /* expected_error =  */
-            "plugin 'logger' init failed: Unsupported logger sink type: ''"),
+            "  init 'logger' failed: Unsupported logger sink type: ''"),
 
         // Terminating comma on a sinks list
         /*4*/
@@ -1040,7 +1027,7 @@
             "sinks=consolelog,\n",
             /* logging_folder_empty = */ false,
             /* expected_error =  */
-            "plugin 'logger' init failed: Unsupported logger sink type: ''"),
+            "  init 'logger' failed: Unsupported logger sink type: ''"),
 
         // Two commas separating sinks
         /*5*/
@@ -1049,7 +1036,7 @@
             "sinks=consolelog,,filelog\n",
             /* logging_folder_empty = */ false,
             /* expected_error =  */
-            "plugin 'logger' init failed: Unsupported logger sink type: ''"),
+            "  init 'logger' failed: Unsupported logger sink type: ''"),
 
         // Empty space as a sink name
         /*6*/
@@ -1058,7 +1045,7 @@
             "sinks= \n",
             /* logging_folder_empty = */ false,
             /* expected_error =  */
-            "plugin 'logger' init failed: sinks option does not contain any "
+            "  init 'logger' failed: sinks option does not contain any "
             "valid sink name, was ''"),
 
         // Invalid log level in the [logger] section
@@ -1104,7 +1091,7 @@
             "sinks=filelog\n",
             /* logging_folder_empty = */ true,
             /* expected_error =  */
-            "plugin 'logger' init failed: filelog sink configured but the "
+            "  init 'logger' failed: filelog sink configured but the "
             "logging_folder is empty")));
 
 #ifndef _WIN32
@@ -1169,8 +1156,14 @@
 
 static std::string ts_regex(LogTimestampPrecision precision) {
   const std::string base_regex(
+#ifdef GTEST_USES_SIMPLE_RE
+      "\\d\\d\\d\\d-\\d\\d-\\d\\d "
+      "\\d\\d:\\d\\d:\\d\\d"
+#else
       "[0-9]{4}-[0-9]{2}-[0-9]{2} "
-      "[0-9]{2}:[0-9]{2}:[0-9]{2}");
+      "[0-9]{2}:[0-9]{2}:[0-9]{2}"
+#endif
+  );
 
   switch (precision) {
     case LogTimestampPrecision::kNotSet:
@@ -1179,13 +1172,31 @@
       return base_regex + " ";
     case LogTimestampPrecision::kMilliSec:
       // EXPECT 12:00:00.000
-      return base_regex + "\\.[0-9]{3} ";
+      return base_regex +
+#ifdef GTEST_USES_SIMPLE_RE
+             "\\.\\d\\d\\d "
+#else
+             "\\.[0-9]{3} ";
+#endif
+          ;
     case LogTimestampPrecision::kMicroSec:
       // EXPECT 12:00:00.000000
-      return base_regex + "\\.[0-9]{6} ";
+      return base_regex +
+#ifdef GTEST_USES_SIMPLE_RE
+             "\\.\\d\\d\\d\\d\\d\\d "
+#else
+             "\\.[0-9]{6} "
+#endif
+          ;
     case LogTimestampPrecision::kNanoSec:
       // EXPECT 12:00:00.000000000
-      return base_regex + "\\.[0-9]{9} ";
+      return base_regex +
+#ifdef GTEST_USES_SIMPLE_RE
+             "\\.\\d\\d\\d\\d\\d\\d\\d\\d\\d "
+#else
+             "\\.[0-9]{9} "
+#endif
+          ;
   }
 
   return {};
@@ -1688,18 +1699,13 @@
                     // guarrantees the limit would be exceeded
 
   // launch the router in bootstrap mode
-  auto &router = launch_router(
-      {
-          "--bootstrap=127.0.0.1:" + std::to_string(server_port),
-          "--name",
-          name,
-          "-d",
-          bootstrap_dir.name(),
-      },
-      EXIT_FAILURE);
-  // add login hook
-  router.register_response("Please enter MySQL password for root: ",
-                           "fake-pass\n");
+  auto &router = launch_router_for_fail({
+      "--bootstrap=127.0.0.1:" + std::to_string(server_port),
+      "--name",
+      name,
+      "-d",
+      bootstrap_dir.name(),
+  });
 
   // wait for router to exit
   check_exit_code(router, EXIT_FAILURE);
@@ -1732,17 +1738,16 @@
   // ASSERT_NO_FATAL_FAILURE(check_port_ready(server_mock, server_port));
 
   // launch the router in bootstrap mode
-  auto &router = launch_router({
-      "--bootstrap=127.0.0.1:" + std::to_string(server_port),
-      "--report-host",
-      "dont.query.dns",
-      "-d",
-      bootstrap_dir.name(),
-  });
-
-  // add login hook
-  router.register_response("Please enter MySQL password for root: ",
-                           "fake-pass\n");
+  auto &router = launch_router(
+      {
+          "--bootstrap=127.0.0.1:" + std::to_string(server_port),
+          "--report-host",
+          "dont.query.dns",
+          "-d",
+          bootstrap_dir.name(),
+      },
+      EXIT_SUCCESS, true, false, -1s,
+      RouterComponentBootstrapTest::kBootstrapOutputResponder);
 
   // check if the bootstraping was successful
   check_exit_code(router, EXIT_SUCCESS);
@@ -1775,20 +1780,19 @@
       bootstrap_conf.name(), logger_section, &conf_params, "bootstrap.conf", "",
       false);
 
-  auto &router = launch_router({
-      "--bootstrap=127.0.0.1:" + std::to_string(server_port),
-      "--report-host",
-      "dont.query.dns",
-      "--force",
-      "-d",
-      bootstrap_dir.name(),
-      "-c",
-      conf_file,
-  });
-
-  // add login hook
-  router.register_response("Please enter MySQL password for root: ",
-                           "fake-pass\n");
+  auto &router = launch_router(
+      {
+          "--bootstrap=127.0.0.1:" + std::to_string(server_port),
+          "--report-host",
+          "dont.query.dns",
+          "--force",
+          "-d",
+          bootstrap_dir.name(),
+          "-c",
+          conf_file,
+      },
+      EXIT_SUCCESS, true, false, -1s,
+      RouterComponentBootstrapTest::kBootstrapOutputResponder);
 
   // check if the bootstraping was successful
   check_exit_code(router, EXIT_SUCCESS);
@@ -1823,20 +1827,19 @@
   const std::string conf_file =
       create_config_file(conf_dir.name(), "[logger]\nlevel = DEBUG\n", &params);
 
-  auto &router = launch_router({
-      "--bootstrap=127.0.0.1:" + std::to_string(server_port),
-      "--report-host",
-      "dont.query.dns",
-      "--force",
-      "-d",
-      bootstrap_dir.name(),
-      "-c",
-      conf_file,
-  });
-
-  // add login hook
-  router.register_response("Please enter MySQL password for root: ",
-                           "fake-pass\n");
+  auto &router = launch_router(
+      {
+          "--bootstrap=127.0.0.1:" + std::to_string(server_port),
+          "--report-host",
+          "dont.query.dns",
+          "--force",
+          "-d",
+          bootstrap_dir.name(),
+          "-c",
+          conf_file,
+      },
+      EXIT_SUCCESS, true, false, -1s,
+      RouterComponentBootstrapTest::kBootstrapOutputResponder);
 
   // check if the bootstraping was successful
   check_exit_code(router, EXIT_SUCCESS);
@@ -1844,19 +1847,12 @@
   // check if log output contains the SQL queries.
   //
   // SQL queries are logged with host:port at the start.
-<<<<<<< HEAD
-  auto matcher = [server_port](const std::string &line) -> bool {
-    return line.find("127.0.0.1:" + std::to_string(server_port)) != line.npos;
-  };
-=======
   auto file_content =
       router.get_logfile_content("mysqlrouter.log", bootstrap_conf.name());
   auto lines = mysql_harness::split_string(file_content, '\n');
->>>>>>> fbdaa4de
-
-  EXPECT_TRUE(find_in_file(bootstrap_conf.name() + "/mysqlrouter.log", matcher,
-                           std::chrono::milliseconds(5000)))
-      << router.get_full_logfile("mysqlrouter.log", bootstrap_conf.name());
+
+  EXPECT_THAT(lines, ::testing::Contains(::testing::HasSubstr(
+                         "127.0.0.1:" + std::to_string(server_port))));
 }
 
 /**
@@ -1897,11 +1893,8 @@
           "-c",
           conf_file,
       },
-      EXIT_SUCCESS, /*catch_stderr=*/false, false, -1s);
-
-  // add login hook
-  router.register_response("Please enter MySQL password for root: ",
-                           "fake-pass\n");
+      EXIT_SUCCESS, /*catch_stderr=*/false, false, -1s,
+      RouterComponentBootstrapTest::kBootstrapOutputResponder);
 
   // check if the bootstraping was successful
   check_exit_code(router, EXIT_SUCCESS);
@@ -1941,66 +1934,122 @@
     cluster_nodes_http_ports = {port_pool_.get_next_available(),
                                 port_pool_.get_next_available(),
                                 port_pool_.get_next_available()};
-    router_port = port_pool_.get_next_available();
+    router_port_ = port_pool_.get_next_available();
     metadata_cache_section = get_metadata_cache_section(cluster_nodes_ports);
     routing_section =
         get_metadata_cache_routing_section("PRIMARY", "round-robin", "");
   }
 
+  std::string get_static_routing_section() {
+    return mysql_harness::ConfigBuilder::build_section(
+        "routing:test_default", {
+                                    {"bind_port", std::to_string(router_port_)},
+                                    {"destinations", "127.0.0.1"},
+                                    {"routing_strategy", "first-available"},
+                                });
+  }
+
   std::string get_metadata_cache_section(std::vector<uint16_t> ports) {
-    std::string metadata_caches = "bootstrap_server_addresses=";
-
-    for (auto it = ports.begin(); it != ports.end(); ++it) {
-      metadata_caches += (it == ports.begin()) ? "" : ",";
-      metadata_caches += "mysql://localhost:" + std::to_string(*it);
+    std::string metadata_caches;
+
+    for (const auto &port : ports) {
+      if (!metadata_caches.empty()) {
+        metadata_caches.append(",");
+      }
+      metadata_caches += "mysql://127.0.0.1:" + std::to_string(port);
     }
-    metadata_caches += "\n";
-
-    return "[metadata_cache:test]\n"
-           "router_id=1\n" +
-           metadata_caches +
-           "user=mysql_router1_user\n"
-           "metadata_cluster=test\n"
-           "connect_timeout=1\n"
-           "ttl=0.1\n\n";
+
+    return mysql_harness::ConfigBuilder::build_section(
+        "metadata_cache:test",
+        {
+            {"router_id", "1"},
+            {"bootstrap_server_addresses", metadata_caches},
+            {"user", "mysql_router1_user"},
+            {"metadata_cluster", "test"},
+            {"connect_timeout", "1"},
+            {"ttl", std::to_string(static_cast<double>(ttl_.count()) / 1000)},
+        });
   }
 
   std::string get_metadata_cache_routing_section(const std::string &role,
                                                  const std::string &strategy,
                                                  const std::string &mode = "") {
-    std::string result =
-        "[routing:test_default]\n"
-        "bind_port=" +
-        std::to_string(router_port) + "\n" +
-        "destinations=metadata-cache://test/default?role=" + role + "\n" +
-        "protocol=classic\n";
-
-    if (!strategy.empty())
-      result += std::string("routing_strategy=" + strategy + "\n");
-    if (!mode.empty()) result += std::string("mode=" + mode + "\n");
-
-    return result;
+    std::vector<std::pair<std::string, std::string>> options{
+        {"bind_port", std::to_string(router_port_)},
+        {"destinations", "metadata-cache://test/default?role=" + role},
+        {"protocol", "classic"},
+    };
+
+    if (!strategy.empty()) options.emplace_back("routing_strategy", strategy);
+    if (!mode.empty()) options.emplace_back("mode", mode);
+
+    return mysql_harness::ConfigBuilder::build_section("routing:test_default",
+                                                       options);
   }
 
   std::string init_keyring_and_config_file(const std::string &conf_dir,
-                                           bool log_to_console = false) {
+                                           bool log_to_console) {
+    return init_keyring_and_config_file(
+        conf_dir, metadata_cache_section + "\n" + routing_section,
+        log_to_console);
+  }
+
+  std::string init_keyring_and_config_file(const std::string &conf_dir) {
+    return init_keyring_and_config_file(conf_dir, false);
+  }
+
+  std::string init_keyring_and_config_file(const std::string &conf_dir,
+                                           const std::string &config) {
+    return init_keyring_and_config_file(conf_dir, config, false);
+  }
+
+  std::string init_keyring_and_config_file(const std::string &conf_dir,
+                                           const std::string &config,
+                                           bool log_to_console) {
     auto default_section = get_DEFAULT_defaults();
     init_keyring(default_section, temp_test_dir.name());
     default_section["logging_folder"] =
         log_to_console ? "" : get_logging_dir().str();
-    return create_config_file(
-        conf_dir,
-        "[logger]\nlevel = DEBUG\n" + metadata_cache_section + routing_section,
-        &default_section);
+    const std::string sinks =
+        (log_to_console ? "consolelog,"s : "") + "filelog";
+    return create_config_file(conf_dir,
+                              mysql_harness::ConfigBuilder::build_section(
+                                  "logger",
+                                  {
+                                      {"level", "DEBUG"},
+                                      {"timestamp_precision", "millisecond"},
+                                      {"sinks", sinks},
+                                  }) +
+                                  "\n" + config,
+                              &default_section);
   }
 
   TempDirectory temp_test_dir;
   std::vector<uint16_t> cluster_nodes_ports;
   std::vector<uint16_t> cluster_nodes_http_ports;
-  uint16_t router_port;
+  uint16_t router_port_;
   std::string metadata_cache_section;
   std::string routing_section;
+  const std::chrono::milliseconds ttl_{200};
 };
+
+template <class F>
+bool retry_for(F &&f, std::chrono::milliseconds duration) {
+  using clock_type = std::chrono::steady_clock;
+
+  auto sleep_time = duration / 20;
+  auto end_time = clock_type::now() + duration;
+
+  do {
+    auto res = f();
+
+    if (res) return true;
+
+    RouterComponentTest::sleep_for(sleep_time);
+  } while (clock_type::now() < end_time);
+
+  return false;
+}
 
 /**
  * @test verify if error message is logged if router cannot connect to any
@@ -2013,23 +2062,64 @@
   // launch the router with metadata-cache configuration
   auto &router =
       launch_router({"-c", init_keyring_and_config_file(conf_dir.name())},
-                    EXIT_SUCCESS, false, -1s);
+                    EXIT_SUCCESS,  // expected-exit-code
+                    false,         // catch-stderr
+                    false,         // with-sudo
+                    -1s            // wait-ready
+      );
 
   // expect something like this to appear on STDERR
   // 2017-12-21 17:22:35 metadata_cache ERROR [7ff0bb001700] Failed connecting
   // with any of the 3 metadata servers
-  auto matcher = [](const std::string &line) -> bool {
-    return line.find("metadata_cache ERROR") != line.npos &&
-           line.find(
-               "Failed fetching metadata from any of the 3 metadata servers") !=
-               line.npos;
-  };
-
-  auto log_file = get_logging_dir();
-  log_file.append("mysqlrouter.log");
-  EXPECT_TRUE(
-      find_in_file(log_file.str(), matcher, std::chrono::milliseconds(5000)))
-      << router.get_full_logfile();
+  const auto fail_msg =
+      "Failed fetching metadata from any of the 3 metadata servers.";
+
+  // Log as error only once
+  const auto error_timestamp = get_log_timestamp(
+      router.get_logfile_path(),
+      std::string{".*metadata_cache ERROR.*"} + fail_msg, 1, 20 * ttl_);
+  EXPECT_TRUE(error_timestamp);
+  EXPECT_FALSE(get_log_timestamp(
+      router.get_logfile_path(),
+      std::string{".*metadata_cache ERROR.*"} + fail_msg, 2, 20 * ttl_));
+  // After logging an error next logs should be debug (unless the server state
+  // changes)
+  const auto debug_timestamp = get_log_timestamp(
+      router.get_logfile_path(),
+      std::string{".*metadata_cache DEBUG.*"} + fail_msg, 1, 20 * ttl_);
+  EXPECT_TRUE(debug_timestamp);
+  EXPECT_GT(debug_timestamp.value(), error_timestamp.value());
+
+  // Launch metadata server
+  const auto http_port = cluster_nodes_http_ports[0];
+  auto &server = launch_mysql_server_mock(
+      get_data_dir().join("metadata_dynamic_nodes.js").str(),
+      cluster_nodes_ports[0], EXIT_SUCCESS, false, http_port);
+  ASSERT_NO_FATAL_FAILURE(check_port_ready(server, cluster_nodes_ports[0]));
+  EXPECT_TRUE(MockServerRestClient(http_port).wait_for_rest_endpoint_ready());
+  set_mock_metadata(http_port, "", cluster_nodes_ports);
+  wait_for_transaction_count_increase(http_port);
+
+  // We report to log info that we have connected only if there was an error,
+  // otherwise those reports should be treated as debug
+  const auto connect_msg = "Connected with metadata server";
+  EXPECT_TRUE(get_log_timestamp(
+      router.get_logfile_path(),
+      std::string{".*metadata_cache INFO.*"} + connect_msg, 1, 20 * ttl_));
+  EXPECT_FALSE(get_log_timestamp(
+      router.get_logfile_path(),
+      std::string{".*metadata_cache INFO.*"} + connect_msg, 3, 5 * ttl_));
+  EXPECT_TRUE(get_log_timestamp(
+      router.get_logfile_path(),
+      std::string{".*metadata_cache DEBUG.*"} + connect_msg, 1, 20 * ttl_));
+
+  server.send_clean_shutdown_event();
+  server.wait_for_exit();
+  std::this_thread::sleep_for(ttl_);
+  // Log error after server was shut down
+  EXPECT_TRUE(get_log_timestamp(
+      router.get_logfile_path(),
+      std::string{".*metadata_cache ERROR.*"} + fail_msg, 2, 80 * ttl_));
 }
 
 /**
@@ -2054,32 +2144,60 @@
       {"-c", init_keyring_and_config_file(conf_dir.name())}, EXIT_SUCCESS, true,
       false, -1s);
 
-  // expect something like this to appear on STDERR
-  // 2017-12-21 17:22:35 metadata_cache WARNING [7ff0bb001700] Failed connecting
-  // with Metadata Server 127.0.0.1:7002: Can't connect to MySQL server on
-  // '127.0.0.1' (111) (2003)
-  auto info_matcher = [&](const std::string &line) -> bool {
-    return line.find("metadata_cache WARNING") != line.npos &&
-           line.find("Failed connecting with Metadata Server 127.0.0.1:" +
-                     std::to_string(cluster_nodes_ports[0])) != line.npos;
-  };
-
-  EXPECT_TRUE(find_in_file(get_logging_dir().str() + "/mysqlrouter.log",
-                           info_matcher, 10000ms))
-      << router.get_full_logfile();
-
-  auto warning_matcher = [](const std::string &line) -> bool {
-    return line.find("metadata_cache WARNING") != line.npos &&
-           line.find(
-               "While updating metadata, could not establish a connection to "
-               "replicaset") != line.npos;
-  };
-  EXPECT_TRUE(find_in_file(get_logging_dir().str() + "/mysqlrouter.log",
-                           warning_matcher, 10000ms))
-      << router.get_full_logfile();
+  // expect something like this to appear on STDERR:
+  //
+  // - ... metadata_cache WARNING ... Failed connecting with Metadata Server
+  //   127.0.0.1:7002: Can't connect to MySQL server on '127.0.0.1' (111) (2003)
+  // - ... metadata_cache WARNING ... While updating metadata, could ...
+  const auto connection_failed_msg =
+      "Failed connecting with Metadata Server 127\\.0\\.0\\.1:" +
+      std::to_string(cluster_nodes_ports[0]);
+  const auto update_failed_msg =
+      "While updating metadata, could not establish a connection to cluster "
+      "'test' through .*" +
+      std::to_string(cluster_nodes_ports[0]);
+
+  EXPECT_TRUE(get_log_timestamp(
+      router.get_logfile_path(),
+      std::string{".*metadata_cache WARNING.*"} + update_failed_msg, 1,
+      20 * ttl_));
+  EXPECT_TRUE(get_log_timestamp(
+      router.get_logfile_path(),
+      std::string{".*metadata_cache WARNING.*"} + connection_failed_msg, 1,
+      20 * ttl_));
+  EXPECT_FALSE(get_log_timestamp(
+      router.get_logfile_path(),
+      std::string{".*metadata_cache WARNING.*"} + connection_failed_msg, 2,
+      5 * ttl_));
+  EXPECT_TRUE(get_log_timestamp(
+      router.get_logfile_path(),
+      std::string{".*metadata_cache DEBUG.*"} + connection_failed_msg, 1,
+      20 * ttl_));
+
+  server.send_clean_shutdown_event();
+  server.wait_for_exit();
+
+  auto &new_server = launch_mysql_server_mock(
+      get_data_dir().join("metadata_dynamic_nodes.js").str(),
+      cluster_nodes_ports[0], EXIT_SUCCESS, false, cluster_nodes_http_ports[0]);
+  ASSERT_NO_FATAL_FAILURE(check_port_ready(new_server, cluster_nodes_ports[0]));
+  EXPECT_TRUE(MockServerRestClient(cluster_nodes_http_ports[0])
+                  .wait_for_rest_endpoint_ready());
+  set_mock_metadata(cluster_nodes_http_ports[0], "", cluster_nodes_ports);
+  wait_for_transaction_count_increase(cluster_nodes_http_ports[0]);
+
+  const auto connect_msg = "Connected with metadata server running on .*" +
+                           std::to_string(cluster_nodes_ports[0]);
+  EXPECT_TRUE(get_log_timestamp(
+      router.get_logfile_path(),
+      std::string{".*metadata_cache INFO.*"} + connect_msg, 1, 20 * ttl_));
+  EXPECT_TRUE(get_log_timestamp(
+      router.get_logfile_path(),
+      std::string{".*metadata_cache DEBUG.*"} + connect_msg, 1, 20 * ttl_));
 }
 
 #ifndef _WIN32
+
 /**
  * @test Checks that the logs rotation works (meaning Router will recreate
  * it's log file when it was moved and HUP singnal was sent to the Router).
@@ -2088,32 +2206,28 @@
   TempDirectory conf_dir;
 
   // launch the router with metadata-cache configuration
-  auto &router = launch_router(
-      {"-c", init_keyring_and_config_file(conf_dir.name())}, EXIT_SUCCESS);
-
-  RouterComponentTest::sleep_for(500ms);
-
-  auto log_file = get_logging_dir();
-  log_file.append("mysqlrouter.log");
-
-  EXPECT_TRUE(log_file.exists());
+  auto &router =
+      launch_router({"-c", init_keyring_and_config_file(
+                               conf_dir.name(), get_static_routing_section())},
+                    EXIT_SUCCESS);
+
+  auto logging_dir = get_logging_dir();
+  auto log_file = Path(logging_dir).join("mysqlrouter.log");
+
+  EXPECT_TRUE(retry_for([&log_file]() { return log_file.exists(); }, 1000ms));
 
   // now let's simulate what logrotate script does
   // move the log_file appending '.1' to its name
-  auto log_file_1 = get_logging_dir();
-  log_file_1.append("mysqlrouter.log.1");
+  auto log_file_1 = Path(logging_dir).join("mysqlrouter.log.1");
+
   mysqlrouter::rename_file(log_file.str(), log_file_1.str());
   const auto pid = static_cast<pid_t>(router.get_pid());
   ::kill(pid, SIGHUP);
 
-  // let's wait  until something new gets logged (metadata cache TTL has
+  // let's wait until something new gets logged (metadata cache TTL has
   // expired), to be sure the default file that we moved is back.
   // Now both old and new files should exist
-  unsigned retries = 10;
-  const auto kSleep = 100ms;
-  do {
-    RouterComponentTest::sleep_for(kSleep);
-  } while ((--retries > 0) && !log_file.exists());
+  EXPECT_TRUE(retry_for([&log_file]() { return log_file.exists(); }, 1000ms));
 
   EXPECT_TRUE(log_file.exists()) << router.get_logfile_content();
   EXPECT_TRUE(log_file_1.exists());
@@ -2126,16 +2240,18 @@
 TEST_F(MetadataCacheLoggingTest, log_rotation_by_HUP_signal_no_file_move) {
   TempDirectory conf_dir;
 
-  // launch the router with metadata-cache configuration
-  auto &router = launch_router(
-      {"-c", init_keyring_and_config_file(conf_dir.name())}, EXIT_SUCCESS);
-
-  RouterComponentTest::sleep_for(500ms);
-
-  auto log_file = get_logging_dir();
-  log_file.append("mysqlrouter.log");
-
-  EXPECT_TRUE(log_file.exists());
+  // launch router with metadata-cache configuration to get a changes in the
+  // logfile every once and a while
+  auto &router =
+      router_spawner()
+          .wait_for_sync_point(ProcessManager::Spawner::SyncPoint::RUNNING)
+          .expected_exit_code(EXIT_SUCCESS)
+          .spawn({"-c", init_keyring_and_config_file(conf_dir.name())});
+
+  auto logging_dir = get_logging_dir();
+  auto log_file = Path(logging_dir).join("mysqlrouter.log");
+
+  ASSERT_TRUE(retry_for([&log_file]() { return log_file.exists(); }, 1000ms));
 
   // grab the current log content
   const std::string log_content = router.get_logfile_content();
@@ -2146,13 +2262,6 @@
 
   // wait until something new gets logged;
   std::string log_content_2;
-<<<<<<< HEAD
-  unsigned step = 0;
-  do {
-    RouterComponentTest::sleep_for(100ms);
-    log_content_2 = router.get_full_logfile();
-  } while ((log_content_2 == log_content) && (step++ < 20));
-=======
 
   EXPECT_TRUE(retry_for(
       [log_content, &log_content_2, &router]() {
@@ -2161,7 +2270,6 @@
         return log_content != log_content_2;
       },
       2000ms));
->>>>>>> fbdaa4de
 
   // The logfile should still exist
   EXPECT_TRUE(log_file.exists());
@@ -2177,16 +2285,15 @@
 TEST_F(MetadataCacheLoggingTest, log_rotation_when_router_restarts) {
   TempDirectory conf_dir;
 
-  // launch the router with metadata-cache configuration
-  auto &router = launch_router(
-      {"-c", init_keyring_and_config_file(conf_dir.name())}, EXIT_SUCCESS);
-
-  RouterComponentTest::sleep_for(500ms);
+  auto &router =
+      launch_router({"-c", init_keyring_and_config_file(
+                               conf_dir.name(), get_static_routing_section())},
+                    EXIT_SUCCESS);
 
   auto log_file = get_logging_dir();
   log_file.append("mysqlrouter.log");
 
-  EXPECT_TRUE(log_file.exists());
+  EXPECT_TRUE(retry_for([&log_file]() { return log_file.exists(); }, 500ms));
 
   // now stop the router
   int res = router.kill();
@@ -2201,10 +2308,11 @@
   chmod(log_file_1.c_str(), S_IRUSR);
 
   // start the router again and check that the new log file got created
-  launch_router({"-c", init_keyring_and_config_file(conf_dir.name())},
+  launch_router({"-c", init_keyring_and_config_file(
+                           conf_dir.name(), get_static_routing_section())},
                 EXIT_SUCCESS);
-  RouterComponentTest::sleep_for(500ms);
-  EXPECT_TRUE(log_file.exists());
+
+  EXPECT_TRUE(retry_for([&log_file]() { return log_file.exists(); }, 500ms));
 }
 
 /**
@@ -2214,54 +2322,36 @@
 TEST_F(MetadataCacheLoggingTest, log_rotation_read_only) {
   TempDirectory conf_dir;
 
-  // We do not need metadata cache configuration, we just want to get to
-  // the ready notification
-  metadata_cache_section = "";
-  routing_section =
-      "[routing:test_default]\n"
-      "bind_port=" +
-      std::to_string(router_port) + "\n" + "destinations=127.0.0.1\n" +
-      "routing_strategy=first-available\n";
-
-  // launch the router with static routing configuration
-  auto &router = launch_router(
-      {"-c", init_keyring_and_config_file(conf_dir.name())}, EXIT_FAILURE,
-      /*catch_stderr*/ true, /*wait_for_notify_ready*/ 5s);
-
-  auto log_file = get_logging_dir();
-  log_file.append("mysqlrouter.log");
-
-  auto wait_for_file = [](const mysql_harness::Path &file) {
-    unsigned retries = 5;
-    auto kSleep = 100ms;
-    while (retries > 0) {
-      if (file.exists()) return true;
-      RouterComponentTest::sleep_for(kSleep);
-      retries--;
-    }
-    return false;
-  };
-
-  EXPECT_TRUE(wait_for_file(log_file));
-
-  // move the log_file appending '.1' to its name
-  auto log_file_1 = get_logging_dir();
-  log_file_1.append("mysqlrouter.log.1");
+  SCOPED_TRACE("// launch the router with static routing configuration");
+  auto &router =
+      launch_router({"-c", init_keyring_and_config_file(
+                               conf_dir.name(), get_static_routing_section())},
+                    EXIT_FAILURE);
+
+  auto logging_dir = get_logging_dir();
+  auto log_file = Path(logging_dir).join("mysqlrouter.log");
+
+  SCOPED_TRACE("// wait for logfile " + log_file.str() + " to appear");
+
+  EXPECT_TRUE(retry_for([log_file]() { return log_file.exists(); }, 500ms));
+
+  SCOPED_TRACE("// move the log_file appending '.1' to its name");
+  auto log_file_1 = Path(logging_dir).join("mysqlrouter.log.1");
   mysqlrouter::rename_file(log_file.str(), log_file_1.str());
 
-  // "manually" recreate the log file and make it read only
+  SCOPED_TRACE("// 'manually' recreate the log file and make it read only");
   {
     std::ofstream logf(log_file.str());
     EXPECT_TRUE(logf.good());
   }
-  EXPECT_TRUE(wait_for_file(log_file));
+  EXPECT_TRUE(retry_for([log_file]() { return log_file.exists(); }, 500ms));
   chmod(log_file.c_str(), S_IRUSR);
 
-  // send the log-rotate signal
   const auto pid = static_cast<pid_t>(router.get_pid());
+  SCOPED_TRACE("// send the log-rotate signal to PID " + std::to_string(pid));
   ::kill(pid, SIGHUP);
 
-  // we expect the router to exit,
+  SCOPED_TRACE("// we expect the router to exit");
   // as the logfile is no longer usable it will fallback to logging to the
   // stderr
   check_exit_code(router, EXIT_FAILURE);
@@ -2283,21 +2373,14 @@
   default_section["logging_folder"] = "";
 
   const auto config = mysql_harness::join(
-      std::vector<std::string>{
-          mysql_harness::ConfigBuilder::build_section("logger",
-                                                      {{"level", "DEBUG"}}),
-          mysql_harness::ConfigBuilder::build_section(
-              "routing",
-              {
-                  {"bind_port", std::to_string(router_port)},
-                  {"destinations", "127.0.0.1:3306"},
-                  {"routing_strategy", "round-robin"},
-              })},
+      std::vector<std::string>{mysql_harness::ConfigBuilder::build_section(
+                                   "logger", {{"level", "DEBUG"}}),
+                               get_static_routing_section()},
       "\n");
 
   auto &router = launch_router(
       {"-c", create_config_file(conf_dir.name(), config, &default_section)},
-      EXIT_SUCCESS, true, 5s);
+      EXIT_SUCCESS);
 
   // send SIGHUP, should have no impact.
   ::kill(router.get_pid(), SIGHUP);
@@ -2508,7 +2591,7 @@
 
   // empty routing section results in a failure, but while logging to file
   auto &router = launch_router({"-c", conf_file}, EXIT_FAILURE,
-                               test_params.console_to_stderr);
+                               test_params.console_to_stderr, false, -1s);
   check_exit_code(router, EXIT_FAILURE);
 
   const std::string console_log_txt = router.get_full_output();
@@ -2627,7 +2710,7 @@
       create_config_file(conf_dir.name(), cfg, &conf_params);
 
   // empty routing section results in a failure, but while logging to file
-  auto &router = launch_router({"-c", conf_file}, EXIT_FAILURE);
+  auto &router = launch_router_for_fail({"-c", conf_file});
   check_exit_code(router, EXIT_FAILURE);
 
   // the error happens during the logger initialization so we expect the message
@@ -2937,8 +3020,8 @@
       create_config_file(conf_dir.name(), cfg, &conf_params);
 
   // empty routing section gives failure while logging to defined sink
-  auto &router =
-      launch_router({"-c", conf_file}, EXIT_FAILURE, test_params.catch_stderr);
+  auto &router = launch_router({"-c", conf_file}, EXIT_FAILURE,
+                               test_params.catch_stderr, false, -1s);
   check_exit_code(router, EXIT_FAILURE);
 
   const std::string console_log_txt = router.get_full_output();
@@ -3036,7 +3119,7 @@
 
   // empty routing section results in a failure, but while logging to
   // destination
-  auto &router = launch_router({"-c", conf_file}, EXIT_FAILURE);
+  auto &router = launch_router_for_fail({"-c", conf_file});
   check_exit_code(router, EXIT_FAILURE);
 
   // Expect the console log to be used on empty destinaton
@@ -3061,15 +3144,16 @@
   conf_params["logging_folder"] = tmp_dir.name();
 
   TempDirectory conf_dir("conf");
-  const std::string conf_text =
-      "[routing]\n\n[logger]\nfilename=" USER_LOGFILE_NAME
-      "\nsinks=consolelog\n[consolelog]\n";
-  const std::string conf_file =
-      create_config_file(conf_dir.name(), conf_text, &conf_params);
+
+  auto writer = config_writer(conf_dir.name())
+                    .section("routing", {})
+                    .section("logger", {{"filename", USER_LOGFILE_NAME},
+                                        {"sinks", "consolelog"}})
+                    .section("consolelog", {});
 
   // empty routing section results in a failure, but while logging to
   // destination
-  auto &router = launch_router({"-c", conf_file}, EXIT_FAILURE);
+  auto &router = launch_router_for_fail({"-c", writer.write()});
   check_exit_code(router, EXIT_FAILURE);
 
   // Expect the console log output to NOT contain warning or log file name
@@ -3088,28 +3172,22 @@
  * value. i.e console (TS_FR06_02)
  */
 TEST_F(RouterLoggingTest, log_console_non_existing_destination) {
-  // FIXME: Unfortunately due to the limitations of our component testing
-  // framework, this test has a flaw: it is not possible to distinguish if the
-  // output returned from router.get_full_output() appeared on STDERR or STDOUT.
-  // This should be fixed in the future.
-  TempDirectory tmp_dir;
-  auto conf_params = get_DEFAULT_defaults();
-  conf_params["logging_folder"] = "";
-
   TempDirectory conf_dir("conf");
-  const std::string conf_text =
-      "[routing]\n\n[logger]\nsinks=consolelog\n[consolelog]\n";
-  const std::string conf_file =
-      create_config_file(conf_dir.name(), conf_text, &conf_params);
+
+  auto writer = config_writer(conf_dir.name())
+                    .section("routing", {})
+                    .section("logger", {{"sinks", "consolelog"}})
+                    .section("consolelog", {});
+
+  writer.sections().at("DEFAULT")["logging_folder"] = "";
 
   // empty routing section results in a failure, but while logging to
   // destination
-  auto &router = launch_router({"-c", conf_file}, EXIT_FAILURE);
-  check_exit_code(router, EXIT_FAILURE);
+  auto &router = launch_router_for_fail({"-c", writer.write()});
+  ASSERT_NO_FATAL_FAILURE(check_exit_code(router, EXIT_FAILURE));
 
   // Expect the console log output to NOT contain warning or log file name
-  const std::string console_log_txt = router.get_full_output();
-  EXPECT_FALSE(console_log_txt.empty()) << "\nconsole:\n" << console_log_txt;
+  EXPECT_THAT(router.get_full_output(), ::testing::Not(::testing::IsEmpty()));
 }
 
 #ifndef WIN32
@@ -3119,16 +3197,16 @@
   Path dev_null("/dev/null");
   EXPECT_TRUE(dev_null.exists());
 
-  auto conf_params = get_DEFAULT_defaults();
-  conf_params["logging_folder"] = "/dev";
-
   TempDirectory conf_dir("conf");
-  const std::string conf_text = "[routing]\n\n[logger]\nfilename=null\n";
-  const std::string conf_file =
-      create_config_file(conf_dir.name(), conf_text, &conf_params);
+
+  auto writer = config_writer(conf_dir.name())
+                    .section("logger", {{"filename", "null"}})
+                    .section("routing", {});
+
+  writer.sections().at("DEFAULT")["logging_folder"] = "/dev";
 
   // empty routing section results in a failure, but while logging to file
-  auto &router = launch_router({"-c", conf_file}, EXIT_FAILURE);
+  auto &router = launch_router_for_fail({"-c", writer.write()});
   check_exit_code(router, EXIT_FAILURE);
 
   // expect no default router file created in /dev
@@ -3139,8 +3217,6 @@
 }
 #endif
 
-<<<<<<< HEAD
-=======
 TEST_F(RouterLoggingTest, switch_from_main_logger_to_consolelog) {
   TempDirectory conf_dir("conf");
 
@@ -3193,7 +3269,6 @@
               ::testing::Not(::testing::IsEmpty()));
 }
 
->>>>>>> fbdaa4de
 int main(int argc, char *argv[]) {
   init_windows_sockets();
   ProcessManager::set_origin(Path(argv[0]).dirname());
