--- conflicted
+++ resolved
@@ -28,8 +28,6 @@
 #include <thread>
 
 #ifdef RAPIDJSON_NO_SIZETYPEDEFINE
-// if we build within the server, it will set RAPIDJSON_NO_SIZETYPEDEFINE
-// globally and require to include my_rapidjson_size_t.h
 #include "my_rapidjson_size_t.h"
 #endif
 
@@ -44,8 +42,8 @@
 #include "keyring/keyring_manager.h"
 #include "mock_server_rest_client.h"
 #include "mock_server_testutils.h"
-#include "mysql_session.h"
 #include "mysqlrouter/cluster_metadata.h"
+#include "mysqlrouter/mysql_session.h"
 #include "mysqlrouter/rest_client.h"
 #include "router_component_test.h"
 #include "router_component_testutils.h"
@@ -155,7 +153,7 @@
 
   void set_mock_metadata(uint16_t http_port, const std::string &gr_id,
                          const std::vector<uint16_t> &gr_node_ports,
-                         unsigned primary_id = 0, unsigned view_id = 0,
+                         unsigned primary_id = 0, uint64_t view_id = 0,
                          bool error_on_md_query = false,
                          bool empty_result_from_cluster_type_query = false) {
     auto json_doc = mock_GR_metadata_as_json(gr_id, gr_node_ports, primary_id,
@@ -183,8 +181,6 @@
   std::vector<ProcessWrapper *> cluster_nodes;
   std::vector<uint16_t> cluster_nodes_ports;
   std::vector<uint16_t> cluster_http_ports;
-
-  TcpPortPool port_pool_;
 };
 
 const std::chrono::milliseconds AsyncReplicasetTest::kTTL = 50ms;
@@ -227,7 +223,7 @@
   SCOPED_TRACE("// Create a router state file with all of the members");
   const std::string state_file = create_state_file(
       temp_test_dir.name(),
-      create_state_file_content(cluster_id, cluster_nodes_ports, view_id));
+      create_state_file_content(cluster_id, "", cluster_nodes_ports, view_id));
 
   SCOPED_TRACE(
       "// Create a configuration file sections with low ttl so that any "
@@ -250,7 +246,8 @@
       "// Check our state file content, it should not change, there is "
       "single metadata server reported as initially");
 
-  check_state_file(state_file, cluster_id, cluster_nodes_ports, view_id);
+  check_state_file(state_file, ClusterType::RS_V2, cluster_id,
+                   cluster_nodes_ports, view_id);
 }
 
 /**
@@ -288,7 +285,7 @@
   const std::string state_file = create_state_file(
       temp_test_dir.name(),
       create_state_file_content(
-          cluster_id, {cluster_nodes_ports[0], cluster_nodes_ports[1]},
+          cluster_id, "", {cluster_nodes_ports[0], cluster_nodes_ports[1]},
           view_id));
 
   SCOPED_TRACE(
@@ -317,7 +314,7 @@
   SCOPED_TRACE(
       "// Check our state file content, it should first contain only 2 "
       "members");
-  check_state_file(state_file, cluster_id,
+  check_state_file(state_file, ClusterType::RS_V2, cluster_id,
                    {cluster_nodes_ports[0], cluster_nodes_ports[1]}, view_id);
 
   SCOPED_TRACE("// Make a connection to the secondary");
@@ -335,7 +332,8 @@
   SCOPED_TRACE(
       "// Check our state file content, it should now contain all 3 members "
       "and increased view_id");
-  check_state_file(state_file, cluster_id, cluster_nodes_ports, view_id + 1);
+  check_state_file(state_file, ClusterType::RS_V2, cluster_id,
+                   cluster_nodes_ports, view_id + 1);
 
   SCOPED_TRACE("// Check that the existing connection is still alive");
   verify_existing_connection_ok(client1.get());
@@ -377,7 +375,7 @@
   SCOPED_TRACE("// Create a router state file the 3 members");
   const std::string state_file = create_state_file(
       temp_test_dir.name(),
-      create_state_file_content(cluster_id, cluster_nodes_ports, view_id));
+      create_state_file_content(cluster_id, "", cluster_nodes_ports, view_id));
 
   SCOPED_TRACE(
       "// Create a configuration file sections with low ttl so that any "
@@ -404,7 +402,8 @@
 
   SCOPED_TRACE(
       "// Check our state file content, it should first contain all 3 members");
-  check_state_file(state_file, cluster_id, cluster_nodes_ports, view_id);
+  check_state_file(state_file, ClusterType::RS_V2, cluster_id,
+                   cluster_nodes_ports, view_id);
 
   SCOPED_TRACE(
       "// Let's make a connection to the both secondaries, both should be "
@@ -425,7 +424,7 @@
   SCOPED_TRACE(
       "// Check our state file content, it should now contain only 2 members "
       "and increased view_id");
-  check_state_file(state_file, cluster_id,
+  check_state_file(state_file, ClusterType::RS_V2, cluster_id,
                    {cluster_nodes_ports[0], cluster_nodes_ports[1]},
                    view_id + 1);
 
@@ -467,7 +466,7 @@
   SCOPED_TRACE("// Create a router state file with 3 members");
   const std::string state_file = create_state_file(
       temp_test_dir.name(),
-      create_state_file_content(cluster_id, cluster_nodes_ports, view_id));
+      create_state_file_content(cluster_id, "", cluster_nodes_ports, view_id));
 
   SCOPED_TRACE(
       "// Create a configuration file sections with low ttl so that any "
@@ -494,7 +493,8 @@
 
   SCOPED_TRACE(
       "// Check our state file content, it should first contain all 3 members");
-  check_state_file(state_file, cluster_id, cluster_nodes_ports, view_id);
+  check_state_file(state_file, ClusterType::RS_V2, cluster_id,
+                   cluster_nodes_ports, view_id);
 
   SCOPED_TRACE("// Now let's change the md on the PRIMARY: " + cluster_id +
                ", " + std::to_string(view_id) + " (cluster_id, view_id) to " +
@@ -509,7 +509,8 @@
   SCOPED_TRACE(
       "// Check our state file content, not change, the PRIMARYs view of the "
       "world should not get into account as it contains different cluster_id");
-  check_state_file(state_file, cluster_id, cluster_nodes_ports, view_id);
+  check_state_file(state_file, ClusterType::RS_V2, cluster_id,
+                   cluster_nodes_ports, view_id);
 }
 
 /**
@@ -544,7 +545,7 @@
   SCOPED_TRACE("// Create a router state file the 3 members");
   const std::string state_file = create_state_file(
       temp_test_dir.name(),
-      create_state_file_content(cluster_id, cluster_nodes_ports, view_id));
+      create_state_file_content(cluster_id, "", cluster_nodes_ports, view_id));
 
   SCOPED_TRACE(
       "// Create a configuration file sections with low ttl so that any "
@@ -571,23 +572,20 @@
 
   SCOPED_TRACE(
       "// Check our state file content, it should contain all 3 members");
-  check_state_file(state_file, cluster_id, cluster_nodes_ports, view_id);
+  check_state_file(state_file, ClusterType::RS_V2, cluster_id,
+                   cluster_nodes_ports, view_id);
 
   SCOPED_TRACE(
       "// Check that there are warnings reported for not being able to fetch "
       "the metadata from both secondaries");
-<<<<<<< HEAD
-  check_state_file(state_file, cluster_id, cluster_nodes_ports, view_id);
-  const std::string log_content = router.get_full_logfile();
-=======
   check_state_file(state_file, ClusterType::RS_V2, cluster_id,
                    cluster_nodes_ports, view_id);
   const std::string log_content = router.get_logfile_content();
->>>>>>> fbdaa4de
 
   for (size_t i = 1; i <= 2; i++) {
     const std::string pattern =
-        "metadata_cache WARNING .* Failed fetching metadata from instance: " +
+        "metadata_cache WARNING .* Failed fetching metadata from metadata "
+        "server on 127.0.0.1:" +
         std::to_string(cluster_nodes_ports[i]);
     ASSERT_TRUE(pattern_found(log_content, pattern));
   }
@@ -621,7 +619,7 @@
   SCOPED_TRACE("// Create a router state file the 3 members");
   const std::string state_file = create_state_file(
       temp_test_dir.name(),
-      create_state_file_content(cluster_id, cluster_nodes_ports, view_id));
+      create_state_file_content(cluster_id, "", cluster_nodes_ports, view_id));
 
   SCOPED_TRACE(
       "// Create a configuration file. disconnect_on_metadata_unavailable for "
@@ -649,7 +647,8 @@
 
   SCOPED_TRACE(
       "// Check our state file content, it should contain both members");
-  check_state_file(state_file, cluster_id, cluster_nodes_ports, view_id);
+  check_state_file(state_file, ClusterType::RS_V2, cluster_id,
+                   cluster_nodes_ports, view_id);
 
   SCOPED_TRACE("// Let's make a connection to the both servers RW and RO");
   auto client1 = make_new_connection_ok(router_port_rw, cluster_nodes_ports[0]);
@@ -674,7 +673,8 @@
   SCOPED_TRACE(
       "// Make sure the state file did not change, it should still contain "
       "the 2 members.");
-  check_state_file(state_file, cluster_id, cluster_nodes_ports, view_id);
+  check_state_file(state_file, ClusterType::RS_V2, cluster_id,
+                   cluster_nodes_ports, view_id);
 }
 
 /**
@@ -705,7 +705,7 @@
   SCOPED_TRACE("// Create a router state file the 3 members");
   const std::string state_file = create_state_file(
       temp_test_dir.name(),
-      create_state_file_content(cluster_id, cluster_nodes_ports, view_id));
+      create_state_file_content(cluster_id, "", cluster_nodes_ports, view_id));
 
   SCOPED_TRACE(
       "// Create a configuration file. disconnect_on_metadata_unavailable for "
@@ -733,7 +733,8 @@
 
   SCOPED_TRACE(
       "// Check our state file content, it should contain both members");
-  check_state_file(state_file, cluster_id, cluster_nodes_ports, view_id);
+  check_state_file(state_file, ClusterType::RS_V2, cluster_id,
+                   cluster_nodes_ports, view_id);
 
   SCOPED_TRACE("// Let's make a connection to the both servers RW and RO");
   auto client1 = make_new_connection_ok(router_port_rw, cluster_nodes_ports[0]);
@@ -805,9 +806,10 @@
 
   SCOPED_TRACE(
       "// Let us start with 3 members (one PRIMARY and 2 SECONDARIES)");
-  const std::string state_file = create_state_file(
-      temp_test_dir.name(),
-      create_state_file_content(cluster_id, initial_cluster_members, view_id));
+  const std::string state_file =
+      create_state_file(temp_test_dir.name(),
+                        create_state_file_content(
+                            cluster_id, "", initial_cluster_members, view_id));
 
   SCOPED_TRACE("// Create a configuration file.");
   const std::string metadata_cache_section =
@@ -831,7 +833,8 @@
 
   SCOPED_TRACE(
       "// Check our state file content, it should contain the initial members");
-  check_state_file(state_file, cluster_id, initial_cluster_members, view_id);
+  check_state_file(state_file, ClusterType::RS_V2, cluster_id,
+                   initial_cluster_members, view_id);
 
   SCOPED_TRACE("// Now let's mess a little bit with the metadata");
   // let's remove one of the nodes and add another one
@@ -847,7 +850,8 @@
   ASSERT_TRUE(wait_for_transaction_count_increase(cluster_http_ports[2], 2));
 
   SCOPED_TRACE("// Check that the state file caught up with all those changes");
-  check_state_file(state_file, cluster_id, new_cluster_members, view_id + 1);
+  check_state_file(state_file, ClusterType::RS_V2, cluster_id,
+                   new_cluster_members, view_id + 1);
 }
 
 /**
@@ -879,7 +883,7 @@
       "// Let us start with 3 members (one PRIMARY and 2 SECONDARIES)");
   const std::string state_file = create_state_file(
       temp_test_dir.name(),
-      create_state_file_content(cluster_id, cluster_nodes_ports, view_id));
+      create_state_file_content(cluster_id, "", cluster_nodes_ports, view_id));
 
   SCOPED_TRACE("// Create a configuration file.");
   const std::string metadata_cache_section =
@@ -903,7 +907,8 @@
 
   SCOPED_TRACE(
       "// Check our state file content, it should contain the initial members");
-  check_state_file(state_file, cluster_id, cluster_nodes_ports, view_id);
+  check_state_file(state_file, ClusterType::RS_V2, cluster_id,
+                   cluster_nodes_ports, view_id);
 
   SCOPED_TRACE("// Make 2 RO connections, one for each SECONDARY");
   auto client1 = make_new_connection_ok(router_port_ro, cluster_nodes_ports[1]);
@@ -921,7 +926,8 @@
   SCOPED_TRACE(
       "// Check that the state file does not contain the second SECONDARY "
       "anymore");
-  check_state_file(state_file, cluster_id, new_cluster_members, view_id + 1);
+  check_state_file(state_file, ClusterType::RS_V2, cluster_id,
+                   new_cluster_members, view_id + 1);
 
   SCOPED_TRACE(
       "// Check that the existing connection to the second SECONDARY got "
@@ -963,9 +969,10 @@
                       initial_cluster_members, 0, view_id);
   }
 
-  const std::string state_file = create_state_file(
-      temp_test_dir.name(),
-      create_state_file_content(cluster_id, initial_cluster_members, view_id));
+  const std::string state_file =
+      create_state_file(temp_test_dir.name(),
+                        create_state_file_content(
+                            cluster_id, "", initial_cluster_members, view_id));
 
   SCOPED_TRACE("// Create a configuration file.");
   const std::string metadata_cache_section =
@@ -989,7 +996,8 @@
 
   SCOPED_TRACE(
       "// Check our state file content, it should contain the initial members");
-  check_state_file(state_file, cluster_id, initial_cluster_members, view_id);
+  check_state_file(state_file, ClusterType::RS_V2, cluster_id,
+                   initial_cluster_members, view_id);
 
   SCOPED_TRACE("// Make one RW and one RO connection");
   auto client_rw =
@@ -1009,7 +1017,8 @@
   ASSERT_TRUE(wait_for_transaction_count_increase(cluster_http_ports[1], 2));
 
   SCOPED_TRACE("// Check that the state file is as expected");
-  check_state_file(state_file, cluster_id, new_cluster_members, view_id + 1);
+  check_state_file(state_file, ClusterType::RS_V2, cluster_id,
+                   new_cluster_members, view_id + 1);
 
   SCOPED_TRACE(
       "// Check that the existing connection to the old PRIMARY got dropped");
@@ -1046,7 +1055,7 @@
 
   const std::string state_file = create_state_file(
       temp_test_dir.name(),
-      create_state_file_content(cluster_id, cluster_nodes_ports, view_id));
+      create_state_file_content(cluster_id, "", cluster_nodes_ports, view_id));
 
   SCOPED_TRACE("// Create a configuration file.");
   const std::string metadata_cache_section =
@@ -1070,7 +1079,8 @@
 
   SCOPED_TRACE(
       "// Check our state file content, it should contain the initial members");
-  check_state_file(state_file, cluster_id, cluster_nodes_ports, view_id);
+  check_state_file(state_file, ClusterType::RS_V2, cluster_id,
+                   cluster_nodes_ports, view_id);
 
   SCOPED_TRACE("// Make one RW and one RO connection");
   auto client_rw =
@@ -1123,7 +1133,7 @@
 
   const std::string state_file = create_state_file(
       temp_test_dir.name(),
-      create_state_file_content(cluster_id, cluster_nodes_ports, view_id));
+      create_state_file_content(cluster_id, "", cluster_nodes_ports, view_id));
 
   SCOPED_TRACE("// Create a configuration file.");
   const std::string metadata_cache_section =
@@ -1149,7 +1159,8 @@
 
   SCOPED_TRACE(
       "// Check our state file content, it should contain the initial members");
-  check_state_file(state_file, cluster_id, cluster_nodes_ports, view_id);
+  check_state_file(state_file, ClusterType::RS_V2, cluster_id,
+                   cluster_nodes_ports, view_id);
 
   SCOPED_TRACE("// Make one RW and one RO connection");
   auto client_rw =
@@ -1167,7 +1178,8 @@
   ASSERT_TRUE(wait_for_transaction_count_increase(cluster_http_ports[1], 2));
 
   SCOPED_TRACE("// Check that the state file is as expected");
-  check_state_file(state_file, cluster_id, cluster_nodes_ports, view_id + 1);
+  check_state_file(state_file, ClusterType::RS_V2, cluster_id,
+                   cluster_nodes_ports, view_id + 1);
 
   SCOPED_TRACE("// Check that both RW and RO connections are down");
   EXPECT_TRUE(wait_connection_dropped(*client_rw.get()));
@@ -1203,7 +1215,7 @@
 
   const std::string state_file = create_state_file(
       temp_test_dir.name(),
-      create_state_file_content(cluster_id, cluster_nodes_ports, view_id));
+      create_state_file_content(cluster_id, "", cluster_nodes_ports, view_id));
 
   SCOPED_TRACE("// Create a configuration file.");
   const std::string metadata_cache_section =
@@ -1227,7 +1239,8 @@
 
   SCOPED_TRACE(
       "// Check our state file content, it should contain the initial members");
-  check_state_file(state_file, cluster_id, cluster_nodes_ports, view_id);
+  check_state_file(state_file, ClusterType::RS_V2, cluster_id,
+                   cluster_nodes_ports, view_id);
 
   SCOPED_TRACE("// Make one RW and one RO connection");
   auto client_rw =
@@ -1247,8 +1260,8 @@
   ASSERT_TRUE(wait_for_transaction_count_increase(cluster_http_ports[1], 2));
 
   SCOPED_TRACE("// Check that the state file is as expected");
-  check_state_file(state_file, cluster_id, {cluster_nodes_ports[1]},
-                   view_id + 1);
+  check_state_file(state_file, ClusterType::RS_V2, cluster_id,
+                   {cluster_nodes_ports[1]}, view_id + 1);
 
   SCOPED_TRACE("// Check that both RW and RO connections are down");
   EXPECT_TRUE(wait_connection_dropped(*client_rw.get()));
@@ -1285,7 +1298,7 @@
 
   const std::string state_file = create_state_file(
       temp_test_dir.name(),
-      create_state_file_content(cluster_id, cluster_nodes_ports, view_id));
+      create_state_file_content(cluster_id, "", cluster_nodes_ports, view_id));
 
   SCOPED_TRACE("// Create a configuration file.");
   const std::string metadata_cache_section =
@@ -1309,7 +1322,8 @@
 
   SCOPED_TRACE(
       "// Check our state file content, it should contain the initial members");
-  check_state_file(state_file, cluster_id, cluster_nodes_ports, view_id);
+  check_state_file(state_file, ClusterType::RS_V2, cluster_id,
+                   cluster_nodes_ports, view_id);
 
   SCOPED_TRACE("// Make one RO connection");
   auto client_ro =
@@ -1323,8 +1337,8 @@
   ASSERT_TRUE(wait_for_transaction_count_increase(cluster_http_ports[0], 2));
 
   SCOPED_TRACE("// Check that the state file is as expected");
-  check_state_file(state_file, cluster_id, {cluster_nodes_ports[0]},
-                   view_id + 1);
+  check_state_file(state_file, ClusterType::RS_V2, cluster_id,
+                   {cluster_nodes_ports[0]}, view_id + 1);
 
   SCOPED_TRACE("// Check that RO connection is down and no new is accepted");
   EXPECT_TRUE(wait_connection_dropped(*client_ro.get()));
@@ -1366,7 +1380,7 @@
 
   const std::string state_file = create_state_file(
       temp_test_dir.name(),
-      create_state_file_content(cluster_id, cluster_nodes_ports, view_id));
+      create_state_file_content(cluster_id, "", cluster_nodes_ports, view_id));
 
   SCOPED_TRACE("// Create a configuration file.");
   const std::string metadata_cache_section =
@@ -1390,7 +1404,8 @@
 
   SCOPED_TRACE(
       "// Check our state file content, it should contain the initial members");
-  check_state_file(state_file, cluster_id, cluster_nodes_ports, view_id);
+  check_state_file(state_file, ClusterType::RS_V2, cluster_id,
+                   cluster_nodes_ports, view_id);
 
   SCOPED_TRACE(
       "// Make 3 RO connections, even though one of the secondaries is down "
@@ -1451,7 +1466,7 @@
 
   const std::string state_file = create_state_file(
       temp_test_dir.name(),
-      create_state_file_content(cluster_id, cluster_nodes_ports, view_id));
+      create_state_file_content(cluster_id, "", cluster_nodes_ports, view_id));
 
   SCOPED_TRACE("// Create a configuration file.");
   const std::string metadata_cache_section =
@@ -1476,7 +1491,8 @@
 
   SCOPED_TRACE(
       "// Check our state file content, it should contain the initial members");
-  check_state_file(state_file, cluster_id, cluster_nodes_ports, view_id);
+  check_state_file(state_file, ClusterType::RS_V2, cluster_id,
+                   cluster_nodes_ports, view_id);
 
   SCOPED_TRACE(
       "// Attempt 2 RO connections, each should fail unless we fallback to the "
@@ -1531,7 +1547,7 @@
 
   const std::string state_file = create_state_file(
       temp_test_dir.name(),
-      create_state_file_content(cluster_id, cluster_nodes_ports, view_id));
+      create_state_file_content(cluster_id, "", cluster_nodes_ports, view_id));
 
   SCOPED_TRACE("// Create a configuration file.");
   const std::string metadata_cache_section =
@@ -1606,7 +1622,7 @@
   SCOPED_TRACE("// Create a router state file containing both members");
   const std::string state_file = create_state_file(
       temp_test_dir.name(),
-      create_state_file_content(cluster_id, cluster_nodes_ports, view_id));
+      create_state_file_content(cluster_id, "", cluster_nodes_ports, view_id));
 
   SCOPED_TRACE(
       "// Create a configuration file. disconnect_on_metadata_unavailable for "
@@ -1627,8 +1643,7 @@
 
   SCOPED_TRACE("// Launch the router with the initial state file");
   launch_router(temp_test_dir.name(), metadata_cache_section, routing_section,
-                state_file, EXIT_SUCCESS,
-                /*wait_for_notify_ready=*/-1s);
+                state_file);
 
   SCOPED_TRACE("// Wait until the router at least once queried the metadata");
   ASSERT_TRUE(wait_for_transaction_count_increase(cluster_http_ports[0], 2));
