--- conflicted
+++ resolved
@@ -26,12 +26,15 @@
 #include <thread>
 
 #include <gmock/gmock.h>
-
-#include "cluster_metadata.h"
+#include <gtest/gtest.h>
+
+#include "my_config.h"
+
 #include "keyring/keyring_manager.h"
 #include "mock_server_rest_client.h"
 #include "mock_server_testutils.h"
-#include "mysql_session.h"
+#include "mysqlrouter/cluster_metadata.h"
+#include "mysqlrouter/mysql_session.h"
 #include "mysqlrouter/rest_client.h"
 #include "rest_api_testutils.h"
 #include "router_component_test.h"
@@ -73,7 +76,8 @@
            "router_id=1\n"
            "bootstrap_server_addresses=" +
            bootstrap_server_addresses + "\n" +
-           "user=mysql_router1_user\n"
+           "user=" + router_metadata_username +
+           "\n"
            "connect_timeout=1\n"
            "metadata_cluster=test\n" +
            (ttl.empty() ? "" : std::string("ttl=" + ttl + "\n")) + "\n";
@@ -121,8 +125,8 @@
     return get_int_field_value(json_string, "md_query_count");
   }
 
-  int get_update_version_count(const std::string &json_string) {
-    return get_int_field_value(json_string, "update_version_count");
+  int get_update_attributes_count(const std::string &json_string) {
+    return get_int_field_value(json_string, "update_attributes_count");
   }
 
   int get_update_last_check_in_count(const std::string &json_string) {
@@ -154,7 +158,7 @@
     return router;
   }
 
-  TcpPortPool port_pool_;
+  const std::string router_metadata_username{"mysql_router1_user"};
 };
 
 struct MetadataTTLTestParams {
@@ -217,71 +221,6 @@
   return a <= arg && arg <= b;
 }
 
-// Wait for the nth occurence of the log_regex in the log_file with the timeout
-// If it's found returns the full line containing the log_regex
-// If the timeout has been reached returns unexpected
-static stdx::expected<std::string, void> wait_log_line(
-    const std::string &log_file, const std::string &log_regex,
-    const unsigned n_occurence = 1,
-    const std::chrono::milliseconds timeout = 1s) {
-  const auto start_timestamp = std::chrono::steady_clock::now();
-  const auto kStep = 50ms;
-
-  do {
-    std::istringstream ss{get_file_output(log_file)};
-
-    unsigned current_occurence = 0;
-    for (std::string line; std::getline(ss, line);) {
-      if (pattern_found(line, log_regex)) {
-        current_occurence++;
-        if (current_occurence == n_occurence) return {line};
-      }
-    }
-
-    if (std::chrono::duration_cast<std::chrono::milliseconds>(
-            std::chrono::steady_clock::now() - start_timestamp) >= timeout) {
-      return stdx::make_unexpected();
-    }
-    std::this_thread::sleep_for(kStep);
-  } while (true);
-}
-
-// Wait for the nth occurence of the log_regex in the log_file with timeout
-// If it's found returns the timepoint from the matched line prefix
-// If timed out or failed to convert the timestamp returns unexpected
-static stdx::expected<std::chrono::time_point<std::chrono::system_clock>, void>
-get_log_timestamp(const std::string &log_file, const std::string &log_regex,
-                  const unsigned occurence = 1,
-                  const std::chrono::milliseconds timeout = 1s) {
-  // first wait for the nth occurence of the pattern
-  const auto log_line = wait_log_line(log_file, log_regex, occurence, timeout);
-  if (!log_line) {
-    return log_line.get_unexpected();
-  }
-
-  const std::string log_line_str = log_line.value();
-  // make sure the line is prefixed with the expected timestamp
-  // 2020-06-09 03:53:26.027 foo bar
-  if (!pattern_found(log_line_str,
-                     "^\\d{4}-\\d{2}-\\d{2} \\d{2}:\\d{2}:\\d{2}\\.\\d{3}.*")) {
-    return stdx::make_unexpected();
-  }
-
-  // extract the timestamp prefix and conver to the duration
-  std::string timestamp_str =
-      log_line_str.substr(0, strlen("2020-06-09 03:53:26.027"));
-  std::stringstream timestamp_ss(timestamp_str);
-  std::tm tm{};
-  char dot;
-  unsigned milliseconds;
-  timestamp_ss >> std::get_time(&tm, "%Y-%m-%d %H:%M:%S") >> dot >>
-      milliseconds;
-  auto result = std::chrono::system_clock::from_time_t(std::mktime(&tm));
-  result += std::chrono::milliseconds(milliseconds);
-
-  return result;
-}
-
 TEST_P(MetadataChacheTTLTestParam, CheckTTLValid) {
   auto test_params = GetParam();
 
@@ -420,17 +359,6 @@
                               ClusterType::GR_V2, "1,1")),
     get_test_description);
 
-static size_t count_str_occurences(const std::string &s,
-                                   const std::string &needle) {
-  if (needle.length() == 0) return 0;
-  size_t result = 0;
-  for (size_t pos = s.find(needle); pos != std::string::npos;) {
-    ++result;
-    pos = s.find(needle, pos + needle.length());
-  }
-  return result;
-}
-
 class MetadataChacheTTLTestInstanceListUnordered
     : public MetadataChacheTTLTest,
       public ::testing::WithParamInterface<MetadataTTLTestParams> {};
@@ -618,6 +546,7 @@
       public ::testing::WithParamInterface<MetadataTTLTestParams> {};
 
 TEST_P(CheckRouterVersionUpdateOnceTest, CheckRouterVersionUpdateOnce) {
+  const auto router_port = port_pool_.get_next_available();
   SCOPED_TRACE(
       "// launch the server mock (it's our metadata server and single cluster "
       "node)");
@@ -630,16 +559,21 @@
       json_metadata, md_server_port, EXIT_SUCCESS, false, md_server_http_port);
 
   SCOPED_TRACE(
-      "// let's tell the mock which version it should expect so that it does "
+      "// let's tell the mock which attributes it should expect so that it "
+      "does "
       "the strict sql matching for us");
   auto globals = mock_GR_metadata_as_json("", {md_server_port});
   JsonAllocator allocator;
   globals.AddMember("router_version", MYSQL_ROUTER_VERSION, allocator);
+  globals.AddMember("router_rw_classic_port", router_port, allocator);
+  globals.AddMember("router_metadata_user",
+                    JsonValue(router_metadata_username.c_str(),
+                              router_metadata_username.length(), allocator),
+                    allocator);
   const auto globals_str = json_to_string(globals);
   MockServerRestClient(md_server_http_port).set_globals(globals_str);
 
   SCOPED_TRACE("// launch the router with metadata-cache configuration");
-  const auto router_port = port_pool_.get_next_available();
 
   const std::string metadata_cache_section = get_metadata_cache_section(
       {md_server_port}, GetParam().cluster_type, GetParam().ttl);
@@ -654,8 +588,8 @@
   SCOPED_TRACE("// we still expect the version to be only set once");
   std::string server_globals =
       MockServerRestClient(md_server_http_port).get_globals_as_json_string();
-  const int version_upd_count = get_update_version_count(server_globals);
-  EXPECT_EQ(1, version_upd_count);
+  const int attributes_upd_count = get_update_attributes_count(server_globals);
+  EXPECT_EQ(1, attributes_upd_count);
 
   SCOPED_TRACE(
       "// Let's check if the first query is starting a trasaction and the "
@@ -706,7 +640,8 @@
     : public MetadataChacheTTLTest,
       public ::testing::WithParamInterface<MetadataTTLTestParams> {};
 
-TEST_P(PermissionErrorOnVersionUpdateTest, PermissionErrorOnVersionUpdate) {
+TEST_P(PermissionErrorOnVersionUpdateTest, PermissionErrorOnAttributesUpdate) {
+  const auto router_port = port_pool_.get_next_available();
   SCOPED_TRACE(
       "// launch the server mock (it's our metadata server and single cluster "
       "node)");
@@ -719,18 +654,23 @@
       json_metadata, md_server_port, EXIT_SUCCESS, false, md_server_http_port);
 
   SCOPED_TRACE(
-      "// let's tell the mock which version it should expect so that it does "
-      "the strict sql matching for us, also tell it to issue the permission "
-      "error on the update attempt");
+      "// let's tell the mock which attributes it should expect so that it "
+      "does the strict sql matching for us, also tell it to issue the "
+      "permission error on the update attempt");
   auto globals = mock_GR_metadata_as_json("", {md_server_port});
   JsonAllocator allocator;
   globals.AddMember("router_version", MYSQL_ROUTER_VERSION, allocator);
+  globals.AddMember("router_rw_classic_port", router_port, allocator);
+  globals.AddMember("router_metadata_user",
+                    JsonValue(router_metadata_username.c_str(),
+                              router_metadata_username.length(), allocator),
+                    allocator);
+
   globals.AddMember("perm_error_on_version_update", 1, allocator);
   const auto globals_str = json_to_string(globals);
   MockServerRestClient(md_server_http_port).set_globals(globals_str);
 
   SCOPED_TRACE("// launch the router with metadata-cache configuration");
-  const auto router_port = port_pool_.get_next_available();
 
   const std::string metadata_cache_section = get_metadata_cache_section(
       {md_server_port}, GetParam().cluster_type, GetParam().ttl);
@@ -745,17 +685,10 @@
   EXPECT_TRUE(wait_for_transaction_count_increase(md_server_http_port, 6));
 
   SCOPED_TRACE(
-<<<<<<< HEAD
-      "// we expect the error trying to update the version in the log");
-  const std::string log_content = router.get_full_logfile();
-  const std::string pattern =
-      "Updating the router version in metadata failed:.*\n"
-=======
       "// we expect the error trying to update the attributes in the log "
       "exactly once");
   const std::string log_content = router.get_logfile_content();
   const std::string needle =
->>>>>>> fbdaa4de
       "Make sure to follow the correct steps to upgrade your metadata.\n"
       "Run the dba.upgradeMetadata() then launch the new Router version "
       "when prompted";
@@ -766,13 +699,8 @@
       "because of the missing access rights error");
   std::string server_globals =
       MockServerRestClient(md_server_http_port).get_globals_as_json_string();
-<<<<<<< HEAD
-  const int version_upd_count = get_update_version_count(server_globals);
-  EXPECT_EQ(1, version_upd_count);
-=======
   const int attributes_upd_count = get_update_attributes_count(server_globals);
   EXPECT_GT(attributes_upd_count, 1);
->>>>>>> fbdaa4de
 
   SCOPED_TRACE(
       "// It should still not be fatal, the router should accept the "
@@ -1035,10 +963,17 @@
   void set_nodes_attributes(const std::vector<std::string> &nodes_attributes,
                             const bool no_primary = false) {
     const auto primary_id = no_primary ? -1 : 0;
-    set_mock_metadata(node_http_ports[0], "", node_ports, primary_id, 0, false,
-                      node_hostname, {}, nodes_attributes);
-
-    EXPECT_TRUE(wait_for_transaction_count_increase(node_http_ports[0], 2));
+
+    ASSERT_NO_THROW({
+      set_mock_metadata(node_http_ports[0], "", node_ports, primary_id, 0,
+                        false, node_hostname, {}, nodes_attributes);
+    });
+
+    try {
+      ASSERT_TRUE(wait_for_transaction_count_increase(node_http_ports[0], 3));
+    } catch (const std::exception &e) {
+      FAIL() << "failed waiting for trans' count increase: " << e.what();
+    };
   }
 
   std::vector<uint16_t> node_ports, node_http_ports;
@@ -1071,112 +1006,206 @@
 
 TEST_P(ClusterNodeHiddenTest, RWRONodeHidden) {
   SCOPED_TRACE("// launch cluster with 3 nodes, 1 RW/2 RO");
-  setup_cluster(3, GetParam().tracefile);
+  try {
+    setup_cluster(3, GetParam().tracefile);
+  } catch (const std::exception &e) {
+    FAIL() << e.what();
+  }
 
   SCOPED_TRACE("// launch the router with metadata-cache configuration");
-  setup_router(GetParam().cluster_type, GetParam().ttl);
+  try {
+    setup_router(GetParam().cluster_type, GetParam().ttl);
+  } catch (const std::exception &e) {
+    FAIL() << e.what();
+  }
+
   SCOPED_TRACE("// check if both RO and RW ports are used");
-  EXPECT_TRUE(wait_for_port_not_available(router_rw_port));
-  EXPECT_TRUE(wait_for_port_not_available(router_ro_port));
-  EXPECT_TRUE(wait_for_port_not_available(router_rw_x_port));
-  EXPECT_TRUE(wait_for_port_not_available(router_ro_x_port));
+  try {
+    EXPECT_TRUE(wait_for_port_not_available(router_rw_port));
+    EXPECT_TRUE(wait_for_port_not_available(router_ro_port));
+    EXPECT_TRUE(wait_for_port_not_available(router_rw_x_port));
+    EXPECT_TRUE(wait_for_port_not_available(router_ro_x_port));
+  } catch (const std::exception &e) {
+    FAIL() << e.what();
+  }
+
   SCOPED_TRACE("// Make rw connection, should be ok");
-  make_new_connection_ok(router_rw_port, node_ports[0]);
+  try {
+    make_new_connection_ok(router_rw_port, node_ports[0]);
+  } catch (const std::exception &e) {
+    FAIL() << e.what();
+  }
 
   SCOPED_TRACE("// Configure first RO node to hidden=true");
-  set_nodes_attributes({"", R"({"tags" : {"_hidden": true} })", ""});
+  ASSERT_NO_FATAL_FAILURE(
+      set_nodes_attributes({"", R"({"tags" : {"_hidden": true} })", ""}));
+
   SCOPED_TRACE("// RW and RO ports should be used by the router");
-  EXPECT_TRUE(wait_for_port_not_available(router_rw_port));
-  EXPECT_TRUE(wait_for_port_not_available(router_ro_port));
-  EXPECT_TRUE(wait_for_port_not_available(router_rw_x_port));
-  EXPECT_TRUE(wait_for_port_not_available(router_ro_x_port));
+  try {
+    EXPECT_TRUE(wait_for_port_not_available(router_rw_port));
+    EXPECT_TRUE(wait_for_port_not_available(router_ro_port));
+    EXPECT_TRUE(wait_for_port_not_available(router_rw_x_port));
+    EXPECT_TRUE(wait_for_port_not_available(router_ro_x_port));
+  } catch (const std::exception &e) {
+    FAIL() << e.what();
+  }
 
   SCOPED_TRACE("// Configure both RO node to hidden=true");
-  set_nodes_attributes({"", R"({"tags" : {"_hidden": true} })",
-                        R"({"tags" : {"_hidden": true} })"});
+  ASSERT_NO_FATAL_FAILURE(
+      set_nodes_attributes({"", R"({"tags" : {"_hidden": true} })",
+                            R"({"tags" : {"_hidden": true} })"}));
+
   SCOPED_TRACE("// RO ports should not be used by the router");
-  EXPECT_TRUE(wait_for_port_not_available(router_rw_port));
-  EXPECT_TRUE(wait_for_port_available(router_ro_port));
-  EXPECT_TRUE(wait_for_port_not_available(router_rw_x_port));
-  EXPECT_TRUE(wait_for_port_available(router_ro_x_port));
+  try {
+    EXPECT_TRUE(wait_for_port_not_available(router_rw_port));
+    EXPECT_TRUE(wait_for_port_available(router_ro_port));
+    EXPECT_TRUE(wait_for_port_not_available(router_rw_x_port));
+    EXPECT_TRUE(wait_for_port_available(router_ro_x_port));
+  } catch (const std::exception &e) {
+    FAIL() << e.what();
+  }
 
   SCOPED_TRACE("// Unhide first RO node");
-  set_nodes_attributes({"", R"({"tags" : {"_hidden": false} })", ""});
+  ASSERT_NO_FATAL_FAILURE(
+      set_nodes_attributes({"", R"({"tags" : {"_hidden": false} })", ""}));
+
   SCOPED_TRACE("// RO ports should be used by the router");
-  EXPECT_TRUE(wait_for_port_not_available(router_rw_port));
-  EXPECT_TRUE(wait_for_port_not_available(router_ro_port));
-  EXPECT_TRUE(wait_for_port_not_available(router_ro_x_port));
-  EXPECT_TRUE(wait_for_port_not_available(router_rw_x_port));
+  try {
+    EXPECT_TRUE(wait_for_port_not_available(router_rw_port));
+    EXPECT_TRUE(wait_for_port_not_available(router_ro_port));
+    EXPECT_TRUE(wait_for_port_not_available(router_ro_x_port));
+    EXPECT_TRUE(wait_for_port_not_available(router_rw_x_port));
+  } catch (const std::exception &e) {
+    FAIL() << e.what();
+  }
 
   SCOPED_TRACE("// Hide first RO node");
-  set_nodes_attributes({"", R"({"tags" : {"_hidden": true} })",
-                        R"({"tags" : {"_hidden": true} })"});
+  ASSERT_NO_FATAL_FAILURE(
+      set_nodes_attributes({"", R"({"tags" : {"_hidden": true} })",
+                            R"({"tags" : {"_hidden": true} })"}));
+
   SCOPED_TRACE("// RO ports should not be used by the router");
-  EXPECT_TRUE(wait_for_port_not_available(router_rw_port));
-  EXPECT_TRUE(wait_for_port_available(router_ro_port));
-  EXPECT_TRUE(wait_for_port_not_available(router_rw_x_port));
-  EXPECT_TRUE(wait_for_port_available(router_ro_x_port));
+  try {
+    EXPECT_TRUE(wait_for_port_not_available(router_rw_port));
+    EXPECT_TRUE(wait_for_port_available(router_ro_port));
+    EXPECT_TRUE(wait_for_port_not_available(router_rw_x_port));
+    EXPECT_TRUE(wait_for_port_available(router_ro_x_port));
+  } catch (const std::exception &e) {
+    FAIL() << e.what();
+  }
 
   SCOPED_TRACE("// Unhide second RO node");
-  set_nodes_attributes({"", R"({"tags" : {"_hidden": false} })",
-                        R"({"tags" : {"_hidden": true} })"});
+  ASSERT_NO_FATAL_FAILURE(
+      set_nodes_attributes({"", R"({"tags" : {"_hidden": false} })",
+                            R"({"tags" : {"_hidden": true} })"}));
+
   SCOPED_TRACE("// RO ports should be used by the router");
-  EXPECT_TRUE(wait_for_port_not_available(router_rw_port));
-  EXPECT_TRUE(wait_for_port_not_available(router_ro_port));
-  EXPECT_TRUE(wait_for_port_not_available(router_rw_x_port));
-  EXPECT_TRUE(wait_for_port_not_available(router_ro_x_port));
+  try {
+    EXPECT_TRUE(wait_for_port_not_available(router_rw_port));
+    EXPECT_TRUE(wait_for_port_not_available(router_ro_port));
+    EXPECT_TRUE(wait_for_port_not_available(router_rw_x_port));
+    EXPECT_TRUE(wait_for_port_not_available(router_ro_x_port));
+  } catch (const std::exception &e) {
+    FAIL() << e.what();
+  }
 
   SCOPED_TRACE("// Unhide first RO node");
-  set_nodes_attributes({"", R"({"tags" : {"_hidden": false} })",
-                        R"({"tags" : {"_hidden": false} })"});
+  ASSERT_NO_FATAL_FAILURE({
+    set_nodes_attributes({"", R"({"tags" : {"_hidden": false} })",
+                          R"({"tags" : {"_hidden": false} })"});
+  });
+
   SCOPED_TRACE("// RO ports should be used by the router");
-  EXPECT_TRUE(wait_for_port_not_available(router_rw_port));
-  EXPECT_TRUE(wait_for_port_not_available(router_ro_port));
-  EXPECT_TRUE(wait_for_port_not_available(router_rw_x_port));
-  EXPECT_TRUE(wait_for_port_not_available(router_ro_x_port));
+  try {
+    EXPECT_TRUE(wait_for_port_not_available(router_rw_port));
+    EXPECT_TRUE(wait_for_port_not_available(router_ro_port));
+    EXPECT_TRUE(wait_for_port_not_available(router_rw_x_port));
+    EXPECT_TRUE(wait_for_port_not_available(router_ro_x_port));
+  } catch (const std::exception &e) {
+    FAIL() << e.what();
+  }
 
   SCOPED_TRACE(
       "// Configure RW node to hidden=true, "
-      "disconnect_existing_sessions_when_hidden stays default which is 'true'");
-  set_nodes_attributes({R"({"tags" : {"_hidden": true} })",
-                        R"({"tags" : {"_hidden": true} })",
-                        R"({"tags" : {"_hidden": true} })"});
+      "disconnect_existing_sessions_when_hidden stays default which is "
+      "'true'");
+  ASSERT_NO_FATAL_FAILURE(set_nodes_attributes(
+      {R"({"tags" : {"_hidden": true} })", R"({"tags" : {"_hidden": true} })",
+       R"({"tags" : {"_hidden": true} })"}));
+
   SCOPED_TRACE("// RW port should be open");
-  EXPECT_TRUE(wait_for_port_available(router_rw_port));
-  EXPECT_TRUE(wait_for_port_available(router_ro_port));
-  EXPECT_TRUE(wait_for_port_available(router_rw_x_port));
-  EXPECT_TRUE(wait_for_port_available(router_ro_x_port));
+  try {
+    EXPECT_TRUE(wait_for_port_available(router_rw_port));
+    EXPECT_TRUE(wait_for_port_available(router_ro_port));
+    EXPECT_TRUE(wait_for_port_available(router_rw_x_port));
+    EXPECT_TRUE(wait_for_port_available(router_ro_x_port));
+  } catch (const std::exception &e) {
+    FAIL() << e.what();
+  }
+
   SCOPED_TRACE("// Making new connection should not be possible");
-  verify_new_connection_fails(router_rw_port);
+  try {
+    verify_new_connection_fails(router_rw_port);
+  } catch (const std::exception &e) {
+    FAIL() << e.what();
+  }
 
   SCOPED_TRACE("// Configure RW node back to hidden=false");
-  set_nodes_attributes({R"({"tags" : {"_hidden": false} })", "", ""});
+  ASSERT_NO_FATAL_FAILURE(
+      set_nodes_attributes({R"({"tags" : {"_hidden": false} })", "", ""}));
+
   SCOPED_TRACE("// RW port should be again used by the Router");
-  EXPECT_TRUE(wait_for_port_not_available(router_rw_port));
-  EXPECT_TRUE(wait_for_port_not_available(router_ro_port));
-  EXPECT_TRUE(wait_for_port_not_available(router_rw_x_port));
-  EXPECT_TRUE(wait_for_port_not_available(router_ro_x_port));
+  try {
+    EXPECT_TRUE(wait_for_port_not_available(router_rw_port));
+    EXPECT_TRUE(wait_for_port_not_available(router_ro_port));
+    EXPECT_TRUE(wait_for_port_not_available(router_rw_x_port));
+    EXPECT_TRUE(wait_for_port_not_available(router_ro_x_port));
+  } catch (const std::exception &e) {
+    FAIL() << e.what();
+  }
+
   SCOPED_TRACE("// Making new connection should be possible again");
-  make_new_connection_ok(router_rw_port, node_ports[0]);
+  try {
+    make_new_connection_ok(router_rw_port, node_ports[0]);
+  } catch (const std::exception &e) {
+    FAIL() << e.what();
+  }
 
   SCOPED_TRACE("// Configure RW node again to hidden=true");
-  set_nodes_attributes({R"({"tags" : {"_hidden": true} })", "", ""});
-  EXPECT_TRUE(wait_for_port_available(router_rw_port));
-  EXPECT_TRUE(wait_for_port_not_available(router_ro_port));
-  EXPECT_TRUE(wait_for_port_available(router_rw_x_port));
-  EXPECT_TRUE(wait_for_port_not_available(router_ro_x_port));
+  ASSERT_NO_FATAL_FAILURE(
+      set_nodes_attributes({R"({"tags" : {"_hidden": true} })", "", ""}));
+
+  try {
+    EXPECT_TRUE(wait_for_port_available(router_rw_port));
+    EXPECT_TRUE(wait_for_port_not_available(router_ro_port));
+    EXPECT_TRUE(wait_for_port_available(router_rw_x_port));
+    EXPECT_TRUE(wait_for_port_not_available(router_ro_x_port));
+  } catch (const std::exception &e) {
+    FAIL() << e.what();
+  }
+
   SCOPED_TRACE("// Making new connection should not be possible");
-  verify_new_connection_fails(router_rw_port);
+  try {
+    verify_new_connection_fails(router_rw_port);
+  } catch (const std::exception &e) {
+    FAIL() << e.what();
+  }
 
   SCOPED_TRACE("// Configure RW node back to hidden=false");
-  set_nodes_attributes({R"({"tags" : {"_hidden": false} })", "", ""});
+  ASSERT_NO_FATAL_FAILURE(
+      set_nodes_attributes({R"({"tags" : {"_hidden": false} })", "", ""}));
+
   SCOPED_TRACE("// RW port should be again used by the Router");
-  EXPECT_TRUE(wait_for_port_not_available(router_rw_port));
-  EXPECT_TRUE(wait_for_port_not_available(router_ro_port));
-  EXPECT_TRUE(wait_for_port_not_available(router_rw_x_port));
-  EXPECT_TRUE(wait_for_port_not_available(router_ro_x_port));
-  SCOPED_TRACE("// Making new connection should be possible again");
-  make_new_connection_ok(router_rw_port, node_ports[0]);
+  try {
+    EXPECT_TRUE(wait_for_port_not_available(router_rw_port));
+    EXPECT_TRUE(wait_for_port_not_available(router_ro_port));
+    EXPECT_TRUE(wait_for_port_not_available(router_rw_x_port));
+    EXPECT_TRUE(wait_for_port_not_available(router_ro_x_port));
+    SCOPED_TRACE("// Making new connection should be possible again");
+    make_new_connection_ok(router_rw_port, node_ports[0]);
+  } catch (const std::exception &e) {
+    FAIL() << e.what();
+  }
 }
 
 TEST_P(ClusterNodeHiddenTest, RWNodeHidden) {
