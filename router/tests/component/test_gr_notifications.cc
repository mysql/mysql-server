/*
Copyright (c) 2019, 2022, Oracle and/or its affiliates.

This program is free software; you can redistribute it and/or modify
it under the terms of the GNU General Public License, version 2.0,
as published by the Free Software Foundation.

This program is also distributed with certain software (including
but not limited to OpenSSL) that is licensed under separate terms,
as designated in a particular file or component or in included license
documentation.  The authors of MySQL hereby grant you an additional
permission to link the program and your derivative works with the
separately licensed software that they have included with MySQL.

This program is distributed in the hope that it will be useful,
but WITHOUT ANY WARRANTY; without even the implied warranty of
MERCHANTABILITY or FITNESS FOR A PARTICULAR PURPOSE.  See the
GNU General Public License for more details.

You should have received a copy of the GNU General Public License
along with this program; if not, write to the Free Software
Foundation, Inc., 51 Franklin St, Fifth Floor, Boston, MA  02110-1301  USA
*/

#include <chrono>
#include <fstream>
#include <limits>
#include <stdexcept>
#include <thread>

#ifdef RAPIDJSON_NO_SIZETYPEDEFINE
// if we build within the server, it will set RAPIDJSON_NO_SIZETYPEDEFINE
// globally and require to include my_rapidjson_size_t.h
#include "my_rapidjson_size_t.h"
#endif

<<<<<<< HEAD
=======
#include <gmock/gmock.h>
#include <protobuf_lite/mysqlx_notice.pb.h>
>>>>>>> fbdaa4de
#include <rapidjson/document.h>
#include <rapidjson/error/en.h>
#include <rapidjson/filereadstream.h>
#include <rapidjson/prettywriter.h>
#include <rapidjson/schema.h>
#include <rapidjson/stringbuffer.h>
#include "gmock/gmock.h"
#include "keyring/keyring_manager.h"
#include "mock_server_rest_client.h"
#include "mock_server_testutils.h"
#include "mysql_session.h"
#include "mysqlrouter/rest_client.h"
#include "router_component_system_layout.h"
#include "router_component_test.h"
#include "router_component_testutils.h"
#include "tcp_port_pool.h"

using mysqlrouter::MySQLSession;
using namespace std::chrono_literals;

namespace {
// default allocator for rapidJson (MemoryPoolAllocator) is broken for
// SparcSolaris
using JsonAllocator = rapidjson::CrtAllocator;
using JsonValue = rapidjson::GenericValue<rapidjson::UTF8<>, JsonAllocator>;
using JsonDocument =
    rapidjson::GenericDocument<rapidjson::UTF8<>, JsonAllocator>;
using JsonStringBuffer =
    rapidjson::GenericStringBuffer<rapidjson::UTF8<>, rapidjson::CrtAllocator>;

constexpr auto kTTL = 60s;
}  // namespace

struct AsyncGRNotice {
  // how many milliseconds after the client connects this Notice
  // should be sent to the client
  std::chrono::milliseconds send_offset_ms;
  unsigned id;
  bool is_local;  // true = local, false = global
  // GR Notice specific payload:
  unsigned type;
  std::string view_id;
  // id of the node(s) on which given notice should get sent
  std::vector<unsigned> nodes;
};

class GrNotificationsTest : public RouterComponentTest {
 protected:
  std::string get_metadata_cache_section(
      const std::string &use_gr_notifications,
      const std::chrono::milliseconds ttl = kTTL) {
    auto ttl_str = std::to_string(std::chrono::duration<double>(ttl).count());
    return "[metadata_cache:test]\n"
           "router_id=1\n"
           "user=mysql_router1_user\n"
           "metadata_cluster=test\n"
           "connect_timeout=1\n"
           "use_gr_notifications=" +
           use_gr_notifications + "\n" + "ttl=" + ttl_str + "\n\n";
  }

  std::string get_metadata_cache_routing_section(
      uint16_t router_port, const std::string &role,
      const std::string &strategy, const std::string &name = "test_default") {
    std::string result =
        "[routing:" + name +
        "]\n"
        "bind_port=" +
        std::to_string(router_port) + "\n" +
        "destinations=metadata-cache://test/default?role=" + role + "\n" +
        "protocol=classic\n";

    if (!strategy.empty())
      result += std::string("routing_strategy=" + strategy + "\n");

    return result;
  }

  auto &launch_router(const std::string &temp_test_dir,
                      const std::string &metadata_cache_section,
                      const std::string &routing_section,
                      const std::string &state_file_path,
                      const int expected_exit_code = 0,
                      std::chrono::milliseconds wait_for_ready = 5s) {
    const std::string masterkey_file =
        Path(temp_test_dir).join("master.key").str();
    const std::string keyring_file = Path(temp_test_dir).join("keyring").str();
    mysql_harness::init_keyring(keyring_file, masterkey_file, true);
    mysql_harness::Keyring *keyring = mysql_harness::get_keyring();
    keyring->store("mysql_router1_user", "password", "root");
    mysql_harness::flush_keyring();
    mysql_harness::reset_keyring();

    // launch the router with metadata-cache configuration
    auto default_section = get_DEFAULT_defaults();
    default_section["keyring_path"] = keyring_file;
    default_section["master_key_path"] = masterkey_file;
    default_section["dynamic_state"] = state_file_path;
    const std::string conf_file = create_config_file(
        temp_test_dir, metadata_cache_section + routing_section,
        &default_section);
    auto &router = ProcessManager::launch_router(
        {"-c", conf_file}, expected_exit_code, /*catch_stderr=*/true,
        /*with_sudo=*/false, wait_for_ready);
    return router;
  }

  void set_mock_metadata(const uint16_t http_port, const std::string &gr_id,
                         const std::vector<uint16_t> &gr_node_ports,
                         const std::vector<uint16_t> &gr_node_xports,
                         const bool send = false,
                         const std::vector<uint16_t> &cluster_node_ports = {}) {
    JsonAllocator allocator;
    gr_id_.reset(new JsonValue(gr_id.c_str(), gr_id.length(), allocator));

    size_t i{0};
    gr_nodes_.reset(new JsonValue(rapidjson::kArrayType));
    for (auto &gr_node : gr_node_ports) {
      JsonValue node(rapidjson::kArrayType);
      node.PushBack(JsonValue(static_cast<int>(gr_node)), allocator);
      node.PushBack(JsonValue("ONLINE", strlen("ONLINE"), allocator),
                    allocator);
      node.PushBack(JsonValue(static_cast<int>(gr_node_xports[i++])),
                    allocator);
      gr_nodes_->PushBack(node, allocator);
    }

    i = 0;
    cluster_nodes_.reset(new JsonValue(rapidjson::kArrayType));
    for (auto &cluster_node : cluster_node_ports) {
      JsonValue node(rapidjson::kArrayType);
      node.PushBack(JsonValue(static_cast<int>(cluster_node)), allocator);
      node.PushBack(JsonValue("ONLINE", strlen("ONLINE"), allocator),
                    allocator);
      node.PushBack(JsonValue(static_cast<int>(gr_node_xports[i++])),
                    allocator);
      cluster_nodes_->PushBack(node, allocator);
    }

    if (send) {
      send_globals(http_port);
    }
  }

  void set_mock_notices(const unsigned node_id, const uint16_t http_port,
                        const std::vector<AsyncGRNotice> &async_notices,
                        const bool send = false) {
    JsonAllocator allocator;

    notices_.reset(new JsonValue(rapidjson::kArrayType));
    for (const auto &async_notice : async_notices) {
      // check if given notice is for this node
      const auto &nodes = async_notice.nodes;
      if (std::find(nodes.begin(), nodes.end(), node_id) == nodes.end())
        continue;

      JsonValue json_notice(rapidjson::kObjectType);
      auto send_offset_ms = async_notice.send_offset_ms;
      if (getenv("WITH_VALGRIND")) {
        send_offset_ms *= 10;
      }
      json_notice.AddMember(
          "send_offset",
          JsonValue((unsigned)async_notice.send_offset_ms.count()), allocator);
      json_notice.AddMember("type", JsonValue(async_notice.id), allocator);
      const std::string scope = async_notice.is_local ? "LOCAL" : "GLOBAL";
      json_notice.AddMember("scope",
                            JsonValue(scope.c_str(), scope.length(), allocator),
                            allocator);
      // gr notice specific payload
      JsonValue json_notice_gr(rapidjson::kObjectType);
      json_notice_gr.AddMember("type", JsonValue(async_notice.type), allocator);
      const std::string view_id = async_notice.view_id;
      json_notice_gr.AddMember(
          "view_id", JsonValue(view_id.c_str(), view_id.length(), allocator),
          allocator);
      json_notice.AddMember("payload", json_notice_gr, allocator);
      notices_->PushBack(json_notice, allocator);
    }
    if (send) {
      send_globals(http_port);
    }
  }

  void send_globals(const uint16_t http_port) {
    JsonAllocator allocator;
    JsonValue json_doc(rapidjson::kObjectType);
    if (gr_id_) {
      json_doc.AddMember("gr_id", *gr_id_, allocator);
    }
    if (gr_nodes_) {
      json_doc.AddMember("gr_nodes", *gr_nodes_, allocator);
    }
    if (cluster_nodes_) {
      json_doc.AddMember("cluster_nodes", *cluster_nodes_, allocator);
    }
    if (notices_) {
      json_doc.AddMember("notices", *notices_, allocator);
    }
    json_doc.AddMember("mysqlx_wait_timeout_unsupported",
                       mysqlx_wait_timeout_unsupported ? 1 : 0, allocator);
    json_doc.AddMember("gr_notices_unsupported", gr_notices_unsupported ? 1 : 0,
                       allocator);
    json_doc.AddMember("md_query_count", 0, allocator);
    const auto json_str = json_to_string(json_doc);
    EXPECT_NO_THROW(MockServerRestClient(http_port).set_globals(json_str));
  }

  int get_ttl_queries_count(const std::string &json_string) {
    rapidjson::Document json_doc;
    json_doc.Parse(json_string.data(), json_string.size());
    if (json_doc.HasMember("md_query_count")) {
      const auto &md_query_count = json_doc["md_query_count"];
      EXPECT_TRUE(md_query_count.IsInt())
          << "got type: " << md_query_count.GetType() << " for json:\n"
          << json_string;
      return md_query_count.GetInt();
    }
    return 0;
  }

  std::string create_state_file(const std::string &dir,
                                const std::string &group_id,
                                const std::vector<uint16_t> node_ports) {
    return RouterComponentTest::create_state_file(
        dir, create_state_file_content(group_id, node_ports));
  }

  int get_current_queries_count(const uint16_t http_port) {
    const std::string server_globals =
        MockServerRestClient(http_port).get_globals_as_json_string();
    return get_ttl_queries_count(server_globals);
  }

  int wait_for_md_queries(const int expected_md_queries_count_min,
                          const uint16_t http_port,
                          std::chrono::milliseconds timeout = 40s) {
    auto kRetrySleep = 100ms;
    if (getenv("WITH_VALGRIND")) {
      timeout *= 10;
      kRetrySleep *= 10;
    }

    int md_queries_count;
    do {
      std::this_thread::sleep_for(kRetrySleep);
      md_queries_count = get_current_queries_count(http_port);

      timeout -= kRetrySleep;
    } while (md_queries_count < expected_md_queries_count_min && timeout > 0ms);

    return md_queries_count;
  }

  bool wait_for_new_md_queries(const int expected_new_queries_count,
                               const uint16_t http_port,
                               std::chrono::milliseconds timeout = 40s) {
    int md_queries_count = get_current_queries_count(http_port);

    return wait_for_md_queries(md_queries_count + expected_new_queries_count,
                               http_port, timeout) >=
           md_queries_count + expected_new_queries_count;
  }

  TcpPortPool port_pool_;
  std::unique_ptr<JsonValue> notices_;
  std::unique_ptr<JsonValue> gr_id_;
  std::unique_ptr<JsonValue> gr_nodes_;
  std::unique_ptr<JsonValue>
      cluster_nodes_;  // these can be different than GR nodes if we want to
                       // test the unconsistency between cluster metadata and GR
                       // metadata
  bool mysqlx_wait_timeout_unsupported{false};
  bool gr_notices_unsupported{false};
};

struct GrNotificationsTestParams {
  // sql tracefile that the mock server should use
  std::string tracefile;
  // how long do we wait for the router to operate before checking the
  // metadata queries count
  std::chrono::milliseconds router_uptime;
  // how many metadata queries we expect over this period, range (min, max)
  std::pair<int, int> expected_md_queries_count;
  // what Notices should be sent by the given cluster nodes at what
  // time offsets
  std::vector<AsyncGRNotice> notices;

  GrNotificationsTestParams(
      const std::string tracefile_,
      const std::chrono::milliseconds router_uptime_,
      const std::pair<int, int> &expected_md_queries_count_,
      const std::vector<AsyncGRNotice> notices_)
      : tracefile(tracefile_),
        router_uptime(router_uptime_),
        expected_md_queries_count(expected_md_queries_count_),
        notices(notices_) {}
};

class GrNotificationsParamTest
    : public GrNotificationsTest,
      public ::testing::WithParamInterface<GrNotificationsTestParams> {};

/**
 * @test
 *      Verify that Router gets proper GR Notifications according to the
 * cluster and Router configuration.
 */
TEST_P(GrNotificationsParamTest, GrNotification) {
  // This test has some loose timing assumptions that don't hold for VALGRIND
  // build so we skip it
  if (getenv("WITH_VALGRIND")) {
    return;
  }

  const auto test_params = GetParam();
  auto async_notices = test_params.notices;
  const std::string kGroupId = "3a0be5af-0022-11e8-9655-0800279e6a88";

  TempDirectory temp_test_dir;

  const unsigned kClusterNodesCount = 2;
  std::vector<ProcessWrapper *> cluster_nodes;
  std::vector<uint16_t> cluster_nodes_ports;
  std::vector<uint16_t> cluster_nodes_xports;
  std::vector<uint16_t> cluster_http_ports;
  for (unsigned i = 0; i < kClusterNodesCount; ++i) {
    cluster_nodes_ports.push_back(port_pool_.get_next_available());
    cluster_nodes_xports.push_back(port_pool_.get_next_available());
    cluster_http_ports.push_back(port_pool_.get_next_available());
  }

  SCOPED_TRACE(
      "// Launch 2 server mocks that will act as our metadata servers");
  const auto trace_file = get_data_dir().join(test_params.tracefile).str();
  for (unsigned i = 0; i < kClusterNodesCount; ++i) {
    cluster_nodes.push_back(&ProcessManager::launch_mysql_server_mock(
        trace_file, cluster_nodes_ports[i], EXIT_SUCCESS, false,
        cluster_http_ports[i], cluster_nodes_xports[i]));

    SCOPED_TRACE("// Make our metadata server return 2 metadata servers");
    set_mock_metadata(cluster_http_ports[i], kGroupId, cluster_nodes_ports,
                      cluster_nodes_xports);

    SCOPED_TRACE(
        "// Make our metadata server to send GR notices at requested "
        "time offsets");
    set_mock_notices(i, cluster_http_ports[i], async_notices, /*send=*/true);
  }

  SCOPED_TRACE("// Create a router state file");
  const std::string state_file =
      create_state_file(temp_test_dir.name(), kGroupId, cluster_nodes_ports);

  SCOPED_TRACE(
      "// Create a configuration file sections with high ttl so that "
      "metadata updates were triggered by the GR notifications");
  const std::string metadata_cache_section =
      get_metadata_cache_section(/*use_gr_notifications=*/"1", kTTL);
  const uint16_t router_port = port_pool_.get_next_available();
  const std::string routing_section = get_metadata_cache_routing_section(
      router_port, "PRIMARY", "first-available");

  SCOPED_TRACE("// Launch ther router");
  launch_router(temp_test_dir.name(), metadata_cache_section, routing_section,
                state_file);

  RouterComponentTest::sleep_for(test_params.router_uptime);

  // +1 is for expected initial metadata read that the router does at the
  // beginning
  const int expected_md_queries_count_min =
      test_params.expected_md_queries_count.first + 1;
  const int expected_md_queries_count_max =
      test_params.expected_md_queries_count.second + 1;

  int md_queries_count =
      wait_for_md_queries(expected_md_queries_count_min, cluster_http_ports[0]);

  EXPECT_THAT(md_queries_count,
              ::testing::AllOf(::testing::Ge(expected_md_queries_count_min),
                               ::testing::Le(expected_md_queries_count_max)));
}

INSTANTIATE_TEST_SUITE_P(
    CheckNoticesHandlingIsOk, GrNotificationsParamTest,
    ::testing::Values(
        // 0) single notification received from single (first) node
        // we expect 1 metadata cache update
        GrNotificationsTestParams(
            "metadata_dynamic_nodes_v2_gr.js", 500ms, {1, 1},
            {{100ms,
              Mysqlx::Notice::Frame::GROUP_REPLICATION_STATE_CHANGED,
              true,
              Mysqlx::Notice::
                  GroupReplicationStateChanged_Type_MEMBERSHIP_VIEW_CHANGE,
              "abcdefg",
              {0}}}),

        // 1) the same thing with old metadata schema
        GrNotificationsTestParams(
            "metadata_dynamic_nodes.js", 500ms, {1, 1},
            {{100ms,
              Mysqlx::Notice::Frame::GROUP_REPLICATION_STATE_CHANGED,
              true,
              Mysqlx::Notice::
                  GroupReplicationStateChanged_Type_MEMBERSHIP_VIEW_CHANGE,
              "abcdefg",
              {0}}}),
        // 2) 3 notifications with the same view id, 2 mdc updates expected
        GrNotificationsTestParams(
            "metadata_dynamic_nodes_v2_gr.js", 500ms, {2, 2},
            {{100ms,
              Mysqlx::Notice::Frame::GROUP_REPLICATION_STATE_CHANGED,
              true,
              Mysqlx::Notice::
                  GroupReplicationStateChanged_Type_MEMBERSHIP_VIEW_CHANGE,
              "abcdefg",
              {0}},
             {2000ms,
              Mysqlx::Notice::Frame::GROUP_REPLICATION_STATE_CHANGED,
              true,
              Mysqlx::Notice::
                  GroupReplicationStateChanged_Type_MEMBERSHIP_QUORUM_LOSS,
              "abcdefg",
              {0}}}),

        // 3) the same thing with old metadata schema
        GrNotificationsTestParams(
            "metadata_dynamic_nodes.js", 500ms, {2, 2},
            {{100ms,
              Mysqlx::Notice::Frame::GROUP_REPLICATION_STATE_CHANGED,
              true,
              Mysqlx::Notice::
                  GroupReplicationStateChanged_Type_MEMBERSHIP_VIEW_CHANGE,
              "abcdefg",
              {0}},
             {2000ms,
              Mysqlx::Notice::Frame::GROUP_REPLICATION_STATE_CHANGED,
              true,
              Mysqlx::Notice::
                  GroupReplicationStateChanged_Type_MEMBERSHIP_QUORUM_LOSS,
              "abcdefg",
              {0}}}),

        // 4) 3 notifications; 2 have different view id, we expect metadata
        // refresh 3 times
        GrNotificationsTestParams(
            "metadata_dynamic_nodes_v2_gr.js", 1000ms, {3, 3},
            {{100ms,
              Mysqlx::Notice::Frame::GROUP_REPLICATION_STATE_CHANGED,
              true,
              Mysqlx::Notice::
                  GroupReplicationStateChanged_Type_MEMBERSHIP_VIEW_CHANGE,
              "abcdefg",
              {0}},
             {1500ms,
              Mysqlx::Notice::Frame::GROUP_REPLICATION_STATE_CHANGED,
              true,
              Mysqlx::Notice::
                  GroupReplicationStateChanged_Type_MEMBER_STATE_CHANGE,
              "abcdefg",
              {0}},
             {3000ms,
              Mysqlx::Notice::Frame::GROUP_REPLICATION_STATE_CHANGED,
              true,
              Mysqlx::Notice::
                  GroupReplicationStateChanged_Type_MEMBERSHIP_QUORUM_LOSS,
              "hijklmn",
              {0}}}),

        // 5) the same thing with old metadata schema
        GrNotificationsTestParams(
            "metadata_dynamic_nodes.js", 1000ms, {3, 3},
            {{1500ms,
              Mysqlx::Notice::Frame::GROUP_REPLICATION_STATE_CHANGED,
              true,
              Mysqlx::Notice::
                  GroupReplicationStateChanged_Type_MEMBERSHIP_VIEW_CHANGE,
              "abcdefg",
              {0}},
             {1000ms,
              Mysqlx::Notice::Frame::GROUP_REPLICATION_STATE_CHANGED,
              true,
              Mysqlx::Notice::
                  GroupReplicationStateChanged_Type_MEMBER_STATE_CHANGE,
              "abcdefg",
              {0}},
             {3000ms,
              Mysqlx::Notice::Frame::GROUP_REPLICATION_STATE_CHANGED,
              true,
              Mysqlx::Notice::
                  GroupReplicationStateChanged_Type_MEMBERSHIP_QUORUM_LOSS,
              "hijklmn",
              {0}}}),

        // 6) 2 notifications on both nodes with the same view id, there should
        // be at least 1 notification, there can be 2 if the second node
        // triggers the notification once we are already handling the
        // notification from the first one
        GrNotificationsTestParams(
            "metadata_dynamic_nodes_v2_gr.js", 1500ms, {1, 2},
            {{100ms,
              Mysqlx::Notice::Frame::GROUP_REPLICATION_STATE_CHANGED,
              true,
              Mysqlx::Notice::
                  GroupReplicationStateChanged_Type_MEMBERSHIP_VIEW_CHANGE,
              "abcdefg",
              {0, 1}}}),

        // 7) the same thing with old metadata schema
        GrNotificationsTestParams(
            "metadata_dynamic_nodes.js", 1500ms, {1, 2},
            {{100ms,
              Mysqlx::Notice::Frame::GROUP_REPLICATION_STATE_CHANGED,
              true,
              Mysqlx::Notice::
                  GroupReplicationStateChanged_Type_MEMBERSHIP_VIEW_CHANGE,
              "abcdefg",
              {0, 1}}}),

        // 8) 2 notifications on both nodes with different view ids
        GrNotificationsTestParams(
            "metadata_dynamic_nodes_v2_gr.js", 700ms, {2, 2},
            {{100ms,
              Mysqlx::Notice::Frame::GROUP_REPLICATION_STATE_CHANGED,
              true,
              Mysqlx::Notice::
                  GroupReplicationStateChanged_Type_MEMBERSHIP_VIEW_CHANGE,
              "abcdefg",
              {0}},
             {2500ms,
              Mysqlx::Notice::Frame::GROUP_REPLICATION_STATE_CHANGED,
              true,
              Mysqlx::Notice::
                  GroupReplicationStateChanged_Type_MEMBER_ROLE_CHANGE,
              "hijklmn",
              {0}}}),

        // 9) the same thing with old metadata schema
        GrNotificationsTestParams(
            "metadata_dynamic_nodes.js", 700ms, {2, 2},
            {{100ms,
              Mysqlx::Notice::Frame::GROUP_REPLICATION_STATE_CHANGED,
              true,
              Mysqlx::Notice::
                  GroupReplicationStateChanged_Type_MEMBERSHIP_VIEW_CHANGE,
              "abcdefg",
              {0}},
             {1500ms,
              Mysqlx::Notice::Frame::GROUP_REPLICATION_STATE_CHANGED,
              true,
              Mysqlx::Notice::
                  GroupReplicationStateChanged_Type_MEMBER_ROLE_CHANGE,
              "hijklmn",
              {0}}})

            )

);

class GrNotificationNoXPortTest
    : public GrNotificationsTest,
      public ::testing::WithParamInterface<std::string> {};

/**
 * @test
 *      Verify that Router operates properly when it can't connect to the
 * x-port.
 */
TEST_P(GrNotificationNoXPortTest, GrNotificationNoXPort) {
  const std::string kGroupId = "3a0be5af-0022-11e8-9655-0800279e6a88";
  const std::string tracefile = GetParam();
  TempDirectory temp_test_dir;

  const unsigned CLUSTER_NODES = 2;
  std::vector<ProcessWrapper *> cluster_nodes;
  std::vector<uint16_t> cluster_nodes_ports;
  std::vector<uint16_t> reserved_nodes_xports;
  std::vector<uint16_t> cluster_http_ports;
  for (unsigned i = 0; i < CLUSTER_NODES; ++i) {
    cluster_nodes_ports.push_back(port_pool_.get_next_available());
    reserved_nodes_xports.push_back(port_pool_.get_next_available());
    cluster_http_ports.push_back(port_pool_.get_next_available());
  }

  SCOPED_TRACE(
      "// Launch 2 server mocks that will act as our metadata servers");
  const auto trace_file = get_data_dir().join(tracefile).str();
  for (unsigned i = 0; i < CLUSTER_NODES; ++i) {
    cluster_nodes.push_back(&ProcessManager::launch_mysql_server_mock(
        trace_file, cluster_nodes_ports[i], EXIT_SUCCESS, false,
        cluster_http_ports[i]));

    SCOPED_TRACE("// Make our metadata server return 2 metadata servers");
    set_mock_metadata(cluster_http_ports[i], kGroupId, cluster_nodes_ports,
                      reserved_nodes_xports);

    set_mock_notices(
        i, cluster_http_ports[i],
        {{100ms,
          Mysqlx::Notice::Frame::GROUP_REPLICATION_STATE_CHANGED,
          true,
          Mysqlx::Notice::
              GroupReplicationStateChanged_Type_MEMBERSHIP_VIEW_CHANGE,
          "abcdefg",
          {0}}},
        true);
  }

  SCOPED_TRACE("// Create a router state file");
  const std::string state_file =
      create_state_file(temp_test_dir.name(), kGroupId, cluster_nodes_ports);

  SCOPED_TRACE("// Create a configuration file sections with high ttl");
  const std::string metadata_cache_section =
      get_metadata_cache_section(/*use_gr_notifications=*/"1", kTTL);
  const uint16_t router_port = port_pool_.get_next_available();
  const std::string routing_section = get_metadata_cache_routing_section(
      router_port, "PRIMARY", "first-available");

  SCOPED_TRACE("// Launch the router");
  // we use longer timeout here as failing to connect on x port (which is what
  // this test does) takes a few seconds on Solaris
  auto &router = launch_router(temp_test_dir.name(), metadata_cache_section,
                               routing_section, state_file, EXIT_SUCCESS, 30s);

  SCOPED_TRACE("// Let the router run for a while");
  std::this_thread::sleep_for(500ms);

  // we only expect initial ttl read (hence 1), because x-port is not valid
  // there are no metadata refresh triggered by the notifications
  int md_queries_count = wait_for_md_queries(1, cluster_http_ports[0]);
  ASSERT_EQ(1, md_queries_count);

  // we expect that the router will not be able to connect to both nodes on
  // the x-port. that can take up to 2 * 10s as 10 seconds is a timeout we use
  // for the x connect. If the port that we try to connect to is not
  // used/blocked by anyone that should error out right away but that is not a
  // case sometimes on Solaris so in the worst case we will wait 20 seconds
  // here for the router to exit
  ASSERT_FALSE(router.send_shutdown_event());
  check_exit_code(router, EXIT_SUCCESS, 22000ms);
}

INSTANTIATE_TEST_SUITE_P(GrNotificationNoXPort, GrNotificationNoXPortTest,
                         ::testing::Values("metadata_dynamic_nodes_v2_gr.js",
                                           "metadata_dynamic_nodes.js"));

class GrNotificationMysqlxWaitTimeoutUnsupportedTest
    : public GrNotificationsTest,
      public ::testing::WithParamInterface<std::string> {};

/**
 * @test
 *      Verify that if the node does not support setting mysqlx_wait_timeout
 * there is no error on the Router side.
 */
TEST_P(GrNotificationMysqlxWaitTimeoutUnsupportedTest,
       GrNotificationMysqlxWaitTimeoutUnsupported) {
  const std::string kGroupId = "3a0be5af-0022-11e8-9655-0800279e6a88";
  const std::string tracefile = GetParam();
  TempDirectory temp_test_dir;

  uint16_t cluster_classic_port = port_pool_.get_next_available();
  uint16_t cluster_x_port = port_pool_.get_next_available();
  uint16_t cluster_http_port = port_pool_.get_next_available();

  SCOPED_TRACE("// Launch 1 server mock that will act as our cluster node");
  const auto trace_file = get_data_dir().join(tracefile).str();
  std::vector<uint16_t> classic_ports, x_ports;
  ProcessManager::launch_mysql_server_mock(trace_file, cluster_classic_port,
                                           EXIT_SUCCESS, false,
                                           cluster_http_port, cluster_x_port);

  SCOPED_TRACE("// Make our metadata server return 1 cluster node");
  set_mock_metadata(cluster_http_port, kGroupId, {cluster_classic_port},
                    {cluster_x_port});
  // instrumentate the mock to treat the mysqlx_wait_timeout as unsupported
  mysqlx_wait_timeout_unsupported = true;

  set_mock_notices(
      0, cluster_http_port,
      {{100ms,
        Mysqlx::Notice::Frame::GROUP_REPLICATION_STATE_CHANGED,
        true,
        Mysqlx::Notice::
            GroupReplicationStateChanged_Type_MEMBERSHIP_VIEW_CHANGE,
        "abcdefg",
        {0}}},
      true);

  SCOPED_TRACE("// Create a router state file");
  const std::string state_file =
      create_state_file(temp_test_dir.name(), kGroupId, {cluster_classic_port});

  SCOPED_TRACE("// Create a configuration file sections with high ttl");
  const std::string metadata_cache_section =
      get_metadata_cache_section(/*use_gr_notifications=*/"1", kTTL);
  const uint16_t router_port = port_pool_.get_next_available();
  const std::string routing_section = get_metadata_cache_routing_section(
      router_port, "PRIMARY", "first-available");

  SCOPED_TRACE("// Launch the router");
  auto &router = launch_router(temp_test_dir.name(), metadata_cache_section,
                               routing_section, state_file);

  SCOPED_TRACE("// Let the router run for a while");
  std::this_thread::sleep_for(500ms);

  // Even tho the mysqlx_wait_timeout is not supported we still expect that
  // the GR notifications work fine
  int md_queries_count = wait_for_md_queries(2, cluster_http_port);
  ASSERT_GT(md_queries_count, 1);

  // there should be no WARNINGs nor ERRORs in the log file
<<<<<<< HEAD
  const std::string log_content = router.get_full_logfile();
  EXPECT_EQ(log_content.find("ERROR"), log_content.npos) << log_content;
  EXPECT_EQ(log_content.find("WARNING"), log_content.npos) << log_content;
=======
  const std::string log_content = router.get_logfile_content();

  EXPECT_THAT(log_content,
              ::testing::Not(::testing::AnyOf(
                  ::testing::HasSubstr(" metadata_cache ERROR "),
                  ::testing::HasSubstr(" metadata_cache WARNING "))));
>>>>>>> fbdaa4de
}

class GrNotificationNoticesUnsupportedTest
    : public GrNotificationsTest,
      public ::testing::WithParamInterface<std::string> {};

/**
 * @test
 *      Verify that if the node does support GR notices a proper error gets
 * logged.
 */
TEST_P(GrNotificationNoticesUnsupportedTest, GrNotificationNoticesUnsupported) {
  const std::string kGroupId = "3a0be5af-0022-11e8-9655-0800279e6a88";
  const std::string tracefile = GetParam();
  TempDirectory temp_test_dir;

  uint16_t cluster_classic_port = port_pool_.get_next_available();
  uint16_t cluster_x_port = port_pool_.get_next_available();
  uint16_t cluster_http_port = port_pool_.get_next_available();

  SCOPED_TRACE("// Launch 1 server mock that will act as our cluster node");
  const auto trace_file = get_data_dir().join(tracefile).str();
  std::vector<uint16_t> classic_ports, x_ports;
  ProcessManager::launch_mysql_server_mock(trace_file, cluster_classic_port,
                                           EXIT_SUCCESS, false,
                                           cluster_http_port, cluster_x_port);

  SCOPED_TRACE("// Make our metadata server return 1 metadata server");
  // instrumentate the mock to treat the GR notifications as unsupported
  gr_notices_unsupported = true;

  set_mock_metadata(cluster_http_port, kGroupId, {cluster_classic_port},
                    {cluster_x_port}, true);

  SCOPED_TRACE("// Create a router state file");
  const std::string state_file =
      create_state_file(temp_test_dir.name(), kGroupId, {cluster_classic_port});

  SCOPED_TRACE("// Create a configuration file sections with high ttl");
  const std::string metadata_cache_section =
      get_metadata_cache_section(/*use_gr_notifications=*/"1", kTTL);
  const uint16_t router_port = port_pool_.get_next_available();
  const std::string routing_section = get_metadata_cache_routing_section(
      router_port, "PRIMARY", "first-available");

  SCOPED_TRACE("// Launch the router");
  auto &router = launch_router(temp_test_dir.name(), metadata_cache_section,
                               routing_section, state_file);

  SCOPED_TRACE("// Let the router run for a while");
  std::this_thread::sleep_for(500ms);

  // There should be only single (initial) md refresh as there are no
  // notifications
  int md_queries_count = wait_for_md_queries(1, cluster_http_port);
  ASSERT_EQ(md_queries_count, 1);

  const bool found = wait_log_contains(
      router,
      "WARNING.* Failed enabling notices on the node.* This "
      "MySQL server version does not support GR notifications.*",
      2s);

  EXPECT_TRUE(found);
}

INSTANTIATE_TEST_SUITE_P(GrNotificationNoticesUnsupported,
                         GrNotificationNoticesUnsupportedTest,
                         ::testing::Values("metadata_dynamic_nodes_v2_gr.js",
                                           "metadata_dynamic_nodes.js"));

class GrNotificationXPortConnectionFailureTest
    : public GrNotificationsTest,
      public ::testing::WithParamInterface<std::string> {};

/**
 * @test Verify that killing one of the nodes (hence disconnecting the
 * notification listener is triggering the metadata refresh.
 */
TEST_P(GrNotificationXPortConnectionFailureTest,
       GrNotificationXPortConnectionFailure) {
  const std::string kGroupId = "3a0be5af-0022-11e8-9655-0800279e6a88";
  const std::string tracefile = GetParam();
  TempDirectory temp_test_dir;

  const unsigned CLUSTER_NODES = 2;
  std::vector<ProcessWrapper *> cluster_nodes;
  std::vector<uint16_t> cluster_nodes_ports, cluster_nodes_xports,
      cluster_http_ports;
  for (unsigned i = 0; i < CLUSTER_NODES; ++i) {
    cluster_nodes_ports.push_back(port_pool_.get_next_available());
    cluster_nodes_xports.push_back(port_pool_.get_next_available());
    cluster_http_ports.push_back(port_pool_.get_next_available());
  }

  SCOPED_TRACE(
      "// Launch 2 server mocks that will act as our metadata servers");
  const auto trace_file = get_data_dir().join(tracefile).str();
  for (unsigned i = 0; i < CLUSTER_NODES; ++i) {
    cluster_nodes.push_back(&ProcessManager::launch_mysql_server_mock(
        trace_file, cluster_nodes_ports[i], EXIT_SUCCESS, false,
        cluster_http_ports[i], cluster_nodes_xports[i]));

    SCOPED_TRACE("// Make our metadata server return 2 metadata servers");
    set_mock_metadata(cluster_http_ports[i], kGroupId, cluster_nodes_ports,
                      cluster_nodes_xports, true);
  }

  SCOPED_TRACE("// Create a router state file");
  const std::string state_file =
      create_state_file(temp_test_dir.name(), kGroupId, cluster_nodes_ports);

  SCOPED_TRACE("// Create a configuration file sections with high ttl");
  const std::string metadata_cache_section =
      get_metadata_cache_section(/*use_gr_notifications=*/"1", kTTL);
  const uint16_t router_port = port_pool_.get_next_available();
  const std::string routing_section = get_metadata_cache_routing_section(
      router_port, "PRIMARY", "first-available");

  SCOPED_TRACE("// Launch ther router");
  launch_router(temp_test_dir.name(), metadata_cache_section, routing_section,
                state_file);

  std::this_thread::sleep_for(1s);
  EXPECT_TRUE(cluster_nodes[1]->kill() == 0)
      << cluster_nodes[1]->get_full_output();
  std::this_thread::sleep_for(1s);

  // we only expect initial ttl read plus the one caused by the x-protocol
  // notifier connection to the node we killed
  int md_queries_count = wait_for_md_queries(2, cluster_http_ports[0]);
  ASSERT_EQ(2, md_queries_count);
}

INSTANTIATE_TEST_SUITE_P(GrNotificationXPortConnectionFailure,
                         GrNotificationXPortConnectionFailureTest,
                         ::testing::Values("metadata_dynamic_nodes_v2_gr.js",
                                           "metadata_dynamic_nodes.js"));

struct ConfErrorTestParams {
  std::string use_gr_notifications_option_value;
  std::string expected_error_message;
};

class GrNotificationsConfErrorTest
    : public GrNotificationsTest,
      public ::testing::WithParamInterface<ConfErrorTestParams> {};

/**
 * @test
 *      Verify that Router returns with a proper error message when
 *      invalid GR notification option is configured.
 */
TEST_P(GrNotificationsConfErrorTest, GrNotificationConfError) {
  const auto test_params = GetParam();
  const std::string kGroupId = "3a0be5af-0022-11e8-9655-0800279e6a88";

  TempDirectory temp_test_dir;

  SCOPED_TRACE("// Create a router configuration file");
  const std::string metadata_cache_section = get_metadata_cache_section(
      /*use_gr_notifications=*/test_params.use_gr_notifications_option_value,
      kTTL);
  const uint16_t router_port = port_pool_.get_next_available();
  const std::string routing_section = get_metadata_cache_routing_section(
      router_port, "PRIMARY", "first-available");

  SCOPED_TRACE("// Launch ther router");
  // clang-format off
  const std::string state_file =
              RouterComponentTest::create_state_file(temp_test_dir.name(),
                                "{"
                                  "\"version\": \"1.0.0\","
                                  "\"metadata-cache\": {"
                                    "\"group-replication-id\": " "\"" + kGroupId + "\","
                                    "\"cluster-metadata-servers\": []"
                                  "}"
                                "}");
  // clang-format on
  auto &router = launch_router(temp_test_dir.name(), metadata_cache_section,
                               routing_section, state_file, EXIT_FAILURE, -1s);

  const auto wait_for_process_exit_timeout{10000ms};
  check_exit_code(router, EXIT_FAILURE, wait_for_process_exit_timeout);

  const std::string log_content = router.get_logfile_content();
  EXPECT_NE(log_content.find(test_params.expected_error_message),
            log_content.npos);
}

INSTANTIATE_TEST_SUITE_P(
    CheckNoticesConfError, GrNotificationsConfErrorTest,
    ::testing::Values(
        ConfErrorTestParams{"2",
                            "Configuration error: option use_gr_notifications "
                            "in [metadata_cache:test] needs value between 0 "
                            "and 1 inclusive, was '2'"},
        ConfErrorTestParams{"-1",
                            "Configuration error: option use_gr_notifications "
                            "in [metadata_cache:test] needs value between 0 "
                            "and 1 inclusive, was '-1'"},
        ConfErrorTestParams{"invalid",
                            "Configuration error: option use_gr_notifications "
                            "in [metadata_cache:test] needs value between 0 "
                            "and 1 inclusive, was 'invalid'"},
        ConfErrorTestParams{"0x1",
                            "Configuration error: option use_gr_notifications "
                            "in [metadata_cache:test] needs value between 0 "
                            "and 1 inclusive, was '0x1'"}));

/**
 * @test
 *      Verify that if the Router sees inconsistent metadata after receiving the
 * GR notification it will adopt to the new metadata once it gets consistent
 * again.
 */
TEST_F(GrNotificationsTest, GrNotificationInconsistentMetadata) {
  if (getenv("WITH_VALGRIND")) {
    return;
  }

  TempDirectory temp_test_dir;

  const unsigned kClusterNodesCount = 2;
  std::vector<ProcessWrapper *> cluster_nodes;
  std::vector<uint16_t> nodes_ports;
  std::vector<uint16_t> nodes_xports;
  std::vector<uint16_t> http_ports;
  for (unsigned i = 0; i < kClusterNodesCount; ++i) {
    nodes_ports.push_back(port_pool_.get_next_available());
    nodes_xports.push_back(port_pool_.get_next_available());
    http_ports.push_back(port_pool_.get_next_available());
  }

  SCOPED_TRACE(
      "// Launch 2 server mocks that will act as our metadata servers");
  const auto trace_file =
      get_data_dir().join("metadata_dynamic_nodes_v2_gr_incons_md.js").str();
  for (unsigned i = 0; i < kClusterNodesCount; ++i) {
    cluster_nodes.push_back(&ProcessManager::launch_mysql_server_mock(
        trace_file, nodes_ports[i], EXIT_SUCCESS, false, http_ports[i],
        nodes_xports[i]));

    set_mock_metadata(http_ports[i], "00-000", nodes_ports, nodes_xports,
                      /*sent=*/false, nodes_ports);

    SCOPED_TRACE(
        "// Schedule the GR notification to be sent (on first node only)");
    if (i == 0) {
      set_mock_notices(
          0, http_ports[i],
          {{2000ms,
            Mysqlx::Notice::Frame::GROUP_REPLICATION_STATE_CHANGED,
            true,
            Mysqlx::Notice::
                GroupReplicationStateChanged_Type_MEMBERSHIP_VIEW_CHANGE,
            "abcdefg",
            {0}}},
          /*send=*/true);
    } else {
      set_mock_notices(0, http_ports[i], {},
                       /*send=*/true);
    }
  }

  SCOPED_TRACE("// Create a router state file");
  const std::string state_file =
      create_state_file(temp_test_dir.name(), "00-000", nodes_ports);

  SCOPED_TRACE(
      "// Create a configuration file sections with high ttl so that "
      "metadata updates were triggered by the GR notifications");
  const std::string metadata_cache_section =
      get_metadata_cache_section(/*use_gr_notifications=*/"1", kTTL);
  const uint16_t router_port_rw = port_pool_.get_next_available();
  const std::string routing_section_rw = get_metadata_cache_routing_section(
      router_port_rw, "PRIMARY", "first-available", "rw");
  const uint16_t router_port_ro = port_pool_.get_next_available();
  const std::string routing_section_ro = get_metadata_cache_routing_section(
      router_port_ro, "SECONDARY", "round-robin", "ro");

  SCOPED_TRACE("// Prepare a new node before adding it to the cluster");
  nodes_ports.push_back(port_pool_.get_next_available());
  nodes_xports.push_back(port_pool_.get_next_available());
  http_ports.push_back(port_pool_.get_next_available());
  cluster_nodes.push_back(&ProcessManager::launch_mysql_server_mock(
      trace_file, nodes_ports[2], EXIT_SUCCESS, false, http_ports[2],
      nodes_xports[2]));
  ASSERT_NO_FATAL_FAILURE(
      check_port_ready(*cluster_nodes[2], nodes_ports[2], 5s));
  ASSERT_TRUE(
      MockServerRestClient(http_ports[2]).wait_for_rest_endpoint_ready())
      << cluster_nodes[2]->get_full_output();
  const std::vector<uint16_t> cluster_nodes_ports{nodes_ports[0],
                                                  nodes_ports[1]};

  SCOPED_TRACE(
      "// Mimic adding a node to the cluster, first it should be only visible "
      "in the cluster metadata not in the GR performance_schema table");

  // cluster metadata should be missing a newly added node, GR metaadata should
  // already have it
  for (size_t i = 0; i <= 2; i++) {
    set_mock_metadata(http_ports[i], "00-000", nodes_ports, nodes_xports,
                      /*send=*/true, cluster_nodes_ports);
  }

  SCOPED_TRACE("// Launch ther router");
  auto &router =
      launch_router(temp_test_dir.name(), metadata_cache_section,
                    routing_section_rw + routing_section_ro, state_file);

  wait_for_new_md_queries(2, http_ports[0], 1s);
  EXPECT_TRUE(wait_for_port_ready(router_port_ro));

  // wait for the md update resulting from the GR notification that we have
  // scheduled
  wait_for_new_md_queries(2, http_ports[0], 2000ms);

  SCOPED_TRACE("// Now let the metadata be consistent again");
  // GR tables and cluster metadata should both contain the newly added node
  for (size_t i = 0; i <= 2; i++) {
    set_mock_metadata(http_ports[i], "00-000", nodes_ports, nodes_xports,
                      /*send=*/true, nodes_ports);
  }

  // wait for the second RO to be visible after metadata cache update
  EXPECT_TRUE(wait_log_contains(router,
                                "127.0.0.1:" + std::to_string(nodes_ports[2]) +
                                    " / " + std::to_string(nodes_xports[2]) +
                                    " - mode=RO",
                                10s));

  SCOPED_TRACE(
      "// Make 2 connections to the RO port, the newly added node should be "
      "used for the routing");
  std::set<uint16_t> used_ports;
  for (size_t i = 0; i < 2; i++) {
    MySQLSession client;
    ASSERT_NO_FATAL_FAILURE(client.connect("127.0.0.1", router_port_ro,
                                           "username", "password", "", ""));

    auto result{client.query_one("select @@port")};

    const auto &port_str = (*result)[0];

    char *errptr = nullptr;
    auto port = std::strtoul(port_str, &errptr, 10);
    ASSERT_NE(errptr, nullptr);
    EXPECT_EQ(*errptr, '\0') << port_str;
    EXPECT_GT(port, 0);  // 0 isn't valid port.
    EXPECT_LE(port, std::numeric_limits<uint16_t>::max());

    used_ports.insert(port);
  }
  EXPECT_EQ(1u, used_ports.count(nodes_ports[2]));
}

/**
 * @test
 *      Verify that adding new cluster nodes leads to the new notification
 * connection been created. Also checks that no notification connections are
 * removed in that process.
 */
TEST_F(GrNotificationsTest, AddNode) {
  const std::string kGroupId = "3a0be5af-0022-11e8-9655-0800279e6a88";

  TempDirectory temp_test_dir;
  const std::string tracefile{"metadata_dynamic_nodes_v2_gr.js"};

  // We start with a cluster containing 2 nodes
  const unsigned kInitialClusterNodesCount = 2;
  std::vector<ProcessWrapper *> cluster_nodes;
  std::vector<uint16_t> cluster_nodes_ports;
  std::vector<uint16_t> cluster_nodes_xports;
  std::vector<uint16_t> cluster_http_ports;
  for (unsigned i = 0; i < kInitialClusterNodesCount; ++i) {
    cluster_nodes_ports.push_back(port_pool_.get_next_available());
    cluster_nodes_xports.push_back(port_pool_.get_next_available());
    cluster_http_ports.push_back(port_pool_.get_next_available());
  }

  SCOPED_TRACE("// Launch server mocks that will act as our metadata servers");
  const auto trace_file = get_data_dir().join(tracefile).str();
  for (unsigned i = 0; i < kInitialClusterNodesCount; ++i) {
    cluster_nodes.push_back(&ProcessManager::launch_mysql_server_mock(
        trace_file, cluster_nodes_ports[i], EXIT_SUCCESS, false,
        cluster_http_ports[i], cluster_nodes_xports[i]));

    SCOPED_TRACE("// Make our metadata server return 2 metadata servers");
    set_mock_metadata(cluster_http_ports[i], kGroupId, cluster_nodes_ports,
                      cluster_nodes_xports, true);
  }

  SCOPED_TRACE("// Create a router state file");
  const std::string state_file = GrNotificationsTest::create_state_file(
      temp_test_dir.name(), kGroupId, cluster_nodes_ports);

  SCOPED_TRACE(
      "// Create a configuration file sections with high ttl so that "
      "metadata updates were triggered by the GR notifications");
  const std::string metadata_cache_section =
      get_metadata_cache_section(/*use_gr_notifications=*/"1", 200ms);
  const uint16_t router_port = port_pool_.get_next_available();
  const std::string routing_section = get_metadata_cache_routing_section(
      router_port, "PRIMARY", "first-available");

  SCOPED_TRACE("// Launch ther router");
  auto &router = launch_router(temp_test_dir.name(), metadata_cache_section,
                               routing_section, state_file);

  SCOPED_TRACE("// Wait until the metadata has been updated at least once");
  int md_queries_count = wait_for_md_queries(1, cluster_http_ports[0]);

  EXPECT_GE(md_queries_count, 1);

  SCOPED_TRACE("// Add a new node to the cluster");
  cluster_nodes_ports.push_back(port_pool_.get_next_available());
  cluster_nodes_xports.push_back(port_pool_.get_next_available());
  cluster_http_ports.push_back(port_pool_.get_next_available());

  const unsigned kCurrentClusterNodesCount = 3;
  cluster_nodes.push_back(&ProcessManager::launch_mysql_server_mock(
      trace_file, cluster_nodes_ports[kCurrentClusterNodesCount - 1],
      EXIT_SUCCESS, false, cluster_http_ports[kCurrentClusterNodesCount - 1],
      cluster_nodes_xports[kCurrentClusterNodesCount - 1]));

  // let all nodes know about a new node in the Cluster
  for (unsigned i = 0; i < kCurrentClusterNodesCount; ++i) {
    set_mock_metadata(cluster_http_ports[i], kGroupId, cluster_nodes_ports,
                      cluster_nodes_xports, true);
  }

  SCOPED_TRACE(
      "// Wait until the metadata has been updated at least once and the GR "
      "notification connection to the new node has been established");
  EXPECT_TRUE(wait_for_new_md_queries(1, cluster_http_ports[0]));
  const bool found =
      wait_log_contains(router,
                        "Enabling GR notices for cluster 'test' "
                        "changes on node 127.0.0.1:" +
                            std::to_string(cluster_nodes_xports[2]),
                        10s);
  EXPECT_TRUE(found);

  SCOPED_TRACE(
      "// Check that GR notices have been enabled exactly once on each node");
  const std::string log_content = router.get_logfile_content();
  for (unsigned i = 0; i < kCurrentClusterNodesCount; ++i) {
    const std::string needle =
        "Enabling GR notices for cluster 'test' "
        "changes on node 127.0.0.1:" +
        std::to_string(cluster_nodes_xports[i]);
    EXPECT_EQ(1, count_str_occurences(log_content, needle));
  }

  SCOPED_TRACE(
      "// Make sure no GR notice connection has been removed in the process");
  const std::string needle = "Removing unused GR notification session";
  EXPECT_EQ(0, count_str_occurences(log_content, needle));
}

/**
 * @test
 *      Verify that removing a cluster node leads to GR notification connection
 * to that node being also removed in the Router.
 */
TEST_F(GrNotificationsTest, RemoveNode) {
  const std::string kGroupId = "3a0be5af-0022-11e8-9655-0800279e6a88";

  TempDirectory temp_test_dir;
  const std::string tracefile{"metadata_dynamic_nodes_v2_gr.js"};

  // We start with a cluster containing 3 nodes
  const unsigned kInitialClusterNodesCount = 3;
  std::vector<ProcessWrapper *> cluster_nodes;
  std::vector<uint16_t> cluster_nodes_ports;
  std::vector<uint16_t> cluster_nodes_xports;
  std::vector<uint16_t> cluster_http_ports;
  for (unsigned i = 0; i < kInitialClusterNodesCount; ++i) {
    cluster_nodes_ports.push_back(port_pool_.get_next_available());
    cluster_nodes_xports.push_back(port_pool_.get_next_available());
    cluster_http_ports.push_back(port_pool_.get_next_available());
  }

  SCOPED_TRACE("// Launch server mocks that will act as our metadata servers");
  const auto trace_file = get_data_dir().join(tracefile).str();
  for (unsigned i = 0; i < kInitialClusterNodesCount; ++i) {
    cluster_nodes.push_back(&ProcessManager::launch_mysql_server_mock(
        trace_file, cluster_nodes_ports[i], EXIT_SUCCESS, false,
        cluster_http_ports[i], cluster_nodes_xports[i]));

    SCOPED_TRACE("// Make our metadata server return 3 metadata servers");
    set_mock_metadata(cluster_http_ports[i], kGroupId, cluster_nodes_ports,
                      cluster_nodes_xports, true);
  }

  SCOPED_TRACE("// Create a router state file");
  const std::string state_file = GrNotificationsTest::create_state_file(
      temp_test_dir.name(), kGroupId, cluster_nodes_ports);

  SCOPED_TRACE(
      "// Create a configuration file sections with high ttl so that "
      "metadata updates were triggered by the GR notifications");
  const std::string metadata_cache_section =
      get_metadata_cache_section(/*use_gr_notifications=*/"1", 200ms);
  const uint16_t router_port = port_pool_.get_next_available();
  const std::string routing_section = get_metadata_cache_routing_section(
      router_port, "PRIMARY", "first-available");

  SCOPED_TRACE("// Launch ther router");
  auto &router = launch_router(temp_test_dir.name(), metadata_cache_section,
                               routing_section, state_file);

  SCOPED_TRACE("// Wait until the metadata has been updated at least once");
  int md_queries_count = wait_for_md_queries(1, cluster_http_ports[0]);

  EXPECT_GE(md_queries_count, 1);

  SCOPED_TRACE("// Remove a single node from cluster");
  cluster_nodes_ports.pop_back();
  const auto removed_x_port = cluster_nodes_xports.back();
  cluster_nodes_xports.pop_back();
  cluster_http_ports.pop_back();

  const unsigned kCurrentClusterNodesCount = 2;

  // let all nodes know about a removed node
  for (unsigned i = 0; i < kCurrentClusterNodesCount; ++i) {
    set_mock_metadata(cluster_http_ports[i], kGroupId, cluster_nodes_ports,
                      cluster_nodes_xports, true);
  }

  SCOPED_TRACE(
      "// Wait until the metadata has been updated at least once and the GR "
      "notification connection to the new node has been removed");
  EXPECT_TRUE(wait_for_new_md_queries(1, cluster_http_ports[0]));
  const bool found =
      wait_log_contains(router,
                        "Removing unused GR notification session "
                        "to '127.0.0.1:" +
                            std::to_string(removed_x_port) + "'",
                        10s);
  EXPECT_TRUE(found);

  SCOPED_TRACE(
      "// Check that GR notices have been enabled exactly once on each node");
  const std::string log_content = router.get_logfile_content();
  for (unsigned i = 0; i < kCurrentClusterNodesCount; ++i) {
    const std::string needle =
        "Enabling GR notices for cluster 'test' "
        "changes on node 127.0.0.1:" +
        std::to_string(cluster_nodes_xports[i]);
    EXPECT_EQ(1, count_str_occurences(log_content, needle));
  }

  SCOPED_TRACE(
      "// Make sure GR notice connection has been removed exactly once");
  const std::string needle = "Removing unused GR notification session";
  EXPECT_EQ(1, count_str_occurences(log_content, needle)) << log_content;
}

int main(int argc, char *argv[]) {
  init_windows_sockets();
  ProcessManager::set_origin(Path(argv[0]).dirname());
  ::testing::InitGoogleTest(&argc, argv);
  return RUN_ALL_TESTS();
}<|MERGE_RESOLUTION|>--- conflicted
+++ resolved
@@ -29,27 +29,22 @@
 #include <thread>
 
 #ifdef RAPIDJSON_NO_SIZETYPEDEFINE
-// if we build within the server, it will set RAPIDJSON_NO_SIZETYPEDEFINE
-// globally and require to include my_rapidjson_size_t.h
 #include "my_rapidjson_size_t.h"
 #endif
 
-<<<<<<< HEAD
-=======
 #include <gmock/gmock.h>
 #include <protobuf_lite/mysqlx_notice.pb.h>
->>>>>>> fbdaa4de
 #include <rapidjson/document.h>
 #include <rapidjson/error/en.h>
 #include <rapidjson/filereadstream.h>
 #include <rapidjson/prettywriter.h>
 #include <rapidjson/schema.h>
 #include <rapidjson/stringbuffer.h>
-#include "gmock/gmock.h"
+
 #include "keyring/keyring_manager.h"
 #include "mock_server_rest_client.h"
 #include "mock_server_testutils.h"
-#include "mysql_session.h"
+#include "mysqlrouter/mysql_session.h"
 #include "mysqlrouter/rest_client.h"
 #include "router_component_system_layout.h"
 #include "router_component_test.h"
@@ -264,7 +259,7 @@
                                 const std::string &group_id,
                                 const std::vector<uint16_t> node_ports) {
     return RouterComponentTest::create_state_file(
-        dir, create_state_file_content(group_id, node_ports));
+        dir, create_state_file_content(group_id, "", node_ports));
   }
 
   int get_current_queries_count(const uint16_t http_port) {
@@ -303,7 +298,6 @@
            md_queries_count + expected_new_queries_count;
   }
 
-  TcpPortPool port_pool_;
   std::unique_ptr<JsonValue> notices_;
   std::unique_ptr<JsonValue> gr_id_;
   std::unique_ptr<JsonValue> gr_nodes_;
@@ -390,8 +384,8 @@
   }
 
   SCOPED_TRACE("// Create a router state file");
-  const std::string state_file =
-      create_state_file(temp_test_dir.name(), kGroupId, cluster_nodes_ports);
+  const std::string state_file = GrNotificationsTest::create_state_file(
+      temp_test_dir.name(), kGroupId, cluster_nodes_ports);
 
   SCOPED_TRACE(
       "// Create a configuration file sections with high ttl so that "
@@ -403,8 +397,20 @@
       router_port, "PRIMARY", "first-available");
 
   SCOPED_TRACE("// Launch ther router");
-  launch_router(temp_test_dir.name(), metadata_cache_section, routing_section,
-                state_file);
+  auto &router = launch_router(temp_test_dir.name(), metadata_cache_section,
+                               routing_section, state_file);
+
+  SCOPED_TRACE("// Wait for the expected log about enabling the GR notices");
+  for (unsigned i = 0; i < kClusterNodesCount; ++i) {
+    const bool found =
+        wait_log_contains(router,
+                          "INFO .* Enabling GR notices for cluster 'test' "
+                          "changes on node 127.0.0.1:" +
+                              std::to_string(cluster_nodes_xports[i]),
+                          2s);
+
+    EXPECT_TRUE(found);
+  }
 
   RouterComponentTest::sleep_for(test_params.router_uptime);
 
@@ -650,8 +656,8 @@
   }
 
   SCOPED_TRACE("// Create a router state file");
-  const std::string state_file =
-      create_state_file(temp_test_dir.name(), kGroupId, cluster_nodes_ports);
+  const std::string state_file = GrNotificationsTest::create_state_file(
+      temp_test_dir.name(), kGroupId, cluster_nodes_ports);
 
   SCOPED_TRACE("// Create a configuration file sections with high ttl");
   const std::string metadata_cache_section =
@@ -732,8 +738,8 @@
       true);
 
   SCOPED_TRACE("// Create a router state file");
-  const std::string state_file =
-      create_state_file(temp_test_dir.name(), kGroupId, {cluster_classic_port});
+  const std::string state_file = GrNotificationsTest::create_state_file(
+      temp_test_dir.name(), kGroupId, {cluster_classic_port});
 
   SCOPED_TRACE("// Create a configuration file sections with high ttl");
   const std::string metadata_cache_section =
@@ -755,19 +761,18 @@
   ASSERT_GT(md_queries_count, 1);
 
   // there should be no WARNINGs nor ERRORs in the log file
-<<<<<<< HEAD
-  const std::string log_content = router.get_full_logfile();
-  EXPECT_EQ(log_content.find("ERROR"), log_content.npos) << log_content;
-  EXPECT_EQ(log_content.find("WARNING"), log_content.npos) << log_content;
-=======
   const std::string log_content = router.get_logfile_content();
 
   EXPECT_THAT(log_content,
               ::testing::Not(::testing::AnyOf(
                   ::testing::HasSubstr(" metadata_cache ERROR "),
                   ::testing::HasSubstr(" metadata_cache WARNING "))));
->>>>>>> fbdaa4de
 }
+
+INSTANTIATE_TEST_SUITE_P(GrNotificationMysqlxWaitTimeoutUnsupported,
+                         GrNotificationMysqlxWaitTimeoutUnsupportedTest,
+                         ::testing::Values("metadata_dynamic_nodes_v2_gr.js",
+                                           "metadata_dynamic_nodes.js"));
 
 class GrNotificationNoticesUnsupportedTest
     : public GrNotificationsTest,
@@ -802,8 +807,8 @@
                     {cluster_x_port}, true);
 
   SCOPED_TRACE("// Create a router state file");
-  const std::string state_file =
-      create_state_file(temp_test_dir.name(), kGroupId, {cluster_classic_port});
+  const std::string state_file = GrNotificationsTest::create_state_file(
+      temp_test_dir.name(), kGroupId, {cluster_classic_port});
 
   SCOPED_TRACE("// Create a configuration file sections with high ttl");
   const std::string metadata_cache_section =
@@ -826,7 +831,7 @@
 
   const bool found = wait_log_contains(
       router,
-      "WARNING.* Failed enabling notices on the node.* This "
+      "WARNING.* Failed enabling GR notices on the node.* This "
       "MySQL server version does not support GR notifications.*",
       2s);
 
@@ -876,8 +881,8 @@
   }
 
   SCOPED_TRACE("// Create a router state file");
-  const std::string state_file =
-      create_state_file(temp_test_dir.name(), kGroupId, cluster_nodes_ports);
+  const std::string state_file = GrNotificationsTest::create_state_file(
+      temp_test_dir.name(), kGroupId, cluster_nodes_ports);
 
   SCOPED_TRACE("// Create a configuration file sections with high ttl");
   const std::string metadata_cache_section =
@@ -1033,8 +1038,8 @@
   }
 
   SCOPED_TRACE("// Create a router state file");
-  const std::string state_file =
-      create_state_file(temp_test_dir.name(), "00-000", nodes_ports);
+  const std::string state_file = GrNotificationsTest::create_state_file(
+      temp_test_dir.name(), "00-000", nodes_ports);
 
   SCOPED_TRACE(
       "// Create a configuration file sections with high ttl so that "
@@ -1117,7 +1122,7 @@
     auto port = std::strtoul(port_str, &errptr, 10);
     ASSERT_NE(errptr, nullptr);
     EXPECT_EQ(*errptr, '\0') << port_str;
-    EXPECT_GT(port, 0);  // 0 isn't valid port.
+    EXPECT_GT(port, 0u);  // 0 isn't valid port.
     EXPECT_LE(port, std::numeric_limits<uint16_t>::max());
 
     used_ports.insert(port);
