/*
  Copyright (c) 2019, 2022, Oracle and/or its affiliates.

  This program is free software; you can redistribute it and/or modify
  it under the terms of the GNU General Public License, version 2.0,
  as published by the Free Software Foundation.

  This program is also distributed with certain software (including
  but not limited to OpenSSL) that is licensed under separate terms,
  as designated in a particular file or component or in included license
  documentation.  The authors of MySQL hereby grant you an additional
  permission to link the program and your derivative works with the
  separately licensed software that they have included with MySQL.

  This program is distributed in the hope that it will be useful,
  but WITHOUT ANY WARRANTY; without even the implied warranty of
  MERCHANTABILITY or FITNESS FOR A PARTICULAR PURPOSE.  See the
  GNU General Public License for more details.

  You should have received a copy of the GNU General Public License
  along with this program; if not, write to the Free Software
  Foundation, Inc., 51 Franklin St, Fifth Floor, Boston, MA  02110-1301  USA
*/

<<<<<<< HEAD
#include "gmock/gmock.h"
#include "router_component_test.h"
=======
#include <chrono>
#include <cstdlib>  // setenv
#include <fstream>
#include <memory>  // unique_ptr
#include <string>
#include <thread>

#include <gmock/gmock.h>
#include <gtest/gtest.h>
>>>>>>> fbdaa4de

#include "mysqlrouter/utils.h"
#include "process_wrapper.h"
#include "tcp_port_pool.h"

#include <chrono>
#include <thread>

using namespace std::chrono_literals;

#define MY_WAIT_US_NOASSERT(cond, usec) \
  {                                     \
    int n = 0;                          \
    int max = usec / 1000;              \
    do {                                \
      std::this_thread::sleep_for(1ms); \
      n++;                              \
    } while ((n < max) && (cond));      \
  }

#define MY_WAIT_US(cond, usec)          \
  {                                     \
    MY_WAIT_US_NOASSERT((cond), (usec)) \
    ASSERT_FALSE((cond));               \
  }

#define FOO "foo"
#define BAR "bar"
#define WHITESPACE_FOLDER "sub folder"
#define PIDFILE_WHITESPACE "my router.pid"
#define PIDFILE "mysqlrouter.pid"
#define READONLY_FOLDER "readonly"
#define READONLY_FILE "readonly.pid"
#define NONEXISTING "nonexisting"

/** utility */
const char *single_quote(const char *input) {
  std::string s = std::string("");
  return s.append("'").append(input).append("'").c_str();
}

class RouterPidfileTest : public RouterComponentTest {
 protected:
  void SetUp() override {
    RouterComponentTest::SetUp();

    // create config with logging_folder set to that directory
    params = get_DEFAULT_defaults();
    params.at("logging_folder") = logging_folder.name();
    params.at("runtime_folder") = runtime_folder.name();

    // define the additonal keepalive section
    keepalive = "[keepalive]\ninterval = 10\n";

    // load keepalive with 10sec duration
    conf_file = create_config_file(conf_folder.name(), keepalive, &params);

    // default logfile path
    logfile =
        mysql_harness::Path(logging_folder.name()).join("mysqlrouter.log");

    // default pid file path
    pidfile = mysql_harness::Path(PIDFILE);

    // default router cmdline
    router_cmdline = {"-c", conf_file};
  }

  void start_router() {
    router = &ProcessManager::launch_router(router_cmdline);
  }

  void stop_router() {
    EXPECT_FALSE(router->send_clean_shutdown_event());
    check_exit_code(*router, EXIT_SUCCESS, 3s);
  }

  void SetEnvRouterPid(const char *val) {
    int err_code;
#ifdef _WIN32
    err_code = _putenv_s("ROUTER_PID", val);
#else
    err_code = ::setenv("ROUTER_PID", val, 1);
#endif
    if (err_code) throw std::runtime_error("Failed to add ROUTER_PID");
  }

  void UnsetEnvRouterPid() {
    int err_code;
#ifdef _WIN32
    err_code = _putenv_s("ROUTER_PID", "");
#else
    err_code = ::unsetenv("ROUTER_PID");
#endif
    if (err_code) throw std::runtime_error("Failed to remove ROUTER_PID");
  }

  void create_runtime_subfolders() {
    // create the runtime_folder subfolders ./foo/bar/ needed by some testcases
    mysql_harness::Path foo =
        mysql_harness::Path(runtime_folder.name()).join(FOO);
    mysql_harness::mkdir(foo.c_str(), 0755);

    mysql_harness::Path bar = foo.join(BAR);
    mysql_harness::mkdir(bar.c_str(), 0755);

    mysql_harness::Path whitespace = foo.join(WHITESPACE_FOLDER);
    mysql_harness::mkdir(whitespace.c_str(), 0755);

    mysql_harness::Path ro = foo.join(READONLY_FOLDER);
    mysql_harness::mkdir(ro.c_str(), 0644);

    // create the read only file ./foo/readonly.pid
    mysql_harness::Path rof = foo.join(READONLY_FILE);
    std::ofstream ro_file(rof.str());
    if (ro_file.good()) {
      ro_file << "This file is read only!" << std::endl;
      ro_file.close();
      mysql_harness::make_file_readonly(rof.str());
    }
  }

  // params for config file
  std::map<std::string, std::string> params;

  // the keepalive section
  std::string keepalive;

  // tmp dir where we will log
  TempDirectory logging_folder;

  // config dir where config file is created
  TempDirectory conf_folder;

  // runtime dir where runtime files are created
  TempDirectory runtime_folder;

  // config file path
  std::string conf_file;

  // logfile path
  mysql_harness::Path logfile;

  // default pid filename
  mysql_harness::Path pidfile;

  // command line to use
  std::vector<std::string> router_cmdline;

  // the router process wrapper
  ProcessWrapper *router;
};

//
// Pidfile tests
//

/**
 * @test
 *      Bug #29441087 ROUTER SHOULD REMOVE PIDFILE ON CLEAN EXIT
 */
TEST_F(RouterPidfileTest, PidFileRemovedAtExit) {
  // Use the temporary ROUTER_PID env to set pidfile
  SetEnvRouterPid(pidfile.c_str());

  // start router with default cmdline
  start_router();

  // wait for pidfile to appear
  mysql_harness::Path fullpath =
      mysql_harness::Path(runtime_folder.name()).join(pidfile.c_str());
  MY_WAIT_US(!mysql_harness::Path(fullpath).exists(), 200 * 1000);

  // check pidfile exists
  ASSERT_TRUE(mysql_harness::Path(fullpath).exists());

  // verify clean shutdown exitcode
  EXPECT_NO_FATAL_FAILURE(stop_router());

  // check pidfile removed
  ASSERT_FALSE(mysql_harness::Path(fullpath).exists());

  // Remove the ROUTER_PID env
  UnsetEnvRouterPid();

  // expect PID output
  EXPECT_TRUE(router->expect_output("PID .* written to '.*'", true));
}

//
// Tests for --pid-file option
//

class RouterPidfileOptionTest : public RouterPidfileTest {};

/**
 * @test
 *      Start router without pidfile defined
 *      TS_FR04_01
 */
TEST_F(RouterPidfileOptionTest, PidFileNone) {
  SCOPED_TRACE("// start router");
  EXPECT_NO_FATAL_FAILURE(start_router());

  SCOPED_TRACE("// check default pidfile does NOT exist");
  mysql_harness::Path fullpath =
      mysql_harness::Path(runtime_folder.name()).join(pidfile.c_str());
  ASSERT_FALSE(fullpath.exists());

  SCOPED_TRACE("// verify clean shutdown exitcode");
  EXPECT_NO_FATAL_FAILURE(stop_router());

  SCOPED_TRACE("// expect NO PID output");
  EXPECT_FALSE(router->expect_output("PID .* written to '.*'", true));
}

/**
 * @test
 *      --pid-file option used twice on command line, without value
 *      TS_FR00_01
 */
TEST_F(RouterPidfileOptionTest, PidFileOptionTwiceWithoutValue) {
  router_cmdline.emplace_back("--pid-file");
  router_cmdline.emplace_back("--pid-file");

  auto &router = ProcessManager::launch_router(router_cmdline, EXIT_FAILURE,
                                               true, false, -1s);

  EXPECT_NO_FATAL_FAILURE(check_exit_code(router, EXIT_FAILURE, 1s));

  // expect error
  EXPECT_TRUE(router.expect_output(
      "Error: option '--pid-file' expects a value, got nothing", true));
}

/**
 * @test
 *      --pid-file option used twice on command line
 *      TS_FR00_02
 */
TEST_F(RouterPidfileOptionTest, PidFileOptionTwice) {
  mysql_harness::Path pidfile_tmp = mysql_harness::Path("shouldnotexist.pid");
  router_cmdline.emplace_back("--pid-file=" + pidfile_tmp.str());
  router_cmdline.emplace_back("--pid-file=" + pidfile.str());

  auto &router = ProcessManager::launch_router(router_cmdline, EXIT_FAILURE,
                                               true, false, -1s);
  EXPECT_NO_FATAL_FAILURE(check_exit_code(router, EXIT_FAILURE, 1s));

  // expect error
  EXPECT_TRUE(router.expect_output(
      "Error: Option --pid-file can only be given once", true));
}

/**
 * @test
 *      pid_file used twice in config file
 *      TS_FR00_03 (M)
 */
TEST_F(RouterPidfileOptionTest, PidFileOptionCfgTwice) {
  params["pid_file"] = pidfile.c_str();

  mysql_harness::Path pidfile_tmp = mysql_harness::Path("shouldnotexist.pid");
  std::string extra_params = std::string("pid_file = ") + pidfile_tmp.str();

  // load keepalive with 10sec duration
  conf_file = create_config_file(conf_folder.name(), keepalive, &params,
                                 "mysqlrouter.conf", extra_params);
  router_cmdline = {"-c", conf_file};

  auto &router = ProcessManager::launch_router(router_cmdline, EXIT_FAILURE,
                                               true, false, -1s);
  EXPECT_NO_FATAL_FAILURE(check_exit_code(router, EXIT_FAILURE, 1s));

  // expect error
  EXPECT_TRUE(router.expect_output(
      "Error: Configuration error: Option 'pid_file' already defined.", true));
}

/**
 * @test
 *      ROUTER_PID env var with whitespace in path and filename
 *      TS_FR01_07 (M)
 */
TEST_F(RouterPidfileOptionTest, PidFileOptionEnvWhitespace) {
  create_runtime_subfolders();

  // environment variable pidfile path
  mysql_harness::Path pidfile_env =
      mysql_harness::Path(FOO).join(WHITESPACE_FOLDER).join(PIDFILE_WHITESPACE);
  SetEnvRouterPid(pidfile_env.c_str());

  // start router with default conffile
  start_router();

  // wait for pidfile to appear
  mysql_harness::Path fullpath =
      mysql_harness::Path(runtime_folder.name()).join(pidfile_env.c_str());
  MY_WAIT_US(!mysql_harness::Path(fullpath).exists(), 200 * 1000);

  // check config file pid_file exists
  ASSERT_TRUE(mysql_harness::Path(fullpath).exists());

  // verify clean shutdown exitcode
  EXPECT_NO_FATAL_FAILURE(stop_router());

  // unset ROUTER_PID env
  UnsetEnvRouterPid();

  // expect PID output
  EXPECT_TRUE(router->expect_output("PID .* written to '.*'", true));
}

/**
 * @test
 *      --pid-file option on command line - succcessful cases
 */
struct PidFileOptionParams {
  std::string filename;
  bool tmpdir_prefix;

  PidFileOptionParams(const std::string &filename_, bool tmpdir_prefix_)
      : filename(filename_), tmpdir_prefix(tmpdir_prefix_) {}
};

class RouterPidfileOptionValueTest
    : public RouterPidfileOptionTest,
      public ::testing::WithParamInterface<PidFileOptionParams> {};

TEST_P(RouterPidfileOptionValueTest, PidFileOptionValueTest) {
  // start router with test parameter
  auto test_params = GetParam();

  std::unique_ptr<TempDirectory> tmpdir =
      (test_params.tmpdir_prefix ? std::make_unique<TempDirectory>() : nullptr);

  create_runtime_subfolders();

  // prefix with a testclass temporary directory if specified.
  mysql_harness::Path param =
      (test_params.tmpdir_prefix ? mysql_harness::Path(tmpdir->name())
                                       .real_path()
                                       .join(test_params.filename)
                                 : mysql_harness::Path(test_params.filename));

  // deduce the expected full path of the pidfile
  mysql_harness::Path rt = mysql_harness::Path(runtime_folder.name());
  std::string fullpath =
      (param.is_absolute() ? param.c_str()
                           : rt.join(test_params.filename).c_str());

  router_cmdline.emplace_back("--pid-file=" + param.str());

  start_router();

  // wait for pidfile to appear
  MY_WAIT_US(!mysql_harness::Path(fullpath).exists(), 200 * 1000);

  // check pidfile exists
  ASSERT_TRUE(mysql_harness::Path(fullpath).exists());

  // verify clean shutdown exitcode
  EXPECT_NO_FATAL_FAILURE(stop_router());

  // expect PID output
  EXPECT_TRUE(router->expect_output("PID .* written to '.*'", true));
}

INSTANTIATE_TEST_SUITE_P(
    PidFileOptionValueTest, RouterPidfileOptionValueTest,
    ::testing::Values(
        // absolute path pidfile value : TS_FR01_01 /  TS_FR01_02 (O)
        // Using ProcessManager, we do not get stripping of quotes that the
        // shell does, so this should be identical to the quoted TS_FR01_02 (O)
        // case.
        PidFileOptionParams("mysqlrouter.pid", true),
        // realtive with subfolders and filename : TS_FR05_01 (O)
        PidFileOptionParams(
            mysql_harness::Path(FOO).join(BAR).join(PIDFILE).c_str(), false),
        // optional filename : TS_FR05_03
        PidFileOptionParams("foobar.pid", false),
        // relative filename : TS_FR05_03
        PidFileOptionParams(PIDFILE, false),
        // quotes with whitespace : <not in testplan>
        PidFileOptionParams("' '", false),
        // path with whitespace : TS_FR01_04
        // Using ProcessManager, we do not get stripping of quotes that the
        // shell does, so this should be identical to an unquoted whitespace
        // case.
        PidFileOptionParams(mysql_harness::Path(FOO)
                                .join(WHITESPACE_FOLDER)
                                .join(PIDFILE)
                                .c_str(),
                            false),
        // twice realtive to relative filename : TS_FR05_02
        PidFileOptionParams(mysql_harness::Path(FOO)
                                .join("..")
                                .join(FOO)
                                .join(BAR)
                                .join("..")
                                .join(PIDFILE)
                                .c_str(),
                            false)));

#ifndef _WIN32
INSTANTIATE_TEST_SUITE_P(PidFileOptionValueTestUnix,
                         RouterPidfileOptionValueTest,
                         ::testing::Values(
                             // whitespace : TS_FR01_03 (O)
                             PidFileOptionParams(" ", false)));
#endif

/**
 * @test
 *      --pid-file option on command line - error cases
 */
struct PidFileOptionErrorParams {
  std::string filename;
  std::string pattern;

  PidFileOptionErrorParams(const std::string &filename_,
                           const std::string &pattern_)
      : filename(filename_), pattern(pattern_) {}
};

class RouterPidfileOptionValueTestError
    : public RouterPidfileOptionTest,
      public ::testing::WithParamInterface<PidFileOptionErrorParams> {};

TEST_P(RouterPidfileOptionValueTestError, PidFileOptionValueTestError) {
  auto test_params = GetParam();

  // start router with parameterized value for --pid-file, and expect error
  router_cmdline.emplace_back("--pid-file=" + test_params.filename);

  auto &router = ProcessManager::launch_router(router_cmdline, EXIT_FAILURE,
                                               true, false, -1s);
  EXPECT_NO_FATAL_FAILURE(check_exit_code(router, EXIT_FAILURE, 1s));

  // expect error
  EXPECT_TRUE(router.expect_output(test_params.pattern, true));
}

INSTANTIATE_TEST_SUITE_P(
    PidFileOptionValueTestError, RouterPidfileOptionValueTestError,
    ::testing::Values(
        // empty value : TS_FR10_01 / TS_FR10_02
        // Using ProcessManager, we do not get stripping of quotes that the
        // shell does, so this should be identical to the quoted TS_FR10_02
        // case.
        PidFileOptionErrorParams(
            "", "^Error: Invalid empty value for --pid-file option"),
        // readonly dir : TS_FR11_01 (M)
        PidFileOptionErrorParams(
            mysql_harness::Path(FOO).join(READONLY_FOLDER).c_str(),
            "^Error: Failed writing PID to .*/foo/readonly:.*"),
        // readonly file : TS_FR11_02 (M)
        PidFileOptionErrorParams(
            mysql_harness::Path(FOO).join(READONLY_FILE).c_str(),
            "^Error: Failed writing PID to .*/foo/readonly.pid:.*"),
        // nonexisting dir : TS_FR11_03 (M)
        PidFileOptionErrorParams(
            mysql_harness::Path(FOO).join(NONEXISTING).join(PIDFILE).c_str(),
            "^Error: Failed writing PID to "
            ".*/foo/nonexisting/mysqlrouter.pid:.*")));

/**
 * @test
 *      pid_file option in config file - successful cases
 */
struct PidFileOptionCfgParams {
  std::string filename;

  PidFileOptionCfgParams(const std::string &filename_) : filename(filename_) {}
};

class RouterPidfileOptionCfgValueTest
    : public RouterPidfileOptionTest,
      public ::testing::WithParamInterface<PidFileOptionCfgParams> {};

TEST_P(RouterPidfileOptionCfgValueTest, PidFileOptionCfgValueTest) {
  // start router with test parameter
  auto test_params = GetParam();

  create_runtime_subfolders();

  // deduce the expected full path of the pidfile
  std::string filename = test_params.filename;
  mysql_harness::Path param = mysql_harness::Path(filename);
  mysql_harness::Path rt = mysql_harness::Path(runtime_folder.name());
  std::string fullpath =
      (param.is_absolute() ? filename : rt.join(filename).c_str());

  // set the filename parameter in config
  params["pid_file"] = test_params.filename;

  // load keepalive with 10sec duration
  conf_file = create_config_file(conf_folder.name(), keepalive, &params);
  router_cmdline = {"-c", conf_file};

  start_router();

  // wait for pidfile to appear
  MY_WAIT_US(!mysql_harness::Path(fullpath).exists(), 200 * 1000);

  // check pidfile exists
  ASSERT_TRUE(mysql_harness::Path(fullpath).exists());

  // verify clean shutdown exitcode
  EXPECT_NO_FATAL_FAILURE(stop_router());

  // expect PID output
  EXPECT_TRUE(router->expect_output("PID .* written to '.*'", true));
}

INSTANTIATE_TEST_SUITE_P(
    PidFileOptionCfgValueTest, RouterPidfileOptionCfgValueTest,
    ::testing::Values(
        // path with whitespace : TS_FR01_06
        PidFileOptionCfgParams(mysql_harness::Path(FOO)
                                   .join(WHITESPACE_FOLDER)
                                   .join(PIDFILE_WHITESPACE)
                                   .c_str()),
        // non-empty filename of 2 quotes : TS_FR01_05
        PidFileOptionCfgParams("''")));

/**
 * @test
 *      pid_file option in config file - error cases
 */
struct PidFileOptionCfgErrorParams {
  std::string filename;

  PidFileOptionCfgErrorParams(const std::string &filename_)
      : filename(filename_) {}
};

class RouterPidfileOptionCfgValueTestError
    : public RouterPidfileOptionTest,
      public ::testing::WithParamInterface<PidFileOptionCfgErrorParams> {};

TEST_P(RouterPidfileOptionCfgValueTestError, PidFileOptionCfgValueTestError) {
  auto test_params = GetParam();

  // set the filename parameter in config
  params["pid_file"] = test_params.filename;

  // load keepalive with 10sec duration
  conf_file = create_config_file(conf_folder.name(), keepalive, &params);
  router_cmdline = {"-c", conf_file};

  // start router with config file, and expect error
  auto &router = ProcessManager::launch_router(router_cmdline, EXIT_FAILURE,
                                               true, false, -1s);
  EXPECT_NO_FATAL_FAILURE(check_exit_code(router, EXIT_FAILURE, 1s));

  // expect error
  EXPECT_TRUE(
      router.expect_output("^Error: PID filename '.*' is illegal", true));
}

INSTANTIATE_TEST_SUITE_P(PidFileOptionCfgValueTestError,
                         RouterPidfileOptionCfgValueTestError,
                         ::testing::Values(
                             // empty value : TS_FR08_01
                             PidFileOptionCfgErrorParams("")));

#ifndef _WIN32
/**
 * @test
 *      ROUTER_PID env var - error cases
 * @test
 *      Not applicable on windows, as setting env var as empty equals an unset
 *      of the environment variable.
 */
struct PidFileOptionEnvErrorParams {
  std::string filename;

  PidFileOptionEnvErrorParams(const std::string &filename_)
      : filename(filename_) {}
};

class RouterPidfileOptionEnvValueTestError
    : public RouterPidfileOptionTest,
      public ::testing::WithParamInterface<PidFileOptionEnvErrorParams> {};

TEST_P(RouterPidfileOptionEnvValueTestError, PidFileOptionEnvValueTestError) {
  auto test_params = GetParam();

  // environment variable pidfile path
  SetEnvRouterPid(test_params.filename.c_str());

  // start router with default config file, and expect error
  auto &router = ProcessManager::launch_router(router_cmdline, EXIT_FAILURE,
                                               true, false, -1s);
  EXPECT_NO_FATAL_FAILURE(check_exit_code(router, EXIT_FAILURE, 1s));

  // unset ROUTER_PID env
  UnsetEnvRouterPid();

  // expect error
  EXPECT_TRUE(
      router.expect_output("^Error: PID filename '.*' is illegal", true));
}

INSTANTIATE_TEST_SUITE_P(PidFileOptionEnvValueTestError,
                         RouterPidfileOptionEnvValueTestError,
                         ::testing::Values(
                             // empty value : TS_FR09_01 (M), TS_FR09_02 (M)
                             PidFileOptionEnvErrorParams("")));
#endif

/**
 * @test
 *      Pidfile supremacy testcase
 *      Command line option > config file option > environment variable
 */
#define OPT (2 << 0)
#define CFG (2 << 1)
#define ENV (2 << 2)

struct PidFileOptionSupremacyParams {
  int used;
  int expect;

  PidFileOptionSupremacyParams(int used_) : used(used_), expect(0) {
    // set expectancy: OPT > CFG > ENV
    if (used_ & OPT) {
      expect = OPT;
    } else if (used_ & CFG) {
      expect = CFG;
    } else {
      expect = ENV;
    }
  }
};

class RouterPidfileOptionSupremacyTest
    : public RouterPidfileOptionTest,
      public ::testing::WithParamInterface<PidFileOptionSupremacyParams> {};

TEST_P(RouterPidfileOptionSupremacyTest, PidFileOptionSupremacyTest) {
  auto test_params = GetParam();

  // setup the 3 possible pidfile names and resulting full path
  const std::array<std::string, 3> pidfile_names = {"opt.pid", "cfg.pid",
                                                    "env.pid"};

  std::array<mysql_harness::Path, pidfile_names.size()> rtpf;
  {
    const auto runtime_folder_name = runtime_folder.name();
    auto it = rtpf.begin();
    for (const auto &pidfile_name : pidfile_names) {
      *it++ = mysql_harness::Path(runtime_folder_name).join(pidfile_name);
    }
  }

  // setup according to test parameters
  if (test_params.used & OPT) {
    router_cmdline.emplace_back("--pid-file=" + pidfile_names[0]);
  }
  if (test_params.used & CFG) {
    params["pid_file"] = pidfile_names[1];
    // load keepalive with 10sec duration
    conf_file = create_config_file(conf_folder.name(), keepalive, &params);
  }
  if (test_params.used & ENV) {
    SetEnvRouterPid(pidfile_names[2].c_str());
  }

  // start router with given parameters
  start_router();

  // wait for any pidfile to appear
  MY_WAIT_US((!rtpf[0].exists() && !rtpf[1].exists() && !rtpf[2].exists()),
             200 * 1000);

  // check pidfile existence expectations
  for (int i = 0; i < 3; i++) {
    if (test_params.expect & (2 << i)) {
      ASSERT_TRUE(rtpf[i].exists());
    } else {
      ASSERT_FALSE(rtpf[i].exists());
    }
  }

  // verify clean shutdown exitcode
  EXPECT_NO_FATAL_FAILURE(stop_router());

  if (test_params.used & ENV) {
    // unset ROUTER_PID env
    UnsetEnvRouterPid();
  }

  // expect PID output
  EXPECT_TRUE(router->expect_output("PID .* written to '.*'", true));
}

INSTANTIATE_TEST_SUITE_P(PidFileOptionSupremacyTest,
                         RouterPidfileOptionSupremacyTest,
                         ::testing::Values(
                             // --pid-file > pid_file > ROUTER_PID : TS_FR02_01
                             PidFileOptionSupremacyParams(OPT | CFG | ENV),
                             // --pid-file > pid_file : TS_FR02_02
                             PidFileOptionSupremacyParams(OPT | CFG),
                             // --pid-file > ROUTER_PID : TS_FR02_03
                             PidFileOptionSupremacyParams(OPT | ENV),
                             // pid_file > ROUTER_PID : TS_FR03_01
                             PidFileOptionSupremacyParams(CFG | ENV)));

/**
 * @test
 *      Supremacy corner cases test
 */
struct PidFileOptionSupremacyCornerCaseParams {
  std::string extra_params;
  std::string pattern;

  PidFileOptionSupremacyCornerCaseParams(const std::string &extra_params_,
                                         const std::string &pattern_)
      : extra_params(extra_params_), pattern(pattern_) {}
};

class RouterPidfileOptionSupremacyCornerCaseTest
    : public RouterPidfileOptionTest,
      public ::testing::WithParamInterface<
          PidFileOptionSupremacyCornerCaseParams> {};

TEST_P(RouterPidfileOptionSupremacyCornerCaseTest,
       PidFileOptionSupremacyCornerCaseTest) {
  auto test_params = GetParam();

  // start router with ROUTER_PID and empty pid_file in config, and expect error
  SetEnvRouterPid(pidfile.c_str());

  // load keepalive with 10sec duration
  conf_file = create_config_file(conf_folder.name(), keepalive, &params,
                                 "mysqlrouter.conf", test_params.extra_params);

  router_cmdline = {"-c", conf_file};

  auto &router = ProcessManager::launch_router(router_cmdline, EXIT_FAILURE,
                                               true, false, -1s);
  EXPECT_NO_FATAL_FAILURE(check_exit_code(router, EXIT_FAILURE, 1s));

  // expect error
  EXPECT_TRUE(router.expect_output(test_params.pattern, true));
}

INSTANTIATE_TEST_SUITE_P(PidFileOptionSupremacyCornerCaseTest,
                         RouterPidfileOptionSupremacyCornerCaseTest,
                         ::testing::Values(
                             // empty value : TS_FR03_02
                             PidFileOptionSupremacyCornerCaseParams(
                                 "pid_file = ",
                                 "^Error: PID filename '.*' is illegal.")));

/**
 * @test
 *      Pidfile already exists tests
 */
struct PidFileExistsParams {
  int used;

  PidFileExistsParams(int used_) : used(used_) {}
};

class RouterPidfileOptionExistsTest
    : public RouterPidfileOptionTest,
      public ::testing::WithParamInterface<PidFileExistsParams> {};

TEST_P(RouterPidfileOptionExistsTest, PidFileOptionExistsTest) {
  // start router with existing pidfile, and expect error
  auto test_params = GetParam();

  // Create an already existing pidfile
  mysql_harness::Path fullpath =
      mysql_harness::Path(runtime_folder.name()).join(pidfile.c_str());
  std::ofstream alreadyexists(fullpath.c_str());
  alreadyexists << "PidFileOptionExistsTest already existing file" << std::endl;
  alreadyexists.close();

  if (test_params.used & ENV) {
    // set ROUTER_PID and and expect error
    SetEnvRouterPid(pidfile.c_str());
  }

  if (test_params.used & CFG) {
    params["pid_file"] = pidfile.str();
    // load keepalive with 10sec duration
    conf_file = create_config_file(conf_folder.name(), keepalive, &params);
  }

  router_cmdline = {"-c", conf_file};
  if (test_params.used & OPT) {
    router_cmdline.emplace_back("--pid-file=" + pidfile.str());
  }

  auto &router = ProcessManager::launch_router(router_cmdline, EXIT_FAILURE,
                                               true, false, -1s);
  EXPECT_NO_FATAL_FAILURE(check_exit_code(router, EXIT_FAILURE, 1s));

  // Remove the already existing pidfile
  remove(fullpath.c_str());

  if (test_params.used & ENV) {
    // unset ROUTER_PID env
    UnsetEnvRouterPid();
  }

  // expect error
  EXPECT_TRUE(router.expect_output(
      "^Error: PID file .* found. Already running?", true));
}

INSTANTIATE_TEST_SUITE_P(PidFileOptionExistsTest, RouterPidfileOptionExistsTest,
                         ::testing::Values(
                             // Start when --pid-file file exists : TS_FR12_01
                             PidFileExistsParams(OPT),
                             // Start when pid_file file exists : TS_FR12_02
                             PidFileExistsParams(CFG),
                             // Start when ROUTER_PID file exists : TS_FR12_03
                             PidFileExistsParams(ENV)));

int main(int argc, char *argv[]) {
  init_windows_sockets();
  ProcessManager::set_origin(Path(argv[0]).dirname());
  ::testing::InitGoogleTest(&argc, argv);
  return RUN_ALL_TESTS();
}<|MERGE_RESOLUTION|>--- conflicted
+++ resolved
@@ -22,10 +22,6 @@
   Foundation, Inc., 51 Franklin St, Fifth Floor, Boston, MA  02110-1301  USA
 */
 
-<<<<<<< HEAD
-#include "gmock/gmock.h"
-#include "router_component_test.h"
-=======
 #include <chrono>
 #include <cstdlib>  // setenv
 #include <fstream>
@@ -35,21 +31,18 @@
 
 #include <gmock/gmock.h>
 #include <gtest/gtest.h>
->>>>>>> fbdaa4de
-
-#include "mysqlrouter/utils.h"
+
+#include "mysql/harness/filesystem.h"
 #include "process_wrapper.h"
+#include "router_component_test.h"
 #include "tcp_port_pool.h"
-
-#include <chrono>
-#include <thread>
 
 using namespace std::chrono_literals;
 
 #define MY_WAIT_US_NOASSERT(cond, usec) \
   {                                     \
     int n = 0;                          \
-    int max = usec / 1000;              \
+    int max = (usec) / 1000;            \
     do {                                \
       std::this_thread::sleep_for(1ms); \
       n++;                              \
@@ -357,8 +350,8 @@
   std::string filename;
   bool tmpdir_prefix;
 
-  PidFileOptionParams(const std::string &filename_, bool tmpdir_prefix_)
-      : filename(filename_), tmpdir_prefix(tmpdir_prefix_) {}
+  PidFileOptionParams(std::string filename_, bool tmpdir_prefix_)
+      : filename(std::move(filename_)), tmpdir_prefix(tmpdir_prefix_) {}
 };
 
 class RouterPidfileOptionValueTest
@@ -456,9 +449,8 @@
   std::string filename;
   std::string pattern;
 
-  PidFileOptionErrorParams(const std::string &filename_,
-                           const std::string &pattern_)
-      : filename(filename_), pattern(pattern_) {}
+  PidFileOptionErrorParams(std::string filename_, std::string pattern_)
+      : filename(std::move(filename_)), pattern(std::move(pattern_)) {}
 };
 
 class RouterPidfileOptionValueTestError
@@ -491,16 +483,16 @@
         // readonly dir : TS_FR11_01 (M)
         PidFileOptionErrorParams(
             mysql_harness::Path(FOO).join(READONLY_FOLDER).c_str(),
-            "^Error: Failed writing PID to .*/foo/readonly:.*"),
+            "^Error: Failed writing PID to .*/foo/readonly':.*"),
         // readonly file : TS_FR11_02 (M)
         PidFileOptionErrorParams(
             mysql_harness::Path(FOO).join(READONLY_FILE).c_str(),
-            "^Error: Failed writing PID to .*/foo/readonly.pid:.*"),
+            "^Error: Failed writing PID to .*/foo/readonly.pid':.*"),
         // nonexisting dir : TS_FR11_03 (M)
         PidFileOptionErrorParams(
             mysql_harness::Path(FOO).join(NONEXISTING).join(PIDFILE).c_str(),
             "^Error: Failed writing PID to "
-            ".*/foo/nonexisting/mysqlrouter.pid:.*")));
+            ".*/foo/nonexisting/mysqlrouter.pid':.*")));
 
 /**
  * @test
@@ -509,7 +501,8 @@
 struct PidFileOptionCfgParams {
   std::string filename;
 
-  PidFileOptionCfgParams(const std::string &filename_) : filename(filename_) {}
+  PidFileOptionCfgParams(std::string filename_)
+      : filename(std::move(filename_)) {}
 };
 
 class RouterPidfileOptionCfgValueTest
@@ -569,8 +562,8 @@
 struct PidFileOptionCfgErrorParams {
   std::string filename;
 
-  PidFileOptionCfgErrorParams(const std::string &filename_)
-      : filename(filename_) {}
+  PidFileOptionCfgErrorParams(std::string filename_)
+      : filename(std::move(filename_)) {}
 };
 
 class RouterPidfileOptionCfgValueTestError
@@ -614,8 +607,8 @@
 struct PidFileOptionEnvErrorParams {
   std::string filename;
 
-  PidFileOptionEnvErrorParams(const std::string &filename_)
-      : filename(filename_) {}
+  PidFileOptionEnvErrorParams(std::string filename_)
+      : filename(std::move(filename_)) {}
 };
 
 class RouterPidfileOptionEnvValueTestError
@@ -754,9 +747,9 @@
   std::string extra_params;
   std::string pattern;
 
-  PidFileOptionSupremacyCornerCaseParams(const std::string &extra_params_,
-                                         const std::string &pattern_)
-      : extra_params(extra_params_), pattern(pattern_) {}
+  PidFileOptionSupremacyCornerCaseParams(std::string extra_params_,
+                                         std::string pattern_)
+      : extra_params(std::move(extra_params_)), pattern(std::move(pattern_)) {}
 };
 
 class RouterPidfileOptionSupremacyCornerCaseTest
@@ -814,9 +807,12 @@
   // Create an already existing pidfile
   mysql_harness::Path fullpath =
       mysql_harness::Path(runtime_folder.name()).join(pidfile.c_str());
-  std::ofstream alreadyexists(fullpath.c_str());
+  std::ofstream alreadyexists(fullpath.str());
   alreadyexists << "PidFileOptionExistsTest already existing file" << std::endl;
   alreadyexists.close();
+
+  // pid-file still exists
+  ASSERT_TRUE(fullpath.exists()) << fullpath.str();
 
   if (test_params.used & ENV) {
     // set ROUTER_PID and and expect error
@@ -838,9 +834,6 @@
                                                true, false, -1s);
   EXPECT_NO_FATAL_FAILURE(check_exit_code(router, EXIT_FAILURE, 1s));
 
-  // Remove the already existing pidfile
-  remove(fullpath.c_str());
-
   if (test_params.used & ENV) {
     // unset ROUTER_PID env
     UnsetEnvRouterPid();
@@ -849,6 +842,9 @@
   // expect error
   EXPECT_TRUE(router.expect_output(
       "^Error: PID file .* found. Already running?", true));
+
+  // pid-file still exists
+  EXPECT_TRUE(fullpath.exists()) << fullpath.str();
 }
 
 INSTANTIATE_TEST_SUITE_P(PidFileOptionExistsTest, RouterPidfileOptionExistsTest,
