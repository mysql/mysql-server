--- conflicted
+++ resolved
@@ -22,11 +22,13 @@
  Foundation, Inc., 51 Franklin St, Fifth Floor, Boston, MA  02110-1301  USA
  */
 
+#include <gtest/gtest-matchers.h>
 #include <algorithm>
 #include <chrono>
 #include <cstdint>
 #include <cstdlib>
 #include <fstream>
+#include <initializer_list>
 #include <iterator>
 #include <map>
 #include <memory>
@@ -39,21 +41,25 @@
 #include <gmock/gmock.h>
 #include <gtest/gtest.h>
 
-#include "filesystem_utils.h"
 #include "keyring/keyring_manager.h"
 #include "mock_server_rest_client.h"
 #include "mock_server_testutils.h"
 #include "mysql/harness/filesystem.h"
+#include "mysql/harness/string_utils.h"  // join
 #include "mysql/harness/tls_client_context.h"
 #include "mysql/harness/tls_context.h"
+#include "mysql/harness/utility/string.h"  // string_format
 #include "mysqlrouter/http_client.h"
+#include "mysqlrouter/utils.h"
 #include "process_wrapper.h"
 #include "rest_api_testutils.h"
 #include "router_component_test.h"
+#include "router_test_helpers.h"
 #include "tcp_port_pool.h"
-#include "utils.h"
 
 using namespace std::chrono_literals;
+
+using mysql_harness::utility::string_format;
 
 class TestRestApiEnable : public RouterComponentTest {
  public:
@@ -91,8 +97,6 @@
               std::back_inserter(cmdline));
     auto &router_bootstrap = launch_router(cmdline, EXIT_SUCCESS);
 
-    router_bootstrap.register_response("Please enter MySQL password for root: ",
-                                       k_root_password + "\n");
     check_exit_code(router_bootstrap, EXIT_SUCCESS);
 
     EXPECT_TRUE(router_bootstrap.expect_output(
@@ -107,43 +111,83 @@
 
   void assert_rest_config(const mysql_harness::Path &config_path,
                           const bool is_enabled) const {
-    const static char *nl = R"(((.|\r\n)*\s*))";
-
-    EXPECT_EQ(is_enabled, file_contains_regex(config_path, "\\[rest_api\\]"));
-
-    EXPECT_EQ(is_enabled,
-              file_contains_regex(config_path,
-                                  std::string{"\\[http_server\\]"} + nl +
-                                      "port=.*" + nl + "ssl=1" + nl +
-                                      "ssl_cert=.*" + nl + "ssl_key=.*"));
-
-    EXPECT_EQ(is_enabled,
-              file_contains_regex(
-                  config_path,
-                  std::string{"\\[http_auth_backend:default_auth_backend\\]"} +
-                      nl + "backend=metadata_cache"));
-
-    EXPECT_EQ(is_enabled,
-              file_contains_regex(
-                  config_path,
-                  std::string{"\\[http_auth_realm:default_auth_realm\\]"} + nl +
-                      "backend=default_auth_backend" + nl + "method=basic" +
-                      nl + "name=default_realm"));
-
-    EXPECT_EQ(is_enabled,
-              file_contains_regex(config_path,
-                                  std::string{"\\[rest_router\\]"} + nl +
-                                      "require_realm=default_auth_realm"));
-
-    EXPECT_EQ(is_enabled,
-              file_contains_regex(config_path,
-                                  std::string{"\\[rest_routing\\]"} + nl +
-                                      "require_realm=default_auth_realm"));
-
-    EXPECT_EQ(is_enabled,
-              file_contains_regex(
-                  config_path, std::string{"\\[rest_metadata_cache\\]"} + nl +
-                                   "require_realm=default_auth_realm"));
+    auto content = get_file_output(config_path.str());
+
+    std::string rest_api_section = mysql_harness::join(
+        std::initializer_list<const char *>{
+            "[rest_api]",
+        },
+        "\n");
+
+    std::string http_server_section = mysql_harness::join(
+        std::initializer_list<const char *>{
+            R"(\[http_server\])",
+            R"(port=.+)",
+            R"(ssl=1)",
+            R"(ssl_cert=.*)",
+            R"(ssl_key=.*)",
+        },
+        "\n");
+
+    std::string http_auth_backend_section = mysql_harness::join(
+        std::initializer_list<const char *>{
+            "[http_auth_backend:default_auth_backend]",
+            "backend=metadata_cache",
+        },
+        "\n");
+
+    std::string http_auth_realm_section = mysql_harness::join(
+        std::initializer_list<const char *>{
+            "[http_auth_realm:default_auth_realm]",
+            "backend=default_auth_backend",
+            "method=basic",
+            "name=default_realm",
+        },
+        "\n");
+
+    std::string rest_router_section = mysql_harness::join(
+        std::initializer_list<const char *>{
+            "[rest_router]",
+            "require_realm=default_auth_realm",
+        },
+        "\n");
+
+    std::string rest_routing_section = mysql_harness::join(
+        std::initializer_list<const char *>{
+            "[rest_routing]",
+            "require_realm=default_auth_realm",
+        },
+        "\n");
+
+    std::string rest_metadata_cache_section = mysql_harness::join(
+        std::initializer_list<const char *>{
+            "[rest_metadata_cache]",
+            "require_realm=default_auth_realm",
+        },
+        "\n");
+
+    if (is_enabled) {
+      EXPECT_THAT(content, ::testing::AllOf(
+                               ::testing::HasSubstr(rest_api_section),
+                               ::testing::ContainsRegex(http_server_section),
+                               ::testing::HasSubstr(http_auth_backend_section),
+                               ::testing::HasSubstr(http_auth_realm_section),
+                               ::testing::HasSubstr(rest_router_section),
+                               ::testing::HasSubstr(rest_routing_section),
+                               ::testing::HasSubstr(rest_metadata_cache_section)
+
+                                   ));
+    } else {
+      EXPECT_THAT(content,
+                  ::testing::Not(::testing::AnyOf(
+                      ::testing::HasSubstr(rest_api_section),
+                      ::testing::ContainsRegex(http_server_section),
+                      ::testing::HasSubstr(http_auth_backend_section),
+                      ::testing::HasSubstr(http_auth_realm_section),
+                      ::testing::HasSubstr(rest_router_section),
+                      ::testing::HasSubstr(rest_routing_section),
+                      ::testing::HasSubstr(rest_metadata_cache_section))));
+    }
   }
 
   enum class CertFile { k_ca_key, k_ca_cert, k_router_key, k_router_cert };
@@ -160,7 +204,7 @@
   }
 
   std::string read_cert(CertFile cert) const {
-    return read_file(datadir_path.join(cert_filenames.at(cert)).str());
+    return get_file_output(datadir_path.join(cert_filenames.at(cert)).str());
   }
 
   bool certificate_files_not_modified(
@@ -236,8 +280,6 @@
         "-d", path.str()};
     auto &router_bootstrap = launch_router(cmdline, EXIT_SUCCESS);
 
-    router_bootstrap.register_response("Please enter MySQL password for root: ",
-                                       k_root_password + "\n");
     check_exit_code(router_bootstrap, EXIT_SUCCESS);
 
     auto custom_config_path = path.join("mysqlrouter.conf");
@@ -285,57 +327,27 @@
     return result;
   }
 
-<<<<<<< HEAD
-  void patch_config_file(const std::string &config_filename) {
-    // bootstrap does 'level = INFO', we need 'DEBUG'
-    // bootstrap sets logging_folder=..., we need where the ProcessManager
-    // expects it.
-
-    std::ifstream ifs;
-    std::stringstream ss;
-
-    ifs.open(config_filename);
-
-    std::string line;
-    while (std::getline(ifs, line)) {
-      if (line == "level = INFO") {
-        line = "level = DEBUG";
-      }
-      if (line.substr(0, sizeof("logging_folder") - 1) == "logging_folder") {
-        line = "logging_folder = " + get_logging_dir().str();
-      }
-      ss << line << "\n";
-    }
-
-    ifs.close();
-
-    std::ofstream ofs;
-
-    ofs.open(config_filename);
-    ofs << ss.str();
-  }
-
-=======
->>>>>>> fbdaa4de
   ProcessWrapper &launch_router(
       const std::vector<std::string> &params, int expected_exit_code /*= 0*/,
-      std::chrono::milliseconds wait_for_notify_ready = -1s) {
+      std::chrono::milliseconds wait_for_notify_ready = -1s,
+      ProcessWrapper::OutputResponder output_responder =
+          RouterComponentBootstrapTest::kBootstrapOutputResponder) {
     return ProcessManager::launch_router(
         params, expected_exit_code,
-        /*catch_stderr*/ true, /*with_sudo*/ false, wait_for_notify_ready);
+        /*catch_stderr*/ true, /*with_sudo*/ false, wait_for_notify_ready,
+        output_responder);
   }
 
   TlsLibraryContext m_tls_lib_ctx;
   const std::string gr_member_ip{"127.0.0.1"};
   const std::string cluster_id{"3a0be5af-0022-11e8-9655-0800279e6a88"};
-  const std::string k_root_password{"fake-pass"};
+
   uint16_t cluster_node_port;
   uint16_t cluster_http_port;
   uint16_t custom_port;
   uint16_t router_port;
   uint16_t default_rest_port{8443};
   ProcessWrapper *cluster_node;
-  TcpPortPool port_pool_;
 
   TempDirectory temp_test_dir;
   mysql_harness::Path config_path;
@@ -513,25 +525,18 @@
 /**
  * @test
  * Verify that bootstrap enables REST API by default. 'mysqlrouter.conf' should
- * contain lines required to enable REST API and connecting to REST API
- * should work.
+ * contain lines required to enable REST API.
  *
  * WL13906:TS_FR03_01
  * WL13906:TS_FR05_01
  */
-TEST_F(TestRestApiEnable, ensure_rest_works) {
+TEST_F(TestRestApiEnable, ensure_rest_is_configured_by_default) {
   ASSERT_NO_FATAL_FAILURE(do_bootstrap({/*default command line arguments*/}));
 
   EXPECT_TRUE(certificate_files_exists(
       {cert_file_t::k_ca_key, cert_file_t::k_ca_cert, cert_file_t::k_router_key,
        cert_file_t::k_router_cert}));
   assert_rest_config(config_path, true);
-
-  patch_config_file(config_path.str());
-
-  ProcessManager::launch_router({"-c", config_path.str()});
-
-  assert_rest_works(default_rest_port);
 }
 
 /**
@@ -678,10 +683,11 @@
  */
 TEST_P(RestApiEnableUserCertificates, ensure_rest_works_with_user_certs) {
   create_cert_files(GetParam());
-  auto &router_bootstrap = do_bootstrap({/*default command line arguments*/});
-  const auto expected_message = mysqlrouter::string_format(
-      "- Using existing certificates from the '%s' directory",
-      datadir_path.real_path().c_str());
+  auto &router_bootstrap =
+      do_bootstrap({"--https-port", std::to_string(custom_port)});
+  const auto expected_message =
+      string_format("- Using existing certificates from the '%s' directory",
+                    datadir_path.real_path().c_str());
   EXPECT_THAT(router_bootstrap.get_full_output(),
               ::testing::HasSubstr(expected_message));
 
@@ -692,7 +698,7 @@
 
   ProcessManager::launch_router({"-c", config_path.str()});
 
-  assert_rest_works(default_rest_port);
+  assert_rest_works(custom_port);
 }
 
 INSTANTIATE_TEST_SUITE_P(
@@ -728,9 +734,6 @@
       "--bootstrap=" + gr_member_ip + ":" + std::to_string(cluster_node_port),
       "-d", temp_test_dir.name()};
   auto &router_bootstrap = launch_router(cmdline, EXIT_FAILURE);
-
-  router_bootstrap.register_response("Please enter MySQL password for root: ",
-                                     k_root_password + "\n");
   check_exit_code(router_bootstrap, EXIT_FAILURE);
 
   const auto &files = GetParam();
@@ -750,7 +753,7 @@
   if (!missing_files.empty()) missing_files += ", ";
   if (!has_file(cert_file_t::k_router_cert))
     missing_files += router_cert_filename;
-  const std::string output = mysqlrouter::string_format(
+  const std::string output = string_format(
       "Error: Missing certificate files in %s: '%s'. Please provide them or "
       "erase the existing certificate files and re-run bootstrap.",
       datadir_path.real_path().c_str(), missing_files.c_str());
@@ -817,20 +820,22 @@
   }
 
   auto &router_bootstrap = do_bootstrap({/*default command line arguments*/});
-  const auto expected_message = mysqlrouter::string_format(
-      "- Using existing certificates from the '%s' directory",
-      datadir_path.real_path().c_str());
+  const auto expected_message =
+      string_format("- Using existing certificates from the '%s' directory",
+                    datadir_path.real_path().c_str());
   EXPECT_THAT(router_bootstrap.get_full_output(),
               ::testing::HasSubstr(expected_message));
 
   EXPECT_TRUE(certificate_files_exists(
       {cert_file_t::k_ca_key, cert_file_t::k_ca_cert, cert_file_t::k_router_key,
        cert_file_t::k_router_cert}));
-  EXPECT_EQ(read_file(datadir_path.join(ca_key_filename).str()), GetParam());
-  EXPECT_EQ(read_file(datadir_path.join(ca_cert_filename).str()), GetParam());
-  EXPECT_EQ(read_file(datadir_path.join(router_key_filename).str()),
+  EXPECT_EQ(get_file_output(datadir_path.join(ca_key_filename).str()),
             GetParam());
-  EXPECT_EQ(read_file(datadir_path.join(router_cert_filename).str()),
+  EXPECT_EQ(get_file_output(datadir_path.join(ca_cert_filename).str()),
+            GetParam());
+  EXPECT_EQ(get_file_output(datadir_path.join(router_key_filename).str()),
+            GetParam());
+  EXPECT_EQ(get_file_output(datadir_path.join(router_cert_filename).str()),
             GetParam());
   assert_rest_config(config_path, true);
 
@@ -904,8 +909,6 @@
   //    queries in the rest_api_enable.js file.
   // 3. Certificates are cleaned up.
   auto &router_bootstrap = launch_router(cmdline, EXIT_FAILURE);
-  router_bootstrap.register_response("Please enter MySQL password for root: ",
-                                     k_root_password + "\n");
 
   check_exit_code(router_bootstrap, EXIT_FAILURE);
   EXPECT_THAT(router_bootstrap.get_full_output(),
@@ -993,7 +996,7 @@
           std::to_string(port_pool_.get_next_available()),
   });
   EXPECT_THAT(router_bootstrap.get_full_output(),
-              ::testing::HasSubstr("trying to connect to another node"));
+              ::testing::HasSubstr("trying to connect to"));
 
   EXPECT_TRUE(certificate_files_exists(
       {cert_file_t::k_ca_key, cert_file_t::k_ca_cert, cert_file_t::k_router_key,
@@ -1022,12 +1025,10 @@
       "--bootstrap=" + gr_member_ip + ":" + std::to_string(cluster_node_port),
       "-d", temp_test_dir.name(), "--strict"};
   auto &router_bootstrap = launch_router(cmdline, EXIT_FAILURE);
-  router_bootstrap.register_response("Please enter MySQL password for root: ",
-                                     k_root_password + "\n");
 
   check_exit_code(router_bootstrap, EXIT_FAILURE);
   EXPECT_THAT(router_bootstrap.get_full_output(),
-              ::testing::HasSubstr("trying to connect to another node"));
+              ::testing::HasSubstr("trying to connect to"));
   EXPECT_THAT(router_bootstrap.get_full_output(),
               ::testing::HasSubstr("Account verification failed"));
 
@@ -1052,8 +1053,6 @@
       "--bootstrap=" + gr_member_ip + ":" + std::to_string(cluster_node_port),
       "-d", temp_test_dir.name()};
   auto &router_bootstrap = launch_router(cmdline, EXIT_FAILURE);
-  router_bootstrap.register_response("Please enter MySQL password for root: ",
-                                     k_root_password + "\n");
 
   check_exit_code(router_bootstrap, EXIT_FAILURE);
   EXPECT_THAT(
