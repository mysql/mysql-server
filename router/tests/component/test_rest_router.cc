/*
  Copyright (c) 2019, 2022, Oracle and/or its affiliates.

  This program is free software; you can redistribute it and/or modify
  it under the terms of the GNU General Public License, version 2.0,
  as published by the Free Software Foundation.

  This program is also distributed with certain software (including
  but not limited to OpenSSL) that is licensed under separate terms,
  as designated in a particular file or component or in included license
  documentation.  The authors of MySQL hereby grant you an additional
  permission to link the program and your derivative works with the
  separately licensed software that they have included with MySQL.

  This program is distributed in the hope that it will be useful,
  but WITHOUT ANY WARRANTY; without even the implied warranty of
  MERCHANTABILITY or FITNESS FOR A PARTICULAR PURPOSE.  See the
  GNU General Public License for more details.

  You should have received a copy of the GNU General Public License
  along with this program; if not, write to the Free Software
  Foundation, Inc., 51 Franklin St, Fifth Floor, Boston, MA  02110-1301  USA
*/

#include <array>
#include <thread>

#include <gmock/gmock.h>

#ifdef RAPIDJSON_NO_SIZETYPEDEFINE
// if we build within the server, it will set RAPIDJSON_NO_SIZETYPEDEFINE
// globally and require to include my_rapidjson_size_t.h
#include "my_rapidjson_size_t.h"
#endif

#include <rapidjson/document.h>
#include <rapidjson/pointer.h>
#include <rapidjson/prettywriter.h>
#include <rapidjson/schema.h>
#include <rapidjson/stringbuffer.h>

#include "config_builder.h"
#include "dim.h"
#include "mysql/harness/utility/string.h"  // ::join
#include "mysql_session.h"
#include "process_launcher.h"
#include "rest_api_testutils.h"
#include "router_component_test.h"
#include "router_config.h"

#include "mysqlrouter/rest_client.h"

using namespace std::chrono_literals;

class RestRouterApiTest
    : public RestApiComponentTest,
      public ::testing::WithParamInterface<RestApiTestParams> {};

static const std::vector<SwaggerPath> kRouterSwaggerPaths{
    {"/router/status", "Get status of the application", "status of application",
     ""},
};

/**
 * @test check /router/status
 *
 * - start router with rest_router module loaded
 * - GET /router/status
 * - check response code is 200 and output matches openapi spec
 */
TEST_P(RestRouterApiTest, ensure_openapi) {
  const std::string http_hostname = "127.0.0.1";
  const std::string http_uri = GetParam().uri + GetParam().api_path;

  const std::string userfile = create_password_file();
  auto config_sections = get_restapi_config("rest_router", userfile, true);

  const std::string conf_file{create_config_file(
      conf_dir_.name(), mysql_harness::join(config_sections, "\n"))};
  ProcessWrapper &http_server{launch_router({"-c", conf_file})};

  fetch_and_validate_schema_and_resource(GetParam(), http_server);
}

// ****************************************************************************
// Request the resource(s) using supported methods with authentication enabled
// and valid credentials
// ****************************************************************************
static const RestApiTestParams rest_api_valid_methods[]{
    {"router_status_get",
     std::string(rest_api_basepath) + "/router/status",
     "/router/status",
     HttpMethod::Get,
     HttpStatusCode::Ok,
     kContentTypeJson,
     kRestApiUsername,
     kRestApiPassword,
     /*request_authentication =*/true,
     {
         {"/hostname",
          [](const JsonValue *value) -> void {
            ASSERT_NE(value, nullptr);
            ASSERT_TRUE(value->IsString());

            // hostname shouldn't be empty
            ASSERT_GT(value->GetStringLength(), 0);
          }},
         {"/processId",
          [](const JsonValue *value) -> void {
            ASSERT_NE(value, nullptr);
            ASSERT_TRUE(value->IsInt());

            ASSERT_GT(value->GetInt(), 0);
          }},
         {"/productEdition",
          [](const JsonValue *value) -> void {
            ASSERT_NE(value, nullptr);
            ASSERT_TRUE(value->IsString());

            ASSERT_STREQ(value->GetString(), MYSQL_ROUTER_VERSION_EDITION)
                << value->GetString();
          }},
         {"/timeStarted",
          [](const JsonValue *value) -> void {
            ASSERT_NE(value, nullptr);
            ASSERT_TRUE(value->IsString());

            ASSERT_TRUE(pattern_found(value->GetString(), kTimestampPattern))
                << value->GetString();
          }},
         {"/version",
          [](const JsonValue *value) -> void {
            ASSERT_NE(value, nullptr);
            ASSERT_TRUE(value->IsString());

            ASSERT_TRUE(pattern_found(value->GetString(), MYSQL_ROUTER_VERSION))
                << value->GetString();
          }},
     },
     kRouterSwaggerPaths},
    {"router_status_no_params",
     std::string(rest_api_basepath) + "/router/status?someparam",
     "/router/status",
     HttpMethod::Get,
     HttpStatusCode::BadRequest,
     kContentTypeJsonProblem,
     kRestApiUsername,
     kRestApiPassword,
     /*request_authentication =*/true,
     {},
     kRouterSwaggerPaths},
};

INSTANTIATE_TEST_SUITE_P(
    ValidMethods, RestRouterApiTest,
    ::testing::ValuesIn(rest_api_valid_methods),
    [](const ::testing::TestParamInfo<RestApiTestParams> &info) {
      return info.param.test_name;
    });

// ****************************************************************************
// Request the resource(s) using supported methods with authentication enabled
// and invalid credentials
// ****************************************************************************

static const RestApiTestParams rest_api_valid_methods_invalid_auth_params[]{
    {"router_status_invalid_auth",
     std::string(rest_api_basepath) + "/router/status",
     "/router/status",
     HttpMethod::Get,
     HttpStatusCode::Unauthorized,
     kContentTypeHtmlCharset,
     kRestApiUsername,
     "invalid password",
     /*request_authentication =*/true,
     {},
     kRouterSwaggerPaths},
};

INSTANTIATE_TEST_SUITE_P(
    ValidMethodsInvalidAuth, RestRouterApiTest,
    ::testing::ValuesIn(rest_api_valid_methods_invalid_auth_params),
    [](const ::testing::TestParamInfo<RestApiTestParams> &info) {
      return info.param.test_name;
    });

// ****************************************************************************
// Request the resource(s) using unsupported methods with authentication enabled
// and valid credentials
// ****************************************************************************
static const RestApiTestParams rest_api_invalid_methods_params[]{
    {"router_status_invalid_methods",
     std::string(rest_api_basepath) + "/router/status", "/router/status",
     HttpMethod::Post | HttpMethod::Delete | HttpMethod::Patch |
         HttpMethod::Head | HttpMethod::Trace | HttpMethod::Options,
     HttpStatusCode::MethodNotAllowed, kContentTypeJsonProblem,
     kRestApiUsername, kRestApiPassword,
     /*request_authentication =*/true,
     RestApiComponentTest::kProblemJsonMethodNotAllowed, kRouterSwaggerPaths},
};

INSTANTIATE_TEST_SUITE_P(
    InvalidMethods, RestRouterApiTest,
    ::testing::ValuesIn(rest_api_invalid_methods_params),
    [](const ::testing::TestParamInfo<RestApiTestParams> &info) {
      return info.param.test_name;
    });

// ****************************************************************************
// Configuration errors scenarios
// ****************************************************************************

/**
 * @test Start router with the REST routing API plugin [rest_router] and
 * [http_server] enabled but not the [rest_api] plugin.
 *
 */
TEST_F(RestRouterApiTest, rest_api_section_missing_works) {
  const std::string userfile = create_password_file();
  auto config_sections = get_restapi_config("rest_router", userfile,
                                            /*request_authentication=*/true);

  const std::string conf_file{create_config_file(
      conf_dir_.name(), mysql_harness::join(config_sections, "\n"))};

  launch_router({"-c", conf_file}, EXIT_SUCCESS);
}

/**
 * @test Add [rest_router] twice to the configuration file. Start router. Expect
 * router to fail providing an error about the duplicate section.
 *
 */
TEST_F(RestRouterApiTest, rest_router_section_twice) {
  const std::string userfile = create_password_file();
  auto config_sections = get_restapi_config("rest_router", userfile,
                                            /*request_authentication=*/true);

  // force [rest_router] twice in the config
  config_sections.push_back(
      mysql_harness::ConfigBuilder::build_section("rest_router", {}));

  const std::string conf_file{create_config_file(
      conf_dir_.name(), mysql_harness::join(config_sections, "\n"))};
  auto &router =
      launch_router({"-c", conf_file}, EXIT_FAILURE, true, false, -1s);

  check_exit_code(router, EXIT_FAILURE, 10s);

  const std::string router_output = router.get_full_output();
  EXPECT_NE(router_output.find(
                "Configuration error: Section 'rest_router' already exists"),
            router_output.npos)
      << router_output;
}

/**
 * @test Enable [rest_router] using a section key such as [rest_router:A]. Start
 * router. Expect router to fail providing an error about the use of an
 * unsupported section key.
 *
 */
TEST_F(RestRouterApiTest, rest_router_section_has_key) {
  const std::string userfile = create_password_file();
  auto config_sections = get_restapi_config("rest_router:A", userfile,
                                            /*request_authentication=*/true);

  const std::string conf_file{create_config_file(
      conf_dir_.name(), mysql_harness::join(config_sections, "\n"))};
  auto &router =
      launch_router({"-c", conf_file}, EXIT_FAILURE, true, false, -1s);

  check_exit_code(router, EXIT_FAILURE, 10s);

<<<<<<< HEAD
  const std::string router_output = router.get_full_logfile();
  EXPECT_THAT(
      router_output,
      ::testing::HasSubstr("plugin 'rest_router' init failed: [rest_router] "
                           "section does not expect a key, found 'A'"))
      << router_output;
=======
  const std::string router_output = router.get_logfile_content();
  EXPECT_THAT(router_output,
              ::testing::HasSubstr("  init 'rest_router' failed: [rest_router] "
                                   "section does not expect a key, found 'A'"));
>>>>>>> fbdaa4de
}

/**
 * @test Try to disable authentication although a REST API endpoint/plugin
 * defines authentication as a MUST.
 *
 */
TEST_F(RestRouterApiTest, router_api_no_auth) {
  const std::string userfile = create_password_file();
  auto config_sections = get_restapi_config("rest_router", userfile,
                                            /*request_authentication=*/false);

  const std::string conf_file{create_config_file(
      conf_dir_.name(), mysql_harness::join(config_sections, "\n"))};
  auto &router =
      launch_router({"-c", conf_file}, EXIT_FAILURE, true, false, -1s);

  check_exit_code(router, EXIT_FAILURE, 10s);

  const std::string router_output = router.get_logfile_content();
  EXPECT_THAT(router_output, ::testing::HasSubstr(
<<<<<<< HEAD
                                 "plugin 'rest_router' init failed: option "
                                 "require_realm in [rest_router] is required"))
      << router_output;
=======
                                 "  init 'rest_router' failed: option "
                                 "require_realm in [rest_router] is required"));
>>>>>>> fbdaa4de
}

/**
 * @test Enable authentication for the plugin in question. Reference a realm
 * that does not exist in the configuration file.
 */
TEST_F(RestRouterApiTest, invalid_realm) {
  const std::string userfile = create_password_file();
  auto config_sections = get_restapi_config(
      "rest_router", userfile, /*request_authentication=*/true, "invalidrealm");

  const std::string conf_file{create_config_file(
      conf_dir_.name(), mysql_harness::join(config_sections, "\n"))};
  auto &router =
      launch_router({"-c", conf_file}, EXIT_FAILURE, true, false, -1s);

  check_exit_code(router, EXIT_FAILURE, 10s);

  const std::string router_output = router.get_logfile_content();
  EXPECT_THAT(
      router_output,
      ::testing::HasSubstr(
          "Configuration error: The option 'require_realm=invalidrealm' "
          "in [rest_router] does not match any http_auth_realm."));
}

int main(int argc, char *argv[]) {
  init_windows_sockets();
  ProcessManager::set_origin(Path(argv[0]).dirname());
  ::testing::InitGoogleTest(&argc, argv);
  return RUN_ALL_TESTS();
}<|MERGE_RESOLUTION|>--- conflicted
+++ resolved
@@ -28,8 +28,6 @@
 #include <gmock/gmock.h>
 
 #ifdef RAPIDJSON_NO_SIZETYPEDEFINE
-// if we build within the server, it will set RAPIDJSON_NO_SIZETYPEDEFINE
-// globally and require to include my_rapidjson_size_t.h
 #include "my_rapidjson_size_t.h"
 #endif
 
@@ -42,7 +40,7 @@
 #include "config_builder.h"
 #include "dim.h"
 #include "mysql/harness/utility/string.h"  // ::join
-#include "mysql_session.h"
+#include "mysqlrouter/mysql_session.h"
 #include "process_launcher.h"
 #include "rest_api_testutils.h"
 #include "router_component_test.h"
@@ -79,7 +77,8 @@
       conf_dir_.name(), mysql_harness::join(config_sections, "\n"))};
   ProcessWrapper &http_server{launch_router({"-c", conf_file})};
 
-  fetch_and_validate_schema_and_resource(GetParam(), http_server);
+  ASSERT_NO_FATAL_FAILURE(
+      fetch_and_validate_schema_and_resource(GetParam(), http_server));
 }
 
 // ****************************************************************************
@@ -196,7 +195,8 @@
      HttpStatusCode::MethodNotAllowed, kContentTypeJsonProblem,
      kRestApiUsername, kRestApiPassword,
      /*request_authentication =*/true,
-     RestApiComponentTest::kProblemJsonMethodNotAllowed, kRouterSwaggerPaths},
+     RestApiComponentTest::get_json_method_not_allowed_verifiers(),
+     kRouterSwaggerPaths},
 };
 
 INSTANTIATE_TEST_SUITE_P(
@@ -272,19 +272,10 @@
 
   check_exit_code(router, EXIT_FAILURE, 10s);
 
-<<<<<<< HEAD
-  const std::string router_output = router.get_full_logfile();
-  EXPECT_THAT(
-      router_output,
-      ::testing::HasSubstr("plugin 'rest_router' init failed: [rest_router] "
-                           "section does not expect a key, found 'A'"))
-      << router_output;
-=======
   const std::string router_output = router.get_logfile_content();
   EXPECT_THAT(router_output,
               ::testing::HasSubstr("  init 'rest_router' failed: [rest_router] "
                                    "section does not expect a key, found 'A'"));
->>>>>>> fbdaa4de
 }
 
 /**
@@ -306,14 +297,8 @@
 
   const std::string router_output = router.get_logfile_content();
   EXPECT_THAT(router_output, ::testing::HasSubstr(
-<<<<<<< HEAD
-                                 "plugin 'rest_router' init failed: option "
-                                 "require_realm in [rest_router] is required"))
-      << router_output;
-=======
                                  "  init 'rest_router' failed: option "
                                  "require_realm in [rest_router] is required"));
->>>>>>> fbdaa4de
 }
 
 /**
