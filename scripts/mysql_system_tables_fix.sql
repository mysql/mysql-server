--- conflicted
+++ resolved
@@ -801,6 +801,20 @@
 FROM mysql.user WHERE select_priv = 'Y' AND @hadShowRoutinePriv = 0 AND user NOT IN ('mysql.infoschema','mysql.session','mysql.sys');
 COMMIT;
 
+-- Add the privilege AUTHENTICATION_POLICY_ADMIN for every user who has the SYSTEM_VARIABLES_ADMIN privilege
+-- provided that there isn't a user who already has the privilege AUTHENTICATION_POLICY_ADMIN.
+SET @hadAuthenticationPolicyAdminPriv = (SELECT COUNT(*) FROM global_grants WHERE priv = 'AUTHENTICATION_POLICY_ADMIN');
+INSERT INTO global_grants SELECT mu.user, mu.host, 'AUTHENTICATION_POLICY_ADMIN', IF(grant_priv = 'Y', 'Y', 'N')
+FROM mysql.user mu, global_grants gg WHERE mu.user = gg.user AND gg.priv = 'SYSTEM_VARIABLES_ADMIN' AND @hadAuthenticationPolicyAdminPriv = 0;
+COMMIT;
+
+-- Add the privilege PASSWORDLESS_USER_ADMIN for every user who has the privilege CREATE USER
+-- provided that there isn't a user who already has the privilege PASSWORDLESS_USER_ADMIN.
+SET @hadPasswordlessUserAdminPriv = (SELECT COUNT(*) FROM global_grants WHERE priv = 'PASSWORDLESS_USER_ADMIN');
+INSERT INTO global_grants SELECT user, host, 'PASSWORDLESS_USER_ADMIN', IF(grant_priv = 'Y', 'Y', 'N')
+FROM mysql.user WHERE Create_user_priv = 'Y' AND @hadPasswordlessUserAdminPriv = 0;
+COMMIT;
+
 # Activate the new, possible modified privilege tables
 # This should not be needed, but gives us some extra testing that the above
 # changes was correct
@@ -812,6 +826,7 @@
 ALTER TABLE slave_relay_log_info STATS_PERSISTENT=0;
 ALTER TABLE replication_asynchronous_connection_failover STATS_PERSISTENT=0;
 ALTER TABLE replication_asynchronous_connection_failover_managed STATS_PERSISTENT=0;
+ALTER TABLE replication_group_member_actions STATS_PERSISTENT=0;
 ALTER TABLE gtid_executed STATS_PERSISTENT=0;
 
 #
@@ -856,6 +871,8 @@
 ALTER TABLE slave_master_info ADD Tls_ciphersuites TEXT CHARACTER SET utf8 COLLATE utf8_bin DEFAULT NULL COMMENT 'Ciphersuites used for TLS 1.3 communication with the master server.';
 
 ALTER TABLE slave_master_info ADD Source_connection_auto_failover BOOLEAN NOT NULL DEFAULT FALSE COMMENT 'Indicates whether the channel connection failover is enabled.';
+
+ALTER TABLE slave_master_info ADD Gtid_only BOOLEAN NOT NULL DEFAULT FALSE COMMENT 'Indicates if this channel only uses GTIDs and does not persist positions.';
 
 -- This would add the Managed_name column to
 -- replication_asynchronous_connection_failover table on upgrade from older
@@ -1331,6 +1348,7 @@
 ALTER TABLE mysql.slave_worker_info TABLESPACE = mysql;
 ALTER TABLE mysql.replication_asynchronous_connection_failover TABLESPACE = mysql;
 ALTER TABLE mysql.replication_asynchronous_connection_failover_managed TABLESPACE = mysql;
+ALTER TABLE mysql.replication_group_member_actions TABLESPACE = mysql;
 ALTER TABLE mysql.gtid_executed TABLESPACE = mysql;
 ALTER TABLE mysql.server_cost TABLESPACE = mysql;
 ALTER TABLE mysql.engine_cost TABLESPACE = mysql;
@@ -1402,6 +1420,7 @@
 ALTER TABLE slave_worker_info ROW_FORMAT=DYNAMIC;
 ALTER TABLE replication_asynchronous_connection_failover ROW_FORMAT=DYNAMIC;
 ALTER TABLE replication_asynchronous_connection_failover_managed ROW_FORMAT=DYNAMIC;
+ALTER TABLE replication_group_member_actions ROW_FORMAT=DYNAMIC;
 ALTER TABLE slave_relay_log_info ROW_FORMAT=DYNAMIC;
 ALTER TABLE tables_priv ROW_FORMAT=DYNAMIC;
 ALTER TABLE time_zone ROW_FORMAT=DYNAMIC;
@@ -1457,7 +1476,7 @@
   CONVERT TO CHARACTER SET utf8mb4;
 
 ALTER TABLE slave_master_info
-  MODIFY Channel_name CHAR(64) CHARACTER SET utf8 COLLATE utf8_general_ci NOT NULL COMMENT 'The channel on which the slave is connected to a source. Used in Multisource Replication',
+  MODIFY Channel_name VARCHAR(64) CHARACTER SET utf8 COLLATE utf8_general_ci NOT NULL COMMENT 'The channel on which the replica is connected to a source. Used in Multisource Replication',
   MODIFY Bind TEXT CHARACTER SET utf8 COLLATE utf8_bin COMMENT 'Displays which interface is employed when connecting to the MySQL server',
   MODIFY Ignored_server_ids TEXT CHARACTER SET utf8 COLLATE utf8_bin COMMENT 'The number of server IDs to be ignored, followed by the actual server IDs',
   MODIFY Uuid TEXT CHARACTER SET utf8 COLLATE utf8_bin COMMENT 'The master server uuid.',
@@ -1470,13 +1489,17 @@
   MODIFY Ssl_crl TEXT CHARACTER SET utf8 COLLATE utf8_bin COMMENT 'The file used for the Certificate Revocation List (CRL)',
   MODIFY Ssl_crlpath TEXT CHARACTER SET utf8 COLLATE utf8_bin COMMENT 'The path used for Certificate Revocation List (CRL) files',
   MODIFY User_name TEXT CHARACTER SET utf8 COLLATE utf8_bin COMMENT 'The user name used to connect to the master.',
-  MODIFY User_password TEXT CHARACTER SET utf8 COLLATE utf8_bin COMMENT 'The password used to connect to the master.';
+  MODIFY User_password TEXT CHARACTER SET utf8 COLLATE utf8_bin COMMENT 'The password used to connect to the master.',
+  MODIFY Host VARCHAR(255) CHARACTER SET ASCII COMMENT 'The host name of the source.',
+  MODIFY Master_compression_algorithm VARCHAR(64) CHARACTER SET utf8 COLLATE utf8_bin NOT NULL COMMENT 'Compression algorithm supported for data transfer between source and replica.';
 
 ALTER TABLE slave_relay_log_info
-  MODIFY Channel_name CHAR(64) CHARACTER SET utf8 COLLATE utf8_general_ci NOT NULL COMMENT 'The channel on which the slave is connected to a source. Used in Multisource Replication';
+  MODIFY Channel_name VARCHAR(64) CHARACTER SET utf8 COLLATE utf8_general_ci NOT NULL COMMENT 'The channel on which the replica is connected to a source. Used in Multisource Replication',
+  MODIFY Privilege_checks_username VARCHAR(32) COLLATE utf8_bin DEFAULT NULL COMMENT 'Username part of PRIVILEGE_CHECKS_USER.',
+  MODIFY Privilege_checks_hostname VARCHAR(255) CHARACTER SET ascii COLLATE ascii_general_ci DEFAULT NULL COMMENT 'Hostname part of PRIVILEGE_CHECKS_USER.';
 
 ALTER TABLE slave_worker_info
-  MODIFY Channel_name CHAR(64) CHARACTER SET utf8 COLLATE utf8_general_ci NOT NULL COMMENT 'The channel on which the slave is connected to a source. Used in Multisource Replication',
+  MODIFY Channel_name VARCHAR(64) CHARACTER SET utf8 COLLATE utf8_general_ci NOT NULL COMMENT 'The channel on which the replica is connected to a source. Used in Multisource Replication',
   MODIFY Relay_log_name TEXT CHARACTER SET utf8 COLLATE utf8_bin NOT NULL,
   MODIFY Master_log_name TEXT CHARACTER SET utf8 COLLATE utf8_bin NOT NULL,
   MODIFY Checkpoint_relay_log_name TEXT CHARACTER SET utf8 COLLATE utf8_bin NOT NULL,
@@ -1498,9 +1521,6 @@
   MODIFY x509_subject BLOB NOT NULL;
 
 ALTER TABLE time_zone
-<<<<<<< HEAD
-  MODIFY Use_leap_seconds enum('Y','N') COLLATE utf8_general_ci DEFAULT 'N' NOT NULL;
-=======
   MODIFY Use_leap_seconds enum('Y','N') COLLATE utf8_general_ci DEFAULT 'N' NOT NULL;
 
 -- grant AUDIT_ABORT_EXEMPT to all current holders of SYSTEM_USER
@@ -1552,5 +1572,4 @@
 ALTER TABLE mysql.procs_priv DROP PRIMARY KEY,
                              ADD PRIMARY KEY (`Host`,`User`,`Db`,`Routine_name`,`Routine_type`);
 
-SET @@session.sql_mode = @old_sql_mode;
->>>>>>> fbdaa4de
+SET @@session.sql_mode = @old_sql_mode;