-- Copyright (c) 2015, 2022, Oracle and/or its affiliates.
-- 
-- This program is free software; you can redistribute it and/or modify
-- it under the terms of the GNU General Public License as published by
-- the Free Software Foundation; version 2 of the License.
-- 
-- This program is distributed in the hope that it will be useful,
-- but WITHOUT ANY WARRANTY; without even the implied warranty of
-- MERCHANTABILITY or FITNESS FOR A PARTICULAR PURPOSE.  See the
-- GNU General Public License for more details.
-- 
-- You should have received a copy of the GNU General Public License
-- along with this program; if not, write to the Free Software
-- Foundation, Inc., 51 Franklin St, Fifth Floor, Boston, MA 02110-1301 USA

DROP PROCEDURE IF EXISTS statement_performance_analyzer;

DELIMITER $$

CREATE DEFINER='mysql.sys'@'localhost' PROCEDURE statement_performance_analyzer (
        IN in_action ENUM('snapshot', 'overall', 'delta', 'create_table', 'create_tmp', 'save', 'cleanup'),
        IN in_table VARCHAR(129),
        IN in_views SET ('with_runtimes_in_95th_percentile', 'analysis', 'with_errors_or_warnings', 'with_full_table_scans', 'with_sorting', 'with_temp_tables', 'custom')
    )
    COMMENT '
Description
-----------

Create a report of the statements running on the server.

The views are calculated based on the overall and/or delta activity.

Requires the SUPER privilege for "SET sql_log_bin = 0;".

Parameters
-----------

in_action (ENUM(''snapshot'', ''overall'', ''delta'', ''create_tmp'', ''create_table'', ''save'', ''cleanup'')):
  The action to take. Supported actions are:
    * snapshot      Store a snapshot. The default is to make a snapshot of the current content of
                    performance_schema.events_statements_summary_by_digest, but by setting in_table
                    this can be overwritten to copy the content of the specified table.
                    The snapshot is stored in the sys.tmp_digests temporary table.
    * overall       Generate analyzis based on the content specified by in_table. For the overall analyzis,
                    in_table can be NOW() to use a fresh snapshot. This will overwrite an existing snapshot.
                    Use NULL for in_table to use the existing snapshot. If in_table IS NULL and no snapshot
                    exists, a new will be created.
                    See also in_views and @sys.statement_performance_analyzer.limit.
    * delta         Generate a delta analysis. The delta will be calculated between the reference table in
                    in_table and the snapshot. An existing snapshot must exist.
                    The action uses the sys.tmp_digests_delta temporary table.
                    See also in_views and @sys.statement_performance_analyzer.limit.
    * create_table  Create a regular table suitable for storing the snapshot for later use, e.g. for
                    calculating deltas.
    * create_tmp    Create a temporary table suitable for storing the snapshot for later use, e.g. for
                    calculating deltas.
    * save          Save the snapshot in the table specified by in_table. The table must exists and have
                    the correct structure.
                    If no snapshot exists, a new is created.
    * cleanup       Remove the temporary tables used for the snapshot and delta.

in_table (VARCHAR(129)):
  The table argument used for some actions. Use the format ''db1.t1'' or ''t1'' without using any backticks (`)
  for quoting. Periods (.) are not supported in the database and table names.

  The meaning of the table for each action supporting the argument is:

    * snapshot      The snapshot is created based on the specified table. Set to NULL or NOW() to use
                    the current content of performance_schema.events_statements_summary_by_digest.
    * overall       The table with the content to create the overall analyzis for. The following values
                    can be used:
                      - A table name - use the content of that table.
                      - NOW()        - create a fresh snapshot and overwrite the existing snapshot.
                      - NULL         - use the last stored snapshot.
    * delta         The table name is mandatory and specified the reference view to compare the currently
                    stored snapshot against. If no snapshot exists, a new will be created.
    * create_table  The name of the regular table to create.
    * create_tmp    The name of the temporary table to create.
    * save          The name of the table to save the currently stored snapshot into.

in_views (SET (''with_runtimes_in_95th_percentile'', ''analysis'', ''with_errors_or_warnings'',
               ''with_full_table_scans'', ''with_sorting'', ''with_temp_tables'', ''custom''))
  Which views to include:

    * with_runtimes_in_95th_percentile  Based on the sys.statements_with_runtimes_in_95th_percentile view
    * analysis                          Based on the sys.statement_analysis view
    * with_errors_or_warnings           Based on the sys.statements_with_errors_or_warnings view
    * with_full_table_scans             Based on the sys.statements_with_full_table_scans view
    * with_sorting                      Based on the sys.statements_with_sorting view
    * with_temp_tables                  Based on the sys.statements_with_temp_tables view
    * custom                            Use a custom view. This view must be specified in @sys.statement_performance_analyzer.view to an existing view or a query

Default is to include all except ''custom''.


Configuration Options
----------------------

sys.statement_performance_analyzer.limit
  The maximum number of rows to include for the views that does not have a built-in limit (e.g. the 95th percentile view).
  If not set the limit is 100.

sys.statement_performance_analyzer.view
  Used together with the ''custom'' view. If the value contains a space, it is considered a query, otherwise it must be
  an existing view querying the performance_schema.events_statements_summary_by_digest table. There cannot be any limit
  clause including in the query or view definition if @sys.statement_performance_analyzer.limit > 0.
  If specifying a view, use the same format as for in_table.

sys.debug
  Whether to provide debugging output.
  Default is ''OFF''. Set to ''ON'' to include.


Example
--------

To create a report with the queries in the 95th percentile since last truncate of performance_schema.events_statements_summary_by_digest
and the delta for a 1 minute period:

   1. Create a temporary table to store the initial snapshot.
   2. Create the initial snapshot.
   3. Save the initial snapshot in the temporary table.
   4. Wait one minute.
   5. Create a new snapshot.
   6. Perform analyzis based on the new snapshot.
   7. Perform analyzis based on the delta between the initial and new snapshots.

mysql> CALL sys.statement_performance_analyzer(''create_tmp'', ''mydb.tmp_digests_ini'', NULL);
Query OK, 0 rows affected (0.08 sec)

mysql> CALL sys.statement_performance_analyzer(''snapshot'', NULL, NULL);
Query OK, 0 rows affected (0.02 sec)

mysql> CALL sys.statement_performance_analyzer(''save'', ''mydb.tmp_digests_ini'', NULL);
Query OK, 0 rows affected (0.00 sec)

mysql> DO SLEEP(60);
Query OK, 0 rows affected (1 min 0.00 sec)

mysql> CALL sys.statement_performance_analyzer(''snapshot'', NULL, NULL);
Query OK, 0 rows affected (0.02 sec)

mysql> CALL sys.statement_performance_analyzer(''overall'', NULL, ''with_runtimes_in_95th_percentile'');
+-----------------------------------------+
| Next Output                             |
+-----------------------------------------+
| Queries with Runtime in 95th Percentile |
+-----------------------------------------+
1 row in set (0.05 sec)

...

mysql> CALL sys.statement_performance_analyzer(''delta'', ''mydb.tmp_digests_ini'', ''with_runtimes_in_95th_percentile'');
+-----------------------------------------+
| Next Output                             |
+-----------------------------------------+
| Queries with Runtime in 95th Percentile |
+-----------------------------------------+
1 row in set (0.03 sec)

...


To create an overall report of the 95th percentile queries and the top 10 queries with full table scans:

mysql> CALL sys.statement_performance_analyzer(''snapshot'', NULL, NULL);
Query OK, 0 rows affected (0.01 sec)

mysql> SET @sys.statement_performance_analyzer.limit = 10;
Query OK, 0 rows affected (0.00 sec)

mysql> CALL sys.statement_performance_analyzer(''overall'', NULL, ''with_runtimes_in_95th_percentile,with_full_table_scans'');
+-----------------------------------------+
| Next Output                             |
+-----------------------------------------+
| Queries with Runtime in 95th Percentile |
+-----------------------------------------+
1 row in set (0.01 sec)

...

+-------------------------------------+
| Next Output                         |
+-------------------------------------+
| Top 10 Queries with Full Table Scan |
+-------------------------------------+
1 row in set (0.09 sec)

...


Use a custom view showing the top 10 query sorted by total execution time refreshing the view every minute using
the watch command in Linux.

mysql> CREATE OR REPLACE VIEW mydb.my_statements AS
    -> SELECT sys.format_statement(DIGEST_TEXT) AS query,
    ->        SCHEMA_NAME AS db,
    ->        COUNT_STAR AS exec_count,
    ->        format_pico_time(SUM_TIMER_WAIT) AS total_latency,
    ->        format_pico_time(AVG_TIMER_WAIT) AS avg_latency,
    ->        ROUND(IFNULL(SUM_ROWS_SENT / NULLIF(COUNT_STAR, 0), 0)) AS rows_sent_avg,
    ->        ROUND(IFNULL(SUM_ROWS_EXAMINED / NULLIF(COUNT_STAR, 0), 0)) AS rows_examined_avg,
    ->        ROUND(IFNULL(SUM_ROWS_AFFECTED / NULLIF(COUNT_STAR, 0), 0)) AS rows_affected_avg,
    ->        DIGEST AS digest
    ->   FROM performance_schema.events_statements_summary_by_digest
    -> ORDER BY SUM_TIMER_WAIT DESC;
Query OK, 0 rows affected (0.01 sec)

mysql> CALL sys.statement_performance_analyzer(''create_table'', ''mydb.digests_prev'', NULL);
Query OK, 0 rows affected (0.10 sec)

shell$ watch -n 60 "mysql sys --table -e \"
> SET @sys.statement_performance_analyzer.view = ''mydb.my_statements'';
> SET @sys.statement_performance_analyzer.limit = 10;
> CALL statement_performance_analyzer(''snapshot'', NULL, NULL);
> CALL statement_performance_analyzer(''delta'', ''mydb.digests_prev'', ''custom'');
> CALL statement_performance_analyzer(''save'', ''mydb.digests_prev'', NULL);
> \""

Every 60.0s: mysql sys --table -e "                                                                                                   ...  Mon Dec 22 10:58:51 2014

+----------------------------------+
| Next Output                      |
+----------------------------------+
| Top 10 Queries Using Custom View |
+----------------------------------+
+-------------------+-------+------------+---------------+-------------+---------------+-------------------+-------------------+----------------------------------+
| query             | db    | exec_count | total_latency | avg_latency | rows_sent_avg | rows_examined_avg | rows_affected_avg | digest                           |
+-------------------+-------+------------+---------------+-------------+---------------+-------------------+-------------------+----------------------------------+
...
'
    SQL SECURITY INVOKER
    NOT DETERMINISTIC
    CONTAINS SQL
BEGIN
    DECLARE v_table_exists, v_tmp_digests_table_exists, v_custom_view_exists ENUM('', 'BASE TABLE', 'VIEW', 'TEMPORARY') DEFAULT '';
    DECLARE v_this_thread_enabled ENUM('YES', 'NO');
    DECLARE v_force_new_snapshot BOOLEAN DEFAULT FALSE;
    DECLARE v_digests_table VARCHAR(133);
    DECLARE v_quoted_table, v_quoted_custom_view VARCHAR(133) DEFAULT '';
    DECLARE v_table_db, v_table_name, v_custom_db, v_custom_name VARCHAR(64);
    DECLARE v_digest_table_template, v_checksum_ref, v_checksum_table text;
    DECLARE v_sql longtext;
    -- Maximum supported length for MESSAGE_TEXT with the SIGNAL command is 128 chars.
    DECLARE v_error_msg VARCHAR(128);
    DECLARE v_old_group_concat_max_len INT UNSIGNED DEFAULT 0;


    -- Don't instrument this thread
    SELECT INSTRUMENTED INTO v_this_thread_enabled FROM performance_schema.threads WHERE PROCESSLIST_ID = CONNECTION_ID();
    IF (v_this_thread_enabled = 'YES') THEN
        CALL sys.ps_setup_disable_thread(CONNECTION_ID());
    END IF;

    -- Temporary table are used - disable sql_log_bin if necessary to prevent them replicating
    SET @log_bin := @@sql_log_bin;
    IF (@log_bin = 1) THEN
        SET sql_log_bin = 0;
    END IF;


    -- Set configuration options
    IF (@sys.statement_performance_analyzer.limit IS NULL) THEN
        SET @sys.statement_performance_analyzer.limit = sys.sys_get_config('statement_performance_analyzer.limit', '100');
    END IF;
    IF (@sys.debug IS NULL) THEN
        SET @sys.debug                                = sys.sys_get_config('debug'                               , 'OFF');
    END IF;


    -- If in_table is set, break in_table into a db and table component and check whether it exists
    -- in_table = NOW() is considered like it's not set.
    IF (in_table = 'NOW()') THEN
        SET v_force_new_snapshot = TRUE,
            in_table             = NULL;
    ELSEIF (in_table IS NOT NULL) THEN
        IF (NOT INSTR(in_table, '.')) THEN
            -- No . in the table name - use current database
            -- DATABASE() will be the database of the procedure
            SET v_table_db   = DATABASE(),
                v_table_name = in_table;
        ELSE
            SET v_table_db   = SUBSTRING_INDEX(in_table, '.', 1);
            SET v_table_name = SUBSTRING(in_table, CHAR_LENGTH(v_table_db)+2);
        END IF;

        SET v_quoted_table = CONCAT('`', v_table_db, '`.`', v_table_name, '`');

        IF (@sys.debug = 'ON') THEN
            SELECT CONCAT('in_table is: db = ''', v_table_db, ''', table = ''', v_table_name, '''') AS 'Debug';
        END IF;

        IF (v_table_db = DATABASE() AND (v_table_name = 'tmp_digests' OR v_table_name = 'tmp_digests_delta')) THEN
            SET v_error_msg = CONCAT('Invalid value for in_table: ', v_quoted_table, ' is reserved table name.');
            SIGNAL SQLSTATE '45000'
               SET MESSAGE_TEXT = v_error_msg;
        END IF;

        CALL sys.table_exists(v_table_db, v_table_name, v_table_exists);
        IF (@sys.debug = 'ON') THEN
            SELECT CONCAT('v_table_exists = ', v_table_exists) AS 'Debug';
        END IF;

        IF (v_table_exists = 'BASE TABLE') THEN
            SET v_old_group_concat_max_len = @@session.group_concat_max_len;
            SET @@session.group_concat_max_len = 2048;
            -- Verify that the table has the correct table definition
            -- This can only be done for base tables as temporary aren't in information_schema.COLUMNS.
            -- This also minimises the risk of using a production table.
            SET v_checksum_ref = (
                 SELECT GROUP_CONCAT(CONCAT(COLUMN_NAME, COLUMN_TYPE) ORDER BY ORDINAL_POSITION) AS Checksum
                   FROM information_schema.COLUMNS
                  WHERE TABLE_SCHEMA = 'performance_schema' AND TABLE_NAME = 'events_statements_summary_by_digest'
                ),
                v_checksum_table = (
                 SELECT GROUP_CONCAT(CONCAT(COLUMN_NAME, COLUMN_TYPE) ORDER BY ORDINAL_POSITION) AS Checksum
                   FROM information_schema.COLUMNS
                  WHERE TABLE_SCHEMA = v_table_db AND TABLE_NAME = v_table_name
                );
            SET @@session.group_concat_max_len = v_old_group_concat_max_len;
            IF (v_checksum_ref <> v_checksum_table) THEN
                -- The table does not have the correct definition, so abandon
                SET v_error_msg = CONCAT('The table ',
                                         IF(CHAR_LENGTH(v_quoted_table) > 93, CONCAT('...', SUBSTRING(v_quoted_table, -90)), v_quoted_table),
                                         ' has the wrong definition.');
                SIGNAL SQLSTATE '45000'
                   SET MESSAGE_TEXT = v_error_msg;
            END IF;
        END IF;
    END IF;


    IF (in_views IS NULL OR in_views = '') THEN
        -- Set to default
        SET in_views = 'with_runtimes_in_95th_percentile,analysis,with_errors_or_warnings,with_full_table_scans,with_sorting,with_temp_tables';
    END IF;


    -- Validate settings
    CALL sys.table_exists(DATABASE(), 'tmp_digests', v_tmp_digests_table_exists);
    IF (@sys.debug = 'ON') THEN
        SELECT CONCAT('v_tmp_digests_table_exists = ', v_tmp_digests_table_exists) AS 'Debug';
    END IF;

    CASE
        WHEN in_action IN ('snapshot', 'overall') THEN
            -- in_table must be NULL, NOW(), or an existing table
            IF (in_table IS NOT NULL) THEN
                IF (NOT v_table_exists IN ('TEMPORARY', 'BASE TABLE')) THEN
                    SET v_error_msg = CONCAT('The ', in_action, ' action requires in_table to be NULL, NOW() or specify an existing table.',
                                             ' The table ',
                                             IF(CHAR_LENGTH(v_quoted_table) > 16, CONCAT('...', SUBSTRING(v_quoted_table, -13)), v_quoted_table),
                                             ' does not exist.');
                    SIGNAL SQLSTATE '45000'
                       SET MESSAGE_TEXT = v_error_msg;
                END IF;
            END IF;

        WHEN in_action IN ('delta', 'save') THEN
            -- in_table must be an existing table
            IF (v_table_exists NOT IN ('TEMPORARY', 'BASE TABLE')) THEN
                SET v_error_msg = CONCAT('The ', in_action, ' action requires in_table to be an existing table.',
                                         IF(in_table IS NOT NULL, CONCAT(' The table ',
                                             IF(CHAR_LENGTH(v_quoted_table) > 39, CONCAT('...', SUBSTRING(v_quoted_table, -36)), v_quoted_table),
                                             ' does not exist.'), ''));
                SIGNAL SQLSTATE '45000'
                   SET MESSAGE_TEXT = v_error_msg;
            END IF;

            IF (in_action = 'delta' AND v_tmp_digests_table_exists <> 'TEMPORARY') THEN
                SIGNAL SQLSTATE '45000'
                   SET MESSAGE_TEXT = 'An existing snapshot generated with the statement_performance_analyzer() must exist.';
            END IF;
        WHEN in_action = 'create_tmp' THEN
            -- in_table must not exists as a temporary table
            IF (v_table_exists = 'TEMPORARY') THEN
                SET v_error_msg = CONCAT('Cannot create the table ',
                                         IF(CHAR_LENGTH(v_quoted_table) > 72, CONCAT('...', SUBSTRING(v_quoted_table, -69)), v_quoted_table),
                                         ' as it already exists.');
                SIGNAL SQLSTATE '45000'
                   SET MESSAGE_TEXT = v_error_msg;
            END IF;

        WHEN in_action = 'create_table' THEN
            -- in_table must not exists at all
            IF (v_table_exists <> '') THEN
                SET v_error_msg = CONCAT('Cannot create the table ',
                                         IF(CHAR_LENGTH(v_quoted_table) > 52, CONCAT('...', SUBSTRING(v_quoted_table, -49)), v_quoted_table),
                                         ' as it already exists',
                                         IF(v_table_exists = 'TEMPORARY', ' as a temporary table.', '.'));
                SIGNAL SQLSTATE '45000'
                   SET MESSAGE_TEXT = v_error_msg;
            END IF;

        WHEN in_action = 'cleanup' THEN
            -- doesn't use any of the arguments
            DO (SELECT 1);
        ELSE
            SIGNAL SQLSTATE '45000'
               SET MESSAGE_TEXT = 'Unknown action. Supported actions are: cleanup, create_table, create_tmp, delta, overall, save, snapshot';
    END CASE;

    SET v_digest_table_template = 'CREATE %{TEMPORARY}TABLE %{TABLE_NAME} (
  `SCHEMA_NAME` varchar(64) DEFAULT NULL,
  `DIGEST` varchar(64) DEFAULT NULL,
  `DIGEST_TEXT` longtext,
  `COUNT_STAR` bigint unsigned NOT NULL,
  `SUM_TIMER_WAIT` bigint unsigned NOT NULL,
  `MIN_TIMER_WAIT` bigint unsigned NOT NULL,
  `AVG_TIMER_WAIT` bigint unsigned NOT NULL,
  `MAX_TIMER_WAIT` bigint unsigned NOT NULL,
  `SUM_LOCK_TIME` bigint unsigned NOT NULL,
  `SUM_ERRORS` bigint unsigned NOT NULL,
  `SUM_WARNINGS` bigint unsigned NOT NULL,
  `SUM_ROWS_AFFECTED` bigint unsigned NOT NULL,
  `SUM_ROWS_SENT` bigint unsigned NOT NULL,
  `SUM_ROWS_EXAMINED` bigint unsigned NOT NULL,
  `SUM_CREATED_TMP_DISK_TABLES` bigint unsigned NOT NULL,
  `SUM_CREATED_TMP_TABLES` bigint unsigned NOT NULL,
  `SUM_SELECT_FULL_JOIN` bigint unsigned NOT NULL,
  `SUM_SELECT_FULL_RANGE_JOIN` bigint unsigned NOT NULL,
  `SUM_SELECT_RANGE` bigint unsigned NOT NULL,
  `SUM_SELECT_RANGE_CHECK` bigint unsigned NOT NULL,
  `SUM_SELECT_SCAN` bigint unsigned NOT NULL,
  `SUM_SORT_MERGE_PASSES` bigint unsigned NOT NULL,
  `SUM_SORT_RANGE` bigint unsigned NOT NULL,
  `SUM_SORT_ROWS` bigint unsigned NOT NULL,
  `SUM_SORT_SCAN` bigint unsigned NOT NULL,
  `SUM_NO_INDEX_USED` bigint unsigned NOT NULL,
  `SUM_NO_GOOD_INDEX_USED` bigint unsigned NOT NULL,
<<<<<<< HEAD
=======
  `SUM_CPU_TIME` bigint unsigned NOT NULL,
  `COUNT_SECONDARY` bigint unsigned NOT NULL,
>>>>>>> fbdaa4de
  `FIRST_SEEN` timestamp(6) NULL DEFAULT NULL,
  `LAST_SEEN` timestamp(6) NULL DEFAULT NULL,
  `QUANTILE_95` bigint unsigned NOT NULL,
  `QUANTILE_99` bigint unsigned NOT NULL,
  `QUANTILE_999` bigint unsigned NOT NULL,
  `QUERY_SAMPLE_TEXT` longtext,
  `QUERY_SAMPLE_SEEN` timestamp(6) NULL DEFAULT NULL,
  `QUERY_SAMPLE_TIMER_WAIT` bigint unsigned NOT NULL,
  INDEX (SCHEMA_NAME, DIGEST)
) DEFAULT CHARSET=utf8mb4';

    -- Do the action
    -- The actions snapshot, ... requires a fresh snapshot - create it now
    IF (v_force_new_snapshot
           OR in_action = 'snapshot'
           OR (in_action = 'overall' AND in_table IS NULL)
           OR (in_action = 'save' AND v_tmp_digests_table_exists <> 'TEMPORARY')
       ) THEN
        IF (v_tmp_digests_table_exists = 'TEMPORARY') THEN
            IF (@sys.debug = 'ON') THEN
                SELECT 'DROP TEMPORARY TABLE IF EXISTS tmp_digests' AS 'Debug';
            END IF;
            DROP TEMPORARY TABLE IF EXISTS tmp_digests;
        END IF;
        CALL sys.execute_prepared_stmt(REPLACE(REPLACE(v_digest_table_template, '%{TEMPORARY}', 'TEMPORARY '), '%{TABLE_NAME}', 'tmp_digests'));

        SET v_sql = CONCAT('INSERT INTO tmp_digests SELECT * FROM ',
                           IF(in_table IS NULL OR in_action = 'save', 'performance_schema.events_statements_summary_by_digest', v_quoted_table));
        CALL sys.execute_prepared_stmt(v_sql);
    END IF;

    -- Go through the remaining actions
    IF (in_action IN ('create_table', 'create_tmp')) THEN
        IF (in_action = 'create_table') THEN
            CALL sys.execute_prepared_stmt(REPLACE(REPLACE(v_digest_table_template, '%{TEMPORARY}', ''), '%{TABLE_NAME}', v_quoted_table));
        ELSE
            CALL sys.execute_prepared_stmt(REPLACE(REPLACE(v_digest_table_template, '%{TEMPORARY}', 'TEMPORARY '), '%{TABLE_NAME}', v_quoted_table));
        END IF;
    ELSEIF (in_action = 'save') THEN
        CALL sys.execute_prepared_stmt(CONCAT('DELETE FROM ', v_quoted_table));
        CALL sys.execute_prepared_stmt(CONCAT('INSERT INTO ', v_quoted_table, ' SELECT * FROM tmp_digests'));
    ELSEIF (in_action = 'cleanup') THEN
        DROP TEMPORARY TABLE IF EXISTS sys.tmp_digests;
        DROP TEMPORARY TABLE IF EXISTS sys.tmp_digests_delta;
    ELSEIF (in_action IN ('overall', 'delta')) THEN
        -- These are almost the same - for delta calculate the delta in tmp_digests_delta and use that instead of tmp_digests.
        -- And overall allows overriding the table to use.
        IF (in_action = 'overall') THEN
            IF (in_table IS NULL) THEN
                SET v_digests_table = 'tmp_digests';
            ELSE
                SET v_digests_table = v_quoted_table;
            END IF;
        ELSE
            SET v_digests_table = 'tmp_digests_delta';
            DROP TEMPORARY TABLE IF EXISTS tmp_digests_delta;
            CREATE TEMPORARY TABLE tmp_digests_delta LIKE tmp_digests;
            SET v_sql = CONCAT('INSERT INTO tmp_digests_delta
SELECT `d_end`.`SCHEMA_NAME`,
       `d_end`.`DIGEST`,
       `d_end`.`DIGEST_TEXT`,
       `d_end`.`COUNT_STAR`-IFNULL(`d_start`.`COUNT_STAR`, 0) AS ''COUNT_STAR'',
       `d_end`.`SUM_TIMER_WAIT`-IFNULL(`d_start`.`SUM_TIMER_WAIT`, 0) AS ''SUM_TIMER_WAIT'',
       `d_end`.`MIN_TIMER_WAIT` AS ''MIN_TIMER_WAIT'',
       IFNULL((`d_end`.`SUM_TIMER_WAIT`-IFNULL(`d_start`.`SUM_TIMER_WAIT`, 0))/NULLIF(`d_end`.`COUNT_STAR`-IFNULL(`d_start`.`COUNT_STAR`, 0), 0), 0) AS ''AVG_TIMER_WAIT'',
       `d_end`.`MAX_TIMER_WAIT` AS ''MAX_TIMER_WAIT'',
       `d_end`.`SUM_LOCK_TIME`-IFNULL(`d_start`.`SUM_LOCK_TIME`, 0) AS ''SUM_LOCK_TIME'',
       `d_end`.`SUM_ERRORS`-IFNULL(`d_start`.`SUM_ERRORS`, 0) AS ''SUM_ERRORS'',
       `d_end`.`SUM_WARNINGS`-IFNULL(`d_start`.`SUM_WARNINGS`, 0) AS ''SUM_WARNINGS'',
       `d_end`.`SUM_ROWS_AFFECTED`-IFNULL(`d_start`.`SUM_ROWS_AFFECTED`, 0) AS ''SUM_ROWS_AFFECTED'',
       `d_end`.`SUM_ROWS_SENT`-IFNULL(`d_start`.`SUM_ROWS_SENT`, 0) AS ''SUM_ROWS_SENT'',
       `d_end`.`SUM_ROWS_EXAMINED`-IFNULL(`d_start`.`SUM_ROWS_EXAMINED`, 0) AS ''SUM_ROWS_EXAMINED'',
       `d_end`.`SUM_CREATED_TMP_DISK_TABLES`-IFNULL(`d_start`.`SUM_CREATED_TMP_DISK_TABLES`, 0) AS ''SUM_CREATED_TMP_DISK_TABLES'',
       `d_end`.`SUM_CREATED_TMP_TABLES`-IFNULL(`d_start`.`SUM_CREATED_TMP_TABLES`, 0) AS ''SUM_CREATED_TMP_TABLES'',
       `d_end`.`SUM_SELECT_FULL_JOIN`-IFNULL(`d_start`.`SUM_SELECT_FULL_JOIN`, 0) AS ''SUM_SELECT_FULL_JOIN'',
       `d_end`.`SUM_SELECT_FULL_RANGE_JOIN`-IFNULL(`d_start`.`SUM_SELECT_FULL_RANGE_JOIN`, 0) AS ''SUM_SELECT_FULL_RANGE_JOIN'',
       `d_end`.`SUM_SELECT_RANGE`-IFNULL(`d_start`.`SUM_SELECT_RANGE`, 0) AS ''SUM_SELECT_RANGE'',
       `d_end`.`SUM_SELECT_RANGE_CHECK`-IFNULL(`d_start`.`SUM_SELECT_RANGE_CHECK`, 0) AS ''SUM_SELECT_RANGE_CHECK'',
       `d_end`.`SUM_SELECT_SCAN`-IFNULL(`d_start`.`SUM_SELECT_SCAN`, 0) AS ''SUM_SELECT_SCAN'',
       `d_end`.`SUM_SORT_MERGE_PASSES`-IFNULL(`d_start`.`SUM_SORT_MERGE_PASSES`, 0) AS ''SUM_SORT_MERGE_PASSES'',
       `d_end`.`SUM_SORT_RANGE`-IFNULL(`d_start`.`SUM_SORT_RANGE`, 0) AS ''SUM_SORT_RANGE'',
       `d_end`.`SUM_SORT_ROWS`-IFNULL(`d_start`.`SUM_SORT_ROWS`, 0) AS ''SUM_SORT_ROWS'',
       `d_end`.`SUM_SORT_SCAN`-IFNULL(`d_start`.`SUM_SORT_SCAN`, 0) AS ''SUM_SORT_SCAN'',
       `d_end`.`SUM_NO_INDEX_USED`-IFNULL(`d_start`.`SUM_NO_INDEX_USED`, 0) AS ''SUM_NO_INDEX_USED'',
       `d_end`.`SUM_NO_GOOD_INDEX_USED`-IFNULL(`d_start`.`SUM_NO_GOOD_INDEX_USED`, 0) AS ''SUM_NO_GOOD_INDEX_USED'',
<<<<<<< HEAD
=======
       `d_end`.`SUM_CPU_TIME`-IFNULL(`d_start`.`SUM_CPU_TIME`, 0) AS ''SUM_CPU_TIME'',
       `d_end`.`COUNT_SECONDARY`-IFNULL(`d_start`.`COUNT_SECONDARY`, 0) AS ''COUNT_SECONDARY'',
>>>>>>> fbdaa4de
       `d_end`.`FIRST_SEEN`,
       `d_end`.`LAST_SEEN`,
       `d_end`.`QUANTILE_95`,
       `d_end`.`QUANTILE_99`,
       `d_end`.`QUANTILE_999`,
       `d_end`.`QUERY_SAMPLE_TEXT`,
       `d_end`.`QUERY_SAMPLE_SEEN`,
       `d_end`.`QUERY_SAMPLE_TIMER_WAIT`
  FROM tmp_digests d_end
       LEFT OUTER JOIN ', v_quoted_table, ' d_start ON `d_start`.`DIGEST` = `d_end`.`DIGEST`
                                                    AND (`d_start`.`SCHEMA_NAME` = `d_end`.`SCHEMA_NAME`
                                                          OR (`d_start`.`SCHEMA_NAME` IS NULL AND `d_end`.`SCHEMA_NAME` IS NULL)
                                                        )
 WHERE `d_end`.`COUNT_STAR`-IFNULL(`d_start`.`COUNT_STAR`, 0) > 0');
            CALL sys.execute_prepared_stmt(v_sql);
        END IF;

        IF (FIND_IN_SET('with_runtimes_in_95th_percentile', in_views)) THEN
            SELECT 'Queries with Runtime in 95th Percentile' AS 'Next Output';

            DROP TEMPORARY TABLE IF EXISTS tmp_digest_avg_latency_distribution1;
            DROP TEMPORARY TABLE IF EXISTS tmp_digest_avg_latency_distribution2;
            DROP TEMPORARY TABLE IF EXISTS tmp_digest_95th_percentile_by_avg_us;

            CREATE TEMPORARY TABLE tmp_digest_avg_latency_distribution1 (
              cnt bigint unsigned NOT NULL,
              avg_us decimal(21,0) NOT NULL,
              PRIMARY KEY (avg_us)
            ) ENGINE=InnoDB;

            SET v_sql = CONCAT('INSERT INTO tmp_digest_avg_latency_distribution1
SELECT COUNT(*) cnt,
       ROUND(avg_timer_wait/1000000) AS avg_us
  FROM ', v_digests_table, '
 GROUP BY avg_us');
            CALL sys.execute_prepared_stmt(v_sql);

            CREATE TEMPORARY TABLE tmp_digest_avg_latency_distribution2 LIKE tmp_digest_avg_latency_distribution1;
            INSERT INTO tmp_digest_avg_latency_distribution2 SELECT * FROM tmp_digest_avg_latency_distribution1;

            CREATE TEMPORARY TABLE tmp_digest_95th_percentile_by_avg_us (
              avg_us decimal(21,0) NOT NULL,
              percentile decimal(46,4) NOT NULL,
              PRIMARY KEY (avg_us)
            ) ENGINE=InnoDB;

            SET v_sql = CONCAT('INSERT INTO tmp_digest_95th_percentile_by_avg_us
SELECT s2.avg_us avg_us,
       IFNULL(SUM(s1.cnt)/NULLIF((SELECT COUNT(*) FROM ', v_digests_table, '), 0), 0) percentile
  FROM tmp_digest_avg_latency_distribution1 AS s1
       JOIN tmp_digest_avg_latency_distribution2 AS s2 ON s1.avg_us <= s2.avg_us
 GROUP BY s2.avg_us
HAVING percentile > 0.95
 ORDER BY percentile
 LIMIT 1');
            CALL sys.execute_prepared_stmt(v_sql);

            SET v_sql =
                REPLACE(
                    REPLACE(
                        (SELECT VIEW_DEFINITION
                           FROM information_schema.VIEWS
                          WHERE TABLE_SCHEMA = DATABASE() AND TABLE_NAME = 'statements_with_runtimes_in_95th_percentile'
                        ),
                        '`performance_schema`.`events_statements_summary_by_digest`',
                        v_digests_table
                    ),
                    'sys.x$ps_digest_95th_percentile_by_avg_us',
                    '`sys`.`x$ps_digest_95th_percentile_by_avg_us`'
              );
            CALL sys.execute_prepared_stmt(v_sql);

            DROP TEMPORARY TABLE tmp_digest_avg_latency_distribution1;
            DROP TEMPORARY TABLE tmp_digest_avg_latency_distribution2;
            DROP TEMPORARY TABLE tmp_digest_95th_percentile_by_avg_us;
        END IF;

        IF (FIND_IN_SET('analysis', in_views)) THEN
            SELECT CONCAT('Top ', @sys.statement_performance_analyzer.limit, ' Queries Ordered by Total Latency') AS 'Next Output';
            SET v_sql =
                REPLACE(
                    (SELECT VIEW_DEFINITION
                       FROM information_schema.VIEWS
                      WHERE TABLE_SCHEMA = DATABASE() AND TABLE_NAME = 'statement_analysis'
                    ),
                    '`performance_schema`.`events_statements_summary_by_digest`',
                    v_digests_table
                );
            IF (@sys.statement_performance_analyzer.limit > 0) THEN
                SET v_sql = CONCAT(v_sql, ' LIMIT ', @sys.statement_performance_analyzer.limit);
            END IF;
            CALL sys.execute_prepared_stmt(v_sql);
        END IF;

        IF (FIND_IN_SET('with_errors_or_warnings', in_views)) THEN
            SELECT CONCAT('Top ', @sys.statement_performance_analyzer.limit, ' Queries with Errors') AS 'Next Output';
            SET v_sql =
                REPLACE(
                    (SELECT VIEW_DEFINITION
                       FROM information_schema.VIEWS
                      WHERE TABLE_SCHEMA = DATABASE() AND TABLE_NAME = 'statements_with_errors_or_warnings'
                    ),
                    '`performance_schema`.`events_statements_summary_by_digest`',
                    v_digests_table
                );
            IF (@sys.statement_performance_analyzer.limit > 0) THEN
                SET v_sql = CONCAT(v_sql, ' LIMIT ', @sys.statement_performance_analyzer.limit);
            END IF;
            CALL sys.execute_prepared_stmt(v_sql);
        END IF;

        IF (FIND_IN_SET('with_full_table_scans', in_views)) THEN
            SELECT CONCAT('Top ', @sys.statement_performance_analyzer.limit, ' Queries with Full Table Scan') AS 'Next Output';
            SET v_sql =
                REPLACE(
                    (SELECT VIEW_DEFINITION
                       FROM information_schema.VIEWS
                      WHERE TABLE_SCHEMA = DATABASE() AND TABLE_NAME = 'statements_with_full_table_scans'
                    ),
                    '`performance_schema`.`events_statements_summary_by_digest`',
                    v_digests_table
                );
            IF (@sys.statement_performance_analyzer.limit > 0) THEN
                SET v_sql = CONCAT(v_sql, ' LIMIT ', @sys.statement_performance_analyzer.limit);
            END IF;
            CALL sys.execute_prepared_stmt(v_sql);
        END IF;

        IF (FIND_IN_SET('with_sorting', in_views)) THEN
            SELECT CONCAT('Top ', @sys.statement_performance_analyzer.limit, ' Queries with Sorting') AS 'Next Output';
            SET v_sql =
                REPLACE(
                    (SELECT VIEW_DEFINITION
                       FROM information_schema.VIEWS
                      WHERE TABLE_SCHEMA = DATABASE() AND TABLE_NAME = 'statements_with_sorting'
                    ),
                    '`performance_schema`.`events_statements_summary_by_digest`',
                    v_digests_table
                );
            IF (@sys.statement_performance_analyzer.limit > 0) THEN
                SET v_sql = CONCAT(v_sql, ' LIMIT ', @sys.statement_performance_analyzer.limit);
            END IF;
            CALL sys.execute_prepared_stmt(v_sql);
        END IF;

        IF (FIND_IN_SET('with_temp_tables', in_views)) THEN
            SELECT CONCAT('Top ', @sys.statement_performance_analyzer.limit, ' Queries with Internal Temporary Tables') AS 'Next Output';
            SET v_sql =
                REPLACE(
                    (SELECT VIEW_DEFINITION
                       FROM information_schema.VIEWS
                      WHERE TABLE_SCHEMA = DATABASE() AND TABLE_NAME = 'statements_with_temp_tables'
                    ),
                    '`performance_schema`.`events_statements_summary_by_digest`',
                    v_digests_table
                );
            IF (@sys.statement_performance_analyzer.limit > 0) THEN
                SET v_sql = CONCAT(v_sql, ' LIMIT ', @sys.statement_performance_analyzer.limit);
            END IF;
            CALL sys.execute_prepared_stmt(v_sql);
        END IF;

        IF (FIND_IN_SET('custom', in_views)) THEN
            SELECT CONCAT('Top ', @sys.statement_performance_analyzer.limit, ' Queries Using Custom View') AS 'Next Output';

            IF (@sys.statement_performance_analyzer.view IS NULL) THEN
                SET @sys.statement_performance_analyzer.view = sys.sys_get_config('statement_performance_analyzer.view', NULL);
            END IF;
            IF (@sys.statement_performance_analyzer.view IS NULL) THEN
                SIGNAL SQLSTATE '45000'
                   SET MESSAGE_TEXT = 'The @sys.statement_performance_analyzer.view user variable must be set with the view or query to use.';
            END IF;

            IF (NOT INSTR(@sys.statement_performance_analyzer.view, ' ')) THEN
                -- No spaces, so can't be a query
                IF (NOT INSTR(@sys.statement_performance_analyzer.view, '.')) THEN
                    -- No . in the table name - use current database
                    -- DATABASE() will be the database of the procedure
                    SET v_custom_db   = DATABASE(),
                        v_custom_name = @sys.statement_performance_analyzer.view;
                ELSE
                    SET v_custom_db   = SUBSTRING_INDEX(@sys.statement_performance_analyzer.view, '.', 1);
                    SET v_custom_name = SUBSTRING(@sys.statement_performance_analyzer.view, CHAR_LENGTH(v_custom_db)+2);
                END IF;

                CALL sys.table_exists(v_custom_db, v_custom_name, v_custom_view_exists);
                IF (v_custom_view_exists <> 'VIEW') THEN
                    SIGNAL SQLSTATE '45000'
                       SET MESSAGE_TEXT = 'The @sys.statement_performance_analyzer.view user variable is set but specified neither an existing view nor a query.';
                END IF;

                SET v_sql =
                    REPLACE(
                        (SELECT VIEW_DEFINITION
                           FROM information_schema.VIEWS
                          WHERE TABLE_SCHEMA = v_custom_db AND TABLE_NAME = v_custom_name
                        ),
                        '`performance_schema`.`events_statements_summary_by_digest`',
                        v_digests_table
                    );
            ELSE
                SET v_sql = REPLACE(@sys.statement_performance_analyzer.view, '`performance_schema`.`events_statements_summary_by_digest`', v_digests_table);
            END IF;

            IF (@sys.statement_performance_analyzer.limit > 0) THEN
                SET v_sql = CONCAT(v_sql, ' LIMIT ', @sys.statement_performance_analyzer.limit);
            END IF;

            CALL sys.execute_prepared_stmt(v_sql);
        END IF;
    END IF;

    -- Restore INSTRUMENTED for this thread
    IF (v_this_thread_enabled = 'YES') THEN
        CALL sys.ps_setup_enable_thread(CONNECTION_ID());
    END IF;

    IF (@log_bin = 1) THEN
        SET sql_log_bin = @log_bin;
    END IF;
END$$

DELIMITER ;<|MERGE_RESOLUTION|>--- conflicted
+++ resolved
@@ -428,11 +428,8 @@
   `SUM_SORT_SCAN` bigint unsigned NOT NULL,
   `SUM_NO_INDEX_USED` bigint unsigned NOT NULL,
   `SUM_NO_GOOD_INDEX_USED` bigint unsigned NOT NULL,
-<<<<<<< HEAD
-=======
   `SUM_CPU_TIME` bigint unsigned NOT NULL,
   `COUNT_SECONDARY` bigint unsigned NOT NULL,
->>>>>>> fbdaa4de
   `FIRST_SEEN` timestamp(6) NULL DEFAULT NULL,
   `LAST_SEEN` timestamp(6) NULL DEFAULT NULL,
   `QUANTILE_95` bigint unsigned NOT NULL,
@@ -518,11 +515,8 @@
        `d_end`.`SUM_SORT_SCAN`-IFNULL(`d_start`.`SUM_SORT_SCAN`, 0) AS ''SUM_SORT_SCAN'',
        `d_end`.`SUM_NO_INDEX_USED`-IFNULL(`d_start`.`SUM_NO_INDEX_USED`, 0) AS ''SUM_NO_INDEX_USED'',
        `d_end`.`SUM_NO_GOOD_INDEX_USED`-IFNULL(`d_start`.`SUM_NO_GOOD_INDEX_USED`, 0) AS ''SUM_NO_GOOD_INDEX_USED'',
-<<<<<<< HEAD
-=======
        `d_end`.`SUM_CPU_TIME`-IFNULL(`d_start`.`SUM_CPU_TIME`, 0) AS ''SUM_CPU_TIME'',
        `d_end`.`COUNT_SECONDARY`-IFNULL(`d_start`.`COUNT_SECONDARY`, 0) AS ''COUNT_SECONDARY'',
->>>>>>> fbdaa4de
        `d_end`.`FIRST_SEEN`,
        `d_end`.`LAST_SEEN`,
        `d_end`.`QUANTILE_95`,
