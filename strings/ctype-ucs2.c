/* Copyright (C) 2000 MySQL AB
   
   This library is free software; you can redistribute it and/or
   modify it under the terms of the GNU Library General Public
   License as published by the Free Software Foundation; version 2
   of the License.
   
   This library is distributed in the hope that it will be useful,
   but WITHOUT ANY WARRANTY; without even the implied warranty of
   MERCHANTABILITY or FITNESS FOR A PARTICULAR PURPOSE.  See the GNU
   Library General Public License for more details.
   
   You should have received a copy of the GNU Library General Public
   License along with this library; if not, write to the Free
   Software Foundation, Inc., 59 Temple Place - Suite 330, Boston,
   MA 02111-1307, USA */

/* UCS2 support. Written by Alexander Barkov <bar@mysql.com> */

#include <my_global.h>
#include <my_sys.h>
#include "m_string.h"
#include "m_ctype.h"
#include <errno.h>
#include <stdarg.h>


#ifdef HAVE_CHARSET_ucs2

#ifndef EILSEQ
#define EILSEQ ENOENT
#endif


static uchar ctype_ucs2[] = {
    0,
   32, 32, 32, 32, 32, 32, 32, 32, 32, 40, 40, 40, 40, 40, 32, 32,
   32, 32, 32, 32, 32, 32, 32, 32, 32, 32, 32, 32, 32, 32, 32, 32,
   72, 16, 16, 16, 16, 16, 16, 16, 16, 16, 16, 16, 16, 16, 16, 16,
  132,132,132,132,132,132,132,132,132,132, 16, 16, 16, 16, 16, 16,
   16,129,129,129,129,129,129,  1,  1,  1,  1,  1,  1,  1,  1,  1,
    1,  1,  1,  1,  1,  1,  1,  1,  1,  1,  1, 16, 16, 16, 16, 16,
   16,130,130,130,130,130,130,  2,  2,  2,  2,  2,  2,  2,  2,  2,
    2,  2,  2,  2,  2,  2,  2,  2,  2,  2,  2, 16, 16, 16, 16, 32,
    0,  0,  0,  0,  0,  0,  0,  0,  0,  0,  0,  0,  0,  0,  0,  0,
    0,  0,  0,  0,  0,  0,  0,  0,  0,  0,  0,  0,  0,  0,  0,  0,
    0,  0,  0,  0,  0,  0,  0,  0,  0,  0,  0,  0,  0,  0,  0,  0,
    0,  0,  0,  0,  0,  0,  0,  0,  0,  0,  0,  0,  0,  0,  0,  0,
    0,  0,  0,  0,  0,  0,  0,  0,  0,  0,  0,  0,  0,  0,  0,  0,
    0,  0,  0,  0,  0,  0,  0,  0,  0,  0,  0,  0,  0,  0,  0,  0,
    0,  0,  0,  0,  0,  0,  0,  0,  0,  0,  0,  0,  0,  0,  0,  0,
    0,  0,  0,  0,  0,  0,  0,  0,  0,  0,  0,  0,  0,  0,  0,  0
};

static uchar to_lower_ucs2[] = {
    0,  1,  2,  3,  4,  5,  6,  7,  8,  9, 10, 11, 12, 13, 14, 15,
   16, 17, 18, 19, 20, 21, 22, 23, 24, 25, 26, 27, 28, 29, 30, 31,
   32, 33, 34, 35, 36, 37, 38, 39, 40, 41, 42, 43, 44, 45, 46, 47,
   48, 49, 50, 51, 52, 53, 54, 55, 56, 57, 58, 59, 60, 61, 62, 63,
   64, 97, 98, 99,100,101,102,103,104,105,106,107,108,109,110,111,
  112,113,114,115,116,117,118,119,120,121,122, 91, 92, 93, 94, 95,
   96, 97, 98, 99,100,101,102,103,104,105,106,107,108,109,110,111,
  112,113,114,115,116,117,118,119,120,121,122,123,124,125,126,127,
  128,129,130,131,132,133,134,135,136,137,138,139,140,141,142,143,
  144,145,146,147,148,149,150,151,152,153,154,155,156,157,158,159,
  160,161,162,163,164,165,166,167,168,169,170,171,172,173,174,175,
  176,177,178,179,180,181,182,183,184,185,186,187,188,189,190,191,
  192,193,194,195,196,197,198,199,200,201,202,203,204,205,206,207,
  208,209,210,211,212,213,214,215,216,217,218,219,220,221,222,223,
  224,225,226,227,228,229,230,231,232,233,234,235,236,237,238,239,
  240,241,242,243,244,245,246,247,248,249,250,251,252,253,254,255
};

static uchar to_upper_ucs2[] = {
    0,  1,  2,  3,  4,  5,  6,  7,  8,  9, 10, 11, 12, 13, 14, 15,
   16, 17, 18, 19, 20, 21, 22, 23, 24, 25, 26, 27, 28, 29, 30, 31,
   32, 33, 34, 35, 36, 37, 38, 39, 40, 41, 42, 43, 44, 45, 46, 47,
   48, 49, 50, 51, 52, 53, 54, 55, 56, 57, 58, 59, 60, 61, 62, 63,
   64, 65, 66, 67, 68, 69, 70, 71, 72, 73, 74, 75, 76, 77, 78, 79,
   80, 81, 82, 83, 84, 85, 86, 87, 88, 89, 90, 91, 92, 93, 94, 95,
   96, 65, 66, 67, 68, 69, 70, 71, 72, 73, 74, 75, 76, 77, 78, 79,
   80, 81, 82, 83, 84, 85, 86, 87, 88, 89, 90,123,124,125,126,127,
  128,129,130,131,132,133,134,135,136,137,138,139,140,141,142,143,
  144,145,146,147,148,149,150,151,152,153,154,155,156,157,158,159,
  160,161,162,163,164,165,166,167,168,169,170,171,172,173,174,175,
  176,177,178,179,180,181,182,183,184,185,186,187,188,189,190,191,
  192,193,194,195,196,197,198,199,200,201,202,203,204,205,206,207,
  208,209,210,211,212,213,214,215,216,217,218,219,220,221,222,223,
  224,225,226,227,228,229,230,231,232,233,234,235,236,237,238,239,
  240,241,242,243,244,245,246,247,248,249,250,251,252,253,254,255
};


static int my_ucs2_uni(CHARSET_INFO *cs __attribute__((unused)),
		       my_wc_t * pwc, const uchar *s, const uchar *e)
{
  if (s+2 > e) /* Need 2 characters */
    return MY_CS_TOOSMALL2;
  
  *pwc= ((uchar)s[0]) * 256  + ((uchar)s[1]);
  return 2;
}

static int my_uni_ucs2(CHARSET_INFO *cs __attribute__((unused)) ,
		       my_wc_t wc, uchar *r, uchar *e)
{
  if ( r+2 > e ) 
    return MY_CS_TOOSMALL2;
  
  r[0]= (uchar) (wc >> 8);
  r[1]= (uchar) (wc & 0xFF);
  return 2;
}


static size_t my_caseup_ucs2(CHARSET_INFO *cs, char *src, size_t srclen,
                           char *dst __attribute__((unused)),
                           size_t dstlen __attribute__((unused)))
{
  my_wc_t wc;
  int res;
  char *srcend= src + srclen;
  MY_UNICASE_INFO **uni_plane= cs->caseinfo;
  DBUG_ASSERT(src == dst && srclen == dstlen);
  
  while ((src < srcend) &&
         (res= my_ucs2_uni(cs, &wc, (uchar *)src, (uchar*) srcend)) > 0)
  {
    int plane= (wc>>8) & 0xFF;
    wc= uni_plane[plane] ? uni_plane[plane][wc & 0xFF].toupper : wc;
    if (res != my_uni_ucs2(cs, wc, (uchar*) src, (uchar*) srcend))
      break;
    src+= res;
  }
  return srclen;
}


static void my_hash_sort_ucs2(CHARSET_INFO *cs, const uchar *s, size_t slen,
			      ulong *n1, ulong *n2)
{
  my_wc_t wc;
  int res;
  const uchar *e=s+slen;
  MY_UNICASE_INFO **uni_plane= cs->caseinfo;

  while (e > s+1 && e[-1] == ' ' && e[-2] == '\0')
    e-= 2;

  while ((s < e) && (res=my_ucs2_uni(cs,&wc, (uchar *)s, (uchar*)e)) >0)
  {
    int plane = (wc>>8) & 0xFF;
    wc = uni_plane[plane] ? uni_plane[plane][wc & 0xFF].sort : wc;
    n1[0]^= (((n1[0] & 63)+n2[0])*(wc & 0xFF))+ (n1[0] << 8);
    n2[0]+=3;
    n1[0]^= (((n1[0] & 63)+n2[0])*(wc >> 8))+ (n1[0] << 8);
    n2[0]+=3;
    s+=res;
  }
}


static size_t my_caseup_str_ucs2(CHARSET_INFO * cs  __attribute__((unused)), 
			       char * s __attribute__((unused)))
{
  return 0;
}


static size_t my_casedn_ucs2(CHARSET_INFO *cs, char *src, size_t srclen,
                           char *dst __attribute__((unused)),
                           size_t dstlen __attribute__((unused)))
{
  my_wc_t wc;
  int res;
  char *srcend= src + srclen;
  MY_UNICASE_INFO **uni_plane= cs->caseinfo;
  DBUG_ASSERT(src == dst && srclen == dstlen);

  while ((src < srcend) &&
         (res= my_ucs2_uni(cs, &wc, (uchar*) src, (uchar*) srcend)) > 0)
  {
    int plane= (wc>>8) & 0xFF;
    wc= uni_plane[plane] ? uni_plane[plane][wc & 0xFF].tolower : wc;
    if (res != my_uni_ucs2(cs, wc, (uchar*) src, (uchar*) srcend))
      break;
    src+= res;
  }
  return srclen;
}


static size_t my_casedn_str_ucs2(CHARSET_INFO *cs __attribute__((unused)), 
			       char * s __attribute__((unused)))
{
  return 0;
}


static int my_strnncoll_ucs2(CHARSET_INFO *cs, 
			     const uchar *s, size_t slen, 
                             const uchar *t, size_t tlen,
                             my_bool t_is_prefix)
{
  int s_res,t_res;
  my_wc_t s_wc,t_wc;
  const uchar *se=s+slen;
  const uchar *te=t+tlen;
  MY_UNICASE_INFO **uni_plane= cs->caseinfo;
  LINT_INIT(s_wc);

  while ( s < se && t < te )
  {
    int plane;
    s_res=my_ucs2_uni(cs,&s_wc, s, se);
    t_res=my_ucs2_uni(cs,&t_wc, t, te);
    
    if ( s_res <= 0 || t_res <= 0 )
    {
      /* Incorrect string, compare by char value */
      return ((int)s[0]-(int)t[0]); 
    }
    
    plane=(s_wc>>8) & 0xFF;
    s_wc = uni_plane[plane] ? uni_plane[plane][s_wc & 0xFF].sort : s_wc;
    plane=(t_wc>>8) & 0xFF;
    t_wc = uni_plane[plane] ? uni_plane[plane][t_wc & 0xFF].sort : t_wc;
    if ( s_wc != t_wc )
    {
      return  s_wc > t_wc ? 1 : -1;
    }
    
    s+=s_res;
    t+=t_res;
  }
  return (int) (t_is_prefix ? t-te : ((se-s) - (te-t)));
}

/*
  Compare strings, discarding end space

  SYNOPSIS
    my_strnncollsp_ucs2()
    cs                  character set handler
    a                   First string to compare
    a_length            Length of 'a'
    b                   Second string to compare
    b_length            Length of 'b'

  IMPLEMENTATION
    If one string is shorter as the other, then we space extend the other
    so that the strings have equal length.

    This will ensure that the following things hold:

    "a"  == "a "
    "a\0" < "a"
    "a\0" < "a "

  RETURN
    < 0  a <  b
    = 0  a == b
    > 0  a > b
*/

static int my_strnncollsp_ucs2(CHARSET_INFO *cs __attribute__((unused)),
                               const uchar *s, size_t slen,
                               const uchar *t, size_t tlen,
                               my_bool diff_if_only_endspace_difference
			       __attribute__((unused)))
{
  const uchar *se, *te;
  size_t minlen;
  MY_UNICASE_INFO **uni_plane= cs->caseinfo;

  /* extra safety to make sure the lengths are even numbers */
  slen&= ~1;
  tlen&= ~1;

  se= s + slen;
  te= t + tlen;

  for (minlen= min(slen, tlen); minlen; minlen-= 2)
  {
    int s_wc = uni_plane[s[0]] ? (int) uni_plane[s[0]][s[1]].sort :
                                 (((int) s[0]) << 8) + (int) s[1];

    int t_wc = uni_plane[t[0]] ? (int) uni_plane[t[0]][t[1]].sort : 
                                 (((int) t[0]) << 8) + (int) t[1];
    if ( s_wc != t_wc )
      return  s_wc > t_wc ? 1 : -1;

    s+= 2;
    t+= 2;
  }

  if (slen != tlen)
  {
    int swap= 1;
    if (slen < tlen)
    {
      s= t;
      se= te;
      swap= -1;
    }

    for ( ; s < se ; s+= 2)
    {
      if (s[0] || s[1] != ' ')
        return (s[0] == 0 && s[1] < ' ') ? -swap : swap;
    }
  }
  return 0;
}


static int my_strncasecmp_ucs2(CHARSET_INFO *cs,
			       const char *s, const char *t,  size_t len)
{
  int s_res,t_res;
  my_wc_t s_wc,t_wc;
  const char *se=s+len;
  const char *te=t+len;
  MY_UNICASE_INFO **uni_plane= cs->caseinfo;
  LINT_INIT(s_wc);
  LINT_INIT(t_wc);

  while ( s < se && t < te )
  {
    int plane;
    
    s_res=my_ucs2_uni(cs,&s_wc, (const uchar*)s, (const uchar*)se);
    t_res=my_ucs2_uni(cs,&t_wc, (const uchar*)t, (const uchar*)te);
    
    if ( s_res <= 0 || t_res <= 0 )
    {
      /* Incorrect string, compare by char value */
      return ((int)s[0]-(int)t[0]); 
    }
    
    plane=(s_wc>>8) & 0xFF;
    s_wc = uni_plane[plane] ? uni_plane[plane][s_wc & 0xFF].tolower : s_wc;

    plane=(t_wc>>8) & 0xFF;
    t_wc = uni_plane[plane] ? uni_plane[plane][t_wc & 0xFF].tolower : t_wc;
    
    if ( s_wc != t_wc )
      return  ((int) s_wc) - ((int) t_wc);
    
    s+=s_res;
    t+=t_res;
  }
  return (int) ( (se-s) - (te-t) );
}


static int my_strcasecmp_ucs2(CHARSET_INFO *cs, const char *s, const char *t)
{
  size_t s_len= strlen(s);
  size_t t_len= strlen(t);
  size_t len = (s_len > t_len) ? s_len : t_len;
  return my_strncasecmp_ucs2(cs, s, t, len);
}


static size_t my_strnxfrm_ucs2(CHARSET_INFO *cs, 
                               uchar *dst, size_t dstlen, const uchar *src,
                               size_t srclen)
{
  my_wc_t wc;
  int res;
  int plane;
  uchar *de = dst + dstlen;
  const uchar *se = src + srclen;
  MY_UNICASE_INFO **uni_plane= cs->caseinfo;

  while( src < se && dst < de )
  {
    if ((res=my_ucs2_uni(cs,&wc, src, se))<0)
    {
      break;
    }
    src+=res;
    srclen-=res;
    
    plane=(wc>>8) & 0xFF;
    wc = uni_plane[plane] ? uni_plane[plane][wc & 0xFF].sort : wc;
    
    if ((res=my_uni_ucs2(cs,wc,dst,de)) <0)
    {
      break;
    }
    dst+=res;
  }
  if (dst < de)
    cs->cset->fill(cs, (char*) dst, (size_t) (de - dst), ' ');
  return dstlen;
}


static uint my_ismbchar_ucs2(CHARSET_INFO *cs __attribute__((unused)),
                             const char *b __attribute__((unused)),
                             const char *e __attribute__((unused)))
{
  return 2;
}


static uint my_mbcharlen_ucs2(CHARSET_INFO *cs  __attribute__((unused)) , 
                              uint c __attribute__((unused)))
{
  return 2;
}


static int my_vsnprintf_ucs2(char *dst, size_t n, const char* fmt, va_list ap)
{
  char *start=dst, *end=dst+n-1;
  for (; *fmt ; fmt++)
  {
    if (fmt[0] != '%')
    {
      if (dst == end)			/* End of buffer */
	break;
      
      *dst++='\0'; *dst++= *fmt;	/* Copy ordinary char */
      continue;
    }
    
    fmt++;
    
    /* Skip if max size is used (to be compatible with printf) */
    while ( (*fmt>='0' && *fmt<='9') || *fmt == '.' || *fmt == '-')
      fmt++;
    
    if (*fmt == 'l')
      fmt++;
    
    if (*fmt == 's')				/* String parameter */
    {
      reg2 char	*par = va_arg(ap, char *);
      size_t plen;
      size_t left_len = (size_t)(end-dst);
      if (!par) par = (char*)"(null)";
      plen= strlen(par);
      if (left_len <= plen*2)
	plen = left_len/2 - 1;

      for ( ; plen ; plen--, dst+=2, par++)
      {
        dst[0]='\0';
        dst[1]=par[0];
      }
      continue;
    }
    else if (*fmt == 'd' || *fmt == 'u')	/* Integer parameter */
    {
      register int iarg;
      char nbuf[16];
      char *pbuf=nbuf;
      
      if ((size_t) (end-dst) < 32)
	break;
      iarg = va_arg(ap, int);
      if (*fmt == 'd')
	int10_to_str((long) iarg, nbuf, -10);
      else
	int10_to_str((long) (uint) iarg,nbuf,10);

      for (; pbuf[0]; pbuf++)
      {
        *dst++='\0';
        *dst++=*pbuf;
      }
      continue;
    }
    
    /* We come here on '%%', unknown code or too long parameter */
    if (dst == end)
      break;
    *dst++='\0';
    *dst++='%';				/* % used as % or unknown code */
  }
  
  DBUG_ASSERT(dst <= end);
  *dst='\0';				/* End of errmessage */
  return (size_t) (dst - start);
}

static size_t my_snprintf_ucs2(CHARSET_INFO *cs __attribute__((unused)),
                               char* to, size_t n, const char* fmt, ...)
{
  va_list args;
  va_start(args,fmt);
  return my_vsnprintf_ucs2(to, n, fmt, args);
}


long my_strntol_ucs2(CHARSET_INFO *cs,
		     const char *nptr, size_t l, int base,
		     char **endptr, int *err)
{
  int      negative=0;
  int      overflow;
  int      cnv;
  my_wc_t  wc;
  register unsigned int cutlim;
  register uint32 cutoff;
  register uint32 res;
  register const uchar *s= (const uchar*) nptr;
  register const uchar *e= (const uchar*) nptr+l;
  const uchar *save;
  
  *err= 0;
  do
  {
    if ((cnv=cs->cset->mb_wc(cs,&wc,s,e))>0)
    {
      switch (wc)
      {
        case ' ' : break;
        case '\t': break;
        case '-' : negative= !negative; break;
        case '+' : break;
        default  : goto bs;
      }
    } 
    else /* No more characters or bad multibyte sequence */
    {
      if (endptr !=NULL )
        *endptr = (char*)s;
      err[0] = (cnv==MY_CS_ILSEQ) ? EILSEQ : EDOM;
      return 0;
    } 
    s+=cnv;
  } while (1);
  
bs:

#ifdef NOT_USED  
  if (base <= 0 || base == 1 || base > 36)
    base = 10;
#endif
  
  overflow = 0;
  res = 0;
  save = s;
  cutoff = ((uint32)~0L) / (uint32) base;
  cutlim = (uint) (((uint32)~0L) % (uint32) base);
  
  do {
    if ((cnv=cs->cset->mb_wc(cs,&wc,s,e))>0)
    {
      s+=cnv;
      if ( wc>='0' && wc<='9')
        wc -= '0';
      else if ( wc>='A' && wc<='Z')
        wc = wc - 'A' + 10;
      else if ( wc>='a' && wc<='z')
        wc = wc - 'a' + 10;
      else
        break;
      if ((int)wc >= base)
        break;
      if (res > cutoff || (res == cutoff && wc > cutlim))
        overflow = 1;
      else
      {
        res *= (uint32) base;
        res += wc;
      }
    }
    else if (cnv==MY_CS_ILSEQ)
    {
      if (endptr !=NULL )
        *endptr = (char*)s;
      err[0]=EILSEQ;
      return 0;
    } 
    else
    {
      /* No more characters */
      break;
    }
  } while(1);
  
  if (endptr != NULL)
    *endptr = (char *) s;
  
  if (s == save)
  {
    err[0]=EDOM;
    return 0L;
  }
  
  if (negative)
  {
    if (res > (uint32) INT_MIN32)
      overflow = 1;
  }
  else if (res > INT_MAX32)
    overflow = 1;
  
  if (overflow)
  {
    err[0]=ERANGE;
    return negative ? INT_MIN32 : INT_MAX32;
  }
  
  return (negative ? -((long) res) : (long) res);
}


ulong my_strntoul_ucs2(CHARSET_INFO *cs,
		       const char *nptr, size_t l, int base, 
		       char **endptr, int *err)
{
  int      negative=0;
  int      overflow;
  int      cnv;
  my_wc_t  wc;
  register unsigned int cutlim;
  register uint32 cutoff;
  register uint32 res;
  register const uchar *s= (const uchar*) nptr;
  register const uchar *e= (const uchar*) nptr+l;
  const uchar *save;
  
  *err= 0;
  do
  {
    if ((cnv=cs->cset->mb_wc(cs,&wc,s,e))>0)
    {
      switch (wc)
      {
        case ' ' : break;
        case '\t': break;
        case '-' : negative= !negative; break;
        case '+' : break;
        default  : goto bs;
      }
    } 
    else /* No more characters or bad multibyte sequence */
    {
      if (endptr !=NULL )
        *endptr = (char*)s;
      err[0] = (cnv==MY_CS_ILSEQ) ? EILSEQ : EDOM;
      return 0;
    } 
    s+=cnv;
  } while (1);
  
bs:

#ifdef NOT_USED
  if (base <= 0 || base == 1 || base > 36)
    base = 10;
#endif

  overflow = 0;
  res = 0;
  save = s;
  cutoff = ((uint32)~0L) / (uint32) base;
  cutlim = (uint) (((uint32)~0L) % (uint32) base);
  
  do
  {
    if ((cnv=cs->cset->mb_wc(cs,&wc,s,e))>0)
    {
      s+=cnv;
      if ( wc>='0' && wc<='9')
        wc -= '0';
      else if ( wc>='A' && wc<='Z')
        wc = wc - 'A' + 10;
      else if ( wc>='a' && wc<='z')
        wc = wc - 'a' + 10;
      else
        break;
      if ((int)wc >= base)
        break;
      if (res > cutoff || (res == cutoff && wc > cutlim))
        overflow = 1;
      else
      {
        res *= (uint32) base;
        res += wc;
      }
    }
    else if (cnv==MY_CS_ILSEQ)
    {
      if (endptr !=NULL )
        *endptr = (char*)s;
      err[0]=EILSEQ;
      return 0;
    } 
    else
    {
      /* No more characters */
      break;
    }
  } while(1);
  
  if (endptr != NULL)
    *endptr = (char *) s;
  
  if (s == save)
  {
    err[0]=EDOM;
    return 0L;
  }
  
  if (overflow)
  {
    err[0]=(ERANGE);
    return (~(uint32) 0);
  }
  
  return (negative ? -((long) res) : (long) res);
}



longlong  my_strntoll_ucs2(CHARSET_INFO *cs,
			   const char *nptr, size_t l, int base,
			   char **endptr, int *err)
{
  int      negative=0;
  int      overflow;
  int      cnv;
  my_wc_t  wc;
  register ulonglong    cutoff;
  register unsigned int cutlim;
  register ulonglong    res;
  register const uchar *s= (const uchar*) nptr;
  register const uchar *e= (const uchar*) nptr+l;
  const uchar *save;
  
  *err= 0;
  do
  {
    if ((cnv=cs->cset->mb_wc(cs,&wc,s,e))>0)
    {
      switch (wc)
      {
        case ' ' : break;
        case '\t': break;
        case '-' : negative= !negative; break;
        case '+' : break;
        default  : goto bs;
      }
    } 
    else /* No more characters or bad multibyte sequence */
    {
      if (endptr !=NULL )
        *endptr = (char*)s;
      err[0] = (cnv==MY_CS_ILSEQ) ? EILSEQ : EDOM;
      return 0;
    } 
    s+=cnv;
  } while (1);
  
bs:

#ifdef NOT_USED  
  if (base <= 0 || base == 1 || base > 36)
    base = 10;
#endif

  overflow = 0;
  res = 0;
  save = s;
  cutoff = (~(ulonglong) 0) / (unsigned long int) base;
  cutlim = (uint) ((~(ulonglong) 0) % (unsigned long int) base);

  do {
    if ((cnv=cs->cset->mb_wc(cs,&wc,s,e))>0)
    {
      s+=cnv;
      if ( wc>='0' && wc<='9')
        wc -= '0';
      else if ( wc>='A' && wc<='Z')
        wc = wc - 'A' + 10;
      else if ( wc>='a' && wc<='z')
        wc = wc - 'a' + 10;
      else
        break;
      if ((int)wc >= base)
        break;
      if (res > cutoff || (res == cutoff && wc > cutlim))
        overflow = 1;
      else
      {
        res *= (ulonglong) base;
        res += wc;
      }
    }
    else if (cnv==MY_CS_ILSEQ)
    {
      if (endptr !=NULL )
        *endptr = (char*)s;
      err[0]=EILSEQ;
      return 0;
    } 
    else
    {
      /* No more characters */
      break;
    }
  } while(1);
  
  if (endptr != NULL)
    *endptr = (char *) s;
  
  if (s == save)
  {
    err[0]=EDOM;
    return 0L;
  }
  
  if (negative)
  {
    if (res  > (ulonglong) LONGLONG_MIN)
      overflow = 1;
  }
  else if (res > (ulonglong) LONGLONG_MAX)
    overflow = 1;
  
  if (overflow)
  {
    err[0]=ERANGE;
    return negative ? LONGLONG_MIN : LONGLONG_MAX;
  }
  
  return (negative ? -((longlong)res) : (longlong)res);
}




ulonglong  my_strntoull_ucs2(CHARSET_INFO *cs,
			   const char *nptr, size_t l, int base,
			   char **endptr, int *err)
{
  int      negative=0;
  int      overflow;
  int      cnv;
  my_wc_t  wc;
  register ulonglong    cutoff;
  register unsigned int cutlim;
  register ulonglong    res;
  register const uchar *s= (const uchar*) nptr;
  register const uchar *e= (const uchar*) nptr+l;
  const uchar *save;
  
  *err= 0;
  do
  {
    if ((cnv=cs->cset->mb_wc(cs,&wc,s,e))>0)
    {
      switch (wc)
      {
        case ' ' : break;
        case '\t': break;
        case '-' : negative= !negative; break;
        case '+' : break;
        default  : goto bs;
      }
    } 
    else /* No more characters or bad multibyte sequence */
    {
      if (endptr !=NULL )
        *endptr = (char*)s;
      err[0]= (cnv==MY_CS_ILSEQ) ? EILSEQ : EDOM;
      return 0;
    } 
    s+=cnv;
  } while (1);
  
bs:
  
#ifdef NOT_USED
  if (base <= 0 || base == 1 || base > 36)
    base = 10;
#endif

  overflow = 0;
  res = 0;
  save = s;
  cutoff = (~(ulonglong) 0) / (unsigned long int) base;
  cutlim = (uint) ((~(ulonglong) 0) % (unsigned long int) base);

  do
  {
    if ((cnv=cs->cset->mb_wc(cs,&wc,s,e))>0)
    {
      s+=cnv;
      if ( wc>='0' && wc<='9')
        wc -= '0';
      else if ( wc>='A' && wc<='Z')
        wc = wc - 'A' + 10;
      else if ( wc>='a' && wc<='z')
        wc = wc - 'a' + 10;
      else
        break;
      if ((int)wc >= base)
        break;
      if (res > cutoff || (res == cutoff && wc > cutlim))
        overflow = 1;
      else
      {
        res *= (ulonglong) base;
        res += wc;
      }
    }
    else if (cnv==MY_CS_ILSEQ)
    {
      if (endptr !=NULL )
        *endptr = (char*)s;
      err[0]= EILSEQ;
      return 0;
    } 
    else
    {
      /* No more characters */
      break;
    }
  } while(1);
  
  if (endptr != NULL)
    *endptr = (char *) s;
  
  if (s == save)
  {
    err[0]= EDOM;
    return 0L;
  }
  
  if (overflow)
  {
    err[0]= ERANGE;
    return (~(ulonglong) 0);
  }

  return (negative ? -((longlong) res) : (longlong) res);
}


double my_strntod_ucs2(CHARSET_INFO *cs __attribute__((unused)),
                       char *nptr, size_t length, 
                       char **endptr, int *err)
{
  char     buf[256];
  double   res;
  register char *b=buf;
  register const uchar *s= (const uchar*) nptr;
  const uchar *end;
  my_wc_t  wc;
  int      cnv;

  *err= 0;
  /* Cut too long strings */
  if (length >= sizeof(buf))
    length= sizeof(buf)-1;
  end= s+length;

  while ((cnv=cs->cset->mb_wc(cs,&wc,s,end)) > 0)
  {
    s+=cnv;
    if (wc > (int) (uchar) 'e' || !wc)
      break;					/* Can't be part of double */
    *b++= (char) wc;
  }

  *endptr= b;
  res= my_strtod(buf, endptr, err);
  *endptr= nptr + (size_t) (*endptr- buf);
  return res;
}


ulonglong my_strntoull10rnd_ucs2(CHARSET_INFO *cs __attribute__((unused)),
                                 const char *nptr, size_t length,
                                 int unsign_fl,
                                 char **endptr, int *err)
{
  char     buf[256], *b= buf;
  ulonglong res;
  const uchar *end, *s= (const uchar*) nptr;
  my_wc_t  wc;
  int      cnv;

  /* Cut too long strings */
  if (length >= sizeof(buf))
    length= sizeof(buf)-1;
  end= s + length;

  while ((cnv= cs->cset->mb_wc(cs,&wc,s,end)) > 0)
  {
    s+= cnv;
    if (wc > (int) (uchar) 'e' || !wc)
      break;                            /* Can't be a number part */
    *b++= (char) wc;
  }

  res= my_strntoull10rnd_8bit(cs, buf, b - buf, unsign_fl, endptr, err);
  *endptr= (char*) nptr + 2 * (size_t) (*endptr- buf);
  return res;
}


/*
  This is a fast version optimized for the case of radix 10 / -10
*/

size_t my_l10tostr_ucs2(CHARSET_INFO *cs,
                        char *dst, size_t len, int radix, long int val)
{
  char buffer[66];
  register char *p, *db, *de;
  long int new_val;
  int  sl=0;
  unsigned long int uval = (unsigned long int) val;
  
  p = &buffer[sizeof(buffer)-1];
  *p='\0';
  
  if (radix < 0)
  {
    if (val < 0)
    {
      sl   = 1;
      /* Avoid integer overflow in (-val) for LONGLONG_MIN (BUG#31799). */
      uval  = (unsigned long int)0 - uval;
    }
  }
  
  new_val = (long) (uval / 10);
  *--p    = '0'+ (char) (uval - (unsigned long) new_val * 10);
  val     = new_val;
  
  while (val != 0)
  {
    new_val=val/10;
    *--p = '0' + (char) (val-new_val*10);
    val= new_val;
  }
  
  if (sl)
  {
    *--p='-';
  }
  
  for ( db=dst, de=dst+len ; (dst<de) && *p ; p++)
  {
    int cnvres=cs->cset->wc_mb(cs,(my_wc_t)p[0],(uchar*) dst, (uchar*) de);
    if (cnvres>0)
      dst+=cnvres;
    else
      break;
  }
  return (int) (dst-db);
}


size_t my_ll10tostr_ucs2(CHARSET_INFO *cs __attribute__((unused)),
                         char *dst, size_t len, int radix, longlong val)
{
  char buffer[65];
  register char *p, *db, *de;
  long long_val;
  int  sl=0;
  ulonglong uval= (ulonglong) val;
  
  if (radix < 0)
  {
    if (val < 0)
    {
      sl=1;
      /* Avoid integer overflow in (-val) for LONGLONG_MIN (BUG#31799). */
      uval = (ulonglong)0 - uval;
    }
  }
  
  p = &buffer[sizeof(buffer)-1];
  *p='\0';
  
  if (uval == 0)
  {
    *--p='0';
    goto cnv;
  }
  
  while (uval > (ulonglong) LONG_MAX)
  {
<<<<<<< HEAD
    ulonglong quo=(ulonglong) val/(size_t) 10;
    uint rem= (uint) (val- quo* (uint) 10);
=======
    ulonglong quo= uval/(uint) 10;
    uint rem= (uint) (uval- quo* (uint) 10);
>>>>>>> f8b5a340
    *--p = '0' + rem;
    uval= quo;
  }
  
  long_val= (long) uval;
  while (long_val != 0)
  {
    long quo= long_val/10;
    *--p = (char) ('0' + (long_val - quo*10));
    long_val= quo;
  }
  
cnv:
  if (sl)
  {
    *--p='-';
  }
  
  for ( db=dst, de=dst+len ; (dst<de) && *p ; p++)
  {
    int cnvres=cs->cset->wc_mb(cs, (my_wc_t) p[0], (uchar*) dst, (uchar*) de);
    if (cnvres>0)
      dst+=cnvres;
    else
      break;
  }
  return (int) (dst-db);
}


#undef  ULONGLONG_MAX
#define ULONGLONG_MAX		(~(ulonglong) 0)
#define MAX_NEGATIVE_NUMBER	((ulonglong) LL(0x8000000000000000))
#define INIT_CNT  9
#define LFACTOR   ULL(1000000000)
#define LFACTOR1  ULL(10000000000)
#define LFACTOR2  ULL(100000000000)

static unsigned long lfactor[9]=
{
  1L, 10L, 100L, 1000L, 10000L, 100000L, 1000000L, 10000000L, 100000000L
};


longlong my_strtoll10_ucs2(CHARSET_INFO *cs __attribute__((unused)),
                           const char *nptr, char **endptr, int *error)
{
  const char *s, *end, *start, *n_end, *true_end;
  uchar c;
  unsigned long i, j, k;
  ulonglong li;
  int negative;
  ulong cutoff, cutoff2, cutoff3;

  s= nptr;
  /* If fixed length string */
  if (endptr)
  {
    /* Make sure string length is even */
    end= s + ((*endptr - s) / 2) * 2;
    while (s < end && !s[0] && (s[1] == ' ' || s[1] == '\t'))
      s+= 2;
    if (s == end)
      goto no_conv;
  }
  else
  {
     /* We don't support null terminated strings in UCS2 */
     goto no_conv;
  }

  /* Check for a sign.	*/
  negative= 0;
  if (!s[0] && s[1] == '-')
  {
    *error= -1;					/* Mark as negative number */
    negative= 1;
    s+= 2;
    if (s == end)
      goto no_conv;
    cutoff=  MAX_NEGATIVE_NUMBER / LFACTOR2;
    cutoff2= (MAX_NEGATIVE_NUMBER % LFACTOR2) / 100;
    cutoff3=  MAX_NEGATIVE_NUMBER % 100;
  }
  else
  {
    *error= 0;
    if (!s[0] && s[1] == '+')
    {
      s+= 2;
      if (s == end)
	goto no_conv;
    }
    cutoff=  ULONGLONG_MAX / LFACTOR2;
    cutoff2= ULONGLONG_MAX % LFACTOR2 / 100;
    cutoff3=  ULONGLONG_MAX % 100;
  }

  /* Handle case where we have a lot of pre-zero */
  if (!s[0] && s[1] == '0')
  {
    i= 0;
    do
    {
      s+= 2;
      if (s == end)
	goto end_i;				/* Return 0 */
    }
    while (!s[0] && s[1] == '0');
    n_end= s + 2 * INIT_CNT;
  }
  else
  {
    /* Read first digit to check that it's a valid number */
    if (s[0] || (c= (s[1]-'0')) > 9)
      goto no_conv;
    i= c;
    s+= 2;
    n_end= s + 2 * (INIT_CNT-1);
  }

  /* Handle first 9 digits and store them in i */
  if (n_end > end)
    n_end= end;
  for (; s != n_end ; s+= 2)
  {
    if (s[0] || (c= (s[1]-'0')) > 9)
      goto end_i;
    i= i*10+c;
  }
  if (s == end)
    goto end_i;

  /* Handle next 9 digits and store them in j */
  j= 0;
  start= s;				/* Used to know how much to shift i */
  n_end= true_end= s + 2 * INIT_CNT;
  if (n_end > end)
    n_end= end;
  do
  {
    if (s[0] || (c= (s[1]-'0')) > 9)
      goto end_i_and_j;
    j= j*10+c;
    s+= 2;
  } while (s != n_end);
  if (s == end)
  {
    if (s != true_end)
      goto end_i_and_j;
    goto end3;
  }
  if (s[0] || (c= (s[1]-'0')) > 9)
    goto end3;

  /* Handle the next 1 or 2 digits and store them in k */
  k=c;
  s+= 2;
  if (s == end || s[0] || (c= (s[1]-'0')) > 9)
    goto end4;
  k= k*10+c;
  s+= 2;
  *endptr= (char*) s;

  /* number string should have ended here */
  if (s != end && !s[0] && (c= (s[1]-'0')) <= 9)
    goto overflow;

  /* Check that we didn't get an overflow with the last digit */
  if (i > cutoff || (i == cutoff && ((j > cutoff2 || j == cutoff2) &&
                                     k > cutoff3)))
    goto overflow;
  li=i*LFACTOR2+ (ulonglong) j*100 + k;
  return (longlong) li;

overflow:					/* *endptr is set here */
  *error= MY_ERRNO_ERANGE;
  return negative ? LONGLONG_MIN : (longlong) ULONGLONG_MAX;

end_i:
  *endptr= (char*) s;
  return (negative ? ((longlong) -(long) i) : (longlong) i);

end_i_and_j:
  li= (ulonglong) i * lfactor[(size_t) (s-start) / 2] + j;
  *endptr= (char*) s;
  return (negative ? -((longlong) li) : (longlong) li);

end3:
  li=(ulonglong) i*LFACTOR+ (ulonglong) j;
  *endptr= (char*) s;
  return (negative ? -((longlong) li) : (longlong) li);

end4:
  li=(ulonglong) i*LFACTOR1+ (ulonglong) j * 10 + k;
  *endptr= (char*) s;
  if (negative)
  {
   if (li > MAX_NEGATIVE_NUMBER)
     goto overflow;
   return -((longlong) li);
  }
  return (longlong) li;

no_conv:
  /* There was no number to convert.  */
  *error= MY_ERRNO_EDOM;
  *endptr= (char *) nptr;
  return 0;
}


static
size_t my_numchars_ucs2(CHARSET_INFO *cs __attribute__((unused)),
                        const char *b, const char *e)
{
  return (size_t) (e-b)/2;
}


static
size_t my_charpos_ucs2(CHARSET_INFO *cs __attribute__((unused)),
                       const char *b  __attribute__((unused)),
                       const char *e  __attribute__((unused)),
                       size_t pos)
{
  size_t string_length= (size_t) (e - b);
  return pos > string_length ? string_length + 2 : pos * 2;
}


static
size_t my_well_formed_len_ucs2(CHARSET_INFO *cs __attribute__((unused)),
                               const char *b, const char *e,
                               size_t nchars, int *error)
{
  /* Ensure string length is dividable with 2 */
  size_t nbytes= ((size_t) (e-b)) & ~(size_t) 1;
  *error= 0;
  nchars*= 2;
  return min(nbytes, nchars);
}


static
void my_fill_ucs2(CHARSET_INFO *cs __attribute__((unused)),
		   char *s, size_t l, int fill)
{
  for ( ; l >= 2; s[0]= 0, s[1]= fill, s+=2, l-=2);
}


static
size_t my_lengthsp_ucs2(CHARSET_INFO *cs __attribute__((unused)),
		      const char *ptr, size_t length)
{
  const char *end= ptr+length;
  while (end > ptr+1 && end[-1] == ' ' && end[-2] == '\0')
    end-=2;
  return (size_t) (end-ptr);
}


static
int my_wildcmp_ucs2_ci(CHARSET_INFO *cs,
		    const char *str,const char *str_end,
		    const char *wildstr,const char *wildend,
		    int escape, int w_one, int w_many)
{
  MY_UNICASE_INFO **uni_plane= cs->caseinfo;
  return my_wildcmp_unicode(cs,str,str_end,wildstr,wildend,
                            escape,w_one,w_many,uni_plane); 
}


static
int my_wildcmp_ucs2_bin(CHARSET_INFO *cs,
		    const char *str,const char *str_end,
		    const char *wildstr,const char *wildend,
		    int escape, int w_one, int w_many)
{
  return my_wildcmp_unicode(cs,str,str_end,wildstr,wildend,
                            escape,w_one,w_many,NULL); 
}


static
int my_strnncoll_ucs2_bin(CHARSET_INFO *cs, 
                          const uchar *s, size_t slen,
                          const uchar *t, size_t tlen,
                          my_bool t_is_prefix)
{
  int s_res,t_res;
  my_wc_t s_wc,t_wc;
  const uchar *se=s+slen;
  const uchar *te=t+tlen;
  LINT_INIT(s_wc);
  LINT_INIT(t_wc);

  while ( s < se && t < te )
  {
    s_res=my_ucs2_uni(cs,&s_wc, s, se);
    t_res=my_ucs2_uni(cs,&t_wc, t, te);
    
    if ( s_res <= 0 || t_res <= 0 )
    {
      /* Incorrect string, compare by char value */
      return ((int)s[0]-(int)t[0]); 
    }
    if ( s_wc != t_wc )
    {
      return  s_wc > t_wc ? 1 : -1;
    }
    
    s+=s_res;
    t+=t_res;
  }
  return (int) (t_is_prefix ? t-te : ((se-s) - (te-t)));
}

static int my_strnncollsp_ucs2_bin(CHARSET_INFO *cs __attribute__((unused)), 
                                   const uchar *s, size_t slen, 
                                   const uchar *t, size_t tlen,
                                   my_bool diff_if_only_endspace_difference
                                   __attribute__((unused)))
{
  const uchar *se, *te;
  size_t minlen;

  /* extra safety to make sure the lengths are even numbers */
  slen= (slen >> 1) << 1;
  tlen= (tlen >> 1) << 1;

  se= s + slen;
  te= t + tlen;

  for (minlen= min(slen, tlen); minlen; minlen-= 2)
  {
    int s_wc= s[0] * 256 + s[1];
    int t_wc= t[0] * 256 + t[1];
    if ( s_wc != t_wc )
      return  s_wc > t_wc ? 1 : -1;

    s+= 2;
    t+= 2;
  }

  if (slen != tlen)
  {
    int swap= 1;
    if (slen < tlen)
    {
      s= t;
      se= te;
      swap= -1;
    }

    for ( ; s < se ; s+= 2)
    {
      if (s[0] || s[1] != ' ')
        return (s[0] == 0 && s[1] < ' ') ? -swap : swap;
    }
  }
  return 0;
}


static
int my_strcasecmp_ucs2_bin(CHARSET_INFO *cs, const char *s, const char *t)
{
  size_t s_len= strlen(s);
  size_t t_len= strlen(t);
  size_t len = (s_len > t_len) ? s_len : t_len;
  return  my_strncasecmp_ucs2(cs, s, t, len);
}


static
size_t my_strnxfrm_ucs2_bin(CHARSET_INFO *cs __attribute__((unused)),
                            uchar *dst, size_t dstlen,
                            const uchar *src, size_t srclen)
{
  if (dst != src)
    memcpy(dst,src,srclen= min(dstlen,srclen));
  if (dstlen > srclen)
    cs->cset->fill(cs, (char*) dst + srclen, dstlen - srclen, ' ');
  return dstlen;
}


static
void my_hash_sort_ucs2_bin(CHARSET_INFO *cs __attribute__((unused)),
			   const uchar *key, size_t len,ulong *nr1, ulong *nr2)
{
  const uchar *pos = key;
  
  key+= len;

  while (key > pos+1 && key[-1] == ' ' && key[-2] == '\0')
    key-= 2;

  for (; pos < (uchar*) key ; pos++)
  {
    nr1[0]^=(ulong) ((((uint) nr1[0] & 63)+nr2[0]) * 
	     ((uint)*pos)) + (nr1[0] << 8);
    nr2[0]+=3;
  }
}

/*
** Calculate min_str and max_str that ranges a LIKE string.
** Arguments:
** ptr		Pointer to LIKE string.
** ptr_length	Length of LIKE string.
** escape	Escape character in LIKE.  (Normally '\').
**		All escape characters should be removed from min_str and max_str
** res_length	Length of min_str and max_str.
** min_str	Smallest case sensitive string that ranges LIKE.
**		Should be space padded to res_length.
** max_str	Largest case sensitive string that ranges LIKE.
**		Normally padded with the biggest character sort value.
**
** The function should return 0 if ok and 1 if the LIKE string can't be
** optimized !
*/

my_bool my_like_range_ucs2(CHARSET_INFO *cs,
			   const char *ptr, size_t ptr_length,
			   pbool escape, pbool w_one, pbool w_many,
			   size_t res_length,
			   char *min_str,char *max_str,
			   size_t *min_length,size_t *max_length)
{
  const char *end=ptr+ptr_length;
  char *min_org=min_str;
  char *min_end=min_str+res_length;
  size_t charlen= res_length / cs->mbmaxlen;
  const char *contraction_flags= cs->contractions ?
             ((const char*) cs->contractions) + 0x40*0x40 : NULL;
  
  for ( ; ptr + 1 < end && min_str + 1 < min_end && charlen > 0
        ; ptr+=2, charlen--)
  {
    if (ptr[0] == '\0' && ptr[1] == escape && ptr + 1 < end)
    {
      ptr+=2;					/* Skip escape */
      *min_str++= *max_str++ = ptr[0];
      *min_str++= *max_str++ = ptr[1];
      continue;
    }
    if (ptr[0] == '\0' && ptr[1] == w_one)	/* '_' in SQL */
    {
      *min_str++= (char) (cs->min_sort_char >> 8);
      *min_str++= (char) (cs->min_sort_char & 255);
      *max_str++= (char) (cs->max_sort_char >> 8);
      *max_str++= (char) (cs->max_sort_char & 255);
      continue;
    }
    if (ptr[0] == '\0' && ptr[1] == w_many)	/* '%' in SQL */
    {
fill_max_and_min:
      /*
        Calculate length of keys:
        'a\0\0... is the smallest possible string when we have space expand
        a\ff\ff... is the biggest possible string
      */
      *min_length= ((cs->state & MY_CS_BINSORT) ? (size_t) (min_str - min_org) :
                    res_length);
      *max_length= res_length;
      do {
        *min_str++ = 0;
	*min_str++ = 0;
	*max_str++ = (char) (cs->max_sort_char >> 8);
	*max_str++ = (char) (cs->max_sort_char & 255);
      } while (min_str + 1 < min_end);
      return 0;
    }

    if (contraction_flags && ptr + 3 < end &&
        ptr[0] == '\0' && contraction_flags[(uchar) ptr[1]])
    {
      /* Contraction head found */
      if (ptr[2] == '\0' && (ptr[3] == w_one || ptr[3] == w_many))
      {
        /* Contraction head followed by a wildcard, quit */
        goto fill_max_and_min;
      }
      
      /*
        Check if the second letter can be contraction part,
        and if two letters really produce a contraction.
      */
      if (ptr[2] == '\0' && contraction_flags[(uchar) ptr[3]] &&
          cs->contractions[(ptr[1]-0x40)*0x40 + ptr[3] - 0x40])
      {
        /* Contraction found */
        if (charlen == 1 || min_str + 2 >= min_end)
        {
          /* Full contraction doesn't fit, quit */
          goto fill_max_and_min;
        }
        
        /* Put contraction head */
        *min_str++= *max_str++= *ptr++;
        *min_str++= *max_str++= *ptr++;
        charlen--;
      }
    }
    /* Put contraction tail, or a single character */
    *min_str++= *max_str++ = ptr[0];
    *min_str++= *max_str++ = ptr[1];
  }

  /* Temporary fix for handling w_one at end of string (key compression) */
  {
    char *tmp;
    for (tmp= min_str ; tmp-1 > min_org && tmp[-1] == '\0' && tmp[-2]=='\0';)
    {
      *--tmp=' ';
      *--tmp='\0';
    }
  }
  
  *min_length= *max_length = (size_t) (min_str - min_org);
  while (min_str + 1 < min_end)
  {
    *min_str++ = *max_str++ = '\0';
    *min_str++ = *max_str++ = ' ';      /* Because if key compression */
  }
  return 0;
}



size_t my_scan_ucs2(CHARSET_INFO *cs __attribute__((unused)),
                    const char *str, const char *end, int sequence_type)
{
  const char *str0= str;
  end--; /* for easier loop condition, because of two bytes per character */
  
  switch (sequence_type)
  {
  case MY_SEQ_SPACES:
    for ( ; str < end; str+= 2)
    {
      if (str[0] != '\0' || str[1] != ' ')
        break;
    }
    return (size_t) (str - str0);
  default:
    return 0;
  }
}



static MY_COLLATION_HANDLER my_collation_ucs2_general_ci_handler =
{
    NULL,		/* init */
    my_strnncoll_ucs2,
    my_strnncollsp_ucs2,
    my_strnxfrm_ucs2,
    my_strnxfrmlen_simple,
    my_like_range_ucs2,
    my_wildcmp_ucs2_ci,
    my_strcasecmp_ucs2,
    my_instr_mb,
    my_hash_sort_ucs2,
    my_propagate_simple
};


static MY_COLLATION_HANDLER my_collation_ucs2_bin_handler =
{
    NULL,		/* init */
    my_strnncoll_ucs2_bin,
    my_strnncollsp_ucs2_bin,
    my_strnxfrm_ucs2_bin,
    my_strnxfrmlen_simple,
    my_like_range_simple,
    my_wildcmp_ucs2_bin,
    my_strcasecmp_ucs2_bin,
    my_instr_mb,
    my_hash_sort_ucs2_bin,
    my_propagate_simple
};


MY_CHARSET_HANDLER my_charset_ucs2_handler=
{
    NULL,		/* init */
    my_ismbchar_ucs2,	/* ismbchar     */
    my_mbcharlen_ucs2,	/* mbcharlen    */
    my_numchars_ucs2,
    my_charpos_ucs2,
    my_well_formed_len_ucs2,
    my_lengthsp_ucs2,
    my_numcells_mb,
    my_ucs2_uni,	/* mb_wc        */
    my_uni_ucs2,	/* wc_mb        */
    my_mb_ctype_mb,
    my_caseup_str_ucs2,
    my_casedn_str_ucs2,
    my_caseup_ucs2,
    my_casedn_ucs2,
    my_snprintf_ucs2,
    my_l10tostr_ucs2,
    my_ll10tostr_ucs2,
    my_fill_ucs2,
    my_strntol_ucs2,
    my_strntoul_ucs2,
    my_strntoll_ucs2,
    my_strntoull_ucs2,
    my_strntod_ucs2,
    my_strtoll10_ucs2,
    my_strntoull10rnd_ucs2,
    my_scan_ucs2
};


CHARSET_INFO my_charset_ucs2_general_ci=
{
    35,0,0,		/* number       */
    MY_CS_COMPILED|MY_CS_PRIMARY|MY_CS_STRNXFRM|MY_CS_UNICODE,
    "ucs2",		/* cs name    */
    "ucs2_general_ci",	/* name         */
    "",			/* comment      */
    NULL,		/* tailoring    */
    ctype_ucs2,		/* ctype        */
    to_lower_ucs2,	/* to_lower     */
    to_upper_ucs2,	/* to_upper     */
    to_upper_ucs2,	/* sort_order   */
    NULL,		/* contractions */
    NULL,		/* sort_order_big*/
    NULL,		/* tab_to_uni   */
    NULL,		/* tab_from_uni */
    my_unicase_default, /* caseinfo     */
    NULL,		/* state_map    */
    NULL,		/* ident_map    */
    1,			/* strxfrm_multiply */
    1,                  /* caseup_multiply  */
    1,                  /* casedn_multiply  */
    2,			/* mbminlen     */
    2,			/* mbmaxlen     */
    0,			/* min_sort_char */
    0xFFFF,		/* max_sort_char */
    ' ',                /* pad char      */
    0,                  /* escape_with_backslash_is_dangerous */
    &my_charset_ucs2_handler,
    &my_collation_ucs2_general_ci_handler
};

CHARSET_INFO my_charset_ucs2_bin=
{
    90,0,0,		/* number       */
    MY_CS_COMPILED|MY_CS_BINSORT|MY_CS_UNICODE,
    "ucs2",		/* cs name    */
    "ucs2_bin",		/* name         */
    "",			/* comment      */
    NULL,		/* tailoring    */
    ctype_ucs2,		/* ctype        */
    to_lower_ucs2,	/* to_lower     */
    to_upper_ucs2,	/* to_upper     */
    NULL,		/* sort_order   */
    NULL,		/* contractions */
    NULL,		/* sort_order_big*/
    NULL,		/* tab_to_uni   */
    NULL,		/* tab_from_uni */
    my_unicase_default, /* caseinfo     */
    NULL,		/* state_map    */
    NULL,		/* ident_map    */
    1,			/* strxfrm_multiply */
    1,                  /* caseup_multiply  */
    1,                  /* casedn_multiply  */
    2,			/* mbminlen     */
    2,			/* mbmaxlen     */
    0,			/* min_sort_char */
    0xFFFF,		/* max_sort_char */
    ' ',                /* pad char      */
    0,                  /* escape_with_backslash_is_dangerous */
    &my_charset_ucs2_handler,
    &my_collation_ucs2_bin_handler
};


#endif<|MERGE_RESOLUTION|>--- conflicted
+++ resolved
@@ -1092,13 +1092,8 @@
   
   while (uval > (ulonglong) LONG_MAX)
   {
-<<<<<<< HEAD
-    ulonglong quo=(ulonglong) val/(size_t) 10;
-    uint rem= (uint) (val- quo* (uint) 10);
-=======
     ulonglong quo= uval/(uint) 10;
     uint rem= (uint) (uval- quo* (uint) 10);
->>>>>>> f8b5a340
     *--p = '0' + rem;
     uval= quo;
   }
