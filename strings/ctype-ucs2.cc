--- conflicted
+++ resolved
@@ -60,6 +60,15 @@
 static unsigned long lfactor[9] = {
     1L, 10L, 100L, 1000L, 10000L, 100000L, 1000000L, 10000000L, 100000000L};
 
+MY_COMPILER_DIAGNOSTIC_PUSH()
+// Suppress warning C4146 unary minus operator applied to unsigned type,
+// result still unsigned
+MY_COMPILER_MSVC_DIAGNOSTIC_IGNORE(4146)
+static inline longlong ulonglong_with_sign(bool negative, ulonglong ll) {
+  return negative ? -ll : ll;
+}
+MY_COMPILER_DIAGNOSTIC_POP()
+
 static inline int my_bincmp(const uchar *s, const uchar *se, const uchar *t,
                             const uchar *te) {
   int slen = (int)(se - s), tlen = (int)(te - t);
@@ -69,24 +78,21 @@
 }
 
 extern "C" {
-static size_t my_caseup_str_mb2_or_mb4(const CHARSET_INFO *cs
-                                           MY_ATTRIBUTE((unused)),
-                                       char *s MY_ATTRIBUTE((unused))) {
+static size_t my_caseup_str_mb2_or_mb4(const CHARSET_INFO *cs [[maybe_unused]],
+                                       char *s [[maybe_unused]]) {
   assert(0);
   return 0;
 }
 
-static size_t my_casedn_str_mb2_or_mb4(const CHARSET_INFO *cs
-                                           MY_ATTRIBUTE((unused)),
-                                       char *s MY_ATTRIBUTE((unused))) {
+static size_t my_casedn_str_mb2_or_mb4(const CHARSET_INFO *cs [[maybe_unused]],
+                                       char *s [[maybe_unused]]) {
   assert(0);
   return 0;
 }
 
-static int my_strcasecmp_mb2_or_mb4(const CHARSET_INFO *cs
-                                        MY_ATTRIBUTE((unused)),
-                                    const char *s MY_ATTRIBUTE((unused)),
-                                    const char *t MY_ATTRIBUTE((unused))) {
+static int my_strcasecmp_mb2_or_mb4(const CHARSET_INFO *cs [[maybe_unused]],
+                                    const char *s [[maybe_unused]],
+                                    const char *t [[maybe_unused]]) {
   assert(0);
   return 0;
 }
@@ -368,7 +374,7 @@
     return negative ? LLONG_MIN : LLONG_MAX;
   }
 
-  return negative ? -res : res;
+  return ulonglong_with_sign(negative, res);
 }
 
 static ulonglong my_strntoull_mb2_or_mb4(const CHARSET_INFO *cs,
@@ -458,7 +464,7 @@
     return (~(ulonglong)0);
   }
 
-  return negative ? -res : res;
+  return ulonglong_with_sign(negative, res);
 }
 
 static double my_strntod_mb2_or_mb4(const CHARSET_INFO *cs, const char *nptr,
@@ -894,8 +900,8 @@
 }
 
 extern "C" {
-static size_t my_snprintf_mb2(const CHARSET_INFO *cs MY_ATTRIBUTE((unused)),
-                              char *to, size_t n, const char *fmt, ...) {
+static size_t my_snprintf_mb2(const CHARSET_INFO *cs [[maybe_unused]], char *to,
+                              size_t n, const char *fmt, ...) {
   size_t retval;
   va_list args;
   va_start(args, fmt);
@@ -904,7 +910,7 @@
   return retval;
 }
 
-static size_t my_lengthsp_mb2(const CHARSET_INFO *cs MY_ATTRIBUTE((unused)),
+static size_t my_lengthsp_mb2(const CHARSET_INFO *cs [[maybe_unused]],
                               const char *ptr, size_t length) {
   const char *end = ptr + length;
   while (end > ptr + 1 && end[-1] == ' ' && end[-2] == '\0') end -= 2;
@@ -937,8 +943,8 @@
   (((a & 3) << 18) + (b << 10) + ((c & 3) << 8) + d + 0x10000)
 
 extern "C" {
-static int my_utf16_uni(const CHARSET_INFO *cs MY_ATTRIBUTE((unused)),
-                        my_wc_t *pwc, const uchar *s, const uchar *e) {
+static int my_utf16_uni(const CHARSET_INFO *cs [[maybe_unused]], my_wc_t *pwc,
+                        const uchar *s, const uchar *e) {
   if (s + 2 > e) return MY_CS_TOOSMALL2;
 
   /*
@@ -965,8 +971,8 @@
   return 2;
 }
 
-static int my_uni_utf16(const CHARSET_INFO *cs MY_ATTRIBUTE((unused)),
-                        my_wc_t wc, uchar *s, uchar *e) {
+static int my_uni_utf16(const CHARSET_INFO *cs [[maybe_unused]], my_wc_t wc,
+                        uchar *s, uchar *e) {
   if (wc <= 0xFFFF) {
     if (s + 2 > e) return MY_CS_TOOSMALL2;
     if (MY_UTF16_SURROGATE(wc)) return MY_CS_ILUNI;
@@ -1014,8 +1020,8 @@
 
 extern "C" {
 static size_t my_caseup_utf16(const CHARSET_INFO *cs, char *src, size_t srclen,
-                              char *dst MY_ATTRIBUTE((unused)),
-                              size_t dstlen MY_ATTRIBUTE((unused))) {
+                              char *dst [[maybe_unused]],
+                              size_t dstlen [[maybe_unused]]) {
   my_wc_t wc;
   int res;
   char *srcend = src + srclen;
@@ -1057,8 +1063,8 @@
 }
 
 static size_t my_casedn_utf16(const CHARSET_INFO *cs, char *src, size_t srclen,
-                              char *dst MY_ATTRIBUTE((unused)),
-                              size_t dstlen MY_ATTRIBUTE((unused))) {
+                              char *dst [[maybe_unused]],
+                              size_t dstlen [[maybe_unused]]) {
   my_wc_t wc;
   int res;
   char *srcend = src + srclen;
@@ -1192,7 +1198,7 @@
   return (uint)(res > 0 ? res : 0);
 }
 
-static uint my_mbcharlen_utf16(const CHARSET_INFO *cs MY_ATTRIBUTE((unused)),
+static uint my_mbcharlen_utf16(const CHARSET_INFO *cs [[maybe_unused]],
                                uint c) {
   assert(0);
   return MY_UTF16_HIGH_HEAD(c) ? 4 : 2;
@@ -1479,8 +1485,8 @@
     PAD_SPACE};
 
 extern "C" {
-static int my_utf16le_uni(const CHARSET_INFO *cs MY_ATTRIBUTE((unused)),
-                          my_wc_t *pwc, const uchar *s, const uchar *e) {
+static int my_utf16le_uni(const CHARSET_INFO *cs [[maybe_unused]], my_wc_t *pwc,
+                          const uchar *s, const uchar *e) {
   my_wc_t lo;
 
   if (s + 2 > e) return MY_CS_TOOSMALL2;
@@ -1504,8 +1510,8 @@
   return 4;
 }
 
-static int my_uni_utf16le(const CHARSET_INFO *cs MY_ATTRIBUTE((unused)),
-                          my_wc_t wc, uchar *s, uchar *e) {
+static int my_uni_utf16le(const CHARSET_INFO *cs [[maybe_unused]], my_wc_t wc,
+                          uchar *s, uchar *e) {
   if (wc < MY_UTF16_SURROGATE_HIGH_FIRST ||
       (wc > MY_UTF16_SURROGATE_LOW_LAST && wc <= 0xFFFF)) {
     if (s + 2 > e) return MY_CS_TOOSMALL2;
@@ -1525,7 +1531,7 @@
   return 4; /* [010000-10FFFF] */
 }
 
-static size_t my_lengthsp_utf16le(const CHARSET_INFO *cs MY_ATTRIBUTE((unused)),
+static size_t my_lengthsp_utf16le(const CHARSET_INFO *cs [[maybe_unused]],
                                   const char *ptr, size_t length) {
   const char *end = ptr + length;
   while (end > ptr + 1 && uint2korr(end - 2) == 0x20) end -= 2;
@@ -1635,15 +1641,15 @@
     PAD_SPACE};
 
 extern "C" {
-static int my_utf32_uni(const CHARSET_INFO *cs MY_ATTRIBUTE((unused)),
-                        my_wc_t *pwc, const uchar *s, const uchar *e) {
+static int my_utf32_uni(const CHARSET_INFO *cs [[maybe_unused]], my_wc_t *pwc,
+                        const uchar *s, const uchar *e) {
   if (s + 4 > e) return MY_CS_TOOSMALL4;
   *pwc = (((my_wc_t)s[0]) << 24) + (s[1] << 16) + (s[2] << 8) + (s[3]);
   return 4;
 }
 
-static int my_uni_utf32(const CHARSET_INFO *cs MY_ATTRIBUTE((unused)),
-                        my_wc_t wc, uchar *s, uchar *e) {
+static int my_uni_utf32(const CHARSET_INFO *cs [[maybe_unused]], my_wc_t wc,
+                        uchar *s, uchar *e) {
   if (s + 4 > e) return MY_CS_TOOSMALL4;
 
   s[0] = (uchar)(wc >> 24);
@@ -1680,8 +1686,8 @@
 
 extern "C" {
 static size_t my_caseup_utf32(const CHARSET_INFO *cs, char *src, size_t srclen,
-                              char *dst MY_ATTRIBUTE((unused)),
-                              size_t dstlen MY_ATTRIBUTE((unused))) {
+                              char *dst [[maybe_unused]],
+                              size_t dstlen [[maybe_unused]]) {
   my_wc_t wc;
   int res;
   char *srcend = src + srclen;
@@ -1740,8 +1746,8 @@
 }
 
 static size_t my_casedn_utf32(const CHARSET_INFO *cs, char *src, size_t srclen,
-                              char *dst MY_ATTRIBUTE((unused)),
-                              size_t dstlen MY_ATTRIBUTE((unused))) {
+                              char *dst [[maybe_unused]],
+                              size_t dstlen [[maybe_unused]]) {
   my_wc_t wc;
   int res;
   char *srcend = src + srclen;
@@ -1867,19 +1873,19 @@
   return res;
 }
 
-static size_t my_strnxfrmlen_utf32(
-    const CHARSET_INFO *cs MY_ATTRIBUTE((unused)), size_t len) {
+static size_t my_strnxfrmlen_utf32(const CHARSET_INFO *cs [[maybe_unused]],
+                                   size_t len) {
   return len / 2;
 }
 
-static uint my_ismbchar_utf32(const CHARSET_INFO *cs MY_ATTRIBUTE((unused)),
-                              const char *b MY_ATTRIBUTE((unused)),
-                              const char *e MY_ATTRIBUTE((unused))) {
+static uint my_ismbchar_utf32(const CHARSET_INFO *cs [[maybe_unused]],
+                              const char *b [[maybe_unused]],
+                              const char *e [[maybe_unused]]) {
   return 4;
 }
 
-static uint my_mbcharlen_utf32(const CHARSET_INFO *cs MY_ATTRIBUTE((unused)),
-                               uint c MY_ATTRIBUTE((unused))) {
+static uint my_mbcharlen_utf32(const CHARSET_INFO *cs [[maybe_unused]],
+                               uint c [[maybe_unused]]) {
   return 4;
 }
 }  // extern "C"
@@ -1960,7 +1966,7 @@
 }
 
 extern "C" {
-static size_t my_snprintf_utf32(const CHARSET_INFO *cs MY_ATTRIBUTE((unused)),
+static size_t my_snprintf_utf32(const CHARSET_INFO *cs [[maybe_unused]],
                                 char *to, size_t n, const char *fmt, ...) {
   size_t retval;
   va_list args;
@@ -1970,9 +1976,9 @@
   return retval;
 }
 
-static longlong my_strtoll10_utf32(
-    const CHARSET_INFO *cs MY_ATTRIBUTE((unused)), const char *nptr,
-    const char **endptr, int *error) {
+static longlong my_strtoll10_utf32(const CHARSET_INFO *cs [[maybe_unused]],
+                                   const char *nptr, const char **endptr,
+                                   int *error) {
   const char *s, *end, *start, *n_end, *true_end;
   uchar c;
   unsigned long i, j, k;
@@ -2108,33 +2114,30 @@
   return 0;
 }
 
-static size_t my_numchars_utf32(const CHARSET_INFO *cs MY_ATTRIBUTE((unused)),
+static size_t my_numchars_utf32(const CHARSET_INFO *cs [[maybe_unused]],
                                 const char *b, const char *e) {
   return (size_t)(e - b) / 4;
 }
 
-static size_t my_charpos_utf32(const CHARSET_INFO *cs MY_ATTRIBUTE((unused)),
+static size_t my_charpos_utf32(const CHARSET_INFO *cs [[maybe_unused]],
                                const char *b, const char *e, size_t pos) {
   size_t string_length = (size_t)(e - b);
   return pos * 4 > string_length ? string_length + 4 : pos * 4;
 }
 
-<<<<<<< HEAD
-static size_t my_well_formed_len_utf32(
-    const CHARSET_INFO *cs MY_ATTRIBUTE((unused)), const char *b, const char *e,
-    size_t nchars, int *error) {
-=======
 /*
   Valid characters are 0x00000000..0x0000D7FF and 0x0000E000..0x0010FFFF
  */
 static size_t my_well_formed_len_utf32(const CHARSET_INFO *cs [[maybe_unused]],
                                        const char *b, const char *e,
                                        size_t nchars, int *error) {
->>>>>>> fbdaa4de
   /* Ensure string length is divisible by 4 */
   const char *b0 = b;
   size_t length = e - b;
-  assert((length % 4) == 0);
+  if ((length % 4) != 0) {
+    *error = 1;
+    return 0;
+  }
   *error = 0;
   nchars *= 4;
   if (length > nchars) {
@@ -2175,7 +2178,7 @@
   }
 }
 
-static size_t my_lengthsp_utf32(const CHARSET_INFO *cs MY_ATTRIBUTE((unused)),
+static size_t my_lengthsp_utf32(const CHARSET_INFO *cs [[maybe_unused]],
                                 const char *ptr, size_t length) {
   const char *end = ptr + length;
   assert((length % 4) == 0);
@@ -2233,9 +2236,9 @@
 }
 
 extern "C" {
-static int my_strnncollsp_utf32_bin(
-    const CHARSET_INFO *cs MY_ATTRIBUTE((unused)), const uchar *s, size_t slen,
-    const uchar *t, size_t tlen) {
+static int my_strnncollsp_utf32_bin(const CHARSET_INFO *cs [[maybe_unused]],
+                                    const uchar *s, size_t slen, const uchar *t,
+                                    size_t tlen) {
   const uchar *se, *te;
   size_t minlen;
 
@@ -2478,8 +2481,8 @@
     255};
 
 extern "C" {
-static int my_ucs2_uni(const CHARSET_INFO *cs MY_ATTRIBUTE((unused)),
-                       my_wc_t *pwc, const uchar *s, const uchar *e) {
+static int my_ucs2_uni(const CHARSET_INFO *cs [[maybe_unused]], my_wc_t *pwc,
+                       const uchar *s, const uchar *e) {
   if (s + 2 > e) /* Need 2 characters */
     return MY_CS_TOOSMALL2;
 
@@ -2487,8 +2490,8 @@
   return 2;
 }
 
-static int my_uni_ucs2(const CHARSET_INFO *cs MY_ATTRIBUTE((unused)),
-                       my_wc_t wc, uchar *r, uchar *e) {
+static int my_uni_ucs2(const CHARSET_INFO *cs [[maybe_unused]], my_wc_t wc,
+                       uchar *r, uchar *e) {
   if (r + 2 > e) return MY_CS_TOOSMALL2;
 
   if (wc > 0xFFFF) /* UCS2 does not support characters outside BMP */
@@ -2522,8 +2525,8 @@
 
 extern "C" {
 static size_t my_caseup_ucs2(const CHARSET_INFO *cs, char *src, size_t srclen,
-                             char *dst MY_ATTRIBUTE((unused)),
-                             size_t dstlen MY_ATTRIBUTE((unused))) {
+                             char *dst [[maybe_unused]],
+                             size_t dstlen [[maybe_unused]]) {
   my_wc_t wc;
   int res;
   char *srcend = src + srclen;
@@ -2567,8 +2570,8 @@
 }
 
 static size_t my_casedn_ucs2(const CHARSET_INFO *cs, char *src, size_t srclen,
-                             char *dst MY_ATTRIBUTE((unused)),
-                             size_t dstlen MY_ATTRIBUTE((unused))) {
+                             char *dst [[maybe_unused]],
+                             size_t dstlen [[maybe_unused]]) {
   my_wc_t wc;
   int res;
   char *srcend = src + srclen;
@@ -2584,7 +2587,7 @@
   return srclen;
 }
 
-static void my_fill_ucs2(const CHARSET_INFO *cs MY_ATTRIBUTE((unused)), char *s,
+static void my_fill_ucs2(const CHARSET_INFO *cs [[maybe_unused]], char *s,
                          size_t l, int fill) {
   assert(fill <= 0xFFFF);
   for (; l >= 2; s[0] = (fill >> 8), s[1] = (fill & 0xFF), s += 2, l -= 2)
@@ -2689,31 +2692,31 @@
   return 0;
 }
 
-static uint my_ismbchar_ucs2(const CHARSET_INFO *cs MY_ATTRIBUTE((unused)),
-                             const char *b MY_ATTRIBUTE((unused)),
-                             const char *e MY_ATTRIBUTE((unused))) {
+static uint my_ismbchar_ucs2(const CHARSET_INFO *cs [[maybe_unused]],
+                             const char *b [[maybe_unused]],
+                             const char *e [[maybe_unused]]) {
   return 2;
 }
 
-static uint my_mbcharlen_ucs2(const CHARSET_INFO *cs MY_ATTRIBUTE((unused)),
-                              uint c MY_ATTRIBUTE((unused))) {
+static uint my_mbcharlen_ucs2(const CHARSET_INFO *cs [[maybe_unused]],
+                              uint c [[maybe_unused]]) {
   return 2;
 }
 
-static size_t my_numchars_ucs2(const CHARSET_INFO *cs MY_ATTRIBUTE((unused)),
+static size_t my_numchars_ucs2(const CHARSET_INFO *cs [[maybe_unused]],
                                const char *b, const char *e) {
   return (size_t)(e - b) / 2;
 }
 
-static size_t my_charpos_ucs2(const CHARSET_INFO *cs MY_ATTRIBUTE((unused)),
+static size_t my_charpos_ucs2(const CHARSET_INFO *cs [[maybe_unused]],
                               const char *b, const char *e, size_t pos) {
   size_t string_length = (size_t)(e - b);
   return pos > string_length ? string_length + 2 : pos * 2;
 }
 
-static size_t my_well_formed_len_ucs2(
-    const CHARSET_INFO *cs MY_ATTRIBUTE((unused)), const char *b, const char *e,
-    size_t nchars, int *error) {
+static size_t my_well_formed_len_ucs2(const CHARSET_INFO *cs [[maybe_unused]],
+                                      const char *b, const char *e,
+                                      size_t nchars, int *error) {
   /* Ensure string length is dividable with 2 */
   size_t nbytes = ((size_t)(e - b)) & ~(size_t)1;
   *error = 0;
@@ -2764,9 +2767,9 @@
   return (int)(t_is_prefix ? t - te : ((se - s) - (te - t)));
 }
 
-static int my_strnncollsp_ucs2_bin(
-    const CHARSET_INFO *cs MY_ATTRIBUTE((unused)), const uchar *s, size_t slen,
-    const uchar *t, size_t tlen) {
+static int my_strnncollsp_ucs2_bin(const CHARSET_INFO *cs [[maybe_unused]],
+                                   const uchar *s, size_t slen, const uchar *t,
+                                   size_t tlen) {
   const uchar *se, *te;
   size_t minlen;
 
@@ -2801,7 +2804,7 @@
   return 0;
 }
 
-static void my_hash_sort_ucs2_bin(const CHARSET_INFO *cs MY_ATTRIBUTE((unused)),
+static void my_hash_sort_ucs2_bin(const CHARSET_INFO *cs [[maybe_unused]],
                                   const uchar *key, size_t len, uint64 *nr1,
                                   uint64 *nr2) {
   const uchar *pos = key;
