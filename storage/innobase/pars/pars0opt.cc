--- conflicted
+++ resolved
@@ -369,8 +369,8 @@
 
 /** Calculates the number of matched fields based on an index goodness.
  @return number of excatly or partially matched fields */
-UNIV_INLINE
-ulint opt_calc_n_fields_from_goodness(ulint goodness) /*!< in: goodness */
+static inline ulint opt_calc_n_fields_from_goodness(
+    ulint goodness) /*!< in: goodness */
 {
   return (((goodness % 1024) + 2) / 4);
 }
@@ -378,14 +378,8 @@
 /** Converts a comparison operator to the corresponding search mode PAGE_CUR_GE,
  ...
  @return search mode */
-<<<<<<< HEAD
-UNIV_INLINE
-page_cur_mode_t opt_op_to_search_mode(
-    ibool asc, /*!< in: TRUE if the rows should be fetched in an
-=======
 static inline page_cur_mode_t opt_op_to_search_mode(
     bool asc, /*!< in: true if the rows should be fetched in an
->>>>>>> fbdaa4de
                ascending order */
     ulint op) /*!< in: operator '=', PARS_GE_TOKEN, ... */
 {
@@ -727,8 +721,8 @@
 
   plan = sel_node_get_nth_plan(sel_node, i);
 
-  UT_LIST_INIT(plan->end_conds, &func_node_t::cond_list);
-  UT_LIST_INIT(plan->other_conds, &func_node_t::cond_list);
+  UT_LIST_INIT(plan->end_conds);
+  UT_LIST_INIT(plan->other_conds);
 
   /* Recursively go through the conjuncts and classify them */
 
@@ -759,7 +753,6 @@
   func_node_t *func_node;
   que_node_t *arg;
   sym_node_t *sym_node;
-  sym_node_t *col_node;
   ulint col_pos;
 
   if (exp == nullptr) {
@@ -791,9 +784,7 @@
   /* Look for an occurrence of the same column in the plan column
   list */
 
-  col_node = UT_LIST_GET_FIRST(*col_list);
-
-  while (col_node) {
+  for (auto col_node : *col_list) {
     if (col_node->col_no == sym_node->col_no) {
       if (col_node == sym_node) {
         /* sym_node was already in a list: do
@@ -808,8 +799,6 @@
 
       return;
     }
-
-    col_node = UT_LIST_GET_NEXT(col_var_list, col_node);
   }
 
   /* The same column did not occur in the list: add it */
@@ -893,7 +882,7 @@
 
   plan->must_get_clust = false;
 
-  UT_LIST_INIT(plan->columns, &sym_node_t::col_var_list);
+  UT_LIST_INIT(plan->columns);
 
   /* All select list columns should be copied: therefore true as the
   first argument */
