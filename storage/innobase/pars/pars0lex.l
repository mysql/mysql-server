/*****************************************************************************

Copyright (c) 1997, 2022, Oracle and/or its affiliates.

This program is free software; you can redistribute it and/or modify it under
the terms of the GNU General Public License, version 2.0, as published by the
Free Software Foundation.

This program is also distributed with certain software (including but not
limited to OpenSSL) that is licensed under separate terms, as designated in a
particular file or component or in included license documentation. The authors
of MySQL hereby grant you an additional permission to link the program and
your derivative works with the separately licensed software that they have
included with MySQL.

This program is distributed in the hope that it will be useful, but WITHOUT
ANY WARRANTY; without even the implied warranty of MERCHANTABILITY or FITNESS
FOR A PARTICULAR PURPOSE. See the GNU General Public License, version 2.0,
for more details.

You should have received a copy of the GNU General Public License along with
this program; if not, write to the Free Software Foundation, Inc.,
51 Franklin St, Fifth Floor, Boston, MA 02110-1301  USA

*****************************************************************************/

/******************************************************
SQL parser lexical analyzer: input file for the GNU Flex lexer generator

The InnoDB parser is frozen because MySQL takes care of SQL parsing.
Therefore we normally keep the InnoDB parser C files as they are, and do
not automatically generate them from pars0grm.y and pars0lex.l.

How to make the InnoDB parser and lexer C files:

1. Run ./make_flex.sh to generate lexer files.

2. Run ./make_bison.sh to generate parser files.

These instructions seem to work at least with bison-1.875d and flex-2.5.31 on
Linux.

Created 12/14/1997 Heikki Tuuri
*******************************************************/

%option nostdinit
%option 8bit
%option warn
%option pointer
%option never-interactive
%option nodefault
%option noinput
%option nounput
%option noyywrap
%option noyy_scan_buffer
%option noyy_scan_bytes
%option noyy_scan_string
%option nounistd

%{
#define YYSTYPE que_node_t*

#include "univ.i"
#include "pars0pars.h"
#include "pars0grm.h"
#include "pars0sym.h"
#include "mem0mem.h"
#include "os0proc.h"

<<<<<<< HEAD
#define malloc(A)	ut_malloc_nokey(A)
#define free(A)		ut_free(A)
#define realloc(P, A)	ut_realloc(P, A)
#define exit(A) 	ut_error
=======
#define malloc(A)       ut::malloc_withkey(UT_NEW_THIS_FILE_PSI_KEY, A)
#define free(A)         ut::free(A)
#define realloc(P, A)   ut_realloc(P, A)
#define exit(A)         ut_error
>>>>>>> fbdaa4de

/* Note: We cast result from int to yy_size_t */
#define YY_INPUT(buf, result, max_size) \
        ((result) = pars_get_lex_chars(buf, max_size))

/* String buffer for removing quotes */
static ulint    stringbuf_len_alloc = 0; /* Allocated length */
static ulint    stringbuf_len = 0; /* Current length */
static char*    stringbuf; /* Start of buffer */
/** Appends a string to the buffer. */
static
void
string_append(
/*==========*/
        const char*     str,    /*!< in: string to be appended */
        ulint           len)    /*!< in: length of the string */
{
        if (stringbuf == NULL) {
                stringbuf = static_cast<char*>(malloc(1));
                stringbuf_len_alloc = 1;
        }

        if (stringbuf_len + len > stringbuf_len_alloc) {
                while (stringbuf_len + len > stringbuf_len_alloc) {
                        stringbuf_len_alloc <<= 1;
                }

                stringbuf = static_cast<char*>(
                        realloc(stringbuf, stringbuf_len_alloc));
        }

        memcpy(stringbuf + stringbuf_len, str, len);
        stringbuf_len += len;
}

%}

DIGIT           [0-9]
ID              [a-z_A-Z][a-z_A-Z0-9]*
TABLE_NAME      [a-z_A-Z][@a-z_A-Z0-9]*\/(#sql-|[a-z_A-Z])[a-z_A-Z0-9]*
BOUND_LIT       \:[a-z_A-Z0-9]+
BOUND_ID        \$[a-z_A-Z0-9]+

%x comment
%x quoted
%x id
%%

{DIGIT}+        {
                        yylval = sym_tab_add_int_lit(pars_sym_tab_global,
                                                                atoi(yytext));
                        return(PARS_INT_LIT);
}

{DIGIT}+"."{DIGIT}* {
                        ut_error;       /* not implemented */

                        return(PARS_FLOAT_LIT);
}

{BOUND_LIT}     {
                        ulint   type;

                        yylval = sym_tab_add_bound_lit(pars_sym_tab_global,
                                yytext + 1, &type);

                        return((int) type);
}

{BOUND_ID}      {
                        yylval = sym_tab_add_bound_id(pars_sym_tab_global,
                                yytext + 1);

                        return(PARS_ID_TOKEN);
}

"'"             {
/* Quoted character string literals are handled in an explicit
start state 'quoted'.  This state is entered and the buffer for
the scanned string is emptied upon encountering a starting quote.

In the state 'quoted', only two actions are possible (defined below). */
                        BEGIN(quoted);
                        stringbuf_len = 0;
}
<quoted>[^\']+  {
                        /* Got a sequence of characters other than "'":
                        append to string buffer */
                        string_append(yytext, yyleng);
}
<quoted>"'"+    {
                        /* Got a sequence of "'" characters:
                        append half of them to string buffer,
                        as "''" represents a single "'".
                        We apply truncating division,
                        so that "'''" will result in "'". */

                        string_append(yytext, yyleng / 2);

                        /* If we got an odd number of quotes, then the
                        last quote we got is the terminating quote.
                        At the end of the string, we return to the
                        initial start state and report the scanned
                        string literal. */

                        if (yyleng % 2) {
                                BEGIN(INITIAL);
                                yylval = sym_tab_add_str_lit(
                                        pars_sym_tab_global,
                                        (byte*) stringbuf, stringbuf_len);
                                return(PARS_STR_LIT);
                        }
}

\"              {
/* Quoted identifiers are handled in an explicit start state 'id'.
This state is entered and the buffer for the scanned string is emptied
upon encountering a starting quote.

In the state 'id', only two actions are possible (defined below). */
                        BEGIN(id);
                        stringbuf_len = 0;
}
<id>[^\"]+      {
                        /* Got a sequence of characters other than '"':
                        append to string buffer */
                        string_append(yytext, yyleng);
}
<id>\"+ {
                        /* Got a sequence of '"' characters:
                        append half of them to string buffer,
                        as '""' represents a single '"'.
                        We apply truncating division,
                        so that '"""' will result in '"'. */

                        string_append(yytext, yyleng / 2);

                        /* If we got an odd number of quotes, then the
                        last quote we got is the terminating quote.
                        At the end of the string, we return to the
                        initial start state and report the scanned
                        identifier. */

                        if (yyleng % 2) {
                                BEGIN(INITIAL);
                                yylval = sym_tab_add_id(
                                        pars_sym_tab_global,
                                        (byte*) stringbuf, stringbuf_len);

                                return(PARS_ID_TOKEN);
                        }
}

"NULL"          {
                        yylval = sym_tab_add_null_lit(pars_sym_tab_global);

                        return(PARS_NULL_LIT);
}

"SQL"           {
                        /* Implicit cursor name */
                        yylval = sym_tab_add_str_lit(pars_sym_tab_global,
                                                        (byte*) yytext, yyleng);
                        return(PARS_SQL_TOKEN);
}

"AND"           {
                        return(PARS_AND_TOKEN);
}

"OR"            {
                        return(PARS_OR_TOKEN);
}

"NOT"           {
                        return(PARS_NOT_TOKEN);
}

"PROCEDURE"     {
                        return(PARS_PROCEDURE_TOKEN);
}

"IN"            {
                        return(PARS_IN_TOKEN);
}

"OUT"           {
                        return(PARS_OUT_TOKEN);
}

"BINARY"        {
                        return(PARS_BINARY_TOKEN);
}

"BLOB"          {
                        return(PARS_BLOB_TOKEN);
}

"INT"           {
                        return(PARS_INT_TOKEN);
}

"INTEGER"       {
                        return(PARS_INT_TOKEN);
}

"FLOAT"         {
                        return(PARS_FLOAT_TOKEN);
}

"CHAR"          {
                        return(PARS_CHAR_TOKEN);
}

"IS"            {
                        return(PARS_IS_TOKEN);
}

"BEGIN"         {
                        return(PARS_BEGIN_TOKEN);
}

"END"           {
                        return(PARS_END_TOKEN);
}

"IF"            {
                        return(PARS_IF_TOKEN);
}

"THEN"          {
                        return(PARS_THEN_TOKEN);
}

"ELSE"          {
                        return(PARS_ELSE_TOKEN);
}

"ELSIF"         {
                        return(PARS_ELSIF_TOKEN);
}

"LOOP"          {
                        return(PARS_LOOP_TOKEN);
}

"WHILE"         {
                        return(PARS_WHILE_TOKEN);
}

"RETURN"        {
                        return(PARS_RETURN_TOKEN);
}

"SELECT"        {
                        return(PARS_SELECT_TOKEN);
}

"SUM"           {
                        return(PARS_SUM_TOKEN);
}

"COUNT"         {
                        return(PARS_COUNT_TOKEN);
}

"DISTINCT"      {
                        return(PARS_DISTINCT_TOKEN);
}

"FROM"          {
                        return(PARS_FROM_TOKEN);
}

"WHERE"         {
                        return(PARS_WHERE_TOKEN);
}

"FOR"           {
                        return(PARS_FOR_TOKEN);
}

"READ"          {
                        return(PARS_READ_TOKEN);
}

"ORDER"         {
                        return(PARS_ORDER_TOKEN);
}

"BY"            {
                        return(PARS_BY_TOKEN);
}

"ASC"           {
                        return(PARS_ASC_TOKEN);
}

"DESC"          {
                        return(PARS_DESC_TOKEN);
}

"INSERT"        {
                        return(PARS_INSERT_TOKEN);
}

"INTO"          {
                        return(PARS_INTO_TOKEN);
}

"VALUES"        {
                        return(PARS_VALUES_TOKEN);
}

"UPDATE"        {
                        return(PARS_UPDATE_TOKEN);
}

"SET"           {
                        return(PARS_SET_TOKEN);
}

"DELETE"        {
                        return(PARS_DELETE_TOKEN);
}

"CURRENT"       {
                        return(PARS_CURRENT_TOKEN);
}

"OF"            {
                        return(PARS_OF_TOKEN);
}

"CREATE"        {
                        return(PARS_CREATE_TOKEN);
}

"TABLE"         {
                        return(PARS_TABLE_TOKEN);
}

"COMPACT"       {
                        return(PARS_COMPACT_TOKEN);
}

"BLOCK_SIZE"    {
                        return(PARS_BLOCK_SIZE_TOKEN);
}

"INDEX"         {
                        return(PARS_INDEX_TOKEN);
}

"UNIQUE"        {
                        return(PARS_UNIQUE_TOKEN);
}

"CLUSTERED"     {
                        return(PARS_CLUSTERED_TOKEN);
}

"DOES_NOT_FIT_IN_MEMORY"        {
                        return(PARS_DOES_NOT_FIT_IN_MEM_TOKEN);
}

"ON"            {
                        return(PARS_ON_TOKEN);
}

"DECLARE"       {
                        return(PARS_DECLARE_TOKEN);
}

"CURSOR"        {
                        return(PARS_CURSOR_TOKEN);
}

"OPEN"  {
                        return(PARS_OPEN_TOKEN);
}

"FETCH" {
                        return(PARS_FETCH_TOKEN);
}

"CLOSE" {
                        return(PARS_CLOSE_TOKEN);
}

"NOTFOUND"      {
                        return(PARS_NOTFOUND_TOKEN);
}

"TO_BINARY"     {
                        return(PARS_TO_BINARY_TOKEN);
}

"SUBSTR"        {
                        return(PARS_SUBSTR_TOKEN);
}

"CONCAT"        {
                        return(PARS_CONCAT_TOKEN);
}

"INSTR"         {
                        return(PARS_INSTR_TOKEN);
}

"LENGTH"        {
                        return(PARS_LENGTH_TOKEN);
}

"COMMIT"        {
                        return(PARS_COMMIT_TOKEN);
}

"ROLLBACK"      {
                        return(PARS_ROLLBACK_TOKEN);
}

"WORK"          {
                        return(PARS_WORK_TOKEN);
}

"UNSIGNED"      {
                        return(PARS_UNSIGNED_TOKEN);
}

"EXIT"          {
                        return(PARS_EXIT_TOKEN);
}

"FUNCTION"      {
                        return(PARS_FUNCTION_TOKEN);
}

"LOCK"  {
                        return(PARS_LOCK_TOKEN);
}

"SHARE" {
                        return(PARS_SHARE_TOKEN);
}

"MODE"  {
                        return(PARS_MODE_TOKEN);
}

"LIKE"  {
                        return(PARS_LIKE_TOKEN);
}

"BIGINT"        {
                        return(PARS_BIGINT_TOKEN);
}

{ID}            {
                        yylval = sym_tab_add_id(pars_sym_tab_global,
                                                        (byte*) yytext,
                                                        ut_strlen(yytext));
                        return(PARS_ID_TOKEN);
}

{TABLE_NAME}    {
                        yylval = sym_tab_add_id(pars_sym_tab_global,
                                                        (byte*) yytext,
                                                        ut_strlen(yytext));
                        return(PARS_TABLE_NAME_TOKEN);
}

".."            {
                        return(PARS_DDOT_TOKEN);
}

":="            {
                        return(PARS_ASSIGN_TOKEN);
}

"<="            {
                        return(PARS_LE_TOKEN);
}

">="            {
                        return(PARS_GE_TOKEN);
}

"<>"            {
                        return(PARS_NE_TOKEN);
}

"("             {

                        return((int)(*yytext));
}

"="             {

                        return((int)(*yytext));
}

">"             {

                        return((int)(*yytext));
}

"<"             {

                        return((int)(*yytext));
}

","             {

                        return((int)(*yytext));
}

";"             {

                        return((int)(*yytext));
}

")"             {

                        return((int)(*yytext));
}

"+"             {

                        return((int)(*yytext));
}

"-"             {

                        return((int)(*yytext));
}

"*"             {

                        return((int)(*yytext));
}

"/"             {

                        return((int)(*yytext));
}

"%"             {

                        return((int)(*yytext));
}

"{"             {

                        return((int)(*yytext));
}

"}"             {

                        return((int)(*yytext));
}

"?"             {

                        return((int)(*yytext));
}

"/*"                    BEGIN(comment); /* eat up comment */

<comment>[^*]*
<comment>"*"+[^*/]*
<comment>"*"+"/"        BEGIN(INITIAL);

[ \t\n]+                /* eat up whitespace */


.               {
                        fprintf(stderr,"Unrecognized character: %02x\n",
                                *yytext);

                        ut_error;

                        return(0);
}

%%

/**********************************************************************
Release any resources used by the lexer. */
void
pars_lexer_close(void)
/*==================*/
{
        yylex_destroy();
        free(stringbuf);
        stringbuf = NULL;
        stringbuf_len_alloc = stringbuf_len = 0;
}<|MERGE_RESOLUTION|>--- conflicted
+++ resolved
@@ -67,17 +67,10 @@
 #include "mem0mem.h"
 #include "os0proc.h"
 
-<<<<<<< HEAD
-#define malloc(A)	ut_malloc_nokey(A)
-#define free(A)		ut_free(A)
-#define realloc(P, A)	ut_realloc(P, A)
-#define exit(A) 	ut_error
-=======
 #define malloc(A)       ut::malloc_withkey(UT_NEW_THIS_FILE_PSI_KEY, A)
 #define free(A)         ut::free(A)
 #define realloc(P, A)   ut_realloc(P, A)
 #define exit(A)         ut_error
->>>>>>> fbdaa4de
 
 /* Note: We cast result from int to yy_size_t */
 #define YY_INPUT(buf, result, max_size) \
