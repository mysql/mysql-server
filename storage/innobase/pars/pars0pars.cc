--- conflicted
+++ resolved
@@ -101,8 +101,7 @@
 
 /********************************************************************
 Get user function with the given name.*/
-UNIV_INLINE
-pars_user_func_t *pars_info_lookup_user_func(
+static inline pars_user_func_t *pars_info_lookup_user_func(
     /* out: user func, or NULL if not
     found */
     pars_info_t *info, /* in: info struct */
@@ -128,8 +127,7 @@
 
 /********************************************************************
 Get bound identifier with the given name.*/
-UNIV_INLINE
-pars_bound_id_t *pars_info_lookup_bound_id(
+static inline pars_bound_id_t *pars_info_lookup_bound_id(
     /* out: bound literal, or NULL if
     not found */
     pars_info_t *info, /* in: info struct */
@@ -155,8 +153,7 @@
 
 /********************************************************************
 Get bound literal with the given name.*/
-UNIV_INLINE
-pars_bound_lit_t *pars_info_lookup_bound_lit(
+static inline pars_bound_lit_t *pars_info_lookup_bound_lit(
     /* out: bound literal, or NULL if
     not found */
     pars_info_t *info, /* in: info struct */
@@ -871,7 +868,7 @@
          que_node_list_get_len(select_node->select_list));
   }
 
-  UT_LIST_INIT(select_node->copy_variables, &sym_node_t::col_var_list);
+  UT_LIST_INIT(select_node->copy_variables);
 
   pars_resolve_exp_list_columns(table_list, select_node->select_list);
   pars_resolve_exp_list_variables_and_types(select_node,
@@ -1090,7 +1087,7 @@
   pars_retrieve_table_def(table_sym);
   node->table = table_sym->table;
 
-  UT_LIST_INIT(node->columns, &sym_node_t::col_var_list);
+  UT_LIST_INIT(node->columns);
 
   /* Make the single table node into a list of table nodes of length 1 */
 
@@ -1592,29 +1589,8 @@
   return (sym_node);
 }
 
-<<<<<<< HEAD
-/** Parses a table creation operation.
-@param[in]	table_sym		table name node in the symbol table
-@param[in]	column_defs		list of column names
-@param[in]	not_fit_in_memory	a non-NULL pointer means that this is a
-                                        table which in simulations should be
-                                        simulated as not fitting in memory;
-                                        thread is put to sleep to simulate disk
-                                        accesses; NOTE that this flag is not
-                                        stored to the data dictionary on disk,
-                                        and the database will forget about
-                                        non-NULL value if it has to reload the
-                                        table definition from disk
-@param[in]	compact			non-NULL if COMPACT table
-@param[in]	block_size		block size (can be NULL)
-@return table create subgraph */
-tab_node_t *pars_create_table(sym_node_t *table_sym, sym_node_t *column_defs,
-                              sym_node_t *compact, sym_node_t *block_size,
-                              void *not_fit_in_memory MY_ATTRIBUTE((unused))) {
-=======
 tab_node_t *pars_create_table(sym_node_t *, sym_node_t *, sym_node_t *,
                               sym_node_t *, void *) {
->>>>>>> fbdaa4de
   return (nullptr);
 }
 
@@ -1694,12 +1670,13 @@
 }
 
 /** Called by yyparse on error. */
-void yyerror(const char *s MY_ATTRIBUTE((unused)))
+void yyerror(const char *s [[maybe_unused]])
 /*!< in: error message string */
 {
   ut_ad(s);
 
-  ib::fatal(ER_IB_MSG_917) << "PARSER: Syntax error in SQL string";
+  ib::fatal(UT_LOCATION_HERE, ER_IB_MSG_917)
+      << "PARSER: Syntax error in SQL string";
 }
 
 /** Parses an SQL string returning the query graph.
@@ -1707,7 +1684,6 @@
 que_t *pars_sql(pars_info_t *info, /*!< in: extra information, or NULL */
                 const char *str)   /*!< in: SQL string */
 {
-  sym_node_t *sym_node;
   mem_heap_t *heap;
   que_t *graph;
 
@@ -1717,7 +1693,7 @@
 
   /* Currently, the parser is not reentrant: */
   ut_ad(mutex_own(&pars_mutex));
-  ut_ad(!mutex_own(&dict_sys->mutex));
+  ut_ad(!dict_sys_mutex_own());
 
   pars_sym_tab_global = sym_tab_create(heap);
 
@@ -1729,12 +1705,8 @@
 
   yyparse();
 
-  sym_node = UT_LIST_GET_FIRST(pars_sym_tab_global->sym_list);
-
-  while (sym_node) {
+  for (auto sym_node : pars_sym_tab_global->sym_list) {
     ut_a(sym_node->resolved);
-
-    sym_node = UT_LIST_GET_NEXT(sym_list, sym_node);
   }
 
   graph = pars_sym_tab_global->query_graph;
