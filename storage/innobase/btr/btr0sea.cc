/*****************************************************************************

Copyright (c) 1996, 2022, Oracle and/or its affiliates.
Copyright (c) 2008, Google Inc.

Portions of this file contain modifications contributed and copyrighted by
Google, Inc. Those modifications are gratefully acknowledged and are described
briefly in the InnoDB documentation. The contributions by Google are
incorporated with their permission, and subject to the conditions contained in
the file COPYING.Google.

This program is free software; you can redistribute it and/or modify it under
the terms of the GNU General Public License, version 2.0, as published by the
Free Software Foundation.

This program is also distributed with certain software (including but not
limited to OpenSSL) that is licensed under separate terms, as designated in a
particular file or component or in included license documentation. The authors
of MySQL hereby grant you an additional permission to link the program and
your derivative works with the separately licensed software that they have
included with MySQL.

This program is distributed in the hope that it will be useful, but WITHOUT
ANY WARRANTY; without even the implied warranty of MERCHANTABILITY or FITNESS
FOR A PARTICULAR PURPOSE. See the GNU General Public License, version 2.0,
for more details.

You should have received a copy of the GNU General Public License along with
this program; if not, write to the Free Software Foundation, Inc.,
51 Franklin St, Fifth Floor, Boston, MA 02110-1301  USA

*****************************************************************************/

/** @file btr/btr0sea.cc
 The index tree adaptive search

 Created 2/17/1996 Heikki Tuuri
 *************************************************************************/

#include "btr0sea.h"

#include <sys/types.h>

#include "btr0btr.h"
#include "btr0cur.h"
#include "btr0pcur.h"
#include "buf0buf.h"
#include "ha0ha.h"

#include "page0cur.h"
#include "page0page.h"
#include "srv0mon.h"
#include "sync0sync.h"

#include <scope_guard.h>

/** Is search system enabled.
Search system is protected by array of latches. */
bool btr_search_enabled = true;

/** Number of adaptive hash index partition. */
ulong btr_ahi_parts = 8;
ut::fast_modulo_t btr_ahi_parts_fast_modulo(8);

#ifdef UNIV_SEARCH_PERF_STAT
/** Number of successful adaptive hash index lookups */
ulint btr_search_n_succ = 0;
/** Number of failed adaptive hash index lookups */
ulint btr_search_n_hash_fail = 0;
#endif /* UNIV_SEARCH_PERF_STAT */

/** padding to prevent other memory update
hotspots from residing on the same memory
cache line as btr_search_latches */
byte btr_sea_pad1[64];

/** The latches protecting the adaptive search system: this latches protects the
(1) positions of records on those pages where a hash index has been built.
NOTE: It does not protect values of non-ordering fields within a record from
being updated in-place! We can use fact (1) to perform unique searches to
indexes. We will allocate the latches from dynamic memory to get it to the
same DRAM page as other hotspot semaphores */
rw_lock_t **btr_search_latches;

/** padding to prevent other memory update hotspots from residing on
the same memory cache line */
byte btr_sea_pad2[64];

/** The adaptive hash index */
btr_search_sys_t *btr_search_sys;

/** If the number of records on the page divided by this parameter
would have been successfully accessed using a hash index, the index
is then built on the page, assuming the global limit has been reached */
constexpr uint32_t BTR_SEARCH_PAGE_BUILD_LIMIT = 16;

/** The global limit for consecutive potentially successful hash searches,
before hash index building is started */
constexpr uint32_t BTR_SEARCH_BUILD_LIMIT = 100;

/** Compute the hash value of an index identifier.
@param[in]	index	Pointer to index descriptor.
@return hash value */
static uint64_t btr_search_hash_index_id(const dict_index_t *index) {
  return ut::hash_uint64_pair(index->id, index->space);
}

/** Determine the number of accessed key fields.
<<<<<<< HEAD
@param[in]	n_fields	number of complete fields
@param[in]	n_bytes		number of bytes in an incomplete last field
@return	number of complete or incomplete fields */
inline MY_ATTRIBUTE((warn_unused_result)) ulint
    btr_search_get_n_fields(ulint n_fields, ulint n_bytes) {
=======
@param[in]      n_fields        number of complete fields
@param[in]      n_bytes         number of bytes in an incomplete last field
@return number of complete or incomplete fields */
[[nodiscard]] inline ulint btr_search_get_n_fields(ulint n_fields,
                                                   ulint n_bytes) {
>>>>>>> fbdaa4de
  return (n_fields + (n_bytes > 0 ? 1 : 0));
}

/** Determine the number of accessed key fields.
<<<<<<< HEAD
@param[in]	cursor		b-tree cursor
@return	number of complete or incomplete fields */
inline MY_ATTRIBUTE((warn_unused_result)) ulint
    btr_search_get_n_fields(const btr_cur_t *cursor) {
=======
@param[in]      cursor          b-tree cursor
@return number of complete or incomplete fields */
[[nodiscard]] inline ulint btr_search_get_n_fields(const btr_cur_t *cursor) {
>>>>>>> fbdaa4de
  return (btr_search_get_n_fields(cursor->n_fields, cursor->n_bytes));
}

/** Builds a hash index on a page with the block's recommended parameters. If
the page already has a hash index with different parameters, the old hash index
is removed. This function checks if n_fields and n_bytes are sensible, and does
not build a hash index if not.
@param[in,out]  index   index for which to build
@param[in,out]  block   index page, s-/x- latched.
@param[in]      update  specifies if the page should be only added to index
                        (false) or possibly updated if any hash entries are
                        already added for the records this page has (true) */
static void btr_search_build_page_hash_index(dict_index_t *index,
<<<<<<< HEAD
                                             buf_block_t *block, ulint n_fields,
                                             ulint n_bytes, ibool left_side);

/** This function should be called before reserving any btr search mutex, if
the intended operation might add nodes to the search system hash table.
Because of the latching order, once we have reserved the btr search system
latch, we cannot allocate a free frame from the buffer pool. Checks that
there is a free buffer frame allocated for hash table heap in the btr search
system. If not, allocates a free frames for the heap. This check makes it
probable that, when have reserved the btr search system latch and we need to
allocate a new node to the hash table, it will succeed. However, the check
will not guarantee success.
@param[in]	index	index handler */
static void btr_search_check_free_space_in_heap(dict_index_t *index) {
=======
                                             buf_block_t *block, bool update);

/** Checks that there is a free buffer frame allocated for hash table heap in
the btr search system. If not, allocates a free frame for the heap. This
function should be called before reserving any btr search mutex, if the intended
operation might add nodes to the search system hash table. The heap frame will
allow to do some insertions to the AHI hash table, but does not guarantee
anything, i.e. there may be a space in frame only for a part of the nodes to
insert or some other concurrent operation on AHI could consume the frame's
memory before we latch the AHI.
@param[in] index    index handler */
static inline void btr_search_check_free_space_in_heap(dict_index_t *index) {
>>>>>>> fbdaa4de
  hash_table_t *table;
  mem_heap_t *heap;

  if (!btr_search_enabled) {
    return;
  }
  ut_ad(!rw_lock_own(btr_get_search_latch(index), RW_LOCK_S));
  ut_ad(!rw_lock_own(btr_get_search_latch(index), RW_LOCK_X));

  table = btr_get_search_table(index);

  heap = table->heap;

  /* We can't do this check and alloc a block from Buffer pool only when needed
  while inserting new nodes to AHI hash table, as in case the eviction is needed
  to free up a block from LRU, the AHI latches may be required to complete the
  page eviction. The execution can reach the following path: buf_block_alloc ->
  buf_LRU_get_free_block -> buf_LRU_scan_and_free_block ->
  buf_LRU_free_from_common_LRU_list -> buf_LRU_free_page ->
  btr_search_drop_page_hash_index */
  if (heap->free_block == nullptr) {
<<<<<<< HEAD
    buf_block_t *block = buf_block_alloc(nullptr);

    btr_search_x_lock(index);

    if (btr_search_enabled && heap->free_block == nullptr) {
      heap->free_block = block;
    } else {
=======
    const auto block = buf_block_alloc(nullptr);
    void *expected = nullptr;
    ut_ad(block != nullptr);
    if (!heap->free_block.compare_exchange_strong(expected, block)) {
      /* Someone must have set the free_block in meantime, return the allocated
      block to pool. */
>>>>>>> fbdaa4de
      buf_block_free(block);
    }
  }
}

void btr_search_sys_create(ulint hash_size) {
  /* Search System is divided into n parts.
  Each part controls access to distinct set of hash cells from hash table
  through its own latch. */

  /* Step-1: Allocate latches (1 per part). */
  btr_search_latches = reinterpret_cast<rw_lock_t **>(
<<<<<<< HEAD
      ut_malloc(sizeof(rw_lock_t *) * btr_ahi_parts, mem_key_ahi));
=======
      ut::malloc_withkey(ut::make_psi_memory_key(mem_key_ahi),
                         sizeof(rw_lock_t *) * btr_ahi_parts));
  /* It is written only from one thread during server initialization, so it is
  safe. */
  btr_ahi_parts_fast_modulo = ut::fast_modulo_t{btr_ahi_parts};
>>>>>>> fbdaa4de

  for (ulint i = 0; i < btr_ahi_parts; ++i) {
    btr_search_latches[i] = reinterpret_cast<rw_lock_t *>(
        ut_malloc(sizeof(rw_lock_t), mem_key_ahi));

    rw_lock_create(btr_search_latch_key, btr_search_latches[i],
                   SYNC_SEARCH_SYS);
  }

<<<<<<< HEAD
  /* Step-2: Allocate hash tablees. */
  btr_search_sys = reinterpret_cast<btr_search_sys_t *>(
      ut_malloc(sizeof(btr_search_sys_t), mem_key_ahi));
=======
  /* Step-2: Allocate hash tables. */
  btr_search_sys = reinterpret_cast<btr_search_sys_t *>(ut::malloc_withkey(
      ut::make_psi_memory_key(mem_key_ahi), sizeof(btr_search_sys_t)));
>>>>>>> fbdaa4de

  btr_search_sys->hash_tables = reinterpret_cast<hash_table_t **>(
      ut_malloc(sizeof(hash_table_t *) * btr_ahi_parts, mem_key_ahi));

  for (ulint i = 0; i < btr_ahi_parts; ++i) {
    btr_search_sys->hash_tables[i] =
        ib_create((hash_size / btr_ahi_parts), LATCH_ID_HASH_TABLE_MUTEX, 0,
                  MEM_HEAP_FOR_BTR_SEARCH);

#if defined UNIV_AHI_DEBUG || defined UNIV_DEBUG
    btr_search_sys->hash_tables[i]->adaptive = true;
#endif /* UNIV_AHI_DEBUG || UNIV_DEBUG */
  }
}

void btr_search_sys_resize(ulint hash_size) {
  /* Step-1: Lock all search latches in exclusive mode. */
  btr_search_x_lock_all();

  if (btr_search_enabled) {
    btr_search_x_unlock_all();

    ib::error(ER_IB_MSG_45) << "btr_search_sys_resize failed because"
                               " hash index hash table is not empty.";
    ut_d(ut_error);
    ut_o(return );
  }

  /* Step-2: Recreate hash tables with new size. */
  for (ulint i = 0; i < btr_ahi_parts; ++i) {
    mem_heap_free(btr_search_sys->hash_tables[i]->heap);
    ut::delete_(btr_search_sys->hash_tables[i]);

    btr_search_sys->hash_tables[i] =
        ib_create((hash_size / btr_ahi_parts), LATCH_ID_HASH_TABLE_MUTEX, 0,
                  MEM_HEAP_FOR_BTR_SEARCH);

#if defined UNIV_AHI_DEBUG || defined UNIV_DEBUG
    btr_search_sys->hash_tables[i]->adaptive = true;
#endif /* UNIV_AHI_DEBUG || UNIV_DEBUG */
  }

  /* Step-3: Unlock all search latches from exclusive mode. */
  btr_search_x_unlock_all();
}

void btr_search_sys_free() {
  if (btr_search_sys == nullptr) {
    ut_ad(btr_search_latches == nullptr);
    return;
  }

  ut_ad(btr_search_latches != nullptr);

  /* Step-1: Release the hash tables. */
  for (ulint i = 0; i < btr_ahi_parts; ++i) {
    mem_heap_free(btr_search_sys->hash_tables[i]->heap);
    ut::delete_(btr_search_sys->hash_tables[i]);
  }

  ut_free(btr_search_sys->hash_tables);
  ut_free(btr_search_sys);
  btr_search_sys = nullptr;

  /* Step-2: Release all allocates latches. */
  for (ulint i = 0; i < btr_ahi_parts; ++i) {
    rw_lock_free(btr_search_latches[i]);
    ut_free(btr_search_latches[i]);
  }

  ut_free(btr_search_latches);
  btr_search_latches = nullptr;
}

/** Set index->ref_count = 0 on all indexes of a table.
@param[in,out]  table   table handler */
static void btr_search_disable_ref_count(dict_table_t *table) {
  dict_index_t *index;

  ut_ad(mutex_own(&dict_sys->mutex));

  for (index = table->first_index(); index != nullptr; index = index->next()) {
    ut_ad(rw_lock_own(btr_get_search_latch(index), RW_LOCK_X));

    index->search_info->ref_count = 0;
  }
}

void btr_search_disable(bool need_mutex) {
  dict_table_t *table;

  if (need_mutex) {
    mutex_enter(&dict_sys->mutex);
  }

  ut_ad(mutex_own(&dict_sys->mutex));
  btr_search_x_lock_all();

  if (!btr_search_enabled) {
    if (need_mutex) {
      mutex_exit(&dict_sys->mutex);
    }

    btr_search_x_unlock_all();
    return;
  }

  btr_search_enabled = false;

  /* Clear the index->search_info->ref_count of every index in
  the data dictionary cache. */
  for (table = UT_LIST_GET_FIRST(dict_sys->table_LRU); table;
       table = UT_LIST_GET_NEXT(table_LRU, table)) {
    btr_search_disable_ref_count(table);
  }

  for (table = UT_LIST_GET_FIRST(dict_sys->table_non_LRU); table;
       table = UT_LIST_GET_NEXT(table_LRU, table)) {
    btr_search_disable_ref_count(table);
  }

  if (need_mutex) {
    mutex_exit(&dict_sys->mutex);
  }

  /* Set all block->index = NULL. */
  buf_pool_clear_hash_index();

  /* Clear the adaptive hash index. */
  for (ulint i = 0; i < btr_ahi_parts; ++i) {
    hash_table_clear(btr_search_sys->hash_tables[i]);
    mem_heap_empty(btr_search_sys->hash_tables[i]->heap);
  }

  btr_search_x_unlock_all();
}

void btr_search_enable() {
  os_rmb;
  /* Don't allow enabling AHI if buffer pool resize is happening.
  Ignore it silently.  */
  if (srv_buf_pool_old_size != srv_buf_pool_size) return;

  btr_search_x_lock_all();
  btr_search_enabled = true;
  btr_search_x_unlock_all();
}

btr_search_t *btr_search_info_create(mem_heap_t *heap) {
  btr_search_t *info;

  info = (btr_search_t *)mem_heap_alloc(heap, sizeof(btr_search_t));

  ut_d(info->magic_n = BTR_SEARCH_MAGIC_N);

  info->ref_count = 0;
  info->root_guess = nullptr;

  info->hash_analysis = 0;
  info->n_hash_potential = 0;

  info->last_hash_succ = false;

#ifdef UNIV_SEARCH_PERF_STAT
  info->n_hash_succ = 0;
  info->n_hash_fail = 0;
  info->n_patt_succ = 0;
  info->n_searches = 0;
#endif /* UNIV_SEARCH_PERF_STAT */

  /* Set some sensible values */
  info->n_fields = 1;
  info->n_bytes = 0;

  info->left_side = TRUE;

  return (info);
}

size_t btr_search_info_get_ref_count(const btr_search_t *info) {
  if (!btr_search_enabled) {
    return 0;
  }

  ut_ad(info);

<<<<<<< HEAD
  ut_ad(!rw_lock_own(btr_get_search_latch(index), RW_LOCK_S));
  ut_ad(!rw_lock_own(btr_get_search_latch(index), RW_LOCK_X));

  btr_search_s_lock(index);
  ret = info->ref_count;
  btr_search_s_unlock(index);

  return (ret);
=======
  return info->ref_count;
>>>>>>> fbdaa4de
}

/** Updates the search info of an index about hash successes. NOTE that info
is NOT protected by any semaphore, to save CPU time! Do not assume its fields
are consistent.
@param[in,out]  info    search info
@param[in]      cursor  cursor which was just positioned */
static void btr_search_info_update_hash(btr_search_t *info, btr_cur_t *cursor) {
  dict_index_t *index = cursor->index;
  ulint n_unique;
  int cmp;

  ut_ad(!rw_lock_own(btr_get_search_latch(index), RW_LOCK_S));
  ut_ad(!rw_lock_own(btr_get_search_latch(index), RW_LOCK_X));

  if (dict_index_is_ibuf(index)) {
    /* So many deletes are performed on an insert buffer tree
    that we do not consider a hash index useful on it: */

    return;
  }

  n_unique = dict_index_get_n_unique_in_tree(index);

  if (info->n_hash_potential == 0) {
    goto set_new_recomm;
  }

  /* Test if the search would have succeeded using the recommended
  hash prefix */

  if (info->n_fields >= n_unique && cursor->up_match >= n_unique) {
  increment_potential:
    info->n_hash_potential++;

    return;
  }

  cmp = ut_pair_cmp(info->n_fields, info->n_bytes, cursor->low_match,
                    cursor->low_bytes);

  if (info->left_side ? cmp <= 0 : cmp > 0) {
    goto set_new_recomm;
  }

  cmp = ut_pair_cmp(info->n_fields, info->n_bytes, cursor->up_match,
                    cursor->up_bytes);

  if (info->left_side ? cmp <= 0 : cmp > 0) {
    goto increment_potential;
  }

set_new_recomm:
  /* We have to set a new recommendation; skip the hash analysis
  for a while to avoid unnecessary CPU time usage when there is no
  chance for success */

  info->hash_analysis = 0;

  cmp = ut_pair_cmp(cursor->up_match, cursor->up_bytes, cursor->low_match,
                    cursor->low_bytes);
  if (cmp == 0) {
    info->n_hash_potential = 0;

    /* For extra safety, we set some sensible values here */

    info->n_fields = 1;
    info->n_bytes = 0;

    info->left_side = TRUE;

  } else if (cmp > 0) {
    info->n_hash_potential = 1;

    if (cursor->up_match >= n_unique) {
      info->n_fields = n_unique;
      info->n_bytes = 0;

    } else if (cursor->low_match < cursor->up_match) {
      info->n_fields = cursor->low_match + 1;
      info->n_bytes = 0;
    } else {
      info->n_fields = cursor->low_match;
      info->n_bytes = cursor->low_bytes + 1;
    }

    info->left_side = TRUE;
  } else {
    info->n_hash_potential = 1;

    if (cursor->low_match >= n_unique) {
      info->n_fields = n_unique;
      info->n_bytes = 0;
    } else if (cursor->low_match > cursor->up_match) {
      info->n_fields = cursor->up_match + 1;
      info->n_bytes = 0;
    } else {
      info->n_fields = cursor->up_match;
      info->n_bytes = cursor->up_bytes + 1;
    }

    info->left_side = FALSE;
  }
}

/** Update the block search info on hash successes. NOTE that info and
block->n_hash_helps, n_fields, n_bytes, left_side are NOT protected by any
semaphore, to save CPU time! Do not assume the fields are consistent.
@return true if building a (new) hash index on the block is recommended
@param[in,out]  info    search info
@param[in,out]  block   buffer block
@param[in]      cursor  cursor */
static bool btr_search_update_block_hash_info(btr_search_t *info,
                                              buf_block_t *block,
                                              const btr_cur_t *cursor) {
  ut_ad(!rw_lock_own(btr_get_search_latch(cursor->index), RW_LOCK_S));
  ut_ad(!rw_lock_own(btr_get_search_latch(cursor->index), RW_LOCK_X));
  ut_ad(rw_lock_own(&block->lock, RW_LOCK_S) ||
        rw_lock_own(&block->lock, RW_LOCK_X));

  info->last_hash_succ = false;

  ut_a(buf_block_state_valid(block));
  ut_ad(info->magic_n == BTR_SEARCH_MAGIC_N);

  if ((block->n_hash_helps > 0) && (info->n_hash_potential > 0) &&
      (block->n_fields == info->n_fields) &&
      (block->n_bytes == info->n_bytes) &&
      (block->left_side == info->left_side)) {
    if ((block->index) && (block->curr_n_fields == info->n_fields) &&
        (block->curr_n_bytes == info->n_bytes) &&
        (block->curr_left_side == info->left_side)) {
      /* The search would presumably have succeeded using
      the hash index */

      info->last_hash_succ = true;
    }

    block->n_hash_helps++;
  } else {
    block->n_hash_helps = 1;
    block->n_fields = info->n_fields;
    block->n_bytes = info->n_bytes;
    block->left_side = info->left_side;
  }

#ifdef UNIV_DEBUG
  if (cursor->index->table->does_not_fit_in_memory) {
    block->n_hash_helps = 0;
  }
#endif /* UNIV_DEBUG */

  if (info->n_hash_potential >= BTR_SEARCH_BUILD_LIMIT &&
      block->n_hash_helps >
          page_get_n_recs(block->frame) / BTR_SEARCH_PAGE_BUILD_LIMIT) {
    if ((!block->index) ||
        (block->n_hash_helps > 2 * page_get_n_recs(block->frame)) ||
        (block->n_fields != block->curr_n_fields) ||
        (block->n_bytes != block->curr_n_bytes) ||
        (block->left_side != block->curr_left_side)) {
      /* Build a new hash index on the page */

      return true;
    }
  }

  return false;
}

/** Updates a hash node reference when it has been unsuccessfully used in a
search which could have succeeded with the used hash parameters. This can
happen because when building a hash index for a page, we do not check
what happens at page boundaries, and therefore there can be misleading
hash nodes. Also, collisions in the hash value can lead to misleading
references. This function lazily fixes these imperfections in the hash
index.
@param[in]      info    search info
@param[in]      block   buffer block where cursor positioned
@param[in]      cursor  cursor */
static void btr_search_update_hash_ref(const btr_search_t *info,
                                       buf_block_t *block,
                                       const btr_cur_t *cursor) {
  ut_ad(cursor->flag == BTR_CUR_HASH_FAIL);
  ut_ad(!rw_lock_own(btr_get_search_latch(cursor->index), RW_LOCK_X));
  ut_ad(rw_lock_own(&(block->lock), RW_LOCK_S) ||
        rw_lock_own(&(block->lock), RW_LOCK_X));
  ut_ad(page_align(btr_cur_get_rec(cursor)) == buf_block_get_frame(block));
  assert_block_ahi_valid(block);

  const auto index = block->index;

  if (!index) {
    return;
  }

  ut_ad(block->page.id.space() == index->space);
  ut_a(index == cursor->index);
  ut_a(!dict_index_is_ibuf(index));

  auto is_current_info_indexed = [block, info] {
    return (info->n_hash_potential > 0) &&
           (block->curr_n_fields == info->n_fields) &&
           (block->curr_n_bytes == info->n_bytes) &&
           (block->curr_left_side == info->left_side);
  };

  /* Dirty read without latch, will be repeated after we take the x-latch, which
  we take after we have the hash value ready to reduce time consumed under
  the latch. */
  if (is_current_info_indexed()) {
    const auto rec = btr_cur_get_rec(cursor);

    if (!page_rec_is_user_rec(rec)) {
      return;
    }

    const auto hash_value =
        rec_hash(rec, Rec_offsets{}.compute(rec, index), block->curr_n_fields,
                 block->curr_n_bytes, btr_search_hash_index_id(index), index);
    auto hash_table = btr_get_search_table(index);
    btr_search_check_free_space_in_heap(cursor->index);

    if (!btr_search_x_lock_nowait(cursor->index, UT_LOCATION_HERE)) {
      return;
    }
    if (is_current_info_indexed()) {
      ha_insert_for_hash(hash_table, hash_value, block, rec);
    }
    btr_search_x_unlock(cursor->index);
  }
}

void btr_search_info_update_slow(btr_search_t *info, btr_cur_t *cursor) {
  ut_ad(!rw_lock_own(btr_get_search_latch(cursor->index), RW_LOCK_S));
  ut_ad(!rw_lock_own(btr_get_search_latch(cursor->index), RW_LOCK_X));

  const auto block = btr_cur_get_block(cursor);

  /* NOTE that the following two function calls do NOT protect
  info or block->n_fields etc. with any semaphore, to save CPU time!
  We cannot assume the fields are consistent when we return from
  those functions! */

  btr_search_info_update_hash(info, cursor);

#ifdef UNIV_SEARCH_PERF_STAT
  if (cursor->flag == BTR_CUR_HASH_FAIL) {
    btr_search_n_hash_fail++;
<<<<<<< HEAD
#endif /* UNIV_SEARCH_PERF_STAT */

    btr_search_x_lock(cursor->index);

    btr_search_update_hash_ref(info, block, cursor);

    btr_search_x_unlock(cursor->index);
=======
>>>>>>> fbdaa4de
  }
#endif /* UNIV_SEARCH_PERF_STAT */

  if (btr_search_update_block_hash_info(info, block, cursor)) {
    /* Note that since we did not protect block->n_fields etc.
    with any semaphore, the values can be inconsistent. We have
    to check inside the function call that they make sense. */
    btr_search_build_page_hash_index(cursor->index, block, false);
  } else if (cursor->flag == BTR_CUR_HASH_FAIL) {
    /* Update the hash node reference, if appropriate. If
    btr_search_update_block_hash_info decided to build the index for this
    block, the record should be hashed correctly with the rest of the block's
    records. */
    btr_search_update_hash_ref(info, block, cursor);
  }
}

/** Checks if a guessed position for a tree cursor is right. Note that if
mode is PAGE_CUR_LE, which is used in inserts, and the function returns
true, then cursor->up_match and cursor->low_match both have sensible values.
@param[in,out]  cursor  Guess cursor position
@param[in]      can_only_compare_to_cursor_rec
                        If we do not have a latch on the page of cursor, but a
                        latch corresponding search system, then ONLY the columns
                        of the record UNDER the cursor are protected, not the
                        next or previous record in the chain: we cannot look at
                        the next or previous record to check our guess!
@param[in]      tuple   Data tuple
@param[in]      mode    PAGE_CUR_L, PAGE_CUR_LE, PAGE_CUR_G, PAGE_CUR_GE
@param[in]      mtr     Mini-transaction
@return true if success */
static bool btr_search_check_guess(btr_cur_t *cursor,
                                   bool can_only_compare_to_cursor_rec,
                                   const dtuple_t *tuple, ulint mode,
                                   mtr_t *mtr) {
  rec_t *rec;
  ulint match;

  const auto n_unique = dict_index_get_n_unique_in_tree(cursor->index);

  rec = btr_cur_get_rec(cursor);

  ut_ad(page_rec_is_user_rec(rec));

  match = 0;

  Rec_offsets offsets;
  {
    const auto cmp =
        tuple->compare(rec, cursor->index,
                       offsets.compute(rec, cursor->index, n_unique), &match);

    if (mode == PAGE_CUR_GE) {
      if (cmp > 0) {
        return false;
      }

      cursor->up_match = match;

      if (match >= n_unique) {
        return true;
      }
    } else if (mode == PAGE_CUR_LE) {
      if (cmp < 0) {
        return false;
      }

      cursor->low_match = match;

    } else if (mode == PAGE_CUR_G) {
      if (cmp >= 0) {
        return false;
      }
    } else if (mode == PAGE_CUR_L) {
      if (cmp <= 0) {
        return false;
      }
    }

    if (can_only_compare_to_cursor_rec) {
      /* Since we could not determine if our guess is right just by
      looking at the record under the cursor, return false */
      return false;
    }
  }

  match = 0;

  if ((mode == PAGE_CUR_G) || (mode == PAGE_CUR_GE)) {
    rec_t *prev_rec;

    ut_ad(!page_rec_is_infimum(rec));

    prev_rec = page_rec_get_prev(rec);

    if (page_rec_is_infimum(prev_rec)) {
      return btr_page_get_prev(page_align(prev_rec), mtr) == FIL_NULL;
    }

    const auto cmp = tuple->compare(
        prev_rec, cursor->index,
        offsets.compute(prev_rec, cursor->index, n_unique), &match);
    bool success;
    if (mode == PAGE_CUR_GE) {
      success = cmp > 0;
    } else {
      success = cmp >= 0;
    }

    return success;
  } else {
    rec_t *next_rec;

    ut_ad(!page_rec_is_supremum(rec));

    next_rec = page_rec_get_next(rec);

    if (page_rec_is_supremum(next_rec)) {
      if (btr_page_get_next(page_align(next_rec), mtr) == FIL_NULL) {
        cursor->up_match = 0;
        return true;
      }

      return false;
    }

    const auto cmp = tuple->compare(
        next_rec, cursor->index,
        offsets.compute(next_rec, cursor->index, n_unique), &match);
    bool success;
    if (mode == PAGE_CUR_LE) {
      success = cmp < 0;
      cursor->up_match = match;
    } else {
      success = cmp <= 0;
    }
    return success;
  }
}

bool btr_search_guess_on_hash(dict_index_t *index, btr_search_t *info,
                              const dtuple_t *tuple, ulint mode,
                              ulint latch_mode, btr_cur_t *cursor,
                              ulint has_search_latch, mtr_t *mtr) {
  const rec_t *rec;
#ifdef notdefined
  btr_cur_t cursor2;
  btr_pcur_t pcur;
#endif

  if (!btr_search_enabled) {
    return false;
  }

  ut_ad(index && info && tuple && cursor && mtr);
  ut_ad(!dict_index_is_ibuf(index));
  ut_ad((latch_mode == BTR_SEARCH_LEAF) || (latch_mode == BTR_MODIFY_LEAF));

  /* Not supported for spatial index */
  ut_ad(!dict_index_is_spatial(index));

  /* If we decide to return before doing actual hash search, we will return with
  the following state of the cursor. */
  cursor->flag = BTR_CUR_HASH_NOT_ATTEMPTED;
  /* Note that, for efficiency, the struct info may not be protected by
   any latch here! */

  if (info->n_hash_potential == 0) {
    return false;
  }

  cursor->n_fields = info->n_fields;
  cursor->n_bytes = info->n_bytes;

  if (dtuple_get_n_fields(tuple) < btr_search_get_n_fields(cursor)) {
    return false;
  }

  const auto hash_value = dtuple_hash(tuple, cursor->n_fields, cursor->n_bytes,
                                      btr_search_hash_index_id(index));

  cursor->hash_value = hash_value;

  if (!has_search_latch) {
<<<<<<< HEAD
    btr_search_s_lock(index);
=======
    if (!btr_search_s_lock_nowait(index, UT_LOCATION_HERE)) {
      return false;
    }
  }
>>>>>>> fbdaa4de

  auto latch_guard =
      create_scope_guard([index]() { btr_search_s_unlock(index); });
  if (!has_search_latch) {
    if (!btr_search_enabled) {
      return false;
    }
  } else {
    /* If we had a latch, then the guard is not needed. */
    latch_guard.commit();
  }

  ut_ad(rw_lock_get_writer(btr_get_search_latch(index)) != RW_LOCK_X);
  ut_ad(rw_lock_get_reader_count(btr_get_search_latch(index)) > 0);

  rec =
      (rec_t *)ha_search_and_get_data(btr_get_search_table(index), hash_value);

  /* We did the hash search. If we decide to return before successfully
  verifying the search is correct, we will return with the following state of
  the cursor. */
  cursor->flag = BTR_CUR_HASH_FAIL;

#ifdef UNIV_SEARCH_PERF_STAT
  info->n_hash_fail++;
#endif /* UNIV_SEARCH_PERF_STAT */

  info->last_hash_succ = false;

  if (rec == nullptr) {
    return (false);
  }

  buf_block_t *block = buf_block_from_ahi(rec);

  if (!has_search_latch) {
    if (!buf_page_get_known_nowait(latch_mode, block, Cache_hint::MAKE_YOUNG,
                                   __FILE__, __LINE__, mtr)) {
      return false;
    }

    /* Release the AHI S-latch. */
    latch_guard.rollback();

    buf_block_dbg_add_level(block, SYNC_TREE_NODE_FROM_HASH);
  }

  if (buf_block_get_state(block) != BUF_BLOCK_FILE_PAGE) {
    ut_ad(buf_block_get_state(block) == BUF_BLOCK_REMOVE_HASH);

    if (!has_search_latch) {
      btr_leaf_page_release(block, latch_mode, mtr);
    }

    return false;
  }

  ut_ad(page_rec_is_user_rec(rec));

  btr_cur_position(index, (rec_t *)rec, block, cursor);

  /* Check the validity of the guess within the page */

  /* If we only have the latch on search system, not on the
  page, it only protects the columns of the record the cursor
  is positioned on. We cannot look at the next of the previous
  record to determine if our guess for the cursor position is
  right. */
  if (index->space != block->page.id.space() ||
      index->id != btr_page_get_index_id(block->frame) ||
      !btr_search_check_guess(cursor, has_search_latch, tuple, mode, mtr)) {
    if (!has_search_latch) {
      btr_leaf_page_release(block, latch_mode, mtr);
    }

    return false;
  }

  if (info->n_hash_potential < BTR_SEARCH_BUILD_LIMIT + 5) {
    info->n_hash_potential++;
  }

#ifdef notdefined
  /* These lines of code can be used in a debug version to check
  the correctness of the searched cursor position: */

  info->last_hash_succ = false;

  /* Currently, does not work if the following fails: */
  ut_ad(!has_search_latch);

  btr_leaf_page_release(block, latch_mode, mtr);

  btr_cur_search_to_nth_level(index, 0, tuple, mode, latch_mode, &cursor2, 0,
                              mtr);

  if (mode == PAGE_CUR_GE && page_rec_is_supremum(btr_cur_get_rec(&cursor2))) {
    /* If mode is PAGE_CUR_GE, then the binary search
    in the index tree may actually take us to the supremum
    of the previous page */

    info->last_hash_succ = false;

    pcur.open_on_user_rec(index, tuple, mode, latch_mode, mtr,
                          UT_LOCATION_HERE);

    ut_ad(pcur.get_rec() == btr_cur_get_rec(cursor));
  } else {
    ut_ad(btr_cur_get_rec(&cursor2) == btr_cur_get_rec(cursor));
  }

  /* NOTE that it is theoretically possible that the above assertions
  fail if the page of the cursor gets removed from the buffer pool
  meanwhile! Thus it might not be a bug. */
#endif

  info->last_hash_succ = true;
  cursor->flag = BTR_CUR_HASH;

#ifdef UNIV_SEARCH_PERF_STAT
  /* Revert the accounting we did for the hash search failure that was prepared
  above. */
  info->n_hash_fail--;

  info->n_hash_succ++;
  btr_search_n_succ++;
#endif
  if (!has_search_latch && buf_page_peek_if_too_old(&block->page)) {
    buf_page_make_young(&block->page);
  }

  /* Increment the page get statistics though we did not really
  fix the page: for user info only */

  {
    buf_pool_t *buf_pool = buf_pool_from_bpage(&block->page);

    Counter::inc(buf_pool->stat.m_n_page_gets, block->page.id.page_no());
  }

  return true;
}

void btr_search_drop_page_hash_index(buf_block_t *block) {
  const auto index_id = btr_page_get_index_id(block->frame);
  const auto ahi_slot = btr_get_search_slot(index_id, block->page.id.space());
  const auto latch = btr_search_latches[ahi_slot];
  ut::unique_ptr<uint64_t[]> hashes;
  size_t n_cached;
  byte *page;

  for (;;) {
    /* Do a dirty check on block->index, return if the block is
    not in the adaptive hash index. */
    const auto index = block->index;
    /* This debug check uses a dirty read that could theoretically cause
    false positives while buf_pool_clear_hash_index() is executing. */
    assert_block_ahi_valid(block);

<<<<<<< HEAD
  /* We must not dereference index here, because it could be freed
  if (index->table->n_ref_count == 0 && !mutex_own(&dict_sys->mutex)).
  Determine the ahi_slot based on the block contents. */
=======
    if (index == nullptr) {
      return;
    }
>>>>>>> fbdaa4de

    ut_ad(block->page.buf_fix_count == 0 ||
          buf_block_get_state(block) == BUF_BLOCK_REMOVE_HASH ||
          rw_lock_own(&block->lock, RW_LOCK_S) ||
          rw_lock_own(&block->lock, RW_LOCK_X));

    /* We must not dereference index here, because it could be freed
    if (index->table->n_ref_count == 0 && !dict_sys_mutex_own()).
    Determine the ahi_slot based on the block contents. */
    ut_ad(!btr_search_own_any(RW_LOCK_S));
    ut_ad(!btr_search_own_any(RW_LOCK_X));

    rw_lock_s_lock(latch, UT_LOCATION_HERE);
    assert_block_ahi_valid(block);

    const auto n_fields = block->curr_n_fields;
    const auto n_bytes = block->curr_n_bytes;
    /* The index associated with a block must remain the
    same, because we are holding block->lock or the block is
    not accessible by other threads (BUF_BLOCK_REMOVE_HASH),
    or the index is not accessible to other threads
    (buf_fix_count == 0 when DROP TABLE or similar is executing
    buf_LRU_drop_page_hash_for_tablespace()). However, if we don't have AHI
    latch then the prefix parameters can change or the index can be dropped for
    the page. */
    const auto latched_index = block->index;
    rw_lock_s_unlock(latch);

    if (latched_index == nullptr) {
      return;
    }
    ut_ad(latched_index == index);

    ut_ad(!index->disable_ahi);
    ut_ad(btr_search_enabled);

    ut_ad(block->page.id.space() == index->space);
    ut_a(index_id == index->id);
    ut_a(!dict_index_is_ibuf(index));
#ifdef UNIV_DEBUG
    switch (dict_index_get_online_status(index)) {
      case ONLINE_INDEX_CREATION:
        /* The index is being created (bulk loaded). */
      case ONLINE_INDEX_COMPLETE:
        /* The index has been published. */
      case ONLINE_INDEX_ABORTED:
        /* Either the index creation was aborted due to an
        error observed by InnoDB (in which case there should
        not be any adaptive hash index entries), or it was
        completed and then flagged aborted in
        rollback_inplace_alter_table(). */
      case ONLINE_INDEX_ABORTED_DROPPED:
        /* Since dropping the indexes are delayed to post_ddl,
        this status is similar to ONLINE_INDEX_ABORTED. */
        break;
      default:
        ut_error;
    }
#endif /* UNIV_DEBUG */

    /* NOTE: The AHI fields of block must not be accessed after
    releasing search latch, as the index page might only be s-latched! */

    ut_a(n_fields > 0 || n_bytes > 0);

    page = block->frame;
    const auto n_recs = page_get_n_recs(page);

<<<<<<< HEAD
  folds = (ulint *)ut_malloc_nokey(n_recs * sizeof(ulint));
=======
    /* Calculate and cache fold values into an array for fast deletion
    from the hash index */
>>>>>>> fbdaa4de

    hashes = ut::make_unique<uint64_t[]>(UT_NEW_THIS_FILE_PSI_KEY, n_recs);

    n_cached = 0;

    const rec_t *rec = page_get_infimum_rec(page);
    rec = page_rec_get_next_low(rec, page_is_comp(page));

    const auto index_hash = btr_search_hash_index_id(index);

    uint64_t prev_hash_value = 0;
    {
      Rec_offsets offsets;

      while (!page_rec_is_supremum(rec)) {
        const auto hash_value = rec_hash(
            rec,
            offsets.compute(rec, index,
                            btr_search_get_n_fields(n_fields, n_bytes)),
            n_fields, n_bytes, index_hash, index);

        if (hash_value != prev_hash_value || prev_hash_value == 0) {
          /* The fold identifies a single hash chain to possibly contain the
          record. We will use it after this iteration over the page's records
          to remove any entries from that chain that point to the page. */
          hashes[n_cached] = hash_value;
          n_cached++;
        }
        rec = page_rec_get_next_low(rec, page_rec_is_comp(rec));
        prev_hash_value = hash_value;
      }
    }

    rw_lock_x_lock(latch, UT_LOCATION_HERE);

    if (UNIV_UNLIKELY(!block->index)) {
      /* Someone else has meanwhile dropped the hash index. */
      assert_block_ahi_valid(block);
      rw_lock_x_unlock(latch);
      return;
    }

    ut_a(block->index == index);

    if (block->curr_n_fields == n_fields && block->curr_n_bytes == n_bytes) {
      break;
    }
    /* Someone else has meanwhile built a new hash index on the page, with
    different parameters */
    rw_lock_x_unlock(latch);

<<<<<<< HEAD
    ut_free(folds);
    goto retry;
=======
    continue;
>>>>>>> fbdaa4de
  }

  for (size_t i = 0; i < n_cached; i++) {
    ha_remove_a_node_to_page(btr_search_sys->hash_tables[ahi_slot], hashes[i],
                             page);
  }

  const auto info = btr_search_get_info(block->index);
  {
    /* This must be the last operation we do on the index or table
    structure. Once it is 0 it can get freed by any other thread. This
    operation must be at least memory order release to let any other writes
    be completed before any other thread start to free the index or table
    structure. */
    auto old_ref_count = info->ref_count.fetch_sub(1);
    ut_a(old_ref_count > 0);
  }
  block->index = nullptr;

  MONITOR_ATOMIC_INC(MONITOR_ADAPTIVE_HASH_PAGE_REMOVED);
  MONITOR_ATOMIC_INC_VALUE(MONITOR_ADAPTIVE_HASH_ROW_REMOVED, n_cached);

  assert_block_ahi_valid(block);
  rw_lock_x_unlock(latch);
<<<<<<< HEAD

  ut_free(folds);
=======
>>>>>>> fbdaa4de
}

void btr_search_drop_page_hash_when_freed(const page_id_t &page_id,
                                          const page_size_t &page_size) {
  buf_block_t *block;
  mtr_t mtr;

  ut_d(export_vars.innodb_ahi_drop_lookups++);

  mtr_start(&mtr);

  /* If the caller has a latch on the page, then the caller must
  have a x-latch on the page and it must have already dropped
  the hash index for the page. Because of the x-latch that we
  are possibly holding, we cannot s-latch the page, but must
  (recursively) x-latch it, even though we are only reading. */

  block = buf_page_get_gen(page_id, page_size, RW_X_LATCH, nullptr,
                           Page_fetch::PEEK_IF_IN_POOL, UT_LOCATION_HERE, &mtr);

  if (block) {
    /* If AHI is still valid, page can't be in free state.
    AHI is dropped when page is freed. */
    ut_ad(!block->page.file_page_was_freed);

    buf_block_dbg_add_level(block, SYNC_TREE_NODE_FROM_HASH);

    dict_index_t *index = block->index;
    if (index != nullptr) {
      /* In all our callers, the table handle should
      be open, or we should be in the process of
      dropping the table (preventing eviction). */
      ut_ad(index->table->n_ref_count > 0 || mutex_own(&dict_sys->mutex));
      btr_search_drop_page_hash_index(block);
    }
  }

  mtr_commit(&mtr);
}

static void btr_drop_next_batch(const page_size_t &page_size,
                                const dict_index_t **first,
                                const dict_index_t **last) {
  static constexpr unsigned batch_size = 1024;
  std::vector<page_id_t> to_drop;
  to_drop.reserve(batch_size);

  for (ulint i = 0; i < srv_buf_pool_instances; ++i) {
    to_drop.clear();
    buf_pool_t *buf_pool = buf_pool_from_array(i);
    mutex_enter(&buf_pool->LRU_list_mutex);
    const buf_page_t *prev;

    for (const buf_page_t *bpage = UT_LIST_GET_LAST(buf_pool->LRU);
         bpage != nullptr; bpage = prev) {
      prev = UT_LIST_GET_PREV(LRU, bpage);

      ut_a(buf_page_in_file(bpage));
      if (buf_page_get_state(bpage) != BUF_BLOCK_FILE_PAGE ||
          bpage->buf_fix_count > 0) {
        continue;
      }

      const dict_index_t *block_index =
          reinterpret_cast<const buf_block_t *>(bpage)->index;

      /* index == nullptr means the page is no longer in AHI, so no need to
      attempt freeing it */
      if (block_index == nullptr) {
        continue;
      }
      /* pages io fixed for read have index == nullptr */
      ut_ad(!bpage->was_io_fix_read());

      if (std::find(first, last, block_index) != last) {
        to_drop.emplace_back(bpage->id);
        if (to_drop.size() == batch_size) {
          break;
        }
      }
    }

    mutex_exit(&buf_pool->LRU_list_mutex);

    for (const page_id_t &page_id : to_drop) {
      btr_search_drop_page_hash_when_freed(page_id, page_size);
    }
  }
}

void btr_drop_ahi_for_table(dict_table_t *table) {
  const ulint len = UT_LIST_GET_LEN(table->indexes);

  if (len == 0) {
    return;
  }

  const dict_index_t *indexes[MAX_INDEXES];
  const page_size_t page_size(dict_table_page_size(table));

  for (;;) {
    ulint ref_count = 0;
    const dict_index_t **end = indexes;

    for (dict_index_t *index = table->first_index(); index != nullptr;
         index = index->next()) {
      if (ulint n_refs = index->search_info->ref_count) {
        ut_ad(!index->disable_ahi);
        ut_ad(index->is_committed());
        ref_count += n_refs;
        ut_ad(indexes + len > end);
        *end++ = index;
      }
    }

    ut_ad((indexes == end) == (ref_count == 0));

    if (ref_count == 0) {
      return;
    }

    btr_drop_next_batch(page_size, indexes, end);

    std::this_thread::yield();
  }
}

void btr_drop_ahi_for_index(const dict_index_t *index) {
  ut_ad(index->is_committed());

  if (index->disable_ahi || index->search_info->ref_count == 0) {
    return;
  }

  const dict_table_t *table = index->table;
  const page_size_t page_size(dict_table_page_size(table));

  while (true) {
    if (index->search_info->ref_count == 0) {
      return;
    }

    btr_drop_next_batch(page_size, &index, &index + 1);

    std::this_thread::yield();
  }
}

static void btr_search_build_page_hash_index(dict_index_t *index,
<<<<<<< HEAD
                                             buf_block_t *block, ulint n_fields,
                                             ulint n_bytes, ibool left_side) {
  hash_table_t *table;
  page_t *page;
  rec_t *rec;
  rec_t *next_rec;
  ulint fold;
  ulint next_fold;
  ulint n_cached;
  ulint n_recs;
  ulint *folds;
  rec_t **recs;
  ulint i;
  mem_heap_t *heap = nullptr;
  ulint offsets_[REC_OFFS_NORMAL_SIZE];
  ulint *offsets = offsets_;

=======
                                             buf_block_t *block, bool update) {
>>>>>>> fbdaa4de
  if (index->disable_ahi || !btr_search_enabled) {
    return;
  }

  ut_ad(index);
  ut_ad(block->page.id.space() == index->space);
  ut_a(!dict_index_is_ibuf(index));

  ut_ad(!rw_lock_own(btr_get_search_latch(index), RW_LOCK_X));
  ut_ad(!rw_lock_own(btr_get_search_latch(index), RW_LOCK_S));
  ut_ad(rw_lock_own(&(block->lock), RW_LOCK_S) ||
        rw_lock_own(&(block->lock), RW_LOCK_X));

  btr_search_s_lock(index);

  const auto table = btr_get_search_table(index);
  const auto page = buf_block_get_frame(block);
  const auto n_fields = block->n_fields.load();
  const auto n_bytes = block->n_bytes.load();
  const auto left_side = block->left_side.load();
  const auto n_fields_for_offsets = btr_search_get_n_fields(n_fields, n_bytes);

  /* We could end up here after the btr_search_update_block_hash_info()
  returned true. This may have happened for a page that is already indexed
  in AHI and also even in case with matching current prefix parameters. In such
  case we will be trying to update all block's record entries in AHI. */
  if (block->index &&
      ((block->curr_n_fields != n_fields) || (block->curr_n_bytes != n_bytes) ||
       (block->curr_left_side != left_side))) {
    btr_search_s_unlock(index);

    btr_search_drop_page_hash_index(block);
  } else {
    btr_search_s_unlock(index);
  }

  /* Check that the values for hash index build are sensible */

  if (n_fields == 0 && n_bytes == 0) {
    return;
  }

  if (dict_index_get_n_unique_in_tree(index) < n_fields_for_offsets) {
    return;
  }

  const auto n_recs = page_get_n_recs(page);

  if (n_recs == 0) {
    return;
  }

  /* Calculate and cache hash values and corresponding records into
  an array for fast insertion to the hash index */

<<<<<<< HEAD
  folds = (ulint *)ut_malloc_nokey(n_recs * sizeof(ulint));
  recs = (rec_t **)ut_malloc_nokey(n_recs * sizeof(rec_t *));

  n_cached = 0;
=======
  auto hashes = ut::make_unique<uint64_t[]>(UT_NEW_THIS_FILE_PSI_KEY, n_recs);
  auto recs = ut::make_unique<rec_t *[]>(UT_NEW_THIS_FILE_PSI_KEY, n_recs);
>>>>>>> fbdaa4de

  ut_a(index->id == btr_page_get_index_id(page));

  auto rec = page_rec_get_next(page_get_infimum_rec(page));

  Rec_offsets offsets;
  ut_ad(page_rec_is_supremum(rec) ||
        n_fields + (n_bytes > 0) == rec_offs_n_fields(offsets.compute(
                                        rec, index, n_fields_for_offsets)));

  const auto index_hash = btr_search_hash_index_id(index);

  auto hash_value =
      rec_hash(rec, offsets.compute(rec, index, n_fields_for_offsets), n_fields,
               n_bytes, index_hash, index);

  size_t n_cached = 0;
  if (left_side) {
    hashes[n_cached] = hash_value;
    recs[n_cached] = rec;
    n_cached++;
  }

  for (;;) {
    const auto next_rec = page_rec_get_next(rec);

    if (page_rec_is_supremum(next_rec)) {
      if (!left_side) {
        hashes[n_cached] = hash_value;
        recs[n_cached] = rec;
        n_cached++;
      }

      break;
    }

    const auto next_hash_value = rec_hash(
        next_rec, offsets.compute(next_rec, index, n_fields_for_offsets),
        n_fields, n_bytes, index_hash, index);

    if (hash_value != next_hash_value) {
      /* Insert an entry into the hash index */

      if (left_side) {
        hashes[n_cached] = next_hash_value;
        recs[n_cached] = next_rec;
        n_cached++;
      } else {
        hashes[n_cached] = hash_value;
        recs[n_cached] = rec;
        n_cached++;
      }
    }

    rec = next_rec;
    hash_value = next_hash_value;
  }

  btr_search_check_free_space_in_heap(index);

<<<<<<< HEAD
  btr_search_x_lock(index);
=======
  /* The AHI is supposed to be heuristic for speed-up. When adding a block
  to index, waiting here for the latch would defy the purpose. We will try
  to add the block to index next time. However, for updates this must
  succeed so the index doesn't contain wrong entries. */
  if (update) {
    btr_search_x_lock(index, UT_LOCATION_HERE);
  } else {
    if (!btr_search_x_lock_nowait(index, UT_LOCATION_HERE)) {
      return;
    }
  }
#if defined UNIV_AHI_DEBUG || defined UNIV_DEBUG
  auto x_latch_guard = create_scope_guard([block, index]() {
    assert_block_ahi_valid(block);
    btr_search_x_unlock(index);
  });
#else
  auto x_latch_guard =
      create_scope_guard([index]() { btr_search_x_unlock(index); });
#endif
>>>>>>> fbdaa4de

  if (!btr_search_enabled) {
    return;
  }

  /* Before we re-acquired the AHI latch, someone else might have already change
  them. In case the block is already indexed and the prefix parameters match,
  we will just update all record's entries. */
  if (block->index &&
      ((block->curr_n_fields != n_fields) || (block->curr_n_bytes != n_bytes) ||
       (block->curr_left_side != left_side))) {
    return;
  }

  /* This counter is decremented every time we drop page
  hash index entries and is incremented here. Since we can
  rebuild hash index for a page that is already hashed, we
  have to take care not to increment the counter in that
  case. */
  if (block->index == nullptr) {
    assert_block_ahi_empty(block);
    index->search_info->ref_count++;
  }

  block->n_hash_helps = 0;

  block->curr_n_fields = n_fields;
  block->curr_n_bytes = n_bytes;
  block->curr_left_side = left_side;
  block->index = index;

  for (size_t i = 0; i < n_cached; i++) {
    ha_insert_for_hash(table, hashes[i], block, recs[i]);
  }

  x_latch_guard.rollback();

<<<<<<< HEAD
  ut_free(folds);
  ut_free(recs);
  if (UNIV_LIKELY_NULL(heap)) {
    mem_heap_free(heap);
  }
=======
  MONITOR_ATOMIC_INC(MONITOR_ADAPTIVE_HASH_PAGE_ADDED);
>>>>>>> fbdaa4de
}

void btr_search_move_or_delete_hash_entries(buf_block_t *new_block,
                                            buf_block_t *block,
                                            dict_index_t *index) {
  /* AHI is disabled for intrinsic table as it depends on index-id
  which is dynamically assigned for intrinsic table indexes and not
  through a centralized index generator. */
  if (index->disable_ahi || !btr_search_enabled) {
    return;
  }

  ut_ad(!index->table->is_intrinsic());

  ut_ad(rw_lock_own(&(block->lock), RW_LOCK_X));
  ut_ad(rw_lock_own(&(new_block->lock), RW_LOCK_X));

  btr_search_s_lock(index);

  ut_a(!new_block->index || new_block->index == index);
  ut_a(!block->index || block->index == index);
  ut_a(!(new_block->index || block->index) || !dict_index_is_ibuf(index));
  assert_block_ahi_valid(block);
  assert_block_ahi_valid(new_block);

  if (new_block->index) {
    btr_search_s_unlock(index);

    btr_search_drop_page_hash_index(block);

    return;
  }

<<<<<<< HEAD
  if (block->index) {
    ulint n_fields = block->curr_n_fields;
    ulint n_bytes = block->curr_n_bytes;
    ibool left_side = block->curr_left_side;

=======
  if (block->index && page_get_n_recs(buf_block_get_frame(new_block)) != 0) {
    /* It is very important for the recommended prefix info in the new block to
    be exactly the same as the current prefix data in the old block. Only
    these parameters will allow the existing entries to be found and updated
    to a new row pointer. A failure to do so would result in a broken AHI
    entries. The new block's recommendation can't change as it requires at
    least S-latch on the block, and we are holding X latch for the new (and
    old) block. */
>>>>>>> fbdaa4de
    new_block->n_fields = block->curr_n_fields;
    new_block->n_bytes = block->curr_n_bytes;
    new_block->left_side = block->curr_left_side;

    ut_a(new_block->n_fields > 0 || new_block->n_bytes > 0);

    btr_search_s_unlock(index);

    btr_search_build_page_hash_index(index, new_block, true);
    ut_ad(new_block->curr_n_fields == block->curr_n_fields);
    ut_ad(new_block->curr_n_bytes == block->curr_n_bytes);
    ut_ad(new_block->curr_left_side == block->curr_left_side);
    return;
  }

  btr_search_s_unlock(index);
}

void btr_search_update_hash_on_delete(btr_cur_t *cursor) {
  hash_table_t *table;
  buf_block_t *block;
  const rec_t *rec;
  dict_index_t *index;

  if (cursor->index->disable_ahi || !btr_search_enabled) {
    return;
  }

  block = btr_cur_get_block(cursor);

  ut_ad(rw_lock_own(&(block->lock), RW_LOCK_X));

  assert_block_ahi_valid(block);
  index = block->index;

  if (!index) {
    return;
  }

  ut_ad(block->page.id.space() == index->space);
  ut_a(index == cursor->index);
  ut_a(block->curr_n_fields > 0 || block->curr_n_bytes > 0);
  ut_a(!dict_index_is_ibuf(index));

  table = btr_get_search_table(index);

  rec = btr_cur_get_rec(cursor);

<<<<<<< HEAD
  fold = rec_fold(rec,
                  rec_get_offsets(rec, index, offsets_, ULINT_UNDEFINED, &heap),
                  block->curr_n_fields, block->curr_n_bytes,
                  btr_search_fold_index_id(index->space, index->id), index);
  if (UNIV_LIKELY_NULL(heap)) {
    mem_heap_free(heap);
  }

  btr_search_x_lock(index);
=======
  /* Since we hold the X-latch on block's lock, the AHI prefix parameters
  can't be changed (such change require at least S-latch on block's lock)
  even if the AHI latches are not held. */
  const auto hash_value =
      rec_hash(rec, Rec_offsets{}.compute(rec, index), block->curr_n_fields,
               block->curr_n_bytes, btr_search_hash_index_id(index), index);
  btr_search_x_lock(index, UT_LOCATION_HERE);
>>>>>>> fbdaa4de
  assert_block_ahi_valid(block);

  if (block->index) {
    ut_a(block->index == index);

    if (ha_search_and_delete_if_found(table, hash_value, rec)) {
      MONITOR_INC(MONITOR_ADAPTIVE_HASH_ROW_REMOVED);
    } else {
      MONITOR_INC(MONITOR_ADAPTIVE_HASH_ROW_REMOVE_NOT_FOUND);
    }

    assert_block_ahi_valid(block);
  }

  btr_search_x_unlock(index);
}

void btr_search_update_hash_node_on_insert(btr_cur_t *cursor) {
  hash_table_t *table;
  buf_block_t *block;
  dict_index_t *index;
  rec_t *rec;

  if (cursor->index->disable_ahi || !btr_search_enabled) {
    return;
  }

  rec = btr_cur_get_rec(cursor);

  block = btr_cur_get_block(cursor);

  ut_ad(rw_lock_own(&(block->lock), RW_LOCK_X));

  index = block->index;

  if (!index) {
    return;
  }

  ut_a(cursor->index == index);
  ut_a(!dict_index_is_ibuf(index));

<<<<<<< HEAD
  btr_search_x_lock(index);
=======
  if (!btr_search_x_lock_nowait(index, UT_LOCATION_HERE)) {
    return;
  }

#if defined UNIV_AHI_DEBUG || defined UNIV_DEBUG
  auto x_latch_guard = create_scope_guard([index, block] {
    assert_block_ahi_valid(block);
    btr_search_x_unlock(index);
  });
#else
  auto x_latch_guard =
      create_scope_guard([index] { btr_search_x_unlock(index); });
#endif
>>>>>>> fbdaa4de

  if (!block->index) {
    return;
  }

  ut_a(block->index == index);

  if ((cursor->flag == BTR_CUR_HASH) &&
      (cursor->n_fields == block->curr_n_fields) &&
      (cursor->n_bytes == block->curr_n_bytes) && !block->curr_left_side) {
    table = btr_get_search_table(index);

    /* Since we hold the X-latch on block's lock, the AHI prefix parameters
    can't be changed (such change require at least S-latch on block's lock)
    even if the AHI latches are not held in meantime. */
    if (ha_search_and_update_if_found(table, cursor->hash_value, rec, block,
                                      page_rec_get_next(rec))) {
      MONITOR_INC(MONITOR_ADAPTIVE_HASH_ROW_UPDATED);
    }
  } else {
    x_latch_guard.rollback();

    btr_search_update_hash_on_insert(cursor);
  }
}

void btr_search_update_hash_on_insert(btr_cur_t *cursor) {
  hash_table_t *table;
  buf_block_t *block;
  dict_index_t *index;
  const rec_t *rec;
  const rec_t *ins_rec;
  const rec_t *next_rec;
  uint64_t hash_value;
  uint64_t ins_hash;
  uint64_t next_hash = 0;
  ulint n_fields;
  ulint n_bytes;
  bool locked = false;

  if (cursor->index->disable_ahi || !btr_search_enabled) {
    return;
  }

  block = btr_cur_get_block(cursor);

  ut_ad(rw_lock_own(&(block->lock), RW_LOCK_X));
  assert_block_ahi_valid(block);

  index = block->index;

  if (!index) {
    return;
  }

  btr_search_check_free_space_in_heap(index);

  ut_ad(block->page.id.space() == index->space);

  table = btr_get_search_table(index);

  rec = btr_cur_get_rec(cursor);

  ut_a(!index->disable_ahi);
  ut_a(index == cursor->index);
  ut_a(!dict_index_is_ibuf(index));

  /* Since we hold the X-latch on block's lock, the AHI prefix parameters
  can't be changed (such change require at least S-latch on block's lock)
  even if the AHI latches are not held. */
  n_fields = block->curr_n_fields;
  n_bytes = block->curr_n_bytes;
  auto left_side = block->curr_left_side;

  ins_rec = page_rec_get_next_const(rec);
  next_rec = page_rec_get_next_const(ins_rec);

  const auto index_hash = btr_search_hash_index_id(index);
  const ulint n_offs = btr_search_get_n_fields(n_fields, n_bytes);

  Rec_offsets offsets;
  ins_hash = rec_hash(ins_rec, offsets.compute(ins_rec, index, n_offs),
                      n_fields, n_bytes, index_hash, index);

  if (!page_rec_is_supremum(next_rec)) {
    next_hash = rec_hash(next_rec, offsets.compute(next_rec, index, n_offs),
                         n_fields, n_bytes, index_hash, index);
  }

  if (!page_rec_is_infimum(rec)) {
    hash_value = rec_hash(rec, offsets.compute(rec, index, n_offs), n_fields,
                          n_bytes, index_hash, index);
  } else {
    if (left_side) {
<<<<<<< HEAD
      btr_search_x_lock(index);

      locked = TRUE;
=======
      locked = btr_search_x_lock_nowait(index, UT_LOCATION_HERE);
>>>>>>> fbdaa4de

      if (!locked || !btr_search_enabled) {
        goto function_exit;
      }

      ha_insert_for_hash(table, ins_hash, block, ins_rec);
    }

    goto check_next_rec;
  }

  if (hash_value != ins_hash) {
    if (!locked) {
<<<<<<< HEAD
      btr_search_x_lock(index);

      locked = TRUE;
=======
      locked = btr_search_x_lock_nowait(index, UT_LOCATION_HERE);
>>>>>>> fbdaa4de

      if (!locked || !btr_search_enabled) {
        goto function_exit;
      }
    }

    if (!left_side) {
      ha_insert_for_hash(table, hash_value, block, rec);
    } else {
      ha_insert_for_hash(table, ins_hash, block, ins_rec);
    }
  }

check_next_rec:
  if (page_rec_is_supremum(next_rec)) {
    if (!left_side) {
      if (!locked) {
<<<<<<< HEAD
        btr_search_x_lock(index);
=======
        locked = btr_search_x_lock_nowait(index, UT_LOCATION_HERE);
>>>>>>> fbdaa4de

        if (!locked || !btr_search_enabled) {
          goto function_exit;
        }
      }

      ha_insert_for_hash(table, ins_hash, block, ins_rec);
    }

    goto function_exit;
  }

  if (ins_hash != next_hash) {
    if (!locked) {
<<<<<<< HEAD
      btr_search_x_lock(index);

      locked = TRUE;
=======
      locked = btr_search_x_lock_nowait(index, UT_LOCATION_HERE);
>>>>>>> fbdaa4de

      if (!locked || !btr_search_enabled) {
        goto function_exit;
      }
    }

    if (!left_side) {
      ha_insert_for_hash(table, ins_hash, block, ins_rec);
    } else {
      ha_insert_for_hash(table, next_hash, block, next_rec);
    }
  }

function_exit:
  if (locked) {
    btr_search_x_unlock(index);
  }
}

#if defined UNIV_AHI_DEBUG || defined UNIV_DEBUG

/** Validates the search system for given hash table.
@param[in]      hash_table_id   hash table to validate
@return true if ok */
static bool btr_search_hash_table_validate(ulint hash_table_id) {
  ha_node_t *node;
  bool ok = true;
  ulint i;
  ulint cell_count;
  Rec_offsets offsets;

  if (!btr_search_enabled) {
    return true;
  }

  /* How many cells to check before temporarily releasing
  search latches. */
  ulint chunk_size = 10000;

<<<<<<< HEAD
  rec_offs_init(offsets_);

  btr_search_x_lock_all();
=======
  btr_search_x_lock_all(UT_LOCATION_HERE);
>>>>>>> fbdaa4de

  cell_count = hash_get_n_cells(btr_search_sys->hash_tables[hash_table_id]);

  for (i = 0; i < cell_count; i++) {
    /* We release search latches every once in a while to
    give other queries a chance to run. */
    if ((i != 0) && ((i % chunk_size) == 0)) {
      btr_search_x_unlock_all();
      std::this_thread::yield();
      btr_search_x_lock_all();

      ulint curr_cell_count =
          hash_get_n_cells(btr_search_sys->hash_tables[hash_table_id]);

      if (cell_count != curr_cell_count) {
        cell_count = curr_cell_count;

        if (i >= cell_count) {
          break;
        }
      }
    }

    node = (ha_node_t *)hash_get_nth_cell(
               btr_search_sys->hash_tables[hash_table_id], i)
               ->node;

    for (; node != nullptr; node = node->next) {
      buf_block_t *block = buf_block_from_ahi((byte *)node->data);
      const buf_block_t *hash_block;
      buf_pool_t *buf_pool;

      buf_pool = buf_pool_from_bpage((buf_page_t *)block);
      /* Prevent BUF_BLOCK_FILE_PAGE -> BUF_BLOCK_REMOVE_HASH
      transition until we lock the block mutex */
      mutex_enter(&buf_pool->LRU_list_mutex);

      if (UNIV_LIKELY(buf_block_get_state(block) == BUF_BLOCK_FILE_PAGE)) {
        /* The space and offset are only valid
        for file blocks.  It is possible that
        the block is being freed
        (BUF_BLOCK_REMOVE_HASH, see the
        assertion and the comment below) */
        hash_block = buf_block_hash_get(buf_pool, block->page.id);
      } else {
        hash_block = nullptr;
      }

      if (hash_block) {
        ut_a(hash_block == block);
      } else {
        /* When a block is being freed,
        buf_LRU_free_page() first
        removes the block from
        buf_pool->page_hash by calling
        buf_LRU_block_remove_hashed_page().
        After that, it invokes
        buf_LRU_block_remove_hashed() to
        remove the block from
        btr_search_sys->hash_tables[i]. */

        ut_a(buf_block_get_state(block) == BUF_BLOCK_REMOVE_HASH);
      }

      mutex_enter(&block->mutex);
      mutex_exit(&buf_pool->LRU_list_mutex);

      ut_a(!dict_index_is_ibuf(block->index));
      ut_ad(block->page.id.space() == block->index->space);

      index_id_t page_index_id(block->page.id.space(),
                               btr_page_get_index_id(block->frame));

      const auto offsets_array = offsets.compute(
          node->data, block->index,
          btr_search_get_n_fields(block->curr_n_fields, block->curr_n_bytes));
      const auto hash_value = rec_hash(
          node->data, offsets_array, block->curr_n_fields, block->curr_n_bytes,
          btr_search_hash_index_id(block->index), block->index);

      if (node->hash_value != hash_value) {
        const page_t *page = block->frame;

        ok = false;

        ib::error(ER_IB_MSG_46)
            << "Error in an adaptive hash"
            << " index pointer to page "
            << page_id_t(page_get_space_id(page), page_get_page_no(page))
            << ", ptr mem address "
            << reinterpret_cast<const void *>(node->data) << ", index id "
            << page_index_id << ", node hash " << node->hash_value
            << ", rec hash " << hash_value;

        fputs("InnoDB: Record ", stderr);
        rec_print_new(stderr, node->data, offsets_array);
        fprintf(stderr,
                "\nInnoDB: on that page."
                " Page mem address %p, is hashed %p,"
                " n fields %lu\n"
                "InnoDB: side %lu\n",
                (void *)page, (void *)block->index, (ulong)block->curr_n_fields,
                (ulong)block->curr_left_side);
        ut_d(ut_error);
      }

      mutex_exit(&block->mutex);
    }
  }

  for (i = 0; i < cell_count; i += chunk_size) {
    /* We release search latches every once in a while to
    give other queries a chance to run. */
    if (i != 0) {
      btr_search_x_unlock_all();
      std::this_thread::yield();
      btr_search_x_lock_all();

      ulint curr_cell_count =
          hash_get_n_cells(btr_search_sys->hash_tables[hash_table_id]);

      if (cell_count != curr_cell_count) {
        cell_count = curr_cell_count;

        if (i >= cell_count) {
          break;
        }
      }
    }

    ulint end_index = std::min(i + chunk_size - 1, cell_count - 1);

    if (!ha_validate(btr_search_sys->hash_tables[hash_table_id], i,
                     end_index)) {
      ok = false;
    }
  }

  btr_search_x_unlock_all();

  return ok;
}

bool btr_search_validate() {
  for (ulint i = 0; i < btr_ahi_parts; ++i) {
    if (!btr_search_hash_table_validate(i)) {
      return (false);
    }
  }

  return (true);
}

#endif /* defined UNIV_AHI_DEBUG || defined UNIV_DEBUG */<|MERGE_RESOLUTION|>--- conflicted
+++ resolved
@@ -106,33 +106,18 @@
 }
 
 /** Determine the number of accessed key fields.
-<<<<<<< HEAD
-@param[in]	n_fields	number of complete fields
-@param[in]	n_bytes		number of bytes in an incomplete last field
-@return	number of complete or incomplete fields */
-inline MY_ATTRIBUTE((warn_unused_result)) ulint
-    btr_search_get_n_fields(ulint n_fields, ulint n_bytes) {
-=======
 @param[in]      n_fields        number of complete fields
 @param[in]      n_bytes         number of bytes in an incomplete last field
 @return number of complete or incomplete fields */
 [[nodiscard]] inline ulint btr_search_get_n_fields(ulint n_fields,
                                                    ulint n_bytes) {
->>>>>>> fbdaa4de
   return (n_fields + (n_bytes > 0 ? 1 : 0));
 }
 
 /** Determine the number of accessed key fields.
-<<<<<<< HEAD
-@param[in]	cursor		b-tree cursor
-@return	number of complete or incomplete fields */
-inline MY_ATTRIBUTE((warn_unused_result)) ulint
-    btr_search_get_n_fields(const btr_cur_t *cursor) {
-=======
 @param[in]      cursor          b-tree cursor
 @return number of complete or incomplete fields */
 [[nodiscard]] inline ulint btr_search_get_n_fields(const btr_cur_t *cursor) {
->>>>>>> fbdaa4de
   return (btr_search_get_n_fields(cursor->n_fields, cursor->n_bytes));
 }
 
@@ -146,22 +131,6 @@
                         (false) or possibly updated if any hash entries are
                         already added for the records this page has (true) */
 static void btr_search_build_page_hash_index(dict_index_t *index,
-<<<<<<< HEAD
-                                             buf_block_t *block, ulint n_fields,
-                                             ulint n_bytes, ibool left_side);
-
-/** This function should be called before reserving any btr search mutex, if
-the intended operation might add nodes to the search system hash table.
-Because of the latching order, once we have reserved the btr search system
-latch, we cannot allocate a free frame from the buffer pool. Checks that
-there is a free buffer frame allocated for hash table heap in the btr search
-system. If not, allocates a free frames for the heap. This check makes it
-probable that, when have reserved the btr search system latch and we need to
-allocate a new node to the hash table, it will succeed. However, the check
-will not guarantee success.
-@param[in]	index	index handler */
-static void btr_search_check_free_space_in_heap(dict_index_t *index) {
-=======
                                              buf_block_t *block, bool update);
 
 /** Checks that there is a free buffer frame allocated for hash table heap in
@@ -174,7 +143,6 @@
 memory before we latch the AHI.
 @param[in] index    index handler */
 static inline void btr_search_check_free_space_in_heap(dict_index_t *index) {
->>>>>>> fbdaa4de
   hash_table_t *table;
   mem_heap_t *heap;
 
@@ -196,22 +164,12 @@
   buf_LRU_free_from_common_LRU_list -> buf_LRU_free_page ->
   btr_search_drop_page_hash_index */
   if (heap->free_block == nullptr) {
-<<<<<<< HEAD
-    buf_block_t *block = buf_block_alloc(nullptr);
-
-    btr_search_x_lock(index);
-
-    if (btr_search_enabled && heap->free_block == nullptr) {
-      heap->free_block = block;
-    } else {
-=======
     const auto block = buf_block_alloc(nullptr);
     void *expected = nullptr;
     ut_ad(block != nullptr);
     if (!heap->free_block.compare_exchange_strong(expected, block)) {
       /* Someone must have set the free_block in meantime, return the allocated
       block to pool. */
->>>>>>> fbdaa4de
       buf_block_free(block);
     }
   }
@@ -224,36 +182,27 @@
 
   /* Step-1: Allocate latches (1 per part). */
   btr_search_latches = reinterpret_cast<rw_lock_t **>(
-<<<<<<< HEAD
-      ut_malloc(sizeof(rw_lock_t *) * btr_ahi_parts, mem_key_ahi));
-=======
       ut::malloc_withkey(ut::make_psi_memory_key(mem_key_ahi),
                          sizeof(rw_lock_t *) * btr_ahi_parts));
   /* It is written only from one thread during server initialization, so it is
   safe. */
   btr_ahi_parts_fast_modulo = ut::fast_modulo_t{btr_ahi_parts};
->>>>>>> fbdaa4de
 
   for (ulint i = 0; i < btr_ahi_parts; ++i) {
-    btr_search_latches[i] = reinterpret_cast<rw_lock_t *>(
-        ut_malloc(sizeof(rw_lock_t), mem_key_ahi));
+    btr_search_latches[i] = reinterpret_cast<rw_lock_t *>(ut::malloc_withkey(
+        ut::make_psi_memory_key(mem_key_ahi), sizeof(rw_lock_t)));
 
     rw_lock_create(btr_search_latch_key, btr_search_latches[i],
                    SYNC_SEARCH_SYS);
   }
 
-<<<<<<< HEAD
-  /* Step-2: Allocate hash tablees. */
-  btr_search_sys = reinterpret_cast<btr_search_sys_t *>(
-      ut_malloc(sizeof(btr_search_sys_t), mem_key_ahi));
-=======
   /* Step-2: Allocate hash tables. */
   btr_search_sys = reinterpret_cast<btr_search_sys_t *>(ut::malloc_withkey(
       ut::make_psi_memory_key(mem_key_ahi), sizeof(btr_search_sys_t)));
->>>>>>> fbdaa4de
 
   btr_search_sys->hash_tables = reinterpret_cast<hash_table_t **>(
-      ut_malloc(sizeof(hash_table_t *) * btr_ahi_parts, mem_key_ahi));
+      ut::malloc_withkey(ut::make_psi_memory_key(mem_key_ahi),
+                         sizeof(hash_table_t *) * btr_ahi_parts));
 
   for (ulint i = 0; i < btr_ahi_parts; ++i) {
     btr_search_sys->hash_tables[i] =
@@ -268,7 +217,7 @@
 
 void btr_search_sys_resize(ulint hash_size) {
   /* Step-1: Lock all search latches in exclusive mode. */
-  btr_search_x_lock_all();
+  btr_search_x_lock_all(UT_LOCATION_HERE);
 
   if (btr_search_enabled) {
     btr_search_x_unlock_all();
@@ -311,17 +260,17 @@
     ut::delete_(btr_search_sys->hash_tables[i]);
   }
 
-  ut_free(btr_search_sys->hash_tables);
-  ut_free(btr_search_sys);
+  ut::free(btr_search_sys->hash_tables);
+  ut::free(btr_search_sys);
   btr_search_sys = nullptr;
 
   /* Step-2: Release all allocates latches. */
   for (ulint i = 0; i < btr_ahi_parts; ++i) {
     rw_lock_free(btr_search_latches[i]);
-    ut_free(btr_search_latches[i]);
-  }
-
-  ut_free(btr_search_latches);
+    ut::free(btr_search_latches[i]);
+  }
+
+  ut::free(btr_search_latches);
   btr_search_latches = nullptr;
 }
 
@@ -330,7 +279,7 @@
 static void btr_search_disable_ref_count(dict_table_t *table) {
   dict_index_t *index;
 
-  ut_ad(mutex_own(&dict_sys->mutex));
+  ut_ad(dict_sys_mutex_own());
 
   for (index = table->first_index(); index != nullptr; index = index->next()) {
     ut_ad(rw_lock_own(btr_get_search_latch(index), RW_LOCK_X));
@@ -340,18 +289,16 @@
 }
 
 void btr_search_disable(bool need_mutex) {
-  dict_table_t *table;
-
   if (need_mutex) {
-    mutex_enter(&dict_sys->mutex);
-  }
-
-  ut_ad(mutex_own(&dict_sys->mutex));
-  btr_search_x_lock_all();
+    dict_sys_mutex_enter();
+  }
+
+  ut_ad(dict_sys_mutex_own());
+  btr_search_x_lock_all(UT_LOCATION_HERE);
 
   if (!btr_search_enabled) {
     if (need_mutex) {
-      mutex_exit(&dict_sys->mutex);
+      dict_sys_mutex_exit();
     }
 
     btr_search_x_unlock_all();
@@ -362,18 +309,16 @@
 
   /* Clear the index->search_info->ref_count of every index in
   the data dictionary cache. */
-  for (table = UT_LIST_GET_FIRST(dict_sys->table_LRU); table;
-       table = UT_LIST_GET_NEXT(table_LRU, table)) {
+  for (auto table : dict_sys->table_LRU) {
     btr_search_disable_ref_count(table);
   }
 
-  for (table = UT_LIST_GET_FIRST(dict_sys->table_non_LRU); table;
-       table = UT_LIST_GET_NEXT(table_LRU, table)) {
+  for (auto table : dict_sys->table_non_LRU) {
     btr_search_disable_ref_count(table);
   }
 
   if (need_mutex) {
-    mutex_exit(&dict_sys->mutex);
+    dict_sys_mutex_exit();
   }
 
   /* Set all block->index = NULL. */
@@ -394,7 +339,7 @@
   Ignore it silently.  */
   if (srv_buf_pool_old_size != srv_buf_pool_size) return;
 
-  btr_search_x_lock_all();
+  btr_search_x_lock_all(UT_LOCATION_HERE);
   btr_search_enabled = true;
   btr_search_x_unlock_all();
 }
@@ -425,7 +370,7 @@
   info->n_fields = 1;
   info->n_bytes = 0;
 
-  info->left_side = TRUE;
+  info->left_side = true;
 
   return (info);
 }
@@ -437,18 +382,7 @@
 
   ut_ad(info);
 
-<<<<<<< HEAD
-  ut_ad(!rw_lock_own(btr_get_search_latch(index), RW_LOCK_S));
-  ut_ad(!rw_lock_own(btr_get_search_latch(index), RW_LOCK_X));
-
-  btr_search_s_lock(index);
-  ret = info->ref_count;
-  btr_search_s_unlock(index);
-
-  return (ret);
-=======
   return info->ref_count;
->>>>>>> fbdaa4de
 }
 
 /** Updates the search info of an index about hash successes. NOTE that info
@@ -518,7 +452,7 @@
     info->n_fields = 1;
     info->n_bytes = 0;
 
-    info->left_side = TRUE;
+    info->left_side = true;
 
   } else if (cmp > 0) {
     info->n_hash_potential = 1;
@@ -535,7 +469,7 @@
       info->n_bytes = cursor->low_bytes + 1;
     }
 
-    info->left_side = TRUE;
+    info->left_side = true;
   } else {
     info->n_hash_potential = 1;
 
@@ -550,7 +484,7 @@
       info->n_bytes = cursor->up_bytes + 1;
     }
 
-    info->left_side = FALSE;
+    info->left_side = false;
   }
 }
 
@@ -697,16 +631,6 @@
 #ifdef UNIV_SEARCH_PERF_STAT
   if (cursor->flag == BTR_CUR_HASH_FAIL) {
     btr_search_n_hash_fail++;
-<<<<<<< HEAD
-#endif /* UNIV_SEARCH_PERF_STAT */
-
-    btr_search_x_lock(cursor->index);
-
-    btr_search_update_hash_ref(info, block, cursor);
-
-    btr_search_x_unlock(cursor->index);
-=======
->>>>>>> fbdaa4de
   }
 #endif /* UNIV_SEARCH_PERF_STAT */
 
@@ -891,14 +815,10 @@
   cursor->hash_value = hash_value;
 
   if (!has_search_latch) {
-<<<<<<< HEAD
-    btr_search_s_lock(index);
-=======
     if (!btr_search_s_lock_nowait(index, UT_LOCATION_HERE)) {
       return false;
     }
   }
->>>>>>> fbdaa4de
 
   auto latch_guard =
       create_scope_guard([index]() { btr_search_s_unlock(index); });
@@ -1058,15 +978,9 @@
     false positives while buf_pool_clear_hash_index() is executing. */
     assert_block_ahi_valid(block);
 
-<<<<<<< HEAD
-  /* We must not dereference index here, because it could be freed
-  if (index->table->n_ref_count == 0 && !mutex_own(&dict_sys->mutex)).
-  Determine the ahi_slot based on the block contents. */
-=======
     if (index == nullptr) {
       return;
     }
->>>>>>> fbdaa4de
 
     ut_ad(block->page.buf_fix_count == 0 ||
           buf_block_get_state(block) == BUF_BLOCK_REMOVE_HASH ||
@@ -1135,12 +1049,8 @@
     page = block->frame;
     const auto n_recs = page_get_n_recs(page);
 
-<<<<<<< HEAD
-  folds = (ulint *)ut_malloc_nokey(n_recs * sizeof(ulint));
-=======
     /* Calculate and cache fold values into an array for fast deletion
     from the hash index */
->>>>>>> fbdaa4de
 
     hashes = ut::make_unique<uint64_t[]>(UT_NEW_THIS_FILE_PSI_KEY, n_recs);
 
@@ -1192,12 +1102,7 @@
     different parameters */
     rw_lock_x_unlock(latch);
 
-<<<<<<< HEAD
-    ut_free(folds);
-    goto retry;
-=======
     continue;
->>>>>>> fbdaa4de
   }
 
   for (size_t i = 0; i < n_cached; i++) {
@@ -1222,11 +1127,6 @@
 
   assert_block_ahi_valid(block);
   rw_lock_x_unlock(latch);
-<<<<<<< HEAD
-
-  ut_free(folds);
-=======
->>>>>>> fbdaa4de
 }
 
 void btr_search_drop_page_hash_when_freed(const page_id_t &page_id,
@@ -1259,7 +1159,7 @@
       /* In all our callers, the table handle should
       be open, or we should be in the process of
       dropping the table (preventing eviction). */
-      ut_ad(index->table->n_ref_count > 0 || mutex_own(&dict_sys->mutex));
+      ut_ad(index->table->n_ref_count > 0 || dict_sys_mutex_own());
       btr_search_drop_page_hash_index(block);
     }
   }
@@ -1376,27 +1276,7 @@
 }
 
 static void btr_search_build_page_hash_index(dict_index_t *index,
-<<<<<<< HEAD
-                                             buf_block_t *block, ulint n_fields,
-                                             ulint n_bytes, ibool left_side) {
-  hash_table_t *table;
-  page_t *page;
-  rec_t *rec;
-  rec_t *next_rec;
-  ulint fold;
-  ulint next_fold;
-  ulint n_cached;
-  ulint n_recs;
-  ulint *folds;
-  rec_t **recs;
-  ulint i;
-  mem_heap_t *heap = nullptr;
-  ulint offsets_[REC_OFFS_NORMAL_SIZE];
-  ulint *offsets = offsets_;
-
-=======
                                              buf_block_t *block, bool update) {
->>>>>>> fbdaa4de
   if (index->disable_ahi || !btr_search_enabled) {
     return;
   }
@@ -1410,7 +1290,7 @@
   ut_ad(rw_lock_own(&(block->lock), RW_LOCK_S) ||
         rw_lock_own(&(block->lock), RW_LOCK_X));
 
-  btr_search_s_lock(index);
+  btr_search_s_lock(index, UT_LOCATION_HERE);
 
   const auto table = btr_get_search_table(index);
   const auto page = buf_block_get_frame(block);
@@ -1452,15 +1332,8 @@
   /* Calculate and cache hash values and corresponding records into
   an array for fast insertion to the hash index */
 
-<<<<<<< HEAD
-  folds = (ulint *)ut_malloc_nokey(n_recs * sizeof(ulint));
-  recs = (rec_t **)ut_malloc_nokey(n_recs * sizeof(rec_t *));
-
-  n_cached = 0;
-=======
   auto hashes = ut::make_unique<uint64_t[]>(UT_NEW_THIS_FILE_PSI_KEY, n_recs);
   auto recs = ut::make_unique<rec_t *[]>(UT_NEW_THIS_FILE_PSI_KEY, n_recs);
->>>>>>> fbdaa4de
 
   ut_a(index->id == btr_page_get_index_id(page));
 
@@ -1521,9 +1394,6 @@
 
   btr_search_check_free_space_in_heap(index);
 
-<<<<<<< HEAD
-  btr_search_x_lock(index);
-=======
   /* The AHI is supposed to be heuristic for speed-up. When adding a block
   to index, waiting here for the latch would defy the purpose. We will try
   to add the block to index next time. However, for updates this must
@@ -1544,7 +1414,6 @@
   auto x_latch_guard =
       create_scope_guard([index]() { btr_search_x_unlock(index); });
 #endif
->>>>>>> fbdaa4de
 
   if (!btr_search_enabled) {
     return;
@@ -1582,15 +1451,7 @@
 
   x_latch_guard.rollback();
 
-<<<<<<< HEAD
-  ut_free(folds);
-  ut_free(recs);
-  if (UNIV_LIKELY_NULL(heap)) {
-    mem_heap_free(heap);
-  }
-=======
   MONITOR_ATOMIC_INC(MONITOR_ADAPTIVE_HASH_PAGE_ADDED);
->>>>>>> fbdaa4de
 }
 
 void btr_search_move_or_delete_hash_entries(buf_block_t *new_block,
@@ -1608,7 +1469,7 @@
   ut_ad(rw_lock_own(&(block->lock), RW_LOCK_X));
   ut_ad(rw_lock_own(&(new_block->lock), RW_LOCK_X));
 
-  btr_search_s_lock(index);
+  btr_search_s_lock(index, UT_LOCATION_HERE);
 
   ut_a(!new_block->index || new_block->index == index);
   ut_a(!block->index || block->index == index);
@@ -1624,13 +1485,6 @@
     return;
   }
 
-<<<<<<< HEAD
-  if (block->index) {
-    ulint n_fields = block->curr_n_fields;
-    ulint n_bytes = block->curr_n_bytes;
-    ibool left_side = block->curr_left_side;
-
-=======
   if (block->index && page_get_n_recs(buf_block_get_frame(new_block)) != 0) {
     /* It is very important for the recommended prefix info in the new block to
     be exactly the same as the current prefix data in the old block. Only
@@ -1639,7 +1493,6 @@
     entries. The new block's recommendation can't change as it requires at
     least S-latch on the block, and we are holding X latch for the new (and
     old) block. */
->>>>>>> fbdaa4de
     new_block->n_fields = block->curr_n_fields;
     new_block->n_bytes = block->curr_n_bytes;
     new_block->left_side = block->curr_left_side;
@@ -1688,17 +1541,6 @@
 
   rec = btr_cur_get_rec(cursor);
 
-<<<<<<< HEAD
-  fold = rec_fold(rec,
-                  rec_get_offsets(rec, index, offsets_, ULINT_UNDEFINED, &heap),
-                  block->curr_n_fields, block->curr_n_bytes,
-                  btr_search_fold_index_id(index->space, index->id), index);
-  if (UNIV_LIKELY_NULL(heap)) {
-    mem_heap_free(heap);
-  }
-
-  btr_search_x_lock(index);
-=======
   /* Since we hold the X-latch on block's lock, the AHI prefix parameters
   can't be changed (such change require at least S-latch on block's lock)
   even if the AHI latches are not held. */
@@ -1706,7 +1548,6 @@
       rec_hash(rec, Rec_offsets{}.compute(rec, index), block->curr_n_fields,
                block->curr_n_bytes, btr_search_hash_index_id(index), index);
   btr_search_x_lock(index, UT_LOCATION_HERE);
->>>>>>> fbdaa4de
   assert_block_ahi_valid(block);
 
   if (block->index) {
@@ -1749,9 +1590,6 @@
   ut_a(cursor->index == index);
   ut_a(!dict_index_is_ibuf(index));
 
-<<<<<<< HEAD
-  btr_search_x_lock(index);
-=======
   if (!btr_search_x_lock_nowait(index, UT_LOCATION_HERE)) {
     return;
   }
@@ -1765,7 +1603,6 @@
   auto x_latch_guard =
       create_scope_guard([index] { btr_search_x_unlock(index); });
 #endif
->>>>>>> fbdaa4de
 
   if (!block->index) {
     return;
@@ -1860,13 +1697,7 @@
                           n_bytes, index_hash, index);
   } else {
     if (left_side) {
-<<<<<<< HEAD
-      btr_search_x_lock(index);
-
-      locked = TRUE;
-=======
       locked = btr_search_x_lock_nowait(index, UT_LOCATION_HERE);
->>>>>>> fbdaa4de
 
       if (!locked || !btr_search_enabled) {
         goto function_exit;
@@ -1880,13 +1711,7 @@
 
   if (hash_value != ins_hash) {
     if (!locked) {
-<<<<<<< HEAD
-      btr_search_x_lock(index);
-
-      locked = TRUE;
-=======
       locked = btr_search_x_lock_nowait(index, UT_LOCATION_HERE);
->>>>>>> fbdaa4de
 
       if (!locked || !btr_search_enabled) {
         goto function_exit;
@@ -1904,11 +1729,7 @@
   if (page_rec_is_supremum(next_rec)) {
     if (!left_side) {
       if (!locked) {
-<<<<<<< HEAD
-        btr_search_x_lock(index);
-=======
         locked = btr_search_x_lock_nowait(index, UT_LOCATION_HERE);
->>>>>>> fbdaa4de
 
         if (!locked || !btr_search_enabled) {
           goto function_exit;
@@ -1923,13 +1744,7 @@
 
   if (ins_hash != next_hash) {
     if (!locked) {
-<<<<<<< HEAD
-      btr_search_x_lock(index);
-
-      locked = TRUE;
-=======
       locked = btr_search_x_lock_nowait(index, UT_LOCATION_HERE);
->>>>>>> fbdaa4de
 
       if (!locked || !btr_search_enabled) {
         goto function_exit;
@@ -1969,13 +1784,7 @@
   search latches. */
   ulint chunk_size = 10000;
 
-<<<<<<< HEAD
-  rec_offs_init(offsets_);
-
-  btr_search_x_lock_all();
-=======
   btr_search_x_lock_all(UT_LOCATION_HERE);
->>>>>>> fbdaa4de
 
   cell_count = hash_get_n_cells(btr_search_sys->hash_tables[hash_table_id]);
 
@@ -1985,7 +1794,7 @@
     if ((i != 0) && ((i % chunk_size) == 0)) {
       btr_search_x_unlock_all();
       std::this_thread::yield();
-      btr_search_x_lock_all();
+      btr_search_x_lock_all(UT_LOCATION_HERE);
 
       ulint curr_cell_count =
           hash_get_n_cells(btr_search_sys->hash_tables[hash_table_id]);
@@ -2092,7 +1901,7 @@
     if (i != 0) {
       btr_search_x_unlock_all();
       std::this_thread::yield();
-      btr_search_x_lock_all();
+      btr_search_x_lock_all(UT_LOCATION_HERE);
 
       ulint curr_cell_count =
           hash_get_n_cells(btr_search_sys->hash_tables[hash_table_id]);
