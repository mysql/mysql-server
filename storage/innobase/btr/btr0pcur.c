/*****************************************************************************

<<<<<<< HEAD
Copyright (c) 1996, 2012, Oracle and/or its affiliates. All Rights Reserved.
=======
Copyright (c) 1996, 2013, Oracle and/or its affiliates. All Rights Reserved.
>>>>>>> c2810c36

This program is free software; you can redistribute it and/or modify it under
the terms of the GNU General Public License as published by the Free Software
Foundation; version 2 of the License.

This program is distributed in the hope that it will be useful, but WITHOUT
ANY WARRANTY; without even the implied warranty of MERCHANTABILITY or FITNESS
FOR A PARTICULAR PURPOSE. See the GNU General Public License for more details.

You should have received a copy of the GNU General Public License along with
this program; if not, write to the Free Software Foundation, Inc., 
51 Franklin St, Fifth Floor, Boston, MA 02110-1301 USA
<<<<<<< HEAD

*****************************************************************************/

=======

*****************************************************************************/

>>>>>>> c2810c36
/**************************************************//**
@file btr/btr0pcur.c
The index tree persistent cursor

Created 2/23/1996 Heikki Tuuri
*******************************************************/

#include "btr0pcur.h"

#ifdef UNIV_NONINL
#include "btr0pcur.ic"
#endif

#include "ut0byte.h"
#include "rem0cmp.h"
#include "trx0trx.h"

/**************************************************************//**
Allocates memory for a persistent cursor object and initializes the cursor.
@return	own: persistent cursor */
UNIV_INTERN
btr_pcur_t*
btr_pcur_create_for_mysql(void)
/*============================*/
{
	btr_pcur_t*	pcur;

	pcur = mem_alloc(sizeof(btr_pcur_t));

	pcur->btr_cur.index = NULL;
	btr_pcur_init(pcur);

	return(pcur);
}

/**************************************************************//**
Resets a persistent cursor object, freeing ::old_rec_buf if it is
allocated and resetting the other members to their initial values. */
UNIV_INTERN
void
btr_pcur_reset(
/*===========*/
	btr_pcur_t*	cursor)	/*!< in, out: persistent cursor */
{
	if (cursor->old_rec_buf != NULL) {

		mem_free(cursor->old_rec_buf);

		cursor->old_rec_buf = NULL;
	}

	cursor->btr_cur.index = NULL;
	cursor->btr_cur.page_cur.rec = NULL;
	cursor->old_rec = NULL;
	cursor->old_n_fields = 0;
	cursor->old_stored = BTR_PCUR_OLD_NOT_STORED;

	cursor->latch_mode = BTR_NO_LATCHES;
	cursor->pos_state = BTR_PCUR_NOT_POSITIONED;
}

/**************************************************************//**
Frees the memory for a persistent cursor object. */
UNIV_INTERN
void
btr_pcur_free_for_mysql(
/*====================*/
	btr_pcur_t*	cursor)	/*!< in, own: persistent cursor */
{
	btr_pcur_reset(cursor);
	mem_free(cursor);
}

/**************************************************************//**
The position of the cursor is stored by taking an initial segment of the
record the cursor is positioned on, before, or after, and copying it to the
cursor data structure, or just setting a flag if the cursor id before the
first in an EMPTY tree, or after the last in an EMPTY tree. NOTE that the
page where the cursor is positioned must not be empty if the index tree is
not totally empty! */
UNIV_INTERN
void
btr_pcur_store_position(
/*====================*/
	btr_pcur_t*	cursor, /*!< in: persistent cursor */
	mtr_t*		mtr)	/*!< in: mtr */
{
	page_cur_t*	page_cursor;
	buf_block_t*	block;
	rec_t*		rec;
	dict_index_t*	index;
	page_t*		page;
	ulint		offs;

	ut_ad(cursor->pos_state == BTR_PCUR_IS_POSITIONED);
	ut_ad(cursor->latch_mode != BTR_NO_LATCHES);

	block = btr_pcur_get_block(cursor);
	index = btr_cur_get_index(btr_pcur_get_btr_cur(cursor));

	page_cursor = btr_pcur_get_page_cur(cursor);

	rec = page_cur_get_rec(page_cursor);
	page = page_align(rec);
	offs = page_offset(rec);

	ut_ad(mtr_memo_contains(mtr, block, MTR_MEMO_PAGE_S_FIX)
	      || mtr_memo_contains(mtr, block, MTR_MEMO_PAGE_X_FIX));
<<<<<<< HEAD
	ut_a(cursor->latch_mode != BTR_NO_LATCHES);
=======
>>>>>>> c2810c36

	if (UNIV_UNLIKELY(page_get_n_recs(page) == 0)) {
		/* It must be an empty index tree; NOTE that in this case
		we do not store the modify_clock, but always do a search
		if we restore the cursor position */

		ut_a(btr_page_get_next(page, mtr) == FIL_NULL);
		ut_a(btr_page_get_prev(page, mtr) == FIL_NULL);
		ut_ad(page_is_leaf(page));
		ut_ad(page_get_page_no(page) == index->page);

		cursor->old_stored = BTR_PCUR_OLD_STORED;

		if (page_rec_is_supremum_low(offs)) {

			cursor->rel_pos = BTR_PCUR_AFTER_LAST_IN_TREE;
		} else {
			cursor->rel_pos = BTR_PCUR_BEFORE_FIRST_IN_TREE;
		}

		return;
	}

	if (page_rec_is_supremum_low(offs)) {

		rec = page_rec_get_prev(rec);

		cursor->rel_pos = BTR_PCUR_AFTER;

	} else if (page_rec_is_infimum_low(offs)) {

		rec = page_rec_get_next(rec);

		cursor->rel_pos = BTR_PCUR_BEFORE;
	} else {
		cursor->rel_pos = BTR_PCUR_ON;
	}

	cursor->old_stored = BTR_PCUR_OLD_STORED;
	cursor->old_rec = dict_index_copy_rec_order_prefix(
		index, rec, &cursor->old_n_fields,
		&cursor->old_rec_buf, &cursor->buf_size);

	cursor->block_when_stored = block;
	cursor->modify_clock = buf_block_get_modify_clock(block);
}

/**************************************************************//**
Copies the stored position of a pcur to another pcur. */
UNIV_INTERN
void
btr_pcur_copy_stored_position(
/*==========================*/
	btr_pcur_t*	pcur_receive,	/*!< in: pcur which will receive the
					position info */
	btr_pcur_t*	pcur_donate)	/*!< in: pcur from which the info is
					copied */
{
	if (pcur_receive->old_rec_buf) {
		mem_free(pcur_receive->old_rec_buf);
	}

	ut_memcpy(pcur_receive, pcur_donate, sizeof(btr_pcur_t));

	if (pcur_donate->old_rec_buf) {

		pcur_receive->old_rec_buf = mem_alloc(pcur_donate->buf_size);

		ut_memcpy(pcur_receive->old_rec_buf, pcur_donate->old_rec_buf,
			  pcur_donate->buf_size);
		pcur_receive->old_rec = pcur_receive->old_rec_buf
			+ (pcur_donate->old_rec - pcur_donate->old_rec_buf);
	}

	pcur_receive->old_n_fields = pcur_donate->old_n_fields;
}

/**************************************************************//**
Restores the stored position of a persistent cursor bufferfixing the page and
obtaining the specified latches. If the cursor position was saved when the
(1) cursor was positioned on a user record: this function restores the position
to the last record LESS OR EQUAL to the stored record;
(2) cursor was positioned on a page infimum record: restores the position to
the last record LESS than the user record which was the successor of the page
infimum;
(3) cursor was positioned on the page supremum: restores to the first record
GREATER than the user record which was the predecessor of the supremum.
(4) cursor was positioned before the first or after the last in an empty tree:
restores to before first or after the last in the tree.
@return TRUE if the cursor position was stored when it was on a user
record and it can be restored on a user record whose ordering fields
are identical to the ones of the original user record */
UNIV_INTERN
ibool
btr_pcur_restore_position_func(
/*===========================*/
	ulint		latch_mode,	/*!< in: BTR_SEARCH_LEAF, ... */
	btr_pcur_t*	cursor,		/*!< in: detached persistent cursor */
	const char*	file,		/*!< in: file name */
	ulint		line,		/*!< in: line where called */
	mtr_t*		mtr)		/*!< in: mtr */
{
	dict_index_t*	index;
	dtuple_t*	tuple;
	ulint		mode;
	ulint		old_mode;
	mem_heap_t*	heap;

	ut_ad(mtr);
	ut_ad(mtr->state == MTR_ACTIVE);
<<<<<<< HEAD

	index = btr_cur_get_index(btr_pcur_get_btr_cur(cursor));

	if (UNIV_UNLIKELY(cursor->old_stored != BTR_PCUR_OLD_STORED)
	    || UNIV_UNLIKELY(cursor->pos_state != BTR_PCUR_WAS_POSITIONED
			     && cursor->pos_state != BTR_PCUR_IS_POSITIONED)) {
		ut_print_buf(stderr, cursor, sizeof(btr_pcur_t));
		putc('\n', stderr);
		if (cursor->trx_if_known) {
			trx_print(stderr, cursor->trx_if_known, 0);
		}

		ut_error;
	}
=======
	ut_ad(cursor->old_stored == BTR_PCUR_OLD_STORED);
	ut_ad(cursor->pos_state == BTR_PCUR_WAS_POSITIONED
	      || cursor->pos_state == BTR_PCUR_IS_POSITIONED);

	index = btr_cur_get_index(btr_pcur_get_btr_cur(cursor));
>>>>>>> c2810c36

	if (UNIV_UNLIKELY
	    (cursor->rel_pos == BTR_PCUR_AFTER_LAST_IN_TREE
	     || cursor->rel_pos == BTR_PCUR_BEFORE_FIRST_IN_TREE)) {

		/* In these cases we do not try an optimistic restoration,
		but always do a search */

		btr_cur_open_at_index_side(
			cursor->rel_pos == BTR_PCUR_BEFORE_FIRST_IN_TREE,
			index, latch_mode, btr_pcur_get_btr_cur(cursor), mtr);

		cursor->latch_mode = latch_mode;
		cursor->pos_state = BTR_PCUR_IS_POSITIONED;
		cursor->block_when_stored = btr_pcur_get_block(cursor);

		return(FALSE);
	}

	ut_a(cursor->old_rec);
	ut_a(cursor->old_n_fields);

	if (UNIV_LIKELY(latch_mode == BTR_SEARCH_LEAF)
	    || UNIV_LIKELY(latch_mode == BTR_MODIFY_LEAF)) {
		/* Try optimistic restoration. */

<<<<<<< HEAD
		if (UNIV_LIKELY(buf_page_optimistic_get(
					latch_mode,
					cursor->block_when_stored,
					cursor->modify_clock,
					file, line, mtr))) {
			cursor->pos_state = BTR_PCUR_IS_POSITIONED;
=======
		if (buf_page_optimistic_get(latch_mode,
					    cursor->block_when_stored,
					    cursor->modify_clock,
					    file, line, mtr)) {
			cursor->pos_state = BTR_PCUR_IS_POSITIONED;
			cursor->latch_mode = latch_mode;
>>>>>>> c2810c36

			buf_block_dbg_add_level(
				btr_pcur_get_block(cursor),
				dict_index_is_ibuf(index)
				? SYNC_IBUF_TREE_NODE : SYNC_TREE_NODE);

			if (cursor->rel_pos == BTR_PCUR_ON) {
#ifdef UNIV_DEBUG
				const rec_t*	rec;
				const ulint*	offsets1;
				const ulint*	offsets2;
<<<<<<< HEAD
#endif /* UNIV_DEBUG */
				cursor->latch_mode = latch_mode;
#ifdef UNIV_DEBUG
=======
>>>>>>> c2810c36
				rec = btr_pcur_get_rec(cursor);

				heap = mem_heap_create(256);
				offsets1 = rec_get_offsets(
					cursor->old_rec, index, NULL,
					cursor->old_n_fields, &heap);
				offsets2 = rec_get_offsets(
					rec, index, NULL,
					cursor->old_n_fields, &heap);

				ut_ad(!cmp_rec_rec(cursor->old_rec,
						   rec, offsets1, offsets2,
						   index));
				mem_heap_free(heap);
#endif /* UNIV_DEBUG */
				return(TRUE);
			}
			/* This is the same record as stored,
			may need to be adjusted for BTR_PCUR_BEFORE/AFTER,
			depending on search mode and direction. */
			if (btr_pcur_is_on_user_rec(cursor)) {
				cursor->pos_state
					= BTR_PCUR_IS_POSITIONED_OPTIMISTIC;
			}
			return(FALSE);
		}
	}

	/* If optimistic restoration did not succeed, open the cursor anew */

	heap = mem_heap_create(256);

	tuple = dict_index_build_data_tuple(index, cursor->old_rec,
					    cursor->old_n_fields, heap);

	/* Save the old search mode of the cursor */
	old_mode = cursor->search_mode;

	switch (cursor->rel_pos) {
	case BTR_PCUR_ON:
		mode = PAGE_CUR_LE;
		break;
	case BTR_PCUR_AFTER:
		mode = PAGE_CUR_G;
		break;
	case BTR_PCUR_BEFORE:
		mode = PAGE_CUR_L;
		break;
	default:
		ut_error;
		mode = 0;
	}

	btr_pcur_open_with_no_init_func(index, tuple, mode, latch_mode,
					cursor, 0, file, line, mtr);

	/* Restore the old search mode */
	cursor->search_mode = old_mode;

	switch (cursor->rel_pos) {
	case BTR_PCUR_ON:
		if (btr_pcur_is_on_user_rec(cursor)
		    && !cmp_dtuple_rec(
			    tuple, btr_pcur_get_rec(cursor),
			    rec_get_offsets(btr_pcur_get_rec(cursor),
					    index, NULL,
					    ULINT_UNDEFINED, &heap))) {

			/* We have to store the NEW value for
			the modify clock, since the cursor can
			now be on a different page! But we can
			retain the value of old_rec */

			cursor->block_when_stored =
				btr_pcur_get_block(cursor);
			cursor->modify_clock =
				buf_block_get_modify_clock(
					cursor->block_when_stored);
			cursor->old_stored = BTR_PCUR_OLD_STORED;

			mem_heap_free(heap);

			return(TRUE);
		}
#ifdef UNIV_DEBUG
		/* fall through */
	case BTR_PCUR_BEFORE:
	case BTR_PCUR_AFTER:
		break;
	default:
		ut_error;
#endif /* UNIV_DEBUG */
	}

	mem_heap_free(heap);

	/* We have to store new position information, modify_clock etc.,
	to the cursor because it can now be on a different page, the record
	under it may have been removed, etc. */

	btr_pcur_store_position(cursor, mtr);

	return(FALSE);
}

/*********************************************************//**
Moves the persistent cursor to the first record on the next page. Releases the
latch on the current page, and bufferunfixes it. Note that there must not be
modifications on the current page, as then the x-latch can be released only in
mtr_commit. */
UNIV_INTERN
void
btr_pcur_move_to_next_page(
/*=======================*/
	btr_pcur_t*	cursor,	/*!< in: persistent cursor; must be on the
				last record of the current page */
	mtr_t*		mtr)	/*!< in: mtr */
{
	ulint		next_page_no;
	ulint		space;
	ulint		zip_size;
	page_t*		page;
	buf_block_t*	next_block;
	page_t*		next_page;

	ut_ad(cursor->pos_state == BTR_PCUR_IS_POSITIONED);
	ut_ad(cursor->latch_mode != BTR_NO_LATCHES);
	ut_ad(btr_pcur_is_after_last_on_page(cursor));

	cursor->old_stored = BTR_PCUR_OLD_NOT_STORED;

	page = btr_pcur_get_page(cursor);
	next_page_no = btr_page_get_next(page, mtr);
	space = buf_block_get_space(btr_pcur_get_block(cursor));
	zip_size = buf_block_get_zip_size(btr_pcur_get_block(cursor));

	ut_ad(next_page_no != FIL_NULL);

	next_block = btr_block_get(space, zip_size, next_page_no,
				   cursor->latch_mode,
				   btr_pcur_get_btr_cur(cursor)->index, mtr);
	next_page = buf_block_get_frame(next_block);
#ifdef UNIV_BTR_DEBUG
	ut_a(page_is_comp(next_page) == page_is_comp(page));
	ut_a(btr_page_get_prev(next_page, mtr)
	     == buf_block_get_page_no(btr_pcur_get_block(cursor)));
#endif /* UNIV_BTR_DEBUG */
	next_block->check_index_page_at_flush = TRUE;

	btr_leaf_page_release(btr_pcur_get_block(cursor),
			      cursor->latch_mode, mtr);

	page_cur_set_before_first(next_block, btr_pcur_get_page_cur(cursor));

	page_check_dir(next_page);
}

/*********************************************************//**
Moves the persistent cursor backward if it is on the first record of the page.
Commits mtr. Note that to prevent a possible deadlock, the operation
first stores the position of the cursor, commits mtr, acquires the necessary
latches and restores the cursor position again before returning. The
alphabetical position of the cursor is guaranteed to be sensible on
return, but it may happen that the cursor is not positioned on the last
record of any page, because the structure of the tree may have changed
during the time when the cursor had no latches. */
UNIV_INTERN
void
btr_pcur_move_backward_from_page(
/*=============================*/
	btr_pcur_t*	cursor,	/*!< in: persistent cursor, must be on the first
				record of the current page */
	mtr_t*		mtr)	/*!< in: mtr */
{
	ulint		prev_page_no;
	page_t*		page;
	buf_block_t*	prev_block;
	ulint		latch_mode;
	ulint		latch_mode2;

	ut_ad(cursor->latch_mode != BTR_NO_LATCHES);
	ut_ad(btr_pcur_is_before_first_on_page(cursor));
	ut_ad(!btr_pcur_is_before_first_in_tree(cursor, mtr));

	latch_mode = cursor->latch_mode;

	if (latch_mode == BTR_SEARCH_LEAF) {

		latch_mode2 = BTR_SEARCH_PREV;

	} else if (latch_mode == BTR_MODIFY_LEAF) {

		latch_mode2 = BTR_MODIFY_PREV;
	} else {
		latch_mode2 = 0; /* To eliminate compiler warning */
		ut_error;
	}

	btr_pcur_store_position(cursor, mtr);

	mtr_commit(mtr);

	mtr_start(mtr);

	btr_pcur_restore_position(latch_mode2, cursor, mtr);

	page = btr_pcur_get_page(cursor);

	prev_page_no = btr_page_get_prev(page, mtr);

	if (prev_page_no == FIL_NULL) {
	} else if (btr_pcur_is_before_first_on_page(cursor)) {

		prev_block = btr_pcur_get_btr_cur(cursor)->left_block;

		btr_leaf_page_release(btr_pcur_get_block(cursor),
				      latch_mode, mtr);

		page_cur_set_after_last(prev_block,
					btr_pcur_get_page_cur(cursor));
	} else {

		/* The repositioned cursor did not end on an infimum record on
		a page. Cursor repositioning acquired a latch also on the
		previous page, but we do not need the latch: release it. */

		prev_block = btr_pcur_get_btr_cur(cursor)->left_block;

		btr_leaf_page_release(prev_block, latch_mode, mtr);
	}

	cursor->latch_mode = latch_mode;

	cursor->old_stored = BTR_PCUR_OLD_NOT_STORED;
}

/*********************************************************//**
Moves the persistent cursor to the previous record in the tree. If no records
are left, the cursor stays 'before first in tree'.
@return	TRUE if the cursor was not before first in tree */
UNIV_INTERN
ibool
btr_pcur_move_to_prev(
/*==================*/
	btr_pcur_t*	cursor,	/*!< in: persistent cursor; NOTE that the
				function may release the page latch */
	mtr_t*		mtr)	/*!< in: mtr */
{
	ut_ad(cursor->pos_state == BTR_PCUR_IS_POSITIONED);
	ut_ad(cursor->latch_mode != BTR_NO_LATCHES);

	cursor->old_stored = BTR_PCUR_OLD_NOT_STORED;

	if (btr_pcur_is_before_first_on_page(cursor)) {

		if (btr_pcur_is_before_first_in_tree(cursor, mtr)) {

			return(FALSE);
		}

		btr_pcur_move_backward_from_page(cursor, mtr);

		return(TRUE);
	}

	btr_pcur_move_to_prev_on_page(cursor);

	return(TRUE);
}

/**************************************************************//**
If mode is PAGE_CUR_G or PAGE_CUR_GE, opens a persistent cursor on the first
user record satisfying the search condition, in the case PAGE_CUR_L or
PAGE_CUR_LE, on the last user record. If no such user record exists, then
in the first case sets the cursor after last in tree, and in the latter case
before first in tree. The latching mode must be BTR_SEARCH_LEAF or
BTR_MODIFY_LEAF. */
UNIV_INTERN
void
btr_pcur_open_on_user_rec_func(
/*===========================*/
	dict_index_t*	index,		/*!< in: index */
	const dtuple_t*	tuple,		/*!< in: tuple on which search done */
	ulint		mode,		/*!< in: PAGE_CUR_L, ... */
	ulint		latch_mode,	/*!< in: BTR_SEARCH_LEAF or
					BTR_MODIFY_LEAF */
	btr_pcur_t*	cursor,		/*!< in: memory buffer for persistent
					cursor */
	const char*	file,		/*!< in: file name */
	ulint		line,		/*!< in: line where called */
	mtr_t*		mtr)		/*!< in: mtr */
{
	btr_pcur_open_func(index, tuple, mode, latch_mode, cursor,
			   file, line, mtr);

	if ((mode == PAGE_CUR_GE) || (mode == PAGE_CUR_G)) {

		if (btr_pcur_is_after_last_on_page(cursor)) {

			btr_pcur_move_to_next_user_rec(cursor, mtr);
		}
	} else {
		ut_ad((mode == PAGE_CUR_LE) || (mode == PAGE_CUR_L));

		/* Not implemented yet */

		ut_error;
	}
}<|MERGE_RESOLUTION|>--- conflicted
+++ resolved
@@ -1,10 +1,6 @@
 /*****************************************************************************
 
-<<<<<<< HEAD
-Copyright (c) 1996, 2012, Oracle and/or its affiliates. All Rights Reserved.
-=======
 Copyright (c) 1996, 2013, Oracle and/or its affiliates. All Rights Reserved.
->>>>>>> c2810c36
 
 This program is free software; you can redistribute it and/or modify it under
 the terms of the GNU General Public License as published by the Free Software
@@ -17,15 +13,9 @@
 You should have received a copy of the GNU General Public License along with
 this program; if not, write to the Free Software Foundation, Inc., 
 51 Franklin St, Fifth Floor, Boston, MA 02110-1301 USA
-<<<<<<< HEAD
 
 *****************************************************************************/
 
-=======
-
-*****************************************************************************/
-
->>>>>>> c2810c36
 /**************************************************//**
 @file btr/btr0pcur.c
 The index tree persistent cursor
@@ -134,10 +124,6 @@
 
 	ut_ad(mtr_memo_contains(mtr, block, MTR_MEMO_PAGE_S_FIX)
 	      || mtr_memo_contains(mtr, block, MTR_MEMO_PAGE_X_FIX));
-<<<<<<< HEAD
-	ut_a(cursor->latch_mode != BTR_NO_LATCHES);
-=======
->>>>>>> c2810c36
 
 	if (UNIV_UNLIKELY(page_get_n_recs(page) == 0)) {
 		/* It must be an empty index tree; NOTE that in this case
@@ -248,28 +234,11 @@
 
 	ut_ad(mtr);
 	ut_ad(mtr->state == MTR_ACTIVE);
-<<<<<<< HEAD
-
-	index = btr_cur_get_index(btr_pcur_get_btr_cur(cursor));
-
-	if (UNIV_UNLIKELY(cursor->old_stored != BTR_PCUR_OLD_STORED)
-	    || UNIV_UNLIKELY(cursor->pos_state != BTR_PCUR_WAS_POSITIONED
-			     && cursor->pos_state != BTR_PCUR_IS_POSITIONED)) {
-		ut_print_buf(stderr, cursor, sizeof(btr_pcur_t));
-		putc('\n', stderr);
-		if (cursor->trx_if_known) {
-			trx_print(stderr, cursor->trx_if_known, 0);
-		}
-
-		ut_error;
-	}
-=======
 	ut_ad(cursor->old_stored == BTR_PCUR_OLD_STORED);
 	ut_ad(cursor->pos_state == BTR_PCUR_WAS_POSITIONED
 	      || cursor->pos_state == BTR_PCUR_IS_POSITIONED);
 
 	index = btr_cur_get_index(btr_pcur_get_btr_cur(cursor));
->>>>>>> c2810c36
 
 	if (UNIV_UNLIKELY
 	    (cursor->rel_pos == BTR_PCUR_AFTER_LAST_IN_TREE
@@ -296,21 +265,12 @@
 	    || UNIV_LIKELY(latch_mode == BTR_MODIFY_LEAF)) {
 		/* Try optimistic restoration. */
 
-<<<<<<< HEAD
-		if (UNIV_LIKELY(buf_page_optimistic_get(
-					latch_mode,
-					cursor->block_when_stored,
-					cursor->modify_clock,
-					file, line, mtr))) {
-			cursor->pos_state = BTR_PCUR_IS_POSITIONED;
-=======
 		if (buf_page_optimistic_get(latch_mode,
 					    cursor->block_when_stored,
 					    cursor->modify_clock,
 					    file, line, mtr)) {
 			cursor->pos_state = BTR_PCUR_IS_POSITIONED;
 			cursor->latch_mode = latch_mode;
->>>>>>> c2810c36
 
 			buf_block_dbg_add_level(
 				btr_pcur_get_block(cursor),
@@ -322,12 +282,6 @@
 				const rec_t*	rec;
 				const ulint*	offsets1;
 				const ulint*	offsets2;
-<<<<<<< HEAD
-#endif /* UNIV_DEBUG */
-				cursor->latch_mode = latch_mode;
-#ifdef UNIV_DEBUG
-=======
->>>>>>> c2810c36
 				rec = btr_pcur_get_rec(cursor);
 
 				heap = mem_heap_create(256);
