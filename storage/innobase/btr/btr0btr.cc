/*****************************************************************************

Copyright (c) 1994, 2022, Oracle and/or its affiliates.
Copyright (c) 2012, Facebook Inc.

This program is free software; you can redistribute it and/or modify it under
the terms of the GNU General Public License, version 2.0, as published by the
Free Software Foundation.

This program is also distributed with certain software (including but not
limited to OpenSSL) that is licensed under separate terms, as designated in a
particular file or component or in included license documentation. The authors
of MySQL hereby grant you an additional permission to link the program and
your derivative works with the separately licensed software that they have
included with MySQL.

This program is distributed in the hope that it will be useful, but WITHOUT
ANY WARRANTY; without even the implied warranty of MERCHANTABILITY or FITNESS
FOR A PARTICULAR PURPOSE. See the GNU General Public License, version 2.0,
for more details.

You should have received a copy of the GNU General Public License along with
this program; if not, write to the Free Software Foundation, Inc.,
51 Franklin St, Fifth Floor, Boston, MA 02110-1301  USA

*****************************************************************************/

/** @file btr/btr0btr.cc
 The B-tree

 Created 6/2/1994 Heikki Tuuri
 *******************************************************/

#include "btr0btr.h"

#include <sys/types.h>

#ifndef UNIV_HOTBACKUP
#include "btr0cur.h"
#include "btr0pcur.h"
#include "btr0sea.h"
#include "buf0stats.h"
#include "dict0boot.h"
#include "fsp0sysspace.h"
#include "gis0geo.h"
#include "gis0rtree.h"
#include "ibuf0ibuf.h"
#include "lock0lock.h"
#include "my_dbug.h"
#include "page0page.h"
#include "page0zip.h"
#include "rem0cmp.h"
#include "srv0mon.h"
#include "trx0trx.h"
#include "ut0new.h"
#endif /* !UNIV_HOTBACKUP */

#ifndef UNIV_HOTBACKUP
/** Checks if the page in the cursor can be merged with given page.
 If necessary, re-organize the merge_page.
 @return        true if possible to merge. */
static bool btr_can_merge_with_page(
    btr_cur_t *cursor,         /*!< in: cursor on the page to merge */
    page_no_t page_no,         /*!< in: a sibling page */
    buf_block_t **merge_block, /*!< out: the merge block */
    mtr_t *mtr);               /*!< in: mini-transaction */
#endif                         /* !UNIV_HOTBACKUP */

/** Report that an index page is corrupted. */
void btr_corruption_report(const buf_block_t *block, /*!< in: corrupted block */
                           const dict_index_t *index) /*!< in: index tree */
{
  ib::error(ER_IB_MSG_27) << "Flag mismatch in page " << block->page.id
                          << " index " << index->name << " of table "
                          << index->table->name;
}

#ifndef UNIV_HOTBACKUP
/*
Latching strategy of the InnoDB B-tree
--------------------------------------
A tree latch protects all non-leaf nodes of the tree. Each node of a tree
also has a latch of its own.

A B-tree operation normally first acquires an S-latch on the tree. It
searches down the tree and releases the tree latch when it has the
leaf node latch. To save CPU time we do not acquire any latch on
non-leaf nodes of the tree during a search, those pages are only bufferfixed.

If an operation needs to restructure the tree, it acquires an X-latch on
the tree before searching to a leaf node. If it needs, for example, to
split a leaf,
(1) InnoDB decides the split point in the leaf,
(2) allocates a new page,
(3) inserts the appropriate node pointer to the first non-leaf level,
(4) releases the tree X-latch,
(5) and then moves records from the leaf to the new allocated page.

Node pointers
-------------
Leaf pages of a B-tree contain the index records stored in the
tree. On levels n > 0 we store 'node pointers' to pages on level
n - 1. For each page there is exactly one node pointer stored:
thus the our tree is an ordinary B-tree, not a B-link tree.

A node pointer contains a prefix P of an index record. The prefix
is long enough so that it determines an index record uniquely.
The file page number of the child page is added as the last
field. To the child page we can store node pointers or index records
which are >= P in the alphabetical order, but < P1 if there is
a next node pointer on the level, and P1 is its prefix.

If a node pointer with a prefix P points to a non-leaf child,
then the leftmost record in the child must have the same
prefix P. If it points to a leaf node, the child is not required
to contain any record with a prefix equal to P. The leaf case
is decided this way to allow arbitrary deletions in a leaf node
without touching upper levels of the tree.

We have predefined a special minimum record which we
define as the smallest record in any alphabetical order.
A minimum record is denoted by setting a bit in the record
header. A minimum record acts as the prefix of a node pointer
which points to a leftmost node on any level of the tree.

File page allocation
--------------------
In the root node of a B-tree there are two file segment headers.
The leaf pages of a tree are allocated from one file segment, to
make them consecutive on disk if possible. From the other file segment
we allocate pages for the non-leaf levels of the tree.
*/

#ifdef UNIV_BTR_DEBUG
/** Checks a file segment header within a B-tree root page.
 @return true if valid */
static bool btr_root_fseg_validate(
    const fseg_header_t *seg_header, /*!< in: segment header */
    space_id_t space)                /*!< in: tablespace identifier */
{
  ulint offset = mach_read_from_2(seg_header + FSEG_HDR_OFFSET);

  ut_a(mach_read_from_4(seg_header + FSEG_HDR_SPACE) == space);
  ut_a(offset >= FIL_PAGE_DATA);
  ut_a(offset <= UNIV_PAGE_SIZE - FIL_PAGE_DATA_END);
  return true;
}
#endif /* UNIV_BTR_DEBUG */

/** Gets the root node of a tree and x- or s-latches it.
 @return root page, x- or s-latched */
buf_block_t *btr_root_block_get(
    const dict_index_t *index, /*!< in: index tree */
    ulint mode,                /*!< in: either RW_S_LATCH
                               or RW_X_LATCH */
    mtr_t *mtr)                /*!< in: mtr */
{
  const space_id_t space_id = dict_index_get_space(index);
  const page_id_t page_id(space_id, dict_index_get_page(index));
  const page_size_t page_size(dict_table_page_size(index->table));

  buf_block_t *block =
      btr_block_get(page_id, page_size, mode, UT_LOCATION_HERE, index, mtr);

  btr_assert_not_corrupted(block, index);
#ifdef UNIV_BTR_DEBUG
  if (!dict_index_is_ibuf(index)) {
    const page_t *root = buf_block_get_frame(block);

    ut_a(btr_root_fseg_validate(FIL_PAGE_DATA + PAGE_BTR_SEG_LEAF + root,
                                space_id));
    ut_a(btr_root_fseg_validate(FIL_PAGE_DATA + PAGE_BTR_SEG_TOP + root,
                                space_id));
  }
#endif /* UNIV_BTR_DEBUG */

  return (block);
}

/** Gets the root node of a tree and sx-latches it for segment access.
 @return root page, sx-latched */
page_t *btr_root_get(const dict_index_t *index, /*!< in: index tree */
                     mtr_t *mtr)                /*!< in: mtr */
{
  /* Intended to be used for segment list access.
  SX lock doesn't block reading user data by other threads.
  And block the segment list access by others.*/
  return (buf_block_get_frame(btr_root_block_get(index, RW_SX_LATCH, mtr)));
}

/** Gets the height of the B-tree (the level of the root, when the leaf
 level is assumed to be 0). The caller must hold an S or X latch on
 the index.
 @return tree height (level of the root) */
ulint btr_height_get(dict_index_t *index, /*!< in: index tree */
                     mtr_t *mtr)          /*!< in/out: mini-transaction */
{
  ulint height;
  buf_block_t *root_block;

  ut_ad(srv_read_only_mode ||
        mtr_memo_contains_flagged(
            mtr, dict_index_get_lock(index),
            MTR_MEMO_S_LOCK | MTR_MEMO_X_LOCK | MTR_MEMO_SX_LOCK) ||
        index->table->is_intrinsic());

  /* S latches the page */
  root_block = btr_root_block_get(index, RW_S_LATCH, mtr);

  height = btr_page_get_level(buf_block_get_frame(root_block));

  /* Release the S latch on the root page. */
  mtr->memo_release(root_block, MTR_MEMO_PAGE_S_FIX);

  ut_d(sync_check_unlock(&root_block->lock));

  return (height);
}

/** Checks a file segment header within a B-tree root page and updates
 the segment header space id.
 @return true if valid */
static bool btr_root_fseg_adjust_on_import(
    fseg_header_t *seg_header, /*!< in/out: segment header */
    page_zip_des_t *page_zip,  /*!< in/out: compressed page,
                               or NULL */
    space_id_t space,          /*!< in: tablespace identifier */
    mtr_t *mtr)                /*!< in/out: mini-transaction */
{
  page_no_t offset = mach_read_from_2(seg_header + FSEG_HDR_OFFSET);

  if (offset < FIL_PAGE_DATA || offset > UNIV_PAGE_SIZE - FIL_PAGE_DATA_END) {
    return false;

  } else if (page_zip) {
    mach_write_to_4(seg_header + FSEG_HDR_SPACE, space);
    page_zip_write_header(page_zip, seg_header + FSEG_HDR_SPACE, 4, mtr);
  } else {
    mlog_write_ulint(seg_header + FSEG_HDR_SPACE, space, MLOG_4BYTES, mtr);
  }

  return true;
}

/** Checks and adjusts the root node of a tree during IMPORT TABLESPACE.
 @return error code, or DB_SUCCESS */
dberr_t btr_root_adjust_on_import(
    const dict_index_t *index) /*!< in: index tree */
{
  dberr_t err;
  mtr_t mtr;
  page_t *page;
  buf_block_t *block;
  page_zip_des_t *page_zip;
  dict_table_t *table = index->table;
  const space_id_t space_id = dict_index_get_space(index);
  const page_id_t page_id(space_id, dict_index_get_page(index));
  const page_size_t page_size(dict_table_page_size(table));

  DBUG_EXECUTE_IF("ib_import_trigger_corruption_3", return (DB_CORRUPTION););

  mtr_start(&mtr);

  mtr_set_log_mode(&mtr, MTR_LOG_NO_REDO);

  block = btr_block_get(page_id, page_size, RW_X_LATCH, UT_LOCATION_HERE, index,
                        &mtr);

  page = buf_block_get_frame(block);
  page_zip = buf_block_get_page_zip(block);

  if (!page_is_root(page)) {
    err = DB_CORRUPTION;

  } else if (index->is_clustered()) {
    auto page_is_compact_format = page_is_comp(page);

    /* Check if the page format and table format agree. */
    if (page_is_compact_format != dict_table_is_comp(table)) {
      err = DB_CORRUPTION;
    } else {
      /* Check that the table flags and the tablespace
      flags match. */
      uint32_t flags = dict_tf_to_fsp_flags(table->flags);
      uint32_t fsp_flags = fil_space_get_flags(table->space);

      /* We remove SDI flag from space flags temporarily for
      comparison because the space flags derived from table
      flags will not have SDI flag */
      fsp_flags_unset_sdi(fsp_flags);

      /* As encryption is not a table property, we don't keep
      any encryption property related flag in table. Thus
      exclude encryption flag as well. */
      fsp_flags_unset_encryption(fsp_flags);

      err = fsp_flags_are_equal(flags, fsp_flags) ? DB_SUCCESS : DB_CORRUPTION;
    }
  } else {
    err = DB_SUCCESS;
  }

  /* Check and adjust the file segment headers, if all OK so far. */
  if (err == DB_SUCCESS &&
      (!btr_root_fseg_adjust_on_import(FIL_PAGE_DATA + PAGE_BTR_SEG_LEAF + page,
                                       page_zip, space_id, &mtr) ||
       !btr_root_fseg_adjust_on_import(FIL_PAGE_DATA + PAGE_BTR_SEG_TOP + page,
                                       page_zip, space_id, &mtr))) {
    err = DB_CORRUPTION;
  }

  mtr_commit(&mtr);

  return (err);
}

/** Creates a new index page (not the root, and also not
 used in page reorganization).  @see btr_page_empty(). */
void btr_page_create(
    buf_block_t *block,       /*!< in/out: page to be created */
    page_zip_des_t *page_zip, /*!< in/out: compressed page, or NULL */
    dict_index_t *index,      /*!< in: index */
    ulint level,              /*!< in: the B-tree level of the page */
    mtr_t *mtr)               /*!< in: mtr */
{
  page_t *page = buf_block_get_frame(block);

  ut_ad(mtr_is_block_fix(mtr, block, MTR_MEMO_PAGE_X_FIX, index->table));

  uint16_t page_create_type;
  if (dict_index_is_spatial(index)) {
    page_create_type = FIL_PAGE_RTREE;
  } else if (dict_index_is_sdi(index)) {
    page_create_type = FIL_PAGE_SDI;
  } else {
    page_create_type = FIL_PAGE_INDEX;
  }

  if (page_zip) {
    page_create_zip(block, index, level, 0, mtr, page_create_type);
  } else {
    page_create(block, mtr, dict_table_is_comp(index->table), page_create_type);
    /* Set the level of the new index page */
    btr_page_set_level(page, nullptr, level, mtr);
  }

  /* For Spatial Index, initialize the Split Sequence Number */
  if (dict_index_is_spatial(index)) {
    page_set_ssn_id(block, page_zip, 0, mtr);
  }

  btr_page_set_index_id(page, page_zip, index->id, mtr);

  if (level == 0) {
    buf_stat_per_index->inc(index_id_t(index->space, index->id));
  }
}

/** Allocates a new file page to be used in an ibuf tree. Takes the page from
 the free list of the tree, which must contain pages!
 @return new allocated block, x-latched */
static buf_block_t *btr_page_alloc_for_ibuf(
    dict_index_t *index, /*!< in: index tree */
    mtr_t *mtr)          /*!< in: mtr */
{
  fil_addr_t node_addr;
  page_t *root;
  page_t *new_page;
  buf_block_t *new_block;

  root = btr_root_get(index, mtr);

  node_addr = flst_get_first(root + PAGE_HEADER + PAGE_BTR_IBUF_FREE_LIST, mtr);
  ut_a(node_addr.page != FIL_NULL);

  new_block = buf_page_get(
      page_id_t(dict_index_get_space(index), node_addr.page),
      dict_table_page_size(index->table), RW_X_LATCH, UT_LOCATION_HERE, mtr);

  new_page = buf_block_get_frame(new_block);
  buf_block_dbg_add_level(new_block, SYNC_IBUF_TREE_NODE_NEW);

  flst_remove(root + PAGE_HEADER + PAGE_BTR_IBUF_FREE_LIST,
              new_page + PAGE_HEADER + PAGE_BTR_IBUF_FREE_LIST_NODE, mtr);
  ut_d(flst_validate(root + PAGE_HEADER + PAGE_BTR_IBUF_FREE_LIST, mtr));

  return (new_block);
}

/** Allocates a new file page to be used in an index tree. NOTE: we assume
 that the caller has made the reservation for free extents!
 @retval NULL if no page could be allocated
 @retval block, rw_lock_x_lock_count(&block->lock) == 1 if allocation succeeded
 (init_mtr == mtr, or the page was not previously freed in mtr),
 returned block is not allocated nor initialized otherwise */
static MY_ATTRIBUTE((warn_unused_result)) buf_block_t *btr_page_alloc_low(
    dict_index_t *index,    /*!< in: index */
    page_no_t hint_page_no, /*!< in: hint of a good page */
    byte file_direction,    /*!< in: direction where a possible
                            page split is made */
    ulint level,            /*!< in: level where the page is placed
                            in the tree */
    mtr_t *mtr,             /*!< in/out: mini-transaction
                            for the allocation */
    mtr_t *init_mtr)        /*!< in/out: mtr or another
                            mini-transaction in which the
                            page should be initialized.
                            If init_mtr!=mtr, but the page
                            is already X-latched in mtr, do
                            not initialize the page. */
{
  fseg_header_t *seg_header;
  page_t *root;

  root = btr_root_get(index, mtr);

  if (level == 0) {
    seg_header = root + PAGE_HEADER + PAGE_BTR_SEG_LEAF;
  } else {
    seg_header = root + PAGE_HEADER + PAGE_BTR_SEG_TOP;
  }

  /* Parameter true below states that the caller has made the
  reservation for free extents, and thus we know that a page can
  be allocated. However, for the cases where the file size is
  either smaller than an extent or same as the initial size,
  the fsp_reserve_free_extents returns reserved extents as 0.
  This can be true even if the initial allocation is about
  to be completely filled up. The function below is a point
  of no return and expects that enough space is already allocated.
  However, the callers of this function rely on the success/failure
  return by fsp_reserve_free_extents, which does not really guarantee
  that a whole extent has been reserved.
  The function fseg_alloc_free_page_general should attempt to ensure
  enough space is reserved before proceeding ahead. */
  uint64_t reserved_ext = fil_space_get_n_reserved_extents(
      page_get_space_id(page_align(seg_header)));

  return (fseg_alloc_free_page_general(seg_header, hint_page_no, file_direction,
                                       reserved_ext > 0, mtr, init_mtr));
}

<<<<<<< HEAD
/** Allocates a new file page to be used in an index tree. NOTE: we assume
that the caller has made the reservation for free extents!
@param[in] index Index tree
@param[in] hint_page_no Hint of a good page
@param[in] file_direction Direction where a possible page split is made
@param[in] level Level where the page is placed in the tree
@param[in,out] mtr Mini-transaction for the allocation
@param[in,out] init_mtr Mini-transaction for x-latching and initializing the
page
@retval NULL if no page could be allocated
@retval block, rw_lock_x_lock_count(&block->lock) == 1 if allocation succeeded
(init_mtr == mtr, or the page was not previously freed in mtr),
returned block is not allocated nor initialized otherwise */
buf_block_t *btr_page_alloc(dict_index_t *index, page_no_t hint_page_no,
                            byte file_direction, ulint level, mtr_t *mtr,
                            mtr_t *init_mtr) {
=======
buf_block_t *btr_page_alloc_priv(
    dict_index_t *index, page_no_t hint_page_no, byte file_direction,
    ulint level, mtr_t *mtr,
    mtr_t *init_mtr IF_DEBUG(, const ut::Location &loc [[maybe_unused]])) {
>>>>>>> fbdaa4de
  buf_block_t *new_block;

  if (dict_index_is_ibuf(index)) {
    return (btr_page_alloc_for_ibuf(index, mtr));
  }

  new_block = btr_page_alloc_low(index, hint_page_no, file_direction, level,
                                 mtr, init_mtr);

  if (new_block) {
    buf_block_dbg_add_level(new_block, SYNC_TREE_NODE_NEW);
  }

  return (new_block);
}

/** Gets the number of pages in a B-tree.
 @return number of pages, or ULINT_UNDEFINED if the index is unavailable */
ulint btr_get_size(dict_index_t *index, /*!< in: index */
                   ulint flag, /*!< in: BTR_N_LEAF_PAGES or BTR_TOTAL_SIZE */
                   mtr_t *mtr) /*!< in/out: mini-transaction where index
                               is s-latched */
{
  fseg_header_t *seg_header;
  page_t *root;
  ulint n;
  ulint dummy;

  ut_ad(srv_read_only_mode ||
        mtr_memo_contains(mtr, dict_index_get_lock(index), MTR_MEMO_S_LOCK) ||
        index->table->is_intrinsic());
  ut_ad(index->page >= FSP_FIRST_INODE_PAGE_NO);

  if (index->page == FIL_NULL || dict_index_is_online_ddl(index) ||
      !index->is_committed()) {
    return (ULINT_UNDEFINED);
  }

  root = btr_root_get(index, mtr);

  if (flag == BTR_N_LEAF_PAGES) {
    seg_header = root + PAGE_HEADER + PAGE_BTR_SEG_LEAF;

    fseg_n_reserved_pages(seg_header, &n, mtr);

  } else if (flag == BTR_TOTAL_SIZE) {
    seg_header = root + PAGE_HEADER + PAGE_BTR_SEG_TOP;

    n = fseg_n_reserved_pages(seg_header, &dummy, mtr);

    seg_header = root + PAGE_HEADER + PAGE_BTR_SEG_LEAF;

    n += fseg_n_reserved_pages(seg_header, &dummy, mtr);
  } else {
    ut_error;
  }

  return (n);
}

/** Frees a page used in an ibuf tree. Puts the page to the free list of the
 ibuf tree. */
static void btr_page_free_for_ibuf(
    dict_index_t *index, /*!< in: index tree */
    buf_block_t *block,  /*!< in: block to be freed, x-latched */
    mtr_t *mtr)          /*!< in: mtr */
{
  page_t *root;

  ut_ad(mtr_is_block_fix(mtr, block, MTR_MEMO_PAGE_X_FIX, index->table));
  root = btr_root_get(index, mtr);

  flst_add_first(
      root + PAGE_HEADER + PAGE_BTR_IBUF_FREE_LIST,
      buf_block_get_frame(block) + PAGE_HEADER + PAGE_BTR_IBUF_FREE_LIST_NODE,
      mtr);

  ut_d(flst_validate(root + PAGE_HEADER + PAGE_BTR_IBUF_FREE_LIST, mtr));
}

<<<<<<< HEAD
/** Frees a file page used in an index tree. Can be used also to (BLOB)
 external storage pages. */
void btr_page_free_low(
    dict_index_t *index, /*!< in: index tree */
    buf_block_t *block,  /*!< in: block to be freed, x-latched */
    ulint level,         /*!< in: page level (ULINT_UNDEFINED=BLOB) */
    mtr_t *mtr)          /*!< in: mtr */
{
=======
void btr_page_free_low(dict_index_t *index, buf_block_t *block, ulint level,
                       mtr_t *mtr) {
>>>>>>> fbdaa4de
  fseg_header_t *seg_header;
  page_t *root;

  ut_ad(mtr_is_block_fix(mtr, block, MTR_MEMO_PAGE_X_FIX, index->table));
  /* The page gets invalid for optimistic searches: increment the frame
  modify clock */

  buf_block_modify_clock_inc(block);

  if (dict_index_is_ibuf(index)) {
    btr_page_free_for_ibuf(index, block, mtr);

    return;
  }

  root = btr_root_get(index, mtr);

  if (level == 0 || level == ULINT_UNDEFINED) {
    seg_header = root + PAGE_HEADER + PAGE_BTR_SEG_LEAF;
  } else {
    seg_header = root + PAGE_HEADER + PAGE_BTR_SEG_TOP;
  }

#ifdef UNIV_GIS_DEBUG
  if (dict_index_is_spatial(index)) {
    fprintf(stderr, "GIS_DIAG: Freed  %ld\n", (long)block->page.id.page_no());
  }
#endif

  fseg_free_page(seg_header, block->page.id.space(), block->page.id.page_no(),
                 level != ULINT_UNDEFINED, mtr);

  /* The page was marked free in the allocation bitmap, but it
  should remain buffer-fixed until mtr_commit(mtr) or until it
  is explicitly freed from the mini-transaction. */
  ut_ad(mtr_is_block_fix(mtr, block, MTR_MEMO_PAGE_X_FIX, index->table));
  /* TODO: Discard any operations on the page from the redo log
  and remove the block from the flush list and the buffer pool.
  This would free up buffer pool earlier and reduce writes to
  both the tablespace and the redo log. */
}

/** Frees a file page used in an index tree. NOTE: cannot free field external
 storage pages because the page must contain info on its level. */
void btr_page_free(dict_index_t *index, /*!< in: index tree */
                   buf_block_t *block,  /*!< in: block to be freed, x-latched */
                   mtr_t *mtr)          /*!< in: mtr */
{
  const page_t *page = buf_block_get_frame(block);
  ulint level = btr_page_get_level(page);

  ut_ad(fil_page_index_page_check(block->frame));
  ut_ad(level != ULINT_UNDEFINED);
  btr_page_free_low(index, block, level, mtr);
}

/** Sets the child node file address in a node pointer. */
UNIV_INLINE
void btr_node_ptr_set_child_page_no(
    rec_t *rec,               /*!< in: node pointer record */
    page_zip_des_t *page_zip, /*!< in/out: compressed page whose uncompressed
                             part will be updated, or NULL */
    const ulint *offsets,     /*!< in: array returned by rec_get_offsets() */
    page_no_t page_no,        /*!< in: child node address */
    mtr_t *mtr)               /*!< in: mtr */
{
  byte *field;
  ulint len;

  ut_ad(rec_offs_validate(rec, nullptr, offsets));
  ut_ad(!page_is_leaf(page_align(rec)));
  ut_ad(!rec_offs_comp(offsets) || rec_get_node_ptr_flag(rec));

  /* The child address is in the last field */
  field = const_cast<byte *>(rec_get_nth_field(
      nullptr, rec, offsets, rec_offs_n_fields(offsets) - 1, &len));

  ut_ad(len == REC_NODE_PTR_SIZE);

  if (page_zip) {
    page_zip_write_node_ptr(page_zip, rec, rec_offs_data_size(offsets), page_no,
                            mtr);
  } else {
    mlog_write_ulint(field, page_no, MLOG_4BYTES, mtr);
  }
}

buf_block_t *btr_node_ptr_get_child(const rec_t *node_ptr, dict_index_t *index,
                                    const ulint *offsets, mtr_t *mtr,
                                    rw_lock_type_t type) {
  ut_ad(rec_offs_validate(node_ptr, index, offsets));

  const page_id_t page_id(page_get_space_id(page_align(node_ptr)),
                          btr_node_ptr_get_child_page_no(node_ptr, offsets));

  return (btr_block_get(page_id, dict_table_page_size(index->table), type,
                        UT_LOCATION_HERE, index, mtr));
}

/** Returns the upper level node pointer to a page. It is assumed that mtr holds
 an sx-latch on the tree.
 @param[in] offsets work area for the return value
 @param[in] heap memory heap to use
 @param[in,out] cursor in: cursor pointing to user record, out: cursor on node
 pointer record, its page x-latched
 @param[in] latch_mode BTR_CONT_MODIFY_TREE or BTR_CONT_SEARCH_TREE
 @param[in] location location where called
 @param[in] mtr mtr
 @return rec_get_offsets() of the node pointer record */
static ulint *btr_page_get_father_node_ptr_func(
    ulint *offsets, mem_heap_t *heap, btr_cur_t *cursor, ulint latch_mode,
    ut::Location location, mtr_t *mtr) {
  dtuple_t *tuple;
  rec_t *user_rec;
  rec_t *node_ptr;
  ulint level;
  page_no_t page_no;
  dict_index_t *index;

  ut_ad(latch_mode == BTR_CONT_MODIFY_TREE ||
        latch_mode == BTR_CONT_SEARCH_TREE);

  page_no = btr_cur_get_block(cursor)->page.id.page_no();
  index = cursor->index;
  ut_ad(!dict_index_is_spatial(index));

  ut_ad(srv_read_only_mode ||
        mtr_memo_contains_flagged(mtr, dict_index_get_lock(index),
                                  MTR_MEMO_X_LOCK | MTR_MEMO_SX_LOCK) ||
        index->table->is_intrinsic());

  ut_ad(dict_index_get_page(index) != page_no);

  level = btr_page_get_level(btr_cur_get_page(cursor));

  user_rec = btr_cur_get_rec(cursor);
  ut_a(page_rec_is_user_rec(user_rec));

  tuple = dict_index_build_node_ptr(index, user_rec, 0, heap, level);
  if (index->table->is_intrinsic()) {
    btr_cur_search_to_nth_level_with_no_latch(
        index, level + 1, tuple, PAGE_CUR_LE, cursor, location.filename,
        location.line, mtr);
  } else {
    btr_cur_search_to_nth_level(index, level + 1, tuple, PAGE_CUR_LE,
                                latch_mode, cursor, 0, location.filename,
                                location.line, mtr);
  }

  node_ptr = btr_cur_get_rec(cursor);
  ut_ad(!page_rec_is_comp(node_ptr) ||
        rec_get_status(node_ptr) == REC_STATUS_NODE_PTR);
  offsets = rec_get_offsets(node_ptr, index, offsets, ULINT_UNDEFINED,
                            UT_LOCATION_HERE, &heap);

  if (btr_node_ptr_get_child_page_no(node_ptr, offsets) != page_no) {
    rec_t *print_rec;

    ib::error(ER_IB_MSG_28)
        << "Corruption of an index tree: table " << index->table->name
        << " index " << index->name << ", father ptr page no "
        << btr_node_ptr_get_child_page_no(node_ptr, offsets)
        << ", child page no " << page_no;

    print_rec = page_rec_get_next(page_get_infimum_rec(page_align(user_rec)));
    offsets = rec_get_offsets(print_rec, index, offsets, ULINT_UNDEFINED,
                              UT_LOCATION_HERE, &heap);
    page_rec_print(print_rec, offsets);
    offsets = rec_get_offsets(node_ptr, index, offsets, ULINT_UNDEFINED,
                              UT_LOCATION_HERE, &heap);
    page_rec_print(node_ptr, offsets);

    ib::fatal(ER_IB_MSG_29) << "You should dump + drop + reimport the table to"
                            << " fix the corruption. If the crash happens at"
                            << " database startup. " << FORCE_RECOVERY_MSG
                            << " Then dump + drop + reimport.";
  }

  return (offsets);
}

inline ulint *btr_page_get_father_node_ptr(ulint *offsets, mem_heap_t *heap,
                                           btr_cur_t *cursor,
                                           ut::Location location, mtr_t *mtr) {
  return btr_page_get_father_node_ptr_func(offsets, heap, cursor,
                                           BTR_CONT_MODIFY_TREE, location, mtr);
}

inline ulint *btr_page_get_father_node_ptr_for_validate(ulint *offsets,
                                                        mem_heap_t *heap,
                                                        btr_cur_t *cursor,
                                                        ut::Location location,
                                                        mtr_t *mtr) {
  return btr_page_get_father_node_ptr_func(offsets, heap, cursor,
                                           BTR_CONT_SEARCH_TREE, location, mtr);
}

/** Returns the upper level node pointer to a page. It is assumed that mtr holds
 an x-latch on the tree.
 @return rec_get_offsets() of the node pointer record */
static ulint *btr_page_get_father_block(
    ulint *offsets,      /*!< in: work area for the return value */
    mem_heap_t *heap,    /*!< in: memory heap to use */
    dict_index_t *index, /*!< in: b-tree index */
    buf_block_t *block,  /*!< in: child page in the index */
    mtr_t *mtr,          /*!< in: mtr */
    btr_cur_t *cursor)   /*!< out: cursor on node pointer record,
                         its page x-latched */
{
  rec_t *rec =
      page_rec_get_next(page_get_infimum_rec(buf_block_get_frame(block)));
  btr_cur_position(index, rec, block, cursor);
  return btr_page_get_father_node_ptr(offsets, heap, cursor, UT_LOCATION_HERE,
                                      mtr);
}

/** Seeks to the upper level node pointer to a page.
 It is assumed that mtr holds an x-latch on the tree. */
static void btr_page_get_father(
    dict_index_t *index, /*!< in: b-tree index */
    buf_block_t *block,  /*!< in: child page in the index */
    mtr_t *mtr,          /*!< in: mtr */
    btr_cur_t *cursor)   /*!< out: cursor on node pointer record,
                         its page x-latched */
{
  mem_heap_t *heap;
  rec_t *rec =
      page_rec_get_next(page_get_infimum_rec(buf_block_get_frame(block)));
  btr_cur_position(index, rec, block, cursor);

  heap = mem_heap_create(100, UT_LOCATION_HERE);
  btr_page_get_father_node_ptr(nullptr, heap, cursor, UT_LOCATION_HERE, mtr);
  mem_heap_free(heap);
}

/** Free a B-tree root page. btr_free_but_not_root() must already
have been called.
In a persistent tablespace, the caller must invoke fsp_init_file_page()
before mtr.commit().
@param[in,out]  block   Index root page
@param[in,out]  mtr     Mini-transaction */
static void btr_free_root(buf_block_t *block, mtr_t *mtr) {
  fseg_header_t *header;

  ut_ad(mtr_memo_contains_flagged(mtr, block, MTR_MEMO_PAGE_X_FIX));

  btr_search_drop_page_hash_index(block);

  header = buf_block_get_frame(block) + PAGE_HEADER + PAGE_BTR_SEG_TOP;
#ifdef UNIV_BTR_DEBUG
  ut_a(btr_root_fseg_validate(header, block->page.id.space()));
#endif /* UNIV_BTR_DEBUG */

  while (!fseg_free_step(header, true, mtr)) {
    /* Free the entire segment in small steps. */
  }
}

/** PAGE_INDEX_ID value for freed index B-trees */
static const space_index_t BTR_FREED_INDEX_ID = 0;

/** Invalidate an index root page so that btr_free_root_check()
will not find it.
@param[in,out]  block   Index root page
@param[in,out]  mtr     Mini-transaction */
static void btr_free_root_invalidate(buf_block_t *block, mtr_t *mtr) {
  ut_ad(page_is_root(block->frame));

  btr_page_set_index_id(buf_block_get_frame(block),
                        buf_block_get_page_zip(block), BTR_FREED_INDEX_ID, mtr);
}

/** Prepare to free a B-tree.
@param[in]      page_id         Page id
@param[in]      page_size Page size
@param[in]      index_id        PAGE_INDEX_ID contents
@param[in,out]  mtr             Mini-transaction
@return root block, to invoke btr_free_but_not_root() and btr_free_root()
@retval NULL if the page is no longer a matching B-tree page */
static MY_ATTRIBUTE((warn_unused_result)) buf_block_t *btr_free_root_check(
    const page_id_t &page_id, const page_size_t &page_size,
    space_index_t index_id, mtr_t *mtr) {
  ut_ad(!fsp_is_system_temporary(page_id.space()));
  ut_ad(index_id != BTR_FREED_INDEX_ID);

  buf_block_t *block =
      buf_page_get(page_id, page_size, RW_X_LATCH, UT_LOCATION_HERE, mtr);
  buf_block_dbg_add_level(block, SYNC_TREE_NODE);

  if (fil_page_index_page_check(block->frame) &&
      index_id == btr_page_get_index_id(block->frame)) {
    /* This should be a root page.
    It should not be possible to reassign the same
    index_id for some other index in the tablespace. */
    ut_ad(page_is_root(block->frame));
  } else {
    block = nullptr;
  }

  return (block);
}

ulint btr_create(ulint type, space_id_t space, space_index_t index_id,
                 dict_index_t *index, mtr_t *mtr) {
  page_no_t page_no;
  buf_block_t *block;
  buf_frame_t *frame;
  page_t *page;
  page_zip_des_t *page_zip;

  ut_ad(index_id != BTR_FREED_INDEX_ID);

  /* Create the two new segments (one, in the case of an ibuf tree) for
  the index tree; the segment headers are put on the allocated root page
  (for an ibuf tree, not in the root, but on a separate ibuf header
  page) */

  if (type & DICT_IBUF) {
    /* Allocate first the ibuf header page */
    buf_block_t *ibuf_hdr_block =
        fseg_create(space, 0, IBUF_HEADER + IBUF_TREE_SEG_HEADER, mtr);

    if (ibuf_hdr_block == nullptr) {
      return (FIL_NULL);
    }

    buf_block_dbg_add_level(ibuf_hdr_block, SYNC_IBUF_TREE_NODE_NEW);

    ut_ad(ibuf_hdr_block->page.id.page_no() == IBUF_HEADER_PAGE_NO);
    /* Allocate then the next page to the segment: it will be the
    tree root page */

    block = fseg_alloc_free_page(buf_block_get_frame(ibuf_hdr_block) +
                                     IBUF_HEADER + IBUF_TREE_SEG_HEADER,
                                 IBUF_TREE_ROOT_PAGE_NO, FSP_UP, mtr);
    ut_ad(block->page.id.page_no() == IBUF_TREE_ROOT_PAGE_NO);
  } else {
    block = fseg_create(space, 0, PAGE_HEADER + PAGE_BTR_SEG_TOP, mtr);
  }

  if (block == nullptr) {
    return (FIL_NULL);
  }

  page_no = block->page.id.page_no();
  frame = buf_block_get_frame(block);

  if (type & DICT_IBUF) {
    /* It is an insert buffer tree: initialize the free list */
    buf_block_dbg_add_level(block, SYNC_IBUF_TREE_NODE_NEW);

    ut_ad(page_no == IBUF_TREE_ROOT_PAGE_NO);

    flst_init(frame + PAGE_HEADER + PAGE_BTR_IBUF_FREE_LIST, mtr);
  } else {
    /* It is a non-ibuf tree: create a file segment for leaf
    pages */
    buf_block_dbg_add_level(block, SYNC_TREE_NODE_NEW);

    if (!fseg_create(space, page_no, PAGE_HEADER + PAGE_BTR_SEG_LEAF, mtr)) {
      /* Not enough space for new segment, free root
      segment before return. */
      btr_free_root(block, mtr);
      if (!index->table->is_temporary()) {
        btr_free_root_invalidate(block, mtr);
      }

      return (FIL_NULL);
    }

    /* The fseg create acquires a second latch on the page,
    therefore we must declare it: */
    buf_block_dbg_add_level(block, SYNC_TREE_NODE_NEW);
  }

  uint16_t page_create_type;
  if (dict_index_is_spatial(index)) {
    page_create_type = FIL_PAGE_RTREE;
  } else if (dict_index_is_sdi(index)) {
    page_create_type = FIL_PAGE_SDI;
  } else {
    page_create_type = FIL_PAGE_INDEX;
  }

  /* Create a new index page on the allocated segment page */
  page_zip = buf_block_get_page_zip(block);

  if (page_zip) {
    page = page_create_zip(block, index, 0, 0, mtr, page_create_type);
  } else {
    page = page_create(block, mtr, dict_table_is_comp(index->table),
                       page_create_type);
    /* Set the level of the new index page */
    btr_page_set_level(page, nullptr, 0, mtr);
  }

  /* Set the index id of the page */
  btr_page_set_index_id(page, page_zip, index_id, mtr);

  /* Set the next node and previous node fields */
  btr_page_set_next(page, page_zip, FIL_NULL, mtr);
  btr_page_set_prev(page, page_zip, FIL_NULL, mtr);

  /* We reset the free bits for the page to allow creation of several
  trees in the same mtr, otherwise the latch on a bitmap page would
  prevent it because of the latching order.

  Note: Insert Buffering is disabled for temporary tables given that
  most temporary tables are smaller in size and short-lived. */
  if (!(type & DICT_CLUSTERED) && !index->table->is_temporary()) {
    ibuf_reset_free_bits(block);
  }

  /* In the following assertion we test that two records of maximum
  allowed size fit on the root page: this fact is needed to ensure
  correctness of split algorithms */

  ut_ad(page_get_max_insert_size(page, 2) > 2 * BTR_PAGE_MAX_REC_SIZE);

  buf_stat_per_index->inc(index_id_t(space, index_id));

  return (page_no);
}

/** Free a B-tree except the root page. The root page MUST be freed after
this by calling btr_free_root.
@param[in,out]  block           root page
@param[in]      log_mode        mtr logging mode */
static void btr_free_but_not_root(buf_block_t *block, mtr_log_t log_mode) {
  bool finished;
  mtr_t mtr;

  ut_ad(page_is_root(block->frame));
leaf_loop:
  mtr_start(&mtr);
  mtr_set_log_mode(&mtr, log_mode);

  page_t *root = block->frame;

#ifdef UNIV_BTR_DEBUG
  ut_a(btr_root_fseg_validate(FIL_PAGE_DATA + PAGE_BTR_SEG_LEAF + root,
                              block->page.id.space()));
  ut_a(btr_root_fseg_validate(FIL_PAGE_DATA + PAGE_BTR_SEG_TOP + root,
                              block->page.id.space()));
#endif /* UNIV_BTR_DEBUG */

  /* NOTE: page hash indexes are dropped when a page is freed inside
  fsp0fsp. */

  finished = fseg_free_step(root + PAGE_HEADER + PAGE_BTR_SEG_LEAF, true, &mtr);
  mtr_commit(&mtr);

  if (!finished) {
    goto leaf_loop;
  }
top_loop:
  mtr_start(&mtr);
  mtr_set_log_mode(&mtr, log_mode);

  root = block->frame;

#ifdef UNIV_BTR_DEBUG
  ut_a(btr_root_fseg_validate(FIL_PAGE_DATA + PAGE_BTR_SEG_TOP + root,
                              block->page.id.space()));
#endif /* UNIV_BTR_DEBUG */

  finished = fseg_free_step_not_header(root + PAGE_HEADER + PAGE_BTR_SEG_TOP,
                                       true, &mtr);
  mtr_commit(&mtr);

  if (!finished) {
    goto top_loop;
  }
}

/** Free a persistent index tree if it exists.
@param[in]      page_id         Root page id
@param[in]      page_size       Page size
@param[in]      index_id        PAGE_INDEX_ID contents
@param[in,out]  mtr             Mini-transaction */
void btr_free_if_exists(const page_id_t &page_id, const page_size_t &page_size,
                        space_index_t index_id, mtr_t *mtr) {
  buf_block_t *root = btr_free_root_check(page_id, page_size, index_id, mtr);

  if (root == nullptr) {
    return;
  }

  btr_free_but_not_root(root, mtr->get_log_mode());
  btr_free_root(root, mtr);
  btr_free_root_invalidate(root, mtr);
}

/** Free an index tree in a temporary tablespace.
@param[in]      page_id         root page id
@param[in]      page_size       page size */
void btr_free(const page_id_t &page_id, const page_size_t &page_size) {
  mtr_t mtr;
  mtr.start();
  mtr.set_log_mode(MTR_LOG_NO_REDO);

  buf_block_t *block =
      buf_page_get(page_id, page_size, RW_X_LATCH, UT_LOCATION_HERE, &mtr);

  ut_ad(page_is_root(block->frame));

  btr_free_but_not_root(block, MTR_LOG_NO_REDO);
  btr_free_root(block, &mtr);
  mtr.commit();
}

/** Truncate an index tree. We just free all except the root.
Currently, this function is only specific for clustered indexes and the only
caller is DDTableBuffer which manages a table with only a clustered index.
It is up to the caller to ensure atomicity and to ensure correct recovery by
calling btr_truncate_recover().
@param[in]      index           clustered index */
void btr_truncate(const dict_index_t *index) {
  ut_ad(index->is_clustered());
  ut_ad(index->next() == nullptr);

  page_no_t root_page_no = index->page;
  space_id_t space_id = index->space;
  fil_space_t *space = fil_space_acquire(space_id);

  if (space == nullptr) {
    return;
  }

  page_size_t page_size(space->flags);
  const page_id_t page_id(space_id, root_page_no);
  mtr_t mtr;
  buf_block_t *block;

  mtr.start();

  mtr_x_lock(&space->latch, &mtr, UT_LOCATION_HERE);

  block = buf_page_get(page_id, page_size, RW_X_LATCH, UT_LOCATION_HERE, &mtr);

  page_t *page = buf_block_get_frame(block);
  ut_ad(page_is_root(page));

  /* Mark that we are going to truncate the index tree
  We use PAGE_MAX_TRX_ID as it should be always 0 for clustered
  index. */
  mlog_write_ull(page + (PAGE_HEADER + PAGE_MAX_TRX_ID), IB_ID_MAX, &mtr);

  mtr.commit();

  mtr.start();

  block = buf_page_get(page_id, page_size, RW_X_LATCH, UT_LOCATION_HERE, &mtr);

  /* Free all except the root, we don't want to change it. */
  btr_free_but_not_root(block, MTR_LOG_ALL);

  /* Reset the mark saying that we have finished the truncate.
  The PAGE_MAX_TRX_ID would be reset here. */
  page_create(block, &mtr, dict_table_is_comp(index->table), false);
  ut_ad(buf_block_get_frame(block) + (PAGE_HEADER + PAGE_MAX_TRX_ID) ==
        nullptr);

  mtr.commit();

  rw_lock_x_unlock(&space->latch);

  fil_space_release(space);
}

/** Recovery function for btr_truncate. We will check if there is a
crash during btr_truncate, if so, do recover it, if not, do nothing.
@param[in]      index           clustered index */
void btr_truncate_recover(const dict_index_t *index) {
  ut_ad(index->is_clustered());
  ut_ad(index->next() == nullptr);

  page_no_t root_page_no = index->page;
  space_id_t space_id = index->space;
  fil_space_t *space = fil_space_acquire(space_id);

  if (space == nullptr) {
    return;
  }

  page_size_t page_size(space->flags);
  const page_id_t page_id(space_id, root_page_no);
  mtr_t mtr;
  buf_block_t *block;

  mtr.start();

  block = buf_page_get(page_id, page_size, RW_X_LATCH, UT_LOCATION_HERE, &mtr);

  page_t *page = buf_block_get_frame(block);

  trx_id_t trx_id = page_get_max_trx_id(page);
  ut_ad(trx_id == 0 || trx_id == IB_ID_MAX);

  mtr.commit();

  fil_space_release(space);

  if (trx_id == IB_ID_MAX) {
    /* -1 means there is a half-done btr_truncate,
    we can simple redo it again. */
    btr_truncate(index);
  }
}
#endif /* !UNIV_HOTBACKUP */

bool btr_page_reorganize_low(bool recovery, ulint z_level, page_cur_t *cursor,
                             dict_index_t *index, mtr_t *mtr) {
  buf_block_t *block = page_cur_get_block(cursor);
#ifndef UNIV_HOTBACKUP
  buf_pool_t *buf_pool = buf_pool_from_bpage(&block->page);
#endif /* !UNIV_HOTBACKUP */
  page_t *page = buf_block_get_frame(block);
  page_zip_des_t *page_zip = buf_block_get_page_zip(block);
  buf_block_t *temp_block;
  page_t *temp_page;
  ulint data_size1;
  ulint data_size2;
  ulint max_ins_size1;
  ulint max_ins_size2;
  bool success = false;
  ulint pos;
  bool log_compressed;

#ifndef UNIV_HOTBACKUP
  ut_ad(mtr_is_block_fix(mtr, block, MTR_MEMO_PAGE_X_FIX, index->table));
#endif /* !UNIV_HOTBACKUP */
  btr_assert_not_corrupted(block, index);
#ifdef UNIV_ZIP_DEBUG
  ut_a(!page_zip || page_zip_validate(page_zip, page, index));
#endif /* UNIV_ZIP_DEBUG */
  data_size1 = page_get_data_size(page);
  max_ins_size1 = page_get_max_insert_size_after_reorganize(page, 1);

  /* Turn logging off */
  mtr_log_t log_mode = mtr_set_log_mode(mtr, MTR_LOG_NONE);

#ifndef UNIV_HOTBACKUP
  temp_block = buf_block_alloc(buf_pool);
#else  /* !UNIV_HOTBACKUP */
  temp_block = back_block2;
#endif /* !UNIV_HOTBACKUP */
  temp_page = temp_block->frame;

#ifndef UNIV_HOTBACKUP
  MONITOR_INC(MONITOR_INDEX_REORG_ATTEMPTS);
#endif /* !UNIV_HOTBACKUP */

  /* Copy the old page to temporary space */
  buf_frame_copy(temp_page, page);

#ifndef UNIV_HOTBACKUP
  if (!recovery) {
    btr_search_drop_page_hash_index(block);
  }
#endif /* !UNIV_HOTBACKUP */

  /* Save the cursor position. */
  pos = page_rec_get_n_recs_before(page_cur_get_rec(cursor));

  /* Recreate the page: note that global data on page (possible
  segment headers, next page-field, etc.) is preserved intact */

  page_create(block, mtr, dict_table_is_comp(index->table),
              fil_page_get_type(page));

  /* Copy the records from the temporary space to the recreated page;
  do not copy the lock bits yet */

  page_copy_rec_list_end_no_locks(block, temp_block,
                                  page_get_infimum_rec(temp_page), index, mtr);

  /* Multiple transactions cannot simultaneously operate on the
  same temp-table in parallel.
  max_trx_id is ignored for temp tables because it not required
  for MVCC. */
  if (dict_index_is_sec_or_ibuf(index) && page_is_leaf(page) &&
      !index->table->is_temporary()) {
    /* Copy max trx id to recreated page */
    trx_id_t max_trx_id = page_get_max_trx_id(temp_page);
    page_set_max_trx_id(block, nullptr, max_trx_id, mtr);
    /* In crash recovery, dict_index_is_sec_or_ibuf() always
    holds, even for clustered indexes.  max_trx_id is
    unused in clustered index pages. */
    ut_ad(max_trx_id != 0 || recovery);
  }

  /* If innodb_log_compressed_pages is ON, page reorganize should log the
  compressed page image.*/
  log_compressed = page_zip && page_zip_log_pages;

  if (log_compressed) {
    mtr_set_log_mode(mtr, log_mode);
  }

  if (page_zip && !page_zip_compress(page_zip, page, index, z_level, mtr)) {
    /* Restore the old page and exit. */
#if defined UNIV_DEBUG || defined UNIV_ZIP_DEBUG
    /* Check that the bytes that we skip are identical. */
    ut_a(!memcmp(page, temp_page, PAGE_HEADER));
    ut_a(!memcmp(PAGE_HEADER + PAGE_N_RECS + page,
                 PAGE_HEADER + PAGE_N_RECS + temp_page,
                 PAGE_DATA - (PAGE_HEADER + PAGE_N_RECS)));
    ut_a(!memcmp(UNIV_PAGE_SIZE - FIL_PAGE_DATA_END + page,
                 UNIV_PAGE_SIZE - FIL_PAGE_DATA_END + temp_page,
                 FIL_PAGE_DATA_END));
#endif /* UNIV_DEBUG || UNIV_ZIP_DEBUG */

    memcpy(PAGE_HEADER + page, PAGE_HEADER + temp_page,
           PAGE_N_RECS - PAGE_N_DIR_SLOTS);
    memcpy(PAGE_DATA + page, PAGE_DATA + temp_page,
           UNIV_PAGE_SIZE - PAGE_DATA - FIL_PAGE_DATA_END);

#if defined UNIV_DEBUG || defined UNIV_ZIP_DEBUG
    ut_a(!memcmp(page, temp_page, UNIV_PAGE_SIZE));
#endif /* UNIV_DEBUG || UNIV_ZIP_DEBUG */

    goto func_exit;
  }

#ifndef UNIV_HOTBACKUP
  /* No locks are acquried for intrinsic tables. */
  if (!recovery && !dict_table_is_locking_disabled(index->table)) {
    /* Update the record lock bitmaps */
    lock_move_reorganize_page(block, temp_block);
  }
#endif /* !UNIV_HOTBACKUP */

  data_size2 = page_get_data_size(page);
  max_ins_size2 = page_get_max_insert_size_after_reorganize(page, 1);

  if (data_size1 != data_size2 || max_ins_size1 != max_ins_size2) {
    ib::error(ER_IB_MSG_30)
        << "Page old data size " << data_size1 << " new data size "
        << data_size2 << ", page old max ins size " << max_ins_size1
        << " new max ins size " << max_ins_size2;

    ib::error(ER_IB_MSG_31) << BUG_REPORT_MSG;
    ut_d(ut_error);
  } else {
    success = true;
  }

  /* Restore the cursor position. */
  if (pos > 0) {
    cursor->rec = page_rec_get_nth(page, pos);
  } else {
    ut_ad(cursor->rec == page_get_infimum_rec(page));
  }

func_exit:
#ifdef UNIV_ZIP_DEBUG
  ut_a(!page_zip || page_zip_validate(page_zip, page, index));
#endif /* UNIV_ZIP_DEBUG */
#ifndef UNIV_HOTBACKUP
  buf_block_free(temp_block);
#endif /* !UNIV_HOTBACKUP */

  /* Restore logging mode */
  mtr_set_log_mode(mtr, log_mode);

#ifndef UNIV_HOTBACKUP
  if (success) {
    mlog_id_t type;
    byte *log_ptr = nullptr;

    /* Write the log record */
    if (page_zip) {
      ut_ad(page_is_comp(page));
      type = MLOG_ZIP_PAGE_REORGANIZE;
    } else {
      type = MLOG_PAGE_REORGANIZE;
    }

    bool opened = false;

    if (!log_compressed) {
      opened = mlog_open_and_write_index(mtr, page, index, type,
                                         page_zip ? 1 : 0, log_ptr);
    }

    /* For compressed pages write the compression level. */
    if (opened && page_zip) {
      mach_write_to_1(log_ptr, z_level);
      mlog_close(mtr, log_ptr + 1);
    }

    MONITOR_INC(MONITOR_INDEX_REORG_SUCCESSFUL);
  }
#endif /* !UNIV_HOTBACKUP */

  return (success);
}

/** Reorganizes an index page.

 IMPORTANT: On success, the caller will have to update IBUF_BITMAP_FREE
 if this is a compressed leaf page in a secondary index. This has to
 be done either within the same mini-transaction, or by invoking
 ibuf_reset_free_bits() before mtr_commit(). On uncompressed pages,
 IBUF_BITMAP_FREE is unaffected by reorganization.

 @retval true if the operation was successful
 @retval false if it is a compressed page, and recompression failed */
static bool btr_page_reorganize_block(
    bool recovery,       /*!< in: true if called in recovery:
                        locks should not be updated, i.e.,
                        there cannot exist locks on the
                        page, and a hash index should not be
                        dropped: it cannot exist */
    ulint z_level,       /*!< in: compression level to be used
                         if dealing with compressed page */
    buf_block_t *block,  /*!< in/out: B-tree page */
    dict_index_t *index, /*!< in: the index tree of the page */
    mtr_t *mtr)          /*!< in/out: mini-transaction */
{
  page_cur_t cur;
  page_cur_set_before_first(block, &cur);

  return (btr_page_reorganize_low(recovery, z_level, &cur, index, mtr));
}

/** Reorganizes an index page.

IMPORTANT: On success, the caller will have to update IBUF_BITMAP_FREE
if this is a compressed leaf page in a secondary index. This has to
be done either within the same mini-transaction, or by invoking
ibuf_reset_free_bits() before mtr_commit(). On uncompressed pages,
IBUF_BITMAP_FREE is unaffected by reorganization.

@param[in,out] cursor Page cursor
@param[in] index The index tree of the page
@param[in,out] mtr Mini-transaction
@retval true if the operation was successful
@retval false if it is a compressed page, and recompression failed */
bool btr_page_reorganize(page_cur_t *cursor, dict_index_t *index, mtr_t *mtr) {
  return (btr_page_reorganize_low(false, page_zip_level, cursor, index, mtr));
}

/** Parses a redo log record of reorganizing a page.
 @return end of log record or NULL */
byte *btr_parse_page_reorganize(
    byte *ptr,           /*!< in: buffer */
    byte *end_ptr,       /*!< in: buffer end */
    dict_index_t *index, /*!< in: record descriptor */
    bool compressed,     /*!< in: true if compressed page */
    buf_block_t *block,  /*!< in: page to be reorganized, or NULL */
    mtr_t *mtr)          /*!< in: mtr or NULL */
{
  ulint level;

  ut_ad(index != nullptr);

  /* If dealing with a compressed page the record has the
  compression level used during original compression written in
  one byte. Otherwise record is empty. */
  if (compressed) {
    if (ptr == end_ptr) {
      return (nullptr);
    }

    level = mach_read_from_1(ptr);

    ut_a(level <= 9);
    ++ptr;
  } else {
    level = page_zip_level;
  }

  if (block != nullptr) {
    btr_page_reorganize_block(true, level, block, index, mtr);
  }

  return (ptr);
}

#ifndef UNIV_HOTBACKUP
/** Empties an index page.  @see btr_page_create(). */
static void btr_page_empty(
    buf_block_t *block,       /*!< in: page to be emptied */
    page_zip_des_t *page_zip, /*!< out: compressed page, or NULL */
    dict_index_t *index,      /*!< in: index of the page */
    ulint level,              /*!< in: the B-tree level of the page */
    mtr_t *mtr)               /*!< in: mtr */
{
  page_t *page = buf_block_get_frame(block);

  ut_ad(mtr_is_block_fix(mtr, block, MTR_MEMO_PAGE_X_FIX, index->table));
  ut_ad(page_zip == buf_block_get_page_zip(block));
#ifdef UNIV_ZIP_DEBUG
  ut_a(!page_zip || page_zip_validate(page_zip, page, index));
#endif /* UNIV_ZIP_DEBUG */

  btr_search_drop_page_hash_index(block);

  uint16_t page_type;
  if (dict_index_is_spatial(index)) {
    page_type = FIL_PAGE_RTREE;
  } else if (dict_index_is_sdi(index)) {
    page_type = FIL_PAGE_SDI;
  } else {
    page_type = FIL_PAGE_INDEX;
  }

  /* Recreate the page: note that global data on page (possible
  segment headers, next page-field, etc.) is preserved intact */

  if (page_zip) {
    page_create_zip(block, index, level, 0, mtr, page_type);
  } else {
    page_create(block, mtr, dict_table_is_comp(index->table), page_type);
    btr_page_set_level(page, nullptr, level, mtr);
  }
}

/** Makes tree one level higher by splitting the root, and inserts
 the tuple. It is assumed that mtr contains an x-latch on the tree.
 NOTE that the operation of this function must always succeed,
 we cannot reverse it: therefore enough free disk space must be
 guaranteed to be available before this function is called.
 @return inserted record */
rec_t *btr_root_raise_and_insert(
    uint32_t flags,        /*!< in: undo logging and locking flags */
    btr_cur_t *cursor,     /*!< in: cursor at which to insert: must be
                           on the root page; when the function returns,
                           the cursor is positioned on the predecessor
                           of the inserted record */
    ulint **offsets,       /*!< out: offsets on inserted record */
    mem_heap_t **heap,     /*!< in/out: pointer to memory heap, or NULL */
    const dtuple_t *tuple, /*!< in: tuple to insert */
    mtr_t *mtr)            /*!< in: mtr */
{
  dict_index_t *index;
  page_t *root;
  page_t *new_page;
  page_no_t new_page_no;
  rec_t *rec;
  dtuple_t *node_ptr;
  ulint level;
  rec_t *node_ptr_rec;
  page_cur_t *page_cursor;
  page_zip_des_t *root_page_zip;
  page_zip_des_t *new_page_zip;
  buf_block_t *root_block;
  buf_block_t *new_block;

  root = btr_cur_get_page(cursor);
  root_block = btr_cur_get_block(cursor);
  root_page_zip = buf_block_get_page_zip(root_block);
  ut_ad(!page_is_empty(root));
  index = cursor->index;
#ifdef UNIV_ZIP_DEBUG
  ut_a(!root_page_zip || page_zip_validate(root_page_zip, root, index));
#endif /* UNIV_ZIP_DEBUG */
#ifdef UNIV_BTR_DEBUG
  if (!dict_index_is_ibuf(index)) {
    space_id_t space_id = dict_index_get_space(index);

    ut_a(btr_root_fseg_validate(FIL_PAGE_DATA + PAGE_BTR_SEG_LEAF + root,
                                space_id));
    ut_a(btr_root_fseg_validate(FIL_PAGE_DATA + PAGE_BTR_SEG_TOP + root,
                                space_id));
  }

  ut_a(dict_index_get_page(index) == page_get_page_no(root));
#endif /* UNIV_BTR_DEBUG */
  ut_ad(mtr_memo_contains_flagged(mtr, dict_index_get_lock(index),
                                  MTR_MEMO_X_LOCK | MTR_MEMO_SX_LOCK) ||
        index->table->is_intrinsic());
  ut_ad(mtr_is_block_fix(mtr, root_block, MTR_MEMO_PAGE_X_FIX, index->table));

  /* Allocate a new page to the tree. Root splitting is done by first
  moving the root records to the new page, emptying the root, putting
  a node pointer to the new page, and then splitting the new page. */

  level = btr_page_get_level(root);

  new_block = btr_page_alloc(index, 0, FSP_NO_DIR, level, mtr, mtr);

  /* New page could not be allocated */
  if (!new_block) {
    return nullptr;
  }

  new_page = buf_block_get_frame(new_block);
  new_page_zip = buf_block_get_page_zip(new_block);
  ut_a(!new_page_zip == !root_page_zip);
  ut_a(!new_page_zip ||
       page_zip_get_size(new_page_zip) == page_zip_get_size(root_page_zip));

  btr_page_create(new_block, new_page_zip, index, level, mtr);

  /* Set the next node and previous node fields of new page */
  btr_page_set_next(new_page, new_page_zip, FIL_NULL, mtr);
  btr_page_set_prev(new_page, new_page_zip, FIL_NULL, mtr);

  /* Copy the records from root to the new page one by one. */

  if (false
#ifdef UNIV_ZIP_COPY
      || new_page_zip
#endif /* UNIV_ZIP_COPY */
      || !page_copy_rec_list_end(new_block, root_block,
                                 page_get_infimum_rec(root), index, mtr)) {
    ut_a(new_page_zip);

    /* Copy the page byte for byte. */
    page_zip_copy_recs(new_page_zip, new_page, root_page_zip, root, index, mtr);

    /* Update the lock table and possible hash index. */

    if (!dict_table_is_locking_disabled(index->table)) {
      lock_move_rec_list_end(new_block, root_block, page_get_infimum_rec(root));
    }

    /* Move any existing predicate locks */
    if (dict_index_is_spatial(index)) {
      lock_prdt_rec_move(new_block, root_block);
    }

    btr_search_move_or_delete_hash_entries(new_block, root_block, index);
  }

  /* If this is a pessimistic insert which is actually done to
  perform a pessimistic update then we have stored the lock
  information of the record to be inserted on the infimum of the
  root page: we cannot discard the lock structs on the root page */

  if (!dict_table_is_locking_disabled(index->table)) {
    lock_update_root_raise(new_block, root_block);
  }

  /* Create a memory heap where the node pointer is stored */
  if (!*heap) {
    *heap = mem_heap_create(100, UT_LOCATION_HERE);
  }

  rec = page_rec_get_next(page_get_infimum_rec(new_page));
  new_page_no = new_block->page.id.page_no();

  /* Build the node pointer (= node key and page address) for the
  child */
  if (dict_index_is_spatial(index)) {
    rtr_mbr_t new_mbr;

    rtr_page_cal_mbr(index, new_block, &new_mbr, *heap);
    node_ptr =
        rtr_index_build_node_ptr(index, &new_mbr, rec, new_page_no, *heap);
  } else {
    node_ptr = dict_index_build_node_ptr(index, rec, new_page_no, *heap, level);
  }
  /* The node pointer must be marked as the predefined minimum record,
  as there is no lower alphabetical limit to records in the leftmost
  node of a level: */
  dtuple_set_info_bits(node_ptr,
                       dtuple_get_info_bits(node_ptr) | REC_INFO_MIN_REC_FLAG);

  /* Rebuild the root page to get free space */
  btr_page_empty(root_block, root_page_zip, index, level + 1, mtr);

  /* Set the next node and previous node fields, although
  they should already have been set.  The previous node field
  must be FIL_NULL if root_page_zip != NULL, because the
  REC_INFO_MIN_REC_FLAG (of the first user record) will be
  set if and only if btr_page_get_prev() == FIL_NULL. */
  btr_page_set_next(root, root_page_zip, FIL_NULL, mtr);
  btr_page_set_prev(root, root_page_zip, FIL_NULL, mtr);

  page_cursor = btr_cur_get_page_cur(cursor);

  /* Insert node pointer to the root */

  page_cur_set_before_first(root_block, page_cursor);

  node_ptr_rec =
      page_cur_tuple_insert(page_cursor, node_ptr, index, offsets, heap, mtr);

  /* The root page should only contain the node pointer
  to new_page at this point.  Thus, the data should fit. */
  ut_a(node_ptr_rec);

  /* We play safe and reset the free bits for the new page */

  if (!index->is_clustered() && !index->table->is_temporary()) {
    ibuf_reset_free_bits(new_block);
  }

  /* Reposition the cursor to the child node */
  page_cur_search(new_block, index, tuple, page_cursor);

  /* Split the child and insert tuple */
  if (dict_index_is_spatial(index)) {
    /* Split rtree page and insert tuple */
    return (
        rtr_page_split_and_insert(flags, cursor, offsets, heap, tuple, mtr));
  } else {
    return (
        btr_page_split_and_insert(flags, cursor, offsets, heap, tuple, mtr));
  }
}

/** Decides if the page should be split at the convergence point of inserts
 converging to the left.
 @return true if split recommended */
bool btr_page_get_split_rec_to_left(
    btr_cur_t *cursor, /*!< in: cursor at which to insert */
    rec_t **split_rec) /*!< out: if split recommended,
                    the first record on upper half page,
                    or NULL if tuple to be inserted should
                    be first */
{
  page_t *page;
  rec_t *insert_point;
  rec_t *infimum;

  page = btr_cur_get_page(cursor);
  insert_point = btr_cur_get_rec(cursor);

  if (page_header_get_ptr(page, PAGE_LAST_INSERT) ==
      page_rec_get_next(insert_point)) {
    infimum = page_get_infimum_rec(page);

    /* If the convergence is in the middle of a page, include also
    the record immediately before the new insert to the upper
    page. Otherwise, we could repeatedly move from page to page
    lots of records smaller than the convergence point. */

    if (infimum != insert_point && page_rec_get_next(infimum) != insert_point) {
      *split_rec = insert_point;
    } else {
      *split_rec = page_rec_get_next(insert_point);
    }

    return true;
  }

  return false;
}

/** Decides if the page should be split at the convergence point of inserts
 converging to the right.
 @return true if split recommended */
bool btr_page_get_split_rec_to_right(
    btr_cur_t *cursor, /*!< in: cursor at which to insert */
    rec_t **split_rec) /*!< out: if split recommended,
                    the first record on upper half page,
                    or NULL if tuple to be inserted should
                    be first */
{
  page_t *page;
  rec_t *insert_point;

  page = btr_cur_get_page(cursor);
  insert_point = btr_cur_get_rec(cursor);

  /* We use eager heuristics: if the new insert would be right after
  the previous insert on the same page, we assume that there is a
  pattern of sequential inserts here. */

  if (page_header_get_ptr(page, PAGE_LAST_INSERT) == insert_point) {
    rec_t *next_rec;

    next_rec = page_rec_get_next(insert_point);

    if (page_rec_is_supremum(next_rec)) {
    split_at_new:
      /* Split at the new record to insert */
      *split_rec = nullptr;
    } else {
      rec_t *next_next_rec = page_rec_get_next(next_rec);
      if (page_rec_is_supremum(next_next_rec)) {
        goto split_at_new;
      }

      /* If there are >= 2 user records up from the insert
      point, split all but 1 off. We want to keep one because
      then sequential inserts can use the adaptive hash
      index, as they can do the necessary checks of the right
      search position just by looking at the records on this
      page. */

      *split_rec = next_next_rec;
    }

    return true;
  }

  return false;
}

/** Calculates a split record such that the tuple will certainly fit on
 its half-page when the split is performed. We assume in this function
 only that the cursor page has at least one user record.
 @return split record, or NULL if tuple will be the first record on
 the lower or upper half-page (determined by btr_page_tuple_smaller()) */
static rec_t *btr_page_get_split_rec(
    btr_cur_t *cursor,     /*!< in: cursor at which insert should be made */
    const dtuple_t *tuple) /*!< in: tuple to insert */
{
  page_t *page;
  page_zip_des_t *page_zip;
  ulint insert_size;
  ulint free_space;
  ulint total_data;
  ulint total_n_recs;
  ulint total_space;
  ulint incl_data;
  rec_t *ins_rec;
  rec_t *rec;
  rec_t *next_rec;
  ulint n;
  mem_heap_t *heap;
  ulint *offsets;

  page = btr_cur_get_page(cursor);

  insert_size = rec_get_converted_size(cursor->index, tuple);
  free_space = page_get_free_space_of_empty(page_is_comp(page));

  page_zip = btr_cur_get_page_zip(cursor);
  if (page_zip) {
    /* Estimate the free space of an empty compressed page. */
    ulint free_space_zip = page_zip_empty_size(cursor->index->n_fields,
                                               page_zip_get_size(page_zip));

    if (free_space > (ulint)free_space_zip) {
      free_space = (ulint)free_space_zip;
    }
  }

  /* free_space is now the free space of a created new page */

  total_data = page_get_data_size(page) + insert_size;
  total_n_recs = page_get_n_recs(page) + 1;
  ut_ad(total_n_recs >= 2);
  total_space = total_data + page_dir_calc_reserved_space(total_n_recs);

  n = 0;
  incl_data = 0;
  ins_rec = btr_cur_get_rec(cursor);
  rec = page_get_infimum_rec(page);

  heap = nullptr;
  offsets = nullptr;

  /* We start to include records to the left half, and when the
  space reserved by them exceeds half of total_space, then if
  the included records fit on the left page, they will be put there
  if something was left over also for the right page,
  otherwise the last included record will be the first on the right
  half page */

  do {
    /* Decide the next record to include */
    if (rec == ins_rec) {
      rec = nullptr; /* NULL denotes that tuple is
                  now included */
    } else if (rec == nullptr) {
      rec = page_rec_get_next(ins_rec);
    } else {
      rec = page_rec_get_next(rec);
    }

    if (rec == nullptr) {
      /* Include tuple */
      incl_data += insert_size;
    } else {
      offsets = rec_get_offsets(rec, cursor->index, offsets, ULINT_UNDEFINED,
                                UT_LOCATION_HERE, &heap);
      incl_data += rec_offs_size(offsets);
    }

    n++;
  } while (incl_data + page_dir_calc_reserved_space(n) < total_space / 2);

  if (incl_data + page_dir_calc_reserved_space(n) <= free_space) {
    /* The next record will be the first on
    the right half page if it is not the
    supremum record of page */

    if (rec == ins_rec) {
      rec = nullptr;

      goto func_exit;
    } else if (rec == nullptr) {
      next_rec = page_rec_get_next(ins_rec);
    } else {
      next_rec = page_rec_get_next(rec);
    }
    ut_ad(next_rec);
    if (!page_rec_is_supremum(next_rec)) {
      rec = next_rec;
    }
  }

func_exit:
  if (heap) {
    mem_heap_free(heap);
  }
  return (rec);
}

/** Returns true if the insert fits on the appropriate half-page with the
 chosen split_rec.
 @return true if fits */
static MY_ATTRIBUTE((warn_unused_result)) bool btr_page_insert_fits(
    btr_cur_t *cursor,      /*!< in: cursor at which insert
                            should be made */
    const rec_t *split_rec, /*!< in: suggestion for first record
                          on upper half-page, or NULL if
                          tuple to be inserted should be first */
    ulint **offsets,        /*!< in: rec_get_offsets(
                            split_rec, cursor->index); out: garbage */
    const dtuple_t *tuple,  /*!< in: tuple to insert */
    mem_heap_t **heap)      /*!< in: temporary memory heap */
{
  page_t *page;
  ulint insert_size;
  ulint free_space;
  ulint total_data;
  ulint total_n_recs;
  const rec_t *rec;
  const rec_t *end_rec;

  page = btr_cur_get_page(cursor);

  ut_ad(!split_rec || !page_is_comp(page) == !rec_offs_comp(*offsets));
  ut_ad(!split_rec || rec_offs_validate(split_rec, cursor->index, *offsets));

  insert_size = rec_get_converted_size(cursor->index, tuple);
  free_space = page_get_free_space_of_empty(page_is_comp(page));

  /* free_space is now the free space of a created new page */

  total_data = page_get_data_size(page) + insert_size;
  total_n_recs = page_get_n_recs(page) + 1;

  /* We determine which records (from rec to end_rec, not including
  end_rec) will end up on the other half page from tuple when it is
  inserted. */

  if (split_rec == nullptr) {
    rec = page_rec_get_next(page_get_infimum_rec(page));
    end_rec = page_rec_get_next(btr_cur_get_rec(cursor));

  } else if (cmp_dtuple_rec(tuple, split_rec, cursor->index, *offsets) >= 0) {
    rec = page_rec_get_next(page_get_infimum_rec(page));
    end_rec = split_rec;
  } else {
    rec = split_rec;
    end_rec = page_get_supremum_rec(page);
  }

  if (total_data + page_dir_calc_reserved_space(total_n_recs) <= free_space) {
    /* Ok, there will be enough available space on the
    half page where the tuple is inserted */

    return (true);
  }

  while (rec != end_rec) {
    /* In this loop we calculate the amount of reserved
    space after rec is removed from page. */

    *offsets = rec_get_offsets(rec, cursor->index, *offsets, ULINT_UNDEFINED,
                               UT_LOCATION_HERE, heap);

    total_data -= rec_offs_size(*offsets);
    total_n_recs--;

    if (total_data + page_dir_calc_reserved_space(total_n_recs) <= free_space) {
      /* Ok, there will be enough available space on the
      half page where the tuple is inserted */

      return (true);
    }

    rec = page_rec_get_next_const(rec);
  }

  return (false);
}

/** Inserts a data tuple to a tree on a non-leaf level. It is assumed
 that mtr holds an x-latch on the tree.
 @param[in] flags undo logging and locking flags
 @param[in] index index
 @param[in] level level, must be > 0
 @param[in] tuple the record to be inserted
 @param[in] location location where called
 @param[in] mtr mtr */
void btr_insert_on_non_leaf_level(uint32_t flags, dict_index_t *index,
                                  ulint level, dtuple_t *tuple,
                                  ut::Location location, mtr_t *mtr) {
  big_rec_t *dummy_big_rec;
  btr_cur_t cursor;
  dberr_t err;
  rec_t *rec;
  mem_heap_t *heap = nullptr;
  ulint offsets_[REC_OFFS_NORMAL_SIZE];
  ulint *offsets = offsets_;
  rec_offs_init(offsets_);
  rtr_info_t rtr_info;

  ut_ad(level > 0);

  if (!dict_index_is_spatial(index)) {
    if (index->table->is_intrinsic()) {
      btr_cur_search_to_nth_level_with_no_latch(
          index, level, tuple, PAGE_CUR_LE, &cursor, __FILE__, __LINE__, mtr);
    } else {
      btr_cur_search_to_nth_level(index, level, tuple, PAGE_CUR_LE,
                                  BTR_CONT_MODIFY_TREE, &cursor, 0,
                                  location.filename, location.line, mtr);
    }
  } else {
    /* For spatial index, initialize structures to track
    its parents etc. */
    rtr_init_rtr_info(&rtr_info, false, &cursor, index, false);

    rtr_info_update_btr(&cursor, &rtr_info);

    btr_cur_search_to_nth_level(index, level, tuple, PAGE_CUR_RTREE_INSERT,
                                BTR_CONT_MODIFY_TREE, &cursor, 0,
                                location.filename, location.line, mtr);
  }

  ut_ad(cursor.flag == BTR_CUR_BINARY);

  err = btr_cur_optimistic_insert(
      flags | BTR_NO_LOCKING_FLAG | BTR_KEEP_SYS_FLAG | BTR_NO_UNDO_LOG_FLAG,
      &cursor, &offsets, &heap, tuple, &rec, &dummy_big_rec, nullptr, mtr);

  if (err == DB_FAIL) {
    err = btr_cur_pessimistic_insert(
        flags | BTR_NO_LOCKING_FLAG | BTR_KEEP_SYS_FLAG | BTR_NO_UNDO_LOG_FLAG,
        &cursor, &offsets, &heap, tuple, &rec, &dummy_big_rec, nullptr, mtr);
    ut_a(err == DB_SUCCESS);
  }

  if (heap != nullptr) {
    mem_heap_free(heap);
  }

  if (dict_index_is_spatial(index)) {
    ut_ad(cursor.rtr_info);

    rtr_clean_rtr_info(&rtr_info, true);
  }
}

/** Attaches the halves of an index page on the appropriate level in an
 index tree. */
static void btr_attach_half_pages(
    uint32_t flags,         /*!< in: undo logging and
                         locking flags */
    dict_index_t *index,    /*!< in: the index tree */
    buf_block_t *block,     /*!< in/out: page to be split */
    const rec_t *split_rec, /*!< in: first record on upper
                            half page */
    buf_block_t *new_block, /*!< in/out: the new half page */
    ulint direction,        /*!< in: FSP_UP or FSP_DOWN */
    mtr_t *mtr)             /*!< in: mtr */
{
  page_no_t prev_page_no;
  page_no_t next_page_no;
  ulint level;
  page_t *page = buf_block_get_frame(block);
  page_t *lower_page;
  page_t *upper_page;
  page_no_t lower_page_no;
  page_no_t upper_page_no;
  page_zip_des_t *lower_page_zip;
  page_zip_des_t *upper_page_zip;
  dtuple_t *node_ptr_upper;
  mem_heap_t *heap;
  buf_block_t *prev_block = nullptr;
  buf_block_t *next_block = nullptr;

  ut_ad(mtr_is_block_fix(mtr, block, MTR_MEMO_PAGE_X_FIX, index->table));
  ut_ad(mtr_is_block_fix(mtr, new_block, MTR_MEMO_PAGE_X_FIX, index->table));

  /* Create a memory heap where the data tuple is stored */
  heap = mem_heap_create(1024, UT_LOCATION_HERE);

  /* Based on split direction, decide upper and lower pages */
  if (direction == FSP_DOWN) {
    btr_cur_t cursor;
    ulint *offsets;

    lower_page = buf_block_get_frame(new_block);
    lower_page_no = new_block->page.id.page_no();
    lower_page_zip = buf_block_get_page_zip(new_block);
    upper_page = buf_block_get_frame(block);
    upper_page_no = block->page.id.page_no();
    upper_page_zip = buf_block_get_page_zip(block);

    /* Look up the index for the node pointer to page */
    offsets =
        btr_page_get_father_block(nullptr, heap, index, block, mtr, &cursor);

    /* Replace the address of the old child node (= page) with the
    address of the new lower half */

    btr_node_ptr_set_child_page_no(btr_cur_get_rec(&cursor),
                                   btr_cur_get_page_zip(&cursor), offsets,
                                   lower_page_no, mtr);
    mem_heap_empty(heap);
  } else {
    lower_page = buf_block_get_frame(block);
    lower_page_no = block->page.id.page_no();
    lower_page_zip = buf_block_get_page_zip(block);
    upper_page = buf_block_get_frame(new_block);
    upper_page_no = new_block->page.id.page_no();
    upper_page_zip = buf_block_get_page_zip(new_block);
  }

  /* Get the previous and next pages of page */
  prev_page_no = btr_page_get_prev(page, mtr);
  next_page_no = btr_page_get_next(page, mtr);

  const space_id_t space = block->page.id.space();

  /* for consistency, both blocks should be locked, before change */
  if (prev_page_no != FIL_NULL && direction == FSP_DOWN) {
    prev_block = btr_block_get(page_id_t(space, prev_page_no), block->page.size,
                               RW_X_LATCH, UT_LOCATION_HERE, index, mtr);
  }
  if (next_page_no != FIL_NULL && direction != FSP_DOWN) {
    next_block = btr_block_get(page_id_t(space, next_page_no), block->page.size,
                               RW_X_LATCH, UT_LOCATION_HERE, index, mtr);
  }

  /* Get the level of the split pages */
  level = btr_page_get_level(buf_block_get_frame(block));
  ut_ad(level == btr_page_get_level(buf_block_get_frame(new_block)));

  /* Build the node pointer (= node key and page address) for the upper
  half */

  node_ptr_upper =
      dict_index_build_node_ptr(index, split_rec, upper_page_no, heap, level);

  /* Insert it next to the pointer to the lower half. Note that this
  may generate recursion leading to a split on the higher level. */

  btr_insert_on_non_leaf_level(flags, index, level + 1, node_ptr_upper,
                               UT_LOCATION_HERE, mtr);

  /* Free the memory heap */
  mem_heap_free(heap);

  /* Update page links of the level */

  if (prev_block) {
#ifdef UNIV_BTR_DEBUG
    ut_a(page_is_comp(prev_block->frame) == page_is_comp(page));
    ut_a(btr_page_get_next(prev_block->frame, mtr) == block->page.id.page_no());
#endif /* UNIV_BTR_DEBUG */

    btr_page_set_next(buf_block_get_frame(prev_block),
                      buf_block_get_page_zip(prev_block), lower_page_no, mtr);
  }

  if (next_block) {
#ifdef UNIV_BTR_DEBUG
    ut_a(page_is_comp(next_block->frame) == page_is_comp(page));
    ut_a(btr_page_get_prev(next_block->frame, mtr) == page_get_page_no(page));
#endif /* UNIV_BTR_DEBUG */

    btr_page_set_prev(buf_block_get_frame(next_block),
                      buf_block_get_page_zip(next_block), upper_page_no, mtr);
  }

  if (direction == FSP_DOWN) {
    /* lower_page is new */
    btr_page_set_prev(lower_page, lower_page_zip, prev_page_no, mtr);
  } else {
    ut_ad(btr_page_get_prev(lower_page, mtr) == prev_page_no);
  }

  btr_page_set_next(lower_page, lower_page_zip, upper_page_no, mtr);
  btr_page_set_prev(upper_page, upper_page_zip, lower_page_no, mtr);

  if (direction != FSP_DOWN) {
    /* upper_page is new */
    btr_page_set_next(upper_page, upper_page_zip, next_page_no, mtr);
  } else {
    ut_ad(btr_page_get_next(upper_page, mtr) == next_page_no);
  }
}

/** Determine if a tuple is smaller than any record on the page.
 @return true if smaller */
static MY_ATTRIBUTE((warn_unused_result)) bool btr_page_tuple_smaller(
    btr_cur_t *cursor,     /*!< in: b-tree cursor */
    const dtuple_t *tuple, /*!< in: tuple to consider */
    ulint **offsets,       /*!< in/out: temporary storage */
    ulint n_uniq,          /*!< in: number of unique fields
                           in the index page records */
    mem_heap_t **heap)     /*!< in/out: heap for offsets */
{
  buf_block_t *block;
  const rec_t *first_rec;
  page_cur_t pcur;

  /* Read the first user record in the page. */
  block = btr_cur_get_block(cursor);
  page_cur_set_before_first(block, &pcur);
  page_cur_move_to_next(&pcur);
  first_rec = page_cur_get_rec(&pcur);

  *offsets = rec_get_offsets(first_rec, cursor->index, *offsets, n_uniq,
                             UT_LOCATION_HERE, heap);

  return (cmp_dtuple_rec(tuple, first_rec, cursor->index, *offsets) < 0);
}

/** Insert the tuple into the right sibling page, if the cursor is at the end
of a page.
@param[in]      flags   Undo logging and locking flags
@param[in,out]  cursor  Cursor at which to insert; when the function succeeds,
                        the cursor is positioned before the insert point.
@param[out]     offsets Offsets on inserted record
@param[in,out]  heap    Memory heap for allocating offsets
@param[in]      tuple   Tuple to insert
@param[in,out]  mtr     Mini-transaction
@return inserted record (first record on the right sibling page);
        the cursor will be positioned on the page infimum
@retval NULL if the operation was not performed */
static rec_t *btr_insert_into_right_sibling(uint32_t flags, btr_cur_t *cursor,
                                            ulint **offsets, mem_heap_t *heap,
                                            const dtuple_t *tuple, mtr_t *mtr) {
  buf_block_t *block = btr_cur_get_block(cursor);
  page_t *page = buf_block_get_frame(block);
  page_no_t next_page_no = btr_page_get_next(page, mtr);

  ut_ad(cursor->index->table->is_intrinsic() ||
        mtr_memo_contains_flagged(mtr, dict_index_get_lock(cursor->index),
                                  MTR_MEMO_X_LOCK | MTR_MEMO_SX_LOCK));
  ut_ad(
      mtr_is_block_fix(mtr, block, MTR_MEMO_PAGE_X_FIX, cursor->index->table));
  ut_ad(heap);

  if (next_page_no == FIL_NULL ||
      !page_rec_is_supremum(page_rec_get_next(btr_cur_get_rec(cursor)))) {
    return (nullptr);
  }

  page_cur_t next_page_cursor;
  buf_block_t *next_block;
  page_t *next_page;
  btr_cur_t next_father_cursor;
  rec_t *rec = nullptr;
  ulint max_size;

  const space_id_t space = block->page.id.space();

  next_block = btr_block_get(page_id_t(space, next_page_no), block->page.size,
                             RW_X_LATCH, UT_LOCATION_HERE, cursor->index, mtr);
  next_page = buf_block_get_frame(next_block);

  bool is_leaf = page_is_leaf(next_page);

  btr_page_get_father(cursor->index, next_block, mtr, &next_father_cursor);

  page_cur_search(next_block, cursor->index, tuple, PAGE_CUR_LE,
                  &next_page_cursor);

  max_size = page_get_max_insert_size_after_reorganize(next_page, 1);

  /* Extends gap lock for the next page */
  if (!dict_table_is_locking_disabled(cursor->index->table)) {
    lock_update_split_point(next_block, block);
  }

  rec = page_cur_tuple_insert(&next_page_cursor, tuple, cursor->index, offsets,
                              &heap, mtr);

  if (rec == nullptr) {
    if (is_leaf && next_block->page.size.is_compressed() &&
        !cursor->index->is_clustered() &&
        !cursor->index->table->is_temporary()) {
      /* Reset the IBUF_BITMAP_FREE bits, because
      page_cur_tuple_insert() will have attempted page
      reorganize before failing. */
      ibuf_reset_free_bits(next_block);
    }
    return (nullptr);
  }

  dberr_t err;
  ulint level = btr_page_get_level(next_page);

  /* adjust cursor position */
  *btr_cur_get_page_cur(cursor) = next_page_cursor;

  ut_ad(btr_cur_get_rec(cursor) == page_get_infimum_rec(next_page));
  ut_ad(page_rec_get_next(page_get_infimum_rec(next_page)) == rec);

  /* We have to change the parent node pointer */

<<<<<<< HEAD
  compressed = btr_cur_pessimistic_delete(&err, TRUE, &next_father_cursor,
                                          BTR_CREATE_FLAG, false, 0, 0, 0, mtr);
=======
  auto compressed = btr_cur_pessimistic_delete(&err, true, &next_father_cursor,
                                               BTR_CREATE_FLAG, false, 0, 0, 0,
                                               mtr, nullptr, nullptr);
>>>>>>> fbdaa4de

  ut_a(err == DB_SUCCESS);

  if (!compressed) {
    btr_cur_compress_if_useful(&next_father_cursor, false, mtr);
  }

  dtuple_t *node_ptr = dict_index_build_node_ptr(
      cursor->index, rec, next_block->page.id.page_no(), heap, level);

  btr_insert_on_non_leaf_level(flags, cursor->index, level + 1, node_ptr,
                               UT_LOCATION_HERE, mtr);

  ut_ad(rec_offs_validate(rec, cursor->index, *offsets));

  if (is_leaf && !cursor->index->is_clustered() &&
      !cursor->index->table->is_temporary()) {
    /* Update the free bits of the B-tree page in the
    insert buffer bitmap. */

    if (next_block->page.size.is_compressed()) {
      ibuf_update_free_bits_zip(next_block, mtr);
    } else {
      ibuf_update_free_bits_if_full(
          next_block, max_size, rec_offs_size(*offsets) + PAGE_DIR_SLOT_SIZE);
    }
  }

  return (rec);
}

/** Splits an index page to halves and inserts the tuple. It is assumed
 that mtr holds an x-latch to the index tree. NOTE: the tree x-latch is
 released within this function! NOTE that the operation of this
 function must always succeed, we cannot reverse it: therefore enough
 free disk space (2 pages) must be guaranteed to be available before
 this function is called.
 @return inserted record */
rec_t *btr_page_split_and_insert(
    uint32_t flags,        /*!< in: undo logging and locking flags */
    btr_cur_t *cursor,     /*!< in: cursor at which to insert; when the
                           function returns, the cursor is positioned
                           on the predecessor of the inserted record */
    ulint **offsets,       /*!< out: offsets on inserted record */
    mem_heap_t **heap,     /*!< in/out: pointer to memory heap, or NULL */
    const dtuple_t *tuple, /*!< in: tuple to insert */
    mtr_t *mtr)            /*!< in: mtr */
{
  buf_block_t *block;
  page_t *page;
  page_zip_des_t *page_zip;
  page_no_t page_no;
  byte direction;
  page_no_t hint_page_no;
  buf_block_t *new_block;
  page_t *new_page;
  page_zip_des_t *new_page_zip;
  rec_t *split_rec;
  buf_block_t *left_block;
  buf_block_t *right_block;
  buf_block_t *insert_block;
  page_cur_t *page_cursor;
  rec_t *first_rec;
  byte *buf = nullptr; /* remove warning */
  rec_t *move_limit;
  bool insert_will_fit;
  bool insert_left;
  ulint n_iterations = 0;
  rec_t *rec;
  ulint n_uniq;
  dict_index_t *index;

  index = cursor->index;

  if (dict_index_is_spatial(index)) {
    /* Split rtree page and update parent */
    return (
        rtr_page_split_and_insert(flags, cursor, offsets, heap, tuple, mtr));
  }

  if (!*heap) {
    *heap = mem_heap_create(1024, UT_LOCATION_HERE);
  }
  n_uniq = dict_index_get_n_unique_in_tree(cursor->index);
func_start:
  ut_ad(tuple->m_heap != *heap);
  mem_heap_empty(*heap);
  *offsets = nullptr;

  ut_ad(mtr_memo_contains_flagged(mtr, dict_index_get_lock(cursor->index),
                                  MTR_MEMO_X_LOCK | MTR_MEMO_SX_LOCK) ||
        cursor->index->table->is_intrinsic());
  ut_ad(!dict_index_is_online_ddl(cursor->index) || (flags & BTR_CREATE_FLAG) ||
        cursor->index->is_clustered());
  ut_ad(rw_lock_own_flagged(dict_index_get_lock(cursor->index),
                            RW_LOCK_FLAG_X | RW_LOCK_FLAG_SX) ||
        cursor->index->table->is_intrinsic());

  block = btr_cur_get_block(cursor);
  page = buf_block_get_frame(block);
  page_zip = buf_block_get_page_zip(block);

  ut_ad(
      mtr_is_block_fix(mtr, block, MTR_MEMO_PAGE_X_FIX, cursor->index->table));
  ut_ad(!page_is_empty(page));

  /* try to insert to the next page if possible before split */
  rec =
      btr_insert_into_right_sibling(flags, cursor, offsets, *heap, tuple, mtr);

  if (rec != nullptr) {
    return (rec);
  }

  page_no = block->page.id.page_no();

  /* 1. Decide the split record; split_rec == NULL means that the
  tuple to be inserted should be the first record on the upper
  half-page */
  insert_left = false;

  if (n_iterations > 0) {
    direction = FSP_UP;
    hint_page_no = page_no + 1;
    split_rec = btr_page_get_split_rec(cursor, tuple);

    if (split_rec == nullptr) {
      insert_left =
          btr_page_tuple_smaller(cursor, tuple, offsets, n_uniq, heap);
    }
  } else if (btr_page_get_split_rec_to_right(cursor, &split_rec)) {
    direction = FSP_UP;
    hint_page_no = page_no + 1;

  } else if (btr_page_get_split_rec_to_left(cursor, &split_rec)) {
    direction = FSP_DOWN;
    hint_page_no = page_no - 1;
    ut_ad(split_rec);
  } else {
    direction = FSP_UP;
    hint_page_no = page_no + 1;

    /* If there is only one record in the index page, we
    can't split the node in the middle by default. We need
    to determine whether the new record will be inserted
    to the left or right. */

    if (page_get_n_recs(page) > 1) {
      split_rec = page_get_middle_rec(page);
    } else if (btr_page_tuple_smaller(cursor, tuple, offsets, n_uniq, heap)) {
      split_rec = page_rec_get_next(page_get_infimum_rec(page));
    } else {
      split_rec = nullptr;
    }
  }

  /* 2. Allocate a new page to the index */
  new_block = btr_page_alloc(cursor->index, hint_page_no, direction,
                             btr_page_get_level(page), mtr, mtr);

  /* New page could not be allocated */
  if (!new_block) {
    return nullptr;
  }

  new_page = buf_block_get_frame(new_block);
  new_page_zip = buf_block_get_page_zip(new_block);
  btr_page_create(new_block, new_page_zip, cursor->index,
                  btr_page_get_level(page), mtr);

  /* 3. Calculate the first record on the upper half-page, and the
  first record (move_limit) on original page which ends up on the
  upper half */

  if (split_rec) {
    first_rec = move_limit = split_rec;

    *offsets = rec_get_offsets(split_rec, cursor->index, *offsets, n_uniq,
                               UT_LOCATION_HERE, heap);

    insert_left = cmp_dtuple_rec(tuple, split_rec, cursor->index, *offsets) < 0;

    if (!insert_left && new_page_zip && n_iterations > 0) {
      /* If a compressed page has already been split,
      avoid further splits by inserting the record
      to an empty page. */
      split_rec = nullptr;
      goto insert_empty;
    }
  } else if (insert_left) {
    ut_a(n_iterations > 0);
    first_rec = page_rec_get_next(page_get_infimum_rec(page));
    move_limit = page_rec_get_next(btr_cur_get_rec(cursor));
  } else {
  insert_empty:
    ut_ad(!split_rec);
    ut_ad(!insert_left);
    buf =
        UT_NEW_ARRAY_NOKEY(byte, rec_get_converted_size(cursor->index, tuple));

    first_rec = rec_convert_dtuple_to_rec(buf, cursor->index, tuple);
    move_limit = page_rec_get_next(btr_cur_get_rec(cursor));
  }

  /* 4. Do first the modifications in the tree structure */

  btr_attach_half_pages(flags, cursor->index, block, first_rec, new_block,
                        direction, mtr);

  /* If the split is made on the leaf level and the insert will fit
  on the appropriate half-page, we may release the tree x-latch.
  We can then move the records after releasing the tree latch,
  thus reducing the tree latch contention. */

  if (split_rec) {
    insert_will_fit =
        !new_page_zip &&
        btr_page_insert_fits(cursor, split_rec, offsets, tuple, heap);
  } else {
    if (!insert_left) {
      UT_DELETE_ARRAY(buf);
      buf = nullptr;
    }

    insert_will_fit =
        !new_page_zip &&
        btr_page_insert_fits(cursor, nullptr, offsets, tuple, heap);
  }

  if (!srv_read_only_mode && !cursor->index->table->is_intrinsic() &&
      insert_will_fit && page_is_leaf(page) &&
      !dict_index_is_online_ddl(cursor->index)) {
    mtr->memo_release(dict_index_get_lock(cursor->index),
                      MTR_MEMO_X_LOCK | MTR_MEMO_SX_LOCK);

    /* NOTE: We cannot release root block latch here, because it
    has segment header and already modified in most of cases.*/
  }

  /* 5. Move then the records to the new page */
  if (direction == FSP_DOWN) {
    /*          fputs("Split left\n", stderr); */

    if (false
#ifdef UNIV_ZIP_COPY
        || page_zip
#endif /* UNIV_ZIP_COPY */
        || !page_move_rec_list_start(new_block, block, move_limit,
                                     cursor->index, mtr)) {
      /* For some reason, compressing new_page failed,
      even though it should contain fewer records than
      the original page.  Copy the page byte for byte
      and then delete the records from both pages
      as appropriate.  Deleting will always succeed. */
      ut_a(new_page_zip);

      page_zip_copy_recs(new_page_zip, new_page, page_zip, page, cursor->index,
                         mtr);
      page_delete_rec_list_end(move_limit - page + new_page, new_block,
                               cursor->index, ULINT_UNDEFINED, ULINT_UNDEFINED,
                               mtr);

      /* Update the lock table and possible hash index. */

      if (!dict_table_is_locking_disabled(cursor->index->table)) {
        lock_move_rec_list_start(new_block, block, move_limit,
                                 new_page + PAGE_NEW_INFIMUM);
      }

      btr_search_move_or_delete_hash_entries(new_block, block, cursor->index);

      /* Delete the records from the source page. */

      page_delete_rec_list_start(move_limit, block, cursor->index, mtr);
    }

    left_block = new_block;
    right_block = block;

    if (!dict_table_is_locking_disabled(cursor->index->table)) {
      lock_update_split_left(right_block, left_block);
    }
  } else {
    /*          fputs("Split right\n", stderr); */

    if (false
#ifdef UNIV_ZIP_COPY
        || page_zip
#endif /* UNIV_ZIP_COPY */
        || !page_move_rec_list_end(new_block, block, move_limit, cursor->index,
                                   mtr)) {
      /* For some reason, compressing new_page failed,
      even though it should contain fewer records than
      the original page.  Copy the page byte for byte
      and then delete the records from both pages
      as appropriate.  Deleting will always succeed. */
      ut_a(new_page_zip);

      page_zip_copy_recs(new_page_zip, new_page, page_zip, page, cursor->index,
                         mtr);
      page_delete_rec_list_start(move_limit - page + new_page, new_block,
                                 cursor->index, mtr);

      /* Update the lock table and possible hash index. */
      if (!dict_table_is_locking_disabled(cursor->index->table)) {
        lock_move_rec_list_end(new_block, block, move_limit);
      }

      ut_ad(!dict_index_is_spatial(index));

      btr_search_move_or_delete_hash_entries(new_block, block, cursor->index);

      /* Delete the records from the source page. */

      page_delete_rec_list_end(move_limit, block, cursor->index,
                               ULINT_UNDEFINED, ULINT_UNDEFINED, mtr);
    }

    left_block = block;
    right_block = new_block;

    if (!dict_table_is_locking_disabled(cursor->index->table)) {
      lock_update_split_right(right_block, left_block);
    }
  }

#ifdef UNIV_ZIP_DEBUG
  if (page_zip) {
    ut_a(page_zip_validate(page_zip, page, cursor->index));
    ut_a(page_zip_validate(new_page_zip, new_page, cursor->index));
  }
#endif /* UNIV_ZIP_DEBUG */

  /* At this point, split_rec, move_limit and first_rec may point
  to garbage on the old page. */

  /* 6. The split and the tree modification is now completed. Decide the
  page where the tuple should be inserted */

  if (insert_left) {
    insert_block = left_block;
  } else {
    insert_block = right_block;
  }

  /* 7. Reposition the cursor for insert and try insertion */
  page_cursor = btr_cur_get_page_cur(cursor);

  page_cur_search(insert_block, cursor->index, tuple, page_cursor);

  rec = page_cur_tuple_insert(page_cursor, tuple, cursor->index, offsets, heap,
                              mtr);

#ifdef UNIV_ZIP_DEBUG
  {
    page_t *insert_page = buf_block_get_frame(insert_block);

    page_zip_des_t *insert_page_zip = buf_block_get_page_zip(insert_block);

    ut_a(!insert_page_zip ||
         page_zip_validate(insert_page_zip, insert_page, cursor->index));
  }
#endif /* UNIV_ZIP_DEBUG */

  if (rec != nullptr) {
    goto func_exit;
  }

  /* 8. If insert did not fit, try page reorganization.
  For compressed pages, page_cur_tuple_insert() will have
  attempted this already. */

  if (page_cur_get_page_zip(page_cursor) ||
      !btr_page_reorganize(page_cursor, cursor->index, mtr)) {
    goto insert_failed;
  }

  rec = page_cur_tuple_insert(page_cursor, tuple, cursor->index, offsets, heap,
                              mtr);

  if (rec == nullptr) {
    /* The insert did not fit on the page: loop back to the
    start of the function for a new split */
  insert_failed:
    /* We play safe and reset the free bits for new_page */
    if (!cursor->index->is_clustered() &&
        !cursor->index->table->is_temporary()) {
      ibuf_reset_free_bits(new_block);
      ibuf_reset_free_bits(block);
    }

    n_iterations++;
    ut_ad(n_iterations < 2 || buf_block_get_page_zip(insert_block));
    ut_ad(!insert_will_fit);

    goto func_start;
  }

func_exit:
  /* Insert fit on the page: update the free bits for the
  left and right pages in the same mtr */

  if (!cursor->index->is_clustered() && !cursor->index->table->is_temporary() &&
      page_is_leaf(page)) {
    ibuf_update_free_bits_for_two_pages_low(left_block, right_block, mtr);
  }

  MONITOR_INC(MONITOR_INDEX_SPLIT);

  ut_ad(page_validate(buf_block_get_frame(left_block), cursor->index));
  ut_ad(page_validate(buf_block_get_frame(right_block), cursor->index));

  ut_ad(!rec || rec_offs_validate(rec, cursor->index, *offsets));
  return (rec);
}

/** Removes a page from the level list of pages.
@param[in] space Space where removed
@param[in] page_size Page size
@param[in,out] page Page to remove
@param[in] index Index tree
@param[in,out] mtr Mini-transaction */
static void btr_level_list_remove(space_id_t space,
                                  const page_size_t &page_size, page_t *page,
                                  const dict_index_t *index, mtr_t *mtr) {
  ut_ad(page != nullptr);
  ut_ad(mtr != nullptr);
  ut_ad(mtr_is_page_fix(mtr, page, MTR_MEMO_PAGE_X_FIX, index->table));
  ut_ad(space == page_get_space_id(page));
  /* Get the previous and next page numbers of page */

  const page_no_t prev_page_no = btr_page_get_prev(page, mtr);
  const page_no_t next_page_no = btr_page_get_next(page, mtr);

  /* Update page links of the level */

  if (prev_page_no != FIL_NULL) {
    buf_block_t *prev_block =
        btr_block_get(page_id_t(space, prev_page_no), page_size, RW_X_LATCH,
                      UT_LOCATION_HERE, index, mtr);

    page_t *prev_page = buf_block_get_frame(prev_block);
#ifdef UNIV_BTR_DEBUG
    ut_a(page_is_comp(prev_page) == page_is_comp(page));
    ut_a(btr_page_get_next(prev_page, mtr) == page_get_page_no(page));
#endif /* UNIV_BTR_DEBUG */

    btr_page_set_next(prev_page, buf_block_get_page_zip(prev_block),
                      next_page_no, mtr);
  }

  if (next_page_no != FIL_NULL) {
    buf_block_t *next_block =
        btr_block_get(page_id_t(space, next_page_no), page_size, RW_X_LATCH,
                      UT_LOCATION_HERE, index, mtr);

    page_t *next_page = buf_block_get_frame(next_block);
#ifdef UNIV_BTR_DEBUG
    ut_a(page_is_comp(next_page) == page_is_comp(page));
    ut_a(btr_page_get_prev(next_page, mtr) == page_get_page_no(page));
#endif /* UNIV_BTR_DEBUG */

    btr_page_set_prev(next_page, buf_block_get_page_zip(next_block),
                      prev_page_no, mtr);
  }
}

/** Writes the redo log record for setting an index record as the predefined
 minimum record. */
UNIV_INLINE
void btr_set_min_rec_mark_log(rec_t *rec,     /*!< in: record */
                              mlog_id_t type, /*!< in: MLOG_COMP_REC_MIN_MARK or
                                              MLOG_REC_MIN_MARK */
                              mtr_t *mtr)     /*!< in: mtr */
{
  mlog_write_initial_log_record(rec, type, mtr);

  /* Write rec offset as a 2-byte ulint */
  mlog_catenate_ulint(mtr, page_offset(rec), MLOG_2BYTES);
}
#else  /* !UNIV_HOTBACKUP */
static inline void btr_set_min_rec_mark_log(rec_t *rec, mlog_id_t type,
                                            mtr_t *mtr) {}
#endif /* !UNIV_HOTBACKUP */

/** Parses the redo log record for setting an index record as the predefined
 minimum record.
 @return end of log record or NULL */
byte *btr_parse_set_min_rec_mark(
    byte *ptr,     /*!< in: buffer */
    byte *end_ptr, /*!< in: buffer end */
    ulint comp,    /*!< in: nonzero=compact page format */
    page_t *page,  /*!< in: page or NULL */
    mtr_t *mtr)    /*!< in: mtr or NULL */
{
  rec_t *rec;

  if (end_ptr < ptr + 2) {
    return (nullptr);
  }

  if (page) {
    ut_a(!page_is_comp(page) == !comp);

    rec = page + mach_read_from_2(ptr);

    btr_set_min_rec_mark(rec, mtr);
  }

  return (ptr + 2);
}

/** Sets a record as the predefined minimum record.
@param[in,out] rec Record
@param[in] mtr Mini-transaction
*/
void btr_set_min_rec_mark(rec_t *rec, mtr_t *mtr) {
  ulint info_bits;

  if (page_rec_is_comp(rec)) {
    info_bits = rec_get_info_bits(rec, true);

    rec_set_info_bits_new(rec, info_bits | REC_INFO_MIN_REC_FLAG);

    btr_set_min_rec_mark_log(rec, MLOG_COMP_REC_MIN_MARK, mtr);
  } else {
    info_bits = rec_get_info_bits(rec, false);

    rec_set_info_bits_old(rec, info_bits | REC_INFO_MIN_REC_FLAG);

    btr_set_min_rec_mark_log(rec, MLOG_REC_MIN_MARK, mtr);
  }
}

#ifndef UNIV_HOTBACKUP
/** Deletes on the upper level the node pointer to a page.
@param[in] index Index tree
@param[in] block Page whose node pointer is deleted
@param[in] mtr Mini-transaction
*/
void btr_node_ptr_delete(dict_index_t *index, buf_block_t *block, mtr_t *mtr) {
  btr_cur_t cursor;
  dberr_t err;

  ut_ad(mtr_is_block_fix(mtr, block, MTR_MEMO_PAGE_X_FIX, index->table));

  /* Delete node pointer on father page */
  btr_page_get_father(index, block, mtr, &cursor);

<<<<<<< HEAD
  compressed = btr_cur_pessimistic_delete(&err, TRUE, &cursor, BTR_CREATE_FLAG,
                                          false, 0, 0, 0, mtr);
=======
  bool compressed =
      btr_cur_pessimistic_delete(&err, true, &cursor, BTR_CREATE_FLAG, false, 0,
                                 0, 0, mtr, nullptr, nullptr);
>>>>>>> fbdaa4de
  ut_a(err == DB_SUCCESS);

  if (!compressed) {
    btr_cur_compress_if_useful(&cursor, false, mtr);
  }
}

/** If page is the only on its level, this function moves its records to the
 father page, thus reducing the tree height.
 @return father block */
static buf_block_t *btr_lift_page_up(
    dict_index_t *index, /*!< in: index tree */
    buf_block_t *block,  /*!< in: page which is the only on its level;
                         must not be empty: use
                         btr_discard_only_page_on_level if the last
                         record from the page should be removed */
    mtr_t *mtr)          /*!< in: mtr */
{
  buf_block_t *father_block;
  page_t *father_page;
  ulint page_level;
  page_zip_des_t *father_page_zip;
  page_t *page = buf_block_get_frame(block);
  page_no_t root_page_no;
  buf_block_t *blocks[BTR_MAX_LEVELS];
  ulint n_blocks; /*!< last used index in blocks[] */
  ulint i;
  bool lift_father_up;
  buf_block_t *block_orig = block;

  ut_ad(btr_page_get_prev(page, mtr) == FIL_NULL);
  ut_ad(btr_page_get_next(page, mtr) == FIL_NULL);
  ut_ad(mtr_is_block_fix(mtr, block, MTR_MEMO_PAGE_X_FIX, index->table));

  page_level = btr_page_get_level(page);
  root_page_no = dict_index_get_page(index);

  {
    btr_cur_t cursor;
    ulint *offsets = nullptr;
    mem_heap_t *heap = mem_heap_create(
        sizeof(*offsets) * (REC_OFFS_HEADER_SIZE + 1 + 1 + index->n_fields),
        UT_LOCATION_HERE);
    buf_block_t *b;

    if (dict_index_is_spatial(index)) {
      offsets = rtr_page_get_father_block(nullptr, heap, index, block, mtr,
                                          nullptr, &cursor);
    } else {
      offsets =
          btr_page_get_father_block(offsets, heap, index, block, mtr, &cursor);
    }
    father_block = btr_cur_get_block(&cursor);
    father_page_zip = buf_block_get_page_zip(father_block);
    father_page = buf_block_get_frame(father_block);

    n_blocks = 0;

    /* Store all ancestor pages so we can reset their
    levels later on.  We have to do all the searches on
    the tree now because later on, after we've replaced
    the first level, the tree is in an inconsistent state
    and can not be searched. */
    for (b = father_block; b->page.id.page_no() != root_page_no;) {
      ut_a(n_blocks < BTR_MAX_LEVELS);

      if (dict_index_is_spatial(index)) {
        offsets = rtr_page_get_father_block(nullptr, heap, index, b, mtr,
                                            nullptr, &cursor);
      } else {
        offsets =
            btr_page_get_father_block(offsets, heap, index, b, mtr, &cursor);
      }

      blocks[n_blocks++] = b = btr_cur_get_block(&cursor);
    }

    lift_father_up = (n_blocks && page_level == 0);
    if (lift_father_up) {
      /* The father page also should be the only on its level (not
      root). We should lift up the father page at first.
      Because the leaf page should be lifted up only for root page.
      The freeing page is based on page_level (==0 or !=0)
      to choose segment. If the page_level is changed ==0 from !=0,
      later freeing of the page doesn't find the page allocation
      to be freed.*/

      block = father_block;
      page = buf_block_get_frame(block);
      page_level = btr_page_get_level(page);

      ut_ad(btr_page_get_prev(page, mtr) == FIL_NULL);
      ut_ad(btr_page_get_next(page, mtr) == FIL_NULL);
      ut_ad(mtr_is_block_fix(mtr, block, MTR_MEMO_PAGE_X_FIX, index->table));

      father_block = blocks[0];
      father_page_zip = buf_block_get_page_zip(father_block);
      father_page = buf_block_get_frame(father_block);
    }

    mem_heap_free(heap);
  }

  btr_search_drop_page_hash_index(block);

  /* Make the father empty */
  btr_page_empty(father_block, father_page_zip, index, page_level, mtr);
  page_level++;

  /* Copy the records to the father page one by one. */
  if (false
#ifdef UNIV_ZIP_COPY
      || father_page_zip
#endif /* UNIV_ZIP_COPY */
      || !page_copy_rec_list_end(father_block, block,
                                 page_get_infimum_rec(page), index, mtr)) {
    const page_zip_des_t *page_zip = buf_block_get_page_zip(block);
    ut_a(father_page_zip);
    ut_a(page_zip);

    /* Copy the page byte for byte. */
    page_zip_copy_recs(father_page_zip, father_page, page_zip, page, index,
                       mtr);

    /* Update the lock table and possible hash index. */

    if (!dict_table_is_locking_disabled(index->table)) {
      lock_move_rec_list_end(father_block, block, page_get_infimum_rec(page));
    }

    /* Also update the predicate locks */
    if (dict_index_is_spatial(index)) {
      lock_prdt_rec_move(father_block, block);
    }

    btr_search_move_or_delete_hash_entries(father_block, block, index);
  }

  if (!dict_table_is_locking_disabled(index->table)) {
    /* Free predicate page locks on the block */
    if (dict_index_is_spatial(index)) {
      locksys::Shard_latch_guard guard{UT_LOCATION_HERE, block->get_page_id()};
      lock_prdt_page_free_from_discard(block, lock_sys->prdt_page_hash);
    }
    lock_update_copy_and_discard(father_block, block);
  }

  /* Go upward to root page, decrementing levels by one. */
  for (i = lift_father_up ? 1 : 0; i < n_blocks; i++, page_level++) {
    page_t *page = buf_block_get_frame(blocks[i]);
    page_zip_des_t *page_zip = buf_block_get_page_zip(blocks[i]);

    ut_ad(btr_page_get_level(page) == page_level + 1);

    btr_page_set_level(page, page_zip, page_level, mtr);
#ifdef UNIV_ZIP_DEBUG
    ut_a(!page_zip || page_zip_validate(page_zip, page, index));
#endif /* UNIV_ZIP_DEBUG */
  }

  if (dict_index_is_spatial(index)) {
    rtr_check_discard_page(index, nullptr, block);
  }

  /* Free the file page */
  btr_page_free(index, block, mtr);

  /* We play it safe and reset the free bits for the father */
  if (!index->is_clustered() && !index->table->is_temporary()) {
    ibuf_reset_free_bits(father_block);
  }
  ut_ad(page_validate(father_page, index));
  ut_d(btr_check_node_ptr(index, father_block, mtr));

  return (lift_father_up ? block_orig : father_block);
}

bool btr_compress(btr_cur_t *cursor, bool adjust, mtr_t *mtr) {
  dict_index_t *index;
  space_id_t space;
  page_no_t left_page_no;
  page_no_t right_page_no;
  buf_block_t *merge_block;
  page_t *merge_page = nullptr;
  page_zip_des_t *merge_page_zip;
  bool is_left;
  buf_block_t *block;
  page_t *page;
  btr_cur_t father_cursor;
  mem_heap_t *heap;
  ulint *offsets;
  ulint nth_rec = 0; /* remove bogus warning */
  bool mbr_changed = false;
#ifdef UNIV_DEBUG
  bool leftmost_child;
#endif
  DBUG_TRACE;

  block = btr_cur_get_block(cursor);
  page = btr_cur_get_page(cursor);
  index = cursor->index;

  btr_assert_not_corrupted(block, index);

#ifdef UNIV_DEBUG
  if (dict_index_is_spatial(index)) {
    ut_ad(mtr_memo_contains_flagged(mtr, dict_index_get_lock(index),
                                    MTR_MEMO_X_LOCK));
  } else {
    ut_ad(mtr_memo_contains_flagged(mtr, dict_index_get_lock(index),
                                    MTR_MEMO_X_LOCK | MTR_MEMO_SX_LOCK) ||
          index->table->is_intrinsic());
  }
#endif /* UNIV_DEBUG */

  ut_ad(mtr_is_block_fix(mtr, block, MTR_MEMO_PAGE_X_FIX, index->table));
  space = dict_index_get_space(index);

  const page_size_t page_size(dict_table_page_size(index->table));

  MONITOR_INC(MONITOR_INDEX_MERGE_ATTEMPTS);

  left_page_no = btr_page_get_prev(page, mtr);
  right_page_no = btr_page_get_next(page, mtr);

#ifdef UNIV_DEBUG
  if (!page_is_leaf(page) && left_page_no == FIL_NULL) {
    ut_a(REC_INFO_MIN_REC_FLAG &
         rec_get_info_bits(page_rec_get_next(page_get_infimum_rec(page)),
                           page_is_comp(page)));
  }
#endif /* UNIV_DEBUG */

  heap = mem_heap_create(100, UT_LOCATION_HERE);

  if (dict_index_is_spatial(index)) {
    offsets = rtr_page_get_father_block(nullptr, heap, index, block, mtr,
                                        cursor, &father_cursor);
    ut_ad(cursor->page_cur.block->page.id.page_no() ==
          block->page.id.page_no());
    rec_t *my_rec = father_cursor.page_cur.rec;

    page_no_t page_no = btr_node_ptr_get_child_page_no(my_rec, offsets);

    if (page_no != block->page.id.page_no()) {
      ib::info(ER_IB_MSG_32) << "father positioned on page " << page_no
                             << "instead of " << block->page.id.page_no();
      offsets = btr_page_get_father_block(nullptr, heap, index, block, mtr,
                                          &father_cursor);
    }
  } else {
    offsets = btr_page_get_father_block(nullptr, heap, index, block, mtr,
                                        &father_cursor);
  }

  if (adjust) {
    nth_rec = page_rec_get_n_recs_before(btr_cur_get_rec(cursor));
    ut_ad(nth_rec > 0);
  }

  if (left_page_no == FIL_NULL && right_page_no == FIL_NULL) {
    /* The page is the only one on the level, lift the records
    to the father */

    merge_block = btr_lift_page_up(index, block, mtr);
    goto func_exit;
  }

  ut_d(leftmost_child =
           left_page_no != FIL_NULL &&
           (page_rec_get_next(page_get_infimum_rec(btr_cur_get_page(
                &father_cursor))) == btr_cur_get_rec(&father_cursor)));

  /* Decide the page to which we try to merge and which will inherit
  the locks */

  is_left = btr_can_merge_with_page(cursor, left_page_no, &merge_block, mtr);

  DBUG_EXECUTE_IF("ib_always_merge_right", is_left = false;);
retry:
  if (!is_left &&
      !btr_can_merge_with_page(cursor, right_page_no, &merge_block, mtr)) {
    if (!merge_block) {
      merge_page = nullptr;
    }
    goto err_exit;
  }

  merge_page = buf_block_get_frame(merge_block);

#ifdef UNIV_BTR_DEBUG
  if (is_left) {
    ut_a(btr_page_get_next(merge_page, mtr) == block->page.id.page_no());
  } else {
    ut_a(btr_page_get_prev(merge_page, mtr) == block->page.id.page_no());
  }
#endif /* UNIV_BTR_DEBUG */

#ifdef UNIV_GIS_DEBUG
  if (dict_index_is_spatial(index)) {
    if (is_left) {
      fprintf(stderr, "GIS_DIAG: merge left  %ld to %ld \n",
              (long)block->page.id.page_no(), left_page_no);
    } else {
      fprintf(stderr, "GIS_DIAG: merge right %ld to %ld\n",
              (long)block->page.id.page_no(), right_page_no);
    }
  }
#endif /* UNIV_GIS_DEBUG */

  ut_ad(page_validate(merge_page, index));

  merge_page_zip = buf_block_get_page_zip(merge_block);
#ifdef UNIV_ZIP_DEBUG
  if (merge_page_zip) {
    const page_zip_des_t *page_zip = buf_block_get_page_zip(block);
    ut_a(page_zip);
    ut_a(page_zip_validate(merge_page_zip, merge_page, index));
    ut_a(page_zip_validate(page_zip, page, index));
  }
#endif /* UNIV_ZIP_DEBUG */

  /* Move records to the merge page */
  if (is_left) {
    btr_cur_t cursor2;
    rtr_mbr_t new_mbr;
    ulint *offsets2 = nullptr;

    /* For rtree, we need to update father's mbr. */
    if (dict_index_is_spatial(index)) {
      /* We only support merge pages with the same parent
      page */
      if (!rtr_check_same_block(index, &cursor2,
                                btr_cur_get_block(&father_cursor), merge_block,
                                heap)) {
        is_left = false;
        goto retry;
      }

      /* Set rtr_info for cursor2, since it is
      necessary in recursive page merge. */
      cursor2.rtr_info = cursor->rtr_info;
      cursor2.tree_height = cursor->tree_height;

      offsets2 = rec_get_offsets(btr_cur_get_rec(&cursor2), index, nullptr,
                                 ULINT_UNDEFINED, UT_LOCATION_HERE, &heap);

      /* Check if parent entry needs to be updated */
      mbr_changed = rtr_merge_mbr_changed(&cursor2, &father_cursor, offsets2,
                                          offsets, &new_mbr);
    }

    rec_t *orig_pred = page_copy_rec_list_start(
        merge_block, block, page_get_supremum_rec(page), index, mtr);

    if (!orig_pred) {
      goto err_exit;
    }

    btr_search_drop_page_hash_index(block);

    /* Remove the page from the level list */
    btr_level_list_remove(space, page_size, page, index, mtr);

    if (dict_index_is_spatial(index)) {
      rec_t *my_rec = father_cursor.page_cur.rec;

      page_no_t page_no = btr_node_ptr_get_child_page_no(my_rec, offsets);

      if (page_no != block->page.id.page_no()) {
        ib::fatal(ER_IB_MSG_33) << "father positioned on " << page_no
                                << " instead of " << block->page.id.page_no();

        ut_d(ut_error);
      }

      if (mbr_changed) {
#ifdef UNIV_DEBUG
        bool success = rtr_update_mbr_field(&cursor2, offsets2, &father_cursor,
                                            merge_page, &new_mbr, nullptr, mtr);

        ut_ad(success);
#else
        rtr_update_mbr_field(&cursor2, offsets2, &father_cursor, merge_page,
                             &new_mbr, nullptr, mtr);
#endif
      } else {
        rtr_node_ptr_delete(&father_cursor, mtr);
      }

      /* No GAP lock needs to be worrying about */
      locksys::Shard_latch_guard guard{UT_LOCATION_HERE, block->get_page_id()};
      lock_prdt_page_free_from_discard(block, lock_sys->prdt_page_hash);
      lock_rec_free_all_from_discard_page(block);
    } else {
      btr_node_ptr_delete(index, block, mtr);
      if (!dict_table_is_locking_disabled(index->table)) {
        lock_update_merge_left(merge_block, orig_pred, block);
      }
    }

    if (adjust) {
      nth_rec += page_rec_get_n_recs_before(orig_pred);
    }
  } else {
    rec_t *orig_succ;
    bool compressed;
    dberr_t err;
    btr_cur_t cursor2;
    /* father cursor pointing to node ptr
    of the right sibling */
#ifdef UNIV_BTR_DEBUG
    byte fil_page_prev[4];
#endif /* UNIV_BTR_DEBUG */

    if (dict_index_is_spatial(index)) {
      cursor2.rtr_info = nullptr;

      /* For spatial index, we disallow merge of blocks
      with different parents, since the merge would need
      to update entry (for MBR and Primary key) in the
      parent of block being merged */
      if (!rtr_check_same_block(index, &cursor2,
                                btr_cur_get_block(&father_cursor), merge_block,
                                heap)) {
        goto err_exit;
      }

      /* Set rtr_info for cursor2, since it is
      necessary in recursive page merge. */
      cursor2.rtr_info = cursor->rtr_info;
      cursor2.tree_height = cursor->tree_height;
    } else {
      btr_page_get_father(index, merge_block, mtr, &cursor2);
    }

    if (merge_page_zip && left_page_no == FIL_NULL) {
      /* The function page_zip_compress(), which will be
      invoked by page_copy_rec_list_end() below,
      requires that FIL_PAGE_PREV be FIL_NULL.
      Clear the field, but prepare to restore it. */
#ifdef UNIV_BTR_DEBUG
      memcpy(fil_page_prev, merge_page + FIL_PAGE_PREV, 4);
#endif /* UNIV_BTR_DEBUG */
      static_assert(FIL_NULL == 0xffffffff, "FIL_NULL != 0xffffffff");
      memset(merge_page + FIL_PAGE_PREV, 0xff, 4);
    }

    orig_succ = page_copy_rec_list_end(
        merge_block, block, page_get_infimum_rec(page), cursor->index, mtr);

    if (!orig_succ) {
      ut_a(merge_page_zip);
#ifdef UNIV_BTR_DEBUG
      if (left_page_no == FIL_NULL) {
        /* FIL_PAGE_PREV was restored from
        merge_page_zip. */
        ut_a(!memcmp(fil_page_prev, merge_page + FIL_PAGE_PREV, 4));
      }
#endif /* UNIV_BTR_DEBUG */
      goto err_exit;
    }

    btr_search_drop_page_hash_index(block);

#ifdef UNIV_BTR_DEBUG
    if (merge_page_zip && left_page_no == FIL_NULL) {
      /* Restore FIL_PAGE_PREV in order to avoid an assertion
      failure in btr_level_list_remove(), which will set
      the field again to FIL_NULL.  Even though this makes
      merge_page and merge_page_zip inconsistent for a
      split second, it is harmless, because the pages
      are X-latched. */
      memcpy(merge_page + FIL_PAGE_PREV, fil_page_prev, 4);
    }
#endif /* UNIV_BTR_DEBUG */

    /* Remove the page from the level list */
    btr_level_list_remove(space, page_size, page, index, mtr);

    ut_ad(btr_node_ptr_get_child_page_no(btr_cur_get_rec(&father_cursor),
                                         offsets) == block->page.id.page_no());

    /* Replace the address of the old child node (= page) with the
    address of the merge page to the right */
    btr_node_ptr_set_child_page_no(btr_cur_get_rec(&father_cursor),
                                   btr_cur_get_page_zip(&father_cursor),
                                   offsets, right_page_no, mtr);

#ifdef UNIV_DEBUG
    if (!page_is_leaf(page) && left_page_no == FIL_NULL) {
      ut_ad(REC_INFO_MIN_REC_FLAG &
            rec_get_info_bits(page_rec_get_next(page_get_infimum_rec(
                                  buf_block_get_frame(merge_block))),
                              page_is_comp(page)));
    }
#endif /* UNIV_DEBUG */

    /* For rtree, we need to update father's mbr. */
    if (dict_index_is_spatial(index)) {
      ulint *offsets2;
      ulint rec_info;

      offsets2 = rec_get_offsets(btr_cur_get_rec(&cursor2), index, nullptr,
                                 ULINT_UNDEFINED, UT_LOCATION_HERE, &heap);

      ut_ad(btr_node_ptr_get_child_page_no(btr_cur_get_rec(&cursor2),
                                           offsets2) == right_page_no);

      rec_info = rec_get_info_bits(btr_cur_get_rec(&father_cursor),
                                   rec_offs_comp(offsets));
      if (rec_info & REC_INFO_MIN_REC_FLAG) {
        /* When the father node ptr is minimal rec,
        we will keep it and delete the node ptr of
        merge page. */
        rtr_merge_and_update_mbr(&father_cursor, &cursor2, offsets, offsets2,
                                 merge_page, mtr);
      } else {
        /* Otherwise, we will keep the node ptr of
        merge page and delete the father node ptr.
        This is for keeping the rec order in upper
        level. */
        rtr_merge_and_update_mbr(&cursor2, &father_cursor, offsets2, offsets,
                                 merge_page, mtr);
      }
      locksys::Shard_latch_guard guard{UT_LOCATION_HERE, block->get_page_id()};
      lock_prdt_page_free_from_discard(block, lock_sys->prdt_page_hash);
      lock_rec_free_all_from_discard_page(block);
    } else {
<<<<<<< HEAD
      compressed = btr_cur_pessimistic_delete(
          &err, TRUE, &cursor2, BTR_CREATE_FLAG, false, 0, 0, 0, mtr);
=======
      compressed =
          btr_cur_pessimistic_delete(&err, true, &cursor2, BTR_CREATE_FLAG,
                                     false, 0, 0, 0, mtr, nullptr, nullptr);
>>>>>>> fbdaa4de
      ut_a(err == DB_SUCCESS);

      if (!compressed) {
        btr_cur_compress_if_useful(&cursor2, false, mtr);
      }

      if (!dict_table_is_locking_disabled(index->table)) {
        lock_update_merge_right(merge_block, orig_succ, block);
      }
    }
  }

  if (!index->is_clustered() && !index->table->is_temporary() &&
      page_is_leaf(merge_page)) {
    /* Update the free bits of the B-tree page in the
    insert buffer bitmap.  This has to be done in a
    separate mini-transaction that is committed before the
    main mini-transaction.  We cannot update the insert
    buffer bitmap in this mini-transaction, because
    btr_compress() can be invoked recursively without
    committing the mini-transaction in between.  Since
    insert buffer bitmap pages have a lower rank than
    B-tree pages, we must not access other pages in the
    same mini-transaction after accessing an insert buffer
    bitmap page. */

    /* The free bits in the insert buffer bitmap must
    never exceed the free space on a page.  It is safe to
    decrement or reset the bits in the bitmap in a
    mini-transaction that is committed before the
    mini-transaction that affects the free space. */

    /* It is unsafe to increment the bits in a separately
    committed mini-transaction, because in crash recovery,
    the free bits could momentarily be set too high. */

    if (page_size.is_compressed()) {
      /* Because the free bits may be incremented
      and we cannot update the insert buffer bitmap
      in the same mini-transaction, the only safe
      thing we can do here is the pessimistic
      approach: reset the free bits. */
      ibuf_reset_free_bits(merge_block);
    } else {
      /* On uncompressed pages, the free bits will
      never increase here.  Thus, it is safe to
      write the bits accurately in a separate
      mini-transaction. */
      ibuf_update_free_bits_if_full(merge_block, UNIV_PAGE_SIZE,
                                    ULINT_UNDEFINED);
    }
  }

  ut_ad(page_validate(merge_page, index));
#ifdef UNIV_ZIP_DEBUG
  ut_a(!merge_page_zip || page_zip_validate(merge_page_zip, merge_page, index));
#endif /* UNIV_ZIP_DEBUG */

  if (dict_index_is_spatial(index)) {
#ifdef UNIV_GIS_DEBUG
    fprintf(stderr, "GIS_DIAG: compressed away  %ld\n",
            (long)block->page.id.page_no());
    fprintf(stderr, "GIS_DIAG: merged to %ld\n",
            (long)merge_block->page.id.page_no());
#endif

    rtr_check_discard_page(index, nullptr, block);
  }

  /* Free the file page */
  btr_page_free(index, block, mtr);

  /* btr_check_node_ptr() needs parent block latched.
  If the merge_block's parent block is not same,
  we cannot use btr_check_node_ptr() */

  ut_ad(leftmost_child || btr_check_node_ptr(index, merge_block, mtr));

func_exit:
  mem_heap_free(heap);

  if (adjust) {
    ut_ad(nth_rec > 0);
    btr_cur_position(index, page_rec_get_nth(merge_block->frame, nth_rec),
                     merge_block, cursor);
  }

  MONITOR_INC(MONITOR_INDEX_MERGE_SUCCESSFUL);

  return true;

err_exit:
  /* We play it safe and reset the free bits. */
  if (page_size.is_compressed() && merge_page && page_is_leaf(merge_page) &&
      !index->is_clustered()) {
    ibuf_reset_free_bits(merge_block);
  }

  mem_heap_free(heap);
  return false;
}

/** Discards a page that is the only page on its level.  This will empty
 the whole B-tree, leaving just an empty root page.  This function
 should never be reached, because btr_compress(), which is invoked in
 delete operations, calls btr_lift_page_up() to flatten the B-tree. */
static void btr_discard_only_page_on_level(
    dict_index_t *index, /*!< in: index tree */
    buf_block_t *block,  /*!< in: page which is the only on its level */
    mtr_t *mtr)          /*!< in: mtr */
{
  ulint page_level = 0;
  trx_id_t max_trx_id;

  /* Save the PAGE_MAX_TRX_ID from the leaf page. */
  max_trx_id = page_get_max_trx_id(buf_block_get_frame(block));

  while (block->page.id.page_no() != dict_index_get_page(index)) {
    btr_cur_t cursor;
    buf_block_t *father;
    const page_t *page = buf_block_get_frame(block);

    ut_a(page_get_n_recs(page) == 1);
    ut_a(page_level == btr_page_get_level(page));
    ut_a(btr_page_get_prev(page, mtr) == FIL_NULL);
    ut_a(btr_page_get_next(page, mtr) == FIL_NULL);

    ut_ad(mtr_is_block_fix(mtr, block, MTR_MEMO_PAGE_X_FIX, index->table));
    btr_search_drop_page_hash_index(block);

    if (dict_index_is_spatial(index)) {
      /* Check any concurrent search having this page */
      rtr_check_discard_page(index, nullptr, block);
      rtr_page_get_father(index, block, mtr, nullptr, &cursor);
    } else {
      btr_page_get_father(index, block, mtr, &cursor);
    }
    father = btr_cur_get_block(&cursor);

    if (!dict_table_is_locking_disabled(index->table)) {
      lock_update_discard(father, PAGE_HEAP_NO_SUPREMUM, block);
    }

    /* Free the file page */
    btr_page_free(index, block, mtr);

    block = father;
    page_level++;
  }

  /* block is the root page, which must be empty, except
  for the node pointer to the (now discarded) block(s). */

#ifdef UNIV_BTR_DEBUG
  if (!dict_index_is_ibuf(index)) {
    const page_t *root = buf_block_get_frame(block);
    const space_id_t space_id = dict_index_get_space(index);
    ut_a(btr_root_fseg_validate(FIL_PAGE_DATA + PAGE_BTR_SEG_LEAF + root,
                                space_id));
    ut_a(btr_root_fseg_validate(FIL_PAGE_DATA + PAGE_BTR_SEG_TOP + root,
                                space_id));
  }
#endif /* UNIV_BTR_DEBUG */

  btr_page_empty(block, buf_block_get_page_zip(block), index, 0, mtr);
  ut_ad(page_is_leaf(buf_block_get_frame(block)));

  if (!index->is_clustered() && !index->table->is_temporary()) {
    /* We play it safe and reset the free bits for the root */
    ibuf_reset_free_bits(block);

    ut_a(max_trx_id);
    page_set_max_trx_id(block, buf_block_get_page_zip(block), max_trx_id, mtr);
  }
}

/** Discards a page from a B-tree. This is used to remove the last record from
 a B-tree page: the whole page must be removed at the same time. This cannot
 be used for the root page, which is allowed to be empty. */
void btr_discard_page(btr_cur_t *cursor, /*!< in: cursor on the page to discard:
                                         not on the root page */
                      mtr_t *mtr)        /*!< in: mtr */
{
  dict_index_t *index;
  page_no_t left_page_no;
  page_no_t right_page_no;
  buf_block_t *merge_block;
  page_t *merge_page;
  buf_block_t *block;
  page_t *page;
  rec_t *node_ptr;
#ifdef UNIV_DEBUG
  btr_cur_t parent_cursor;
  bool parent_is_different = false;
#endif

  block = btr_cur_get_block(cursor);
  index = cursor->index;

  ut_ad(dict_index_get_page(index) != block->page.id.page_no());

  ut_ad(mtr_memo_contains_flagged(mtr, dict_index_get_lock(index),
                                  MTR_MEMO_X_LOCK | MTR_MEMO_SX_LOCK) ||
        index->table->is_intrinsic());

  ut_ad(mtr_is_block_fix(mtr, block, MTR_MEMO_PAGE_X_FIX, index->table));

  const space_id_t space = dict_index_get_space(index);

  MONITOR_INC(MONITOR_INDEX_DISCARD);

#ifdef UNIV_DEBUG
  if (dict_index_is_spatial(index)) {
    rtr_page_get_father(index, block, mtr, cursor, &parent_cursor);
  } else {
    btr_page_get_father(index, block, mtr, &parent_cursor);
  }
#endif

  /* Decide the page which will inherit the locks */

  left_page_no = btr_page_get_prev(buf_block_get_frame(block), mtr);
  right_page_no = btr_page_get_next(buf_block_get_frame(block), mtr);

  const page_size_t page_size(dict_table_page_size(index->table));

  if (left_page_no != FIL_NULL) {
    merge_block = btr_block_get(page_id_t(space, left_page_no), page_size,
                                RW_X_LATCH, UT_LOCATION_HERE, index, mtr);

    merge_page = buf_block_get_frame(merge_block);
#ifdef UNIV_BTR_DEBUG
    ut_a(btr_page_get_next(merge_page, mtr) == block->page.id.page_no());
#endif /* UNIV_BTR_DEBUG */
    ut_d(parent_is_different =
             (page_rec_get_next(page_get_infimum_rec(btr_cur_get_page(
                  &parent_cursor))) == btr_cur_get_rec(&parent_cursor)));
  } else if (right_page_no != FIL_NULL) {
    merge_block = btr_block_get(page_id_t(space, right_page_no), page_size,
                                RW_X_LATCH, UT_LOCATION_HERE, index, mtr);

    merge_page = buf_block_get_frame(merge_block);
#ifdef UNIV_BTR_DEBUG
    ut_a(btr_page_get_prev(merge_page, mtr) == block->page.id.page_no());
#endif /* UNIV_BTR_DEBUG */
    ut_d(parent_is_different = page_rec_is_supremum(
             page_rec_get_next(btr_cur_get_rec(&parent_cursor))));
  } else {
    btr_discard_only_page_on_level(index, block, mtr);

    return;
  }

  page = buf_block_get_frame(block);
  ut_a(page_is_comp(merge_page) == page_is_comp(page));
  btr_search_drop_page_hash_index(block);

  if (left_page_no == FIL_NULL && !page_is_leaf(page)) {
    /* We have to mark the leftmost node pointer on the right
    side page as the predefined minimum record */
    node_ptr = page_rec_get_next(page_get_infimum_rec(merge_page));

    ut_ad(page_rec_is_user_rec(node_ptr));

    /* This will make page_zip_validate() fail on merge_page
    until btr_level_list_remove() completes.  This is harmless,
    because everything will take place within a single
    mini-transaction and because writing to the redo log
    is an atomic operation (performed by mtr_commit()). */
    btr_set_min_rec_mark(node_ptr, mtr);
  }

  if (dict_index_is_spatial(index)) {
    btr_cur_t father_cursor;

    /* Since rtr_node_ptr_delete doesn't contain get father
    node ptr, so, we need to get father node ptr first and then
    delete it. */
    rtr_page_get_father(index, block, mtr, cursor, &father_cursor);
    rtr_node_ptr_delete(&father_cursor, mtr);
  } else {
    btr_node_ptr_delete(index, block, mtr);
  }

  /* Remove the page from the level list */
  btr_level_list_remove(space, page_size, page, index, mtr);
#ifdef UNIV_ZIP_DEBUG
  {
    page_zip_des_t *merge_page_zip = buf_block_get_page_zip(merge_block);
    ut_a(!merge_page_zip ||
         page_zip_validate(merge_page_zip, merge_page, index));
  }
#endif /* UNIV_ZIP_DEBUG */

  if (!dict_table_is_locking_disabled(index->table)) {
    if (left_page_no != FIL_NULL) {
      lock_update_discard(merge_block, PAGE_HEAP_NO_SUPREMUM, block);
    } else {
      lock_update_discard(merge_block, lock_get_min_heap_no(merge_block),
                          block);
    }
  }

  if (dict_index_is_spatial(index)) {
    rtr_check_discard_page(index, cursor, block);
  }

  /* Free the file page */
  btr_page_free(index, block, mtr);

  /* btr_check_node_ptr() needs parent block latched.
  If the merge_block's parent block is not same,
  we cannot use btr_check_node_ptr() */

  ut_ad(parent_is_different || btr_check_node_ptr(index, merge_block, mtr));
}

#ifdef UNIV_BTR_PRINT
/** Prints size info of a B-tree. */
void btr_print_size(dict_index_t *index) /*!< in: index tree */
{
  page_t *root;
  fseg_header_t *seg;
  mtr_t mtr;

  if (dict_index_is_ibuf(index)) {
    fputs(
        "Sorry, cannot print info of an ibuf tree:"
        " use ibuf functions\n",
        stderr);

    return;
  }

  mtr_start(&mtr);

  root = btr_root_get(index, &mtr);

  seg = root + PAGE_HEADER + PAGE_BTR_SEG_TOP;

  fputs("INFO OF THE NON-LEAF PAGE SEGMENT\n", stderr);
  fseg_print(seg, &mtr);

  if (!dict_index_is_ibuf(index)) {
    seg = root + PAGE_HEADER + PAGE_BTR_SEG_LEAF;

    fputs("INFO OF THE LEAF PAGE SEGMENT\n", stderr);
    fseg_print(seg, &mtr);
  }

  mtr_commit(&mtr);
}

/** Prints recursively index tree pages. */
static void btr_print_recursive(
    dict_index_t *index, /*!< in: index tree */
    buf_block_t *block,  /*!< in: index page */
    ulint width,         /*!< in: print this many entries from start
                         and end */
    mem_heap_t **heap,   /*!< in/out: heap for rec_get_offsets() */
    ulint **offsets,     /*!< in/out: buffer for rec_get_offsets() */
    mtr_t *mtr)          /*!< in: mtr */
{
  const page_t *page = buf_block_get_frame(block);
  page_cur_t cursor;
  ulint n_recs;
  ulint i = 0;
  mtr_t mtr2;

  ut_ad(mtr_is_block_fix(mtr, block, MTR_MEMO_PAGE_SX_FIX, index->table));

  ib::info(ER_IB_MSG_34) << "NODE ON LEVEL " << btr_page_get_level(page)
                         << " page " << block->page.id;

  page_print(block, index, width, width);

  n_recs = page_get_n_recs(page);

  page_cur_set_before_first(block, &cursor);
  page_cur_move_to_next(&cursor);

  while (!page_cur_is_after_last(&cursor)) {
    if (page_is_leaf(page)) {
      /* If this is the leaf level, do nothing */

    } else if ((i <= width) || (i >= n_recs - width)) {
      const rec_t *node_ptr;

      mtr_start(&mtr2);

      node_ptr = page_cur_get_rec(&cursor);

      *offsets =
          rec_get_offsets(node_ptr, index, *offsets, ULINT_UNDEFINED, heap);
      btr_print_recursive(
          index, btr_node_ptr_get_child(node_ptr, index, *offsets, &mtr2),
          width, heap, offsets, &mtr2);
      mtr_commit(&mtr2);
    }

    page_cur_move_to_next(&cursor);
    i++;
  }
}

/** Prints directories and other info of all nodes in the tree. */
void btr_print_index(dict_index_t *index, /*!< in: index */
                     ulint width) /*!< in: print this many entries from start
                                  and end */
{
  mtr_t mtr;
  buf_block_t *root;
  mem_heap_t *heap = NULL;
  ulint offsets_[REC_OFFS_NORMAL_SIZE];
  ulint *offsets = offsets_;
  rec_offs_init(offsets_);

  fputs(
      "--------------------------\n"
      "INDEX TREE PRINT\n",
      stderr);

  mtr_start(&mtr);

  root = btr_root_block_get(index, RW_SX_LATCH, &mtr);

  btr_print_recursive(index, root, width, &heap, &offsets, &mtr);
  if (heap) {
    mem_heap_free(heap);
  }

  mtr_commit(&mtr);

  ut_ad(btr_validate_index(index, 0, false));
}
#endif /* UNIV_BTR_PRINT */

#ifdef UNIV_DEBUG
bool btr_check_node_ptr(dict_index_t *index, buf_block_t *block, mtr_t *mtr) {
  mem_heap_t *heap;
  dtuple_t *tuple;
  ulint *offsets;
  btr_cur_t cursor;
  page_t *page = buf_block_get_frame(block);

  ut_ad(mtr_is_block_fix(mtr, block, MTR_MEMO_PAGE_X_FIX, index->table));

  if (dict_index_get_page(index) == block->page.id.page_no()) {
    return true;
  }

  heap = mem_heap_create(256, UT_LOCATION_HERE);

  if (dict_index_is_spatial(index)) {
    offsets = rtr_page_get_father_block(nullptr, heap, index, block, mtr,
                                        nullptr, &cursor);
  } else {
    offsets =
        btr_page_get_father_block(nullptr, heap, index, block, mtr, &cursor);
  }

  if (page_is_leaf(page)) {
    goto func_exit;
  }

  tuple = dict_index_build_node_ptr(
      index, page_rec_get_next(page_get_infimum_rec(page)), 0, heap,
      btr_page_get_level(page));

  /* For spatial index, the MBR in the parent rec could be different
  with that of first rec of child, their relationship should be
  "WITHIN" relationship */
  if (dict_index_is_spatial(index)) {
    ut_a(!cmp_dtuple_rec_with_gis(tuple, btr_cur_get_rec(&cursor), offsets,
                                  PAGE_CUR_WITHIN, index->rtr_srs.get()));
  } else {
    ut_a(!cmp_dtuple_rec(tuple, btr_cur_get_rec(&cursor), index, offsets));
  }
func_exit:
  mem_heap_free(heap);
  return true;
}
#endif /* UNIV_DEBUG */

/** Display identification information for a record. */
static void btr_index_rec_validate_report(
    const page_t *page,        /*!< in: index page */
    const rec_t *rec,          /*!< in: index record */
    const dict_index_t *index) /*!< in: index */
{
  ib::info(ER_IB_MSG_35) << "Record in index " << index->name << " of table "
                         << index->table->name << ", page "
                         << page_id_t(page_get_space_id(page),
                                      page_get_page_no(page))
                         << ", at offset " << page_offset(rec);
}

/** Checks the size and number of fields in a record based on the definition of
 the index.
 @return true if ok */
bool btr_index_rec_validate(const rec_t *rec,          /*!< in: index record */
                            const dict_index_t *index, /*!< in: index */
                            bool dump_on_error) /*!< in: true if the function
                                                 should print hex dump of
                                                 record and page on error */
{
  ulint len;
  ulint n;
  ulint i;
  const page_t *page;
  mem_heap_t *heap = nullptr;
  ulint offsets_[REC_OFFS_NORMAL_SIZE];
  ulint *offsets = offsets_;
  rec_offs_init(offsets_);

  page = page_align(rec);

  if (dict_index_is_ibuf(index)) {
    /* The insert buffer index tree can contain records from any
    other index: we cannot check the number of fields or
    their length */

    return true;
  }

#ifdef VIRTUAL_INDEX_DEBUG
  if (dict_index_has_virtual(index) || index->is_clustered()) {
    fprintf(stderr, "index name is %s\n", index->name());
  }
#endif
  if (page_is_comp(page) != dict_table_is_comp(index->table)) {
    btr_index_rec_validate_report(page, rec, index);

    ib::error(ER_IB_MSG_36)
        << "Compact flag=" << page_is_comp(page) << ", should be "
        << dict_table_is_comp(index->table);

    return false;
  }

  n = dict_index_get_n_fields(index);

  if (!page_is_comp(page) &&
      (rec_get_n_fields_old(rec, index) != n
       /* a record for older SYS_INDEXES table
       (missing merge_threshold column) is acceptable. */
       && !(index->id == DICT_INDEXES_ID &&
            rec_get_n_fields_old(rec, index) == n - 1))) {
    btr_index_rec_validate_report(page, rec, index);

    ib::error(ER_IB_MSG_37) << "Has " << rec_get_n_fields_old(rec, index)
                            << " fields, should have " << n;

    if (dump_on_error) {
      fputs("InnoDB: corrupt record ", stderr);
      rec_print_old(stderr, rec);
      putc('\n', stderr);
    }
    return false;
  }

  offsets = rec_get_offsets(rec, index, offsets, ULINT_UNDEFINED,
                            UT_LOCATION_HERE, &heap);

  for (i = 0; i < n; i++) {
    dict_field_t *field = nullptr;
    field = index->get_physical_field(i);
    const dict_col_t *col = field->col;
    ulint fixed_size = col->get_fixed_size(page_is_comp(page));

    /* nullptr for index as i is physical here */
    rec_get_nth_field_offs(nullptr, offsets, i, &len);

    /* Note that if fixed_size != 0, it equals the
    length of a fixed-size column in the clustered index,
    except the DATA_POINT, whose length would be MBR_LEN
    when it's indexed in a R-TREE. We should adjust it here.
    A prefix index of the column is of fixed, but different
    length.  When fixed_size == 0, prefix_len is the maximum
    length of the prefix index column. */

    if (col->mtype == DATA_POINT) {
      ut_ad(fixed_size == DATA_POINT_LEN);
      if (dict_index_is_spatial(index)) {
        /* For DATA_POINT data, when it has R-tree
        index, the fixed_len is the MBR of the point.
        But if it's a primary key and on R-TREE
        as the PK pointer, the length shall be
        DATA_POINT_LEN as well. */
        ut_ad((field->fixed_len == DATA_MBR_LEN && i == 0) ||
              (field->fixed_len == DATA_POINT_LEN && i != 0));
        fixed_size = field->fixed_len;
      }
    }

    if ((field->prefix_len == 0 && rec_field_not_null_not_add_col_def(len) &&
         fixed_size && len != fixed_size) ||
        (field->prefix_len > 0 && rec_field_not_null_not_add_col_def(len) &&
         len > field->prefix_len)) {
      btr_index_rec_validate_report(page, rec, index);

      ib::error error(ER_IB_MSG_1224);

      error << "Field " << i << " len is " << len << ", should be "
            << fixed_size;

      if (dump_on_error) {
        error << "; ";
        rec_print(error.m_oss, rec,
                  rec_get_info_bits(rec, rec_offs_comp(offsets)), offsets);
      }
      if (heap) {
        mem_heap_free(heap);
      }
      return false;
    }
  }

#ifdef VIRTUAL_INDEX_DEBUG
  if (dict_index_has_virtual(index) || index->is_clustered()) {
    rec_print_new(stderr, rec, offsets);
  }
#endif

  if (heap) {
    mem_heap_free(heap);
  }
  return true;
}

/** Checks the size and number of fields in records based on the definition of
 the index.
 @return true if ok */
static bool btr_index_page_validate(buf_block_t *block,  /*!< in: index page */
                                    dict_index_t *index) /*!< in: index */
{
  page_cur_t cur;
  bool ret = true;
#ifdef UNIV_DEBUG
  ulint nth = 1;
#endif /* UNIV_DEBUG */

  page_cur_set_before_first(block, &cur);

  /* Directory slot 0 should only contain the infimum record. */
  DBUG_EXECUTE_IF(
      "check_table_rec_next",
      ut_a(page_rec_get_nth_const(page_cur_get_page(&cur), 0) == cur.rec);
      ut_a(page_dir_slot_get_n_owned(
               page_dir_get_nth_slot(page_cur_get_page(&cur), 0)) == 1););

  page_cur_move_to_next(&cur);

  for (;;) {
    if (page_cur_is_after_last(&cur)) {
      break;
    }

    if (!btr_index_rec_validate(cur.rec, index, true)) {
      return false;
    }

    /* Verify that page_rec_get_nth_const() is correctly
    retrieving each record. */
    DBUG_EXECUTE_IF("check_table_rec_next",
                    ut_a(cur.rec == page_rec_get_nth_const(
                                        page_cur_get_page(&cur),
                                        page_rec_get_n_recs_before(cur.rec)));
                    ut_a(nth++ == page_rec_get_n_recs_before(cur.rec)););

    page_cur_move_to_next(&cur);
  }

  return (ret);
}

/** Report an error on one page of an index tree. */
static void btr_validate_report1(
    dict_index_t *index,      /*!< in: index */
    ulint level,              /*!< in: B-tree level */
    const buf_block_t *block) /*!< in: index page */
{
  ib::error error(ER_IB_MSG_1225);
  error << "In page " << block->page.id.page_no() << " of index " << index->name
        << " of table " << index->table->name;

  if (level > 0) {
    error << ", index tree level " << level;
  }
}

/** Report an error on two pages of an index tree. */
static void btr_validate_report2(
    const dict_index_t *index, /*!< in: index */
    ulint level,               /*!< in: B-tree level */
    const buf_block_t *block1, /*!< in: first index page */
    const buf_block_t *block2) /*!< in: second index page */
{
  ib::error error(ER_IB_MSG_1226);
  error << "In pages " << block1->page.id << " and " << block2->page.id
        << " of index " << index->name << " of table " << index->table->name;

  if (level > 0) {
    error << ", index tree level " << level;
  }
}

/** Validates index tree level.
 @return true if ok */
static bool btr_validate_level(
    dict_index_t *index, /*!< in: index tree */
    const trx_t *trx,    /*!< in: transaction or NULL */
    ulint level,         /*!< in: level number */
    bool lockout)        /*!< in: true if X-latch index is intended */
{
  buf_block_t *block;
  page_t *page;
  buf_block_t *right_block = nullptr; /* remove warning */
  page_t *right_page = nullptr;       /* remove warning */
  page_t *father_page;
  btr_cur_t node_cur;
  btr_cur_t right_node_cur;
  rec_t *rec;
  page_no_t right_page_no;
  page_no_t left_page_no;
  page_cur_t cursor;
  dtuple_t *node_ptr_tuple;
  bool ret = true;
  mtr_t mtr;
  mem_heap_t *heap = mem_heap_create(256, UT_LOCATION_HERE);
  fseg_header_t *seg;
  ulint *offsets = nullptr;
  ulint *offsets2 = nullptr;
#ifdef UNIV_ZIP_DEBUG
  page_zip_des_t *page_zip;
#endif /* UNIV_ZIP_DEBUG */
  ulint savepoint = 0;
  ulint savepoint2 = 0;
  page_no_t parent_page_no = FIL_NULL;
  page_no_t parent_right_page_no = FIL_NULL;
  bool rightmost_child = false;

  mtr_start(&mtr);

  if (!srv_read_only_mode) {
    if (lockout) {
      mtr_x_lock(dict_index_get_lock(index), &mtr, UT_LOCATION_HERE);
    } else {
      mtr_sx_lock(dict_index_get_lock(index), &mtr, UT_LOCATION_HERE);
    }
  }

  block = btr_root_block_get(index, RW_SX_LATCH, &mtr);
  page = buf_block_get_frame(block);
  seg = page + PAGE_HEADER + PAGE_BTR_SEG_TOP;

#ifdef UNIV_RTR_DEBUG
  if (dict_index_is_spatial(index)) {
    fprintf(stderr, "Root page no: %lu\n", (ulong)page_get_page_no(page));
  }
#endif

  const fil_space_t *space = fil_space_get(index->space);
  const page_size_t table_page_size(dict_table_page_size(index->table));
  const page_size_t space_page_size(space->flags);

  if (!table_page_size.equals_to(space_page_size)) {
    ib::warn(ER_IB_MSG_38) << "Flags mismatch: table=" << index->table->flags
                           << ", tablespace=" << space->flags;

    mtr_commit(&mtr);

    return (false);
  }

  while (level != btr_page_get_level(page)) {
    const rec_t *node_ptr;

    if (fseg_page_is_free(seg, block->page.id.space(),
                          block->page.id.page_no())) {
      btr_validate_report1(index, level, block);

      ib::warn(ER_IB_MSG_39) << "Page is free";

      ret = false;
    }

    ut_a(index->space == block->page.id.space());
    ut_a(index->space == page_get_space_id(page));
#ifdef UNIV_ZIP_DEBUG
    page_zip = buf_block_get_page_zip(block);
    ut_a(!page_zip || page_zip_validate(page_zip, page, index));
#endif /* UNIV_ZIP_DEBUG */
    ut_a(!page_is_leaf(page));

    page_cur_set_before_first(block, &cursor);
    page_cur_move_to_next(&cursor);

    node_ptr = page_cur_get_rec(&cursor);
    offsets = rec_get_offsets(node_ptr, index, offsets, ULINT_UNDEFINED,
                              UT_LOCATION_HERE, &heap);

    savepoint2 = mtr_set_savepoint(&mtr);
    block = btr_node_ptr_get_child(node_ptr, index, offsets, &mtr);
    page = buf_block_get_frame(block);

    /* For R-Tree, since record order might not be the same as
    linked index page in the lower level, we need to traverse
    backwards to get the first page rec in this level.
    This is only used for index validation. Spatial index
    does not use such scan for any of its DML or query
    operations  */
    if (dict_index_is_spatial(index)) {
      left_page_no = btr_page_get_prev(page, &mtr);

      while (left_page_no != FIL_NULL) {
        page_id_t left_page_id(index->space, left_page_no);
        /* To obey latch order of tree blocks,
        we should release the right_block once to
        obtain lock of the uncle block. */
        mtr_release_block_at_savepoint(&mtr, savepoint2, block);

        savepoint2 = mtr_set_savepoint(&mtr);
        block = btr_block_get(left_page_id, table_page_size, RW_SX_LATCH,
                              UT_LOCATION_HERE, index, &mtr);
        page = buf_block_get_frame(block);
        left_page_no = btr_page_get_prev(page, &mtr);
      }
    }
  }

  /* Now we are on the desired level. Loop through the pages on that
  level. */

  if (level == 0) {
    /* Leaf pages are managed in their own file segment. */
    seg -= PAGE_BTR_SEG_TOP - PAGE_BTR_SEG_LEAF;
  }

loop:
  mem_heap_empty(heap);
  offsets = offsets2 = nullptr;
  if (!srv_read_only_mode) {
    if (lockout) {
      mtr_x_lock(dict_index_get_lock(index), &mtr, UT_LOCATION_HERE);
    } else {
      mtr_sx_lock(dict_index_get_lock(index), &mtr, UT_LOCATION_HERE);
    }
  }

#ifdef UNIV_ZIP_DEBUG
  page_zip = buf_block_get_page_zip(block);
  ut_a(!page_zip || page_zip_validate(page_zip, page, index));
#endif /* UNIV_ZIP_DEBUG */

  ut_a(block->page.id.space() == index->space);

  if (fseg_page_is_free(seg, block->page.id.space(),
                        block->page.id.page_no())) {
    btr_validate_report1(index, level, block);

    ib::warn(ER_IB_MSG_40) << "Page is marked as free";
    ret = false;

  } else if (btr_page_get_index_id(page) != index->id) {
    ib::error(ER_IB_MSG_41) << "Page index id " << btr_page_get_index_id(page)
                            << " != data dictionary index id " << index->id;

    ret = false;

  } else if (!page_validate(page, index)) {
    btr_validate_report1(index, level, block);
    ret = false;

  } else if (level == 0 && !btr_index_page_validate(block, index)) {
    /* We are on level 0. Check that the records have the right
    number of fields, and field lengths are right. */

    ret = false;
  }

  ut_a(btr_page_get_level(page) == level);

  right_page_no = btr_page_get_next(page, &mtr);
  left_page_no = btr_page_get_prev(page, &mtr);

  ut_a(!page_is_empty(page) ||
       (level == 0 && page_get_page_no(page) == dict_index_get_page(index)));

  if (right_page_no != FIL_NULL) {
    const rec_t *right_rec;
    savepoint = mtr_set_savepoint(&mtr);

    right_block =
        btr_block_get(page_id_t(index->space, right_page_no), table_page_size,
                      RW_SX_LATCH, UT_LOCATION_HERE, index, &mtr);

    right_page = buf_block_get_frame(right_block);

    if (btr_page_get_prev(right_page, &mtr) != page_get_page_no(page)) {
      btr_validate_report2(index, level, block, right_block);
      fputs(
          "InnoDB: broken FIL_PAGE_NEXT"
          " or FIL_PAGE_PREV links\n",
          stderr);

      ret = false;
    }

    if (page_is_comp(right_page) != page_is_comp(page)) {
      btr_validate_report2(index, level, block, right_block);
      fputs("InnoDB: 'compact' flag mismatch\n", stderr);

      ret = false;

      goto node_ptr_fails;
    }

    rec = page_rec_get_prev(page_get_supremum_rec(page));
    right_rec = page_rec_get_next(page_get_infimum_rec(right_page));
    offsets = rec_get_offsets(rec, index, offsets, ULINT_UNDEFINED,
                              UT_LOCATION_HERE, &heap);
    offsets2 = rec_get_offsets(right_rec, index, offsets2, ULINT_UNDEFINED,
                               UT_LOCATION_HERE, &heap);

    /* For spatial index, we cannot guarantee the key ordering
    across pages, so skip the record compare verification for
    now. Will enhanced in special R-Tree index validation scheme */
    if (!dict_index_is_spatial(index) &&
        cmp_rec_rec(rec, right_rec, offsets, offsets2, index, false) >= 0) {
      btr_validate_report2(index, level, block, right_block);

      fputs(
          "InnoDB: records in wrong order"
          " on adjacent pages\n",
          stderr);

      fputs("InnoDB: record ", stderr);
      rec = page_rec_get_prev(page_get_supremum_rec(page));
      rec_print(stderr, rec, index);
      putc('\n', stderr);
      fputs("InnoDB: record ", stderr);
      rec = page_rec_get_next(page_get_infimum_rec(right_page));
      rec_print(stderr, rec, index);
      putc('\n', stderr);

      ret = false;
    }
  }

  if (level > 0 && left_page_no == FIL_NULL) {
    ut_a(REC_INFO_MIN_REC_FLAG &
         rec_get_info_bits(page_rec_get_next(page_get_infimum_rec(page)),
                           page_is_comp(page)));
  }

  /* Similarly skip the father node check for spatial index for now,
  for a couple of reasons:
  1) As mentioned, there is no ordering relationship between records
  in parent level and linked pages in the child level.
  2) Search parent from root is very costly for R-tree.
  We will add special validation mechanism for R-tree later (WL #7520) */
  if (!dict_index_is_spatial(index) &&
      block->page.id.page_no() != dict_index_get_page(index)) {
    /* Check father node pointers */
    rec_t *node_ptr;

    btr_cur_position(index, page_rec_get_next(page_get_infimum_rec(page)),
                     block, &node_cur);
    offsets = btr_page_get_father_node_ptr_for_validate(
        offsets, heap, &node_cur, UT_LOCATION_HERE, &mtr);

    father_page = btr_cur_get_page(&node_cur);
    node_ptr = btr_cur_get_rec(&node_cur);

    parent_page_no = page_get_page_no(father_page);
    parent_right_page_no = btr_page_get_next(father_page, &mtr);
    rightmost_child = page_rec_is_supremum(page_rec_get_next(node_ptr));

    btr_cur_position(index, page_rec_get_prev(page_get_supremum_rec(page)),
                     block, &node_cur);

    offsets = btr_page_get_father_node_ptr_for_validate(
        offsets, heap, &node_cur, UT_LOCATION_HERE, &mtr);

    if (node_ptr != btr_cur_get_rec(&node_cur) ||
        btr_node_ptr_get_child_page_no(node_ptr, offsets) !=
            block->page.id.page_no()) {
      btr_validate_report1(index, level, block);

      fputs("InnoDB: node pointer to the page is wrong\n", stderr);

      fputs("InnoDB: node ptr ", stderr);
      rec_print(stderr, node_ptr, index);

      rec = btr_cur_get_rec(&node_cur);
      fprintf(stderr,
              "\n"
              "InnoDB: node ptr child page n:o %lu\n",
              (ulong)btr_node_ptr_get_child_page_no(rec, offsets));

      fputs("InnoDB: record on page ", stderr);
      rec_print_new(stderr, rec, offsets);
      putc('\n', stderr);
      ret = false;

      goto node_ptr_fails;
    }

    if (!page_is_leaf(page)) {
      node_ptr_tuple = dict_index_build_node_ptr(
          index, page_rec_get_next(page_get_infimum_rec(page)), 0, heap,
          btr_page_get_level(page));

      if (cmp_dtuple_rec(node_ptr_tuple, node_ptr, index, offsets)) {
        const rec_t *first_rec = page_rec_get_next(page_get_infimum_rec(page));

        btr_validate_report1(index, level, block);

        ib::error(ER_IB_MSG_42) << "Node ptrs differ on levels > 0";

        fputs("InnoDB: node ptr ", stderr);
        rec_print_new(stderr, node_ptr, offsets);
        fputs("InnoDB: first rec ", stderr);
        rec_print(stderr, first_rec, index);
        putc('\n', stderr);
        ret = false;

        goto node_ptr_fails;
      }
    }

    if (left_page_no == FIL_NULL) {
      ut_a(node_ptr == page_rec_get_next(page_get_infimum_rec(father_page)));
      ut_a(btr_page_get_prev(father_page, &mtr) == FIL_NULL);
    }

    if (right_page_no == FIL_NULL) {
      ut_a(node_ptr == page_rec_get_prev(page_get_supremum_rec(father_page)));
      ut_a(btr_page_get_next(father_page, &mtr) == FIL_NULL);
    } else {
      const rec_t *right_node_ptr;

      right_node_ptr = page_rec_get_next(node_ptr);

      if (!lockout && rightmost_child) {
        /* To obey latch order of tree blocks,
        we should release the right_block once to
        obtain lock of the uncle block. */
        mtr_release_block_at_savepoint(&mtr, savepoint, right_block);

        btr_block_get(page_id_t(index->space, parent_right_page_no),
                      table_page_size, RW_SX_LATCH, UT_LOCATION_HERE, index,
                      &mtr);

        right_block = btr_block_get(page_id_t(index->space, right_page_no),
                                    table_page_size, RW_SX_LATCH,
                                    UT_LOCATION_HERE, index, &mtr);
      }

      btr_cur_position(index,
                       page_rec_get_next(page_get_infimum_rec(
                           buf_block_get_frame(right_block))),
                       right_block, &right_node_cur);

      offsets = btr_page_get_father_node_ptr_for_validate(
          offsets, heap, &right_node_cur, UT_LOCATION_HERE, &mtr);

      if (right_node_ptr != page_get_supremum_rec(father_page)) {
        if (btr_cur_get_rec(&right_node_cur) != right_node_ptr) {
          ret = false;
          fputs(
              "InnoDB: node pointer to"
              " the right page is wrong\n",
              stderr);

          btr_validate_report1(index, level, block);
        }
      } else {
        page_t *right_father_page = btr_cur_get_page(&right_node_cur);

        if (btr_cur_get_rec(&right_node_cur) !=
            page_rec_get_next(page_get_infimum_rec(right_father_page))) {
          ret = false;
          fputs(
              "InnoDB: node pointer 2 to"
              " the right page is wrong\n",
              stderr);

          btr_validate_report1(index, level, block);
        }

        if (page_get_page_no(right_father_page) !=
            btr_page_get_next(father_page, &mtr)) {
          ret = false;
          fputs(
              "InnoDB: node pointer 3 to"
              " the right page is wrong\n",
              stderr);

          btr_validate_report1(index, level, block);
        }
      }
    }
  }

node_ptr_fails:
  /* Commit the mini-transaction to release the latch on 'page'.
  Re-acquire the latch on right_page, which will become 'page'
  on the next loop.  The page has already been checked. */
  mtr_commit(&mtr);

  if (trx_is_interrupted(trx)) {
    /* On interrupt, return the current status. */
  } else if (right_page_no != FIL_NULL) {
    mtr_start(&mtr);

    if (!lockout) {
      if (rightmost_child) {
        if (parent_right_page_no != FIL_NULL) {
          btr_block_get(page_id_t(index->space, parent_right_page_no),
                        table_page_size, RW_SX_LATCH, UT_LOCATION_HERE, index,
                        &mtr);
        }
      } else if (parent_page_no != FIL_NULL) {
        btr_block_get(page_id_t(index->space, parent_page_no), table_page_size,
                      RW_SX_LATCH, UT_LOCATION_HERE, index, &mtr);
      }
    }

    block =
        btr_block_get(page_id_t(index->space, right_page_no), table_page_size,
                      RW_SX_LATCH, UT_LOCATION_HERE, index, &mtr);

    page = buf_block_get_frame(block);

    goto loop;
  }

  mem_heap_free(heap);

  return (ret);
}

/** Do an index level validation of spaital index tree.
 @return        true if no error found */
static bool btr_validate_spatial_index(
    dict_index_t *index, /*!< in: index */
    const trx_t *trx)    /*!< in: transaction or NULL */
{
  mtr_t mtr;
  bool ok = true;

  mtr_start(&mtr);

  mtr_x_lock(dict_index_get_lock(index), &mtr, UT_LOCATION_HERE);

  page_t *root = btr_root_get(index, &mtr);
  ulint n = btr_page_get_level(root);

#ifdef UNIV_RTR_DEBUG
  fprintf(stderr, "R-tree level is %lu\n", n);
#endif /* UNIV_RTR_DEBUG */

  for (ulint i = 0; i <= n; ++i) {
#ifdef UNIV_RTR_DEBUG
    fprintf(stderr, "Level %lu:\n", n - i);
#endif /* UNIV_RTR_DEBUG */

    if (!btr_validate_level(index, trx, n - i, true)) {
      ok = false;
      break;
    }
  }

  mtr_commit(&mtr);

  return (ok);
}

/** Checks the consistency of an index tree.
 @return true if ok */
bool btr_validate_index(
    dict_index_t *index, /*!< in: index */
    const trx_t *trx,    /*!< in: transaction or NULL */
    bool lockout)        /*!< in: true if X-latch index is intended */
{
  /* Full Text index are implemented by auxiliary tables,
  not the B-tree */
  if (dict_index_is_online_ddl(index) || (index->type & DICT_FTS)) {
    return (true);
  }

  if (dict_index_is_spatial(index)) {
    return (btr_validate_spatial_index(index, trx));
  }

  mtr_t mtr;

<<<<<<< HEAD
=======
#ifdef UNIV_DEBUG
  /* Check the FSEG_NOT_FULL_N_USED field stored in the segment inode. */
  {
    const space_id_t space_id = dict_index_get_space(index);

    fil_space_t *space = fil_space_acquire(space_id);

    if (space == nullptr) {
      return true;
    }

    mtr_start(&mtr);
    const page_t *const root = btr_root_get(index, &mtr);
    mtr_x_lock(&space->latch, &mtr, UT_LOCATION_HERE);
    const page_size_t page_size = dict_table_page_size(index->table);

    for (auto offset : {PAGE_BTR_SEG_LEAF, PAGE_BTR_SEG_TOP}) {
      const fseg_header_t *const seg_header = root + PAGE_HEADER + offset;
      fseg_inode_t *inode =
          fseg_inode_get(seg_header, space_id, page_size, &mtr);
      File_segment_inode fsi(space_id, page_size, inode, &mtr);
      ut_ad(fsi.verify_not_full_n_used());
    }

    mtr_commit(&mtr);

    fil_space_release(space);
  }
#endif /* UNIV_DEBUG */

>>>>>>> fbdaa4de
  mtr_start(&mtr);

  if (!srv_read_only_mode) {
    if (lockout) {
      mtr_x_lock(dict_index_get_lock(index), &mtr, UT_LOCATION_HERE);
    } else {
      mtr_sx_lock(dict_index_get_lock(index), &mtr, UT_LOCATION_HERE);
    }
  }

  bool ok = true;
  page_t *root = btr_root_get(index, &mtr);
  ulint n = btr_page_get_level(root);

  for (ulint i = 0; i <= n; ++i) {
    if (!btr_validate_level(index, trx, n - i, lockout)) {
      ok = false;
      break;
    }
  }

  mtr_commit(&mtr);

  return (ok);
}

/** Checks if the page in the cursor can be merged with given page.
 If necessary, re-organize the merge_page.
 @return        true if possible to merge. */
static bool btr_can_merge_with_page(
    btr_cur_t *cursor,         /*!< in: cursor on the page to merge */
    page_no_t page_no,         /*!< in: a sibling page */
    buf_block_t **merge_block, /*!< out: the merge block */
    mtr_t *mtr)                /*!< in: mini-transaction */
{
  dict_index_t *index;
  page_t *page;
  ulint n_recs;
  ulint data_size;
  ulint max_ins_size_reorg;
  ulint max_ins_size;
  buf_block_t *mblock;
  page_t *mpage;
  DBUG_TRACE;

  if (page_no == FIL_NULL) {
    *merge_block = nullptr;
    return false;
  }

  index = cursor->index;
  page = btr_cur_get_page(cursor);

  const page_id_t page_id(dict_index_get_space(index), page_no);
  const page_size_t page_size(dict_table_page_size(index->table));

  mblock = btr_block_get(page_id, page_size, RW_X_LATCH, UT_LOCATION_HERE,
                         index, mtr);
  mpage = buf_block_get_frame(mblock);

  n_recs = page_get_n_recs(page);
  data_size = page_get_data_size(page);

  max_ins_size_reorg = page_get_max_insert_size_after_reorganize(mpage, n_recs);

  if (data_size > max_ins_size_reorg) {
    goto error;
  }

  /* If compression padding tells us that merging will result in
  too packed up page i.e.: which is likely to cause compression
  failure then don't merge the pages. */
  if (page_size.is_compressed() && page_is_leaf(mpage) &&
      (page_get_data_size(mpage) + data_size >=
       dict_index_zip_pad_optimal_page_size(index))) {
    goto error;
  }

  max_ins_size = page_get_max_insert_size(mpage, n_recs);

  if (data_size > max_ins_size) {
    /* We have to reorganize mpage */

    if (!btr_page_reorganize_block(false, page_zip_level, mblock, index, mtr)) {
      goto error;
    }

    max_ins_size = page_get_max_insert_size(mpage, n_recs);

    ut_ad(page_validate(mpage, index));
    ut_ad(max_ins_size == max_ins_size_reorg);

    if (data_size > max_ins_size) {
      /* Add fault tolerance, though this should
      never happen */

      goto error;
    }
  }

  *merge_block = mblock;
  return true;

error:
  *merge_block = nullptr;
  return false;
}

/** Create an SDI Index
@param[in]      space_id        Tablespace id
@param[in,out]  mtr             Mini-transaction
@param[in,out]  table           SDI table
@return root page number of the SDI index created or FIL_NULL on failure */
static page_no_t btr_sdi_create(space_id_t space_id, mtr_t *mtr,
                                dict_table_t *table) {
  dict_index_t *index = table->first_index();
  ut_ad(index != nullptr);
  ut_ad(UT_LIST_GET_LEN(table->indexes) == 1);

  index->page = btr_create(DICT_CLUSTERED | DICT_UNIQUE | DICT_SDI, space_id,
                           index->id, index, mtr);

  return (index->page);
}

/** Creates SDI index and stores the root page numbers in page 1 & 2
@param[in]      space_id        tablespace id
@param[in]      dict_locked     true if dict_sys mutex is acquired
@return DB_SUCCESS on success, else DB_ERROR on failure */
dberr_t btr_sdi_create_index(space_id_t space_id, bool dict_locked) {
  fil_space_t *space = fil_space_acquire(space_id);
  if (space == nullptr) {
    ut_d(ut_error);
    ut_o(return (DB_ERROR));
  }

  dict_table_t *sdi_table;
  page_no_t sdi_root_page_num;

  sdi_table = dict_sdi_get_table(space_id, dict_locked, true);
  ut_ad(sdi_table != nullptr);

  mtr_t mtr;
  mtr.start();

  const page_size_t page_size = page_size_t(space->flags);

  /* Create B-Tree root page for SDI Indexes */

  sdi_root_page_num = btr_sdi_create(space_id, &mtr, sdi_table);

  if (sdi_root_page_num == FIL_NULL) {
    ib::error(ER_IB_MSG_43) << "Unable to create root index page"
                               " for SDI table "
                            << " in tablespace " << space_id;
    mtr.commit();
    dict_sdi_remove_from_cache(space_id, sdi_table, dict_locked);
    fil_space_release(space);
    return (DB_ERROR);
  } else {
    dict_index_t *index = sdi_table->first_index();
    index->page = sdi_root_page_num;
  }

  buf_block_t *block = buf_page_get(page_id_t(space_id, 0), page_size,
                                    RW_SX_LATCH, UT_LOCATION_HERE, &mtr);

  buf_block_dbg_add_level(block, SYNC_FSP_PAGE);

  page_t *page = buf_block_get_frame(block);

  /* Write SDI Index root page numbers to Page 0 */
  fsp_sdi_write_root_to_page(page, page_size, sdi_root_page_num, &mtr);

  /* Space flags from memory */
  uint32_t fsp_flags = space->flags;

  ut_ad(fsp_header_get_field(page, FSP_SPACE_FLAGS) == fsp_flags);

  fsp_flags_set_sdi(fsp_flags);
  mlog_write_ulint(FSP_HEADER_OFFSET + FSP_SPACE_FLAGS + page, fsp_flags,
                   MLOG_4BYTES, &mtr);

  mtr.commit();

  fil_space_set_flags(space, fsp_flags);

  dict_table_close(sdi_table, dict_locked, false);

  fil_space_release(space);
  return (DB_SUCCESS);
}
#endif /* !UNIV_HOTBACKUP */<|MERGE_RESOLUTION|>--- conflicted
+++ resolved
@@ -393,7 +393,7 @@
  @retval block, rw_lock_x_lock_count(&block->lock) == 1 if allocation succeeded
  (init_mtr == mtr, or the page was not previously freed in mtr),
  returned block is not allocated nor initialized otherwise */
-static MY_ATTRIBUTE((warn_unused_result)) buf_block_t *btr_page_alloc_low(
+[[nodiscard]] static buf_block_t *btr_page_alloc_low(
     dict_index_t *index,    /*!< in: index */
     page_no_t hint_page_no, /*!< in: hint of a good page */
     byte file_direction,    /*!< in: direction where a possible
@@ -440,29 +440,10 @@
                                        reserved_ext > 0, mtr, init_mtr));
 }
 
-<<<<<<< HEAD
-/** Allocates a new file page to be used in an index tree. NOTE: we assume
-that the caller has made the reservation for free extents!
-@param[in] index Index tree
-@param[in] hint_page_no Hint of a good page
-@param[in] file_direction Direction where a possible page split is made
-@param[in] level Level where the page is placed in the tree
-@param[in,out] mtr Mini-transaction for the allocation
-@param[in,out] init_mtr Mini-transaction for x-latching and initializing the
-page
-@retval NULL if no page could be allocated
-@retval block, rw_lock_x_lock_count(&block->lock) == 1 if allocation succeeded
-(init_mtr == mtr, or the page was not previously freed in mtr),
-returned block is not allocated nor initialized otherwise */
-buf_block_t *btr_page_alloc(dict_index_t *index, page_no_t hint_page_no,
-                            byte file_direction, ulint level, mtr_t *mtr,
-                            mtr_t *init_mtr) {
-=======
 buf_block_t *btr_page_alloc_priv(
     dict_index_t *index, page_no_t hint_page_no, byte file_direction,
     ulint level, mtr_t *mtr,
     mtr_t *init_mtr IF_DEBUG(, const ut::Location &loc [[maybe_unused]])) {
->>>>>>> fbdaa4de
   buf_block_t *new_block;
 
   if (dict_index_is_ibuf(index)) {
@@ -543,19 +524,8 @@
   ut_d(flst_validate(root + PAGE_HEADER + PAGE_BTR_IBUF_FREE_LIST, mtr));
 }
 
-<<<<<<< HEAD
-/** Frees a file page used in an index tree. Can be used also to (BLOB)
- external storage pages. */
-void btr_page_free_low(
-    dict_index_t *index, /*!< in: index tree */
-    buf_block_t *block,  /*!< in: block to be freed, x-latched */
-    ulint level,         /*!< in: page level (ULINT_UNDEFINED=BLOB) */
-    mtr_t *mtr)          /*!< in: mtr */
-{
-=======
 void btr_page_free_low(dict_index_t *index, buf_block_t *block, ulint level,
                        mtr_t *mtr) {
->>>>>>> fbdaa4de
   fseg_header_t *seg_header;
   page_t *root;
 
@@ -613,8 +583,7 @@
 }
 
 /** Sets the child node file address in a node pointer. */
-UNIV_INLINE
-void btr_node_ptr_set_child_page_no(
+static inline void btr_node_ptr_set_child_page_no(
     rec_t *rec,               /*!< in: node pointer record */
     page_zip_des_t *page_zip, /*!< in/out: compressed page whose uncompressed
                              part will be updated, or NULL */
@@ -728,10 +697,11 @@
                               UT_LOCATION_HERE, &heap);
     page_rec_print(node_ptr, offsets);
 
-    ib::fatal(ER_IB_MSG_29) << "You should dump + drop + reimport the table to"
-                            << " fix the corruption. If the crash happens at"
-                            << " database startup. " << FORCE_RECOVERY_MSG
-                            << " Then dump + drop + reimport.";
+    ib::fatal(UT_LOCATION_HERE, ER_IB_MSG_29)
+        << "You should dump + drop + reimport the table to"
+        << " fix the corruption. If the crash happens at"
+        << " database startup. " << FORCE_RECOVERY_MSG
+        << " Then dump + drop + reimport.";
   }
 
   return (offsets);
@@ -835,7 +805,7 @@
 @param[in,out]  mtr             Mini-transaction
 @return root block, to invoke btr_free_but_not_root() and btr_free_root()
 @retval NULL if the page is no longer a matching B-tree page */
-static MY_ATTRIBUTE((warn_unused_result)) buf_block_t *btr_free_root_check(
+[[nodiscard]] static buf_block_t *btr_free_root_check(
     const page_id_t &page_id, const page_size_t &page_size,
     space_index_t index_id, mtr_t *mtr) {
   ut_ad(!fsp_is_system_temporary(page_id.space()));
@@ -1079,7 +1049,7 @@
 
   page_no_t root_page_no = index->page;
   space_id_t space_id = index->space;
-  fil_space_t *space = fil_space_acquire(space_id);
+  fil_space_t *space = fil_space_acquire_silent(space_id);
 
   if (space == nullptr) {
     return;
@@ -1135,7 +1105,7 @@
 
   page_no_t root_page_no = index->page;
   space_id_t space_id = index->space;
-  fil_space_t *space = fil_space_acquire(space_id);
+  fil_space_t *space = fil_space_acquire_silent(space_id);
 
   if (space == nullptr) {
     return;
@@ -1866,7 +1836,7 @@
 /** Returns true if the insert fits on the appropriate half-page with the
  chosen split_rec.
  @return true if fits */
-static MY_ATTRIBUTE((warn_unused_result)) bool btr_page_insert_fits(
+[[nodiscard]] static bool btr_page_insert_fits(
     btr_cur_t *cursor,      /*!< in: cursor at which insert
                             should be made */
     const rec_t *split_rec, /*!< in: suggestion for first record
@@ -2155,7 +2125,7 @@
 
 /** Determine if a tuple is smaller than any record on the page.
  @return true if smaller */
-static MY_ATTRIBUTE((warn_unused_result)) bool btr_page_tuple_smaller(
+[[nodiscard]] static bool btr_page_tuple_smaller(
     btr_cur_t *cursor,     /*!< in: b-tree cursor */
     const dtuple_t *tuple, /*!< in: tuple to consider */
     ulint **offsets,       /*!< in/out: temporary storage */
@@ -2263,14 +2233,9 @@
 
   /* We have to change the parent node pointer */
 
-<<<<<<< HEAD
-  compressed = btr_cur_pessimistic_delete(&err, TRUE, &next_father_cursor,
-                                          BTR_CREATE_FLAG, false, 0, 0, 0, mtr);
-=======
   auto compressed = btr_cur_pessimistic_delete(&err, true, &next_father_cursor,
                                                BTR_CREATE_FLAG, false, 0, 0, 0,
                                                mtr, nullptr, nullptr);
->>>>>>> fbdaa4de
 
   ut_a(err == DB_SUCCESS);
 
@@ -2468,8 +2433,9 @@
   insert_empty:
     ut_ad(!split_rec);
     ut_ad(!insert_left);
-    buf =
-        UT_NEW_ARRAY_NOKEY(byte, rec_get_converted_size(cursor->index, tuple));
+    buf = ut::new_arr_withkey<byte>(
+        UT_NEW_THIS_FILE_PSI_KEY,
+        ut::Count{rec_get_converted_size(cursor->index, tuple)});
 
     first_rec = rec_convert_dtuple_to_rec(buf, cursor->index, tuple);
     move_limit = page_rec_get_next(btr_cur_get_rec(cursor));
@@ -2491,7 +2457,7 @@
         btr_page_insert_fits(cursor, split_rec, offsets, tuple, heap);
   } else {
     if (!insert_left) {
-      UT_DELETE_ARRAY(buf);
+      ut::delete_arr(buf);
       buf = nullptr;
     }
 
@@ -2740,11 +2706,11 @@
 
 /** Writes the redo log record for setting an index record as the predefined
  minimum record. */
-UNIV_INLINE
-void btr_set_min_rec_mark_log(rec_t *rec,     /*!< in: record */
-                              mlog_id_t type, /*!< in: MLOG_COMP_REC_MIN_MARK or
-                                              MLOG_REC_MIN_MARK */
-                              mtr_t *mtr)     /*!< in: mtr */
+static inline void btr_set_min_rec_mark_log(
+    rec_t *rec,     /*!< in: record */
+    mlog_id_t type, /*!< in: MLOG_COMP_REC_MIN_MARK or
+                    MLOG_REC_MIN_MARK */
+    mtr_t *mtr)     /*!< in: mtr */
 {
   mlog_write_initial_log_record(rec, type, mtr);
 
@@ -2820,14 +2786,9 @@
   /* Delete node pointer on father page */
   btr_page_get_father(index, block, mtr, &cursor);
 
-<<<<<<< HEAD
-  compressed = btr_cur_pessimistic_delete(&err, TRUE, &cursor, BTR_CREATE_FLAG,
-                                          false, 0, 0, 0, mtr);
-=======
   bool compressed =
       btr_cur_pessimistic_delete(&err, true, &cursor, BTR_CREATE_FLAG, false, 0,
                                  0, 0, mtr, nullptr, nullptr);
->>>>>>> fbdaa4de
   ut_a(err == DB_SUCCESS);
 
   if (!compressed) {
@@ -3198,8 +3159,9 @@
       page_no_t page_no = btr_node_ptr_get_child_page_no(my_rec, offsets);
 
       if (page_no != block->page.id.page_no()) {
-        ib::fatal(ER_IB_MSG_33) << "father positioned on " << page_no
-                                << " instead of " << block->page.id.page_no();
+        ib::fatal(UT_LOCATION_HERE, ER_IB_MSG_33)
+            << "father positioned on " << page_no << " instead of "
+            << block->page.id.page_no();
 
         ut_d(ut_error);
       }
@@ -3357,14 +3319,9 @@
       lock_prdt_page_free_from_discard(block, lock_sys->prdt_page_hash);
       lock_rec_free_all_from_discard_page(block);
     } else {
-<<<<<<< HEAD
-      compressed = btr_cur_pessimistic_delete(
-          &err, TRUE, &cursor2, BTR_CREATE_FLAG, false, 0, 0, 0, mtr);
-=======
       compressed =
           btr_cur_pessimistic_delete(&err, true, &cursor2, BTR_CREATE_FLAG,
                                      false, 0, 0, 0, mtr, nullptr, nullptr);
->>>>>>> fbdaa4de
       ut_a(err == DB_SUCCESS);
 
       if (!compressed) {
@@ -4564,8 +4521,6 @@
 
   mtr_t mtr;
 
-<<<<<<< HEAD
-=======
 #ifdef UNIV_DEBUG
   /* Check the FSEG_NOT_FULL_N_USED field stored in the segment inode. */
   {
@@ -4596,7 +4551,6 @@
   }
 #endif /* UNIV_DEBUG */
 
->>>>>>> fbdaa4de
   mtr_start(&mtr);
 
   if (!srv_read_only_mode) {
