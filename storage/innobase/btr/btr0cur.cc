--- conflicted
+++ resolved
@@ -1501,10 +1501,11 @@
         retrying_for_search_prev = true;
 
         prev_tree_blocks = static_cast<buf_block_t **>(
-            ut_malloc_nokey(sizeof(buf_block_t *) * leftmost_from_level));
-
-        prev_tree_savepoints = static_cast<ulint *>(
-            ut_malloc_nokey(sizeof(ulint) * leftmost_from_level));
+            ut::malloc_withkey(UT_NEW_THIS_FILE_PSI_KEY,
+                               sizeof(buf_block_t *) * leftmost_from_level));
+
+        prev_tree_savepoints = static_cast<ulint *>(ut::malloc_withkey(
+            UT_NEW_THIS_FILE_PSI_KEY, sizeof(ulint) * leftmost_from_level));
 
         /* back to the level (leftmost_from_level+1) */
         ulint idx = n_blocks - (leftmost_from_level - 1);
@@ -1683,8 +1684,8 @@
   }
 
   if (retrying_for_search_prev) {
-    ut_free(prev_tree_blocks);
-    ut_free(prev_tree_savepoints);
+    ut::free(prev_tree_blocks);
+    ut::free(prev_tree_savepoints);
   }
 
   if (has_search_latch) {
@@ -2304,13 +2305,8 @@
     case BTR_SEARCH_TREE:
     case BTR_CONT_MODIFY_TREE:
     case BTR_CONT_SEARCH_TREE:
-<<<<<<< HEAD
-      ut_ad(0);
-      /* fall through */
-=======
       ut_d(ut_error);
       [[fallthrough]];
->>>>>>> fbdaa4de
     default:
       if (!srv_read_only_mode) {
         mtr_s_lock(dict_index_get_lock(index), mtr, UT_LOCATION_HERE);
@@ -2518,7 +2514,7 @@
  or by invoking ibuf_reset_free_bits() before mtr_commit().
 
  @return pointer to inserted record if succeed, else NULL */
-static MY_ATTRIBUTE((warn_unused_result)) rec_t *btr_cur_insert_if_possible(
+[[nodiscard]] static rec_t *btr_cur_insert_if_possible(
     btr_cur_t *cursor,     /*!< in: cursor on page after which to insert;
                            cursor stays valid */
     const dtuple_t *tuple, /*!< in: tuple to insert; the size info need not
@@ -2555,20 +2551,6 @@
 
 /** For an insert, checks the locks and does the undo logging if desired.
  @return DB_SUCCESS, DB_WAIT_LOCK, DB_FAIL, or error number */
-<<<<<<< HEAD
-UNIV_INLINE MY_ATTRIBUTE((warn_unused_result)) dberr_t
-    btr_cur_ins_lock_and_undo(
-        ulint flags,       /*!< in: undo logging and locking flags: if
-                           not zero, the parameters index and thr
-                           should be specified */
-        btr_cur_t *cursor, /*!< in: cursor on page after which to insert */
-        dtuple_t *entry,   /*!< in/out: entry to insert */
-        que_thr_t *thr,    /*!< in: query thread or NULL */
-        mtr_t *mtr,        /*!< in/out: mini-transaction */
-        ibool *inherit)    /*!< out: TRUE if the inserted new record maybe
-                           should inherit LOCK_GAP type locks from the
-                           successor record */
-=======
 [[nodiscard]] static inline dberr_t btr_cur_ins_lock_and_undo(
     ulint flags,       /*!< in: undo logging and locking flags: if
                        not zero, the parameters index and thr
@@ -2580,7 +2562,6 @@
     bool *inherit)     /*!< out: true if the inserted new record maybe
                         should inherit LOCK_GAP type locks from the
                         successor record */
->>>>>>> fbdaa4de
 {
   dict_index_t *index;
   dberr_t err = DB_SUCCESS;
@@ -2826,9 +2807,8 @@
     const rec_t *page_cursor_rec = page_cur_get_rec(page_cursor);
 
     if (index->table->is_intrinsic()) {
-      index->rec_cache.rec_size = rec_size;
-
-      *rec = page_cur_tuple_direct_insert(page_cursor, entry, index, mtr);
+      *rec = page_cur_tuple_direct_insert(page_cursor, entry, index, mtr,
+                                          rec_size);
     } else {
       /* Check locks and write to the undo log,
       if specified */
@@ -2894,7 +2874,7 @@
     *rec = page_cur_tuple_insert(page_cursor, entry, index, offsets, heap, mtr);
 
     if (UNIV_UNLIKELY(!*rec)) {
-      ib::fatal(ER_IB_MSG_44)
+      ib::fatal(UT_LOCATION_HERE, ER_IB_MSG_44)
           << "Cannot insert tuple " << *entry << "into index " << index->name
           << " of table " << index->table->name << ". Max size: " << max_size;
     }
@@ -3093,18 +3073,17 @@
 
 /** For an update, checks the locks and does the undo logging.
  @return DB_SUCCESS, DB_WAIT_LOCK, or error number */
-UNIV_INLINE MY_ATTRIBUTE((warn_unused_result)) dberr_t
-    btr_cur_upd_lock_and_undo(
-        ulint flags,          /*!< in: undo logging and locking flags */
-        btr_cur_t *cursor,    /*!< in: cursor on record to update */
-        const ulint *offsets, /*!< in: rec_get_offsets() on cursor */
-        const upd_t *update,  /*!< in: update vector */
-        ulint cmpl_info,      /*!< in: compiler info on secondary index
-                            updates */
-        que_thr_t *thr,       /*!< in: query thread
-                              (can be NULL if BTR_NO_LOCKING_FLAG) */
-        mtr_t *mtr,           /*!< in/out: mini-transaction */
-        roll_ptr_t *roll_ptr) /*!< out: roll pointer */
+[[nodiscard]] static inline dberr_t btr_cur_upd_lock_and_undo(
+    ulint flags,          /*!< in: undo logging and locking flags */
+    btr_cur_t *cursor,    /*!< in: cursor on record to update */
+    const ulint *offsets, /*!< in: rec_get_offsets() on cursor */
+    const upd_t *update,  /*!< in: update vector */
+    ulint cmpl_info,      /*!< in: compiler info on secondary index
+                        updates */
+    que_thr_t *thr,       /*!< in: query thread
+                          (can be NULL if BTR_NO_LOCKING_FLAG) */
+    mtr_t *mtr,           /*!< in/out: mini-transaction */
+    roll_ptr_t *roll_ptr) /*!< out: roll pointer */
 {
   dict_index_t *index;
   const rec_t *rec;
@@ -4151,8 +4130,7 @@
 
 /** Writes the redo log record for delete marking or unmarking of an index
  record. */
-UNIV_INLINE
-void btr_cur_del_mark_set_clust_rec_log(
+static inline void btr_cur_del_mark_set_clust_rec_log(
     rec_t *rec,          /*!< in: record */
     dict_index_t *index, /*!< in: index of the record */
     trx_id_t trx_id,     /*!< in: transaction id */
@@ -4341,17 +4319,10 @@
 
 /** Writes the redo log record for a delete mark setting of a secondary
  index record. */
-<<<<<<< HEAD
-UNIV_INLINE
-void btr_cur_del_mark_set_sec_rec_log(rec_t *rec, /*!< in: record */
-                                      ibool val,  /*!< in: value to set */
-                                      mtr_t *mtr) /*!< in: mtr */
-=======
 static inline void btr_cur_del_mark_set_sec_rec_log(
     rec_t *rec, /*!< in: record */
     bool val,   /*!< in: value to set */
     mtr_t *mtr) /*!< in: mtr */
->>>>>>> fbdaa4de
 {
   byte *log_ptr = nullptr;
 
@@ -4600,19 +4571,11 @@
   return (no_compress_needed);
 }
 
-<<<<<<< HEAD
-ibool btr_cur_pessimistic_delete(dberr_t *err, ibool has_reserved_extents,
-                                 btr_cur_t *cursor, uint32_t flags,
-                                 bool rollback, trx_id_t trx_id,
-                                 undo_no_t undo_no, ulint rec_type, mtr_t *mtr,
-                                 btr_pcur_t *pcur) {
-=======
 bool btr_cur_pessimistic_delete(dberr_t *err, bool has_reserved_extents,
                                 btr_cur_t *cursor, uint32_t flags,
                                 bool rollback, trx_id_t trx_id,
                                 undo_no_t undo_no, ulint rec_type, mtr_t *mtr,
                                 btr_pcur_t *pcur, purge_node_t *node) {
->>>>>>> fbdaa4de
   DBUG_TRACE;
 
   buf_block_t *block;
@@ -4640,12 +4603,7 @@
         index->table->is_intrinsic());
   ut_ad(mtr_is_block_fix(mtr, block, MTR_MEMO_PAGE_X_FIX, index->table));
 
-<<<<<<< HEAD
-  std::unique_ptr<mem_heap_t, decltype(&mem_heap_free)> heap_ptr(
-      mem_heap_create(1024), mem_heap_free);
-=======
   Scoped_heap heap_ptr(1024, UT_LOCATION_HERE);
->>>>>>> fbdaa4de
   mem_heap_t *heap = heap_ptr.get();
 
   rec = btr_cur_get_rec(cursor);
@@ -4662,7 +4620,8 @@
 
     /* The following call will restart the btr_mtr, which could change the
     cursor position. */
-    btr_ctx.free_externally_stored_fields(trx_id, undo_no, rollback, rec_type);
+    btr_ctx.free_externally_stored_fields(trx_id, undo_no, rollback, rec_type,
+                                          node);
 
     /* The cursor position could have changed now. */
     if (pcur != nullptr) {
@@ -4686,7 +4645,7 @@
     if (!rollback && rec_type != 0 &&
         !rec_get_deleted_flag(rec, rec_offs_comp(offsets))) {
       /* This is the purge thread.  For the purge thread, rec_type will have a
-       * valid value. */
+      valid value. */
       *err = DB_SUCCESS;
       return true;
     }
@@ -5439,13 +5398,8 @@
   switch (srv_innodb_stats_method) {
     case SRV_STATS_NULLS_IGNORED:
       n_not_null =
-<<<<<<< HEAD
-          (ib_uint64_t *)mem_heap_zalloc(heap, n_cols * sizeof *n_not_null);
-      /* fall through */
-=======
           (uint64_t *)mem_heap_zalloc(heap, n_cols * sizeof *n_not_null);
       [[fallthrough]];
->>>>>>> fbdaa4de
 
     case SRV_STATS_NULLS_UNEQUAL:
       /* for both SRV_STATS_NULLS_IGNORED and SRV_STATS_NULLS_UNEQUAL
