--- conflicted
+++ resolved
@@ -871,7 +871,7 @@
 
   const auto wait_stats =
       os_event_wait_for(log.write_events[slot], max_spins,
-                        srv_log_wait_for_write_timeout, stop_condition);
+                        get_srv_log_wait_for_write_timeout(), stop_condition);
 
   MONITOR_INC_WAIT_STATS(MONITOR_LOG_ON_WRITE_, wait_stats);
 
@@ -928,7 +928,7 @@
   thd_wait_begin(nullptr, THD_WAIT_GROUP_COMMIT);
   const auto wait_stats =
       os_event_wait_for(log.flush_events[slot], max_spins,
-                        srv_log_wait_for_flush_timeout, stop_condition);
+                        get_srv_log_wait_for_flush_timeout(), stop_condition);
 
   thd_wait_end(nullptr);
 
@@ -979,7 +979,8 @@
     const auto sig_count = log.current_ready_waiting_sig_count;
     log_closer_mutex_exit(log);
     ++waits;
-    os_event_wait_time_low(log.closer_event, 100000, sig_count);
+    os_event_wait_time_low(log.closer_event, std::chrono::milliseconds{100},
+                           sig_count);
     log.recent_written.advance_tail();
     ready_lsn = log_buffer_ready_for_write_lsn(log);
   }
@@ -1205,23 +1206,23 @@
 
 /** @{ */
 
-/** Small utility which is used inside log threads when they have to
-wait for next interesting event to happen. For performance reasons,
-it might make sense to use spin-delay in front of the wait on event
-in such cases. The strategy is first to spin and then to fallback to
-the wait on event. However, for idle servers or work-loads which do
-not need redo being flushed as often, we prefer to avoid spinning.
-This utility solves such problems and provides waiting mechanism. */
+/** Small utility which is used inside log threads when they have to wait for
+next interesting event to happen. For performance reasons, it might make sense
+to use spin-delay in front of the wait on event in such cases. The strategy is
+first to spin and then to fallback to the wait on event. However, for idle
+servers or work-loads which do not need redo being flushed as often, we prefer
+to avoid spinning. This utility solves such problems and provides waiting
+mechanism. */
 struct Log_thread_waiting {
   Log_thread_waiting(const log_t &log, os_event_t event, uint64_t spin_delay,
-                     uint64_t min_timeout)
+                     std::chrono::microseconds min_timeout)
       : m_log(log),
         m_event{event},
         m_spin_delay{static_cast<uint32_t>(std::min(
             uint64_t(std::numeric_limits<uint32_t>::max()), spin_delay))},
-        m_min_timeout{static_cast<uint32_t>(
-            /* No more than 1s */
-            std::min(uint64_t{1000 * 1000}, min_timeout))} {}
+        m_min_timeout{/* No more than 1s */
+                      std::min<std::chrono::microseconds>(
+                          std::chrono::seconds{1}, min_timeout)} {}
 
   template <typename Stop_condition>
   inline Wait_stats wait(Stop_condition stop_condition) {
@@ -1229,10 +1230,9 @@
     auto min_timeout = m_min_timeout;
 
     /** We might read older value, it just decides on spinning.
-    Correctness does not depend on this. Only local performance
-    might depend on this but it's anyway heuristic and depends
-    on average which by definition has lag. No reason to make
-    extra barriers here. */
+    Correctness does not depend on this. Only local performance might depend on
+    this but it's anyway heuristic and depends on average which by definition
+    has lag. No reason to make extra barriers here. */
 
     const auto req_interval =
         m_log.write_to_file_requests_interval.load(std::memory_order_relaxed);
@@ -1240,16 +1240,16 @@
     if (srv_cpu_usage.utime_abs < srv_log_spin_cpu_abs_lwm ||
         !log_write_to_file_requests_are_frequent(req_interval)) {
       /* Either:
-      1. CPU usage is very low on the server, which means the server
-         is most likely idle or almost idle.
-      2. Request to write/flush redo to disk comes only once per 1ms
-         in average or even less often.
-      In both cases we prefer not to spend on CPU power, because there
-      is no real gain from spinning in log threads then. */
+      1. CPU usage is very low on the server, which means the server is most
+         likely idle or almost idle.
+      2. Request to write/flush redo to disk comes only once per 1ms in average
+         or even less often.
+      In both cases we prefer not to spend on CPU power, because there is no
+      real gain from spinning in log threads then. */
 
       spin_delay = 0;
-      min_timeout =
-          static_cast<uint32_t>(req_interval < 1000 ? req_interval : 1000);
+      min_timeout = std::min<std::chrono::microseconds>(
+          req_interval, std::chrono::milliseconds{1});
     }
 
     const auto wait_stats =
@@ -1262,7 +1262,7 @@
   const log_t &m_log;
   os_event_t m_event;
   const uint32_t m_spin_delay;
-  const uint32_t m_min_timeout;
+  const std::chrono::microseconds m_min_timeout;
 };
 
 struct Log_write_to_file_requests_monitor {
@@ -1282,27 +1282,26 @@
     }
 
     const auto delta_time = current_time - m_last_requests_time;
-    const auto delta_time_us =
-        std::chrono::duration_cast<std::chrono::microseconds>(delta_time)
-            .count();
 
     if (requests_value > m_last_requests_value) {
       const auto delta_requests = requests_value - m_last_requests_value;
-      const auto request_interval = delta_time_us / delta_requests;
-      m_request_interval = (m_request_interval * 63 + request_interval) / 64;
-
-    } else if (delta_time_us > 100 * 1000) {
-      /* Last call to log_write_up_to() was longer than 100ms ago,
-      so consider this as maximum time between calls we can expect.
-      Tracking higher values does not make sense, because it is for
-      sure already higher than any reasonable threshold which can be
+      const auto request_interval = delta_time / delta_requests;
+      m_request_interval =
+          std::chrono::duration_cast<std::chrono::microseconds>(
+              (m_request_interval * 63 + request_interval) / 64);
+
+    } else if (delta_time > std::chrono::milliseconds{100}) {
+      /* Last call to log_write_up_to() was longer than 100ms ago, so consider
+      this as maximum time between calls we can expect. Tracking higher values
+      does not make sense, because it is for sure already higher than any
+      reasonable threshold which can be
       used to differ different activity modes. */
 
-      m_request_interval = 100 * 1000; /* 100ms */
+      m_request_interval = std::chrono::milliseconds{100};
 
     } else {
-      /* No progress in number of requests and still no more than
-      1second since last progress. Postpone any decision. */
+      /* No progress in number of requests and still no more than 1second since
+      last progress. Postpone any decision. */
       return;
     }
 
@@ -1310,7 +1309,7 @@
                                                 std::memory_order_relaxed);
 
     MONITOR_SET(MONITOR_LOG_WRITE_TO_FILE_REQUESTS_INTERVAL,
-                m_request_interval);
+                m_request_interval.count());
 
     m_last_requests_time = current_time;
     m_last_requests_value = requests_value;
@@ -1320,7 +1319,7 @@
   log_t &m_log;
   uint64_t m_last_requests_value;
   Log_clock_point m_last_requests_time;
-  uint64_t m_request_interval;
+  std::chrono::microseconds m_request_interval;
 };
 
 /** @} */
@@ -1952,6 +1951,16 @@
     }
 
     log_writer_mutex_exit(log);
+
+    if (!log.m_allow_checkpoints.load()) {
+      if (srv_force_recovery < 4) {
+        ib::fatal(UT_LOCATION_HERE,
+                  ER_IB_MSG_RECOVERY_NO_SPACE_IN_REDO_LOG__SKIP_IBUF_MERGES);
+      } else {
+        ib::fatal(UT_LOCATION_HERE,
+                  ER_IB_MSG_RECOVERY_NO_SPACE_IN_REDO_LOG__UNEXPECTED);
+      }
+    }
 
     /* We don't want to ask for sync checkpoint, because it
     is possible, that the oldest dirty page is latched and
@@ -2224,7 +2233,7 @@
   log_writer_mutex_enter(log);
 
   Log_thread_waiting waiting{log, log.writer_event, srv_log_writer_spin_delay,
-                             srv_log_writer_timeout};
+                             get_srv_log_writer_timeout()};
 
   Log_write_to_file_requests_monitor write_to_file_requests_monitor{log};
 
@@ -2484,7 +2493,7 @@
   log_t &log = *log_ptr;
 
   Log_thread_waiting waiting{log, log.flusher_event, srv_log_flusher_spin_delay,
-                             srv_log_flusher_timeout};
+                             get_srv_log_flusher_timeout()};
 
   log_flusher_mutex_enter(log);
 
@@ -2569,27 +2578,22 @@
         log.last_flush_end_time = current_time;
       }
 
-      const auto time_elapsed = current_time - log.last_flush_start_time;
-
-      using us = std::chrono::microseconds;
-
-      const auto time_elapsed_us =
-          std::chrono::duration_cast<us>(time_elapsed).count();
-
-      ut_a(time_elapsed_us >= 0);
-
-      const auto flush_every = srv_flush_log_at_timeout;
-
-      const auto flush_every_us = 1000000LL * flush_every;
-
-      if (time_elapsed_us < flush_every_us) {
+      const auto time_elapsed =
+          std::chrono::duration_cast<std::chrono::milliseconds>(
+              current_time - log.last_flush_start_time);
+
+      ut_a(time_elapsed >= std::chrono::seconds::zero());
+
+      const auto flush_every = get_srv_flush_log_at_timeout();
+
+      if (time_elapsed < flush_every) {
         log_flusher_mutex_exit(log);
 
         /* When we are asked to stop threads, do not respect the limit
         for flushes per second. */
         if (!log.should_stop_threads.load()) {
-          os_event_wait_time_low(log.flusher_event,
-                                 flush_every_us - time_elapsed_us, 0);
+          os_event_wait_time_low(log.flusher_event, flush_every - time_elapsed,
+                                 0);
         }
 
         log_flusher_mutex_enter(log);
@@ -2630,7 +2634,7 @@
 
   Log_thread_waiting waiting{log, log.write_notifier_event,
                              srv_log_write_notifier_spin_delay,
-                             srv_log_write_notifier_timeout};
+                             get_srv_log_write_notifier_timeout()};
 
   for (uint64_t step = 0;; ++step) {
     if (log.should_stop_threads.load()) {
@@ -2644,7 +2648,11 @@
 
     if (UNIV_UNLIKELY(
             log.writer_threads_paused.load(std::memory_order_acquire))) {
+      ut_ad(log.write_notifier_resume_lsn.load(std::memory_order_acquire) == 0);
       log_write_notifier_mutex_exit(log);
+
+      /* set to acknowledge */
+      log.write_notifier_resume_lsn.store(lsn, std::memory_order_release);
 
       os_event_wait(log.writer_threads_resume_event);
       ut_ad(log.write_notifier_resume_lsn.load(std::memory_order_acquire) + 1 >=
@@ -2748,7 +2756,7 @@
 
   Log_thread_waiting waiting{log, log.flush_notifier_event,
                              srv_log_flush_notifier_spin_delay,
-                             srv_log_flush_notifier_timeout};
+                             get_srv_log_flush_notifier_timeout()};
 
   for (uint64_t step = 0;; ++step) {
     if (log.should_stop_threads.load()) {
@@ -2762,7 +2770,11 @@
 
     if (UNIV_UNLIKELY(
             log.writer_threads_paused.load(std::memory_order_acquire))) {
+      ut_ad(log.flush_notifier_resume_lsn.load(std::memory_order_acquire) == 0);
       log_flush_notifier_mutex_exit(log);
+
+      /* set to acknowledge */
+      log.flush_notifier_resume_lsn.store(lsn, std::memory_order_release);
 
       os_event_wait(log.writer_threads_resume_event);
       ut_ad(log.flush_notifier_resume_lsn.load(std::memory_order_acquire) + 1 >=
@@ -2848,158 +2860,4 @@
 
 /** @} */
 
-<<<<<<< HEAD
-/**************************************************/ /**
-
- @name Log files encryption
-
- *******************************************************/
-
-/** @{ */
-
-bool log_read_encryption() {
-  space_id_t log_space_id = dict_sys_t::s_log_space_first_id;
-  const page_id_t page_id(log_space_id, 0);
-  byte *log_block_buf_ptr;
-  byte *log_block_buf;
-  byte key[Encryption::KEY_LEN];
-  byte iv[Encryption::KEY_LEN];
-  fil_space_t *space = fil_space_get(log_space_id);
-  dberr_t err;
-
-  log_block_buf_ptr =
-      static_cast<byte *>(ut_malloc_nokey(2 * OS_FILE_LOG_BLOCK_SIZE));
-  memset(log_block_buf_ptr, 0, 2 * OS_FILE_LOG_BLOCK_SIZE);
-  log_block_buf =
-      static_cast<byte *>(ut_align(log_block_buf_ptr, OS_FILE_LOG_BLOCK_SIZE));
-
-  err = fil_redo_io(IORequestLogRead, page_id, univ_page_size, LOG_ENCRYPTION,
-                    OS_FILE_LOG_BLOCK_SIZE, log_block_buf);
-
-  ut_a(err == DB_SUCCESS);
-
-  if (memcmp(log_block_buf + LOG_HEADER_CREATOR_END, Encryption::KEY_MAGIC_V3,
-             Encryption::MAGIC_SIZE) == 0) {
-    /* Make sure the keyring is loaded. */
-    if (!Encryption::check_keyring()) {
-      ut_free(log_block_buf_ptr);
-      ib::error(ER_IB_MSG_1238) << "Redo log was encrypted,"
-                                << " but keyring is not loaded.";
-      return (false);
-    }
-
-    if (Encryption::decode_encryption_info(
-            key, iv, log_block_buf + LOG_HEADER_CREATOR_END, true)) {
-      /* If redo log encryption is enabled, set the
-      space flag. Otherwise, we just fill the encryption
-      information to space object for decrypting old
-      redo log blocks. */
-      fsp_flags_set_encryption(space->flags);
-      err = fil_set_encryption(space->id, Encryption::AES, key, iv);
-
-      if (err == DB_SUCCESS) {
-        ut_free(log_block_buf_ptr);
-        ib::info(ER_IB_MSG_1239) << "Read redo log encryption"
-                                 << " metadata successful.";
-        return (true);
-      } else {
-        ut_free(log_block_buf_ptr);
-        ib::error(ER_IB_MSG_1240) << "Can't set redo log tablespace"
-                                  << " encryption metadata.";
-        return (false);
-      }
-    } else {
-      ut_free(log_block_buf_ptr);
-      ib::error(ER_IB_MSG_1241) << "Cannot read the encryption"
-                                   " information in log file header, please"
-                                   " check if keyring is loaded.";
-      return (false);
-    }
-  }
-
-  ut_free(log_block_buf_ptr);
-  return (true);
-}
-
-bool log_file_header_fill_encryption(byte *buf, byte *key, byte *iv,
-                                     bool is_boot, bool encrypt_key) {
-  byte encryption_info[Encryption::INFO_SIZE];
-
-  if (!Encryption::fill_encryption_info(key, iv, encryption_info, is_boot,
-                                        encrypt_key)) {
-    return (false);
-  }
-
-  ut_a(LOG_HEADER_CREATOR_END + Encryption::INFO_SIZE < OS_FILE_LOG_BLOCK_SIZE);
-
-  memcpy(buf + LOG_HEADER_CREATOR_END, encryption_info, Encryption::INFO_SIZE);
-
-  return (true);
-}
-
-bool log_write_encryption(byte *key, byte *iv, bool is_boot) {
-  const page_id_t page_id{dict_sys_t::s_log_space_first_id, 0};
-  byte *log_block_buf_ptr;
-  byte *log_block_buf;
-
-  log_block_buf_ptr =
-      static_cast<byte *>(ut_malloc_nokey(2 * OS_FILE_LOG_BLOCK_SIZE));
-  memset(log_block_buf_ptr, 0, 2 * OS_FILE_LOG_BLOCK_SIZE);
-  log_block_buf =
-      static_cast<byte *>(ut_align(log_block_buf_ptr, OS_FILE_LOG_BLOCK_SIZE));
-
-  if (key == nullptr && iv == nullptr) {
-    fil_space_t *space = fil_space_get(dict_sys_t::s_log_space_first_id);
-
-    key = space->encryption_key;
-    iv = space->encryption_iv;
-  }
-
-  if (!log_file_header_fill_encryption(log_block_buf, key, iv, is_boot, true)) {
-    ut_free(log_block_buf_ptr);
-    return (false);
-  }
-
-  auto err = fil_redo_io(IORequestLogWrite, page_id, univ_page_size,
-                         LOG_ENCRYPTION, OS_FILE_LOG_BLOCK_SIZE, log_block_buf);
-
-  ut_a(err == DB_SUCCESS);
-
-  ut_free(log_block_buf_ptr);
-  return (true);
-}
-
-bool log_rotate_encryption() {
-  fil_space_t *space = fil_space_get(dict_sys_t::s_log_space_first_id);
-
-  if (!FSP_FLAGS_GET_ENCRYPTION(space->flags)) {
-    return (true);
-  }
-
-  /* Rotate log tablespace */
-  return (log_write_encryption(nullptr, nullptr, false));
-}
-
-void redo_rotate_default_master_key() {
-  fil_space_t *space = fil_space_get(dict_sys_t::s_log_space_first_id);
-
-  if (srv_shutdown_state.load() >= SRV_SHUTDOWN_CLEANUP) {
-    return;
-  }
-
-  /* If the redo log space is using default key, rotate it.
-  We also need the server_uuid initialized. */
-  if (space->encryption_type != Encryption::NONE &&
-      Encryption::get_master_key_id() == Encryption::DEFAULT_MASTER_KEY_ID &&
-      !srv_read_only_mode && strlen(server_uuid) > 0) {
-    ut_a(FSP_FLAGS_GET_ENCRYPTION(space->flags));
-
-    log_write_encryption(nullptr, nullptr, false);
-  }
-}
-
-/** @} */
-
-=======
->>>>>>> fbdaa4de
 #endif /* !UNIV_HOTBACKUP */