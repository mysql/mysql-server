--- conflicted
+++ resolved
@@ -108,9 +108,8 @@
 #ifndef UNIV_HOTBACKUP
 
 /** Updates lsn available for checkpoint.
-@param[in,out]  log redo log
-@return the updated lsn value */
-static lsn_t log_update_available_for_checkpoint_lsn(log_t &log);
+@param[in,out]  log redo log */
+static void log_update_available_for_checkpoint_lsn(log_t &log);
 
 /** Checks if checkpoint should be written. Checks time elapsed since the last
 checkpoint, age of the last checkpoint and if there was any extra request to
@@ -132,8 +131,9 @@
 static void log_checkpoint(log_t &log);
 
 /** Calculates time that elapsed since last checkpoint.
-@return number of microseconds since the last checkpoint */
-static uint64_t log_checkpoint_time_elapsed(const log_t &log);
+@return Time duration elapsed since the last checkpoint */
+static std::chrono::steady_clock::duration log_checkpoint_time_elapsed(
+    const log_t &log);
 
 /** Requests a checkpoint written for lsn greater or equal to provided one.
 The log.checkpointer_mutex has to be acquired before it is called, and it
@@ -250,7 +250,7 @@
   of log block. In future we could get rid of this assumption, but
   we would need to ensure that recovery handles that properly.
 
-  For that we would better refactor log0recv.cc and seperate two
+  For that, we would better refactor log0recv.cc and separate two
   phases:
           1. Looking for the proper mtr boundary to start at (only parse).
           2. Actual parsing and applying changes. */
@@ -278,7 +278,16 @@
   return lsn;
 }
 
-static lsn_t log_update_available_for_checkpoint_lsn(log_t &log) {
+static void log_update_available_for_checkpoint_lsn(log_t &log) {
+  /* Note: log.m_allow_checkpoints is set to true after recovery is finished,
+  and changes gathered in srv_dict_metadata are applied to dict_table_t
+  objects; or in log_start() if recovery was not needed. We can't trust
+  flush lists until recovery is finished, so we must not update lsn available
+  for checkpoint (as update would be based on what we can see inside them). */
+  if (!log.m_allow_checkpoints.load(std::memory_order_acquire)) {
+    return;
+  }
+
   /* Update lsn available for checkpoint. */
   log.recent_closed.advance_tail();
   const lsn_t oldest_lsn = log_compute_available_for_checkpoint_lsn(log);
@@ -296,11 +305,7 @@
     log.available_for_checkpoint_lsn = oldest_lsn;
   }
 
-  const lsn_t result = log.available_for_checkpoint_lsn;
-
   log_limits_mutex_exit(log);
-
-  return (result);
 }
 
 /** @} */
@@ -321,6 +326,7 @@
 
 static lsn_t log_determine_checkpoint_lsn(log_t &log) {
   ut_ad(log_checkpointer_mutex_own(log));
+  ut_ad(log.m_allow_checkpoints.load());
 
   log_limits_mutex_enter(log);
 
@@ -449,6 +455,7 @@
   ut_ad(log_checkpointer_mutex_own(log));
   ut_a(!srv_read_only_mode);
   ut_ad(!srv_checkpoint_disabled);
+  ut_ad(log.m_allow_checkpoints.load());
 
   /* Read the comment from log_should_checkpoint() from just before
   acquiring the limits mutex. It is ok if available_for_checkpoint_lsn
@@ -565,7 +572,7 @@
     return log.last_checkpoint_lsn.load() >= requested_lsn;
   };
 
-  ut_wait_for(0, 100, stop_condition);
+  ut::wait_for(0, std::chrono::microseconds{100}, stop_condition);
 }
 
 static bool log_request_checkpoint_validate(const log_t &log) {
@@ -722,9 +729,6 @@
 
     os_event_set(buf_flush_event);
 
-<<<<<<< HEAD
-    os_event_wait_time_low(buf_flush_tick_event, 1000000, sig_count);
-=======
     /* Wait until flush is finished or timeout happens. This is to delay
     furious checkpoint writing when sync flush is active. However, if the
     log_writer entered its extra_margin, it's better to be more aggressive
@@ -745,7 +749,6 @@
     os_event_wait_time_low(buf_flush_tick_event,
                            std::chrono::milliseconds{time_to_wait_ms},
                            sig_count);
->>>>>>> fbdaa4de
 
     return true;
 
@@ -755,6 +758,15 @@
 }
 
 lsn_t log_sync_flush_lsn(log_t &log) {
+  /* Note: log.m_allow_checkpoints is set to true after recovery is finished,
+  and changes gathered in srv_dict_metadata are applied to dict_table_t
+  objects; or in log_start() if recovery was not needed. Until that happens
+  checkpoints are disallowed, so sync flush decisions (based on checkpoint age)
+  should be postponed. */
+  if (!log.m_allow_checkpoints.load(std::memory_order_acquire)) {
+    return 0;
+  }
+
   log_update_available_for_checkpoint_lsn(log);
 
   /* We acquire limits mutex only for a short period. Afterwards these
@@ -827,20 +839,11 @@
   }
 }
 
-static uint64_t log_checkpoint_time_elapsed(const log_t &log) {
+static std::chrono::steady_clock::duration log_checkpoint_time_elapsed(
+    const log_t &log) {
   ut_ad(log_checkpointer_mutex_own(log));
 
-  const auto current_time = std::chrono::high_resolution_clock::now();
-
-  const auto checkpoint_time = log.last_checkpoint_time;
-
-  if (current_time < log.last_checkpoint_time) {
-    return (0);
-  }
-
-  return (std::chrono::duration_cast<std::chrono::microseconds>(current_time -
-                                                                checkpoint_time)
-              .count());
+  return std::chrono::high_resolution_clock::now() - log.last_checkpoint_time;
 }
 
 static bool log_should_checkpoint(log_t &log) {
@@ -849,7 +852,6 @@
   lsn_t current_lsn;
   lsn_t requested_checkpoint_lsn;
   lsn_t checkpoint_age;
-  uint64_t checkpoint_time_elapsed;
   bool periodical_checkpoints_enabled;
 
   ut_ad(log_checkpointer_mutex_own(log));
@@ -859,6 +861,14 @@
     return false;
   }
 #endif /* UNIV_DEBUG */
+
+  /* Note: log.allow_checkpoints is set to true after recovery is finished,
+  and changes gathered in srv_dict_metadata are applied to dict_table_t
+  objects; or in log_start() if recovery was not needed. We can't reclaim
+  free space in redo log until DD dynamic metadata records are safe. */
+  if (!log.m_allow_checkpoints.load(std::memory_order_acquire)) {
+    return false;
+  }
 
   last_checkpoint_lsn = log.last_checkpoint_lsn.load();
 
@@ -895,11 +905,6 @@
 
   checkpoint_age = current_lsn + margin - last_checkpoint_lsn;
 
-<<<<<<< HEAD
-  checkpoint_time_elapsed = log_checkpoint_time_elapsed(log);
-
-=======
->>>>>>> fbdaa4de
   /* Update checkpoint_lsn stored in header of log files if:
           a) periodical checkpoints are enabled and either more than 1s
              elapsed since the last checkpoint or checkpoint could be
@@ -917,17 +922,8 @@
   DBUG_EXECUTE_IF("periodical_checkpoint_disabled",
                   periodical_checkpoints_enabled = false;);
 
-<<<<<<< HEAD
-  if ((periodical_checkpoints_enabled &&
-       checkpoint_time_elapsed >= srv_log_checkpoint_every * 1000ULL) ||
-      checkpoint_age >= log.max_checkpoint_age_async ||
-      (requested_checkpoint_lsn > last_checkpoint_lsn &&
-       requested_checkpoint_lsn <= oldest_lsn)) {
-    return (true);
-=======
   if (!periodical_checkpoints_enabled) {
     return false;
->>>>>>> fbdaa4de
   }
 
   /* Below is the check if a periodical checkpoint should be written. */
@@ -1007,7 +1003,7 @@
         requested_checkpoint_lsn >
             log.last_checkpoint_lsn.load(std::memory_order_acquire) ||
         log_checkpoint_time_elapsed(log) >=
-            log_busy_checkpoint_interval * srv_log_checkpoint_every * 1000ULL) {
+            log_busy_checkpoint_interval * get_srv_log_checkpoint_every()) {
       /* Consider flushing some dirty pages. */
       log_consider_sync_flush(log);
 
@@ -1024,8 +1020,8 @@
       /* not satisfied. retry. */
       error = 0;
     } else {
-      error = os_event_wait_time_low(
-          log.checkpointer_event, srv_log_checkpoint_every * 1000, sig_count);
+      error = os_event_wait_time_low(log.checkpointer_event,
+                                     get_srv_log_checkpoint_every(), sig_count);
     }
 
     /* Check if we should close the thread. */
@@ -1272,7 +1268,8 @@
     return current_sn <= log.free_check_limit_sn.load();
   };
 
-  const auto wait_stats = ut_wait_for(0, 100, stop_condition);
+  const auto wait_stats =
+      ut::wait_for(0, std::chrono::microseconds{100}, stop_condition);
 
   MONITOR_INC_WAIT_STATS(MONITOR_LOG_ON_FILE_SPACE_, wait_stats);
 }
