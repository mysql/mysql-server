/*****************************************************************************

Copyright (c) 1995, 2022, Oracle and/or its affiliates.
Copyright (c) 2009, Google Inc.

Portions of this file contain modifications contributed and copyrighted by
Google, Inc. Those modifications are gratefully acknowledged and are described
briefly in the InnoDB documentation. The contributions by Google are
incorporated with their permission, and subject to the conditions contained in
the file COPYING.Google.

This program is free software; you can redistribute it and/or modify it under
the terms of the GNU General Public License, version 2.0, as published by the
Free Software Foundation.

This program is also distributed with certain software (including but not
limited to OpenSSL) that is licensed under separate terms, as designated in a
particular file or component or in included license documentation. The authors
of MySQL hereby grant you an additional permission to link the program and
your derivative works with the separately licensed software that they have
included with MySQL.

This program is distributed in the hope that it will be useful, but WITHOUT
ANY WARRANTY; without even the implied warranty of MERCHANTABILITY or FITNESS
FOR A PARTICULAR PURPOSE. See the GNU General Public License, version 2.0,
for more details.

You should have received a copy of the GNU General Public License along with
this program; if not, write to the Free Software Foundation, Inc.,
51 Franklin St, Fifth Floor, Boston, MA 02110-1301  USA

*****************************************************************************/

/**************************************************/ /**
 @file log/log0log.cc

 Redo log system - provides durability for unflushed modifications
 to contents of data pages.

 This file covers general maintenance, including:
 -# Allocation and deallocation of the redo log data structures.
 -# Initialization and shutdown of the redo log.
 -# Start / stop for the log background threads.
 -# Runtime updates of server variables.
 -# Extending size of the redo log buffers.
 -# Locking redo position (for replication).

 Created 12/9/1995 Heikki Tuuri
 *******************************************************/

#ifndef UNIV_HOTBACKUP

/* time, difftime */
#include <time.h>

/* fprintf */
#include <cstdio>

/* std::memcpy */
#include <cstring>

/* arch_log_sys, arch_wake_threads */
#include "arch0arch.h"

/* dblwr::set(), ... */
#include "buf0dblwr.h"

/* fil_space_t */
#include "fil0fil.h"

/* log_update_buf_limit, ... */
#include "log0buf.h"

/* log_checkpointer_mutex */
#include "log0chkp.h"

/* log_calc_max_ages, ... */
#include "log0files_capacity.h"

/* log_create_new_files */
#include "log0files_governor.h"

/* log_limits_mutex, ... */
#include "log0log.h"

/* redo_log_archive_init, ... */
#include "log0meb.h"

/* log_pre_8_0_30::FILE_BASE_NAME */
#include "log0pre_8_0_30.h"

/* recv_sys->dblwr_state, ... */
#include "log0recv.h"

/* log_t::X */
#include "log0sys.h"

/* log_writer_mutex */
#include "log0write.h"

/* mtr_t::s_logging */
#include "mtr0mtr.h"

/* os_event_create, ... */
#include "os0event.h"

/* os_thread_create, ... */
#include "os0thread-create.h"

/* os_event_sleep */
#include "os0thread.h"

/* srv_log_buffer_size, ... */
#include "srv0srv.h"

/* srv_is_being_started */
#include "srv0start.h"

/* mysql_pfs_key_t */
#include "sync0sync.h"

/* LATCH_ID_LOG_WRITER, ... */
#include "sync0types.h"

/* ut_uint64_align_down */
#include "ut0byte.h"

/* Link_buf */
#include "ut0link_buf.h"

/* UT_DELETE_ARRAY */
#include "ut0new.h"

// clang-format off
/**
@page PAGE_INNODB_REDO_LOG Innodb redo log

@section sect_redo_log_general General idea of redo log

The redo log is a write ahead log of changes applied to contents of data pages.
It provides durability for all changes applied to the pages. In case of crash,
it is used to recover modifications to pages that were modified but have not
been flushed to disk.

@note In case of a shutdown (unless innodb-fast-shutdown = 2), the redo log
should be logically empty. This means that after the checkpoint lsn there
should be no records to apply. However the log files still could contain
some old data (which is not used during the recovery process).

Every change to content of a data page must be done through a mini-transaction
(so called mtr - mtr_t), which in mtr_commit() writes all its log records
to the redo log.

@remarks Normally these changes are performed using the mlog_write_ulint()
or similar function. In some page-level operations, only a code number of
a c-function and its parameters are written to the redo log, to reduce the
size of the redo log. You should not add parameters to such functions
(e.g. trx_undo_header_create(), trx_undo_insert_header_reuse()).
You should not add functionality which can either change when compared to older
versions, or which is dependent on data outside of the page being modified.
Therefore all functions must implement self-contained page transformation
and it should be unchanged if you don't have very essential reasons to change
the log semantics or format.

Single mtr can cover changes to multiple pages. In case of crash, either the
whole set of changes from a given mtr is recovered or none of the changes.

During life time of a mtr, a log of changes is collected inside an internal
buffer of the mtr. It contains multiple log records, which describe changes
applied to possibly different modified pages. When the mtr is committed, all
the log records are written to the log buffer within a single group of the log
records. Procedure:

-# Total number of data bytes of log records is calculated.
-# Space for the log records is reserved. Range of lsn values is assigned for
   a group of log records.
-# %Log records are written to the reserved space in the log buffer.
-# Modified pages are marked as dirty and moved to flush lists.
   All the dirty pages are marked with the same range of lsn values.
-# Reserved space is closed.

Background threads are responsible for writing of new changes in the log buffer
to the log files. User threads that require durability for the logged records,
have to wait until the log gets flushed up to the required point.

During recovery only complete groups of log records are recovered and applied.
Example given, if we had rotation in a tree, which resulted in changes to three
nodes (pages), we have a guarantee, that either the whole rotation is recovered
or nothing, so we will not end up with a tree that has incorrect structure.

Consecutive bytes written to the redo log are enumerated by the lsn values.
Every single byte written to the log buffer corresponds to current lsn
increased by one.

Data in the redo log is structured in consecutive blocks of 512 bytes
(_OS_FILE_LOG_BLOCK_SIZE_). Each block contains a header of 12 bytes
(_LOG_BLOCK_HDR_SIZE_) and a footer of 4 bytes (_LOG_BLOCK_TRL_SIZE_).
These extra bytes are also enumerated by lsn values. Whenever we refer to
data bytes, we mean actual bytes of log records - not bytes of headers and
footers of log blocks. The sequence of enumerated data bytes, is called the
sn values. All headers and footers of log blocks are added within the log
buffer, where data is actually stored in proper redo format.

When a user transaction commits, extra mtr is committed (related to undo log),
and then user thread waits until the redo log is flushed up to the point,
where log records of that mtr end.

When a dirty page is being flushed, a thread doing the flush, first needs to
wait until the redo log gets flushed up to the newest modification of the page.
Afterwards the page might be flushed. In case of crash, we might end up with
the newest version of the page and without any earlier versions of the page.
Then other pages, which potentially have not been flushed before the crash,
need to be recovered to that version. This applies to:
        * pages modified within the same group of log records,
        * and pages modified within any earlier group of log records.

@section sect_redo_log_architecture Architecture of redo log

@subsection subsect_redo_log_data_layers Data layers

Redo log consists of following data layers:

-# %Log files (typically 4 - 32 GB) - physical redo files that reside on
   the disk.

-# %Log buffer (64 MB by default) - groups data to write to log files,
   formats data in proper way: include headers/footers of log blocks,
   calculates checksums, maintains boundaries of record groups.

-# %Log recent written buffer (e.g. 4MB) - tracks recent writes to the
   log buffer. Allows to have concurrent writes to the log buffer and tracks
   up to which lsn all such writes have been already finished.

-# %Log recent closed buffer (e.g. 4MB) - tracks for which recent writes,
   corresponding dirty pages have been already added to the flush lists.
   Allows to relax order in which dirty pages have to be added to the flush
   lists and tracks up to which lsn, all dirty pages have been added.
   This is required to not make checkpoint at lsn which is larger than
   oldest_modification of some dirty page, which still has not been added
   to the flush list (because user thread was scheduled out).

-# %Log write ahead buffer (e.g. 4kB) - used to write ahead more bytes
   to the redo files, to avoid read-on-write problem. This buffer is also
   used when we need to write an incomplete log block, which might
   concurrently be receiving even more data from next user threads. In such
   case we first copy the incomplete block to the write ahead buffer.

@subsection subsect_redo_log_general_rules General rules

-# User threads write their redo data only to the log buffer.

-# User threads write concurrently to the log buffer, without synchronization
   between each other.

-# The log recent written buffer is maintained to track concurrent writes.

-# Background log threads write and flush the log buffer to disk.

-# User threads do not touch log files. Background log threads are the only
   allowed to touch the log files.

-# User threads wait for the background threads when they need flushed redo.

-# %Events per log block are exposed by redo log for users interested in waiting
   for the flushed redo.

-# Users can see up to which point log has been written / flushed.

-# User threads need to wait if there is no space in the log buffer.

   @diafile storage/innobase/log/arch_writing.dia "Writing to the redo log"

-# User threads add dirty pages to flush lists in the relaxed order.

-# Order in which user threads reserve ranges of lsn values, order in which
   they write to the log buffer, and order in which they add dirty pages to
   flush lists, could all be three completely different orders.

-# User threads do not write checkpoints (are not allowed to touch log files).

-# Checkpoint is automatically written from time to time by a background thread.

-# User threads can request a forced write of checkpoint and wait.

-# User threads need to wait if there is no space in the log files.

   @diafile storage/innobase/log/arch_deleting.dia "Reclaiming space in the redo log"

-# Well thought out and tested set of _MONITOR_ counters is maintained and
   documented.

-# All settings are configurable through server variables, but the new server
   variables are hidden unless a special _EXPERIMENTAL_ mode has been defined
   when running cmake.

-# All the new buffers could be resized dynamically during runtime. In practice,
   only size of the log buffer is accessible without the _EXPERIMENTAL_ mode.

   @note
   This is a functional change - the log buffer could be resized dynamically
   by users (also decreased).

@section sect_redo_log_lsn_values Glossary of lsn values

Different fragments of head of the redo log are tracked by different values:
  - @ref subsect_redo_log_write_lsn,
  - @ref subsect_redo_log_buf_ready_for_write_lsn,
  - @ref subsect_redo_log_sn.

Different fragments of the redo log's tail are tracked by different values:
  - @ref subsect_redo_log_buf_dirty_pages_added_up_to_lsn,
  - @ref subsect_redo_log_available_for_checkpoint_lsn,
  - @ref subsect_redo_log_last_checkpoint_lsn.

@subsection subsect_redo_log_write_lsn log.write_lsn

Up to this lsn we have written all data to log files. It's the beginning of
the unwritten log buffer. Older bytes in the buffer are not required and might
be overwritten in cyclic manner for lsn values larger by _log.buf_size_.

Value is updated by: [log writer thread](@ref sect_redo_log_writer).

@subsection subsect_redo_log_buf_ready_for_write_lsn log.buf_ready_for_write_lsn

Up to this lsn, all concurrent writes to log buffer have been finished.
We don't need older part of the log recent-written buffer.

It obviously holds:

        log.buf_ready_for_write_lsn >= log.write_lsn

Value is updated by: [log writer thread](@ref sect_redo_log_writer).

@subsection subsect_redo_log_flushed_to_disk_lsn log.flushed_to_disk_lsn

Up to this lsn, we have written and flushed data to log files.

It obviously holds:

        log.flushed_to_disk_lsn <= log.write_lsn

Value is updated by: [log flusher thread](@ref sect_redo_log_flusher).

@subsection subsect_redo_log_sn log.sn

Corresponds to current lsn. Maximum assigned sn value (enumerates only
data bytes).

It obviously holds:

        log.sn >= log_translate_lsn_to_sn(log.buf_ready_for_write_lsn)

Value is updated by: user threads during reservation of space.

@subsection subsect_redo_log_buf_dirty_pages_added_up_to_lsn
log.buf_dirty_pages_added_up_to_lsn

Up to this lsn user threads have added all dirty pages to flush lists.

The redo log records are allowed to be deleted not further than up to this lsn.
That's because there could be a page with _oldest_modification_ smaller than
the minimum _oldest_modification_ available in flush lists. Note that such page
is just about to be added to flush list by a user thread, but there is no mutex
protecting access to the minimum _oldest_modification_, which would be acquired
by the user thread before writing to redo log. Hence for any lsn greater than
_buf_dirty_pages_added_up_to_lsn_ we cannot trust that flush lists are complete
and minimum calculated value (or its approximation) is valid.

@note
Note that we do not delete redo log records physically, but we still can delete
them logically by doing checkpoint at given lsn.

It holds (unless the log writer thread misses an update of the
@ref subsect_redo_log_buf_ready_for_write_lsn):

        log.buf_dirty_pages_added_up_to_lsn <= log.buf_ready_for_write_lsn.

@subsection subsect_redo_log_available_for_checkpoint_lsn
log.available_for_checkpoint_lsn

Up to this lsn all dirty pages have been flushed to disk. However, this value
is not guaranteed to be the maximum such value. As insertion order to flush
lists is relaxed, the buf_pool_get_oldest_modification_approx() returns
modification time of some page that was inserted the earliest, it doesn't
have to be the oldest modification though. However, the maximum difference
between the first page in flush list, and one with the oldest modification
lsn is limited by the number of entries in the log recent closed buffer.

That's why from result of buf_pool_get_oldest_modification_approx() size of
the log recent closed buffer is subtracted. The result is used to update the
lsn available for a next checkpoint.

This has impact on the redo format, because the checkpoint_lsn can now point
to the middle of some group of log records (even to the middle of a single
log record). Log files with such checkpoint are not recoverable by older
versions of InnoDB by default.

Value is updated by:
[log checkpointer thread](@ref sect_redo_log_checkpointer).

@see @ref sect_redo_log_add_dirty_pages

@subsection subsect_redo_log_last_checkpoint_lsn log.last_checkpoint_lsn

Up to this lsn all dirty pages have been flushed to disk and the lsn value
has been flushed to the header of the redo log file containing that lsn.

The lsn value points to place where recovery is supposed to start. Data bytes
for smaller lsn values are not required and might be overwritten (log files
are circular). One could consider them logically deleted.

Value is updated by:
[log checkpointer thread](@ref sect_redo_log_checkpointer).

It holds:

        log.last_checkpoint_lsn
        <= log.available_for_checkpoint_lsn
        <= log.buf_dirty_pages_added_up_to_lsn.


Read more about redo log details:
- @subpage PAGE_INNODB_REDO_LOG_BUF
- @subpage PAGE_INNODB_REDO_LOG_THREADS
- @subpage PAGE_INNODB_REDO_LOG_FORMAT

*******************************************************/
// clang-format on

/** Redo log system. Singleton used to populate global pointer. */
aligned_pointer<log_t> *log_sys_object;

/** Redo log system (singleton). */
log_t *log_sys;

#ifdef UNIV_PFS_THREAD

/** PFS key for the log files governor thread. */
mysql_pfs_key_t log_files_governor_thread_key;

/** PFS key for the log writer thread. */
mysql_pfs_key_t log_writer_thread_key;

/** PFS key for the log checkpointer thread. */
mysql_pfs_key_t log_checkpointer_thread_key;

/** PFS key for the log flusher thread. */
mysql_pfs_key_t log_flusher_thread_key;

/** PFS key for the log flush notifier thread. */
mysql_pfs_key_t log_flush_notifier_thread_key;

/** PFS key for the log write notifier thread. */
mysql_pfs_key_t log_write_notifier_thread_key;

#endif /* UNIV_PFS_THREAD */

/** Allocates the log system and initializes all log mutexes and log events. */
static void log_sys_create();

/** Handles the log creator name stored on the disk (in the redo log files).
Does whatever is required to handle the creator name and decides if further
initialization of InnoDB might be allowed.
@remarks Recognizes log creator by its name and marks that within recv_sys
by setting recv_sys->is_meb_db or recv_sys->is_cloned_db. Disables the dblwr
if log files were created by MEB. Emits message to the error log when the
recognized creator name is not an usual MySQL's creator name.
@param[in]  log  redo log with log.m_creator_name read from files
@retval DB_SUCCESS if further initialization might be continued (note that
potentially the creator name could be recognized as an unknown one)
@retval DB_ERROR if further initialization must not be continued (for example
because a foreign creator name was detected but read-only mode is turned on) */
static dberr_t log_sys_handle_creator(log_t &log);

/** Recognizes log format and emits corresponding message to the error log.
Returns DB_ERROR if format is too old and no longer supported or format is
not the current one and innodb_force_recovery != 0 is passed.
@param[in]  log    redo log
@return DB_SUCCESS or error */
static dberr_t log_sys_check_format(const log_t &log);

/** Checks if the redo log directory exists, can be listed and contains
at least one redo log file.
@remarks Redo log file is recognized only by looking at the file name,
accordingly to the configured ruleset (@see log_configure()).
@param[in]      ctx           redo log files context
@param[in,out]  path          path to redo log directory checked during this
call
@param[out]  found_files  true iff found at least one redo log file
@retval DB_SUCCESS    if succeeded to list the log directory
@retval DB_ERROR      if failed to list the existing log directory
@retval DB_NOT_FOUND  if the log directory does not exist */
static dberr_t log_sys_check_directory(const Log_files_context &ctx,
                                       std::string &path, bool &found_files);

/** Free the log system data structures. Deallocate all the related memory. */
static void log_sys_free();

/** Calculates proper size for the log buffer and allocates the log buffer.
@param[out]     log     redo log */
static void log_allocate_buffer(log_t &log);

/** Deallocates the log buffer.
@param[out]     log     redo log */
static void log_deallocate_buffer(log_t &log);

/** Allocates the log write-ahead buffer (aligned to system page for
easier migrations between NUMA nodes).
@param[out]     log     redo log */
static void log_allocate_write_ahead_buffer(log_t &log);

/** Deallocates the log write-ahead buffer.
@param[out]     log     redo log */
static void log_deallocate_write_ahead_buffer(log_t &log);

/** Allocates the array with flush events.
@param[out]     log     redo log */
static void log_allocate_flush_events(log_t &log);

/** Deallocates the array with flush events.
@param[out]     log     redo log */
static void log_deallocate_flush_events(log_t &log);

/** Deallocates the array with write events.
@param[out]     log     redo log */
static void log_deallocate_write_events(log_t &log);

/** Allocates the array with write events.
@param[out]     log     redo log */
static void log_allocate_write_events(log_t &log);

/** Allocates the log recent written buffer.
@param[out]     log     redo log */
static void log_allocate_recent_written(log_t &log);

/** Deallocates the log recent written buffer.
@param[out]     log     redo log */
static void log_deallocate_recent_written(log_t &log);

/** Allocates the log recent closed buffer.
@param[out]     log     redo log */
static void log_allocate_recent_closed(log_t &log);

/** Deallocates the log recent closed buffer.
@param[out]     log     redo log */
static void log_deallocate_recent_closed(log_t &log);

/** Resets the log encryption buffer (used to write encryption headers).
@param[out]     log     redo log */
static void log_reset_encryption_buffer(log_t &log);

/** Calculates proper size of the log buffer and updates related fields.
Calculations are based on current value of srv_log_buffer_size. Note,
that the proper size of the log buffer should be a power of two.
@param[out]     log             redo log */
static void log_calc_buf_size(log_t &log);

/** Pauses writer, flusher and notifiers and switches user threads
to write log as former version.
NOTE: These pause/resume functions should be protected by mutex while serving.
The caller innodb_log_writer_threads_update() is protected
by LOCK_global_system_variables in mysqld.
@param[out]     log     redo log */
static void log_pause_writer_threads(log_t &log);

/** Resumes writer, flusher and notifiers and switches user threads
not to write log.
@param[out]     log     redo log */
static void log_resume_writer_threads(log_t &log);

/**************************************************/ /**

 @name  Allocation and deallocation of log_sys

 *******************************************************/

/** @{ */

static void log_sys_create() {
  ut_a(log_sys == nullptr);

  /* The log_sys_object is pointer to aligned_pointer. That's
  temporary solution until we refactor redo log more.

  That's required for now, because the aligned_pointer, has dtor
  which tries to free the memory and as long as this is global
  variable it will have the dtor called. However because we can
  exit without proper cleanup for redo log in some cases, we
  need to forbid dtor calls then. */

  log_sys_object = UT_NEW_NOKEY(aligned_pointer<log_t>{});

  log_sys_object->create();
  log_sys = *log_sys_object;

  log_t &log = *log_sys;

  /* Initialize simple value fields. */
  log.dict_persist_margin.store(0);
  log.periodical_checkpoints_enabled = false;
  log.m_format = Log_format::CURRENT;
  log.m_creator_name = LOG_HEADER_CREATOR_CURRENT;
  log.n_log_ios_old = log.n_log_ios;
  log.last_printout_time = time(nullptr);
  log.m_requested_files_consumption = false;
  log.m_writer_inside_extra_margin = false;
  log.m_oldest_need_lsn_lowerbound = 0;
  ut_d(log.first_block_is_correct_for_lsn = 0);
  log.m_unused_files_count = 0;
  log.m_encryption_metadata = {};

  log.checkpointer_event = os_event_create();
  log.closer_event = os_event_create();
  log.write_notifier_event = os_event_create();
  log.flush_notifier_event = os_event_create();
  log.writer_event = os_event_create();
  log.flusher_event = os_event_create();
  log.old_flush_event = os_event_create();
  os_event_set(log.old_flush_event);
  log.writer_threads_resume_event = os_event_create();
  os_event_set(log.writer_threads_resume_event);
  log.sn_lock_event = os_event_create();
  os_event_set(log.sn_lock_event);
  log.m_files_governor_event = os_event_create();
  log.m_files_governor_iteration_event = os_event_create();
  log.m_file_removed_event = os_event_create();
  log.next_checkpoint_event = os_event_create();

  mutex_create(LATCH_ID_LOG_CHECKPOINTER, &log.checkpointer_mutex);
  mutex_create(LATCH_ID_LOG_CLOSER, &log.closer_mutex);
  mutex_create(LATCH_ID_LOG_WRITER, &log.writer_mutex);
  mutex_create(LATCH_ID_LOG_FLUSHER, &log.flusher_mutex);
  mutex_create(LATCH_ID_LOG_WRITE_NOTIFIER, &log.write_notifier_mutex);
  mutex_create(LATCH_ID_LOG_FLUSH_NOTIFIER, &log.flush_notifier_mutex);
  mutex_create(LATCH_ID_LOG_LIMITS, &log.limits_mutex);
  mutex_create(LATCH_ID_LOG_FILES, &log.m_files_mutex);
  mutex_create(LATCH_ID_LOG_SN_MUTEX, &log.sn_x_lock_mutex);

#ifdef UNIV_PFS_RWLOCK
  /* pfs_psi is separated from sn_lock_inst,
  because not needed for non debug build. */
  log.pfs_psi =
      PSI_RWLOCK_CALL(init_rwlock)(log_sn_lock_key.m_value, &log.pfs_psi);
#endif /* UNIV_PFS_RWLOCK */
#ifdef UNIV_DEBUG
  /* initialize rw_lock without pfs_psi */
  log.sn_lock_inst =
      static_cast<rw_lock_t *>(ut_zalloc_nokey(sizeof(*log.sn_lock_inst)));
  new (log.sn_lock_inst) rw_lock_t;
  rw_lock_create_func(log.sn_lock_inst, SYNC_LOG_SN, "log.sn_lock_inst",
                      UT_LOCATION_HERE);
#endif /* UNIV_DEBUG */

  /* Allocate buffers. */
  log_allocate_buffer(log);
  log_allocate_write_ahead_buffer(log);
  log_allocate_recent_written(log);
  log_allocate_recent_closed(log);
  log_allocate_flush_events(log);
  log_allocate_write_events(log);

  log_reset_encryption_buffer(log);

  log_calc_buf_size(log);

  log_consumer_register(log, &(log.m_checkpoint_consumer));
}

<<<<<<< HEAD
void log_start(log_t &log, checkpoint_no_t checkpoint_no, lsn_t checkpoint_lsn,
               lsn_t start_lsn) {
=======
dberr_t log_start(log_t &log, lsn_t checkpoint_lsn, lsn_t start_lsn,
                  byte first_block[OS_FILE_LOG_BLOCK_SIZE],
                  bool allow_checkpoints) {
>>>>>>> fbdaa4de
  ut_a(log_sys != nullptr);
  ut_a(checkpoint_lsn >= OS_FILE_LOG_BLOCK_SIZE);
  ut_a(checkpoint_lsn >= LOG_START_LSN);
  ut_a(start_lsn >= checkpoint_lsn);
  ut_a(arch_log_sys == nullptr || !arch_log_sys->is_active());

  log.write_to_file_requests_total.store(0);
  log.write_to_file_requests_interval.store(0);

  log.recovered_lsn = start_lsn;
  log.last_checkpoint_lsn = checkpoint_lsn;
  log.available_for_checkpoint_lsn = checkpoint_lsn;

  ut_a((log.sn.load(std::memory_order_acquire) & SN_LOCKED) == 0);
  log.sn = log_translate_lsn_to_sn(log.recovered_lsn);
  log.sn_locked = log_translate_lsn_to_sn(log.recovered_lsn);

  if ((start_lsn + LOG_BLOCK_TRL_SIZE) % OS_FILE_LOG_BLOCK_SIZE == 0) {
    start_lsn += LOG_BLOCK_TRL_SIZE + LOG_BLOCK_HDR_SIZE;
  } else if (start_lsn % OS_FILE_LOG_BLOCK_SIZE == 0) {
    start_lsn += LOG_BLOCK_HDR_SIZE;
  }
  ut_a(start_lsn > LOG_START_LSN);

  log.recent_written.add_link(0, start_lsn);
  log.recent_written.advance_tail();
  ut_a(log_buffer_ready_for_write_lsn(log) == start_lsn);

  log.recent_closed.add_link(0, start_lsn);
  log.recent_closed.advance_tail();
  ut_a(log_buffer_dirty_pages_added_up_to_lsn(log) == start_lsn);

  log.write_lsn = start_lsn;
  log.flushed_to_disk_lsn = start_lsn;

  log.write_ahead_end_offset = 0;

  lsn_t block_lsn;
  byte *block;

  block_lsn = ut_uint64_align_down(start_lsn, OS_FILE_LOG_BLOCK_SIZE);

  ut_a(block_lsn % log.buf_size + OS_FILE_LOG_BLOCK_SIZE <= log.buf_size);

  block = static_cast<byte *>(log.buf) + block_lsn % log.buf_size;

  Log_data_block_header block_header;
  block_header.m_epoch_no = log_block_convert_lsn_to_epoch_no(block_lsn);
  block_header.m_hdr_no = log_block_convert_lsn_to_epoch_no(block_lsn);
  block_header.m_data_len = start_lsn - block_lsn;

  if (first_block != nullptr) {
    std::memcpy(block, first_block, OS_FILE_LOG_BLOCK_SIZE);
    block_header.m_first_rec_group = log_block_get_first_rec_group(block);
  } else {
    ut_a(start_lsn % OS_FILE_LOG_BLOCK_SIZE == LOG_BLOCK_HDR_SIZE);
    std::memset(block, 0x00, OS_FILE_LOG_BLOCK_SIZE);
    block_header.m_first_rec_group = LOG_BLOCK_HDR_SIZE;
  }

  ut_ad(log.first_block_is_correct_for_lsn == start_lsn);
  ut_ad(LOG_BLOCK_HDR_SIZE <= block_header.m_first_rec_group);
  ut_ad(block_header.m_first_rec_group <= block_header.m_data_len);

  log_data_block_header_serialize(block_header, block);

  log_update_buf_limit(log, start_lsn);

  const dberr_t err = log_files_start(log);

  /* Do not reorder writes above, below this line. For x86 this
  protects only from unlikely compile-time reordering. */
  std::atomic_thread_fence(std::memory_order_release);

  return err;
}

static void log_sys_free() {
  ut_a(log_sys != nullptr);

  log_t &log = *log_sys;

  log_consumer_unregister(log, &(log.m_checkpoint_consumer));

  log_deallocate_write_events(log);
  log_deallocate_flush_events(log);
  log_deallocate_recent_closed(log);
  log_deallocate_recent_written(log);
  log_deallocate_write_ahead_buffer(log);
  log_deallocate_buffer(log);

#ifdef UNIV_DEBUG
  rw_lock_free_func(log.sn_lock_inst);
  ut_free(log.sn_lock_inst);
  log.sn_lock_inst = nullptr;
#endif /* UNIV_DEBUG */
#ifdef UNIV_PFS_RWLOCK
  if (log.pfs_psi != nullptr) {
    PSI_RWLOCK_CALL(destroy_rwlock)(log.pfs_psi);
    log.pfs_psi = nullptr;
  }
#endif /* UNIV_PFS_RWLOCK */

  mutex_free(&log.m_files_mutex);
  mutex_free(&log.sn_x_lock_mutex);
  mutex_free(&log.limits_mutex);
  mutex_free(&log.write_notifier_mutex);
  mutex_free(&log.flush_notifier_mutex);
  mutex_free(&log.flusher_mutex);
  mutex_free(&log.writer_mutex);
  mutex_free(&log.closer_mutex);
  mutex_free(&log.checkpointer_mutex);

  os_event_destroy(log.next_checkpoint_event);
  os_event_destroy(log.write_notifier_event);
  os_event_destroy(log.flush_notifier_event);
  os_event_destroy(log.closer_event);
  os_event_destroy(log.checkpointer_event);
  os_event_destroy(log.writer_event);
  os_event_destroy(log.flusher_event);
  os_event_destroy(log.old_flush_event);
  os_event_destroy(log.writer_threads_resume_event);
  os_event_destroy(log.m_files_governor_event);
  os_event_destroy(log.m_files_governor_iteration_event);
  os_event_destroy(log.m_file_removed_event);
  os_event_destroy(log.sn_lock_event);

  log_sys_object->destroy();

  UT_DELETE(log_sys_object);
  log_sys_object = nullptr;

  log_sys = nullptr;
}

/** @} */

/**************************************************/ /**

 @name  Start / stop of background threads

 *******************************************************/

/** @{ */

void log_writer_thread_active_validate() { ut_a(log_writer_is_active()); }

void log_background_write_threads_active_validate(const log_t &log) {
  ut_ad(!log.disable_redo_writes);

  ut_a(log_writer_is_active());
  ut_a(log_flusher_is_active());
}

void log_background_threads_active_validate(const log_t &log) {
  log_background_write_threads_active_validate(log);

  ut_a(log_write_notifier_is_active());
  ut_a(log_flush_notifier_is_active());
  ut_a(log_checkpointer_is_active());
  ut_a(log_files_governor_is_active());
}

void log_background_threads_inactive_validate() {
  ut_a(!log_files_governor_is_active());
  ut_a(!log_checkpointer_is_active());
  ut_a(!log_write_notifier_is_active());
  ut_a(!log_flush_notifier_is_active());
  ut_a(!log_writer_is_active());
  ut_a(!log_flusher_is_active());
}

void log_start_background_threads(log_t &log) {
  ib::info(ER_IB_MSG_1258) << "Log background threads are being started...";

  log_background_threads_inactive_validate();

  ut_ad(!log.disable_redo_writes);
  ut_a(!srv_read_only_mode);
  ut_a(log.sn.load() > 0);

  log.should_stop_threads.store(false);
  log.writer_threads_paused.store(false);

  srv_threads.m_log_checkpointer =
      os_thread_create(log_checkpointer_thread_key, log_checkpointer, &log);

  srv_threads.m_log_flush_notifier =
      os_thread_create(log_flush_notifier_thread_key, log_flush_notifier, &log);

  srv_threads.m_log_flusher =
      os_thread_create(log_flusher_thread_key, log_flusher, &log);

  srv_threads.m_log_write_notifier =
      os_thread_create(log_write_notifier_thread_key, log_write_notifier, &log);

  srv_threads.m_log_writer =
      os_thread_create(log_writer_thread_key, log_writer, &log);

  srv_threads.m_log_files_governor = os_thread_create(
      log_files_governor_thread_key, 0, log_files_governor, &log);

  log.m_no_more_dummy_records_requested.store(false);
  log.m_no_more_dummy_records_promised.store(false);

  srv_threads.m_log_checkpointer.start();
  srv_threads.m_log_flush_notifier.start();
  srv_threads.m_log_flusher.start();
  srv_threads.m_log_write_notifier.start();
  srv_threads.m_log_writer.start();
  srv_threads.m_log_files_governor.start();

  log_background_threads_active_validate(log);

  log_control_writer_threads(log);

  meb::redo_log_archive_init();
}

void log_stop_background_threads(log_t &log) {
  /* We cannot stop threads when x-lock is acquired, because of scenario:
          * log_checkpointer starts log_checkpoint()
          * log_checkpoint() asks to persist dd dynamic metadata
          * dict_persist_to_dd_table_buffer() tries to write to redo
          * but cannot lock on log.sn
          * so log_checkpointer thread waits for this thread
            until the x-lock is released
          * but this thread waits until log background threads
            have been stopped - log_checkpointer is not stopped. */
  ut_ad(!rw_lock_own(log.sn_lock_inst, RW_LOCK_X));

  ib::info(ER_IB_MSG_1259) << "Log background threads are being closed...";

  meb::redo_log_archive_deinit();

  log_background_threads_active_validate(log);

  ut_a(!srv_read_only_mode);

  log_resume_writer_threads(log);

  log_files_dummy_records_disable(log);

  log.should_stop_threads.store(true);

  /* Wait until threads are closed. */
  while (log_writer_is_active()) {
    os_event_set(log.writer_event);
    std::this_thread::sleep_for(std::chrono::microseconds(10));
  }
  while (log_write_notifier_is_active()) {
    os_event_set(log.write_notifier_event);
    std::this_thread::sleep_for(std::chrono::microseconds(10));
  }
  while (log_flusher_is_active()) {
    os_event_set(log.flusher_event);
    std::this_thread::sleep_for(std::chrono::microseconds(10));
  }
  while (log_flush_notifier_is_active()) {
    os_event_set(log.flush_notifier_event);
    std::this_thread::sleep_for(std::chrono::microseconds(10));
  }
  while (log_checkpointer_is_active()) {
    os_event_set(log.checkpointer_event);
    std::this_thread::sleep_for(std::chrono::microseconds(10));
  }
  while (log_files_governor_is_active()) {
    os_event_set(log.m_files_governor_event);
    std::this_thread::sleep_for(std::chrono::microseconds(10));
  }

  log_background_threads_inactive_validate();
}

void log_stop_background_threads_nowait(log_t &log) {
  log_resume_writer_threads(log);
  log_files_dummy_records_request_disable(log);
  log.should_stop_threads.store(true);
  log_wake_threads(log);
}

void log_make_empty_and_stop_background_threads(log_t &log) {
  log_files_dummy_records_disable(log);

  while (log_make_latest_checkpoint(log)) {
    /* It could happen, that when writing a new checkpoint,
    DD dynamic metadata was persisted, making some pages
    dirty (with the persisted data) and writing new redo
    records to protect those modifications. In such case,
    current lsn would be higher than lsn and we would need
    another iteration to ensure, that checkpoint lsn points
    to the newest lsn. */
  }

  log_stop_background_threads(log);
}

void log_wake_threads(log_t &log) {
  if (log_files_governor_is_active()) {
    os_event_set(log.m_files_governor_event);
  }
  if (log_checkpointer_is_active()) {
    os_event_set(log.checkpointer_event);
  }
  if (log_writer_is_active()) {
    os_event_set(log.writer_event);
  }
  if (log_flusher_is_active()) {
    os_event_set(log.flusher_event);
  }
  if (log_write_notifier_is_active()) {
    os_event_set(log.write_notifier_event);
  }
}

static void log_pause_writer_threads(log_t &log) {
  /* protected by LOCK_global_system_variables */
  if (!log.writer_threads_paused.load()) {
    os_event_reset(log.writer_threads_resume_event);
    log.writer_threads_paused.store(true);
    if (log_writer_is_active()) {
      os_event_set(log.writer_event);
    }
    if (log_flusher_is_active()) {
      os_event_set(log.flusher_event);
    }
    if (log_write_notifier_is_active()) {
      os_event_set(log.write_notifier_event);
    }
    if (log_flush_notifier_is_active()) {
      os_event_set(log.flush_notifier_event);
    }

    /* wakeup waiters to use the log writer threads */
    for (size_t i = 0; i < log.write_events_size; ++i) {
      os_event_set(log.write_events[i]);
    }
    for (size_t i = 0; i < log.flush_events_size; ++i) {
      os_event_set(log.flush_events[i]);
    }
  }
}

static void log_resume_writer_threads(log_t &log) {
  /* protected by LOCK_global_system_variables */
  if (log.writer_threads_paused.load()) {
    log.writer_threads_paused.store(false);

    /* wakeup waiters not to use the log writer threads */
    os_event_set(log.old_flush_event);

    /* gives resume lsn for each notifiers */
    log.write_notifier_resume_lsn.store(log.write_lsn.load());
    log.flush_notifier_resume_lsn.store(log.flushed_to_disk_lsn.load());
    os_event_set(log.writer_threads_resume_event);

    /* confirms *_notifier_resume_lsn have been accepted */
    while (log.write_notifier_resume_lsn.load(std::memory_order_acquire) != 0 ||
           log.flush_notifier_resume_lsn.load(std::memory_order_acquire) != 0) {
      std::this_thread::sleep_for(std::chrono::milliseconds(1));
      ut_a(log_write_notifier_is_active());
      ut_a(log_flush_notifier_is_active());
      os_event_set(log.writer_threads_resume_event);
    }
  }
}

void log_control_writer_threads(log_t &log) {
  /* pause/resume the log writer threads based on innodb_log_writer_threads
  value. NOTE: This function is protected by LOCK_global_system_variables
  in mysqld by called from innodb_log_writer_threads_update() */
  if (srv_log_writer_threads) {
    log_resume_writer_threads(log);
  } else {
    log_pause_writer_threads(log);
  }
}

/** @} */

/**************************************************/ /**

 @name  Status printing

 *******************************************************/

/** @{ */

void log_print(const log_t &log, FILE *file) {
  lsn_t last_checkpoint_lsn;
  lsn_t dirty_pages_added_up_to_lsn;
  lsn_t ready_for_write_lsn;
  lsn_t write_lsn;
  lsn_t flush_lsn;
  lsn_t max_assigned_lsn;
  lsn_t current_lsn;
  lsn_t oldest_lsn;
  uint64_t file_min_id;
  uint64_t file_max_id;

  log_files_mutex_enter(log);

  last_checkpoint_lsn = log.last_checkpoint_lsn.load();
  dirty_pages_added_up_to_lsn = log_buffer_dirty_pages_added_up_to_lsn(log);
  ready_for_write_lsn = log_buffer_ready_for_write_lsn(log);
  write_lsn = log.write_lsn.load();
  flush_lsn = log.flushed_to_disk_lsn.load();
  max_assigned_lsn = log_get_lsn(log);
  current_lsn = log_get_lsn(log);
  file_min_id = log.m_files.begin()->m_id;
  file_max_id = log.m_current_file.m_id;

  log_limits_mutex_enter(log);
  oldest_lsn = log.available_for_checkpoint_lsn;
  log_limits_mutex_exit(log);

  log_files_mutex_exit(log);

  fprintf(file,
          "Log sequence number          " LSN_PF
          "\n"
          "Log buffer assigned up to    " LSN_PF
          "\n"
          "Log buffer completed up to   " LSN_PF
          "\n"
          "Log written up to            " LSN_PF
          "\n"
          "Log flushed up to            " LSN_PF
          "\n"
          "Added dirty pages up to      " LSN_PF
          "\n"
          "Pages flushed up to          " LSN_PF
          "\n"
          "Last checkpoint at           " LSN_PF
          "\n"
          "Log minimum file id is       " UINT64PF
          "\n"
          "Log maximum file id is       " UINT64PF "\n",
          current_lsn, max_assigned_lsn, ready_for_write_lsn, write_lsn,
          flush_lsn, dirty_pages_added_up_to_lsn, oldest_lsn,
          last_checkpoint_lsn, file_min_id, file_max_id);

  time_t current_time = time(nullptr);

  double time_elapsed = difftime(current_time, log.last_printout_time);

  if (time_elapsed <= 0) {
    time_elapsed = 1;
  }

  fprintf(
      file, UINT64PF " log i/o's done, %.2f log i/o's/second\n", log.n_log_ios,
      static_cast<double>(log.n_log_ios - log.n_log_ios_old) / time_elapsed);

  log.n_log_ios_old = log.n_log_ios;
  log.last_printout_time = current_time;
}

void log_refresh_stats(log_t &log) {
  log.n_log_ios_old = log.n_log_ios;
  log.last_printout_time = time(nullptr);
}

void log_update_exported_variables(const log_t &log) {
  export_vars.innodb_redo_log_read_only = srv_read_only_mode;

  export_vars.innodb_redo_log_uuid = log.m_log_uuid;

  export_vars.innodb_redo_log_checkpoint_lsn = log_get_checkpoint_lsn(log);

  export_vars.innodb_redo_log_flushed_to_disk_lsn =
      log.flushed_to_disk_lsn.load();

  export_vars.innodb_redo_log_current_lsn = log_get_lsn(log);
}

/** @} */

/**************************************************/ /**

 @name  Resizing of buffers

 *******************************************************/

/** @{ */

bool log_buffer_resize_low(log_t &log, size_t new_size, lsn_t end_lsn) {
  ut_ad(log_checkpointer_mutex_own(log));
  ut_ad(log_writer_mutex_own(log));

  const lsn_t start_lsn =
      ut_uint64_align_down(log.write_lsn.load(), OS_FILE_LOG_BLOCK_SIZE);

  end_lsn = ut_uint64_align_up(end_lsn, OS_FILE_LOG_BLOCK_SIZE);

  if (end_lsn == start_lsn) {
    end_lsn += OS_FILE_LOG_BLOCK_SIZE;
  }

  ut_ad(end_lsn - start_lsn <= log.buf_size);

  if (end_lsn - start_lsn > new_size) {
    return false;
  }

  /* Save the contents. */
  byte *tmp_buf = UT_NEW_ARRAY_NOKEY(byte, end_lsn - start_lsn);
  for (auto i = start_lsn; i < end_lsn; i += OS_FILE_LOG_BLOCK_SIZE) {
    std::memcpy(&tmp_buf[i - start_lsn], &log.buf[i % log.buf_size],
                OS_FILE_LOG_BLOCK_SIZE);
  }

  /* Re-allocate log buffer. */
  srv_log_buffer_size = static_cast<ulong>(new_size);
  log_deallocate_buffer(log);
  log_allocate_buffer(log);

  /* Restore the contents. */
  for (auto i = start_lsn; i < end_lsn; i += OS_FILE_LOG_BLOCK_SIZE) {
    std::memcpy(&log.buf[i % new_size], &tmp_buf[i - start_lsn],
                OS_FILE_LOG_BLOCK_SIZE);
  }
  UT_DELETE_ARRAY(tmp_buf);

  log_calc_buf_size(log);

  log_update_buf_limit(log);

  ut_a(srv_log_buffer_size == log.buf_size);

  ib::info(ER_IB_MSG_1260) << "srv_log_buffer_size was extended to "
                           << log.buf_size << ".";

  return true;
}

bool log_buffer_resize(log_t &log, size_t new_size) {
  log_buffer_x_lock_enter(log);

  const lsn_t end_lsn = log_get_lsn(log);

  log_checkpointer_mutex_enter(log);
  log_writer_mutex_enter(log);

  const bool ret = log_buffer_resize_low(log, new_size, end_lsn);

  log_writer_mutex_exit(log);
  log_checkpointer_mutex_exit(log);
  log_buffer_x_lock_exit(log);

  return ret;
}

void log_write_ahead_resize(log_t &log, size_t new_size) {
  ut_a(new_size >= INNODB_LOG_WRITE_AHEAD_SIZE_MIN);
  ut_a(new_size <= INNODB_LOG_WRITE_AHEAD_SIZE_MAX);

  log_writer_mutex_enter(log);

  log_deallocate_write_ahead_buffer(log);
  srv_log_write_ahead_size = static_cast<ulong>(new_size);

  log.write_ahead_end_offset =
      ut_uint64_align_down(log.write_ahead_end_offset, new_size);

  log_allocate_write_ahead_buffer(log);

  log_writer_mutex_exit(log);
}

static void log_calc_buf_size(log_t &log) {
  ut_a(srv_log_buffer_size >= INNODB_LOG_BUFFER_SIZE_MIN);
  ut_a(srv_log_buffer_size <= INNODB_LOG_BUFFER_SIZE_MAX);

  log.buf_size = srv_log_buffer_size;

  /* The following update has to be the last operation during resize
  procedure of log buffer. That's because since this moment, possibly
  new concurrent writes for higher sn will start (which were waiting
  for free space in the log buffer). */

  log.buf_size_sn = log_translate_lsn_to_sn(log.buf_size);
}

/** @} */

/**************************************************/ /**

 @name  Allocation / deallocation of buffers

 *******************************************************/

/** @{ */

static void log_allocate_buffer(log_t &log) {
  ut_a(srv_log_buffer_size >= INNODB_LOG_BUFFER_SIZE_MIN);
  ut_a(srv_log_buffer_size <= INNODB_LOG_BUFFER_SIZE_MAX);
  ut_a(srv_log_buffer_size >= 4 * UNIV_PAGE_SIZE);

  log.buf.create(srv_log_buffer_size);
}

static void log_deallocate_buffer(log_t &log) { log.buf.destroy(); }

static void log_allocate_write_ahead_buffer(log_t &log) {
  ut_a(srv_log_write_ahead_size >= INNODB_LOG_WRITE_AHEAD_SIZE_MIN);
  ut_a(srv_log_write_ahead_size <= INNODB_LOG_WRITE_AHEAD_SIZE_MAX);

  log.write_ahead_buf_size = srv_log_write_ahead_size;
  log.write_ahead_buf.create(log.write_ahead_buf_size);
}

static void log_deallocate_write_ahead_buffer(log_t &log) {
  log.write_ahead_buf.destroy();
}

<<<<<<< HEAD
static void log_allocate_checkpoint_buffer(log_t &log) {
  log.checkpoint_buf.create(OS_FILE_LOG_BLOCK_SIZE);
}

static void log_deallocate_checkpoint_buffer(log_t &log) {
  log.checkpoint_buf.destroy();
}

=======
>>>>>>> fbdaa4de
static void log_allocate_flush_events(log_t &log) {
  const size_t n = srv_log_flush_events;

  ut_a(log.flush_events == nullptr);
  ut_a(n >= 1);
  ut_a((n & (n - 1)) == 0);

  log.flush_events_size = n;
  log.flush_events = UT_NEW_ARRAY_NOKEY(os_event_t, n);

  for (size_t i = 0; i < log.flush_events_size; ++i) {
    log.flush_events[i] = os_event_create();
  }
}

static void log_deallocate_flush_events(log_t &log) {
  ut_a(log.flush_events != nullptr);

  for (size_t i = 0; i < log.flush_events_size; ++i) {
    os_event_destroy(log.flush_events[i]);
  }

  UT_DELETE_ARRAY(log.flush_events);
  log.flush_events = nullptr;
}

static void log_allocate_write_events(log_t &log) {
  const size_t n = srv_log_write_events;

  ut_a(log.write_events == nullptr);
  ut_a(n >= 1);
  ut_a((n & (n - 1)) == 0);

  log.write_events_size = n;
  log.write_events = UT_NEW_ARRAY_NOKEY(os_event_t, n);

  for (size_t i = 0; i < log.write_events_size; ++i) {
    log.write_events[i] = os_event_create();
  }
}

static void log_deallocate_write_events(log_t &log) {
  ut_a(log.write_events != nullptr);

  for (size_t i = 0; i < log.write_events_size; ++i) {
    os_event_destroy(log.write_events[i]);
  }

  UT_DELETE_ARRAY(log.write_events);
  log.write_events = nullptr;
}

static void log_allocate_recent_written(log_t &log) {
  log.recent_written = Link_buf<lsn_t>{srv_log_recent_written_size};
}
static void log_deallocate_recent_written(log_t &log) {
  log.recent_written.validate_no_links();
  log.recent_written = {};
}

static void log_allocate_recent_closed(log_t &log) {
  log.recent_closed = Link_buf<lsn_t>{srv_log_recent_closed_size};
}

static void log_deallocate_recent_closed(log_t &log) {
  log.recent_closed.validate_no_links();
  log.recent_closed = {};
}

<<<<<<< HEAD
static void log_allocate_file_header_buffers(log_t &log) {
  const uint32_t n_files = log.n_files;

  using Buf_ptr = aligned_array_pointer<byte, OS_FILE_LOG_BLOCK_SIZE>;

  log.file_header_bufs = UT_NEW_ARRAY_NOKEY(Buf_ptr, n_files);

  for (uint32_t i = 0; i < n_files; i++) {
    log.file_header_bufs[i].create(LOG_FILE_HDR_SIZE);
  }
}

static void log_deallocate_file_header_buffers(log_t &log) {
  ut_a(log.n_files > 0);
  ut_a(log.file_header_bufs != nullptr);

  UT_DELETE_ARRAY(log.file_header_bufs);
  log.file_header_bufs = nullptr;
=======
static void log_reset_encryption_buffer(log_t &log) {
  std::memset(log.m_encryption_buf, 0x00, OS_FILE_LOG_BLOCK_SIZE);
>>>>>>> fbdaa4de
}

/** @} */

/**************************************************/ /**

 @name  Log position locking (for replication)

 *******************************************************/

/** @{ */

void log_position_lock(log_t &log) {
  log_buffer_x_lock_enter(log);

  log_checkpointer_mutex_enter(log);
}

void log_position_unlock(log_t &log) {
  log_checkpointer_mutex_exit(log);

  log_buffer_x_lock_exit(log);
}

void log_position_collect_lsn_info(const log_t &log, lsn_t *current_lsn,
                                   lsn_t *checkpoint_lsn) {
  ut_ad(rw_lock_own(log.sn_lock_inst, RW_LOCK_X));
  ut_ad(log_checkpointer_mutex_own(log));

  *checkpoint_lsn = log.last_checkpoint_lsn.load();

  *current_lsn = log_get_lsn(log);

  /* Ensure we have redo log started. */
  ut_a(*current_lsn >= LOG_START_LSN);
  ut_a(*checkpoint_lsn >= LOG_START_LSN);

  /* Obviously current lsn cannot point to before checkpoint. */
  ut_a(*current_lsn >= *checkpoint_lsn);
}

/** @} */

/**************************************************/ /**

 @name Log - persisting flags

 *******************************************************/

/** @{ */

/** Updates and persists the updated log flags to disk.
@param[in,out]  log               redo log
@param[in]      update_function   functor called on existing flags,
                                  supposed to make changes */
template <typename T>
static void log_update_flags(log_t &log, T update_function) {
  ut_a(!srv_read_only_mode);

  log_writer_mutex_enter(log); /* writing to log files */
  log_files_mutex_enter(log);  /* accessing log.m_files */

  Log_flags log_flags = log.m_log_flags;
  update_function(log_flags);

  const dberr_t err = log_files_persist_flags(log, log_flags);
  ut_a(err == DB_SUCCESS);

  log_files_mutex_exit(log);
  log_writer_mutex_exit(log);
}

void log_persist_enable(log_t &log) {
  log_update_flags(log, [](Log_flags &log_flags) {
    log_file_header_reset_flag(log_flags, LOG_HEADER_FLAG_NO_LOGGING);
    log_file_header_reset_flag(log_flags, LOG_HEADER_FLAG_CRASH_UNSAFE);
  });
}

void log_persist_disable(log_t &log) {
  log_update_flags(log, [](Log_flags &log_flags) {
    log_file_header_set_flag(log_flags, LOG_HEADER_FLAG_NO_LOGGING);
    log_file_header_set_flag(log_flags, LOG_HEADER_FLAG_CRASH_UNSAFE);
  });
}

void log_persist_crash_safe(log_t &log) {
  log_update_flags(log, [](Log_flags &log_flags) {
    ut_a(log_file_header_check_flag(log_flags, LOG_HEADER_FLAG_NO_LOGGING));
    log_file_header_reset_flag(log_flags, LOG_HEADER_FLAG_CRASH_UNSAFE);
  });
}

void log_persist_initialized(log_t &log) {
  log_update_flags(log, [](Log_flags &log_flags) {
    constexpr auto flag_to_reset = LOG_HEADER_FLAG_NOT_INITIALIZED;
    ut_a(log_file_header_check_flag(log_flags, flag_to_reset));
    log_file_header_reset_flag(log_flags, flag_to_reset);
  });
}

void log_crash_safe_validate(log_t &log) {
  log_files_mutex_enter(log); /* accessing log.m_files */
  ut_a(!log_file_header_check_flag(log.m_log_flags,
                                   LOG_HEADER_FLAG_CRASH_UNSAFE));
  log_files_mutex_exit(log);
}

/** @} */

/**************************************************/ /**

 @name Log - log system initialization.

 *******************************************************/

/** @{ */

static dberr_t log_sys_handle_creator(log_t &log) {
  auto str_starts_with = [](const std::string &a, const std::string &b) {
    return a.size() >= b.size() && a.substr(0, b.size()) == b;
  };

  const auto &creator_name = log.m_creator_name;

  if (str_starts_with(creator_name, "MEB")) {
    /* Disable the double write buffer. MEB ensures that the data pages
    are consistent. Therefore the dblwr is superfluous. Secondly, the dblwr
    file is not redo logged and we can have pages in there that were written
    after the redo log was copied by MEB. */

    /* Restore state after recovery completes. */
    recv_sys->dblwr_state = dblwr::g_mode;
    dblwr::g_mode = dblwr::Mode::OFF;
    dblwr::set();

    recv_sys->is_meb_db = true;

    if (srv_read_only_mode) {
      ib::error(ER_IB_MSG_LOG_FILES_CREATED_BY_MEB_AND_READ_ONLY_MODE);
      return DB_ERROR;
    }

    /* This log file was created by mysqlbackup --restore: print
    a note to the user about it */
    ib::info(ER_IB_MSG_LOG_FILES_CREATED_BY_MEB, creator_name.c_str());

  } else if (str_starts_with(creator_name, LOG_HEADER_CREATOR_CLONE)) {
    recv_sys->is_cloned_db = true;
    /* Refuse clone database recovery in read only mode. */
    if (srv_read_only_mode) {
      ib::error(ER_IB_MSG_LOG_FILES_CREATED_BY_CLONE_AND_READ_ONLY_MODE);
      return DB_ERROR;
    }
    ib::info(ER_IB_MSG_LOG_FILES_CREATED_BY_CLONE);

  } else if (!str_starts_with(creator_name, "MySQL ")) {
    ib::warn(ER_IB_MSG_LOG_FILES_CREATED_BY_UNKNOWN_CREATOR,
             creator_name.c_str());
  }
  return DB_SUCCESS;
}

static dberr_t log_sys_check_format(const log_t &log) {
  switch (log.m_format) {
    case Log_format::LEGACY:
      ib::error(ER_IB_MSG_LOG_FORMAT_BEFORE_5_7_9,
                ulong{to_int(Log_format::LEGACY)});
      return DB_ERROR;

    case Log_format::VERSION_5_7_9:
    case Log_format::VERSION_8_0_1:
    case Log_format::VERSION_8_0_3:
    case Log_format::VERSION_8_0_19:
    case Log_format::VERSION_8_0_28:
      ib::info(ER_IB_MSG_LOG_FORMAT_BEFORE_8_0_30, ulong{to_int(log.m_format)});
      break;

    case Log_format::CURRENT:
      break;

    default:
      /* The log_files_find_and_analyze() would return error if format
      was invalid, and InnoDB would quit in log_sys_init() before
      calling this function. */
      ut_error;
  }

  if (log.m_format < Log_format::CURRENT && srv_force_recovery != 0) {
    /* We say no to running with forced recovery and old format.
    User should rather use previous version of MySQL and recover
    properly before he switches to newer version. */
    const auto directory = log_directory_path(log.m_files_ctx);
    ib::error(ER_IB_MSG_LOG_UPGRADE_FORCED_RECV, ulong{to_int(log.m_format)});
    return DB_ERROR;
  }

  return DB_SUCCESS;
}

static dberr_t log_sys_check_directory(const Log_files_context &ctx,
                                       std::string &path, bool &found_files) {
  path = log_directory_path(ctx);
  if (!os_file_exists(path.c_str())) {
    return DB_NOT_FOUND;
  }
  ut::vector<Log_file_id> listed_files;
  const dberr_t err = log_list_existing_files(ctx, listed_files);
  if (err != DB_SUCCESS) {
    return DB_ERROR;
  }
  found_files = !listed_files.empty();
  return DB_SUCCESS;
}

dberr_t log_sys_init(bool expect_no_files, lsn_t flushed_lsn,
                     lsn_t &new_files_lsn) {
  ut_a(log_is_data_lsn(flushed_lsn));
  ut_a(log_sys == nullptr);

  new_files_lsn = 0;

  Log_files_context log_files_ctx{srv_log_group_home_dir,
                                  Log_files_ruleset::PRE_8_0_30};

  std::string root_path;
  bool found_files_in_root{false};
  dberr_t err =
      log_sys_check_directory(log_files_ctx, root_path, found_files_in_root);

  /* Report error if innodb_log_group_home_dir / datadir has not been found or
  could not be listed. It's a proper decision for all redo format versions:
    - older formats store there ib_logfile* files directly,
    - newer formats store there #innodb_redo subdirectory. */
  if (err != DB_SUCCESS) {
    ib::error(ER_IB_MSG_LOG_INIT_DIR_LIST_FAILED, root_path.c_str());
    return err;
  }

  Log_file_handle::s_on_before_read = [](Log_file_id, Log_file_type file_type,
                                         os_offset_t, os_offset_t read_size) {
    ut_a(file_type == Log_file_type::NORMAL);
    ut_a(srv_is_being_started);
#ifndef UNIV_HOTBACKUP
    srv_stats.data_read.add(read_size);
#endif /* !UNIV_HOTBACKUP */
  };

  Log_file_handle::s_on_before_write =
      [](Log_file_id file_id, Log_file_type file_type, os_offset_t write_offset,
         os_offset_t write_size) {
        ut_a(!srv_read_only_mode);
        if (!srv_is_being_started) {
          ut_a(log_sys != nullptr);
          auto file = log_sys->m_files.file(file_id);
          if (file_type == Log_file_type::NORMAL) {
            ut_a(file != log_sys->m_files.end());
            ut_a((file_id == log_sys->m_current_file.m_id &&
                  write_offset + write_size <= file->m_size_in_bytes) ||
                 write_offset + write_size <= LOG_FILE_HDR_SIZE);
          } else {
            ut_a(file == log_sys->m_files.end());
            ut_a(file_id == log_sys->m_current_file.next_id());
          }
        }
#ifndef UNIV_HOTBACKUP
        srv_stats.data_written.add(write_size);
#endif
      };

#ifdef _WIN32
  Log_file_handle::s_skip_fsyncs =
      (srv_win_file_flush_method == SRV_WIN_IO_UNBUFFERED);
#else
  Log_file_handle::s_skip_fsyncs =
      (srv_unix_file_flush_method == SRV_UNIX_O_DSYNC ||
       srv_unix_file_flush_method == SRV_UNIX_NOSYNC);
#endif /* _WIN32 */

  if (!found_files_in_root) {
    log_files_ctx =
        Log_files_context{srv_log_group_home_dir, Log_files_ruleset::CURRENT};

    std::string subdir_path;
    bool found_files_in_subdir{false};
    err = log_sys_check_directory(log_files_ctx, subdir_path,
                                  found_files_in_subdir);

    switch (err) {
      case DB_SUCCESS:
        if (expect_no_files && found_files_in_subdir) {
          ib::error(ER_IB_MSG_LOG_INIT_DIR_NOT_EMPTY_WONT_INITIALIZE,
                    subdir_path.c_str());
          return DB_ERROR;
        }
        if (!srv_read_only_mode) {
          /* The problem is that a lot of people is not aware
          that sending SHUTDOWN command does not end when the
          server is no longer running, but earlier (obvious!).
          Starting MySQL without waiting on previous instance
          stopped, seems a bad idea and it often leaded to
          quick failures here if we did not retry. */
          for (size_t retries = 0;; ++retries) {
            const auto remove_unused_files_ret =
                log_remove_unused_files(log_files_ctx);
            if (remove_unused_files_ret.first == DB_SUCCESS) {
              break;
            }
            ut_a(retries < 300);
            std::this_thread::sleep_for(std::chrono::seconds(1));
          }
        }
        break;
      case DB_NOT_FOUND:
        /* The #innodb_redo directory has not been found. */
        if (expect_no_files) {
          /* InnoDB needs to create new directory #innodb_redo. */
          if (!os_file_create_directory(subdir_path.c_str(), false)) {
            return DB_ERROR;
          }
        } else {
          /* InnoDB does not start if neither ib_logfile* files were found,
          nor the #innodb_redo directory was found. User should be informed
          about the problem and decide to either:
            - use older version of MySQL (<= 8.0.29) and do a non-fast shutdown,
            - or create the missing #innodb_redo */
          ib::error(ER_IB_MSG_LOG_INIT_DIR_MISSING_SUBDIR, LOG_DIRECTORY_NAME,
                    log_pre_8_0_30::FILE_BASE_NAME, root_path.c_str());
          return DB_ERROR;
        }
        break;
      default:
        ib::error(ER_IB_MSG_LOG_INIT_DIR_LIST_FAILED, subdir_path.c_str());
        return err;
    }

  } else {
    /* Found existing files in old location for redo files (PRE_8_0_30).
    If expected to see no files (and create new), return error emitting
    the error message. */
    if (expect_no_files) {
      ib::error(ER_IB_MSG_LOG_INIT_DIR_NOT_EMPTY_WONT_INITIALIZE,
                root_path.c_str());
      return DB_ERROR;
    }
  }

  log_sys_create();
  ut_a(log_sys != nullptr);
  log_t &log = *log_sys;

  bool is_concurrency_margin_safe;
  log_concurrency_margin(
      Log_files_capacity::soft_logical_capacity_for_hard(
          Log_files_capacity::hard_logical_capacity_for_physical(
              srv_redo_log_capacity_used)),
      is_concurrency_margin_safe);

  if (!is_concurrency_margin_safe) {
    os_offset_t min_redo_log_capacity = srv_redo_log_capacity_used;
    os_offset_t max_redo_log_capacity = LOG_CAPACITY_MAX;
    while (min_redo_log_capacity < max_redo_log_capacity) {
      const os_offset_t capacity_to_check =
          (min_redo_log_capacity + max_redo_log_capacity) / 2;

      log_concurrency_margin(
          Log_files_capacity::soft_logical_capacity_for_hard(
              Log_files_capacity::hard_logical_capacity_for_physical(
                  capacity_to_check)),
          is_concurrency_margin_safe);

      if (is_concurrency_margin_safe) {
        max_redo_log_capacity = capacity_to_check;
      } else {
        min_redo_log_capacity = capacity_to_check + 1;
      }
    }

    /* The innodb_redo_log_capacity is always rounded to 1M */
    min_redo_log_capacity =
        ut_uint64_align_up(min_redo_log_capacity, 1024UL * 1024);

    ib::error(ER_IB_MSG_LOG_PARAMS_CONCURRENCY_MARGIN_UNSAFE,
              ulonglong{srv_redo_log_capacity_used / 1024 / 1024},
              ulong{srv_thread_concurrency},
              ulonglong{min_redo_log_capacity / 1024 / 1024},
              INNODB_PARAMETERS_MSG);

    return DB_ERROR;
  }

  log.m_files_ctx = std::move(log_files_ctx);

  if (expect_no_files) {
    ut_a(srv_force_recovery < SRV_FORCE_NO_LOG_REDO);
    ut_a(!srv_read_only_mode);

    ut_a(log.m_files_ctx.m_files_ruleset == Log_files_ruleset::CURRENT);

    return log_files_create(log, flushed_lsn, new_files_lsn);
  }

  if (srv_force_recovery >= SRV_FORCE_NO_LOG_REDO) {
    return DB_SUCCESS;
  }

  Log_files_dict files{log.m_files_ctx};
  Log_format format;
  std::string creator_name;
  Log_flags log_flags;
  Log_uuid log_uuid;

  ut_a(srv_force_recovery < SRV_FORCE_NO_LOG_REDO);

  auto res = log_files_find_and_analyze(
      srv_read_only_mode, log.m_encryption_metadata, files, format,
      creator_name, log_flags, log_uuid);
  switch (res) {
    case Log_files_find_result::FOUND_VALID_FILES:
      log.m_format = format;
      log.m_creator_name = creator_name;
      log.m_log_flags = log_flags;
      log.m_log_uuid = log_uuid;
      log.m_files = std::move(files);
      break;

    case Log_files_find_result::FOUND_UNINITIALIZED_FILES:
      ut_a(format == Log_format::CURRENT);
      [[fallthrough]];
    case Log_files_find_result::FOUND_NO_FILES:
      ut_a(log.m_files_ctx.m_files_ruleset == Log_files_ruleset::CURRENT);
      ut_a(files.empty());

      if (srv_read_only_mode) {
        ut_a(srv_force_recovery < SRV_FORCE_NO_LOG_REDO);
        ib::error(ER_IB_MSG_LOG_FILES_CREATE_AND_READ_ONLY_MODE);
        return DB_ERROR;
      }

      {
        const auto ret = log_remove_files(log.m_files_ctx);
        ut_a(ret.first == DB_SUCCESS);
      }

      return log_files_create(log, flushed_lsn, new_files_lsn);

    case Log_files_find_result::SYSTEM_ERROR:
    case Log_files_find_result::FOUND_CORRUPTED_FILES:
    case Log_files_find_result::FOUND_DISABLED_FILES:
    case Log_files_find_result::FOUND_VALID_FILES_BUT_MISSING_NEWEST:
      return DB_ERROR;
  }

  /* Check format of the redo log and emit information to the error log,
  if the format was not the newest one. */
  err = log_sys_check_format(log);
  if (err != DB_SUCCESS) {
    return err;
  }

  /* Check creator of log files and mark fields of recv_sys: is_cloned_db,
  is_meb_db if needed. */
  err = log_sys_handle_creator(log);
  if (err != DB_SUCCESS) {
    return err;
  }

  if (log_file_header_check_flag(log_flags, LOG_HEADER_FLAG_NO_LOGGING)) {
    auto result = mtr_t::s_logging.disable(nullptr);
    /* Currently never fails. */
    ut_a(result == 0);
    srv_redo_log = false;
  }

  return DB_SUCCESS;
}

void log_sys_close() {
  log_sys_free();
  ut_a(log_sys == nullptr);
}

/** @} */

#endif /* !UNIV_HOTBACKUP */<|MERGE_RESOLUTION|>--- conflicted
+++ resolved
@@ -428,10 +428,14 @@
 // clang-format on
 
 /** Redo log system. Singleton used to populate global pointer. */
-aligned_pointer<log_t> *log_sys_object;
+ut::aligned_pointer<log_t, ut::INNODB_CACHE_LINE_SIZE> *log_sys_object;
 
 /** Redo log system (singleton). */
 log_t *log_sys;
+
+#ifdef UNIV_PFS_MEMORY
+PSI_memory_key log_buffer_memory_key;
+#endif /* UNIV_PFS_MEMORY */
 
 #ifdef UNIV_PFS_THREAD
 
@@ -588,9 +592,11 @@
   exit without proper cleanup for redo log in some cases, we
   need to forbid dtor calls then. */
 
-  log_sys_object = UT_NEW_NOKEY(aligned_pointer<log_t>{});
-
-  log_sys_object->create();
+  using log_t_aligned_pointer = std::decay_t<decltype(*log_sys_object)>;
+  log_sys_object =
+      ut::new_withkey<log_t_aligned_pointer>(UT_NEW_THIS_FILE_PSI_KEY);
+  log_sys_object->alloc_withkey(UT_NEW_THIS_FILE_PSI_KEY);
+
   log_sys = *log_sys_object;
 
   log_t &log = *log_sys;
@@ -644,8 +650,8 @@
 #endif /* UNIV_PFS_RWLOCK */
 #ifdef UNIV_DEBUG
   /* initialize rw_lock without pfs_psi */
-  log.sn_lock_inst =
-      static_cast<rw_lock_t *>(ut_zalloc_nokey(sizeof(*log.sn_lock_inst)));
+  log.sn_lock_inst = static_cast<rw_lock_t *>(
+      ut::zalloc_withkey(UT_NEW_THIS_FILE_PSI_KEY, sizeof(*log.sn_lock_inst)));
   new (log.sn_lock_inst) rw_lock_t;
   rw_lock_create_func(log.sn_lock_inst, SYNC_LOG_SN, "log.sn_lock_inst",
                       UT_LOCATION_HERE);
@@ -666,14 +672,9 @@
   log_consumer_register(log, &(log.m_checkpoint_consumer));
 }
 
-<<<<<<< HEAD
-void log_start(log_t &log, checkpoint_no_t checkpoint_no, lsn_t checkpoint_lsn,
-               lsn_t start_lsn) {
-=======
 dberr_t log_start(log_t &log, lsn_t checkpoint_lsn, lsn_t start_lsn,
                   byte first_block[OS_FILE_LOG_BLOCK_SIZE],
                   bool allow_checkpoints) {
->>>>>>> fbdaa4de
   ut_a(log_sys != nullptr);
   ut_a(checkpoint_lsn >= OS_FILE_LOG_BLOCK_SIZE);
   ut_a(checkpoint_lsn >= LOG_START_LSN);
@@ -681,11 +682,12 @@
   ut_a(arch_log_sys == nullptr || !arch_log_sys->is_active());
 
   log.write_to_file_requests_total.store(0);
-  log.write_to_file_requests_interval.store(0);
+  log.write_to_file_requests_interval.store(std::chrono::seconds::zero());
 
   log.recovered_lsn = start_lsn;
   log.last_checkpoint_lsn = checkpoint_lsn;
   log.available_for_checkpoint_lsn = checkpoint_lsn;
+  log.m_allow_checkpoints.store(allow_checkpoints);
 
   ut_a((log.sn.load(std::memory_order_acquire) & SN_LOCKED) == 0);
   log.sn = log_translate_lsn_to_sn(log.recovered_lsn);
@@ -767,7 +769,7 @@
 
 #ifdef UNIV_DEBUG
   rw_lock_free_func(log.sn_lock_inst);
-  ut_free(log.sn_lock_inst);
+  ut::free(log.sn_lock_inst);
   log.sn_lock_inst = nullptr;
 #endif /* UNIV_DEBUG */
 #ifdef UNIV_PFS_RWLOCK
@@ -801,9 +803,8 @@
   os_event_destroy(log.m_file_removed_event);
   os_event_destroy(log.sn_lock_event);
 
-  log_sys_object->destroy();
-
-  UT_DELETE(log_sys_object);
+  log_sys_object->dealloc();
+  ut::delete_(log_sys_object);
   log_sys_object = nullptr;
 
   log_sys = nullptr;
@@ -859,19 +860,19 @@
   log.writer_threads_paused.store(false);
 
   srv_threads.m_log_checkpointer =
-      os_thread_create(log_checkpointer_thread_key, log_checkpointer, &log);
-
-  srv_threads.m_log_flush_notifier =
-      os_thread_create(log_flush_notifier_thread_key, log_flush_notifier, &log);
+      os_thread_create(log_checkpointer_thread_key, 0, log_checkpointer, &log);
+
+  srv_threads.m_log_flush_notifier = os_thread_create(
+      log_flush_notifier_thread_key, 0, log_flush_notifier, &log);
 
   srv_threads.m_log_flusher =
-      os_thread_create(log_flusher_thread_key, log_flusher, &log);
-
-  srv_threads.m_log_write_notifier =
-      os_thread_create(log_write_notifier_thread_key, log_write_notifier, &log);
+      os_thread_create(log_flusher_thread_key, 0, log_flusher, &log);
+
+  srv_threads.m_log_write_notifier = os_thread_create(
+      log_write_notifier_thread_key, 0, log_write_notifier, &log);
 
   srv_threads.m_log_writer =
-      os_thread_create(log_writer_thread_key, log_writer, &log);
+      os_thread_create(log_writer_thread_key, 0, log_writer, &log);
 
   srv_threads.m_log_files_governor = os_thread_create(
       log_files_governor_thread_key, 0, log_files_governor, &log);
@@ -1013,6 +1014,14 @@
     }
     for (size_t i = 0; i < log.flush_events_size; ++i) {
       os_event_set(log.flush_events[i]);
+    }
+
+    /* confirms *_notifier_thread accepted to pause */
+    while (log.write_notifier_resume_lsn.load(std::memory_order_acquire) == 0 ||
+           log.flush_notifier_resume_lsn.load(std::memory_order_acquire) == 0) {
+      ut_a(log_write_notifier_is_active());
+      ut_a(log_flush_notifier_is_active());
+      std::this_thread::sleep_for(std::chrono::milliseconds(1));
     }
   }
 }
@@ -1180,7 +1189,8 @@
   }
 
   /* Save the contents. */
-  byte *tmp_buf = UT_NEW_ARRAY_NOKEY(byte, end_lsn - start_lsn);
+  byte *tmp_buf = ut::new_arr_withkey<byte>(UT_NEW_THIS_FILE_PSI_KEY,
+                                            ut::Count(end_lsn - start_lsn));
   for (auto i = start_lsn; i < end_lsn; i += OS_FILE_LOG_BLOCK_SIZE) {
     std::memcpy(&tmp_buf[i - start_lsn], &log.buf[i % log.buf_size],
                 OS_FILE_LOG_BLOCK_SIZE);
@@ -1196,7 +1206,7 @@
     std::memcpy(&log.buf[i % new_size], &tmp_buf[i - start_lsn],
                 OS_FILE_LOG_BLOCK_SIZE);
   }
-  UT_DELETE_ARRAY(tmp_buf);
+  ut::delete_arr(tmp_buf);
 
   log_calc_buf_size(log);
 
@@ -1273,34 +1283,25 @@
   ut_a(srv_log_buffer_size <= INNODB_LOG_BUFFER_SIZE_MAX);
   ut_a(srv_log_buffer_size >= 4 * UNIV_PAGE_SIZE);
 
-  log.buf.create(srv_log_buffer_size);
-}
-
-static void log_deallocate_buffer(log_t &log) { log.buf.destroy(); }
+  log.buf.alloc_withkey(ut::make_psi_memory_key(log_buffer_memory_key),
+                        ut::Count{srv_log_buffer_size});
+}
+
+static void log_deallocate_buffer(log_t &log) { log.buf.dealloc(); }
 
 static void log_allocate_write_ahead_buffer(log_t &log) {
   ut_a(srv_log_write_ahead_size >= INNODB_LOG_WRITE_AHEAD_SIZE_MIN);
   ut_a(srv_log_write_ahead_size <= INNODB_LOG_WRITE_AHEAD_SIZE_MAX);
 
   log.write_ahead_buf_size = srv_log_write_ahead_size;
-  log.write_ahead_buf.create(log.write_ahead_buf_size);
+  log.write_ahead_buf.alloc_withkey(UT_NEW_THIS_FILE_PSI_KEY,
+                                    ut::Count{log.write_ahead_buf_size});
 }
 
 static void log_deallocate_write_ahead_buffer(log_t &log) {
-  log.write_ahead_buf.destroy();
-}
-
-<<<<<<< HEAD
-static void log_allocate_checkpoint_buffer(log_t &log) {
-  log.checkpoint_buf.create(OS_FILE_LOG_BLOCK_SIZE);
-}
-
-static void log_deallocate_checkpoint_buffer(log_t &log) {
-  log.checkpoint_buf.destroy();
-}
-
-=======
->>>>>>> fbdaa4de
+  log.write_ahead_buf.dealloc();
+}
+
 static void log_allocate_flush_events(log_t &log) {
   const size_t n = srv_log_flush_events;
 
@@ -1309,7 +1310,8 @@
   ut_a((n & (n - 1)) == 0);
 
   log.flush_events_size = n;
-  log.flush_events = UT_NEW_ARRAY_NOKEY(os_event_t, n);
+  log.flush_events =
+      ut::new_arr_withkey<os_event_t>(UT_NEW_THIS_FILE_PSI_KEY, ut::Count{n});
 
   for (size_t i = 0; i < log.flush_events_size; ++i) {
     log.flush_events[i] = os_event_create();
@@ -1323,7 +1325,7 @@
     os_event_destroy(log.flush_events[i]);
   }
 
-  UT_DELETE_ARRAY(log.flush_events);
+  ut::delete_arr(log.flush_events);
   log.flush_events = nullptr;
 }
 
@@ -1335,7 +1337,8 @@
   ut_a((n & (n - 1)) == 0);
 
   log.write_events_size = n;
-  log.write_events = UT_NEW_ARRAY_NOKEY(os_event_t, n);
+  log.write_events =
+      ut::new_arr_withkey<os_event_t>(UT_NEW_THIS_FILE_PSI_KEY, ut::Count{n});
 
   for (size_t i = 0; i < log.write_events_size; ++i) {
     log.write_events[i] = os_event_create();
@@ -1349,7 +1352,7 @@
     os_event_destroy(log.write_events[i]);
   }
 
-  UT_DELETE_ARRAY(log.write_events);
+  ut::delete_arr(log.write_events);
   log.write_events = nullptr;
 }
 
@@ -1370,29 +1373,8 @@
   log.recent_closed = {};
 }
 
-<<<<<<< HEAD
-static void log_allocate_file_header_buffers(log_t &log) {
-  const uint32_t n_files = log.n_files;
-
-  using Buf_ptr = aligned_array_pointer<byte, OS_FILE_LOG_BLOCK_SIZE>;
-
-  log.file_header_bufs = UT_NEW_ARRAY_NOKEY(Buf_ptr, n_files);
-
-  for (uint32_t i = 0; i < n_files; i++) {
-    log.file_header_bufs[i].create(LOG_FILE_HDR_SIZE);
-  }
-}
-
-static void log_deallocate_file_header_buffers(log_t &log) {
-  ut_a(log.n_files > 0);
-  ut_a(log.file_header_bufs != nullptr);
-
-  UT_DELETE_ARRAY(log.file_header_bufs);
-  log.file_header_bufs = nullptr;
-=======
 static void log_reset_encryption_buffer(log_t &log) {
   std::memset(log.m_encryption_buf, 0x00, OS_FILE_LOG_BLOCK_SIZE);
->>>>>>> fbdaa4de
 }
 
 /** @} */
