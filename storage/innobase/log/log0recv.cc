--- conflicted
+++ resolved
@@ -73,7 +73,7 @@
 
 #ifndef UNIV_HOTBACKUP
 #include "buf0rea.h"
-#include "row0merge.h"
+#include "ddl0ddl.h"
 #include "srv0srv.h"
 #include "srv0start.h"
 #include "trx0purge.h"
@@ -143,10 +143,10 @@
 }
 #endif /* UNIV_HOTBACKUP */
 
-#ifndef UNIV_HOTBACKUP
+//#ifndef UNIV_HOTBACKUP
 PSI_memory_key mem_log_recv_page_hash_key;
 PSI_memory_key mem_log_recv_space_hash_key;
-#endif /* !UNIV_HOTBACKUP */
+//#endif /* !UNIV_HOTBACKUP */
 
 /** true when recv_init_crash_recovery() has been called. */
 bool recv_needed_recovery;
@@ -255,7 +255,7 @@
 /** Destructor */
 MetadataRecover::~MetadataRecover() {
   for (auto &table : m_tables) {
-    UT_DELETE(table.second);
+    ut::delete_(table.second);
   }
 }
 
@@ -268,7 +268,8 @@
   PersistentTables::iterator iter = m_tables.find(id);
 
   if (iter == m_tables.end()) {
-    metadata = UT_NEW_NOKEY(PersistentTableMetadata(id, 0));
+    metadata = ut::new_withkey<PersistentTableMetadata>(
+        UT_NEW_THIS_FILE_PSI_KEY, id, 0);
 
     m_tables.insert(std::make_pair(id, metadata));
   } else {
@@ -336,7 +337,7 @@
       continue;
     }
 
-    mutex_enter(&dict_sys->mutex);
+    dict_sys_mutex_enter();
 
     /* At this time, the metadata in DDTableBuffer has
     already been applied to table object, we can apply
@@ -362,8 +363,9 @@
       the list */
       if (!buffered) {
         ut_ad(!table->in_dirty_dict_tables_list);
-
+#ifndef UNIV_HOTBACKUP
         UT_LIST_ADD_LAST(dict_persist->dirty_dict_tables, table);
+#endif
       }
 
       table->dirty_status.store(METADATA_DIRTY);
@@ -381,7 +383,7 @@
     }
 
     mutex_exit(&dict_persist->mutex);
-    mutex_exit(&dict_sys->mutex);
+    dict_sys_mutex_exit();
 
     dd_table_close(table, nullptr, nullptr, false);
   }
@@ -393,7 +395,8 @@
     return;
   }
 
-  recv_sys = static_cast<recv_sys_t *>(ut_zalloc_nokey(sizeof(*recv_sys)));
+  recv_sys = static_cast<recv_sys_t *>(
+      ut::zalloc_withkey(UT_NEW_THIS_FILE_PSI_KEY, sizeof(*recv_sys)));
 
   mutex_create(LATCH_ID_RECV_SYS, &recv_sys->mutex);
   mutex_create(LATCH_ID_RECV_WRITER, &recv_sys->writer_mutex);
@@ -414,7 +417,7 @@
 #else  /* !UNIV_HOTBACKUP */
   if ((recv_sys->buf_len >= srv_log_buffer_size) ||
       (recv_sys->len >= srv_log_buffer_size)) {
-    ib::fatal(ER_IB_ERR_LOG_PARSING_BUFFER_OVERFLOW)
+    ib::fatal(UT_LOCATION_HERE, ER_IB_ERR_LOG_PARSING_BUFFER_OVERFLOW)
         << "Log parsing buffer overflow. Log parse failed. "
         << "Please increase --limit-memory above "
         << srv_log_buffer_size / 1024 / 1024 << " (MB)";
@@ -428,8 +431,8 @@
                           : recv_sys->buf_len * 2;
 
   /* Resize the buffer to the new size. */
-  recv_sys->buf =
-      static_cast<byte *>(ut_realloc(recv_sys->buf, recv_sys->buf_len));
+  recv_sys->buf = static_cast<byte *>(ut::realloc_withkey(
+      UT_NEW_THIS_FILE_PSI_KEY, recv_sys->buf, recv_sys->buf_len));
 
   ut_ad(recv_sys->buf != nullptr);
 
@@ -457,17 +460,17 @@
       }
     }
 
-    UT_DELETE(recv_sys->spaces);
-  }
-
-  ut_free(recv_sys->buf);
-  ut_free(recv_sys->last_block_buf_start);
-  UT_DELETE(recv_sys->metadata_recover);
+    ut::delete_(recv_sys->spaces);
+  }
+
+  ut::free(recv_sys->buf);
+  ut::aligned_free(recv_sys->last_block);
+  ut::delete_(recv_sys->metadata_recover);
 
   recv_sys->buf = nullptr;
   recv_sys->spaces = nullptr;
   recv_sys->metadata_recover = nullptr;
-  recv_sys->last_block_buf_start = nullptr;
+  recv_sys->last_block = nullptr;
 }
 
 /** Release recovery system mutexes. */
@@ -489,7 +492,7 @@
 
 #endif /* !UNIV_HOTBACKUP */
 
-  UT_DELETE(recv_sys->dblwr);
+  ut::delete_(recv_sys->dblwr);
 
   call_destructor(&recv_sys->deleted);
   call_destructor(&recv_sys->missing_ids);
@@ -502,7 +505,7 @@
 #endif /* !UNIV_HOTBACKUP */
   mutex_free(&recv_sys->writer_mutex);
 
-  ut_free(recv_sys);
+  ut::free(recv_sys);
   recv_sys = nullptr;
 }
 
@@ -603,31 +606,18 @@
   recv_sys->apply_file_operations = false;
 #endif /* !UNIV_HOTBACKUP */
 
-<<<<<<< HEAD
-  /* Set appropriate value of recv_n_pool_free_frames. If capacity
-  is at least 10M and 25% above 512 pages then bump free frames to
-  512. */
-  if (buf_pool_get_curr_size() >= (10 * 1024 * 1024) &&
-      (buf_pool_get_curr_size() >= ((512 + 128) * UNIV_PAGE_SIZE))) {
-    /* Buffer pool of size greater than 10 MB. */
-    recv_n_pool_free_frames = 512;
-  }
-
-  recv_sys->buf = static_cast<byte *>(ut_malloc_nokey(RECV_PARSING_BUF_SIZE));
-  recv_sys->buf_len = RECV_PARSING_BUF_SIZE;
-=======
   recv_sys->buf_len =
       std::min<unsigned long>(RECV_PARSING_BUF_SIZE, srv_log_buffer_size);
   recv_sys->buf = static_cast<byte *>(
       ut::malloc_withkey(UT_NEW_THIS_FILE_PSI_KEY, recv_sys->buf_len));
->>>>>>> fbdaa4de
 
   recv_sys->len = 0;
   recv_sys->recovered_offset = 0;
 
   using Spaces = recv_sys_t::Spaces;
 
-  recv_sys->spaces = UT_NEW(Spaces(), mem_log_recv_space_hash_key);
+  recv_sys->spaces = ut::new_withkey<Spaces>(
+      ut::make_psi_memory_key(mem_log_recv_space_hash_key));
 
   recv_sys->n_addrs = 0;
 
@@ -635,18 +625,16 @@
   recv_sys->apply_batch_on = false;
   recv_sys->is_cloned_db = false;
 
-  recv_sys->last_block_buf_start =
-      static_cast<byte *>(ut_malloc_nokey(2 * OS_FILE_LOG_BLOCK_SIZE));
-
   recv_sys->last_block = static_cast<byte *>(
-      ut_align(recv_sys->last_block_buf_start, OS_FILE_LOG_BLOCK_SIZE));
+      ut::aligned_alloc(OS_FILE_LOG_BLOCK_SIZE, OS_FILE_LOG_BLOCK_SIZE));
 
   recv_sys->found_corrupt_log = false;
   recv_sys->found_corrupt_fs = false;
 
   recv_max_page_lsn = 0;
 
-  recv_sys->dblwr = UT_NEW_NOKEY(dblwr::recv::DBLWR());
+  recv_sys->dblwr =
+      ut::new_withkey<dblwr::recv::DBLWR>(UT_NEW_THIS_FILE_PSI_KEY);
 
   new (&recv_sys->deleted) recv_sys_t::Missing_Ids();
 
@@ -656,7 +644,8 @@
 
   recv_sys->saved_recs.resize(recv_sys_t::MAX_SAVED_MLOG_RECS);
 
-  recv_sys->metadata_recover = UT_NEW_NOKEY(MetadataRecover());
+  recv_sys->metadata_recover =
+      ut::new_withkey<MetadataRecover>(UT_NEW_THIS_FILE_PSI_KEY);
 
   mutex_exit(&recv_sys->mutex);
 }
@@ -666,7 +655,7 @@
   ut_ad(mutex_own(&recv_sys->mutex));
 
   if (recv_sys->n_addrs != 0) {
-    ib::fatal(ER_IB_MSG_699, ulonglong{recv_sys->n_addrs});
+    ib::fatal(UT_LOCATION_HERE, ER_IB_MSG_699, ulonglong{recv_sys->n_addrs});
   }
 
   for (auto &space : *recv_sys->spaces) {
@@ -676,11 +665,12 @@
     }
   }
 
-  UT_DELETE(recv_sys->spaces);
+  ut::delete_(recv_sys->spaces);
 
   using Spaces = recv_sys_t::Spaces;
 
-  recv_sys->spaces = UT_NEW(Spaces(), mem_log_recv_space_hash_key);
+  recv_sys->spaces = ut::new_withkey<Spaces>(
+      ut::make_psi_memory_key(mem_log_recv_space_hash_key));
 }
 
 /** Check the 4-byte checksum to the trailer checksum field of a log
@@ -864,19 +854,19 @@
   if (recv_sys->keys != nullptr) {
     for (auto &key : *recv_sys->keys) {
       if (key.ptr != nullptr) {
-        ut_free(key.ptr);
+        ut::free(key.ptr);
         key.ptr = nullptr;
       }
 
       if (key.iv != nullptr) {
-        ut_free(key.iv);
+        ut::free(key.iv);
         key.iv = nullptr;
       }
     }
 
     recv_sys->keys->swap(*recv_sys->keys);
 
-    UT_DELETE(recv_sys->keys);
+    ut::delete_(recv_sys->keys);
     recv_sys->keys = nullptr;
   }
 
@@ -1008,87 +998,6 @@
   return log_start(log, checkpoint_lsn, checkpoint_lsn, nullptr);
 }
 
-<<<<<<< HEAD
-/** Find the latest checkpoint in the log header.
-@param[in,out]	log		redo log
-@param[out]	max_field	LOG_CHECKPOINT_1 or LOG_CHECKPOINT_2
-@return error code or DB_SUCCESS */
-static MY_ATTRIBUTE((warn_unused_result)) dberr_t
-    recv_find_max_checkpoint(log_t &log, ulint *max_field) {
-  bool found_checkpoint = false;
-
-  *max_field = 0;
-
-  byte *buf = log.checkpoint_buf;
-
-  log.state = log_state_t::CORRUPTED;
-
-  log_files_header_read(log, 0);
-
-  /* Check the header page checksum. There was no
-  checksum in the first redo log format (version 0). */
-  log.format = mach_read_from_4(buf + LOG_HEADER_FORMAT);
-
-  if (log.format != 0 && !recv_check_log_header_checksum(buf)) {
-    ib::error(ER_IB_MSG_1264) << "Invalid redo log header checksum.";
-
-    return (DB_CORRUPTION);
-  }
-
-  memcpy(log_header_creator, buf + LOG_HEADER_CREATOR,
-         sizeof log_header_creator);
-
-  log_header_creator[(sizeof log_header_creator) - 1] = 0;
-
-  switch (log.format) {
-    case 0:
-      ib::error(ER_IB_MSG_1265) << "Unsupported redo log format (" << log.format
-                                << "). The redo log was created"
-                                << " before MySQL 5.7.9";
-
-      return (DB_ERROR);
-
-    case LOG_HEADER_FORMAT_8_0_3:
-      /* v3 has compatibility with v4. Upgrades LOG_HEADER_FORMAT */
-      log.format = LOG_HEADER_FORMAT_8_0_19;
-      mach_write_to_4(buf + LOG_HEADER_FORMAT, log.format);
-      log_block_set_checksum(buf, log_block_calc_checksum_crc32(buf));
-      if (!srv_read_only_mode) {
-        const auto err =
-            fil_redo_io(IORequestLogWrite, page_id_t{log.files_space_id, 0},
-                        univ_page_size, 0, OS_FILE_LOG_BLOCK_SIZE, buf);
-        ut_a(err == DB_SUCCESS);
-      }
-      break;
-
-    case LOG_HEADER_FORMAT_5_7_9:
-    case LOG_HEADER_FORMAT_8_0_1:
-
-      ib::info(ER_IB_MSG_704, ulong{log.format});
-
-    case LOG_HEADER_FORMAT_CURRENT:
-      /* The checkpoint page format is identical upto v4. */
-      break;
-
-    default:
-      ib::error(ER_IB_MSG_705, ulong{log.format}, REFMAN);
-
-      return (DB_ERROR);
-  }
-
-  log.m_first_file_lsn = mach_read_from_8(buf + LOG_HEADER_START_LSN);
-
-  uint32_t flags = mach_read_from_4(buf + LOG_HEADER_FLAGS);
-
-  if (LOG_HEADER_CHECK_FLAG(flags, LOG_HEADER_FLAG_NO_LOGGING)) {
-    /* Exit if server is crashed while running without redo logging. */
-    if (LOG_HEADER_CHECK_FLAG(flags, LOG_HEADER_FLAG_CRASH_UNSAFE)) {
-      ib::error(ER_IB_ERR_RECOVERY_REDO_DISABLED);
-      /* Allow to proceed with SRV_FORCE_NO_LOG_REDO[6] */
-      if (srv_force_recovery < SRV_FORCE_NO_LOG_REDO) {
-        return (DB_ERROR);
-      }
-=======
 /** Describes location of a single checkpoint. */
 struct Log_checkpoint_location {
   /** File containing checkpoint header and checkpoint lsn. */
@@ -1120,7 +1029,6 @@
       /* Crash if IO error on read */
       ut_a(err == DB_CORRUPTION);
       continue;
->>>>>>> fbdaa4de
     }
 
     const lsn_t checkpoint_lsn = checkpoint_header.m_checkpoint_lsn;
@@ -1321,7 +1229,7 @@
     unit = batch_size;
   }
 
-  auto start_time = ut_time_monotonic();
+  auto start_time = std::chrono::steady_clock::now();
 
   for (const auto &space : *recv_sys->spaces) {
     bool dropped;
@@ -1364,10 +1272,11 @@
 
         pct += PCT;
 
-        start_time = ut_time_monotonic();
-
-      } else if (ut_time_monotonic() - start_time >= PRINT_INTERVAL_SECS) {
-        start_time = ut_time_monotonic();
+        start_time = std::chrono::steady_clock::now();
+
+      } else if (std::chrono::steady_clock::now() - start_time >=
+                 PRINT_INTERVAL) {
+        start_time = std::chrono::steady_clock::now();
 
         ib::info(ER_IB_MSG_709)
             << std::setprecision(2)
@@ -1553,8 +1462,9 @@
   success = fil_space_extend(space, recv_addr->page_no + 1);
 
   if (!success) {
-    ib::fatal(ER_IB_MSG_711) << "Cannot extend tablespace " << recv_addr->space
-                             << " to hold " << recv_addr->page_no << " pages";
+    ib::fatal(UT_LOCATION_HERE, ER_IB_MSG_711)
+        << "Cannot extend tablespace " << recv_addr->space << " to hold "
+        << recv_addr->page_no << " pages";
   }
 
   mutex_exit(&recv_sys->mutex);
@@ -1576,7 +1486,7 @@
   }
 
   if (err != DB_SUCCESS) {
-    ib::fatal(ER_IB_MSG_712)
+    ib::fatal(UT_LOCATION_HERE, ER_IB_MSG_712)
         << "Cannot read from tablespace " << recv_addr->space << " page number "
         << recv_addr->page_no;
   }
@@ -1609,7 +1519,7 @@
   }
 
   if (err != DB_SUCCESS) {
-    ib::fatal(ER_IB_MSG_713)
+    ib::fatal(UT_LOCATION_HERE, ER_IB_MSG_713)
         << "Cannot write to tablespace " << recv_addr->space << " page number "
         << recv_addr->page_no;
   }
@@ -1686,8 +1596,6 @@
 
 #endif /* !UNIV_HOTBACKUP */
 
-<<<<<<< HEAD
-=======
 /** Check if redo log is for encryption information.
 @param[in]      page_no         Page number
 @param[in]      space_id        Tablespace identifier
@@ -1732,7 +1640,6 @@
   return false;
 }
 
->>>>>>> fbdaa4de
 /** Try to parse a single log record body and also applies it if
 specified.
 @param[in]      type            Redo log entry type
@@ -1934,7 +1841,7 @@
         break;
       }
 
-      // fall through
+      [[fallthrough]];
 
     case MLOG_1BYTE:
       /* If 'ALTER TABLESPACE ... ENCRYPTION' was in progress and page 0 has
@@ -1954,20 +1861,22 @@
           byte op = mach_read_from_1(page + offset);
           switch (op) {
             case Encryption::ENCRYPT_IN_PROGRESS:
-              space->encryption_op_in_progress = ENCRYPTION;
+              space->encryption_op_in_progress =
+                  Encryption::Progress::ENCRYPTION;
               break;
             case Encryption::DECRYPT_IN_PROGRESS:
-              space->encryption_op_in_progress = DECRYPTION;
+              space->encryption_op_in_progress =
+                  Encryption::Progress::DECRYPTION;
               break;
             default:
-              space->encryption_op_in_progress = NONE;
+              space->encryption_op_in_progress = Encryption::Progress::NONE;
               break;
           }
         }
         fil_space_release(space);
       }
 
-      // fall through
+      [[fallthrough]];
 
     case MLOG_2BYTES:
     case MLOG_8BYTES:
@@ -2162,7 +2071,7 @@
         break;
       }
 
-      /* Fall through */
+      [[fallthrough]];
 
     case MLOG_REC_SEC_DELETE_MARK:
 
@@ -2426,22 +2335,28 @@
       break;
 
     case MLOG_INIT_FILE_PAGE:
-    case MLOG_INIT_FILE_PAGE2:
-
-      /* Allow anything in page_type when creating a page. */
-
-      ptr = fsp_parse_init_file_page(ptr, end_ptr, block);
-
-      break;
-
-    case MLOG_WRITE_STRING:
-
+    case MLOG_INIT_FILE_PAGE2: {
+      /* For clone, avoid initializing page-0. Page-0 should already have been
+      initialized. This is to avoid erasing encryption information. We cannot
+      update encryption information later with redo logged information for
+      clone. Please check comments in MLOG_WRITE_STRING. */
+      bool skip_init = (recv_sys->is_cloned_db && page_no == 0);
+
+      if (!skip_init) {
+        /* Allow anything in page_type when creating a page. */
+        ptr = fsp_parse_init_file_page(ptr, end_ptr, block);
+      }
+      break;
+    }
+
+    case MLOG_WRITE_STRING: {
       ut_ad(!page || page_type != FIL_PAGE_TYPE_ALLOCATED || page_no == 0);
+      bool is_encryption = check_encryption(page_no, space_id, ptr, end_ptr);
 
 #ifndef UNIV_HOTBACKUP
       /* Reset in-mem encryption information for the tablespace here if this
       is "resetting encryprion info" log. */
-      if (page_no == 0 && !fsp_is_system_or_temp_tablespace(space_id)) {
+      if (is_encryption && !recv_sys->is_cloned_db) {
         byte buf[Encryption::INFO_SIZE] = {0};
 
         if (memcmp(ptr + 4, buf, Encryption::INFO_SIZE - 4) == 0) {
@@ -2450,9 +2365,18 @@
       }
 
 #endif
-      ptr = mlog_parse_string(ptr, end_ptr, page, page_zip);
-
-      break;
+      auto apply_page = page;
+
+      /* For clone recovery, skip applying encryption information from
+      redo log. It is already updated in page 0. Redo log encryption
+      information is encrypted with donor master key and must be ignored. */
+      if (recv_sys->is_cloned_db && is_encryption) {
+        apply_page = nullptr;
+      }
+
+      ptr = mlog_parse_string(ptr, end_ptr, apply_page, page_zip);
+      break;
+    }
 
     case MLOG_ZIP_WRITE_NODE_PTR:
 
@@ -2588,7 +2512,7 @@
     recv_addr->page_no = page_no;
     recv_addr->state = RECV_NOT_PROCESSED;
 
-    UT_LIST_INIT(recv_addr->rec_list, &recv_t::rec_list);
+    UT_LIST_INIT(recv_addr->rec_list);
 
     using Value = recv_sys_t::Pages::value_type;
 
@@ -2821,8 +2745,7 @@
   lsn_t start_lsn = 0;
   bool modification_to_page = false;
 
-  for (auto recv = UT_LIST_GET_FIRST(recv_addr->rec_list); recv != nullptr;
-       recv = UT_LIST_GET_NEXT(rec_list, recv)) {
+  for (auto recv : recv_addr->rec_list) {
 #ifndef UNIV_HOTBACKUP
     end_lsn = recv->end_lsn;
 
@@ -2835,7 +2758,8 @@
       /* We have to copy the record body to a separate
       buffer */
 
-      buf = static_cast<byte *>(ut_malloc_nokey(recv->len));
+      buf = static_cast<byte *>(
+          ut::malloc_withkey(UT_NEW_THIS_FILE_PSI_KEY, recv->len));
 
       recv_data_copy_to_buf(buf, recv);
     } else if (recv->data != nullptr) {
@@ -2918,7 +2842,7 @@
     }
 
     if (recv->len > RECV_DATA_BLOCK_SIZE) {
-      ut_free(buf);
+      ut::free(buf);
     }
   }
 
@@ -3199,7 +3123,7 @@
 #endif /* !UNIV_HOTBACKUP */
       }
 
-      /* fall through */
+      [[fallthrough]];
 
     case MLOG_INDEX_LOAD:
     case MLOG_FILE_DELETE:
@@ -3678,7 +3602,8 @@
             return true;
           }
 #else  /* !UNIV_HOTBACKUP */
-          ib::fatal(ER_IB_ERR_NOT_ENOUGH_MEMORY_FOR_PARSE_BUFFER)
+          ib::fatal(UT_LOCATION_HERE,
+                    ER_IB_ERR_NOT_ENOUGH_MEMORY_FOR_PARSE_BUFFER)
               << "Insufficient memory for InnoDB parse buffer; want "
               << recv_sys->buf_len;
 #endif /* !UNIV_HOTBACKUP */
@@ -3738,93 +3663,15 @@
   return finished;
 }
 
-<<<<<<< HEAD
-#ifdef UNIV_HOTBACKUP
-bool meb_read_log_encryption(IORequest &encryption_request,
-                             byte *encryption_info) {
-  space_id_t log_space_id = dict_sys_t::s_log_space_first_id;
-  const page_id_t page_id(log_space_id, 0);
-  byte *log_block_buf_ptr;
-  byte *log_block_buf;
-  byte key[Encryption::KEY_LEN];
-  byte iv[Encryption::KEY_LEN];
-  fil_space_t *space = fil_space_get(log_space_id);
-  dberr_t err;
-
-  log_block_buf_ptr =
-      static_cast<byte *>(ut_malloc_nokey(2 * OS_FILE_LOG_BLOCK_SIZE));
-  memset(log_block_buf_ptr, 0, 2 * OS_FILE_LOG_BLOCK_SIZE);
-  log_block_buf =
-      static_cast<byte *>(ut_align(log_block_buf_ptr, OS_FILE_LOG_BLOCK_SIZE));
-=======
 #ifndef UNIV_HOTBACKUP
 static lsn_t recv_read_log_seg(log_t &log, byte *buf, lsn_t start_lsn,
                                const lsn_t end_lsn) {
   log_background_threads_inactive_validate();
 
   ut_a(start_lsn < end_lsn);
->>>>>>> fbdaa4de
 
   auto file = log.m_files.find(start_lsn);
 
-<<<<<<< HEAD
-    err = fil_redo_io(IORequestLogRead, page_id, univ_page_size,
-                      LOG_CHECKPOINT_1 + OS_FILE_LOG_BLOCK_SIZE,
-                      OS_FILE_LOG_BLOCK_SIZE, log_block_buf);
-    ut_a(err == DB_SUCCESS);
-  }
-
-  if (memcmp(log_block_buf + LOG_HEADER_CREATOR_END, Encryption::KEY_MAGIC_V3,
-             Encryption::MAGIC_SIZE) == 0) {
-    encryption_request = IORequestLogRead;
-
-    if (Encryption::decode_encryption_info(
-            key, iv, log_block_buf + LOG_HEADER_CREATOR_END, true)) {
-      /* If redo log encryption is enabled, set the
-      space flag. Otherwise, we just fill the encryption
-      information to space object for decrypting old
-      redo log blocks. */
-      space->flags |= FSP_FLAGS_MASK_ENCRYPTION;
-      err = fil_set_encryption(space->id, Encryption::AES, key, iv);
-
-      if (err == DB_SUCCESS) {
-        ib::info(ER_IB_MSG_1239) << "Read redo log encryption"
-                                 << " metadata successful.";
-      } else {
-        ut_free(log_block_buf_ptr);
-        ib::error(ER_IB_MSG_1240) << "Can't set redo log tablespace"
-                                  << " encryption metadata.";
-        return (false);
-      }
-
-      encryption_request.encryption_key(
-          space->encryption_key, space->encryption_klen, space->encryption_iv);
-
-      encryption_request.encryption_algorithm(Encryption::AES);
-    } else {
-      ut_free(log_block_buf_ptr);
-      ib::error(ER_IB_MSG_1241) << "Cannot read the encryption"
-                                   " information in log file header, please"
-                                   " check if keyring is loaded.";
-      return (false);
-    }
-  }
-
-  ut_free(log_block_buf_ptr);
-  return (true);
-}
-#endif /* UNIV_HOTBACKUP */
-
-#ifndef UNIV_HOTBACKUP
-/** Reads a specified log segment to a buffer.
-@param[in,out]	log		redo log
-@param[in,out]	buf		buffer where to read
-@param[in]	start_lsn	read area start
-@param[in]	end_lsn		read area end */
-static void recv_read_log_seg(log_t &log, byte *buf, lsn_t start_lsn,
-                              lsn_t end_lsn) {
-  log_background_threads_inactive_validate(log);
-=======
   if (file == log.m_files.end()) {
     /* Missing valid file ! */
     return start_lsn;
@@ -3832,7 +3679,6 @@
 
   auto file_handle = file->open(Log_file_access_mode::READ_ONLY);
   ut_a(file_handle.is_open());
->>>>>>> fbdaa4de
 
   do {
     os_offset_t source_offset;
@@ -3985,7 +3831,7 @@
     from the buffer pools. */
 
     srv_threads.m_recv_writer =
-        os_thread_create(recv_writer_thread_key, recv_writer_thread);
+        os_thread_create(recv_writer_thread_key, 0, recv_writer_thread);
 
     srv_threads.m_recv_writer.start();
   }
@@ -4224,9 +4070,6 @@
 
   ut_d(log.first_block_is_correct_for_lsn = recovered_lsn);
 
-<<<<<<< HEAD
-  log_start(log, checkpoint_no + 1, checkpoint_lsn, recovered_lsn);
-=======
   /* Disallow checkpoints until recovery is finished, and changes gathered
   in recv_sys->recovered_metadata (srv_dict_metadata) are transferred to
   dict_table_t objects (happens in srv0start.cc). */
@@ -4236,7 +4079,6 @@
   if (err != DB_SUCCESS) {
     return err;
   }
->>>>>>> fbdaa4de
 
   /* Make the preservation of max checkpoint info on disk certain by writing
   the checkpoint also to the other checkpoint header. After that both headers
@@ -4271,12 +4113,9 @@
   mutex currently held by any thread. */
   mutex_enter(&recv_sys->writer_mutex);
 
-<<<<<<< HEAD
-=======
   /* Restore state. */
   if (recv_sys->is_meb_db) dblwr::g_mode = recv_sys->dblwr_state;
 
->>>>>>> fbdaa4de
   /* Free the resources of the recovery system */
   recv_recovery_on = false;
 
