--- conflicted
+++ resolved
@@ -62,8 +62,7 @@
 
 /** Determine the size of a compressed page in bytes.
  @return size in bytes */
-UNIV_INLINE
-ulint page_zip_get_size(
+static inline ulint page_zip_get_size(
     const page_zip_des_t *page_zip) /*!< in: compressed page */
 {
   ulint size;
@@ -83,12 +82,7 @@
 #ifdef UNIV_DEBUG
 /** Validate a compressed page descriptor.
  @return true if ok */
-<<<<<<< HEAD
-UNIV_INLINE
-ibool page_zip_simple_validate(
-=======
 static inline bool page_zip_simple_validate(
->>>>>>> fbdaa4de
     const page_zip_des_t *page_zip) /*!< in: compressed page descriptor */
 {
   ut_ad(page_zip);
@@ -106,8 +100,7 @@
 /** Gets the number of elements in the dense page directory,
  including deleted records (the free list).
  @return number of elements in the dense page directory */
-UNIV_INLINE
-ulint page_zip_dir_elems(
+static inline ulint page_zip_dir_elems(
     const page_zip_des_t *page_zip) /*!< in: compressed page */
 {
   /* Exclude the page infimum and supremum from the record count. */
@@ -117,8 +110,7 @@
 /** Gets the size of the compressed page trailer (the dense page directory),
  including deleted records (the free list).
  @return length of dense page directory, in bytes */
-UNIV_INLINE
-ulint page_zip_dir_size(
+static inline ulint page_zip_dir_size(
     const page_zip_des_t *page_zip) /*!< in: compressed page */
 {
   return (PAGE_ZIP_DIR_SLOT_SIZE * page_zip_dir_elems(page_zip));
@@ -127,8 +119,7 @@
 /** Read a given slot in the dense page directory.
  @return record offset on the uncompressed page, possibly ORed with
  PAGE_ZIP_DIR_SLOT_DEL or PAGE_ZIP_DIR_SLOT_OWNED */
-UNIV_INLINE
-ulint page_zip_dir_get(
+static inline ulint page_zip_dir_get(
     const page_zip_des_t *page_zip, /*!< in: compressed page */
     ulint slot)                     /*!< in: slot
                                     (0=first user record) */
