--- conflicted
+++ resolved
@@ -88,9 +88,9 @@
 }
 
 /** Deallocate memory for zlib. */
-static void page_zip_free(
-    void *opaque MY_ATTRIBUTE((unused)),  /*!< in: memory heap */
-    void *address MY_ATTRIBUTE((unused))) /*!< in: object to free */
+static void page_zip_free(void *opaque [[maybe_unused]], /*!< in: memory heap */
+                          void *address
+                          [[maybe_unused]]) /*!< in: object to free */
 {}
 
 } /* extern "C" */
@@ -123,11 +123,7 @@
 
 /** Populate the sparse page directory from the dense directory.
  @return true on success, false on failure */
-<<<<<<< HEAD
-static MY_ATTRIBUTE((warn_unused_result)) ibool page_zip_dir_decode(
-=======
 [[nodiscard]] static bool page_zip_dir_decode(
->>>>>>> fbdaa4de
     const page_zip_des_t *page_zip, /*!< in: dense page directory on
                                    compressed page */
     page_t *page,                   /*!< in: compact page with valid header;
@@ -663,7 +659,7 @@
         if (!d_stream->avail_out) {
           break;
         }
-        /* fall through */
+        [[fallthrough]];
       default:
         page_zip_fail(
             ("page_zip_decompress_node_ptrs:"
@@ -696,7 +692,7 @@
         if (!d_stream->avail_out) {
           break;
         }
-        /* fall through */
+        [[fallthrough]];
       default:
         page_zip_fail(
             ("page_zip_decompress_node_ptrs:"
@@ -842,7 +838,7 @@
           if (!d_stream->avail_out) {
             break;
           }
-          /* fall through */
+          [[fallthrough]];
         default:
           page_zip_fail(
               ("page_zip_decompress_sec:"
@@ -1067,7 +1063,7 @@
           if (!d_stream->avail_out) {
             break;
           }
-          /* fall through */
+          [[fallthrough]];
         default:
           page_zip_fail(
               ("page_zip_decompress_clust_ext:"
@@ -1097,7 +1093,7 @@
           if (!d_stream->avail_out) {
             break;
           }
-          /* fall through */
+          [[fallthrough]];
         default:
           page_zip_fail(
               ("page_zip_decompress_clust_ext:"
@@ -1171,7 +1167,7 @@
         if (UNIV_LIKELY(!d_stream->avail_out)) {
           break;
         }
-        /* fall through */
+        [[fallthrough]];
       default:
         page_zip_fail(
             ("page_zip_decompress_clust:"
@@ -1220,7 +1216,7 @@
           if (!d_stream->avail_out) {
             break;
           }
-          /* fall through */
+          [[fallthrough]];
         default:
           page_zip_fail(
               ("page_zip_decompress_clust:"
@@ -1250,7 +1246,7 @@
         if (!d_stream->avail_out) {
           break;
         }
-        /* fall through */
+        [[fallthrough]];
       default:
         page_zip_fail(
             ("page_zip_decompress_clust:"
