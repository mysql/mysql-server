/*****************************************************************************

Copyright (c) 2017, 2022, Oracle and/or its affiliates.

This program is free software; you can redistribute it and/or modify it under
the terms of the GNU General Public License, version 2.0, as published by the
Free Software Foundation.

This program is also distributed with certain software (including but not
limited to OpenSSL) that is licensed under separate terms, as designated in a
particular file or component or in included license documentation. The authors
of MySQL hereby grant you an additional permission to link the program and
your derivative works with the separately licensed software that they have
included with MySQL.

This program is distributed in the hope that it will be useful, but WITHOUT
ANY WARRANTY; without even the implied warranty of MERCHANTABILITY or FITNESS
FOR A PARTICULAR PURPOSE. See the GNU General Public License, version 2.0,
for more details.

You should have received a copy of the GNU General Public License along with
this program; if not, write to the Free Software Foundation, Inc.,
51 Franklin St, Fifth Floor, Boston, MA 02110-1301  USA

*****************************************************************************/

/** @file clone/clone0apply.cc
 Innodb apply snapshot data

 *******************************************************/

#include <fstream>
#include <sstream>

#include "buf0dump.h"
#include "clone0api.h"
#include "clone0clone.h"
#include "dict0dict.h"
#include "log0files_io.h"
#include "sql/handler.h"

int Clone_Snapshot::get_file_from_desc(Clone_File_Meta *&file_desc,
                                       const char *data_dir, bool desc_create,
                                       bool &desc_exists) {
  int err = 0;

  mutex_enter(&m_snapshot_mutex);

  auto idx = file_desc->m_file_index;

  ut_ad(m_snapshot_handle_type == CLONE_HDL_APPLY);

  ut_ad(m_snapshot_state == CLONE_SNAPSHOT_FILE_COPY ||
        m_snapshot_state == CLONE_SNAPSHOT_REDO_COPY);

  Clone_File_Vec &file_vector = (m_snapshot_state == CLONE_SNAPSHOT_FILE_COPY)
                                    ? m_data_file_vector
                                    : m_redo_file_vector;

  desc_exists = false;

  /* File metadata is already there, possibly sent by another task. */
  if (file_vector[idx] != nullptr) {
    file_desc = file_vector[idx];
    desc_exists = true;

  } else if (desc_create) {
    /* Create the descriptor. */
    err = create_desc(data_dir, file_desc);
  }

  mutex_exit(&m_snapshot_mutex);

  return (err);
}

int Clone_Snapshot::update_file_name(const char *data_dir,
                                     Clone_File_Meta *file_desc, char *path,
                                     size_t path_len) {
  auto space_id = file_desc->m_space_id;

<<<<<<< HEAD
  if (data_dir != nullptr || m_snapshot_state == CLONE_SNAPSHOT_REDO_COPY) {
=======
  /* If data directory is being replaced. */
  bool replace_dir = (data_dir == nullptr);

  auto file_meta = file_ctx->get_file_meta();
  bool is_undo_file = fsp_is_undo_tablespace(file_meta->m_space_id);
  bool is_redo_file = file_meta->m_space_id == dict_sys_t::s_log_space_id;

  auto extn = Clone_file_ctx::Extension::NONE;
  const std::string file_path(file_meta->m_file_name);

  /* Check if file is already present and extension is needed. */
  auto err = handle_existing_file(replace_dir, is_undo_file, is_redo_file,
                                  file_meta->m_file_index, file_path, extn);
  if (err == 0) {
    file_ctx->m_extension = extn;
  }

  return err;
}

int Clone_Snapshot::update_sys_file_name(bool replace,
                                         const Clone_File_Meta *file_meta,
                                         std::string &file_name) {
  /* Currently needed only while replacing data directory. */
  if (!replace) {
>>>>>>> fbdaa4de
    return (0);
  }

  /* Update buffer pool dump file path for provisioning. */
  if (file_desc->m_space_id == dict_sys_t::s_invalid_space_id) {
    ut_ad(0 == strcmp(file_desc->m_file_name, SRV_BUF_DUMP_FILENAME_DEFAULT));
    buf_dump_generate_path(path, path_len);
    file_desc->m_file_name = path;
    file_desc->m_file_name_len = strlen(path) + 1;
    return (0);
  }

  /* Change name to system configured file when replacing current directory. */
  if (!fsp_is_system_tablespace(space_id)) {
    return (0);
  }

  /* Find out the node index of the file within system tablespace. */
<<<<<<< HEAD
  auto loop_index = file_desc->m_file_index;
=======
  auto loop_index = file_meta->m_file_index;

  if (loop_index >= num_data_files()) {
    /* purecov: begin deadcode */
    int err = ER_CLONE_PROTOCOL;
    my_error(err, MYF(0), "Wrong Clone RPC: Invalid File Index");
    ut_d(ut_error);
    ut_o(return err);
    /* purecov: end */
  }

>>>>>>> fbdaa4de
  decltype(loop_index) node_index = 0;

  while (loop_index > 0) {
    --loop_index;
    auto cur_desc = m_data_file_vector[loop_index];
    /* Loop through all files of current tablespace. */
    if (cur_desc->m_space_id != space_id) {
      break;
    }
    ++node_index;
  }

  auto last_file_index =
      static_cast<decltype(node_index)>(srv_sys_space.m_files.size() - 1);

  /* Check if the file is beyond maximum configured files. */
  if (node_index > last_file_index) {
    std::ostringstream err_strm;
    err_strm << "innodb_data_file_path: Recipient file count: "
             << last_file_index + 1 << " is less than Donor file count.";

    std::string err_str(err_strm.str());

    my_error(ER_CLONE_SYS_CONFIG, MYF(0), err_str.c_str());

    return (ER_CLONE_SYS_CONFIG);
  }

  auto &file = srv_sys_space.m_files[node_index];
  page_size_t page_sz(srv_sys_space.flags());

  auto size_bytes = static_cast<uint64_t>(file.size());
  size_bytes *= page_sz.physical();

  /* Check if the file size matches with configured files. */
  if (file_desc->m_file_size != size_bytes) {
    /* For last file it could mismatch if auto extend is specified. */
    if (node_index != last_file_index ||
        !srv_sys_space.can_auto_extend_last_file()) {
      std::ostringstream err_strm;

      err_strm << "innodb_data_file_path: Recipient value for " << node_index
               << "th file size: " << size_bytes
               << " doesn't match Donor file size: " << file_desc->m_file_size;

      std::string err_str(err_strm.str());

      my_error(ER_CLONE_SYS_CONFIG, MYF(0), err_str.c_str());

      return (ER_CLONE_SYS_CONFIG);
    }
  }
  /* Change filename to currently configured name. */
  file_desc->m_file_name = file.filepath();
  file_desc->m_file_name_len = strlen(file_desc->m_file_name) + 1;

  return (0);
}

<<<<<<< HEAD
size_t Clone_Snapshot::compute_path_length(const char *data_dir,
                                           const Clone_File_Meta *file_desc) {
  bool is_absolute_path = false;
  auto alloc_len = sizeof(Clone_File_Meta);

  alloc_len += sizeof(CLONE_INNODB_REPLACED_FILE_EXTN);

  if (file_desc->m_file_name == nullptr) {
    alloc_len += MAX_LOG_FILE_NAME;
  } else {
    alloc_len += file_desc->m_file_name_len;
    std::string name;
    name.assign(file_desc->m_file_name, file_desc->m_file_name_len);
    is_absolute_path = Fil_path::is_absolute_path(name);
  }

  /* For absolute path, name length is the total length. */
  if (is_absolute_path) {
    return (alloc_len);
  }

  /* Add data directory length for relative path. */
  if (data_dir != nullptr) {
    alloc_len += strlen(data_dir);
    ++alloc_len;
    return (alloc_len);
  }

  /* While replacing current data directory, calculate length
  based on current system configuration. */

  /* Use server redo file location */
  if (m_snapshot_state == CLONE_SNAPSHOT_REDO_COPY) {
    alloc_len += strlen(srv_log_group_home_dir);
    ++alloc_len;
    return (alloc_len);
  }

  ut_ad(m_snapshot_state == CLONE_SNAPSHOT_FILE_COPY);

  /* Use server undo file location */
  if (fsp_is_undo_tablespace(file_desc->m_space_id)) {
    alloc_len += strlen(srv_undo_dir);
    ++alloc_len;
  }
  return (alloc_len);
}

int Clone_Snapshot::handle_existing_file(bool replace,
                                         Clone_File_Meta *file_desc) {
=======
int Clone_Snapshot::handle_existing_file(bool replace, bool undo_file,
                                         bool redo_file,
                                         uint32_t data_file_index,
                                         const std::string &data_file,
                                         Clone_file_ctx::Extension &extn) {
  extn = Clone_file_ctx::Extension::NONE;
>>>>>>> fbdaa4de
  /* For undo tablespace, check for duplicate file name. Currently it
  is possible to create multiple undo tablespaces of same name under
  different directory. This should not be recommended and in future
  we aim to disallow specifying file name for tablespaces and generate
  it internally based on space ID. Till that time, Clone needs to identify
  and disallow undo tablespaces of same name as Clone creates all undo
  tablespaces under innodb_undo_directory configuration in recipient. */
  if (fsp_is_undo_tablespace(file_desc->m_space_id)) {
    std::string clone_file(file_desc->m_file_name);
    clone_file.append(CLONE_INNODB_REPLACED_FILE_EXTN);

    for (auto undo_index : m_undo_file_indexes) {
      auto undo_meta = m_data_file_vector[undo_index];
      if (undo_meta == nullptr) {
        continue;
      }

      /* undo_meta: already added undo file with or without #clone extension.
      The #clone extension is present when recipient also has the same file.
      file_desc: current undo file name without #clone extension.
      clone_file: current undo file name with #clone extension.
      Since the existing undo file may or may not have the #clone extension
      we need to match both. */
      if (0 == strcmp(undo_meta->m_file_name, file_desc->m_file_name) ||
          0 == strcmp(undo_meta->m_file_name, clone_file.c_str())) {
        std::ostringstream err_strm;
        err_strm << "Found multiple undo files with same name: "
                 << file_desc->m_file_name;
        std::string err_str(err_strm.str());
        my_error(ER_CLONE_SYS_CONFIG, MYF(0), err_str.c_str());
        return (ER_CLONE_SYS_CONFIG);
      }
    }
    m_undo_file_indexes.push_back(file_desc->m_file_index);
    ut_ad(m_undo_file_indexes.size() <= FSP_MAX_UNDO_TABLESPACES);
  }

  std::string file_name;
  file_name.assign(file_desc->m_file_name);

  auto type = Fil_path::get_file_type(file_name);

  /* Consider redo files as existing always if we are cloning to
  the same directory on which we are working. */
  if (redo_file && replace && type == OS_FILE_TYPE_MISSING) {
    type = OS_FILE_TYPE_FILE;
  }

  /* Nothing to do if file doesn't exist. */
  if (type == OS_FILE_TYPE_MISSING) {
    int err = 0;
    if (replace) {
      /* Add file to new file list to enable rollback. */
      err = clone_add_to_list_file(CLONE_INNODB_NEW_FILES,
                                   file_desc->m_file_name);
    }
    return (err);
  }

  if (type != OS_FILE_TYPE_FILE) {
    /* Either the stat() call failed or the name is a
    directory/block device, or permission error etc. */
    char errbuf[MYSYS_STRERROR_SIZE];
    my_error(ER_ERROR_ON_WRITE, MYF(0), file_name.c_str(), errno,
             my_strerror(errbuf, sizeof(errbuf), errno));
    return (ER_ERROR_ON_WRITE);
  }

  ut_a(type == OS_FILE_TYPE_FILE);

  /* For cloning to different data directory, we must ensure that the
  file is not present. This would always fail for local clone. */
  if (!replace) {
    my_error(ER_FILE_EXISTS_ERROR, MYF(0), file_name.c_str());
    return (ER_FILE_EXISTS_ERROR);
  }

<<<<<<< HEAD
  /* Save original data file name. */
  std::string data_file(file_desc->m_file_name);

  /* For clone to current data directory, we need to clone system files
  to a file with different name and then move back during restart. */
  auto file_extn_loc = const_cast<char *>(file_desc->m_file_name);
  file_extn_loc += file_desc->m_file_name_len;

  /* Overwrite null terminator. */
  --file_extn_loc;
  strcpy(file_extn_loc, CLONE_INNODB_REPLACED_FILE_EXTN);

  file_desc->m_file_name_len += sizeof(CLONE_INNODB_REPLACED_FILE_EXTN);
=======
  std::string replace_path, clone_file;

  if (redo_file) {
    const auto [directory, file] = Fil_path::split(data_file);
    replace_path = directory;
    clone_file = directory + CLONE_INNODB_REPLACED_FILE_EXTN + file;
  } else {
    replace_path = data_file;
    clone_file = data_file + CLONE_INNODB_REPLACED_FILE_EXTN;
  }
>>>>>>> fbdaa4de

  /* Check that file with clone extension is not present */
  file_name.assign(file_desc->m_file_name);
  type = Fil_path::get_file_type(file_name);

  if (type != OS_FILE_TYPE_MISSING) {
    my_error(ER_FILE_EXISTS_ERROR, MYF(0), file_name.c_str());
    return (ER_FILE_EXISTS_ERROR);
  }

  /* Add file name to files to be replaced before recovery. */
<<<<<<< HEAD
  auto err =
      clone_add_to_list_file(CLONE_INNODB_REPLACED_FILES, data_file.c_str());
  return (err);
=======
  err =
      clone_add_to_list_file(CLONE_INNODB_REPLACED_FILES, replace_path.c_str());

  return err;
>>>>>>> fbdaa4de
}

int Clone_Snapshot::build_file_path(const char *data_dir, ulint alloc_size,
                                    Clone_File_Meta *&file_desc) {
  /* Check if data directory is being replaced. */
  bool replace_dir = (data_dir == nullptr);

  /* Allocate for file path string. */
  auto path = static_cast<char *>(mem_heap_alloc(m_snapshot_heap, alloc_size));

  if (path == nullptr) {
    my_error(ER_OUTOFMEMORY, MYF(0), alloc_size);
    return (ER_OUTOFMEMORY);
  }

  /* Copy file metadata */
  auto file_meta = reinterpret_cast<Clone_File_Meta *>(path);
  path += sizeof(Clone_File_Meta);
  *file_meta = *file_desc;

  bool is_absolute_path = false;
  std::string file_name;

  /* Check if absolute or relative path. */
  if (file_desc->m_file_name != nullptr) {
    file_name.assign(file_desc->m_file_name, file_desc->m_file_name_len);
    is_absolute_path = Fil_path::is_absolute_path(file_name);
  }

  file_meta->m_file_name = static_cast<const char *>(path);

  /* Copy path and file name together for absolute path. */
  if (is_absolute_path) {
    ut_ad(m_snapshot_state == CLONE_SNAPSHOT_FILE_COPY);
    auto is_hard_path = test_if_hard_path(file_desc->m_file_name);

    /* Check if the absolute path is not in right format */
    if (is_hard_path == 0) {
      my_error(ER_WRONG_VALUE, MYF(0), "file path", file_desc->m_file_name);
      return (ER_WRONG_VALUE);
    }

    strcpy(path, file_desc->m_file_name);

<<<<<<< HEAD
    auto err = handle_existing_file(replace_dir, file_meta);

    file_desc = file_meta;

    return (err);
  }

  const char *file_path = data_dir;
=======
  bool undo_file = fsp_is_undo_tablespace(file_meta->m_space_id);

  /* Append appropriate data directory path. */

  /* Use configured path when cloning into current data directory. */
  if (data_dir == nullptr) {
    /* Get file path from redo configuration. */
    if (redo_file) {
      /* Path returned by log_directory_path() will have the
      #innodb_redo directory at the end. */
      built_path = log_directory_path(log_sys->m_files_ctx);
    } else if (undo_file) {
      /* Get file path from undo configuration. */
      built_path = std::string{srv_undo_dir};
    } else {
      built_path = std::string{};
    }
  } else {
    built_path = std::string{data_dir};
    /* Add #innodb_redo directory to the path if this is redo file. */
    if (redo_file) {
      /* Add path separator at the end of file path, if not there. */
      Fil_path::append_separator(built_path);
      built_path += LOG_DIRECTORY_NAME;
    }
  }

  /* Add path separator if required. */
  Fil_path::append_separator(built_path);

  /* Add file name. For redo file use standard name. */
  if (redo_file) {
    /* This is redo file. Use standard name. */
    built_path += log_file_name(log_sys->m_files_ctx,
                                Log_file_id{file_meta->m_file_index});
    return 0;
  }
>>>>>>> fbdaa4de

  /* Use configured path when cloning into current data directory. */
  if (file_path == nullptr) {
    /* Get file path from redo configuration. */
    if (m_snapshot_state == CLONE_SNAPSHOT_REDO_COPY) {
      file_path = srv_log_group_home_dir;

      /* Get file path from undo configuration. */
    } else if (fsp_is_undo_tablespace(file_desc->m_space_id)) {
      file_path = srv_undo_dir;
    }
  }

  /* Copy file path. */
  if (file_path != nullptr) {
    auto path_len = strlen(file_path);
    strcpy(path, file_path);

    /* Add path separator at the end of file path, if not there. */
    if (file_path[path_len - 1] != OS_PATH_SEPARATOR) {
      path[path_len] = OS_PATH_SEPARATOR;
      ++path;
    }
    path += path_len;
  }

  /* Copy file name */
  if (m_snapshot_state == CLONE_SNAPSHOT_REDO_COPY) {
    /* This is redo file. Use standard name. */
    snprintf(path, MAX_LOG_FILE_NAME, "%s%u", ib_logfile_basename,
             file_desc->m_file_index);
  } else {
    ut_ad(m_snapshot_state == CLONE_SNAPSHOT_FILE_COPY);
    ut_ad(file_desc->m_file_name != nullptr);
    /* For relative path remove "./" if there. */
    if (Fil_path::has_prefix(file_name, Fil_path::DOT_SLASH)) {
      file_name.erase(0, 2);
    }

    /* Copy adjusted file name */
    strcpy(path, file_name.c_str());
  }

  file_meta->m_file_name_len = strlen(file_meta->m_file_name) + 1;

  /* Check and handle when file is already present in recipient. */
  auto err = handle_existing_file(replace_dir, file_meta);
  file_desc = file_meta;

<<<<<<< HEAD
  return (err);
=======
/** Add directory path to file
@param[in]      dir     directory
@param[in]      file    file name
@param[out]     path    file along with path. */
static void add_directory_path(const char *dir, const char *file,
                               std::string &path) {
  path.clear();
  /* Append directory */
  if (dir != nullptr) {
    path.assign(dir);
    if (path.back() != OS_PATH_SEPARATOR) {
      path.append(OS_PATH_SEPARATOR_STR); /* purecov: inspected */
    }
  }
  /* Append file */
  if (file != nullptr) {
    path.append(file);
  }
>>>>>>> fbdaa4de
}

int Clone_Snapshot::create_desc(const char *data_dir,
                                Clone_File_Meta *&file_desc) {
  /* Update file name from configuration for system space */
  char path[OS_FILE_MAX_PATH];
  auto err = update_file_name(data_dir, file_desc, &path[0], sizeof(path));

  if (err != 0) {
    return (err);
  }

  /* Find out length of complete path string for file */
  auto alloc_size =
      static_cast<ulint>(compute_path_length(data_dir, file_desc));

  /* Build complete path for the new file to be added. */
  err = build_file_path(data_dir, alloc_size, file_desc);

<<<<<<< HEAD
=======
  } else {
    /* If data directory is being replaced. */
    bool replace_dir = (data_dir == nullptr);
    bool is_undo_file = fsp_is_undo_tablespace(file_meta->m_space_id);
    bool is_redo_file = file_meta->m_space_id == dict_sys_t::s_log_space_id;

    /* Check if file is already present in recipient. */
    err = handle_existing_file(replace_dir, is_undo_file, is_redo_file,
                               file_meta->m_file_index, file_path, extn);
  }

  if (err == 0) {
    /* Build complete path for the new file to be added. */
    err = build_file_ctx(extn, file_meta, file_path, file_ctx);
  }
>>>>>>> fbdaa4de
  return (err);
}

bool Clone_Snapshot::add_file_from_desc(Clone_File_Meta *&file_desc) {
  mutex_enter(&m_snapshot_mutex);

  ut_ad(m_snapshot_handle_type == CLONE_HDL_APPLY);

  if (m_snapshot_state == CLONE_SNAPSHOT_FILE_COPY) {
    m_data_file_vector[file_desc->m_file_index] = file_desc;
  } else {
    ut_ad(m_snapshot_state == CLONE_SNAPSHOT_REDO_COPY);
    m_redo_file_vector[file_desc->m_file_index] = file_desc;
  }

  mutex_exit(&m_snapshot_mutex);

  /** Check if it the last file */
  if (file_desc->m_file_index == m_num_data_files - 1) {
    return true;
  }

  return (false);
}

int Clone_Handle::apply_task_metadata(Clone_Task *task,
                                      Ha_clone_cbk *callback) {
  ut_ad(m_clone_handle_type == CLONE_HDL_APPLY);
  uint desc_len = 0;
  auto serial_desc = callback->get_data_desc(&desc_len);

  Clone_Desc_Task_Meta task_desc;
  auto success = task_desc.deserialize(serial_desc, desc_len);

  if (!success) {
    int err = ER_CLONE_PROTOCOL;
    my_error(err, MYF(0), "Wrong Clone RPC: Invalid Task Descriptor");
    ut_d(ut_error);
    ut_o(return (err));
  }
  task->m_task_meta = task_desc.m_task_meta;
  return (0);
}

int Clone_Handle::check_space() {
  /* Do space check only during file copy. */
  if (m_clone_task_manager.get_state() != CLONE_SNAPSHOT_FILE_COPY) {
    return (0);
  }
  uint64_t free_space;
  auto MySQL_datadir_abs_path = MySQL_datadir_path.abs_path();
  auto data_dir =
      (replace_datadir() ? MySQL_datadir_abs_path.c_str() : get_datadir());

  auto db_err = os_get_free_space(data_dir, free_space);
  /* We skip space check if the OS interface returns error. */
  if (db_err != DB_SUCCESS) {
    ib::warn(ER_IB_CLONE_VALIDATE)
        << "Clone could not validate available free space";
    return (0);
  }

  auto snapshot = m_clone_task_manager.get_snapshot();
  auto bytes_disk = snapshot->get_disk_estimate();

  std::string avaiable_space;
  std::string clone_space;
  ut_format_byte_value(bytes_disk, clone_space);
  ut_format_byte_value(free_space, avaiable_space);

  int err = 0;
  if (bytes_disk > free_space) {
    err = ER_CLONE_DISK_SPACE;
    my_error(err, MYF(0), clone_space.c_str(), avaiable_space.c_str());
  }

  ib::info(ER_IB_CLONE_VALIDATE)
      << "Clone estimated size: " << clone_space.c_str()
      << " Available space: " << avaiable_space.c_str();
  return (err);
}

int Clone_Handle::apply_state_metadata(Clone_Task *task,
                                       Ha_clone_cbk *callback) {
  int err = 0;
  uint desc_len = 0;
  auto serial_desc = callback->get_data_desc(&desc_len);

  Clone_Desc_State state_desc;
  auto success = state_desc.deserialize(serial_desc, desc_len);

  if (!success) {
    err = ER_CLONE_PROTOCOL;
    my_error(err, MYF(0), "Wrong Clone RPC: Invalid State Descriptor");
    ut_d(ut_error);
    ut_o(return (err));
  }
  if (m_clone_handle_type == CLONE_HDL_COPY) {
    ut_ad(state_desc.m_is_ack);
    m_clone_task_manager.ack_state(&state_desc);
    return (0);
  }

  ut_ad(m_clone_handle_type == CLONE_HDL_APPLY);

  /* ACK descriptor is sent for keeping the connection alive. */
  if (state_desc.m_is_ack) {
    return (0);
  }

  /* Reset current chunk information */
  auto &task_meta = task->m_task_meta;
  task_meta.m_chunk_num = 0;
  task_meta.m_block_num = 0;

  /* Move to the new state */
  if (state_desc.m_is_start) {
#ifdef UNIV_DEBUG
    /* Network failure before moving to new state */
    err = m_clone_task_manager.debug_restart(task, err, 5);
#endif /* UNIV_DEBUG */

    /** Notify state change via callback. */
    notify_state_change(task, callback, &state_desc);

    err = move_to_next_state(task, nullptr, &state_desc);

#ifdef UNIV_DEBUG
    /* Network failure after moving to new state */
    err = m_clone_task_manager.debug_restart(task, err, 0);
#endif /* UNIV_DEBUG */

    /* Check if enough space available on disk */
    if (err == 0) {
      err = check_space();
    }

    return (err);
  }

  /* It is the end of current state. Close active file. */
  err = close_file(task);

#ifdef UNIV_DEBUG
  /* Network failure before finishing state */
  err = m_clone_task_manager.debug_restart(task, err, 2);
#endif /* UNIV_DEBUG */

  if (err != 0) {
    return (err);
  }

  ut_ad(state_desc.m_state == m_clone_task_manager.get_state());

  /* Mark current state finished for the task */
  err = m_clone_task_manager.finish_state(task);

#ifdef UNIV_DEBUG
  /* Network failure before sending ACK */
  err = m_clone_task_manager.debug_restart(task, err, 3);
#endif /* UNIV_DEBUG */

  /* Send acknowledgement back to remote server */
  if (err == 0 && task->m_is_master) {
    err = ack_state_metadata(task, callback, &state_desc);

    if (err != 0) {
      ib::info(ER_IB_CLONE_OPERATION)
          << "Clone Apply Master ACK finshed state: " << state_desc.m_state;
    }
  }

#ifdef UNIV_DEBUG
  /* Network failure after sending ACK */
  err = m_clone_task_manager.debug_restart(task, err, 4);
#endif /* UNIV_DEBUG */

  return (err);
}

void Clone_Handle::notify_state_change(Clone_Task *task, Ha_clone_cbk *callback,
                                       Clone_Desc_State *state_desc) {
  if (!task->m_is_master) {
    return;
  }
  callback->mark_state_change(state_desc->m_estimate);
  callback->buffer_cbk(nullptr, 0);
  callback->clear_flags();
}

int Clone_Handle::ack_state_metadata(Clone_Task *, Ha_clone_cbk *callback,
                                     Clone_Desc_State *state_desc) {
  ut_ad(m_clone_handle_type == CLONE_HDL_APPLY);

  state_desc->m_is_ack = true;

  byte desc_buf[CLONE_DESC_MAX_BASE_LEN];

  auto serial_desc = &desc_buf[0];
  uint desc_len = CLONE_DESC_MAX_BASE_LEN;

  state_desc->serialize(serial_desc, desc_len, nullptr);

  callback->set_data_desc(serial_desc, desc_len);
  callback->clear_flags();

  auto err = callback->buffer_cbk(nullptr, 0);

  return (err);
}

<<<<<<< HEAD
=======
int Clone_Handle::apply_file_delete(Clone_Task *task, Clone_file_ctx *file_ctx,
                                    const Clone_File_Meta *new_meta) {
  auto err = close_file(task);
  if (err != 0) {
    return err; /* purecov: inspected */
  }

  auto file_meta = file_ctx->get_file_meta();

  if (task->m_current_file_index != file_meta->m_file_index) {
    task->m_current_file_index = file_meta->m_file_index;
  }

  auto snapshot = m_clone_task_manager.get_snapshot();

  auto begin_chunk = file_meta->m_begin_chunk;
  auto end_chunk = file_meta->m_end_chunk;
  auto block_num = snapshot->get_blocks_per_chunk();
  auto data_size = snapshot->get_chunk_size();

  /* For page copy, we reset one page of the current chunk passed. Chunks
  in file_meta corresponds to chunk in file copy. */
  if (snapshot->get_state() == CLONE_SNAPSHOT_PAGE_COPY) {
    begin_chunk = new_meta->m_begin_chunk;
    end_chunk = begin_chunk;
    block_num = 0;
    data_size = UNIV_PAGE_SIZE;
  }

  Clone_Task_Meta new_task_meta = task->m_task_meta;

  /* Consume all chunks of deleted file. */
  for (auto cur_chunk = begin_chunk; cur_chunk <= end_chunk; ++cur_chunk) {
    /* Set current chunk details. */
    new_task_meta.m_chunk_num = cur_chunk;
    new_task_meta.m_block_num = block_num;

    if (m_clone_task_manager.is_chunk_reserved(cur_chunk)) {
      continue;
    }

    m_clone_task_manager.set_chunk(task, &new_task_meta);

    /* Set data size for progress estimation. */
    task->m_data_size = data_size;
  }

  if (!file_ctx->deleted()) {
    file_ctx->m_state.store(Clone_file_ctx::State::DROPPED);
  }

  std::string old_file;
  file_ctx->get_file_name(old_file);

  std::string mesg("FILE : ");
  mesg.append(old_file);
  mesg.append(" Space ID: ");
  mesg.append(std::to_string(file_meta->m_space_id));
  mesg.append(" Chunks : ");
  mesg.append(std::to_string(begin_chunk));
  mesg.append(" - ");
  mesg.append(std::to_string(end_chunk));

  ib::info(ER_IB_MSG_CLONE_DDL_INVALIDATE) << mesg;
  return 0;
}

int Clone_Handle::apply_ddl(const Clone_File_Meta *new_meta,
                            Clone_file_ctx *file_ctx) {
  auto snapshot = m_clone_task_manager.get_snapshot();
  ut_ad(snapshot->get_state() == CLONE_SNAPSHOT_FILE_COPY ||
        snapshot->get_state() == CLONE_SNAPSHOT_PAGE_COPY);

  std::string old_file;
  file_ctx->get_file_name(old_file);

  std::string mesg("DELETE FILE : ");

  if (new_meta->is_deleted()) {
    /* Check if we have already deleted the file context. This is possible
    in case of a network error and restart where donor could send the delete
    request again. */
    if (file_ctx->m_state.load() == Clone_file_ctx::State::DROPPED_HANDLED) {
      mesg.append(" IGNORE : ");

    } else {
      /* File needs to be deleted. */
      if (!os_file_delete(innodb_clone_file_key, old_file.c_str())) {
        /* purecov: begin inspected */
        mesg.append("Innodb Clone Apply Failed to delete file: ");
        mesg.append(old_file);
        my_error(ER_INTERNAL_ERROR, MYF(0), mesg.c_str());
        return ER_INTERNAL_ERROR;
        /* purecov: end */
      }
      file_ctx->m_state.store(Clone_file_ctx::State::DROPPED_HANDLED);
    }
    mesg.append(old_file);
    mesg.append(" Space ID: ");
    mesg.append(std::to_string(new_meta->m_space_id));

    ib::info(ER_IB_MSG_CLONE_DDL_APPLY) << mesg;
    return 0;
  }

  auto old_meta = file_ctx->get_file_meta();

  /* Check if file needs to be renamed. */
  if (!new_meta->is_renamed()) {
    std::string update_mesg;
    /* Set new encryption and compression type. */
    if (old_meta->m_encryption_metadata.m_type !=
        new_meta->m_encryption_metadata.m_type) {
      old_meta->m_encryption_metadata.m_type =
          new_meta->m_encryption_metadata.m_type;
      if (!new_meta->can_encrypt()) {
        update_mesg.assign("UNENCRYPTED ");
      } else {
        update_mesg.assign("ENCRYPTED ");
      }
    }

    if (old_meta->m_compress_type != new_meta->m_compress_type) {
      old_meta->m_compress_type = new_meta->m_compress_type;
      if (new_meta->m_compress_type == Compression::NONE) {
        update_mesg.assign("UNCOMPRESSED ");
      } else {
        update_mesg.assign("COMPRESSED ");
      }
    }

    auto err = set_compression(file_ctx);

    std::string mesg("SET FILE ");
    mesg.append(update_mesg);
    mesg.append(": ");
    mesg.append(old_file);
    mesg.append(" Space ID: ");
    mesg.append(std::to_string(new_meta->m_space_id));

    ib::info(ER_IB_MSG_CLONE_DDL_APPLY) << mesg;
    return err;
  }

  Clone_file_ctx *new_ctx = nullptr;

  /* Rename file context. */
  auto err = snapshot->rename_desc(new_meta, m_clone_dir, new_ctx);

  if (err != 0) {
    return err; /* purecov: inspected */
  }

  std::string new_file;
  new_ctx->get_file_name(new_file);

  /* Preserve the old file size which could have been extended while applying
  page 0 changes and set it to new descriptor. */
  auto file_meta = new_ctx->get_file_meta();
  auto file_size = file_meta->m_file_size;

  if (file_size < old_meta->m_file_size) {
    file_size = old_meta->m_file_size;
  }
  file_meta->m_file_size = file_size;

  /* Do the actual rename. At this point we rename the files with temp DDL
  extension. After all rename and delete requests are received we rename
  the files again removing the ddl extension. This is required as file rename
  requests are not in the real order and there could be conflicts. */
  ut_ad(new_ctx->m_extension == Clone_file_ctx::Extension::DDL);

  std::string rename_mesg("RENAME FILE WITH EXTN: ");

  if (old_file.compare(new_file) == 0) {
    rename_mesg.append(" IGNORE : ");

  } else {
    bool success =
        os_file_rename(OS_CLONE_DATA_FILE, old_file.c_str(), new_file.c_str());

    if (!success) {
      /* purecov: begin inspected */
      char errbuf[MYSYS_STRERROR_SIZE];
      err = ER_ERROR_ON_RENAME;

      my_error(ER_ERROR_ON_RENAME, MYF(0), old_file.c_str(), new_file.c_str(),
               errno, my_strerror(errbuf, sizeof(errbuf), errno));
      /* purecov: end */
    }
  }

  rename_mesg.append(old_file);
  rename_mesg.append(" to ");
  rename_mesg.append(new_file);
  rename_mesg.append(" Space ID: ");
  rename_mesg.append(std::to_string(new_meta->m_space_id));

  ib::info(ER_IB_MSG_CLONE_DDL_APPLY) << rename_mesg;

  if (err == 0) {
    err = set_compression(new_ctx);
  }
  return err;
}

int Clone_Handle::fix_all_renamed(const Clone_Task *task) {
  /* Do space check only during file copy and page copy. */
  auto current_state = m_clone_task_manager.get_state();

  bool fix_needed = current_state == CLONE_SNAPSHOT_FILE_COPY ||
                    current_state == CLONE_SNAPSHOT_PAGE_COPY;

  if (!task->m_is_master || !fix_needed) {
    return 0;
  }

  auto snapshot = m_clone_task_manager.get_snapshot();

  ut_ad(snapshot->get_state() == CLONE_SNAPSHOT_FILE_COPY ||
        snapshot->get_state() == CLONE_SNAPSHOT_PAGE_COPY);

  auto fix_func = [&](Clone_file_ctx *file_ctx) {
    /* Need to handle files with DDL extension. */
    if (file_ctx->deleted() ||
        file_ctx->m_extension != Clone_file_ctx::Extension::DDL) {
      return 0;
    }
    /* Save old file name */
    std::string old_file;
    file_ctx->get_file_name(old_file);

    auto err = snapshot->fix_ddl_extension(m_clone_dir, file_ctx);
    if (err != 0) {
      return err; /* purecov: inspected */
    }
    /* Get new file name. */
    std::string new_file;
    file_ctx->get_file_name(new_file);

    /* Rename file */
    bool success =
        os_file_rename(OS_CLONE_DATA_FILE, old_file.c_str(), new_file.c_str());
    if (!success) {
      /* purecov: begin inspected */
      char errbuf[MYSYS_STRERROR_SIZE];
      err = ER_ERROR_ON_RENAME;

      my_error(ER_ERROR_ON_RENAME, MYF(0), old_file.c_str(), new_file.c_str(),
               errno, my_strerror(errbuf, sizeof(errbuf), errno));
      /* purecov: end */
    }

    std::string mesg("RENAMED FILE REMOVED EXTN : ");
    mesg.append(old_file);
    mesg.append(" to ");
    mesg.append(new_file);
    mesg.append(" Space ID: ");
    auto file_meta = file_ctx->get_file_meta_read();
    mesg.append(std::to_string(file_meta->m_space_id));

    ib::info(ER_IB_MSG_CLONE_DDL_APPLY) << mesg;
    return err;
  };

  auto err = snapshot->iterate_data_files(fix_func);

  /* Delete ddl list file. */
  if (err == 0) {
    std::string ddl_list_file;
    add_directory_path(m_clone_dir, CLONE_INNODB_DDL_FILES, ddl_list_file);

    clone_remove_list_file(ddl_list_file.c_str());
  }

  return err;
}

/* Check and set punch hole for compressed page table. */
int Clone_Handle::set_compression(Clone_file_ctx *file_ctx) {
  auto file_meta = file_ctx->get_file_meta();

  if (file_meta->m_compress_type == Compression::NONE || file_ctx->deleted()) {
    return 0;
  }

  /* Disable punch hole if donor compression is not effective. */
  page_size_t page_size(file_meta->m_fsp_flags);

  if (page_size.is_compressed() ||
      file_meta->m_fsblk_size * 2 > srv_page_size) {
    /* purecov: begin inspected */
    file_meta->m_punch_hole = false;
    return 0;
    /* purecov: end */
  }

  os_file_stat_t stat_info;
  std::string file_name;
  file_ctx->get_file_name(file_name);

  os_file_get_status(file_name.c_str(), &stat_info, false, false);

  /* Check and disable punch hole if recipient cannot support it. */
  if (!IORequest::is_punch_hole_supported() ||
      stat_info.block_size * 2 > srv_page_size) {
    file_meta->m_punch_hole = false; /* purecov: inspected */
  } else {
    file_meta->m_punch_hole = true;
  }

  /* Old format for compressed and encrypted page is
  dependent on file system block size. */
  if (file_meta->can_encrypt() &&
      file_meta->m_fsblk_size != stat_info.block_size) {
    /* purecov: begin tested */
    auto donor_str = std::to_string(file_meta->m_fsblk_size);
    auto recipient_str = std::to_string(stat_info.block_size);

    my_error(ER_CLONE_CONFIG, MYF(0), "FS Block Size", donor_str.c_str(),
             recipient_str.c_str());
    return ER_CLONE_CONFIG;
    /* purecov: end */
  }

  return 0;
}

int Clone_Handle::file_create_init(const Clone_file_ctx *file_ctx,
                                   ulint file_type, bool init) {
  /* Create the file and path. */
  File_init_cbk init_cbk = [&](pfs_os_file_t file) {
    if (!init) {
      return DB_SUCCESS;
    }

    bool atomic = false;
    bool punch_hole = false;

    std::string file_name;
    file_ctx->get_file_name(file_name);

    const auto file_meta = file_ctx->get_file_meta_read();
    auto flags = file_meta->m_fsp_flags;

    bool is_undo_file = fsp_is_undo_tablespace(file_meta->m_space_id);

    page_no_t size_in_pages =
        is_undo_file ? UNDO_INITIAL_SIZE_IN_PAGES : FIL_IBD_FILE_INITIAL_SIZE;

    byte encryption_info[Encryption::INFO_SIZE];
    byte *encryption_ptr = nullptr;

    dberr_t db_err = DB_SUCCESS;
    std::string mesg("CREATE NEW FILE : ");

    if (file_meta->m_transfer_encryption_key) {
      encryption_ptr = &encryption_info[0];
      mesg.append(" WRITE KEY: ");

      bool success = Encryption::fill_encryption_info(
          file_meta->m_encryption_metadata, true, encryption_info);

      if (!success) {
        db_err = DB_ERROR; /* purecov: inspected */
      }
    }

    if (db_err == DB_SUCCESS) {
      db_err = fil_write_initial_pages(
          file, file_name.c_str(), FIL_TYPE_TABLESPACE, size_in_pages,
          encryption_ptr, file_meta->m_space_id, flags, atomic, punch_hole);
    }

    mesg.append(file_name);
    mesg.append(" Space ID: ");
    mesg.append(std::to_string(file_meta->m_space_id));

    if (db_err != DB_SUCCESS) {
      mesg.append(" FAILED"); /* purecov: inspected */
    }

    ib::info(ER_IB_MSG_CLONE_DDL_APPLY) << mesg;

    return db_err;
  };

  auto err = open_file(nullptr, file_ctx, file_type, true, init_cbk);

  return err;
}

>>>>>>> fbdaa4de
int Clone_Handle::apply_file_metadata(Clone_Task *task,
                                      Ha_clone_cbk *callback) {
  ut_ad(m_clone_handle_type == CLONE_HDL_APPLY);

  uint desc_len = 0;
  auto serial_desc = callback->get_data_desc(&desc_len);

  Clone_Desc_File_MetaData file_desc;
  auto success = file_desc.deserialize(serial_desc, desc_len);

  if (!success) {
    int err = ER_CLONE_PROTOCOL;
    my_error(err, MYF(0), "Wrong Clone RPC: Invalid File Descriptor");
    ut_d(ut_error);
    ut_o(return (err));
  }
  auto file_meta = &file_desc.m_file_meta;
  auto snapshot = m_clone_task_manager.get_snapshot();

  ut_ad(snapshot->get_state() == file_desc.m_state);

  bool desc_exists;

  /* Check file metadata entry based on the descriptor. */
  auto err =
      snapshot->get_file_from_desc(file_meta, m_clone_dir, false, desc_exists);
  if (err != 0 || desc_exists) {
    return (err);
  }

  mutex_enter(m_clone_task_manager.get_mutex());

  /* Create file metadata entry based on the descriptor. */
  err = snapshot->get_file_from_desc(file_meta, m_clone_dir, true, desc_exists);
  file_meta->m_punch_hole = false;

  if (err != 0 || desc_exists) {
    mutex_exit(m_clone_task_manager.get_mutex());

    /* Save error with file name. */
    if (err != 0) {
      m_clone_task_manager.set_error(err, file_meta->m_file_name);
    }
    return (err);
  }

  if (file_desc.m_state == CLONE_SNAPSHOT_FILE_COPY) {
    auto file_type = OS_CLONE_DATA_FILE;

    if (file_meta->m_space_id == dict_sys_t::s_invalid_space_id) {
      file_type = OS_CLONE_LOG_FILE;
    }

    /* Create the file */
    err = open_file(nullptr, file_meta, file_type, true, false);

    /* If last file is received, set all file metadata transferred */
    if (snapshot->add_file_from_desc(file_meta)) {
      m_clone_task_manager.set_file_meta_transferred();
    }

    mutex_exit(m_clone_task_manager.get_mutex());

    if (err != 0) {
      return (err);
    }

    /* Check and set punch hole for compressed page table. */
    if (file_type == OS_CLONE_DATA_FILE &&
        file_meta->m_compress_type != Compression::NONE) {
      page_size_t page_size(file_meta->m_fsp_flags);

      /* Disable punch hole if donor compression is not effective. */
      if (page_size.is_compressed() ||
          file_meta->m_fsblk_size * 2 > srv_page_size) {
        file_meta->m_punch_hole = false;
        return (0);
      }

      os_file_stat_t stat_info;
      os_file_get_status(file_meta->m_file_name, &stat_info, false, false);

      /* Check and disable punch hole if recipient cannot support it. */
      if (!IORequest::is_punch_hole_supported() ||
          stat_info.block_size * 2 > srv_page_size) {
        file_meta->m_punch_hole = false;
      } else {
        file_meta->m_punch_hole = true;
      }

      /* Currently the format for compressed and encrypted page is
      dependent on file system block size. */
      if (file_meta->m_encrypt_type != Encryption::NONE &&
          file_meta->m_fsblk_size != stat_info.block_size) {
        auto donor_str = std::to_string(file_meta->m_fsblk_size);
        auto recipient_str = std::to_string(stat_info.block_size);

        my_error(ER_CLONE_CONFIG, MYF(0), "FS Block Size", donor_str.c_str(),
                 recipient_str.c_str());
        err = ER_CLONE_CONFIG;
      }
    }
    return (err);
  }

  ut_ad(file_desc.m_state == CLONE_SNAPSHOT_REDO_COPY);

  /* open and reserve the redo file size */
  err = open_file(nullptr, file_meta, OS_CLONE_LOG_FILE, true, true);

  snapshot->add_file_from_desc(file_meta);

<<<<<<< HEAD
  /* For redo copy, check and add entry for the second file. */
  if (err == 0 && file_meta->m_file_index == 0) {
    file_meta = &file_desc.m_file_meta;
    file_meta->m_file_index++;

    err =
        snapshot->get_file_from_desc(file_meta, m_clone_dir, true, desc_exists);

    file_meta->m_punch_hole = false;

    if (err == 0 && !desc_exists) {
      err = open_file(nullptr, file_meta, OS_CLONE_LOG_FILE, true, true);
      snapshot->add_file_from_desc(file_meta);
    }
=======
  mutex_exit(m_clone_task_manager.get_mutex());
  return (err);
}

bool Clone_Handle::read_compressed_len(unsigned char *buffer, uint32_t len,
                                       uint32_t block_size,
                                       uint32_t &compressed_len) {
  ut_a(len >= 2);

  /* Validate compressed page type */
  auto page_type = mach_read_from_2(buffer + FIL_PAGE_TYPE);

  if (page_type == FIL_PAGE_COMPRESSED ||
      page_type == FIL_PAGE_COMPRESSED_AND_ENCRYPTED) {
    compressed_len = mach_read_from_2(buffer + FIL_PAGE_COMPRESS_SIZE_V1);
    compressed_len += FIL_PAGE_DATA;

    /* Align compressed length */
    compressed_len = ut_calc_align(compressed_len, block_size);
    return true;
>>>>>>> fbdaa4de
  }

  return false;
}

int Clone_Handle::sparse_file_write(Clone_File_Meta *file_meta,
                                    unsigned char *buffer, uint32_t len,
                                    pfs_os_file_t file, uint64_t start_off) {
  dberr_t err = DB_SUCCESS;
  page_size_t page_size(file_meta->m_fsp_flags);
  auto page_len = page_size.physical();

  IORequest request(IORequest::WRITE);
  request.disable_compression();
  request.clear_encrypted();

  /* Loop through all pages in current data block */
  while (len >= page_len) {
<<<<<<< HEAD
    /* Validate compressed page type */
    auto page_type = mach_read_from_2(buffer + FIL_PAGE_TYPE);
    if (page_type == FIL_PAGE_COMPRESSED ||
        page_type == FIL_PAGE_COMPRESSED_AND_ENCRYPTED) {
      auto comp_len = mach_read_from_2(buffer + FIL_PAGE_COMPRESS_SIZE_V1);
      comp_len += FIL_PAGE_DATA;

      /* Align compressed length */
      comp_len = ut_calc_align(comp_len, block_size);

      auto offset = static_cast<ulint>(start_off + comp_len);
      auto hole_size = static_cast<ulint>(page_len - comp_len);

      err = os_file_punch_hole(file, offset, hole_size);
      if (err != DB_SUCCESS) {
        break;
=======
    uint32_t comp_len;
    bool is_compressed = read_compressed_len(
        buffer, len, static_cast<uint32_t>(file_meta->m_fsblk_size), comp_len);

    auto write_len = is_compressed ? comp_len : page_len;

    /* Punch hole if needed */
    bool first_page = (start_off == 0);

    /* In rare case during file copy the page could be a torn page
    and the size may not be correct. In such case the page is going to
    be replaced later during page copy.*/
    if (first_page || write_len > page_len) {
      write_len = page_len;
    }

    /* Write Data Page */
    errno = 0;
    err = os_file_write(request, "Clone data file", file,
                        reinterpret_cast<char *>(buffer), start_off,
                        (start_off == 0) ? page_len : write_len);
    if (err != DB_SUCCESS) {
      char errbuf[MYSYS_STRERROR_SIZE];
      my_error(ER_ERROR_ON_WRITE, MYF(0), file_meta->m_file_name, errno,
               my_strerror(errbuf, sizeof(errbuf), errno));

      return (ER_ERROR_ON_WRITE);
    }

    os_offset_t offset = start_off + write_len;
    os_offset_t hole_size = page_len - write_len;

    if (file_meta->m_punch_hole && hole_size > 0) {
      err = os_file_punch_hole(file.m_file, offset, hole_size);
      if (err != DB_SUCCESS) {
        /* Disable for whole file */
        file_meta->m_punch_hole = false;
        ut_ad(err == DB_IO_NO_PUNCH_HOLE);
        ib::info(ER_IB_CLONE_PUNCH_HOLE)
            << "Innodb Clone Apply failed to punch hole: "
            << file_meta->m_file_name;
>>>>>>> fbdaa4de
      }
    }

    start_off += page_len;
    buffer += page_len;
    len -= page_len;
  }

  /* Must have consumed all data. */
  ut_ad(err != DB_SUCCESS || len == 0);
  return 0;
}

int Clone_Handle::modify_and_write(const Clone_Task *task, uint64_t offset,
                                   unsigned char *buffer, uint32_t buf_len) {
  ut_ad(m_clone_handle_type == CLONE_HDL_APPLY);

  auto snapshot = m_clone_task_manager.get_snapshot();
  auto file_meta = snapshot->get_file_by_index(task->m_current_file_index);

  if (file_meta->can_encrypt()) {
    bool success = true;

    bool is_page_copy = (snapshot->get_state() == CLONE_SNAPSHOT_PAGE_COPY);
    bool key_page = (is_page_copy && offset == 0);

    bool is_log_file = (snapshot->get_state() == CLONE_SNAPSHOT_REDO_COPY);
    bool key_log = (is_log_file && file_meta->m_file_index == 0 && offset == 0);

    if (key_page) {
      /* Encrypt tablespace key with master key for encrypted tablespace. */
      page_size_t page_size(file_meta->m_fsp_flags);
      success = snapshot->encrypt_key_in_header(page_size, buffer);

    } else if (key_log) {
      /* Encrypt redo log key with master key */
      success = snapshot->encrypt_key_in_log_header(buffer, buf_len);
    }
    if (!success) {
      int err = ER_INTERNAL_ERROR;
      my_error(err, MYF(0), "Innodb Clone Apply Failed to Encrypt Key");
      ut_d(ut_error);
      ut_o(return (err));
    }
  }

  if (file_meta->m_punch_hole) {
    auto err = sparse_file_write(file_meta, buffer, buf_len,
                                 task->m_current_file_des, offset);
    return err;
  }

  /* No more compression/encryption is needed. */
  IORequest request(IORequest::WRITE);
  request.disable_compression();
  request.clear_encrypted();

  /* For redo/undo log files and uncompressed tables ,directly write to file */
  errno = 0;
  auto db_err =
      os_file_write(request, "Clone data file", task->m_current_file_des,
                    reinterpret_cast<char *>(buffer), offset, buf_len);
  if (db_err != DB_SUCCESS) {
    char errbuf[MYSYS_STRERROR_SIZE];
    my_error(ER_ERROR_ON_WRITE, MYF(0), file_meta->m_file_name, errno,
             my_strerror(errbuf, sizeof(errbuf), errno));

    return (ER_ERROR_ON_WRITE);
  }
  return 0;
}

int Clone_Handle::receive_data(Clone_Task *task, uint64_t offset,
                               uint64_t file_size, uint32_t size,
                               Ha_clone_cbk *callback) {
  ut_ad(m_clone_handle_type == CLONE_HDL_APPLY);

  auto snapshot = m_clone_task_manager.get_snapshot();

  auto file_meta = snapshot->get_file_by_index(task->m_current_file_index);

  bool is_page_copy = (snapshot->get_state() == CLONE_SNAPSHOT_PAGE_COPY);
  bool is_log_file = (snapshot->get_state() == CLONE_SNAPSHOT_REDO_COPY);

  /* During page and redo copy, we encrypt the key in header page. */
  bool key_page = (is_page_copy && offset == 0);
  bool key_log = (is_log_file && file_meta->m_file_index == 0 && offset == 0);

  if (key_page) {
    /* Check and update file size for space header page */
    if (file_meta->m_file_size < file_size) {
      snapshot->update_file_size(task->m_current_file_index, file_size);
    }
  }

  auto file_type = OS_CLONE_DATA_FILE;

  if (is_log_file || is_page_copy ||
      file_meta->m_space_id == dict_sys_t::s_invalid_space_id ||
      file_meta->m_punch_hole) {
    file_type = OS_CLONE_LOG_FILE;
  }

  /* Open destination file for first block. */
  if (task->m_current_file_des.m_file == OS_FILE_CLOSED) {
    ut_ad(file_meta != nullptr);

    auto err = open_file(task, file_meta, file_type, true, false);

    if (err != 0) {
      /* Save error with file name. */
      m_clone_task_manager.set_error(err, file_meta->m_file_name);
      return (err);
    }
  }

  ut_ad(task->m_current_file_index == file_meta->m_file_index);

  /* Copy data to current destination file using callback. */
  char errbuf[MYSYS_STRERROR_SIZE];

  auto file_hdl = task->m_current_file_des.m_file;
  auto success = os_file_seek(nullptr, file_hdl, offset);

  if (!success) {
    my_error(ER_ERROR_ON_READ, MYF(0), file_meta->m_file_name, errno,
             my_strerror(errbuf, sizeof(errbuf), errno));
    /* Save error with file name. */
    m_clone_task_manager.set_error(ER_ERROR_ON_READ, file_meta->m_file_name);
    return (ER_ERROR_ON_READ);
  }

  if (task->m_file_cache) {
    callback->set_os_buffer_cache();
    /* For data file recommend zero copy for cached IO. */
    if (!is_log_file) {
      callback->set_zero_copy();
    }
  }

  callback->set_dest_name(file_meta->m_file_name);

  bool modify_buffer = false;

  /* In case of page compression we need to punch hole. */
  if (file_meta->m_punch_hole) {
    ut_ad(!is_log_file);
    modify_buffer = true;
  }

  /* We need to encrypt the tablespace key by master key. */
  if (file_meta->can_encrypt() && (key_page || key_log)) {
    modify_buffer = true;
  }
  auto err = file_callback(callback, task, size, modify_buffer, offset
#ifdef UNIV_PFS_IO
                           ,
                           UT_LOCATION_HERE
#endif /* UNIV_PFS_IO */
  );

  task->m_data_size += size;

  if (err != 0) {
    /* Save error with file name. */
    m_clone_task_manager.set_error(err, file_meta->m_file_name);
  }
  return (err);
}

int Clone_Handle::apply_data(Clone_Task *task, Ha_clone_cbk *callback) {
  ut_ad(m_clone_handle_type == CLONE_HDL_APPLY);

  /* Extract the data descriptor. */
  uint desc_len = 0;
  auto serial_desc = callback->get_data_desc(&desc_len);

  Clone_Desc_Data data_desc;
  auto success = data_desc.deserialize(serial_desc, desc_len);

  if (!success) {
    int err = ER_CLONE_PROTOCOL;
    my_error(err, MYF(0), "Wrong Clone RPC: Invalid Data Descriptor");
    ut_d(ut_error);
    ut_o(return (err));
  }
  /* Identify the task for the current block of data. */
  int err = 0;
  auto task_meta = &data_desc.m_task_meta;

  /* The data is from a different file. Close the current one. */
  if (task->m_current_file_index != data_desc.m_file_index) {
    err = close_file(task);
    if (err != 0) {
      return (err);
    }
    task->m_current_file_index = data_desc.m_file_index;
  }

  /* Receive data from callback and apply. */
  err = receive_data(task, data_desc.m_file_offset, data_desc.m_file_size,
                     data_desc.m_data_len, callback);

  /* Close file in case of error. */
  if (err != 0) {
    close_file(task);
  } else {
    err = m_clone_task_manager.set_chunk(task, task_meta);
  }

  return (err);
}

int Clone_Handle::apply(THD *, uint task_id, Ha_clone_cbk *callback) {
  int err = 0;
  uint desc_len = 0;

  auto clone_desc = callback->get_data_desc(&desc_len);
  ut_ad(clone_desc != nullptr);

  Clone_Desc_Header header;
  auto success = header.deserialize(clone_desc, desc_len);

  if (!success) {
    err = ER_CLONE_PROTOCOL;
    my_error(err, MYF(0), "Wrong Clone RPC: Invalid Descriptor Header");
    ut_d(ut_error);
    ut_o(return (err));
  }

  /* Check the descriptor type in header and apply */
  auto task = m_clone_task_manager.get_task_by_index(task_id);

  switch (header.m_type) {
    case CLONE_DESC_TASK_METADATA:
      err = apply_task_metadata(task, callback);
      break;

    case CLONE_DESC_STATE:
      err = apply_state_metadata(task, callback);
      break;

    case CLONE_DESC_FILE_METADATA:
      err = apply_file_metadata(task, callback);
      break;

    case CLONE_DESC_DATA:
      err = apply_data(task, callback);
      break;

    default:
      ut_d(ut_error);
      ut_o(break);
  }

  if (err != 0) {
    close_file(task);
  }

  return (err);
}

int Clone_Handle::restart_apply(THD *, const byte *&loc, uint &loc_len) {
  auto init_loc = m_restart_loc;
  auto init_len = m_restart_loc_len;
  auto alloc_len = m_restart_loc_len;

  /* Get latest locator */
  loc = get_locator(loc_len);

  m_clone_task_manager.reinit_apply_state(loc, loc_len, init_loc, init_len,
                                          alloc_len);

  /* Return the original locator if no state information */
  if (init_loc == nullptr) {
    return (0);
  }

  loc = init_loc;
  loc_len = init_len;

  /* Reset restart loc buffer if newly allocated */
  if (alloc_len > m_restart_loc_len) {
    m_restart_loc = init_loc;
    m_restart_loc_len = alloc_len;
  }

  ut_ad(loc == m_restart_loc);

  auto master_task = m_clone_task_manager.get_task_by_index(0);

  auto err = close_file(master_task);

  return (err);
}

void Clone_Snapshot::update_file_size(uint32_t file_index, uint64_t file_size) {
  /* Update file size when file is extended during page copy */
  ut_ad(m_snapshot_state == CLONE_SNAPSHOT_PAGE_COPY);

  auto cur_file = get_file_by_index(file_index);

  while (file_size > cur_file->m_file_size) {
    ++file_index;

    if (file_index >= m_num_data_files) {
      /* Update file size for the last file. */
      cur_file->m_file_size = file_size;
      break;
    }

    auto next_file = get_file_by_index(file_index);

    if (next_file->m_space_id != cur_file->m_space_id) {
      /* Update file size for the last file. */
      cur_file->m_file_size = file_size;
      break;
    }

    /* Only system tablespace can have multiple nodes. */
    ut_ad(cur_file->m_space_id == 0);

    file_size -= cur_file->m_file_size;
    cur_file = next_file;
  }
}

int Clone_Snapshot::init_apply_state(Clone_Desc_State *state_desc) {
<<<<<<< HEAD
=======
  IB_mutex_guard guard(&m_snapshot_mutex, UT_LOCATION_HERE);

>>>>>>> fbdaa4de
  set_state_info(state_desc);

  int err = 0;
  switch (m_snapshot_state) {
    case CLONE_SNAPSHOT_FILE_COPY:
      ib::info(ER_IB_CLONE_OPERATION) << "Clone Apply State FILE COPY: ";
      break;

    case CLONE_SNAPSHOT_PAGE_COPY:
      ib::info(ER_IB_CLONE_OPERATION) << "Clone Apply State PAGE COPY: ";
      break;

    case CLONE_SNAPSHOT_REDO_COPY:
      ib::info(ER_IB_CLONE_OPERATION) << "Clone Apply State REDO COPY: ";
      break;

    case CLONE_SNAPSHOT_DONE:
      /* Extend and flush data files. */
      ib::info(ER_IB_CLONE_OPERATION) << "Clone Apply State FLUSH DATA: ";
      err = extend_and_flush_files(false);
      if (err != 0) {
        ib::info(ER_IB_CLONE_OPERATION)
            << "Clone Apply FLUSH DATA failed code: " << err;
        break;
      }
      /* Flush redo files. */
      ib::info(ER_IB_CLONE_OPERATION) << "Clone Apply State FLUSH REDO: ";
      err = extend_and_flush_files(true);
      if (err != 0) {
        ib::info(ER_IB_CLONE_OPERATION)
            << "Clone Apply FLUSH REDO failed code: " << err;
        break;
      }
      ib::info(ER_IB_CLONE_OPERATION) << "Clone Apply State DONE";
      break;

    case CLONE_SNAPSHOT_NONE:
    case CLONE_SNAPSHOT_INIT:
    default:
      err = ER_INTERNAL_ERROR;
      my_error(err, MYF(0), "Innodb Clone Snapshot Invalid state");
      ut_d(ut_error);
      ut_o(break);
  }
  return (err);
}

int Clone_Snapshot::extend_and_flush_files(bool flush_redo) {
  auto &file_vector = (flush_redo) ? m_redo_file_vector : m_data_file_vector;

  for (auto file_meta : file_vector) {
    char errbuf[MYSYS_STRERROR_SIZE];
    bool success = true;

    auto file =
        os_file_create(innodb_clone_file_key, file_meta->m_file_name,
                       OS_FILE_OPEN | OS_FILE_ON_ERROR_NO_EXIT, OS_FILE_NORMAL,
                       OS_CLONE_DATA_FILE, false, &success);

    if (!success) {
      my_error(ER_CANT_OPEN_FILE, MYF(0), file_meta->m_file_name, errno,
               my_strerror(errbuf, sizeof(errbuf), errno));

      return (ER_CANT_OPEN_FILE);
    }

    auto file_size = os_file_get_size(file);

    if (file_size < file_meta->m_file_size) {
<<<<<<< HEAD
      success = os_file_set_size(file_meta->m_file_name, file, file_size,
                                 file_meta->m_file_size, false, true);
=======
      success = os_file_set_size(file_name.c_str(), file, file_size,
                                 file_meta->m_file_size, true);
    } else if (file_size < aligned_size) {
      success = os_file_set_size(file_name.c_str(), file, file_size,
                                 aligned_size, true);
>>>>>>> fbdaa4de
    } else {
      success = os_file_flush(file);
    }

    os_file_close(file);

    if (!success) {
      my_error(ER_ERROR_ON_WRITE, MYF(0), file_meta->m_file_name, errno,
               my_strerror(errbuf, sizeof(errbuf), errno));

      return (ER_ERROR_ON_WRITE);
    }
  }
  return (0);
}<|MERGE_RESOLUTION|>--- conflicted
+++ resolved
@@ -39,34 +39,33 @@
 #include "log0files_io.h"
 #include "sql/handler.h"
 
-int Clone_Snapshot::get_file_from_desc(Clone_File_Meta *&file_desc,
+int Clone_Snapshot::get_file_from_desc(const Clone_File_Meta *file_meta,
                                        const char *data_dir, bool desc_create,
-                                       bool &desc_exists) {
+                                       bool &desc_exists,
+                                       Clone_file_ctx *&file_ctx) {
   int err = 0;
 
   mutex_enter(&m_snapshot_mutex);
 
-  auto idx = file_desc->m_file_index;
+  auto idx = file_meta->m_file_index;
 
   ut_ad(m_snapshot_handle_type == CLONE_HDL_APPLY);
 
   ut_ad(m_snapshot_state == CLONE_SNAPSHOT_FILE_COPY ||
+        m_snapshot_state == CLONE_SNAPSHOT_PAGE_COPY ||
         m_snapshot_state == CLONE_SNAPSHOT_REDO_COPY);
 
-  Clone_File_Vec &file_vector = (m_snapshot_state == CLONE_SNAPSHOT_FILE_COPY)
-                                    ? m_data_file_vector
-                                    : m_redo_file_vector;
-
   desc_exists = false;
 
   /* File metadata is already there, possibly sent by another task. */
-  if (file_vector[idx] != nullptr) {
-    file_desc = file_vector[idx];
+  file_ctx = get_file_ctx_by_index(idx);
+
+  if (file_ctx != nullptr) {
     desc_exists = true;
 
   } else if (desc_create) {
     /* Create the descriptor. */
-    err = create_desc(data_dir, file_desc);
+    err = create_desc(data_dir, file_meta, false, file_ctx);
   }
 
   mutex_exit(&m_snapshot_mutex);
@@ -74,14 +73,28 @@
   return (err);
 }
 
-int Clone_Snapshot::update_file_name(const char *data_dir,
-                                     Clone_File_Meta *file_desc, char *path,
-                                     size_t path_len) {
-  auto space_id = file_desc->m_space_id;
-
-<<<<<<< HEAD
-  if (data_dir != nullptr || m_snapshot_state == CLONE_SNAPSHOT_REDO_COPY) {
-=======
+int Clone_Snapshot::rename_desc(const Clone_File_Meta *file_meta,
+                                const char *data_dir,
+                                Clone_file_ctx *&file_ctx) {
+  /* Create new file context with new name. */
+  auto err = create_desc(data_dir, file_meta, true, file_ctx);
+
+  if (err != 0) {
+    return err; /* purecov: inspected */
+  }
+
+  file_ctx->m_state.store(Clone_file_ctx::State::RENAMED);
+
+  /* Overwrite with the renamed file context. */
+  add_file_from_desc(file_ctx, false);
+
+  return 0;
+}
+
+int Clone_Snapshot::fix_ddl_extension(const char *data_dir,
+                                      Clone_file_ctx *file_ctx) {
+  ut_ad(file_ctx->m_extension == Clone_file_ctx::Extension::DDL);
+
   /* If data directory is being replaced. */
   bool replace_dir = (data_dir == nullptr);
 
@@ -107,16 +120,18 @@
                                          std::string &file_name) {
   /* Currently needed only while replacing data directory. */
   if (!replace) {
->>>>>>> fbdaa4de
     return (0);
   }
+  auto space_id = file_meta->m_space_id;
 
   /* Update buffer pool dump file path for provisioning. */
-  if (file_desc->m_space_id == dict_sys_t::s_invalid_space_id) {
-    ut_ad(0 == strcmp(file_desc->m_file_name, SRV_BUF_DUMP_FILENAME_DEFAULT));
-    buf_dump_generate_path(path, path_len);
-    file_desc->m_file_name = path;
-    file_desc->m_file_name_len = strlen(path) + 1;
+  if (space_id == dict_sys_t::s_invalid_space_id) {
+    ut_ad(0 == strcmp(file_name.c_str(), SRV_BUF_DUMP_FILENAME_DEFAULT));
+
+    char path[OS_FILE_MAX_PATH];
+    buf_dump_generate_path(path, sizeof(path));
+
+    file_name.assign(path);
     return (0);
   }
 
@@ -126,9 +141,6 @@
   }
 
   /* Find out the node index of the file within system tablespace. */
-<<<<<<< HEAD
-  auto loop_index = file_desc->m_file_index;
-=======
   auto loop_index = file_meta->m_file_index;
 
   if (loop_index >= num_data_files()) {
@@ -140,12 +152,12 @@
     /* purecov: end */
   }
 
->>>>>>> fbdaa4de
   decltype(loop_index) node_index = 0;
 
   while (loop_index > 0) {
     --loop_index;
-    auto cur_desc = m_data_file_vector[loop_index];
+    auto file_ctx = get_file_ctx_by_index(loop_index);
+    auto cur_desc = file_ctx->get_file_meta();
     /* Loop through all files of current tablespace. */
     if (cur_desc->m_space_id != space_id) {
       break;
@@ -176,89 +188,37 @@
   size_bytes *= page_sz.physical();
 
   /* Check if the file size matches with configured files. */
-  if (file_desc->m_file_size != size_bytes) {
+  if (file_meta->m_file_size != size_bytes) {
     /* For last file it could mismatch if auto extend is specified. */
     if (node_index != last_file_index ||
         !srv_sys_space.can_auto_extend_last_file()) {
+      /* purecov: begin tested */
       std::ostringstream err_strm;
 
       err_strm << "innodb_data_file_path: Recipient value for " << node_index
                << "th file size: " << size_bytes
-               << " doesn't match Donor file size: " << file_desc->m_file_size;
+               << " doesn't match Donor file size: " << file_meta->m_file_size;
 
       std::string err_str(err_strm.str());
 
       my_error(ER_CLONE_SYS_CONFIG, MYF(0), err_str.c_str());
 
       return (ER_CLONE_SYS_CONFIG);
-    }
-  }
+      /* purecov: end */
+    }
+  }
+
   /* Change filename to currently configured name. */
-  file_desc->m_file_name = file.filepath();
-  file_desc->m_file_name_len = strlen(file_desc->m_file_name) + 1;
-
+  file_name.assign(file.filepath());
   return (0);
 }
 
-<<<<<<< HEAD
-size_t Clone_Snapshot::compute_path_length(const char *data_dir,
-                                           const Clone_File_Meta *file_desc) {
-  bool is_absolute_path = false;
-  auto alloc_len = sizeof(Clone_File_Meta);
-
-  alloc_len += sizeof(CLONE_INNODB_REPLACED_FILE_EXTN);
-
-  if (file_desc->m_file_name == nullptr) {
-    alloc_len += MAX_LOG_FILE_NAME;
-  } else {
-    alloc_len += file_desc->m_file_name_len;
-    std::string name;
-    name.assign(file_desc->m_file_name, file_desc->m_file_name_len);
-    is_absolute_path = Fil_path::is_absolute_path(name);
-  }
-
-  /* For absolute path, name length is the total length. */
-  if (is_absolute_path) {
-    return (alloc_len);
-  }
-
-  /* Add data directory length for relative path. */
-  if (data_dir != nullptr) {
-    alloc_len += strlen(data_dir);
-    ++alloc_len;
-    return (alloc_len);
-  }
-
-  /* While replacing current data directory, calculate length
-  based on current system configuration. */
-
-  /* Use server redo file location */
-  if (m_snapshot_state == CLONE_SNAPSHOT_REDO_COPY) {
-    alloc_len += strlen(srv_log_group_home_dir);
-    ++alloc_len;
-    return (alloc_len);
-  }
-
-  ut_ad(m_snapshot_state == CLONE_SNAPSHOT_FILE_COPY);
-
-  /* Use server undo file location */
-  if (fsp_is_undo_tablespace(file_desc->m_space_id)) {
-    alloc_len += strlen(srv_undo_dir);
-    ++alloc_len;
-  }
-  return (alloc_len);
-}
-
-int Clone_Snapshot::handle_existing_file(bool replace,
-                                         Clone_File_Meta *file_desc) {
-=======
 int Clone_Snapshot::handle_existing_file(bool replace, bool undo_file,
                                          bool redo_file,
                                          uint32_t data_file_index,
                                          const std::string &data_file,
                                          Clone_file_ctx::Extension &extn) {
   extn = Clone_file_ctx::Extension::NONE;
->>>>>>> fbdaa4de
   /* For undo tablespace, check for duplicate file name. Currently it
   is possible to create multiple undo tablespaces of same name under
   different directory. This should not be recommended and in future
@@ -266,40 +226,34 @@
   it internally based on space ID. Till that time, Clone needs to identify
   and disallow undo tablespaces of same name as Clone creates all undo
   tablespaces under innodb_undo_directory configuration in recipient. */
-  if (fsp_is_undo_tablespace(file_desc->m_space_id)) {
-    std::string clone_file(file_desc->m_file_name);
-    clone_file.append(CLONE_INNODB_REPLACED_FILE_EXTN);
-
+  if (undo_file) {
     for (auto undo_index : m_undo_file_indexes) {
-      auto undo_meta = m_data_file_vector[undo_index];
-      if (undo_meta == nullptr) {
+      auto undo_file_ctx = get_file_ctx_by_index(undo_index);
+      if (undo_file_ctx == nullptr || undo_file_ctx->deleted()) {
         continue;
       }
-
-      /* undo_meta: already added undo file with or without #clone extension.
-      The #clone extension is present when recipient also has the same file.
-      file_desc: current undo file name without #clone extension.
-      clone_file: current undo file name with #clone extension.
-      Since the existing undo file may or may not have the #clone extension
-      we need to match both. */
-      if (0 == strcmp(undo_meta->m_file_name, file_desc->m_file_name) ||
-          0 == strcmp(undo_meta->m_file_name, clone_file.c_str())) {
+      auto undo_meta = undo_file_ctx->get_file_meta();
+
+      if (0 == strcmp(undo_meta->m_file_name, data_file.c_str())) {
+        /* purecov: begin tested */
         std::ostringstream err_strm;
-        err_strm << "Found multiple undo files with same name: "
-                 << file_desc->m_file_name;
+        err_strm << "Found multiple undo files with same name: " << data_file;
         std::string err_str(err_strm.str());
         my_error(ER_CLONE_SYS_CONFIG, MYF(0), err_str.c_str());
         return (ER_CLONE_SYS_CONFIG);
+        /* purecov: end */
       }
     }
-    m_undo_file_indexes.push_back(file_desc->m_file_index);
-    ut_ad(m_undo_file_indexes.size() <= FSP_MAX_UNDO_TABLESPACES);
-  }
-
-  std::string file_name;
-  file_name.assign(file_desc->m_file_name);
-
-  auto type = Fil_path::get_file_type(file_name);
+    m_undo_file_indexes.push_back(data_file_index);
+    /* With concurrent DDL support there could be deleted undo file
+    indexes here. At the end of every stage, new undo files could be
+    added limited by FSP_MAX_UNDO_TABLESPACES. */
+    ut_ad(m_undo_file_indexes.size() <=
+          CLONE_MAX_TRANSFER_STAGES * FSP_MAX_UNDO_TABLESPACES);
+  }
+
+  auto type = Fil_path::get_file_type(data_file);
+  int err = 0;
 
   /* Consider redo files as existing always if we are cloning to
   the same directory on which we are working. */
@@ -309,48 +263,32 @@
 
   /* Nothing to do if file doesn't exist. */
   if (type == OS_FILE_TYPE_MISSING) {
-    int err = 0;
     if (replace) {
       /* Add file to new file list to enable rollback. */
-      err = clone_add_to_list_file(CLONE_INNODB_NEW_FILES,
-                                   file_desc->m_file_name);
-    }
-    return (err);
+      err = clone_add_to_list_file(CLONE_INNODB_NEW_FILES, data_file.c_str());
+    }
+    extn = Clone_file_ctx::Extension::NONE;
+    return err;
   }
 
   if (type != OS_FILE_TYPE_FILE) {
+    /* purecov: begin inspected */
     /* Either the stat() call failed or the name is a
     directory/block device, or permission error etc. */
     char errbuf[MYSYS_STRERROR_SIZE];
-    my_error(ER_ERROR_ON_WRITE, MYF(0), file_name.c_str(), errno,
+    my_error(ER_ERROR_ON_WRITE, MYF(0), data_file.c_str(), errno,
              my_strerror(errbuf, sizeof(errbuf), errno));
-    return (ER_ERROR_ON_WRITE);
-  }
-
-  ut_a(type == OS_FILE_TYPE_FILE);
+    return ER_ERROR_ON_WRITE;
+    /* purecov: end */
+  }
 
   /* For cloning to different data directory, we must ensure that the
   file is not present. This would always fail for local clone. */
   if (!replace) {
-    my_error(ER_FILE_EXISTS_ERROR, MYF(0), file_name.c_str());
-    return (ER_FILE_EXISTS_ERROR);
-  }
-
-<<<<<<< HEAD
-  /* Save original data file name. */
-  std::string data_file(file_desc->m_file_name);
-
-  /* For clone to current data directory, we need to clone system files
-  to a file with different name and then move back during restart. */
-  auto file_extn_loc = const_cast<char *>(file_desc->m_file_name);
-  file_extn_loc += file_desc->m_file_name_len;
-
-  /* Overwrite null terminator. */
-  --file_extn_loc;
-  strcpy(file_extn_loc, CLONE_INNODB_REPLACED_FILE_EXTN);
-
-  file_desc->m_file_name_len += sizeof(CLONE_INNODB_REPLACED_FILE_EXTN);
-=======
+    my_error(ER_FILE_EXISTS_ERROR, MYF(0), data_file.c_str());
+    return ER_FILE_EXISTS_ERROR;
+  }
+
   std::string replace_path, clone_file;
 
   if (redo_file) {
@@ -361,82 +299,62 @@
     replace_path = data_file;
     clone_file = data_file + CLONE_INNODB_REPLACED_FILE_EXTN;
   }
->>>>>>> fbdaa4de
 
   /* Check that file with clone extension is not present */
-  file_name.assign(file_desc->m_file_name);
-  type = Fil_path::get_file_type(file_name);
+  type = Fil_path::get_file_type(clone_file);
 
   if (type != OS_FILE_TYPE_MISSING) {
-    my_error(ER_FILE_EXISTS_ERROR, MYF(0), file_name.c_str());
-    return (ER_FILE_EXISTS_ERROR);
-  }
+    /* purecov: begin inspected */
+    my_error(ER_FILE_EXISTS_ERROR, MYF(0), clone_file.c_str());
+    return ER_FILE_EXISTS_ERROR;
+    /* purecov: end */
+  }
+
+  extn = Clone_file_ctx::Extension::REPLACE;
 
   /* Add file name to files to be replaced before recovery. */
-<<<<<<< HEAD
-  auto err =
-      clone_add_to_list_file(CLONE_INNODB_REPLACED_FILES, data_file.c_str());
-  return (err);
-=======
   err =
       clone_add_to_list_file(CLONE_INNODB_REPLACED_FILES, replace_path.c_str());
 
   return err;
->>>>>>> fbdaa4de
-}
-
-int Clone_Snapshot::build_file_path(const char *data_dir, ulint alloc_size,
-                                    Clone_File_Meta *&file_desc) {
-  /* Check if data directory is being replaced. */
-  bool replace_dir = (data_dir == nullptr);
-
-  /* Allocate for file path string. */
-  auto path = static_cast<char *>(mem_heap_alloc(m_snapshot_heap, alloc_size));
-
-  if (path == nullptr) {
-    my_error(ER_OUTOFMEMORY, MYF(0), alloc_size);
-    return (ER_OUTOFMEMORY);
-  }
-
-  /* Copy file metadata */
-  auto file_meta = reinterpret_cast<Clone_File_Meta *>(path);
-  path += sizeof(Clone_File_Meta);
-  *file_meta = *file_desc;
-
-  bool is_absolute_path = false;
-  std::string file_name;
-
-  /* Check if absolute or relative path. */
-  if (file_desc->m_file_name != nullptr) {
-    file_name.assign(file_desc->m_file_name, file_desc->m_file_name_len);
-    is_absolute_path = Fil_path::is_absolute_path(file_name);
-  }
-
-  file_meta->m_file_name = static_cast<const char *>(path);
-
-  /* Copy path and file name together for absolute path. */
-  if (is_absolute_path) {
-    ut_ad(m_snapshot_state == CLONE_SNAPSHOT_FILE_COPY);
-    auto is_hard_path = test_if_hard_path(file_desc->m_file_name);
+}
+
+int Clone_Snapshot::build_file_path(const char *data_dir,
+                                    const Clone_File_Meta *file_meta,
+                                    std::string &built_path) {
+  std::string source;
+
+  bool redo_file = (m_snapshot_state == CLONE_SNAPSHOT_REDO_COPY);
+  bool absolute_path = false;
+
+  if (!redo_file) {
+    source.assign(file_meta->m_file_name);
+
+    bool replace = (data_dir == nullptr);
+    auto err = update_sys_file_name(replace, file_meta, source);
+
+    if (err != 0) {
+      return err; /* purecov: inspected */
+    }
+    absolute_path = Fil_path::is_absolute_path(source);
+  }
+
+  /* For absolute path, copy the name and return. */
+  if (absolute_path) {
+    auto is_hard_path = test_if_hard_path(source.c_str());
 
     /* Check if the absolute path is not in right format */
     if (is_hard_path == 0) {
-      my_error(ER_WRONG_VALUE, MYF(0), "file path", file_desc->m_file_name);
+      /* purecov: begin inspected */
+      my_error(ER_WRONG_VALUE, MYF(0), "file path", source.c_str());
       return (ER_WRONG_VALUE);
-    }
-
-    strcpy(path, file_desc->m_file_name);
-
-<<<<<<< HEAD
-    auto err = handle_existing_file(replace_dir, file_meta);
-
-    file_desc = file_meta;
-
-    return (err);
-  }
-
-  const char *file_path = data_dir;
-=======
+      /* purecov: end */
+    }
+
+    built_path.assign(source);
+    return 0;
+  }
+
   bool undo_file = fsp_is_undo_tablespace(file_meta->m_space_id);
 
   /* Append appropriate data directory path. */
@@ -474,59 +392,52 @@
                                 Log_file_id{file_meta->m_file_index});
     return 0;
   }
->>>>>>> fbdaa4de
-
-  /* Use configured path when cloning into current data directory. */
-  if (file_path == nullptr) {
-    /* Get file path from redo configuration. */
-    if (m_snapshot_state == CLONE_SNAPSHOT_REDO_COPY) {
-      file_path = srv_log_group_home_dir;
-
-      /* Get file path from undo configuration. */
-    } else if (fsp_is_undo_tablespace(file_desc->m_space_id)) {
-      file_path = srv_undo_dir;
-    }
-  }
-
-  /* Copy file path. */
-  if (file_path != nullptr) {
-    auto path_len = strlen(file_path);
-    strcpy(path, file_path);
-
-    /* Add path separator at the end of file path, if not there. */
-    if (file_path[path_len - 1] != OS_PATH_SEPARATOR) {
-      path[path_len] = OS_PATH_SEPARATOR;
-      ++path;
-    }
-    path += path_len;
-  }
-
-  /* Copy file name */
-  if (m_snapshot_state == CLONE_SNAPSHOT_REDO_COPY) {
-    /* This is redo file. Use standard name. */
-    snprintf(path, MAX_LOG_FILE_NAME, "%s%u", ib_logfile_basename,
-             file_desc->m_file_index);
-  } else {
-    ut_ad(m_snapshot_state == CLONE_SNAPSHOT_FILE_COPY);
-    ut_ad(file_desc->m_file_name != nullptr);
-    /* For relative path remove "./" if there. */
-    if (Fil_path::has_prefix(file_name, Fil_path::DOT_SLASH)) {
-      file_name.erase(0, 2);
-    }
-
-    /* Copy adjusted file name */
-    strcpy(path, file_name.c_str());
-  }
-
-  file_meta->m_file_name_len = strlen(file_meta->m_file_name) + 1;
-
-  /* Check and handle when file is already present in recipient. */
-  auto err = handle_existing_file(replace_dir, file_meta);
-  file_desc = file_meta;
-
-<<<<<<< HEAD
-  return (err);
-=======
+
+  ut_ad(!source.empty());
+
+  if (Fil_path::has_prefix(source, Fil_path::DOT_SLASH)) {
+    source.erase(0, 2);
+  }
+
+  built_path.append(source);
+  return 0;
+}
+
+int Clone_Snapshot::build_file_ctx(Clone_file_ctx::Extension extn,
+                                   const Clone_File_Meta *file_meta,
+                                   const std::string &file_path,
+                                   Clone_file_ctx *&file_ctx) {
+  size_t alloc_size = sizeof(Clone_file_ctx) + file_path.length() + 1;
+
+  /* Allocate for file path string. */
+  auto path = static_cast<char *>(mem_heap_alloc(m_snapshot_heap, alloc_size));
+
+  if (path == nullptr) {
+    /* purecov: begin inspected */
+    my_error(ER_OUTOFMEMORY, MYF(0), alloc_size);
+    return (ER_OUTOFMEMORY);
+    /* purecov: end */
+  }
+
+  /* Copy file metadata */
+  file_ctx = reinterpret_cast<Clone_file_ctx *>(path);
+  file_ctx->init(extn);
+  path += sizeof(Clone_file_ctx);
+
+  strcpy(path, file_path.c_str());
+
+  auto ctx_file_meta = file_ctx->get_file_meta();
+  *ctx_file_meta = *file_meta;
+
+  ctx_file_meta->m_file_name = static_cast<const char *>(path);
+
+  ctx_file_meta->m_file_name_len = file_path.length() + 1;
+
+  ctx_file_meta->m_file_name_alloc_len = ctx_file_meta->m_file_name_len;
+
+  return 0;
+}
+
 /** Add directory path to file
 @param[in]      dir     directory
 @param[in]      file    file name
@@ -545,28 +456,30 @@
   if (file != nullptr) {
     path.append(file);
   }
->>>>>>> fbdaa4de
 }
 
 int Clone_Snapshot::create_desc(const char *data_dir,
-                                Clone_File_Meta *&file_desc) {
-  /* Update file name from configuration for system space */
-  char path[OS_FILE_MAX_PATH];
-  auto err = update_file_name(data_dir, file_desc, &path[0], sizeof(path));
+                                const Clone_File_Meta *file_meta, bool is_ddl,
+                                Clone_file_ctx *&file_ctx) {
+  /* Update file path from configuration. */
+  std::string file_path;
+
+  auto err = build_file_path(data_dir, file_meta, file_path);
 
   if (err != 0) {
     return (err);
   }
 
-  /* Find out length of complete path string for file */
-  auto alloc_size =
-      static_cast<ulint>(compute_path_length(data_dir, file_desc));
-
-  /* Build complete path for the new file to be added. */
-  err = build_file_path(data_dir, alloc_size, file_desc);
-
-<<<<<<< HEAD
-=======
+  auto extn = Clone_file_ctx::Extension::NONE;
+
+  if (is_ddl) {
+    extn = Clone_file_ctx::Extension::DDL;
+
+    std::string ddl_list_file;
+    add_directory_path(data_dir, CLONE_INNODB_DDL_FILES, ddl_list_file);
+
+    err = clone_add_to_list_file(ddl_list_file.c_str(), file_path.c_str());
+
   } else {
     /* If data directory is being replaced. */
     bool replace_dir = (data_dir == nullptr);
@@ -582,26 +495,34 @@
     /* Build complete path for the new file to be added. */
     err = build_file_ctx(extn, file_meta, file_path, file_ctx);
   }
->>>>>>> fbdaa4de
   return (err);
 }
 
-bool Clone_Snapshot::add_file_from_desc(Clone_File_Meta *&file_desc) {
+bool Clone_Snapshot::add_file_from_desc(Clone_file_ctx *&file_ctx,
+                                        bool ddl_create) {
   mutex_enter(&m_snapshot_mutex);
 
   ut_ad(m_snapshot_handle_type == CLONE_HDL_APPLY);
-
-  if (m_snapshot_state == CLONE_SNAPSHOT_FILE_COPY) {
-    m_data_file_vector[file_desc->m_file_index] = file_desc;
+  auto file_meta = file_ctx->get_file_meta();
+
+  if (m_snapshot_state == CLONE_SNAPSHOT_FILE_COPY ||
+      m_snapshot_state == CLONE_SNAPSHOT_PAGE_COPY) {
+    if (ddl_create) {
+      ut_a(file_meta->m_file_index == num_data_files());
+      /* Add data file at the end and extend length. */
+      m_data_file_vector.push_back(file_ctx);
+    } else {
+      m_data_file_vector[file_meta->m_file_index] = file_ctx;
+    }
   } else {
     ut_ad(m_snapshot_state == CLONE_SNAPSHOT_REDO_COPY);
-    m_redo_file_vector[file_desc->m_file_index] = file_desc;
+    m_redo_file_vector[file_meta->m_file_index] = file_ctx;
   }
 
   mutex_exit(&m_snapshot_mutex);
 
   /** Check if it the last file */
-  if (file_desc->m_file_index == m_num_data_files - 1) {
+  if (file_meta->m_file_index == num_data_files() - 1) {
     return true;
   }
 
@@ -627,9 +548,10 @@
   return (0);
 }
 
-int Clone_Handle::check_space() {
+int Clone_Handle::check_space(const Clone_Task *task) {
   /* Do space check only during file copy. */
-  if (m_clone_task_manager.get_state() != CLONE_SNAPSHOT_FILE_COPY) {
+  auto current_state = m_clone_task_manager.get_state();
+  if (!task->m_is_master || current_state != CLONE_SNAPSHOT_FILE_COPY) {
     return (0);
   }
   uint64_t free_space;
@@ -703,12 +625,19 @@
 #ifdef UNIV_DEBUG
     /* Network failure before moving to new state */
     err = m_clone_task_manager.debug_restart(task, err, 5);
+    if (err != 0) {
+      return err;
+    }
 #endif /* UNIV_DEBUG */
 
     /** Notify state change via callback. */
     notify_state_change(task, callback, &state_desc);
 
-    err = move_to_next_state(task, nullptr, &state_desc);
+    err = fix_all_renamed(task);
+
+    if (err == 0) {
+      err = move_to_next_state(task, nullptr, &state_desc);
+    }
 
 #ifdef UNIV_DEBUG
     /* Network failure after moving to new state */
@@ -717,7 +646,7 @@
 
     /* Check if enough space available on disk */
     if (err == 0) {
-      err = check_space();
+      err = check_space(task);
     }
 
     return (err);
@@ -747,6 +676,9 @@
 
   /* Send acknowledgement back to remote server */
   if (err == 0 && task->m_is_master) {
+    if (state_desc.m_state == CLONE_SNAPSHOT_FILE_COPY) {
+      DEBUG_SYNC_C("clone_file_copy_end_before_ack");
+    }
     err = ack_state_metadata(task, callback, &state_desc);
 
     if (err != 0) {
@@ -794,8 +726,6 @@
   return (err);
 }
 
-<<<<<<< HEAD
-=======
 int Clone_Handle::apply_file_delete(Clone_Task *task, Clone_file_ctx *file_ctx,
                                     const Clone_File_Meta *new_meta) {
   auto err = close_file(task);
@@ -1188,7 +1118,6 @@
   return err;
 }
 
->>>>>>> fbdaa4de
 int Clone_Handle::apply_file_metadata(Clone_Task *task,
                                       Ha_clone_cbk *callback) {
   ut_ad(m_clone_handle_type == CLONE_HDL_APPLY);
@@ -1205,118 +1134,109 @@
     ut_d(ut_error);
     ut_o(return (err));
   }
-  auto file_meta = &file_desc.m_file_meta;
+  const auto file_desc_meta = &file_desc.m_file_meta;
   auto snapshot = m_clone_task_manager.get_snapshot();
 
-  ut_ad(snapshot->get_state() == file_desc.m_state);
-
-  bool desc_exists;
+  /* At end of current state DDL file alterations are communicated. */
+  bool ddl_desc = (file_desc.m_state == snapshot->get_next_state());
+
+  ut_ad(ddl_desc || snapshot->get_state() == file_desc.m_state);
+
+  bool file_deleted = file_desc_meta->is_deleted();
+
+  bool desc_exists = false;
+  Clone_file_ctx *file_ctx = nullptr;
 
   /* Check file metadata entry based on the descriptor. */
-  auto err =
-      snapshot->get_file_from_desc(file_meta, m_clone_dir, false, desc_exists);
-  if (err != 0 || desc_exists) {
+  auto err = snapshot->get_file_from_desc(file_desc_meta, m_clone_dir, false,
+                                          desc_exists, file_ctx);
+  if (err != 0) {
     return (err);
   }
 
+  if (desc_exists) {
+    if (ddl_desc) {
+      err = apply_ddl(file_desc_meta, file_ctx);
+
+    } else if (file_deleted) {
+      /* File delete notification sent immediately for chunk adjustment. */
+      err = apply_file_delete(task, file_ctx, file_desc_meta);
+    }
+    return err;
+  }
+
   mutex_enter(m_clone_task_manager.get_mutex());
 
   /* Create file metadata entry based on the descriptor. */
-  err = snapshot->get_file_from_desc(file_meta, m_clone_dir, true, desc_exists);
-  file_meta->m_punch_hole = false;
-
+  err = snapshot->get_file_from_desc(file_desc_meta, m_clone_dir, true,
+                                     desc_exists, file_ctx);
   if (err != 0 || desc_exists) {
     mutex_exit(m_clone_task_manager.get_mutex());
 
     /* Save error with file name. */
     if (err != 0) {
-      m_clone_task_manager.set_error(err, file_meta->m_file_name);
+      m_clone_task_manager.set_error(err, file_desc_meta->m_file_name);
     }
     return (err);
   }
 
-  if (file_desc.m_state == CLONE_SNAPSHOT_FILE_COPY) {
+  auto file_meta = file_ctx->get_file_meta();
+  file_meta->m_punch_hole = false;
+
+  bool is_file_copy = snapshot->get_state() == CLONE_SNAPSHOT_FILE_COPY;
+  bool is_page_copy = snapshot->get_state() == CLONE_SNAPSHOT_PAGE_COPY;
+
+  if (is_file_copy || is_page_copy) {
+    ut_ad(is_file_copy || ddl_desc);
+
     auto file_type = OS_CLONE_DATA_FILE;
 
     if (file_meta->m_space_id == dict_sys_t::s_invalid_space_id) {
       file_type = OS_CLONE_LOG_FILE;
     }
 
-    /* Create the file */
-    err = open_file(nullptr, file_meta, file_type, true, false);
+    if (file_deleted) {
+      /* Mark the newly created descriptor deleted. */
+      file_ctx->m_state.store(Clone_file_ctx::State::DROPPED_HANDLED);
+
+      std::string file_name;
+      file_ctx->get_file_name(file_name);
+
+      std::string mesg("ADD DELETED FILE : ");
+      mesg.append(file_name);
+      mesg.append(" Space ID: ");
+      mesg.append(std::to_string(file_meta->m_space_id));
+      ib::info(ER_IB_MSG_CLONE_DDL_APPLY) << mesg;
+
+    } else {
+      /* Create the file and write initial pages if created by DDL. */
+      err = file_create_init(file_ctx, file_type, ddl_desc);
+    }
 
     /* If last file is received, set all file metadata transferred */
-    if (snapshot->add_file_from_desc(file_meta)) {
+    if (snapshot->add_file_from_desc(file_ctx, ddl_desc)) {
       m_clone_task_manager.set_file_meta_transferred();
     }
 
     mutex_exit(m_clone_task_manager.get_mutex());
 
-    if (err != 0) {
-      return (err);
-    }
-
-    /* Check and set punch hole for compressed page table. */
-    if (file_type == OS_CLONE_DATA_FILE &&
-        file_meta->m_compress_type != Compression::NONE) {
-      page_size_t page_size(file_meta->m_fsp_flags);
-
-      /* Disable punch hole if donor compression is not effective. */
-      if (page_size.is_compressed() ||
-          file_meta->m_fsblk_size * 2 > srv_page_size) {
-        file_meta->m_punch_hole = false;
-        return (0);
-      }
-
-      os_file_stat_t stat_info;
-      os_file_get_status(file_meta->m_file_name, &stat_info, false, false);
-
-      /* Check and disable punch hole if recipient cannot support it. */
-      if (!IORequest::is_punch_hole_supported() ||
-          stat_info.block_size * 2 > srv_page_size) {
-        file_meta->m_punch_hole = false;
-      } else {
-        file_meta->m_punch_hole = true;
-      }
-
-      /* Currently the format for compressed and encrypted page is
-      dependent on file system block size. */
-      if (file_meta->m_encrypt_type != Encryption::NONE &&
-          file_meta->m_fsblk_size != stat_info.block_size) {
-        auto donor_str = std::to_string(file_meta->m_fsblk_size);
-        auto recipient_str = std::to_string(stat_info.block_size);
-
-        my_error(ER_CLONE_CONFIG, MYF(0), "FS Block Size", donor_str.c_str(),
-                 recipient_str.c_str());
-        err = ER_CLONE_CONFIG;
-      }
-    }
-    return (err);
-  }
-
+    if (err == 0 && file_type == OS_CLONE_DATA_FILE) {
+      err = set_compression(file_ctx);
+    }
+    return err;
+  }
+
+  ut_ad(snapshot->get_state() == CLONE_SNAPSHOT_REDO_COPY);
   ut_ad(file_desc.m_state == CLONE_SNAPSHOT_REDO_COPY);
+  ut_ad(!ddl_desc);
 
   /* open and reserve the redo file size */
-  err = open_file(nullptr, file_meta, OS_CLONE_LOG_FILE, true, true);
-
-  snapshot->add_file_from_desc(file_meta);
-
-<<<<<<< HEAD
-  /* For redo copy, check and add entry for the second file. */
-  if (err == 0 && file_meta->m_file_index == 0) {
-    file_meta = &file_desc.m_file_meta;
-    file_meta->m_file_index++;
-
-    err =
-        snapshot->get_file_from_desc(file_meta, m_clone_dir, true, desc_exists);
-
-    file_meta->m_punch_hole = false;
-
-    if (err == 0 && !desc_exists) {
-      err = open_file(nullptr, file_meta, OS_CLONE_LOG_FILE, true, true);
-      snapshot->add_file_from_desc(file_meta);
-    }
-=======
+  File_init_cbk empty_cbk;
+
+  err = open_file(nullptr, file_ctx, OS_CLONE_LOG_FILE, true, empty_cbk);
+
+  snapshot->add_file_from_desc(file_ctx, false);
+
   mutex_exit(m_clone_task_manager.get_mutex());
   return (err);
 }
@@ -1337,7 +1257,6 @@
     /* Align compressed length */
     compressed_len = ut_calc_align(compressed_len, block_size);
     return true;
->>>>>>> fbdaa4de
   }
 
   return false;
@@ -1356,24 +1275,6 @@
 
   /* Loop through all pages in current data block */
   while (len >= page_len) {
-<<<<<<< HEAD
-    /* Validate compressed page type */
-    auto page_type = mach_read_from_2(buffer + FIL_PAGE_TYPE);
-    if (page_type == FIL_PAGE_COMPRESSED ||
-        page_type == FIL_PAGE_COMPRESSED_AND_ENCRYPTED) {
-      auto comp_len = mach_read_from_2(buffer + FIL_PAGE_COMPRESS_SIZE_V1);
-      comp_len += FIL_PAGE_DATA;
-
-      /* Align compressed length */
-      comp_len = ut_calc_align(comp_len, block_size);
-
-      auto offset = static_cast<ulint>(start_off + comp_len);
-      auto hole_size = static_cast<ulint>(page_len - comp_len);
-
-      err = os_file_punch_hole(file, offset, hole_size);
-      if (err != DB_SUCCESS) {
-        break;
-=======
     uint32_t comp_len;
     bool is_compressed = read_compressed_len(
         buffer, len, static_cast<uint32_t>(file_meta->m_fsblk_size), comp_len);
@@ -1415,7 +1316,6 @@
         ib::info(ER_IB_CLONE_PUNCH_HOLE)
             << "Innodb Clone Apply failed to punch hole: "
             << file_meta->m_file_name;
->>>>>>> fbdaa4de
       }
     }
 
@@ -1495,7 +1395,26 @@
 
   auto snapshot = m_clone_task_manager.get_snapshot();
 
-  auto file_meta = snapshot->get_file_by_index(task->m_current_file_index);
+  auto file_ctx = snapshot->get_file_ctx_by_index(task->m_current_file_index);
+  auto file_meta = file_ctx->get_file_meta();
+
+  std::string file_name;
+  file_ctx->get_file_name(file_name);
+
+  /* If the file is deleted, then fetch the data and ignore. */
+  if (file_ctx->deleted()) {
+    unsigned char *data_buf = nullptr;
+    uint32_t data_len = 0;
+    callback->apply_buffer_cbk(data_buf, data_len);
+
+    std::string mesg("IGNORE DATA for DELETED FILE: ");
+    mesg.append(file_name);
+    mesg.append(" Space ID: ");
+    mesg.append(std::to_string(file_meta->m_space_id));
+
+    ib::info(ER_IB_MSG_CLONE_DDL_APPLY) << mesg;
+    return 0;
+  }
 
   bool is_page_copy = (snapshot->get_state() == CLONE_SNAPSHOT_PAGE_COPY);
   bool is_log_file = (snapshot->get_state() == CLONE_SNAPSHOT_REDO_COPY);
@@ -1523,12 +1442,15 @@
   if (task->m_current_file_des.m_file == OS_FILE_CLOSED) {
     ut_ad(file_meta != nullptr);
 
-    auto err = open_file(task, file_meta, file_type, true, false);
+    File_init_cbk empty_cbk;
+    auto err = open_file(task, file_ctx, file_type, true, empty_cbk);
 
     if (err != 0) {
       /* Save error with file name. */
-      m_clone_task_manager.set_error(err, file_meta->m_file_name);
+      /* purecov: begin inspected */
+      m_clone_task_manager.set_error(err, file_name.c_str());
       return (err);
+      /* purecov: end */
     }
   }
 
@@ -1541,11 +1463,13 @@
   auto success = os_file_seek(nullptr, file_hdl, offset);
 
   if (!success) {
-    my_error(ER_ERROR_ON_READ, MYF(0), file_meta->m_file_name, errno,
+    /* purecov: begin inspected */
+    my_error(ER_ERROR_ON_READ, MYF(0), file_name.c_str(), errno,
              my_strerror(errbuf, sizeof(errbuf), errno));
     /* Save error with file name. */
-    m_clone_task_manager.set_error(ER_ERROR_ON_READ, file_meta->m_file_name);
+    m_clone_task_manager.set_error(ER_ERROR_ON_READ, file_name.c_str());
     return (ER_ERROR_ON_READ);
+    /* purecov: end */
   }
 
   if (task->m_file_cache) {
@@ -1581,7 +1505,9 @@
 
   if (err != 0) {
     /* Save error with file name. */
-    m_clone_task_manager.set_error(err, file_meta->m_file_name);
+    /* purecov: begin inspected */
+    m_clone_task_manager.set_error(err, file_name.c_str());
+    /* purecov: end */
   }
   return (err);
 }
@@ -1721,7 +1647,7 @@
   while (file_size > cur_file->m_file_size) {
     ++file_index;
 
-    if (file_index >= m_num_data_files) {
+    if (file_index >= num_data_files()) {
       /* Update file size for the last file. */
       cur_file->m_file_size = file_size;
       break;
@@ -1744,14 +1670,11 @@
 }
 
 int Clone_Snapshot::init_apply_state(Clone_Desc_State *state_desc) {
-<<<<<<< HEAD
-=======
   IB_mutex_guard guard(&m_snapshot_mutex, UT_LOCATION_HERE);
 
->>>>>>> fbdaa4de
   set_state_info(state_desc);
-
   int err = 0;
+
   switch (m_snapshot_state) {
     case CLONE_SNAPSHOT_FILE_COPY:
       ib::info(ER_IB_CLONE_OPERATION) << "Clone Apply State FILE COPY: ";
@@ -1799,35 +1722,52 @@
 int Clone_Snapshot::extend_and_flush_files(bool flush_redo) {
   auto &file_vector = (flush_redo) ? m_redo_file_vector : m_data_file_vector;
 
-  for (auto file_meta : file_vector) {
+  for (auto file_ctx : file_vector) {
+    if (file_ctx->deleted()) {
+      ut_ad(file_ctx->m_state.load() == Clone_file_ctx::State::DROPPED_HANDLED);
+      continue;
+    }
     char errbuf[MYSYS_STRERROR_SIZE];
     bool success = true;
+    auto file_meta = file_ctx->get_file_meta();
+
+    std::string file_name;
+    file_ctx->get_file_name(file_name);
 
     auto file =
-        os_file_create(innodb_clone_file_key, file_meta->m_file_name,
+        os_file_create(innodb_clone_file_key, file_name.c_str(),
                        OS_FILE_OPEN | OS_FILE_ON_ERROR_NO_EXIT, OS_FILE_NORMAL,
                        OS_CLONE_DATA_FILE, false, &success);
 
     if (!success) {
-      my_error(ER_CANT_OPEN_FILE, MYF(0), file_meta->m_file_name, errno,
+      /* purecov: begin inspected */
+      my_error(ER_CANT_OPEN_FILE, MYF(0), file_name.c_str(), errno,
                my_strerror(errbuf, sizeof(errbuf), errno));
 
       return (ER_CANT_OPEN_FILE);
+      /* purecov: end */
     }
 
     auto file_size = os_file_get_size(file);
 
+    size_t aligned_size = 0;
+    /* If file size is not aligned to extent size, recovery handling has
+    some issues. This work around eliminates dependency with that. */
+    if (file_meta->m_fsp_flags != UINT32_UNDEFINED) {
+      page_size_t page_size(file_meta->m_fsp_flags);
+      auto extent_size = page_size.physical() * FSP_EXTENT_SIZE;
+      /* Skip extending files smaller than one extent. */
+      if (file_size > extent_size) {
+        aligned_size = ut_uint64_align_up(file_size, extent_size);
+      }
+    }
+
     if (file_size < file_meta->m_file_size) {
-<<<<<<< HEAD
-      success = os_file_set_size(file_meta->m_file_name, file, file_size,
-                                 file_meta->m_file_size, false, true);
-=======
       success = os_file_set_size(file_name.c_str(), file, file_size,
                                  file_meta->m_file_size, true);
     } else if (file_size < aligned_size) {
       success = os_file_set_size(file_name.c_str(), file, file_size,
                                  aligned_size, true);
->>>>>>> fbdaa4de
     } else {
       success = os_file_flush(file);
     }
@@ -1835,10 +1775,12 @@
     os_file_close(file);
 
     if (!success) {
-      my_error(ER_ERROR_ON_WRITE, MYF(0), file_meta->m_file_name, errno,
+      /* purecov: begin inspected */
+      my_error(ER_ERROR_ON_WRITE, MYF(0), file_name.c_str(), errno,
                my_strerror(errbuf, sizeof(errbuf), errno));
 
       return (ER_ERROR_ON_WRITE);
+      /* purecov: end */
     }
   }
   return (0);
