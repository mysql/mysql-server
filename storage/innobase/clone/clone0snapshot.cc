/*****************************************************************************

Copyright (c) 2017, 2022, Oracle and/or its affiliates.

This program is free software; you can redistribute it and/or modify it under
the terms of the GNU General Public License, version 2.0, as published by the
Free Software Foundation.

This program is also distributed with certain software (including but not
limited to OpenSSL) that is licensed under separate terms, as designated in a
particular file or component or in included license documentation. The authors
of MySQL hereby grant you an additional permission to link the program and
your derivative works with the separately licensed software that they have
included with MySQL.

This program is distributed in the hope that it will be useful, but WITHOUT
ANY WARRANTY; without even the implied warranty of MERCHANTABILITY or FITNESS
FOR A PARTICULAR PURPOSE. See the GNU General Public License, version 2.0,
for more details.

You should have received a copy of the GNU General Public License along with
this program; if not, write to the Free Software Foundation, Inc.,
51 Franklin St, Fifth Floor, Boston, MA 02110-1301  USA

*****************************************************************************/

/** @file clone/clone0snapshot.cc
 Innodb physical Snaphot

 *******************************************************/

#include "clone0snapshot.h"
<<<<<<< HEAD
=======
#include "clone0clone.h"
#include "log0log.h" /* log_get_lsn */
>>>>>>> fbdaa4de
#include "page0zip.h"
#include "sql/handler.h"

/** Snapshot heap initial size */
const uint SNAPSHOT_MEM_INITIAL_SIZE = 16 * 1024;

/** Number of clones that can attach to a snapshot. */
const uint MAX_CLONES_PER_SNAPSHOT = 1;

Clone_Snapshot::Clone_Snapshot(Clone_Handle_Type hdl_type,
                               Ha_clone_type clone_type, uint arr_idx,
                               uint64_t snap_id)
    : m_snapshot_handle_type(hdl_type),
      m_snapshot_type(clone_type),
      m_snapshot_id(snap_id),
      m_snapshot_arr_idx(arr_idx),
      m_allow_new_clone(true),
      m_num_clones(),
      m_num_clones_current(),
      m_num_clones_next(),
      m_snapshot_state(CLONE_SNAPSHOT_INIT),
      m_snapshot_next_state(CLONE_SNAPSHOT_NONE),
      m_num_current_chunks(),
      m_max_file_name_len(),
      m_num_data_files(),
      m_num_data_chunks(),
      m_data_bytes_disk(),
      m_page_ctx(false),
      m_num_pages(),
      m_num_duplicate_pages(),
      m_redo_ctx(),
      m_redo_start_offset(),
      m_redo_header(),
      m_redo_header_size(),
      m_redo_trailer(),
      m_redo_trailer_size(),
      m_redo_trailer_offset(),
      m_redo_file_size(),
      m_num_redo_files(),
      m_num_redo_chunks(),
      m_enable_pfs(false) {
  mutex_create(LATCH_ID_CLONE_SNAPSHOT, &m_snapshot_mutex);

  m_snapshot_heap =
      mem_heap_create(SNAPSHOT_MEM_INITIAL_SIZE, UT_LOCATION_HERE);

  m_chunk_size_pow2 = SNAPSHOT_DEF_CHUNK_SIZE_POW2;
  m_block_size_pow2 = SNAPSHOT_DEF_BLOCK_SIZE_POW2;
}

Clone_Snapshot::~Clone_Snapshot() {
  m_redo_ctx.release();

  if (m_page_ctx.is_active()) {
    m_page_ctx.stop(nullptr);
  }
  m_page_ctx.release();

  mem_heap_free(m_snapshot_heap);

  mutex_free(&m_snapshot_mutex);
}

void Clone_Snapshot::get_state_info(bool do_estimate,
                                    Clone_Desc_State *state_desc) {
  state_desc->m_state = m_snapshot_state;
  state_desc->m_num_chunks = m_num_current_chunks;

  state_desc->m_is_start = true;
  state_desc->m_is_ack = false;

  if (do_estimate) {
    state_desc->m_estimate = m_monitor.get_estimate();
    state_desc->m_estimate_disk = m_data_bytes_disk;
  } else {
    state_desc->m_estimate = 0;
    state_desc->m_estimate_disk = 0;
  }

  switch (m_snapshot_state) {
    case CLONE_SNAPSHOT_FILE_COPY:
      state_desc->m_num_files = m_num_data_files;
      break;

    case CLONE_SNAPSHOT_PAGE_COPY:
      state_desc->m_num_files = m_num_pages;
      break;

    case CLONE_SNAPSHOT_REDO_COPY:
<<<<<<< HEAD
      state_desc->m_num_files = m_num_redo_files;

      /* Minimum of two redo files need to be created. */
      if (state_desc->m_num_files < 2) {
        state_desc->m_num_files = 2;
      }
      break;

    case CLONE_SNAPSHOT_DONE:
      /* fall thorugh */

=======
      state_desc->m_num_files = num_redo_files();
      break;

    case CLONE_SNAPSHOT_DONE:
>>>>>>> fbdaa4de
    case CLONE_SNAPSHOT_INIT:
      state_desc->m_num_files = 0;
      break;

    default:
      state_desc->m_num_files = 0;
      ut_d(ut_error);
  }
}

void Clone_Snapshot::set_state_info(Clone_Desc_State *state_desc) {
  ut_ad(mutex_own(&m_snapshot_mutex));
  ut_ad(state_desc->m_state == m_snapshot_state);

  m_num_current_chunks = state_desc->m_num_chunks;

  if (m_snapshot_state == CLONE_SNAPSHOT_FILE_COPY) {
    m_num_data_files = state_desc->m_num_files;
    m_num_data_chunks = state_desc->m_num_chunks;
    m_data_bytes_disk = state_desc->m_estimate_disk;
    m_data_file_vector.resize(m_num_data_files, nullptr);

    m_monitor.init_state(srv_stage_clone_file_copy.m_key, m_enable_pfs);
    m_monitor.add_estimate(state_desc->m_estimate);
    m_monitor.change_phase();

  } else if (m_snapshot_state == CLONE_SNAPSHOT_PAGE_COPY) {
    m_num_pages = state_desc->m_num_files;

    m_monitor.init_state(srv_stage_clone_page_copy.m_key, m_enable_pfs);
    m_monitor.add_estimate(state_desc->m_estimate);
    m_monitor.change_phase();

  } else if (m_snapshot_state == CLONE_SNAPSHOT_REDO_COPY) {
    m_num_redo_files = state_desc->m_num_files;
    m_num_redo_chunks = state_desc->m_num_chunks;
    m_redo_file_vector.resize(m_num_redo_files, nullptr);

    m_monitor.init_state(srv_stage_clone_redo_copy.m_key, m_enable_pfs);
    m_monitor.add_estimate(state_desc->m_estimate);
    m_monitor.change_phase();

  } else if (m_snapshot_state == CLONE_SNAPSHOT_DONE) {
    ut_ad(m_num_current_chunks == 0);
    m_monitor.init_state(PSI_NOT_INSTRUMENTED, m_enable_pfs);

  } else {
    ut_d(ut_error);
  }
}

Snapshot_State Clone_Snapshot::get_next_state() {
  Snapshot_State next_state;

  ut_ad(m_snapshot_state != CLONE_SNAPSHOT_NONE);

  if (m_snapshot_state == CLONE_SNAPSHOT_INIT) {
    next_state = CLONE_SNAPSHOT_FILE_COPY;

  } else if (m_snapshot_state == CLONE_SNAPSHOT_FILE_COPY) {
    if (m_snapshot_type == HA_CLONE_HYBRID ||
        m_snapshot_type == HA_CLONE_PAGE) {
      next_state = CLONE_SNAPSHOT_PAGE_COPY;

    } else if (m_snapshot_type == HA_CLONE_REDO) {
      next_state = CLONE_SNAPSHOT_REDO_COPY;

    } else {
      ut_ad(m_snapshot_type == HA_CLONE_BLOCKING);
      next_state = CLONE_SNAPSHOT_DONE;
    }

  } else if (m_snapshot_state == CLONE_SNAPSHOT_PAGE_COPY) {
    next_state = CLONE_SNAPSHOT_REDO_COPY;

  } else {
    ut_ad(m_snapshot_state == CLONE_SNAPSHOT_REDO_COPY);
    next_state = CLONE_SNAPSHOT_DONE;
  }

  return (next_state);
}

bool Clone_Snapshot::attach(Clone_Handle_Type hdl_type, bool pfs_monitor) {
  bool ret = false;
  mutex_enter(&m_snapshot_mutex);

  if (m_num_clones == 0) {
    m_enable_pfs = pfs_monitor;
  }

  if (m_allow_new_clone && hdl_type == m_snapshot_handle_type &&
      m_num_clones < MAX_CLONES_PER_SNAPSHOT) {
    ++m_num_clones;

    if (in_transit_state()) {
      ++m_num_clones_current;
    }

    ret = true;
  }

  mutex_exit(&m_snapshot_mutex);
  return (ret);
}

uint Clone_Snapshot::detach() {
  uint num_clones_left;

  mutex_enter(&m_snapshot_mutex);

  ut_ad(m_num_clones > 0);

  if (in_transit_state()) {
    --m_num_clones_current;
  }

  num_clones_left = --m_num_clones;

  mutex_exit(&m_snapshot_mutex);

<<<<<<< HEAD
  return (num_clones_left);
=======
void Clone_Snapshot::set_abort() {
  IB_mutex_guard guard(&m_snapshot_mutex, UT_LOCATION_HERE);
  m_aborted = true;
  ib::info(ER_IB_CLONE_OPERATION) << "Clone Snapshot aborted";
>>>>>>> fbdaa4de
}

int Clone_Snapshot::change_state(Clone_Desc_State *state_desc,
                                 Snapshot_State new_state, byte *temp_buffer,
                                 uint temp_buffer_len, Clone_Alert_Func cbk,
                                 uint &pending_clones) {
  ut_ad(m_snapshot_state != CLONE_SNAPSHOT_NONE);

  mutex_enter(&m_snapshot_mutex);

  if (m_snapshot_state != CLONE_SNAPSHOT_INIT) {
    m_allow_new_clone = false;
  }

  /* Initialize transition if not started yet by other clones. */
  if (!in_transit_state()) {
    m_num_clones_current = m_num_clones;

    m_snapshot_next_state = new_state;
    m_num_clones_next = 0;
  }

  /* Move clone over to next state */
  --m_num_clones_current;
  ++m_num_clones_next;

  pending_clones = m_num_clones_current;

<<<<<<< HEAD
  /* Need to wait for other clones to move over. */
  if (pending_clones > 0) {
    mutex_exit(&m_snapshot_mutex);
    return (0);
=======
Clone_Snapshot::State_transit::~State_transit() {
  if (m_error == 0) {
    m_snapshot->end_transit();
>>>>>>> fbdaa4de
  }

  /* Last clone requesting the state change. All other clones have
  already moved over to next state and waiting for the transition
  to complete. Now it is safe to do the snapshot state transition. */
  m_snapshot_state = m_snapshot_next_state;

  m_snapshot_next_state = CLONE_SNAPSHOT_NONE;

  m_num_clones_current = 0;
  m_num_clones_next = 0;

  /* Initialize the new state. */
  auto err = init_state(state_desc, temp_buffer, temp_buffer_len, cbk);

  mutex_exit(&m_snapshot_mutex);

  return (err);
}

uint Clone_Snapshot::check_state(Snapshot_State new_state, bool exit_on_wait) {
  uint pending_clones;

  mutex_enter(&m_snapshot_mutex);

  pending_clones = 0;
  if (in_transit_state() && new_state == m_snapshot_next_state) {
    pending_clones = m_num_clones_current;
  }

  if (pending_clones != 0 && exit_on_wait) {
    ++m_num_clones_current;
    --m_num_clones_next;
  }

  mutex_exit(&m_snapshot_mutex);

  return (pending_clones);
}

Clone_File_Meta *Clone_Snapshot::get_file_by_index(uint index) {
  Clone_File_Meta *file_meta;

  if (m_snapshot_state == CLONE_SNAPSHOT_FILE_COPY ||
      m_snapshot_state == CLONE_SNAPSHOT_PAGE_COPY) {
    ut_ad(index < m_num_data_files);
    file_meta = m_data_file_vector[index];

  } else if (m_snapshot_state == CLONE_SNAPSHOT_REDO_COPY) {
    ut_ad(index < m_num_redo_files);
    file_meta = m_redo_file_vector[index];

  } else {
    ut_ad(false);
    file_meta = nullptr;
  }

  return (file_meta);
}

int Clone_Snapshot::iterate_files(File_Cbk_Func &&func) {
  if (m_snapshot_state != CLONE_SNAPSHOT_FILE_COPY &&
      m_snapshot_state != CLONE_SNAPSHOT_REDO_COPY) {
    return (0);
  }

<<<<<<< HEAD
  auto &file_vector = (m_snapshot_state == CLONE_SNAPSHOT_FILE_COPY)
                          ? m_data_file_vector
                          : m_redo_file_vector;
=======
int Clone_Snapshot::iterate_data_files(File_Cbk_Func &&func) {
  IB_mutex_guard guard(&m_snapshot_mutex, UT_LOCATION_HERE);
>>>>>>> fbdaa4de

  for (auto file_meta : file_vector) {
    auto err = func(file_meta);
    if (err != 0) {
      return (err);
    }
  }

  return (0);
}

int Clone_Snapshot::get_next_block(uint chunk_num, uint &block_num,
                                   Clone_File_Meta *file_meta,
                                   ib_uint64_t &data_offset, byte *&data_buf,
                                   uint &data_size) {
  uint64_t start_offset = 0;
  uint start_index;
  Clone_File_Meta *current_file;

  /* File index for last chunk. This index value is always increasing
  for a task. We skip all previous index while searching for new file. */
  start_index = file_meta->m_file_index;

  if (m_snapshot_state == CLONE_SNAPSHOT_PAGE_COPY) {
    /* Copy the page from buffer pool. */
    auto err = get_next_page(chunk_num, block_num, file_meta, data_offset,
                             data_buf, data_size);
    return (err);

  } else if (m_snapshot_state == CLONE_SNAPSHOT_FILE_COPY) {
    /* Get file for the chunk. */
    current_file =
        get_file(m_data_file_vector, m_num_data_files, chunk_num, start_index);
  } else {
    /* For redo copy header and trailer are returned in buffer. */
    ut_ad(m_snapshot_state == CLONE_SNAPSHOT_REDO_COPY);

    if (chunk_num == (m_num_current_chunks - 1)) {
      /* Last but one chunk is the redo header. */

      if (block_num != 0) {
        block_num = 0;
        return (0);
      }

      ++block_num;

      current_file = m_redo_file_vector.front();
      *file_meta = *current_file;

      data_offset = 0;

      data_buf = m_redo_header;
      ut_ad(data_buf != nullptr);

      data_size = m_redo_header_size;

      return (0);

    } else if (chunk_num == m_num_current_chunks) {
      /* Last chunk is the redo trailer. */

      if (block_num != 0 || m_redo_trailer_size == 0) {
        block_num = 0;
        return (0);
      }

      ++block_num;

      current_file = m_redo_file_vector.back();
      *file_meta = *current_file;

      data_offset = m_redo_trailer_offset;

      data_buf = m_redo_trailer;
      ut_ad(data_buf != nullptr);

      data_size = m_redo_trailer_size;

      return (0);
    }

    /* This is not header or trailer chunk. Need to get redo
    data from archived file. */
    current_file =
        get_file(m_redo_file_vector, m_num_redo_files, chunk_num, start_index);

    if (current_file->m_begin_chunk == 1) {
      /* Set start offset for the first file. */
      start_offset = m_redo_start_offset;
    }

    /* Dummy redo file entry. Need to send metadata. */
    if (current_file->m_file_size == 0) {
      if (block_num != 0) {
        block_num = 0;
        return (0);
      }
      ++block_num;

      *file_meta = *current_file;
      data_buf = nullptr;
      data_size = 0;
      data_offset = 0;

      return (0);
    }
  }

  /* We have identified the file to transfer data at this point.
  Get the data offset for next block to transfer. */
  uint num_blocks;

  data_buf = nullptr;

  uint64_t file_chnuk_num = chunk_num - current_file->m_begin_chunk;

  /* Offset in pages for current chunk. */
  uint64_t chunk_offset = file_chnuk_num << m_chunk_size_pow2;

  /* Find number of blocks in current chunk. */
  if (chunk_num == current_file->m_end_chunk) {
    /* If it is last chunk, we need to adjust the size. */
    uint64_t size_in_pages;
    uint aligned_sz;

    ut_ad(current_file->m_file_size >= start_offset);
    size_in_pages = ut_uint64_align_up(current_file->m_file_size - start_offset,
                                       UNIV_PAGE_SIZE);
    size_in_pages /= UNIV_PAGE_SIZE;

    ut_ad(size_in_pages >= chunk_offset);
    size_in_pages -= chunk_offset;

    aligned_sz = static_cast<uint>(size_in_pages);
    ut_ad(aligned_sz == size_in_pages);

    aligned_sz = ut_calc_align(aligned_sz, block_size());

    num_blocks = aligned_sz >> m_block_size_pow2;
  } else {
    num_blocks = blocks_per_chunk();
  }

  /* Current block is the last one. No more blocks in current chunk. */
  if (block_num == num_blocks) {
    block_num = 0;
    return (0);
  }

  ut_ad(block_num < num_blocks);

  /* Calculate the offset of next block. */
  uint64_t block_offset;

  block_offset = static_cast<uint64_t>(block_num);
  block_offset *= block_size();

  data_offset = chunk_offset + block_offset;
  data_size = block_size();

  ++block_num;

  *file_meta = *current_file;

  /* Convert offset and length in bytes. */
  data_size *= UNIV_PAGE_SIZE;
  data_offset *= UNIV_PAGE_SIZE;
  data_offset += start_offset;

  ut_ad(data_offset < current_file->m_file_size);

  /* Adjust length for last block in last chunk. */
  if (chunk_num == current_file->m_end_chunk && block_num == num_blocks) {
    ut_ad((data_offset + data_size) >= current_file->m_file_size);
    data_size = static_cast<uint>(current_file->m_file_size - data_offset);
  }

#ifdef UNIV_DEBUG
  if (m_snapshot_state == CLONE_SNAPSHOT_REDO_COPY) {
    /* Current file is the last redo file */
    if (current_file == m_redo_file_vector.back() && m_redo_trailer_size != 0) {
      /* Should not exceed/overwrite the trailer */
      ut_ad(data_offset + data_size <= m_redo_trailer_offset);
    }
  }
#endif /* UNIV_DEBUG */

  return (0);
}

void Clone_Snapshot::update_block_size(uint buff_size) {
  mutex_enter(&m_snapshot_mutex);

  /* Transfer data block is used only for direct IO. */
  if (m_snapshot_state != CLONE_SNAPSHOT_INIT || !srv_is_direct_io()) {
    mutex_exit(&m_snapshot_mutex);
    return;
  }

  /* Try to set block size bigger than the transfer buffer. */
  while (buff_size > (block_size() * UNIV_PAGE_SIZE) &&
         m_block_size_pow2 < SNAPSHOT_MAX_BLOCK_SIZE_POW2) {
    ++m_block_size_pow2;
  }

  mutex_exit(&m_snapshot_mutex);
}

<<<<<<< HEAD
int Clone_Snapshot::init_state(Clone_Desc_State *state_desc, byte *temp_buffer,
                               uint temp_buffer_len, Clone_Alert_Func cbk) {
=======
uint32_t Clone_Snapshot::get_blocks_per_chunk() const {
  IB_mutex_guard guard(&m_snapshot_mutex, UT_LOCATION_HERE);
  uint32_t num_blocks = 0;

  switch (m_snapshot_state) {
    case CLONE_SNAPSHOT_PAGE_COPY:
      num_blocks = chunk_size();
      break;

    case CLONE_SNAPSHOT_FILE_COPY:
      [[fallthrough]];

    case CLONE_SNAPSHOT_REDO_COPY:
      num_blocks = blocks_per_chunk();
      break;

    default:
      /* purecov: begin deadcode */
      num_blocks = 0;
      break;
      /* purecov: end */
  }
  return num_blocks;
}

int Clone_Snapshot::change_state(Clone_Desc_State *state_desc,
                                 Snapshot_State new_state, byte *temp_buffer,
                                 uint temp_buffer_len, Clone_Alert_Func cbk) {
  ut_ad(m_snapshot_state != CLONE_SNAPSHOT_NONE);

>>>>>>> fbdaa4de
  int err = 0;
  m_num_current_chunks = 0;

  if (!is_copy()) {
    err = init_apply_state(state_desc);
    return (err);
  }

  switch (m_snapshot_state) {
    case CLONE_SNAPSHOT_NONE:
    case CLONE_SNAPSHOT_INIT:
      err = ER_INTERNAL_ERROR;
      my_error(err, MYF(0), "Innodb Clone Snapshot Invalid state");
      ut_d(ut_error);
      ut_o(break);

    case CLONE_SNAPSHOT_FILE_COPY:
      ib::info(ER_IB_CLONE_OPERATION) << "Clone State BEGIN FILE COPY";

      m_monitor.init_state(srv_stage_clone_file_copy.m_key, m_enable_pfs);
      err = init_file_copy();
      m_monitor.change_phase();
      DEBUG_SYNC_C("clone_start_page_archiving");
      DBUG_EXECUTE_IF("clone_crash_during_page_archiving", DBUG_SUICIDE(););
      break;

    case CLONE_SNAPSHOT_PAGE_COPY:
      ib::info(ER_IB_CLONE_OPERATION) << "Clone State BEGIN PAGE COPY";

      m_monitor.init_state(srv_stage_clone_page_copy.m_key, m_enable_pfs);
      err = init_page_copy(temp_buffer, temp_buffer_len);
      m_monitor.change_phase();
      DEBUG_SYNC_C("clone_start_redo_archiving");
      break;

    case CLONE_SNAPSHOT_REDO_COPY:
      ib::info(ER_IB_CLONE_OPERATION) << "Clone State BEGIN REDO COPY";

      m_monitor.init_state(srv_stage_clone_redo_copy.m_key, m_enable_pfs);
      err = init_redo_copy(cbk);
      m_monitor.change_phase();
      break;

    case CLONE_SNAPSHOT_DONE:
      ib::info(ER_IB_CLONE_OPERATION) << "Clone State DONE ";

      m_monitor.init_state(PSI_NOT_INSTRUMENTED, m_enable_pfs);
      m_redo_ctx.release();
      break;
  }
  return (err);
}

Clone_File_Meta *Clone_Snapshot::get_file(Clone_File_Vec &file_vector,
                                          uint num_files, uint chunk_num,
                                          uint start_index) {
  Clone_File_Meta *current_file = nullptr;
  uint idx;

  ut_ad(file_vector.size() >= num_files);

  /* Scan through the file vector matching chunk number. */
  for (idx = start_index; idx < num_files; idx++) {
    current_file = file_vector[idx];

    ut_ad(chunk_num >= current_file->m_begin_chunk);

    if (chunk_num <= current_file->m_end_chunk) {
      break;
    }
  }

  ut_ad(idx < num_files);

  return (current_file);
}

int Clone_Snapshot::get_next_page(uint chunk_num, uint &block_num,
                                  Clone_File_Meta *file_meta,
                                  ib_uint64_t &data_offset, byte *&data_buf,
                                  uint &data_size) {
  Clone_Page clone_page;
  Clone_File_Meta *page_file;

  uint page_index;
  uint file_index;

  ut_ad(data_size >= UNIV_PAGE_SIZE);

  if (block_num == chunk_size()) {
    block_num = 0;
    return (0);
  }

  /* For "page copy", each block is a page. */
  page_index = chunk_size() * (chunk_num - 1);
  page_index += block_num;

  /* For last chunk, actual number of blocks could be less
  than chunk_size. */
  if (page_index >= m_page_vector.size()) {
    ut_ad(page_index == m_page_vector.size());
    block_num = 0;
    return (0);
  }

  clone_page = m_page_vector[page_index];

  ++block_num;

  /* Get the data file for current page. */
  bool found;
  const page_size_t &page_size =
      fil_space_get_page_size(clone_page.m_space_id, &found);

  ut_ad(found);

  file_index = m_data_file_map[clone_page.m_space_id];

  ut_ad(file_index > 0);
  --file_index;

  page_file = m_data_file_vector[file_index];
  ut_ad(page_file->m_space_id == clone_page.m_space_id);

  /* Data offset could be beyond 32 BIT integer. */
  data_offset = static_cast<uint64_t>(clone_page.m_page_no);
  data_offset *= page_size.physical();

  /* Check if the page belongs to other nodes of the tablespace. */
  while (m_num_data_files > file_index + 1) {
    Clone_File_Meta *page_file_next;

    page_file_next = m_data_file_vector[file_index + 1];

    /* Next node belongs to same tablespace and data offset
    exceeds current node size */
    if (page_file_next->m_space_id == clone_page.m_space_id &&
        data_offset >= page_file->m_file_size) {
      data_offset -= page_file->m_file_size;
      file_index++;
      page_file = m_data_file_vector[file_index];
    } else {
      break;
    }
  }

  *file_meta = *page_file;

  /* Get page from buffer pool. */
  page_id_t page_id(clone_page.m_space_id, clone_page.m_page_no);

  auto err =
      get_page_for_write(page_id, page_size, file_meta, data_buf, data_size);

  /* Update size from space header page. */
  if (clone_page.m_page_no == 0) {
    auto space_size = fsp_header_get_field(data_buf, FSP_SIZE);

    auto size_bytes = static_cast<uint64_t>(space_size);

    size_bytes *= page_size.physical();

    if (file_meta->m_file_size < size_bytes) {
      file_meta->m_file_size = size_bytes;
    }
  }
  return (err);
}

bool Clone_Snapshot::encrypt_key_in_log_header(byte *log_header,
                                               uint32_t header_len) {
  size_t offset = LOG_ENCRYPTION + LOG_HEADER_ENCRYPTION_INFO_OFFSET;
  ut_a(offset + Encryption::INFO_SIZE <= header_len);

  auto encryption_info = log_header + offset;

  /* Get log Encryption Key and IV. */
<<<<<<< HEAD
  auto success = Encryption::decode_encryption_info(
      &encryption_key[0], &encryption_iv[0], encryption_info, false);
=======
  Encryption_metadata encryption_metadata;
  auto success = Encryption::decode_encryption_info(encryption_metadata,
                                                    encryption_info, false);
>>>>>>> fbdaa4de

  if (success) {
    /* Encrypt with master key and fill encryption information. */
    success = Encryption::fill_encryption_info(encryption_metadata, true,
                                               encryption_info);
  }
  return (success);
}

bool Clone_Snapshot::encrypt_key_in_header(const page_size_t &page_size,
                                           byte *page_data) {
  auto offset = fsp_header_get_encryption_offset(page_size);
  ut_ad(offset != 0 && offset + Encryption::INFO_SIZE <= UNIV_PAGE_SIZE);

  auto encryption_info = page_data + offset;

  /* Get tablespace Encryption Key and IV. */
<<<<<<< HEAD
  auto success = Encryption::decode_encryption_info(
      &encryption_key[0], &encryption_iv[0], encryption_info, false);
=======
  Encryption_metadata encryption_metadata;
  auto success = Encryption::decode_encryption_info(encryption_metadata,
                                                    encryption_info, false);
>>>>>>> fbdaa4de
  if (!success) {
    return (false);
  }

  /* Encrypt with master key and fill encryption information. */
  success = Encryption::fill_encryption_info(encryption_metadata, true,
                                             encryption_info);
  if (!success) {
    return (false);
  }

  const auto frame_lsn =
      static_cast<lsn_t>(mach_read_from_8(page_data + FIL_PAGE_LSN));

  /* Update page checksum */
  page_update_for_flush(page_size, frame_lsn, page_data);

  return (true);
}

void Clone_Snapshot::decrypt_key_in_header(fil_space_t *space,
                                           const page_size_t &page_size,
                                           byte *&page_data) {
  byte encryption_info[Encryption::INFO_SIZE];

  /* Get tablespace encryption information. */
<<<<<<< HEAD
  Encryption::fill_encryption_info(space->encryption_key, space->encryption_iv,
                                   encryption_info, false, false);
=======
  Encryption::fill_encryption_info(file_meta->m_encryption_metadata, false,
                                   encryption_info);
>>>>>>> fbdaa4de

  /* Set encryption information in page. */
  auto offset = fsp_header_get_encryption_offset(page_size);
  ut_ad(offset != 0 && offset < UNIV_PAGE_SIZE);
  memcpy(page_data + offset, encryption_info, sizeof(encryption_info));
}

void Clone_Snapshot::page_update_for_flush(const page_size_t &page_size,
                                           lsn_t page_lsn, byte *&page_data) {
  /* For compressed table, must copy the compressed page. */
  if (page_size.is_compressed()) {
    page_zip_des_t page_zip;

    auto data_size = page_size.physical();
    page_zip_set_size(&page_zip, data_size);
    page_zip.data = page_data;
    ut_d(page_zip.m_start = 0);
    page_zip.m_end = 0;
    page_zip.n_blobs = 0;
    page_zip.m_nonempty = false;

    buf_flush_init_for_writing(nullptr, page_data, &page_zip, page_lsn, false,
                               false);
  } else {
    buf_flush_init_for_writing(nullptr, page_data, nullptr, page_lsn, false,
                               false);
  }
}

<<<<<<< HEAD
=======
/** Set Page encryption information for IORequest.
@param[in,out]  request         IO request
@param[in]      page_id         page id
@param[in]      file_ctx        clone file context */
static void set_page_encryption(IORequest &request, const page_id_t &page_id,
                                const Clone_file_ctx *file_ctx) {
  auto file_meta = file_ctx->get_file_meta_read();

  /* Page zero is never encrypted. Need to also check the FSP encryption
  flag in case decryption is in progress. */
  if (!file_meta->can_encrypt() ||
      !FSP_FLAGS_GET_ENCRYPTION(file_meta->m_fsp_flags) ||
      page_id.page_no() == 0) {
    request.clear_encrypted();
    return;
  }

  request.encryption_key(file_meta->m_encryption_metadata.m_key,
                         file_meta->m_encryption_metadata.m_key_len,
                         file_meta->m_encryption_metadata.m_iv);

  request.encryption_algorithm(file_meta->m_encryption_metadata.m_type);
}

>>>>>>> fbdaa4de
int Clone_Snapshot::get_page_for_write(const page_id_t &page_id,
                                       const page_size_t &page_size,
                                       Clone_File_Meta *file_meta,
                                       byte *&page_data, uint &data_size) {
  auto space = fil_space_get(page_id.space());

  mtr_t mtr;
  mtr_start(&mtr);

  ut_ad(data_size >= 2 * page_size.physical());

  data_size = page_size.physical();

  /* Space header page is modified with SX latch while extending. Also,
  we would like to serialize with page flush to disk. */
  auto block =
      buf_page_get_gen(page_id, page_size, RW_SX_LATCH, nullptr,
                       Page_fetch::POSSIBLY_FREED, UT_LOCATION_HERE, &mtr);
  auto bpage = &block->page;

  buf_page_mutex_enter(block);
  ut_ad(!fsp_is_checksum_disabled(bpage->id.space()));
  /* Get oldest and newest page modification LSN for dirty page. */
  auto oldest_lsn = bpage->get_oldest_lsn();
  auto newest_lsn = bpage->get_newest_lsn();
  buf_page_mutex_exit(block);

  bool page_is_dirty = (oldest_lsn > 0);

  byte *src_data;

  if (bpage->zip.data != nullptr) {
    ut_ad(bpage->size.is_compressed());
    /* If the page is not dirty, then zip descriptor always has the latest
    flushed page copy with LSN and checksum set properly. If the page is
    dirty, the latest modified page is in uncompressed form for uncompressed
    page types. The LSN in such case is to be taken from block newest LSN and
    checksum needs to be recalculated. */
    if (page_is_dirty && page_is_uncompressed_type(block->frame)) {
      src_data = block->frame;
    } else {
      src_data = bpage->zip.data;
    }
  } else {
    ut_ad(!bpage->size.is_compressed());
    src_data = block->frame;
  }

  memcpy(page_data, src_data, data_size);

  auto cur_lsn = log_get_lsn(*log_sys);
  const auto frame_lsn =
      static_cast<lsn_t>(mach_read_from_8(page_data + FIL_PAGE_LSN));

  /* First page of a encrypted tablespace. */
<<<<<<< HEAD
  if (space->encryption_type != Encryption::NONE && page_id.page_no() == 0) {
=======
  if (file_meta->can_encrypt() && page_id.page_no() == 0) {
>>>>>>> fbdaa4de
    /* Update unencrypted tablespace key in page 0 to be send over
    SSL connection. */
    decrypt_key_in_header(space, page_size, page_data);

    /* Force to recalculate the checksum if the page is not dirty. */
    if (!page_is_dirty) {
      page_is_dirty = true;
      newest_lsn = frame_lsn;
    }
  }

  /* If the page is not dirty but frame LSN is zero, it could be half
  initialized page left from incomplete operation. Assign valid LSN and checksum
  before copy. */
  if (frame_lsn == 0 && oldest_lsn == 0) {
    page_is_dirty = true;
    newest_lsn = cur_lsn;
  }

  /* If page is dirty, we need to set checksum and page LSN. */
  if (page_is_dirty) {
    ut_ad(newest_lsn > 0);
    page_update_for_flush(page_size, newest_lsn, page_data);
  }

  BlockReporter reporter(false, page_data, page_size, false);

  const auto page_lsn =
      static_cast<lsn_t>(mach_read_from_8(page_data + FIL_PAGE_LSN));

  const auto page_checksum = static_cast<uint32_t>(
      mach_read_from_4(page_data + FIL_PAGE_SPACE_OR_CHKSUM));

  int err = 0;

  if (reporter.is_corrupted() || page_lsn > cur_lsn ||
      (page_checksum != 0 && page_lsn == 0)) {
    my_error(ER_INTERNAL_ERROR, MYF(0), "Innodb Clone Corrupt Page");
    err = ER_INTERNAL_ERROR;
    ut_d(ut_error);
  }

  auto encrypted_data = page_data + data_size;
  /* Data length could be less for compressed page */
  auto data_len = data_size;

  /* Do transparent page compression if needed. */
  if (page_id.page_no() != 0 && file_meta->m_punch_hole &&
      space->compression_type != Compression::NONE) {
    auto compressed_data = page_data + data_size;
    memset(compressed_data, 0, data_size);

    IORequest request(IORequest::WRITE);
    request.compression_algorithm(space->compression_type);
    ulint compressed_len = 0;

    auto buf_ptr = os_file_compress_page(
        request.compression_algorithm(), file_meta->m_fsblk_size, page_data,
        data_size, compressed_data, &compressed_len);

    if (buf_ptr != page_data) {
      encrypted_data = page_data;
      page_data = compressed_data;
      data_len = static_cast<uint>(compressed_len);
    }
  }

  IORequest request(IORequest::WRITE);
  fil_io_set_encryption(request, page_id, space);

  /* Encrypt page if TDE is enabled. */
  if (err == 0 && request.is_encrypted()) {
    Encryption encryption(request.encryption_algorithm());
    ulint encrypt_len = data_len;

    memset(encrypted_data, 0, data_size);
    auto ret_data = encryption.encrypt(request, page_data, data_len,
                                       encrypted_data, &encrypt_len);
    if (ret_data != page_data) {
      page_data = encrypted_data;
      data_len = static_cast<uint>(encrypt_len);
    }
  }

  mtr_commit(&mtr);
  return (err);
<<<<<<< HEAD
=======
}

uint32_t Clone_Snapshot::get_max_blocks_pin() const {
  return (m_snapshot_state == CLONE_SNAPSHOT_PAGE_COPY) ? S_MAX_PAGES_PIN
                                                        : S_MAX_BLOCKS_PIN;
}

Clone_file_ctx *Clone_Snapshot::get_file_ctx(uint32_t chunk_num,
                                             uint32_t block_num,
                                             uint32_t hint_index) {
  Clone_file_ctx *file = nullptr;

  switch (m_snapshot_state) {
    case CLONE_SNAPSHOT_FILE_COPY:
      file = get_data_file_ctx(chunk_num, hint_index);
      break;
    case CLONE_SNAPSHOT_PAGE_COPY:
      file = get_page_file_ctx(chunk_num, block_num);
      break;
    case CLONE_SNAPSHOT_REDO_COPY:
      file = get_redo_file_ctx(chunk_num, hint_index);
      break;
    default:
      ut_d(ut_error); /* purecov: deadcode */
  }
  return file;
}

Clone_file_ctx *Clone_Snapshot::get_data_file_ctx(uint32_t chunk_num,
                                                  uint32_t hint_index) {
  return get_file(m_data_file_vector, chunk_num, hint_index);
}

Clone_file_ctx *Clone_Snapshot::get_redo_file_ctx(uint32_t chunk_num,
                                                  uint32_t hint_index) {
  /* Last but one chunk is redo header */
  if (chunk_num == (m_num_current_chunks - 1)) {
    return m_redo_file_vector.front();
  }
  /* Last chunk is the redo trailer. */
  if (chunk_num == m_num_current_chunks) {
    return m_redo_file_vector.back();
  }
  return get_file(m_redo_file_vector, chunk_num, hint_index);
}

Clone_file_ctx *Clone_Snapshot::get_page_file_ctx(uint32_t chunk_num,
                                                  uint32_t block_num) {
  /* Check if block is beyond the current chunk. */
  if (block_num >= chunk_size()) {
    ut_ad(block_num == chunk_size());
    return nullptr;
  }

  auto page_index = chunk_size() * (chunk_num - 1);
  page_index += block_num;

  /* Check if all blocks are over. For last chunk, actual number of blocks
  could be less than chunk_size. */
  if (page_index >= m_page_vector.size()) {
    ut_ad(page_index == m_page_vector.size());
    return nullptr;
  }

  auto clone_page = m_page_vector[page_index];
  auto file_index = m_data_file_map[clone_page.m_space_id];
  if (file_index == 0) {
    /* purecov: begin deadcode */
    ut_d(ut_error);
    ut_o(return nullptr);
    /* purecov: end */
  }
  --file_index;

  auto page_file = get_file_ctx_by_index(file_index);

#ifdef UNIV_DEBUG
  auto file_meta = page_file->get_file_meta();
  ut_ad(file_meta->m_space_id == clone_page.m_space_id);
#endif  // UNIV_DEBUG

  return page_file;
}

void Clone_file_ctx::get_file_name(std::string &name) const {
  name.assign(m_meta.m_file_name);

  /* Add file name extension. */
  switch (m_extension) {
    case Extension::REPLACE:
      if (m_meta.m_space_id == dict_sys_t::s_log_space_id) {
        const auto [directory, file] = Fil_path::split(name);
        name = directory + CLONE_INNODB_REPLACED_FILE_EXTN + file;
      } else {
        name.append(CLONE_INNODB_REPLACED_FILE_EXTN);
      }
      break;

    case Extension::DDL:
      name.append(CLONE_INNODB_DDL_FILE_EXTN);
      break;

    case Extension::NONE:
    default:
      break;
  }
}

bool Clone_Snapshot::begin_ddl_state(Clone_notify::Type type, space_id_t space,
                                     bool no_wait, bool check_intr,
                                     int &error) {
  IB_mutex_guard guard(&m_snapshot_mutex, UT_LOCATION_HERE);
  error = 0;
  bool blocked = false;

  for (;;) {
    ut_ad(mutex_own(&m_snapshot_mutex));
    auto state = get_state();

    switch (state) {
      case CLONE_SNAPSHOT_NONE:
        /* purecov: begin deadcode */
        /* Clone must have started at this point. */
        ut_d(ut_error);
        ut_o(break);
        /* purecov: end */

      case CLONE_SNAPSHOT_INIT:
        /* Fall through. */
      case CLONE_SNAPSHOT_FILE_COPY:
        /* Allow clone to enter next stage only after the DDL file operation
        is complete. */
        blocked = block_state_change(type, space, no_wait, check_intr, error);
        ut_ad(mutex_own(&m_snapshot_mutex));

        if (error != 0) {
          /* We should not have blocked in case of error but it is not fatal. */
          ut_ad(!blocked);
          break;
        }

        if (state != get_state()) {
          /* purecov: begin inspected */
          /* State is modified. Start again and recheck. This is safe
          as clone has to eventually exit from the above two states. */
          ut_ad(!blocked);
          continue;
          /* purecov: end */
        }

        ut_ad(blocked);

        if (state == CLONE_SNAPSHOT_FILE_COPY) {
          error = begin_ddl_file(type, space, no_wait, check_intr);
        }
        break;

      case CLONE_SNAPSHOT_PAGE_COPY:
        /* 1. Bulk operation currently need to wait if clone has entered page
              copy. This is because bulk changes don't generate any redo log.
           2. We don't let new encryption alter to begin during page copy state.
              We currently cannot handle encryption key in redo log which is
              encrypted by donor master key. */
        ut_ad(!blocked);
        if (type == Clone_notify::Type::SPACE_ALTER_INPLACE_BULK ||
            type == Clone_notify::Type::SPACE_ALTER_ENCRYPT_GENERAL ||
            type == Clone_notify::Type::SPACE_ALTER_ENCRYPT) {
          error =
              wait(Wait_type::STATE_END_PAGE_COPY, nullptr, false, check_intr);
          break;
        }
        /* Try to block state change. If state is already modified then nothing
        to do as the next states don't require blocking. */
        blocked = block_state_change(type, space, no_wait, check_intr, error);
        if (error != 0 || state != get_state()) {
          /* We should not have blocked in case of error but it is not fatal. */
          ut_ad(!blocked);
          break;
        }
        ut_ad(blocked);

        error = begin_ddl_file(type, space, no_wait, check_intr);
        break;
      case CLONE_SNAPSHOT_REDO_COPY:
        /* Snapshot end point is already taken. This changes are not part of
        snapshot. */
        break;
      case CLONE_SNAPSHOT_DONE:
        /* Clone has already finished. */
        break;
      default:
        /* purecov: begin deadcode */
        ut_d(ut_error);
        ut_o(break);
        /* purecov: end */
    }
    break;
  } /* purecov: inspected */

  /* Unblock clone, in case of error. */
  if (blocked && error != 0) {
    /* purecov: begin inspected */
    unblock_state_change();
    blocked = false;
    /* purecov: end */
  }
  return blocked;
}

void Clone_Snapshot::end_ddl_state(Clone_notify::Type type, space_id_t space) {
  /* Caller is responsible to call if we have blocked state change. */
  IB_mutex_guard guard(&m_snapshot_mutex, UT_LOCATION_HERE);
  auto state = get_state();

  if (state == CLONE_SNAPSHOT_FILE_COPY || state == CLONE_SNAPSHOT_PAGE_COPY) {
    end_ddl_file(type, space);
  }
  unblock_state_change();
}

void Clone_Snapshot::get_wait_mesg(Wait_type wait_type, std::string &info,
                                   std::string &error) {
  switch (wait_type) {
    case Wait_type::STATE_TRANSIT_WAIT:
      break;
    case Wait_type::STATE_TRANSIT:
      info.assign("DDL waiting for clone state transition");
      error.assign("DDL wait for clone state transition timed out");
      break;
    case Wait_type::STATE_END_PAGE_COPY:
      info.assign("DDL waiting for Clone PAGE COPY to finish");
      error.assign("DDL wait for Clone PAGE COPY timed out");
      break;
    case Wait_type::STATE_BLOCKER:
      info.assign("Clone state transition waiting for DDL file operation");
      error.assign(
          "Clone state transition wait for DDL file operation timed out");
      break;
    case Wait_type::DATA_FILE_WAIT:
      info.assign("DDL waiting for clone threads to exit from previous wait");
      error.assign(
          "DDL wait for clone threads to exit from wait state timed out");
      break;
    case Wait_type::DATA_FILE_CLOSE:
      info.assign("DDL waiting for clone to close the open data file");
      error.assign("DDL wait for clone data file close timed out");
      break;
    case Wait_type::DDL_FILE_OPERATION:
      info.assign("Clone waiting for DDL file operation");
      error.assign("Clone wait for DDL file operation timed out");
      break;
    default:
      ut_d(ut_error); /* purecov: deadcode */
  }
}

const char *Clone_Snapshot::wait_string(Wait_type wait_type) const {
  const char *wait_info = nullptr;

  switch (wait_type) {
    /* DDL waiting for clone state transition */
    case Wait_type::STATE_TRANSIT_WAIT:
      [[fallthrough]];
    case Wait_type::STATE_TRANSIT:
      wait_info = "Waiting for clone state transition";
      break;

    /* DDL waiting till Clone PAGE COPY state is over. */
    case Wait_type::STATE_END_PAGE_COPY:
      wait_info = "Waiting for clone PAGE_COPY state";
      break;

    /*DDL waiting for clone file operation. */
    case Wait_type::DATA_FILE_WAIT:
      [[fallthrough]];
    case Wait_type::DATA_FILE_CLOSE:
      wait_info = "Waiting for clone to close files";
      break;

    /* Clone waiting for DDL. */
    case Wait_type::DDL_FILE_OPERATION:
      wait_info = "Waiting for ddl file operation";
      break;

    case Wait_type::STATE_BLOCKER:
      wait_info = "Waiting for ddl before state transition";
      [[fallthrough]];

    default:
      break;
  }

  return wait_info;
}

int Clone_Snapshot::wait(Wait_type wait_type, const Clone_file_ctx *ctx,
                         bool no_wait, bool check_intr) {
  ut_ad(mutex_own(&m_snapshot_mutex));

  std::string info_mesg;
  std::string error_mesg;

  get_wait_mesg(wait_type, info_mesg, error_mesg);

  auto wait_cond = [&](bool alert, bool &wait) {
    ut_ad(mutex_own(&m_snapshot_mutex));
    bool early_exit = false;

    switch (wait_type) {
      case Wait_type::STATE_TRANSIT_WAIT:
        wait = in_transit_wait();
        /* For state transition wait by DDL, exit on alert to avoid
        possible deadlock between DDLs. */
        early_exit = true;
        break;
      case Wait_type::STATE_TRANSIT:
        wait = in_transit_state();
        break;
      case Wait_type::STATE_END_PAGE_COPY:
        /* If clone has aborted, don't wait for state to end. */
        wait = !is_aborted() && (get_state() == CLONE_SNAPSHOT_PAGE_COPY);
        DBUG_EXECUTE_IF("clone_ddl_abort_wait_page_copy", {
          if (wait) {
            my_error(ER_INTERNAL_ERROR, MYF(0), "Simulated Clone DDL error");
            return ER_INTERNAL_ERROR;
          }
        });
        break;
      case Wait_type::STATE_BLOCKER:
        wait = (m_num_blockers > 0);
        break;
      case Wait_type::DATA_FILE_WAIT:
        wait = ctx->is_waiting();
        early_exit = true;
        break;
      case Wait_type::DATA_FILE_CLOSE:
        wait = ctx->is_pinned();
        break;
      case Wait_type::DDL_FILE_OPERATION:
        wait = blocks_clone(ctx);
        break;
      default:
        /* purecov: begin deadcode */
        wait = false;
        ut_d(ut_error);
        /* purecov: end */
    }

    if (wait) {
      if (no_wait || (alert && early_exit)) {
        return ER_QUERY_TIMEOUT; /* purecov: inspected */
      }

      if (alert) {
        ib::info(ER_IB_CLONE_TIMEOUT) << info_mesg; /* purecov: tested */
      }

      if (check_intr && thd_killed(nullptr)) {
        /* For early exit the caller would ignore error. */
        if (!early_exit) {
          my_error(ER_QUERY_INTERRUPTED, MYF(0));
        }
        return ER_QUERY_INTERRUPTED;
      }
    }
    return 0;
  };

  /* SET THD information string to display waiting state in PROCESS LIST. */
  Clone_Sys::Wait_stage wait_guard(wait_string(wait_type));

  bool is_timeout = false;
  int err = 0;

  /* Increase the defaults to wait more while waiting for page copy state. */
  if (wait_type == Wait_type::STATE_END_PAGE_COPY) {
    /* Generate alert message every 5 minutes. */
    Clone_Sec alert_interval(Clone_Min(5));
    /* Wait for 2 hours for clone to finish. */
    Clone_Sec time_out(Clone_Min(120));

    err = Clone_Sys::wait(CLONE_DEF_SLEEP, time_out, alert_interval, wait_cond,
                          &m_snapshot_mutex, is_timeout);
  } else {
    err = Clone_Sys::wait_default(wait_cond, &m_snapshot_mutex, is_timeout);
  }

  if (!err && is_timeout) {
    /* purecov: begin deadcode */
    err = ER_INTERNAL_ERROR;
    my_error(err, MYF(0), error_mesg.c_str());
    ut_d(ut_error);
    /* purecov: end */
  }
  return err;
}

bool Clone_Snapshot::block_state_change(Clone_notify::Type type,
                                        space_id_t space, bool no_wait,
                                        bool check_intr, int &error) {
  ut_ad(mutex_own(&m_snapshot_mutex));

  bool undo_ddl_ntfn = (type == Clone_notify::Type::SPACE_UNDO_DDL);
  bool undo_space = fsp_is_undo_tablespace(space);

  /* For undo DDL, there could be recursive notification for file create
  and drop which are !undo_ddl_ntfn. For such notifications we don't need
  to wait for clone as we must have already blocked it. */
  bool wait_clone = (!undo_space || undo_ddl_ntfn);

  /* If no wait option is used, override any waiting clone. Used for undo
  truncate background currently. We don't want to block purge threads. */
  if (no_wait) {
    wait_clone = false;
  }

  auto saved_state = get_state();

  /* Wait for the waiting clone. That is if clone is blocked by other DDL and
  waiting. This is an attempt to prevent starvation of clone by DDLs. We wait
  here for limited time to prevent possible deadlock between DDLs.
  e.g. DDL-2 <- DDL-1 (Critical section) <- Clone <- DDL-2. */
  if (wait_clone) {
    static_cast<void>(
        wait(Wait_type::STATE_TRANSIT_WAIT, nullptr, false, false));
    ut_ad(mutex_own(&m_snapshot_mutex));
    if (saved_state != get_state()) {
      /* State is modified. Return for possible recheck. */
      return false; /* purecov: inspected */
    }
  }

  /* Wait for state transition to get over. */
  error = wait(Wait_type::STATE_TRANSIT, nullptr, no_wait, check_intr);

  if (error != 0) {
    return false;
  }

  ut_ad(mutex_own(&m_snapshot_mutex));
  if (saved_state != get_state()) {
    /* State is modified. Return for possible recheck. */
    return false; /* purecov: inspected */
  }

  ut_ad(mutex_own(&m_snapshot_mutex));
  ++m_num_blockers;

  return true;
}

inline void Clone_Snapshot::unblock_state_change() {
  ut_ad(mutex_own(&m_snapshot_mutex));
  --m_num_blockers;
}

Clone_file_ctx::State Clone_Snapshot::get_target_file_state(
    Clone_notify::Type type, bool begin) {
  auto target_state = Clone_file_ctx::State::NONE;

  switch (type) {
    case Clone_notify::Type::SPACE_DROP:
      target_state = begin ? Clone_file_ctx::State::DROPPING
                           : Clone_file_ctx::State::DROPPED;
      break;
    case Clone_notify::Type::SPACE_RENAME:
      target_state = begin ? Clone_file_ctx::State::RENAMING
                           : Clone_file_ctx::State::RENAMED;
      break;
    default:
      target_state = Clone_file_ctx::State::NONE;
      break;
  }
  return target_state;
}

bool Clone_Snapshot::blocks_clone(const Clone_file_ctx *file_ctx) {
  bool block = false;
  auto clone_state = get_state();

  switch (clone_state) {
    case CLONE_SNAPSHOT_FILE_COPY:
      /* Block clone operation for both rename and delete operation
      as we directly access the file. */
      block = file_ctx->modifying();
      break;
    case CLONE_SNAPSHOT_PAGE_COPY:
      /* Block clone operation only if deleting. In page copy state we don't
      bother about space/file rename. If the page is not found in buffer pool,
      it would need to be read from underlying file but this IO needs to be
      synchronized with file operation irrespective of clone. */
      block = file_ctx->deleting();
      break;
    default:
      block = false;
      break;
  }
  return block;
}

int Clone_Snapshot::begin_ddl_file(Clone_notify::Type type, space_id_t space,
                                   bool no_wait, bool check_intr) {
  ut_ad(mutex_own(&m_snapshot_mutex));
  ut_ad(get_state() == CLONE_SNAPSHOT_FILE_COPY ||
        get_state() == CLONE_SNAPSHOT_PAGE_COPY);

  auto target_state = get_target_file_state(type, true);

  /* The type doesn't need any file operation. */
  if (target_state == Clone_file_ctx::State::NONE) {
    return 0;
  }
  auto count = m_data_file_map.count(space);

  /* The space is added concurrently and then modified again. */
  if (count == 0) {
    return 0;
  }
  /* If the space is already added for clone, we would have that in the map
  with a valid file index (starts from 1). */
  auto file_index = m_data_file_map[space];

  if (file_index == 0) {
    /* purecov: begin deadcode */
    ut_d(ut_error);
    ut_o(return 0);
    /* purecov: end */
  }
  --file_index;

  auto file_ctx = get_file_ctx_by_index(file_index);

  auto saved_state = file_ctx->m_state.load();

  ut_ad(saved_state != Clone_file_ctx::State::DROPPING);
  ut_ad(saved_state != Clone_file_ctx::State::RENAMING);
  ut_ad(saved_state != Clone_file_ctx::State::DROPPED);

  file_ctx->m_state.store(target_state);

  /* Wait for all data files to be closed by clone threads. */
  if (blocks_clone(file_ctx)) {
    auto err = wait(Wait_type::DATA_FILE_CLOSE, file_ctx, no_wait, check_intr);

    if (err != 0) {
      /* purecov: begin inspected */
      file_ctx->m_state.store(saved_state);
      return err;
      /* purecov: end */
    }
  }
  return 0;
}

void Clone_Snapshot::end_ddl_file(Clone_notify::Type type, space_id_t space) {
  ut_ad(mutex_own(&m_snapshot_mutex));
  ut_ad(get_state() == CLONE_SNAPSHOT_FILE_COPY ||
        get_state() == CLONE_SNAPSHOT_PAGE_COPY);

  auto target_state = get_target_file_state(type, false);

  /* The type doesn't need any file operation. */
  if (target_state == Clone_file_ctx::State::NONE) {
    return;
  }
  auto count = m_data_file_map.count(space);

  /* The space is added concurrently and then modified again. */
  if (count == 0) {
    return;
  }
  uint32_t file_index = m_data_file_map[space];

  if (file_index == 0) {
    /* purecov: begin deadcode */
    ut_d(ut_error);
    ut_o(return );
    /* purecov: end */
  }
  --file_index;

  auto file_ctx = get_file_ctx_by_index(file_index);
  auto file_meta = file_ctx->get_file_meta();

  file_ctx->set_ddl(get_next_state());

  if (type == Clone_notify::Type::SPACE_DROP) {
    file_meta->m_deleted = true;
    file_ctx->m_state.store(target_state);
    return;
  }

  bool blocking_clone = blocks_clone(file_ctx);

  /* We need file handling for drop and rename. */
  ut_ad(type == Clone_notify::Type::SPACE_RENAME);
  file_meta->m_renamed = true;
  file_ctx->m_state.store(target_state);

  if (blocking_clone) {
    auto fil_space = fil_space_get(space);

    ut_ad(fil_space->files.size() == 1);

    auto &file = fil_space->files.front();
    build_file_name(file_meta, file.name);

    /* Wait for any previously waiting clone threads to restart. This is to
    avoid starvation of clone by repeated renames. We ignore any error. Although
    not expected there is no functional impact of a timeout here. */
    static_cast<void>(wait(Wait_type::DATA_FILE_WAIT, file_ctx, false, false));
  }
}

bool Clone_Snapshot::update_deleted_state(Clone_file_ctx *file_ctx) {
  ut_ad(mutex_own(&m_snapshot_mutex));

  if (file_ctx->m_state == Clone_file_ctx::State::DROPPED_HANDLED) {
    return false;
  }

  ut_ad(file_ctx->m_state == Clone_file_ctx::State::DROPPED);
  /* The deleted file to be handled by current task. Set the
  state here so that other tasks can ignore the deleted file. */
  file_ctx->m_state = Clone_file_ctx::State::DROPPED_HANDLED;
  return true;
}

int Clone_Snapshot::pin_file(Clone_file_ctx *file_ctx, bool &handle_delete) {
  handle_delete = false;
  file_ctx->pin();

  /* Quick return without acquiring mutex if no DDL. */
  if (!blocks_clone(file_ctx)) {
    /* Check and update deleted state. */
    if (file_ctx->deleted()) {
      IB_mutex_guard guard(&m_snapshot_mutex, UT_LOCATION_HERE);
      handle_delete = update_deleted_state(file_ctx);
    }
    return 0;
  }
  file_ctx->unpin();

  IB_mutex_guard guard(&m_snapshot_mutex, UT_LOCATION_HERE);

  if (!blocks_clone(file_ctx)) {
    /* purecov: begin inspected */
    file_ctx->pin();
    /* Check and update deleted state. */
    if (file_ctx->deleted()) {
      handle_delete = update_deleted_state(file_ctx);
    }
    return 0;
    /* purecov: end */
  }

  file_ctx->begin_wait();

  /* Wait for DDL file operation to complete. */
  auto err = wait(Wait_type::DDL_FILE_OPERATION, file_ctx, false, true);

  if (err == 0) {
    file_ctx->pin();
    /* Check and update deleted state. */
    if (file_ctx->deleted()) {
      handle_delete = update_deleted_state(file_ctx);
    }
  }

  file_ctx->end_wait();
  return err;
>>>>>>> fbdaa4de
}<|MERGE_RESOLUTION|>--- conflicted
+++ resolved
@@ -30,11 +30,8 @@
  *******************************************************/
 
 #include "clone0snapshot.h"
-<<<<<<< HEAD
-=======
 #include "clone0clone.h"
 #include "log0log.h" /* log_get_lsn */
->>>>>>> fbdaa4de
 #include "page0zip.h"
 #include "sql/handler.h"
 
@@ -51,15 +48,14 @@
       m_snapshot_type(clone_type),
       m_snapshot_id(snap_id),
       m_snapshot_arr_idx(arr_idx),
-      m_allow_new_clone(true),
+      m_num_blockers(),
+      m_aborted(false),
       m_num_clones(),
-      m_num_clones_current(),
-      m_num_clones_next(),
+      m_num_clones_transit(),
       m_snapshot_state(CLONE_SNAPSHOT_INIT),
       m_snapshot_next_state(CLONE_SNAPSHOT_NONE),
       m_num_current_chunks(),
       m_max_file_name_len(),
-      m_num_data_files(),
       m_num_data_chunks(),
       m_data_bytes_disk(),
       m_page_ctx(false),
@@ -73,7 +69,6 @@
       m_redo_trailer_size(),
       m_redo_trailer_offset(),
       m_redo_file_size(),
-      m_num_redo_files(),
       m_num_redo_chunks(),
       m_enable_pfs(false) {
   mutex_create(LATCH_ID_CLONE_SNAPSHOT, &m_snapshot_mutex);
@@ -116,7 +111,7 @@
 
   switch (m_snapshot_state) {
     case CLONE_SNAPSHOT_FILE_COPY:
-      state_desc->m_num_files = m_num_data_files;
+      state_desc->m_num_files = num_data_files();
       break;
 
     case CLONE_SNAPSHOT_PAGE_COPY:
@@ -124,24 +119,10 @@
       break;
 
     case CLONE_SNAPSHOT_REDO_COPY:
-<<<<<<< HEAD
-      state_desc->m_num_files = m_num_redo_files;
-
-      /* Minimum of two redo files need to be created. */
-      if (state_desc->m_num_files < 2) {
-        state_desc->m_num_files = 2;
-      }
+      state_desc->m_num_files = num_redo_files();
       break;
 
     case CLONE_SNAPSHOT_DONE:
-      /* fall thorugh */
-
-=======
-      state_desc->m_num_files = num_redo_files();
-      break;
-
-    case CLONE_SNAPSHOT_DONE:
->>>>>>> fbdaa4de
     case CLONE_SNAPSHOT_INIT:
       state_desc->m_num_files = 0;
       break;
@@ -154,15 +135,14 @@
 
 void Clone_Snapshot::set_state_info(Clone_Desc_State *state_desc) {
   ut_ad(mutex_own(&m_snapshot_mutex));
-  ut_ad(state_desc->m_state == m_snapshot_state);
-
+
+  m_snapshot_state = state_desc->m_state;
   m_num_current_chunks = state_desc->m_num_chunks;
 
   if (m_snapshot_state == CLONE_SNAPSHOT_FILE_COPY) {
-    m_num_data_files = state_desc->m_num_files;
     m_num_data_chunks = state_desc->m_num_chunks;
     m_data_bytes_disk = state_desc->m_estimate_disk;
-    m_data_file_vector.resize(m_num_data_files, nullptr);
+    m_data_file_vector.resize(state_desc->m_num_files, nullptr);
 
     m_monitor.init_state(srv_stage_clone_file_copy.m_key, m_enable_pfs);
     m_monitor.add_estimate(state_desc->m_estimate);
@@ -176,9 +156,8 @@
     m_monitor.change_phase();
 
   } else if (m_snapshot_state == CLONE_SNAPSHOT_REDO_COPY) {
-    m_num_redo_files = state_desc->m_num_files;
     m_num_redo_chunks = state_desc->m_num_chunks;
-    m_redo_file_vector.resize(m_num_redo_files, nullptr);
+    m_redo_file_vector.resize(state_desc->m_num_files, nullptr);
 
     m_monitor.init_state(srv_stage_clone_redo_copy.m_key, m_enable_pfs);
     m_monitor.add_estimate(state_desc->m_estimate);
@@ -229,196 +208,160 @@
   bool ret = false;
   mutex_enter(&m_snapshot_mutex);
 
-  if (m_num_clones == 0) {
-    m_enable_pfs = pfs_monitor;
-  }
-
-  if (m_allow_new_clone && hdl_type == m_snapshot_handle_type &&
+  if (hdl_type == m_snapshot_handle_type &&
       m_num_clones < MAX_CLONES_PER_SNAPSHOT) {
     ++m_num_clones;
-
-    if (in_transit_state()) {
-      ++m_num_clones_current;
-    }
-
+    m_enable_pfs = pfs_monitor;
+
+    ut_ad(!in_transit_state());
     ret = true;
   }
 
   mutex_exit(&m_snapshot_mutex);
-  return (ret);
-}
-
-uint Clone_Snapshot::detach() {
-  uint num_clones_left;
-
+  return ret;
+}
+
+void Clone_Snapshot::detach() {
   mutex_enter(&m_snapshot_mutex);
 
   ut_ad(m_num_clones > 0);
-
-  if (in_transit_state()) {
-    --m_num_clones_current;
-  }
-
-  num_clones_left = --m_num_clones;
+  ut_ad(!in_transit_state());
+
+  --m_num_clones;
+  ut_ad(m_num_clones == 0);
 
   mutex_exit(&m_snapshot_mutex);
-
-<<<<<<< HEAD
-  return (num_clones_left);
-=======
+}
+
+bool Clone_Snapshot::is_aborted() const {
+  ut_ad(mutex_own(&m_snapshot_mutex));
+  return m_aborted;
+}
+
 void Clone_Snapshot::set_abort() {
   IB_mutex_guard guard(&m_snapshot_mutex, UT_LOCATION_HERE);
   m_aborted = true;
   ib::info(ER_IB_CLONE_OPERATION) << "Clone Snapshot aborted";
->>>>>>> fbdaa4de
-}
-
-int Clone_Snapshot::change_state(Clone_Desc_State *state_desc,
-                                 Snapshot_State new_state, byte *temp_buffer,
-                                 uint temp_buffer_len, Clone_Alert_Func cbk,
-                                 uint &pending_clones) {
-  ut_ad(m_snapshot_state != CLONE_SNAPSHOT_NONE);
-
-  mutex_enter(&m_snapshot_mutex);
-
-  if (m_snapshot_state != CLONE_SNAPSHOT_INIT) {
-    m_allow_new_clone = false;
-  }
-
-  /* Initialize transition if not started yet by other clones. */
-  if (!in_transit_state()) {
-    m_num_clones_current = m_num_clones;
-
-    m_snapshot_next_state = new_state;
-    m_num_clones_next = 0;
-  }
-
-  /* Move clone over to next state */
-  --m_num_clones_current;
-  ++m_num_clones_next;
-
-  pending_clones = m_num_clones_current;
-
-<<<<<<< HEAD
-  /* Need to wait for other clones to move over. */
-  if (pending_clones > 0) {
-    mutex_exit(&m_snapshot_mutex);
-    return (0);
-=======
+}
+
+Clone_Snapshot::State_transit::State_transit(Clone_Snapshot *snapshot,
+                                             Snapshot_State new_state)
+    : m_snapshot(snapshot) {
+  mutex_enter(&m_snapshot->m_snapshot_mutex);
+
+  ut_ad(!m_snapshot->in_transit_wait());
+  ut_ad(!m_snapshot->in_transit_state());
+
+  m_snapshot->begin_transit_ddl_wait();
+  ut_ad(m_snapshot->in_transit_wait());
+
+  /* Wait for DDLs blocking clone state transition. */
+  m_error = m_snapshot->wait(Wait_type::STATE_BLOCKER, nullptr, false, true);
+
+  if (m_error != 0) {
+    return; /* purecov: inspected */
+  }
+
+  m_snapshot->begin_transit(new_state);
+  ut_ad(m_snapshot->in_transit_state());
+}
+
 Clone_Snapshot::State_transit::~State_transit() {
   if (m_error == 0) {
     m_snapshot->end_transit();
->>>>>>> fbdaa4de
-  }
-
-  /* Last clone requesting the state change. All other clones have
-  already moved over to next state and waiting for the transition
-  to complete. Now it is safe to do the snapshot state transition. */
-  m_snapshot_state = m_snapshot_next_state;
-
-  m_snapshot_next_state = CLONE_SNAPSHOT_NONE;
-
-  m_num_clones_current = 0;
-  m_num_clones_next = 0;
-
-  /* Initialize the new state. */
-  auto err = init_state(state_desc, temp_buffer, temp_buffer_len, cbk);
-
-  mutex_exit(&m_snapshot_mutex);
-
-  return (err);
-}
-
-uint Clone_Snapshot::check_state(Snapshot_State new_state, bool exit_on_wait) {
-  uint pending_clones;
-
-  mutex_enter(&m_snapshot_mutex);
-
-  pending_clones = 0;
-  if (in_transit_state() && new_state == m_snapshot_next_state) {
-    pending_clones = m_num_clones_current;
-  }
-
-  if (pending_clones != 0 && exit_on_wait) {
-    ++m_num_clones_current;
-    --m_num_clones_next;
-  }
-
-  mutex_exit(&m_snapshot_mutex);
-
-  return (pending_clones);
+  }
+
+  ut_ad(!m_snapshot->in_transit_state());
+  ut_ad(!m_snapshot->in_transit_wait());
+
+  mutex_exit(&m_snapshot->m_snapshot_mutex);
 }
 
 Clone_File_Meta *Clone_Snapshot::get_file_by_index(uint index) {
-  Clone_File_Meta *file_meta;
+  auto file_ctx = get_file_ctx_by_index(index);
+
+  if (file_ctx == nullptr) {
+    return nullptr;
+  }
+  return file_ctx->get_file_meta();
+}
+
+Clone_file_ctx *Clone_Snapshot::get_file_ctx_by_index(uint index) {
+  Clone_file_ctx *file_ctx = nullptr;
 
   if (m_snapshot_state == CLONE_SNAPSHOT_FILE_COPY ||
       m_snapshot_state == CLONE_SNAPSHOT_PAGE_COPY) {
-    ut_ad(index < m_num_data_files);
-    file_meta = m_data_file_vector[index];
+    auto num_data_files = m_data_file_vector.size();
+
+    if (index < num_data_files) {
+      file_ctx = m_data_file_vector[index];
+    }
 
   } else if (m_snapshot_state == CLONE_SNAPSHOT_REDO_COPY) {
-    ut_ad(index < m_num_redo_files);
-    file_meta = m_redo_file_vector[index];
-
-  } else {
-    ut_ad(false);
-    file_meta = nullptr;
-  }
-
-  return (file_meta);
+    auto num_redo_files = m_redo_file_vector.size();
+
+    if (index < num_redo_files) {
+      file_ctx = m_redo_file_vector[index];
+    }
+  }
+
+  return (file_ctx);
 }
 
 int Clone_Snapshot::iterate_files(File_Cbk_Func &&func) {
-  if (m_snapshot_state != CLONE_SNAPSHOT_FILE_COPY &&
-      m_snapshot_state != CLONE_SNAPSHOT_REDO_COPY) {
-    return (0);
-  }
-
-<<<<<<< HEAD
-  auto &file_vector = (m_snapshot_state == CLONE_SNAPSHOT_FILE_COPY)
-                          ? m_data_file_vector
-                          : m_redo_file_vector;
-=======
+  int err = 0;
+
+  switch (m_snapshot_state) {
+    case CLONE_SNAPSHOT_FILE_COPY:
+      err = iterate_data_files(std::forward<File_Cbk_Func>(func));
+      break;
+    case CLONE_SNAPSHOT_REDO_COPY:
+      err = iterate_redo_files(std::forward<File_Cbk_Func>(func));
+      break;
+    default:
+      err = 0;
+  }
+  return err;
+}
+
 int Clone_Snapshot::iterate_data_files(File_Cbk_Func &&func) {
   IB_mutex_guard guard(&m_snapshot_mutex, UT_LOCATION_HERE);
->>>>>>> fbdaa4de
-
-  for (auto file_meta : file_vector) {
-    auto err = func(file_meta);
+
+  for (auto file_ctx : m_data_file_vector) {
+    auto err = func(file_ctx);
     if (err != 0) {
-      return (err);
-    }
-  }
-
-  return (0);
+      return err; /* purecov: inspected */
+    }
+  }
+  return 0;
+}
+
+int Clone_Snapshot::iterate_redo_files(File_Cbk_Func &&func) {
+  for (auto file_ctx : m_redo_file_vector) {
+    auto err = func(file_ctx);
+    if (err != 0) {
+      return err; /* purecov: inspected */
+    }
+  }
+  return 0;
 }
 
 int Clone_Snapshot::get_next_block(uint chunk_num, uint &block_num,
-                                   Clone_File_Meta *file_meta,
-                                   ib_uint64_t &data_offset, byte *&data_buf,
-                                   uint &data_size) {
+                                   const Clone_file_ctx *&file_ctx,
+                                   uint64_t &data_offset, byte *&data_buf,
+                                   uint32_t &data_size, uint64_t &file_size) {
   uint64_t start_offset = 0;
-  uint start_index;
-  Clone_File_Meta *current_file;
-
-  /* File index for last chunk. This index value is always increasing
-  for a task. We skip all previous index while searching for new file. */
-  start_index = file_meta->m_file_index;
+  const auto file_meta = file_ctx->get_file_meta_read();
+  file_size = 0;
 
   if (m_snapshot_state == CLONE_SNAPSHOT_PAGE_COPY) {
     /* Copy the page from buffer pool. */
-    auto err = get_next_page(chunk_num, block_num, file_meta, data_offset,
-                             data_buf, data_size);
+    auto err = get_next_page(chunk_num, block_num, file_ctx, data_offset,
+                             data_buf, data_size, file_size);
     return (err);
 
-  } else if (m_snapshot_state == CLONE_SNAPSHOT_FILE_COPY) {
-    /* Get file for the chunk. */
-    current_file =
-        get_file(m_data_file_vector, m_num_data_files, chunk_num, start_index);
-  } else {
+  } else if (m_snapshot_state == CLONE_SNAPSHOT_REDO_COPY) {
     /* For redo copy header and trailer are returned in buffer. */
-    ut_ad(m_snapshot_state == CLONE_SNAPSHOT_REDO_COPY);
 
     if (chunk_num == (m_num_current_chunks - 1)) {
       /* Last but one chunk is the redo header. */
@@ -430,9 +373,6 @@
 
       ++block_num;
 
-      current_file = m_redo_file_vector.front();
-      *file_meta = *current_file;
-
       data_offset = 0;
 
       data_buf = m_redo_header;
@@ -452,9 +392,6 @@
 
       ++block_num;
 
-      current_file = m_redo_file_vector.back();
-      *file_meta = *current_file;
-
       data_offset = m_redo_trailer_offset;
 
       data_buf = m_redo_trailer;
@@ -467,23 +404,19 @@
 
     /* This is not header or trailer chunk. Need to get redo
     data from archived file. */
-    current_file =
-        get_file(m_redo_file_vector, m_num_redo_files, chunk_num, start_index);
-
-    if (current_file->m_begin_chunk == 1) {
+    if (file_meta->m_begin_chunk == 1) {
       /* Set start offset for the first file. */
       start_offset = m_redo_start_offset;
     }
 
     /* Dummy redo file entry. Need to send metadata. */
-    if (current_file->m_file_size == 0) {
+    if (file_meta->m_file_size == 0) {
       if (block_num != 0) {
         block_num = 0;
         return (0);
       }
       ++block_num;
 
-      *file_meta = *current_file;
       data_buf = nullptr;
       data_size = 0;
       data_offset = 0;
@@ -498,19 +431,19 @@
 
   data_buf = nullptr;
 
-  uint64_t file_chnuk_num = chunk_num - current_file->m_begin_chunk;
+  uint64_t file_chnuk_num = chunk_num - file_meta->m_begin_chunk;
 
   /* Offset in pages for current chunk. */
   uint64_t chunk_offset = file_chnuk_num << m_chunk_size_pow2;
 
   /* Find number of blocks in current chunk. */
-  if (chunk_num == current_file->m_end_chunk) {
+  if (chunk_num == file_meta->m_end_chunk) {
     /* If it is last chunk, we need to adjust the size. */
     uint64_t size_in_pages;
     uint aligned_sz;
 
-    ut_ad(current_file->m_file_size >= start_offset);
-    size_in_pages = ut_uint64_align_up(current_file->m_file_size - start_offset,
+    ut_ad(file_meta->m_file_size >= start_offset);
+    size_in_pages = ut_uint64_align_up(file_meta->m_file_size - start_offset,
                                        UNIV_PAGE_SIZE);
     size_in_pages /= UNIV_PAGE_SIZE;
 
@@ -546,25 +479,25 @@
 
   ++block_num;
 
-  *file_meta = *current_file;
-
   /* Convert offset and length in bytes. */
   data_size *= UNIV_PAGE_SIZE;
   data_offset *= UNIV_PAGE_SIZE;
   data_offset += start_offset;
 
-  ut_ad(data_offset < current_file->m_file_size);
+  ut_ad(data_offset < file_meta->m_file_size);
 
   /* Adjust length for last block in last chunk. */
-  if (chunk_num == current_file->m_end_chunk && block_num == num_blocks) {
-    ut_ad((data_offset + data_size) >= current_file->m_file_size);
-    data_size = static_cast<uint>(current_file->m_file_size - data_offset);
+  if (chunk_num == file_meta->m_end_chunk && block_num == num_blocks) {
+    ut_ad((data_offset + data_size) >= file_meta->m_file_size);
+    data_size = static_cast<uint>(file_meta->m_file_size - data_offset);
   }
 
 #ifdef UNIV_DEBUG
   if (m_snapshot_state == CLONE_SNAPSHOT_REDO_COPY) {
     /* Current file is the last redo file */
-    if (current_file == m_redo_file_vector.back() && m_redo_trailer_size != 0) {
+    auto redo_file_ctx = m_redo_file_vector.back();
+    if (file_meta == redo_file_ctx->get_file_meta() &&
+        m_redo_trailer_size != 0) {
       /* Should not exceed/overwrite the trailer */
       ut_ad(data_offset + data_size <= m_redo_trailer_offset);
     }
@@ -592,10 +525,6 @@
   mutex_exit(&m_snapshot_mutex);
 }
 
-<<<<<<< HEAD
-int Clone_Snapshot::init_state(Clone_Desc_State *state_desc, byte *temp_buffer,
-                               uint temp_buffer_len, Clone_Alert_Func cbk) {
-=======
 uint32_t Clone_Snapshot::get_blocks_per_chunk() const {
   IB_mutex_guard guard(&m_snapshot_mutex, UT_LOCATION_HERE);
   uint32_t num_blocks = 0;
@@ -626,7 +555,6 @@
                                  uint temp_buffer_len, Clone_Alert_Func cbk) {
   ut_ad(m_snapshot_state != CLONE_SNAPSHOT_NONE);
 
->>>>>>> fbdaa4de
   int err = 0;
   m_num_current_chunks = 0;
 
@@ -635,7 +563,7 @@
     return (err);
   }
 
-  switch (m_snapshot_state) {
+  switch (new_state) {
     case CLONE_SNAPSHOT_NONE:
     case CLONE_SNAPSHOT_INIT:
       err = ER_INTERNAL_ERROR;
@@ -646,9 +574,8 @@
     case CLONE_SNAPSHOT_FILE_COPY:
       ib::info(ER_IB_CLONE_OPERATION) << "Clone State BEGIN FILE COPY";
 
-      m_monitor.init_state(srv_stage_clone_file_copy.m_key, m_enable_pfs);
-      err = init_file_copy();
-      m_monitor.change_phase();
+      err = init_file_copy(new_state);
+
       DEBUG_SYNC_C("clone_start_page_archiving");
       DBUG_EXECUTE_IF("clone_crash_during_page_archiving", DBUG_SUICIDE(););
       break;
@@ -656,84 +583,100 @@
     case CLONE_SNAPSHOT_PAGE_COPY:
       ib::info(ER_IB_CLONE_OPERATION) << "Clone State BEGIN PAGE COPY";
 
-      m_monitor.init_state(srv_stage_clone_page_copy.m_key, m_enable_pfs);
-      err = init_page_copy(temp_buffer, temp_buffer_len);
-      m_monitor.change_phase();
+      err = init_page_copy(new_state, temp_buffer, temp_buffer_len);
+
       DEBUG_SYNC_C("clone_start_redo_archiving");
       break;
 
     case CLONE_SNAPSHOT_REDO_COPY:
       ib::info(ER_IB_CLONE_OPERATION) << "Clone State BEGIN REDO COPY";
 
-      m_monitor.init_state(srv_stage_clone_redo_copy.m_key, m_enable_pfs);
-      err = init_redo_copy(cbk);
-      m_monitor.change_phase();
-      break;
-
-    case CLONE_SNAPSHOT_DONE:
+      err = init_redo_copy(new_state, cbk);
+
+      break;
+
+    case CLONE_SNAPSHOT_DONE: {
       ib::info(ER_IB_CLONE_OPERATION) << "Clone State DONE ";
 
+      State_transit transit_guard(this, new_state);
       m_monitor.init_state(PSI_NOT_INSTRUMENTED, m_enable_pfs);
+
       m_redo_ctx.release();
-      break;
-  }
-  return (err);
-}
-
-Clone_File_Meta *Clone_Snapshot::get_file(Clone_File_Vec &file_vector,
-                                          uint num_files, uint chunk_num,
-                                          uint start_index) {
-  Clone_File_Meta *current_file = nullptr;
+
+      err = transit_guard.get_error();
+      break;
+    }
+  }
+  return err;
+}
+
+Clone_file_ctx *Clone_Snapshot::get_file(Clone_File_Vec &file_vector,
+                                         uint32_t chunk_num,
+                                         uint32_t start_index) {
+  Clone_file_ctx *current_file = nullptr;
   uint idx;
 
-  ut_ad(file_vector.size() >= num_files);
+  auto num_files = file_vector.size();
 
   /* Scan through the file vector matching chunk number. */
   for (idx = start_index; idx < num_files; idx++) {
     current_file = file_vector[idx];
-
-    ut_ad(chunk_num >= current_file->m_begin_chunk);
-
-    if (chunk_num <= current_file->m_end_chunk) {
-      break;
-    }
-  }
-
-  ut_ad(idx < num_files);
+    auto file_meta = current_file->get_file_meta();
+
+    ut_ad(chunk_num >= file_meta->m_begin_chunk);
+
+    if (chunk_num <= file_meta->m_end_chunk) {
+      break;
+    }
+  }
 
   return (current_file);
 }
 
+void Clone_Snapshot::skip_deleted_blocks(uint32_t chunk_num,
+                                         uint32_t &block_num) {
+  /* For file copy entire chunk can be ignored because chunk
+  doesn't span across files. */
+  if (m_snapshot_state != CLONE_SNAPSHOT_PAGE_COPY) {
+    ut_ad(m_snapshot_state == CLONE_SNAPSHOT_FILE_COPY);
+    block_num = 0;
+    return;
+  }
+
+  const auto *cur_file_ctx = get_page_file_ctx(chunk_num, block_num);
+  const auto *next_file_ctx = cur_file_ctx;
+
+  ut_ad(cur_file_ctx->deleted());
+
+  /* Skip over the deleted file pages of current file context. */
+  while (next_file_ctx == cur_file_ctx) {
+    ++block_num;
+    next_file_ctx = get_page_file_ctx(chunk_num, block_num);
+
+    /* End of current chunk. */
+    if (next_file_ctx == nullptr || block_num >= chunk_size()) {
+      block_num = 0;
+      break;
+    }
+  }
+}
+
 int Clone_Snapshot::get_next_page(uint chunk_num, uint &block_num,
-                                  Clone_File_Meta *file_meta,
-                                  ib_uint64_t &data_offset, byte *&data_buf,
-                                  uint &data_size) {
-  Clone_Page clone_page;
-  Clone_File_Meta *page_file;
-
-  uint page_index;
-  uint file_index;
-
+                                  const Clone_file_ctx *&file_ctx,
+                                  uint64_t &data_offset, byte *&data_buf,
+                                  uint32_t &data_size, uint64_t &file_size) {
   ut_ad(data_size >= UNIV_PAGE_SIZE);
-
-  if (block_num == chunk_size()) {
-    block_num = 0;
-    return (0);
-  }
+  file_size = 0;
+
+  ut_ad(file_ctx->is_pinned());
+  ut_ad(block_num < chunk_size());
 
   /* For "page copy", each block is a page. */
-  page_index = chunk_size() * (chunk_num - 1);
+  uint32_t page_index = chunk_size() * (chunk_num - 1);
   page_index += block_num;
 
-  /* For last chunk, actual number of blocks could be less
-  than chunk_size. */
-  if (page_index >= m_page_vector.size()) {
-    ut_ad(page_index == m_page_vector.size());
-    block_num = 0;
-    return (0);
-  }
-
-  clone_page = m_page_vector[page_index];
+  ut_a(page_index < m_page_vector.size());
+  auto clone_page = m_page_vector[page_index];
 
   ++block_num;
 
@@ -742,45 +685,40 @@
   const page_size_t &page_size =
       fil_space_get_page_size(clone_page.m_space_id, &found);
 
+  auto file_meta = file_ctx->get_file_meta_read();
+
   ut_ad(found);
-
-  file_index = m_data_file_map[clone_page.m_space_id];
-
-  ut_ad(file_index > 0);
-  --file_index;
-
-  page_file = m_data_file_vector[file_index];
-  ut_ad(page_file->m_space_id == clone_page.m_space_id);
+  ut_ad(file_meta->m_space_id == clone_page.m_space_id);
 
   /* Data offset could be beyond 32 BIT integer. */
   data_offset = static_cast<uint64_t>(clone_page.m_page_no);
   data_offset *= page_size.physical();
 
+  auto file_index = file_meta->m_file_index;
+
   /* Check if the page belongs to other nodes of the tablespace. */
-  while (m_num_data_files > file_index + 1) {
-    Clone_File_Meta *page_file_next;
-
-    page_file_next = m_data_file_vector[file_index + 1];
+  while (num_data_files() > file_index + 1) {
+    const auto file_next = m_data_file_vector[file_index + 1];
+    const auto file_meta_next = file_next->get_file_meta();
 
     /* Next node belongs to same tablespace and data offset
     exceeds current node size */
-    if (page_file_next->m_space_id == clone_page.m_space_id &&
-        data_offset >= page_file->m_file_size) {
-      data_offset -= page_file->m_file_size;
-      file_index++;
-      page_file = m_data_file_vector[file_index];
+    if (file_meta_next->m_space_id == file_meta->m_space_id &&
+        data_offset >= file_meta->m_file_size) {
+      data_offset -= file_meta->m_file_size;
+      file_meta = file_meta_next;
+      file_index = file_meta->m_file_index;
+      file_ctx = file_next;
     } else {
       break;
     }
   }
-
-  *file_meta = *page_file;
 
   /* Get page from buffer pool. */
   page_id_t page_id(clone_page.m_space_id, clone_page.m_page_no);
 
   auto err =
-      get_page_for_write(page_id, page_size, file_meta, data_buf, data_size);
+      get_page_for_write(page_id, page_size, file_ctx, data_buf, data_size);
 
   /* Update size from space header page. */
   if (clone_page.m_page_no == 0) {
@@ -791,7 +729,7 @@
     size_bytes *= page_size.physical();
 
     if (file_meta->m_file_size < size_bytes) {
-      file_meta->m_file_size = size_bytes;
+      file_size = size_bytes;
     }
   }
   return (err);
@@ -805,14 +743,9 @@
   auto encryption_info = log_header + offset;
 
   /* Get log Encryption Key and IV. */
-<<<<<<< HEAD
-  auto success = Encryption::decode_encryption_info(
-      &encryption_key[0], &encryption_iv[0], encryption_info, false);
-=======
   Encryption_metadata encryption_metadata;
   auto success = Encryption::decode_encryption_info(encryption_metadata,
                                                     encryption_info, false);
->>>>>>> fbdaa4de
 
   if (success) {
     /* Encrypt with master key and fill encryption information. */
@@ -830,14 +763,9 @@
   auto encryption_info = page_data + offset;
 
   /* Get tablespace Encryption Key and IV. */
-<<<<<<< HEAD
-  auto success = Encryption::decode_encryption_info(
-      &encryption_key[0], &encryption_iv[0], encryption_info, false);
-=======
   Encryption_metadata encryption_metadata;
   auto success = Encryption::decode_encryption_info(encryption_metadata,
                                                     encryption_info, false);
->>>>>>> fbdaa4de
   if (!success) {
     return (false);
   }
@@ -858,19 +786,14 @@
   return (true);
 }
 
-void Clone_Snapshot::decrypt_key_in_header(fil_space_t *space,
+void Clone_Snapshot::decrypt_key_in_header(const Clone_File_Meta *file_meta,
                                            const page_size_t &page_size,
                                            byte *&page_data) {
   byte encryption_info[Encryption::INFO_SIZE];
 
   /* Get tablespace encryption information. */
-<<<<<<< HEAD
-  Encryption::fill_encryption_info(space->encryption_key, space->encryption_iv,
-                                   encryption_info, false, false);
-=======
   Encryption::fill_encryption_info(file_meta->m_encryption_metadata, false,
                                    encryption_info);
->>>>>>> fbdaa4de
 
   /* Set encryption information in page. */
   auto offset = fsp_header_get_encryption_offset(page_size);
@@ -900,8 +823,6 @@
   }
 }
 
-<<<<<<< HEAD
-=======
 /** Set Page encryption information for IORequest.
 @param[in,out]  request         IO request
 @param[in]      page_id         page id
@@ -926,12 +847,11 @@
   request.encryption_algorithm(file_meta->m_encryption_metadata.m_type);
 }
 
->>>>>>> fbdaa4de
 int Clone_Snapshot::get_page_for_write(const page_id_t &page_id,
                                        const page_size_t &page_size,
-                                       Clone_File_Meta *file_meta,
+                                       const Clone_file_ctx *file_ctx,
                                        byte *&page_data, uint &data_size) {
-  auto space = fil_space_get(page_id.space());
+  auto file_meta = file_ctx->get_file_meta_read();
 
   mtr_t mtr;
   mtr_start(&mtr);
@@ -982,14 +902,10 @@
       static_cast<lsn_t>(mach_read_from_8(page_data + FIL_PAGE_LSN));
 
   /* First page of a encrypted tablespace. */
-<<<<<<< HEAD
-  if (space->encryption_type != Encryption::NONE && page_id.page_no() == 0) {
-=======
   if (file_meta->can_encrypt() && page_id.page_no() == 0) {
->>>>>>> fbdaa4de
     /* Update unencrypted tablespace key in page 0 to be send over
     SSL connection. */
-    decrypt_key_in_header(space, page_size, page_data);
+    decrypt_key_in_header(file_meta, page_size, page_data);
 
     /* Force to recalculate the checksum if the page is not dirty. */
     if (!page_is_dirty) {
@@ -1035,12 +951,12 @@
 
   /* Do transparent page compression if needed. */
   if (page_id.page_no() != 0 && file_meta->m_punch_hole &&
-      space->compression_type != Compression::NONE) {
+      file_meta->m_compress_type != Compression::NONE) {
     auto compressed_data = page_data + data_size;
     memset(compressed_data, 0, data_size);
 
     IORequest request(IORequest::WRITE);
-    request.compression_algorithm(space->compression_type);
+    request.compression_algorithm(file_meta->m_compress_type);
     ulint compressed_len = 0;
 
     auto buf_ptr = os_file_compress_page(
@@ -1055,7 +971,7 @@
   }
 
   IORequest request(IORequest::WRITE);
-  fil_io_set_encryption(request, page_id, space);
+  set_page_encryption(request, page_id, file_ctx);
 
   /* Encrypt page if TDE is enabled. */
   if (err == 0 && request.is_encrypted()) {
@@ -1073,8 +989,6 @@
 
   mtr_commit(&mtr);
   return (err);
-<<<<<<< HEAD
-=======
 }
 
 uint32_t Clone_Snapshot::get_max_blocks_pin() const {
@@ -1746,5 +1660,4 @@
 
   file_ctx->end_wait();
   return err;
->>>>>>> fbdaa4de
 }