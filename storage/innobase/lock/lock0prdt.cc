/*****************************************************************************

Copyright (c) 2014, 2022, Oracle and/or its affiliates.

This program is free software; you can redistribute it and/or modify it under
the terms of the GNU General Public License, version 2.0, as published by the
Free Software Foundation.

This program is also distributed with certain software (including but not
limited to OpenSSL) that is licensed under separate terms, as designated in a
particular file or component or in included license documentation. The authors
of MySQL hereby grant you an additional permission to link the program and
your derivative works with the separately licensed software that they have
included with MySQL.

This program is distributed in the hope that it will be useful, but WITHOUT
ANY WARRANTY; without even the implied warranty of MERCHANTABILITY or FITNESS
FOR A PARTICULAR PURPOSE. See the GNU General Public License, version 2.0,
for more details.

You should have received a copy of the GNU General Public License along with
this program; if not, write to the Free Software Foundation, Inc.,
51 Franklin St, Fifth Floor, Boston, MA 02110-1301  USA

*****************************************************************************/

/** @file lock/lock0prdt.cc
 The transaction lock system

 Created 9/7/2013 Jimmy Yang
 *******************************************************/

#define LOCK_MODULE_IMPLEMENTATION

#include <set>

#include "btr0btr.h"
#include "dict0boot.h"
#include "dict0mem.h"
#include "ha_prototypes.h"
#include "lock0lock.h"
#include "lock0prdt.h"
#include "lock0priv.h"
#include "srv0mon.h"
#include "trx0purge.h"
#include "trx0sys.h"
#include "usr0sess.h"
#include "ut0vec.h"

/** Get a minimum bounding box from a Predicate
<<<<<<< HEAD
 @return	the minimum bounding box */
UNIV_INLINE
rtr_mbr_t *prdt_get_mbr_from_prdt(
=======
 @return        the minimum bounding box */
static inline rtr_mbr_t *prdt_get_mbr_from_prdt(
>>>>>>> fbdaa4de
    const lock_prdt_t *prdt) /*!< in: the lock predicate */
{
  rtr_mbr_t *mbr_loc = reinterpret_cast<rtr_mbr_t *>(prdt->data);

  return (mbr_loc);
}

/** Get a predicate from a lock
 @return        the predicate */
lock_prdt_t *lock_get_prdt_from_lock(const lock_t *lock) /*!< in: the lock */
{
  lock_prdt_t *prdt =
      reinterpret_cast<lock_prdt_t *>(&((reinterpret_cast<byte *>(
          const_cast<lock_t *>(&lock[1])))[UNIV_WORD_SIZE]));

  return (prdt);
}

/** Get a minimum bounding box directly from a lock
<<<<<<< HEAD
 @return	the minimum bounding box*/
UNIV_INLINE
rtr_mbr_t *lock_prdt_get_mbr_from_lock(const lock_t *lock) /*!< in: the lock */
=======
 @return        the minimum bounding box*/
static inline rtr_mbr_t *lock_prdt_get_mbr_from_lock(
    const lock_t *lock) /*!< in: the lock */
>>>>>>> fbdaa4de
{
  ut_ad(lock->type_mode & LOCK_PREDICATE);

  lock_prdt_t *prdt = lock_get_prdt_from_lock(lock);

  rtr_mbr_t *mbr_loc = prdt_get_mbr_from_prdt(prdt);

  return (mbr_loc);
}

/** Append a predicate to the lock
@param[in] lock Lock
@param[in] prdt Predicate */
void lock_prdt_set_prdt(lock_t *lock, const lock_prdt_t *prdt) {
  ut_ad(lock->type_mode & LOCK_PREDICATE);

  memcpy(&(((byte *)&lock[1])[UNIV_WORD_SIZE]), prdt, sizeof *prdt);
}

/** Check whether two predicate locks are compatible with each other
@param[in]      prdt1   first predicate lock
@param[in]      prdt2   second predicate lock
@param[in]      op      predicate comparison operator
@param[in]      srs      Spatial reference system of R-tree
@return true if consistent */
static bool lock_prdt_consistent(lock_prdt_t *prdt1, lock_prdt_t *prdt2,
                                 ulint op,
                                 const dd::Spatial_reference_system *srs) {
  bool ret = false;
  rtr_mbr_t *mbr1 = prdt_get_mbr_from_prdt(prdt1);
  rtr_mbr_t *mbr2 = prdt_get_mbr_from_prdt(prdt2);
  ulint action;

  if (op) {
    action = op;
  } else {
    if (prdt2->op != 0 && (prdt1->op != prdt2->op)) {
      return (false);
    }

    action = prdt1->op;
  }

  switch (action) {
    case PAGE_CUR_CONTAIN:
      ret = mbr_contain_cmp(srs, mbr1, mbr2);
      break;
    case PAGE_CUR_DISJOINT:
      ret = mbr_disjoint_cmp(srs, mbr1, mbr2);
      break;
    case PAGE_CUR_MBR_EQUAL:
      ret = mbr_equal_cmp(srs, mbr1, mbr2);
      break;
    case PAGE_CUR_INTERSECT:
      ret = mbr_intersect_cmp(srs, mbr1, mbr2);
      break;
    case PAGE_CUR_WITHIN:
      ret = mbr_within_cmp(srs, mbr1, mbr2);
      break;
    default:
      ib::error(ER_IB_MSG_645) << "invalid operator " << action;
      ut_error;
  }

  return (ret);
}

/** Checks if a predicate lock request for a new lock has to wait for
 another lock.
 @return        true if new lock has to wait for lock2 to be released */
bool lock_prdt_has_to_wait(
    const trx_t *trx,    /*!< in: trx of new lock */
    ulint type_mode,     /*!< in: precise mode of the new lock
                       to set: LOCK_S or LOCK_X, possibly
                       ORed to LOCK_PREDICATE or LOCK_PRDT_PAGE,
                       LOCK_INSERT_INTENTION */
    lock_prdt_t *prdt,   /*!< in: lock predicate to check */
    const lock_t *lock2) /*!< in: another record lock; NOTE that
                         it is assumed that this has a lock bit
                         set on the same record as in the new
                         lock we are setting */
{
  lock_prdt_t *cur_prdt = lock_get_prdt_from_lock(lock2);

  ut_ad(trx && lock2);
  ut_ad((lock2->type_mode & LOCK_PREDICATE && type_mode & LOCK_PREDICATE) ||
        (lock2->type_mode & LOCK_PRDT_PAGE && type_mode & LOCK_PRDT_PAGE));

  ut_ad(type_mode & (LOCK_PREDICATE | LOCK_PRDT_PAGE));
  const bool is_hp = trx_is_high_priority(trx);

  if (trx != lock2->trx &&
      !lock_mode_compatible(static_cast<lock_mode>(LOCK_MODE_MASK & type_mode),
                            lock_get_mode(lock2))) {
    /* If our trx is High Priority and the existing lock is WAITING and not
        high priority, then we can ignore it. */
    if (is_hp && lock2->is_waiting() && !trx_is_high_priority(lock2->trx)) {
      return (false);
    }

    /* If it is a page lock, then return true (conflict) */
    if (type_mode & LOCK_PRDT_PAGE) {
      ut_ad(lock2->type_mode & LOCK_PRDT_PAGE);

      return (true);
    }

    ut_ad(lock2->type_mode & LOCK_PREDICATE);

    if (!(type_mode & LOCK_INSERT_INTENTION)) {
      /* PREDICATE locks without LOCK_INSERT_INTENTION flag
      do not need to wait for anything. This is because
      different users can have conflicting lock types
      on predicates. */

      return false;
    }

    if (lock2->type_mode & LOCK_INSERT_INTENTION) {
      /* No lock request needs to wait for an insert
      intention lock to be removed. This makes it similar
      to GAP lock, that allows conflicting insert intention
      locks */
      return false;
    }

    if (!lock_prdt_consistent(cur_prdt, prdt, 0, lock2->index->rtr_srs.get())) {
      return (false);
    }

    return true;
  }

  return false;
}

/** Checks if a transaction has a GRANTED stronger or equal predicate lock
 on the page
<<<<<<< HEAD
 @return	lock or NULL */
UNIV_INLINE
lock_t *lock_prdt_has_lock(ulint precise_mode, /*!< in: LOCK_S or LOCK_X */
                           ulint type_mode,    /*!< in: LOCK_PREDICATE etc. */
                           const buf_block_t *block, /*!< in: buffer block
                                                     containing the record */
                           lock_prdt_t *prdt, /*!< in: The predicate to be
                                              attached to the new lock */
                           const trx_t *trx)  /*!< in: transaction */
=======
 @return        lock or NULL */
static inline lock_t *lock_prdt_has_lock(
    ulint precise_mode,       /*!< in: LOCK_S or LOCK_X */
    ulint type_mode,          /*!< in: LOCK_PREDICATE etc. */
    const buf_block_t *block, /*!< in: buffer block
                              containing the record */
    lock_prdt_t *prdt,        /*!< in: The predicate to be
                              attached to the new lock */
    const trx_t *trx)         /*!< in: transaction */
>>>>>>> fbdaa4de
{
  lock_t *lock;

  ut_ad(locksys::owns_page_shard(block->get_page_id()));
  ut_ad((precise_mode & LOCK_MODE_MASK) == LOCK_S ||
        (precise_mode & LOCK_MODE_MASK) == LOCK_X);
  ut_ad(!(precise_mode & LOCK_INSERT_INTENTION));

  for (lock = lock_rec_get_first(lock_hash_get(type_mode), block, PRDT_HEAPNO);
       lock != nullptr; lock = lock_rec_get_next(PRDT_HEAPNO, lock)) {
    ut_ad(lock->type_mode & (LOCK_PREDICATE | LOCK_PRDT_PAGE));

    if (lock->trx == trx && !(lock->type_mode & LOCK_INSERT_INTENTION) &&
        !lock_get_wait(lock) &&
        lock_mode_stronger_or_eq(
            lock_get_mode(lock),
            static_cast<lock_mode>(precise_mode & LOCK_MODE_MASK))) {
      if (lock->type_mode & LOCK_PRDT_PAGE) {
        return (lock);
      }

      ut_ad(lock->type_mode & LOCK_PREDICATE);
      lock_prdt_t *cur_prdt = lock_get_prdt_from_lock(lock);

      /* if the lock predicate operator is the same
      as the one to look, and prdicate test is successful,
      then we find a lock */
      if (cur_prdt->op == prdt->op &&
          lock_prdt_consistent(cur_prdt, prdt, 0, lock->index->rtr_srs.get())) {
        return (lock);
      }
    }
  }

  return (nullptr);
}

/** Checks if some other transaction has a conflicting predicate
 lock request in the queue, so that we have to wait.
 @return        lock or NULL */
static const lock_t *lock_prdt_other_has_conflicting(
    ulint mode,               /*!< in: LOCK_S or LOCK_X,
                              possibly ORed to LOCK_PREDICATE or
                              LOCK_PRDT_PAGE, LOCK_INSERT_INTENTION */
    const buf_block_t *block, /*!< in: buffer block containing
                              the record */
    lock_prdt_t *prdt,        /*!< in: Predicates (currently)
                             the Minimum Bounding Rectangle)
                             the new lock will be on */
    const trx_t *trx)         /*!< in: our transaction */
{
  ut_ad(locksys::owns_page_shard(block->get_page_id()));

  for (const lock_t *lock =
           lock_rec_get_first(lock_hash_get(mode), block, PRDT_HEAPNO);
       lock != nullptr; lock = lock_rec_get_next_const(PRDT_HEAPNO, lock)) {
    if (lock->trx == trx) {
      continue;
    }

    if (lock_prdt_has_to_wait(trx, mode, prdt, lock)) {
      return (lock);
    }
  }

  return (nullptr);
}

/** Reset the Minimum Bounding Rectangle (to a large area) */
static void lock_prdt_enlarge_mbr(
    const lock_t *lock, /*!< in/out: lock to modify */
    rtr_mbr_t *mbr)     /*!< in: Minimum Bounding Rectangle */
{
  rtr_mbr_t *cur_mbr = lock_prdt_get_mbr_from_lock(lock);

  if (cur_mbr->xmin > mbr->xmin) {
    cur_mbr->xmin = mbr->xmin;
  }

  if (cur_mbr->ymin > mbr->ymin) {
    cur_mbr->ymin = mbr->ymin;
  }

  if (cur_mbr->xmax < mbr->xmax) {
    cur_mbr->xmax = mbr->xmax;
  }

  if (cur_mbr->ymax < mbr->ymax) {
    cur_mbr->ymax = mbr->ymax;
  }
}

/** Reset the predicates to a "covering" (larger) predicates */
static void lock_prdt_enlarge_prdt(lock_t *lock, /*!< in/out: lock to modify */
                                   lock_prdt_t *prdt) /*!< in: predicate */
{
  rtr_mbr_t *mbr = prdt_get_mbr_from_prdt(prdt);

  lock_prdt_enlarge_mbr(lock, mbr);
}

/** Check two predicates' MBRs are the same
 @return        true if they are the same */
static bool lock_prdt_is_same(
    lock_prdt_t *prdt1,                      /*!< in: MBR with the lock */
    lock_prdt_t *prdt2,                      /*!< in: MBR with the lock */
    const dd::Spatial_reference_system *srs) /*!< in: SRS of R-tree */
{
  rtr_mbr_t *mbr1 = prdt_get_mbr_from_prdt(prdt1);
  rtr_mbr_t *mbr2 = prdt_get_mbr_from_prdt(prdt2);

  if (prdt1->op == prdt2->op && mbr_equal_cmp(srs, mbr1, mbr2)) {
    return (true);
  }

  return (false);
}

/** Looks for a similar predicate lock struct by the same trx on the same page.
 This can be used to save space when a new record lock should be set on a page:
 no new struct is needed, if a suitable old one is found.
 @return        lock or NULL */
static lock_t *lock_prdt_find_on_page(
    ulint type_mode,          /*!< in: lock type_mode field */
    const buf_block_t *block, /*!< in: buffer block */
    lock_prdt_t *prdt,        /*!< in: MBR with the lock */
    const trx_t *trx)         /*!< in: transaction */
{
  lock_t *lock;

  ut_ad(locksys::owns_page_shard(block->get_page_id()));

  for (lock = lock_rec_get_first_on_page(lock_hash_get(type_mode), block);
       lock != nullptr; lock = lock_rec_get_next_on_page(lock)) {
    if (lock->trx == trx && lock->type_mode == type_mode) {
      if (lock->type_mode & LOCK_PRDT_PAGE) {
        return (lock);
      }

      ut_ad(lock->type_mode & LOCK_PREDICATE);

      if (lock_prdt_is_same(lock_get_prdt_from_lock(lock), prdt,
                            lock->index->rtr_srs.get())) {
        return (lock);
      }
    }
  }

  return (nullptr);
}

/** Adds a predicate lock request in the predicate lock queue.
 @return        lock where the bit was set */
static lock_t *lock_prdt_add_to_queue(
    ulint type_mode,          /*!< in: lock mode, wait, predicate
                            etc. flags; type is ignored
                            and replaced by LOCK_REC */
    const buf_block_t *block, /*!< in: buffer block containing
                              the record */
    dict_index_t *index,      /*!< in: index of record */
    trx_t *trx,               /*!< in/out: transaction */
    lock_prdt_t *prdt)        /*!< in: Minimum Bounding Rectangle
                              the new lock will be on */
{
  ut_ad(locksys::owns_page_shard(block->get_page_id()));
  ut_ad(!index->is_clustered() && !dict_index_is_online_ddl(index));
  ut_ad(type_mode & (LOCK_PREDICATE | LOCK_PRDT_PAGE));
  ut_ad(!trx_mutex_own(trx));

#ifdef UNIV_DEBUG
  switch (type_mode & LOCK_MODE_MASK) {
    case LOCK_X:
    case LOCK_S:
      break;
    default:
      ut_error;
  }
#endif /* UNIV_DEBUG */

  type_mode |= LOCK_REC;

  if (!(type_mode & LOCK_WAIT)) {
    /* Look for a similar record lock on the same page:
    if one is found we can just set the bit */

    lock_t *lock = lock_prdt_find_on_page(type_mode, block, prdt, trx);

    if (lock != nullptr) {
      if (lock->type_mode & LOCK_PREDICATE) {
        lock_prdt_enlarge_prdt(lock, prdt);
      }

      return (lock);
    }
  }

  RecLock rec_lock(index, block, PRDT_HEAPNO, type_mode);

  trx_mutex_enter(trx);
  auto *created_lock = (rec_lock.create(trx, prdt));
  trx_mutex_exit(trx);

  return (created_lock);
}

/** Checks if locks of other transactions prevent an immediate insert of
 a predicate record.
 @return        DB_SUCCESS, DB_LOCK_WAIT, or DB_DEADLOCK
 */
dberr_t lock_prdt_insert_check_and_lock(
    ulint flags,         /*!< in: if BTR_NO_LOCKING_FLAG bit is
                         set, does nothing */
    const rec_t *rec,    /*!< in: record after which to insert */
    buf_block_t *block,  /*!< in/out: buffer block of rec */
    dict_index_t *index, /*!< in: index */
    que_thr_t *thr,      /*!< in: query thread */
    mtr_t *mtr,          /*!< in/out: mini-transaction */
    lock_prdt_t *prdt)   /*!< in: Predicates with Minimum Bound
                         Rectangle */
{
  ut_ad(block->frame == page_align(rec));

  if (flags & BTR_NO_LOCKING_FLAG) {
    return (DB_SUCCESS);
  }

  ut_ad(!index->table->is_temporary());
  ut_ad(!index->is_clustered());

  trx_t *trx = thr_get_trx(thr);

  dberr_t err = DB_SUCCESS;
  {
    locksys::Shard_latch_guard guard{UT_LOCATION_HERE, block->get_page_id()};

    /* Because this code is invoked for a running transaction by
    the thread that is serving the transaction, it is not necessary
    to hold trx->mutex here. */

    ut_ad(lock_table_has(trx, index->table, LOCK_IX));

    lock_t *lock;

    /* Only need to check locks on prdt_hash */
    lock = lock_rec_get_first(lock_sys->prdt_hash, block, PRDT_HEAPNO);

    if (lock != nullptr) {
      ut_ad(lock->type_mode & LOCK_PREDICATE);

      /* If another transaction has an explicit lock request which locks
      the predicate, waiting or granted, on the successor, the insert
      has to wait.

      Similar to GAP lock, we do not consider lock from inserts conflicts
      with each other */

      const ulint mode = LOCK_X | LOCK_PREDICATE | LOCK_INSERT_INTENTION;

      const lock_t *wait_for =
          lock_prdt_other_has_conflicting(mode, block, prdt, trx);

      if (wait_for != nullptr) {
        rtr_mbr_t *mbr = prdt_get_mbr_from_prdt(prdt);

        trx_mutex_enter(trx);

        /* Allocate MBR on the lock heap */
        lock_init_prdt_from_mbr(prdt, mbr, 0, trx->lock.lock_heap);

        RecLock rec_lock(thr, index, block, PRDT_HEAPNO, mode);

        /* Note that we may get DB_SUCCESS also here! */

        err = rec_lock.add_to_waitq(wait_for, prdt);

        trx_mutex_exit(trx);
      }
    }
  }  // release block latch

  switch (err) {
    case DB_SUCCESS_LOCKED_REC:
      err = DB_SUCCESS;
      /* fall through */
    case DB_SUCCESS:
      /* Update the page max trx id field */
      page_update_max_trx_id(block, buf_block_get_page_zip(block), trx->id,
                             mtr);
    default:
      /* We only care about the two return values. */
      break;
  }
  ut_ad(err == DB_SUCCESS || err == DB_LOCK_WAIT || err == DB_DEADLOCK);
  return (err);
}

void lock_prdt_update_parent(buf_block_t *left_block, buf_block_t *right_block,
                             lock_prdt_t *left_prdt, lock_prdt_t *right_prdt,
                             const page_id_t &page_id) {
  lock_t *lock;

  /* We will operate on three blocks (left, right, parent). Latching their
  shards without deadlock is easiest using exclusive global latch. */
  locksys::Global_exclusive_latch_guard guard{UT_LOCATION_HERE};

  /* Get all locks in parent */
  for (lock = lock_rec_get_first_on_page_addr(lock_sys->prdt_hash, page_id);
       lock; lock = lock_rec_get_next_on_page(lock)) {
    lock_prdt_t *lock_prdt;
    ulint op = PAGE_CUR_DISJOINT;

    ut_ad(lock);

    if (!(lock->type_mode & LOCK_PREDICATE) ||
        (lock->type_mode & LOCK_MODE_MASK) == LOCK_X) {
      continue;
    }

    lock_prdt = lock_get_prdt_from_lock(lock);

    /* Check each lock in parent to see if it intersects with
    left or right child */
    if (!lock_prdt_consistent(lock_prdt, left_prdt, op,
                              lock->index->rtr_srs.get()) &&
        !lock_prdt_find_on_page(lock->type_mode, left_block, lock_prdt,
                                lock->trx)) {
      lock_prdt_add_to_queue(lock->type_mode, left_block, lock->index,
                             lock->trx, lock_prdt);
    }

    if (!lock_prdt_consistent(lock_prdt, right_prdt, op,
                              lock->index->rtr_srs.get()) &&
        !lock_prdt_find_on_page(lock->type_mode, right_block, lock_prdt,
                                lock->trx)) {
      lock_prdt_add_to_queue(lock->type_mode, right_block, lock->index,
                             lock->trx, lock_prdt);
    }
  }
}

/** Update predicate lock when page splits
@param[in,out]  block       page to be split
@param[in,out]  new_block   the new half page
@param[in]      prdt        MBR on the old page
@param[in]      new_prdt    MBR on the new page
@param[in]      type_mode   LOCK_PREDICATE or LOCK_PRDT_PAGE
*/
static void lock_prdt_update_split_low(buf_block_t *block,
                                       buf_block_t *new_block,
                                       lock_prdt_t *prdt, lock_prdt_t *new_prdt,
                                       ulint type_mode) {
  lock_t *lock;

  locksys::Shard_latches_guard guard{UT_LOCATION_HERE, *block, *new_block};
  for (lock = lock_rec_get_first_on_page(lock_hash_get(type_mode), block);
       lock != nullptr; lock = lock_rec_get_next_on_page(lock)) {
    ut_ad(lock);

    /* First dealing with Page Lock */
    if (lock->type_mode & LOCK_PRDT_PAGE) {
      /* Duplicate the lock to new page */

      lock_prdt_add_to_queue(lock->type_mode, new_block, lock->index, lock->trx,
                             nullptr);

      continue;
    }

    /* Now dealing with Predicate Lock */
    lock_prdt_t *lock_prdt;
    ulint op = PAGE_CUR_DISJOINT;

    ut_ad(lock->type_mode & LOCK_PREDICATE);

    /* No need to duplicate waiting X locks */
    if ((lock->type_mode & LOCK_MODE_MASK) == LOCK_X) {
      continue;
    }

    lock_prdt = lock_get_prdt_from_lock(lock);

    if (lock_prdt_consistent(lock_prdt, prdt, op, lock->index->rtr_srs.get())) {
      if (!lock_prdt_consistent(lock_prdt, new_prdt, op,
                                lock->index->rtr_srs.get())) {
        /* Move the lock to new page */

        lock_prdt_add_to_queue(lock->type_mode, new_block, lock->index,
                               lock->trx, lock_prdt);
      }
    } else if (!lock_prdt_consistent(lock_prdt, new_prdt, op,
                                     lock->index->rtr_srs.get())) {
      /* Duplicate the lock to new page */

      lock_prdt_add_to_queue(lock->type_mode, new_block, lock->index, lock->trx,
                             lock_prdt);
    }
  }
}

void lock_prdt_update_split(buf_block_t *block, buf_block_t *new_block,
                            lock_prdt_t *prdt, lock_prdt_t *new_prdt)

{
  lock_prdt_update_split_low(block, new_block, prdt, new_prdt, LOCK_PREDICATE);

  lock_prdt_update_split_low(block, new_block, nullptr, nullptr,
                             LOCK_PRDT_PAGE);
}

/** Initiate a Predicate Lock from a MBR */
void lock_init_prdt_from_mbr(
    lock_prdt_t *prdt, /*!< in/out: predicate to initialized */
    rtr_mbr_t *mbr,    /*!< in: Minimum Bounding Rectangle */
    ulint mode,        /*!< in: Search mode */
    mem_heap_t *heap)  /*!< in: heap for allocating memory */
{
  memset(prdt, 0, sizeof(*prdt));

  if (heap != nullptr) {
    prdt->data = mem_heap_alloc(heap, sizeof(*mbr));
    ut_memcpy(prdt->data, mbr, sizeof(*mbr));
  } else {
    prdt->data = static_cast<void *>(mbr);
  }

  prdt->op = static_cast<uint16>(mode);
}

/** Acquire a predicate lock on a block
 @return        DB_SUCCESS, DB_SUCCESS_LOCKED_REC, DB_LOCK_WAIT, or DB_DEADLOCK
 */
dberr_t lock_prdt_lock(buf_block_t *block,  /*!< in/out: buffer block of rec */
                       lock_prdt_t *prdt,   /*!< in: Predicate for the lock */
                       dict_index_t *index, /*!< in: secondary index */
                       lock_mode mode,      /*!< in: mode of the lock which
                                            the read cursor should set on
                                            records: LOCK_S or LOCK_X; the
                                            latter is possible in
                                            SELECT FOR UPDATE */
                       ulint type_mode,
                       /*!< in: LOCK_PREDICATE or LOCK_PRDT_PAGE */
                       que_thr_t *thr) /*!< in: query thread
                                       (can be NULL if BTR_NO_LOCKING_FLAG) */
{
  trx_t *trx = thr_get_trx(thr);
  dberr_t err = DB_SUCCESS;
  lock_rec_req_status status = LOCK_REC_SUCCESS;

  if (trx->read_only || index->table->is_temporary()) {
    return (DB_SUCCESS);
  }

  ut_ad(!index->is_clustered());
  ut_ad(!dict_index_is_online_ddl(index));
  ut_ad(type_mode & (LOCK_PREDICATE | LOCK_PRDT_PAGE));

  hash_table_t *hash = type_mode == LOCK_PREDICATE ? lock_sys->prdt_hash
                                                   : lock_sys->prdt_page_hash;

  /* Another transaction cannot have an implicit lock on the record,
  because when we come here, we already have modified the clustered
  index record, and this would not have been possible if another active
  transaction had modified this secondary index record. */

  locksys::Shard_latch_guard guard{UT_LOCATION_HERE, block->get_page_id()};

  const ulint prdt_mode = mode | type_mode;
  lock_t *lock = lock_rec_get_first_on_page(hash, block);

  if (lock == nullptr) {
    RecLock rec_lock(index, block, PRDT_HEAPNO, prdt_mode);

    trx_mutex_enter(trx);
    lock = rec_lock.create(trx);
    trx_mutex_exit(trx);

    status = LOCK_REC_SUCCESS_CREATED;

  } else {
    if (lock_rec_get_next_on_page(lock) || lock->trx != trx ||
        lock->type_mode != (LOCK_REC | prdt_mode) ||
        lock_rec_get_n_bits(lock) == 0 ||
        ((type_mode & LOCK_PREDICATE) &&
         (!lock_prdt_consistent(lock_get_prdt_from_lock(lock), prdt, 0,
                                lock->index->rtr_srs.get())))) {
      lock = lock_prdt_has_lock(mode, type_mode, block, prdt, trx);

      if (lock == nullptr) {
        const lock_t *wait_for;

        wait_for = lock_prdt_other_has_conflicting(prdt_mode, block, prdt, trx);

        if (wait_for != nullptr) {
          RecLock rec_lock(thr, index, block, PRDT_HEAPNO, prdt_mode);

          trx_mutex_enter(trx);
          err = rec_lock.add_to_waitq(wait_for);
          trx_mutex_exit(trx);

        } else {
          lock_prdt_add_to_queue(prdt_mode, block, index, trx, prdt);

          status = LOCK_REC_SUCCESS;
        }
      }

    } else {
      if (!lock_rec_get_nth_bit(lock, PRDT_HEAPNO)) {
        lock_rec_set_nth_bit(lock, PRDT_HEAPNO);
        status = LOCK_REC_SUCCESS_CREATED;
      }
    }
  }

  if (status == LOCK_REC_SUCCESS_CREATED && type_mode == LOCK_PREDICATE) {
    /* Append the predicate in the lock record */
    lock_prdt_set_prdt(lock, prdt);
  }
  ut_ad(err == DB_SUCCESS || err == DB_SUCCESS_LOCKED_REC ||
        err == DB_LOCK_WAIT || err == DB_DEADLOCK);
  return (err);
}

dberr_t lock_place_prdt_page_lock(const page_id_t &page_id, dict_index_t *index,
                                  que_thr_t *thr) {
  ut_ad(thr != nullptr);
  ut_ad(!srv_read_only_mode);

  ut_ad(!index->is_clustered());
  ut_ad(!dict_index_is_online_ddl(index));

  /* Another transaction cannot have an implicit lock on the record,
  because when we come here, we already have modified the clustered
  index record, and this would not have been possible if another active
  transaction had modified this secondary index record. */

  RecID rec_id(page_id, PRDT_HEAPNO);
  locksys::Shard_latch_guard guard{UT_LOCATION_HERE, page_id};

  const lock_t *lock =
      lock_rec_get_first_on_page_addr(lock_sys->prdt_page_hash, page_id);

  const ulint mode = LOCK_S | LOCK_PRDT_PAGE;
  trx_t *trx = thr_get_trx(thr);

  if (lock != nullptr) {
    trx_mutex_enter(trx);

    /* Find a matching record lock owned by this transaction. */

    while (lock != nullptr && lock->trx != trx) {
      lock = lock_rec_get_next_on_page_const(lock);
    }

    ut_ad(lock == nullptr || lock->type_mode == (mode | LOCK_REC));
    ut_ad(lock == nullptr || lock_rec_get_n_bits(lock) != 0);

    trx_mutex_exit(trx);
  }

  if (lock == nullptr) {
    RecLock rec_lock(index, rec_id, mode);

    trx_mutex_enter(trx);
    rec_lock.create(trx);
    trx_mutex_exit(trx);

#ifdef PRDT_DIAG
    printf("GIS_DIAGNOSTIC: page lock %d\n", (int)page_no);
#endif /* PRDT_DIAG */
  }

  return (DB_SUCCESS);
}

bool lock_test_prdt_page_lock(const trx_t *trx, const page_id_t &page_id) {
  locksys::Shard_latch_guard guard{UT_LOCATION_HERE, page_id};
  /* Make sure that the only locks on this page (if any) are ours. */
  for (const lock_t *lock =
           lock_rec_get_first_on_page_addr(lock_sys->prdt_page_hash, page_id);
       lock != nullptr; lock = lock_rec_get_next_on_page_const(lock)) {
    if (lock->trx != trx) {
      return false;
    }
  }
  return true;
}

/** Moves the locks of a page to another page and resets the lock bits of
 the donating records. */
void lock_prdt_rec_move(
    const buf_block_t *receiver, /*!< in: buffer block containing
                                 the receiving record */
    const buf_block_t *donator)  /*!< in: buffer block containing
                                 the donating record */
{
  lock_t *lock;

  if (!lock_sys->prdt_hash) {
    return;
  }

  locksys::Shard_latches_guard guard{UT_LOCATION_HERE, *receiver, *donator};

  for (lock = lock_rec_get_first(lock_sys->prdt_hash, donator, PRDT_HEAPNO);
       lock != nullptr; lock = lock_rec_get_next(PRDT_HEAPNO, lock)) {
    const ulint type_mode = lock->type_mode;
    lock_prdt_t *lock_prdt = lock_get_prdt_from_lock(lock);

    lock_rec_trx_wait(lock, PRDT_HEAPNO, type_mode);

    lock_prdt_add_to_queue(type_mode, receiver, lock->index, lock->trx,
                           lock_prdt);
  }
}

/** Removes predicate lock objects set on an index page which is discarded.
@param[in]      block           page to be discarded
@param[in]      lock_hash       lock hash */
void lock_prdt_page_free_from_discard(const buf_block_t *block,
                                      hash_table_t *lock_hash) {
  lock_t *lock;
  lock_t *next_lock;

  ut_ad(locksys::owns_page_shard(block->get_page_id()));

  lock = lock_rec_get_first_on_page(lock_hash, block);

  while (lock != nullptr) {
    next_lock = lock_rec_get_next_on_page(lock);

    trx_t *trx = lock->trx;
    trx_mutex_enter(trx);
    lock_rec_discard(lock);
    trx_mutex_exit(trx);

    lock = next_lock;
  }
}<|MERGE_RESOLUTION|>--- conflicted
+++ resolved
@@ -48,14 +48,8 @@
 #include "ut0vec.h"
 
 /** Get a minimum bounding box from a Predicate
-<<<<<<< HEAD
- @return	the minimum bounding box */
-UNIV_INLINE
-rtr_mbr_t *prdt_get_mbr_from_prdt(
-=======
  @return        the minimum bounding box */
 static inline rtr_mbr_t *prdt_get_mbr_from_prdt(
->>>>>>> fbdaa4de
     const lock_prdt_t *prdt) /*!< in: the lock predicate */
 {
   rtr_mbr_t *mbr_loc = reinterpret_cast<rtr_mbr_t *>(prdt->data);
@@ -75,15 +69,9 @@
 }
 
 /** Get a minimum bounding box directly from a lock
-<<<<<<< HEAD
- @return	the minimum bounding box*/
-UNIV_INLINE
-rtr_mbr_t *lock_prdt_get_mbr_from_lock(const lock_t *lock) /*!< in: the lock */
-=======
  @return        the minimum bounding box*/
 static inline rtr_mbr_t *lock_prdt_get_mbr_from_lock(
     const lock_t *lock) /*!< in: the lock */
->>>>>>> fbdaa4de
 {
   ut_ad(lock->type_mode & LOCK_PREDICATE);
 
@@ -222,17 +210,6 @@
 
 /** Checks if a transaction has a GRANTED stronger or equal predicate lock
  on the page
-<<<<<<< HEAD
- @return	lock or NULL */
-UNIV_INLINE
-lock_t *lock_prdt_has_lock(ulint precise_mode, /*!< in: LOCK_S or LOCK_X */
-                           ulint type_mode,    /*!< in: LOCK_PREDICATE etc. */
-                           const buf_block_t *block, /*!< in: buffer block
-                                                     containing the record */
-                           lock_prdt_t *prdt, /*!< in: The predicate to be
-                                              attached to the new lock */
-                           const trx_t *trx)  /*!< in: transaction */
-=======
  @return        lock or NULL */
 static inline lock_t *lock_prdt_has_lock(
     ulint precise_mode,       /*!< in: LOCK_S or LOCK_X */
@@ -242,7 +219,6 @@
     lock_prdt_t *prdt,        /*!< in: The predicate to be
                               attached to the new lock */
     const trx_t *trx)         /*!< in: transaction */
->>>>>>> fbdaa4de
 {
   lock_t *lock;
 
@@ -526,7 +502,7 @@
   switch (err) {
     case DB_SUCCESS_LOCKED_REC:
       err = DB_SUCCESS;
-      /* fall through */
+      [[fallthrough]];
     case DB_SUCCESS:
       /* Update the page max trx id field */
       page_update_max_trx_id(block, buf_block_get_page_zip(block), trx->id,
