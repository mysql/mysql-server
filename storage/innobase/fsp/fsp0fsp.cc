--- conflicted
+++ resolved
@@ -1342,39 +1342,25 @@
 		= buf_page_create(space, page_no, zip_size, init_mtr);
 #ifdef UNIV_SYNC_DEBUG
 	ut_ad(mtr_memo_contains(mtr, block, MTR_MEMO_PAGE_X_FIX)
-<<<<<<< HEAD
 	      == rw_lock_own(&block->lock, RW_LOCK_X));
-=======
-	      == rw_lock_own(&block->lock, RW_LOCK_EX));
 	ut_ad(mtr_memo_contains(mtr, block, MTR_MEMO_PAGE_SX_FIX)
 	      == rw_lock_own(&block->lock, RW_LOCK_SX));
->>>>>>> 5fa7c89a
 #endif /* UNIV_SYNC_DEBUG */
 	ut_ad(rw_latch == RW_X_LATCH || rw_latch == RW_SX_LATCH);
 
 	/* Mimic buf_page_get(), but avoid the buf_pool->page_hash lookup. */
-<<<<<<< HEAD
-	rw_lock_x_lock(&block->lock);
-
-=======
 	if (rw_latch == RW_X_LATCH) {
 		rw_lock_x_lock(&block->lock);
 	} else {
 		rw_lock_sx_lock(&block->lock);
 	}
->>>>>>> 5fa7c89a
 	mutex_enter(&block->mutex);
 
 	buf_block_buf_fix_inc(block, __FILE__, __LINE__);
 
 	mutex_exit(&block->mutex);
-<<<<<<< HEAD
-
-	mtr_memo_push(init_mtr, block, MTR_MEMO_PAGE_X_FIX);
-=======
 	mtr_memo_push(init_mtr, block, rw_latch == RW_X_LATCH
 		      ? MTR_MEMO_PAGE_X_FIX : MTR_MEMO_PAGE_SX_FIX);
->>>>>>> 5fa7c89a
 
 	if (init_mtr == mtr
 	    || (rw_latch == RW_X_LATCH
