/*****************************************************************************

Copyright (c) 2016, 2022, Oracle and/or its affiliates.

This program is free software; you can redistribute it and/or modify it under
the terms of the GNU General Public License, version 2.0, as published by the
Free Software Foundation.

This program is also distributed with certain software (including but not
limited to OpenSSL) that is licensed under separate terms, as designated in a
particular file or component or in included license documentation. The authors
of MySQL hereby grant you an additional permission to link the program and
your derivative works with the separately licensed software that they have
included with MySQL.

This program is distributed in the hope that it will be useful, but WITHOUT
ANY WARRANTY; without even the implied warranty of MERCHANTABILITY or FITNESS
FOR A PARTICULAR PURPOSE. See the GNU General Public License, version 2.0,
for more details.

You should have received a copy of the GNU General Public License along with
this program; if not, write to the Free Software Foundation, Inc.,
51 Franklin St, Fifth Floor, Boston, MA 02110-1301  USA

*****************************************************************************/

#include <scope_guard.h>
#include "lob0del.h"
#include "lob0first.h"
#include "lob0index.h"
#include "lob0inf.h"
#include "lob0lob.h"
<<<<<<< HEAD
=======
#include "log0buf.h"
#include "row0purge.h"
>>>>>>> fbdaa4de
#include "row0upd.h"
#include "trx0purge.h"
#include "trx0rec.h"
#include "zlob0first.h"
#include "zlob0index.h"
#include "zlob0read.h"

namespace lob {

/** Rollback from undo log information.
@param[in]      ctx     the delete operation context.
@param[in]      index   the clustered index to which LOB belongs.
@param[in]      uf      the update vector of concerned field. */
static void rollback_from_undolog(DeleteContext *ctx, dict_index_t *index,
                                  const upd_field_t *uf) {
  DBUG_TRACE;

  dberr_t err = apply_undolog(ctx->get_mtr(), index, ctx->m_blobref, uf);
  ut_a(err == DB_SUCCESS);
}

/** Rollback modification of a uncompressed LOB.
@param[in]      ctx             the delete operation context information.
@param[in]      index           clustered index in which LOB is present
@param[in]      trxid           the transaction that is being rolled back.
@param[in]      undo_no         during rollback to savepoint, rollback only
                                upto this undo number.
@param[in]      rec_type        undo record type.
@param[in]      uf              update vector of the concerned field. */
static void rollback(DeleteContext *ctx, dict_index_t *index, trx_id_t trxid,
                     undo_no_t undo_no, ulint rec_type, const upd_field_t *uf) {
  DBUG_TRACE;

  ref_t &ref = ctx->m_blobref;

  ut_ad(ctx->m_rollback);

  if (uf != nullptr && uf->lob_diffs != nullptr && uf->lob_diffs->size() > 0) {
    /* Undo log contains changes done to the LOB.  This must have
    been a small change done to LOB.  Apply the undo log on the
    LOB.*/
    rollback_from_undolog(ctx, index, uf);
    return;
  }

  /* Our local_mtr needs to use the same mode as the ctx's mtr, as for example
  built-in tables do not expect redo logging, so we should respect that */
  mtr_log_t parent_mtr_log_mode = ctx->get_mtr()->get_log_mode();

  mtr_t local_mtr;
  mtr_start(&local_mtr);
  local_mtr.set_log_mode(parent_mtr_log_mode);

  ctx->x_latch_rec_page(&local_mtr);

#ifdef UNIV_DEBUG
  const ulint lob_size = ref.length();
#endif /* UNIV_DEBUG */

  /* We mark the LOB as partially deleted here, so that if we crash during the
  while() loop below, then during recovery we will know that the remaining LOB
  data should not be read. OTOH we do not ref.set_page_no(FIL_NULL, &local_mtr)
  until we delete all the pages, so that the recovery can use the reference to
  find the remaining parts of the LOB. */
  ref.set_length(0, &local_mtr);

  page_no_t first_page_no = ref.page_no();
  page_id_t page_id(ref.space_id(), first_page_no);
  page_size_t page_size(dict_table_page_size(index->table));

  first_page_t first(&local_mtr, index);
  first.load_x(page_id, page_size);

  flst_base_node_t *flst = first.index_list();
  fil_addr_t node_loc = flst_get_first(flst, &local_mtr);

#ifdef UNIV_DEBUG
  size_t iteration = 0;
#endif /* UNIV_DEBUG */

  while (!fil_addr_is_null(node_loc)) {
    flst_node_t *node = first.addr2ptr_x(node_loc);
    index_entry_t cur_entry(node, &local_mtr, index);
    if (cur_entry.can_rollback(trxid, undo_no)) {
      node_loc = cur_entry.make_old_version_current(index, first);
    } else {
      node_loc = cur_entry.get_next();
    }

#ifdef UNIV_DEBUG
    ++iteration;
    const ulint index_len = flst_get_len(first.index_list());
    DBUG_EXECUTE_IF("lob_rollback_print_index_size", {
      ib::info(ER_IB_LOB_ROLLBACK_INDEX_LEN, ulonglong{trxid},
               ulonglong{undo_no}, ulonglong{index_len}, ulonglong{iteration});
    });
#endif /* UNIV_DEBUG */

    /* Ensure that the parent mtr (btr_mtr) and the child mtr (lob_mtr)
    do not make conflicting modifications. */
    ut_ad(!local_mtr.conflicts_with(ctx->get_mtr()));
    mtr_commit(&local_mtr);

    DBUG_INJECT_CRASH_WITH_LOG_FLUSH("crash_middle_of_lob_rollback",
                                     static_cast<unsigned>(iteration));

    mtr_start(&local_mtr);
    local_mtr.set_log_mode(parent_mtr_log_mode);
    /* We need to reacquire the first page, because in the next iteration of
    the loop we might access not only the FIL_PAGE_TYPE_LOB_INDEX page which
    contains node_loc, but also the FIL_PAGE_TYPE_LOB_FIRST which contains
    the crucial entry index lists base nodes */
    first.load_x(page_id, page_size);
  }

  if (rec_type == TRX_UNDO_INSERT_REC || first.is_empty()) {
    if (dict_index_is_online_ddl(index)) {
      row_log_table_blob_free(index, ref.page_no());
    }

    first.destroy();

  } else {
    ut_ad(first.validate());
#ifdef UNIV_DEBUG
    /* We set ref length to 0 at the beginning of a rollback(), so seeing 0
    indicates a crash might have happened in the middle of a previous rollback()
    and we are now cleaning the left-overs during recovery. */
    if (lob_size != 0) {
      fil_addr_t first_node_loc = flst_get_first(flst, &local_mtr);
      ut_ad(validate_size(lob_size, index, first_node_loc, &local_mtr));
    }
#endif /* UNIV_DEBUG */
  }

  DBUG_INJECT_CRASH_WITH_LOG_FLUSH("crash_almost_end_of_lob_rollback", 0);
  /* We are done with cleaning up index entries for the given version, so now we
  can modify the reference, so that it is no longer reachable. */
  ctx->x_latch_rec_page(&local_mtr);
  ref.set_page_no(FIL_NULL, &local_mtr);
  ut_ad(ref.length() == 0);

  /* Ensure that the parent mtr (btr_mtr) and the child mtr (lob_mtr)
  do not make conflicting modifications. */
  ut_ad(!local_mtr.conflicts_with(ctx->get_mtr()));
  mtr_commit(&local_mtr);

  DBUG_INJECT_CRASH_WITH_LOG_FLUSH("crash_end_of_lob_rollback", 0);
}

/** Rollback modification of a compressed LOB.
@param[in]      ctx             the delete operation context information.
@param[in]      index           clustered index in which LOB is present
@param[in]      trxid           the transaction that is being rolled back.
@param[in]      undo_no         during rollback to savepoint, rollback only
                                upto this undo number.
@param[in]      rec_type        undo record type. */
static void z_rollback(DeleteContext *ctx, dict_index_t *index, trx_id_t trxid,
                       undo_no_t undo_no, ulint rec_type) {
  ut_ad(ctx->m_rollback);

  ref_t &ref = ctx->m_blobref;

  mtr_t local_mtr;
  mtr_start(&local_mtr);

  ctx->x_latch_rec_page(&local_mtr);
  /* We mark the LOB as partially deleted here, so that if we crash during the
  while() loop below, then during recovery we will know that the remaining LOB
  data should not be read. OTOH we do not ref.set_page_no(FIL_NULL, 0)
  until we delete all the pages, so that the recovery can use the reference to
  find the remaining parts of the LOB. */
  ref.set_length(0, nullptr);
  ctx->zblob_write_blobref(ctx->m_field_no, &local_mtr);

  page_no_t first_page_no = ref.page_no();
  page_id_t page_id(ref.space_id(), first_page_no);
  page_size_t page_size(dict_table_page_size(index->table));

  z_first_page_t first(&local_mtr, index);
  first.load_x(page_id, page_size);

  flst_base_node_t *flst = first.index_list();
  fil_addr_t node_loc = flst_get_first(flst, &local_mtr);

#ifdef UNIV_DEBUG
  size_t iteration = 0;
#endif /* UNIV_DEBUG */

  while (!fil_addr_is_null(node_loc)) {
    flst_node_t *node = first.addr2ptr_x(node_loc);
    z_index_entry_t cur_entry(node, &local_mtr, index);

    if (cur_entry.can_rollback(trxid, undo_no)) {
      node_loc = cur_entry.make_old_version_current(index, first);
    } else {
      node_loc = cur_entry.get_next();
    }

#ifdef UNIV_DEBUG
    ++iteration;
    const ulint index_len = flst_get_len(first.index_list());
    DBUG_EXECUTE_IF("lob_rollback_print_index_size", {
      ib::info(ER_IB_LOB_ROLLBACK_INDEX_LEN, ulonglong{trxid},
               ulonglong{undo_no}, ulonglong{index_len}, ulonglong{iteration});
    });
#endif /* UNIV_DEBUG */

    /* Ensure that the parent mtr (btr_mtr) and the child mtr (lob_mtr)
    do not make conflicting modifications. */
    ut_ad(!local_mtr.conflicts_with(ctx->get_mtr()));
    mtr_commit(&local_mtr);

    DBUG_INJECT_CRASH_WITH_LOG_FLUSH("crash_middle_of_lob_rollback",
                                     static_cast<unsigned>(iteration));

    mtr_start(&local_mtr);
    first.load_x(page_id, page_size);
  }

  if (rec_type == TRX_UNDO_INSERT_REC || first.is_empty()) {
    if (dict_index_is_online_ddl(index)) {
      row_log_table_blob_free(index, ref.page_no());
    }

    first.destroy();

  } else {
    ut_ad(first.validate());
  }

  DBUG_INJECT_CRASH_WITH_LOG_FLUSH("crash_almost_end_of_lob_rollback", 0);
  ut_ad(ctx->get_page_zip() != nullptr);
  /* We are done with cleaning up index entries for the given version, so now we
  can modify the reference, so that it is no longer reachable. */
  ref.set_page_no(FIL_NULL, nullptr);
  ut_ad(ref.length() == 0);
  ctx->x_latch_rec_page(&local_mtr);
  ctx->zblob_write_blobref(ctx->m_field_no, &local_mtr);

  mtr_commit(&local_mtr);

  DBUG_INJECT_CRASH_WITH_LOG_FLUSH("crash_end_of_lob_rollback", 0);
}

/** Purge a compressed LOB.
<<<<<<< HEAD
@param[in]	ctx		the delete operation context information.
@param[in]	index		clustered index in which LOB is present
@param[in]	trxid		the transaction that is being purged.
@param[in]	undo_no		during rollback to savepoint, purge only upto
                                this undo number.
@param[in]	rec_type	undo record type. */
=======
@param[in] ctx                        The delete operation context information.
@param[in] index                Clustered index in which LOB is present
@param[in] trxid                The transaction that is being purged.
@param[in] undo_no              During rollback to savepoint, purge only upto
                                this undo number.
@param[in] rec_type                 Undo record type.
@param[in,out] purge_node       if nullptr, free the complete LOB. Otherwise,
                                save the first page of LOB in this purge node.*/
>>>>>>> fbdaa4de
static void z_purge(DeleteContext *ctx, dict_index_t *index, trx_id_t trxid,
                    undo_no_t undo_no, ulint rec_type) {
  const bool is_rollback = ctx->m_rollback;
  ref_t &ref = ctx->m_blobref;

  if (is_rollback) {
    z_rollback(ctx, index, trxid, undo_no, rec_type);
    return;
  }

  mtr_t *mtr = ctx->get_mtr();
  mtr_t lob_mtr;
  mtr_start(&lob_mtr);
  lob_mtr.set_log_mode(mtr->get_log_mode());

  page_no_t first_page_no = ref.page_no();
  page_id_t page_id(ref.space_id(), first_page_no);

  z_first_page_t first(&lob_mtr, index);
  first.load_x(first_page_no);

  ut_ad(first.validate());

  trx_id_t last_trx_id = first.get_last_trx_id();
  undo_no_t last_undo_no = first.get_last_trx_undo_no();
  ut_ad(first.get_page_type() == FIL_PAGE_TYPE_ZLOB_FIRST);

  flst_base_node_t *flst = first.index_list();
  flst_base_node_t *free_list = first.free_list();
  fil_addr_t node_loc = flst_get_first(flst, &lob_mtr);

  z_index_entry_t cur_entry(&lob_mtr, index);

  while (!fil_addr_is_null(node_loc)) {
    flst_node_t *node = first.addr2ptr_x(node_loc);
    cur_entry.reset(node);

    flst_base_node_t *vers = cur_entry.get_versions_list();
    fil_addr_t ver_loc = flst_get_first(vers, &lob_mtr);

    /* Scan the older versions. */
    while (!fil_addr_is_null(ver_loc)) {
      flst_node_t *ver_node = first.addr2ptr_x(ver_loc);
      z_index_entry_t vers_entry(ver_node, &lob_mtr, index);

      if (vers_entry.can_be_purged(trxid, undo_no)) {
        ver_loc = vers_entry.purge_version(index, first, vers, free_list);
      } else {
        ver_loc = vers_entry.get_next();
      }
    }

    node_loc = cur_entry.get_next();
    cur_entry.reset(nullptr);

    mtr_commit(&lob_mtr);
    mtr_start(&lob_mtr);
    lob_mtr.set_log_mode(mtr->get_log_mode());
    first.load_x(first_page_no);
  }

  mtr_commit(&lob_mtr);
  first.set_mtr(mtr);
  first.load_x(first_page_no);

  bool ok_to_free_2 = (rec_type == TRX_UNDO_UPD_EXIST_REC ||
                       rec_type == TRX_UNDO_UPD_DEL_REC) &&
                      !first.can_be_partially_updated() &&
                      (last_trx_id == trxid) && (last_undo_no == undo_no);

  if (rec_type == TRX_UNDO_DEL_MARK_REC || ok_to_free_2) {
    if (dict_index_is_online_ddl(index)) {
      row_log_table_blob_free(index, ref.page_no());
    }

    first.destroy();

  } else {
    ut_ad(first.validate());
  }

  if (ctx->get_page_zip() != nullptr) {
    ref.set_page_no(FIL_NULL, nullptr);
    ref.set_length(0, nullptr);
    ctx->zblob_write_blobref(ctx->m_field_no, mtr);
  } else {
    /* Note that page_zip will be NULL in
    row_purge_upd_exist_or_extern(). */
    ref.set_page_no(FIL_NULL, mtr);
    ref.set_length(0, mtr);
  }
}

void purge(DeleteContext *ctx, dict_index_t *index, trx_id_t trxid,
           undo_no_t undo_no, ulint rec_type, const upd_field_t *uf) {
  DBUG_TRACE;
  mtr_t lob_mtr;

  ref_t &ref = ctx->m_blobref;
  mtr_t *mtr = ctx->get_mtr();

#ifdef UNIV_DEBUG
  {
    /* Ensure that the btr_mtr is not restarted. */
    const auto restart_count = mtr->m_restart_count;
    auto guard = create_scope_guard([mtr, restart_count]() {
      ut_ad(restart_count == mtr->m_restart_count);
    });
  }
#endif /* UNIV_DEBUG */

  const mtr_log_t log_mode = mtr->get_log_mode();
  const bool is_rollback = ctx->m_rollback;

  /* Update the context object based on the persistent cursor. */
  if (ctx->need_recalc()) {
    ctx->recalc();
  }

  if (ref.is_null()) {
    /* In the rollback, we may encounter a clustered index
    record with some unwritten off-page columns. There is
    nothing to free then. */
    ut_a(ctx->m_rollback);
    return;
  }

  /* In case ref.length()==0, the LOB might be partially deleted (for example
  a crash has happened during a rollback() of insert operation) and we want
  to make sure we delete the remaining parts of the LOB so we don't exit here.
  OTOH, if the reason for ref.length()==0, is because of ref.is_null_relaxed(),
  then we should exit.*/
  if (!ref.is_owner() || ref.page_no() == FIL_NULL || ref.is_null_relaxed() ||
      (ctx->m_rollback && ref.is_inherited())) {
    return;
  }

  if (!is_rollback && uf != nullptr && uf->lob_diffs != nullptr &&
      uf->lob_diffs->size() > 0) {
    /* Undo record contains LOB diffs.  So purge shouldn't look
    at the LOB. */
    return;
  }

  if (!ctx->is_ref_valid()) {
    /* The LOB reference has changed.  Don't proceed. */
    return;
  }

  /* If rec_type is 0, it is not the purge operation. */
  if (!is_rollback && rec_type != 0 && !ctx->is_delete_marked()) {
    /* This is the purge operation. The delete marked clustered record has been
    reused. Purge shouldn't proceed. */
    return;
  }

  space_id_t space_id = ref.space_id();
  ut_ad(space_id == index->space_id());
  page_no_t first_page_no = ref.page_no();
  page_id_t page_id(space_id, first_page_no);
  page_size_t page_size(dict_table_page_size(index->table));

  page_type_t page_type =
      first_page_t::get_page_type(index, page_id, page_size);

  if (page_type == FIL_PAGE_TYPE_ZBLOB ||
      page_type == FIL_PAGE_TYPE_ZBLOB2 || /* Partially purged ZBLOB */
      page_type == FIL_PAGE_TYPE_BLOB || page_type == FIL_PAGE_SDI_BLOB ||
      page_type == FIL_PAGE_SDI_ZBLOB) {
    lob::Deleter free_blob(*ctx);
    free_blob.destroy();
    return;
  }

  if (page_type == FIL_PAGE_TYPE_ZLOB_FIRST) {
    z_purge(ctx, index, trxid, undo_no, rec_type);
    return;
  }

  ut_a(page_type == FIL_PAGE_TYPE_LOB_FIRST);

  if (is_rollback) {
    rollback(ctx, index, trxid, undo_no, rec_type, uf);
    return;
  }

<<<<<<< HEAD
=======
  /* Hold exclusive access to LOB */
  first_page_t btr_first(mtr, index);
  btr_first.load_x(page_id, page_size);
  const trx_id_t last_trx_id = btr_first.get_last_trx_id();
  const undo_no_t last_undo_no = btr_first.get_last_trx_undo_no();

  /* Check if the LOB has to be destroyed. */
  bool ok_to_free = (rec_type == TRX_UNDO_UPD_EXIST_REC ||
                     rec_type == TRX_UNDO_UPD_DEL_REC) &&
                    !btr_first.can_be_partially_updated() &&
                    (last_trx_id == trxid) && (last_undo_no == undo_no);

  if (rec_type == TRX_UNDO_DEL_MARK_REC || ok_to_free) {
    ut_ad(btr_first.get_page_type() == FIL_PAGE_TYPE_LOB_FIRST);

    if (dict_index_is_online_ddl(index)) {
      row_log_table_blob_free(index, ref.page_no());
    }
    if (purge_node == nullptr) {
      /* During rollback, when a record has multiple blobs, freeing the first
      page of one blob in btr_mtr and then attempting to free the next blob
      in a local_mtr will cause mtr conflict between btr_mtr and local_mtr.
      To avoid this problem, free the first page of blobs later.  */
      btr_first.make_empty();
      ctx->add_lob_block(btr_first.get_block());
    } else {
      /* In this case, the LOB is left with only the first page.  Subsequently
      the LOB first page number in the LOB reference is set to FIL_NULL.
      This means that the LOB page is only accessible via an in-memory
      reference held in the purge node. If a crash happens after the btr_mtr
      commit and before freeing the LOB first page, then the LOB first page
      will be leaked. We need to come up with a mechanism to avoid this leak.*/
      btr_first.make_empty();
      purge_node->add_lob_page(index, page_id);
    }

    ref.set_page_no(FIL_NULL, mtr);
    ref.set_length(0, mtr);

    return;
  }

>>>>>>> fbdaa4de
  mtr_start(&lob_mtr);
  lob_mtr.set_log_mode(log_mode);

  /* The current entry - it is the latest version. */
  index_entry_t cur_entry(&lob_mtr, index);
  first_page_t first(&lob_mtr, index);
  first.load_x(page_id, page_size);

  trx_id_t last_trx_id = first.get_last_trx_id();
  undo_no_t last_undo_no = first.get_last_trx_undo_no();

  flst_base_node_t *flst = first.index_list();
  flst_base_node_t *free_list = first.free_list();
  fil_addr_t node_loc = flst_get_first(flst, &lob_mtr);

  while (!fil_addr_is_null(node_loc)) {
    flst_node_t *node = first.addr2ptr_x(node_loc);
    cur_entry.reset(node);

    flst_base_node_t *vers = cur_entry.get_versions_list();
    fil_addr_t ver_loc = flst_get_first(vers, &lob_mtr);

    /* Scan the older versions. */
    while (!fil_addr_is_null(ver_loc)) {
      flst_node_t *ver_node = first.addr2ptr_x(ver_loc);
      index_entry_t vers_entry(ver_node, &lob_mtr, index);

      if (vers_entry.can_be_purged(trxid, undo_no)) {
        ver_loc = vers_entry.purge_version(index, vers, free_list);
      } else {
        ver_loc = vers_entry.get_next();
      }
    }

    node_loc = cur_entry.get_next();
    cur_entry.reset(nullptr);

    /* Ensure that the parent mtr (btr_mtr) and the child mtr (lob_mtr)
    do not make conflicting modifications. */
    ut_ad(!lob_mtr.conflicts_with(mtr));
    mtr_commit(&lob_mtr);
    mtr_start(&lob_mtr);
    lob_mtr.set_log_mode(log_mode);
    first.load_x(page_id, page_size);
  }

  /* Ensure that the parent mtr (btr_mtr) and the child mtr (lob_mtr)
  do not make conflicting modifications. */
  ut_ad(!lob_mtr.conflicts_with(mtr));
  mtr_commit(&lob_mtr);
  first.set_mtr(ctx->get_mtr());
  first.load_x(page_id, page_size);

  bool ok_to_free = (rec_type == TRX_UNDO_UPD_EXIST_REC ||
                     rec_type == TRX_UNDO_UPD_DEL_REC) &&
                    !first.can_be_partially_updated() &&
                    (last_trx_id == trxid) && (last_undo_no == undo_no);

  if (rec_type == TRX_UNDO_DEL_MARK_REC || ok_to_free) {
    ut_ad(first.get_page_type() == FIL_PAGE_TYPE_LOB_FIRST);

    if (dict_index_is_online_ddl(index)) {
      row_log_table_blob_free(index, ref.page_no());
    }
    first.destroy();
  }

  ref.set_page_no(FIL_NULL, mtr);
  ref.set_length(0, mtr);
}

} /* namespace lob */<|MERGE_RESOLUTION|>--- conflicted
+++ resolved
@@ -30,11 +30,8 @@
 #include "lob0index.h"
 #include "lob0inf.h"
 #include "lob0lob.h"
-<<<<<<< HEAD
-=======
 #include "log0buf.h"
 #include "row0purge.h"
->>>>>>> fbdaa4de
 #include "row0upd.h"
 #include "trx0purge.h"
 #include "trx0rec.h"
@@ -281,14 +278,6 @@
 }
 
 /** Purge a compressed LOB.
-<<<<<<< HEAD
-@param[in]	ctx		the delete operation context information.
-@param[in]	index		clustered index in which LOB is present
-@param[in]	trxid		the transaction that is being purged.
-@param[in]	undo_no		during rollback to savepoint, purge only upto
-                                this undo number.
-@param[in]	rec_type	undo record type. */
-=======
 @param[in] ctx                        The delete operation context information.
 @param[in] index                Clustered index in which LOB is present
 @param[in] trxid                The transaction that is being purged.
@@ -297,11 +286,12 @@
 @param[in] rec_type                 Undo record type.
 @param[in,out] purge_node       if nullptr, free the complete LOB. Otherwise,
                                 save the first page of LOB in this purge node.*/
->>>>>>> fbdaa4de
 static void z_purge(DeleteContext *ctx, dict_index_t *index, trx_id_t trxid,
-                    undo_no_t undo_no, ulint rec_type) {
+                    undo_no_t undo_no, ulint rec_type,
+                    purge_node_t *purge_node) {
   const bool is_rollback = ctx->m_rollback;
   ref_t &ref = ctx->m_blobref;
+  const page_size_t page_size(dict_table_page_size(index->table));
 
   if (is_rollback) {
     z_rollback(ctx, index, trxid, undo_no, rec_type);
@@ -309,20 +299,65 @@
   }
 
   mtr_t *mtr = ctx->get_mtr();
+  page_no_t first_page_no = ref.page_no();
+  page_id_t page_id(ref.space_id(), first_page_no);
+
+  /* Hold exclusive access to LOB */
+  z_first_page_t btr_first(mtr, index);
+  btr_first.load_x(page_id, page_size);
+
+  const trx_id_t last_trx_id = btr_first.get_last_trx_id();
+  const undo_no_t last_undo_no = btr_first.get_last_trx_undo_no();
+
+  bool ok_to_free_2 = (rec_type == TRX_UNDO_UPD_EXIST_REC ||
+                       rec_type == TRX_UNDO_UPD_DEL_REC) &&
+                      !btr_first.can_be_partially_updated() &&
+                      (last_trx_id == trxid) && (last_undo_no == undo_no);
+
+  if (rec_type == TRX_UNDO_DEL_MARK_REC || ok_to_free_2) {
+    if (dict_index_is_online_ddl(index)) {
+      row_log_table_blob_free(index, ref.page_no());
+    }
+
+    if (purge_node == nullptr) {
+      btr_first.destroy();
+    } else {
+      /* In this case, the LOB is left with only the first page.  Subsequently
+      the LOB first page number in the LOB reference is set to FIL_NULL.
+      This means that the LOB page is only accessible via an in-memory
+      reference held in the purge node. If a crash happens after the btr_mtr
+      commit and before freeing the LOB first page, then the LOB first page
+      will be leaked. We need to come up with a mechanism to avoid this leak.*/
+      btr_first.make_empty();
+      purge_node->add_lob_page(index, page_id);
+    }
+
+    if (ctx->get_page_zip() != nullptr) {
+      ref.set_page_no(FIL_NULL, nullptr);
+      ref.set_length(0, nullptr);
+      ctx->zblob_write_blobref(ctx->m_field_no, mtr);
+    } else {
+      /* Only purge operation should reach this else block. */
+      ut_ad(purge_node != nullptr);
+
+      /* Note that page_zip will be NULL in
+      row_purge_upd_exist_or_extern(). */
+      ref.set_page_no(FIL_NULL, mtr);
+      ref.set_length(0, mtr);
+    }
+
+    return;
+  }
+
   mtr_t lob_mtr;
   mtr_start(&lob_mtr);
   lob_mtr.set_log_mode(mtr->get_log_mode());
 
-  page_no_t first_page_no = ref.page_no();
-  page_id_t page_id(ref.space_id(), first_page_no);
-
   z_first_page_t first(&lob_mtr, index);
   first.load_x(first_page_no);
 
   ut_ad(first.validate());
 
-  trx_id_t last_trx_id = first.get_last_trx_id();
-  undo_no_t last_undo_no = first.get_last_trx_undo_no();
   ut_ad(first.get_page_type() == FIL_PAGE_TYPE_ZLOB_FIRST);
 
   flst_base_node_t *flst = first.index_list();
@@ -353,31 +388,15 @@
     node_loc = cur_entry.get_next();
     cur_entry.reset(nullptr);
 
+    ut_ad(!lob_mtr.conflicts_with(mtr));
     mtr_commit(&lob_mtr);
     mtr_start(&lob_mtr);
     lob_mtr.set_log_mode(mtr->get_log_mode());
     first.load_x(first_page_no);
   }
 
+  ut_ad(!lob_mtr.conflicts_with(mtr));
   mtr_commit(&lob_mtr);
-  first.set_mtr(mtr);
-  first.load_x(first_page_no);
-
-  bool ok_to_free_2 = (rec_type == TRX_UNDO_UPD_EXIST_REC ||
-                       rec_type == TRX_UNDO_UPD_DEL_REC) &&
-                      !first.can_be_partially_updated() &&
-                      (last_trx_id == trxid) && (last_undo_no == undo_no);
-
-  if (rec_type == TRX_UNDO_DEL_MARK_REC || ok_to_free_2) {
-    if (dict_index_is_online_ddl(index)) {
-      row_log_table_blob_free(index, ref.page_no());
-    }
-
-    first.destroy();
-
-  } else {
-    ut_ad(first.validate());
-  }
 
   if (ctx->get_page_zip() != nullptr) {
     ref.set_page_no(FIL_NULL, nullptr);
@@ -392,7 +411,8 @@
 }
 
 void purge(DeleteContext *ctx, dict_index_t *index, trx_id_t trxid,
-           undo_no_t undo_no, ulint rec_type, const upd_field_t *uf) {
+           undo_no_t undo_no, ulint rec_type, const upd_field_t *uf,
+           purge_node_t *purge_node) {
   DBUG_TRACE;
   mtr_t lob_mtr;
 
@@ -473,7 +493,7 @@
   }
 
   if (page_type == FIL_PAGE_TYPE_ZLOB_FIRST) {
-    z_purge(ctx, index, trxid, undo_no, rec_type);
+    z_purge(ctx, index, trxid, undo_no, rec_type, purge_node);
     return;
   }
 
@@ -484,8 +504,6 @@
     return;
   }
 
-<<<<<<< HEAD
-=======
   /* Hold exclusive access to LOB */
   first_page_t btr_first(mtr, index);
   btr_first.load_x(page_id, page_size);
@@ -528,7 +546,6 @@
     return;
   }
 
->>>>>>> fbdaa4de
   mtr_start(&lob_mtr);
   lob_mtr.set_log_mode(log_mode);
 
@@ -536,9 +553,6 @@
   index_entry_t cur_entry(&lob_mtr, index);
   first_page_t first(&lob_mtr, index);
   first.load_x(page_id, page_size);
-
-  trx_id_t last_trx_id = first.get_last_trx_id();
-  undo_no_t last_undo_no = first.get_last_trx_undo_no();
 
   flst_base_node_t *flst = first.index_list();
   flst_base_node_t *free_list = first.free_list();
@@ -579,22 +593,6 @@
   do not make conflicting modifications. */
   ut_ad(!lob_mtr.conflicts_with(mtr));
   mtr_commit(&lob_mtr);
-  first.set_mtr(ctx->get_mtr());
-  first.load_x(page_id, page_size);
-
-  bool ok_to_free = (rec_type == TRX_UNDO_UPD_EXIST_REC ||
-                     rec_type == TRX_UNDO_UPD_DEL_REC) &&
-                    !first.can_be_partially_updated() &&
-                    (last_trx_id == trxid) && (last_undo_no == undo_no);
-
-  if (rec_type == TRX_UNDO_DEL_MARK_REC || ok_to_free) {
-    ut_ad(first.get_page_type() == FIL_PAGE_TYPE_LOB_FIRST);
-
-    if (dict_index_is_online_ddl(index)) {
-      row_log_table_blob_free(index, ref.page_no());
-    }
-    first.destroy();
-  }
 
   ref.set_page_no(FIL_NULL, mtr);
   ref.set_length(0, mtr);
