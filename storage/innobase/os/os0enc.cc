/***********************************************************************

Copyright (c) 2019, 2022, Oracle and/or its affiliates.

This program is free software; you can redistribute it and/or modify
it under the terms of the GNU General Public License, version 2.0,
as published by the Free Software Foundation.

This program is also distributed with certain software (including
but not limited to OpenSSL) that is licensed under separate terms,
as designated in a particular file or component or in included license
documentation.  The authors of MySQL hereby grant you an additional
permission to link the program and your derivative works with the
separately licensed software that they have included with MySQL.

This program is distributed in the hope that it will be useful,
but WITHOUT ANY WARRANTY; without even the implied warranty of
MERCHANTABILITY or FITNESS FOR A PARTICULAR PURPOSE.  See the
GNU General Public License, version 2.0, for more details.

You should have received a copy of the GNU General Public License
along with this program; if not, write to the Free Software
Foundation, Inc., 51 Franklin St, Fifth Floor, Boston, MA 02110-1301  USA

***********************************************************************/

/** @file os/os0enc.cc
 Encryption code. */

#include "os0enc.h"
#include "fil0fil.h"
#ifdef UNIV_HOTBACKUP
#include "fsp0file.h"
#endif /* UNIV_HOTBACKUP */
#include "log0files_io.h"
#include "mach0data.h"
#include "os0file.h"
#include "page0page.h"
#include "ut0crc32.h"

#include <errno.h>
#include <mysql/components/services/keyring_generator.h>
#include <mysql/components/services/keyring_reader_with_status.h>
#include <mysql/components/services/keyring_writer.h>
#include <scope_guard.h>
#include "keyring_operations_helper.h"
#include "my_aes.h"
#include "my_rnd.h"
#include "mysql/service_mysql_keyring.h"
#include "mysqld.h"

namespace innobase {
namespace encryption {
#ifndef UNIV_HOTBACKUP
SERVICE_TYPE(keyring_reader_with_status) *keyring_reader_service = nullptr;
SERVICE_TYPE(keyring_writer) *keyring_writer_service = nullptr;
SERVICE_TYPE(keyring_generator) *keyring_generator_service = nullptr;

/**
  Initialize keyring component service handles

  @param [in] reg_srv Handle to registry service

  @returns status of keyring service initialization
    @retval true  Success
    @retval false Error
*/
bool init_keyring_services(SERVICE_TYPE(registry) * reg_srv) {
  DBUG_TRACE;

  if (reg_srv == nullptr) {
    return false;
  }

  my_h_service h_keyring_reader_service = nullptr;
  my_h_service h_keyring_writer_service = nullptr;
  my_h_service h_keyring_generator_service = nullptr;

  auto cleanup = [&]() {
    if (h_keyring_reader_service) {
      reg_srv->release(h_keyring_reader_service);
    }
    if (h_keyring_writer_service) {
      reg_srv->release(h_keyring_writer_service);
    }
    if (h_keyring_generator_service) {
      reg_srv->release(h_keyring_generator_service);
    }

    keyring_reader_service = nullptr;
    keyring_writer_service = nullptr;
    keyring_generator_service = nullptr;
  };

  if (reg_srv->acquire("keyring_reader_with_status",
                       &h_keyring_reader_service) ||
      reg_srv->acquire_related("keyring_writer", h_keyring_reader_service,
                               &h_keyring_writer_service) ||
      reg_srv->acquire_related("keyring_generator", h_keyring_reader_service,
                               &h_keyring_generator_service)) {
    cleanup();
    return false;
  }

  keyring_reader_service =
      reinterpret_cast<SERVICE_TYPE(keyring_reader_with_status) *>(
          h_keyring_reader_service);
  keyring_writer_service = reinterpret_cast<SERVICE_TYPE(keyring_writer) *>(
      h_keyring_writer_service);
  keyring_generator_service =
      reinterpret_cast<SERVICE_TYPE(keyring_generator) *>(
          h_keyring_generator_service);

  return true;
}

/**
  Deinitialize keyring component service handles

  @param [in] reg_srv Handle to registry service
*/
void deinit_keyring_services(SERVICE_TYPE(registry) * reg_srv) {
  DBUG_TRACE;

  if (reg_srv == nullptr) {
    return;
  }

  using keyring_reader_t = SERVICE_TYPE_NO_CONST(keyring_reader_with_status);
  using keyring_writer_t = SERVICE_TYPE_NO_CONST(keyring_writer);
  using keyring_generator_t = SERVICE_TYPE_NO_CONST(keyring_generator);

  if (keyring_reader_service) {
    reg_srv->release(reinterpret_cast<my_h_service>(
        const_cast<keyring_reader_t *>(keyring_reader_service)));
  }
  if (keyring_writer_service) {
    reg_srv->release(reinterpret_cast<my_h_service>(
        const_cast<keyring_writer_t *>(keyring_writer_service)));
  }
  if (keyring_generator_service) {
    reg_srv->release(reinterpret_cast<my_h_service>(
        const_cast<keyring_generator_t *>(keyring_generator_service)));
  }

  keyring_reader_service = nullptr;
  keyring_writer_service = nullptr;
  keyring_generator_service = nullptr;
}

/**
  Generate a new key

  @param [in] key_id     Key identifier
  @param [in] key_type   Type of the key
  @param [in] key_length Length of the key

  @returns status of key generation
    @retval true  Success
    @retval fales Error. No error is raised.
*/
bool generate_key(const char *key_id, const char *key_type, size_t key_length) {
  if (key_id == nullptr || key_type == nullptr || key_length == 0) {
    return false;
  }

  if (keyring_generator_service->generate(key_id, nullptr, key_type,
                                          key_length) == true) {
    return false;
  }
  return true;
}

/**
  Remove a key from keyring

  @param [in] key_id Key to be removed
*/
void remove_key(const char *key_id) {
  if (key_id == nullptr) {
    return;
  }

  /* We don't care about the removal status */
  (void)keyring_writer_service->remove(key_id, nullptr);
}

#else

bool init_keyring_services(SERVICE_TYPE(registry) *) { return false; }

void deinit_keyring_services(SERVICE_TYPE(registry) *) { return; }

#endif  // !UNIV_HOTBACKUP
}  // namespace encryption
}  // namespace innobase

constexpr char Encryption::KEY_MAGIC_V1[];
constexpr char Encryption::KEY_MAGIC_V2[];
constexpr char Encryption::KEY_MAGIC_V3[];
constexpr char Encryption::MASTER_KEY_PREFIX[];
constexpr char Encryption::DEFAULT_MASTER_KEY[];

/** Minimum length needed for encryption */
constexpr size_t MIN_ENCRYPTION_LEN = 2 * MY_AES_BLOCK_SIZE + FIL_PAGE_DATA;
/** Key type */
constexpr char innodb_key_type[] = "AES";

/** Current master key id */
uint32_t Encryption::s_master_key_id = Encryption::DEFAULT_MASTER_KEY_ID;

/** Current uuid of server instance */
char Encryption::s_uuid[Encryption::SERVER_UUID_LEN + 1] = {0};

const char *Encryption::to_string(Type type) noexcept {
  switch (type) {
    case NONE:
      return ("N");
    case AES:
      return ("Y");
  }

  ut_d(ut_error);

  ut_o(return ("<UNKNOWN>"));
}

void Encryption::random_value(byte *value) noexcept {
  ut_ad(value != nullptr);

  my_rand_buffer(value, KEY_LEN);
}

void Encryption::create_master_key(byte **master_key) noexcept {
#ifndef UNIV_HOTBACKUP
  size_t key_len;
  char *key_type = nullptr;
  char key_name[MASTER_KEY_NAME_MAX_LEN];

  /* If uuid does not match with current server uuid,
  set uuid as current server uuid. */
  if (strcmp(s_uuid, server_uuid) != 0) {
    memcpy(s_uuid, server_uuid, sizeof(s_uuid) - 1);
  }

  /* Generate new master key */
  snprintf(key_name, MASTER_KEY_NAME_MAX_LEN, "%s-%s-" UINT32PF,
           MASTER_KEY_PREFIX, s_uuid, s_master_key_id + 1);

  /* We call keyring API to generate master key here. */
  bool ret =
      innobase::encryption::generate_key(key_name, innodb_key_type, KEY_LEN);

  /* We call keyring API to get master key here. */
  int retval = keyring_operations_helper::read_secret(
      innobase::encryption::keyring_reader_service, key_name, nullptr,
      master_key, &key_len, &key_type, PSI_INSTRUMENT_ME);

  if (retval == -1 || *master_key == nullptr) {
    ib::error(ER_IB_MSG_831) << "Encryption can't find master key,"
                             << " please check the keyring is loaded."
                             << " ret=" << ret;

    *master_key = nullptr;
  } else {
    ++s_master_key_id;
  }

  if (key_type != nullptr) {
    my_free(key_type);
  }
#endif /* !UNIV_HOTBACKUP */
}

void Encryption::get_master_key(uint32_t master_key_id, char *srv_uuid,
                                byte **master_key) noexcept {
  size_t key_len = 0;
  char *key_type = nullptr;
  char key_name[MASTER_KEY_NAME_MAX_LEN];

  memset(key_name, 0x0, sizeof(key_name));

  if (srv_uuid != nullptr) {
    ut_ad(strlen(srv_uuid) > 0);

    snprintf(key_name, MASTER_KEY_NAME_MAX_LEN, "%s-%s-" UINT32PF,
             MASTER_KEY_PREFIX, srv_uuid, master_key_id);
  } else {
    /* For compitable with 5.7.11, we need to get master key with
    server id. */

    snprintf(key_name, MASTER_KEY_NAME_MAX_LEN, "%s-%lu-" UINT32PF,
             MASTER_KEY_PREFIX, server_id, master_key_id);
  }

#ifndef UNIV_HOTBACKUP
  /* We call keyring API to get master key here. */
  int ret =
      (keyring_operations_helper::read_secret(
           innobase::encryption::keyring_reader_service, key_name, nullptr,
           master_key, &key_len, &key_type, PSI_INSTRUMENT_ME) > -1)
          ? 0
          : 1;
#else  /* !UNIV_HOTBACKUP */
  /* We call MEB to get master key here. */
  int ret = meb_key_fetch(key_name, &key_type, nullptr,
                          reinterpret_cast<void **>(master_key), &key_len);
#endif /* !UNIV_HOTBACKUP */

  if (key_type != nullptr) {
    my_free(key_type);
  }

  if (ret != 0) {
    *master_key = nullptr;

    ib::error(ER_IB_MSG_832) << "Encryption can't find master key,"
                             << " please check the keyring is loaded.";
  }

#ifdef UNIV_ENCRYPT_DEBUG
  if (ret == 0 && *master_key != nullptr) {
    std::ostringstream msg;

    ut_print_buf(msg, *master_key, key_len);

    ib::info(ER_IB_MSG_833)
        << "Fetched master key: " << master_key_id << "{" << msg.str() << "}";
  }
#endif /* UNIV_ENCRYPT_DEBUG */
}

void Encryption::get_master_key(uint32_t *master_key_id,
                                byte **master_key) noexcept {
#ifndef UNIV_HOTBACKUP
  size_t key_len;
  char *key_type = nullptr;
  char key_name[MASTER_KEY_NAME_MAX_LEN];
  extern ib_mutex_t master_key_id_mutex;
  int retval;
  bool key_id_locked = false;

  if (s_master_key_id == DEFAULT_MASTER_KEY_ID) {
    /* Take mutex as master_key_id is going to change. */
    mutex_enter(&master_key_id_mutex);
    key_id_locked = true;
  }

  memset(key_name, 0x0, sizeof(key_name));

  /* Check for s_master_key_id again, as a parallel rotation might have caused
  it to change. */
  if (s_master_key_id == DEFAULT_MASTER_KEY_ID) {
    ut_ad(strlen(server_uuid) > 0);
    memset(s_uuid, 0x0, sizeof(s_uuid));

    /* If m_master_key is DEFAULT_MASTER_KEY_ID, it means there's
    no encrypted tablespace yet. Generate the first master key now and store
    it to keyring. */
    memcpy(s_uuid, server_uuid, sizeof(s_uuid) - 1);

    /* Prepare the server s_uuid. */
    snprintf(key_name, MASTER_KEY_NAME_MAX_LEN, "%s-%s-1", MASTER_KEY_PREFIX,
             s_uuid);

    /* We call keyring API to generate master key here. */
    (void)innobase::encryption::generate_key(key_name, innodb_key_type,
                                             KEY_LEN);

    /* We call keyring API to get master key here. */
    retval = keyring_operations_helper::read_secret(
        innobase::encryption::keyring_reader_service, key_name, nullptr,
        master_key, &key_len, &key_type, PSI_INSTRUMENT_ME);

    if (retval > -1 && *master_key != nullptr) {
      ++s_master_key_id;
      *master_key_id = s_master_key_id;
    }
#ifdef UNIV_ENCRYPT_DEBUG
    if (retval > -1 && *master_key != nullptr) {
      std::ostringstream msg;

      ut_print_buf(msg, *master_key, key_len);

      ib::info(ER_IB_MSG_834)
          << "Generated new master key: {" << msg.str() << "}";
    }
#endif /* UNIV_ENCRYPT_DEBUG */
  } else {
    *master_key_id = s_master_key_id;

    snprintf(key_name, MASTER_KEY_NAME_MAX_LEN, "%s-%s-" UINT32PF,
             MASTER_KEY_PREFIX, s_uuid, *master_key_id);

    /* We call keyring API to get master key here. */
    retval = keyring_operations_helper::read_secret(
        innobase::encryption::keyring_reader_service, key_name, nullptr,
        master_key, &key_len, &key_type, PSI_INSTRUMENT_ME);

    /* For compitability with 5.7.11, we need to try to get master
    key with server id when get master key with server uuid
    failure. */
    if (retval != 1) {
      ut_ad(key_type == nullptr);
      if (key_type != nullptr) {
        my_free(key_type);
        key_type = nullptr;
      }

      snprintf(key_name, MASTER_KEY_NAME_MAX_LEN, "%s-%lu-" UINT32PF,
               MASTER_KEY_PREFIX, server_id, *master_key_id);

      retval = keyring_operations_helper::read_secret(
          innobase::encryption::keyring_reader_service, key_name, nullptr,
          master_key, &key_len, &key_type, PSI_INSTRUMENT_ME);
    }

#ifdef UNIV_ENCRYPT_DEBUG
    if (retval == 1) {
      std::ostringstream msg;

      ut_print_buf(msg, *master_key, key_len);

      ib::info(ER_IB_MSG_835) << "Fetched master key: " << *master_key_id
                              << ": {" << msg.str() << "}";
    }
#endif /* UNIV_ENCRYPT_DEBUG */
  }

  if (retval == -1) {
    *master_key = nullptr;
    ib::error(ER_IB_MSG_836) << "Encryption can't find master key, please check"
                             << " the keyring is loaded.";
  }

  if (key_type != nullptr) {
    my_free(key_type);
    key_type = nullptr;
  }

  if (key_id_locked) {
    mutex_exit(&master_key_id_mutex);
  }

#endif /* !UNIV_HOTBACKUP */
}

<<<<<<< HEAD
bool Encryption::fill_encryption_info(byte *key, byte *iv, byte *encrypt_info,
                                      bool is_boot, bool encrypt_key) noexcept {
=======
bool Encryption::fill_encryption_info(
    const Encryption_metadata &encryption_metadata, bool encrypt_key,
    byte *encrypt_info) noexcept {
>>>>>>> fbdaa4de
  byte *master_key = nullptr;
  uint32_t master_key_id = DEFAULT_MASTER_KEY_ID;
  bool is_default_master_key = false;

  /* Get master key from keyring. For bootstrap, we use a default
  master key which master_key_id is 0. */
  if (encrypt_key) {
    if (is_boot
#ifndef UNIV_HOTBACKUP
        || (strlen(server_uuid) == 0)
#endif
    ) {
      master_key = static_cast<byte *>(ut_zalloc_nokey(KEY_LEN));

      ut_ad(KEY_LEN >= sizeof(DEFAULT_MASTER_KEY));

      strcpy(reinterpret_cast<char *>(master_key), DEFAULT_MASTER_KEY);
      is_default_master_key = true;
    } else {
      get_master_key(&master_key_id, &master_key);

      if (master_key == nullptr) {
        return (false);
      }
    }
  }

  memset(encrypt_info, 0, INFO_SIZE);

  /* Use the new master key to encrypt the key. */
  ut_ad(encrypt_info != nullptr);
  auto ptr = encrypt_info;

  memcpy(ptr, KEY_MAGIC_V3, MAGIC_SIZE);

  ptr += MAGIC_SIZE;

  /* Write master key id. */
  mach_write_to_4(ptr, master_key_id);
  ptr += sizeof(uint32_t);

  /* Write server uuid. */
  memcpy(reinterpret_cast<char *>(ptr), s_uuid, sizeof(s_uuid));
  ptr += sizeof(s_uuid) - 1;

  byte key_info[KEY_LEN * 2];

  memset(key_info, 0x0, sizeof(key_info));

<<<<<<< HEAD
  memcpy(key_info, key, KEY_LEN);

  memcpy(key_info + KEY_LEN, iv, KEY_LEN);
=======
  memcpy(key_info, encryption_metadata.m_key, KEY_LEN);

  memcpy(key_info + KEY_LEN, encryption_metadata.m_iv, KEY_LEN);
>>>>>>> fbdaa4de

  if (encrypt_key) {
    /* Encrypt key and iv. */
    auto elen = my_aes_encrypt(key_info, sizeof(key_info), ptr, master_key,
                               KEY_LEN, my_aes_256_ecb, nullptr, false);

    if (elen == MY_AES_BAD_DATA) {
      my_free(master_key);
      return (false);
    }
  } else {
    /* Keep tablespace key unencrypted. Used by clone. */
    memcpy(ptr, key_info, sizeof(key_info));
  }

  ptr += sizeof(key_info);

  /* Write checksum bytes. */
  auto crc = ut_crc32(key_info, sizeof(key_info));

  mach_write_to_4(ptr, crc);

  if (encrypt_key) {
    ut_ad(master_key != nullptr);
    if (is_default_master_key) {
      ut_free(master_key);
    } else {
      my_free(master_key);
    }
  }

  return (true);
}

<<<<<<< HEAD
byte *Encryption::get_master_key_from_info(byte *encrypt_info, Version version,
                                           uint32_t *m_key_id, char *srv_uuid,
                                           byte **master_key) noexcept {
  byte *ptr;
  uint32 key_id;

  ptr = encrypt_info;
=======
const byte *Encryption::get_master_key_from_info(const byte *encrypt_info,
                                                 Version version,
                                                 uint32_t *m_key_id,
                                                 char *srv_uuid,
                                                 byte **master_key) noexcept {
  const byte *ptr = encrypt_info;
>>>>>>> fbdaa4de
  *m_key_id = 0;

  /* Get master key id. */
  key_id = mach_read_from_4(ptr);
  ptr += sizeof(uint32);

  /* Handle different version encryption information. */
  switch (version) {
    case VERSION_1:
      /* For version 1, it's possible master key id
      occupied 8 bytes. */
      if (mach_read_from_4(ptr) == 0) {
        ptr += sizeof(uint32);
      }

      get_master_key(key_id, nullptr, master_key);
      if (*master_key == nullptr) {
        return (encrypt_info);
      }

      *m_key_id = key_id;
      return (ptr);

    case VERSION_2:
      /* For version 2, it's also possible master key id
      occupied 8 bytes. */
      if (mach_read_from_4(ptr) == 0) {
        ptr += sizeof(uint32);
      }

      /* Get server uuid. */
      memset(srv_uuid, 0, SERVER_UUID_LEN + 1);
      memcpy(srv_uuid, ptr, SERVER_UUID_LEN);

      ut_ad(strlen(srv_uuid) != 0);
      ptr += SERVER_UUID_LEN;

      /* Get master key. */
      get_master_key(key_id, srv_uuid, master_key);
      if (*master_key == nullptr) {
        return (encrypt_info);
      }

      *m_key_id = key_id;
      break;

    case VERSION_3:
      /* Get server uuid. */
      memset(srv_uuid, 0, SERVER_UUID_LEN + 1);
      memcpy(srv_uuid, ptr, SERVER_UUID_LEN);

      ptr += SERVER_UUID_LEN;

      if (key_id == 0) {
        /* When key_id is 0, which means it's the
        default master key for bootstrap. */
        *master_key = static_cast<byte *>(ut_zalloc_nokey(KEY_LEN));
        memcpy(*master_key, DEFAULT_MASTER_KEY, strlen(DEFAULT_MASTER_KEY));
        *m_key_id = 0;
      } else {
        ut_ad(strlen(srv_uuid) != 0);

        /* Get master key. */
        get_master_key(key_id, srv_uuid, master_key);
        if (*master_key == nullptr) {
          return (encrypt_info);
        }

        *m_key_id = key_id;
      }
      break;
  }

  ut_ad(*master_key != nullptr);

  return (ptr);
}

<<<<<<< HEAD
bool Encryption::decode_encryption_info(byte *key, byte *iv,
                                        byte *encryption_info,
                                        bool decrypt_key) noexcept {
  byte *ptr;
  byte *master_key = nullptr;
  uint32_t master_key_id = DEFAULT_MASTER_KEY_ID;
  byte key_info[KEY_LEN * 2];
  ulint crc1;
  ulint crc2;
  char srv_uuid[SERVER_UUID_LEN + 1];
  Version version;

  ptr = encryption_info;
=======
bool Encryption::is_encrypted_with_version(
    const byte *encryption_info, const char *version_magic_bytes) noexcept {
  return std::memcmp(encryption_info, version_magic_bytes,
                     Encryption::MAGIC_SIZE) == 0;
}

bool Encryption::is_encrypted_with_v3(const byte *encryption_info) noexcept {
  return is_encrypted_with_version(encryption_info, Encryption::KEY_MAGIC_V3);
}

bool Encryption::is_encrypted(const byte *encryption_info) noexcept {
  return is_encrypted_with_v3(encryption_info) ||
         is_encrypted_with_version(encryption_info, Encryption::KEY_MAGIC_V2) ||
         is_encrypted_with_version(encryption_info, Encryption::KEY_MAGIC_V1);
}

bool Encryption::decode_encryption_info(Encryption_metadata &e_metadata,
                                        const byte *encryption_info,
                                        bool decrypt_key) noexcept {
  Encryption_key e_key{e_metadata.m_key, e_metadata.m_iv};
  if (decode_encryption_info(dict_sys_t::s_invalid_space_id, e_key,
                             encryption_info, decrypt_key)) {
    e_metadata.m_key_len = Encryption::KEY_LEN;
    e_metadata.m_type = Encryption::AES;
    return true;
  }
  return false;
}

bool Encryption::decode_encryption_info(space_id_t space_id,
                                        Encryption_key &e_key,
                                        const byte *encryption_info,
                                        bool decrypt_key) noexcept {
  const byte *ptr = encryption_info;
  byte *key = e_key.m_key;
  byte *iv = e_key.m_iv;
  uint32_t &master_key_id = e_key.m_master_key_id;
>>>>>>> fbdaa4de

  /* For compatibility with 5.7.11, we need to handle the
  encryption information which created in this old version. */
  if (memcmp(ptr, KEY_MAGIC_V1, MAGIC_SIZE) == 0) {
    version = VERSION_1;
  } else if (memcmp(ptr, KEY_MAGIC_V2, MAGIC_SIZE) == 0) {
    version = VERSION_2;
  } else if (memcmp(ptr, KEY_MAGIC_V3, MAGIC_SIZE) == 0) {
    version = VERSION_3;
  } else {
    /* We don't report an error during recovery, since the
    encryption info maybe hasn't writen into datafile when
    the table is newly created. */
    if (recv_recovery_is_on()) {
      return (true);
    }

    ib::error(ER_IB_MSG_837) << "Failed to decrypt encryption information,"
                             << " found unexpected version of it!";
    return (false);
  }

  ptr += MAGIC_SIZE;

  if (decrypt_key) {
    /* Get master key by key id. */
    ptr = get_master_key_from_info(ptr, version, &master_key_id, srv_uuid,
                                   &master_key);

    /* If can't find the master key, return failure. */
    if (master_key == nullptr) {
      return (false);
    }

#ifdef UNIV_ENCRYPT_DEBUG
    {
      std::ostringstream msg;

      msg << "Master Key ID: " << master_key_id;
      msg << " hex: {";
      ut_print_buf_hex(msg, master_key, KEY_LEN);
      msg << "}";

      ib::info(ER_IB_MSG_838) << msg.str();
    }
#endif /* UNIV_ENCRYPT_DEBUG */

    /* Decrypt tablespace key and iv. */
    auto len = my_aes_decrypt(ptr, sizeof(key_info), key_info, master_key,
                              KEY_LEN, my_aes_256_ecb, nullptr, false);

    if (master_key_id == DEFAULT_MASTER_KEY_ID) {
      ut_free(master_key);
    } else {
      my_free(master_key);
    }

    /* If decryption failed, return error. */
    if (len == MY_AES_BAD_DATA) {
      return (false);
    }
  } else {
    ut_ad(version == VERSION_3);
    /* Skip master Key and server UUID*/
    ptr += sizeof(uint32);
    ptr += SERVER_UUID_LEN;

    /* Get tablespace key information. */
    memcpy(key_info, ptr, sizeof(key_info));
  }

  /* Check checksum bytes. */
  ptr += sizeof(key_info);

  crc1 = mach_read_from_4(ptr);
  crc2 = ut_crc32(key_info, sizeof(key_info));

  if (crc1 != crc2) {
    /* This check could fail only while decrypting key. */
    ut_ad(decrypt_key);

    ib::error(ER_IB_MSG_839)
        << "Failed to decrypt encryption information,"
        << " please check whether key file has been changed!";

    return (false);
  }

  /* Get tablespace key */
  memcpy(key, key_info, KEY_LEN);

  /* Get tablespace iv */
  memcpy(iv, key_info + KEY_LEN, KEY_LEN);

#ifdef UNIV_ENCRYPT_DEBUG
  {
    std::ostringstream msg;

    ut_print_buf_hex(msg, key, KEY_LEN);

    ib::info(ER_IB_MSG_840) << "Key: {" << msg.str() << "}";
  }
  {
    std::ostringstream msg;

    ut_print_buf_hex(msg, iv, KEY_LEN);
    ib::info(ER_IB_MSG_841) << "IV: {" << msg.str() << "}";
  }
#endif /* UNIV_ENCRYPT_DEBUG */

  if (decrypt_key && (s_master_key_id < master_key_id)) {
    s_master_key_id = master_key_id;
    memcpy(s_uuid, srv_uuid, sizeof(s_uuid) - 1);
  }

  return (true);
}

bool Encryption::is_encrypted_page(const byte *page) noexcept {
  ulint page_type = mach_read_from_2(page + FIL_PAGE_TYPE);

  return (page_type == FIL_PAGE_ENCRYPTED ||
          page_type == FIL_PAGE_COMPRESSED_AND_ENCRYPTED ||
          page_type == FIL_PAGE_ENCRYPTED_RTREE);
}

bool Encryption::is_encrypted_log(const byte *block) noexcept {
  return (log_block_get_encrypt_bit(block));
}

bool Encryption::encrypt_log_block(const IORequest &, byte *src_ptr,
                                   byte *dst_ptr) noexcept {
  ulint len = 0;
  ulint data_len;
  ulint main_len;
  ulint remain_len;
  byte remain_buf[MY_AES_BLOCK_SIZE * 2];

#ifdef UNIV_ENCRYPT_DEBUG
  {
    std::ostringstream msg;

    msg << "Encrypting block: " << log_block_get_hdr_no(src_ptr);
    msg << "{";
    ut_print_buf_hex(msg, src_ptr, OS_FILE_LOG_BLOCK_SIZE);
    msg << "}";

    ib::info(ER_IB_MSG_842) << msg.str();
  }
#endif /* UNIV_ENCRYPT_DEBUG */

  /* This is data size which need to encrypt. */
  data_len = OS_FILE_LOG_BLOCK_SIZE - LOG_BLOCK_HDR_SIZE;
  main_len = (data_len / MY_AES_BLOCK_SIZE) * MY_AES_BLOCK_SIZE;
  remain_len = data_len - main_len;

  /* Encrypt the block. */
  /* Copy the header as is. */
  memmove(dst_ptr, src_ptr, LOG_BLOCK_HDR_SIZE);
  ut_ad(memcmp(src_ptr, dst_ptr, LOG_BLOCK_HDR_SIZE) == 0);

  switch (m_type) {
    case NONE:
      ut_error;

    case AES: {
      ut_ad(m_klen == KEY_LEN);

      auto elen = my_aes_encrypt(
          src_ptr + LOG_BLOCK_HDR_SIZE, static_cast<uint32>(main_len),
          dst_ptr + LOG_BLOCK_HDR_SIZE,
          reinterpret_cast<unsigned char *>(m_key), static_cast<uint32>(m_klen),
          my_aes_256_cbc, reinterpret_cast<unsigned char *>(m_iv), false);

      if (elen == MY_AES_BAD_DATA) {
        return (false);
      }

      len = static_cast<ulint>(elen);
      ut_ad(len == main_len);

      /* Copy remain bytes. */
      memcpy(dst_ptr + LOG_BLOCK_HDR_SIZE + len,
             src_ptr + LOG_BLOCK_HDR_SIZE + len,
             OS_FILE_LOG_BLOCK_SIZE - LOG_BLOCK_HDR_SIZE - len);

      /* Encrypt the remain bytes. Since my_aes_encrypt
      request the content which need to encrypt is
      multiple of MY_AES_BLOCK_SIZE, but the block
      content is possiblly not, so, we need to handle
      the tail bytes first. */
      if (remain_len != 0) {
        remain_len = MY_AES_BLOCK_SIZE * 2;

        elen =
            my_aes_encrypt(dst_ptr + LOG_BLOCK_HDR_SIZE + data_len - remain_len,
                           static_cast<uint32>(remain_len), remain_buf,
                           reinterpret_cast<unsigned char *>(m_key),
                           static_cast<uint32>(m_klen), my_aes_256_cbc,
                           reinterpret_cast<unsigned char *>(m_iv), false);

        if (elen == MY_AES_BAD_DATA) {
          return (false);
        }

        memcpy(dst_ptr + LOG_BLOCK_HDR_SIZE + data_len - remain_len, remain_buf,
               remain_len);
      }

      break;
    }

    default:
      ut_error;
  }

#ifdef UNIV_ENCRYPT_DEBUG
  {
    std::ostringstream os{};
    os << "Encrypted block " << log_block_get_hdr_no(dst_ptr) << "."
       << std::endl;
    ut_print_buf_hex(os, dst_ptr, OS_FILE_LOG_BLOCK_SIZE);
    os << std::endl;
    ib::info() << os.str();

    byte *check_buf =
        static_cast<byte *>(ut_malloc_nokey(OS_FILE_LOG_BLOCK_SIZE));
    byte *buf2 = static_cast<byte *>(ut_malloc_nokey(OS_FILE_LOG_BLOCK_SIZE));

    memcpy(check_buf, dst_ptr, OS_FILE_LOG_BLOCK_SIZE);
    log_block_set_encrypt_bit(check_buf, true);
    dberr_t err = decrypt_log(type, check_buf, OS_FILE_LOG_BLOCK_SIZE, buf2,
                              OS_FILE_LOG_BLOCK_SIZE);
    if (err != DB_SUCCESS ||
        memcmp(src_ptr, check_buf, OS_FILE_LOG_BLOCK_SIZE) != 0) {
      std::ostringstream msg{};
      ut_print_buf_hex(msg, src_ptr, OS_FILE_LOG_BLOCK_SIZE);
      ib::error() << msg.str();

      msg.seekp(0);
      ut_print_buf_hex(msg, check_buf, OS_FILE_LOG_BLOCK_SIZE);
      ib::fatal() << msg.str();
    }
    ut_free(buf2);
    ut_free(check_buf);
  }
#endif /* UNIV_ENCRYPT_DEBUG */

  /* Set the encrypted flag. */
  log_block_set_encrypt_bit(dst_ptr, true);

  return (true);
}

byte *Encryption::encrypt_log(const IORequest &type, byte *src, ulint src_len,
                              byte *dst, ulint *dst_len) noexcept {
  byte *src_ptr = src;
  byte *dst_ptr = dst;

  ut_ad(type.is_log());
  ut_ad(src_len % OS_FILE_LOG_BLOCK_SIZE == 0);
  ut_ad(m_type != NONE);

  /* Encrypt the log blocks one by one. */
  while (src_ptr != src + src_len) {
    if (!encrypt_log_block(type, src_ptr, dst_ptr)) {
      *dst_len = src_len;
      ib::error(ER_IB_MSG_843) << " Can't encrypt data of"
                               << " redo log";
      return (src);
    }

    src_ptr += OS_FILE_LOG_BLOCK_SIZE;
    dst_ptr += OS_FILE_LOG_BLOCK_SIZE;
  }

#ifdef UNIV_ENCRYPT_DEBUG
  {
    byte *check_buf = static_cast<byte *>(ut_malloc_nokey(src_len));
    byte *buf2 = static_cast<byte *>(ut_malloc_nokey(src_len));

    memcpy(check_buf, dst, src_len);

    dberr_t err = decrypt_log(type, check_buf, src_len, buf2, src_len);
    if (err != DB_SUCCESS || memcmp(src, check_buf, src_len) != 0) {
      std::ostringstream msg{};
      ut_print_buf_hex(msg, src, src_len);
      ib::error() << msg.str();

      msg.seekp(0);
      ut_print_buf_hex(msg, check_buf, src_len);
      ib::fatal() << msg.str();
    }
    ut_free(buf2);
    ut_free(check_buf);
  }
#endif /* UNIV_ENCRYPT_DEBUG */

  return (dst);
}

bool Encryption::encrypt_low(byte *src, ulint src_len, byte *dst,
                             ulint *dst_len) noexcept {
  const uint16_t page_type = mach_read_from_2(src + FIL_PAGE_TYPE);

  /* Shouldn't encrypt an already encrypted page. */
  ut_ad(!is_encrypted_page(src));

  /* This is data size which need to encrypt. */
  auto src_enc_len = src_len;

  /* In FIL_PAGE_VERSION_2, we encrypt the actual compressed data length. */
  if (page_type == FIL_PAGE_COMPRESSED) {
    src_enc_len =
        mach_read_from_2(src + FIL_PAGE_COMPRESS_SIZE_V1) + FIL_PAGE_DATA;
    /* Extend src_enc_len if needed */
    if (src_enc_len < MIN_ENCRYPTION_LEN) {
      src_enc_len = MIN_ENCRYPTION_LEN;
    }
    ut_a(src_enc_len <= src_len);
  }

  /* Only encrypt the data + trailer, leave the header alone */

  switch (m_type) {
    case NONE:
      ut_error;

    case AES: {
      ut_ad(m_klen == KEY_LEN);

      /* Total length of the data to encrypt. */
      const auto data_len = src_enc_len - FIL_PAGE_DATA;

      /* Server encryption functions expect input data to be in multiples
      of MY_AES_BLOCK SIZE. Therefore we encrypt the overlapping data of
      the chunk_len and trailer_len twice. First we encrypt the bigger
      chunk of data then we do the trailer. The trailer encryption block
      starts at 2 * MY_AES_BLOCK_SIZE bytes offset from the end of the
      enc_len.  During decryption we do the reverse of the above process. */
      ut_ad(data_len >= 2 * MY_AES_BLOCK_SIZE);

      const auto chunk_len = (data_len / MY_AES_BLOCK_SIZE) * MY_AES_BLOCK_SIZE;
      const auto remain_len = data_len - chunk_len;

      auto elen =
          my_aes_encrypt(src + FIL_PAGE_DATA, static_cast<uint32>(chunk_len),
                         dst + FIL_PAGE_DATA, reinterpret_cast<byte *>(m_key),
                         static_cast<uint32>(m_klen), my_aes_256_cbc,
                         reinterpret_cast<byte *>(m_iv), false);

      if (elen == MY_AES_BAD_DATA) {
        const auto page_id = page_get_page_id(src);

        ib::error(ER_IB_MSG_844) << " Can't encrypt data of page " << page_id;
        *dst_len = src_len;
        return false;
      }

      const auto len = static_cast<size_t>(elen);
      ut_a(len == chunk_len);

      /* Encrypt the trailing bytes. */
      if (remain_len != 0) {
        /* Copy remaining bytes and page tailer. */
        memcpy(dst + FIL_PAGE_DATA + len, src + FIL_PAGE_DATA + len,
               remain_len);

        constexpr size_t trailer_len = MY_AES_BLOCK_SIZE * 2;
        byte buf[trailer_len];

        elen = my_aes_encrypt(dst + FIL_PAGE_DATA + data_len - trailer_len,
                              static_cast<uint32>(trailer_len), buf,
                              reinterpret_cast<byte *>(m_key),
                              static_cast<uint32>(m_klen), my_aes_256_cbc,
                              reinterpret_cast<byte *>(m_iv), false);

        if (elen == MY_AES_BAD_DATA) {
          const auto page_id = page_get_page_id(src);

          ib::error(ER_IB_MSG_845) << " Can't encrypt data of page," << page_id;
          *dst_len = src_len;
          return false;
        }

        ut_a(static_cast<size_t>(elen) == trailer_len);

        memcpy(dst + FIL_PAGE_DATA + data_len - trailer_len, buf, trailer_len);
      }

      break;
    }

    default:
      ut_error;
  }

  /* Copy the header as is. */
  memmove(dst, src, FIL_PAGE_DATA);
  ut_ad(memcmp(src, dst, FIL_PAGE_DATA) == 0);

  /* Add encryption control information. Required for decrypting. */
  if (page_type == FIL_PAGE_COMPRESSED) {
    /* If the page is compressed, we don't need to save the
    original type, since it is done in compression already. */
    mach_write_to_2(dst + FIL_PAGE_TYPE, FIL_PAGE_COMPRESSED_AND_ENCRYPTED);
    ut_ad(memcmp(src + FIL_PAGE_TYPE + 2, dst + FIL_PAGE_TYPE + 2,
                 FIL_PAGE_DATA - FIL_PAGE_TYPE - 2) == 0);
  } else if (page_type == FIL_PAGE_RTREE) {
    /* If the page is R-tree page, we need to save original type. */
    mach_write_to_2(dst + FIL_PAGE_TYPE, FIL_PAGE_ENCRYPTED_RTREE);
  } else {
    mach_write_to_2(dst + FIL_PAGE_TYPE, FIL_PAGE_ENCRYPTED);
    mach_write_to_2(dst + FIL_PAGE_ORIGINAL_TYPE_V1, page_type);
  }

  /* Add padding 0 for unused portion */
  if (src_len > src_enc_len) {
    memset(dst + src_enc_len, 0, src_len - src_enc_len);
  }

  *dst_len = src_len;

  return (true);
}

byte *Encryption::encrypt(const IORequest &type, byte *src, ulint src_len,
                          byte *dst, ulint *dst_len) noexcept {
  /* For encrypting redo log, take another way. */
  ut_ad(!type.is_log());

#ifdef UNIV_ENCRYPT_DEBUG
  {
    ulint space_id = mach_read_from_4(src + FIL_PAGE_ARCH_LOG_NO_OR_SPACE_ID);
    ulint page_no = mach_read_from_4(src + FIL_PAGE_OFFSET);

    fprintf(stderr, "Encrypting page:%lu.%lu len:%lu\n", space_id, page_no,
            src_len);
    ut_print_buf(stderr, m_key, 32);
    ut_print_buf(stderr, m_iv, 32);
  }
#endif /* UNIV_ENCRYPT_DEBUG */

  ut_ad(m_type != NONE);

  if (!encrypt_low(src, src_len, dst, dst_len)) {
    return (src);
  }

#ifdef UNIV_ENCRYPT_DEBUG
  {
    byte *check_buf = static_cast<byte *>(ut_malloc_nokey(src_len));
    byte *buf2 = static_cast<byte *>(ut_malloc_nokey(src_len));

    memcpy(check_buf, dst, src_len);

    dberr_t err = decrypt(type, check_buf, src_len, buf2, src_len);
    if (err != DB_SUCCESS ||
        memcmp(src + FIL_PAGE_DATA, check_buf + FIL_PAGE_DATA,
               src_len - FIL_PAGE_DATA) != 0) {
      ut_print_buf(stderr, src, src_len);
      ut_print_buf(stderr, check_buf, src_len);
      ut_d(ut_error);
    }
    ut_free(buf2);
    ut_free(check_buf);

    fprintf(stderr, "Encrypted page:%lu.%lu\n", space_id, page_no);
  }
#endif /* UNIV_ENCRYPT_DEBUG */
  return dst;
}

dberr_t Encryption::decrypt_log_block(const IORequest &, byte *src,
                                      byte *dst) noexcept {
  ulint data_len;
  ulint main_len;
  ulint remain_len;
  byte remain_buf[MY_AES_BLOCK_SIZE * 2];
  byte *ptr = src;

  /* This is data size which need to encrypt. */
  data_len = OS_FILE_LOG_BLOCK_SIZE - LOG_BLOCK_HDR_SIZE;
  main_len = (data_len / MY_AES_BLOCK_SIZE) * MY_AES_BLOCK_SIZE;
  remain_len = data_len - main_len;

  ptr += LOG_BLOCK_HDR_SIZE;
  switch (m_type) {
    case AES: {
      lint elen;

      /* First decrypt the last 2 blocks data of data, since
      data is no block aligned. */
      if (remain_len != 0) {
        ut_ad(m_klen == KEY_LEN);

        remain_len = MY_AES_BLOCK_SIZE * 2;

        /* Copy the last 2 blocks. */
        memcpy(remain_buf, ptr + data_len - remain_len, remain_len);

        elen = my_aes_decrypt(remain_buf, static_cast<uint32>(remain_len),
                              dst + data_len - remain_len,
                              reinterpret_cast<unsigned char *>(m_key),
                              static_cast<uint32>(m_klen), my_aes_256_cbc,
                              reinterpret_cast<unsigned char *>(m_iv), false);
        if (elen == MY_AES_BAD_DATA) {
          return (DB_IO_DECRYPT_FAIL);
        }

        /* Copy the other data bytes to temp area. */
        memcpy(dst, ptr, data_len - remain_len);
      } else {
        ut_ad(data_len == main_len);

        /* Copy the data bytes to temp area. */
        memcpy(dst, ptr, data_len);
      }

      /* Then decrypt the main data */
      elen = my_aes_decrypt(dst, static_cast<uint32>(main_len), ptr,
                            reinterpret_cast<unsigned char *>(m_key),
                            static_cast<uint32>(m_klen), my_aes_256_cbc,
                            reinterpret_cast<unsigned char *>(m_iv), false);
      if (elen == MY_AES_BAD_DATA) {
        return (DB_IO_DECRYPT_FAIL);
      }

      ut_ad(static_cast<ulint>(elen) == main_len);

      /* Copy the remain bytes. */
      memcpy(ptr + main_len, dst + main_len, data_len - main_len);

      break;
    }

    default:
      ib::error(ER_IB_MSG_846)
          << "Encryption algorithm support missing: " << to_string(m_type);
      return (DB_UNSUPPORTED);
  }

  ptr -= LOG_BLOCK_HDR_SIZE;

#ifdef UNIV_ENCRYPT_DEBUG
  {
    std::ostringstream msg{};
    msg << "Decrypted block " << log_block_get_hdr_no(ptr) << "." << std::endl;
    ut_print_buf_hex(msg, ptr, OS_FILE_LOG_BLOCK_SIZE);
    msg << std::endl;
    ib::info() << msg.str();
  }
#endif

  /* Reset the encrypted flag. */
  log_block_set_encrypt_bit(ptr, false);

  return (DB_SUCCESS);
}

dberr_t Encryption::decrypt_log(const IORequest &type, byte *src, ulint src_len,
                                byte *dst) noexcept {
  file::Block *block;
  byte *ptr = src;
  dberr_t ret;

  /* Do nothing if it's not a log request. */
  ut_ad(type.is_log());

  /* The caller doesn't know what to expect */
  if (dst == nullptr) {
    block = os_alloc_block();
    dst = block->m_ptr;
  } else {
    block = nullptr;
  }

  /* Encrypt the log blocks one by one. */
  while (ptr != src + src_len) {
#ifdef UNIV_ENCRYPT_DEBUG
    {
      std::ostringstream msg;

      msg << "Decrypting block: " << log_block_get_hdr_no(ptr) << std::endl;
      msg << "data={" << std::endl;
      ut_print_buf_hex(msg, ptr, OS_FILE_LOG_BLOCK_SIZE);
      msg << std::endl << "}";

      ib::info(ER_IB_MSG_847) << msg.str();
    }
#endif /* UNIV_ENCRYPT_DEBUG */

    /* If it's not an encrypted block, skip it. */
    if (!is_encrypted_log(ptr)) {
      ptr += OS_FILE_LOG_BLOCK_SIZE;
      continue;
    }

    /* Decrypt block */
    ret = decrypt_log_block(type, ptr, dst);
    if (ret != DB_SUCCESS) {
      if (block != nullptr) {
        os_free_block(block);
      }

      return (ret);
    }

    ptr += OS_FILE_LOG_BLOCK_SIZE;
  }

  if (block != nullptr) {
    os_free_block(block);
  }

  return (DB_SUCCESS);
}

dberr_t Encryption::decrypt(const IORequest &type, byte *src, ulint src_len,
                            byte *dst, ulint) noexcept {
  ulint data_len;
  ulint main_len;
  ulint remain_len;
  ulint original_type;
  byte remain_buf[MY_AES_BLOCK_SIZE * 2];
  file::Block *block;

  /* If the page is encrypted, then we need key to decrypt it. */
  if (is_encrypted_page(src) && m_type == NONE) {
    return DB_IO_DECRYPT_FAIL;
  }

  if (!is_encrypted_page(src) || m_type == NONE) {
    /* There is nothing we can do. */
    return DB_SUCCESS;
  }

  /* For compressed page, we need to get the compressed size
  for decryption */
  const ulint page_type = mach_read_from_2(src + FIL_PAGE_TYPE);

  /* Actual length of the compressed data */
  uint16_t z_len = 0;

  if (page_type == FIL_PAGE_COMPRESSED_AND_ENCRYPTED) {
    z_len = mach_read_from_2(src + FIL_PAGE_COMPRESS_SIZE_V1);
    src_len = z_len + FIL_PAGE_DATA;

    Compression::meta_t header;
    Compression::deserialize_header(src, &header);
    if (header.m_version == Compression::FIL_PAGE_VERSION_1) {
      src_len = ut_calc_align(src_len, type.block_size());
    } else {
      /* Extend src_len if needed */
      if (src_len < MIN_ENCRYPTION_LEN) {
        src_len = MIN_ENCRYPTION_LEN;
      }
    }
  }

#ifdef UNIV_ENCRYPT_DEBUG
  const page_id_t page_id(
      mach_read_from_4(src + FIL_PAGE_ARCH_LOG_NO_OR_SPACE_ID),
      mach_read_from_4(src + FIL_PAGE_OFFSET));

  {
    std::ostringstream msg;

    msg << "Decrypting page: " << page_id << " len: " << src_len << std::endl;
    msg << "key={";
    ut_print_buf(msg, m_key, 32);
    msg << "}" << std::endl << "iv= {";
    ut_print_buf(msg, m_iv, 32);
    msg << "}";

    ib::info(ER_IB_MSG_848) << msg.str();
  }
#endif /* UNIV_ENCRYPT_DEBUG */

  original_type =
      static_cast<uint16_t>(mach_read_from_2(src + FIL_PAGE_ORIGINAL_TYPE_V1));

  byte *ptr = src + FIL_PAGE_DATA;

  /* The caller doesn't know what to expect */
  if (dst == nullptr) {
    block = os_alloc_block();
    dst = block->m_ptr;
  } else {
    block = nullptr;
  }

  data_len = src_len - FIL_PAGE_DATA;
  main_len = (data_len / MY_AES_BLOCK_SIZE) * MY_AES_BLOCK_SIZE;
  remain_len = data_len - main_len;

  switch (m_type) {
    case AES: {
      lint elen;

      /* First decrypt the last 2 blocks data of data, since
      data is no block aligned. */
      if (remain_len != 0) {
        ut_ad(m_klen == KEY_LEN);

        remain_len = MY_AES_BLOCK_SIZE * 2;

        /* Copy the last 2 blocks. */
        memcpy(remain_buf, ptr + data_len - remain_len, remain_len);

        elen = my_aes_decrypt(remain_buf, static_cast<uint32>(remain_len),
                              dst + data_len - remain_len,
                              reinterpret_cast<unsigned char *>(m_key),
                              static_cast<uint32>(m_klen), my_aes_256_cbc,
                              reinterpret_cast<unsigned char *>(m_iv), false);

        if (elen == MY_AES_BAD_DATA) {
          if (block != nullptr) {
            os_free_block(block);
          }

          return (DB_IO_DECRYPT_FAIL);
        }

        ut_ad(static_cast<ulint>(elen) == remain_len);

        /* Copy the other data bytes to temp area. */
        memcpy(dst, ptr, data_len - remain_len);
      } else {
        ut_ad(data_len == main_len);

        /* Copy the data bytes to temp area. */
        memcpy(dst, ptr, data_len);
      }

      /* Then decrypt the main data */
      elen = my_aes_decrypt(dst, static_cast<uint32>(main_len), ptr,
                            reinterpret_cast<unsigned char *>(m_key),
                            static_cast<uint32>(m_klen), my_aes_256_cbc,
                            reinterpret_cast<unsigned char *>(m_iv), false);
      if (elen == MY_AES_BAD_DATA) {
        if (block != nullptr) {
          os_free_block(block);
        }

        return (DB_IO_DECRYPT_FAIL);
      }

      ut_ad(static_cast<ulint>(elen) == main_len);

      /* Copy the remain bytes. */
      memcpy(ptr + main_len, dst + main_len, data_len - main_len);

      break;
    }

    default:
      if (!type.is_dblwr()) {
        ib::error(ER_IB_MSG_849)
            << "Encryption algorithm support missing: " << to_string(m_type);
      }

      if (block != nullptr) {
        os_free_block(block);
      }

      return (DB_UNSUPPORTED);
  }

  /* Restore the original page type. If it's a compressed and
  encrypted page, just reset it as compressed page type, since
  we will do uncompress later. */

  if (page_type == FIL_PAGE_ENCRYPTED) {
    mach_write_to_2(src + FIL_PAGE_TYPE, original_type);
    mach_write_to_2(src + FIL_PAGE_ORIGINAL_TYPE_V1, 0);
  } else if (page_type == FIL_PAGE_ENCRYPTED_RTREE) {
    mach_write_to_2(src + FIL_PAGE_TYPE, FIL_PAGE_RTREE);
  } else {
    ut_ad(page_type == FIL_PAGE_COMPRESSED_AND_ENCRYPTED);
    mach_write_to_2(src + FIL_PAGE_TYPE, FIL_PAGE_COMPRESSED);
  }

  if (block != nullptr) {
    os_free_block(block);
  }

#ifdef UNIV_DEBUG
  {
    /* Check if all the padding bytes are zeroes. */
    if (page_type == FIL_PAGE_COMPRESSED_AND_ENCRYPTED) {
      uint32_t padding = src_len - FIL_PAGE_DATA - z_len;
      for (uint32_t i = 0; i < padding; ++i) {
        byte *pad = src + z_len + FIL_PAGE_DATA + i;
        ut_ad(*pad == 0x0);
      }
    }
  }
#endif /* UNIV_DEBUG */

#ifdef UNIV_ENCRYPT_DEBUG
  ib::info(ER_IB_MSG_850) << "Decrypted page: " << page_id;
#endif /* UNIV_ENCRYPT_DEBUG */

  DBUG_EXECUTE_IF("ib_crash_during_decrypt_page", DBUG_SUICIDE(););

  return (DB_SUCCESS);
}

#ifndef UNIV_HOTBACKUP
bool Encryption::check_keyring() noexcept {
  bool ret = false;
  byte *master_key = nullptr;

  /* During bootstrap, default master key is used */
  if (s_master_key_id == DEFAULT_MASTER_KEY_ID) {
    static bool checked = false;
    if (checked) {
      return true;
    }

    /* Generate/Fetch/Delete a dummy master key to confirm keyring is up and
    running. */
    size_t key_len;
    char *key_type = nullptr;
    char key_name[MASTER_KEY_NAME_MAX_LEN];

    key_name[sizeof(DEFAULT_MASTER_KEY)] = 0;

    strncpy(key_name, DEFAULT_MASTER_KEY, sizeof(key_name));

    /*
      We call keyring API to generate master key here.
      We don't care about failure at this point because
      master key may very well be present in keyring.
      All we are trying to check is keyring is functional.
    */
    (void)innobase::encryption::generate_key(key_name, innodb_key_type,
                                             KEY_LEN);

    /* We call keyring API to get master key here. */
    int retval = keyring_operations_helper::read_secret(
        innobase::encryption::keyring_reader_service, key_name, nullptr,
        &master_key, &key_len, &key_type, PSI_INSTRUMENT_ME);

    if (retval == -1) {
      ib::error(ER_IB_MSG_851) << "Check keyring fail, please check the"
                               << " keyring is loaded.";
    } else {
      innobase::encryption::remove_key(key_name);
      ret = true;
      checked = true;
    }

    if (key_type != nullptr) {
      my_free(key_type);
    }

    if (master_key != nullptr) {
      my_free(master_key);
    }
  } else {
    uint32_t master_key_id;

    Encryption::get_master_key(&master_key_id, &master_key);
    if (master_key != nullptr) {
      my_free(master_key);
      ret = true;
    }
  }

  return (ret);
}
#endif /* !UNIV_HOTBACKUP */

Encryption::Type Encryption::get_type() const { return m_type; }

void Encryption::set_type(Encryption::Type type) { m_type = type; }

byte *Encryption::get_key() const { return m_key; }

void Encryption::set_key(byte *key) { m_key = key; }

ulint Encryption::get_key_length() const { return m_klen; }

void Encryption::set_key_length(ulint klen) { m_klen = klen; }

byte *Encryption::get_initial_vector() const { return m_iv; }

void Encryption::set_initial_vector(byte *iv) { m_iv = iv; }

uint32_t Encryption::get_master_key_id() { return s_master_key_id; }

void Encryption::set_or_generate(Type type, byte *key, byte *iv,
                                 Encryption_metadata &metadata) {
  ut_ad(type != Encryption::NONE);
  metadata.m_type = type;
  metadata.m_key_len = Encryption::KEY_LEN;
  if (key == nullptr && iv == nullptr) {
    Encryption::random_value(metadata.m_key);
    Encryption::random_value(metadata.m_iv);
  } else if (key != nullptr && iv != nullptr) {
    memcpy(metadata.m_key, key, Encryption::KEY_LEN);
    memcpy(metadata.m_iv, iv, Encryption::KEY_LEN);
  } else {
    ut_error;
  }
}<|MERGE_RESOLUTION|>--- conflicted
+++ resolved
@@ -157,18 +157,15 @@
 
   @returns status of key generation
     @retval true  Success
-    @retval fales Error. No error is raised.
+    @retval false Error. No error is raised.
 */
 bool generate_key(const char *key_id, const char *key_type, size_t key_length) {
   if (key_id == nullptr || key_type == nullptr || key_length == 0) {
     return false;
   }
 
-  if (keyring_generator_service->generate(key_id, nullptr, key_type,
-                                          key_length) == true) {
-    return false;
-  }
-  return true;
+  return keyring_generator_service->generate(key_id, nullptr, key_type,
+                                             key_length) == 0;
 }
 
 /**
@@ -211,6 +208,9 @@
 
 /** Current uuid of server instance */
 char Encryption::s_uuid[Encryption::SERVER_UUID_LEN + 1] = {0};
+
+/** Tablespaces whose key needs to be reencrypted */
+std::vector<space_id_t> Encryption::s_tablespaces_to_reencrypt;
 
 const char *Encryption::to_string(Type type) noexcept {
   switch (type) {
@@ -445,49 +445,42 @@
 #endif /* !UNIV_HOTBACKUP */
 }
 
-<<<<<<< HEAD
-bool Encryption::fill_encryption_info(byte *key, byte *iv, byte *encrypt_info,
-                                      bool is_boot, bool encrypt_key) noexcept {
-=======
 bool Encryption::fill_encryption_info(
     const Encryption_metadata &encryption_metadata, bool encrypt_key,
     byte *encrypt_info) noexcept {
->>>>>>> fbdaa4de
   byte *master_key = nullptr;
   uint32_t master_key_id = DEFAULT_MASTER_KEY_ID;
-  bool is_default_master_key = false;
-
-  /* Get master key from keyring. For bootstrap, we use a default
-  master key which master_key_id is 0. */
+
+#ifndef UNIV_HOTBACKUP
+  /* Server uuid must have already been generated */
+  ut_ad(strlen(server_uuid) > 0);
+#endif
+
+  /* Get master key from keyring. */
   if (encrypt_key) {
-    if (is_boot
-#ifndef UNIV_HOTBACKUP
-        || (strlen(server_uuid) == 0)
-#endif
-    ) {
-      master_key = static_cast<byte *>(ut_zalloc_nokey(KEY_LEN));
-
-      ut_ad(KEY_LEN >= sizeof(DEFAULT_MASTER_KEY));
-
-      strcpy(reinterpret_cast<char *>(master_key), DEFAULT_MASTER_KEY);
-      is_default_master_key = true;
-    } else {
-      get_master_key(&master_key_id, &master_key);
-
-      if (master_key == nullptr) {
-        return (false);
-      }
-    }
-  }
-
+    get_master_key(&master_key_id, &master_key);
+
+    if (master_key == nullptr) {
+      return (false);
+    }
+
+    ut_ad(master_key_id != DEFAULT_MASTER_KEY_ID);
+    ut_ad(memcmp(master_key, DEFAULT_MASTER_KEY, sizeof(DEFAULT_MASTER_KEY)) !=
+          0);
+  }
+
+  /* Encryption info to be filled in following format
+    --------------------------------------------------------------------------
+   | Magic bytes | master key id | server uuid | tablespace key|iv | checksum |
+    --------------------------------------------------------------------------
+  */
+  ut_ad(encrypt_info != nullptr);
   memset(encrypt_info, 0, INFO_SIZE);
 
-  /* Use the new master key to encrypt the key. */
-  ut_ad(encrypt_info != nullptr);
   auto ptr = encrypt_info;
 
+  /* Write Magic bytes */
   memcpy(ptr, KEY_MAGIC_V3, MAGIC_SIZE);
-
   ptr += MAGIC_SIZE;
 
   /* Write master key id. */
@@ -498,19 +491,13 @@
   memcpy(reinterpret_cast<char *>(ptr), s_uuid, sizeof(s_uuid));
   ptr += sizeof(s_uuid) - 1;
 
+  /* Write (and encrypt if needed) key and iv */
   byte key_info[KEY_LEN * 2];
-
   memset(key_info, 0x0, sizeof(key_info));
 
-<<<<<<< HEAD
-  memcpy(key_info, key, KEY_LEN);
-
-  memcpy(key_info + KEY_LEN, iv, KEY_LEN);
-=======
   memcpy(key_info, encryption_metadata.m_key, KEY_LEN);
 
   memcpy(key_info + KEY_LEN, encryption_metadata.m_iv, KEY_LEN);
->>>>>>> fbdaa4de
 
   if (encrypt_key) {
     /* Encrypt key and iv. */
@@ -525,57 +512,41 @@
     /* Keep tablespace key unencrypted. Used by clone. */
     memcpy(ptr, key_info, sizeof(key_info));
   }
-
   ptr += sizeof(key_info);
 
   /* Write checksum bytes. */
   auto crc = ut_crc32(key_info, sizeof(key_info));
-
   mach_write_to_4(ptr, crc);
 
   if (encrypt_key) {
     ut_ad(master_key != nullptr);
-    if (is_default_master_key) {
-      ut_free(master_key);
-    } else {
-      my_free(master_key);
-    }
+    my_free(master_key);
   }
 
   return (true);
 }
 
-<<<<<<< HEAD
-byte *Encryption::get_master_key_from_info(byte *encrypt_info, Version version,
-                                           uint32_t *m_key_id, char *srv_uuid,
-                                           byte **master_key) noexcept {
-  byte *ptr;
-  uint32 key_id;
-
-  ptr = encrypt_info;
-=======
 const byte *Encryption::get_master_key_from_info(const byte *encrypt_info,
                                                  Version version,
                                                  uint32_t *m_key_id,
                                                  char *srv_uuid,
                                                  byte **master_key) noexcept {
   const byte *ptr = encrypt_info;
->>>>>>> fbdaa4de
   *m_key_id = 0;
 
   /* Get master key id. */
-  key_id = mach_read_from_4(ptr);
-  ptr += sizeof(uint32);
+  uint32_t key_id = mach_read_from_4(ptr);
+  ptr += sizeof(uint32_t);
 
   /* Handle different version encryption information. */
   switch (version) {
     case VERSION_1:
-      /* For version 1, it's possible master key id
-      occupied 8 bytes. */
+      /* For version 1, it's possible master key id occupied 8 bytes. */
       if (mach_read_from_4(ptr) == 0) {
         ptr += sizeof(uint32);
       }
 
+      /* Get master key. */
       get_master_key(key_id, nullptr, master_key);
       if (*master_key == nullptr) {
         return (encrypt_info);
@@ -585,13 +556,12 @@
       return (ptr);
 
     case VERSION_2:
-      /* For version 2, it's also possible master key id
-      occupied 8 bytes. */
+      /* For version 2, it's also possible master key id occupied 8 bytes. */
       if (mach_read_from_4(ptr) == 0) {
         ptr += sizeof(uint32);
       }
 
-      /* Get server uuid. */
+      /* Read server uuid. */
       memset(srv_uuid, 0, SERVER_UUID_LEN + 1);
       memcpy(srv_uuid, ptr, SERVER_UUID_LEN);
 
@@ -608,18 +578,16 @@
       break;
 
     case VERSION_3:
-      /* Get server uuid. */
+      /* Read server uuid. */
       memset(srv_uuid, 0, SERVER_UUID_LEN + 1);
       memcpy(srv_uuid, ptr, SERVER_UUID_LEN);
 
       ptr += SERVER_UUID_LEN;
 
-      if (key_id == 0) {
-        /* When key_id is 0, which means it's the
-        default master key for bootstrap. */
-        *master_key = static_cast<byte *>(ut_zalloc_nokey(KEY_LEN));
+      if (key_id == DEFAULT_MASTER_KEY_ID) {
+        *master_key = static_cast<byte *>(
+            ut::zalloc_withkey(UT_NEW_THIS_FILE_PSI_KEY, KEY_LEN));
         memcpy(*master_key, DEFAULT_MASTER_KEY, strlen(DEFAULT_MASTER_KEY));
-        *m_key_id = 0;
       } else {
         ut_ad(strlen(srv_uuid) != 0);
 
@@ -628,9 +596,9 @@
         if (*master_key == nullptr) {
           return (encrypt_info);
         }
-
-        *m_key_id = key_id;
-      }
+      }
+
+      *m_key_id = key_id;
       break;
   }
 
@@ -639,21 +607,6 @@
   return (ptr);
 }
 
-<<<<<<< HEAD
-bool Encryption::decode_encryption_info(byte *key, byte *iv,
-                                        byte *encryption_info,
-                                        bool decrypt_key) noexcept {
-  byte *ptr;
-  byte *master_key = nullptr;
-  uint32_t master_key_id = DEFAULT_MASTER_KEY_ID;
-  byte key_info[KEY_LEN * 2];
-  ulint crc1;
-  ulint crc2;
-  char srv_uuid[SERVER_UUID_LEN + 1];
-  Version version;
-
-  ptr = encryption_info;
-=======
 bool Encryption::is_encrypted_with_version(
     const byte *encryption_info, const char *version_magic_bytes) noexcept {
   return std::memcmp(encryption_info, version_magic_bytes,
@@ -691,10 +644,10 @@
   byte *key = e_key.m_key;
   byte *iv = e_key.m_iv;
   uint32_t &master_key_id = e_key.m_master_key_id;
->>>>>>> fbdaa4de
 
   /* For compatibility with 5.7.11, we need to handle the
   encryption information which created in this old version. */
+  Version version;
   if (memcmp(ptr, KEY_MAGIC_V1, MAGIC_SIZE) == 0) {
     version = VERSION_1;
   } else if (memcmp(ptr, KEY_MAGIC_V2, MAGIC_SIZE) == 0) {
@@ -703,9 +656,10 @@
     version = VERSION_3;
   } else {
     /* We don't report an error during recovery, since the
-    encryption info maybe hasn't writen into datafile when
-    the table is newly created. */
-    if (recv_recovery_is_on()) {
+    encryption info maybe hasn't written into datafile when
+    the table is newly created. For clone encryption information
+    should have been already correct. */
+    if (recv_recovery_is_on() && !recv_sys->is_cloned_db) {
       return (true);
     }
 
@@ -713,9 +667,12 @@
                              << " found unexpected version of it!";
     return (false);
   }
-
   ptr += MAGIC_SIZE;
 
+  /* Read master key id and read (decrypt if needed) tablespace key and iv. */
+  byte *master_key = nullptr;
+  char srv_uuid[SERVER_UUID_LEN + 1];
+  byte key_info[KEY_LEN * 2];
   if (decrypt_key) {
     /* Get master key by key id. */
     ptr = get_master_key_from_info(ptr, version, &master_key_id, srv_uuid,
@@ -726,25 +683,13 @@
       return (false);
     }
 
-#ifdef UNIV_ENCRYPT_DEBUG
-    {
-      std::ostringstream msg;
-
-      msg << "Master Key ID: " << master_key_id;
-      msg << " hex: {";
-      ut_print_buf_hex(msg, master_key, KEY_LEN);
-      msg << "}";
-
-      ib::info(ER_IB_MSG_838) << msg.str();
-    }
-#endif /* UNIV_ENCRYPT_DEBUG */
-
     /* Decrypt tablespace key and iv. */
     auto len = my_aes_decrypt(ptr, sizeof(key_info), key_info, master_key,
                               KEY_LEN, my_aes_256_ecb, nullptr, false);
 
     if (master_key_id == DEFAULT_MASTER_KEY_ID) {
-      ut_free(master_key);
+      ut::free(master_key);
+      /* Re-encrypt tablespace key with current master key */
     } else {
       my_free(master_key);
     }
@@ -756,19 +701,17 @@
   } else {
     ut_ad(version == VERSION_3);
     /* Skip master Key and server UUID*/
-    ptr += sizeof(uint32);
+    ptr += sizeof(uint32_t);
     ptr += SERVER_UUID_LEN;
 
     /* Get tablespace key information. */
     memcpy(key_info, ptr, sizeof(key_info));
   }
+  ptr += sizeof(key_info);
 
   /* Check checksum bytes. */
-  ptr += sizeof(key_info);
-
-  crc1 = mach_read_from_4(ptr);
-  crc2 = ut_crc32(key_info, sizeof(key_info));
-
+  uint32_t crc1 = mach_read_from_4(ptr);
+  uint32_t crc2 = ut_crc32(key_info, sizeof(key_info));
   if (crc1 != crc2) {
     /* This check could fail only while decrypting key. */
     ut_ad(decrypt_key);
@@ -786,25 +729,27 @@
   /* Get tablespace iv */
   memcpy(iv, key_info + KEY_LEN, KEY_LEN);
 
-#ifdef UNIV_ENCRYPT_DEBUG
-  {
-    std::ostringstream msg;
-
-    ut_print_buf_hex(msg, key, KEY_LEN);
-
-    ib::info(ER_IB_MSG_840) << "Key: {" << msg.str() << "}";
-  }
-  {
-    std::ostringstream msg;
-
-    ut_print_buf_hex(msg, iv, KEY_LEN);
-    ib::info(ER_IB_MSG_841) << "IV: {" << msg.str() << "}";
-  }
-#endif /* UNIV_ENCRYPT_DEBUG */
-
-  if (decrypt_key && (s_master_key_id < master_key_id)) {
-    s_master_key_id = master_key_id;
-    memcpy(s_uuid, srv_uuid, sizeof(s_uuid) - 1);
+  if (decrypt_key) {
+    /* Update server uuid and master key id in encryption metadata */
+    if (master_key_id > s_master_key_id) {
+      s_master_key_id = master_key_id;
+      memcpy(s_uuid, srv_uuid, sizeof(s_uuid) - 1);
+    }
+
+#ifndef UNIV_HOTBACKUP
+    if (master_key_id == DEFAULT_MASTER_KEY_ID &&
+        space_id != dict_sys_t::s_invalid_space_id) {
+      /* Tablespace key needs to be reencrypted with master key */
+
+      if (!srv_master_thread_is_active()) {
+        /* Note down this space and rotate key at the end of recovery */
+        s_tablespaces_to_reencrypt.push_back(space_id);
+      } else {
+        /* This tablespace might not be loaded yet. It's tablepace key will be
+        reencrypted with new master key once it is loaded in fil_ibd_open() */
+      }
+    }
+#endif
   }
 
   return (true);
@@ -862,9 +807,8 @@
 
       auto elen = my_aes_encrypt(
           src_ptr + LOG_BLOCK_HDR_SIZE, static_cast<uint32>(main_len),
-          dst_ptr + LOG_BLOCK_HDR_SIZE,
-          reinterpret_cast<unsigned char *>(m_key), static_cast<uint32>(m_klen),
-          my_aes_256_cbc, reinterpret_cast<unsigned char *>(m_iv), false);
+          dst_ptr + LOG_BLOCK_HDR_SIZE, m_key, static_cast<uint32>(m_klen),
+          my_aes_256_cbc, m_iv, false);
 
       if (elen == MY_AES_BAD_DATA) {
         return (false);
@@ -886,12 +830,10 @@
       if (remain_len != 0) {
         remain_len = MY_AES_BLOCK_SIZE * 2;
 
-        elen =
-            my_aes_encrypt(dst_ptr + LOG_BLOCK_HDR_SIZE + data_len - remain_len,
-                           static_cast<uint32>(remain_len), remain_buf,
-                           reinterpret_cast<unsigned char *>(m_key),
-                           static_cast<uint32>(m_klen), my_aes_256_cbc,
-                           reinterpret_cast<unsigned char *>(m_iv), false);
+        elen = my_aes_encrypt(
+            dst_ptr + LOG_BLOCK_HDR_SIZE + data_len - remain_len,
+            static_cast<uint32>(remain_len), remain_buf, m_key,
+            static_cast<uint32>(m_klen), my_aes_256_cbc, m_iv, false);
 
         if (elen == MY_AES_BAD_DATA) {
           return (false);
@@ -917,9 +859,10 @@
     os << std::endl;
     ib::info() << os.str();
 
-    byte *check_buf =
-        static_cast<byte *>(ut_malloc_nokey(OS_FILE_LOG_BLOCK_SIZE));
-    byte *buf2 = static_cast<byte *>(ut_malloc_nokey(OS_FILE_LOG_BLOCK_SIZE));
+    byte *check_buf = static_cast<byte *>(
+        ut::malloc_withkey(UT_NEW_THIS_FILE_PSI_KEY, OS_FILE_LOG_BLOCK_SIZE));
+    byte *buf2 = static_cast<byte *>(
+        ut::malloc_withkey(UT_NEW_THIS_FILE_PSI_KEY, OS_FILE_LOG_BLOCK_SIZE));
 
     memcpy(check_buf, dst_ptr, OS_FILE_LOG_BLOCK_SIZE);
     log_block_set_encrypt_bit(check_buf, true);
@@ -935,8 +878,8 @@
       ut_print_buf_hex(msg, check_buf, OS_FILE_LOG_BLOCK_SIZE);
       ib::fatal() << msg.str();
     }
-    ut_free(buf2);
-    ut_free(check_buf);
+    ut::free(buf2);
+    ut::free(check_buf);
   }
 #endif /* UNIV_ENCRYPT_DEBUG */
 
@@ -970,8 +913,10 @@
 
 #ifdef UNIV_ENCRYPT_DEBUG
   {
-    byte *check_buf = static_cast<byte *>(ut_malloc_nokey(src_len));
-    byte *buf2 = static_cast<byte *>(ut_malloc_nokey(src_len));
+    byte *check_buf = static_cast<byte *>(
+        ut::malloc_withkey(UT_NEW_THIS_FILE_PSI_KEY, src_len));
+    byte *buf2 = static_cast<byte *>(
+        ut::malloc_withkey(UT_NEW_THIS_FILE_PSI_KEY, src_len));
 
     memcpy(check_buf, dst, src_len);
 
@@ -985,8 +930,8 @@
       ut_print_buf_hex(msg, check_buf, src_len);
       ib::fatal() << msg.str();
     }
-    ut_free(buf2);
-    ut_free(check_buf);
+    ut::free(buf2);
+    ut::free(check_buf);
   }
 #endif /* UNIV_ENCRYPT_DEBUG */
 
@@ -1037,11 +982,10 @@
       const auto chunk_len = (data_len / MY_AES_BLOCK_SIZE) * MY_AES_BLOCK_SIZE;
       const auto remain_len = data_len - chunk_len;
 
-      auto elen =
-          my_aes_encrypt(src + FIL_PAGE_DATA, static_cast<uint32>(chunk_len),
-                         dst + FIL_PAGE_DATA, reinterpret_cast<byte *>(m_key),
-                         static_cast<uint32>(m_klen), my_aes_256_cbc,
-                         reinterpret_cast<byte *>(m_iv), false);
+      auto elen = my_aes_encrypt(
+          src + FIL_PAGE_DATA, static_cast<uint32>(chunk_len),
+          dst + FIL_PAGE_DATA, m_key, static_cast<uint32>(m_klen),
+          my_aes_256_cbc, m_iv, false);
 
       if (elen == MY_AES_BAD_DATA) {
         const auto page_id = page_get_page_id(src);
@@ -1064,10 +1008,9 @@
         byte buf[trailer_len];
 
         elen = my_aes_encrypt(dst + FIL_PAGE_DATA + data_len - trailer_len,
-                              static_cast<uint32>(trailer_len), buf,
-                              reinterpret_cast<byte *>(m_key),
-                              static_cast<uint32>(m_klen), my_aes_256_cbc,
-                              reinterpret_cast<byte *>(m_iv), false);
+                              static_cast<uint32>(trailer_len), buf, m_key,
+                              static_cast<uint32>(m_klen), my_aes_256_cbc, m_iv,
+                              false);
 
         if (elen == MY_AES_BAD_DATA) {
           const auto page_id = page_get_page_id(src);
@@ -1143,8 +1086,10 @@
 
 #ifdef UNIV_ENCRYPT_DEBUG
   {
-    byte *check_buf = static_cast<byte *>(ut_malloc_nokey(src_len));
-    byte *buf2 = static_cast<byte *>(ut_malloc_nokey(src_len));
+    byte *check_buf = static_cast<byte *>(
+        ut::malloc_withkey(UT_NEW_THIS_FILE_PSI_KEY, src_len));
+    byte *buf2 = static_cast<byte *>(
+        ut::malloc_withkey(UT_NEW_THIS_FILE_PSI_KEY, src_len));
 
     memcpy(check_buf, dst, src_len);
 
@@ -1156,8 +1101,8 @@
       ut_print_buf(stderr, check_buf, src_len);
       ut_d(ut_error);
     }
-    ut_free(buf2);
-    ut_free(check_buf);
+    ut::free(buf2);
+    ut::free(check_buf);
 
     fprintf(stderr, "Encrypted page:%lu.%lu\n", space_id, page_no);
   }
@@ -1194,10 +1139,9 @@
         memcpy(remain_buf, ptr + data_len - remain_len, remain_len);
 
         elen = my_aes_decrypt(remain_buf, static_cast<uint32>(remain_len),
-                              dst + data_len - remain_len,
-                              reinterpret_cast<unsigned char *>(m_key),
-                              static_cast<uint32>(m_klen), my_aes_256_cbc,
-                              reinterpret_cast<unsigned char *>(m_iv), false);
+                              dst + data_len - remain_len, m_key,
+                              static_cast<uint32>(m_klen), my_aes_256_cbc, m_iv,
+                              false);
         if (elen == MY_AES_BAD_DATA) {
           return (DB_IO_DECRYPT_FAIL);
         }
@@ -1212,10 +1156,9 @@
       }
 
       /* Then decrypt the main data */
-      elen = my_aes_decrypt(dst, static_cast<uint32>(main_len), ptr,
-                            reinterpret_cast<unsigned char *>(m_key),
-                            static_cast<uint32>(m_klen), my_aes_256_cbc,
-                            reinterpret_cast<unsigned char *>(m_iv), false);
+      elen = my_aes_decrypt(dst, static_cast<uint32>(main_len), ptr, m_key,
+                            static_cast<uint32>(m_klen), my_aes_256_cbc, m_iv,
+                            false);
       if (elen == MY_AES_BAD_DATA) {
         return (DB_IO_DECRYPT_FAIL);
       }
@@ -1403,10 +1346,9 @@
         memcpy(remain_buf, ptr + data_len - remain_len, remain_len);
 
         elen = my_aes_decrypt(remain_buf, static_cast<uint32>(remain_len),
-                              dst + data_len - remain_len,
-                              reinterpret_cast<unsigned char *>(m_key),
-                              static_cast<uint32>(m_klen), my_aes_256_cbc,
-                              reinterpret_cast<unsigned char *>(m_iv), false);
+                              dst + data_len - remain_len, m_key,
+                              static_cast<uint32>(m_klen), my_aes_256_cbc, m_iv,
+                              false);
 
         if (elen == MY_AES_BAD_DATA) {
           if (block != nullptr) {
@@ -1428,10 +1370,9 @@
       }
 
       /* Then decrypt the main data */
-      elen = my_aes_decrypt(dst, static_cast<uint32>(main_len), ptr,
-                            reinterpret_cast<unsigned char *>(m_key),
-                            static_cast<uint32>(m_klen), my_aes_256_cbc,
-                            reinterpret_cast<unsigned char *>(m_iv), false);
+      elen = my_aes_decrypt(dst, static_cast<uint32>(main_len), ptr, m_key,
+                            static_cast<uint32>(m_klen), my_aes_256_cbc, m_iv,
+                            false);
       if (elen == MY_AES_BAD_DATA) {
         if (block != nullptr) {
           os_free_block(block);
@@ -1506,8 +1447,9 @@
   bool ret = false;
   byte *master_key = nullptr;
 
-  /* During bootstrap, default master key is used */
   if (s_master_key_id == DEFAULT_MASTER_KEY_ID) {
+    /* This is the first time encryption is being used or till now no encrypted
+    tablespace is loaded. */
     static bool checked = false;
     if (checked) {
       return true;
@@ -1571,17 +1513,13 @@
 
 void Encryption::set_type(Encryption::Type type) { m_type = type; }
 
-byte *Encryption::get_key() const { return m_key; }
-
-void Encryption::set_key(byte *key) { m_key = key; }
+void Encryption::set_key(const byte *key) { m_key = key; }
 
 ulint Encryption::get_key_length() const { return m_klen; }
 
 void Encryption::set_key_length(ulint klen) { m_klen = klen; }
 
-byte *Encryption::get_initial_vector() const { return m_iv; }
-
-void Encryption::set_initial_vector(byte *iv) { m_iv = iv; }
+void Encryption::set_initial_vector(const byte *iv) { m_iv = iv; }
 
 uint32_t Encryption::get_master_key_id() { return s_master_key_id; }
 
