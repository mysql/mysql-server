--- conflicted
+++ resolved
@@ -52,18 +52,18 @@
 a frame.
   -- The above is true because we look at these fields when the
      corresponding buddy block is free which implies that:
-     * The block we are looking at must have an address aligned at
+     - The block we are looking at must have an address aligned at
        the same size that its free buddy has. For example, if we have
        a free block of 8K then its buddy's address must be aligned at
        8K as well.
-     * It is possible that the block we are looking at may have been
+     - It is possible that the block we are looking at may have been
        further divided into smaller sized blocks but its starting
        address must still remain the start of a page frame i.e.: it
        cannot be middle of a block. For example, if we have a free
        block of size 8K then its buddy may be divided into blocks
        of, say, 1K, 1K, 2K, 4K but the buddy's address will still be
        the starting address of first 1K compressed page.
-     * What is important to note is that for any given block, the
+     - What is important to note is that for any given block, the
        buddy's address cannot be in the middle of a larger block i.e.:
        in above example, our 8K block cannot have a buddy whose address
        is aligned on 8K but it is part of a larger 16K block.
@@ -91,9 +91,9 @@
 
 #ifdef UNIV_DEBUG_VALGRIND
 /** Invalidate memory area that we won't access while page is free */
-UNIV_INLINE
-void buf_buddy_mem_invalid(buf_buddy_free_t *buf, /*!< in: block to check */
-                           ulint i) /*!< in: index of zip_free[] */
+static inline void buf_buddy_mem_invalid(
+    buf_buddy_free_t *buf, /*!< in: block to check */
+    ulint i)               /*!< in: index of zip_free[] */
 {
   const size_t size = BUF_BUDDY_LOW << i;
   ut_ad(i <= BUF_BUDDY_SIZES);
@@ -109,7 +109,7 @@
 
 /** Check if a buddy is stamped free.
  @return whether the buddy is free */
-UNIV_INLINE MY_ATTRIBUTE((warn_unused_result)) bool buf_buddy_stamp_is_free(
+[[nodiscard]] static inline bool buf_buddy_stamp_is_free(
     const buf_buddy_free_t *buf) /*!< in: block to check */
 {
   return (mach_read_from_4(buf->stamp.bytes + BUF_BUDDY_STAMP_OFFSET) ==
@@ -117,9 +117,9 @@
 }
 
 /** Stamps a buddy free. */
-UNIV_INLINE
-void buf_buddy_stamp_free(buf_buddy_free_t *buf, /*!< in/out: block to stamp */
-                          ulint i)               /*!< in: block size */
+static inline void buf_buddy_stamp_free(
+    buf_buddy_free_t *buf, /*!< in/out: block to stamp */
+    ulint i)               /*!< in: block size */
 {
   ut_d(memset(&buf->stamp, static_cast<int>(i), BUF_BUDDY_LOW << i));
   buf_buddy_mem_invalid(buf, i);
@@ -138,9 +138,8 @@
 
 /** Get the offset of the buddy of a compressed page frame.
  @return the buddy relative of page */
-UNIV_INLINE
-void *buf_buddy_get(byte *page, /*!< in: compressed page */
-                    ulint size) /*!< in: page size in bytes */
+static inline void *buf_buddy_get(byte *page, /*!< in: compressed page */
+                                  ulint size) /*!< in: page size in bytes */
 {
   ut_ad(ut_is_2pow(size));
   ut_ad(size >= BUF_BUDDY_LOW);
@@ -184,22 +183,19 @@
 @param[in]      buf             block to check
 @param[in]      i               index of buf_pool->zip_free[]
 @return true if free */
-UNIV_INLINE
-bool buf_buddy_check_free(buf_pool_t *buf_pool, const buf_buddy_free_t *buf,
-                          ulint i) {
+static inline bool buf_buddy_check_free(buf_pool_t *buf_pool,
+                                        const buf_buddy_free_t *buf, ulint i) {
   const ulint size = BUF_BUDDY_LOW << i;
 
   ut_ad(mutex_own(&buf_pool->zip_free_mutex));
   ut_ad(!ut_align_offset(buf, size));
   ut_ad(i >= buf_buddy_get_slot(UNIV_ZIP_SIZE_MIN));
 
-  buf_buddy_free_t *itr;
-
-  for (itr = UT_LIST_GET_FIRST(buf_pool->zip_free[i]); itr && itr != buf;
-       itr = UT_LIST_GET_NEXT(list, itr)) {
-  }
-
-  return (itr == buf);
+  for (auto itr : buf_pool->zip_free[i]) {
+    if (itr == buf) return true;
+  }
+
+  return false;
 }
 #endif /* UNIV_DEBUG */
 
@@ -207,10 +203,10 @@
  @retval BUF_BUDDY_STATE_FREE if fully free
  @retval BUF_BUDDY_STATE_USED if currently in use
  @retval BUF_BUDDY_STATE_PARTIALLY_USED if partially in use. */
-static MY_ATTRIBUTE((warn_unused_result)) buf_buddy_state_t
-    buf_buddy_is_free(buf_buddy_free_t *buf, /*!< in: block to check */
-                      ulint i)               /*!< in: index of
-                                             buf_pool->zip_free[] */
+[[nodiscard]] static buf_buddy_state_t buf_buddy_is_free(
+    buf_buddy_free_t *buf, /*!< in: block to check */
+    ulint i)               /*!< in: index of
+                           buf_pool->zip_free[] */
 {
 #ifdef UNIV_DEBUG
   const ulint size = BUF_BUDDY_LOW << i;
@@ -246,22 +242,13 @@
 }
 
 /** Add a block to the head of the appropriate buddy free list.
-<<<<<<< HEAD
-@param[in]	buf_pool	buffer pool instance
-@param[in,out]	buf		block to be freed
-@param[in]	i		index of buf_pool->zip_free[] */
-UNIV_INLINE
-void buf_buddy_add_to_free(buf_pool_t *buf_pool, buf_buddy_free_t *buf,
-                           ulint i) {
-=======
 @param[in]      buf_pool        buffer pool instance
 @param[in,out]  buf             block to be freed
 @param[in]      i               index of buf_pool->zip_free[] */
 static inline void buf_buddy_add_to_free(buf_pool_t *buf_pool,
                                          buf_buddy_free_t *buf, ulint i) {
->>>>>>> fbdaa4de
   ut_ad(mutex_own(&buf_pool->zip_free_mutex));
-  ut_ad(buf_pool->zip_free[i].start != buf);
+  ut_ad(buf_pool->zip_free[i].first_element != buf);
 
   buf_buddy_stamp_free(buf, i);
   UT_LIST_ADD_FIRST(buf_pool->zip_free[i], buf);
@@ -269,20 +256,11 @@
 }
 
 /** Remove a block from the appropriate buddy free list.
-<<<<<<< HEAD
-@param[in]	buf_pool	buffer pool instance
-@param[in,out]	buf		block to be freed
-@param[in]	i		index of buf_pool->zip_free[] */
-UNIV_INLINE
-void buf_buddy_remove_from_free(buf_pool_t *buf_pool, buf_buddy_free_t *buf,
-                                ulint i) {
-=======
 @param[in]      buf_pool        buffer pool instance
 @param[in,out]  buf             block to be freed
 @param[in]      i               index of buf_pool->zip_free[] */
 static inline void buf_buddy_remove_from_free(buf_pool_t *buf_pool,
                                               buf_buddy_free_t *buf, ulint i) {
->>>>>>> fbdaa4de
   ut_ad(mutex_own(&buf_pool->zip_free_mutex));
   ut_ad(buf_buddy_check_free(buf_pool, buf, i));
 
@@ -594,7 +572,7 @@
 
   if (buf_page_can_relocate(bpage)) {
     /* Relocate the compressed page. */
-    const auto usec = ut_time_monotonic_us();
+    const auto start_time = std::chrono::steady_clock::now();
 
     ut_a(bpage->zip.data == src);
 
@@ -609,7 +587,8 @@
 
     buf_buddy_stat_t *buddy_stat = &buf_pool->buddy_stat[i];
     buddy_stat->relocated++;
-    buddy_stat->relocated_usec += ut_time_monotonic_us() - usec;
+    buddy_stat->relocated_duration +=
+        std::chrono::steady_clock::now() - start_time;
     return (true);
   }
 
