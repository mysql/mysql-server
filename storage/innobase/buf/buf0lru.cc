/*****************************************************************************

Copyright (c) 1995, 2016, Oracle and/or its affiliates. All Rights Reserved.

This program is free software; you can redistribute it and/or modify it under
the terms of the GNU General Public License as published by the Free Software
Foundation; version 2 of the License.

This program is distributed in the hope that it will be useful, but WITHOUT
ANY WARRANTY; without even the implied warranty of MERCHANTABILITY or FITNESS
FOR A PARTICULAR PURPOSE. See the GNU General Public License for more details.

You should have received a copy of the GNU General Public License along with
this program; if not, write to the Free Software Foundation, Inc.,
51 Franklin Street, Suite 500, Boston, MA 02110-1335 USA

*****************************************************************************/

/**************************************************//**
@file buf/buf0lru.cc
The database buffer replacement algorithm

Created 11/5/1995 Heikki Tuuri
*******************************************************/

#include "buf0lru.h"
#ifdef UNIV_NONINL
#include "buf0lru.ic"
#endif /* UNIV_NOINL */

#ifndef UNIV_HOTBACKUP
#include "ut0byte.h"
#include "ut0rnd.h"
#include "sync0rw.h"
#include "hash0hash.h"
#include "os0event.h"
#include "fil0fil.h"
#include "btr0btr.h"
#include "buf0buddy.h"
#include "buf0buf.h"
#include "buf0dblwr.h"
#include "buf0flu.h"
#include "buf0rea.h"
#include "btr0sea.h"
#include "ibuf0ibuf.h"
#include "os0file.h"
#include "page0zip.h"
#include "log0recv.h"
#include "srv0srv.h"
#include "srv0mon.h"
#include "lock0lock.h"

/** The number of blocks from the LRU_old pointer onward, including
the block pointed to, must be buf_pool->LRU_old_ratio/BUF_LRU_OLD_RATIO_DIV
of the whole LRU list length, except that the tolerance defined below
is allowed. Note that the tolerance must be small enough such that for
even the BUF_LRU_OLD_MIN_LEN long LRU list, the LRU_old pointer is not
allowed to point to either end of the LRU list. */

static const ulint BUF_LRU_OLD_TOLERANCE = 20;

/** The minimum amount of non-old blocks when the LRU_old list exists
(that is, when there are more than BUF_LRU_OLD_MIN_LEN blocks).
@see buf_LRU_old_adjust_len */
#define BUF_LRU_NON_OLD_MIN_LEN	5
#if BUF_LRU_NON_OLD_MIN_LEN >= BUF_LRU_OLD_MIN_LEN
# error "BUF_LRU_NON_OLD_MIN_LEN >= BUF_LRU_OLD_MIN_LEN"
#endif

/** When dropping the search hash index entries before deleting an ibd
file, we build a local array of pages belonging to that tablespace
in the buffer pool. Following is the size of that array.
We also release buf_pool->mutex after scanning this many pages of the
flush_list when dropping a table. This is to ensure that other threads
are not blocked for extended period of time when using very large
buffer pools. */
static const ulint BUF_LRU_DROP_SEARCH_SIZE = 1024;

/** We scan these many blocks when looking for a clean page to evict
during LRU eviction. */
static const ulint BUF_LRU_SEARCH_SCAN_THRESHOLD = 100;

/** If we switch on the InnoDB monitor because there are too few available
frames in the buffer pool, we set this to TRUE */
static bool buf_lru_switched_on_innodb_mon = false;

/******************************************************************//**
These statistics are not 'of' LRU but 'for' LRU.  We keep count of I/O
and page_zip_decompress() operations.  Based on the statistics,
buf_LRU_evict_from_unzip_LRU() decides if we want to evict from
unzip_LRU or the regular LRU.  From unzip_LRU, we will only evict the
uncompressed frame (meaning we can evict dirty blocks as well).  From
the regular LRU, we will evict the entire block (i.e.: both the
uncompressed and compressed data), which must be clean. */

/* @{ */

/** Number of intervals for which we keep the history of these stats.
Each interval is 1 second, defined by the rate at which
srv_error_monitor_thread() calls buf_LRU_stat_update(). */
static const ulint BUF_LRU_STAT_N_INTERVAL = 50;

/** Co-efficient with which we multiply I/O operations to equate them
with page_zip_decompress() operations. */
static const ulint BUF_LRU_IO_TO_UNZIP_FACTOR = 50;

/** Sampled values buf_LRU_stat_cur.
Not protected by any mutex.  Updated by buf_LRU_stat_update(). */
static buf_LRU_stat_t		buf_LRU_stat_arr[BUF_LRU_STAT_N_INTERVAL];

/** Cursor to buf_LRU_stat_arr[] that is updated in a round-robin fashion. */
static ulint			buf_LRU_stat_arr_ind;

/** Current operation counters.  Not protected by any mutex.  Cleared
by buf_LRU_stat_update(). */
buf_LRU_stat_t	buf_LRU_stat_cur;

/** Running sum of past values of buf_LRU_stat_cur.
Updated by buf_LRU_stat_update().  Not Protected by any mutex. */
buf_LRU_stat_t	buf_LRU_stat_sum;

/* @} */

/** @name Heuristics for detecting index scan @{ */
/** Move blocks to "new" LRU list only if the first access was at
least this many milliseconds ago.  Not protected by any mutex or latch. */
uint	buf_LRU_old_threshold_ms;
/* @} */

/******************************************************************//**
Takes a block out of the LRU list and page hash table.
If the block is compressed-only (BUF_BLOCK_ZIP_PAGE),
the object will be freed.

The caller must hold buf_pool->mutex, the buf_page_get_mutex() mutex
and the appropriate hash_lock. This function will release the
buf_page_get_mutex() and the hash_lock.

If a compressed page is freed other compressed pages may be relocated.
@retval true if BUF_BLOCK_FILE_PAGE was removed from page_hash. The
caller needs to free the page to the free list
@retval false if BUF_BLOCK_ZIP_PAGE was removed from page_hash. In
this case the block is already returned to the buddy allocator. */
static MY_ATTRIBUTE((warn_unused_result))
bool
buf_LRU_block_remove_hashed(
/*========================*/
	buf_page_t*	bpage,	/*!< in: block, must contain a file page and
				be in a state where it can be freed; there
				may or may not be a hash index to the page */
	bool		zip);	/*!< in: true if should remove also the
				compressed page of an uncompressed page */
/******************************************************************//**
Puts a file page whose has no hash index to the free list. */
static
void
buf_LRU_block_free_hashed_page(
/*===========================*/
	buf_block_t*	block);	/*!< in: block, must contain a file page and
				be in a state where it can be freed */

/******************************************************************//**
Increases LRU size in bytes with page size inline function */
static inline
void
incr_LRU_size_in_bytes(
/*===================*/
	buf_page_t*	bpage,		/*!< in: control block */
	buf_pool_t*	buf_pool)	/*!< in: buffer pool instance */
{
	ut_ad(buf_pool_mutex_own(buf_pool));

	buf_pool->stat.LRU_bytes += bpage->size.physical();

	ut_ad(buf_pool->stat.LRU_bytes <= buf_pool->curr_pool_size);
}

/******************************************************************//**
Determines if the unzip_LRU list should be used for evicting a victim
instead of the general LRU list.
@return TRUE if should use unzip_LRU */
ibool
buf_LRU_evict_from_unzip_LRU(
/*=========================*/
	buf_pool_t*	buf_pool)
{
	ut_ad(buf_pool_mutex_own(buf_pool));

	/* If the unzip_LRU list is empty, we can only use the LRU. */
	if (UT_LIST_GET_LEN(buf_pool->unzip_LRU) == 0) {
		return(FALSE);
	}

	/* If unzip_LRU is at most 10% of the size of the LRU list,
	then use the LRU.  This slack allows us to keep hot
	decompressed pages in the buffer pool. */
	if (UT_LIST_GET_LEN(buf_pool->unzip_LRU)
	    <= UT_LIST_GET_LEN(buf_pool->LRU) / 10) {
		return(FALSE);
	}

	/* If eviction hasn't started yet, we assume by default
	that a workload is disk bound. */
	if (buf_pool->freed_page_clock == 0) {
		return(TRUE);
	}

	/* Calculate the average over past intervals, and add the values
	of the current interval. */
	ulint	io_avg = buf_LRU_stat_sum.io / BUF_LRU_STAT_N_INTERVAL
		+ buf_LRU_stat_cur.io;

	ulint	unzip_avg = buf_LRU_stat_sum.unzip / BUF_LRU_STAT_N_INTERVAL
		+ buf_LRU_stat_cur.unzip;

	/* Decide based on our formula.  If the load is I/O bound
	(unzip_avg is smaller than the weighted io_avg), evict an
	uncompressed frame from unzip_LRU.  Otherwise we assume that
	the load is CPU bound and evict from the regular LRU. */
	return(unzip_avg <= io_avg * BUF_LRU_IO_TO_UNZIP_FACTOR);
}

/** Attempts to drop page hash index on a batch of pages belonging to a
particular space id.
@param[in]	space_id	space id
@param[in]	page_size	page size
@param[in]	arr		array of page_no
@param[in]	count		number of entries in array */
static
void
buf_LRU_drop_page_hash_batch(
	ulint			space_id,
	const page_size_t&	page_size,
	const ulint*		arr,
	ulint			count)
{
	ut_ad(count <= BUF_LRU_DROP_SEARCH_SIZE);

	for (ulint i = 0; i < count; ++i, ++arr) {
		/* While our only caller
		buf_LRU_drop_page_hash_for_tablespace()
		is being executed for DROP TABLE or similar,
		the table cannot be evicted from the buffer pool.
		Note: this should not be executed for DROP TABLESPACE,
		because DROP TABLESPACE would be refused if tables existed
		in the tablespace, and a previous DROP TABLE would have
		already removed the AHI entries. */
		btr_search_drop_page_hash_when_freed(
			page_id_t(space_id, *arr), page_size);
	}
}

/******************************************************************//**
When doing a DROP TABLE/DISCARD TABLESPACE we have to drop all page
hash index entries belonging to that table. This function tries to
do that in batch. Note that this is a 'best effort' attempt and does
not guarantee that ALL hash entries will be removed. */
static
void
buf_LRU_drop_page_hash_for_tablespace(
/*==================================*/
	buf_pool_t*	buf_pool,	/*!< in: buffer pool instance */
	ulint		id)		/*!< in: space id */
{
	bool			found;
	const page_size_t	page_size(fil_space_get_page_size(id, &found));

	if (!found) {
		/* Somehow, the tablespace does not exist.  Nothing to drop. */
		ut_ad(0);
		return;
	}

	ulint*	page_arr = static_cast<ulint*>(ut_malloc_nokey(
			sizeof(ulint) * BUF_LRU_DROP_SEARCH_SIZE));

	ulint	num_entries = 0;

	buf_pool_mutex_enter(buf_pool);

scan_again:
	for (buf_page_t* bpage = UT_LIST_GET_LAST(buf_pool->LRU);
	     bpage != NULL;
	     /* No op */) {

		buf_page_t*	prev_bpage = UT_LIST_GET_PREV(LRU, bpage);

		ut_a(buf_page_in_file(bpage));

		if (buf_page_get_state(bpage) != BUF_BLOCK_FILE_PAGE
		    || bpage->id.space() != id
		    || bpage->io_fix != BUF_IO_NONE) {
			/* Compressed pages are never hashed.
			Skip blocks of other tablespaces.
			Skip I/O-fixed blocks (to be dealt with later). */
next_page:
			bpage = prev_bpage;
			continue;
		}

<<<<<<< HEAD
		mutex_enter(&((buf_block_t*) bpage)->mutex);

		{
			bool	skip = bpage->buf_fix_count > 0
				|| !((buf_block_t*) bpage)->index;

			mutex_exit(&((buf_block_t*) bpage)->mutex);

			if (skip) {
				/* Skip this block, because there are
				no adaptive hash index entries
				pointing to it, or because we cannot
				drop them due to the buffer-fix. */
				goto next_page;
			}
=======
		buf_block_t*	block = reinterpret_cast<buf_block_t*>(bpage);

		mutex_enter(&block->mutex);

		/* This debug check uses a dirty read that could
		theoretically cause false positives while
		buf_pool_clear_hash_index() is executing.
		(Other conflicting access paths to the adaptive hash
		index should not be possible, because when a
		tablespace is being discarded or dropped, there must
		be no concurrect access to the contained tables.) */
		assert_block_ahi_valid(block);

		bool	skip = bpage->buf_fix_count > 0 || !block->index;

		mutex_exit(&block->mutex);

		if (skip) {
			/* Skip this block, because there are
			no adaptive hash index entries
			pointing to it, or because we cannot
			drop them due to the buffer-fix. */
			goto next_page;
>>>>>>> 807891a9
		}

		/* Store the page number so that we can drop the hash
		index in a batch later. */
		page_arr[num_entries] = bpage->id.page_no();
		ut_a(num_entries < BUF_LRU_DROP_SEARCH_SIZE);
		++num_entries;

		if (num_entries < BUF_LRU_DROP_SEARCH_SIZE) {
			goto next_page;
		}

		/* Array full. We release the buf_pool->mutex to obey
		the latching order. */
		buf_pool_mutex_exit(buf_pool);

		buf_LRU_drop_page_hash_batch(
			id, page_size, page_arr, num_entries);

		num_entries = 0;

		buf_pool_mutex_enter(buf_pool);

		/* Note that we released the buf_pool mutex above
		after reading the prev_bpage during processing of a
		page_hash_batch (i.e.: when the array was full).
		Because prev_bpage could belong to a compressed-only
		block, it may have been relocated, and thus the
		pointer cannot be trusted. Because bpage is of type
		buf_block_t, it is safe to dereference.

		bpage can change in the LRU list. This is OK because
		this function is a 'best effort' to drop as many
		search hash entries as possible and it does not
		guarantee that ALL such entries will be dropped. */

		/* If, however, bpage has been removed from LRU list
		to the free list then we should restart the scan.
		bpage->state is protected by buf_pool mutex. */
		if (bpage != NULL
		    && buf_page_get_state(bpage) != BUF_BLOCK_FILE_PAGE) {

			goto scan_again;
		}
	}

	buf_pool_mutex_exit(buf_pool);

	/* Drop any remaining batch of search hashed pages. */
	buf_LRU_drop_page_hash_batch(id, page_size, page_arr, num_entries);
	ut_free(page_arr);
}

/******************************************************************//**
While flushing (or removing dirty) pages from a tablespace we don't
want to hog the CPU and resources. Release the buffer pool and block
mutex and try to force a context switch. Then reacquire the same mutexes.
The current page is "fixed" before the release of the mutexes and then
"unfixed" again once we have reacquired the mutexes. */
static
void
buf_flush_yield(
/*============*/
	buf_pool_t*	buf_pool,	/*!< in/out: buffer pool instance */
	buf_page_t*	bpage)		/*!< in/out: current page */
{
	BPageMutex*	block_mutex;

	ut_ad(buf_pool_mutex_own(buf_pool));
	ut_ad(buf_page_in_file(bpage));

	block_mutex = buf_page_get_mutex(bpage);

	mutex_enter(block_mutex);

	/* "Fix" the block so that the position cannot be
	changed after we release the buffer pool and
	block mutexes. */
	buf_page_set_sticky(bpage);

	/* Now it is safe to release the buf_pool->mutex. */
	buf_pool_mutex_exit(buf_pool);

	mutex_exit(block_mutex);
	/* Try and force a context switch. */
	os_thread_yield();

	buf_pool_mutex_enter(buf_pool);

	mutex_enter(block_mutex);

	/* "Unfix" the block now that we have both the
	buffer pool and block mutex again. */
	buf_page_unset_sticky(bpage);
	mutex_exit(block_mutex);
}

/******************************************************************//**
If we have hogged the resources for too long then release the buffer
pool and flush list mutex and do a thread yield. Set the current page
to "sticky" so that it is not relocated during the yield.
@return true if yielded */
static	MY_ATTRIBUTE((warn_unused_result))
bool
buf_flush_try_yield(
/*================*/
	buf_pool_t*	buf_pool,	/*!< in/out: buffer pool instance */
	buf_page_t*	bpage,		/*!< in/out: bpage to remove */
	ulint		processed)	/*!< in: number of pages processed */
{
	/* Every BUF_LRU_DROP_SEARCH_SIZE iterations in the
	loop we release buf_pool->mutex to let other threads
	do their job but only if the block is not IO fixed. This
	ensures that the block stays in its position in the
	flush_list. */

	if (bpage != NULL
	    && processed >= BUF_LRU_DROP_SEARCH_SIZE
	    && buf_page_get_io_fix(bpage) == BUF_IO_NONE) {

		buf_flush_list_mutex_exit(buf_pool);

		/* Release the buffer pool and block mutex
		to give the other threads a go. */

		buf_flush_yield(buf_pool, bpage);

		buf_flush_list_mutex_enter(buf_pool);

		/* Should not have been removed from the flush
		list during the yield. However, this check is
		not sufficient to catch a remove -> add. */

		ut_ad(bpage->in_flush_list);

		return(true);
	}

	return(false);
}

/******************************************************************//**
Removes a single page from a given tablespace inside a specific
buffer pool instance.
@return true if page was removed. */
static	MY_ATTRIBUTE((warn_unused_result))
bool
buf_flush_or_remove_page(
/*=====================*/
	buf_pool_t*	buf_pool,	/*!< in/out: buffer pool instance */
	buf_page_t*	bpage,		/*!< in/out: bpage to remove */
	bool		flush)		/*!< in: flush to disk if true but
					don't remove else remove without
					flushing to disk */
{
	ut_ad(buf_pool_mutex_own(buf_pool));
	ut_ad(buf_flush_list_mutex_own(buf_pool));

	/* bpage->space and bpage->io_fix are protected by
	buf_pool->mutex and block_mutex. It is safe to check
	them while holding buf_pool->mutex only. */

	if (buf_page_get_io_fix(bpage) != BUF_IO_NONE) {

		/* We cannot remove this page during this scan
		yet; maybe the system is currently reading it
		in, or flushing the modifications to the file */
		return(false);

	}

	BPageMutex*	block_mutex;
	bool		processed = false;

	block_mutex = buf_page_get_mutex(bpage);

	/* We have to release the flush_list_mutex to obey the
	latching order. We are however guaranteed that the page
	will stay in the flush_list and won't be relocated because
	buf_flush_remove() and buf_flush_relocate_on_flush_list()
	need buf_pool->mutex as well. */

	buf_flush_list_mutex_exit(buf_pool);

	mutex_enter(block_mutex);

	ut_ad(bpage->oldest_modification != 0);

	if (!flush) {

		buf_flush_remove(bpage);

		mutex_exit(block_mutex);

		processed = true;

	} else if (buf_flush_ready_for_flush(bpage, BUF_FLUSH_SINGLE_PAGE)) {

		/* The following call will release the buffer pool
		and block mutex. */
		processed = buf_flush_page(
			buf_pool, bpage, BUF_FLUSH_SINGLE_PAGE, false);

		if (processed) {
			/* Wake possible simulated aio thread to actually
			post the writes to the operating system */
			os_aio_simulated_wake_handler_threads();
			buf_pool_mutex_enter(buf_pool);
		} else {
			mutex_exit(block_mutex);
		}
	} else {
		mutex_exit(block_mutex);
	}

	buf_flush_list_mutex_enter(buf_pool);

	ut_ad(!mutex_own(block_mutex));
	ut_ad(buf_pool_mutex_own(buf_pool));

	return(processed);
}

/******************************************************************//**
Remove all dirty pages belonging to a given tablespace inside a specific
buffer pool instance when we are deleting the data file(s) of that
tablespace. The pages still remain a part of LRU and are evicted from
the list as they age towards the tail of the LRU.
@retval DB_SUCCESS if all freed
@retval DB_FAIL if not all freed
@retval DB_INTERRUPTED if the transaction was interrupted */
static	MY_ATTRIBUTE((warn_unused_result))
dberr_t
buf_flush_or_remove_pages(
/*======================*/
	buf_pool_t*	buf_pool,	/*!< buffer pool instance */
	ulint		id,		/*!< in: target space id for which
					to remove or flush pages */
	FlushObserver*	observer,	/*!< in: flush observer */
	bool		flush,		/*!< in: flush to disk if true but
					don't remove else remove without
					flushing to disk */
	const trx_t*	trx)		/*!< to check if the operation must
					be interrupted, can be 0 */
{
	buf_page_t*	prev;
	buf_page_t*	bpage;
	ulint		processed = 0;

	buf_flush_list_mutex_enter(buf_pool);

rescan:
	bool	all_freed = true;

	for (bpage = UT_LIST_GET_LAST(buf_pool->flush_list);
	     bpage != NULL;
	     bpage = prev) {

		ut_a(buf_page_in_file(bpage));

		/* Save the previous link because once we free the
		page we can't rely on the links. */

		prev = UT_LIST_GET_PREV(list, bpage);

		/* If flush observer is NULL, flush page for space id,
		or flush page for flush observer. */
		if ((observer != NULL && observer != bpage->flush_observer)
		    || (observer == NULL && id != bpage->id.space())) {

			/* Skip this block, as it does not belong to
			the target space. */

		} else if (!buf_flush_or_remove_page(buf_pool, bpage, flush)) {

			/* Remove was unsuccessful, we have to try again
			by scanning the entire list from the end.
			This also means that we never released the
			buf_pool mutex. Therefore we can trust the prev
			pointer.
			buf_flush_or_remove_page() released the
			flush list mutex but not the buf_pool mutex.
			Therefore it is possible that a new page was
			added to the flush list. For example, in case
			where we are at the head of the flush list and
			prev == NULL. That is OK because we have the
			tablespace quiesced and no new pages for this
			space-id should enter flush_list. This is
			because the only callers of this function are
			DROP TABLE and FLUSH TABLE FOR EXPORT.
			We know that we'll have to do at least one more
			scan but we don't break out of loop here and
			try to do as much work as we can in this
			iteration. */

			all_freed = false;
		} else if (flush) {

			/* The processing was successful. And during the
			processing we have released the buf_pool mutex
			when calling buf_page_flush(). We cannot trust
			prev pointer. */
			goto rescan;
		}

		++processed;

		/* Yield if we have hogged the CPU and mutexes for too long. */
		if (buf_flush_try_yield(buf_pool, prev, processed)) {

			/* Reset the batch size counter if we had to yield. */

			processed = 0;
		}

#ifdef DBUG_OFF
		if (flush) {
			DBUG_EXECUTE_IF("ib_export_flush_crash",
					static ulint	n_pages;
					if (++n_pages == 4) {DBUG_SUICIDE();});
		}
#endif /* DBUG_OFF */

		/* The check for trx is interrupted is expensive, we want
		to check every N iterations. */
		if (!processed && trx && trx_is_interrupted(trx)) {
			if (trx->flush_observer != NULL) {
				if (flush) {
					trx->flush_observer->interrupted();
				} else {
					/* We should remove all pages with the
					the flush observer. */
					continue;
				}
			}

			buf_flush_list_mutex_exit(buf_pool);
			return(DB_INTERRUPTED);
		}
	}

	buf_flush_list_mutex_exit(buf_pool);

	return(all_freed ? DB_SUCCESS : DB_FAIL);
}

/******************************************************************//**
Remove or flush all the dirty pages that belong to a given tablespace
inside a specific buffer pool instance. The pages will remain in the LRU
list and will be evicted from the LRU list as they age and move towards
the tail of the LRU list. */
static
void
buf_flush_dirty_pages(
/*==================*/
	buf_pool_t*	buf_pool,	/*!< buffer pool instance */
	ulint		id,		/*!< in: space id */
	FlushObserver*	observer,	/*!< in: flush observer */
	bool		flush,		/*!< in: flush to disk if true otherwise
					remove the pages without flushing */
	const trx_t*	trx)		/*!< to check if the operation must
					be interrupted */
{
	dberr_t		err;

	do {
		buf_pool_mutex_enter(buf_pool);

		err = buf_flush_or_remove_pages(
			buf_pool, id, observer, flush, trx);

		buf_pool_mutex_exit(buf_pool);

		ut_ad(buf_flush_validate(buf_pool));

		if (err == DB_FAIL) {
			os_thread_sleep(2000);
		}

		if (err == DB_INTERRUPTED && observer != NULL) {
			ut_a(flush);

			flush = false;
			err = DB_FAIL;
		}

		/* DB_FAIL is a soft error, it means that the task wasn't
		completed, needs to be retried. */

		ut_ad(buf_flush_validate(buf_pool));

	} while (err == DB_FAIL);

	ut_ad(err == DB_INTERRUPTED
	      || buf_pool_get_dirty_pages_count(buf_pool, id, observer) == 0);
}

/******************************************************************//**
Remove all pages that belong to a given tablespace inside a specific
buffer pool instance when we are DISCARDing the tablespace. */
static
void
buf_LRU_remove_all_pages(
/*=====================*/
	buf_pool_t*	buf_pool,	/*!< buffer pool instance */
	ulint		id)		/*!< in: space id */
{
	buf_page_t*	bpage;
	ibool		all_freed;

scan_again:
	buf_pool_mutex_enter(buf_pool);

	all_freed = TRUE;

	for (bpage = UT_LIST_GET_LAST(buf_pool->LRU);
	     bpage != NULL;
	     /* No op */) {

		rw_lock_t*	hash_lock;
		buf_page_t*	prev_bpage;
		BPageMutex*	block_mutex;

		ut_a(buf_page_in_file(bpage));
		ut_ad(bpage->in_LRU_list);

		prev_bpage = UT_LIST_GET_PREV(LRU, bpage);

		/* bpage->id.space() and bpage->io_fix are protected by
		buf_pool->mutex and the block_mutex. It is safe to check
		them while holding buf_pool->mutex only. */

		if (bpage->id.space() != id) {
			/* Skip this block, as it does not belong to
			the space that is being invalidated. */
			goto next_page;
		} else if (buf_page_get_io_fix(bpage) != BUF_IO_NONE) {
			/* We cannot remove this page during this scan
			yet; maybe the system is currently reading it
			in, or flushing the modifications to the file */

			all_freed = FALSE;
			goto next_page;
		} else {
			hash_lock = buf_page_hash_lock_get(buf_pool, bpage->id);

			rw_lock_x_lock(hash_lock);

			block_mutex = buf_page_get_mutex(bpage);

			mutex_enter(block_mutex);

			if (bpage->buf_fix_count > 0) {

				mutex_exit(block_mutex);

				rw_lock_x_unlock(hash_lock);

				/* We cannot remove this page during
				this scan yet; maybe the system is
				currently reading it in, or flushing
				the modifications to the file */

				all_freed = FALSE;

				goto next_page;
			}
		}

		ut_ad(mutex_own(block_mutex));

		DBUG_PRINT("ib_buf", ("evict page " UINT32PF ":" UINT32PF
				      " state %u",
				      bpage->id.space(),
				      bpage->id.page_no(),
				      bpage->state));

		if (buf_page_get_state(bpage) != BUF_BLOCK_FILE_PAGE) {
			/* Do nothing, because the adaptive hash index
			covers uncompressed pages only. */
		} else if (((buf_block_t*) bpage)->index) {
			buf_pool_mutex_exit(buf_pool);

			rw_lock_x_unlock(hash_lock);

			mutex_exit(block_mutex);

			/* Note that the following call will acquire
			and release block->lock X-latch.
			Note that the table cannot be evicted during
			the execution of ALTER TABLE...DISCARD TABLESPACE
			because MySQL is keeping the table handle open. */

			btr_search_drop_page_hash_when_freed(
				bpage->id, bpage->size);

			goto scan_again;
		} else {
			/* This debug check uses a dirty read that could
			theoretically cause false positives while
			buf_pool_clear_hash_index() is executing,
			if the writes to block->index=NULL and
			block->n_pointers=0 are reordered.
			(Other conflicting access paths to the adaptive hash
			index should not be possible, because when a
			tablespace is being discarded or dropped, there must
			be no concurrect access to the contained tables.) */
			assert_block_ahi_empty((buf_block_t*) bpage);
		}

		if (bpage->oldest_modification != 0) {

			buf_flush_remove(bpage);
		}

		ut_ad(!bpage->in_flush_list);

		/* Remove from the LRU list. */

		if (buf_LRU_block_remove_hashed(bpage, true)) {
			buf_LRU_block_free_hashed_page((buf_block_t*) bpage);
		} else {
			ut_ad(block_mutex == &buf_pool->zip_mutex);
		}

		ut_ad(!mutex_own(block_mutex));

		/* buf_LRU_block_remove_hashed() releases the hash_lock */
		ut_ad(!rw_lock_own(hash_lock, RW_LOCK_X));
		ut_ad(!rw_lock_own(hash_lock, RW_LOCK_S));

next_page:
		bpage = prev_bpage;
	}

	buf_pool_mutex_exit(buf_pool);

	if (!all_freed) {
		os_thread_sleep(20000);

		goto scan_again;
	}
}

/******************************************************************//**
Remove pages belonging to a given tablespace inside a specific
buffer pool instance when we are deleting the data file(s) of that
tablespace. The pages still remain a part of LRU and are evicted from
the list as they age towards the tail of the LRU only if buf_remove
is BUF_REMOVE_FLUSH_NO_WRITE. */
static
void
buf_LRU_remove_pages(
/*=================*/
	buf_pool_t*	buf_pool,	/*!< buffer pool instance */
	ulint		id,		/*!< in: space id */
	buf_remove_t	buf_remove,	/*!< in: remove or flush strategy */
	const trx_t*	trx)		/*!< to check if the operation must
					be interrupted */
{
	FlushObserver*	observer = (trx == NULL) ? NULL : trx->flush_observer;

	switch (buf_remove) {
	case BUF_REMOVE_ALL_NO_WRITE:
		buf_LRU_remove_all_pages(buf_pool, id);
		break;

	case BUF_REMOVE_FLUSH_NO_WRITE:
		/* Pass trx as NULL to avoid interruption check. */
		buf_flush_dirty_pages(buf_pool, id, observer, false, NULL);
		break;

	case BUF_REMOVE_FLUSH_WRITE:
		buf_flush_dirty_pages(buf_pool, id, observer, true, trx);

		if (observer == NULL) {
			/* Ensure that all asynchronous IO is completed. */
			os_aio_wait_until_no_pending_writes();
			fil_flush(id);
		}

		break;
	}
}

/******************************************************************//**
Flushes all dirty pages or removes all pages belonging
to a given tablespace. A PROBLEM: if readahead is being started, what
guarantees that it will not try to read in pages after this operation
has completed? */
void
buf_LRU_flush_or_remove_pages(
/*==========================*/
	ulint		id,		/*!< in: space id */
	buf_remove_t	buf_remove,	/*!< in: remove or flush strategy */
	const trx_t*	trx)		/*!< to check if the operation must
					be interrupted */
{
	ulint		i;

	/* Before we attempt to drop pages one by one we first
	attempt to drop page hash index entries in batches to make
	it more efficient. The batching attempt is a best effort
	attempt and does not guarantee that all pages hash entries
	will be dropped. We get rid of remaining page hash entries
	one by one below. */
	for (i = 0; i < srv_buf_pool_instances; i++) {
		buf_pool_t*	buf_pool;

		buf_pool = buf_pool_from_array(i);

		switch (buf_remove) {
		case BUF_REMOVE_ALL_NO_WRITE:
			buf_LRU_drop_page_hash_for_tablespace(buf_pool, id);
			break;

		case BUF_REMOVE_FLUSH_NO_WRITE:
			/* It is a DROP TABLE for a single table
			tablespace. No AHI entries exist because
			we already dealt with them when freeing up
			extents. */
		case BUF_REMOVE_FLUSH_WRITE:
			/* We allow read-only queries against the
			table, there is no need to drop the AHI entries. */
			break;
		}

		buf_LRU_remove_pages(buf_pool, id, buf_remove, trx);
	}
}

#if defined UNIV_DEBUG || defined UNIV_BUF_DEBUG
/********************************************************************//**
Insert a compressed block into buf_pool->zip_clean in the LRU order. */
void
buf_LRU_insert_zip_clean(
/*=====================*/
	buf_page_t*	bpage)	/*!< in: pointer to the block in question */
{
	buf_pool_t*	buf_pool = buf_pool_from_bpage(bpage);

	ut_ad(buf_pool_mutex_own(buf_pool));
	ut_ad(buf_page_get_state(bpage) == BUF_BLOCK_ZIP_PAGE);

	/* Find the first successor of bpage in the LRU list
	that is in the zip_clean list. */
	buf_page_t*	b = bpage;

	do {
		b = UT_LIST_GET_NEXT(LRU, b);
	} while (b && buf_page_get_state(b) != BUF_BLOCK_ZIP_PAGE);

	/* Insert bpage before b, i.e., after the predecessor of b. */
	if (b != NULL) {
		b = UT_LIST_GET_PREV(list, b);
	}

	if (b != NULL) {
		UT_LIST_INSERT_AFTER(buf_pool->zip_clean, b, bpage);
	} else {
		UT_LIST_ADD_FIRST(buf_pool->zip_clean, bpage);
	}
}
#endif /* UNIV_DEBUG || UNIV_BUF_DEBUG */

/******************************************************************//**
Try to free an uncompressed page of a compressed block from the unzip
LRU list.  The compressed page is preserved, and it need not be clean.
@return true if freed */
static
bool
buf_LRU_free_from_unzip_LRU_list(
/*=============================*/
	buf_pool_t*	buf_pool,	/*!< in: buffer pool instance */
	bool		scan_all)	/*!< in: scan whole LRU list
					if true, otherwise scan only
					srv_LRU_scan_depth / 2 blocks. */
{
	ut_ad(buf_pool_mutex_own(buf_pool));

	if (!buf_LRU_evict_from_unzip_LRU(buf_pool)) {
		return(false);
	}

	ulint	scanned = 0;
	bool	freed = false;

	for (buf_block_t* block = UT_LIST_GET_LAST(buf_pool->unzip_LRU);
	     block != NULL
	     && !freed
	     && (scan_all || scanned < srv_LRU_scan_depth);
	     ++scanned) {

		buf_block_t*	prev_block;

		prev_block = UT_LIST_GET_PREV(unzip_LRU, block);

		ut_ad(buf_block_get_state(block) == BUF_BLOCK_FILE_PAGE);
		ut_ad(block->in_unzip_LRU_list);
		ut_ad(block->page.in_LRU_list);

		freed = buf_LRU_free_page(&block->page, false);

		block = prev_block;
	}

	if (scanned) {
		MONITOR_INC_VALUE_CUMULATIVE(
			MONITOR_LRU_UNZIP_SEARCH_SCANNED,
			MONITOR_LRU_UNZIP_SEARCH_SCANNED_NUM_CALL,
			MONITOR_LRU_UNZIP_SEARCH_SCANNED_PER_CALL,
			scanned);
	}

	return(freed);
}

/******************************************************************//**
Try to free a clean page from the common LRU list.
@return true if freed */
static
bool
buf_LRU_free_from_common_LRU_list(
/*==============================*/
	buf_pool_t*	buf_pool,	/*!< in: buffer pool instance */
	bool		scan_all)	/*!< in: scan whole LRU list
					if true, otherwise scan only
					up to BUF_LRU_SEARCH_SCAN_THRESHOLD */
{
	ut_ad(buf_pool_mutex_own(buf_pool));

	ulint		scanned = 0;
	bool		freed = false;
<<<<<<< HEAD

	for (buf_page_t* bpage = buf_pool->lru_scan_itr.start();
	     bpage != NULL
	     && !freed
	     && (scan_all || scanned < BUF_LRU_SEARCH_SCAN_THRESHOLD);
	     ++scanned, bpage = buf_pool->lru_scan_itr.get()) {

=======

	for (buf_page_t* bpage = buf_pool->lru_scan_itr.start();
	     bpage != NULL
	     && !freed
	     && (scan_all || scanned < BUF_LRU_SEARCH_SCAN_THRESHOLD);
	     ++scanned, bpage = buf_pool->lru_scan_itr.get()) {

>>>>>>> 807891a9
		buf_page_t*	prev = UT_LIST_GET_PREV(LRU, bpage);
		BPageMutex*	mutex = buf_page_get_mutex(bpage);

		buf_pool->lru_scan_itr.set(prev);

		mutex_enter(mutex);

		ut_ad(buf_page_in_file(bpage));
		ut_ad(bpage->in_LRU_list);

		unsigned	accessed = buf_page_is_accessed(bpage);

		if (buf_flush_ready_for_replace(bpage)) {
			mutex_exit(mutex);
			freed = buf_LRU_free_page(bpage, true);
		} else {
			mutex_exit(mutex);
		}

		if (freed && !accessed) {
			/* Keep track of pages that are evicted without
			ever being accessed. This gives us a measure of
			the effectiveness of readahead */
			++buf_pool->stat.n_ra_pages_evicted;
		}

		ut_ad(buf_pool_mutex_own(buf_pool));
		ut_ad(!mutex_own(mutex));
	}

	if (scanned) {
		MONITOR_INC_VALUE_CUMULATIVE(
			MONITOR_LRU_SEARCH_SCANNED,
			MONITOR_LRU_SEARCH_SCANNED_NUM_CALL,
			MONITOR_LRU_SEARCH_SCANNED_PER_CALL,
			scanned);
	}

	return(freed);
}

/******************************************************************//**
Try to free a replaceable block.
@return true if found and freed */
bool
buf_LRU_scan_and_free_block(
/*========================*/
	buf_pool_t*	buf_pool,	/*!< in: buffer pool instance */
	bool		scan_all)	/*!< in: scan whole LRU list
					if true, otherwise scan only
					BUF_LRU_SEARCH_SCAN_THRESHOLD
					blocks. */
{
	ut_ad(buf_pool_mutex_own(buf_pool));

	return(buf_LRU_free_from_unzip_LRU_list(buf_pool, scan_all)
	       || buf_LRU_free_from_common_LRU_list(buf_pool, scan_all));
}

/******************************************************************//**
Returns TRUE if less than 25 % of the buffer pool in any instance is
available. This can be used in heuristics to prevent huge transactions
eating up the whole buffer pool for their locks.
@return TRUE if less than 25 % of buffer pool left */
ibool
buf_LRU_buf_pool_running_out(void)
/*==============================*/
{
	ibool	ret = FALSE;

	for (ulint i = 0; i < srv_buf_pool_instances && !ret; i++) {
		buf_pool_t*	buf_pool;

		buf_pool = buf_pool_from_array(i);

		buf_pool_mutex_enter(buf_pool);

		if (!recv_recovery_is_on()
		    && UT_LIST_GET_LEN(buf_pool->free)
		       + UT_LIST_GET_LEN(buf_pool->LRU)
		       < ut_min(buf_pool->curr_size,
				buf_pool->old_size) / 4) {

			ret = TRUE;
		}

		buf_pool_mutex_exit(buf_pool);
	}

	return(ret);
}

/******************************************************************//**
Returns a free block from the buf_pool.  The block is taken off the
free list.  If it is empty, returns NULL.
@return a free control block, or NULL if the buf_block->free list is empty */
buf_block_t*
buf_LRU_get_free_only(
/*==================*/
	buf_pool_t*	buf_pool)
{
	buf_block_t*	block;

	ut_ad(buf_pool_mutex_own(buf_pool));

	block = reinterpret_cast<buf_block_t*>(
		UT_LIST_GET_FIRST(buf_pool->free));

	while (block != NULL) {

		ut_ad(block->page.in_free_list);
		ut_d(block->page.in_free_list = FALSE);
		ut_ad(!block->page.in_flush_list);
		ut_ad(!block->page.in_LRU_list);
		ut_a(!buf_page_in_file(&block->page));
		UT_LIST_REMOVE(buf_pool->free, &block->page);

		if (buf_pool->curr_size >= buf_pool->old_size
		    || UT_LIST_GET_LEN(buf_pool->withdraw)
			>= buf_pool->withdraw_target
		    || !buf_block_will_withdrawn(buf_pool, block)) {
			/* found valid free block */
			buf_page_mutex_enter(block);
<<<<<<< HEAD
=======
			/* No adaptive hash index entries may point to
			a free block. */
			assert_block_ahi_empty(block);
>>>>>>> 807891a9

			buf_block_set_state(block, BUF_BLOCK_READY_FOR_USE);
			UNIV_MEM_ALLOC(block->frame, UNIV_PAGE_SIZE);

			ut_ad(buf_pool_from_block(block) == buf_pool);
<<<<<<< HEAD

			buf_page_mutex_exit(block);
			break;
		}

=======

			buf_page_mutex_exit(block);
			break;
		}

>>>>>>> 807891a9
		/* This should be withdrawn */
		UT_LIST_ADD_LAST(
			buf_pool->withdraw,
			&block->page);
		ut_d(block->in_withdraw_list = TRUE);

		block = reinterpret_cast<buf_block_t*>(
			UT_LIST_GET_FIRST(buf_pool->free));
	}

	return(block);
}

/******************************************************************//**
Checks how much of buf_pool is occupied by non-data objects like
AHI, lock heaps etc. Depending on the size of non-data objects this
function will either assert or issue a warning and switch on the
status monitor. */
static
void
buf_LRU_check_size_of_non_data_objects(
/*===================================*/
	const buf_pool_t*	buf_pool)	/*!< in: buffer pool instance */
{
	ut_ad(buf_pool_mutex_own(buf_pool));

	if (!recv_recovery_is_on()
	    && buf_pool->curr_size == buf_pool->old_size
	    && UT_LIST_GET_LEN(buf_pool->free)
	    + UT_LIST_GET_LEN(buf_pool->LRU) < buf_pool->curr_size / 20) {

		ib::fatal() << "Over 95 percent of the buffer pool is"
			" occupied by lock heaps or the adaptive hash index!"
			" Check that your transactions do not set too many"
			" row locks. Your buffer pool size is "
			<< (buf_pool->curr_size
				/ (1024 * 1024 / UNIV_PAGE_SIZE)) << " MB."
			" Maybe you should make the buffer pool bigger?"
			" We intentionally generate a seg fault to print"
			" a stack trace on Linux!";

	} else if (!recv_recovery_is_on()
		   && buf_pool->curr_size == buf_pool->old_size
		   && (UT_LIST_GET_LEN(buf_pool->free)
		       + UT_LIST_GET_LEN(buf_pool->LRU))
		   < buf_pool->curr_size / 3) {

		if (!buf_lru_switched_on_innodb_mon) {

			/* Over 67 % of the buffer pool is occupied by lock
			heaps or the adaptive hash index. This may be a memory
			leak! */

			ib::warn() << "Over 67 percent of the buffer pool is"
				" occupied by lock heaps or the adaptive hash"
				" index! Check that your transactions do not"
				" set too many row locks. Your buffer pool"
				" size is "
				<< (buf_pool->curr_size
					 / (1024 * 1024 / UNIV_PAGE_SIZE))
				<< " MB. Maybe you should make the buffer pool"
				" bigger?. Starting the InnoDB Monitor to print"
				" diagnostics, including lock heap and hash"
				" index sizes.";

			buf_lru_switched_on_innodb_mon = true;
			srv_print_innodb_monitor = TRUE;
			os_event_set(lock_sys->timeout_event);
		}

	} else if (buf_lru_switched_on_innodb_mon) {

		/* Switch off the InnoDB Monitor; this is a simple way
		to stop the monitor if the situation becomes less urgent,
		but may also surprise users if the user also switched on the
		monitor! */

		buf_lru_switched_on_innodb_mon = false;
		srv_print_innodb_monitor = FALSE;
	}
}

/******************************************************************//**
Returns a free block from the buf_pool. The block is taken off the
free list. If free list is empty, blocks are moved from the end of the
LRU list to the free list.
This function is called from a user thread when it needs a clean
block to read in a page. Note that we only ever get a block from
the free list. Even when we flush a page or find a page in LRU scan
we put it to free list to be used.
* iteration 0:
  * get a block from free list, success:done
  * if buf_pool->try_LRU_scan is set
    * scan LRU up to srv_LRU_scan_depth to find a clean block
    * the above will put the block on free list
    * success:retry the free list
  * flush one dirty page from tail of LRU to disk
    * the above will put the block on free list
    * success: retry the free list
* iteration 1:
  * same as iteration 0 except:
    * scan whole LRU list
    * scan LRU list even if buf_pool->try_LRU_scan is not set
* iteration > 1:
  * same as iteration 1 but sleep 10ms
@return the free control block, in state BUF_BLOCK_READY_FOR_USE */
buf_block_t*
buf_LRU_get_free_block(
/*===================*/
	buf_pool_t*	buf_pool)	/*!< in/out: buffer pool instance */
{
	buf_block_t*	block		= NULL;
	bool		freed		= false;
	ulint		n_iterations	= 0;
	ulint		flush_failures	= 0;
	bool		mon_value_was	= false;
	bool		started_monitor	= false;

	MONITOR_INC(MONITOR_LRU_GET_FREE_SEARCH);
loop:
	buf_pool_mutex_enter(buf_pool);

	buf_LRU_check_size_of_non_data_objects(buf_pool);

	/* If there is a block in the free list, take it */
	block = buf_LRU_get_free_only(buf_pool);

	if (block != NULL) {

		buf_pool_mutex_exit(buf_pool);
		ut_ad(buf_pool_from_block(block) == buf_pool);
		memset(&block->page.zip, 0, sizeof block->page.zip);

		if (started_monitor) {
			srv_print_innodb_monitor =
				static_cast<my_bool>(mon_value_was);
		}

		block->skip_flush_check = false;
		block->page.flush_observer = NULL;
		return(block);
	}

	MONITOR_INC( MONITOR_LRU_GET_FREE_LOOPS );

	freed = false;
	if (buf_pool->try_LRU_scan || n_iterations > 0) {
		/* If no block was in the free list, search from the
		end of the LRU list and try to free a block there.
		If we are doing for the first time we'll scan only
		tail of the LRU list otherwise we scan the whole LRU
		list. */
		freed = buf_LRU_scan_and_free_block(
			buf_pool, n_iterations > 0);

		if (!freed && n_iterations == 0) {
			/* Tell other threads that there is no point
			in scanning the LRU list. This flag is set to
			TRUE again when we flush a batch from this
			buffer pool. */
			buf_pool->try_LRU_scan = FALSE;
		}
	}

	buf_pool_mutex_exit(buf_pool);

	if (freed) {
		goto loop;
	}

	if (n_iterations > 20
	    && srv_buf_pool_old_size == srv_buf_pool_size) {

		ib::warn() << "Difficult to find free blocks in the buffer pool"
			" (" << n_iterations << " search iterations)! "
			<< flush_failures << " failed attempts to"
			" flush a page! Consider increasing the buffer pool"
			" size. It is also possible that in your Unix version"
			" fsync is very slow, or completely frozen inside"
			" the OS kernel. Then upgrading to a newer version"
			" of your operating system may help. Look at the"
			" number of fsyncs in diagnostic info below."
			" Pending flushes (fsync) log: "
			<< fil_n_pending_log_flushes
			<< "; buffer pool: "
			<< fil_n_pending_tablespace_flushes
			<< ". " << os_n_file_reads << " OS file reads, "
			<< os_n_file_writes << " OS file writes, "
			<< os_n_fsyncs
			<< " OS fsyncs. Starting InnoDB Monitor to print"
			" further diagnostics to the standard output.";

		mon_value_was = srv_print_innodb_monitor;
		started_monitor = true;
		srv_print_innodb_monitor = true;
		os_event_set(lock_sys->timeout_event);
	}

	/* If we have scanned the whole LRU and still are unable to
	find a free block then we should sleep here to let the
	page_cleaner do an LRU batch for us. */

	if (!srv_read_only_mode) {
		os_event_set(buf_flush_event);
	}

	if (n_iterations > 1) {

		MONITOR_INC( MONITOR_LRU_GET_FREE_WAITS );
		os_thread_sleep(10000);
	}

	/* No free block was found: try to flush the LRU list.
	This call will flush one page from the LRU and put it on the
	free list. That means that the free block is up for grabs for
	all user threads.

	TODO: A more elegant way would have been to return the freed
	up block to the caller here but the code that deals with
	removing the block from page_hash and LRU_list is fairly
	involved (particularly in case of compressed pages). We
	can do that in a separate patch sometime in future. */

	if (!buf_flush_single_page_from_LRU(buf_pool)) {
		MONITOR_INC(MONITOR_LRU_SINGLE_FLUSH_FAILURE_COUNT);
		++flush_failures;
	}

	srv_stats.buf_pool_wait_free.add(n_iterations, 1);

	n_iterations++;

	goto loop;
}

/*******************************************************************//**
Moves the LRU_old pointer so that the length of the old blocks list
is inside the allowed limits. */
UNIV_INLINE
void
buf_LRU_old_adjust_len(
/*===================*/
	buf_pool_t*	buf_pool)	/*!< in: buffer pool instance */
{
	ulint	old_len;
	ulint	new_len;

	ut_a(buf_pool->LRU_old);
	ut_ad(buf_pool_mutex_own(buf_pool));
	ut_ad(buf_pool->LRU_old_ratio >= BUF_LRU_OLD_RATIO_MIN);
	ut_ad(buf_pool->LRU_old_ratio <= BUF_LRU_OLD_RATIO_MAX);
#if BUF_LRU_OLD_RATIO_MIN * BUF_LRU_OLD_MIN_LEN <= BUF_LRU_OLD_RATIO_DIV * (BUF_LRU_OLD_TOLERANCE + 5)
# error "BUF_LRU_OLD_RATIO_MIN * BUF_LRU_OLD_MIN_LEN <= BUF_LRU_OLD_RATIO_DIV * (BUF_LRU_OLD_TOLERANCE + 5)"
#endif
#ifdef UNIV_LRU_DEBUG
	/* buf_pool->LRU_old must be the first item in the LRU list
	whose "old" flag is set. */
	ut_a(buf_pool->LRU_old->old);
	ut_a(!UT_LIST_GET_PREV(LRU, buf_pool->LRU_old)
	     || !UT_LIST_GET_PREV(LRU, buf_pool->LRU_old)->old);
	ut_a(!UT_LIST_GET_NEXT(LRU, buf_pool->LRU_old)
	     || UT_LIST_GET_NEXT(LRU, buf_pool->LRU_old)->old);
#endif /* UNIV_LRU_DEBUG */

	old_len = buf_pool->LRU_old_len;
	new_len = ut_min(UT_LIST_GET_LEN(buf_pool->LRU)
			 * buf_pool->LRU_old_ratio / BUF_LRU_OLD_RATIO_DIV,
			 UT_LIST_GET_LEN(buf_pool->LRU)
			 - (BUF_LRU_OLD_TOLERANCE
			    + BUF_LRU_NON_OLD_MIN_LEN));

	for (;;) {
		buf_page_t*	LRU_old = buf_pool->LRU_old;

		ut_a(LRU_old);
		ut_ad(LRU_old->in_LRU_list);
#ifdef UNIV_LRU_DEBUG
		ut_a(LRU_old->old);
#endif /* UNIV_LRU_DEBUG */

		/* Update the LRU_old pointer if necessary */

		if (old_len + BUF_LRU_OLD_TOLERANCE < new_len) {

			buf_pool->LRU_old = LRU_old = UT_LIST_GET_PREV(
				LRU, LRU_old);
#ifdef UNIV_LRU_DEBUG
			ut_a(!LRU_old->old);
#endif /* UNIV_LRU_DEBUG */
			old_len = ++buf_pool->LRU_old_len;
			buf_page_set_old(LRU_old, TRUE);

		} else if (old_len > new_len + BUF_LRU_OLD_TOLERANCE) {

			buf_pool->LRU_old = UT_LIST_GET_NEXT(LRU, LRU_old);
			old_len = --buf_pool->LRU_old_len;
			buf_page_set_old(LRU_old, FALSE);
		} else {
			return;
		}
	}
}

/*******************************************************************//**
Initializes the old blocks pointer in the LRU list. This function should be
called when the LRU list grows to BUF_LRU_OLD_MIN_LEN length. */
static
void
buf_LRU_old_init(
/*=============*/
	buf_pool_t*	buf_pool)
{
	ut_ad(buf_pool_mutex_own(buf_pool));
	ut_a(UT_LIST_GET_LEN(buf_pool->LRU) == BUF_LRU_OLD_MIN_LEN);

	/* We first initialize all blocks in the LRU list as old and then use
	the adjust function to move the LRU_old pointer to the right
	position */

	for (buf_page_t* bpage = UT_LIST_GET_LAST(buf_pool->LRU);
	     bpage != NULL;
	     bpage = UT_LIST_GET_PREV(LRU, bpage)) {

		ut_ad(bpage->in_LRU_list);
		ut_ad(buf_page_in_file(bpage));

		/* This loop temporarily violates the
		assertions of buf_page_set_old(). */
		bpage->old = TRUE;
	}

	buf_pool->LRU_old = UT_LIST_GET_FIRST(buf_pool->LRU);
	buf_pool->LRU_old_len = UT_LIST_GET_LEN(buf_pool->LRU);

	buf_LRU_old_adjust_len(buf_pool);
}

/******************************************************************//**
Remove a block from the unzip_LRU list if it belonged to the list. */
static
void
buf_unzip_LRU_remove_block_if_needed(
/*=================================*/
	buf_page_t*	bpage)	/*!< in/out: control block */
{
	buf_pool_t*	buf_pool = buf_pool_from_bpage(bpage);

	ut_ad(buf_page_in_file(bpage));
	ut_ad(buf_pool_mutex_own(buf_pool));

	if (buf_page_belongs_to_unzip_LRU(bpage)) {
		buf_block_t*	block = reinterpret_cast<buf_block_t*>(bpage);

		ut_ad(block->in_unzip_LRU_list);
		ut_d(block->in_unzip_LRU_list = FALSE);

		UT_LIST_REMOVE(buf_pool->unzip_LRU, block);
	}
}

/******************************************************************//**
Adjust LRU hazard pointers if needed. */
void
buf_LRU_adjust_hp(
/*==============*/
	buf_pool_t*		buf_pool,/*!< in: buffer pool instance */
	const buf_page_t*	bpage)	/*!< in: control block */
{
	buf_pool->lru_hp.adjust(bpage);
	buf_pool->lru_scan_itr.adjust(bpage);
	buf_pool->single_scan_itr.adjust(bpage);
}

/******************************************************************//**
Removes a block from the LRU list. */
UNIV_INLINE
void
buf_LRU_remove_block(
/*=================*/
	buf_page_t*	bpage)	/*!< in: control block */
{
	buf_pool_t*	buf_pool = buf_pool_from_bpage(bpage);

	ut_ad(buf_pool_mutex_own(buf_pool));

	ut_a(buf_page_in_file(bpage));

	ut_ad(bpage->in_LRU_list);

	/* Important that we adjust the hazard pointers before removing
	bpage from the LRU list. */
	buf_LRU_adjust_hp(buf_pool, bpage);

	/* If the LRU_old pointer is defined and points to just this block,
	move it backward one step */

	if (bpage == buf_pool->LRU_old) {

		/* Below: the previous block is guaranteed to exist,
		because the LRU_old pointer is only allowed to differ
		by BUF_LRU_OLD_TOLERANCE from strict
		buf_pool->LRU_old_ratio/BUF_LRU_OLD_RATIO_DIV of the LRU
		list length. */
		buf_page_t*	prev_bpage = UT_LIST_GET_PREV(LRU, bpage);

		ut_a(prev_bpage);
#ifdef UNIV_LRU_DEBUG
		ut_a(!prev_bpage->old);
#endif /* UNIV_LRU_DEBUG */
		buf_pool->LRU_old = prev_bpage;
		buf_page_set_old(prev_bpage, TRUE);

		buf_pool->LRU_old_len++;
	}

	/* Remove the block from the LRU list */
	UT_LIST_REMOVE(buf_pool->LRU, bpage);
	ut_d(bpage->in_LRU_list = FALSE);

	buf_pool->stat.LRU_bytes -= bpage->size.physical();

	buf_unzip_LRU_remove_block_if_needed(bpage);

	/* If the LRU list is so short that LRU_old is not defined,
	clear the "old" flags and return */
	if (UT_LIST_GET_LEN(buf_pool->LRU) < BUF_LRU_OLD_MIN_LEN) {

		for (buf_page_t* bpage = UT_LIST_GET_FIRST(buf_pool->LRU);
		     bpage != NULL;
		     bpage = UT_LIST_GET_NEXT(LRU, bpage)) {

			/* This loop temporarily violates the
			assertions of buf_page_set_old(). */
			bpage->old = FALSE;
		}

		buf_pool->LRU_old = NULL;
		buf_pool->LRU_old_len = 0;

		return;
	}

	ut_ad(buf_pool->LRU_old);

	/* Update the LRU_old_len field if necessary */
	if (buf_page_is_old(bpage)) {

		buf_pool->LRU_old_len--;
	}

	/* Adjust the length of the old block list if necessary */
	buf_LRU_old_adjust_len(buf_pool);
}

/******************************************************************//**
Adds a block to the LRU list of decompressed zip pages. */
void
buf_unzip_LRU_add_block(
/*====================*/
	buf_block_t*	block,	/*!< in: control block */
	ibool		old)	/*!< in: TRUE if should be put to the end
				of the list, else put to the start */
{
	buf_pool_t*	buf_pool = buf_pool_from_block(block);

	ut_ad(buf_pool_mutex_own(buf_pool));

	ut_a(buf_page_belongs_to_unzip_LRU(&block->page));

	ut_ad(!block->in_unzip_LRU_list);
	ut_d(block->in_unzip_LRU_list = TRUE);

	if (old) {
		UT_LIST_ADD_LAST(buf_pool->unzip_LRU, block);
	} else {
		UT_LIST_ADD_FIRST(buf_pool->unzip_LRU, block);
	}
}

/******************************************************************//**
Adds a block to the LRU list end. Please make sure that the page_size is
already set when invoking the function, so that we can get correct
page_size from the buffer page when adding a block into LRU */
static
void
buf_LRU_add_block_to_end_low(
/*=========================*/
	buf_page_t*	bpage)	/*!< in: control block */
{
	buf_pool_t*	buf_pool = buf_pool_from_bpage(bpage);

	ut_ad(buf_pool_mutex_own(buf_pool));

	ut_a(buf_page_in_file(bpage));

	ut_ad(!bpage->in_LRU_list);
	UT_LIST_ADD_LAST(buf_pool->LRU, bpage);
	ut_d(bpage->in_LRU_list = TRUE);

	incr_LRU_size_in_bytes(bpage, buf_pool);

	if (UT_LIST_GET_LEN(buf_pool->LRU) > BUF_LRU_OLD_MIN_LEN) {

		ut_ad(buf_pool->LRU_old);

		/* Adjust the length of the old block list if necessary */

		buf_page_set_old(bpage, TRUE);
		buf_pool->LRU_old_len++;
		buf_LRU_old_adjust_len(buf_pool);

	} else if (UT_LIST_GET_LEN(buf_pool->LRU) == BUF_LRU_OLD_MIN_LEN) {

		/* The LRU list is now long enough for LRU_old to become
		defined: init it */

		buf_LRU_old_init(buf_pool);
	} else {
		buf_page_set_old(bpage, buf_pool->LRU_old != NULL);
	}

	/* If this is a zipped block with decompressed frame as well
	then put it on the unzip_LRU list */
	if (buf_page_belongs_to_unzip_LRU(bpage)) {
		buf_unzip_LRU_add_block((buf_block_t*) bpage, TRUE);
	}
}

/******************************************************************//**
Adds a block to the LRU list. Please make sure that the page_size is
already set when invoking the function, so that we can get correct
page_size from the buffer page when adding a block into LRU */
UNIV_INLINE
void
buf_LRU_add_block_low(
/*==================*/
	buf_page_t*	bpage,	/*!< in: control block */
	ibool		old)	/*!< in: TRUE if should be put to the old blocks
				in the LRU list, else put to the start; if the
				LRU list is very short, the block is added to
				the start, regardless of this parameter */
{
	buf_pool_t*	buf_pool = buf_pool_from_bpage(bpage);

	ut_ad(buf_pool_mutex_own(buf_pool));

	ut_a(buf_page_in_file(bpage));
	ut_ad(!bpage->in_LRU_list);

	if (!old || (UT_LIST_GET_LEN(buf_pool->LRU) < BUF_LRU_OLD_MIN_LEN)) {

		UT_LIST_ADD_FIRST(buf_pool->LRU, bpage);

		bpage->freed_page_clock = buf_pool->freed_page_clock;
	} else {
#ifdef UNIV_LRU_DEBUG
		/* buf_pool->LRU_old must be the first item in the LRU list
		whose "old" flag is set. */
		ut_a(buf_pool->LRU_old->old);
		ut_a(!UT_LIST_GET_PREV(LRU, buf_pool->LRU_old)
		     || !UT_LIST_GET_PREV(LRU, buf_pool->LRU_old)->old);
		ut_a(!UT_LIST_GET_NEXT(LRU, buf_pool->LRU_old)
		     || UT_LIST_GET_NEXT(LRU, buf_pool->LRU_old)->old);
#endif /* UNIV_LRU_DEBUG */
		UT_LIST_INSERT_AFTER(buf_pool->LRU, buf_pool->LRU_old,
			bpage);

		buf_pool->LRU_old_len++;
	}

	ut_d(bpage->in_LRU_list = TRUE);

	incr_LRU_size_in_bytes(bpage, buf_pool);

	if (UT_LIST_GET_LEN(buf_pool->LRU) > BUF_LRU_OLD_MIN_LEN) {

		ut_ad(buf_pool->LRU_old);

		/* Adjust the length of the old block list if necessary */

		buf_page_set_old(bpage, old);
		buf_LRU_old_adjust_len(buf_pool);

	} else if (UT_LIST_GET_LEN(buf_pool->LRU) == BUF_LRU_OLD_MIN_LEN) {

		/* The LRU list is now long enough for LRU_old to become
		defined: init it */

		buf_LRU_old_init(buf_pool);
	} else {
		buf_page_set_old(bpage, buf_pool->LRU_old != NULL);
	}

	/* If this is a zipped block with decompressed frame as well
	then put it on the unzip_LRU list */
	if (buf_page_belongs_to_unzip_LRU(bpage)) {
		buf_unzip_LRU_add_block((buf_block_t*) bpage, old);
	}
}

/******************************************************************//**
Adds a block to the LRU list. Please make sure that the page_size is
already set when invoking the function, so that we can get correct
page_size from the buffer page when adding a block into LRU */
void
buf_LRU_add_block(
/*==============*/
	buf_page_t*	bpage,	/*!< in: control block */
	ibool		old)	/*!< in: TRUE if should be put to the old
				blocks in the LRU list, else put to the start;
				if the LRU list is very short, the block is
				added to the start, regardless of this
				parameter */
{
	buf_LRU_add_block_low(bpage, old);
}

/******************************************************************//**
Moves a block to the start of the LRU list. */
void
buf_LRU_make_block_young(
/*=====================*/
	buf_page_t*	bpage)	/*!< in: control block */
{
	buf_pool_t*	buf_pool = buf_pool_from_bpage(bpage);

	ut_ad(buf_pool_mutex_own(buf_pool));

	if (bpage->old) {
		buf_pool->stat.n_pages_made_young++;
	}

	buf_LRU_remove_block(bpage);
	buf_LRU_add_block_low(bpage, FALSE);
}

/******************************************************************//**
Moves a block to the end of the LRU list. */
void
buf_LRU_make_block_old(
/*===================*/
	buf_page_t*	bpage)	/*!< in: control block */
{
	buf_LRU_remove_block(bpage);
	buf_LRU_add_block_to_end_low(bpage);
}

/******************************************************************//**
Try to free a block.  If bpage is a descriptor of a compressed-only
page, the descriptor object will be freed as well.

NOTE: If this function returns true, it will temporarily
release buf_pool->mutex.  Furthermore, the page frame will no longer be
accessible via bpage.

The caller must hold buf_pool->mutex and must not hold any
buf_page_get_mutex() when calling this function.
@return true if freed, false otherwise. */
bool
buf_LRU_free_page(
/*===============*/
	buf_page_t*	bpage,	/*!< in: block to be freed */
	bool		zip)	/*!< in: true if should remove also the
				compressed page of an uncompressed page */
{
	buf_page_t*	b = NULL;
	buf_pool_t*	buf_pool = buf_pool_from_bpage(bpage);

	rw_lock_t*	hash_lock = buf_page_hash_lock_get(buf_pool, bpage->id);

	BPageMutex*	block_mutex = buf_page_get_mutex(bpage);

	ut_ad(buf_pool_mutex_own(buf_pool));
	ut_ad(buf_page_in_file(bpage));
	ut_ad(bpage->in_LRU_list);

	rw_lock_x_lock(hash_lock);
	mutex_enter(block_mutex);

	if (!buf_page_can_relocate(bpage)) {

		/* Do not free buffer fixed and I/O-fixed blocks. */
		goto func_exit;
	}

#ifdef UNIV_IBUF_COUNT_DEBUG
	ut_a(ibuf_count_get(bpage->id) == 0);
#endif /* UNIV_IBUF_COUNT_DEBUG */

	if (zip || !bpage->zip.data) {
		/* This would completely free the block. */
		/* Do not completely free dirty blocks. */

		if (bpage->oldest_modification) {
			goto func_exit;
		}
	} else if (bpage->oldest_modification > 0
		   && buf_page_get_state(bpage) != BUF_BLOCK_FILE_PAGE) {

		ut_ad(buf_page_get_state(bpage) == BUF_BLOCK_ZIP_DIRTY);

func_exit:
		rw_lock_x_unlock(hash_lock);
		mutex_exit(block_mutex);
		return(false);

	} else if (buf_page_get_state(bpage) == BUF_BLOCK_FILE_PAGE) {
		b = buf_page_alloc_descriptor();
		ut_a(b);
		memcpy(b, bpage, sizeof *b);
	}

	ut_ad(buf_pool_mutex_own(buf_pool));
	ut_ad(buf_page_in_file(bpage));
	ut_ad(bpage->in_LRU_list);
	ut_ad(!bpage->in_flush_list == !bpage->oldest_modification);

	DBUG_PRINT("ib_buf", ("free page " UINT32PF ":" UINT32PF,
			      bpage->id.space(), bpage->id.page_no()));

        ut_ad(rw_lock_own(hash_lock, RW_LOCK_X));
	ut_ad(buf_page_can_relocate(bpage));

	if (!buf_LRU_block_remove_hashed(bpage, zip)) {
		return(true);
	}

	/* buf_LRU_block_remove_hashed() releases the hash_lock */
	ut_ad(!rw_lock_own(hash_lock, RW_LOCK_X)
	      && !rw_lock_own(hash_lock, RW_LOCK_S));

	/* We have just freed a BUF_BLOCK_FILE_PAGE. If b != NULL
	then it was a compressed page with an uncompressed frame and
	we are interested in freeing only the uncompressed frame.
	Therefore we have to reinsert the compressed page descriptor
	into the LRU and page_hash (and possibly flush_list).
	if b == NULL then it was a regular page that has been freed */

	if (b != NULL) {
		buf_page_t*	prev_b	= UT_LIST_GET_PREV(LRU, b);

		rw_lock_x_lock(hash_lock);

		mutex_enter(block_mutex);

		ut_a(!buf_page_hash_get_low(buf_pool, b->id));

		b->state = b->oldest_modification
			? BUF_BLOCK_ZIP_DIRTY
			: BUF_BLOCK_ZIP_PAGE;

		ut_ad(b->size.is_compressed());

		UNIV_MEM_DESC(b->zip.data, b->size.physical());

		/* The fields in_page_hash and in_LRU_list of
		the to-be-freed block descriptor should have
		been cleared in
		buf_LRU_block_remove_hashed(), which
		invokes buf_LRU_remove_block(). */
		ut_ad(!bpage->in_page_hash);
		ut_ad(!bpage->in_LRU_list);

		/* bpage->state was BUF_BLOCK_FILE_PAGE because
		b != NULL. The type cast below is thus valid. */
		ut_ad(!((buf_block_t*) bpage)->in_unzip_LRU_list);

		/* The fields of bpage were copied to b before
		buf_LRU_block_remove_hashed() was invoked. */
		ut_ad(!b->in_zip_hash);
		ut_ad(b->in_page_hash);
		ut_ad(b->in_LRU_list);

		HASH_INSERT(buf_page_t, hash, buf_pool->page_hash,
			    b->id.fold(), b);

		/* Insert b where bpage was in the LRU list. */
		if (prev_b != NULL) {
			ulint	lru_len;

			ut_ad(prev_b->in_LRU_list);
			ut_ad(buf_page_in_file(prev_b));

			UT_LIST_INSERT_AFTER(buf_pool->LRU, prev_b, b);

			incr_LRU_size_in_bytes(b, buf_pool);

			if (buf_page_is_old(b)) {
				buf_pool->LRU_old_len++;
				if (buf_pool->LRU_old
				    == UT_LIST_GET_NEXT(LRU, b)) {

					buf_pool->LRU_old = b;
				}
			}

			lru_len = UT_LIST_GET_LEN(buf_pool->LRU);

			if (lru_len > BUF_LRU_OLD_MIN_LEN) {
				ut_ad(buf_pool->LRU_old);
				/* Adjust the length of the
				old block list if necessary */
				buf_LRU_old_adjust_len(buf_pool);
			} else if (lru_len == BUF_LRU_OLD_MIN_LEN) {
				/* The LRU list is now long
				enough for LRU_old to become
				defined: init it */
				buf_LRU_old_init(buf_pool);
			}
#ifdef UNIV_LRU_DEBUG
			/* Check that the "old" flag is consistent
			in the block and its neighbours. */
			buf_page_set_old(b, buf_page_is_old(b));
#endif /* UNIV_LRU_DEBUG */
		} else {
			ut_d(b->in_LRU_list = FALSE);
			buf_LRU_add_block_low(b, buf_page_is_old(b));
		}

		if (b->state == BUF_BLOCK_ZIP_PAGE) {
#if defined UNIV_DEBUG || defined UNIV_BUF_DEBUG
			buf_LRU_insert_zip_clean(b);
#endif /* UNIV_DEBUG || UNIV_BUF_DEBUG */
		} else {
			/* Relocate on buf_pool->flush_list. */
			buf_flush_relocate_on_flush_list(bpage, b);
		}

		bpage->zip.data = NULL;

		page_zip_set_size(&bpage->zip, 0);

		bpage->size.copy_from(page_size_t(bpage->size.logical(),
						  bpage->size.logical(),
						  false));

		mutex_exit(block_mutex);

		/* Prevent buf_page_get_gen() from
		decompressing the block while we release
		buf_pool->mutex and block_mutex. */
		block_mutex = buf_page_get_mutex(b);

		mutex_enter(block_mutex);

		buf_page_set_sticky(b);

		mutex_exit(block_mutex);

		rw_lock_x_unlock(hash_lock);
	}

	buf_pool_mutex_exit(buf_pool);

	/* Remove possible adaptive hash index on the page.
	The page was declared uninitialized by
	buf_LRU_block_remove_hashed().  We need to flag
	the contents of the page valid (which it still is) in
	order to avoid bogus Valgrind warnings.*/

	UNIV_MEM_VALID(((buf_block_t*) bpage)->frame,
		       UNIV_PAGE_SIZE);
	btr_search_drop_page_hash_index((buf_block_t*) bpage);
	UNIV_MEM_INVALID(((buf_block_t*) bpage)->frame,
			 UNIV_PAGE_SIZE);

	if (b != NULL) {

		/* Compute and stamp the compressed page
		checksum while not holding any mutex.  The
		block is already half-freed
		(BUF_BLOCK_REMOVE_HASH) and removed from
		buf_pool->page_hash, thus inaccessible by any
		other thread. */

		ut_ad(b->size.is_compressed());

		const uint32_t	checksum = page_zip_calc_checksum(
			b->zip.data,
			b->size.physical(),
			static_cast<srv_checksum_algorithm_t>(
				srv_checksum_algorithm));

		mach_write_to_4(b->zip.data + FIL_PAGE_SPACE_OR_CHKSUM,
				checksum);
	}

	buf_pool_mutex_enter(buf_pool);

	if (b != NULL) {
		mutex_enter(block_mutex);

		buf_page_unset_sticky(b);

		mutex_exit(block_mutex);
	}

	buf_LRU_block_free_hashed_page((buf_block_t*) bpage);

	return(true);
}

/******************************************************************//**
Puts a block back to the free list. */
void
buf_LRU_block_free_non_file_page(
/*=============================*/
	buf_block_t*	block)	/*!< in: block, must not contain a file page */
{
	void*		data;
	buf_pool_t*	buf_pool = buf_pool_from_block(block);

	ut_ad(buf_pool_mutex_own(buf_pool));
	ut_ad(buf_page_mutex_own(block));

	switch (buf_block_get_state(block)) {
	case BUF_BLOCK_MEMORY:
	case BUF_BLOCK_READY_FOR_USE:
		break;
	default:
		ut_error;
	}

	assert_block_ahi_empty(block);
	ut_ad(!block->page.in_free_list);
	ut_ad(!block->page.in_flush_list);
	ut_ad(!block->page.in_LRU_list);

	buf_block_set_state(block, BUF_BLOCK_NOT_USED);

	UNIV_MEM_ALLOC(block->frame, UNIV_PAGE_SIZE);
#ifdef UNIV_DEBUG
	/* Wipe contents of page to reveal possible stale pointers to it */
	memset(block->frame, '\0', UNIV_PAGE_SIZE);
#else
	/* Wipe page_no and space_id */
	memset(block->frame + FIL_PAGE_OFFSET, 0xfe, 4);
	memset(block->frame + FIL_PAGE_ARCH_LOG_NO_OR_SPACE_ID, 0xfe, 4);
#endif /* UNIV_DEBUG */
	data = block->page.zip.data;

	if (data != NULL) {
		block->page.zip.data = NULL;
		buf_page_mutex_exit(block);
		buf_pool_mutex_exit_forbid(buf_pool);

		ut_ad(block->page.size.is_compressed());

		buf_buddy_free(buf_pool, data, block->page.size.physical());

		buf_pool_mutex_exit_allow(buf_pool);
		buf_page_mutex_enter(block);

		page_zip_set_size(&block->page.zip, 0);

		block->page.size.copy_from(
			page_size_t(block->page.size.logical(),
				    block->page.size.logical(),
				    false));
	}

	if (buf_pool->curr_size < buf_pool->old_size
	    && UT_LIST_GET_LEN(buf_pool->withdraw) < buf_pool->withdraw_target
	    && buf_block_will_withdrawn(buf_pool, block)) {
		/* This should be withdrawn */
		UT_LIST_ADD_LAST(
			buf_pool->withdraw,
			&block->page);
		ut_d(block->in_withdraw_list = TRUE);
	} else {
		UT_LIST_ADD_FIRST(buf_pool->free, &block->page);
		ut_d(block->page.in_free_list = TRUE);
	}

	UNIV_MEM_ASSERT_AND_FREE(block->frame, UNIV_PAGE_SIZE);
}

/******************************************************************//**
Takes a block out of the LRU list and page hash table.
If the block is compressed-only (BUF_BLOCK_ZIP_PAGE),
the object will be freed.

The caller must hold buf_pool->mutex, the buf_page_get_mutex() mutex
and the appropriate hash_lock. This function will release the
buf_page_get_mutex() and the hash_lock.

If a compressed page is freed other compressed pages may be relocated.
@retval true if BUF_BLOCK_FILE_PAGE was removed from page_hash. The
caller needs to free the page to the free list
@retval false if BUF_BLOCK_ZIP_PAGE was removed from page_hash. In
this case the block is already returned to the buddy allocator. */
static
bool
buf_LRU_block_remove_hashed(
/*========================*/
	buf_page_t*	bpage,	/*!< in: block, must contain a file page and
				be in a state where it can be freed; there
				may or may not be a hash index to the page */
	bool		zip)	/*!< in: true if should remove also the
				compressed page of an uncompressed page */
{
	const buf_page_t*	hashed_bpage;
	buf_pool_t*		buf_pool = buf_pool_from_bpage(bpage);
	rw_lock_t*		hash_lock;

	ut_ad(buf_pool_mutex_own(buf_pool));
	ut_ad(mutex_own(buf_page_get_mutex(bpage)));

	hash_lock = buf_page_hash_lock_get(buf_pool, bpage->id);

        ut_ad(rw_lock_own(hash_lock, RW_LOCK_X));

	ut_a(buf_page_get_io_fix(bpage) == BUF_IO_NONE);
	ut_a(bpage->buf_fix_count == 0);

	buf_LRU_remove_block(bpage);

	buf_pool->freed_page_clock += 1;

	switch (buf_page_get_state(bpage)) {
	case BUF_BLOCK_FILE_PAGE:
		UNIV_MEM_ASSERT_W(bpage, sizeof(buf_block_t));
		UNIV_MEM_ASSERT_W(((buf_block_t*) bpage)->frame,
				  UNIV_PAGE_SIZE);
		buf_block_modify_clock_inc((buf_block_t*) bpage);
		if (bpage->zip.data) {
			const page_t*	page = ((buf_block_t*) bpage)->frame;

			ut_a(!zip || bpage->oldest_modification == 0);
			ut_ad(bpage->size.is_compressed());

			switch (fil_page_get_type(page)) {
			case FIL_PAGE_TYPE_ALLOCATED:
			case FIL_PAGE_INODE:
			case FIL_PAGE_IBUF_BITMAP:
			case FIL_PAGE_TYPE_FSP_HDR:
			case FIL_PAGE_TYPE_XDES:
				/* These are essentially uncompressed pages. */
				if (!zip) {
					/* InnoDB writes the data to the
					uncompressed page frame.  Copy it
					to the compressed page, which will
					be preserved. */
					memcpy(bpage->zip.data, page,
					       bpage->size.physical());
				}
				break;
			case FIL_PAGE_TYPE_ZBLOB:
			case FIL_PAGE_TYPE_ZBLOB2:
				break;
			case FIL_PAGE_INDEX:
			case FIL_PAGE_RTREE:
#ifdef UNIV_ZIP_DEBUG
				ut_a(page_zip_validate(
					     &bpage->zip, page,
					     ((buf_block_t*) bpage)->index));
#endif /* UNIV_ZIP_DEBUG */
				break;
			default:
				ib::error() << "The compressed page to be"
					" evicted seems corrupt:";
				ut_print_buf(stderr, page,
					     bpage->size.logical());

				ib::error() << "Possibly older version of"
					" the page:";

				ut_print_buf(stderr, bpage->zip.data,
					     bpage->size.physical());
				putc('\n', stderr);
				ut_error;
			}

			break;
		}
		/* fall through */
	case BUF_BLOCK_ZIP_PAGE:
		ut_a(bpage->oldest_modification == 0);
		if (bpage->size.is_compressed()) {
			UNIV_MEM_ASSERT_W(bpage->zip.data,
					  bpage->size.physical());
		}
		break;
	case BUF_BLOCK_POOL_WATCH:
	case BUF_BLOCK_ZIP_DIRTY:
	case BUF_BLOCK_NOT_USED:
	case BUF_BLOCK_READY_FOR_USE:
	case BUF_BLOCK_MEMORY:
	case BUF_BLOCK_REMOVE_HASH:
		ut_error;
		break;
	}

	hashed_bpage = buf_page_hash_get_low(buf_pool, bpage->id);

	if (bpage != hashed_bpage) {
		ib::error() << "Page " << bpage->id
			<< " not found in the hash table";

		if (hashed_bpage) {

			ib::error() << "In hash table we find block "
				<< hashed_bpage << " of " << hashed_bpage->id
				<< " which is not " << bpage;
		}

#if defined UNIV_DEBUG || defined UNIV_BUF_DEBUG
		mutex_exit(buf_page_get_mutex(bpage));
		rw_lock_x_unlock(hash_lock);
		buf_pool_mutex_exit(buf_pool);
		buf_print();
		buf_LRU_print();
		buf_validate();
		buf_LRU_validate();
#endif /* UNIV_DEBUG || UNIV_BUF_DEBUG */
		ut_error;
	}

	ut_ad(!bpage->in_zip_hash);
	ut_ad(bpage->in_page_hash);
	ut_d(bpage->in_page_hash = FALSE);

	HASH_DELETE(buf_page_t, hash, buf_pool->page_hash, bpage->id.fold(),
		    bpage);

	switch (buf_page_get_state(bpage)) {
	case BUF_BLOCK_ZIP_PAGE:
		ut_ad(!bpage->in_free_list);
		ut_ad(!bpage->in_flush_list);
		ut_ad(!bpage->in_LRU_list);
		ut_a(bpage->zip.data);
		ut_a(bpage->size.is_compressed());

#if defined UNIV_DEBUG || defined UNIV_BUF_DEBUG
		UT_LIST_REMOVE(buf_pool->zip_clean, bpage);
#endif /* UNIV_DEBUG || UNIV_BUF_DEBUG */

		mutex_exit(&buf_pool->zip_mutex);
		rw_lock_x_unlock(hash_lock);
		buf_pool_mutex_exit_forbid(buf_pool);

		buf_buddy_free(buf_pool, bpage->zip.data,
			       bpage->size.physical());

		buf_pool_mutex_exit_allow(buf_pool);
		buf_page_free_descriptor(bpage);
		return(false);

	case BUF_BLOCK_FILE_PAGE:
		memset(((buf_block_t*) bpage)->frame
		       + FIL_PAGE_OFFSET, 0xff, 4);
		memset(((buf_block_t*) bpage)->frame
		       + FIL_PAGE_ARCH_LOG_NO_OR_SPACE_ID, 0xff, 4);
		UNIV_MEM_INVALID(((buf_block_t*) bpage)->frame,
				 UNIV_PAGE_SIZE);
		buf_page_set_state(bpage, BUF_BLOCK_REMOVE_HASH);

		/* Question: If we release bpage and hash mutex here
		then what protects us against:
		1) Some other thread buffer fixing this page
		2) Some other thread trying to read this page and
		not finding it in buffer pool attempting to read it
		from the disk.
		Answer:
		1) Cannot happen because the page is no longer in the
		page_hash. Only possibility is when while invalidating
		a tablespace we buffer fix the prev_page in LRU to
		avoid relocation during the scan. But that is not
		possible because we are holding buf_pool mutex.

		2) Not possible because in buf_page_init_for_read()
		we do a look up of page_hash while holding buf_pool
		mutex and since we are holding buf_pool mutex here
		and by the time we'll release it in the caller we'd
		have inserted the compressed only descriptor in the
		page_hash. */
		rw_lock_x_unlock(hash_lock);
		mutex_exit(&((buf_block_t*) bpage)->mutex);

		if (zip && bpage->zip.data) {
			/* Free the compressed page. */
			void*	data = bpage->zip.data;
			bpage->zip.data = NULL;

			ut_ad(!bpage->in_free_list);
			ut_ad(!bpage->in_flush_list);
			ut_ad(!bpage->in_LRU_list);
			buf_pool_mutex_exit_forbid(buf_pool);

			buf_buddy_free(buf_pool, data, bpage->size.physical());

			buf_pool_mutex_exit_allow(buf_pool);

			page_zip_set_size(&bpage->zip, 0);

			bpage->size.copy_from(
				page_size_t(bpage->size.logical(),
					    bpage->size.logical(),
					    false));
		}

		return(true);

	case BUF_BLOCK_POOL_WATCH:
	case BUF_BLOCK_ZIP_DIRTY:
	case BUF_BLOCK_NOT_USED:
	case BUF_BLOCK_READY_FOR_USE:
	case BUF_BLOCK_MEMORY:
	case BUF_BLOCK_REMOVE_HASH:
		break;
	}

	ut_error;
	return(false);
}

/******************************************************************//**
Puts a file page whose has no hash index to the free list. */
static
void
buf_LRU_block_free_hashed_page(
/*===========================*/
	buf_block_t*	block)	/*!< in: block, must contain a file page and
				be in a state where it can be freed */
{
	buf_pool_t*	buf_pool = buf_pool_from_block(block);
	ut_ad(buf_pool_mutex_own(buf_pool));

	buf_page_mutex_enter(block);

	if (buf_pool->flush_rbt == NULL) {
		block->page.id.reset(ULINT32_UNDEFINED, ULINT32_UNDEFINED);
	}

	buf_block_set_state(block, BUF_BLOCK_MEMORY);

	buf_LRU_block_free_non_file_page(block);
	buf_page_mutex_exit(block);
}

/******************************************************************//**
Remove one page from LRU list and put it to free list */
void
buf_LRU_free_one_page(
/*==================*/
	buf_page_t*	bpage)	/*!< in/out: block, must contain a file page and
				be in a state where it can be freed; there
				may or may not be a hash index to the page */
{
	buf_pool_t*	buf_pool = buf_pool_from_bpage(bpage);

	rw_lock_t*	hash_lock = buf_page_hash_lock_get(buf_pool, bpage->id);
	BPageMutex*	block_mutex = buf_page_get_mutex(bpage);

	ut_ad(buf_pool_mutex_own(buf_pool));

	rw_lock_x_lock(hash_lock);
	mutex_enter(block_mutex);

	if (buf_LRU_block_remove_hashed(bpage, true)) {
		buf_LRU_block_free_hashed_page((buf_block_t*) bpage);
	}

	/* buf_LRU_block_remove_hashed() releases hash_lock and block_mutex */
	ut_ad(!rw_lock_own(hash_lock, RW_LOCK_X)
	      && !rw_lock_own(hash_lock, RW_LOCK_S));

	ut_ad(!mutex_own(block_mutex));
}

/**********************************************************************//**
Updates buf_pool->LRU_old_ratio for one buffer pool instance.
@return updated old_pct */
static
uint
buf_LRU_old_ratio_update_instance(
/*==============================*/
	buf_pool_t*	buf_pool,/*!< in: buffer pool instance */
	uint		old_pct,/*!< in: Reserve this percentage of
				the buffer pool for "old" blocks. */
	ibool		adjust)	/*!< in: TRUE=adjust the LRU list;
				FALSE=just assign buf_pool->LRU_old_ratio
				during the initialization of InnoDB */
{
	uint	ratio;

	ratio = old_pct * BUF_LRU_OLD_RATIO_DIV / 100;
	if (ratio < BUF_LRU_OLD_RATIO_MIN) {
		ratio = BUF_LRU_OLD_RATIO_MIN;
	} else if (ratio > BUF_LRU_OLD_RATIO_MAX) {
		ratio = BUF_LRU_OLD_RATIO_MAX;
	}

	if (adjust) {
		buf_pool_mutex_enter(buf_pool);

		if (ratio != buf_pool->LRU_old_ratio) {
			buf_pool->LRU_old_ratio = ratio;

			if (UT_LIST_GET_LEN(buf_pool->LRU)
			    >= BUF_LRU_OLD_MIN_LEN) {

				buf_LRU_old_adjust_len(buf_pool);
			}
		}

		buf_pool_mutex_exit(buf_pool);
	} else {
		buf_pool->LRU_old_ratio = ratio;
	}
	/* the reverse of
	ratio = old_pct * BUF_LRU_OLD_RATIO_DIV / 100 */
	return((uint) (ratio * 100 / (double) BUF_LRU_OLD_RATIO_DIV + 0.5));
}

/**********************************************************************//**
Updates buf_pool->LRU_old_ratio.
@return updated old_pct */
uint
buf_LRU_old_ratio_update(
/*=====================*/
	uint	old_pct,/*!< in: Reserve this percentage of
			the buffer pool for "old" blocks. */
	ibool	adjust)	/*!< in: TRUE=adjust the LRU list;
			FALSE=just assign buf_pool->LRU_old_ratio
			during the initialization of InnoDB */
{
	uint	new_ratio = 0;

	for (ulint i = 0; i < srv_buf_pool_instances; i++) {
		buf_pool_t*	buf_pool;

		buf_pool = buf_pool_from_array(i);

		new_ratio = buf_LRU_old_ratio_update_instance(
			buf_pool, old_pct, adjust);
	}

	return(new_ratio);
}

/********************************************************************//**
Update the historical stats that we are collecting for LRU eviction
policy at the end of each interval. */
void
buf_LRU_stat_update(void)
/*=====================*/
{
	buf_LRU_stat_t*	item;
	buf_pool_t*	buf_pool;
	bool		evict_started = FALSE;
	buf_LRU_stat_t	cur_stat;

	/* If we haven't started eviction yet then don't update stats. */
	for (ulint i = 0; i < srv_buf_pool_instances; i++) {

		buf_pool = buf_pool_from_array(i);

		if (buf_pool->freed_page_clock != 0) {
			evict_started = true;
			break;
		}
	}

	if (!evict_started) {
		goto func_exit;
	}

	/* Update the index. */
	item = &buf_LRU_stat_arr[buf_LRU_stat_arr_ind];
	buf_LRU_stat_arr_ind++;
	buf_LRU_stat_arr_ind %= BUF_LRU_STAT_N_INTERVAL;

	/* Add the current value and subtract the obsolete entry.
	Since buf_LRU_stat_cur is not protected by any mutex,
	it can be changing between adding to buf_LRU_stat_sum
	and copying to item. Assign it to local variables to make
	sure the same value assign to the buf_LRU_stat_sum
	and item */
	cur_stat = buf_LRU_stat_cur;

	buf_LRU_stat_sum.io += cur_stat.io - item->io;
	buf_LRU_stat_sum.unzip += cur_stat.unzip - item->unzip;

	/* Put current entry in the array. */
	memcpy(item, &cur_stat, sizeof *item);

func_exit:
	/* Clear the current entry. */
	memset(&buf_LRU_stat_cur, 0, sizeof buf_LRU_stat_cur);
}

#if defined UNIV_DEBUG || defined UNIV_BUF_DEBUG
/**********************************************************************//**
Validates the LRU list for one buffer pool instance. */
static
void
buf_LRU_validate_instance(
/*======================*/
	buf_pool_t*	buf_pool)
{
	ulint		old_len;
	ulint		new_len;

	buf_pool_mutex_enter(buf_pool);

	if (UT_LIST_GET_LEN(buf_pool->LRU) >= BUF_LRU_OLD_MIN_LEN) {

		ut_a(buf_pool->LRU_old);
		old_len = buf_pool->LRU_old_len;

		new_len = ut_min(UT_LIST_GET_LEN(buf_pool->LRU)
				 * buf_pool->LRU_old_ratio
				 / BUF_LRU_OLD_RATIO_DIV,
				 UT_LIST_GET_LEN(buf_pool->LRU)
				 - (BUF_LRU_OLD_TOLERANCE
				    + BUF_LRU_NON_OLD_MIN_LEN));

		ut_a(old_len >= new_len - BUF_LRU_OLD_TOLERANCE);
		ut_a(old_len <= new_len + BUF_LRU_OLD_TOLERANCE);
	}

	CheckInLRUList::validate(buf_pool);

	old_len = 0;

	for (buf_page_t* bpage = UT_LIST_GET_FIRST(buf_pool->LRU);
	     bpage != NULL;
             bpage = UT_LIST_GET_NEXT(LRU, bpage)) {

		switch (buf_page_get_state(bpage)) {
		case BUF_BLOCK_POOL_WATCH:
		case BUF_BLOCK_NOT_USED:
		case BUF_BLOCK_READY_FOR_USE:
		case BUF_BLOCK_MEMORY:
		case BUF_BLOCK_REMOVE_HASH:
			ut_error;
			break;
		case BUF_BLOCK_FILE_PAGE:
			ut_ad(((buf_block_t*) bpage)->in_unzip_LRU_list
			      == buf_page_belongs_to_unzip_LRU(bpage));
		case BUF_BLOCK_ZIP_PAGE:
		case BUF_BLOCK_ZIP_DIRTY:
			break;
		}

		if (buf_page_is_old(bpage)) {
			const buf_page_t*	prev
				= UT_LIST_GET_PREV(LRU, bpage);
			const buf_page_t*	next
				= UT_LIST_GET_NEXT(LRU, bpage);

			if (!old_len++) {
				ut_a(buf_pool->LRU_old == bpage);
			} else {
				ut_a(!prev || buf_page_is_old(prev));
			}

			ut_a(!next || buf_page_is_old(next));
		}
	}

	ut_a(buf_pool->LRU_old_len == old_len);

	CheckInFreeList::validate(buf_pool);

	for (buf_page_t* bpage = UT_LIST_GET_FIRST(buf_pool->free);
	     bpage != NULL;
	     bpage = UT_LIST_GET_NEXT(list, bpage)) {

		ut_a(buf_page_get_state(bpage) == BUF_BLOCK_NOT_USED);
	}

	CheckUnzipLRUAndLRUList::validate(buf_pool);

	for (buf_block_t* block = UT_LIST_GET_FIRST(buf_pool->unzip_LRU);
	     block != NULL;
	     block = UT_LIST_GET_NEXT(unzip_LRU, block)) {

		ut_ad(block->in_unzip_LRU_list);
		ut_ad(block->page.in_LRU_list);
		ut_a(buf_page_belongs_to_unzip_LRU(&block->page));
	}

	buf_pool_mutex_exit(buf_pool);
}

/**********************************************************************//**
Validates the LRU list.
@return TRUE */
ibool
buf_LRU_validate(void)
/*==================*/
{
	for (ulint i = 0; i < srv_buf_pool_instances; i++) {
		buf_pool_t*	buf_pool;

		buf_pool = buf_pool_from_array(i);
		buf_LRU_validate_instance(buf_pool);
	}

	return(TRUE);
}
#endif /* UNIV_DEBUG || UNIV_BUF_DEBUG */

#if defined UNIV_DEBUG_PRINT || defined UNIV_DEBUG || defined UNIV_BUF_DEBUG
/**********************************************************************//**
Prints the LRU list for one buffer pool instance. */
void
buf_LRU_print_instance(
/*===================*/
	buf_pool_t*	buf_pool)
{
	buf_pool_mutex_enter(buf_pool);

	for (const buf_page_t* bpage = UT_LIST_GET_FIRST(buf_pool->LRU);
	     bpage != NULL;
	     bpage = UT_LIST_GET_NEXT(LRU, bpage)) {

		mutex_enter(buf_page_get_mutex(bpage));

		fprintf(stderr, "BLOCK space " UINT32PF " page " UINT32PF " ",
			bpage->id.space(), bpage->id.page_no());

		if (buf_page_is_old(bpage)) {
			fputs("old ", stderr);
		}

		if (bpage->buf_fix_count) {
			fprintf(stderr, "buffix count %lu ",
				(ulong) bpage->buf_fix_count);
		}

		if (buf_page_get_io_fix(bpage)) {
			fprintf(stderr, "io_fix %lu ",
				(ulong) buf_page_get_io_fix(bpage));
		}

		if (bpage->oldest_modification) {
			fputs("modif. ", stderr);
		}

		switch (buf_page_get_state(bpage)) {
			const byte*	frame;
		case BUF_BLOCK_FILE_PAGE:
			frame = buf_block_get_frame((buf_block_t*) bpage);
			fprintf(stderr, "\ntype %lu"
				" index id " IB_ID_FMT "\n",
				(ulong) fil_page_get_type(frame),
				btr_page_get_index_id(frame));
			break;
		case BUF_BLOCK_ZIP_PAGE:
			frame = bpage->zip.data;
			fprintf(stderr, "\ntype %lu size %lu"
				" index id " IB_ID_FMT "\n",
				(ulong) fil_page_get_type(frame),
				(ulong) bpage->size.physical(),
				btr_page_get_index_id(frame));
			break;

		default:
			fprintf(stderr, "\n!state %lu!\n",
				(ulong) buf_page_get_state(bpage));
			break;
		}

		mutex_exit(buf_page_get_mutex(bpage));
	}

	buf_pool_mutex_exit(buf_pool);
}

/**********************************************************************//**
Prints the LRU list. */
void
buf_LRU_print(void)
/*===============*/
{
	for (ulint i = 0; i < srv_buf_pool_instances; i++) {
		buf_pool_t*	buf_pool;

		buf_pool = buf_pool_from_array(i);
		buf_LRU_print_instance(buf_pool);
	}
}
#endif /* UNIV_DEBUG_PRINT || UNIV_DEBUG || UNIV_BUF_DEBUG */
#endif /* !UNIV_HOTBACKUP */<|MERGE_RESOLUTION|>--- conflicted
+++ resolved
@@ -298,23 +298,6 @@
 			continue;
 		}
 
-<<<<<<< HEAD
-		mutex_enter(&((buf_block_t*) bpage)->mutex);
-
-		{
-			bool	skip = bpage->buf_fix_count > 0
-				|| !((buf_block_t*) bpage)->index;
-
-			mutex_exit(&((buf_block_t*) bpage)->mutex);
-
-			if (skip) {
-				/* Skip this block, because there are
-				no adaptive hash index entries
-				pointing to it, or because we cannot
-				drop them due to the buffer-fix. */
-				goto next_page;
-			}
-=======
 		buf_block_t*	block = reinterpret_cast<buf_block_t*>(bpage);
 
 		mutex_enter(&block->mutex);
@@ -338,7 +321,6 @@
 			pointing to it, or because we cannot
 			drop them due to the buffer-fix. */
 			goto next_page;
->>>>>>> 807891a9
 		}
 
 		/* Store the page number so that we can drop the hash
@@ -1072,7 +1054,6 @@
 
 	ulint		scanned = 0;
 	bool		freed = false;
-<<<<<<< HEAD
 
 	for (buf_page_t* bpage = buf_pool->lru_scan_itr.start();
 	     bpage != NULL
@@ -1080,15 +1061,6 @@
 	     && (scan_all || scanned < BUF_LRU_SEARCH_SCAN_THRESHOLD);
 	     ++scanned, bpage = buf_pool->lru_scan_itr.get()) {
 
-=======
-
-	for (buf_page_t* bpage = buf_pool->lru_scan_itr.start();
-	     bpage != NULL
-	     && !freed
-	     && (scan_all || scanned < BUF_LRU_SEARCH_SCAN_THRESHOLD);
-	     ++scanned, bpage = buf_pool->lru_scan_itr.get()) {
-
->>>>>>> 807891a9
 		buf_page_t*	prev = UT_LIST_GET_PREV(LRU, bpage);
 		BPageMutex*	mutex = buf_page_get_mutex(bpage);
 
@@ -1212,30 +1184,19 @@
 		    || !buf_block_will_withdrawn(buf_pool, block)) {
 			/* found valid free block */
 			buf_page_mutex_enter(block);
-<<<<<<< HEAD
-=======
 			/* No adaptive hash index entries may point to
 			a free block. */
 			assert_block_ahi_empty(block);
->>>>>>> 807891a9
 
 			buf_block_set_state(block, BUF_BLOCK_READY_FOR_USE);
 			UNIV_MEM_ALLOC(block->frame, UNIV_PAGE_SIZE);
 
 			ut_ad(buf_pool_from_block(block) == buf_pool);
-<<<<<<< HEAD
 
 			buf_page_mutex_exit(block);
 			break;
 		}
 
-=======
-
-			buf_page_mutex_exit(block);
-			break;
-		}
-
->>>>>>> 807891a9
 		/* This should be withdrawn */
 		UT_LIST_ADD_LAST(
 			buf_pool->withdraw,
