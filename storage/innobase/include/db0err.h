/*****************************************************************************

Copyright (c) 1996, 2014, Oracle and/or its affiliates. All Rights Reserved.

This program is free software; you can redistribute it and/or modify it under
the terms of the GNU General Public License as published by the Free Software
Foundation; version 2 of the License.

This program is distributed in the hope that it will be useful, but WITHOUT
ANY WARRANTY; without even the implied warranty of MERCHANTABILITY or FITNESS
FOR A PARTICULAR PURPOSE. See the GNU General Public License for more details.

You should have received a copy of the GNU General Public License along with
this program; if not, write to the Free Software Foundation, Inc.,
51 Franklin Street, Suite 500, Boston, MA 02110-1335 USA

*****************************************************************************/

/**************************************************//**
@file include/db0err.h
Global error codes for the database

Created 5/24/1996 Heikki Tuuri
*******************************************************/

#ifndef db0err_h
#define db0err_h

/* Do not include univ.i because univ.i includes this. */

enum dberr_t {
	DB_SUCCESS_LOCKED_REC = 9,	/*!< like DB_SUCCESS, but a new
					explicit record lock was created */
	DB_SUCCESS = 10,

	/* The following are error codes */
	DB_ERROR,
	DB_INTERRUPTED,
	DB_OUT_OF_MEMORY,
	DB_OUT_OF_FILE_SPACE,
	DB_LOCK_WAIT,
	DB_DEADLOCK,
	DB_ROLLBACK,
	DB_DUPLICATE_KEY,
	DB_QUE_THR_SUSPENDED,
	DB_MISSING_HISTORY,		/*!< required history data has been
					deleted due to lack of space in
					rollback segment */
	DB_CLUSTER_NOT_FOUND = 30,
	DB_TABLE_NOT_FOUND,
	DB_MUST_GET_MORE_FILE_SPACE,	/*!< the database has to be stopped
					and restarted with more file space */
	DB_TABLE_IS_BEING_USED,
	DB_TOO_BIG_RECORD,		/*!< a record in an index would not fit
					on a compressed page, or it would
					become bigger than 1/2 free space in
					an uncompressed page frame */
	DB_LOCK_WAIT_TIMEOUT,		/*!< lock wait lasted too long */
	DB_NO_REFERENCED_ROW,		/*!< referenced key value not found
					for a foreign key in an insert or
					update of a row */
	DB_ROW_IS_REFERENCED,		/*!< cannot delete or update a row
					because it contains a key value
					which is referenced */
	DB_CANNOT_ADD_CONSTRAINT,	/*!< adding a foreign key constraint
					to a table failed */
	DB_CORRUPTION,			/*!< data structure corruption noticed */
	DB_CANNOT_DROP_CONSTRAINT,	/*!< dropping a foreign key constraint
					from a table failed */
	DB_NO_SAVEPOINT,		/*!< no savepoint exists with the given
					name */
	DB_TABLESPACE_EXISTS,		/*!< we cannot create a new single-table
					tablespace because a file of the same
					name already exists */
	DB_TABLESPACE_DELETED,		/*!< tablespace was deleted or is
					being dropped right now */
	DB_TABLESPACE_NOT_FOUND,	/*<! Attempt to delete a tablespace
					instance that was not found in the
					tablespace hash table */
	DB_LOCK_TABLE_FULL,		/*!< lock structs have exhausted the
					buffer pool (for big transactions,
					InnoDB stores the lock structs in the
					buffer pool) */
	DB_FOREIGN_DUPLICATE_KEY,	/*!< foreign key constraints
					activated by the operation would
					lead to a duplicate key in some
					table */
	DB_TOO_MANY_CONCURRENT_TRXS,	/*!< when InnoDB runs out of the
					preconfigured undo slots, this can
					only happen when there are too many
					concurrent transactions */
	DB_UNSUPPORTED,			/*!< when InnoDB sees any artefact or
					a feature that it can't recoginize or
					work with e.g., FT indexes created by
					a later version of the engine. */

	DB_INVALID_NULL,		/*!< a NOT NULL column was found to
					be NULL during table rebuild */

	DB_STATS_DO_NOT_EXIST,		/*!< an operation that requires the
					persistent storage, used for recording
					table and index statistics, was
					requested but this storage does not
					exist itself or the stats for a given
					table do not exist */
	DB_FOREIGN_EXCEED_MAX_CASCADE,	/*!< Foreign key constraint related
					cascading delete/update exceeds
					maximum allowed depth */
	DB_CHILD_NO_INDEX,		/*!< the child (foreign) table does
					not have an index that contains the
					foreign keys as its prefix columns */
	DB_PARENT_NO_INDEX,		/*!< the parent table does not
					have an index that contains the
					foreign keys as its prefix columns */
	DB_TOO_BIG_INDEX_COL,		/*!< index column size exceeds
					maximum limit */
	DB_INDEX_CORRUPT,		/*!< we have corrupted index */
	DB_UNDO_RECORD_TOO_BIG,		/*!< the undo log record is too big */
	DB_READ_ONLY,			/*!< Update operation attempted in
					a read-only transaction */
	DB_FTS_INVALID_DOCID,		/* FTS Doc ID cannot be zero */
	DB_TABLE_IN_FK_CHECK,		/* table is being used in foreign
					key check */
	DB_ONLINE_LOG_TOO_BIG,		/*!< Modification log grew too big
					during online index creation */

	DB_IO_ERROR,			/*!< Generic IO error */
	DB_IDENTIFIER_TOO_LONG,		/*!< Identifier name too long */
	DB_FTS_EXCEED_RESULT_CACHE_LIMIT,	/*!< FTS query memory
					exceeds result cache limit */
	DB_TEMP_FILE_WRITE_FAILURE,	/*!< Temp file write failure */
	DB_CANNOT_OPEN_FILE,		/*!< Cannot open a file */
	DB_FTS_TOO_MANY_WORDS_IN_PHRASE,
					/*< Too many words in a phrase */

	/* The following are partial failure codes */
	DB_FAIL = 1000,
	DB_OVERFLOW,
	DB_UNDERFLOW,
	DB_STRONG_FAIL,
	DB_ZIP_OVERFLOW,
	DB_RECORD_NOT_FOUND = 1500,
	DB_END_OF_INDEX,
	DB_DICT_CHANGED,		/*!< Some part of table dictionary has
					changed. Such as index dropped or
					foreign key dropped */


	/* The following are API only error codes. */
	DB_DATA_MISMATCH = 2000,	/*!< Column update or read failed
					because the types mismatch */

	DB_SCHEMA_NOT_LOCKED,		/*!< If an API function expects the
					schema to be locked in exclusive mode
					and if it's not then that API function
					will return this error code */

	DB_NOT_FOUND,			/*!< Generic error code for "Not found"
					type of errors */

<<<<<<< HEAD
	DB_TABLESPACE_TRUNCATED		/*!< tablespace was truncated */
=======
	DB_TABLESPACE_TRUNCATED,	/*!< tablespace was truncated */
	DB_TABLE_CORRUPT		/*!< Table/clustered index is corrupted */
>>>>>>> ff1ed181
};

#endif<|MERGE_RESOLUTION|>--- conflicted
+++ resolved
@@ -158,12 +158,8 @@
 	DB_NOT_FOUND,			/*!< Generic error code for "Not found"
 					type of errors */
 
-<<<<<<< HEAD
-	DB_TABLESPACE_TRUNCATED		/*!< tablespace was truncated */
-=======
 	DB_TABLESPACE_TRUNCATED,	/*!< tablespace was truncated */
 	DB_TABLE_CORRUPT		/*!< Table/clustered index is corrupted */
->>>>>>> ff1ed181
 };
 
 #endif