/*****************************************************************************

Copyright (c) 2017, 2022, Oracle and/or its affiliates.

This program is free software; you can redistribute it and/or modify it under
the terms of the GNU General Public License, version 2.0, as published by the
Free Software Foundation.

This program is also distributed with certain software (including but not
limited to OpenSSL) that is licensed under separate terms, as designated in a
particular file or component or in included license documentation. The authors
of MySQL hereby grant you an additional permission to link the program and
your derivative works with the separately licensed software that they have
included with MySQL.

This program is distributed in the hope that it will be useful, but WITHOUT
ANY WARRANTY; without even the implied warranty of MERCHANTABILITY or FITNESS
FOR A PARTICULAR PURPOSE. See the GNU General Public License, version 2.0,
for more details.

You should have received a copy of the GNU General Public License along with
this program; if not, write to the Free Software Foundation, Inc.,
51 Franklin St, Fifth Floor, Boston, MA 02110-1301  USA

*****************************************************************************/

/** @file include/clone0desc.h
 Innodb clone descriptors

 *******************************************************/

#ifndef CLONE_DESC_INCLUDE
#define CLONE_DESC_INCLUDE

#include "mem0mem.h"
#include "os0file.h"
#include "univ.i"

/** Invalid locator ID. */
const uint64_t CLONE_LOC_INVALID_ID = 0;

/** Maximum base length for any serialized descriptor. This is only used for
optimal allocation and has no impact on version compatibility. */
const uint32_t CLONE_DESC_MAX_BASE_LEN = 64;

/** Align by 4K for O_DIRECT */
const uint32_t CLONE_ALIGN_DIRECT_IO = 4 * 1024;

/** Maximum number of concurrent tasks for each clone */
const int CLONE_MAX_TASKS = 128;

/** Snapshot state transfer during clone.

Clone Type: HA_CLONE_BLOCKING
@startuml
  state CLONE_SNAPSHOT_INIT
  state CLONE_SNAPSHOT_FILE_COPY
  state CLONE_SNAPSHOT_DONE

  [*] -down-> CLONE_SNAPSHOT_INIT : Build snapshot
  CLONE_SNAPSHOT_INIT -right-> CLONE_SNAPSHOT_FILE_COPY
  CLONE_SNAPSHOT_FILE_COPY -right-> CLONE_SNAPSHOT_DONE
  CLONE_SNAPSHOT_DONE -down-> [*] : Destroy snapshot
@enduml

Clone Type: HA_CLONE_REDO
@startuml
  state CLONE_SNAPSHOT_REDO_COPY

  [*] -down-> CLONE_SNAPSHOT_INIT : Build snapshot
  CLONE_SNAPSHOT_INIT -right-> CLONE_SNAPSHOT_FILE_COPY : Start redo archiving
  CLONE_SNAPSHOT_FILE_COPY -right-> CLONE_SNAPSHOT_REDO_COPY
  CLONE_SNAPSHOT_REDO_COPY -right-> CLONE_SNAPSHOT_DONE
  CLONE_SNAPSHOT_DONE -down-> [*] : Destroy snapshot
@enduml

Clone Type: HA_CLONE_HYBRID
@startuml
  state CLONE_SNAPSHOT_PAGE_COPY

  [*] -down-> CLONE_SNAPSHOT_INIT : Build snapshot
  CLONE_SNAPSHOT_INIT -right-> CLONE_SNAPSHOT_FILE_COPY : Start page tracking
  CLONE_SNAPSHOT_FILE_COPY -right-> CLONE_SNAPSHOT_PAGE_COPY : Start redo \
  archiving
  CLONE_SNAPSHOT_PAGE_COPY -right-> CLONE_SNAPSHOT_REDO_COPY
  CLONE_SNAPSHOT_REDO_COPY -right> CLONE_SNAPSHOT_DONE
  CLONE_SNAPSHOT_DONE -down-> [*] : Destroy snapshot
@enduml

Clone Type: HA_CLONE_PAGE: Not implemented
*/
enum Snapshot_State {
  /** Invalid state */
  CLONE_SNAPSHOT_NONE = 0,

  /** Initialize state when snapshot object is created */
  CLONE_SNAPSHOT_INIT,

  /** Snapshot state while transferring files. */
  CLONE_SNAPSHOT_FILE_COPY,

  /** Snapshot state while transferring pages. */
  CLONE_SNAPSHOT_PAGE_COPY,

  /** Snapshot state while transferring redo. */
  CLONE_SNAPSHOT_REDO_COPY,

  /** Snapshot state at end after finishing transfer. */
  CLONE_SNAPSHOT_DONE
};

/** Choose lowest descriptor version between reference locator
and currently supported version.
@param[in]      ref_loc reference locator
@return chosen version */
uint choose_desc_version(const byte *ref_loc);

/** Check if clone locator is valid
@param[in]      desc_loc        serialized descriptor
@param[in]      desc_len        descriptor length
@return true, if valid locator */
bool clone_validate_locator(const byte *desc_loc, uint desc_len);

/** Clone descriptors contain meta information needed for applying cloned data.
These are PODs with interface to serialize and deserialize them. */
enum Clone_Desc_Type {
  /** Logical pointer to identify a clone operation */
  CLONE_DESC_LOCATOR = 1,

  /** Metadata for a Task/Thread for clone operation */
  CLONE_DESC_TASK_METADATA,

  /** Information for snapshot state */
  CLONE_DESC_STATE,

  /** Metadata for a database file */
  CLONE_DESC_FILE_METADATA,

  /** Information for a data block */
  CLONE_DESC_DATA,

  /** Must be the last member */
  CLONE_DESC_MAX
};

/** Header common to all descriptors. */
struct Clone_Desc_Header {
  /** Descriptor version */
  uint m_version;

  /** Serialized length of descriptor in bytes */
  uint m_length;

  /** Descriptor type */
  Clone_Desc_Type m_type;

  /** Serialize the descriptor header: Caller must allocate
  the serialized buffer.
  @param[out]   desc_hdr        serialized header */
  void serialize(byte *desc_hdr);

  /** Deserialize the descriptor header.
  @param[in]    desc_hdr        serialized header
  @param[in]    desc_len        descriptor length
  @return true, if successful. */
  bool deserialize(const byte *desc_hdr, uint desc_len);
};

/** Task information in clone operation. */
struct Clone_Task_Meta {
  /** Index in task array. */
  uint m_task_index;

  /** Current chunk number reserved by the task. */
  uint m_chunk_num;

  /** Current block number that is already transferred. */
  uint m_block_num;
};

/** Map for current block number for unfinished chunks. Used during
restart from incomplete clone operation. */
using Chunk_Map = std::map<uint32_t, uint32_t>;

/** Bitmap for completed chunks in current state */
class Chnunk_Bitmap {
 public:
  /** Construct bitmap */
  Chnunk_Bitmap() : m_bitmap(), m_size(), m_bits() {}

  /** Bitmap array index operator implementation */
  class Bitmap_Operator_Impl {
   public:
    /** Construct bitmap operator
    @param[in]  bitmap  reference to bitmap buffer
    @param[in]  index   array operation index */
    Bitmap_Operator_Impl(uint32_t *&bitmap, uint32_t index)

        : m_bitmap_ref(bitmap) {
      /* BYTE position */
      auto byte_index = index >> 3;
      ut_ad(byte_index == index / 8);

      /* MAP array position */
      m_map_index = byte_index >> 2;
      ut_ad(m_map_index == byte_index / 4);

      /* BIT position */
      auto bit_pos = index & 31;
      ut_ad(bit_pos == index % 32);

      m_bit_mask = 1 << bit_pos;
    }

    /** Check value at specified index in BITMAP
    @return true if the BIT is set */
    operator bool() const {
      auto &val = m_bitmap_ref[m_map_index];

      if ((val & m_bit_mask) == 0) {
        return (false);
      }

      return (true);
    }

    /** Set BIT at specific index
    @param[in]  bit     bit value to set */
    void operator=(bool bit) {
      auto &val = m_bitmap_ref[m_map_index];

      if (bit) {
        val |= m_bit_mask;
      } else {
        val &= ~m_bit_mask;
      }
    }

   private:
    /** Refernce to BITMAP array */
    uint32_t *&m_bitmap_ref;

    /** Current array position */
    uint32_t m_map_index;

    /** Mask with current BIT set */
    uint32_t m_bit_mask;
  };

  /** Array index operator
  @param[in]    index   bitmap array index
  @return       operator implementation object */
  Bitmap_Operator_Impl operator[](uint32_t index) {
    /* Convert to zero based index */
    --index;

    ut_a(index < m_bits);
    return (Bitmap_Operator_Impl(m_bitmap, index));
  }

  /** Reset bitmap with new size
  @param[in]    max_bits        number of BITs to hold
  @param[in]    heap            heap for allocating memory
  @return       old buffer pointer */
  uint32_t *reset(uint32_t max_bits, mem_heap_t *heap);

  /** Get minimum BIT position that is not set
  @return BIT position */
  uint32_t get_min_unset_bit();

  /** Get maximum BIT position that is not set
  @return BIT position */
  uint32_t get_max_set_bit();

  /** Serialize the descriptor. Caller should pass
  the length if allocated.
  @param[out]   desc_chunk      serialized chunk info
  @param[in,out]        len             length of serialized descriptor */
  void serialize(byte *&desc_chunk, uint &len);

  /** Deserialize the descriptor.
  @param[in]    desc_chunk      serialized chunk info
  @param[in,out]        len_left        length left in bytes */
  void deserialize(const byte *desc_chunk, uint &len_left);

  /** Get the length of serialized data
  @return length serialized chunk info */
  size_t get_serialized_length();

  /** Maximum bit capacity
  @return maximum number of BITs it can hold */
  size_t capacity() const { return (8 * size()); }

  /** Size of bitmap in bytes
  @return BITMAP buffer size */
  size_t size() const { return (m_size * 4); }

  /** Size of bitmap in bits
  @return number of BITs stored */
  uint32_t size_bits() const { return (m_bits); }

 private:
  /** BITMAP buffer */
  uint32_t *m_bitmap;

  /** BITMAP buffer size: Number of 4 byte blocks */
  size_t m_size;

  /** Total number of BITs in the MAP */
  uint32_t m_bits;
};

/** Incomplete Chunk information */
struct Chunk_Info {
  /** Information about chunks completed */
  Chnunk_Bitmap m_reserved_chunks;

  /** Information about unfinished chunks */
  Chunk_Map m_incomplete_chunks;

  /** Chunks for current state */
  uint32_t m_total_chunks;

  /** Minimum chunk number that is not reserved yet */
  uint32_t m_min_unres_chunk;

  /** Maximum chunk number that is already reserved */
  uint32_t m_max_res_chunk;

  /** Initialize Chunk number ranges */
  void init_chunk_nums() {
    m_min_unres_chunk = m_reserved_chunks.get_min_unset_bit();
    ut_ad(m_min_unres_chunk <= m_total_chunks + 1);

    m_max_res_chunk = m_reserved_chunks.get_max_set_bit();
    ut_ad(m_max_res_chunk <= m_total_chunks);
  }

  /** Serialize the descriptor. Caller should pass
  the length if allocated.
  @param[out]   desc_chunk      serialized chunk info
  @param[in,out]        len             length of serialized descriptor */
  void serialize(byte *desc_chunk, uint &len);

  /** Deserialize the descriptor.
  @param[in]    desc_chunk      serialized chunk info
  @param[in,out]        len_left        length left in bytes */
  void deserialize(const byte *desc_chunk, uint &len_left);

  /** Get the length of serialized data
  @param[in]    num_tasks       number of tasks to include
  @return length serialized chunk info */
  size_t get_serialized_length(uint32_t num_tasks);
};

/** CLONE_DESC_LOCATOR: Descriptor for a task for clone operation.
A task is used by exactly one thread */
struct Clone_Desc_Locator {
  /** Descriptor header */
  Clone_Desc_Header m_header;

  /** Unique identifier for a clone operation. */
  uint64_t m_clone_id;

  /** Unique identifier for a clone snapshot. */
  uint64_t m_snapshot_id;

  /** Index in clone array for fast reference. */
  uint32_t m_clone_index;

  /** Current snapshot State */
  Snapshot_State m_state;

  /** Sub-state information: metadata transferred */
  bool m_metadata_transferred;

  /** Initialize clone locator.
  @param[in]    id      Clone identifier
  @param[in]    snap_id Snapshot identifier
  @param[in]    state   snapshot state
  @param[in]    version Descriptor version
  @param[in]    index   clone index */
  void init(uint64_t id, uint64_t snap_id, Snapshot_State state, uint version,
            uint index);

  /** Check if the passed locator matches the current one.
  @param[in]    other_desc      input locator descriptor
  @return true if matches */
  bool match(Clone_Desc_Locator *other_desc);

  /** Serialize the descriptor. Caller should pass
  the length if allocated.
  @param[out]   desc_loc        serialized descriptor
  @param[in,out]        len             length of serialized descriptor
  @param[in]    chunk_info      chunk information to serialize
  @param[in]    heap            heap for allocating memory */
  void serialize(byte *&desc_loc, uint &len, Chunk_Info *chunk_info,
                 mem_heap_t *heap);

  /** Deserialize the descriptor.
  @param[in]    desc_loc        serialized locator
  @param[in]    desc_len        locator length
  @param[in,out]        chunk_info      chunk information */
  void deserialize(const byte *desc_loc, uint desc_len, Chunk_Info *chunk_info);
};

/** CLONE_DESC_TASK_METADATA: Descriptor for a task for clone operation.
A task is used by exactly one thread */
struct Clone_Desc_Task_Meta {
  /** Descriptor header */
  Clone_Desc_Header m_header;

  /** Task information */
  Clone_Task_Meta m_task_meta;

  /** Initialize header
  @param[in]    version descriptor version */
  void init_header(uint version);

  /** Serialize the descriptor. Caller should pass
  the length if allocated.
  @param[out]   desc_task       serialized descriptor
  @param[in,out]        len             length of serialized descriptor
  @param[in]    heap            heap for allocating memory */
  void serialize(byte *&desc_task, uint &len, mem_heap_t *heap);

  /** Deserialize the descriptor.
  @param[in]    desc_task       serialized descriptor
  @param[in]    desc_len        descriptor length
  @return true, if successful. */
  bool deserialize(const byte *desc_task, uint desc_len);
};

/** CLONE_DESC_STATE: Descriptor for current snapshot state */
struct Clone_Desc_State {
  /** Descriptor header */
  Clone_Desc_Header m_header;

  /** Current snapshot State */
  Snapshot_State m_state;

  /** Task identifier */
  uint m_task_index;

  /** Number of chunks in current state */
  uint m_num_chunks;

  /** Number of files in current state */
  uint m_num_files;

  /** Number of estimated bytes to transfer */
  uint64_t m_estimate;

  /** Number of estimated bytes on disk */
  uint64_t m_estimate_disk;

  /** If start processing state */
  bool m_is_start;

  /** State transfer Acknowledgement */
  bool m_is_ack;

  /** Initialize header
  @param[in]    version descriptor version */
  void init_header(uint version);

  /** Serialize the descriptor. Caller should pass
  the length if allocated.
  @param[out]   desc_state      serialized descriptor
  @param[in,out]        len             length of serialized descriptor
  @param[in]    heap            heap for allocating memory */
  void serialize(byte *&desc_state, uint &len, mem_heap_t *heap);

  /** Deserialize the descriptor.
  @param[in]    desc_state      serialized descriptor
  @param[in]    desc_len        descriptor length
  @return true, if successful. */
  bool deserialize(const byte *desc_state, uint desc_len);
};

/** Clone file information */
struct Clone_File_Meta {
<<<<<<< HEAD
=======
  /** Set file as deleted chunk.
  @param[in]    chunk   chunk number that is found deleted. */
  inline void set_deleted_chunk(uint32_t chunk) {
    m_begin_chunk = chunk;
    m_end_chunk = 0;
    m_deleted = true;
  }

  /** @return true, iff file is deleted. */
  bool is_deleted() const { return m_deleted; }

  /** @return true, iff file is deleted. */
  bool is_renamed() const { return m_renamed; }

  /** @return true, iff file is encrypted. */
  bool can_encrypt() const { return m_encryption_metadata.can_encrypt(); }

  /** Reset DDL state of file metadata. */
  void reset_ddl() {
    m_renamed = false;
    m_deleted = false;
  }

  /* Initialize parameters. */
  void init();

>>>>>>> fbdaa4de
  /** File size in bytes */
  uint64_t m_file_size;

  /** File allocation size on disk for sparse files. */
  uint64_t m_alloc_size;

  /** Tablespace FSP flags */
  uint32_t m_fsp_flags;

  /** File compression type */
  Compression::Type m_compress_type;

  /** If transparent compression is needed. It is derived information
  and is not transferred. */
  bool m_punch_hole;

  /** File system block size. */
  size_t m_fsblk_size;

  /** Tablespace ID for the file */
  space_id_t m_space_id;

  /** File index in clone data file vector */
  uint m_file_index;

  /** Chunk number for the first chunk in file */
  uint m_begin_chunk;

  /** Chunk number for the last chunk in file */
  uint m_end_chunk;

  /** File name length in bytes */
  size_t m_file_name_len;

  /** File name */
  const char *m_file_name;
<<<<<<< HEAD
=======

  /** Encryption metadata. */
  Encryption_metadata m_encryption_metadata;
>>>>>>> fbdaa4de
};

/** CLONE_DESC_FILE_METADATA: Descriptor for file metadata */
struct Clone_Desc_File_MetaData {
  /** Descriptor header */
  Clone_Desc_Header m_header;

  /** Current snapshot State */
  Snapshot_State m_state;

  /** File metadata */
  Clone_File_Meta m_file_meta;

  /** Initialize header
  @param[in]    version descriptor version */
  void init_header(uint version);

  /** Serialize the descriptor. Caller should pass
  the length if allocated.
  @param[out]   desc_file       serialized descriptor
  @param[in,out]        len             length of serialized descriptor
  @param[in]    heap            heap for allocating memory */
  void serialize(byte *&desc_file, uint &len, mem_heap_t *heap);

  /** Deserialize the descriptor.
  @param[in]    desc_file       serialized descriptor
  @param[in]    desc_len        descriptor length
  @return true, if successful. */
  bool deserialize(const byte *desc_file, uint desc_len);
};

/** CLONE_DESC_DATA: Descriptor for data */
struct Clone_Desc_Data {
  /** Descriptor header */
  Clone_Desc_Header m_header;

  /** Current snapshot State */
  Snapshot_State m_state;

  /** Task information */
  Clone_Task_Meta m_task_meta;

  /** File identifier */
  uint32_t m_file_index;

  /** Data Length */
  uint32_t m_data_len;

  /** File offset for the data */
  uint64_t m_file_offset;

  /** Updated file size */
  uint64_t m_file_size;

  /** Initialize header
  @param[in]    version descriptor version */
  void init_header(uint version);

  /** Serialize the descriptor. Caller should pass
  the length if allocated.
  @param[out]   desc_data       serialized descriptor
  @param[in,out]        len             length of serialized descriptor
  @param[in]    heap            heap for allocating memory */
  void serialize(byte *&desc_data, uint &len, mem_heap_t *heap);

  /** Deserialize the descriptor.
  @param[in]    desc_data       serialized descriptor
  @param[in]    desc_len        descriptor length
  @return true, if successful. */
  bool deserialize(const byte *desc_data, uint desc_len);
};

#endif /* CLONE_DESC_INCLUDE */<|MERGE_RESOLUTION|>--- conflicted
+++ resolved
@@ -41,8 +41,8 @@
 
 /** Maximum base length for any serialized descriptor. This is only used for
 optimal allocation and has no impact on version compatibility. */
-const uint32_t CLONE_DESC_MAX_BASE_LEN = 64;
-
+const uint32_t CLONE_DESC_MAX_BASE_LEN =
+    64 + Encryption::KEY_LEN + Encryption::KEY_LEN;
 /** Align by 4K for O_DIRECT */
 const uint32_t CLONE_ALIGN_DIRECT_IO = 4 * 1024;
 
@@ -89,7 +89,7 @@
 
 Clone Type: HA_CLONE_PAGE: Not implemented
 */
-enum Snapshot_State {
+enum Snapshot_State : uint32_t {
   /** Invalid state */
   CLONE_SNAPSHOT_NONE = 0,
 
@@ -108,6 +108,9 @@
   /** Snapshot state at end after finishing transfer. */
   CLONE_SNAPSHOT_DONE
 };
+
+/** Total number of data transfer stages in clone. */
+const size_t CLONE_MAX_TRANSFER_STAGES = 3;
 
 /** Choose lowest descriptor version between reference locator
 and currently supported version.
@@ -480,8 +483,6 @@
 
 /** Clone file information */
 struct Clone_File_Meta {
-<<<<<<< HEAD
-=======
   /** Set file as deleted chunk.
   @param[in]    chunk   chunk number that is found deleted. */
   inline void set_deleted_chunk(uint32_t chunk) {
@@ -508,7 +509,6 @@
   /* Initialize parameters. */
   void init();
 
->>>>>>> fbdaa4de
   /** File size in bytes */
   uint64_t m_file_size;
 
@@ -525,6 +525,15 @@
   and is not transferred. */
   bool m_punch_hole;
 
+  /* Set file metadata as deleted. */
+  bool m_deleted;
+
+  /* Set file metadata as renamed. */
+  bool m_renamed;
+
+  /* Contains encryption key to be transferred. */
+  bool m_transfer_encryption_key;
+
   /** File system block size. */
   size_t m_fsblk_size;
 
@@ -543,14 +552,14 @@
   /** File name length in bytes */
   size_t m_file_name_len;
 
+  /** Allocation length of name buffer. */
+  size_t m_file_name_alloc_len;
+
   /** File name */
   const char *m_file_name;
-<<<<<<< HEAD
-=======
 
   /** Encryption metadata. */
   Encryption_metadata m_encryption_metadata;
->>>>>>> fbdaa4de
 };
 
 /** CLONE_DESC_FILE_METADATA: Descriptor for file metadata */
