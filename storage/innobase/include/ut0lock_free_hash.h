/*****************************************************************************

Copyright (c) 2015, 2022, Oracle and/or its affiliates.

This program is free software; you can redistribute it and/or modify it under
the terms of the GNU General Public License, version 2.0, as published by the
Free Software Foundation.

This program is also distributed with certain software (including but not
limited to OpenSSL) that is licensed under separate terms, as designated in a
particular file or component or in included license documentation. The authors
of MySQL hereby grant you an additional permission to link the program and
your derivative works with the separately licensed software that they have
included with MySQL.

This program is distributed in the hope that it will be useful, but WITHOUT
ANY WARRANTY; without even the implied warranty of MERCHANTABILITY or FITNESS
FOR A PARTICULAR PURPOSE. See the GNU General Public License, version 2.0,
for more details.

You should have received a copy of the GNU General Public License along with
this program; if not, write to the Free Software Foundation, Inc.,
51 Franklin St, Fifth Floor, Boston, MA 02110-1301  USA

*****************************************************************************/

/** @file include/ut0lock_free_hash.h
 Lock free hash implementation

 Created Mar 16, 2015 Vasil Dimov
 *******************************************************/

#ifndef ut0lock_free_hash_h
#define ut0lock_free_hash_h

#define BOOST_ATOMIC_NO_LIB

#include "univ.i"

#include <atomic>
#include <list>

<<<<<<< HEAD
#include "os0numa.h"  /* os_numa_*() */
#include "ut0mutex.h" /* ib_mutex_t */
#include "ut0new.h"   /* UT_NEW*(), UT_DELETE*() */
#include "ut0rnd.h"   /* ut_fold_ull() */
=======
#include "os0numa.h"      /* os_getcpu() */
#include "os0thread.h"    /* ut::this_thread_hash */
#include "ut0cpu_cache.h" /* Cache_aligned<T> */
#include "ut0mutex.h"     /* ib_mutex_t */
#include "ut0new.h"       /* UT_NEW*(), ut::delete_*() */
#include "ut0rnd.h"       /* ut::hash_uint64() */
>>>>>>> fbdaa4de

/** An interface class to a basic hash table, that ut_lock_free_hash_t is. */
class ut_hash_interface_t {
 public:
  /** The value that is returned when the searched for key is not
  found. */
  static const int64_t NOT_FOUND = INT64_MAX;

  /** Destructor. */
  virtual ~ut_hash_interface_t() {}

  /** Get the value mapped to a given key.
  @param[in]    key     key to look for
  @return the value that corresponds to key or NOT_FOUND. */
  virtual int64_t get(uint64_t key) const = 0;

  /** Set the value for a given key, either inserting a new (key, val)
  tuple or overwriting an existent value.
  @param[in]    key     key whose value to set
  @param[in]    val     value to be set */
  virtual void set(uint64_t key, int64_t val) = 0;

  /** Delete a (key, val) pair from the hash.
  @param[in]    key     key whose pair to delete */
  virtual void del(uint64_t key) = 0;

  /** Increment the value for a given key with 1 or insert a new tuple
  (key, 1).
  @param[in]    key     key whose value to increment or insert as 1 */
  virtual void inc(uint64_t key) = 0;

  /** Decrement the value of a given key with 1 or insert a new tuple
  (key, -1).
  @param[in]    key     key whose value to decrement */
  virtual void dec(uint64_t key) = 0;

#ifdef UT_HASH_IMPLEMENT_PRINT_STATS
  /** Print statistics about how many searches have been done on the hash
  and how many collisions. */
  virtual void print_stats() = 0;
#endif /* UT_HASH_IMPLEMENT_PRINT_STATS */
};

/** Lock free ref counter. It uses a few counter variables internally to improve
performance on machines with lots of CPUs.  */
class ut_lock_free_cnt_t {
 public:
  /** Constructor. */
  ut_lock_free_cnt_t() {
    /* The initial value of std::atomic depends on C++ standard and the way
    the containing object was initialized, so make sure it's always zero. */
    for (size_t i = 0; i < m_cnt.size(); i++) {
      m_cnt[i].store(0);
    }
  }

<<<<<<< HEAD
    m_cnt = UT_NEW_ARRAY(std::atomic<int64_t> *, m_cnt_size,
                         mem_key_ut_lock_free_hash_t);

    for (size_t i = 0; i < m_cnt_size; i++) {
      const size_t s = sizeof(std::atomic<int64_t>);
      void *mem;

      if (m_numa_available) {
        const int node = os_numa_node_of_cpu(static_cast<int>(i));

        mem = os_numa_alloc_onnode(s, node);
      } else {
        mem = ut_malloc(s, mem_key_ut_lock_free_hash_t);
      }

      ut_a(mem != nullptr);

      m_cnt[i] = new (mem) std::atomic<int64_t>;
=======
  class handle_t {
   public:
    handle_t() : m_counter{nullptr} {}
>>>>>>> fbdaa4de

    handle_t(std::atomic<uint64_t> *counter) : m_counter{counter} {
      m_counter->fetch_add(1);
    }

    handle_t(handle_t &&other) noexcept : m_counter{other.m_counter} {
      other.m_counter = nullptr;
    }

    explicit operator bool() const noexcept { return m_counter != nullptr; }

<<<<<<< HEAD
      if (m_numa_available) {
        os_numa_free(m_cnt[i], sizeof(std::atomic<int64_t>));
      } else {
        ut_free(m_cnt[i]);
      }
    }

    UT_DELETE_ARRAY(m_cnt);
  }
=======
    ~handle_t() {
      if (m_counter != nullptr) {
        m_counter->fetch_sub(1);
      }
    }

   private:
    std::atomic<uint64_t> *m_counter;
  };
>>>>>>> fbdaa4de

  /** Increment the counter. */
  handle_t reference() { return handle_t{&m_cnt[n_cnt_index()]}; }

  /** Wait until all previously existing references get released.
  This function assumes that the caller ensured that no new references
  should appear (or rather: no long-lived references - there can be treads which
  call reference(), realize the object should no longer be referenced and
  immediately release it)
  */
  void await_release_of_old_references() const {
    for (size_t i = 0; i < m_cnt.size(); i++) {
      while (m_cnt[i].load()) {
        std::this_thread::yield();
      }
    }
  }

 private:
  /** Derive an appropriate index in m_cnt[] for the current thread.
  @return index in m_cnt[] for this thread to use */
  size_t n_cnt_index() const {
    size_t cpu;

#ifdef HAVE_OS_GETCPU
    cpu = static_cast<size_t>(os_getcpu());
#else  /* HAVE_OS_GETCPU */
    cpu = ut::this_thread_hash;
#endif /* HAVE_OS_GETCPU */

    return cpu % m_cnt.size();
  }

  /** The shards of the counter.
  We've just picked up some number that is supposedly larger than the number of
  CPUs on the system or close to it, but small enough that
  await_release_of_old_references() finishes in reasonable time, and that the
  size (256 * 64B = 16 KiB) is not too large.
  We pad the atomics to avoid false sharing. In particular, we hope that on
  platforms which HAVE_OS_GETCPU the same CPU will always fetch the same counter
  and thus will store it in its local cache. This should also help on NUMA
  architectures by avoiding the cost of synchronizing caches between CPUs.*/
  std::array<ut::Cacheline_aligned<std::atomic<uint64_t>>, 256> m_cnt;
};

/** A node in a linked list of arrays. The pointer to the next node is
atomically set (CAS) when a next element is allocated. */
template <typename T>
class ut_lock_free_list_node_t {
 public:
  typedef ut_lock_free_list_node_t<T> *next_t;

  /** Constructor.
  @param[in]    n_elements      number of elements to create */
  explicit ut_lock_free_list_node_t(size_t n_elements)
<<<<<<< HEAD
      : m_n_base_elements(n_elements), m_pending_free(false), m_next(nullptr) {
    m_base = UT_NEW_ARRAY(T, m_n_base_elements, mem_key_ut_lock_free_hash_t);

    ut_ad(n_elements > 0);
  }

  /** Destructor. */
  ~ut_lock_free_list_node_t() { UT_DELETE_ARRAY(m_base); }
=======
      : m_base{ut::make_unique<T[]>(
            ut::make_psi_memory_key(mem_key_ut_lock_free_hash_t), n_elements)},
        m_n_base_elements{n_elements},
        m_pending_free{false},
        m_next{nullptr} {
    ut_ad(n_elements > 0);
  }

  static ut_lock_free_list_node_t *alloc(size_t n_elements) {
    return ut::aligned_new_withkey<ut_lock_free_list_node_t<T>>(
        ut::make_psi_memory_key(mem_key_ut_lock_free_hash_t),
        alignof(ut_lock_free_list_node_t<T>), n_elements);
  }

  static void dealloc(ut_lock_free_list_node_t *ptr) {
    ut::aligned_delete(ptr);
  }
>>>>>>> fbdaa4de

  /** Create and append a new array to this one and store a pointer
  to it in 'm_next'. This is done in a way that multiple threads can
  attempt this at the same time and only one will succeed. When this
  method returns, the caller can be sure that the job is done (either
  by this or another thread).
  @param[in]    deleted_val     the constant that designates that
  a value is deleted
  @param[out]   grown_by_this_thread    set to true if the next
  array was created and appended by this thread; set to false if
  created and appended by another thread.
  @return the next array, appended by this or another thread */
  next_t grow(int64_t deleted_val, bool *grown_by_this_thread) {
    size_t new_size;

    if (m_n_base_elements > 1024 &&
        n_deleted(deleted_val) > m_n_base_elements * 3 / 4) {
      /* If there are too many deleted elements (more than
      75%), then do not double the size. */
      new_size = m_n_base_elements;
    } else {
      new_size = m_n_base_elements * 2;
    }

<<<<<<< HEAD
    next_t new_arr = UT_NEW(ut_lock_free_list_node_t<T>(new_size),
                            mem_key_ut_lock_free_hash_t);
=======
    next_t new_arr = alloc(new_size);
>>>>>>> fbdaa4de

    /* Publish the allocated entry. If somebody did this in the
    meantime then just discard the allocated entry and do
    nothing. */
    next_t expected = nullptr;
    if (!m_next.compare_exchange_strong(expected, new_arr)) {
      /* Somebody just did that. */
<<<<<<< HEAD
      UT_DELETE(new_arr);
=======
      dealloc(new_arr);
>>>>>>> fbdaa4de

      /* 'expected' has the current value which
      must be != NULL because the CAS failed. */
      ut_ad(expected != nullptr);

      *grown_by_this_thread = false;

      return (expected);
    } else {
      *grown_by_this_thread = true;
      return (new_arr);
    }
  }

  /* This object is only ever destroyed after it is removed from the
  list of arrays in the hash table (which means that new threads cannot
  start using it) and the number of threads that use it has decreased
  to zero. */

  /** Mark the beginning of an access to this object. Used to prevent a
  destruction of an array pointed by m_base while our thread is accessing it.
  @return A handle which protects the m_base as long as the handle is not
  destructed. If the handle is {} (==false), the access was denied, this object
  is to be removed from the list and thus new access to it is not allowed.
  The caller should retry from the head of the list. */
  ut_lock_free_cnt_t::handle_t begin_access() {
    auto handle = m_n_ref.reference();

    if (m_pending_free.load()) {
      /* Don't allow access if freeing is pending. Ie if
      another thread is waiting for readers to go away
      before it can free the m_base's member of this
      object. */
      return {};
    }

    return handle;
  }

  /** Wait until all previously held references are released */
  void await_release_of_old_references() {
    m_n_ref.await_release_of_old_references();
  }

  /** Base array. */
  ut::unique_ptr<T[]> m_base;

  /** Number of elements in 'm_base'. */
  size_t m_n_base_elements;

  /** Indicate whether some thread is waiting for readers to go away
  before it can free the memory occupied by the m_base member. */
  std::atomic_bool m_pending_free;

  /** Pointer to the next node if any or NULL. This begins its life
  as NULL and is only changed once to some real value. Never changed
  to another value after that. */
  std::atomic<next_t> m_next;

 private:
  /** Count the number of deleted elements. The value returned could
  be inaccurate because it is obtained without any locks.
  @param[in]    deleted_val     the constant that designates that
  a value is deleted
  @return the number of deleted elements */
  size_t n_deleted(int64_t deleted_val) const {
    size_t ret = 0;

    for (size_t i = 0; i < m_n_base_elements; i++) {
      const int64_t val = m_base[i].m_val.load(std::memory_order_relaxed);

      if (val == deleted_val) {
        ret++;
      }
    }

    return (ret);
  }

  /** Counter for the current number of readers and writers to this
  object. This object is destroyed only after it is removed from the
  list, so that no new readers or writers may arrive, and after this
  counter has dropped to zero. */
  ut_lock_free_cnt_t m_n_ref;
};

/** Lock free hash table. It stores (key, value) pairs where both the key
and the value are of integer type.
* The possible keys are:
  * UNUSED: a (key = UNUSED, val) tuple means that it is empty/unused. This is
    the initial state of all keys.
  * AVOID: a (key = AVOID, val = any) tuple means that this tuple is disabled,
    does not contain a real data and should be avoided by searches and
    inserts. This is used when migrating all elements of an array to the
    next array.
  * real key: anything other than the above means this is a real key,
    specified by the user.

* The possible values are:
  * NOT_FOUND: a (key, val = NOT_FOUND) tuple means that it is just being
    inserted and returning "not found" is ok. This is the initial state of all
    values.
  * DELETED: a (key, val = DELETED) tuple means that a tuple with this key
    existed before but was deleted at some point. Searches for this key return
    "not found" and inserts reuse the tuple, replacing the DELETED value with
    something else.
  * GOTO_NEXT_ARRAY: a (key, val = GOTO_NEXT_ARRAY) tuple means that the
    searches for this tuple (get and insert) should go to the next array and
    repeat the search there. Used when migrating all tuples from one array to
    the next.
  * real value: anything other than the above means this is a real value,
    specified by the user.

* Transitions for keys (a real key is anything other than UNUSED and AVOID):
  * UNUSED -> real key -- allowed
  * UNUSED -> AVOID -- allowed
  anything else is not allowed:
  * real key -> UNUSED -- not allowed
  * real key -> AVOID -- not allowed
  * real key -> another real key -- not allowed
  * AVOID -> UNUSED -- not allowed
  * AVOID -> real key -- not allowed

* Transitions for values (a real value is anything other than NOT_FOUND,
  DELETED and GOTO_NEXT_ARRAY):
  * NOT_FOUND -> real value -- allowed
  * NOT_FOUND -> DELETED -- allowed
  * real value -> another real value -- allowed
  * real value -> DELETED -- allowed
  * real value -> GOTO_NEXT_ARRAY -- allowed
  * DELETED -> real value -- allowed
  * DELETED -> GOTO_NEXT_ARRAY -- allowed
  anything else is not allowed:
  * NOT_FOUND -> GOTO_NEXT_ARRAY -- not allowed
  * real value -> NOT_FOUND -- not allowed
  * DELETED -> NOT_FOUND -- not allowed
  * GOTO_NEXT_ARRAY -> real value -- not allowed
  * GOTO_NEXT_ARRAY -> NOT_FOUND -- not allowed
  * GOTO_NEXT_ARRAY -> DELETED -- not allowed
*/
class ut_lock_free_hash_t : public ut_hash_interface_t {
 public:
  /** Constructor. Not thread safe.
  @param[in]    initial_size    number of elements to allocate
  initially. Must be a power of 2, greater than 0.
  @param[in]    del_when_zero   if true then automatically delete a
  tuple from the hash if due to increment or decrement its value becomes
  zero. */
  explicit ut_lock_free_hash_t(size_t initial_size, bool del_when_zero)
      : m_del_when_zero(del_when_zero)
#ifdef UT_HASH_IMPLEMENT_PRINT_STATS
        ,
        m_n_search(0),
        m_n_search_iterations(0)
#endif /* UT_HASH_IMPLEMENT_PRINT_STATS */
  {
    ut_a(initial_size > 0);
    ut_a(ut_is_2pow(initial_size));

<<<<<<< HEAD
    m_data.store(UT_NEW(arr_node_t(initial_size), mem_key_ut_lock_free_hash_t),
                 std::memory_order_relaxed);
=======
    m_data.store(arr_node_t::alloc(initial_size));
>>>>>>> fbdaa4de

    mutex_create(LATCH_ID_LOCK_FREE_HASH, &m_optimize_latch);

    m_hollow_objects =
        UT_NEW(hollow_t(hollow_alloc_t(mem_key_ut_lock_free_hash_t)),
               mem_key_ut_lock_free_hash_t);
  }

  /** Destructor. Not thread safe. */
  ~ut_lock_free_hash_t() override {
    mutex_destroy(&m_optimize_latch);

    arr_node_t *arr = m_data.load();

    do {
      arr_node_t *next = arr->m_next.load();

<<<<<<< HEAD
      UT_DELETE(arr);
=======
      arr_node_t::dealloc(arr);
>>>>>>> fbdaa4de

      arr = next;
    } while (arr != nullptr);

    while (!m_hollow_objects->empty()) {
<<<<<<< HEAD
      UT_DELETE(m_hollow_objects->front());
=======
      arr_node_t::dealloc(m_hollow_objects->front());
>>>>>>> fbdaa4de
      m_hollow_objects->pop_front();
    }
    UT_DELETE(m_hollow_objects);
  }

  /** Get the value mapped to a given key.
  @param[in]    key     key to look for
  @return the value that corresponds to key or NOT_FOUND. */
  int64_t get(uint64_t key) const override {
    ut_ad(key != UNUSED);
    ut_ad(key != AVOID);

    arr_node_t *arr = m_data.load();

    for (;;) {
      auto handle_and_tuple{get_tuple(key, &arr)};
      const auto tuple = handle_and_tuple.second;

      if (tuple == nullptr) {
        return (NOT_FOUND);
      }

      /* Here if another thread is just setting this key
      for the first time, then the tuple could be
      (key, NOT_FOUND) (remember all vals are initialized
      to NOT_FOUND initially) in which case we will return
      NOT_FOUND below which is fine. */

      int64_t v = tuple->m_val.load(std::memory_order_relaxed);

      if (v == DELETED) {
        return (NOT_FOUND);
      } else if (v != GOTO_NEXT_ARRAY) {
        return (v);
      }

      /* Prevent reorder of the below m_next.load() with
      the above m_val.load().
      We want to be sure that if m_val is GOTO_NEXT_ARRAY,
      then the next array exists. */

      arr = arr->m_next.load();
    }
  }

  /** Set the value for a given key, either inserting a new (key, val)
  tuple or overwriting an existent value. If two threads call this
  method at the same time with the key, but different val, then when
  both methods have finished executing the value will be one of the
  two ones, but undeterministic which one. E.g.
  Thread 1: set(key, val_a)
  Thread 2: set(key, val_b)
  when both have finished, then a tuple with the given key will be
  present with value either val_a or val_b.
  @param[in]    key     key whose value to set
  @param[in]    val     value to be set */
  void set(uint64_t key, int64_t val) override {
    ut_ad(key != UNUSED);
    ut_ad(key != AVOID);
    ut_ad(val != NOT_FOUND);
    ut_ad(val != DELETED);
    ut_ad(val != GOTO_NEXT_ARRAY);

    insert_or_update(key, val, false, m_data.load());
  }

  /** Delete a (key, val) pair from the hash.
  If this gets called concurrently with get(), inc(), dec() or set(),
  then to the caller it will look like the calls executed in isolation,
  the hash structure itself will not be damaged, but it is undefined in
  what order the calls will be executed. For example:
  Let this tuple exist in the hash: (key == 5, val == 10)
  Thread 1: inc(key == 5)
  Thread 2: del(key == 5)
  [1] If inc() executes first then the tuple will become
  (key == 5, val == 11) and then del() will make it
  (key == 5, val == DELETED), which get()s for key == 5 will return as
  NOT_FOUND.
  [2] If del() executes first then the tuple will become
  (key == 5, val == DELETED) and then inc() will change it to
  (key == 5, value == 1).
  It is undefined which one of [1] or [2] will happen. It is up to the
  caller to accept this behavior or prevent it at a higher level.
  @param[in]    key     key whose pair to delete */
  void del(uint64_t key) override {
    ut_ad(key != UNUSED);
    ut_ad(key != AVOID);

    arr_node_t *arr = m_data.load();

    for (;;) {
      auto handle_and_tuple{get_tuple(key, &arr)};
      const auto tuple = handle_and_tuple.second;

      if (tuple == nullptr) {
        /* Nothing to delete. */
        return;
      }

      int64_t v = tuple->m_val.load(std::memory_order_relaxed);

      for (;;) {
        if (v == GOTO_NEXT_ARRAY) {
          break;
        }

        if (tuple->m_val.compare_exchange_strong(v, DELETED)) {
          return;
        }

        /* CAS stored the most recent value of 'm_val'
        into 'v'. */
      }

      /* Prevent reorder of the below m_next.load() with the
      above m_val.load() or the load from
      m_val.compare_exchange_strong().
      We want to be sure that if m_val is GOTO_NEXT_ARRAY,
      then the next array exists. */

      arr = arr->m_next.load();
    }
  }

  /** Increment the value for a given key with 1 or insert a new tuple
  (key, 1).
  If two threads call this method at the same time with the same key,
  then it is guaranteed that when both calls have finished, the value
  will be incremented with 2.
  If two threads call this method and set() at the same time with the
  same key it is undeterministic whether the value will be what was
  given to set() or what was given to set() + 1. E.g.
  Thread 1: set(key, val)
  Thread 2: inc(key)
  or
  Thread 1: inc(key)
  Thread 2: set(key, val)
  when both have finished the value will be either val or val + 1.
  @param[in]    key     key whose value to increment or insert as 1 */
  void inc(uint64_t key) override {
    ut_ad(key != UNUSED);
    ut_ad(key != AVOID);

    insert_or_update(key, 1, true, m_data.load());
  }

  /** Decrement the value of a given key with 1 or insert a new tuple
  (key, -1).
  With respect to calling this together with set(), inc() or dec() the
  same applies as with inc(), see its comment. The only guarantee is
  that the calls will execute in isolation, but the order in which they
  will execute is undeterministic.
  @param[in]    key     key whose value to decrement */
  void dec(uint64_t key) override {
    ut_ad(key != UNUSED);
    ut_ad(key != AVOID);

    insert_or_update(key, -1, true, m_data.load());
  }

#ifdef UT_HASH_IMPLEMENT_PRINT_STATS
  /** Print statistics about how many searches have been done on the hash
  and how many collisions. */
  void print_stats() {
    const ulint n_search = m_n_search;
    const ulint n_search_iterations = m_n_search_iterations;

    ib::info info(ER_IB_MSG_LOCK_FREE_HASH_USAGE_STATS);
    info << "Lock free hash usage stats: number of searches=" << n_search
         << ", number of search iterations=" << n_search_iterations;
    if (n_search != 0) {
      info << "average iterations per search: "
           << (double)n_search_iterations / n_search;
    }
  }
#endif /* UT_HASH_IMPLEMENT_PRINT_STATS */

 private:
  /** A key == UNUSED designates that this cell in the array is empty. */
  static const uint64_t UNUSED = UINT64_MAX;

  /** A key == AVOID designates an unusable cell. This cell of the array
  has been empty (key == UNUSED), but was then marked as AVOID in order
  to prevent new inserts into it. Searches should treat this like
  UNUSED (ie if they encounter it before the key they are searching for
  then stop the search and declare 'not found'). */
  static const uint64_t AVOID = UNUSED - 1;

  /** A val == DELETED designates that this cell in the array has been
  used in the past, but it was deleted later. Searches should return
  NOT_FOUND when they encounter it. */
  static const int64_t DELETED = NOT_FOUND - 1;

  /** A val == GOTO_NEXT_ARRAY designates that this tuple (key, whatever)
  has been moved to the next array. The search for it should continue
  there. */
  static const int64_t GOTO_NEXT_ARRAY = DELETED - 1;

  /** (key, val) tuple type. */
  struct key_val_t {
    key_val_t() : m_key(UNUSED), m_val(NOT_FOUND) {}

    /** Key. */
    std::atomic<uint64_t> m_key;

    /** Value. */
    std::atomic<int64_t> m_val;
  };

  /** An array node in the hash. The hash table consists of a linked
  list of such nodes. */
  typedef ut_lock_free_list_node_t<key_val_t> arr_node_t;

  /** A hash function used to map a key to its suggested position in the
  array. A linear search to the right is done after this position to find
  the tuple with the given key or find a tuple with key == UNUSED or
  AVOID which means that the key is not present in the array.
  @param[in]    key             key to map into a position
  @param[in]    arr_size        number of elements in the array
  @return a position (index) in the array where the tuple is guessed
  to be */
  size_t guess_position(uint64_t key, size_t arr_size) const {
    /* Implement a better hashing function to map
    [0, UINT64_MAX] -> [0, arr_size - 1] if this one turns
    out to generate too many collisions. */

    /* arr_size is a power of 2. */
    return (static_cast<size_t>(ut::hash_uint64(key) & (arr_size - 1)));
  }

  /** Get the array cell of a key from a given array.
  @param[in]    arr             array to search into
  @param[in]    arr_size        number of elements in the array
  @param[in]    key             search for a tuple with this key
  @return pointer to the array cell or NULL if not found */
  key_val_t *get_tuple_from_array(key_val_t *arr, size_t arr_size,
                                  uint64_t key) const {
#ifdef UT_HASH_IMPLEMENT_PRINT_STATS
    ++m_n_search;
#endif /* UT_HASH_IMPLEMENT_PRINT_STATS */

    const size_t start = guess_position(key, arr_size);
    const size_t end = start + arr_size;

    for (size_t i = start; i < end; i++) {
#ifdef UT_HASH_IMPLEMENT_PRINT_STATS
      ++m_n_search_iterations;
#endif /* UT_HASH_IMPLEMENT_PRINT_STATS */

      /* arr_size is a power of 2. */
      const size_t cur_pos = i & (arr_size - 1);

      key_val_t *cur_tuple = &arr[cur_pos];

      const uint64_t cur_key = cur_tuple->m_key.load(std::memory_order_relaxed);

      if (cur_key == key) {
        return (cur_tuple);
      } else if (cur_key == UNUSED || cur_key == AVOID) {
        return (nullptr);
      }
    }

    return (nullptr);
  }

  /** Get the array cell of a key.
  @param[in]    key     key to search for
  @param[in,out]        arr     start the search from this array; when this
  method ends, *arr will point to the array in which the search
  ended (in which the returned key_val resides)
  @return If key was found: handle to the (updated) arr which contains the tuple
  and pointer to the array cell with the tuple. Otherwise an empty handle, and
  nullptr. */
  std::pair<ut_lock_free_cnt_t::handle_t, key_val_t *> get_tuple(
      uint64_t key, arr_node_t **arr) const {
    for (;;) {
      auto handle = (*arr)->begin_access();
      if (!handle) {
        /* The array has been garbaged, restart the search from the beginning.*/
        *arr = m_data.load();
        continue;
      }

      key_val_t *t = get_tuple_from_array((*arr)->m_base.get(),
                                          (*arr)->m_n_base_elements, key);

      if (t != nullptr) {
        return {std::move(handle), t};
      }

      *arr = (*arr)->m_next.load();

      if (*arr == nullptr) {
        return {};
      }
    }
  }

  /** Insert the given key into a given array or return its cell if
  already present.
  @param[in]    arr             array into which to search and insert
  @param[in]    arr_size        number of elements in the array
  @param[in]    key             key to insert or whose cell to retrieve
  @return a pointer to the inserted or previously existent tuple or NULL
  if a tuple with this key is not present in the array and the array is
  full, without any unused cells and thus insertion cannot be done into
  it. */
  key_val_t *insert_or_get_position_in_array(key_val_t *arr, size_t arr_size,
                                             uint64_t key) {
#ifdef UT_HASH_IMPLEMENT_PRINT_STATS
    ++m_n_search;
#endif /* UT_HASH_IMPLEMENT_PRINT_STATS */

    const size_t start = guess_position(key, arr_size);
    const size_t end = start + arr_size;

    for (size_t i = start; i < end; i++) {
#ifdef UT_HASH_IMPLEMENT_PRINT_STATS
      ++m_n_search_iterations;
#endif /* UT_HASH_IMPLEMENT_PRINT_STATS */

      /* arr_size is a power of 2. */
      const size_t cur_pos = i & (arr_size - 1);

      key_val_t *cur_tuple = &arr[cur_pos];

      const uint64_t cur_key = cur_tuple->m_key.load(std::memory_order_relaxed);

      if (cur_key == key) {
        return (cur_tuple);
      }

      if (cur_key == UNUSED) {
        uint64_t expected = UNUSED;
        if (cur_tuple->m_key.compare_exchange_strong(expected, key)) {
          return (cur_tuple);
        }

        /* CAS failed, which means that some other
        thread just changed the current key from UNUSED
        to something else (which is stored in
        'expected'). See if the new value is 'key'. */
        if (expected == key) {
          return (cur_tuple);
        }

        /* The current key, which was UNUSED, has been
        replaced with something else (!= key) by a
        concurrently executing insert. Keep searching
        for a free slot. */
      }

      /* Skip through tuples with key == AVOID. */
    }

    return (nullptr);
  }

  /** Copy all used elements from one array to another. Flag the ones
  in the old array as 'go to the next array'.
  @param[in,out]        src_arr array to copy from
  @param[in,out]        dst_arr array to copy to */
  void copy_to_another_array(arr_node_t *src_arr, arr_node_t *dst_arr) {
    for (size_t i = 0; i < src_arr->m_n_base_elements; i++) {
      key_val_t *t = &src_arr->m_base[i];

      uint64_t k = t->m_key.load(std::memory_order_relaxed);

      /* Prevent further inserts into empty cells. */
      if (k == UNUSED && t->m_key.compare_exchange_strong(k, AVOID)) {
        continue;
      }

      int64_t v = t->m_val.load(std::memory_order_relaxed);

      /* Insert (k, v) into the destination array. We know
      that nobody else will try this concurrently with this
      thread because:
      * this code is being executed by just one thread (the
        thread that managed to grow the list of arrays) and
      * other normal inserts/updates with (key == k) will
        pick the entry in src_arr. */

      /* If we copied the tuple to dst_arr once then we must
      keep trying to transfer its most recent value to
      dst_arr, even if its value becomes DELETED. Otherwise
      a delete operation on this tuple which executes
      concurrently with the loop below may be lost. */
      bool copied = false;

      for (;;) {
        if (v != DELETED || copied) {
          insert_or_update(k, v, false, dst_arr, false);
          copied = true;
        }

        /* Prevent any preceding memory operations (the
        stores from insert_or_update() in particular)
        to be reordered past the store from
        m_val.compare_exchange_strong() below. We want
        to be sure that if m_val is GOTO_NEXT_ARRAY,
        then the entry is indeed present in some of the
        next arrays (ie that insert_or_update() has
        completed and that its effects are visible to
        other threads). */

        /* Now that we know (k, v) is present in some
        of the next arrays, try to CAS the tuple
        (k, v) to (k, GOTO_NEXT_ARRAY) in the current
        array. */

        if (t->m_val.compare_exchange_strong(v, GOTO_NEXT_ARRAY)) {
          break;
        }

        /* If CAS fails, this means that m_val has been
        changed in the meantime and the CAS will store
        m_val's most recent value in 'v'. Retry both
        operations (this time the insert_or_update()
        call will be an update, rather than an
        insert). */
      }
    }
  }

  /** Update the value of a given tuple.
  @param[in,out]        t               tuple whose value to update
  @param[in]    val_to_set      value to set or delta to apply
  @param[in]    is_delta        if true then set the new value to
  old + val, otherwise just set to val
  @retval               true            update succeeded
  @retval               false           update failed due to GOTO_NEXT_ARRAY
  @return whether the update succeeded or not */
  bool update_tuple(key_val_t *t, int64_t val_to_set, bool is_delta) {
    int64_t cur_val = t->m_val.load(std::memory_order_relaxed);

    for (;;) {
      if (cur_val == GOTO_NEXT_ARRAY) {
        return (false);
      }

      int64_t new_val;

      if (is_delta && cur_val != NOT_FOUND && cur_val != DELETED) {
        if (m_del_when_zero && cur_val + val_to_set == 0) {
          new_val = DELETED;
        } else {
          new_val = cur_val + val_to_set;
        }
      } else {
        new_val = val_to_set;
      }

      if (t->m_val.compare_exchange_strong(cur_val, new_val)) {
        return (true);
      }

      /* When CAS fails it sets the most recent value of
      m_val into cur_val. */
    }
  }

  /** Optimize the hash table. Called after a new array is appended to
  the list of arrays (grow). Having more than one array in the list
  of arrays works, but is suboptimal because searches
  (for get/insert/update) have to search in more than one array. This
  method starts from the head of the list and migrates all tuples from
  this array to the next arrays. Then it removes the array from the
  head of the list, waits for readers to go away and frees it's m_base
  member. */
  void optimize() {
    mutex_enter(&m_optimize_latch);

    for (;;) {
      arr_node_t *arr = m_data.load();

      arr_node_t *next = arr->m_next.load();

      if (next == nullptr) {
        break;
      }

      /* begin_access() (ref counting) for 'arr' and 'next'
      around copy_to_another_array() is not needed here
      because the only code that frees memory is below,
      serialized with a mutex. */

      copy_to_another_array(arr, next);

      arr->m_pending_free.store(true);

      arr_node_t *expected = arr;

      /* Detach 'arr' from the list. Ie move the head of the
      list 'm_data' from 'arr' to 'arr->m_next'. */
      ut_a(m_data.compare_exchange_strong(expected, next));

      /* Spin/wait for all threads to stop looking at
      this array. If at some point this turns out to be
      sub-optimal (ie too long busy wait), then 'arr' could
      be added to some lazy deletion list
      arrays-awaiting-destruction-once-no-readers. */
      arr->await_release_of_old_references();

<<<<<<< HEAD
      UT_DELETE_ARRAY(arr->m_base);
      /* The destructor of arr will call UT_DELETE_ARRAY()
      on m_base again. Make sure it is a noop and avoid
      double free. */
      arr->m_base = nullptr;
=======
      arr->m_base.reset();
>>>>>>> fbdaa4de

      m_hollow_objects->push_back(arr);
    }

    mutex_exit(&m_optimize_latch);
  }

  /** Insert a new tuple or update an existent one. If a tuple with this
  key does not exist then a new one is inserted (key, val) and is_delta
  is ignored. If a tuple with this key exists and is_delta is true, then
  the current value is changed to be current value + val, otherwise it
  is overwritten to be val.
  @param[in]    key                     key to insert or whose value
  to update
  @param[in]    val                     value to set; if the tuple
  does not exist or if is_delta is false, then the new value is set
  to val, otherwise it is set to old + val
  @param[in]    is_delta                if true then set the new
  value to old + val, otherwise just set to val.
  @param[in]    arr                     array to start the search from
  @param[in]    optimize_allowed        if true then call optimize()
  after an eventual grow(), if false, then never call optimize(). Used
  to prevent recursive optimize() call by insert_or_update() ->
  optimize() -> copy_to_another_array() -> insert_or_update() ->
  optimize(). */
  void insert_or_update(uint64_t key, int64_t val, bool is_delta,
                        arr_node_t *arr, bool optimize_allowed = true) {
    bool call_optimize = false;

    /* Loop through the arrays until we find a free slot to insert
    or until we find a tuple with the specified key and manage to
    update it. */
    for (;;) {
      auto handle = arr->begin_access();
      if (!handle) {
        /* The array has been garbaged, try the next one. */
        arr = arr->m_next.load();
        continue;
      }

      key_val_t *t = insert_or_get_position_in_array(
          arr->m_base.get(), arr->m_n_base_elements, key);

      /* t == NULL means that the array is full, must expand
      and go to the next array. */

      /* update_tuple() returning false means that the value
      of the tuple is GOTO_NEXT_ARRAY, so we must go to the
      next array. */

      if (t != nullptr && update_tuple(t, val, is_delta)) {
        break;
      }

      arr_node_t *next = arr->m_next.load();

      if (next != nullptr) {
        arr = next;
        /* Prevent any subsequent memory operations
        (the reads from the next array in particular)
        to be reordered before the m_next.load()
        above. */
        continue;
      }

      bool grown_by_this_thread;

      arr = arr->grow(DELETED, &grown_by_this_thread);

      if (grown_by_this_thread) {
        call_optimize = true;
      }
    }

    if (optimize_allowed && call_optimize) {
      optimize();
    }
  }

  /** Storage for the (key, val) tuples. */
  std::atomic<arr_node_t *> m_data;

  typedef ut_allocator<arr_node_t *> hollow_alloc_t;
  typedef std::list<arr_node_t *, hollow_alloc_t> hollow_t;

  /** Container for hollow (semi-destroyed) objects that have been
  removed from the list that starts at m_data. Those objects have their
  m_base member freed and are entirely destroyed at the end of the hash
  table life time. The access to this member is protected by
  m_optimize_latch (adding of new elements) and the removal of elements
  is done in the destructor of the hash table. */
  hollow_t *m_hollow_objects;

  /** Concurrent copy-all-elements-to-the-next-array, removal of the
  head of the list and freeing of its m_base member are serialized with
  this latch. Those operations could be implemented without serialization,
  but this immensely increases the complexity of the code. Growing of the
  hash table is not too hot operation and thus we chose simplicity and
  maintainability instead of top performance in this case. "Get"
  operations and "insert/update" ones that do not cause grow still
  run concurrently even if this latch is locked. */
  ib_mutex_t m_optimize_latch;

  /** True if a tuple should be automatically deleted from the hash
  if its value becomes 0 after an increment or decrement. */
  bool m_del_when_zero;

#ifdef UT_HASH_IMPLEMENT_PRINT_STATS
  /* The atomic type gives correct results, but has a _huge_
  performance impact. The unprotected operation gives a significant
  skew, but has almost no performance impact. */

  /** Number of searches performed in this hash. */
  mutable std::atomic<uint64_t> m_n_search;

  /** Number of elements processed for all searches. */
  mutable std::atomic<uint64_t> m_n_search_iterations;
#endif /* UT_HASH_IMPLEMENT_PRINT_STATS */
};

#endif /* ut0lock_free_hash_h */<|MERGE_RESOLUTION|>--- conflicted
+++ resolved
@@ -40,19 +40,12 @@
 #include <atomic>
 #include <list>
 
-<<<<<<< HEAD
-#include "os0numa.h"  /* os_numa_*() */
-#include "ut0mutex.h" /* ib_mutex_t */
-#include "ut0new.h"   /* UT_NEW*(), UT_DELETE*() */
-#include "ut0rnd.h"   /* ut_fold_ull() */
-=======
 #include "os0numa.h"      /* os_getcpu() */
 #include "os0thread.h"    /* ut::this_thread_hash */
 #include "ut0cpu_cache.h" /* Cache_aligned<T> */
 #include "ut0mutex.h"     /* ib_mutex_t */
 #include "ut0new.h"       /* UT_NEW*(), ut::delete_*() */
 #include "ut0rnd.h"       /* ut::hash_uint64() */
->>>>>>> fbdaa4de
 
 /** An interface class to a basic hash table, that ut_lock_free_hash_t is. */
 class ut_hash_interface_t {
@@ -62,7 +55,7 @@
   static const int64_t NOT_FOUND = INT64_MAX;
 
   /** Destructor. */
-  virtual ~ut_hash_interface_t() {}
+  virtual ~ut_hash_interface_t() = default;
 
   /** Get the value mapped to a given key.
   @param[in]    key     key to look for
@@ -109,30 +102,9 @@
     }
   }
 
-<<<<<<< HEAD
-    m_cnt = UT_NEW_ARRAY(std::atomic<int64_t> *, m_cnt_size,
-                         mem_key_ut_lock_free_hash_t);
-
-    for (size_t i = 0; i < m_cnt_size; i++) {
-      const size_t s = sizeof(std::atomic<int64_t>);
-      void *mem;
-
-      if (m_numa_available) {
-        const int node = os_numa_node_of_cpu(static_cast<int>(i));
-
-        mem = os_numa_alloc_onnode(s, node);
-      } else {
-        mem = ut_malloc(s, mem_key_ut_lock_free_hash_t);
-      }
-
-      ut_a(mem != nullptr);
-
-      m_cnt[i] = new (mem) std::atomic<int64_t>;
-=======
   class handle_t {
    public:
     handle_t() : m_counter{nullptr} {}
->>>>>>> fbdaa4de
 
     handle_t(std::atomic<uint64_t> *counter) : m_counter{counter} {
       m_counter->fetch_add(1);
@@ -144,17 +116,6 @@
 
     explicit operator bool() const noexcept { return m_counter != nullptr; }
 
-<<<<<<< HEAD
-      if (m_numa_available) {
-        os_numa_free(m_cnt[i], sizeof(std::atomic<int64_t>));
-      } else {
-        ut_free(m_cnt[i]);
-      }
-    }
-
-    UT_DELETE_ARRAY(m_cnt);
-  }
-=======
     ~handle_t() {
       if (m_counter != nullptr) {
         m_counter->fetch_sub(1);
@@ -164,7 +125,6 @@
    private:
     std::atomic<uint64_t> *m_counter;
   };
->>>>>>> fbdaa4de
 
   /** Increment the counter. */
   handle_t reference() { return handle_t{&m_cnt[n_cnt_index()]}; }
@@ -220,16 +180,6 @@
   /** Constructor.
   @param[in]    n_elements      number of elements to create */
   explicit ut_lock_free_list_node_t(size_t n_elements)
-<<<<<<< HEAD
-      : m_n_base_elements(n_elements), m_pending_free(false), m_next(nullptr) {
-    m_base = UT_NEW_ARRAY(T, m_n_base_elements, mem_key_ut_lock_free_hash_t);
-
-    ut_ad(n_elements > 0);
-  }
-
-  /** Destructor. */
-  ~ut_lock_free_list_node_t() { UT_DELETE_ARRAY(m_base); }
-=======
       : m_base{ut::make_unique<T[]>(
             ut::make_psi_memory_key(mem_key_ut_lock_free_hash_t), n_elements)},
         m_n_base_elements{n_elements},
@@ -247,7 +197,6 @@
   static void dealloc(ut_lock_free_list_node_t *ptr) {
     ut::aligned_delete(ptr);
   }
->>>>>>> fbdaa4de
 
   /** Create and append a new array to this one and store a pointer
   to it in 'm_next'. This is done in a way that multiple threads can
@@ -272,12 +221,7 @@
       new_size = m_n_base_elements * 2;
     }
 
-<<<<<<< HEAD
-    next_t new_arr = UT_NEW(ut_lock_free_list_node_t<T>(new_size),
-                            mem_key_ut_lock_free_hash_t);
-=======
     next_t new_arr = alloc(new_size);
->>>>>>> fbdaa4de
 
     /* Publish the allocated entry. If somebody did this in the
     meantime then just discard the allocated entry and do
@@ -285,11 +229,7 @@
     next_t expected = nullptr;
     if (!m_next.compare_exchange_strong(expected, new_arr)) {
       /* Somebody just did that. */
-<<<<<<< HEAD
-      UT_DELETE(new_arr);
-=======
       dealloc(new_arr);
->>>>>>> fbdaa4de
 
       /* 'expected' has the current value which
       must be != NULL because the CAS failed. */
@@ -449,18 +389,13 @@
     ut_a(initial_size > 0);
     ut_a(ut_is_2pow(initial_size));
 
-<<<<<<< HEAD
-    m_data.store(UT_NEW(arr_node_t(initial_size), mem_key_ut_lock_free_hash_t),
-                 std::memory_order_relaxed);
-=======
     m_data.store(arr_node_t::alloc(initial_size));
->>>>>>> fbdaa4de
 
     mutex_create(LATCH_ID_LOCK_FREE_HASH, &m_optimize_latch);
 
-    m_hollow_objects =
-        UT_NEW(hollow_t(hollow_alloc_t(mem_key_ut_lock_free_hash_t)),
-               mem_key_ut_lock_free_hash_t);
+    m_hollow_objects = ut::new_withkey<hollow_t>(
+        ut::make_psi_memory_key(mem_key_ut_lock_free_hash_t),
+        hollow_alloc_t(mem_key_ut_lock_free_hash_t));
   }
 
   /** Destructor. Not thread safe. */
@@ -472,24 +407,16 @@
     do {
       arr_node_t *next = arr->m_next.load();
 
-<<<<<<< HEAD
-      UT_DELETE(arr);
-=======
       arr_node_t::dealloc(arr);
->>>>>>> fbdaa4de
 
       arr = next;
     } while (arr != nullptr);
 
     while (!m_hollow_objects->empty()) {
-<<<<<<< HEAD
-      UT_DELETE(m_hollow_objects->front());
-=======
       arr_node_t::dealloc(m_hollow_objects->front());
->>>>>>> fbdaa4de
       m_hollow_objects->pop_front();
     }
-    UT_DELETE(m_hollow_objects);
+    ut::delete_(m_hollow_objects);
   }
 
   /** Get the value mapped to a given key.
@@ -992,15 +919,7 @@
       arrays-awaiting-destruction-once-no-readers. */
       arr->await_release_of_old_references();
 
-<<<<<<< HEAD
-      UT_DELETE_ARRAY(arr->m_base);
-      /* The destructor of arr will call UT_DELETE_ARRAY()
-      on m_base again. Make sure it is a noop and avoid
-      double free. */
-      arr->m_base = nullptr;
-=======
       arr->m_base.reset();
->>>>>>> fbdaa4de
 
       m_hollow_objects->push_back(arr);
     }
@@ -1083,7 +1002,7 @@
   /** Storage for the (key, val) tuples. */
   std::atomic<arr_node_t *> m_data;
 
-  typedef ut_allocator<arr_node_t *> hollow_alloc_t;
+  typedef ut::allocator<arr_node_t *> hollow_alloc_t;
   typedef std::list<arr_node_t *, hollow_alloc_t> hollow_t;
 
   /** Container for hollow (semi-destroyed) objects that have been
