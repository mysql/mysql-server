/*****************************************************************************

Copyright (c) 1996, 2013, Oracle and/or its affiliates. All Rights Reserved.

This program is free software; you can redistribute it and/or modify it under
the terms of the GNU General Public License as published by the Free Software
Foundation; version 2 of the License.

This program is distributed in the hope that it will be useful, but WITHOUT
ANY WARRANTY; without even the implied warranty of MERCHANTABILITY or FITNESS
FOR A PARTICULAR PURPOSE. See the GNU General Public License for more details.
<<<<<<< HEAD

You should have received a copy of the GNU General Public License along with
this program; if not, write to the Free Software Foundation, Inc.,
51 Franklin Street, Suite 500, Boston, MA 02110-1335 USA

=======

You should have received a copy of the GNU General Public License along with
this program; if not, write to the Free Software Foundation, Inc.,
51 Franklin Street, Suite 500, Boston, MA 02110-1335 USA

>>>>>>> 01c06bc5
*****************************************************************************/

/**************************************************//**
@file include/dict0mem.h
Data dictionary memory object creation

Created 1/8/1996 Heikki Tuuri
*******************************************************/

#ifndef dict0mem_h
#define dict0mem_h

#include "univ.i"
#include "dict0types.h"
#include "data0type.h"
#include "mem0mem.h"
#include "rem0types.h"
#include "btr0types.h"
#ifndef UNIV_HOTBACKUP
# include "lock0types.h"
# include "que0types.h"
# include "sync0rw.h"
#endif /* !UNIV_HOTBACKUP */
#include "ut0mem.h"
#include "ut0lst.h"
#include "ut0rnd.h"
#include "ut0byte.h"
#include "hash0hash.h"
#include "trx0types.h"

/** Type flags of an index: OR'ing of the flags is allowed to define a
combination of types */
/* @{ */
#define DICT_CLUSTERED	1	/*!< clustered index */
#define DICT_UNIQUE	2	/*!< unique index */
#define	DICT_UNIVERSAL	4	/*!< index which can contain records from any
				other index */
#define	DICT_IBUF	8	/*!< insert buffer tree */
#define	DICT_CORRUPT	16	/*!< bit to store the corrupted flag
				in SYS_INDEXES.TYPE */

#define	DICT_IT_BITS	5	/*!< number of bits used for
				SYS_INDEXES.TYPE */
/* @} */

/** Types for a table object */
#define DICT_TABLE_ORDINARY		1 /*!< ordinary table */
#if 0 /* not implemented */
#define	DICT_TABLE_CLUSTER_MEMBER	2
#define	DICT_TABLE_CLUSTER		3 /* this means that the table is
					  really a cluster definition */
#endif

/** Table flags.  All unused bits must be 0. */
/* @{ */
#define DICT_TF_COMPACT			1	/* Compact page format.
						This must be set for
						new file formats
						(later than
						DICT_TF_FORMAT_51). */

/** Compressed page size (0=uncompressed, up to 15 compressed sizes) */
/* @{ */
#define DICT_TF_ZSSIZE_SHIFT		1
#define DICT_TF_ZSSIZE_MASK		(15 << DICT_TF_ZSSIZE_SHIFT)
#define DICT_TF_ZSSIZE_MAX (UNIV_PAGE_SIZE_SHIFT - PAGE_ZIP_MIN_SIZE_SHIFT + 1)
/* @} */

/** File format */
/* @{ */
#define DICT_TF_FORMAT_SHIFT		5	/* file format */
#define DICT_TF_FORMAT_MASK		\
((~(~0 << (DICT_TF_BITS - DICT_TF_FORMAT_SHIFT))) << DICT_TF_FORMAT_SHIFT)
#define DICT_TF_FORMAT_51		0	/*!< InnoDB/MySQL up to 5.1 */
#define DICT_TF_FORMAT_ZIP		1	/*!< InnoDB plugin for 5.1:
						compressed tables,
						new BLOB treatment */
/** Maximum supported file format */
#define DICT_TF_FORMAT_MAX		DICT_TF_FORMAT_ZIP

/** Minimum supported file format */
#define DICT_TF_FORMAT_MIN		DICT_TF_FORMAT_51

/* @} */
#define DICT_TF_BITS			6	/*!< number of flag bits */
#if (1 << (DICT_TF_BITS - DICT_TF_FORMAT_SHIFT)) <= DICT_TF_FORMAT_MAX
# error "DICT_TF_BITS is insufficient for DICT_TF_FORMAT_MAX"
#endif
/* @} */

/** @brief Additional table flags.

These flags will be stored in SYS_TABLES.MIX_LEN.  All unused flags
will be written as 0.  The column may contain garbage for tables
created with old versions of InnoDB that only implemented
ROW_FORMAT=REDUNDANT. */
/* @{ */
#define DICT_TF2_SHIFT			DICT_TF_BITS
						/*!< Shift value for
						table->flags. */
#define DICT_TF2_TEMPORARY		1	/*!< TRUE for tables from
						CREATE TEMPORARY TABLE. */
#define DICT_TF2_BITS			(DICT_TF2_SHIFT + 1)
						/*!< Total number of bits
						in table->flags. */
/* @} */

/** Tables could be chained together with Foreign key constraint. When
first load the parent table, we would load all of its descedents.
This could result in rescursive calls and out of stack error eventually.
DICT_FK_MAX_RECURSIVE_LOAD defines the maximum number of recursive loads,
when exceeded, the child table will not be loaded. It will be loaded when
the foreign constraint check needs to be run. */
#define DICT_FK_MAX_RECURSIVE_LOAD	255

/** Similarly, when tables are chained together with foreign key constraints
with on cascading delete/update clause, delete from parent table could
result in recursive cascading calls. This defines the maximum number of
such cascading deletes/updates allowed. When exceeded, the delete from
parent table will fail, and user has to drop excessive foreign constraint
before proceeds. */
#define FK_MAX_CASCADE_DEL		255

/**********************************************************************//**
Creates a table memory object.
@return	own: table object */
UNIV_INTERN
dict_table_t*
dict_mem_table_create(
/*==================*/
	const char*	name,		/*!< in: table name */
	ulint		space,		/*!< in: space where the clustered index
					of the table is placed; this parameter
					is ignored if the table is made
					a member of a cluster */
	ulint		n_cols,		/*!< in: number of columns */
	ulint		flags);		/*!< in: table flags */
/****************************************************************//**
Free a table memory object. */
UNIV_INTERN
void
dict_mem_table_free(
/*================*/
	dict_table_t*	table);		/*!< in: table */
/**********************************************************************//**
Adds a column definition to a table. */
UNIV_INTERN
void
dict_mem_table_add_col(
/*===================*/
	dict_table_t*	table,	/*!< in: table */
	mem_heap_t*	heap,	/*!< in: temporary memory heap, or NULL */
	const char*	name,	/*!< in: column name, or NULL */
	ulint		mtype,	/*!< in: main datatype */
	ulint		prtype,	/*!< in: precise type */
	ulint		len);	/*!< in: precision */
/**********************************************************************//**
This function populates a dict_col_t memory structure with
supplied information. */
UNIV_INTERN
void
dict_mem_fill_column_struct(
/*========================*/
	dict_col_t*	column,		/*!< out: column struct to be
					filled */
	ulint		col_pos,	/*!< in: column position */
	ulint		mtype,		/*!< in: main data type */
	ulint		prtype,		/*!< in: precise type */
	ulint		col_len);	/*!< in: column length */
/**********************************************************************//**
This function poplulates a dict_index_t index memory structure with
supplied information. */
UNIV_INLINE
void
dict_mem_fill_index_struct(
/*=======================*/
	dict_index_t*	index,		/*!< out: index to be filled */
	mem_heap_t*	heap,		/*!< in: memory heap */
	const char*	table_name,	/*!< in: table name */
	const char*	index_name,	/*!< in: index name */
	ulint		space,		/*!< in: space where the index tree is
					placed, ignored if the index is of
					the clustered type */
	ulint		type,		/*!< in: DICT_UNIQUE,
					DICT_CLUSTERED, ... ORed */
	ulint		n_fields);	/*!< in: number of fields */
/**********************************************************************//**
Creates an index memory object.
@return	own: index object */
UNIV_INTERN
dict_index_t*
dict_mem_index_create(
/*==================*/
	const char*	table_name,	/*!< in: table name */
	const char*	index_name,	/*!< in: index name */
	ulint		space,		/*!< in: space where the index tree is
					placed, ignored if the index is of
					the clustered type */
	ulint		type,		/*!< in: DICT_UNIQUE,
					DICT_CLUSTERED, ... ORed */
	ulint		n_fields);	/*!< in: number of fields */
/**********************************************************************//**
Adds a field definition to an index. NOTE: does not take a copy
of the column name if the field is a column. The memory occupied
by the column name may be released only after publishing the index. */
UNIV_INTERN
void
dict_mem_index_add_field(
/*=====================*/
	dict_index_t*	index,		/*!< in: index */
	const char*	name,		/*!< in: column name */
	ulint		prefix_len);	/*!< in: 0 or the column prefix length
					in a MySQL index like
					INDEX (textcol(25)) */
/**********************************************************************//**
Frees an index memory object. */
UNIV_INTERN
void
dict_mem_index_free(
/*================*/
	dict_index_t*	index);	/*!< in: index */
/**********************************************************************//**
Creates and initializes a foreign constraint memory object.
@return	own: foreign constraint struct */
UNIV_INTERN
dict_foreign_t*
dict_mem_foreign_create(void);
/*=========================*/

/**********************************************************************//**
Sets the foreign_table_name_lookup pointer based on the value of
lower_case_table_names.  If that is 0 or 1, foreign_table_name_lookup
will point to foreign_table_name.  If 2, then another string is
allocated from the heap and set to lower case. */
UNIV_INTERN
void
dict_mem_foreign_table_name_lookup_set(
/*===================================*/
	dict_foreign_t*	foreign,	/*!< in/out: foreign struct */
	ibool		do_alloc);	/*!< in: is an alloc needed */

/**********************************************************************//**
Sets the referenced_table_name_lookup pointer based on the value of
lower_case_table_names.  If that is 0 or 1, referenced_table_name_lookup
will point to referenced_table_name.  If 2, then another string is
allocated from the heap and set to lower case. */
UNIV_INTERN
void
dict_mem_referenced_table_name_lookup_set(
/*======================================*/
	dict_foreign_t*	foreign,	/*!< in/out: foreign struct */
	ibool		do_alloc);	/*!< in: is an alloc needed */

/** Data structure for a column in a table */
struct dict_col_struct{
	/*----------------------*/
	/** The following are copied from dtype_t,
	so that all bit-fields can be packed tightly. */
	/* @{ */
	unsigned	mtype:8;	/*!< main data type */
	unsigned	prtype:24;	/*!< precise type; MySQL data
					type, charset code, flags to
					indicate nullability,
					signedness, whether this is a
					binary string, whether this is
					a true VARCHAR where MySQL
					uses 2 bytes to store the length */

	/* the remaining fields do not affect alphabetical ordering: */

	unsigned	len:16;		/*!< length; for MySQL data this
					is field->pack_length(),
					except that for a >= 5.0.3
					type true VARCHAR this is the
					maximum byte length of the
					string data (in addition to
					the string, MySQL uses 1 or 2
					bytes to store the string length) */

	unsigned	mbminmaxlen:5;	/*!< minimum and maximum length of a
					character, in bytes;
					DATA_MBMINMAXLEN(mbminlen,mbmaxlen);
					mbminlen=DATA_MBMINLEN(mbminmaxlen);
					mbmaxlen=DATA_MBMINLEN(mbminmaxlen) */
	/*----------------------*/
	/* End of definitions copied from dtype_t */
	/* @} */

	unsigned	ind:10;		/*!< table column position
					(starting from 0) */
	unsigned	ord_part:1;	/*!< nonzero if this column
					appears in the ordering fields
					of an index */
	unsigned	max_prefix:12;	/*!< maximum index prefix length on
					this column. Our current max limit is
					3072 for Barracuda table */
};

/** @brief DICT_ANTELOPE_MAX_INDEX_COL_LEN is measured in bytes and
is the maximum indexed column length (or indexed prefix length) in
ROW_FORMAT=REDUNDANT and ROW_FORMAT=COMPACT. Also, in any format,
any fixed-length field that is longer than this will be encoded as
a variable-length field.

It is set to 3*256, so that one can create a column prefix index on
256 characters of a TEXT or VARCHAR column also in the UTF-8
charset. In that charset, a character may take at most 3 bytes.  This
constant MUST NOT BE CHANGED, or the compatibility of InnoDB data
files would be at risk! */
#define DICT_ANTELOPE_MAX_INDEX_COL_LEN	REC_ANTELOPE_MAX_INDEX_COL_LEN

/** Find out maximum indexed column length by its table format.
For ROW_FORMAT=REDUNDANT and ROW_FORMAT=COMPACT, the maximum
field length is REC_ANTELOPE_MAX_INDEX_COL_LEN - 1 (767). For new
barracuda format, the length could be REC_VERSION_56_MAX_INDEX_COL_LEN
(3072) bytes */
#define DICT_MAX_FIELD_LEN_BY_FORMAT(table)				\
		((dict_table_get_format(table) < DICT_TF_FORMAT_ZIP)	\
			? (REC_ANTELOPE_MAX_INDEX_COL_LEN - 1)		\
			: REC_VERSION_56_MAX_INDEX_COL_LEN)

#define DICT_MAX_FIELD_LEN_BY_FORMAT_FLAG(flags)			\
		((((flags & DICT_TF_FORMAT_MASK) >> DICT_TF_FORMAT_SHIFT)\
		    < DICT_TF_FORMAT_ZIP)				\
			? (REC_ANTELOPE_MAX_INDEX_COL_LEN - 1)		\
			: REC_VERSION_56_MAX_INDEX_COL_LEN)

/** Defines the maximum fixed length column size */
#define DICT_MAX_FIXED_COL_LEN		DICT_ANTELOPE_MAX_INDEX_COL_LEN

/** Data structure for a field in an index */
struct dict_field_struct{
	dict_col_t*	col;		/*!< pointer to the table column */
	const char*	name;		/*!< name of the column */
	unsigned	prefix_len:12;	/*!< 0 or the length of the column
					prefix in bytes in a MySQL index of
					type, e.g., INDEX (textcol(25));
					must be smaller than
					DICT_MAX_FIELD_LEN_BY_FORMAT;
					NOTE that in the UTF-8 charset, MySQL
					sets this to (mbmaxlen * the prefix len)
					in UTF-8 chars */
	unsigned	fixed_len:10;	/*!< 0 or the fixed length of the
					column if smaller than
					DICT_ANTELOPE_MAX_INDEX_COL_LEN */
};

/** Data structure for an index.  Most fields will be
initialized to 0, NULL or FALSE in dict_mem_index_create(). */
struct dict_index_struct{
	index_id_t	id;	/*!< id of the index */
	mem_heap_t*	heap;	/*!< memory heap */
	const char*	name;	/*!< index name */
	const char*	table_name;/*!< table name */
	dict_table_t*	table;	/*!< back pointer to table */
#ifndef UNIV_HOTBACKUP
	unsigned	space:32;
				/*!< space where the index tree is placed */
	unsigned	page:32;/*!< index tree root page number */
#endif /* !UNIV_HOTBACKUP */
	unsigned	type:DICT_IT_BITS;
				/*!< index type (DICT_CLUSTERED, DICT_UNIQUE,
				DICT_UNIVERSAL, DICT_IBUF, DICT_CORRUPT) */
#define MAX_KEY_LENGTH_BITS 12
	unsigned	trx_id_offset:MAX_KEY_LENGTH_BITS;
				/*!< position of the trx id column
				in a clustered index record, if the fields
				before it are known to be of a fixed size,
				0 otherwise */
#if (1<<MAX_KEY_LENGTH_BITS) < MAX_KEY_LENGTH
# error (1<<MAX_KEY_LENGTH_BITS) < MAX_KEY_LENGTH
#endif
	unsigned	n_user_defined_cols:10;
				/*!< number of columns the user defined to
				be in the index: in the internal
				representation we add more columns */
	unsigned	n_uniq:10;/*!< number of fields from the beginning
				which are enough to determine an index
				entry uniquely */
	unsigned	n_def:10;/*!< number of fields defined so far */
	unsigned	n_fields:10;/*!< number of fields in the index */
	unsigned	n_nullable:10;/*!< number of nullable fields */
	unsigned	cached:1;/*!< TRUE if the index object is in the
				dictionary cache */
	unsigned	to_be_dropped:1;
				/*!< TRUE if this index is marked to be
				dropped in ha_innobase::prepare_drop_index(),
				otherwise FALSE. Protected by
				dict_sys->mutex, dict_operation_lock and
				index->lock.*/
	dict_field_t*	fields;	/*!< array of field descriptions */
#ifndef UNIV_HOTBACKUP
	UT_LIST_NODE_T(dict_index_t)
			indexes;/*!< list of indexes of the table */
	btr_search_t*	search_info; /*!< info used in optimistic searches */
	/*----------------------*/
	/** Statistics for query optimization */
	/* @{ */
	ib_int64_t*	stat_n_diff_key_vals;
				/*!< approximate number of different
				key values for this index, for each
				n-column prefix where n <=
				dict_get_n_unique(index); we
				periodically calculate new
				estimates */
	ib_int64_t*	stat_n_non_null_key_vals;
				/* approximate number of non-null key values
				for this index, for each column where
				n < dict_get_n_unique(index); This
				is used when innodb_stats_method is
				"nulls_ignored". */
	ulint		stat_index_size;
				/*!< approximate index size in
				database pages */
	ulint		stat_n_leaf_pages;
				/*!< approximate number of leaf pages in the
				index tree */
	/* @} */
	rw_lock_t	lock;	/*!< read-write lock protecting the
				upper levels of the index tree */
	trx_id_t	trx_id; /*!< id of the transaction that created this
				index, or 0 if the index existed
				when InnoDB was started up */
#endif /* !UNIV_HOTBACKUP */
#ifdef UNIV_BLOB_DEBUG
	mutex_t		blobs_mutex;
				/*!< mutex protecting blobs */
	void*		blobs;	/*!< map of (page_no,heap_no,field_no)
				to first_blob_page_no; protected by
				blobs_mutex; @see btr_blob_dbg_t */
#endif /* UNIV_BLOB_DEBUG */
#ifdef UNIV_DEBUG
	ulint		magic_n;/*!< magic number */
/** Value of dict_index_struct::magic_n */
# define DICT_INDEX_MAGIC_N	76789786
#endif
};

/** Data structure for a foreign key constraint; an example:
FOREIGN KEY (A, B) REFERENCES TABLE2 (C, D).  Most fields will be
initialized to 0, NULL or FALSE in dict_mem_foreign_create(). */
struct dict_foreign_struct{
	mem_heap_t*	heap;		/*!< this object is allocated from
					this memory heap */
	char*		id;		/*!< id of the constraint as a
					null-terminated string */
	unsigned	n_fields:10;	/*!< number of indexes' first fields
					for which the foreign key
					constraint is defined: we allow the
					indexes to contain more fields than
					mentioned in the constraint, as long
					as the first fields are as mentioned */
	unsigned	type:6;		/*!< 0 or DICT_FOREIGN_ON_DELETE_CASCADE
					or DICT_FOREIGN_ON_DELETE_SET_NULL */
	char*		foreign_table_name;/*!< foreign table name */
	char*		foreign_table_name_lookup;
				/*!< foreign table name used for dict lookup */
	dict_table_t*	foreign_table;	/*!< table where the foreign key is */
	const char**	foreign_col_names;/*!< names of the columns in the
					foreign key */
	char*		referenced_table_name;/*!< referenced table name */
	char*		referenced_table_name_lookup;
				/*!< referenced table name for dict lookup*/
	dict_table_t*	referenced_table;/*!< table where the referenced key
					is */
	const char**	referenced_col_names;/*!< names of the referenced
					columns in the referenced table */
	dict_index_t*	foreign_index;	/*!< foreign index; we require that
					both tables contain explicitly defined
					indexes for the constraint: InnoDB
					does not generate new indexes
					implicitly */
	dict_index_t*	referenced_index;/*!< referenced index */
	UT_LIST_NODE_T(dict_foreign_t)
			foreign_list;	/*!< list node for foreign keys of the
					table */
	UT_LIST_NODE_T(dict_foreign_t)
			referenced_list;/*!< list node for referenced
					keys of the table */
};

/** The flags for ON_UPDATE and ON_DELETE can be ORed; the default is that
a foreign key constraint is enforced, therefore RESTRICT just means no flag */
<<<<<<< HEAD
/* @{ */
#define DICT_FOREIGN_ON_DELETE_CASCADE	1	/*!< ON DELETE CASCADE */
#define DICT_FOREIGN_ON_DELETE_SET_NULL	2	/*!< ON UPDATE SET NULL */
#define DICT_FOREIGN_ON_UPDATE_CASCADE	4	/*!< ON DELETE CASCADE */
#define DICT_FOREIGN_ON_UPDATE_SET_NULL	8	/*!< ON UPDATE SET NULL */
#define DICT_FOREIGN_ON_DELETE_NO_ACTION 16	/*!< ON DELETE NO ACTION */
#define DICT_FOREIGN_ON_UPDATE_NO_ACTION 32	/*!< ON UPDATE NO ACTION */
/* @} */


/** Data structure for a database table.  Most fields will be
initialized to 0, NULL or FALSE in dict_mem_table_create(). */
=======
#define DICT_FOREIGN_ON_DELETE_CASCADE	1
#define DICT_FOREIGN_ON_DELETE_SET_NULL	2
#define DICT_FOREIGN_ON_UPDATE_CASCADE	4
#define DICT_FOREIGN_ON_UPDATE_SET_NULL	8
#define DICT_FOREIGN_ON_DELETE_NO_ACTION 16
#define DICT_FOREIGN_ON_UPDATE_NO_ACTION 32

/** Tables could be chained together with Foreign key constraint. When
first load the parent table, we would load all of its descedents.
This could result in rescursive calls and out of stack error eventually.
DICT_FK_MAX_RECURSIVE_LOAD defines the maximum number of recursive loads,
when exceeded, the child table will not be loaded. It will be loaded when
the foreign constraint check needs to be run. */
#define DICT_FK_MAX_RECURSIVE_LOAD	33

/** Similarly, when tables are chained together with foreign key constraints
with on cascading delete/update clause, delete from parent table could
result in recursive cascading calls. This defines the maximum number of
such cascading deletes/updates allowed. When exceeded, the delete from
parent table will fail, and user has to drop excessive foreign constraint
before proceeds. */
#define FK_MAX_CASCADE_DEL		300

/* Data structure for a database table */
>>>>>>> 01c06bc5
struct dict_table_struct{
	table_id_t	id;	/*!< id of the table */
	mem_heap_t*	heap;	/*!< memory heap */
	char*		name;	/*!< table name */
	const char*	dir_path_of_temp_table;/*!< NULL or the directory path
				where a TEMPORARY table that was explicitly
				created by a user should be placed if
				innodb_file_per_table is defined in my.cnf;
				in Unix this is usually /tmp/..., in Windows
				temp\... */
	unsigned	space:32;
				/*!< space where the clustered index of the
				table is placed */
	unsigned	flags:DICT_TF2_BITS;/*!< DICT_TF_COMPACT, ... */
	unsigned	ibd_file_missing:1;
				/*!< TRUE if this is in a single-table
				tablespace and the .ibd file is missing; then
				we must return in ha_innodb.cc an error if the
				user tries to query such an orphaned table */
	unsigned	tablespace_discarded:1;
				/*!< this flag is set TRUE when the user
				calls DISCARD TABLESPACE on this
				table, and reset to FALSE in IMPORT
				TABLESPACE */
	unsigned	cached:1;/*!< TRUE if the table object has been added
				to the dictionary cache */
	unsigned	n_def:10;/*!< number of columns defined so far */
	unsigned	n_cols:10;/*!< number of columns */
	unsigned	corrupted:1;
				/*!< TRUE if table is corrupted */
	dict_col_t*	cols;	/*!< array of column descriptions */
	const char*	col_names;
				/*!< Column names packed in a character string
				"name1\0name2\0...nameN\0".  Until
				the string contains n_cols, it will be
				allocated from a temporary heap.  The final
				string will be allocated from table->heap. */
#ifndef UNIV_HOTBACKUP
	hash_node_t	name_hash; /*!< hash chain node */
	hash_node_t	id_hash; /*!< hash chain node */
	UT_LIST_BASE_NODE_T(dict_index_t)
			indexes; /*!< list of indexes of the table */
	UT_LIST_BASE_NODE_T(dict_foreign_t)
			foreign_list;/*!< list of foreign key constraints
				in the table; these refer to columns
				in other tables */
	UT_LIST_BASE_NODE_T(dict_foreign_t)
			referenced_list;/*!< list of foreign key constraints
				which refer to this table */
	UT_LIST_NODE_T(dict_table_t)
			table_LRU; /*!< node of the LRU list of tables */
	ulint		n_mysql_handles_opened;
				/*!< count of how many handles MySQL has opened
				to this table; dropping of the table is
				NOT allowed until this count gets to zero;
				MySQL does NOT itself check the number of
				open handles at drop */
	unsigned	fk_max_recusive_level:8;
				/*!< maximum recursive level we support when
				loading tables chained together with FK
				constraints. If exceeds this level, we will
				stop loading child table into memory along with
				its parent table */
	ulint		n_foreign_key_checks_running;
				/*!< count of how many foreign key check
				operations are currently being performed
				on the table: we cannot drop the table while
				there are foreign key checks running on
				it! */
	trx_id_t	query_cache_inv_trx_id;
				/*!< transactions whose trx id is
				smaller than this number are not
				allowed to store to the MySQL query
				cache or retrieve from it; when a trx
				with undo logs commits, it sets this
				to the value of the trx id counter for
				the tables it had an IX lock on */
	UT_LIST_BASE_NODE_T(lock_t)
			locks; /*!< list of locks on the table */
#ifdef UNIV_DEBUG
	/*----------------------*/
	ibool		does_not_fit_in_memory;
				/*!< this field is used to specify in
				simulations tables which are so big
				that disk should be accessed: disk
				access is simulated by putting the
				thread to sleep for a while; NOTE that
				this flag is not stored to the data
				dictionary on disk, and the database
				will forget about value TRUE if it has
				to reload the table definition from
				disk */
#endif /* UNIV_DEBUG */
	/*----------------------*/
	unsigned	big_rows:1;
				/*!< flag: TRUE if the maximum length of
				a single row exceeds BIG_ROW_SIZE;
				initialized in dict_table_add_to_cache() */
				/** Statistics for query optimization.
				The following stat_* members are usually
				protected by dict_table_stats_lock(). In
				some exceptional cases (performance critical
				code paths) we access or modify stat_n_rows
				and stat_modified_counter without any
				protection. */
				/* @{ */
	unsigned	stat_initialized:1; /*!< TRUE if statistics have
				been calculated the first time
				after database startup or table creation */
	ib_int64_t	stat_n_rows;
				/*!< approximate number of rows in the table;
				we periodically calculate new estimates */
	ulint		stat_clustered_index_size;
				/*!< approximate clustered index size in
				database pages */
	ulint		stat_sum_of_other_index_sizes;
				/*!< other indexes in database pages */
	ulint		stat_modified_counter;
				/*!< when a row is inserted, updated,
				or deleted,
				we add 1 to this number; we calculate new
				estimates for the stat_... values for the
				table and the indexes at an interval of 2 GB
				or when about 1 / 16 of table has been
				modified; also when the estimate operation is
				called for MySQL SHOW TABLE STATUS; the
				counter is reset to zero at statistics
				calculation; this counter is not protected by
				any latch, because this is only used for
				heuristics */
				/* @} */
	/*----------------------*/
				/**!< The following fields are used by the
				AUTOINC code.  The actual collection of
				tables locked during AUTOINC read/write is
				kept in trx_t. In order to quickly determine
				whether a transaction has locked the AUTOINC
				lock we keep a pointer to the transaction
				here in the autoinc_trx variable. This is to
				avoid acquiring the kernel mutex and scanning
				the vector in trx_t.

				When an AUTOINC lock has to wait, the
				corresponding lock instance is created on
				the trx lock heap rather than use the
				pre-allocated instance in autoinc_lock below.*/
				/* @{ */
	lock_t*		autoinc_lock;
				/*!< a buffer for an AUTOINC lock
				for this table: we allocate the memory here
				so that individual transactions can get it
				and release it without a need to allocate
				space from the lock heap of the trx:
				otherwise the lock heap would grow rapidly
				if we do a large insert from a select */
	mutex_t		autoinc_mutex;
				/*!< mutex protecting the autoincrement
				counter */
	ib_uint64_t	autoinc;/*!< autoinc counter value to give to the
				next inserted row */
	ulong		n_waiting_or_granted_auto_inc_locks;
				/*!< This counter is used to track the number
				of granted and pending autoinc locks on this
				table. This value is set after acquiring the
				kernel mutex but we peek the contents to
				determine whether other transactions have
				acquired the AUTOINC lock or not. Of course
				only one transaction can be granted the
				lock but there can be multiple waiters. */
	const trx_t*		autoinc_trx;
				/*!< The transaction that currently holds the
				the AUTOINC lock on this table. */
				/* @} */
	/*----------------------*/
#endif /* !UNIV_HOTBACKUP */

#ifdef UNIV_DEBUG
	ulint		magic_n;/*!< magic number */
/** Value of dict_table_struct::magic_n */
# define DICT_TABLE_MAGIC_N	76333786
#endif /* UNIV_DEBUG */
};

#ifndef UNIV_NONINL
#include "dict0mem.ic"
#endif

#endif<|MERGE_RESOLUTION|>--- conflicted
+++ resolved
@@ -9,19 +9,11 @@
 This program is distributed in the hope that it will be useful, but WITHOUT
 ANY WARRANTY; without even the implied warranty of MERCHANTABILITY or FITNESS
 FOR A PARTICULAR PURPOSE. See the GNU General Public License for more details.
-<<<<<<< HEAD
 
 You should have received a copy of the GNU General Public License along with
 this program; if not, write to the Free Software Foundation, Inc.,
 51 Franklin Street, Suite 500, Boston, MA 02110-1335 USA
 
-=======
-
-You should have received a copy of the GNU General Public License along with
-this program; if not, write to the Free Software Foundation, Inc.,
-51 Franklin Street, Suite 500, Boston, MA 02110-1335 USA
-
->>>>>>> 01c06bc5
 *****************************************************************************/
 
 /**************************************************//**
@@ -135,7 +127,7 @@
 DICT_FK_MAX_RECURSIVE_LOAD defines the maximum number of recursive loads,
 when exceeded, the child table will not be loaded. It will be loaded when
 the foreign constraint check needs to be run. */
-#define DICT_FK_MAX_RECURSIVE_LOAD	255
+#define DICT_FK_MAX_RECURSIVE_LOAD	30
 
 /** Similarly, when tables are chained together with foreign key constraints
 with on cascading delete/update clause, delete from parent table could
@@ -505,7 +497,6 @@
 
 /** The flags for ON_UPDATE and ON_DELETE can be ORed; the default is that
 a foreign key constraint is enforced, therefore RESTRICT just means no flag */
-<<<<<<< HEAD
 /* @{ */
 #define DICT_FOREIGN_ON_DELETE_CASCADE	1	/*!< ON DELETE CASCADE */
 #define DICT_FOREIGN_ON_DELETE_SET_NULL	2	/*!< ON UPDATE SET NULL */
@@ -518,32 +509,6 @@
 
 /** Data structure for a database table.  Most fields will be
 initialized to 0, NULL or FALSE in dict_mem_table_create(). */
-=======
-#define DICT_FOREIGN_ON_DELETE_CASCADE	1
-#define DICT_FOREIGN_ON_DELETE_SET_NULL	2
-#define DICT_FOREIGN_ON_UPDATE_CASCADE	4
-#define DICT_FOREIGN_ON_UPDATE_SET_NULL	8
-#define DICT_FOREIGN_ON_DELETE_NO_ACTION 16
-#define DICT_FOREIGN_ON_UPDATE_NO_ACTION 32
-
-/** Tables could be chained together with Foreign key constraint. When
-first load the parent table, we would load all of its descedents.
-This could result in rescursive calls and out of stack error eventually.
-DICT_FK_MAX_RECURSIVE_LOAD defines the maximum number of recursive loads,
-when exceeded, the child table will not be loaded. It will be loaded when
-the foreign constraint check needs to be run. */
-#define DICT_FK_MAX_RECURSIVE_LOAD	33
-
-/** Similarly, when tables are chained together with foreign key constraints
-with on cascading delete/update clause, delete from parent table could
-result in recursive cascading calls. This defines the maximum number of
-such cascading deletes/updates allowed. When exceeded, the delete from
-parent table will fail, and user has to drop excessive foreign constraint
-before proceeds. */
-#define FK_MAX_CASCADE_DEL		300
-
-/* Data structure for a database table */
->>>>>>> 01c06bc5
 struct dict_table_struct{
 	table_id_t	id;	/*!< id of the table */
 	mem_heap_t*	heap;	/*!< memory heap */
