/*****************************************************************************

Copyright (c) 1995, 2022, Oracle and/or its affiliates.

This program is free software; you can redistribute it and/or modify it under
the terms of the GNU General Public License, version 2.0, as published by the
Free Software Foundation.

This program is also distributed with certain software (including but not
limited to OpenSSL) that is licensed under separate terms, as designated in a
particular file or component or in included license documentation. The authors
of MySQL hereby grant you an additional permission to link the program and
your derivative works with the separately licensed software that they have
included with MySQL.

This program is distributed in the hope that it will be useful, but WITHOUT
ANY WARRANTY; without even the implied warranty of MERCHANTABILITY or FITNESS
FOR A PARTICULAR PURPOSE. See the GNU General Public License, version 2.0,
for more details.

You should have received a copy of the GNU General Public License along with
this program; if not, write to the Free Software Foundation, Inc.,
51 Franklin St, Fifth Floor, Boston, MA 02110-1301  USA

*****************************************************************************/

/** @file include/buf0dblwr.h
 Doublewrite buffer module

 Created 2011/12/19 Inaam Rana
 *******************************************************/

#ifndef buf0dblwr_h
#define buf0dblwr_h

#include "buf0types.h"
#include "fil0fil.h"
#include "log0recv.h"
#include "ut0byte.h"

/** Size of the doublewrite block in pages. */
#define DBLWR_V1_EXTENT_SIZE FSP_EXTENT_SIZE

/** Offset of the doublewrite buffer header on the trx system header page.  */
#define TRX_SYS_DBLWR_V1 (UNIV_PAGE_SIZE - 200)

/** 4-byte ver number which shows if we have created the doublewrite buffer. */
constexpr ulint DBLWR_VER = FSEG_HEADER_SIZE;

/** Page number of the first page in the first sequence of 64 (=
FSP_EXTENT_SIZE) consecutive pages in the doublewrite buffer. */
constexpr ulint DBLWR_V1_BLOCK1 = (4 + FSEG_HEADER_SIZE);

/** Page number of the first page in the second sequence of 64 consecutive
pages in the doublewrite buffer. */
constexpr ulint DBLWR_V1_BLOCK2 = (8 + FSEG_HEADER_SIZE);

namespace dblwr {

/** IO buffer in UNIV_PAGE_SIZE units and aligned on UNIV_PAGE_SIZE */
struct Buffer {
  /** Constructor
  @param[in]    n_pages                 Number of pages to create */
  explicit Buffer(size_t n_pages) noexcept
      : Buffer(n_pages, univ_page_size.physical()) {}

<<<<<<< HEAD
    auto n_bytes = m_n_bytes + univ_page_size.physical();

    m_ptr_unaligned = static_cast<byte *>(ut_zalloc_nokey(n_bytes));

    m_ptr = static_cast<byte *>(ut_align(m_ptr_unaligned, UNIV_PAGE_SIZE));

    ut_a(ptrdiff_t(m_ptr - m_ptr_unaligned) <=
         (ssize_t)univ_page_size.physical());
=======
  /** Constructor
  @param[in]   n_pages   Number of pages to create
  @param[in]   phy_size  physical page size. */
  explicit Buffer(size_t n_pages, uint32_t phy_size) noexcept
      : m_phy_size(phy_size), m_n_bytes(n_pages * phy_size) {
    ut_a(n_pages > 0);
    m_ptr = static_cast<byte *>(ut::aligned_zalloc(m_n_bytes, phy_size));
>>>>>>> fbdaa4de

    m_next = m_ptr;
  }

  /** Destructor */
  ~Buffer() noexcept {
    if (m_ptr_unaligned != nullptr) {
      ut_free(m_ptr_unaligned);
    }
    m_ptr_unaligned = nullptr;
  }

  /** Add the contents of ptr upto n_bytes to the buffer.
  @return false if it won't fit. Nothing is copied if it won't fit. */
  bool append(const void *ptr, size_t n_bytes) noexcept {
    ut_a(m_next >= m_ptr && m_next <= m_ptr + m_n_bytes);

    if (m_next + m_phy_size > m_ptr + m_n_bytes) {
      return false;
    }

    memcpy(m_next, ptr, n_bytes);
    m_next += m_phy_size;

    return true;
  }

  /** @return the start of the buffer to write from. */
  byte *begin() noexcept { return m_ptr; }

  /** @return the start of the buffer to write from. */
  const byte *begin() const noexcept { return m_ptr; }

  /** @return the size of of the buffer to write. */
  size_t size() const noexcept {
    ut_a(m_next >= m_ptr);
    return std::ptrdiff_t(m_next - m_ptr);
  }

  /** @return the capacity of the buffer in bytes. */
  size_t capacity() const noexcept { return m_n_bytes; }

  /** @return true if the buffer is empty. */
  bool empty() const noexcept { return size() == 0; }

  /** Empty the buffer. */
  void clear() noexcept { m_next = m_ptr; }

  /** Page size on disk (aka physical page size). */
  uint32_t m_phy_size;

  /** Write buffer used in writing to the doublewrite buffer,
  aligned to an address divisible by UNIV_PAGE_SIZE (which is
  required by Windows AIO) */
  byte *m_ptr{};

  /** Start of  next write to the buffer. */
  byte *m_next{};

  /** Pointer to m_ptr, but unaligned */
  byte *m_ptr_unaligned{};

  /** Size of the unaligned (raw) buffer. */
  const size_t m_n_bytes{};

  // Disable copying
  Buffer(const Buffer &) = delete;
  Buffer(const Buffer &&) = delete;
  Buffer &operator=(Buffer &&) = delete;
  Buffer &operator=(const Buffer &) = delete;
};

}  // namespace dblwr

#ifndef UNIV_HOTBACKUP

// Forward declaration
class buf_page_t;
class Double_write;

namespace dblwr {

/** Double write files location. */
extern std::string dir;

#ifdef UNIV_DEBUG
/** Crash the server after writing this page to the data file. */
extern page_id_t Force_crash;
#endif /* UNIV_DEBUG */

/** Startup the background thread(s) and create the instance.
@return DB_SUCCESS or error code */
<<<<<<< HEAD
dberr_t open(bool create_new_db) noexcept MY_ATTRIBUTE((warn_unused_result));
=======
[[nodiscard]] dberr_t open() noexcept;

/** Enable the doublewrite reduced mode by creating the necessary dblwr files
and in-memory structures
@return DB_SUCCESS or error code */
[[nodiscard]] dberr_t enable_reduced() noexcept;

/** Check and open the reduced doublewrite files if necessary
@return DB_SUCCESS or error code */
[[nodiscard]] dberr_t reduced_open() noexcept;
>>>>>>> fbdaa4de

/** Shutdown the background thread and destroy the instance */
void close() noexcept;

/** Force a write of all pages in the queue.
@param[in] flush_type           FLUSH LIST or LRU_LIST flush request.
@param[in] buf_pool_index       Buffer pool instance for which called. */
void force_flush(buf_flush_t flush_type, uint32_t buf_pool_index) noexcept;

/** Force a write of all pages in all dblwr segments (reduced or regular)
This is used only when switching the doublewrite mode dynamically */
void force_flush_all() noexcept;

/** Writes a page to the doublewrite buffer on disk, syncs it,
then writes the page to the datafile.
@param[in]  flush_type          Flush type
@param[in]      bpage                       Buffer block to write
@param[in]      sync                        True if sync IO requested
@return DB_SUCCESS or error code */
dberr_t write(buf_flush_t flush_type, buf_page_t *bpage, bool sync) noexcept
    MY_ATTRIBUTE((warn_unused_result));

/** Obtain the encrypted frame and store it in bpage->m_io_frame
@param[in,out]  bpage  the buffer page containing the unencrypted frame.
@param[out]     len    the encrypted data length.
@return the memory block containing the compressed + encrypted frame. */
file::Block *get_encrypted_frame(buf_page_t *bpage, uint32_t &len) noexcept
    MY_ATTRIBUTE((warn_unused_result));

/** Updates the double write buffer when a write request is completed.
@param[in] bpage               Block that has just been writtent to disk.
@param[in] flush_type          Flush type that triggered the write. */
void write_complete(buf_page_t *bpage, buf_flush_t flush_type) noexcept;

/** Delete or adjust the dblwr file size if required. */
void reset_files() noexcept;

namespace v1 {
/** Read the boundaries of the legacy dblwr buffer extents.
@return DB_SUCCESS or error code. */
dberr_t init() noexcept MY_ATTRIBUTE((warn_unused_result));

/** Create the dblwr data structures in the system tablespace.
@return DB_SUCCESS or error code. */
dberr_t create() noexcept MY_ATTRIBUTE((warn_unused_result));

/** Check if the read is of a page inside the legacy dblwr buffer.
@param[in] page_no              Page number to check.
@return true if offset inside legacy dblwr buffer. */
// clang-format off
bool is_inside(page_no_t page_no) noexcept
    MY_ATTRIBUTE((warn_unused_result));
// clang-format on

}  // namespace v1
}  // namespace dblwr

#endif /* !UNIV_HOTBACKUP */

namespace dblwr {

/** Number of pages per doublewrite thread/segment */
extern ulong n_pages;

const uint32_t REDUCED_BATCH_PAGE_SIZE = 8192;

/* 20-byte header.
Fields        : [batch id][checksum][data len][batch type][unused  ]
Field Width   : [4 bytes ][4 bytes ][2 bytes ][  1 byte  ][ 9 bytes]
Field Offsets : [   0    ][   4    ][    8   ][    10    ][   11   ] */
const uint32_t RB_BATCH_ID_SIZE = 4;
const uint32_t RB_CHECKSUM_SIZE = 4;
const uint32_t RB_DATA_LEN_SIZE = 2;
const uint32_t RB_BATCH_TYPE_SIZE = 1;
const uint32_t RB_UNUSED_BYTES_SIZE = 9;

/* Offsets of the header fields. */
constexpr const uint32_t RB_OFF_BATCH_ID = 0;
constexpr const uint32_t RB_OFF_CHECKSUM = RB_OFF_BATCH_ID + RB_BATCH_ID_SIZE;
constexpr const uint32_t RB_OFF_DATA_LEN = RB_OFF_CHECKSUM + RB_CHECKSUM_SIZE;
constexpr const uint32_t RB_OFF_BATCH_TYPE = RB_OFF_DATA_LEN + RB_DATA_LEN_SIZE;
constexpr const uint32_t RB_OFF_UNUSED = RB_OFF_BATCH_TYPE + RB_BATCH_TYPE_SIZE;

constexpr const uint32_t REDUCED_HEADER_SIZE =
    RB_BATCH_ID_SIZE     /* BATCH_ID */
    + RB_CHECKSUM_SIZE   /* CHECKSUM */
    + RB_DATA_LEN_SIZE   /* DATA_LEN */
    + RB_BATCH_TYPE_SIZE /* BATCH_TYPE */
    + 9 /* UNUSED BYTES */;

constexpr const uint32_t REDUCED_ENTRY_SIZE =
    sizeof(space_id_t) + sizeof(page_no_t) + sizeof(lsn_t);

constexpr const uint32_t REDUCED_DATA_SIZE =
    REDUCED_BATCH_PAGE_SIZE - REDUCED_HEADER_SIZE;

constexpr const uint32_t REDUCED_MAX_ENTRIES =
    REDUCED_DATA_SIZE / REDUCED_ENTRY_SIZE;

/** When --innodb-doublewrite=DETECT_ONLY, page contents are not written to the
dblwr buffer. Only the following Reduced_entry information is stored in the
dblwr buffer. */
struct Reduced_entry {
  space_id_t m_space_id;
  page_no_t m_page_no;
  lsn_t m_lsn;

  Reduced_entry(buf_page_t *bpage);

  Reduced_entry(space_id_t space_id, page_no_t page_no, lsn_t lsn)
      : m_space_id(space_id), m_page_no(page_no), m_lsn(lsn) {}

  byte *write(byte *ptr) {
    uint16_t offset = 0;
    mach_write_to_4(ptr + offset, m_space_id);
    offset += sizeof(m_space_id);

    mach_write_to_4(ptr + offset, m_page_no);
    offset += sizeof(m_page_no);

    mach_write_to_8(ptr + offset, m_lsn);
    offset += sizeof(m_lsn);

    return ptr + offset;
  }
};

struct Mode {
  /** The operating mode of doublewrite. The modes ON, TRUEE and
  DETECT_AND_RECOVER are equal to one another. The modes OFF and FALSEE are
  equal to one another.

  @note If you change order or add new values, please update
  innodb_doublewrite_names enum in handler/ha_innodb.cc */
  enum mode_t {
    /** Equal to FALSEE. In this mode, dblwr is disabled. */
    OFF,

    /** Equal to TRUEE and DETECT_AND_RECOVER modes. */
    ON,

    /** In this mode, dblwr is used only to detect torn writes.  At code level,
    this mode is also called as reduced mode. It is called reduced because the
    number of bytes written to the dblwr file is reduced in this mode. */
    DETECT_ONLY,

    /** This mode is synonymous with ON, TRUEE. */
    DETECT_AND_RECOVER,

    /** Equal to OFF mode. Intentionally wrong spelling because of compilation
    issues on Windows. */
    FALSEE,

    /** Equal to ON, DETECT_AND_RECOVER mode. Intentionally wrong spelling
    because of compilation issues on Windows platform. */
    TRUEE
  };

  /** Check if doublewrite is enabled.
  @param[in]     mode    dblwr ENUM
  @return true    if dblwr is enabled. */
  static inline bool is_enabled_low(ulong mode);

  /** Check if the doublewrite mode is disabled.
  @param[in]     mode    dblwr ENUM
  @return true if dblwr mode is OFF. */
  static inline bool is_disabled_low(ulong mode);

  /** Check if the doublewrite mode is detect-only (aka reduced).
  @param[in]     mode    dblwr ENUM
  @return true if dblwr mode is DETECT_ONLY. */
  static inline bool is_reduced_low(ulong mode);

  /** Check if the dblwr mode provides atomic writes.
  @return true if mode is ON, TRUEE or DETECT_AND_RECOVER.
  @return false if mode is OFF, FALSE or DETECT_ONLY. */
  static inline bool is_atomic(ulong mode);

  /** Convert the dblwr mode into a string representation.
  @param[in]  mode  the dblwr mode.
  @return string representation of the dblwr mode. */
  static const char *to_string(ulong mode);

  /** Check if the mode transition is from enabled to disabled.
  @param[in]  new_value  the new value of dblwr mode.
  @return true if mode transition is from enabled to disabled. */
  static inline bool is_enabled_to_disabled(ulong new_value);

  /** Check if the mode transition is from disabled to enabled.
  @param[in]  new_value  the new value of dblwr mode.
  @return true if mode transition is from disabled to enabled. */
  static inline bool is_disabled_to_enabled(ulong new_value);

  /** Check if the mode transition is equivalent.
  @param[in]  new_value  the new value of dblwr mode.
  @return true if mode transition is equivalent. */
  static bool is_same(ulong new_value);
};

bool Mode::is_atomic(ulong mode) {
  return mode == ON || mode == TRUEE || mode == DETECT_AND_RECOVER;
}

bool Mode::is_enabled_low(ulong mode) {
  return mode == ON || mode == TRUEE || mode == DETECT_AND_RECOVER ||
         mode == DETECT_ONLY;
}

bool Mode::is_disabled_low(ulong mode) { return mode == OFF || mode == FALSEE; }

bool Mode::is_reduced_low(ulong mode) { return mode == DETECT_ONLY; }

/** DBLWR mode. */
extern ulong g_mode;

/** true if DETECT_ONLY (aka reduced) mode is inited */
extern bool is_reduced_inited;

/** Check if doublewrite is enabled.
@return true    if dblwr mode is ON, DETECT_ONLY, DETECT_AND_RECOVER
@return false   if dblwr mode is OFF. */
inline bool is_enabled() { return Mode::is_enabled_low(g_mode); }

/** Check if the doublewrite mode is detect-only (aka reduced).
@return true if dblwr mode is DETECT_ONLY. */
inline bool is_reduced() { return Mode::is_reduced_low(g_mode); }

/** Check if the doublewrite mode is disabled.
@return true if dblwr mode is OFF. */
inline bool is_disabled() { return Mode::is_disabled_low(g_mode); }

bool Mode::is_enabled_to_disabled(ulong new_value) {
  return is_enabled() && Mode::is_disabled_low(new_value);
}

bool Mode::is_disabled_to_enabled(ulong new_value) {
  return is_disabled() && Mode::is_enabled_low(new_value);
}

/** @return string version of dblwr numeric values
@param[in]     mode    dblwr ENUM */
const char *to_string(ulong mode);

/** Number of files to use for the double write buffer. It must be <= than
the number of buffer pool instances. */
extern ulong n_files;

/** Maximum number of pages to write in one batch. */
extern ulong batch_size;

/** Toggle the doublewrite buffer. */
void set();

namespace recv {

class Pages;

/** Create the recovery dblwr data structures
@param[out]     pages           Pointer to newly created instance */
void create(Pages *&pages) noexcept;

/** Load the doublewrite buffer pages.
@param[in,out] pages           For storing the doublewrite pages read
                               from the double write buffer
@return DB_SUCCESS or error code */
dberr_t load(Pages *pages) noexcept MY_ATTRIBUTE((warn_unused_result));

/** Load the doublewrite buffer pages.
@param[in,out] pages           For storing the doublewrite pages read
                               from the double write buffer
@return DB_SUCCESS or error code */
[[nodiscard]] dberr_t reduced_load(Pages *pages) noexcept;

/** Restore pages from the double write buffer to the tablespace.
@param[in,out]  pages  Pages from the doublewrite buffer
@param[in]   space  Tablespace pages to restore, if set to nullptr then try and
                    restore all.
@return DB_SUCCESS on success, error code on failure. */
dberr_t recover(Pages *pages, fil_space_t *space) noexcept;

/** Find a doublewrite copy of a page.
@param[in]      pages           Pages read from the doublewrite buffer
@param[in]      page_id         Page number to lookup
@return page frame
@retval NULL if no page was found */
const byte *find(const Pages *pages, const page_id_t &page_id) noexcept
    MY_ATTRIBUTE((warn_unused_result));

/** Find the LSN of the given page id  in the dblwr.
@param[in]     pages           Pages read from the doublewrite buffer
@param[in]     page_id         Page number to lookup
@return 0th element is true if page_id found in double write buffer.
@return 1st element is valid only if 0th element is true.
@return 1st element contains the LSN of the page in dblwr. */
[[nodiscard]] std::tuple<bool, lsn_t> find_entry(
    const Pages *pages, const page_id_t &page_id) noexcept;

/** Check if some pages from the double write buffer could not be
restored because of the missing tablespace IDs.
@param[in]      pages           Pages to check */
void check_missing_tablespaces(const Pages *pages) noexcept;

/** Free the recovery dblwr data structures
@param[out]     pages           Free the instance */
void destroy(Pages *&pages) noexcept;

/** Redo recovery configuration. */
class DBLWR {
 public:
  /** Constructor. */
  explicit DBLWR() noexcept { create(m_pages); }

  /** Destructor */
  ~DBLWR() noexcept { destroy(m_pages); }

  /** @return true if empty. */
  bool empty() const noexcept { return (m_pages == nullptr); }

  /** Load the doublewrite buffer pages. Doesn't create the doublewrite
  @return DB_SUCCESS or error code */
  dberr_t load() noexcept MY_ATTRIBUTE((warn_unused_result)) {
    return (dblwr::recv::load(m_pages));
  }

  /** Load the doublewrite buffer pages. Doesn't create the doublewrite
  @return DB_SUCCESS or error code */
  [[nodiscard]] dberr_t reduced_load() noexcept {
    return (dblwr::recv::reduced_load(m_pages));
  }

  /** Restore pages from the double write buffer to the tablespace.
  @param[in]    space           Tablespace pages to restore,
                                  if set to nullptr then try
                                  and restore all. */
  dberr_t recover(fil_space_t *space = nullptr) noexcept {
    return dblwr::recv::recover(m_pages, space);
  }

  // clang-format off
  /** Find a doublewrite copy of a page.
  @param[in]    page_id         Page number to lookup
  @return       page frame
  @retval nullptr if no page was found */
  const byte *find(const page_id_t &page_id) noexcept
      MY_ATTRIBUTE((warn_unused_result)) {
    return (dblwr::recv::find(m_pages, page_id));
  }
  // clang-format on

  /** Find the LSN of the given page id  in the dblwr.
  @param[in]     page_id         Page number to lookup
  @return 0th element is true if page_id found in double write buffer.
  @return 1st element is valid only if 0th element is true.
  @return 1st element contains the LSN of the page in dblwr. */
  [[nodiscard]] std::tuple<bool, lsn_t> find_entry(
      const page_id_t &page_id) noexcept {
    return (dblwr::recv::find_entry(m_pages, page_id));
  }

  /** Check if some pages from the double write buffer
  could not be restored because of the missing tablespace IDs. */
  void check_missing_tablespaces() noexcept {
    dblwr::recv::check_missing_tablespaces(m_pages);
  }

#ifndef UNIV_HOTBACKUP
  /** Note that recovery is complete. Adjust the file sizes if necessary. */
  void recovered() noexcept { dblwr::reset_files(); }
#endif /* !UNIV_HOTBACKUP */

  /** Disably copying. */
  DBLWR(const DBLWR &) = delete;
  DBLWR(const DBLWR &&) = delete;
  DBLWR &operator=(DBLWR &&) = delete;
  DBLWR &operator=(const DBLWR &) = delete;

 private:
  /** Pages read from the double write file. */
  Pages *m_pages{};
};
}  // namespace recv

#ifdef UNIV_DEBUG
/** Check if the dblwr files contain encrypted pages.
@return true if dblwr file contains any encrypted pages,
        false if dblwr file contains no encrypted pages. */
bool has_encrypted_pages() noexcept MY_ATTRIBUTE((warn_unused_result));
#endif /* UNIV_DEBUG */
}  // namespace dblwr

#endif /* buf0dblwr_h */<|MERGE_RESOLUTION|>--- conflicted
+++ resolved
@@ -64,16 +64,6 @@
   explicit Buffer(size_t n_pages) noexcept
       : Buffer(n_pages, univ_page_size.physical()) {}
 
-<<<<<<< HEAD
-    auto n_bytes = m_n_bytes + univ_page_size.physical();
-
-    m_ptr_unaligned = static_cast<byte *>(ut_zalloc_nokey(n_bytes));
-
-    m_ptr = static_cast<byte *>(ut_align(m_ptr_unaligned, UNIV_PAGE_SIZE));
-
-    ut_a(ptrdiff_t(m_ptr - m_ptr_unaligned) <=
-         (ssize_t)univ_page_size.physical());
-=======
   /** Constructor
   @param[in]   n_pages   Number of pages to create
   @param[in]   phy_size  physical page size. */
@@ -81,17 +71,14 @@
       : m_phy_size(phy_size), m_n_bytes(n_pages * phy_size) {
     ut_a(n_pages > 0);
     m_ptr = static_cast<byte *>(ut::aligned_zalloc(m_n_bytes, phy_size));
->>>>>>> fbdaa4de
 
     m_next = m_ptr;
   }
 
   /** Destructor */
   ~Buffer() noexcept {
-    if (m_ptr_unaligned != nullptr) {
-      ut_free(m_ptr_unaligned);
-    }
-    m_ptr_unaligned = nullptr;
+    ut::aligned_free(m_ptr);
+    m_ptr = nullptr;
   }
 
   /** Add the contents of ptr upto n_bytes to the buffer.
@@ -140,9 +127,6 @@
 
   /** Start of  next write to the buffer. */
   byte *m_next{};
-
-  /** Pointer to m_ptr, but unaligned */
-  byte *m_ptr_unaligned{};
 
   /** Size of the unaligned (raw) buffer. */
   const size_t m_n_bytes{};
@@ -174,9 +158,6 @@
 
 /** Startup the background thread(s) and create the instance.
 @return DB_SUCCESS or error code */
-<<<<<<< HEAD
-dberr_t open(bool create_new_db) noexcept MY_ATTRIBUTE((warn_unused_result));
-=======
 [[nodiscard]] dberr_t open() noexcept;
 
 /** Enable the doublewrite reduced mode by creating the necessary dblwr files
@@ -187,7 +168,6 @@
 /** Check and open the reduced doublewrite files if necessary
 @return DB_SUCCESS or error code */
 [[nodiscard]] dberr_t reduced_open() noexcept;
->>>>>>> fbdaa4de
 
 /** Shutdown the background thread and destroy the instance */
 void close() noexcept;
@@ -207,15 +187,13 @@
 @param[in]      bpage                       Buffer block to write
 @param[in]      sync                        True if sync IO requested
 @return DB_SUCCESS or error code */
-dberr_t write(buf_flush_t flush_type, buf_page_t *bpage, bool sync) noexcept
-    MY_ATTRIBUTE((warn_unused_result));
+[[nodiscard]] dberr_t write(buf_flush_t flush_type, buf_page_t *bpage,
+                            bool sync) noexcept;
 
 /** Obtain the encrypted frame and store it in bpage->m_io_frame
 @param[in,out]  bpage  the buffer page containing the unencrypted frame.
-@param[out]     len    the encrypted data length.
 @return the memory block containing the compressed + encrypted frame. */
-file::Block *get_encrypted_frame(buf_page_t *bpage, uint32_t &len) noexcept
-    MY_ATTRIBUTE((warn_unused_result));
+[[nodiscard]] file::Block *get_encrypted_frame(buf_page_t *bpage) noexcept;
 
 /** Updates the double write buffer when a write request is completed.
 @param[in] bpage               Block that has just been writtent to disk.
@@ -228,19 +206,16 @@
 namespace v1 {
 /** Read the boundaries of the legacy dblwr buffer extents.
 @return DB_SUCCESS or error code. */
-dberr_t init() noexcept MY_ATTRIBUTE((warn_unused_result));
+[[nodiscard]] dberr_t init() noexcept;
 
 /** Create the dblwr data structures in the system tablespace.
 @return DB_SUCCESS or error code. */
-dberr_t create() noexcept MY_ATTRIBUTE((warn_unused_result));
+[[nodiscard]] dberr_t create() noexcept;
 
 /** Check if the read is of a page inside the legacy dblwr buffer.
 @param[in] page_no              Page number to check.
 @return true if offset inside legacy dblwr buffer. */
-// clang-format off
-bool is_inside(page_no_t page_no) noexcept
-    MY_ATTRIBUTE((warn_unused_result));
-// clang-format on
+[[nodiscard]] bool is_inside(page_no_t page_no) noexcept;
 
 }  // namespace v1
 }  // namespace dblwr
@@ -453,7 +428,7 @@
 @param[in,out] pages           For storing the doublewrite pages read
                                from the double write buffer
 @return DB_SUCCESS or error code */
-dberr_t load(Pages *pages) noexcept MY_ATTRIBUTE((warn_unused_result));
+[[nodiscard]] dberr_t load(Pages *pages) noexcept;
 
 /** Load the doublewrite buffer pages.
 @param[in,out] pages           For storing the doublewrite pages read
@@ -473,8 +448,8 @@
 @param[in]      page_id         Page number to lookup
 @return page frame
 @retval NULL if no page was found */
-const byte *find(const Pages *pages, const page_id_t &page_id) noexcept
-    MY_ATTRIBUTE((warn_unused_result));
+[[nodiscard]] const byte *find(const Pages *pages,
+                               const page_id_t &page_id) noexcept;
 
 /** Find the LSN of the given page id  in the dblwr.
 @param[in]     pages           Pages read from the doublewrite buffer
@@ -508,9 +483,7 @@
 
   /** Load the doublewrite buffer pages. Doesn't create the doublewrite
   @return DB_SUCCESS or error code */
-  dberr_t load() noexcept MY_ATTRIBUTE((warn_unused_result)) {
-    return (dblwr::recv::load(m_pages));
-  }
+  [[nodiscard]] dberr_t load() noexcept { return (dblwr::recv::load(m_pages)); }
 
   /** Load the doublewrite buffer pages. Doesn't create the doublewrite
   @return DB_SUCCESS or error code */
@@ -526,16 +499,13 @@
     return dblwr::recv::recover(m_pages, space);
   }
 
-  // clang-format off
   /** Find a doublewrite copy of a page.
   @param[in]    page_id         Page number to lookup
   @return       page frame
   @retval nullptr if no page was found */
-  const byte *find(const page_id_t &page_id) noexcept
-      MY_ATTRIBUTE((warn_unused_result)) {
+  [[nodiscard]] const byte *find(const page_id_t &page_id) noexcept {
     return (dblwr::recv::find(m_pages, page_id));
   }
-  // clang-format on
 
   /** Find the LSN of the given page id  in the dblwr.
   @param[in]     page_id         Page number to lookup
@@ -574,7 +544,7 @@
 /** Check if the dblwr files contain encrypted pages.
 @return true if dblwr file contains any encrypted pages,
         false if dblwr file contains no encrypted pages. */
-bool has_encrypted_pages() noexcept MY_ATTRIBUTE((warn_unused_result));
+[[nodiscard]] bool has_encrypted_pages() noexcept;
 #endif /* UNIV_DEBUG */
 }  // namespace dblwr
 
