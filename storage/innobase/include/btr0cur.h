/*****************************************************************************

Copyright (c) 1994, 2022, Oracle and/or its affiliates.

This program is free software; you can redistribute it and/or modify it under
the terms of the GNU General Public License, version 2.0, as published by the
Free Software Foundation.

This program is also distributed with certain software (including but not
limited to OpenSSL) that is licensed under separate terms, as designated in a
particular file or component or in included license documentation. The authors
of MySQL hereby grant you an additional permission to link the program and
your derivative works with the separately licensed software that they have
included with MySQL.

This program is distributed in the hope that it will be useful, but WITHOUT
ANY WARRANTY; without even the implied warranty of MERCHANTABILITY or FITNESS
FOR A PARTICULAR PURPOSE. See the GNU General Public License, version 2.0,
for more details.

You should have received a copy of the GNU General Public License along with
this program; if not, write to the Free Software Foundation, Inc.,
51 Franklin St, Fifth Floor, Boston, MA 02110-1301  USA

*****************************************************************************/

#include <stddef.h>
#include <sys/types.h>

/** @file include/btr0cur.h
 The index tree cursor

 Created 10/16/1994 Heikki Tuuri
 *******************************************************/

#ifndef btr0cur_h
#define btr0cur_h

#include "btr0types.h"
#include "dict0dict.h"
#include "gis0type.h"
#include "page0cur.h"
#include "univ.i"

/** Mode flags for btr_cur operations; these can be ORed */
enum {
  /** do no undo logging */
  BTR_NO_UNDO_LOG_FLAG = 1,
  /** do no record lock checking */
  BTR_NO_LOCKING_FLAG = 2,
  /** sys fields will be found in the update vector or inserted
  entry */
  BTR_KEEP_SYS_FLAG = 4,
  /** btr_cur_pessimistic_update() must keep cursor position
  when moving columns to big_rec */
  BTR_KEEP_POS_FLAG = 8,
  /** the caller is creating the index or wants to bypass the
  index->info.online creation log */
  BTR_CREATE_FLAG = 16,
  /** the caller of btr_cur_optimistic_update() or
  btr_cur_update_in_place() will take care of
  updating IBUF_BITMAP_FREE */
  BTR_KEEP_IBUF_BITMAP = 32
};

/* btr_cur_latch_leaves() returns latched blocks and savepoints. */
struct btr_latch_leaves_t {
  /* left block, target block and right block */
  buf_block_t *blocks[3];
  ulint savepoints[3];
};

#ifndef UNIV_HOTBACKUP
#include "ha0ha.h"
#include "que0types.h"
#include "row0types.h"
#endif /* !UNIV_HOTBACKUP */

#ifdef UNIV_DEBUG
/** Returns the page cursor component of a tree cursor.
 @return pointer to page cursor component */
UNIV_INLINE
page_cur_t *btr_cur_get_page_cur(
    const btr_cur_t *cursor); /*!< in: tree cursor */
/** Returns the buffer block on which the tree cursor is positioned.
 @return pointer to buffer block */
UNIV_INLINE
buf_block_t *btr_cur_get_block(const btr_cur_t *cursor); /*!< in: tree cursor */
/** Returns the record pointer of a tree cursor.
 @return pointer to record */
UNIV_INLINE
rec_t *btr_cur_get_rec(const btr_cur_t *cursor); /*!< in: tree cursor */
#else                                            /* UNIV_DEBUG */
#define btr_cur_get_page_cur(cursor) (&(cursor)->page_cur)
#define btr_cur_get_block(cursor) ((cursor)->page_cur.block)
#define btr_cur_get_rec(cursor) ((cursor)->page_cur.rec)
#endif /* UNIV_DEBUG */
/** Returns the compressed page on which the tree cursor is positioned.
 @return pointer to compressed page, or NULL if the page is not compressed */
UNIV_INLINE
page_zip_des_t *btr_cur_get_page_zip(btr_cur_t *cursor); /*!< in: tree cursor */
/** Returns the page of a tree cursor.
 @return pointer to page */
<<<<<<< HEAD
UNIV_INLINE
page_t *btr_cur_get_page(btr_cur_t *cursor); /*!< in: tree cursor */
/** Returns the index of a cursor.
 @param cursor b-tree cursor
 @return index */
#define btr_cur_get_index(cursor) ((cursor)->index)

/** Positions a tree cursor at a given record.
@param[in]	index	index
@param[in]	rec	record in tree
@param[in]	block	buffer block of rec
@param[in]	cursor	cursor */
UNIV_INLINE
void btr_cur_position(dict_index_t *index, rec_t *rec, buf_block_t *block,
                      btr_cur_t *cursor);
=======
static inline page_t *btr_cur_get_page(
    btr_cur_t *cursor); /*!< in: tree cursor */

/** Positions a tree cursor at a given record.
@param[in]      index   index
@param[in]      rec     record in tree
@param[in]      block   buffer block of rec
@param[in]      cursor  cursor */
static inline void btr_cur_position(dict_index_t *index, rec_t *rec,
                                    buf_block_t *block, btr_cur_t *cursor);
>>>>>>> fbdaa4de

/** Optimistically latches the leaf page or pages requested.
@param[in]      block           Guessed buffer block
@param[in]      modify_clock    Modify clock value
@param[in,out]  latch_mode      BTR_SEARCH_LEAF, ...
@param[in,out]  cursor          Cursor
@param[in]      file            File name
@param[in]      line            Line where called
@param[in]      mtr             Mini-transaction
@return true if success */
bool btr_cur_optimistic_latch_leaves(buf_block_t *block, uint64_t modify_clock,
                                     ulint *latch_mode, btr_cur_t *cursor,
                                     const char *file, ulint line, mtr_t *mtr);

/** Searches an index tree and positions a tree cursor on a given level.
 NOTE: n_fields_cmp in tuple must be set so that it cannot be compared
 to node pointer page number fields on the upper levels of the tree!
 Note that if mode is PAGE_CUR_LE, which is used in inserts, then
 cursor->up_match and cursor->low_match both will have sensible values.
 If mode is PAGE_CUR_GE, then up_match will a have a sensible value. */
void btr_cur_search_to_nth_level(
    dict_index_t *index,   /*!< in: index */
    ulint level,           /*!< in: the tree level of search */
    const dtuple_t *tuple, /*!< in: data tuple; NOTE: n_fields_cmp in
                           tuple must be set so that it cannot get
                           compared to the node ptr page number field! */
    page_cur_mode_t mode,  /*!< in: PAGE_CUR_L, ...;
                           NOTE that if the search is made using a unique
                           prefix of a record, mode should be PAGE_CUR_LE,
                           not PAGE_CUR_GE, as the latter may end up on
                           the previous page of the record! Inserts
                           should always be made using PAGE_CUR_LE to
                           search the position! */
    ulint latch_mode,      /*!< in: BTR_SEARCH_LEAF, ..., ORed with
                       at most one of BTR_INSERT, BTR_DELETE_MARK,
                       BTR_DELETE, or BTR_ESTIMATE;
                       cursor->left_block is used to store a pointer
                       to the left neighbor page, in the cases
                       BTR_SEARCH_PREV and BTR_MODIFY_PREV;
                       NOTE that if has_search_latch
                       is != 0, we maybe do not have a latch set
                       on the cursor page, we assume
                       the caller uses his search latch
                       to protect the record! */
    btr_cur_t *cursor,     /*!< in/out: tree cursor; the cursor page is
                           s- or x-latched, but see also above! */
    ulint has_search_latch,
    /*!< in: latch mode the caller
    currently has on search system:
    RW_S_LATCH, or 0 */
    const char *file, /*!< in: file name */
    ulint line,       /*!< in: line where called */
    mtr_t *mtr);      /*!< in: mtr */

/** Searches an index tree and positions a tree cursor on a given level.
This function will avoid placing latches while traversing the path and so
should be used only for cases where-in latching is not needed.

@param[in]      index   Index
@param[in]      level   The tree level of search
@param[in]      tuple   Data tuple; Note: n_fields_cmp in compared
                        to the node ptr page node field
@param[in]      mode    PAGE_CUR_L, ....
                        Insert should always be made using PAGE_CUR_LE
                        to search the position.
@param[in,out]  cursor  Tree cursor; points to record of interest.
@param[in]      file    File name
@param[in]      line    Line where called from
@param[in,out]  mtr     Mini-transaction
@param[in]      mark_dirty if true then mark the block as dirty */
void btr_cur_search_to_nth_level_with_no_latch(
    dict_index_t *index, ulint level, const dtuple_t *tuple,
    page_cur_mode_t mode, btr_cur_t *cursor, const char *file, ulint line,
    mtr_t *mtr, bool mark_dirty = true);

/** Opens a cursor at either end of an index.
@param[in]      from_left   True if open to the low end, false if to the high
end
@param[in]      index       Index
@param[in]      latch_mode  Latch mode
@param[in,out]  cursor      Cursor
@param[in]      level       Level to search for (0=leaf)
@param[in]      location    Location where called
@param[in,out] mtr Mini-transaction */
void btr_cur_open_at_index_side(bool from_left, dict_index_t *index,
                                ulint latch_mode, btr_cur_t *cursor,
                                ulint level, ut::Location location, mtr_t *mtr);

/** Opens a cursor at either end of an index.
Avoid taking latches on buffer, just pin (by incrementing fix_count)
to keep them in buffer pool. This mode is used by intrinsic table
as they are not shared and so there is no need of latching.
@param[in]      from_left       true if open to low end, false if open to high
end.
@param[in]      index   Index
@param[in,out]  cursor  Cursor
@param[in]      level   Level to search for (0=leaf)
@param[in]      location        Location where called
@param[in,out]  mtr     Mini-transaction */
void btr_cur_open_at_index_side_with_no_latch(bool from_left,
                                              dict_index_t *index,
                                              btr_cur_t *cursor, ulint level,
                                              ut::Location location,
                                              mtr_t *mtr);

/** Positions a cursor at a randomly chosen position within a B-tree.
 @return true if the index is available and we have put the cursor, false
 if the index is unavailable */
bool btr_cur_open_at_rnd_pos(dict_index_t *index, /*!< in: index */
                             ulint latch_mode,  /*!< in: BTR_SEARCH_LEAF, ... */
                             btr_cur_t *cursor, /*!< in/out: B-tree cursor */
                             const char *file,  /*!< in: file name */
                             ulint line,        /*!< in: line where called */
                             mtr_t *mtr);       /*!< in: mtr */
/** Tries to perform an insert to a page in an index tree, next to cursor.
 It is assumed that mtr holds an x-latch on the page. The operation does
 not succeed if there is too little space on the page. If there is just
 one record on the page, the insert will always succeed; this is to
 prevent trying to split a page with just one record.
 @return DB_SUCCESS, DB_WAIT_LOCK, DB_FAIL, or error number */
dberr_t btr_cur_optimistic_insert(
    ulint flags,         /*!< in: undo logging and locking flags: if not
                         zero, the parameters index and thr should be
                         specified */
    btr_cur_t *cursor,   /*!< in: cursor on page after which to insert;
                         cursor stays valid */
    ulint **offsets,     /*!< out: offsets on *rec */
    mem_heap_t **heap,   /*!< in/out: pointer to memory heap, or NULL */
    dtuple_t *entry,     /*!< in/out: entry to insert */
    rec_t **rec,         /*!< out: pointer to inserted record if
                         succeed */
    big_rec_t **big_rec, /*!< out: big rec vector whose fields have to
                         be stored externally by the caller, or
                         NULL */
    que_thr_t *thr,      /*!< in: query thread or NULL */
    mtr_t *mtr)          /*!< in/out: mini-transaction;
                         if this function returns DB_SUCCESS on
                         a leaf page of a secondary index in a
                         compressed tablespace, the caller must
                         mtr_commit(mtr) before latching
                         any further pages */
    MY_ATTRIBUTE((warn_unused_result));
/** Performs an insert on a page of an index tree. It is assumed that mtr
 holds an x-latch on the tree and on the cursor page. If the insert is
 made on the leaf level, to avoid deadlocks, mtr must also own x-latches
 to brothers of page, if those brothers exist.
 @return DB_SUCCESS or error number */
dberr_t btr_cur_pessimistic_insert(
    uint32_t flags,      /*!< in: undo logging and locking flags: if not
                         zero, the parameter thr should be
                         specified; if no undo logging is specified,
                         then the caller must have reserved enough
                         free extents in the file space so that the
                         insertion will certainly succeed */
    btr_cur_t *cursor,   /*!< in: cursor after which to insert;
                         cursor stays valid */
    ulint **offsets,     /*!< out: offsets on *rec */
    mem_heap_t **heap,   /*!< in/out: pointer to memory heap
                         that can be emptied, or NULL */
    dtuple_t *entry,     /*!< in/out: entry to insert */
    rec_t **rec,         /*!< out: pointer to inserted record if
                         succeed */
    big_rec_t **big_rec, /*!< out: big rec vector whose fields have to
                         be stored externally by the caller, or
                         NULL */
    que_thr_t *thr,      /*!< in: query thread or NULL */
    mtr_t *mtr)          /*!< in/out: mini-transaction */
    MY_ATTRIBUTE((warn_unused_result));
/** See if there is enough place in the page modification log to log
 an update-in-place.

 @param[in,out] page_zip Compressed page.
 @param[in,out] cursor   B-tree page cursor.
 @param[in]     index    The index corresponding to cursor.
 @param[in,out] offsets  Offsets of the cursor record.
 @param[in]     length   size needed
 @param[in]     create   true=delete-and-insert, false=update-in-place
 @param[in,out] mtr      Mini-transaction.
 @retval false if out of space; IBUF_BITMAP_FREE will be reset
 outside mtr if the page was re-compressed
 @retval true if enough place;

 IMPORTANT: The caller will have to update IBUF_BITMAP_FREE if this is
 a secondary index leaf page. This has to be done either within the
 same mini-transaction, or by invoking ibuf_reset_free_bits() before
 mtr_commit(mtr). */
<<<<<<< HEAD
bool btr_cur_update_alloc_zip_func(
    page_zip_des_t *page_zip, /*!< in/out: compressed page */
    page_cur_t *cursor,       /*!< in/out: B-tree page cursor */
    dict_index_t *index,      /*!< in: the index corresponding to cursor */
#ifdef UNIV_DEBUG
    ulint *offsets, /*!< in/out: offsets of the cursor record */
#endif              /* UNIV_DEBUG */
    ulint length,   /*!< in: size needed */
    bool create,    /*!< in: true=delete-and-insert,
                    false=update-in-place */
    mtr_t *mtr)     /*!< in/out: mini-transaction */
    MY_ATTRIBUTE((warn_unused_result));
#ifdef UNIV_DEBUG
#define btr_cur_update_alloc_zip(page_zip, cursor, index, offsets, len, cr, \
                                 mtr)                                       \
  btr_cur_update_alloc_zip_func(page_zip, cursor, index, offsets, len, cr, mtr)
#else /* UNIV_DEBUG */
#define btr_cur_update_alloc_zip(page_zip, cursor, index, offsets, len, cr, \
                                 mtr)                                       \
  btr_cur_update_alloc_zip_func(page_zip, cursor, index, len, cr, mtr)
#endif /* UNIV_DEBUG */
=======
[[nodiscard]] bool btr_cur_update_alloc_zip_func(
    page_zip_des_t *page_zip, page_cur_t *cursor, dict_index_t *index,
    IF_DEBUG(ulint *offsets, ) ulint length, bool create, mtr_t *mtr);

inline bool btr_cur_update_alloc_zip(page_zip_des_t *page_zip,
                                     page_cur_t *cursor, dict_index_t *index,
                                     ulint *offsets [[maybe_unused]], ulint len,
                                     bool cr, mtr_t *mtr) {
  return btr_cur_update_alloc_zip_func(page_zip, cursor, index,
                                       IF_DEBUG(offsets, ) len, cr, mtr);
}
>>>>>>> fbdaa4de

/** Updates a record when the update causes no size changes in its fields.
@param[in] flags Undo logging and locking flags
@param[in] cursor Cursor on the record to update; cursor stays valid and
positioned on the same record
@param[in,out] offsets Offsets on cursor->page_cur.rec
@param[in] update Update vector
@param[in] cmpl_info Compiler info on secondary index updates
@param[in] thr Query thread, or null if flags & (btr_no_locking_flag |
btr_no_undo_log_flag | btr_create_flag | btr_keep_sys_flag)
@param[in] trx_id Transaction id
@param[in,out] mtr Mini-transaction; if this is a secondary index, the caller
must mtr_commit(mtr) before latching any further pages
@return locking or undo log related error code, or
@retval DB_SUCCESS on success
@retval DB_ZIP_OVERFLOW if there is not enough space left
on the compressed page (IBUF_BITMAP_FREE was reset outside mtr) */
dberr_t btr_cur_update_in_place(ulint flags, btr_cur_t *cursor, ulint *offsets,
                                const upd_t *update, ulint cmpl_info,
                                que_thr_t *thr, trx_id_t trx_id, mtr_t *mtr)
    MY_ATTRIBUTE((warn_unused_result));

/** Writes a redo log record of updating a record in-place.
@param[in] flags Undo logging and locking flags
@param[in] rec Record
@param[in] index Index of the record
@param[in] update Update vector
@param[in] trx_id Transaction id
@param[in] roll_ptr Roll ptr
@param[in] mtr Mini-transaction */
void btr_cur_update_in_place_log(ulint flags, const rec_t *rec,
                                 dict_index_t *index, const upd_t *update,
                                 trx_id_t trx_id, roll_ptr_t roll_ptr,
                                 mtr_t *mtr);

/** Tries to update a record on a page in an index tree. It is assumed that mtr
holds an x-latch on the page. The operation does not succeed if there is too
little space on the page or if the update would result in too empty a page,
so that tree compression is recommended. We assume here that the ordering
fields of the record do not change.
@param[in]     flags     undo logging and locking flags
@param[in]     cursor    cursor on the record to update; cursor stays valid and
positioned on the same record
@param[out]    offsets   offsets on cursor->page_cur.rec
@param[in,out] heap      pointer to nullptr or memory heap
@param[in]     update    update vector; this must also contain trx id and roll
ptr fields
@param[in]     cmpl_info compiler info on secondary index updates
@param[in]     thr       query thread, or nullptr if flags &
(BTR_NO_UNDO_LOG_FLAG | BTR_NO_LOCKING_FLAG | BTR_CREATE_FLAG |
BTR_KEEP_SYS_FLAG)
@param[in]     trx_id    transaction id
@param[in,out] mtr       mini-transaction; if this is a secondary index, the
caller must mtr_commit(mtr) before latching any further pages
@return error code, including
@retval DB_SUCCESS on success
@retval DB_OVERFLOW if the updated record does not fit
@retval DB_UNDERFLOW if the page would become too empty
@retval DB_ZIP_OVERFLOW if there is not enough space left
on the compressed page (IBUF_BITMAP_FREE was reset outside mtr) */
<<<<<<< HEAD
dberr_t btr_cur_optimistic_update(
    ulint flags,         /*!< in: undo logging and locking flags */
    btr_cur_t *cursor,   /*!< in: cursor on the record to update;
                         cursor stays valid and positioned on the
                         same record */
    ulint **offsets,     /*!< out: offsets on cursor->page_cur.rec */
    mem_heap_t **heap,   /*!< in/out: pointer to NULL or memory heap */
    const upd_t *update, /*!< in: update vector; this must also
                         contain trx id and roll ptr fields */
    ulint cmpl_info,     /*!< in: compiler info on secondary index
                       updates */
    que_thr_t *thr,      /*!< in: query thread, or NULL if
                         flags & (BTR_NO_UNDO_LOG_FLAG
                         | BTR_NO_LOCKING_FLAG
                         | BTR_CREATE_FLAG
                         | BTR_KEEP_SYS_FLAG) */
    trx_id_t trx_id,     /*!< in: transaction id */
    mtr_t *mtr)          /*!< in/out: mini-transaction; if this
                         is a secondary index, the caller must
                         mtr_commit(mtr) before latching any
                         further pages */
    MY_ATTRIBUTE((warn_unused_result));
=======
[[nodiscard]] dberr_t btr_cur_optimistic_update(ulint flags, btr_cur_t *cursor,
                                                ulint **offsets,
                                                mem_heap_t **heap,
                                                const upd_t *update,
                                                ulint cmpl_info, que_thr_t *thr,
                                                trx_id_t trx_id, mtr_t *mtr);
>>>>>>> fbdaa4de

/** Performs an update of a record on a page of a tree. It is assumed
that mtr holds an x-latch on the tree and on the cursor page. If the
update is made on the leaf level, to avoid deadlocks, mtr must also
own x-latches to brothers of page, if those brothers exist.
@param[in]     flags         Undo logging, locking, and rollback flags
@param[in,out] cursor        cursor on the record to update;
                             cursor may become invalid if *big_rec == NULL
                             || !(flags & BTR_KEEP_POS_FLAG)
@param[out]    offsets       Offsets on cursor->page_cur.rec
@param[in,out] offsets_heap  Pointer to memory heap that can be emptied,
                             or NULL
@param[in,out] entry_heap    Memory heap for allocating big_rec and the
                             index tuple.
@param[out]    big_rec       Big rec vector whose fields have to be stored
                             externally by the caller, or NULL
@param[in,out] update        Update vector; this is allowed to also contain
                             trx id and roll ptr fields. Non-updated columns
                             that are moved offpage will be appended to
this.
@param[in]     cmpl_info     Compiler info on secondary index updates
@param[in]     thr           Query thread, or NULL if flags &
                             (BTR_NO_UNDO_LOG_FLAG | BTR_NO_LOCKING_FLAG |
                              BTR_CREATE_FLAG | BTR_KEEP_SYS_FLAG)
@param[in]     trx_id        Transaction id
@param[in]     undo_no       Undo number of the transaction. This is needed
                             for rollback to savepoint of partially updated
LOB.
@param[in,out] mtr           Mini-transaction; must be committed before
latching any further pages
@param[in]     pcur          The persistent cursor on the record to update.
@return DB_SUCCESS or error code */
dberr_t btr_cur_pessimistic_update(
    ulint flags, btr_cur_t *cursor, ulint **offsets, mem_heap_t **offsets_heap,
    mem_heap_t *entry_heap, big_rec_t **big_rec, upd_t *update, ulint cmpl_info,
    que_thr_t *thr, trx_id_t trx_id, undo_no_t undo_no, mtr_t *mtr,
    btr_pcur_t *pcur = nullptr) MY_ATTRIBUTE((warn_unused_result));

/** Marks a clustered index record deleted. Writes an undo log record to
 undo log on this delete marking. Writes in the trx id field the id
 of the deleting transaction, and in the roll ptr field pointer to the
 undo log record created.
 @return DB_SUCCESS, DB_LOCK_WAIT, or error number */
dberr_t btr_cur_del_mark_set_clust_rec(
    ulint flags,           /*!< in: undo logging and locking flags */
    buf_block_t *block,    /*!< in/out: buffer block of the record */
    rec_t *rec,            /*!< in/out: record */
    dict_index_t *index,   /*!< in: clustered index of the record */
    const ulint *offsets,  /*!< in: rec_get_offsets(rec) */
    que_thr_t *thr,        /*!< in: query thread */
    const dtuple_t *entry, /*!< in: dtuple for the deleting record */
<<<<<<< HEAD
    mtr_t *mtr)            /*!< in/out: mini-transaction */
    MY_ATTRIBUTE((warn_unused_result));
/** Sets a secondary index record delete mark to TRUE or FALSE.
=======
    mtr_t *mtr);           /*!< in/out: mini-transaction */
/** Sets a secondary index record delete mark to true or false.
>>>>>>> fbdaa4de
 @return DB_SUCCESS, DB_LOCK_WAIT, or error number */
dberr_t btr_cur_del_mark_set_sec_rec(
    ulint flags,       /*!< in: locking flag */
    btr_cur_t *cursor, /*!< in: cursor */
    bool val,          /*!< in: value to set */
    que_thr_t *thr,    /*!< in: query thread */
    mtr_t *mtr)        /*!< in/out: mini-transaction */
    MY_ATTRIBUTE((warn_unused_result));
/** Tries to compress a page of the tree if it seems useful. It is assumed
 that mtr holds an x-latch on the tree and on the cursor page. To avoid
 deadlocks, mtr must also own x-latches to brothers of page, if those
 brothers exist. NOTE: it is assumed that the caller has reserved enough
 free extents so that the compression will always succeed if done!
 @return true if compression occurred */
bool btr_cur_compress_if_useful(
    btr_cur_t *cursor, /*!< in/out: cursor on the page to compress;
                       cursor does not stay valid if compression
                       occurs */
    bool adjust,       /*!< in: true if should adjust the
                       cursor position even if compression occurs */
    mtr_t *mtr);       /*!< in/out: mini-transaction */

[[nodiscard]] bool btr_cur_optimistic_delete_func(btr_cur_t *cursor,
                                                  IF_DEBUG(ulint flags, )
                                                      mtr_t *mtr);

/** Removes the record on which the tree cursor is positioned on a leaf page.
 It is assumed that the mtr has an x-latch on the page where the cursor is
 positioned, but no latch on the whole tree.
 @param[in] cursor cursor on leaf page, on the record to delete; cursor stays
 valid: if deletion succeeds, on function exit it points to the successor of the
 deleted record
 @param[in] flags BTR_CREATE_FLAG or 0
 @param[in] mtr if this function returns true on a leaf page of a secondary
 index, the mtr must be committed before latching any further pages
 @return true if success, i.e., the page did not become too empty */
<<<<<<< HEAD
ibool btr_cur_optimistic_delete_func(
    btr_cur_t *cursor, /*!< in: cursor on the record to delete;
                       cursor stays valid: if deletion succeeds,
                       on function exit it points to the successor
                       of the deleted record */
#ifdef UNIV_DEBUG
    ulint flags, /*!< in: BTR_CREATE_FLAG or 0 */
#endif           /* UNIV_DEBUG */
    mtr_t *mtr)  /*!< in: mtr; if this function returns
                 TRUE on a leaf page of a secondary
                 index, the mtr must be committed
                 before latching any further pages */
    MY_ATTRIBUTE((warn_unused_result));
#ifdef UNIV_DEBUG
#define btr_cur_optimistic_delete(cursor, flags, mtr) \
  btr_cur_optimistic_delete_func(cursor, flags, mtr)
#else /* UNIV_DEBUG */
#define btr_cur_optimistic_delete(cursor, flags, mtr) \
  btr_cur_optimistic_delete_func(cursor, mtr)
#endif /* UNIV_DEBUG */
=======
inline bool btr_cur_optimistic_delete(btr_cur_t *cursor,
                                      ulint flags [[maybe_unused]],
                                      mtr_t *mtr) {
  return btr_cur_optimistic_delete_func(cursor, IF_DEBUG(flags, ) mtr);
}
>>>>>>> fbdaa4de

/** Removes the record on which the tree cursor is positioned. Tries
 to compress the page if its fillfactor drops below a threshold
 or if it is the only page on the level. It is assumed that mtr holds
 an x-latch on the tree and on the cursor page. To avoid deadlocks,
 mtr must also own x-latches to brothers of page, if those brothers
 exist.
@param[out] err DB_SUCCESS or DB_OUT_OF_FILE_SPACE; the latter may occur
                because we may have to update node pointers on upper
                levels, and in the case of variable length keys these may
                actually grow in size
@param[in] has_reserved_extents true if the caller has already reserved
                                enough free extents so that he knows
                                that the operation will succeed
@param[in] cursor Cursor on the record to delete; if compression does not
                  occur, the cursor stays valid: it points to successor of
                  deleted record on function exit
@param[in] flags  BTR_CREATE_FLAG or 0
@param[in] rollback True if performing rollback, false otherwise.
@param[in] trx_id The current transaction id.
@param[in] undo_no Undo number of the transaction. This is needed for
rollback to savepoint of partially updated LOB.
@param[in] rec_type Undo record type.
@param[in] mtr Mini-transaction
@param[in] pcur   Persistent cursor on the record to delete.
@return true if compression occurred */
<<<<<<< HEAD
ibool btr_cur_pessimistic_delete(dberr_t *err, ibool has_reserved_extents,
                                 btr_cur_t *cursor, uint32_t flags,
                                 bool rollback, trx_id_t trx_id,
                                 undo_no_t undo_no, ulint rec_type, mtr_t *mtr,
                                 btr_pcur_t *pcur = nullptr);
=======
bool btr_cur_pessimistic_delete(dberr_t *err, bool has_reserved_extents,
                                btr_cur_t *cursor, uint32_t flags,
                                bool rollback, trx_id_t trx_id,
                                undo_no_t undo_no, ulint rec_type, mtr_t *mtr,
                                btr_pcur_t *pcur, purge_node_t *node);
>>>>>>> fbdaa4de

/** Parses a redo log record of updating a record in-place.
 @return end of log record or NULL */
byte *btr_cur_parse_update_in_place(
    byte *ptr,                /*!< in: buffer */
    byte *end_ptr,            /*!< in: buffer end */
    page_t *page,             /*!< in/out: page or NULL */
    page_zip_des_t *page_zip, /*!< in/out: compressed page, or NULL */
    dict_index_t *index);     /*!< in: index corresponding to page */
/** Parses the redo log record for delete marking or unmarking of a
 clustered index record.
 @return end of log record or NULL */
byte *btr_cur_parse_del_mark_set_clust_rec(
    byte *ptr,                /*!< in: buffer */
    byte *end_ptr,            /*!< in: buffer end */
    page_t *page,             /*!< in/out: page or NULL */
    page_zip_des_t *page_zip, /*!< in/out: compressed page, or NULL */
    dict_index_t *index);     /*!< in: index corresponding to page */
/** Parses the redo log record for delete marking or unmarking of a
 secondary index record.
 @return end of log record or NULL */
byte *btr_cur_parse_del_mark_set_sec_rec(
    byte *ptr,                 /*!< in: buffer */
    byte *end_ptr,             /*!< in: buffer end */
    page_t *page,              /*!< in/out: page or NULL */
    page_zip_des_t *page_zip); /*!< in/out: compressed page, or NULL */
#ifndef UNIV_HOTBACKUP

/** Estimates the number of rows in a given index range.
@param[in]      index   index
@param[in]      tuple1  range start, may also be empty tuple
@param[in]      mode1   search mode for range start
@param[in]      tuple2  range end, may also be empty tuple
@param[in]      mode2   search mode for range end
@return estimated number of rows */
int64_t btr_estimate_n_rows_in_range(dict_index_t *index,
                                     const dtuple_t *tuple1,
                                     page_cur_mode_t mode1,
                                     const dtuple_t *tuple2,
                                     page_cur_mode_t mode2);

/** Estimates the number of different key values in a given index, for
 each n-column prefix of the index where 1 <= n <=
 dict_index_get_n_unique(index). The estimates are stored in the array
 index->stat_n_diff_key_vals[] (indexed 0..n_uniq-1) and the number of pages
 that were sampled is saved in index->stat_n_sample_sizes[]. If
 innodb_stats_method is nulls_ignored, we also record the number of non-null
 values for each prefix and stored the estimates in array
 index->stat_n_non_null_key_vals.
 @return true if the index is available and we get the estimated numbers,
 false if the index is unavailable. */
bool btr_estimate_number_of_different_key_vals(
    dict_index_t *index); /*!< in: index */

/** Copies an externally stored field of a record to mem heap.
@param[in]      trx             the trx doing the operation.
@param[in]      index           index containing the LOB.
@param[in]      rec             record in a clustered index; must be
                                protected by a lock or a page latch
@param[in]      offsets         array returned by rec_get_offsets()
@param[in]      page_size       BLOB page size
@param[in]      no              field number
@param[out]     len             length of the field
@param[out]     lob_version     version of lob
@param[in]      is_sdi          true for SDI Indexes
@param[in,out]  heap            mem heap
@return the field copied to heap, or NULL if the field is incomplete */
byte *btr_rec_copy_externally_stored_field_func(
    trx_t *trx, dict_index_t *index, const rec_t *rec, const ulint *offsets,
    const page_size_t &page_size, ulint no, ulint *len, size_t *lob_version,
    IF_DEBUG(bool is_sdi, ) mem_heap_t *heap);

/** Sets a secondary index record's delete mark to the given value. This
 function is only used by the insert buffer merge mechanism. */
void btr_cur_set_deleted_flag_for_ibuf(
    rec_t *rec,               /*!< in/out: record */
    page_zip_des_t *page_zip, /*!< in/out: compressed page
                              corresponding to rec, or NULL
                              when the tablespace is uncompressed */
    bool val,                 /*!< in: value to set */
    mtr_t *mtr);              /*!< in/out: mini-transaction */

/** The following function is used to set the deleted bit of a record.
<<<<<<< HEAD
@param[in,out]	rec		physical record
@param[in,out]	page_zip	compressed page (or NULL)
@param[in]	flag		nonzero if delete marked */
UNIV_INLINE
void btr_rec_set_deleted_flag(rec_t *rec, page_zip_des_t *page_zip, ulint flag);
=======
@param[in,out]  rec             physical record
@param[in,out]  page_zip        compressed page (or NULL)
@param[in]      flag            nonzero if delete marked */
static inline void btr_rec_set_deleted_flag(rec_t *rec,
                                            page_zip_des_t *page_zip,
                                            bool flag);
>>>>>>> fbdaa4de

/** Latches the leaf page or pages requested.
@param[in]      block           Leaf page where the search converged
@param[in]      page_id         Page id of the leaf
@param[in]      page_size       Page size
@param[in]      latch_mode      BTR_SEARCH_LEAF, ...
@param[in]      cursor          Cursor
@param[in]      mtr             Mini-transaction
@return blocks and savepoints which actually latched. */
btr_latch_leaves_t btr_cur_latch_leaves(buf_block_t *block,
                                        const page_id_t &page_id,
                                        const page_size_t &page_size,
                                        ulint latch_mode, btr_cur_t *cursor,
                                        mtr_t *mtr);
#endif /* !UNIV_HOTBACKUP */

/*######################################################################*/

/** In the pessimistic delete, if the page data size drops below this
limit, merging it to a neighbor is tried */
#define BTR_CUR_PAGE_COMPRESS_LIMIT(index) \
  ((UNIV_PAGE_SIZE * (ulint)((index)->merge_threshold)) / 100)

/** A slot in the path array. We store here info on a search path down the
tree. Each slot contains data on a single level of the tree. */
struct btr_path_t {
  /* Assume a page like:
  records:              (inf, a, b, c, d, sup)
  index of the record:  0, 1, 2, 3, 4, 5
  */

  /** Index of the record where the page cursor stopped on this level
  (index in alphabetical order). Value ULINT_UNDEFINED denotes array
  end. In the above example, if the search stopped on record 'c', then
  nth_rec will be 3. */
  ulint nth_rec{ULINT_UNDEFINED};

  /** Number of the records on the page, not counting inf and sup.
  In the above example n_recs will be 4. */
  ulint n_recs{ULINT_UNDEFINED};

  /** Number of the page containing the record. */
  page_no_t page_no{FIL_NULL};

  /** Level of the page. If later we fetch the page under page_no
  and it is on a different level then we know that the tree has been
  reorganized. */
  ulint page_level{ULINT_UNDEFINED};
};

/** size of path array (in slots) */
constexpr uint32_t BTR_PATH_ARRAY_N_SLOTS = 250;

/** Values for the flag documenting the used search method */
enum btr_cur_method {
  /** Flag for initialization only, not in real use.*/
  BTR_CUR_UNSET = 0,
  /** successful shortcut using the hash index */
  BTR_CUR_HASH = 1,
  /** a search using hash index was not performed. */
  BTR_CUR_HASH_NOT_ATTEMPTED,
  /** failure using hash, success using binary search. The record pointing by
  the cursor may need to be updated in AHI. */
  BTR_CUR_HASH_FAIL,
  /** success using the binary search */
  BTR_CUR_BINARY,
  /** performed the intended insert to the insert buffer */
  BTR_CUR_INSERT_TO_IBUF,
  /** performed the intended delete mark in the insert/delete buffer */
  BTR_CUR_DEL_MARK_IBUF,
  /** performed the intended delete in the insert/delete buffer */
  BTR_CUR_DELETE_IBUF,
  /** row_purge_poss_sec() failed */
  BTR_CUR_DELETE_REF
};

/** The tree cursor: the definition appears here only for the compiler
to know struct size! */
struct btr_cur_t {
  /** Index on which the cursor is positioned. */
  dict_index_t *index{nullptr};
  /** Page cursor. */
  page_cur_t page_cur;
  /** Purge node, for BTR_DELETE */
  purge_node_t *purge_node{nullptr};
  /** this field is used to store a pointer to the left neighbor page, in the
  cases BTR_SEARCH_PREV and BTR_MODIFY_PREV */
  buf_block_t *left_block{nullptr};

  /** this field is only used when btr_cur_search_to_nth_level is called for an
  index entry insertion: the calling query thread is passed here to be used in
  the insert buffer */
  que_thr_t *thr{nullptr};

  /** The following fields are used in
  btr_cur_search_to_nth_level to pass information:
  @{ */
  /** Search method used. */
  btr_cur_method flag{BTR_CUR_UNSET};
  /** Tree height if the search is done for a pessimistic insert or update
  operation. */
  ulint tree_height{0};
  /** If the search mode was PAGE_CUR_LE, the number of matched fields to the
  the first user record to the right of the cursor record after
  btr_cur_search_to_nth_level; for the mode PAGE_CUR_GE, the matched fields to
  the first user record AT THE CURSOR or to the right of it; NOTE that the
  up_match and low_match values may exceed the correct values for comparison to
  the adjacent user record if that record is on a different leaf page! See the
  note in row_ins_duplicate_error_in_clust.  */
  ulint up_match{0};
  /** Number of matched bytes to the right at the time cursor positioned; only
  used internally in searches: not defined after the search. */
  ulint up_bytes{0};
  /** If search mode was PAGE_CUR_LE, the number of matched fields to the first
  user record AT THE CURSOR or to the left of it after
  btr_cur_search_to_nth_level; NOT defined for PAGE_CUR_GE or any other search
  modes; see also the NOTE in up_match! */
  ulint low_match{0};
  /** Number of matched bytes to the left at the time cursor positioned; only
  used internally in searches: not defined after the search. */
  ulint low_bytes{0};
  /** Prefix length used in a hash search if flag is any of BTR_CUR_HASH,
  BTR_CUR_HASH_FAIL or BTR_CUR_HASH_NOT_ATTEMPTED. */
  ulint n_fields{0};
  /** Hash prefix bytes if flag is any of BTR_CUR_HASH, BTR_CUR_HASH_FAIL or
  BTR_CUR_HASH_NOT_ATTEMPTED. */
  ulint n_bytes{0};
  /** hash value used in the search if flag is any of BTR_CUR_HASH,
  BTR_CUR_HASH_FAIL or BTR_CUR_HASH_NOT_ATTEMPTED. */
  uint64_t hash_value{0};
  /** @} */

  /** In estimating the number of rows in range, we store in this array
  information of the path through the tree. */
  btr_path_t *path_arr{nullptr};

  /** rtree search info. */
  rtr_info_t *rtr_info{nullptr};

  /** Ownership of the above rtr_info member. */
  bool m_own_rtr_info = true;

  /** If cursor is used in a scan or simple page fetch. */
  Page_fetch m_fetch_mode{Page_fetch::NORMAL};
};

/** The following function is used to set the deleted bit of a record.
<<<<<<< HEAD
@param[in,out]	rec		physical record
@param[in,out]	page_zip	compressed page (or NULL)
@param[in]	flag		nonzero if delete marked */
UNIV_INLINE
void btr_rec_set_deleted_flag(rec_t *rec, page_zip_des_t *page_zip, ulint flag);
=======
@param[in,out]  rec             physical record
@param[in,out]  page_zip        compressed page (or NULL)
@param[in]      flag            nonzero if delete marked */
static inline void btr_rec_set_deleted_flag(rec_t *rec,
                                            page_zip_des_t *page_zip,
                                            bool flag);
>>>>>>> fbdaa4de

/** If pessimistic delete fails because of lack of file space, there
is still a good change of success a little later.  Try this many
times. */
constexpr uint32_t BTR_CUR_RETRY_DELETE_N_TIMES = 100;
/** If pessimistic delete fails because of lack of file space, there
is still a good change of success a little later.  Sleep this many
milliseconds between retries. */
constexpr uint32_t BTR_CUR_RETRY_SLEEP_TIME_MS = 50;

/** Number of searches down the B-tree in btr_cur_search_to_nth_level(). */
extern ulint btr_cur_n_non_sea;
/** Number of successful adaptive hash index lookups in
btr_cur_search_to_nth_level(). */
extern ulint btr_cur_n_sea;
/** Old value of btr_cur_n_non_sea.  Copied by
srv_refresh_innodb_monitor_stats().  Referenced by
srv_printf_innodb_monitor(). */
extern ulint btr_cur_n_non_sea_old;
/** Old value of btr_cur_n_sea.  Copied by
srv_refresh_innodb_monitor_stats().  Referenced by
srv_printf_innodb_monitor(). */
extern ulint btr_cur_n_sea_old;

#ifdef UNIV_DEBUG
/* Flag to limit optimistic insert records */
extern uint btr_cur_limit_optimistic_insert_debug;
#endif /* UNIV_DEBUG */

#include "btr0cur.ic"

#endif<|MERGE_RESOLUTION|>--- conflicted
+++ resolved
@@ -79,45 +79,27 @@
 #ifdef UNIV_DEBUG
 /** Returns the page cursor component of a tree cursor.
  @return pointer to page cursor component */
-UNIV_INLINE
-page_cur_t *btr_cur_get_page_cur(
+static inline page_cur_t *btr_cur_get_page_cur(
     const btr_cur_t *cursor); /*!< in: tree cursor */
 /** Returns the buffer block on which the tree cursor is positioned.
  @return pointer to buffer block */
-UNIV_INLINE
-buf_block_t *btr_cur_get_block(const btr_cur_t *cursor); /*!< in: tree cursor */
+static inline buf_block_t *btr_cur_get_block(
+    const btr_cur_t *cursor); /*!< in: tree cursor */
 /** Returns the record pointer of a tree cursor.
  @return pointer to record */
-UNIV_INLINE
-rec_t *btr_cur_get_rec(const btr_cur_t *cursor); /*!< in: tree cursor */
-#else                                            /* UNIV_DEBUG */
+static inline rec_t *btr_cur_get_rec(
+    const btr_cur_t *cursor); /*!< in: tree cursor */
+#else                         /* UNIV_DEBUG */
 #define btr_cur_get_page_cur(cursor) (&(cursor)->page_cur)
 #define btr_cur_get_block(cursor) ((cursor)->page_cur.block)
 #define btr_cur_get_rec(cursor) ((cursor)->page_cur.rec)
 #endif /* UNIV_DEBUG */
 /** Returns the compressed page on which the tree cursor is positioned.
  @return pointer to compressed page, or NULL if the page is not compressed */
-UNIV_INLINE
-page_zip_des_t *btr_cur_get_page_zip(btr_cur_t *cursor); /*!< in: tree cursor */
+static inline page_zip_des_t *btr_cur_get_page_zip(
+    btr_cur_t *cursor); /*!< in: tree cursor */
 /** Returns the page of a tree cursor.
  @return pointer to page */
-<<<<<<< HEAD
-UNIV_INLINE
-page_t *btr_cur_get_page(btr_cur_t *cursor); /*!< in: tree cursor */
-/** Returns the index of a cursor.
- @param cursor b-tree cursor
- @return index */
-#define btr_cur_get_index(cursor) ((cursor)->index)
-
-/** Positions a tree cursor at a given record.
-@param[in]	index	index
-@param[in]	rec	record in tree
-@param[in]	block	buffer block of rec
-@param[in]	cursor	cursor */
-UNIV_INLINE
-void btr_cur_position(dict_index_t *index, rec_t *rec, buf_block_t *block,
-                      btr_cur_t *cursor);
-=======
 static inline page_t *btr_cur_get_page(
     btr_cur_t *cursor); /*!< in: tree cursor */
 
@@ -128,7 +110,6 @@
 @param[in]      cursor  cursor */
 static inline void btr_cur_position(dict_index_t *index, rec_t *rec,
                                     buf_block_t *block, btr_cur_t *cursor);
->>>>>>> fbdaa4de
 
 /** Optimistically latches the leaf page or pages requested.
 @param[in]      block           Guessed buffer block
@@ -249,7 +230,7 @@
  one record on the page, the insert will always succeed; this is to
  prevent trying to split a page with just one record.
  @return DB_SUCCESS, DB_WAIT_LOCK, DB_FAIL, or error number */
-dberr_t btr_cur_optimistic_insert(
+[[nodiscard]] dberr_t btr_cur_optimistic_insert(
     ulint flags,         /*!< in: undo logging and locking flags: if not
                          zero, the parameters index and thr should be
                          specified */
@@ -264,19 +245,18 @@
                          be stored externally by the caller, or
                          NULL */
     que_thr_t *thr,      /*!< in: query thread or NULL */
-    mtr_t *mtr)          /*!< in/out: mini-transaction;
-                         if this function returns DB_SUCCESS on
-                         a leaf page of a secondary index in a
-                         compressed tablespace, the caller must
-                         mtr_commit(mtr) before latching
-                         any further pages */
-    MY_ATTRIBUTE((warn_unused_result));
+    mtr_t *mtr);         /*!< in/out: mini-transaction;
+                        if this function returns DB_SUCCESS on
+                        a leaf page of a secondary index in a
+                        compressed tablespace, the caller must
+                        mtr_commit(mtr) before latching
+                        any further pages */
 /** Performs an insert on a page of an index tree. It is assumed that mtr
  holds an x-latch on the tree and on the cursor page. If the insert is
  made on the leaf level, to avoid deadlocks, mtr must also own x-latches
  to brothers of page, if those brothers exist.
  @return DB_SUCCESS or error number */
-dberr_t btr_cur_pessimistic_insert(
+[[nodiscard]] dberr_t btr_cur_pessimistic_insert(
     uint32_t flags,      /*!< in: undo logging and locking flags: if not
                          zero, the parameter thr should be
                          specified; if no undo logging is specified,
@@ -295,8 +275,7 @@
                          be stored externally by the caller, or
                          NULL */
     que_thr_t *thr,      /*!< in: query thread or NULL */
-    mtr_t *mtr)          /*!< in/out: mini-transaction */
-    MY_ATTRIBUTE((warn_unused_result));
+    mtr_t *mtr);         /*!< in/out: mini-transaction */
 /** See if there is enough place in the page modification log to log
  an update-in-place.
 
@@ -315,29 +294,6 @@
  a secondary index leaf page. This has to be done either within the
  same mini-transaction, or by invoking ibuf_reset_free_bits() before
  mtr_commit(mtr). */
-<<<<<<< HEAD
-bool btr_cur_update_alloc_zip_func(
-    page_zip_des_t *page_zip, /*!< in/out: compressed page */
-    page_cur_t *cursor,       /*!< in/out: B-tree page cursor */
-    dict_index_t *index,      /*!< in: the index corresponding to cursor */
-#ifdef UNIV_DEBUG
-    ulint *offsets, /*!< in/out: offsets of the cursor record */
-#endif              /* UNIV_DEBUG */
-    ulint length,   /*!< in: size needed */
-    bool create,    /*!< in: true=delete-and-insert,
-                    false=update-in-place */
-    mtr_t *mtr)     /*!< in/out: mini-transaction */
-    MY_ATTRIBUTE((warn_unused_result));
-#ifdef UNIV_DEBUG
-#define btr_cur_update_alloc_zip(page_zip, cursor, index, offsets, len, cr, \
-                                 mtr)                                       \
-  btr_cur_update_alloc_zip_func(page_zip, cursor, index, offsets, len, cr, mtr)
-#else /* UNIV_DEBUG */
-#define btr_cur_update_alloc_zip(page_zip, cursor, index, offsets, len, cr, \
-                                 mtr)                                       \
-  btr_cur_update_alloc_zip_func(page_zip, cursor, index, len, cr, mtr)
-#endif /* UNIV_DEBUG */
-=======
 [[nodiscard]] bool btr_cur_update_alloc_zip_func(
     page_zip_des_t *page_zip, page_cur_t *cursor, dict_index_t *index,
     IF_DEBUG(ulint *offsets, ) ulint length, bool create, mtr_t *mtr);
@@ -349,7 +305,6 @@
   return btr_cur_update_alloc_zip_func(page_zip, cursor, index,
                                        IF_DEBUG(offsets, ) len, cr, mtr);
 }
->>>>>>> fbdaa4de
 
 /** Updates a record when the update causes no size changes in its fields.
 @param[in] flags Undo logging and locking flags
@@ -367,10 +322,11 @@
 @retval DB_SUCCESS on success
 @retval DB_ZIP_OVERFLOW if there is not enough space left
 on the compressed page (IBUF_BITMAP_FREE was reset outside mtr) */
-dberr_t btr_cur_update_in_place(ulint flags, btr_cur_t *cursor, ulint *offsets,
-                                const upd_t *update, ulint cmpl_info,
-                                que_thr_t *thr, trx_id_t trx_id, mtr_t *mtr)
-    MY_ATTRIBUTE((warn_unused_result));
+[[nodiscard]] dberr_t btr_cur_update_in_place(ulint flags, btr_cur_t *cursor,
+                                              ulint *offsets,
+                                              const upd_t *update,
+                                              ulint cmpl_info, que_thr_t *thr,
+                                              trx_id_t trx_id, mtr_t *mtr);
 
 /** Writes a redo log record of updating a record in-place.
 @param[in] flags Undo logging and locking flags
@@ -410,37 +366,12 @@
 @retval DB_UNDERFLOW if the page would become too empty
 @retval DB_ZIP_OVERFLOW if there is not enough space left
 on the compressed page (IBUF_BITMAP_FREE was reset outside mtr) */
-<<<<<<< HEAD
-dberr_t btr_cur_optimistic_update(
-    ulint flags,         /*!< in: undo logging and locking flags */
-    btr_cur_t *cursor,   /*!< in: cursor on the record to update;
-                         cursor stays valid and positioned on the
-                         same record */
-    ulint **offsets,     /*!< out: offsets on cursor->page_cur.rec */
-    mem_heap_t **heap,   /*!< in/out: pointer to NULL or memory heap */
-    const upd_t *update, /*!< in: update vector; this must also
-                         contain trx id and roll ptr fields */
-    ulint cmpl_info,     /*!< in: compiler info on secondary index
-                       updates */
-    que_thr_t *thr,      /*!< in: query thread, or NULL if
-                         flags & (BTR_NO_UNDO_LOG_FLAG
-                         | BTR_NO_LOCKING_FLAG
-                         | BTR_CREATE_FLAG
-                         | BTR_KEEP_SYS_FLAG) */
-    trx_id_t trx_id,     /*!< in: transaction id */
-    mtr_t *mtr)          /*!< in/out: mini-transaction; if this
-                         is a secondary index, the caller must
-                         mtr_commit(mtr) before latching any
-                         further pages */
-    MY_ATTRIBUTE((warn_unused_result));
-=======
 [[nodiscard]] dberr_t btr_cur_optimistic_update(ulint flags, btr_cur_t *cursor,
                                                 ulint **offsets,
                                                 mem_heap_t **heap,
                                                 const upd_t *update,
                                                 ulint cmpl_info, que_thr_t *thr,
                                                 trx_id_t trx_id, mtr_t *mtr);
->>>>>>> fbdaa4de
 
 /** Performs an update of a record on a page of a tree. It is assumed
 that mtr holds an x-latch on the tree and on the cursor page. If the
@@ -473,18 +404,18 @@
 latching any further pages
 @param[in]     pcur          The persistent cursor on the record to update.
 @return DB_SUCCESS or error code */
-dberr_t btr_cur_pessimistic_update(
+[[nodiscard]] dberr_t btr_cur_pessimistic_update(
     ulint flags, btr_cur_t *cursor, ulint **offsets, mem_heap_t **offsets_heap,
     mem_heap_t *entry_heap, big_rec_t **big_rec, upd_t *update, ulint cmpl_info,
     que_thr_t *thr, trx_id_t trx_id, undo_no_t undo_no, mtr_t *mtr,
-    btr_pcur_t *pcur = nullptr) MY_ATTRIBUTE((warn_unused_result));
+    btr_pcur_t *pcur = nullptr);
 
 /** Marks a clustered index record deleted. Writes an undo log record to
  undo log on this delete marking. Writes in the trx id field the id
  of the deleting transaction, and in the roll ptr field pointer to the
  undo log record created.
  @return DB_SUCCESS, DB_LOCK_WAIT, or error number */
-dberr_t btr_cur_del_mark_set_clust_rec(
+[[nodiscard]] dberr_t btr_cur_del_mark_set_clust_rec(
     ulint flags,           /*!< in: undo logging and locking flags */
     buf_block_t *block,    /*!< in/out: buffer block of the record */
     rec_t *rec,            /*!< in/out: record */
@@ -492,22 +423,15 @@
     const ulint *offsets,  /*!< in: rec_get_offsets(rec) */
     que_thr_t *thr,        /*!< in: query thread */
     const dtuple_t *entry, /*!< in: dtuple for the deleting record */
-<<<<<<< HEAD
-    mtr_t *mtr)            /*!< in/out: mini-transaction */
-    MY_ATTRIBUTE((warn_unused_result));
-/** Sets a secondary index record delete mark to TRUE or FALSE.
-=======
     mtr_t *mtr);           /*!< in/out: mini-transaction */
 /** Sets a secondary index record delete mark to true or false.
->>>>>>> fbdaa4de
  @return DB_SUCCESS, DB_LOCK_WAIT, or error number */
-dberr_t btr_cur_del_mark_set_sec_rec(
+[[nodiscard]] dberr_t btr_cur_del_mark_set_sec_rec(
     ulint flags,       /*!< in: locking flag */
     btr_cur_t *cursor, /*!< in: cursor */
     bool val,          /*!< in: value to set */
     que_thr_t *thr,    /*!< in: query thread */
-    mtr_t *mtr)        /*!< in/out: mini-transaction */
-    MY_ATTRIBUTE((warn_unused_result));
+    mtr_t *mtr);       /*!< in/out: mini-transaction */
 /** Tries to compress a page of the tree if it seems useful. It is assumed
  that mtr holds an x-latch on the tree and on the cursor page. To avoid
  deadlocks, mtr must also own x-latches to brothers of page, if those
@@ -536,34 +460,11 @@
  @param[in] mtr if this function returns true on a leaf page of a secondary
  index, the mtr must be committed before latching any further pages
  @return true if success, i.e., the page did not become too empty */
-<<<<<<< HEAD
-ibool btr_cur_optimistic_delete_func(
-    btr_cur_t *cursor, /*!< in: cursor on the record to delete;
-                       cursor stays valid: if deletion succeeds,
-                       on function exit it points to the successor
-                       of the deleted record */
-#ifdef UNIV_DEBUG
-    ulint flags, /*!< in: BTR_CREATE_FLAG or 0 */
-#endif           /* UNIV_DEBUG */
-    mtr_t *mtr)  /*!< in: mtr; if this function returns
-                 TRUE on a leaf page of a secondary
-                 index, the mtr must be committed
-                 before latching any further pages */
-    MY_ATTRIBUTE((warn_unused_result));
-#ifdef UNIV_DEBUG
-#define btr_cur_optimistic_delete(cursor, flags, mtr) \
-  btr_cur_optimistic_delete_func(cursor, flags, mtr)
-#else /* UNIV_DEBUG */
-#define btr_cur_optimistic_delete(cursor, flags, mtr) \
-  btr_cur_optimistic_delete_func(cursor, mtr)
-#endif /* UNIV_DEBUG */
-=======
 inline bool btr_cur_optimistic_delete(btr_cur_t *cursor,
                                       ulint flags [[maybe_unused]],
                                       mtr_t *mtr) {
   return btr_cur_optimistic_delete_func(cursor, IF_DEBUG(flags, ) mtr);
 }
->>>>>>> fbdaa4de
 
 /** Removes the record on which the tree cursor is positioned. Tries
  to compress the page if its fillfactor drops below a threshold
@@ -582,27 +483,20 @@
                   occur, the cursor stays valid: it points to successor of
                   deleted record on function exit
 @param[in] flags  BTR_CREATE_FLAG or 0
-@param[in] rollback True if performing rollback, false otherwise.
-@param[in] trx_id The current transaction id.
-@param[in] undo_no Undo number of the transaction. This is needed for
-rollback to savepoint of partially updated LOB.
-@param[in] rec_type Undo record type.
-@param[in] mtr Mini-transaction
-@param[in] pcur   Persistent cursor on the record to delete.
+@param[in] rollback     True if performing rollback, false otherwise.
+@param[in] trx_id       The current transaction id.
+@param[in] undo_no      Undo number of the transaction. This is needed for
+                        rollback to savepoint of partially updated LOB.
+@param[in] rec_type     Undo record type.
+@param[in] mtr          The mini transaction
+@param[in] pcur         Persistent cursor on the record to delete.
+@param[in,out] node     purge node or nullptr
 @return true if compression occurred */
-<<<<<<< HEAD
-ibool btr_cur_pessimistic_delete(dberr_t *err, ibool has_reserved_extents,
-                                 btr_cur_t *cursor, uint32_t flags,
-                                 bool rollback, trx_id_t trx_id,
-                                 undo_no_t undo_no, ulint rec_type, mtr_t *mtr,
-                                 btr_pcur_t *pcur = nullptr);
-=======
 bool btr_cur_pessimistic_delete(dberr_t *err, bool has_reserved_extents,
                                 btr_cur_t *cursor, uint32_t flags,
                                 bool rollback, trx_id_t trx_id,
                                 undo_no_t undo_no, ulint rec_type, mtr_t *mtr,
                                 btr_pcur_t *pcur, purge_node_t *node);
->>>>>>> fbdaa4de
 
 /** Parses a redo log record of updating a record in-place.
  @return end of log record or NULL */
@@ -686,20 +580,12 @@
     mtr_t *mtr);              /*!< in/out: mini-transaction */
 
 /** The following function is used to set the deleted bit of a record.
-<<<<<<< HEAD
-@param[in,out]	rec		physical record
-@param[in,out]	page_zip	compressed page (or NULL)
-@param[in]	flag		nonzero if delete marked */
-UNIV_INLINE
-void btr_rec_set_deleted_flag(rec_t *rec, page_zip_des_t *page_zip, ulint flag);
-=======
 @param[in,out]  rec             physical record
 @param[in,out]  page_zip        compressed page (or NULL)
 @param[in]      flag            nonzero if delete marked */
 static inline void btr_rec_set_deleted_flag(rec_t *rec,
                                             page_zip_des_t *page_zip,
                                             bool flag);
->>>>>>> fbdaa4de
 
 /** Latches the leaf page or pages requested.
 @param[in]      block           Leaf page where the search converged
@@ -847,20 +733,12 @@
 };
 
 /** The following function is used to set the deleted bit of a record.
-<<<<<<< HEAD
-@param[in,out]	rec		physical record
-@param[in,out]	page_zip	compressed page (or NULL)
-@param[in]	flag		nonzero if delete marked */
-UNIV_INLINE
-void btr_rec_set_deleted_flag(rec_t *rec, page_zip_des_t *page_zip, ulint flag);
-=======
 @param[in,out]  rec             physical record
 @param[in,out]  page_zip        compressed page (or NULL)
 @param[in]      flag            nonzero if delete marked */
 static inline void btr_rec_set_deleted_flag(rec_t *rec,
                                             page_zip_des_t *page_zip,
                                             bool flag);
->>>>>>> fbdaa4de
 
 /** If pessimistic delete fails because of lack of file space, there
 is still a good change of success a little later.  Try this many
