--- conflicted
+++ resolved
@@ -1,10 +1,6 @@
 /*****************************************************************************
 
-<<<<<<< HEAD
-Copyright (c) 1995, 2017, Oracle and/or its affiliates. All rights reserved.
-=======
 Copyright (c) 1995, 2018, Oracle and/or its affiliates. All rights reserved.
->>>>>>> ab7ebdd8
 Copyright (c) 2009, Google Inc.
 
 Portions of this file contain modifications contributed and copyrighted by
@@ -56,7 +52,6 @@
 /** Redo log group */
 struct log_group_t;
 
-<<<<<<< HEAD
 /** Magic value to use instead of log checksums when they are disabled */
 #define LOG_NO_CHECKSUM_MAGIC 0xDEADBEEFUL
 
@@ -71,27 +66,8 @@
 /** Pointer to the log checksum calculation function. Protected with
 log_sys->mutex. */
 extern log_checksum_func_t log_checksum_algorithm_ptr;
-=======
-#ifdef UNIV_DEBUG
-/** Flag: write to log file? */
-extern	ibool	log_do_write;
-/** Flag: enable debug output when writing to the log? */
-extern	ibool	log_debug_writes;
-#else /* UNIV_DEBUG */
-/** Write to log */
-# define log_do_write TRUE
-#endif /* UNIV_DEBUG */
 
 static const char ib_logfile_basename[] = "ib_logfile";
-
-/** Wait modes for log_write_up_to @{ */
-#define LOG_NO_WAIT		91
-#define LOG_WAIT_ONE_GROUP	92
-#define	LOG_WAIT_ALL_GROUPS	93
-/* @} */
-/** Maximum number of log groups in log_group_t::checkpoint_buf */
-#define LOG_MAX_N_GROUPS	32
->>>>>>> ab7ebdd8
 
 /*******************************************************************//**
 Calculates where in log files we find a specified lsn.
