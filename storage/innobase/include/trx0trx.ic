/*****************************************************************************

Copyright (c) 1996, 2022, Oracle and/or its affiliates.

This program is free software; you can redistribute it and/or modify it under
the terms of the GNU General Public License, version 2.0, as published by the
Free Software Foundation.

This program is also distributed with certain software (including but not
limited to OpenSSL) that is licensed under separate terms, as designated in a
particular file or component or in included license documentation. The authors
of MySQL hereby grant you an additional permission to link the program and
your derivative works with the separately licensed software that they have
included with MySQL.

This program is distributed in the hope that it will be useful, but WITHOUT
ANY WARRANTY; without even the implied warranty of MERCHANTABILITY or FITNESS
FOR A PARTICULAR PURPOSE. See the GNU General Public License, version 2.0,
for more details.

You should have received a copy of the GNU General Public License along with
this program; if not, write to the Free Software Foundation, Inc.,
51 Franklin St, Fifth Floor, Boston, MA 02110-1301  USA

*****************************************************************************/

/** @file include/trx0trx.ic
 The transaction

 Created 3/26/1996 Heikki Tuuri
 *******************************************************/

#include "read0read.h"

<<<<<<< HEAD
/** Determines if a transaction is in the given state.
 The caller must hold trx_sys->mutex, or it must be the thread
 that is serving a running transaction.
 A running RW transaction must be in trx_sys->rw_trx_list.
 @return true if trx->state == state */
UNIV_INLINE
bool trx_state_eq(const trx_t *trx,  /*!< in: transaction */
                  trx_state_t state) /*!< in: state */
{
=======
static inline bool trx_state_eq(const trx_t *trx, trx_state_t state) {
  const auto trx_state = trx->state.load(std::memory_order_relaxed);
>>>>>>> fbdaa4de
#ifdef UNIV_DEBUG
  switch (trx->state) {
    case TRX_STATE_PREPARED:

      ut_ad(!trx_is_autocommit_non_locking(trx));
      return (trx->state == state);

    case TRX_STATE_ACTIVE:

      assert_trx_nonlocking_or_in_list(trx);
      return (state == trx->state);

    case TRX_STATE_COMMITTED_IN_MEMORY:

      check_trx_state(trx);
      return (state == trx->state);

    case TRX_STATE_NOT_STARTED:
    case TRX_STATE_FORCED_ROLLBACK:

      /* These states are not allowed for running transactions. */
      ut_a(state == TRX_STATE_NOT_STARTED ||
           state == TRX_STATE_FORCED_ROLLBACK);

      ut_ad(!trx->in_rw_trx_list);

      return (true);
  }
  ut_error;
#else  /* UNIV_DEBUG */
  return (trx->state == state);
#endif /* UNIV_DEBUG */
}

/** Retrieves the index causing error from a trx.
@param[in]      trx     trx object
@return the error index */
UNIV_INLINE
const dict_index_t *trx_get_error_index(const trx_t *trx) {
  return (trx->error_index);
}

/** Retrieves transaction's que state in a human readable string. The string
 should not be free()'d or modified.
 @return string in the data segment */
UNIV_INLINE
const char *trx_get_que_state_str(const trx_t *trx) /*!< in: transaction */
{
  /* be sure to adjust TRX_QUE_STATE_STR_MAX_LEN if you change this */
  switch (trx->lock.que_state) {
    case TRX_QUE_RUNNING:
      return ("RUNNING");
    case TRX_QUE_LOCK_WAIT:
      return ("LOCK WAIT");
    case TRX_QUE_ROLLING_BACK:
      return ("ROLLING BACK");
    case TRX_QUE_COMMITTING:
      return ("COMMITTING");
    default:
      return ("UNKNOWN");
  }
}

/** Retreieves the transaction ID.
In a given point in time it is guaranteed that IDs of the running
transactions are unique. The values returned by this function for readonly
transactions may be reused, so a subsequent RO transaction may get the same ID
as a RO transaction that existed in the past. The values returned by this
function should be used for printing purposes only.
@param[in]      trx     transaction whose id to retrieve
@return transaction id */
UNIV_INLINE
trx_id_t trx_get_id_for_print(const trx_t *trx) {
  /* Readonly and transactions whose intentions are unknown (whether
  they will eventually do a WRITE) don't have trx_t::id assigned (it is
  0 for those transactions). Transaction IDs in
  information_schema.innodb_trx.trx_id,
  performance_schema.data_locks.engine_transaction_id,
  performance_schema.data_lock_waits.requesting_engine_transaction_id,
  performance_schema.data_lock_waits.blocking_engine_transaction_id
  should match because those tables
  could be used in an SQL JOIN on those columns. Also trx_t::id is
  printed by SHOW ENGINE INNODB STATUS, and in logs, so we must have the
  same value printed everywhere consistently. */

  /* DATA_TRX_ID_LEN is the storage size in bytes. */
  static const trx_id_t max_trx_id = (1ULL << (DATA_TRX_ID_LEN * CHAR_BIT)) - 1;

  ut_ad(trx->id <= max_trx_id);

  /* on some 32bit architectures casting trx_t* (4 bytes) directly to
  trx_id_t (8 bytes unsigned) does sign extension and the resulting value
  has highest 32 bits set to 1, so the number is unnecessarily huge.
  Also there is no guarantee that we will obtain the same integer each time.
  Casting to uintptr_t first, and then extending to 64 bits keeps the highest
  bits clean. */

  return (trx->id != 0
              ? trx->id
              : trx_id_t{reinterpret_cast<uintptr_t>(trx)} | (max_trx_id + 1));
}

/** Determine if a transaction is a dictionary operation.
 @return dictionary operation mode */
UNIV_INLINE
enum trx_dict_op_t trx_get_dict_operation(
    const trx_t *trx) /*!< in: transaction */
{
  trx_dict_op_t op = static_cast<trx_dict_op_t>(trx->dict_operation);

#ifdef UNIV_DEBUG
  switch (op) {
    case TRX_DICT_OP_NONE:
    case TRX_DICT_OP_TABLE:
    case TRX_DICT_OP_INDEX:
      return (op);
  }
  ut_error;
#endif /* UNIV_DEBUG */
  return (op);
}
/** Flag a transaction a dictionary operation. */
UNIV_INLINE
void trx_set_dict_operation(trx_t *trx,            /*!< in/out: transaction */
                            enum trx_dict_op_t op) /*!< in: operation, not
                                                   TRX_DICT_OP_NONE */
{
#ifdef UNIV_DEBUG
  enum trx_dict_op_t old_op = trx_get_dict_operation(trx);

  switch (op) {
    case TRX_DICT_OP_NONE:
      ut_error;
      break;
    case TRX_DICT_OP_TABLE:
      switch (old_op) {
        case TRX_DICT_OP_NONE:
        case TRX_DICT_OP_INDEX:
        case TRX_DICT_OP_TABLE:
          goto ok;
      }
      ut_error;
      break;
    case TRX_DICT_OP_INDEX:
      ut_ad(old_op == TRX_DICT_OP_NONE);
      break;
  }
ok:
#endif /* UNIV_DEBUG */

  trx->dict_operation = op;
}

/** Check if redo rseg is modified for insert/update. */
UNIV_INLINE
bool trx_is_redo_rseg_updated(const trx_t *trx) /*!< in: transaction */
{
  return (trx->rsegs.m_redo.insert_undo != nullptr ||
          trx->rsegs.m_redo.update_undo != nullptr);
}

/** Check if noredo rseg is modified for insert/update. */
UNIV_INLINE
bool trx_is_temp_rseg_updated(const trx_t *trx) /*!< in: transaction */
{
  return (trx->rsegs.m_noredo.insert_undo != nullptr ||
          trx->rsegs.m_noredo.update_undo != nullptr);
}

/** Check if redo/noredo rseg is modified for insert/update. */
UNIV_INLINE
bool trx_is_rseg_updated(const trx_t *trx) /*!< in: transaction */
{
  return (trx_is_redo_rseg_updated(trx) || trx_is_temp_rseg_updated(trx));
}

/** Check if redo/nonredo rseg is valid. */
UNIV_INLINE
bool trx_is_rseg_assigned(const trx_t *trx) /*!< in: transaction */
{
  return (trx->rsegs.m_redo.rseg != nullptr ||
          trx->rsegs.m_noredo.rseg != nullptr);
}

/**
Increase the reference count. If the transaction is in state
TRX_STATE_COMMITTED_IN_MEMORY then the transaction is considered
committed and the reference count is not incremented.
@param trx Transaction that is being referenced
@param do_ref_count Increment the reference iff this is true
@return transaction instance if it is not committed */
UNIV_INLINE
trx_t *trx_reference(trx_t *trx, bool do_ref_count) {
  trx_mutex_enter(trx);

  if (trx_state_eq(trx, TRX_STATE_COMMITTED_IN_MEMORY)) {
    trx_mutex_exit(trx);
    trx = nullptr;
  } else if (do_ref_count) {
    ut_ad(trx->n_ref >= 0);
    ++trx->n_ref;
    trx_mutex_exit(trx);
  } else {
    trx_mutex_exit(trx);
  }

  return (trx);
}

/**
Release the transaction. Decrease the reference count.
@param trx Transaction that is being released */
UNIV_INLINE
void trx_release_reference(trx_t *trx) {
  trx_mutex_enter(trx);

  ut_ad(trx->n_ref > 0);
  --trx->n_ref;

  trx_mutex_exit(trx);
}

/**
@param trx              Get the active view for this transaction, if one exists
@return the transaction's read view or NULL if one not assigned. */
UNIV_INLINE
ReadView *trx_get_read_view(trx_t *trx) {
  return (!MVCC::is_view_active(trx->read_view) ? nullptr : trx->read_view);
}

/**
@param trx              Get the active view for this transaction, if one exists
@return the transaction's read view or NULL if one not assigned. */
UNIV_INLINE
const ReadView *trx_get_read_view(const trx_t *trx) {
  return (!MVCC::is_view_active(trx->read_view) ? nullptr : trx->read_view);
}

/**
@param[in] trx          Transaction to check
@return true if the transaction is a high priority transaction.*/
UNIV_INLINE
bool trx_is_high_priority(const trx_t *trx) {
  if (trx->mysql_thd == nullptr) {
    return (false);
  }

  return (thd_trx_priority(trx->mysql_thd) > 0);
}

/**
@param[in] requestor    Transaction requesting the lock
@param[in] holder       Transaction holding the lock
@return the transaction that will be rolled back, null don't care */
UNIV_INLINE
const trx_t *trx_arbitrate(const trx_t *requestor, const trx_t *holder) {
  ut_ad(!trx_is_autocommit_non_locking(holder));
  ut_ad(!trx_is_autocommit_non_locking(requestor));

  /* Note: Background stats collection transactions also acquire
  locks on user tables. They don't have an associated MySQL session
  instance. */

  if (requestor->mysql_thd == nullptr) {
    ut_ad(!trx_is_high_priority(requestor));

    if (trx_is_high_priority(holder)) {
      return (requestor);
    } else {
      return (nullptr);
    }

  } else if (holder->mysql_thd == nullptr) {
    ut_ad(!trx_is_high_priority(holder));

    if (trx_is_high_priority(requestor)) {
      return (holder);
    }

    return (nullptr);
  }

  const THD *victim =
      thd_trx_arbitrate(requestor->mysql_thd, holder->mysql_thd);

  ut_ad(victim == nullptr || victim == requestor->mysql_thd ||
        victim == holder->mysql_thd);

  if (victim != nullptr) {
    return (victim == requestor->mysql_thd ? requestor : holder);
  }

  return (nullptr);
}<|MERGE_RESOLUTION|>--- conflicted
+++ resolved
@@ -32,36 +32,24 @@
 
 #include "read0read.h"
 
-<<<<<<< HEAD
-/** Determines if a transaction is in the given state.
- The caller must hold trx_sys->mutex, or it must be the thread
- that is serving a running transaction.
- A running RW transaction must be in trx_sys->rw_trx_list.
- @return true if trx->state == state */
-UNIV_INLINE
-bool trx_state_eq(const trx_t *trx,  /*!< in: transaction */
-                  trx_state_t state) /*!< in: state */
-{
-=======
 static inline bool trx_state_eq(const trx_t *trx, trx_state_t state) {
   const auto trx_state = trx->state.load(std::memory_order_relaxed);
->>>>>>> fbdaa4de
 #ifdef UNIV_DEBUG
-  switch (trx->state) {
+  switch (trx_state) {
     case TRX_STATE_PREPARED:
 
       ut_ad(!trx_is_autocommit_non_locking(trx));
-      return (trx->state == state);
+      return trx_state == state;
 
     case TRX_STATE_ACTIVE:
 
       assert_trx_nonlocking_or_in_list(trx);
-      return (state == trx->state);
+      return state == trx_state;
 
     case TRX_STATE_COMMITTED_IN_MEMORY:
 
       check_trx_state(trx);
-      return (state == trx->state);
+      return state == trx_state;
 
     case TRX_STATE_NOT_STARTED:
     case TRX_STATE_FORCED_ROLLBACK:
@@ -72,27 +60,26 @@
 
       ut_ad(!trx->in_rw_trx_list);
 
-      return (true);
+      return true;
   }
   ut_error;
 #else  /* UNIV_DEBUG */
-  return (trx->state == state);
+  return trx_state == state;
 #endif /* UNIV_DEBUG */
 }
 
 /** Retrieves the index causing error from a trx.
 @param[in]      trx     trx object
 @return the error index */
-UNIV_INLINE
-const dict_index_t *trx_get_error_index(const trx_t *trx) {
+static inline const dict_index_t *trx_get_error_index(const trx_t *trx) {
   return (trx->error_index);
 }
 
 /** Retrieves transaction's que state in a human readable string. The string
  should not be free()'d or modified.
  @return string in the data segment */
-UNIV_INLINE
-const char *trx_get_que_state_str(const trx_t *trx) /*!< in: transaction */
+static inline const char *trx_get_que_state_str(
+    const trx_t *trx) /*!< in: transaction */
 {
   /* be sure to adjust TRX_QUE_STATE_STR_MAX_LEN if you change this */
   switch (trx->lock.que_state) {
@@ -117,8 +104,7 @@
 function should be used for printing purposes only.
 @param[in]      trx     transaction whose id to retrieve
 @return transaction id */
-UNIV_INLINE
-trx_id_t trx_get_id_for_print(const trx_t *trx) {
+static inline trx_id_t trx_get_id_for_print(const trx_t *trx) {
   /* Readonly and transactions whose intentions are unknown (whether
   they will eventually do a WRITE) don't have trx_t::id assigned (it is
   0 for those transactions). Transaction IDs in
@@ -150,8 +136,7 @@
 
 /** Determine if a transaction is a dictionary operation.
  @return dictionary operation mode */
-UNIV_INLINE
-enum trx_dict_op_t trx_get_dict_operation(
+static inline enum trx_dict_op_t trx_get_dict_operation(
     const trx_t *trx) /*!< in: transaction */
 {
   trx_dict_op_t op = static_cast<trx_dict_op_t>(trx->dict_operation);
@@ -164,14 +149,15 @@
       return (op);
   }
   ut_error;
-#endif /* UNIV_DEBUG */
+#else /* UNIV_DEBUG */
   return (op);
+#endif
 }
 /** Flag a transaction a dictionary operation. */
-UNIV_INLINE
-void trx_set_dict_operation(trx_t *trx,            /*!< in/out: transaction */
-                            enum trx_dict_op_t op) /*!< in: operation, not
-                                                   TRX_DICT_OP_NONE */
+static inline void trx_set_dict_operation(
+    trx_t *trx,            /*!< in/out: transaction */
+    enum trx_dict_op_t op) /*!< in: operation, not
+                           TRX_DICT_OP_NONE */
 {
 #ifdef UNIV_DEBUG
   enum trx_dict_op_t old_op = trx_get_dict_operation(trx);
@@ -200,66 +186,47 @@
 }
 
 /** Check if redo rseg is modified for insert/update. */
-UNIV_INLINE
-bool trx_is_redo_rseg_updated(const trx_t *trx) /*!< in: transaction */
+static inline bool trx_is_redo_rseg_updated(
+    const trx_t *trx) /*!< in: transaction */
 {
   return (trx->rsegs.m_redo.insert_undo != nullptr ||
           trx->rsegs.m_redo.update_undo != nullptr);
 }
 
 /** Check if noredo rseg is modified for insert/update. */
-UNIV_INLINE
-bool trx_is_temp_rseg_updated(const trx_t *trx) /*!< in: transaction */
+static inline bool trx_is_temp_rseg_updated(
+    const trx_t *trx) /*!< in: transaction */
 {
   return (trx->rsegs.m_noredo.insert_undo != nullptr ||
           trx->rsegs.m_noredo.update_undo != nullptr);
 }
 
 /** Check if redo/noredo rseg is modified for insert/update. */
-UNIV_INLINE
-bool trx_is_rseg_updated(const trx_t *trx) /*!< in: transaction */
+static inline bool trx_is_rseg_updated(const trx_t *trx) /*!< in: transaction */
 {
   return (trx_is_redo_rseg_updated(trx) || trx_is_temp_rseg_updated(trx));
 }
 
 /** Check if redo/nonredo rseg is valid. */
-UNIV_INLINE
-bool trx_is_rseg_assigned(const trx_t *trx) /*!< in: transaction */
+static inline bool trx_is_rseg_assigned(
+    const trx_t *trx) /*!< in: transaction */
 {
   return (trx->rsegs.m_redo.rseg != nullptr ||
           trx->rsegs.m_noredo.rseg != nullptr);
 }
 
-/**
-Increase the reference count. If the transaction is in state
-TRX_STATE_COMMITTED_IN_MEMORY then the transaction is considered
-committed and the reference count is not incremented.
-@param trx Transaction that is being referenced
-@param do_ref_count Increment the reference iff this is true
-@return transaction instance if it is not committed */
-UNIV_INLINE
-trx_t *trx_reference(trx_t *trx, bool do_ref_count) {
+static inline void trx_reference(trx_t *trx) {
   trx_mutex_enter(trx);
-
-  if (trx_state_eq(trx, TRX_STATE_COMMITTED_IN_MEMORY)) {
-    trx_mutex_exit(trx);
-    trx = nullptr;
-  } else if (do_ref_count) {
-    ut_ad(trx->n_ref >= 0);
-    ++trx->n_ref;
-    trx_mutex_exit(trx);
-  } else {
-    trx_mutex_exit(trx);
-  }
-
-  return (trx);
+  ut_a(!trx_state_eq(trx, TRX_STATE_COMMITTED_IN_MEMORY));
+  ut_ad(trx->n_ref >= 0);
+  ++trx->n_ref;
+  trx_mutex_exit(trx);
 }
 
 /**
 Release the transaction. Decrease the reference count.
 @param trx Transaction that is being released */
-UNIV_INLINE
-void trx_release_reference(trx_t *trx) {
+static inline void trx_release_reference(trx_t *trx) {
   trx_mutex_enter(trx);
 
   ut_ad(trx->n_ref > 0);
@@ -271,24 +238,21 @@
 /**
 @param trx              Get the active view for this transaction, if one exists
 @return the transaction's read view or NULL if one not assigned. */
-UNIV_INLINE
-ReadView *trx_get_read_view(trx_t *trx) {
+static inline ReadView *trx_get_read_view(trx_t *trx) {
   return (!MVCC::is_view_active(trx->read_view) ? nullptr : trx->read_view);
 }
 
 /**
 @param trx              Get the active view for this transaction, if one exists
 @return the transaction's read view or NULL if one not assigned. */
-UNIV_INLINE
-const ReadView *trx_get_read_view(const trx_t *trx) {
+static inline const ReadView *trx_get_read_view(const trx_t *trx) {
   return (!MVCC::is_view_active(trx->read_view) ? nullptr : trx->read_view);
 }
 
 /**
 @param[in] trx          Transaction to check
 @return true if the transaction is a high priority transaction.*/
-UNIV_INLINE
-bool trx_is_high_priority(const trx_t *trx) {
+static inline bool trx_is_high_priority(const trx_t *trx) {
   if (trx->mysql_thd == nullptr) {
     return (false);
   }
@@ -300,8 +264,8 @@
 @param[in] requestor    Transaction requesting the lock
 @param[in] holder       Transaction holding the lock
 @return the transaction that will be rolled back, null don't care */
-UNIV_INLINE
-const trx_t *trx_arbitrate(const trx_t *requestor, const trx_t *holder) {
+static inline const trx_t *trx_arbitrate(const trx_t *requestor,
+                                         const trx_t *holder) {
   ut_ad(!trx_is_autocommit_non_locking(holder));
   ut_ad(!trx_is_autocommit_non_locking(requestor));
 
