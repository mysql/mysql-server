/*****************************************************************************

Copyright (c) 1997, 2022, Oracle and/or its affiliates.

This program is free software; you can redistribute it and/or modify it under
the terms of the GNU General Public License, version 2.0, as published by the
Free Software Foundation.

This program is also distributed with certain software (including but not
limited to OpenSSL) that is licensed under separate terms, as designated in a
particular file or component or in included license documentation. The authors
of MySQL hereby grant you an additional permission to link the program and
your derivative works with the separately licensed software that they have
included with MySQL.

This program is distributed in the hope that it will be useful, but WITHOUT
ANY WARRANTY; without even the implied warranty of MERCHANTABILITY or FITNESS
FOR A PARTICULAR PURPOSE. See the GNU General Public License, version 2.0,
for more details.

You should have received a copy of the GNU General Public License along with
this program; if not, write to the Free Software Foundation, Inc.,
51 Franklin St, Fifth Floor, Boston, MA 02110-1301  USA

*****************************************************************************/

/** @file include/ibuf0ibuf.h
 Insert buffer

 Created 7/19/1997 Heikki Tuuri
 *******************************************************/

#ifndef ibuf0ibuf_h
#define ibuf0ibuf_h

#include "univ.i"

#include "dict0mem.h"
#include "fsp0fsp.h"
#include "mtr0mtr.h"

#include "ibuf0types.h"

/** Default value for maximum on-disk size of change buffer in terms
of percentage of the buffer pool. */
constexpr uint32_t CHANGE_BUFFER_DEFAULT_SIZE = 25;

#ifndef UNIV_HOTBACKUP
/* Possible operations buffered in the insert/whatever buffer. See
ibuf_insert(). DO NOT CHANGE THE VALUES OF THESE, THEY ARE STORED ON DISK. */
typedef enum {
  IBUF_OP_INSERT = 0,
  IBUF_OP_DELETE_MARK = 1,
  IBUF_OP_DELETE = 2,

  /* Number of different operation types. */
  IBUF_OP_COUNT = 3
} ibuf_op_t;

/** Combinations of operations that can be buffered.
@see innodb_change_buffering_names */
enum ibuf_use_t {
  IBUF_USE_NONE = 0,
  IBUF_USE_INSERT,             /* insert */
  IBUF_USE_DELETE_MARK,        /* delete */
  IBUF_USE_INSERT_DELETE_MARK, /* insert+delete */
  IBUF_USE_DELETE,             /* delete+purge */
  IBUF_USE_ALL                 /* insert+delete+purge */
};

/** Operations that can currently be buffered. */
extern ulong innodb_change_buffering;

/** The insert buffer control structure */
extern ibuf_t *ibuf;

/* The purpose of the insert buffer is to reduce random disk access.
When we wish to insert a record into a non-unique secondary index and
the B-tree leaf page where the record belongs to is not in the buffer
pool, we insert the record into the insert buffer B-tree, indexed by
(space_id, page_no).  When the page is eventually read into the buffer
pool, we look up the insert buffer B-tree for any modifications to the
page, and apply these upon the completion of the read operation.  This
is called the insert buffer merge. */

/* The insert buffer merge must always succeed.  To guarantee this,
the insert buffer subsystem keeps track of the free space in pages for
which it can buffer operations.  Two bits per page in the insert
buffer bitmap indicate the available space in coarse increments.  The
free bits in the insert buffer bitmap must never exceed the free space
on a page.  It is safe to decrement or reset the bits in the bitmap in
a mini-transaction that is committed before the mini-transaction that
affects the free space.  It is unsafe to increment the bits in a
separately committed mini-transaction, because in crash recovery, the
free bits could momentarily be set too high. */

/** Creates the insert buffer data structure at a database startup. */
void ibuf_init_at_db_start(void);
/** Updates the max_size value for ibuf. */
void ibuf_max_size_update(ulint new_val); /*!< in: new value in terms of
                                          percentage of the buffer pool size */
/** Reads the biggest tablespace id from the high end of the insert buffer
 tree and updates the counter in fil_system. */
void ibuf_update_max_tablespace_id(void);
/** Starts an insert buffer mini-transaction. */
UNIV_INLINE
void ibuf_mtr_start(mtr_t *mtr); /*!< out: mini-transaction */
/** Commits an insert buffer mini-transaction. */
UNIV_INLINE
void ibuf_mtr_commit(mtr_t *mtr); /*!< in/out: mini-transaction */

/** Initializes an ibuf bitmap page. */
void ibuf_bitmap_page_init(buf_block_t *block, /*!< in: bitmap page */
                           mtr_t *mtr /*!< in: mtr */);

/** Resets the free bits of the page in the ibuf bitmap. This is done in a
 separate mini-transaction, hence this operation does not restrict
 further work to only ibuf bitmap operations, which would result if the
 latch to the bitmap page were kept.  NOTE: The free bits in the insert
 buffer bitmap must never exceed the free space on a page.  It is safe
 to decrement or reset the bits in the bitmap in a mini-transaction
 that is committed before the mini-transaction that affects the free
 space. */
void ibuf_reset_free_bits(
    buf_block_t *block); /*!< in: index page; free bits are set to 0
                         if the index is a non-clustered
                         non-unique, and page level is 0 */

/** Updates the free bits of an uncompressed page in the ibuf bitmap if there
is not enough free on the page any more.  This is done in a separate
mini-transaction, hence this operation does not restrict further work to only
ibuf bitmap operations, which would result if the latch to the bitmap page were
kept.  NOTE: The free bits in the insert buffer bitmap must never exceed the
free space on a page.  It is unsafe to increment the bits in a separately
committed mini-transaction, because in crash recovery, the free bits could
momentarily be set too high.  It is only safe to use this function for
decrementing the free bits.  Should more free space become available, we must
not update the free bits here, because that would break crash recovery.
@param[in]      block           index page to which we have added new records;
                                the free bits are updated if the index is
                                non-clustered and non-unique and the page level
                                is 0, and the page becomes fuller
@param[in]      max_ins_size    value of maximum insert size with reorganize
                                before the latest operation performed to the
                                page
@param[in]      increase        upper limit for the additional space used in
                                the latest operation, if known, or
                                ULINT_UNDEFINED */
UNIV_INLINE
void ibuf_update_free_bits_if_full(buf_block_t *block, ulint max_ins_size,
                                   ulint increase);

/** Updates the free bits for an uncompressed page to reflect the present
 state.  Does this in the mtr given, which means that the latching
 order rules virtually prevent any further operations for this OS
 thread until mtr is committed.  NOTE: The free bits in the insert
 buffer bitmap must never exceed the free space on a page.  It is safe
 to set the free bits in the same mini-transaction that updated the
 page. */
void ibuf_update_free_bits_low(const buf_block_t *block, /*!< in: index page */
                               ulint max_ins_size,       /*!< in: value of
                                                         maximum insert size
                                                         with reorganize before
                                                         the latest operation
                                                         performed to the page */
                               mtr_t *mtr);              /*!< in/out: mtr */
/** Updates the free bits for a compressed page to reflect the present
 state.  Does this in the mtr given, which means that the latching
 order rules virtually prevent any further operations for this OS
 thread until mtr is committed.  NOTE: The free bits in the insert
 buffer bitmap must never exceed the free space on a page.  It is safe
 to set the free bits in the same mini-transaction that updated the
 page. */
void ibuf_update_free_bits_zip(buf_block_t *block, /*!< in/out: index page */
                               mtr_t *mtr);        /*!< in/out: mtr */
/** Updates the free bits for the two pages to reflect the present state.
 Does this in the mtr given, which means that the latching order rules
 virtually prevent any further operations until mtr is committed.
 NOTE: The free bits in the insert buffer bitmap must never exceed the
 free space on a page.  It is safe to set the free bits in the same
 mini-transaction that updated the pages. */
void ibuf_update_free_bits_for_two_pages_low(
    buf_block_t *block1, /*!< in: index page */
    buf_block_t *block2, /*!< in: index page */
    mtr_t *mtr);         /*!< in: mtr */

/** A basic partial test if an insert to the insert buffer could be possible
and recommended.
@param[in]      index                   index where to insert
@param[in]      ignore_sec_unique       if != 0, we should ignore UNIQUE
                                        constraint on a secondary index when
                                        we decide*/
<<<<<<< HEAD
UNIV_INLINE
ibool ibuf_should_try(dict_index_t *index, ulint ignore_sec_unique);
=======
static inline bool ibuf_should_try(dict_index_t *index,
                                   ulint ignore_sec_unique);
>>>>>>> fbdaa4de

/** Returns true if the current OS thread is performing an insert buffer
 routine.

 For instance, a read-ahead of non-ibuf pages is forbidden by threads
 that are executing an insert buffer routine.
 @return true if inside an insert buffer routine */
<<<<<<< HEAD
UNIV_INLINE
ibool ibuf_inside(const mtr_t *mtr) /*!< in: mini-transaction */
    MY_ATTRIBUTE((warn_unused_result));
=======
[[nodiscard]] static inline bool ibuf_inside(
    const mtr_t *mtr); /*!< in: mini-transaction */
>>>>>>> fbdaa4de

/** Checks if a page address is an ibuf bitmap page (level 3 page) address.
@param[in]      page_id         page id
@param[in]      page_size       page size
@return true if a bitmap page */
<<<<<<< HEAD
UNIV_INLINE
ibool ibuf_bitmap_page(const page_id_t &page_id, const page_size_t &page_size);
=======
static inline bool ibuf_bitmap_page(const page_id_t &page_id,
                                    const page_size_t &page_size);
>>>>>>> fbdaa4de

/** Checks if a page is a level 2 or 3 page in the ibuf hierarchy of pages.
Must not be called when recv_no_ibuf_operations==true.
@param[in]      page_id         page id
@param[in]      page_size       page size
@param[in]      x_latch         false if relaxed check (avoid latching the
bitmap page)
@param[in]      location Location where called
@param[in,out]  mtr             mtr which will contain an x-latch to the
bitmap page if the page is not one of the fixed address ibuf pages, or NULL,
in which case a new transaction is created.
@return true if level 2 or level 3 page */
<<<<<<< HEAD
ibool ibuf_page_low(const page_id_t &page_id, const page_size_t &page_size,
#ifdef UNIV_DEBUG
                    ibool x_latch,
#endif /* UNIV_DEBUG */
                    const char *file, ulint line, mtr_t *mtr)
    MY_ATTRIBUTE((warn_unused_result));

#ifdef UNIV_DEBUG

/** Checks if a page is a level 2 or 3 page in the ibuf hierarchy of pages.
Must not be called when recv_no_ibuf_operations==true.
@param[in]	page_id		Tablespace/page identifier
@param[in]	page_size	Page size
@param[in,out]	mtr		Mini-transaction or NULL
@return true if level 2 or level 3 page */
#define ibuf_page(page_id, page_size, mtr) \
  ibuf_page_low(page_id, page_size, TRUE, __FILE__, __LINE__, mtr)

#else /* UVIV_DEBUG */
=======
[[nodiscard]] bool ibuf_page_low(const page_id_t &page_id,
                                 const page_size_t &page_size,
                                 IF_DEBUG(bool x_latch, ) ut::Location location,
                                 mtr_t *mtr) MY_ATTRIBUTE((warn_unused_result));
>>>>>>> fbdaa4de

/** Checks if a page is a level 2 or 3 page in the ibuf hierarchy of pages.
Must not be called when recv_no_ibuf_operations==true.
@param[in]      page_id         Tablespace/page identifier
@param[in]      page_size       Page size
@param[in]  location Location where requested
@param[in,out]  mtr             Mini-transaction or NULL
@return true if level 2 or level 3 page */
inline bool ibuf_page(const page_id_t &page_id, const page_size_t &page_size,
                      ut::Location location, mtr_t *mtr) {
  return ibuf_page_low(page_id, page_size, IF_DEBUG(true, ) location, mtr);
}

/** Frees excess pages from the ibuf free list. This function is called when an
OS thread calls fsp services to allocate a new file segment, or a new page to a
file segment, and the thread did not own the fsp latch before this call. */
void ibuf_free_excess_pages(void);

/** Buffer an operation in the insert/delete buffer, instead of doing it
directly to the disk page, if this is possible. Does not do it if the index
is clustered or unique.
@param[in]      op              operation type
@param[in]      entry           index entry to insert
@param[in,out]  index           index where to insert
@param[in]      page_id         page id where to insert
@param[in]      page_size       page size
@param[in,out]  thr             query thread
@return true if success */
bool ibuf_insert(ibuf_op_t op, const dtuple_t *entry, dict_index_t *index,
                 const page_id_t &page_id, const page_size_t &page_size,
                 que_thr_t *thr);

/** When an index page is read from a disk to the buffer pool, this function
applies any buffered operations to the page and deletes the entries from the
insert buffer. If the page is not read, but created in the buffer pool, this
function deletes its buffered entries from the insert buffer; there can
exist entries for such a page if the page belonged to an index which
subsequently was dropped.
@param[in,out]  block                   if page has been read from disk,
pointer to the page x-latched, else NULL
@param[in]      page_id                 page id of the index page
@param[in]      update_ibuf_bitmap      normally this is set to true, but
if we have deleted or are deleting the tablespace, then we naturally do not
want to update a non-existent bitmap page
@param[in]      page_size               page size */
void ibuf_merge_or_delete_for_page(buf_block_t *block, const page_id_t &page_id,
                                   const page_size_t *page_size,
                                   bool update_ibuf_bitmap);

/** Deletes all entries in the insert buffer for a given space id. This is used
in DISCARD TABLESPACE and IMPORT TABLESPACE.
NOTE: this does not update the page free bitmaps in the space. The space will
become CORRUPT when you call this function! */
void ibuf_delete_for_discarded_space(space_id_t space); /*!< in: space id */
/** Contract the change buffer by reading pages to the buffer pool.
@param[in]      full            If true, do a full contraction based on
PCT_IO(100). If false, the size of contract batch is determined based on the
current size of the change buffer.
@return a lower limit for the combined size in bytes of entries which will be
merged from ibuf trees to the pages read, 0 if ibuf is empty */
ulint ibuf_merge_in_background(bool full);

/** Contracts insert buffer trees by reading pages referring to space_id
to the buffer pool.
@returns number of pages merged.*/
ulint ibuf_merge_space(space_id_t space); /*!< in: space id */

#endif /* !UNIV_HOTBACKUP */
/** Parses a redo log record of an ibuf bitmap page init.
@param[in] ptr Buffer.
@param[in] end_ptr Buffer end.
@param[in] block Block or nullptr.
@param[in] mtr MTR or nullptr.
@return end of log record or NULL */
byte *ibuf_parse_bitmap_init(byte *ptr, byte *end_ptr, buf_block_t *block,
                             mtr_t *mtr);
#ifndef UNIV_HOTBACKUP
#ifdef UNIV_IBUF_COUNT_DEBUG

/** Gets the ibuf count for a given page.
@param[in]      page_id page id
@return number of entries in the insert buffer currently buffered for
this page */
ulint ibuf_count_get(const page_id_t &page_id);

#endif /* UNIV_IBUF_COUNT_DEBUG */

/** Looks if the insert buffer is empty.
 @return true if empty */
bool ibuf_is_empty(void);
/** Prints info of ibuf. */
void ibuf_print(FILE *file); /*!< in: file where to print */
/********************************************************************
Read the first two bytes from a record's fourth field (counter field in new
records; something else in older records).
@return "counter" field, or ULINT_UNDEFINED if for some reason it can't be read
*/
ulint ibuf_rec_get_counter(const rec_t *rec); /*!< in: ibuf record */

/** Determine if there is any multi-value field data on the change buffer
record
@param[in]      rec     ibuf record
@return true if there is any multi-value field in the record */
bool ibuf_rec_has_multi_value(const rec_t *rec);

/** Closes insert buffer and frees the data structures. */
void ibuf_close(void);

/** Checks the insert buffer bitmaps on IMPORT TABLESPACE.
 @return DB_SUCCESS or error code */
dberr_t ibuf_check_bitmap_on_import(
    const trx_t *trx,    /*!< in: transaction */
    space_id_t space_id) /*!< in: tablespace identifier */
    MY_ATTRIBUTE((warn_unused_result));

/** Updates free bits and buffered bits for bulk loaded page.
@param[in]      block   index page
@param[in]      reset   flag if reset free val */
void ibuf_set_bitmap_for_bulk_load(buf_block_t *block, bool reset);

constexpr uint32_t IBUF_HEADER_PAGE_NO = FSP_IBUF_HEADER_PAGE_NO;
constexpr uint32_t IBUF_TREE_ROOT_PAGE_NO = FSP_IBUF_TREE_ROOT_PAGE_NO;

#endif /* !UNIV_HOTBACKUP */

/* The ibuf header page currently contains only the file segment header
for the file segment from which the pages for the ibuf tree are allocated */
constexpr uint32_t IBUF_HEADER = PAGE_DATA;
/** fseg header for ibuf tree */
constexpr uint32_t IBUF_TREE_SEG_HEADER = 0;

#include "ibuf0ibuf.ic"

#endif<|MERGE_RESOLUTION|>--- conflicted
+++ resolved
@@ -103,11 +103,9 @@
  tree and updates the counter in fil_system. */
 void ibuf_update_max_tablespace_id(void);
 /** Starts an insert buffer mini-transaction. */
-UNIV_INLINE
-void ibuf_mtr_start(mtr_t *mtr); /*!< out: mini-transaction */
+static inline void ibuf_mtr_start(mtr_t *mtr); /*!< out: mini-transaction */
 /** Commits an insert buffer mini-transaction. */
-UNIV_INLINE
-void ibuf_mtr_commit(mtr_t *mtr); /*!< in/out: mini-transaction */
+static inline void ibuf_mtr_commit(mtr_t *mtr); /*!< in/out: mini-transaction */
 
 /** Initializes an ibuf bitmap page. */
 void ibuf_bitmap_page_init(buf_block_t *block, /*!< in: bitmap page */
@@ -146,9 +144,9 @@
 @param[in]      increase        upper limit for the additional space used in
                                 the latest operation, if known, or
                                 ULINT_UNDEFINED */
-UNIV_INLINE
-void ibuf_update_free_bits_if_full(buf_block_t *block, ulint max_ins_size,
-                                   ulint increase);
+static inline void ibuf_update_free_bits_if_full(buf_block_t *block,
+                                                 ulint max_ins_size,
+                                                 ulint increase);
 
 /** Updates the free bits for an uncompressed page to reflect the present
  state.  Does this in the mtr given, which means that the latching
@@ -190,13 +188,8 @@
 @param[in]      ignore_sec_unique       if != 0, we should ignore UNIQUE
                                         constraint on a secondary index when
                                         we decide*/
-<<<<<<< HEAD
-UNIV_INLINE
-ibool ibuf_should_try(dict_index_t *index, ulint ignore_sec_unique);
-=======
 static inline bool ibuf_should_try(dict_index_t *index,
                                    ulint ignore_sec_unique);
->>>>>>> fbdaa4de
 
 /** Returns true if the current OS thread is performing an insert buffer
  routine.
@@ -204,26 +197,15 @@
  For instance, a read-ahead of non-ibuf pages is forbidden by threads
  that are executing an insert buffer routine.
  @return true if inside an insert buffer routine */
-<<<<<<< HEAD
-UNIV_INLINE
-ibool ibuf_inside(const mtr_t *mtr) /*!< in: mini-transaction */
-    MY_ATTRIBUTE((warn_unused_result));
-=======
 [[nodiscard]] static inline bool ibuf_inside(
     const mtr_t *mtr); /*!< in: mini-transaction */
->>>>>>> fbdaa4de
 
 /** Checks if a page address is an ibuf bitmap page (level 3 page) address.
 @param[in]      page_id         page id
 @param[in]      page_size       page size
 @return true if a bitmap page */
-<<<<<<< HEAD
-UNIV_INLINE
-ibool ibuf_bitmap_page(const page_id_t &page_id, const page_size_t &page_size);
-=======
 static inline bool ibuf_bitmap_page(const page_id_t &page_id,
                                     const page_size_t &page_size);
->>>>>>> fbdaa4de
 
 /** Checks if a page is a level 2 or 3 page in the ibuf hierarchy of pages.
 Must not be called when recv_no_ibuf_operations==true.
@@ -236,32 +218,10 @@
 bitmap page if the page is not one of the fixed address ibuf pages, or NULL,
 in which case a new transaction is created.
 @return true if level 2 or level 3 page */
-<<<<<<< HEAD
-ibool ibuf_page_low(const page_id_t &page_id, const page_size_t &page_size,
-#ifdef UNIV_DEBUG
-                    ibool x_latch,
-#endif /* UNIV_DEBUG */
-                    const char *file, ulint line, mtr_t *mtr)
-    MY_ATTRIBUTE((warn_unused_result));
-
-#ifdef UNIV_DEBUG
-
-/** Checks if a page is a level 2 or 3 page in the ibuf hierarchy of pages.
-Must not be called when recv_no_ibuf_operations==true.
-@param[in]	page_id		Tablespace/page identifier
-@param[in]	page_size	Page size
-@param[in,out]	mtr		Mini-transaction or NULL
-@return true if level 2 or level 3 page */
-#define ibuf_page(page_id, page_size, mtr) \
-  ibuf_page_low(page_id, page_size, TRUE, __FILE__, __LINE__, mtr)
-
-#else /* UVIV_DEBUG */
-=======
 [[nodiscard]] bool ibuf_page_low(const page_id_t &page_id,
                                  const page_size_t &page_size,
                                  IF_DEBUG(bool x_latch, ) ut::Location location,
                                  mtr_t *mtr) MY_ATTRIBUTE((warn_unused_result));
->>>>>>> fbdaa4de
 
 /** Checks if a page is a level 2 or 3 page in the ibuf hierarchy of pages.
 Must not be called when recv_no_ibuf_operations==true.
@@ -372,10 +332,9 @@
 
 /** Checks the insert buffer bitmaps on IMPORT TABLESPACE.
  @return DB_SUCCESS or error code */
-dberr_t ibuf_check_bitmap_on_import(
-    const trx_t *trx,    /*!< in: transaction */
-    space_id_t space_id) /*!< in: tablespace identifier */
-    MY_ATTRIBUTE((warn_unused_result));
+[[nodiscard]] dberr_t ibuf_check_bitmap_on_import(
+    const trx_t *trx,     /*!< in: transaction */
+    space_id_t space_id); /*!< in: tablespace identifier */
 
 /** Updates free bits and buffered bits for bulk loaded page.
 @param[in]      block   index page
