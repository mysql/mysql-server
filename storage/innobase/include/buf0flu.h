/*****************************************************************************

Copyright (c) 1995, 2013, Oracle and/or its affiliates. All Rights Reserved.

This program is free software; you can redistribute it and/or modify it under
the terms of the GNU General Public License as published by the Free Software
Foundation; version 2 of the License.

This program is distributed in the hope that it will be useful, but WITHOUT
ANY WARRANTY; without even the implied warranty of MERCHANTABILITY or FITNESS
FOR A PARTICULAR PURPOSE. See the GNU General Public License for more details.

You should have received a copy of the GNU General Public License along with
this program; if not, write to the Free Software Foundation, Inc.,
51 Franklin Street, Suite 500, Boston, MA 02110-1335 USA

*****************************************************************************/

/**************************************************//**
@file include/buf0flu.h
The database buffer pool flush algorithm

Created 11/5/1995 Heikki Tuuri
*******************************************************/

#ifndef buf0flu_h
#define buf0flu_h

#include "univ.i"
#include "ut0byte.h"
#include "log0log.h"
#ifndef UNIV_HOTBACKUP
#include "buf0types.h"

/** Flag indicating if the page_cleaner is in active state. */
extern ibool buf_page_cleaner_is_active;

/** Event to synchronise with the flushing. */
extern os_event_t	buf_flush_event;

/********************************************************************//**
Remove a block from the flush list of modified blocks. */

void
buf_flush_remove(
/*=============*/
	buf_page_t*	bpage);	/*!< in: pointer to the block in question */
/*******************************************************************//**
Relocates a buffer control block on the flush_list.
Note that it is assumed that the contents of bpage has already been
copied to dpage. */

void
buf_flush_relocate_on_flush_list(
/*=============================*/
	buf_page_t*	bpage,	/*!< in/out: control block being moved */
	buf_page_t*	dpage);	/*!< in/out: destination block */
/********************************************************************//**
Updates the flush system data structures when a write is completed. */

void
buf_flush_write_complete(
/*=====================*/
	buf_page_t*	bpage);	/*!< in: pointer to the block in question */
#endif /* !UNIV_HOTBACKUP */
/********************************************************************//**
Initializes a page for writing to the tablespace. */

void
buf_flush_init_for_writing(
/*=======================*/
	byte*	page,		/*!< in/out: page */
	void*	page_zip_,	/*!< in/out: compressed page, or NULL */
	lsn_t	newest_lsn);	/*!< in: newest modification lsn
				to the page */
#ifndef UNIV_HOTBACKUP
# if defined UNIV_DEBUG || defined UNIV_IBUF_DEBUG
/********************************************************************//**
Writes a flushable page asynchronously from the buffer pool to a file.
NOTE: buf_pool->mutex and block->mutex must be held upon entering this
function, and they will be released by this function after flushing.
This is loosely based on buf_flush_batch() and buf_flush_page().
@return TRUE if the page was flushed and the mutexes released */

ibool
buf_flush_page_try(
/*===============*/
	buf_pool_t*	buf_pool,	/*!< in/out: buffer pool instance */
	buf_block_t*	block)		/*!< in/out: buffer control block */
	__attribute__((nonnull, warn_unused_result));
# endif /* UNIV_DEBUG || UNIV_IBUF_DEBUG */
/*******************************************************************//**
This utility flushes dirty blocks from the end of the flush list of
all buffer pool instances.
NOTE: The calling thread is not allowed to own any latches on pages!
@return true if a batch was queued successfully for each buffer pool
instance. false if another batch of same type was already running in
at least one of the buffer pool instance */

bool
buf_flush_list(
/*===========*/
	ulint		min_n,		/*!< in: wished minimum mumber of blocks
					flushed (it is not guaranteed that the
					actual number is that big, though) */
	lsn_t		lsn_limit,	/*!< in the case BUF_FLUSH_LIST all
					blocks whose oldest_modification is
					smaller than this should be flushed
					(if their number does not exceed
					min_n), otherwise ignored */
	ulint*		n_processed);	/*!< out: the number of pages
					which were processed is passed
					back to caller. Ignored if NULL */
/******************************************************************//**
This function picks up a single page from the tail of the LRU
list, flushes it (if it is dirty), removes it from page_hash and LRU
list and puts it on the free list. It is called from user threads when
they are unable to find a replaceable page at the tail of the LRU
list i.e.: when the background LRU flushing in the page_cleaner thread
is not fast enough to keep pace with the workload.
@return true if success. */

bool
buf_flush_single_page_from_LRU(
/*===========================*/
	buf_pool_t*	buf_pool);	/*!< in/out: buffer pool instance */
/******************************************************************//**
Waits until a flush batch of the given type ends */

void
buf_flush_wait_batch_end(
/*=====================*/
	buf_pool_t*	buf_pool,	/*!< in: buffer pool instance */
	buf_flush_t	type);		/*!< in: BUF_FLUSH_LRU
					or BUF_FLUSH_LIST */
/******************************************************************//**
Waits until a flush batch of the given type ends. This is called by
a thread that only wants to wait for a flush to end but doesn't do
any flushing itself. */

void
buf_flush_wait_batch_end_wait_only(
/*===============================*/
	buf_pool_t*	buf_pool,	/*!< in: buffer pool instance */
	buf_flush_t	type);		/*!< in: BUF_FLUSH_LRU
					or BUF_FLUSH_LIST */
/********************************************************************//**
This function should be called at a mini-transaction commit, if a page was
modified in it. Puts the block to the list of modified blocks, if it not
already in it. */
UNIV_INLINE
void
buf_flush_note_modification(
/*========================*/
	buf_block_t*	block,		/*!< in: block which is modified */
	lsn_t		start_lsn,	/*!< in: start lsn of the first mtr in a
					set of mtr's */
	lsn_t		end_lsn);	/*!< in: end lsn of the last mtr in the
					set of mtr's */
/********************************************************************//**
This function should be called when recovery has modified a buffer page. */
UNIV_INLINE
void
buf_flush_recv_note_modification(
/*=============================*/
	buf_block_t*	block,		/*!< in: block which is modified */
	lsn_t		start_lsn,	/*!< in: start lsn of the first mtr in a
					set of mtr's */
	lsn_t		end_lsn);	/*!< in: end lsn of the last mtr in the
					set of mtr's */
/********************************************************************//**
Returns TRUE if the file page block is immediately suitable for replacement,
i.e., transition FILE_PAGE => NOT_USED allowed.
@return TRUE if can replace immediately */

ibool
buf_flush_ready_for_replace(
/*========================*/
	buf_page_t*	bpage);	/*!< in: buffer control block, must be
				buf_page_in_file(bpage) and in the LRU list */
/******************************************************************//**
page_cleaner thread tasked with flushing dirty pages from the buffer
pools. As of now we'll have only one instance of this thread.
@return a dummy parameter */
extern "C"
os_thread_ret_t
DECLARE_THREAD(buf_flush_page_cleaner_thread)(
/*==========================================*/
	void*	arg);		/*!< in: a dummy parameter required by
				os_thread_create */
/*********************************************************************//**
Clears up tail of the LRU lists:
* Put replaceable pages at the tail of LRU to the free list
* Flush dirty pages at the tail of LRU to the disk
The depth to which we scan each buffer pool is controlled by dynamic
config parameter innodb_LRU_scan_depth.
@return total pages flushed */

ulint
buf_flush_LRU_tail(void);
/*====================*/
/*********************************************************************//**
Wait for any possible LRU flushes that are in progress to end. */

void
buf_flush_wait_LRU_batch_end(void);
/*==============================*/

#if defined UNIV_DEBUG || defined UNIV_BUF_DEBUG
/******************************************************************//**
Validates the flush list.
@return TRUE if ok */

ibool
buf_flush_validate(
/*===============*/
	buf_pool_t*	buf_pool);
#endif /* UNIV_DEBUG || UNIV_BUF_DEBUG */

/********************************************************************//**
Initialize the red-black tree to speed up insertions into the flush_list
during recovery process. Should be called at the start of recovery
process before any page has been read/written. */

void
buf_flush_init_flush_rbt(void);
/*==========================*/

/********************************************************************//**
Frees up the red-black tree. */

void
buf_flush_free_flush_rbt(void);
/*==========================*/

/********************************************************************//**
Writes a flushable page asynchronously from the buffer pool to a file.
NOTE: in simulated aio we must call
os_aio_simulated_wake_handler_threads after we have posted a batch of
writes! NOTE: buf_pool->mutex and buf_page_get_mutex(bpage) must be
held upon entering this function, and they will be released by this
<<<<<<< HEAD
function. */

void
=======
function if it returns true.
@return TRUE if the page was flushed */
UNIV_INTERN
bool
>>>>>>> 5d692402
buf_flush_page(
/*===========*/
	buf_pool_t*	buf_pool,	/*!< in: buffer pool instance */
	buf_page_t*	bpage,		/*!< in: buffer control block */
	buf_flush_t	flush_type,	/*!< in: type of flush */
	bool		sync);		/*!< in: true if sync IO request */
/********************************************************************//**
Returns true if the block is modified and ready for flushing.
@return true if can flush immediately */

bool
buf_flush_ready_for_flush(
/*======================*/
	buf_page_t*	bpage,	/*!< in: buffer control block, must be
				buf_page_in_file(bpage) */
	buf_flush_t	flush_type)/*!< in: type of flush */
	__attribute__((warn_unused_result));

#ifdef UNIV_DEBUG
/******************************************************************//**
Check if there are any dirty pages that belong to a space id in the flush
list in a particular buffer pool.
@return number of dirty pages present in a single buffer pool */

ulint
buf_pool_get_dirty_pages_count(
/*===========================*/
	buf_pool_t*	buf_pool,	/*!< in: buffer pool */
	ulint		id);		/*!< in: space id to check */
/******************************************************************//**
Check if there are any dirty pages that belong to a space id in the flush list.
@return count of dirty pages present in all the buffer pools */

ulint
buf_flush_get_dirty_pages_count(
/*============================*/
	ulint		id);		/*!< in: space id to check */
#endif /* UNIV_DEBUG */

/*******************************************************************//**
Synchronously flush dirty blocks from the end of the flush list of all buffer
pool instances.
NOTE: The calling thread is not allowed to own any latches on pages! */

void
buf_flush_sync_all_buf_pools(void);
/*==============================*/
#endif /* !UNIV_HOTBACKUP */

#ifndef UNIV_NONINL
#include "buf0flu.ic"
#endif

#endif<|MERGE_RESOLUTION|>--- conflicted
+++ resolved
@@ -239,16 +239,10 @@
 os_aio_simulated_wake_handler_threads after we have posted a batch of
 writes! NOTE: buf_pool->mutex and buf_page_get_mutex(bpage) must be
 held upon entering this function, and they will be released by this
-<<<<<<< HEAD
-function. */
-
-void
-=======
-function if it returns true.
-@return TRUE if the page was flushed */
-UNIV_INTERN
-bool
->>>>>>> 5d692402
+function.
+@return TRUE if page was flushed */
+
+ibool
 buf_flush_page(
 /*===========*/
 	buf_pool_t*	buf_pool,	/*!< in: buffer pool instance */
