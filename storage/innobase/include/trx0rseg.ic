--- conflicted
+++ resolved
@@ -41,9 +41,9 @@
 @param[in]      page_size       Page size
 @param[in,out]  mtr             Mini-transaction
 @return rollback segment header, page x-latched */
-UNIV_INLINE
-trx_rsegf_t *trx_rsegf_get(space_id_t space, page_no_t page_no,
-                           const page_size_t &page_size, mtr_t *mtr) {
+static inline trx_rsegf_t *trx_rsegf_get(space_id_t space, page_no_t page_no,
+                                         const page_size_t &page_size,
+                                         mtr_t *mtr) {
   buf_block_t *block;
   trx_rsegf_t *header;
 
@@ -63,9 +63,10 @@
 @param[in]      page_size       Page size
 @param[in,out]  mtr             Mini-transaction
 @return rollback segment header, page x-latched */
-UNIV_INLINE
-trx_rsegf_t *trx_rsegf_get_new(space_id_t space, page_no_t page_no,
-                               const page_size_t &page_size, mtr_t *mtr) {
+static inline trx_rsegf_t *trx_rsegf_get_new(space_id_t space,
+                                             page_no_t page_no,
+                                             const page_size_t &page_size,
+                                             mtr_t *mtr) {
   buf_block_t *block;
   trx_rsegf_t *header;
 
@@ -81,8 +82,7 @@
 
 /** Gets the file page number of the nth undo log slot.
  @return page number of the undo log segment */
-UNIV_INLINE
-page_no_t trx_rsegf_get_nth_undo(
+static inline page_no_t trx_rsegf_get_nth_undo(
     trx_rsegf_t *rsegf, /*!< in: rollback segment header */
     ulint n,            /*!< in: index of slot */
     mtr_t *mtr)         /*!< in: mtr */
@@ -94,8 +94,7 @@
 }
 
 /** Sets the file page number of the nth undo log slot. */
-UNIV_INLINE
-void trx_rsegf_set_nth_undo(
+static inline void trx_rsegf_set_nth_undo(
     trx_rsegf_t *rsegf, /*!< in: rollback segment header */
     ulint n,            /*!< in: index of slot */
     page_no_t page_no,  /*!< in: page number of the undo log segment */
@@ -109,8 +108,7 @@
 
 /** Looks for a free slot for an undo log segment.
  @return slot index or ULINT_UNDEFINED if not found */
-UNIV_INLINE
-ulint trx_rsegf_undo_find_free(
+static inline ulint trx_rsegf_undo_find_free(
     trx_rsegf_t *rsegf, /*!< in: rollback segment header */
     mtr_t *mtr)         /*!< in: mtr */
 {
@@ -220,15 +218,6 @@
 
 /** Sets the page number of the nth rollback segment slot in the
 independent undo tablespace.
-<<<<<<< HEAD
-@param[in]	rsegs_header	rollback segment array page header
-@param[in]	slot		slot number on page  == rseg id
-@param[in]	page_no		rollback regment header page number
-@param[in]	mtr		mtr */
-UNIV_INLINE
-void trx_rsegsf_set_page_no(trx_rsegsf_t *rsegs_header, ulint slot,
-                            page_no_t page_no, mtr_t *mtr) {
-=======
 @param[in]      rsegs_header    rollback segment array page header
 @param[in]      slot            slot number on page  == rseg id
 @param[in]      page_no         rollback regment header page number
@@ -236,7 +225,6 @@
 static inline void trx_rsegsf_set_page_no(trx_rsegsf_t *rsegs_header,
                                           ulint slot, page_no_t page_no,
                                           mtr_t *mtr) {
->>>>>>> fbdaa4de
   ut_ad(rsegs_header);
 
   mlog_write_ulint(
