/*****************************************************************************

Copyright (c) 1996, 2022, Oracle and/or its affiliates.

This program is free software; you can redistribute it and/or modify it under
the terms of the GNU General Public License, version 2.0, as published by the
Free Software Foundation.

This program is also distributed with certain software (including but not
limited to OpenSSL) that is licensed under separate terms, as designated in a
particular file or component or in included license documentation. The authors
of MySQL hereby grant you an additional permission to link the program and
your derivative works with the separately licensed software that they have
included with MySQL.

This program is distributed in the hope that it will be useful, but WITHOUT
ANY WARRANTY; without even the implied warranty of MERCHANTABILITY or FITNESS
FOR A PARTICULAR PURPOSE. See the GNU General Public License, version 2.0,
for more details.

You should have received a copy of the GNU General Public License along with
this program; if not, write to the Free Software Foundation, Inc.,
51 Franklin St, Fifth Floor, Boston, MA 02110-1301  USA

*****************************************************************************/

/** @file include/trx0rec.ic
 Transaction undo log record

 Created 3/26/1996 Heikki Tuuri
 *******************************************************/

#ifndef UNIV_HOTBACKUP
/** Reads from an undo log record the record type.
 @return record type */
UNIV_INLINE
ulint trx_undo_rec_get_type(
    const trx_undo_rec_t *undo_rec) /*!< in: undo log record */
{
  return (mach_read_from_1(undo_rec + 2) & (TRX_UNDO_CMPL_INFO_MULT - 1));
}

/** Reads from an undo log record the record compiler info.
 @return compiler info */
UNIV_INLINE
ulint trx_undo_rec_get_cmpl_info(
    const trx_undo_rec_t *undo_rec) /*!< in: undo log record */
{
  return (mach_read_from_1(undo_rec + 2) / TRX_UNDO_CMPL_INFO_MULT);
}

/** Returns true if an undo log record contains an extern storage field.
 @return true if extern */
<<<<<<< HEAD
UNIV_INLINE
ibool trx_undo_rec_get_extern_storage(
=======
static inline bool trx_undo_rec_get_extern_storage(
>>>>>>> fbdaa4de
    const trx_undo_rec_t *undo_rec) /*!< in: undo log record */
{
  if (mach_read_from_1(undo_rec + 2) & TRX_UNDO_UPD_EXTERN) {
    return true;
  }

  return false;
}

/** Reads the undo log record number.
 @return undo no */
UNIV_INLINE
undo_no_t trx_undo_rec_get_undo_no(
    const trx_undo_rec_t *undo_rec) /*!< in: undo log record */
{
  const byte *ptr = undo_rec + 2;
  uint8_t type_cmpl = mach_read_from_1(ptr);

  const bool blob_undo = type_cmpl & TRX_UNDO_MODIFY_BLOB;

  if (blob_undo) {
    /* The next record offset takes 2 bytes + 1 byte for
    type_cmpl flag + 1 byte for the new flag.  Total 4 bytes.*/
    ptr = undo_rec + 4;
  } else {
    ptr = undo_rec + 3;
  }
  return (mach_u64_read_much_compressed(ptr));
}

UNIV_INLINE
trx_undo_rec_t *trx_undo_rec_copy(const page_t *undo_page, uint32_t undo_offset,
                                  mem_heap_t *heap) {
  ut_ad(undo_offset < UNIV_PAGE_SIZE);
  trx_undo_rec_t *undo_rec = (trx_undo_rec_t *)(undo_page + undo_offset);

  /* Read the offset of next undo record from the current undo record
  and subtract it from current undo log record offset to get the length
  of undo record */
  uint32_t next_undo_offset = mach_read_from_2(undo_rec);
  ut_a(next_undo_offset > undo_offset);

  uint32_t len = next_undo_offset - undo_offset;
  ut_ad(len < UNIV_PAGE_SIZE);
  return ((trx_undo_rec_t *)mem_heap_dup(heap, undo_rec, len));
}
#endif /* !UNIV_HOTBACKUP */<|MERGE_RESOLUTION|>--- conflicted
+++ resolved
@@ -33,8 +33,7 @@
 #ifndef UNIV_HOTBACKUP
 /** Reads from an undo log record the record type.
  @return record type */
-UNIV_INLINE
-ulint trx_undo_rec_get_type(
+static inline ulint trx_undo_rec_get_type(
     const trx_undo_rec_t *undo_rec) /*!< in: undo log record */
 {
   return (mach_read_from_1(undo_rec + 2) & (TRX_UNDO_CMPL_INFO_MULT - 1));
@@ -42,8 +41,7 @@
 
 /** Reads from an undo log record the record compiler info.
  @return compiler info */
-UNIV_INLINE
-ulint trx_undo_rec_get_cmpl_info(
+static inline ulint trx_undo_rec_get_cmpl_info(
     const trx_undo_rec_t *undo_rec) /*!< in: undo log record */
 {
   return (mach_read_from_1(undo_rec + 2) / TRX_UNDO_CMPL_INFO_MULT);
@@ -51,12 +49,7 @@
 
 /** Returns true if an undo log record contains an extern storage field.
  @return true if extern */
-<<<<<<< HEAD
-UNIV_INLINE
-ibool trx_undo_rec_get_extern_storage(
-=======
 static inline bool trx_undo_rec_get_extern_storage(
->>>>>>> fbdaa4de
     const trx_undo_rec_t *undo_rec) /*!< in: undo log record */
 {
   if (mach_read_from_1(undo_rec + 2) & TRX_UNDO_UPD_EXTERN) {
@@ -68,8 +61,7 @@
 
 /** Reads the undo log record number.
  @return undo no */
-UNIV_INLINE
-undo_no_t trx_undo_rec_get_undo_no(
+static inline undo_no_t trx_undo_rec_get_undo_no(
     const trx_undo_rec_t *undo_rec) /*!< in: undo log record */
 {
   const byte *ptr = undo_rec + 2;
@@ -87,9 +79,9 @@
   return (mach_u64_read_much_compressed(ptr));
 }
 
-UNIV_INLINE
-trx_undo_rec_t *trx_undo_rec_copy(const page_t *undo_page, uint32_t undo_offset,
-                                  mem_heap_t *heap) {
+static inline trx_undo_rec_t *trx_undo_rec_copy(const page_t *undo_page,
+                                                uint32_t undo_offset,
+                                                mem_heap_t *heap) {
   ut_ad(undo_offset < UNIV_PAGE_SIZE);
   trx_undo_rec_t *undo_rec = (trx_undo_rec_t *)(undo_page + undo_offset);
 
