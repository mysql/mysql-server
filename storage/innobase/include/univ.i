/*****************************************************************************

Copyright (c) 1994, 2012, Oracle and/or its affiliates. All Rights Reserved.
Copyright (c) 2008, Google Inc.

Portions of this file contain modifications contributed and copyrighted by
Google, Inc. Those modifications are gratefully acknowledged and are described
briefly in the InnoDB documentation. The contributions by Google are
incorporated with their permission, and subject to the conditions contained in
the file COPYING.Google.

This program is free software; you can redistribute it and/or modify it under
the terms of the GNU General Public License as published by the Free Software
Foundation; version 2 of the License.

This program is distributed in the hope that it will be useful, but WITHOUT
ANY WARRANTY; without even the implied warranty of MERCHANTABILITY or FITNESS
FOR A PARTICULAR PURPOSE. See the GNU General Public License for more details.

You should have received a copy of the GNU General Public License along with
this program; if not, write to the Free Software Foundation, Inc.,
51 Franklin Street, Suite 500, Boston, MA 02110-1335 USA

*****************************************************************************/

/***********************************************************************//**
@file include/univ.i
Version control for database, common definitions, and include files

Created 1/20/1994 Heikki Tuuri
****************************************************************************/

#ifndef univ_i
#define univ_i

#ifdef UNIV_HOTBACKUP
#include "hb_univ.i"
#endif /* UNIV_HOTBACKUP */

/* aux macros to convert M into "123" (string) if M is defined like
#define M 123 */
#define _IB_TO_STR(s)	#s
#define IB_TO_STR(s)	_IB_TO_STR(s)

#define INNODB_VERSION_MAJOR	1
#define INNODB_VERSION_MINOR	2
#define INNODB_VERSION_BUGFIX	MYSQL_VERSION_PATCH

/* The following is the InnoDB version as shown in
SELECT plugin_version FROM information_schema.plugins;
calculated in make_version_string() in sql/sql_show.cc like this:
"version >> 8" . "version & 0xff"
because the version is shown with only one dot, we skip the last
component, i.e. we show M.N.P as M.N */
#define INNODB_VERSION_SHORT	\
	(INNODB_VERSION_MAJOR << 8 | INNODB_VERSION_MINOR)

#define INNODB_VERSION_STR			\
	IB_TO_STR(INNODB_VERSION_MAJOR) "."	\
	IB_TO_STR(INNODB_VERSION_MINOR) "."	\
	IB_TO_STR(INNODB_VERSION_BUGFIX)

#define REFMAN "http://dev.mysql.com/doc/refman/"	\
	IB_TO_STR(MYSQL_VERSION_MAJOR) "."		\
	IB_TO_STR(MYSQL_VERSION_MINOR) "/en/"

#ifdef MYSQL_DYNAMIC_PLUGIN
/* In the dynamic plugin, redefine some externally visible symbols
in order not to conflict with the symbols of a builtin InnoDB. */

/* Rename all C++ classes that contain virtual functions, because we
have not figured out how to apply the visibility=hidden attribute to
the virtual method table (vtable) in GCC 3. */
# define ha_innobase ha_innodb
#endif /* MYSQL_DYNAMIC_PLUGIN */

#if (defined(WIN32) || defined(_WIN32) || defined(WIN64) || defined(_WIN64)) && !defined(MYSQL_SERVER) && !defined(__WIN__)
# undef __WIN__
# define __WIN__

# include <windows.h>

# ifdef _NT_
#  define __NT__
# endif

#else
/* The defines used with MySQL */

/* Include two header files from MySQL to make the Unix flavor used
in compiling more Posix-compatible. These headers also define __WIN__
if we are compiling on Windows. */

#ifndef UNIV_HOTBACKUP
# include <my_global.h>
# include <my_pthread.h>
#endif /* UNIV_HOTBACKUP */

/* Include <sys/stat.h> to get S_I... macros defined for os0file.cc */
# include <sys/stat.h>
# if !defined(__WIN__)
#  include <sys/mman.h> /* mmap() for os0proc.cc */
# endif

/* Include the header file generated by GNU autoconf */
# ifndef __WIN__
#  ifndef UNIV_HOTBACKUP
#   include "config.h"
#  endif /* UNIV_HOTBACKUP */
# endif

# ifdef HAVE_SCHED_H
#  include <sched.h>
# endif

/* We only try to do explicit inlining of functions with gcc and
Sun Studio */

# ifdef HAVE_PREAD
#  define HAVE_PWRITE
# endif

#endif /* #if (defined(WIN32) || ... */

#ifndef __WIN__
#define __STDC_FORMAT_MACROS    /* Enable C99 printf format macros */
#include <inttypes.h>
#endif /* !__WIN__ */

/* Following defines are to enable performance schema
instrumentation in each of four InnoDB modules if
HAVE_PSI_INTERFACE is defined. */
#if defined HAVE_PSI_INTERFACE && !defined UNIV_HOTBACKUP
# define UNIV_PFS_MUTEX
# define UNIV_PFS_RWLOCK
/* For I/O instrumentation, performance schema rely
on a native descriptor to identify the file, this
descriptor could conflict with our OS level descriptor.
Disable IO instrumentation on Windows until this is
resolved */
# ifndef __WIN__
#  define UNIV_PFS_IO
# endif
# define UNIV_PFS_THREAD

/* There are mutexes/rwlocks that we want to exclude from
instrumentation even if their corresponding performance schema
define is set. And this PFS_NOT_INSTRUMENTED is used
as the key value to identify those objects that would
be excluded from instrumentation. */
# define PFS_NOT_INSTRUMENTED		ULINT32_UNDEFINED

# define PFS_IS_INSTRUMENTED(key)	((key) != PFS_NOT_INSTRUMENTED)

#endif /* HAVE_PSI_INTERFACE */

#ifdef __WIN__
# define YY_NO_UNISTD_H 1
#endif /* __WIN__ */

/*			DEBUG VERSION CONTROL
			===================== */

/* When this macro is defined then additional test functions will be
compiled. These functions live at the end of each relevant source file
and have "test_" prefix. These functions are not called from anywhere in
the code, they can be called from gdb after
innobase_start_or_create_for_mysql() has executed using the call
command. Not tested on Windows. */
/*
#define UNIV_COMPILE_TEST_FUNCS
*/

#if defined HAVE_VALGRIND
# define UNIV_DEBUG_VALGRIND
#endif /* HAVE_VALGRIND */
#if 0
#define UNIV_DEBUG_VALGRIND			/* Enable extra
						Valgrind instrumentation */
#define UNIV_DEBUG_PRINT			/* Enable the compilation of
						some debug print functions */
#define UNIV_AHI_DEBUG				/* Enable adaptive hash index
						debugging without UNIV_DEBUG */
#define UNIV_BUF_DEBUG				/* Enable buffer pool
						debugging without UNIV_DEBUG */
#define UNIV_BLOB_LIGHT_DEBUG			/* Enable off-page column
						debugging without UNIV_DEBUG */
#define UNIV_DEBUG				/* Enable ut_ad() assertions
						and disable UNIV_INLINE */
#define UNIV_DEBUG_LOCK_VALIDATE		/* Enable
						ut_ad(lock_rec_validate_page())
						assertions. */
#define UNIV_DEBUG_FILE_ACCESSES		/* Enable freed block access
						debugging without UNIV_DEBUG */
#define UNIV_LRU_DEBUG				/* debug the buffer pool LRU */
#define UNIV_HASH_DEBUG				/* debug HASH_ macros */
#define UNIV_LIST_DEBUG				/* debug UT_LIST_ macros */
#define UNIV_LOG_LSN_DEBUG			/* write LSN to the redo log;
this will break redo log file compatibility, but it may be useful when
debugging redo log application problems. */
#define UNIV_MEM_DEBUG				/* detect memory leaks etc */
#define UNIV_IBUF_DEBUG				/* debug the insert buffer */
#define UNIV_BLOB_DEBUG				/* track BLOB ownership;
assumes that no BLOBs survive server restart */
#define UNIV_IBUF_COUNT_DEBUG			/* debug the insert buffer;
this limits the database to IBUF_COUNT_N_SPACES and IBUF_COUNT_N_PAGES,
and the insert buffer must be empty when the database is started */
#define UNIV_PERF_DEBUG                         /* debug flag that enables
                                                light weight performance
                                                related stuff. */
#define UNIV_SYNC_DEBUG				/* debug mutex and latch
operations (very slow); also UNIV_DEBUG must be defined */
#define UNIV_SEARCH_DEBUG			/* debug B-tree comparisons */
#define UNIV_SYNC_PERF_STAT			/* operation counts for
						rw-locks and mutexes */
#define UNIV_SEARCH_PERF_STAT			/* statistics for the
						adaptive hash index */
#define UNIV_SRV_PRINT_LATCH_WAITS		/* enable diagnostic output
						in sync0sync.cc */
#define UNIV_BTR_PRINT				/* enable functions for
						printing B-trees */
#define UNIV_ZIP_DEBUG				/* extensive consistency checks
						for compressed pages */
#define UNIV_ZIP_COPY				/* call page_zip_copy_recs()
						more often */
#define UNIV_AIO_DEBUG				/* prints info about
						submitted and reaped AIO
						requests to the log. */
#define UNIV_STATS_DEBUG			/* prints various stats
						related debug info from
						dict0stats.c */
#define FTS_INTERNAL_DIAG_PRINT                 /* FTS internal debugging
                                                info output */
#endif

#define UNIV_BTR_DEBUG				/* check B-tree links */
#define UNIV_LIGHT_MEM_DEBUG			/* light memory debugging */

/*
#define UNIV_SQL_DEBUG
#define UNIV_LOG_DEBUG
*/
			/* the above option prevents forcing of log to disk
			at a buffer page write: it should be tested with this
			option off; also some ibuf tests are suppressed */

/* Linkage specifier for non-static InnoDB symbols (variables and functions)
that are only referenced from within InnoDB, not from MySQL. We disable the
GCC visibility directive on all Sun operating systems because there is no
easy way to get it to work. See http://bugs.mysql.com/bug.php?id=52263. */
#if defined(__GNUC__) && (__GNUC__ >= 4) && !defined(sun) || defined(__INTEL_COMPILER)
# define UNIV_INTERN __attribute__((visibility ("hidden")))
#else
# define UNIV_INTERN
#endif
#if defined(INNODB_COMPILER_HINTS)      \
    && defined __GNUC__                 \
    && (__GNUC__ > 4 || __GNUC__ == 4 && __GNUC_MINOR__ >= 3)
/** Starting with GCC 4.3, the "cold" attribute is used to inform the
compiler that a function is unlikely executed.  The function is
optimized for size rather than speed and on many targets it is placed
into special subsection of the text section so all cold functions
appears close together improving code locality of non-cold parts of
program.  The paths leading to call of cold functions within code are
marked as unlikely by the branch prediction mechanism.  optimize a
rarely invoked function for size instead for speed. */
# define UNIV_COLD __attribute__((cold))
#else
# define UNIV_COLD /* empty */
#endif

#ifndef UNIV_MUST_NOT_INLINE
/* Definition for inline version */

#define UNIV_INLINE static inline

#else /* !UNIV_MUST_NOT_INLINE */
/* If we want to compile a noninlined version we use the following macro
definitions: */

#define UNIV_NONINL
#define UNIV_INLINE	UNIV_INTERN

#endif /* !UNIV_MUST_NOT_INLINE */

#ifdef _WIN32
#define UNIV_WORD_SIZE		4
#elif defined(_WIN64)
#define UNIV_WORD_SIZE		8
#else
/** MySQL config.h generated by GNU autoconf will define SIZEOF_LONG in Posix */
#define UNIV_WORD_SIZE		SIZEOF_LONG
#endif

/** The following alignment is used in memory allocations in memory heap
management to ensure correct alignment for doubles etc. */
#define UNIV_MEM_ALIGNMENT	8

/** The following alignment is used in aligning lints etc. */
#define UNIV_WORD_ALIGNMENT	UNIV_WORD_SIZE

/*
			DATABASE VERSION CONTROL
			========================
*/

/** There are currently two InnoDB file formats which are used to group
features with similar restrictions and dependencies. Using an enum allows
switch statements to give a compiler warning when a new one is introduced. */
enum innodb_file_formats_enum {
	/** Antelope File Format: InnoDB/MySQL up to 5.1.
	This format includes REDUNDANT and COMPACT row formats */
	UNIV_FORMAT_A		= 0,

	/** Barracuda File Format: Introduced in InnoDB plugin for 5.1:
	This format includes COMPRESSED and DYNAMIC row formats.  It
	includes the ability to create secondary indexes from data that
	is not on the clustered index page and the ability to store more
	data off the clustered index page. */
	UNIV_FORMAT_B		= 1
};

typedef enum innodb_file_formats_enum innodb_file_formats_t;

/** Minimum supported file format */
#define UNIV_FORMAT_MIN		UNIV_FORMAT_A

/** Maximum supported file format */
#define UNIV_FORMAT_MAX		UNIV_FORMAT_B

/** The 2-logarithm of UNIV_PAGE_SIZE: */
#define UNIV_PAGE_SIZE_SHIFT	srv_page_size_shift

/** The universal page size of the database */
#define UNIV_PAGE_SIZE		srv_page_size

/** log2 of smallest compressed page size (1<<10 == 1024 bytes)
Note: This must never change! */
#define UNIV_ZIP_SIZE_SHIFT_MIN		10

/** log2 of largest compressed page size (1<<14 == 16384 bytes).
A compressed page directory entry reserves 14 bits for the start offset
and 2 bits for flags. This limits the uncompressed page size to 16k.
Even though a 16k uncompressed page can theoretically be compressed
into a larger compressed page, it is not a useful feature so we will
limit both with this same constant. */
#define UNIV_ZIP_SIZE_SHIFT_MAX		14

/* Define the Min, Max, Default page sizes. */
/** Minimum Page Size Shift (power of 2) */
#define UNIV_PAGE_SIZE_SHIFT_MIN	12
/** Maximum Page Size Shift (power of 2) */
#define UNIV_PAGE_SIZE_SHIFT_MAX	14
/** Default Page Size Shift (power of 2) */
#define UNIV_PAGE_SIZE_SHIFT_DEF	14
/** Original 16k InnoDB Page Size Shift, in case the default changes */
#define UNIV_PAGE_SIZE_SHIFT_ORIG	14

/** Minimum page size InnoDB currently supports. */
#define UNIV_PAGE_SIZE_MIN	(1 << UNIV_PAGE_SIZE_SHIFT_MIN)
/** Maximum page size InnoDB currently supports. */
#define UNIV_PAGE_SIZE_MAX	(1 << UNIV_PAGE_SIZE_SHIFT_MAX)
/** Default page size for InnoDB tablespaces. */
#define UNIV_PAGE_SIZE_DEF	(1 << UNIV_PAGE_SIZE_SHIFT_DEF)
/** Original 16k page size for InnoDB tablespaces. */
#define UNIV_PAGE_SIZE_ORIG	(1 << UNIV_PAGE_SIZE_SHIFT_ORIG)

/** Smallest compressed page size */
#define UNIV_ZIP_SIZE_MIN	(1 << UNIV_ZIP_SIZE_SHIFT_MIN)

/** Largest compressed page size */
#define UNIV_ZIP_SIZE_MAX	(1 << UNIV_ZIP_SIZE_SHIFT_MAX)

/** Number of supported page sizes (The convention 'ssize' is used
for 'log2 minus 9' or the number of shifts starting with 512.)
This number varies depending on UNIV_PAGE_SIZE. */
#define UNIV_PAGE_SSIZE_MAX					\
	(UNIV_PAGE_SIZE_SHIFT - UNIV_ZIP_SIZE_SHIFT_MIN + 1)

/** Maximum number of parallel threads in a parallelized operation */
#define UNIV_MAX_PARALLELISM	32

<<<<<<< HEAD
/** The maximum length of a table name. This is the MySQL limit and is
defined in mysql_com.h like NAME_CHAR_LEN*SYSTEM_CHARSET_MBMAXLEN, the
number does not include a terminating '\0'. InnoDB probably can handle
longer names internally */
#define MAX_TABLE_NAME_LEN	192
=======
/** This is the "mbmaxlen" for my_charset_filename (defined in
strings/ctype-utf8.c), which is used to encode File and Database names. */
#define FILENAME_CHARSET_MAXNAMLEN	5

/** The maximum length of an encode table name in bytes.  The max
table and database names are NAME_CHAR_LEN (64) characters. After the
encoding, the max length would be NAME_CHAR_LEN (64) *
FILENAME_CHARSET_MAXNAMLEN (5) = 320 bytes. The number does not include a
terminating '\0'. InnoDB can handle longer names internally */
#define MAX_TABLE_NAME_LEN	320

>>>>>>> 9914bb8f

/** The maximum length of a database name. Like MAX_TABLE_NAME_LEN this is
the MySQL's NAME_LEN, see check_and_convert_db_name(). */
#define MAX_DATABASE_NAME_LEN	MAX_TABLE_NAME_LEN

/** MAX_FULL_NAME_LEN defines the full name path including the
database name and table name. In addition, 14 bytes is added for:
	2 for surrounding quotes around table name
	1 for the separating dot (.)
	9 for the #mysql50# prefix */
#define MAX_FULL_NAME_LEN				\
	(MAX_TABLE_NAME_LEN + MAX_DATABASE_NAME_LEN + 14)

/*
			UNIVERSAL TYPE DEFINITIONS
			==========================
*/

/* Note that inside MySQL 'byte' is defined as char on Linux! */
#define byte			unsigned char

/* Another basic type we use is unsigned long integer which should be equal to
the word size of the machine, that is on a 32-bit platform 32 bits, and on a
64-bit platform 64 bits. We also give the printf format for the type as a
macro ULINTPF. */


#ifdef __WIN__
/* Use the integer types and formatting strings defined in Visual Studio. */
# define UINT32PF	"%I32u"
# define INT64PF	"%I64d"
# define UINT64PF	"%I64u"
typedef __int64 ib_int64_t;
typedef unsigned __int64 ib_uint64_t;
typedef unsigned __int32 ib_uint32_t;
#else
/* Use the integer types and formatting strings defined in the C99 standard. */
# define UINT32PF	"%"PRIu32
# define INT64PF	"%"PRId64
# define UINT64PF	"%"PRIu64
typedef int64_t ib_int64_t;
typedef uint64_t ib_uint64_t;
typedef uint32_t ib_uint32_t;
# endif /* __WIN__ */

# define IB_ID_FMT	UINT64PF

#ifdef _WIN64
typedef unsigned __int64	ulint;
typedef __int64			lint;
# define ULINTPF		UINT64PF
#else
typedef unsigned long int	ulint;
typedef long int		lint;
# define ULINTPF		"%lu"
#endif /* _WIN64 */

#ifndef UNIV_HOTBACKUP
typedef unsigned long long int	ullint;
#endif /* UNIV_HOTBACKUP */

#ifndef __WIN__
#if SIZEOF_LONG != SIZEOF_VOIDP
#error "Error: InnoDB's ulint must be of the same size as void*"
#endif
#endif

/** The 'undefined' value for a ulint */
#define ULINT_UNDEFINED		((ulint)(-1))

#define ULONG_UNDEFINED		((ulong)(-1))

/** The 'undefined' value for a ib_uint64_t */
#define UINT64_UNDEFINED	((ib_uint64_t)(-1))

/** The bitmask of 32-bit unsigned integer */
#define ULINT32_MASK		0xFFFFFFFF
/** The undefined 32-bit unsigned integer */
#define	ULINT32_UNDEFINED	ULINT32_MASK

/** Maximum value for a ulint */
#define ULINT_MAX		((ulint)(-2))

/** Maximum value for ib_uint64_t */
#define IB_ULONGLONG_MAX	((ib_uint64_t) (~0ULL))
#define IB_UINT64_MAX		IB_ULONGLONG_MAX

/** The generic InnoDB system object identifier data type */
typedef ib_uint64_t	ib_id_t;

/** The 'undefined' value for a ullint */
#define ULLINT_UNDEFINED        ((ullint)(-1))

/** This 'ibool' type is used within Innobase. Remember that different included
headers may define 'bool' differently. Do not assume that 'bool' is a ulint! */
#define ibool			ulint

#ifndef TRUE

#define TRUE    1
#define FALSE   0

#endif

/** The following number as the length of a logical field means that the field
has the SQL NULL as its value. NOTE that because we assume that the length
of a field is a 32-bit integer when we store it, for example, to an undo log
on disk, we must have also this number fit in 32 bits, also in 64-bit
computers! */

#define UNIV_SQL_NULL ULINT32_UNDEFINED

/** Lengths which are not UNIV_SQL_NULL, but bigger than the following
number indicate that a field contains a reference to an externally
stored part of the field in the tablespace. The length field then
contains the sum of the following flag and the locally stored len. */

#define UNIV_EXTERN_STORAGE_FIELD (UNIV_SQL_NULL - UNIV_PAGE_SIZE_MAX)

#if defined(__GNUC__) && (__GNUC__ > 2) && ! defined(__INTEL_COMPILER)
#define HAVE_GCC_GT_2
/* Tell the compiler that variable/function is unused. */
# define UNIV_UNUSED    __attribute__ ((unused))
#else
# define UNIV_UNUSED
#endif /* CHECK FOR GCC VER_GT_2 */

/* Some macros to improve branch prediction and reduce cache misses */
#if defined(INNODB_COMPILER_HINTS) && defined(HAVE_GCC_GT_2)
/* Tell the compiler that 'expr' probably evaluates to 'constant'. */
# define UNIV_EXPECT(expr,constant) __builtin_expect(expr, constant)
/* Tell the compiler that a pointer is likely to be NULL */
# define UNIV_LIKELY_NULL(ptr) __builtin_expect((ulint) ptr, 0)
/* Minimize cache-miss latency by moving data at addr into a cache before
it is read. */
# define UNIV_PREFETCH_R(addr) __builtin_prefetch(addr, 0, 3)
/* Minimize cache-miss latency by moving data at addr into a cache before
it is read or written. */
# define UNIV_PREFETCH_RW(addr) __builtin_prefetch(addr, 1, 3)

/* Sun Studio includes sun_prefetch.h as of version 5.9 */
#elif (defined(__SUNPRO_C) && __SUNPRO_C >= 0x590) \
       || (defined(__SUNPRO_CC) && __SUNPRO_CC >= 0x590)

# include <sun_prefetch.h>

#if __SUNPRO_C >= 0x550
# undef UNIV_INTERN
# define UNIV_INTERN __hidden
#endif /* __SUNPRO_C >= 0x550 */

# define UNIV_EXPECT(expr,value) (expr)
# define UNIV_LIKELY_NULL(expr) (expr)

# if defined(INNODB_COMPILER_HINTS)
//# define UNIV_PREFETCH_R(addr) sun_prefetch_read_many((void*) addr)
#  define UNIV_PREFETCH_R(addr) ((void) 0)
#  define UNIV_PREFETCH_RW(addr) sun_prefetch_write_many(addr)
# else
#  define UNIV_PREFETCH_R(addr) ((void) 0)
#  define UNIV_PREFETCH_RW(addr) ((void) 0)
# endif /* INNODB_COMPILER_HINTS */

#else
/* Dummy versions of the macros */
# define UNIV_EXPECT(expr,value) (expr)
# define UNIV_LIKELY_NULL(expr) (expr)
# define UNIV_PREFETCH_R(addr) ((void) 0)
# define UNIV_PREFETCH_RW(addr) ((void) 0)
#endif

/* Tell the compiler that cond is likely to hold */
#define UNIV_LIKELY(cond) UNIV_EXPECT(cond, TRUE)
/* Tell the compiler that cond is unlikely to hold */
#define UNIV_UNLIKELY(cond) UNIV_EXPECT(cond, FALSE)

/* Compile-time constant of the given array's size. */
#define UT_ARR_SIZE(a) (sizeof(a) / sizeof((a)[0]))

/* The return type from a thread's start function differs between Unix and
Windows, so define a typedef for it and a macro to use at the end of such
functions. */

#ifdef __WIN__
typedef ulint os_thread_ret_t;
#define OS_THREAD_DUMMY_RETURN return(0)
#else
typedef void* os_thread_ret_t;
#define OS_THREAD_DUMMY_RETURN return(NULL)
#endif

#include <stdio.h>
#include "ut0dbg.h"
#include "ut0ut.h"
#include "db0err.h"
#ifdef UNIV_DEBUG_VALGRIND
# include <valgrind/memcheck.h>
# define UNIV_MEM_VALID(addr, size) VALGRIND_MAKE_MEM_DEFINED(addr, size)
# define UNIV_MEM_INVALID(addr, size) VALGRIND_MAKE_MEM_UNDEFINED(addr, size)
# define UNIV_MEM_FREE(addr, size) VALGRIND_MAKE_MEM_NOACCESS(addr, size)
# define UNIV_MEM_ALLOC(addr, size) VALGRIND_MAKE_MEM_UNDEFINED(addr, size)
# define UNIV_MEM_DESC(addr, size) VALGRIND_CREATE_BLOCK(addr, size, #addr)
# define UNIV_MEM_UNDESC(b) VALGRIND_DISCARD(b)
# define UNIV_MEM_ASSERT_RW(addr, size) do {				\
	const void* _p = (const void*) (ulint)				\
		VALGRIND_CHECK_MEM_IS_DEFINED(addr, size);		\
	if (UNIV_LIKELY_NULL(_p))					\
		fprintf(stderr, "%s:%d: %p[%u] undefined at %ld\n",	\
			__FILE__, __LINE__,				\
			(const void*) (addr), (unsigned) (size), (long)	\
			(((const char*) _p) - ((const char*) (addr))));	\
	} while (0)
# define UNIV_MEM_ASSERT_W(addr, size) do {				\
	const void* _p = (const void*) (ulint)				\
		VALGRIND_CHECK_MEM_IS_ADDRESSABLE(addr, size);		\
	if (UNIV_LIKELY_NULL(_p))					\
		fprintf(stderr, "%s:%d: %p[%u] unwritable at %ld\n",	\
			__FILE__, __LINE__,				\
			(const void*) (addr), (unsigned) (size), (long)	\
			(((const char*) _p) - ((const char*) (addr))));	\
	} while (0)
#else
# define UNIV_MEM_VALID(addr, size) do {} while(0)
# define UNIV_MEM_INVALID(addr, size) do {} while(0)
# define UNIV_MEM_FREE(addr, size) do {} while(0)
# define UNIV_MEM_ALLOC(addr, size) do {} while(0)
# define UNIV_MEM_DESC(addr, size) do {} while(0)
# define UNIV_MEM_UNDESC(b) do {} while(0)
# define UNIV_MEM_ASSERT_RW(addr, size) do {} while(0)
# define UNIV_MEM_ASSERT_W(addr, size) do {} while(0)
#endif
#define UNIV_MEM_ASSERT_AND_FREE(addr, size) do {	\
	UNIV_MEM_ASSERT_W(addr, size);			\
	UNIV_MEM_FREE(addr, size);			\
} while (0)
#define UNIV_MEM_ASSERT_AND_ALLOC(addr, size) do {	\
	UNIV_MEM_ASSERT_W(addr, size);			\
	UNIV_MEM_ALLOC(addr, size);			\
} while (0)

extern ulong	srv_page_size_shift;
extern ulong	srv_page_size;

#endif<|MERGE_RESOLUTION|>--- conflicted
+++ resolved
@@ -380,13 +380,6 @@
 /** Maximum number of parallel threads in a parallelized operation */
 #define UNIV_MAX_PARALLELISM	32
 
-<<<<<<< HEAD
-/** The maximum length of a table name. This is the MySQL limit and is
-defined in mysql_com.h like NAME_CHAR_LEN*SYSTEM_CHARSET_MBMAXLEN, the
-number does not include a terminating '\0'. InnoDB probably can handle
-longer names internally */
-#define MAX_TABLE_NAME_LEN	192
-=======
 /** This is the "mbmaxlen" for my_charset_filename (defined in
 strings/ctype-utf8.c), which is used to encode File and Database names. */
 #define FILENAME_CHARSET_MAXNAMLEN	5
@@ -397,8 +390,6 @@
 FILENAME_CHARSET_MAXNAMLEN (5) = 320 bytes. The number does not include a
 terminating '\0'. InnoDB can handle longer names internally */
 #define MAX_TABLE_NAME_LEN	320
-
->>>>>>> 9914bb8f
 
 /** The maximum length of a database name. Like MAX_TABLE_NAME_LEN this is
 the MySQL's NAME_LEN, see check_and_convert_db_name(). */
