/*****************************************************************************

Copyright (c) 1995, 2022, Oracle and/or its affiliates.

This program is free software; you can redistribute it and/or modify it under
the terms of the GNU General Public License, version 2.0, as published by the
Free Software Foundation.

This program is also distributed with certain software (including but not
limited to OpenSSL) that is licensed under separate terms, as designated in a
particular file or component or in included license documentation. The authors
of MySQL hereby grant you an additional permission to link the program and
your derivative works with the separately licensed software that they have
included with MySQL.

This program is distributed in the hope that it will be useful, but WITHOUT
ANY WARRANTY; without even the implied warranty of MERCHANTABILITY or FITNESS
FOR A PARTICULAR PURPOSE. See the GNU General Public License, version 2.0,
for more details.

You should have received a copy of the GNU General Public License along with
this program; if not, write to the Free Software Foundation, Inc.,
51 Franklin St, Fifth Floor, Boston, MA 02110-1301  USA

*****************************************************************************/

#include <sys/types.h>

/** @file include/buf0lru.h
 The database buffer pool LRU replacement algorithm

 Created 11/5/1995 Heikki Tuuri
 *******************************************************/

#ifndef buf0lru_h
#define buf0lru_h

#include "buf0types.h"
#include "univ.i"
#ifndef UNIV_HOTBACKUP
#include "ut0byte.h"

// Forward declaration
struct trx_t;

/** Returns true if less than 25 % of the buffer pool is available. This can be
 used in heuristics to prevent huge transactions eating up the whole buffer
 pool for their locks.
 @return true if less than 25 % of buffer pool left */
bool buf_LRU_buf_pool_running_out(void);

/*#######################################################################
These are low-level functions
#########################################################################*/

/** Minimum LRU list length for which the LRU_old pointer is defined
8 megabytes of 16k pages */
constexpr uint32_t BUF_LRU_OLD_MIN_LEN = 8 * 1024 / 16;
#endif /* !UNIV_HOTBACKUP */

/** Flushes all dirty pages or removes all pages belonging to a given
tablespace. A PROBLEM: if readahead is being started, what guarantees
that it will not try to read in pages after this operation has completed?
@param[in]  id          tablespace ID
@param[in]  buf_remove  remove or flush strategy
@param[in]  trx         to check if the operation must be interrupted
@param[in]  strict      true, if no page from tablespace can be in
                        buffer pool just after flush */
void buf_LRU_flush_or_remove_pages(space_id_t id, buf_remove_t buf_remove,
                                   const trx_t *trx, bool strict = true);

#ifndef UNIV_HOTBACKUP
#if defined UNIV_DEBUG || defined UNIV_BUF_DEBUG
/** Insert a compressed block into buf_pool->zip_clean in the LRU order.
@param[in]      bpage   pointer to the block in question */
void buf_LRU_insert_zip_clean(buf_page_t *bpage);
#endif /* UNIV_DEBUG || UNIV_BUF_DEBUG */

/** Try to free a block.  If bpage is a descriptor of a compressed-only
page, the descriptor object will be freed as well.
NOTE: this function may temporarily release and relock the
buf_page_get_mutex(). Furthermore, the page frame will no longer be
accessible via bpage. If this function returns true, it will also release
the LRU list mutex.
The caller must hold the LRU list and buf_page_get_mutex() mutexes.
@param[in]      bpage   block to be freed
@param[in]      zip     true if should remove also the compressed page of
                        an uncompressed page
@return true if freed, false otherwise. */
bool buf_LRU_free_page(buf_page_t *bpage, bool zip)
    MY_ATTRIBUTE((warn_unused_result));

/** Try to free a replaceable block.
@param[in,out]  buf_pool        buffer pool instance
@param[in]      scan_all        scan whole LRU list if ture, otherwise scan
                                only BUF_LRU_SEARCH_SCAN_THRESHOLD blocks
@return true if found and freed */
bool buf_LRU_scan_and_free_block(buf_pool_t *buf_pool, bool scan_all)
    MY_ATTRIBUTE((warn_unused_result));

/** Returns a free block from the buf_pool.  The block is taken off the
free list.  If it is empty, returns NULL.
@param[in]      buf_pool        buffer pool instance
@return a free control block, or NULL if the buf_block->free list is empty */
buf_block_t *buf_LRU_get_free_only(buf_pool_t *buf_pool);

/** Returns a free block from the buf_pool. The block is taken off the
free list. If free list is empty, blocks are moved from the end of the
LRU list to the free list.
This function is called from a user thread when it needs a clean
block to read in a page. Note that we only ever get a block from
the free list. Even when we flush a page or find a page in LRU scan
we put it to free list to be used.
* iteration 0:
  * get a block from free list, success:done
  * if buf_pool->try_LRU_scan is set
    * scan LRU up to srv_LRU_scan_depth to find a clean block
    * the above will put the block on free list
    * success:retry the free list
  * flush one dirty page from tail of LRU to disk
    * the above will put the block on free list
    * success: retry the free list
* iteration 1:
  * same as iteration 0 except:
    * scan whole LRU list
    * scan LRU list even if buf_pool->try_LRU_scan is not set
* iteration > 1:
  * same as iteration 1 but sleep 10ms
@param[in,out]  buf_pool        buffer pool instance
@return the free control block, in state BUF_BLOCK_READY_FOR_USE */
buf_block_t *buf_LRU_get_free_block(buf_pool_t *buf_pool)
    MY_ATTRIBUTE((warn_unused_result));

/** Determines if the unzip_LRU list should be used for evicting a victim
instead of the general LRU list.
@param[in,out]  buf_pool        buffer pool instance
@return true if should use unzip_LRU */
bool buf_LRU_evict_from_unzip_LRU(buf_pool_t *buf_pool);

/** Puts a block back to the free list.
@param[in]      block   block must not contain a file page */
void buf_LRU_block_free_non_file_page(buf_block_t *block);

/** Adds a block to the LRU list. Please make sure that the page_size is
 already set when invoking the function, so that we can get correct
 page_size from the buffer page when adding a block into LRU */
void buf_LRU_add_block(buf_page_t *bpage, /*!< in: control block */
                       bool old); /*!< in: true if should be put to the old
                                   blocks in the LRU list, else put to the
                                   start; if the LRU list is very short, added
                                   to the start regardless of this parameter */

/** Adds a block to the LRU list of decompressed zip pages.
@param[in]      block   control block
@param[in]      old     true if should be put to the end of the list,
                        else put to the start */
void buf_unzip_LRU_add_block(buf_block_t *block, bool old);

/** Moves a block to the start of the LRU list.
@param[in]      bpage   control block */
void buf_LRU_make_block_young(buf_page_t *bpage);

/** Moves a block to the end of the LRU list.
@param[in]      bpage   control block */
void buf_LRU_make_block_old(buf_page_t *bpage);

/** Updates buf_pool->LRU_old_ratio.
 @return updated old_pct */
uint buf_LRU_old_ratio_update(
    uint old_pct, /*!< in: Reserve this percentage of
                  the buffer pool for "old" blocks. */
    bool adjust); /*!< in: true=adjust the LRU list;
                   false=just assign buf_pool->LRU_old_ratio
                   during the initialization of InnoDB */
/** Update the historical stats that we are collecting for LRU eviction
 policy at the end of each interval. */
void buf_LRU_stat_update(void);

/** Remove one page from LRU list and put it to free list. The caller must hold
the LRU list and block mutexes and have page hash latched in X. The latch and
the block mutexes will be released.
@param[in,out]  bpage           block, must contain a file page and
                                be in a state where it can be freed; there
                                may or may not be a hash index to the page
@param[in]      ignore_content  true if should ignore page content, since it
                                could be not initialized */
void buf_LRU_free_one_page(buf_page_t *bpage, bool ignore_content);

/** Adjust LRU hazard pointers if needed.
@param[in] buf_pool Buffer pool instance
@param[in] bpage Control block */
void buf_LRU_adjust_hp(buf_pool_t *buf_pool, const buf_page_t *bpage);

#if defined UNIV_DEBUG || defined UNIV_BUF_DEBUG
/** Validates the LRU list. */
void buf_LRU_validate(void);

<<<<<<< HEAD
=======
/** Validates the LRU list for one buffer pool instance.
@param[in]      buf_pool        buffer pool instance */
void buf_LRU_validate_instance(buf_pool_t *buf_pool);

>>>>>>> fbdaa4de
using Space_References = std::map<struct fil_space_t *, size_t>;

/** Counts number of pages that are still in the LRU  for each space instance
encountered.
@returns map of space instances into count of pages in LRU. */
Space_References buf_LRU_count_space_references();

#endif /* UNIV_DEBUG || UNIV_BUF_DEBUG */
#if defined UNIV_DEBUG_PRINT || defined UNIV_DEBUG || defined UNIV_BUF_DEBUG
/** Prints the LRU list. */
void buf_LRU_print(void);
#endif /* UNIV_DEBUG_PRINT || UNIV_DEBUG || UNIV_BUF_DEBUG */

/** @name Heuristics for detecting index scan
@{ */
/** The denominator of buf_pool->LRU_old_ratio. */
constexpr uint32_t BUF_LRU_OLD_RATIO_DIV = 1024;
/** Maximum value of buf_pool->LRU_old_ratio.
@see buf_LRU_old_adjust_len
@see buf_pool->LRU_old_ratio_update */
constexpr uint32_t BUF_LRU_OLD_RATIO_MAX = BUF_LRU_OLD_RATIO_DIV;
/** Minimum value of buf_pool->LRU_old_ratio.
@see buf_LRU_old_adjust_len
@see buf_pool->LRU_old_ratio_update
The minimum must exceed
(BUF_LRU_OLD_TOLERANCE + 5) * BUF_LRU_OLD_RATIO_DIV / BUF_LRU_OLD_MIN_LEN. */
constexpr uint32_t BUF_LRU_OLD_RATIO_MIN = 51;

static_assert(BUF_LRU_OLD_RATIO_MIN < BUF_LRU_OLD_RATIO_MAX,
              "BUF_LRU_OLD_RATIO_MIN >= BUF_LRU_OLD_RATIO_MAX");
static_assert(BUF_LRU_OLD_RATIO_MAX <= BUF_LRU_OLD_RATIO_DIV,
              "BUF_LRU_OLD_RATIO_MAX > BUF_LRU_OLD_RATIO_DIV");

/** Move blocks to "new" LRU list only if the first access was at
least this many milliseconds ago.  Not protected by any mutex or latch. */
extern uint buf_LRU_old_threshold_ms;
/** @} */

/** @brief Statistics for selecting the LRU list for eviction.

These statistics are not 'of' LRU but 'for' LRU.  We keep count of I/O
and page_zip_decompress() operations.  Based on the statistics we decide
if we want to evict from buf_pool->unzip_LRU or buf_pool->LRU. */
struct buf_LRU_stat_t {
  ulint io;    /**< Counter of buffer pool I/O operations. */
  ulint unzip; /**< Counter of page_zip_decompress operations. */
};

/** Current operation counters.  Not protected by any mutex.
Cleared by buf_LRU_stat_update(). */
extern buf_LRU_stat_t buf_LRU_stat_cur;

/** Running sum of past values of buf_LRU_stat_cur.
Updated by buf_LRU_stat_update(). Accesses protected by memory barriers. */
extern buf_LRU_stat_t buf_LRU_stat_sum;

/** Increments the I/O counter in buf_LRU_stat_cur. */
inline void buf_LRU_stat_inc_io() { buf_LRU_stat_cur.io++; }
/** Increments the page_zip_decompress() counter in buf_LRU_stat_cur. */
inline void buf_LRU_stat_inc_unzip() { buf_LRU_stat_cur.unzip++; }

#endif /* !UNIV_HOTBACKUP */

#endif<|MERGE_RESOLUTION|>--- conflicted
+++ resolved
@@ -87,16 +87,15 @@
 @param[in]      zip     true if should remove also the compressed page of
                         an uncompressed page
 @return true if freed, false otherwise. */
-bool buf_LRU_free_page(buf_page_t *bpage, bool zip)
-    MY_ATTRIBUTE((warn_unused_result));
+[[nodiscard]] bool buf_LRU_free_page(buf_page_t *bpage, bool zip);
 
 /** Try to free a replaceable block.
 @param[in,out]  buf_pool        buffer pool instance
 @param[in]      scan_all        scan whole LRU list if ture, otherwise scan
                                 only BUF_LRU_SEARCH_SCAN_THRESHOLD blocks
 @return true if found and freed */
-bool buf_LRU_scan_and_free_block(buf_pool_t *buf_pool, bool scan_all)
-    MY_ATTRIBUTE((warn_unused_result));
+[[nodiscard]] bool buf_LRU_scan_and_free_block(buf_pool_t *buf_pool,
+                                               bool scan_all);
 
 /** Returns a free block from the buf_pool.  The block is taken off the
 free list.  If it is empty, returns NULL.
@@ -128,8 +127,7 @@
   * same as iteration 1 but sleep 10ms
 @param[in,out]  buf_pool        buffer pool instance
 @return the free control block, in state BUF_BLOCK_READY_FOR_USE */
-buf_block_t *buf_LRU_get_free_block(buf_pool_t *buf_pool)
-    MY_ATTRIBUTE((warn_unused_result));
+[[nodiscard]] buf_block_t *buf_LRU_get_free_block(buf_pool_t *buf_pool);
 
 /** Determines if the unzip_LRU list should be used for evicting a victim
 instead of the general LRU list.
@@ -195,13 +193,10 @@
 /** Validates the LRU list. */
 void buf_LRU_validate(void);
 
-<<<<<<< HEAD
-=======
 /** Validates the LRU list for one buffer pool instance.
 @param[in]      buf_pool        buffer pool instance */
 void buf_LRU_validate_instance(buf_pool_t *buf_pool);
 
->>>>>>> fbdaa4de
 using Space_References = std::map<struct fil_space_t *, size_t>;
 
 /** Counts number of pages that are still in the LRU  for each space instance
@@ -237,7 +232,7 @@
 
 /** Move blocks to "new" LRU list only if the first access was at
 least this many milliseconds ago.  Not protected by any mutex or latch. */
-extern uint buf_LRU_old_threshold_ms;
+std::chrono::milliseconds get_buf_LRU_old_threshold();
 /** @} */
 
 /** @brief Statistics for selecting the LRU list for eviction.
