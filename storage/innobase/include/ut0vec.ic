--- conflicted
+++ resolved
@@ -36,9 +36,8 @@
 
 /********************************************************************
 The default ib_vector_t heap malloc. Uses mem_heap_alloc(). */
-UNIV_INLINE
-void *ib_heap_malloc(ib_alloc_t *allocator, /* in: allocator */
-                     ulint size)            /* in: size in bytes */
+static inline void *ib_heap_malloc(ib_alloc_t *allocator, /* in: allocator */
+                                   ulint size) /* in: size in bytes */
 {
   mem_heap_t *heap = (mem_heap_t *)allocator->arg;
 
@@ -47,16 +46,10 @@
 
 /********************************************************************
 The default ib_vector_t heap free. Does nothing. */
-<<<<<<< HEAD
-UNIV_INLINE
-void ib_heap_free(ib_alloc_t *allocator UNIV_UNUSED, /* in: allocator */
-                  void *ptr UNIV_UNUSED)             /* in: size in bytes */
-=======
 static inline void ib_heap_free(ib_alloc_t *allocator
                                 [[maybe_unused]], /* in: allocator */
                                 void *ptr
                                 [[maybe_unused]]) /* in: size in bytes */
->>>>>>> fbdaa4de
 {
   /* We can't free individual elements. */
 }
@@ -66,11 +59,10 @@
 we have to copy the elements from the old ptr to the new ptr.
 We always assume new_size >= old_size, so the buffer won't overflow.
 Uses mem_heap_alloc(). */
-UNIV_INLINE
-void *ib_heap_resize(ib_alloc_t *allocator, /* in: allocator */
-                     void *old_ptr,         /* in: pointer to memory */
-                     ulint old_size,        /* in: old size in bytes */
-                     ulint new_size)        /* in: new size in bytes */
+static inline void *ib_heap_resize(ib_alloc_t *allocator, /* in: allocator */
+                                   void *old_ptr,  /* in: pointer to memory */
+                                   ulint old_size, /* in: old size in bytes */
+                                   ulint new_size) /* in: new size in bytes */
 {
   void *new_ptr;
   mem_heap_t *heap = (mem_heap_t *)allocator->arg;
@@ -84,8 +76,8 @@
 
 /********************************************************************
 Create a heap allocator that uses the passed in heap. */
-UNIV_INLINE
-ib_alloc_t *ib_heap_allocator_create(mem_heap_t *heap) /* in: heap to use */
+static inline ib_alloc_t *ib_heap_allocator_create(
+    mem_heap_t *heap) /* in: heap to use */
 {
   ib_alloc_t *heap_alloc;
 
@@ -101,8 +93,7 @@
 
 /********************************************************************
 Free a heap allocator. */
-UNIV_INLINE
-void ib_heap_allocator_free(
+static inline void ib_heap_allocator_free(
     ib_alloc_t *ib_ut_alloc) /* in: alloc instace to free */
 {
   mem_heap_free((mem_heap_t *)ib_ut_alloc->arg);
@@ -110,8 +101,7 @@
 
 /********************************************************************
 Get number of elements in vector. */
-UNIV_INLINE
-ulint ib_vector_size(
+static inline ulint ib_vector_size(
     /* out: number of elements in vector*/
     const ib_vector_t *vec) /* in: vector */
 {
@@ -119,9 +109,8 @@
 }
 
 /** Get n'th element. */
-UNIV_INLINE
-void *ib_vector_get(ib_vector_t *vec, /*!< in: vector */
-                    ulint n)          /*!< in: element index to get */
+static inline void *ib_vector_get(ib_vector_t *vec, /*!< in: vector */
+                                  ulint n) /*!< in: element index to get */
 {
   ut_a(n < vec->used);
 
@@ -131,9 +120,9 @@
 /********************************************************************
 Const version of the get n'th element.
 @return n'th element */
-UNIV_INLINE
-const void *ib_vector_get_const(const ib_vector_t *vec, /* in: vector */
-                                ulint n) /* in: element index to get */
+static inline const void *ib_vector_get_const(
+    const ib_vector_t *vec, /* in: vector */
+    ulint n)                /* in: element index to get */
 {
   ut_a(n < vec->used);
 
@@ -141,8 +130,7 @@
 }
 /** Get last element. The vector must not be empty.
  @return last element */
-UNIV_INLINE
-void *ib_vector_get_last(ib_vector_t *vec) /*!< in: vector */
+static inline void *ib_vector_get_last(ib_vector_t *vec) /*!< in: vector */
 {
   ut_a(vec->used > 0);
 
@@ -150,10 +138,9 @@
 }
 
 /** Set the n'th element. */
-UNIV_INLINE
-void ib_vector_set(ib_vector_t *vec, /*!< in/out: vector */
-                   ulint n,          /*!< in: element index to set */
-                   void *elem)       /*!< in: data element */
+static inline void ib_vector_set(ib_vector_t *vec, /*!< in/out: vector */
+                                 ulint n,    /*!< in: element index to set */
+                                 void *elem) /*!< in: data element */
 {
   void *slot;
 
@@ -165,8 +152,7 @@
 
 /********************************************************************
 Reset the vector size to 0 elements. */
-UNIV_INLINE
-void ib_vector_reset(
+static inline void ib_vector_reset(
     /* out: void */
     ib_vector_t *vec) /* in: vector */
 {
@@ -175,8 +161,7 @@
 
 /********************************************************************
 Get the last element of the vector. */
-UNIV_INLINE
-void *ib_vector_last(
+static inline void *ib_vector_last(
     /* out: void */
     ib_vector_t *vec) /* in: vector */
 {
@@ -187,8 +172,7 @@
 
 /********************************************************************
 Get the last element of the vector. */
-UNIV_INLINE
-const void *ib_vector_last_const(
+static inline const void *ib_vector_last_const(
     /* out: void */
     const ib_vector_t *vec) /* in: vector */
 {
@@ -199,8 +183,7 @@
 
 /** Remove the last element from the vector.
  @return last vector element */
-UNIV_INLINE
-void *ib_vector_pop(
+static inline void *ib_vector_pop(
     /* out: pointer to element */
     ib_vector_t *vec) /* in: vector */
 {
@@ -217,8 +200,7 @@
 /********************************************************************
 Append an element to the vector, if elem != NULL then copy the data
 from elem.*/
-UNIV_INLINE
-void *ib_vector_push(
+static inline void *ib_vector_push(
     /* out: pointer to the "new" element */
     ib_vector_t *vec, /* in: vector */
     const void *elem) /* in: element to add (can be NULL) */
@@ -246,9 +228,9 @@
 
 /** Remove an element to the vector
  @return pointer to the "removed" element */
-UNIV_INLINE
-void *ib_vector_remove(ib_vector_t *vec, /*!< in: vector */
-                       const void *elem) /*!< in: value to remove */
+static inline void *ib_vector_remove(
+    ib_vector_t *vec, /*!< in: vector */
+    const void *elem) /*!< in: value to remove */
 {
   void *current = nullptr;
   void *next;
@@ -275,8 +257,7 @@
 
 /********************************************************************
 Sort the vector elements. */
-UNIV_INLINE
-void ib_vector_sort(
+static inline void ib_vector_sort(
     /* out: void */
     ib_vector_t *vec,     /* in: vector */
     ib_compare_t compare) /* in: the comparator to use for sort */
@@ -287,8 +268,7 @@
 /********************************************************************
 Destroy the vector. Make sure the vector owns the allocator, e.g.,
 the heap in the the heap allocator. */
-UNIV_INLINE
-void ib_vector_free(ib_vector_t *vec) /* in, own: vector */
+static inline void ib_vector_free(ib_vector_t *vec) /* in, own: vector */
 {
   /* Currently we only support one type of allocator - heap,
   when the heap is freed all the elements are freed too. */
@@ -302,12 +282,7 @@
 /********************************************************************
 Test whether a vector is empty or not.
 @return true if empty */
-<<<<<<< HEAD
-UNIV_INLINE
-ibool ib_vector_is_empty(const ib_vector_t *vec) /*!< in: vector */
-=======
 static inline bool ib_vector_is_empty(const ib_vector_t *vec) /*!< in: vector */
->>>>>>> fbdaa4de
 {
   return (ib_vector_size(vec) == 0);
 }