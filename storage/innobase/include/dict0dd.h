--- conflicted
+++ resolved
@@ -372,7 +372,7 @@
 
  private:
   /** Clean-up last result */
-  void cleanup() { UT_DELETE_ARRAY(m_result); }
+  void cleanup() { ut::delete_arr(m_result); }
 
  private:
   /** The encoded or decoded stream */
@@ -645,37 +645,15 @@
 
 /** Sets appropriate discard attribute of dd::Table
 Please note that this function must not be called on partitioned tables
-
-@param[in] table non-partitioned dd::Table
-@param[in] discarded true if Table is discarded, false otherwise */
-inline void dd_set_discarded(dd::Table &table, bool discarded) {
-  ut_ad(!dd_table_is_partitioned(table));
-
-  dd::Properties &p = table.se_private_data();
-  p.set(dd_table_key_strings[DD_TABLE_DISCARD], discarded);
-}
+@param[in]  table    non-partitioned dd::Table
+@param[in]  discard  true if Table is discarded, false otherwise */
+void dd_set_discarded(dd::Table &table, bool discard);
 
 /** Sets appropriate discard attribute of dd::Partition
-
 Please note that this function can be only called on leaf_partitions.
-
-@param[in] partition leaf dd::Partition
-@param[in] discarded true if Table is discarded, false otherwise */
-inline void dd_set_discarded(dd::Partition &partition, bool discarded) {
-#ifdef UNIV_DEBUG
-  bool is_leaf = false;
-  for (const dd::Partition *part : *partition.table().leaf_partitions()) {
-    if (part == &partition) {
-      is_leaf = true;
-      break;
-    }
-  }
-  ut_ad(is_leaf);
-#endif
-
-  dd::Properties &p = partition.se_private_data();
-  p.set(dd_partition_key_strings[DD_PARTITION_DISCARD], discarded);
-}
+@param[in]  partition  leaf dd::Partition
+@param[in]  discard    true if Table is discarded, false otherwise */
+void dd_set_discarded(dd::Partition &partition, bool discard);
 
 /** Get the first index of a table or partition.
 @tparam         Table   dd::Table or dd::Partition
@@ -755,25 +733,14 @@
 /** Copy the engine-private parts of a table or partition definition
 when the change does not affect InnoDB. This mainly copies the common
 private data between dd::Table and dd::Partition
-<<<<<<< HEAD
-@tparam		Table		dd::Table or dd::Partition
-@param[in,out]	new_table	Copy of old table or partition definition
-@param[in]	old_table	Old table or partition definition */
-=======
 @tparam         Table           dd::Table or dd::Partition
 @param[in,out]  new_table       Copy of old table or partition
 definition
 @param[in]      old_table       Old table or partition definition */
->>>>>>> fbdaa4de
 template <typename Table>
 void dd_copy_private(Table &new_table, const Table &old_table);
 
 /** Copy the engine-private parts of column definitions of a table
-<<<<<<< HEAD
-@param[in,out]	new_table	Copy of old table
-@param[in]	old_table	Old table */
-void dd_copy_table_columns(dd::Table &new_table, const dd::Table &old_table);
-=======
 @param[in]      ha_alter_info   alter info
 @param[in,out]  new_table       Copy of old table
 @param[in]      old_table       Old table
@@ -781,20 +748,11 @@
 void dd_copy_table_columns(const Alter_inplace_info *ha_alter_info,
                            dd::Table &new_table, const dd::Table &old_table,
                            dict_table_t *dict_table);
->>>>>>> fbdaa4de
 
 /** Copy the metadata of a table definition, including the INSTANT
 ADD COLUMN information. This should be done when it's not an ALTER TABLE
 with rebuild. Basically, check dd::Table::se_private_data and
 dd::Column::se_private_data.
-<<<<<<< HEAD
-@param[in,out]	new_table	Copy of old table definition
-@param[in]	old_table	Old table definition */
-inline void dd_copy_table(dd::Table &new_table, const dd::Table &old_table) {
-  /* Copy columns first, to make checking in dd_copy_instant_n_cols pass */
-  dd_copy_table_columns(new_table, old_table);
-  if (dd_table_has_instant_cols(old_table)) {
-=======
 @param[in]      ha_alter_info   alter info
 @param[in,out]  new_table       Copy of old table definition
 @param[in]      old_table       Old table definition */
@@ -803,7 +761,6 @@
   /* Copy columns first, to make checking in dd_copy_instant_n_cols pass */
   dd_copy_table_columns(ha_alter_info, new_table, old_table, nullptr);
   if (dd_table_is_upgraded_instant(old_table)) {
->>>>>>> fbdaa4de
     dd_copy_instant_n_cols(new_table, old_table);
   }
 }
@@ -830,15 +787,6 @@
                                           Alter_inplace_info *ha_alter_info));
 
 /** Add column default values for new instantly added columns
-<<<<<<< HEAD
-@param[in]	old_table	MySQL table as it is before the ALTER operation
-@param[in]	altered_table	MySQL table that is being altered
-@param[in,out]	new_dd_table	New dd::Table
-@param[in]	new_table	New InnoDB table object */
-void dd_add_instant_columns(const TABLE *old_table, const TABLE *altered_table,
-                            dd::Table *new_dd_table,
-                            const dict_table_t *new_table);
-=======
 @param[in]      old_dd_table    Old dd::Table
 @param[in,out]  new_dd_table    New dd::Table
 @param[in,out]  new_table       New InnoDB table object
@@ -846,7 +794,6 @@
 void dd_add_instant_columns(const dd::Table *old_dd_table,
                             dd::Table *new_dd_table, dict_table_t *new_table,
                             const Columns &cols_to_add);
->>>>>>> fbdaa4de
 
 /** Clear the instant ADD COLUMN information of a table
 @param[in,out]  dd_table        dd::Table
@@ -934,8 +881,9 @@
 @param[in]      table   table name
 @retval false if acquired, or trylock timed out
 @retval true if failed (my_error() will have been called) */
-UNIV_INLINE MY_ATTRIBUTE((warn_unused_result)) bool dd_mdl_acquire(
-    THD *thd, MDL_ticket **mdl, const char *db, const char *table);
+[[nodiscard]] static inline bool dd_mdl_acquire(THD *thd, MDL_ticket **mdl,
+                                                const char *db,
+                                                const char *table);
 
 /** Release a metadata lock.
 @param[in,out]  thd     current thread
@@ -1242,20 +1190,15 @@
 @param[in]      table_id        table id
 @param[in]      dict_locked     true=data dictionary locked
 @return table, NULL if does not exist */
-UNIV_INLINE
-dict_table_t *dd_table_open_on_id_in_mem(table_id_t table_id, bool dict_locked);
+static inline dict_table_t *dd_table_open_on_id_in_mem(table_id_t table_id,
+                                                       bool dict_locked);
 
 /** Returns a cached table object based on table name.
 @param[in]      name            table name
 @param[in]      dict_locked     true=data dictionary locked
 @return table, NULL if does not exist */
-<<<<<<< HEAD
-UNIV_INLINE
-dict_table_t *dd_table_open_on_name_in_mem(const char *name, ibool dict_locked);
-=======
 static inline dict_table_t *dd_table_open_on_name_in_mem(const char *name,
                                                          bool dict_locked);
->>>>>>> fbdaa4de
 
 MY_COMPILER_DIAGNOSTIC_PUSH()
 MY_COMPILER_CLANG_WORKAROUND_TPARAM_DOCBUG()
@@ -1290,9 +1233,7 @@
 @retval DB_SUCCESS on success. */
 dberr_t dd_tablespace_rename(dd::Object_id dd_space_id, bool is_system_cs,
                              const char *new_space_name, const char *new_path);
-#endif /* !UNIV_HOTBACKUP */
-
-#ifndef UNIV_HOTBACKUP
+
 /** Create metadata for specified tablespace, acquiring exlcusive MDL first
 @param[in,out]  dd_client       data dictionary client
 @param[in,out]  dd_space_name   dd tablespace name
@@ -1344,16 +1285,16 @@
 /** Obtain the private handler of InnoDB session specific data.
 @param[in,out]  thd     MySQL thread handler.
 @return reference to private handler */
-MY_ATTRIBUTE((warn_unused_result))
-innodb_session_t *&thd_to_innodb_session(THD *thd);
+
+[[nodiscard]] innodb_session_t *&thd_to_innodb_session(THD *thd);
 
 /** Look up a column in a table using the system_charset_info collation.
 @param[in]      dd_table        data dictionary table
 @param[in]      name            column name
 @return the column
 @retval nullptr if not found */
-UNIV_INLINE
-const dd::Column *dd_find_column(const dd::Table *dd_table, const char *name);
+static inline const dd::Column *dd_find_column(const dd::Table *dd_table,
+                                               const char *name);
 
 /** Add a hidden column when creating a table.
 @param[in,out]  dd_table        table containing user columns and indexes
@@ -1361,31 +1302,24 @@
 @param[in]      length          length of the column, in bytes
 @param[in]      type            column type
 @return the added column, or NULL if there already was a column by that name */
-UNIV_INLINE
-dd::Column *dd_add_hidden_column(dd::Table *dd_table, const char *name,
-                                 uint length, dd::enum_column_types type);
+static inline dd::Column *dd_add_hidden_column(dd::Table *dd_table,
+                                               const char *name, uint length,
+                                               dd::enum_column_types type);
 
 /** Add a hidden index element at the end.
-<<<<<<< HEAD
-@param[in,out]	index	created index metadata
-@param[in]	column	column of the index */
-UNIV_INLINE
-void dd_add_hidden_element(dd::Index *index, const dd::Column *column);
-=======
 @param[in,out]  index   created index metadata
 @param[in]      column  column of the index */
 static inline void dd_add_hidden_element(dd::Index *index,
                                          const dd::Column *column);
->>>>>>> fbdaa4de
 
 /** Initialize a hidden unique B-tree index.
 @param[in,out]  index   created index metadata
 @param[in]      name    name of the index
 @param[in]      column  column of the index
 @return the initialized index */
-UNIV_INLINE
-dd::Index *dd_set_hidden_unique_index(dd::Index *index, const char *name,
-                                      const dd::Column *column);
+static inline dd::Index *dd_set_hidden_unique_index(dd::Index *index,
+                                                    const char *name,
+                                                    const dd::Column *column);
 
 /** Check whether there exist a column named as "FTS_DOC_ID", which is
 reserved for InnoDB FTS Doc ID
@@ -1397,21 +1331,19 @@
                                 ULINT_UNDEFINED if column is of the
                                 wrong type/name/size
 @return true if there exist a "FTS_DOC_ID" column */
-UNIV_INLINE
-bool create_table_check_doc_id_col(THD *thd, const TABLE *form,
-                                   ulint *doc_id_col);
+static inline bool create_table_check_doc_id_col(THD *thd, const TABLE *form,
+                                                 ulint *doc_id_col);
 
 /** Return a display name for the row format
 @param[in]      row_format      Row Format
 @return row format name */
-UNIV_INLINE
-const char *get_row_format_name(enum row_type row_format);
+static inline const char *get_row_format_name(enum row_type row_format);
 
 /** Get the file name of a tablespace.
 @param[in]      dd_space        Tablespace metadata
 @return file name */
-UNIV_INLINE
-const char *dd_tablespace_get_filename(const dd::Tablespace *dd_space) {
+static inline const char *dd_tablespace_get_filename(
+    const dd::Tablespace *dd_space) {
   ut_ad(dd_space->id() != dd::INVALID_OBJECT_ID);
   ut_ad(dd_space->files().size() == 1);
   return ((*dd_space->files().begin())->filename().c_str());
@@ -1472,11 +1404,6 @@
                               ulint table_name_len, dict_table_t **table,
                               MDL_ticket **mdl, mem_heap_t *heap);
 
-<<<<<<< HEAD
-/** Set state attribute in se_private_data of tablespace
-@param[in,out]	dd_space	dd::Tablespace object
-@param[in]	state		value to set for key 'state' */
-=======
 /** Set the 'state' value in dd:tablespace::se_private_data starting with
 an object id and the space name. Update the transaction when complete.
 @param[in]  thd          current thread
@@ -1490,7 +1417,6 @@
 The caller will update the transaction.
 @param[in,out]  dd_space        dd::Tablespace object
 @param[in]      state           value to set for key 'state' */
->>>>>>> fbdaa4de
 void dd_tablespace_set_state(dd::Tablespace *dd_space, dd_space_states state);
 
 /** Set Space ID and state attribute in se_private_data of mysql.tablespaces
@@ -1525,12 +1451,20 @@
 dd_space_states dd_tablespace_get_state_enum(
     const dd::Tablespace *dd_space, space_id_t space_id = SPACE_UNKNOWN);
 
-/** Get the enum for the state of the undo tablespace
+/** Get the enum for the state of a tablespace
 from either dd::Tablespace::se_private_data or undo::Tablespace
 @param[in]  p         dd::Properties for dd::Tablespace::se_private_data
 @param[in]  space_id  tablespace ID
 @return enumerated value associated with the key 'state' */
 dd_space_states dd_tablespace_get_state_enum(
+    const dd::Properties *p, space_id_t space_id = SPACE_UNKNOWN);
+
+/** Get the enum for the state of a tablespace. Try the old 'discarded'
+key value for IBD spaces or undo::Tablespace.
+@param[in]  p         dd::Properties for dd::Tablespace::se_private_data
+@param[in]  space_id  tablespace ID
+@return enumerated value associated with the key 'state' */
+dd_space_states dd_tablespace_get_state_enum_legacy(
     const dd::Properties *p, space_id_t space_id = SPACE_UNKNOWN);
 
 /** Get the discarded state from se_private_data of tablespace
@@ -1599,19 +1533,11 @@
 dictionary trx rollback, binlog recovery and DDL_LOG apply. So DD is
 consistent. Update the cached tablespace objects, if they differ from
 the dictionary.
-<<<<<<< HEAD
-@param[in,out]	thd	thread handle
-@retval	true	on error
-@retval	false	on success */
-MY_ATTRIBUTE((warn_unused_result))
-bool dd_tablespace_update_cache(THD *thd);
-=======
 @param[in,out]  thd     thread handle
 @retval true    on error
 @retval false   on success */
 
 [[nodiscard]] bool dd_tablespace_update_cache(THD *thd);
->>>>>>> fbdaa4de
 
 /* Check if the table belongs to an encrypted tablespace.
 @return true if it does. */
