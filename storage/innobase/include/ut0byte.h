--- conflicted
+++ resolved
@@ -40,75 +40,51 @@
 @param[in]      high            high-order 32 bits
 @param[in]      low             low-order 32 bits
 @return created integer */
-<<<<<<< HEAD
-UNIV_INLINE
-ib_uint64_t ut_ull_create(ulint high, ulint low);
-=======
 constexpr uint64_t ut_ull_create(uint32_t high, uint32_t low);
->>>>>>> fbdaa4de
 
 /** Rounds a 64-bit integer downward to a multiple of a power of 2.
 @param[in]      n               number to be rounded
 @param[in]      align_no        align by this number
 @return rounded value */
-<<<<<<< HEAD
-UNIV_INLINE
-ib_uint64_t ut_uint64_align_down(ib_uint64_t n, ulint align_no);
-=======
 static inline uint64_t ut_uint64_align_down(uint64_t n, ulint align_no);
->>>>>>> fbdaa4de
 
 /** Rounds uint64_t upward to a multiple of a power of 2.
 @param[in]      n               number to be rounded
 @param[in]      align_no        align by this number
 @return rounded value */
-UNIV_INLINE
-ib_uint64_t ut_uint64_align_up(ib_uint64_t n, ulint align_no);
+static inline uint64_t ut_uint64_align_up(uint64_t n, ulint align_no);
 
 /** The following function rounds up a pointer to the nearest aligned address.
 @param[in]      ptr             pointer
 @param[in]      align_no        align by this number
 @return aligned pointer */
-UNIV_INLINE
-void *ut_align(const void *ptr, ulint align_no);
+static inline void *ut_align(const void *ptr, ulint align_no);
 
 /** The following function rounds down a pointer to the nearest aligned address.
 @param[in]      ptr             pointer
 @param[in]      align_no        align by this number
 @return aligned pointer */
-UNIV_INLINE
-void *ut_align_down(const void *ptr, ulint align_no);
+static inline void *ut_align_down(const void *ptr, ulint align_no);
 
 /** The following function computes the offset of a pointer from the nearest
 aligned address.
 @param[in]      ptr             pointer
 @param[in]      align_no        align by this number
 @return distance from aligned pointer */
-UNIV_INLINE
-ulint ut_align_offset(const void *ptr, ulint align_no);
+static inline ulint ut_align_offset(const void *ptr, ulint align_no);
 
 /** Gets the nth bit of a ulint.
 @param[in]      a       ulint
 @param[in]      n       nth bit requested
 @return true if nth bit is 1; 0th bit is defined to be the least significant */
-<<<<<<< HEAD
-UNIV_INLINE
-ibool ut_bit_get_nth(ulint a, ulint n);
-=======
 static inline bool ut_bit_get_nth(ulint a, ulint n);
->>>>>>> fbdaa4de
 
 /** Sets the nth bit of a ulint.
 @param[in]      a       ulint
 @param[in]      n       nth bit requested
 @param[in]      val     value for the bit to set
 @return the ulint with the bit set as requested */
-<<<<<<< HEAD
-UNIV_INLINE
-ulint ut_bit_set_nth(ulint a, ulint n, ibool val);
-=======
 static inline ulint ut_bit_set_nth(ulint a, ulint n, bool val);
->>>>>>> fbdaa4de
 
 #include "ut0byte.ic"
 
