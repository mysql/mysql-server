/*****************************************************************************

Copyright (c) 2014, 2022, Oracle and/or its affiliates.

This program is free software; you can redistribute it and/or modify it under
the terms of the GNU General Public License, version 2.0, as published by the
Free Software Foundation.

This program is also distributed with certain software (including but not
limited to OpenSSL) that is licensed under separate terms, as designated in a
particular file or component or in included license documentation. The authors
of MySQL hereby grant you an additional permission to link the program and
your derivative works with the separately licensed software that they have
included with MySQL.

This program is distributed in the hope that it will be useful, but WITHOUT
ANY WARRANTY; without even the implied warranty of MERCHANTABILITY or FITNESS
FOR A PARTICULAR PURPOSE. See the GNU General Public License, version 2.0,
for more details.

You should have received a copy of the GNU General Public License along with
this program; if not, write to the Free Software Foundation, Inc.,
51 Franklin St, Fifth Floor, Boston, MA 02110-1301  USA

*****************************************************************************/

/** @file include/gis0rtree.h
 R-tree header file

 Created 2013/03/27 Jimmy Yang and Allen Lai
 ***********************************************************************/

#ifndef gis0rtree_h
#define gis0rtree_h

#include "univ.i"

#include "btr0cur.h"
#include "btr0types.h"
#include "data0type.h"
#include "data0types.h"
#include "dict0types.h"
#include "gis0geo.h"
#include "gis0type.h"
#include "hash0hash.h"
#include "mem0mem.h"
#include "page0page.h"
#include "que0types.h"
#include "rem0types.h"
#include "row0types.h"
#include "trx0types.h"
#include "ut0vec.h"
#include "ut0wqueue.h"

/* Define it for rtree search mode checking. */
static inline bool RTREE_SEARCH_MODE(page_cur_mode_t mode) {
  return mode >= PAGE_CUR_CONTAIN && mode <= PAGE_CUR_RTREE_GET_FATHER;
}

/* Geometry data header */
constexpr uint32_t GEO_DATA_HEADER_SIZE = 4;
/** Builds a Rtree node pointer out of a physical record and a page number.
@return own: node pointer
@param[in] index index
@param[in] mbr mbr of lower page
@param[in] rec record for which to build node pointer
@param[in] page_no page number to put in node pointer
@param[in] heap memory heap where pointer created */
dtuple_t *rtr_index_build_node_ptr(const dict_index_t *index,
                                   const rtr_mbr_t *mbr, const rec_t *rec,
                                   page_no_t page_no, mem_heap_t *heap);

/** Splits an R-tree index page to halves and inserts the tuple. It is assumed
 that mtr holds an x-latch to the index tree. NOTE: the tree x-latch is
 released within this function! NOTE that the operation of this
 function must always succeed, we cannot reverse it: therefore enough
 free disk space (2 pages) must be guaranteed to be available before
 this function is called.
 @return inserted record */
rec_t *rtr_page_split_and_insert(
    uint32_t flags,        /*!< in: undo logging and locking flags */
    btr_cur_t *cursor,     /*!< in/out: cursor at which to insert; when the
                           function returns, the cursor is positioned
                           on the predecessor of the inserted record */
    ulint **offsets,       /*!< out: offsets on inserted record */
    mem_heap_t **heap,     /*!< in/out: pointer to memory heap, or NULL */
    const dtuple_t *tuple, /*!< in: tuple to insert */
    mtr_t *mtr);           /*!< in: mtr */

/** Sets the child node mbr in a node pointer.
<<<<<<< HEAD
@param[in]	index	index
@param[in]	block	bufer block
@param[out]	mbr	MBR encapsulates the page
@param[in]	heap	heap for the memory allocation */
UNIV_INLINE
void rtr_page_cal_mbr(const dict_index_t *index, const buf_block_t *block,
                      rtr_mbr_t *mbr, mem_heap_t *heap);
=======
@param[in]      index   index
@param[in]      block   bufer block
@param[out]     mbr     MBR encapsulates the page
@param[in]      heap    heap for the memory allocation */
static inline void rtr_page_cal_mbr(const dict_index_t *index,
                                    const buf_block_t *block, rtr_mbr_t *mbr,
                                    mem_heap_t *heap);
>>>>>>> fbdaa4de

/** Find the next matching record. This function will first exhaust
the copied record listed in the rtr_info->matches vector before
moving to next page
@param[in]      tuple           Data tuple; NOTE: n_fields_cmp in tuple
                                must be set so that it cannot get compared
                                to the node ptr page number field!
@param[in]      mode            Cursor search mode
@param[in]      sel_mode        Select mode: SELECT_ORDINARY,
                                SELECT_SKIP_LOKCED, or SELECT_NO_WAIT
@param[in]      cursor          Persistent cursor; NOTE that the function
                                may release the page latch
@param[in]      cur_level       Current level
@param[in]      mtr             Mini-transaction
@return true if there is next qualified record found, otherwise(if
exhausted) false */
bool rtr_pcur_move_to_next(const dtuple_t *tuple, page_cur_mode_t mode,
                           select_mode sel_mode, btr_pcur_t *cursor,
                           ulint cur_level, mtr_t *mtr);

/** Searches the right position in rtree for a page cursor.
@param[in] block Buffer block
@param[in] index Index descriptor
@param[in] tuple Data tuple
@param[in] mode Page_cur_l, page_cur_le, page_cur_g, or page_cur_ge
@param[in,out] cursor Page cursor
@param[in,out] rtr_info Search stack */
bool rtr_cur_search_with_match(const buf_block_t *block, dict_index_t *index,
                               const dtuple_t *tuple, page_cur_mode_t mode,
                               page_cur_t *cursor, rtr_info_t *rtr_info);

/** Calculate the area increased for a new record
@return area increased */
double rtr_rec_cal_increase(
    const dtuple_t *dtuple, /*!< in: data tuple to insert, which
                            cause area increase */
    const rec_t *rec,       /*!< in: physical record which differs from
                            dtuple in some of the common fields, or which
                            has an equal number or more fields than
                            dtuple */
    const ulint *offsets,   /*!< in: array returned by rec_get_offsets() */
    double *area,           /*!< out: increased area */
    const dd::Spatial_reference_system *srs); /*!< in: SRS of R-tree */

/** Following the right link to find the proper block for insert.
@return the proper block.
@param[in] btr_cur btr cursor
@param[in] mtr mtr */
dberr_t rtr_ins_enlarge_mbr(btr_cur_t *btr_cur, mtr_t *mtr);

/**                                                                        */
void rtr_get_father_node(
    dict_index_t *index,   /*!< in: index */
    ulint level,           /*!< in: the tree level of search */
    const dtuple_t *tuple, /*!< in: data tuple; NOTE: n_fields_cmp in
                           tuple must be set so that it cannot get
                           compared to the node ptr page number field! */
    btr_cur_t *sea_cur,    /*!< in: search cursor */
    btr_cur_t *cursor,     /*!< in/out: tree cursor; the cursor page is
                           s- or x-latched */
    page_no_t page_no,     /*!< in: current page no */
    mtr_t *mtr);           /*!< in: mtr */

/** Push a nonleaf index node to the search path
<<<<<<< HEAD
@param[in,out]	path		search path
@param[in]	pageno		pageno to insert
@param[in]	seq_no		Node sequence num
@param[in]	level		index level
@param[in]	child_no	child page no
@param[in]	cursor		position cursor
@param[in]	mbr_inc		MBR needs to be enlarged */
UNIV_INLINE
void rtr_non_leaf_stack_push(rtr_node_path_t *path, page_no_t pageno,
                             node_seq_t seq_no, ulint level, page_no_t child_no,
                             btr_pcur_t *cursor, double mbr_inc);
=======
@param[in,out]  path            search path
@param[in]      pageno          pageno to insert
@param[in]      seq_no          Node sequence num
@param[in]      level           index level
@param[in]      child_no        child page no
@param[in]      cursor          position cursor
@param[in]      mbr_inc         MBR needs to be enlarged */
static inline void rtr_non_leaf_stack_push(rtr_node_path_t *path,
                                           page_no_t pageno, node_seq_t seq_no,
                                           ulint level, page_no_t child_no,
                                           btr_pcur_t *cursor, double mbr_inc);
>>>>>>> fbdaa4de

/** Push a nonleaf index node to the search path for insertion
@param[in]      index   index descriptor
@param[in,out]  path    search path
@param[in]      level   index level
@param[in]      block   block of the page
@param[in]      rec     positioned record
@param[in]      mbr_inc MBR needs to be enlarged */
void rtr_non_leaf_insert_stack_push(dict_index_t *index, rtr_node_path_t *path,
                                    ulint level, const buf_block_t *block,
                                    const rec_t *rec, double mbr_inc);

/** Allocates a new Split Sequence Number.
 @return new SSN id */
UNIV_INLINE
node_seq_t rtr_get_new_ssn_id(dict_index_t *index); /*!< in: the index struct */

/** Get the current Split Sequence Number.
 @return current SSN id */
UNIV_INLINE
node_seq_t rtr_get_current_ssn_id(
    dict_index_t *index); /*!< in/out: the index struct */

/** Create a RTree search info structure
@param[in] need_prdt Whether predicate lock is needed
@param[in] init_matches Whether to initiate the "matches" structure for
collecting matched leaf records
@param[in] cursor Tree search cursor
@param[in] index Index struct */
rtr_info_t *rtr_create_rtr_info(bool need_prdt, bool init_matches,
                                btr_cur_t *cursor, dict_index_t *index);

/** Update a btr_cur_t with rtr_info
@param[in,out] cursor Tree cursor
@param[in] rtr_info Rtr_info to set to the cursor */
void rtr_info_update_btr(btr_cur_t *cursor, rtr_info_t *rtr_info);

/** Update a btr_cur_t with rtr_info */
void rtr_init_rtr_info(
    /****************/
    rtr_info_t *rtr_info, /*!< in: rtr_info to set to the
                          cursor */
    bool need_prdt,       /*!< in: Whether predicate lock is
                          needed */
    btr_cur_t *cursor,    /*!< in: tree search cursor */
    dict_index_t *index,  /*!< in: index structure */
    bool reinit);         /*!< in: Whether this is a reinit */

/** Clean up Rtree cursor */
void rtr_clean_rtr_info(rtr_info_t *rtr_info, /*!< in: RTree search info */
                        bool free_all); /*!< in: need to free rtr_info itself */

/** Get the bounding box content from an index record
@param[in] rec Data tuple
@param[in] offsets Offsets array
@param[out] mbr Mbr */
void rtr_get_mbr_from_rec(const rec_t *rec, const ulint *offsets,
                          rtr_mbr_t *mbr);

/** Get the bounding box content from a MBR data record
@param[in] dtuple Data tuple
@param[out] mbr Mbr to fill */
void rtr_get_mbr_from_tuple(const dtuple_t *dtuple, rtr_mbr *mbr);

/* Get the rtree page father.
@param[in]      offsets         work area for the return value
@param[in]      index           rtree index
@param[in]      block           child page in the index
@param[in]      mtr             mtr
@param[in]      sea_cur         search cursor, contains information
                                about parent nodes in search
@param[in]      cursor          cursor on node pointer record,
                                its page x-latched */
void rtr_page_get_father(dict_index_t *index, buf_block_t *block, mtr_t *mtr,
                         btr_cur_t *sea_cur, btr_cur_t *cursor);

/** Returns the father block to a page. It is assumed that mtr holds
 an X or SX latch on the tree.
 @return rec_get_offsets() of the node pointer record */
ulint *rtr_page_get_father_block(
    ulint *offsets,      /*!< in: work area for the return value */
    mem_heap_t *heap,    /*!< in: memory heap to use */
    dict_index_t *index, /*!< in: b-tree index */
    buf_block_t *block,  /*!< in: child page in the index */
    mtr_t *mtr,          /*!< in: mtr */
    btr_cur_t *sea_cur,  /*!< in: search cursor, contains information
                         about parent nodes in search */
    btr_cur_t *cursor);  /*!< out: cursor on node pointer record,
                         its page x-latched */
/** Store the parent path cursor
 @return number of cursor stored */
ulint rtr_store_parent_path(
    const buf_block_t *block, /*!< in: block of the page */
    btr_cur_t *btr_cur,       /*!< in/out: persistent cursor */
    ulint latch_mode,
    /*!< in: latch_mode */
    ulint level, /*!< in: index level */
    mtr_t *mtr); /*!< in: mtr */

/** Initializes and opens a persistent cursor to an index tree. It should be
 closed with btr_pcur::close. Mainly called by row_search_index_entry()
 @param[in] index index
 @param[in] level level in the btree
 @param[in] tuple tuple on which search done
 @param[in] mode PAGE_CUR_L, ...; NOTE that if the search is made using a unique
 prefix of a record, mode should be PAGE_CUR_LE, not PAGE_CUR_GE, as the latter
 may end up on the previous page from the record!
 @param[in] latch_mode BTR_SEARCH_LEAF, ...
 @param[in] cursor memore buffer for persistent cursor
 @param[in] location location where called
 @param[in] mtr mtr */
void rtr_pcur_open_low(dict_index_t *index, ulint level, const dtuple_t *tuple,
                       page_cur_mode_t mode, ulint latch_mode,
                       btr_pcur_t *cursor, ut::Location location, mtr_t *mtr);

static inline void rtr_pcur_open(dict_index_t *i, const dtuple_t *t,
                                 page_cur_mode_t md, ulint l, btr_pcur_t *c,
                                 ut::Location loc, mtr_t *m) {
  rtr_pcur_open_low(i, 0, t, md, l, c, loc, m);
}

struct btr_cur_t;

/** Returns the R-Tree node stored in the parent search path
@param[in]      btr_cur         persistent cursor
@param[in]      level           index level of buffer page
@param[in]      is_insert       whether insert operation
@return pointer to R-Tree cursor component */
UNIV_INLINE
node_visit_t *rtr_get_parent_node(btr_cur_t *btr_cur, ulint level,
                                  ulint is_insert);

/** Returns the R-Tree cursor stored in the parent search path
@param[in]      btr_cur         persistent cursor
@param[in]      level           index level of buffer page
@param[in]      is_insert       whether insert operation
@return pointer to R-Tree cursor component */
UNIV_INLINE
btr_pcur_t *rtr_get_parent_cursor(btr_cur_t *btr_cur, ulint level,
                                  ulint is_insert);

/** Copy recs from a page to new_block of rtree.
Differs from page_copy_rec_list_end, because this function does not
touch the lock table and max trx id on page or compress the page.

IMPORTANT: The caller will have to update IBUF_BITMAP_FREE
if new_block is a compressed leaf page in a secondary index.
This has to be done either within the same mini-transaction,
or by invoking ibuf_reset_free_bits() before mtr_commit().

@param[in] new_block Index page to copy to
@param[in] block Index page of rec
@param[in] rec Record on page
@param[in] index Record descriptor
@param[in,out] heap Heap memory
@param[in] rec_move Recording records moved
@param[in] max_move Num of rec to move
@param[out] num_moved Num of rec to move
@param[in] mtr Mini-transaction */
void rtr_page_copy_rec_list_end_no_locks(buf_block_t *new_block,
                                         buf_block_t *block, rec_t *rec,
                                         dict_index_t *index, mem_heap_t *heap,
                                         rtr_rec_move_t *rec_move,
                                         ulint max_move, ulint *num_moved,
                                         mtr_t *mtr);

/** Copy recs till a specified rec from a page to new_block of rtree.
@param[in] new_block Index page to copy to
@param[in] block Index page of rec
@param[in] rec Record on page
@param[in] index Record descriptor
@param[in,out] heap Heap memory
@param[in] rec_move Recording records moved
@param[in] max_move Num of rec to move
@param[out] num_moved Num of rec to move
@param[in] mtr Mini-transaction */
void rtr_page_copy_rec_list_start_no_locks(
    buf_block_t *new_block, buf_block_t *block, rec_t *rec, dict_index_t *index,
    mem_heap_t *heap, rtr_rec_move_t *rec_move, ulint max_move,
    ulint *num_moved, mtr_t *mtr);

/** Merge 2 mbrs and update the the mbr that cursor is on.
@param[in,out] cursor Cursor
@param[in] cursor2 The other cursor
@param[in] offsets Rec offsets
@param[in] offsets2 Rec offsets
@param[in] child_page The child page.
@param[in] mtr Mini-transaction */
dberr_t rtr_merge_and_update_mbr(btr_cur_t *cursor, btr_cur_t *cursor2,
                                 ulint *offsets, ulint *offsets2,
                                 page_t *child_page, mtr_t *mtr);

/** Deletes on the upper level the node pointer to a page.
@param[in] sea_cur Search cursor, contains information about parent nodes in
search
@param[in] mtr Mini-transaction
*/
void rtr_node_ptr_delete(btr_cur_t *sea_cur, mtr_t *mtr);

/** Check two MBRs are identical or need to be merged
@param[in] cursor Cursor
@param[in] cursor2 The other cursor
@param[in] offsets Rec offsets
@param[in] offsets2 Rec offsets
@param[out] new_mbr Mbr to update */
bool rtr_merge_mbr_changed(btr_cur_t *cursor, btr_cur_t *cursor2,
                           ulint *offsets, ulint *offsets2, rtr_mbr_t *new_mbr);

/** Update the mbr field of a spatial index row.
 @return true if successful */
bool rtr_update_mbr_field(
    btr_cur_t *cursor,  /*!< in: cursor pointed to rec.*/
    ulint *offsets,     /*!< in: offsets on rec. */
    btr_cur_t *cursor2, /*!< in/out: cursor pointed to rec
                        that should be deleted.
                        this cursor is for btr_compress to
                        delete the merged page's father rec.*/
    page_t *child_page, /*!< in: child page. */
    rtr_mbr_t *new_mbr, /*!< in: the new mbr. */
    rec_t *new_rec,     /*!< in: rec to use */
    mtr_t *mtr);        /*!< in: mtr */

/** Check whether a Rtree page is child of a parent page
 @return true if there is child/parent relationship */
bool rtr_check_same_block(
    dict_index_t *index,  /*!< in: index tree */
    btr_cur_t *cur,       /*!< in/out: position at the parent entry
                          pointing to the child if successful */
    buf_block_t *parentb, /*!< in: parent page to check */
    buf_block_t *childb,  /*!< in: child Page */
    mem_heap_t *heap);    /*!< in: memory heap */

/** Sets pointer to the data and length in a field.
<<<<<<< HEAD
@param[out]	data	data
@param[in]	mbr	data */
UNIV_INLINE
void rtr_write_mbr(byte *data, const rtr_mbr_t *mbr);

/** Sets pointer to the data and length in a field.
@param[in]	data	data
@param[out]	mbr	data */
UNIV_INLINE
void rtr_read_mbr(const byte *data, rtr_mbr_t *mbr);
=======
@param[out]     data    data
@param[in]      mbr     data */
static inline void rtr_write_mbr(byte *data, const rtr_mbr_t *mbr);

/** Sets pointer to the data and length in a field.
@param[in]      data    data
@param[out]     mbr     data */
static inline void rtr_read_mbr(const byte *data, rtr_mbr_t *mbr);
>>>>>>> fbdaa4de

/** Check whether a discarding page is in anyone's search path
@param[in] index Index
@param[in,out] cursor Cursor on the page to discard: not on the root page
@param[in] block Block of page to be discarded */
void rtr_check_discard_page(dict_index_t *index, btr_cur_t *cursor,
                            buf_block_t *block);

/** Reinitialize a RTree search info
<<<<<<< HEAD
@param[in,out]	cursor		tree cursor
@param[in]	index		index struct
@param[in]	need_prdt	Whether predicate lock is needed */
UNIV_INLINE
void rtr_info_reinit_in_cursor(btr_cur_t *cursor, dict_index_t *index,
                               bool need_prdt);
=======
@param[in,out]  cursor          tree cursor
@param[in]      index           index struct
@param[in]      need_prdt       Whether predicate lock is needed */
static inline void rtr_info_reinit_in_cursor(btr_cur_t *cursor,
                                             dict_index_t *index,
                                             bool need_prdt);
>>>>>>> fbdaa4de

/** Estimates the number of rows in a given area.
@param[in]      index   index
@param[in]      tuple   range tuple containing mbr, may also be empty tuple
@param[in]      mode    search mode
@return estimated number of rows */
int64_t rtr_estimate_n_rows_in_range(dict_index_t *index, const dtuple_t *tuple,
                                     page_cur_mode_t mode);

#include "gis0rtree.ic"
#endif<|MERGE_RESOLUTION|>--- conflicted
+++ resolved
@@ -88,15 +88,6 @@
     mtr_t *mtr);           /*!< in: mtr */
 
 /** Sets the child node mbr in a node pointer.
-<<<<<<< HEAD
-@param[in]	index	index
-@param[in]	block	bufer block
-@param[out]	mbr	MBR encapsulates the page
-@param[in]	heap	heap for the memory allocation */
-UNIV_INLINE
-void rtr_page_cal_mbr(const dict_index_t *index, const buf_block_t *block,
-                      rtr_mbr_t *mbr, mem_heap_t *heap);
-=======
 @param[in]      index   index
 @param[in]      block   bufer block
 @param[out]     mbr     MBR encapsulates the page
@@ -104,7 +95,6 @@
 static inline void rtr_page_cal_mbr(const dict_index_t *index,
                                     const buf_block_t *block, rtr_mbr_t *mbr,
                                     mem_heap_t *heap);
->>>>>>> fbdaa4de
 
 /** Find the next matching record. This function will first exhaust
 the copied record listed in the rtr_info->matches vector before
@@ -169,19 +159,6 @@
     mtr_t *mtr);           /*!< in: mtr */
 
 /** Push a nonleaf index node to the search path
-<<<<<<< HEAD
-@param[in,out]	path		search path
-@param[in]	pageno		pageno to insert
-@param[in]	seq_no		Node sequence num
-@param[in]	level		index level
-@param[in]	child_no	child page no
-@param[in]	cursor		position cursor
-@param[in]	mbr_inc		MBR needs to be enlarged */
-UNIV_INLINE
-void rtr_non_leaf_stack_push(rtr_node_path_t *path, page_no_t pageno,
-                             node_seq_t seq_no, ulint level, page_no_t child_no,
-                             btr_pcur_t *cursor, double mbr_inc);
-=======
 @param[in,out]  path            search path
 @param[in]      pageno          pageno to insert
 @param[in]      seq_no          Node sequence num
@@ -193,7 +170,6 @@
                                            page_no_t pageno, node_seq_t seq_no,
                                            ulint level, page_no_t child_no,
                                            btr_pcur_t *cursor, double mbr_inc);
->>>>>>> fbdaa4de
 
 /** Push a nonleaf index node to the search path for insertion
 @param[in]      index   index descriptor
@@ -208,13 +184,12 @@
 
 /** Allocates a new Split Sequence Number.
  @return new SSN id */
-UNIV_INLINE
-node_seq_t rtr_get_new_ssn_id(dict_index_t *index); /*!< in: the index struct */
+static inline node_seq_t rtr_get_new_ssn_id(
+    dict_index_t *index); /*!< in: the index struct */
 
 /** Get the current Split Sequence Number.
  @return current SSN id */
-UNIV_INLINE
-node_seq_t rtr_get_current_ssn_id(
+static inline node_seq_t rtr_get_current_ssn_id(
     dict_index_t *index); /*!< in/out: the index struct */
 
 /** Create a RTree search info structure
@@ -322,18 +297,16 @@
 @param[in]      level           index level of buffer page
 @param[in]      is_insert       whether insert operation
 @return pointer to R-Tree cursor component */
-UNIV_INLINE
-node_visit_t *rtr_get_parent_node(btr_cur_t *btr_cur, ulint level,
-                                  ulint is_insert);
+static inline node_visit_t *rtr_get_parent_node(btr_cur_t *btr_cur, ulint level,
+                                                ulint is_insert);
 
 /** Returns the R-Tree cursor stored in the parent search path
 @param[in]      btr_cur         persistent cursor
 @param[in]      level           index level of buffer page
 @param[in]      is_insert       whether insert operation
 @return pointer to R-Tree cursor component */
-UNIV_INLINE
-btr_pcur_t *rtr_get_parent_cursor(btr_cur_t *btr_cur, ulint level,
-                                  ulint is_insert);
+static inline btr_pcur_t *rtr_get_parent_cursor(btr_cur_t *btr_cur, ulint level,
+                                                ulint is_insert);
 
 /** Copy recs from a page to new_block of rtree.
 Differs from page_copy_rec_list_end, because this function does not
@@ -427,18 +400,6 @@
     mem_heap_t *heap);    /*!< in: memory heap */
 
 /** Sets pointer to the data and length in a field.
-<<<<<<< HEAD
-@param[out]	data	data
-@param[in]	mbr	data */
-UNIV_INLINE
-void rtr_write_mbr(byte *data, const rtr_mbr_t *mbr);
-
-/** Sets pointer to the data and length in a field.
-@param[in]	data	data
-@param[out]	mbr	data */
-UNIV_INLINE
-void rtr_read_mbr(const byte *data, rtr_mbr_t *mbr);
-=======
 @param[out]     data    data
 @param[in]      mbr     data */
 static inline void rtr_write_mbr(byte *data, const rtr_mbr_t *mbr);
@@ -447,7 +408,6 @@
 @param[in]      data    data
 @param[out]     mbr     data */
 static inline void rtr_read_mbr(const byte *data, rtr_mbr_t *mbr);
->>>>>>> fbdaa4de
 
 /** Check whether a discarding page is in anyone's search path
 @param[in] index Index
@@ -457,21 +417,12 @@
                             buf_block_t *block);
 
 /** Reinitialize a RTree search info
-<<<<<<< HEAD
-@param[in,out]	cursor		tree cursor
-@param[in]	index		index struct
-@param[in]	need_prdt	Whether predicate lock is needed */
-UNIV_INLINE
-void rtr_info_reinit_in_cursor(btr_cur_t *cursor, dict_index_t *index,
-                               bool need_prdt);
-=======
 @param[in,out]  cursor          tree cursor
 @param[in]      index           index struct
 @param[in]      need_prdt       Whether predicate lock is needed */
 static inline void rtr_info_reinit_in_cursor(btr_cur_t *cursor,
                                              dict_index_t *index,
                                              bool need_prdt);
->>>>>>> fbdaa4de
 
 /** Estimates the number of rows in a given area.
 @param[in]      index   index
