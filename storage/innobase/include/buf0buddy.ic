--- conflicted
+++ resolved
@@ -30,11 +30,6 @@
  Created December 2006 by Marko Makela
  *******************************************************/
 
-#ifdef UNIV_MATERIALIZE
-#undef UNIV_INLINE
-#define UNIV_INLINE
-#endif
-
 #include "buf0buddy.h"
 #include "buf0buf.h"
 
@@ -57,8 +52,7 @@
 
 /** Get the index of buf_pool->zip_free[] for a given block size.
  @return index of buf_pool->zip_free[], or BUF_BUDDY_SIZES */
-UNIV_INLINE
-ulint buf_buddy_get_slot(ulint size) /*!< in: block size */
+static inline ulint buf_buddy_get_slot(ulint size) /*!< in: block size */
 {
   ulint i;
   ulint s;
@@ -80,8 +74,7 @@
 @param[in]      size            compressed page size, between
                                 UNIV_ZIP_SIZE_MIN and UNIV_PAGE_SIZE
 @return allocated block, never NULL */
-UNIV_INLINE
-byte *buf_buddy_alloc(buf_pool_t *buf_pool, ulint size) {
+static inline byte *buf_buddy_alloc(buf_pool_t *buf_pool, ulint size) {
   ut_ad(ut_is_2pow(size));
   ut_ad(size >= UNIV_ZIP_SIZE_MIN);
   ut_ad(size <= UNIV_PAGE_SIZE);
@@ -94,22 +87,11 @@
 @param[in,out]  buf_pool        buffer pool in which the block resides
 @param[in]      buf             block to be freed, must not be pointed to
                                 by the buffer pool
-<<<<<<< HEAD
-@param[in]	size		block size, up to UNIV_PAGE_SIZE */
-UNIV_INLINE
-void buf_buddy_free(buf_pool_t *buf_pool, void *buf, ulint size) {
-=======
 @param[in]      size            block size, up to UNIV_PAGE_SIZE */
 static inline void buf_buddy_free(buf_pool_t *buf_pool, void *buf, ulint size) {
->>>>>>> fbdaa4de
   ut_ad(ut_is_2pow(size));
   ut_ad(size >= UNIV_ZIP_SIZE_MIN);
   ut_ad(size <= UNIV_PAGE_SIZE);
 
   buf_buddy_free_low(buf_pool, buf, buf_buddy_get_slot(size), false);
-}
-
-#ifdef UNIV_MATERIALIZE
-#undef UNIV_INLINE
-#define UNIV_INLINE UNIV_INLINE_ORIGINAL
-#endif+}