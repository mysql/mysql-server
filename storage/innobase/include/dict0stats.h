/*****************************************************************************

Copyright (c) 2009, 2022, Oracle and/or its affiliates.

This program is free software; you can redistribute it and/or modify it under
the terms of the GNU General Public License, version 2.0, as published by the
Free Software Foundation.

This program is also distributed with certain software (including but not
limited to OpenSSL) that is licensed under separate terms, as designated in a
particular file or component or in included license documentation. The authors
of MySQL hereby grant you an additional permission to link the program and
your derivative works with the separately licensed software that they have
included with MySQL.

This program is distributed in the hope that it will be useful, but WITHOUT
ANY WARRANTY; without even the implied warranty of MERCHANTABILITY or FITNESS
FOR A PARTICULAR PURPOSE. See the GNU General Public License, version 2.0,
for more details.

You should have received a copy of the GNU General Public License along with
this program; if not, write to the Free Software Foundation, Inc.,
51 Franklin St, Fifth Floor, Boston, MA 02110-1301  USA

*****************************************************************************/

/** @file include/dict0stats.h
 Code used for calculating and manipulating table statistics.

 Created Jan 06, 2010 Vasil Dimov
 *******************************************************/

#ifndef dict0stats_h
#define dict0stats_h

#include "univ.i"

#include "dict0types.h"
#include "mem0mem.h"
#include "trx0types.h"

enum dict_stats_upd_option_t {
  DICT_STATS_RECALC_PERSISTENT, /* (re) calculate the
                           statistics using a precise and slow
                           algo and save them to the persistent
                           storage, if the persistent storage is
                           not present then emit a warning and
                           fall back to transient stats */
  DICT_STATS_RECALC_TRANSIENT,  /* (re) calculate the statistics
                            using an imprecise quick algo
                            without saving the results
                            persistently */
  DICT_STATS_EMPTY_TABLE,       /* Write all zeros (or 1 where it makes sense)
                                into a table and its indexes' statistics
                                members. The resulting stats correspond to an
                                empty table. If the table is using persistent
                                statistics, then they are saved on disk. */
  DICT_STATS_FETCH_ONLY_IF_NOT_IN_MEMORY /* fetch the stats
                          from the persistent storage if the in-memory
                          structures have not been initialized yet,
                          otherwise do nothing */
};

/** Set the persistent statistics flag for a given table. This is set only in
the in-memory table object and is not saved on disk. It will be read from the
.frm file upon first open from MySQL after a server restart.
<<<<<<< HEAD
@param[in,out]	table	table
@param[in]	ps_on	persistent stats explicitly enabled
@param[in]	ps_off	persistent stats explicitly disabled */
UNIV_INLINE
void dict_stats_set_persistent(dict_table_t *table, ibool ps_on, ibool ps_off);

/** Check whether persistent statistics is enabled for a given table.
 @return true if enabled, false otherwise */
UNIV_INLINE
ibool dict_stats_is_persistent_enabled(
    const dict_table_t *table) /*!< in: table */
    MY_ATTRIBUTE((warn_unused_result));
=======
@param[in,out]  table   table
@param[in]      ps_on   persistent stats explicitly enabled
@param[in]      ps_off  persistent stats explicitly disabled */
static inline void dict_stats_set_persistent(dict_table_t *table, bool ps_on,
                                             bool ps_off);

/** Check whether persistent statistics is enabled for a given table.
 @return true if enabled, false otherwise */
[[nodiscard]] static inline bool dict_stats_is_persistent_enabled(
    const dict_table_t *table); /*!< in: table */
>>>>>>> fbdaa4de

/** Set the auto recalc flag for a given table (only honored for a persistent
stats enabled table). The flag is set only in the in-memory table object and is
not saved in InnoDB files. It will be read from the .frm file upon first open
from MySQL after a server restart.
<<<<<<< HEAD
@param[in,out]	table		table
@param[in]	auto_recalc_on	explicitly enabled
@param[in]	auto_recalc_off	explicitly disabled */
UNIV_INLINE
void dict_stats_auto_recalc_set(dict_table_t *table, ibool auto_recalc_on,
                                ibool auto_recalc_off);

/** Check whether auto recalc is enabled for a given table.
 @return true if enabled, false otherwise */
UNIV_INLINE
ibool dict_stats_auto_recalc_is_enabled(
=======
@param[in,out]  table           table
@param[in]      auto_recalc_on  explicitly enabled
@param[in]      auto_recalc_off explicitly disabled */
static inline void dict_stats_auto_recalc_set(dict_table_t *table,
                                              bool auto_recalc_on,
                                              bool auto_recalc_off);

/** Check whether auto recalc is enabled for a given table.
 @return true if enabled, false otherwise */
static inline bool dict_stats_auto_recalc_is_enabled(
>>>>>>> fbdaa4de
    const dict_table_t *table); /*!< in: table */

/** Initialize table's stats for the first time when opening a table. */
UNIV_INLINE
void dict_stats_init(dict_table_t *table); /*!< in/out: table */

/** Deinitialize table's stats after the last close of the table. This is
 used to detect "FLUSH TABLE" and refresh the stats upon next open. */
UNIV_INLINE
void dict_stats_deinit(dict_table_t *table); /*!< in/out: table */

/** Calculates new estimates for table and index statistics. The statistics
 are used in query optimization.
 @return DB_* error code or DB_SUCCESS */
dberr_t dict_stats_update(dict_table_t *table, /*!< in/out: table */
                          dict_stats_upd_option_t stats_upd_option);
/*!< in: whether to (re) calc
the stats or to fetch them from
the persistent storage */

/** Removes the information for a particular index's stats from the persistent
 storage if it exists and if there is data stored for this index.
 This function creates its own trx and commits it.
 @return DB_SUCCESS or error code */
dberr_t dict_stats_drop_index(
    const char *tname, /*!< in: table name */
    const char *iname, /*!< in: index name */
    char *errstr,      /*!< out: error message if != DB_SUCCESS
                       is returned */
    ulint errstr_sz);  /*!< in: size of the errstr buffer */

/** Removes the statistics for a table and all of its indexes from the
 persistent storage if it exists and if there is data stored for the table.
 This function creates its own transaction and commits it.
 @return DB_SUCCESS or error code */
dberr_t dict_stats_drop_table(
    const char *table_name, /*!< in: table name */
    char *errstr,           /*!< out: error message
                            if != DB_SUCCESS is returned */
    ulint errstr_sz);       /*!< in: size of errstr buffer */

/** Fetches or calculates new estimates for index statistics. */
void dict_stats_update_for_index(dict_index_t *index); /*!< in/out: index */

/** Renames a table in InnoDB persistent stats storage.
 This function creates its own transaction and commits it.
 @return DB_SUCCESS or error code */
dberr_t dict_stats_rename_table(const char *old_name, /*!< in: old table name */
                                const char *new_name, /*!< in: new table name */
                                char *errstr,      /*!< out: error string if !=
                                                   DB_SUCCESS      is returned */
                                size_t errstr_sz); /*!< in: errstr size */

/** Renames an index in InnoDB persistent stats storage.
 This function creates its own transaction and commits it.
 @return DB_SUCCESS or error code. DB_STATS_DO_NOT_EXIST will be returned
 if the persistent stats do not exist. */
dberr_t dict_stats_rename_index(
    const dict_table_t *table,  /*!< in: table whose index
                                is renamed */
    const char *old_index_name, /*!< in: old index name */
    const char *new_index_name) /*!< in: new index name */
    MY_ATTRIBUTE((warn_unused_result));

/** Evict the stats tables if they loaded in tablespace cache and also
close the stats .ibd files. We have to close stats tables because
8.0 stats tables will use the same name. We load the stats from 5.7
with a suffix "_backup57" and migrate the statistics. */
void dict_stats_evict_tablespaces();

/** Represent the record of innodb_table_stats table. */
class TableStatsRecord {
 public:
  /** Constructor. */
  TableStatsRecord();

  /** Destructor. */
  ~TableStatsRecord();

  /** Set the data for the innodb_table_stats record.
  @param[in]    data            data to be set in the record
  @param[in]    col_offset      column offset
  @param[in]    len             length of the data. */
  void set_data(const byte *data, ulint col_offset, ulint len);

  /** Get the table name from innodb_table_stats record.
  @retval table name of the table_stats record. */
  char *get_tbl_name() const;

  /** Set the table name for the innodb_table_stats record.
  @param[in]    data    data to be set in the record
  @param[in]    len     length of the data. */
  void set_tbl_name(const byte *data, ulint len);

  /** Get the db name from the innodb_table_stats record.
  @retval db name of the table stats record. */
  char *get_db_name() const;

  /** Set the db name for the innodb_table_stats record.
  @param[in]    data    data to be set
  @param[in]    len     length of the data. */
  void set_db_name(const byte *data, ulint len);

  /** Get the n_rows from the innodb_table_stats record.
  @retval n_rows from the record. */
  uint64_t get_n_rows() const;

  /** Set the n_rows for the innodb_table_stats record.
  @param[in]    no_of_rows      number of rows. */
  void set_n_rows(uint64_t no_of_rows);

  /** Get the clustered index size from
  innodb_table_stats record.
  @retval size of the clustered index. */
  ulint get_clustered_index_size() const;

  /** Set the clustered index size for the
  innodb_table_stats record.
  @param[in]    clust_size      clustered index size. */
  void set_clustered_index_size(ulint clust_size);

  /** Get the sum of other index size.
  @retval sum of secondary index size. */
  ulint get_sum_of_other_index_size() const;

  /** Set the sum of sec index size.
  @param[in]    sum_of_other_index_size sum of secondary index size. */
  void set_sum_of_other_index_size(ulint sum_of_other_index_size);

  /** Column number of innodb_table_stats.database_name. */
  static constexpr unsigned DB_NAME_COL_NO = 0;
  /** Column number of innodb_table_stats.table_name. */
  static constexpr unsigned TABLE_NAME_COL_NO = 1;
  /** Column number of innodb_table_stats.n_rows. */
  static constexpr unsigned N_ROWS_COL_NO = 3;
  /** Column number of innodb_table_stats.clustered_index_size. */
  static constexpr unsigned CLUST_INDEX_SIZE_COL_NO = 4;
  /** Column number of innodb_table_stats.sum_of_other_index_sizes. */
  static constexpr unsigned SUM_OF_OTHER_INDEX_SIZE_COL_NO = 5;

 private:
  /** Database name. */
  char *m_db_name;
  /** Table name. */
  char *m_tbl_name;
  /** Number of rows. */
  uint64_t m_n_rows;
  /** Clustered index size. */
  ulint m_clustered_index_size;
  /** Sum of other index size. */
  ulint m_sum_of_other_index_sizes;
  /** Heap to store db_name, tbl_name for the record. */
  mem_heap_t *m_heap;
};

#include "dict0stats.ic"

#ifdef UNIV_ENABLE_UNIT_TEST_DICT_STATS
void test_dict_stats_all();
#endif /* UNIV_ENABLE_UNIT_TEST_DICT_STATS */

#endif /* dict0stats_h */<|MERGE_RESOLUTION|>--- conflicted
+++ resolved
@@ -64,20 +64,6 @@
 /** Set the persistent statistics flag for a given table. This is set only in
 the in-memory table object and is not saved on disk. It will be read from the
 .frm file upon first open from MySQL after a server restart.
-<<<<<<< HEAD
-@param[in,out]	table	table
-@param[in]	ps_on	persistent stats explicitly enabled
-@param[in]	ps_off	persistent stats explicitly disabled */
-UNIV_INLINE
-void dict_stats_set_persistent(dict_table_t *table, ibool ps_on, ibool ps_off);
-
-/** Check whether persistent statistics is enabled for a given table.
- @return true if enabled, false otherwise */
-UNIV_INLINE
-ibool dict_stats_is_persistent_enabled(
-    const dict_table_t *table) /*!< in: table */
-    MY_ATTRIBUTE((warn_unused_result));
-=======
 @param[in,out]  table   table
 @param[in]      ps_on   persistent stats explicitly enabled
 @param[in]      ps_off  persistent stats explicitly disabled */
@@ -88,25 +74,11 @@
  @return true if enabled, false otherwise */
 [[nodiscard]] static inline bool dict_stats_is_persistent_enabled(
     const dict_table_t *table); /*!< in: table */
->>>>>>> fbdaa4de
 
 /** Set the auto recalc flag for a given table (only honored for a persistent
 stats enabled table). The flag is set only in the in-memory table object and is
 not saved in InnoDB files. It will be read from the .frm file upon first open
 from MySQL after a server restart.
-<<<<<<< HEAD
-@param[in,out]	table		table
-@param[in]	auto_recalc_on	explicitly enabled
-@param[in]	auto_recalc_off	explicitly disabled */
-UNIV_INLINE
-void dict_stats_auto_recalc_set(dict_table_t *table, ibool auto_recalc_on,
-                                ibool auto_recalc_off);
-
-/** Check whether auto recalc is enabled for a given table.
- @return true if enabled, false otherwise */
-UNIV_INLINE
-ibool dict_stats_auto_recalc_is_enabled(
-=======
 @param[in,out]  table           table
 @param[in]      auto_recalc_on  explicitly enabled
 @param[in]      auto_recalc_off explicitly disabled */
@@ -117,17 +89,14 @@
 /** Check whether auto recalc is enabled for a given table.
  @return true if enabled, false otherwise */
 static inline bool dict_stats_auto_recalc_is_enabled(
->>>>>>> fbdaa4de
     const dict_table_t *table); /*!< in: table */
 
 /** Initialize table's stats for the first time when opening a table. */
-UNIV_INLINE
-void dict_stats_init(dict_table_t *table); /*!< in/out: table */
+static inline void dict_stats_init(dict_table_t *table); /*!< in/out: table */
 
 /** Deinitialize table's stats after the last close of the table. This is
  used to detect "FLUSH TABLE" and refresh the stats upon next open. */
-UNIV_INLINE
-void dict_stats_deinit(dict_table_t *table); /*!< in/out: table */
+static inline void dict_stats_deinit(dict_table_t *table); /*!< in/out: table */
 
 /** Calculates new estimates for table and index statistics. The statistics
  are used in query optimization.
@@ -175,12 +144,11 @@
  This function creates its own transaction and commits it.
  @return DB_SUCCESS or error code. DB_STATS_DO_NOT_EXIST will be returned
  if the persistent stats do not exist. */
-dberr_t dict_stats_rename_index(
-    const dict_table_t *table,  /*!< in: table whose index
-                                is renamed */
-    const char *old_index_name, /*!< in: old index name */
-    const char *new_index_name) /*!< in: new index name */
-    MY_ATTRIBUTE((warn_unused_result));
+[[nodiscard]] dberr_t dict_stats_rename_index(
+    const dict_table_t *table,   /*!< in: table whose index
+                                 is renamed */
+    const char *old_index_name,  /*!< in: old index name */
+    const char *new_index_name); /*!< in: new index name */
 
 /** Evict the stats tables if they loaded in tablespace cache and also
 close the stats .ibd files. We have to close stats tables because
