--- conflicted
+++ resolved
@@ -37,8 +37,7 @@
 /** Set the persistent statistics flag for a given table. This is set only
  in the in-memory table object and is not saved on disk. It will be read
  from the .frm file upon first open from MySQL after a server restart. */
-UNIV_INLINE
-void dict_stats_set_persistent(
+static inline void dict_stats_set_persistent(
     dict_table_t *table, /*!< in/out: table */
     bool ps_on,          /*!< in: persistent stats explicitly enabled */
     bool ps_off)         /*!< in: persistent stats explicitly disabled */
@@ -66,12 +65,7 @@
 
 /** Check whether persistent statistics is enabled for a given table.
  @return true if enabled, false otherwise */
-<<<<<<< HEAD
-UNIV_INLINE
-ibool dict_stats_is_persistent_enabled(
-=======
 static inline bool dict_stats_is_persistent_enabled(
->>>>>>> fbdaa4de
     const dict_table_t *table) /*!< in: table */
 {
   /* Because of the nature of this check (non-locking) it is possible
@@ -106,18 +100,10 @@
  stats enabled table). The flag is set only in the in-memory table object
  and is not saved in InnoDB files. It will be read from the .frm file upon
  first open from MySQL after a server restart. */
-<<<<<<< HEAD
-UNIV_INLINE
-void dict_stats_auto_recalc_set(
-    dict_table_t *table,   /*!< in/out: table */
-    ibool auto_recalc_on,  /*!< in: explicitly enabled */
-    ibool auto_recalc_off) /*!< in: explicitly disabled */
-=======
 static inline void dict_stats_auto_recalc_set(
     dict_table_t *table,  /*!< in/out: table */
     bool auto_recalc_on,  /*!< in: explicitly enabled */
     bool auto_recalc_off) /*!< in: explicitly disabled */
->>>>>>> fbdaa4de
 {
   ut_ad(!auto_recalc_on || !auto_recalc_off);
 
@@ -137,12 +123,7 @@
 
 /** Check whether auto recalc is enabled for a given table.
  @return true if enabled, false otherwise */
-<<<<<<< HEAD
-UNIV_INLINE
-ibool dict_stats_auto_recalc_is_enabled(
-=======
 static inline bool dict_stats_auto_recalc_is_enabled(
->>>>>>> fbdaa4de
     const dict_table_t *table) /*!< in: table */
 {
   /* we rely on this read to be atomic */
@@ -159,10 +140,9 @@
 }
 
 /** Initialize table's stats for the first time when opening a table. */
-UNIV_INLINE
-void dict_stats_init(dict_table_t *table) /*!< in/out: table */
-{
-  ut_ad(!mutex_own(&dict_sys->mutex));
+static inline void dict_stats_init(dict_table_t *table) /*!< in/out: table */
+{
+  ut_ad(!dict_sys_mutex_own());
 
   if (table->stat_initialized) {
     return;
@@ -181,8 +161,7 @@
 
 /** Deinitialize table's stats after the last close of the table. This is
  used to detect "FLUSH TABLE" and refresh the stats upon next open. */
-UNIV_INLINE
-void dict_stats_deinit(dict_table_t *table) /*!< in/out: table */
+static inline void dict_stats_deinit(dict_table_t *table) /*!< in/out: table */
 {
   /* Don't assert the table->n_ref_count is 0 here, since there could
   be some background threads opening the table concurrently. This is
