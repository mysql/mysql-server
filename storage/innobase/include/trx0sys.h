--- conflicted
+++ resolved
@@ -43,15 +43,17 @@
 #include "mtr0mtr.h"
 #include "page0types.h"
 #include "ut0byte.h"
+#include "ut0class_life_cycle.h"
+#include "ut0guarded.h"
 #include "ut0lst.h"
 #include "ut0mutex.h"
 #endif /* !UNIV_HOTBACKUP */
 #include <atomic>
+#include <unordered_map>
 #include <vector>
 #include "trx0trx.h"
 
 #ifndef UNIV_HOTBACKUP
-typedef UT_LIST_BASE_NODE_T(trx_t) trx_ut_list_t;
 
 // Forward declaration
 class MVCC;
@@ -63,8 +65,7 @@
 /** Checks if a page address is the trx sys header page.
 @param[in]      page_id page id
 @return true if trx sys header page */
-UNIV_INLINE
-bool trx_sys_hdr_page(const page_id_t &page_id);
+static inline bool trx_sys_hdr_page(const page_id_t &page_id);
 
 /** Creates and initializes the central memory structures for the transaction
  system. This is called when the database is started.
@@ -87,8 +88,7 @@
 
 /** Gets a pointer to the transaction system file copy and x-locks its page.
  @return pointer to system file copy, page x-locked */
-UNIV_INLINE
-trx_sysf_t *trx_sysf_get(mtr_t *mtr); /*!< in: mtr */
+static inline trx_sysf_t *trx_sysf_get(mtr_t *mtr); /*!< in: mtr */
 
 /** Gets the space of the nth rollback segment slot in the trx system
 file copy.
@@ -96,8 +96,8 @@
 @param[in]      i               slot index == rseg id
 @param[in]      mtr             mtr
 @return space id */
-UNIV_INLINE
-space_id_t trx_sysf_rseg_get_space(trx_sysf_t *sys_header, ulint i, mtr_t *mtr);
+static inline space_id_t trx_sysf_rseg_get_space(trx_sysf_t *sys_header,
+                                                 ulint i, mtr_t *mtr);
 
 /** Gets the page number of the nth rollback segment slot in the trx system
 file copy.
@@ -105,28 +105,17 @@
 @param[in]      i               slot index == rseg id
 @param[in]      mtr             mtr
 @return page number, FIL_NULL if slot unused */
-UNIV_INLINE
-page_no_t trx_sysf_rseg_get_page_no(trx_sysf_t *sys_header, ulint i,
-                                    mtr_t *mtr);
+static inline page_no_t trx_sysf_rseg_get_page_no(trx_sysf_t *sys_header,
+                                                  ulint i, mtr_t *mtr);
 
 /** Sets the space id of the nth rollback segment slot in the trx system
 file copy.
-<<<<<<< HEAD
-@param[in]	sys_header	trx sys file copy
-@param[in]	i		slot index == rseg id
-@param[in]	space		space id
-@param[in]	mtr		mtr */
-UNIV_INLINE
-void trx_sysf_rseg_set_space(trx_sysf_t *sys_header, ulint i, space_id_t space,
-                             mtr_t *mtr);
-=======
 @param[in]      sys_header      trx sys file copy
 @param[in]      i               slot index == rseg id
 @param[in]      space           space id
 @param[in]      mtr             mtr */
 static inline void trx_sysf_rseg_set_space(trx_sysf_t *sys_header, ulint i,
                                            space_id_t space, mtr_t *mtr);
->>>>>>> fbdaa4de
 
 /** Set the page number of the nth rollback segment slot in the trx system
 file copy.
@@ -134,22 +123,6 @@
 @param[in]      i               slot index == rseg id
 @param[in]      page_no         page number, FIL_NULL if the slot is reset to
                                 unused
-<<<<<<< HEAD
-@param[in]	mtr		mtr */
-UNIV_INLINE
-void trx_sysf_rseg_set_page_no(trx_sysf_t *sys_header, ulint i,
-                               page_no_t page_no, mtr_t *mtr);
-
-/** Allocates a new transaction id.
- @return new, allocated trx id */
-UNIV_INLINE
-trx_id_t trx_sys_get_new_trx_id();
-/** Determines the maximum transaction id.
- @return maximum currently allocated trx id; will be stale after the
- next call to trx_sys_get_new_trx_id() */
-UNIV_INLINE
-trx_id_t trx_sys_get_max_trx_id(void);
-=======
 @param[in]      mtr             mtr */
 static inline void trx_sysf_rseg_set_page_no(trx_sysf_t *sys_header, ulint i,
                                              page_no_t page_no, mtr_t *mtr);
@@ -168,7 +141,6 @@
 or trx_sys_allocate_trx_id_trx_no() was called.
 @return the next trx->id or trx->no that will be allocated */
 inline trx_id_t trx_sys_get_next_trx_id_or_no();
->>>>>>> fbdaa4de
 
 #ifdef UNIV_DEBUG
 /* Flag to control TRX_RSEG_N_SLOTS behavior debugging. */
@@ -178,67 +150,22 @@
 
 /** Writes a trx id to an index page. In case that the id size changes in some
 future version, this function should be used instead of mach_write_...
-<<<<<<< HEAD
-@param[in]	ptr	pointer to memory where written
-@param[in]	id	id */
-UNIV_INLINE
-void trx_write_trx_id(byte *ptr, trx_id_t id);
-=======
 @param[in]      ptr     pointer to memory where written
 @param[in]      id      id */
 static inline void trx_write_trx_id(byte *ptr, trx_id_t id);
->>>>>>> fbdaa4de
 
 #ifndef UNIV_HOTBACKUP
 /** Reads a trx id from an index page. In case that the id size changes in
  some future version, this function should be used instead of
  mach_read_...
  @return id */
-UNIV_INLINE
-trx_id_t trx_read_trx_id(
+static inline trx_id_t trx_read_trx_id(
     const byte *ptr); /*!< in: pointer to memory from where to read */
 
-<<<<<<< HEAD
-/** Looks for the trx handle with the given id in rw trxs list.
- The caller must be holding trx_sys->mutex.
- @param[in]   trx_id   trx id to search for
- @return the trx handle or NULL if not found */
-UNIV_INLINE
-trx_t *trx_get_rw_trx_by_id(trx_id_t trx_id);
-
-/** Returns the minimum trx id in rw trx list. This is the smallest id for which
- the trx can possibly be active. (But, you must look at the trx->state to
- find out if the minimum trx id transaction itself is active, or already
- committed.)
- @return the minimum trx id, or trx_sys->max_trx_id if the trx list is empty */
-UNIV_INLINE
-trx_id_t trx_rw_min_trx_id(void);
-
-/** Checks if a rw transaction with the given id is active.
-@param[in]	trx_id		trx id of the transaction
-@param[in]	corrupt		NULL or pointer to a flag that will be set if
-                                corrupt
-@return transaction instance if active, or NULL */
-UNIV_INLINE
-trx_t *trx_rw_is_active_low(trx_id_t trx_id, ibool *corrupt);
-
-=======
->>>>>>> fbdaa4de
 /** Checks if a rw transaction with the given id is active.
 Please note, that positive result means only that the trx was active
 at some moment during the call, but it might have already become
 TRX_STATE_COMMITTED_IN_MEMORY before the call returns to the caller, as this
-<<<<<<< HEAD
-transition is protected by trx->mutex and trx_sys->mutex, but it is impossible
-for the caller to hold any of these mutexes when calling this function as the
-function itself internally acquires trx_sys->mutex which would cause recurrent
-mutex acquisition if caller already had trx_sys->mutex, or latching order
-violation in case of holding trx->mutex.
-@param[in]	trx_id		trx id of the transaction
-@param[in]	corrupt		NULL or pointer to a flag that will be set if
-                                corrupt
-@param[in]	do_ref_count	if true then increment the trx_t::n_ref_count
-=======
 transition is protected by trx->mutex and Trx_shard's mutex, but it is
 impossible for the caller to hold any of these mutexes when calling this
 function as the function itself internally acquires Trx_shard's mutex which
@@ -246,18 +173,8 @@
 or latching order violation in case of holding trx->mutex.
 @param[in]      trx_id          trx id of the transaction
 @param[in]      do_ref_count    if true then increment the trx_t::n_ref_count
->>>>>>> fbdaa4de
 @return transaction instance if active, or NULL; */
-UNIV_INLINE
-trx_t *trx_rw_is_active(trx_id_t trx_id, ibool *corrupt, bool do_ref_count);
-
-#if defined UNIV_DEBUG || defined UNIV_BLOB_LIGHT_DEBUG
-/** Assert that a transaction has been recovered.
- @return true */
-UNIV_INLINE
-ibool trx_assert_recovered(trx_id_t trx_id) /*!< in: transaction identifier */
-    MY_ATTRIBUTE((warn_unused_result));
-#endif /* UNIV_DEBUG || UNIV_BLOB_LIGHT_DEBUG */
+static inline trx_t *trx_rw_is_active(trx_id_t trx_id, bool do_ref_count);
 
 /** Persist transaction number limit below which all transaction GTIDs
 are persisted to disk table.
@@ -300,8 +217,7 @@
 
 /** Determine if there are incomplete transactions in the system.
 @return whether incomplete transactions need rollback */
-UNIV_INLINE
-bool trx_sys_need_rollback();
+static inline bool trx_sys_need_rollback();
 
 /** Reads number of recovered transactions which have state
 equal to TRX_STATE_ACTIVE (so are not prepared transactions).
@@ -320,19 +236,11 @@
 of InnoDB exited during shutdown of MySQL. */
 void trx_sys_after_background_threads_shutdown_validate();
 
-<<<<<<< HEAD
-=======
 /** Add the transaction to the RW transaction set.
 @param trx              transaction instance to add */
 static inline void trx_sys_rw_trx_add(trx_t *trx);
 
->>>>>>> fbdaa4de
 #endif /* !UNIV_HOTBACKUP */
-/**
-Add the transaction to the RW transaction set
-@param trx		transaction instance to add */
-UNIV_INLINE
-void trx_sys_rw_trx_add(trx_t *trx);
 
 #ifdef UNIV_DEBUG
 /** Validate the trx_sys_t::rw_trx_list.
@@ -439,7 +347,7 @@
 /** @} */
 
 /** List of undo tablespace IDs. */
-class Space_Ids : public std::vector<space_id_t, ut_allocator<space_id_t>> {
+class Space_Ids : public std::vector<space_id_t, ut::allocator<space_id_t>> {
  public:
   void sort() { std::sort(begin(), end()); }
 
@@ -456,90 +364,135 @@
   iterator find(space_id_t id) { return (std::find(begin(), end(), id)); }
 };
 
+/** Number of shards created for transactions. */
+constexpr size_t TRX_SHARDS_N = 256;
+
+/** Computes shard number for a given trx_id.
+@param[in]  trx_id  trx_id for which shard_no should be computed
+@return the computed shard number (number in range 0..TRX_SHARDS_N-1) */
+inline size_t trx_get_shard_no(trx_id_t trx_id) {
+  ut_ad(trx_id != 0);
+  return trx_id % TRX_SHARDS_N;
+}
+
 #ifndef UNIV_HOTBACKUP
+class Trx_by_id_with_min {
+  struct Trx_track_hash {
+    size_t operator()(const trx_id_t &key) const {
+      return static_cast<size_t>(key / TRX_SHARDS_N);
+    }
+  };
+
+  using By_id = std::unordered_map<trx_id_t, trx_t *, Trx_track_hash>;
+  By_id m_by_id;
+
+  /** For observers which use Trx_shard::mutex protection: each transaction id
+  in the m_by_id is guaranteed to be at least m_min_id.
+  Writes are protected with Trx_shard::mutex.
+  Reads can be performed without any latch before accessing m_by_id,
+  but care must be taken to interpret the result -
+  @see trx_rw_is_active for details.*/
+  std::atomic<trx_id_t> m_min_id{0};
+
+ public:
+  By_id const &by_id() const { return m_by_id; }
+  trx_id_t min_id() const { return m_min_id.load(); }
+  trx_t *get(trx_id_t trx_id) const {
+    const auto it = m_by_id.find(trx_id);
+    trx_t *trx = it == m_by_id.end() ? nullptr : it->second;
+    /* We remove trx from active_rw_trxs and change state to
+    TRX_STATE_COMMITTED_IN_MEMORY in a same critical section protected by
+    Trx_shard's mutex, which we happen to hold here, so we expect the state
+    of trx to match its presence in that set */
+    ut_ad(trx == nullptr || !trx_state_eq(trx, TRX_STATE_COMMITTED_IN_MEMORY));
+    return trx;
+  }
+  void insert(trx_t &trx) {
+    const trx_id_t trx_id = trx.id;
+    ut_ad(0 == m_by_id.count(trx_id));
+    m_by_id.emplace(trx_id, &trx);
+    if (m_by_id.size() == 1 ||
+        trx_id < m_min_id.load(std::memory_order_relaxed)) {
+      m_min_id.store(trx_id, std::memory_order_release);
+    }
+  }
+  void erase(trx_id_t trx_id) {
+    ut_ad(1 == m_by_id.count(trx_id));
+    m_by_id.erase(trx_id);
+    if (m_min_id.load(std::memory_order_relaxed) == trx_id) {
+      // We want at most 1 release store, so we use a local variable for the
+      // loop.
+      trx_id_t new_min = trx_id + TRX_SHARDS_N;
+      if (!m_by_id.empty()) {
+#ifdef UNIV_DEBUG
+        // These asserts ensure while loop terminates:
+        const trx_id_t some_id = m_by_id.begin()->first;
+        ut_a(new_min <= some_id);
+        ut_a((some_id - new_min) % TRX_SHARDS_N == 0);
+#endif /* UNIV_DEBUG */
+        while (m_by_id.count(new_min) == 0) {
+          new_min += TRX_SHARDS_N;
+        }
+      }
+      m_min_id.store(new_min, std::memory_order_release);
+    }
+  }
+};
+
+/** Shard for subset of transactions. */
+struct Trx_shard {
+  /** Mapping from trx->id to trx of active rw transactions.
+  The peek() interface can only be used safely for the min_id().
+  Use latch_and_execute() interface to access other members. */
+  ut::Cacheline_padded<ut::Guarded<Trx_by_id_with_min, LATCH_ID_TRX_SYS_SHARD>>
+      active_rw_trxs;
+};
+
 /** The transaction system central memory data structure. */
 struct trx_sys_t {
-  TrxSysMutex mutex; /*!< mutex protecting most fields in
-                     this structure except when noted
-                     otherwise */
-
-  MVCC *mvcc;                   /*!< Multi version concurrency control
-                                manager */
-  volatile trx_id_t max_trx_id; /*!< The smallest number not yet
-                                assigned as a transaction id or
-                                transaction number. This is declared
-                                volatile because it can be accessed
-                                without holding any mutex during
-                                AC-NL-RO view creation. */
-  std::atomic<trx_id_t> min_active_id;
-  /*!< Minimal transaction id which is
-  still in active state. */
-  trx_ut_list_t serialisation_list;
-  /*!< Ordered on trx_t::no of all the
-  currenrtly active RW transactions */
-#ifdef UNIV_DEBUG
-  trx_id_t rw_max_trx_no; /*!< Max trx number of read-write
-                          transactions added for purge. */
-#endif                    /* UNIV_DEBUG */
-
-  char pad1[64];             /*!< To avoid false sharing */
-  trx_ut_list_t rw_trx_list; /*!< List of active and committed in
-                             memory read-write transactions, sorted
-                             on trx id, biggest first. Recovered
-                             transactions are always on this list. */
-
-  char pad2[64];                /*!< To avoid false sharing */
-  trx_ut_list_t mysql_trx_list; /*!< List of transactions created
-                                for MySQL. All user transactions are
-                                on mysql_trx_list. The rw_trx_list
-                                can contain system transactions and
-                                recovered transactions that will not
-                                be in the mysql_trx_list.
-                                mysql_trx_list may additionally contain
-                                transactions that have not yet been
-                                started in InnoDB. */
-
-  trx_ids_t rw_trx_ids; /*!< Array of Read write transaction IDs
-                        for MVCC snapshot. A ReadView would take
-                        a snapshot of these transactions whose
-                        changes are not visible to it. We should
-                        remove transactions from the list before
-                        committing in memory and releasing locks
-                        to ensure right order of removal and
-                        consistent snapshot. */
-
-  char pad3[64]; /*!< To avoid false sharing */
-
-  Rsegs rsegs; /*!< Vector of pointers to rollback
-               segments. These rsegs are iterated
-               and added to the end under a read
-               lock. They are deleted under a write
-               lock while the vector is adjusted.
-               They are created and destroyed in
-               single-threaded mode. */
-
-  Rsegs tmp_rsegs; /*!< Vector of pointers to rollback
-                   segments within the temp tablespace;
-                   This vector is created and destroyed
-                   in single-threaded mode so it is not
-                   protected by any mutex because it is
-                   read-only during multi-threaded
-                   operation. */
+  /* Members protected by neither trx_sys_t::mutex nor serialisation_mutex. */
+  char pad0[ut::INNODB_CACHE_LINE_SIZE];
+
+  /** @{ */
+
+  /** Multi version concurrency control manager */
+
+  MVCC *mvcc;
+
+  /** Vector of pointers to rollback segments. These rsegs are iterated
+  and added to the end under a read lock. They are deleted under a write
+  lock while the vector is adjusted. They are created and destroyed in
+  single-threaded mode. */
+  Rsegs rsegs;
+
+  /** Vector of pointers to rollback segments within the temp tablespace;
+  This vector is created and destroyed in single-threaded mode so it is not
+  protected by any mutex because it is read-only during multi-threaded
+  operation. */
+  Rsegs tmp_rsegs;
 
   /** Length of the TRX_RSEG_HISTORY list (update undo logs for committed
-   * transactions). */
+  transactions). */
   std::atomic<uint64_t> rseg_history_len;
 
-  TrxIdSet rw_trx_set; /*!< Mapping from transaction id
-                       to transaction instance */
-
-  ulint n_prepared_trx; /*!< Number of transactions currently
-                        in the XA PREPARED state */
-
-<<<<<<< HEAD
-  bool found_prepared_trx; /*!< True if XA PREPARED trxs are
-                           found. */
-=======
+  /** @} */
+
+  /* Members protected by either trx_sys_t::mutex or serialisation_mutex. */
+  char pad1[ut::INNODB_CACHE_LINE_SIZE];
+
+  /** @{ */
+
+  /** The smallest number not yet assigned as a transaction id
+  or transaction number. This is declared as atomic because it
+  can be accessed without holding any mutex during AC-NL-RO
+  view creation. When it is used for assignment of the trx->id,
+  it is synchronized by the trx_sys_t::mutex. When it is used
+  for assignment of the trx->no, it is synchronized by the
+  trx_sys_t::serialisation_mutex. Note: it might be in parallel
+  used for both trx->id and trx->no assignments (for different
+  trx_t objects). */
+  std::atomic<trx_id_t> next_trx_id_or_no;
+
   /** @} */
 
   /* Members protected by serialisation_mutex. */
@@ -624,7 +577,6 @@
         },
         loc);
   }
->>>>>>> fbdaa4de
 };
 
 #endif /* !UNIV_HOTBACKUP */
@@ -635,10 +587,12 @@
 have space_IDs in the reserved range nor contain an RSEG_ARRAY page. */
 extern Space_Ids *trx_sys_undo_spaces;
 
+#ifndef UNIV_HOTBACKUP
+
 /** When a trx id which is zero modulo this number (which must be a power of
 two) is assigned, the field TRX_SYS_TRX_ID_STORE on the transaction system
 page is updated */
-#define TRX_SYS_TRX_ID_WRITE_MARGIN ((trx_id_t)256)
+constexpr trx_id_t TRX_SYS_TRX_ID_WRITE_MARGIN = 256;
 
 /** Acquire the trx_sys->mutex. */
 static inline void trx_sys_mutex_enter() { mutex_enter(&trx_sys->mutex); }
@@ -651,8 +605,6 @@
 /** Test if trx_sys->mutex is owned. */
 static inline bool trx_sys_mutex_own() { return trx_sys->mutex.is_owned(); }
 
-<<<<<<< HEAD
-=======
 /** Test if trx_sys->serialisation_mutex is owned. */
 static inline bool trx_sys_serialisation_mutex_own() {
   return trx_sys->serialisation_mutex.is_owned();
@@ -671,7 +623,6 @@
 
 #endif /* !UNIV_HOTBACKUP */
 
->>>>>>> fbdaa4de
 #include "trx0sys.ic"
 
 #endif