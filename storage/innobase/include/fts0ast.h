/*****************************************************************************

Copyright (c) 2007, 2022, Oracle and/or its affiliates.

This program is free software; you can redistribute it and/or modify it under
the terms of the GNU General Public License, version 2.0, as published by the
Free Software Foundation.

This program is also distributed with certain software (including but not
limited to OpenSSL) that is licensed under separate terms, as designated in a
particular file or component or in included license documentation. The authors
of MySQL hereby grant you an additional permission to link the program and
your derivative works with the separately licensed software that they have
included with MySQL.

This program is distributed in the hope that it will be useful, but WITHOUT
ANY WARRANTY; without even the implied warranty of MERCHANTABILITY or FITNESS
FOR A PARTICULAR PURPOSE. See the GNU General Public License, version 2.0,
for more details.

You should have received a copy of the GNU General Public License along with
this program; if not, write to the Free Software Foundation, Inc.,
51 Franklin St, Fifth Floor, Boston, MA 02110-1301  USA

*****************************************************************************/

/** @file include/fts0ast.h
 The FTS query parser (AST) abstract syntax tree routines

 Created 2007/03/16/03 Sunny Bains
 *******************************************************/

#ifndef INNOBASE_FST0AST_H
#define INNOBASE_FST0AST_H

#include "ha_prototypes.h"
#include "mem0mem.h"

#ifdef UNIV_PFS_MEMORY

#define malloc(A) ut_malloc_nokey(A)
#define free(A) ut_free(A)
#define realloc(P, A) ut_realloc(P, A)

#endif /* UNIV_PFS_MEMORY */

/* The type of AST Node */
enum fts_ast_type_t {
  FTS_AST_OPER,               /*!< Operator */
  FTS_AST_NUMB,               /*!< Number */
  FTS_AST_TERM,               /*!< Term (or word) */
  FTS_AST_TEXT,               /*!< Text string */
  FTS_AST_PARSER_PHRASE_LIST, /*!< Phase for plugin parser
                              The difference from text type
                              is that we tokenize text into
                              term list */
  FTS_AST_LIST,               /*!< Expression list */
  FTS_AST_SUBEXP_LIST         /*!< Sub-Expression list */
};

/* The FTS query operators that we support */
enum fts_ast_oper_t {
  FTS_NONE, /*!< No operator */

  FTS_IGNORE, /*!< Ignore rows that contain
              this word */

  FTS_EXIST, /*!< Include rows that contain
             this word */

  FTS_NEGATE, /*!< Include rows that contain
              this word but rank them
              lower*/

  FTS_INCR_RATING, /*!< Increase the rank for this
                   word*/

  FTS_DECR_RATING, /*!< Decrease the rank for this
                   word*/

  FTS_DISTANCE,    /*!< Proximity distance */
  FTS_IGNORE_SKIP, /*!< Transient node operator
                   signifies that this is a
                   FTS_IGNORE node, and ignored in
                   the first pass of
                   fts_ast_visit() */
  FTS_EXIST_SKIP   /*!< Transient node operator
                   signifies that this ia a
                   FTS_EXIST node, and ignored in
                   the first pass of
                   fts_ast_visit() */
};

/* Data types used by the FTS parser */
struct fts_lexer_t;
struct fts_ast_node_t;
struct fts_ast_state_t;
struct fts_ast_string_t;

typedef dberr_t (*fts_ast_callback)(fts_ast_oper_t, fts_ast_node_t *, void *);

/********************************************************************
Parse the string using the lexer setup within state.*/
int fts_parse(
    /* out: 0 on OK, 1 on error */
    fts_ast_state_t *state); /*!< in: ast state instance.*/

/********************************************************************
Create an AST operator node */
extern fts_ast_node_t *fts_ast_create_node_oper(
    void *arg,            /*!< in: ast state */
    fts_ast_oper_t oper); /*!< in: ast operator */
/********************************************************************
Create an AST term node, makes a copy of ptr */
extern fts_ast_node_t *fts_ast_create_node_term(
    void *arg,                    /*!< in: ast state */
    const fts_ast_string_t *ptr); /*!< in: term string */
/********************************************************************
Create an AST text node */
extern fts_ast_node_t *fts_ast_create_node_text(
    void *arg,                    /*!< in: ast state */
    const fts_ast_string_t *ptr); /*!< in: text string */
/********************************************************************
Create an AST expr list node */
extern fts_ast_node_t *fts_ast_create_node_list(
    void *arg,             /*!< in: ast state */
    fts_ast_node_t *expr); /*!< in: ast expr */
/********************************************************************
Create a sub-expression list node. This function takes ownership of
expr and is responsible for deleting it. */
extern fts_ast_node_t *fts_ast_create_node_subexp_list(
    /* out: new node */
    void *arg,             /*!< in: ast state instance */
    fts_ast_node_t *expr); /*!< in: ast expr instance */
/********************************************************************
Set the wildcard attribute of a term.*/
extern void fts_ast_term_set_wildcard(
    fts_ast_node_t *node); /*!< in: term to change */
/********************************************************************
Set the proximity attribute of a text node. */
void fts_ast_text_set_distance(fts_ast_node_t *node, /*!< in/out: text node */
                               ulint distance);      /*!< in: the text proximity
                                                     distance */
/** Free a fts_ast_node_t instance.
 @return next node to free */
fts_ast_node_t *fts_ast_free_node(
    fts_ast_node_t *node); /*!< in: node to free */
/********************************************************************
Add a sub-expression to an AST*/
extern fts_ast_node_t *fts_ast_add_node(
    fts_ast_node_t *list,  /*!< in: list node instance */
    fts_ast_node_t *node); /*!< in: (sub) expr to add */
/********************************************************************
Print the AST node recursively.*/
extern void fts_ast_node_print(
    fts_ast_node_t *node); /*!< in: ast node to print */
/********************************************************************
Free node and expr allocations.*/
extern void fts_ast_state_free(fts_ast_state_t *state); /*!< in: state instance
                                                        to free */
/** Check only union operation involved in the node
@param[in]      node    ast node to check
@return true if the node contains only union else false. */
bool fts_ast_node_check_union(fts_ast_node_t *node);

/** Traverse the AST - in-order traversal.
 @return DB_SUCCESS if all went well */
dberr_t fts_ast_visit(fts_ast_oper_t oper,      /*!< in: FTS operator */
                      fts_ast_node_t *node,     /*!< in: instance to traverse*/
                      fts_ast_callback visitor, /*!< in: callback */
                      void *arg,                /*!< in: callback arg */
                      bool *has_ignore)         /*!< out: whether we encounter
                                                and ignored processing an
                                                operator, currently we only
                                                ignore FTS_IGNORE operator */
    MY_ATTRIBUTE((warn_unused_result));
/********************************************************************
Create a lex instance.*/
<<<<<<< HEAD
fts_lexer_t *fts_lexer_create(ibool boolean_mode, /*!< in: query type */
                              const byte *query,  /*!< in: query string */
                              ulint query_len)    /*!< in: query string len */
    MY_ATTRIBUTE((malloc, warn_unused_result));
=======
[[nodiscard]] fts_lexer_t *fts_lexer_create(
    bool boolean_mode, /*!< in: query type */
    const byte *query, /*!< in: query string */
    ulint query_len)   /*!< in: query string len */
    MY_ATTRIBUTE((malloc));
>>>>>>> fbdaa4de
/********************************************************************
Free an fts_lexer_t instance.*/
void fts_lexer_free(fts_lexer_t *fts_lexer); /*!< in: lexer instance to
                                             free */

/**
Create an ast string object, with NUL-terminator, so the string
has one more byte than len
@param[in] str          pointer to string
@param[in] len          length of the string
@return ast string with NUL-terminator */
fts_ast_string_t *fts_ast_string_create(const byte *str, ulint len);

/**
Free an ast string instance
@param[in,out] ast_str  string to free */
void fts_ast_string_free(fts_ast_string_t *ast_str);

/**
Translate ast string of type FTS_AST_NUMB to unsigned long by strtoul
@param[in] ast_str              string to translate
@param[in] base         the base
@return translated number */
ulint fts_ast_string_to_ul(const fts_ast_string_t *ast_str, int base);

/* String of length len.
We always store the string of length len with a terminating '\0',
regardless of there is any 0x00 in the string itself */
struct fts_ast_string_t {
  /*!< Pointer to string. */
  byte *str;

  /*!< Length of the string. */
  ulint len;
};

/* Query term type */
struct fts_ast_term_t {
  fts_ast_string_t *ptr; /*!< Pointer to term string.*/
  bool wildcard;         /*!< true if wild card set.*/
};

/* Query text type */
struct fts_ast_text_t {
  fts_ast_string_t *ptr; /*!< Pointer to text string.*/
  ulint distance;        /*!< > 0 if proximity distance
                         set */
};

/* The list of nodes in an expr list */
struct fts_ast_list_t {
  fts_ast_node_t *head; /*!< Children list head */
  fts_ast_node_t *tail; /*!< Children list tail */
};

/* FTS AST node to store the term, text, operator and sub-expressions.*/
struct fts_ast_node_t {
  fts_ast_type_t type;        /*!< The type of node */
  fts_ast_text_t text;        /*!< Text node */
  fts_ast_term_t term;        /*!< Term node */
  fts_ast_oper_t oper;        /*!< Operator value */
  fts_ast_list_t list;        /*!< Expression list */
  fts_ast_node_t *next;       /*!< Link for expr list */
  fts_ast_node_t *next_alloc; /*!< For tracking allocations */
  bool visited;               /*!< whether this node is
                              already processed */
  trx_t *trx;
  /* Used by plugin parser */
  fts_ast_node_t *up_node; /*!< Direct up node */
  bool go_up;              /*!< Flag if go one level up */
};

/* To track state during parsing */
struct fts_ast_state_t {
  mem_heap_t *heap;     /*!< Heap to use for alloc */
  fts_ast_node_t *root; /*!< If all goes OK, then this
                        will point to the root.*/

  fts_ast_list_t list; /*!< List of nodes allocated */

  fts_lexer_t *lexer;    /*!< Lexer callback + arg */
  CHARSET_INFO *charset; /*!< charset used for
                         tokenization */
  /* Used by plugin parser */
  fts_ast_node_t *cur_node; /*!< Current node into which
                             we add new node */
  int depth;                /*!< Depth of parsing state */
};

/** Create an AST term node, makes a copy of ptr for plugin parser
 @return node */
extern fts_ast_node_t *fts_ast_create_node_term_for_parser(
    /*==========i=====================*/
    void *arg,        /*!< in: ast state */
    const char *ptr,  /*!< in: term string */
    const ulint len); /*!< in: term string length */

/** Create an AST phrase list node for plugin parser
 @return node */
extern fts_ast_node_t *fts_ast_create_node_phrase_list(
    void *arg); /*!< in: ast state */

#ifdef UNIV_DEBUG
const char *fts_ast_node_type_get(fts_ast_type_t type);
#endif /* UNIV_DEBUG */

#endif /* INNOBASE_FSTS0AST_H */<|MERGE_RESOLUTION|>--- conflicted
+++ resolved
@@ -35,14 +35,6 @@
 
 #include "ha_prototypes.h"
 #include "mem0mem.h"
-
-#ifdef UNIV_PFS_MEMORY
-
-#define malloc(A) ut_malloc_nokey(A)
-#define free(A) ut_free(A)
-#define realloc(P, A) ut_realloc(P, A)
-
-#endif /* UNIV_PFS_MEMORY */
 
 /* The type of AST Node */
 enum fts_ast_type_t {
@@ -165,29 +157,22 @@
 
 /** Traverse the AST - in-order traversal.
  @return DB_SUCCESS if all went well */
-dberr_t fts_ast_visit(fts_ast_oper_t oper,      /*!< in: FTS operator */
-                      fts_ast_node_t *node,     /*!< in: instance to traverse*/
-                      fts_ast_callback visitor, /*!< in: callback */
-                      void *arg,                /*!< in: callback arg */
-                      bool *has_ignore)         /*!< out: whether we encounter
-                                                and ignored processing an
-                                                operator, currently we only
-                                                ignore FTS_IGNORE operator */
-    MY_ATTRIBUTE((warn_unused_result));
+[[nodiscard]] dberr_t fts_ast_visit(
+    fts_ast_oper_t oper,      /*!< in: FTS operator */
+    fts_ast_node_t *node,     /*!< in: instance to traverse*/
+    fts_ast_callback visitor, /*!< in: callback */
+    void *arg,                /*!< in: callback arg */
+    bool *has_ignore);        /*!< out: whether we encounter
+                             and ignored processing an
+                             operator, currently we only
+                             ignore FTS_IGNORE operator */
 /********************************************************************
 Create a lex instance.*/
-<<<<<<< HEAD
-fts_lexer_t *fts_lexer_create(ibool boolean_mode, /*!< in: query type */
-                              const byte *query,  /*!< in: query string */
-                              ulint query_len)    /*!< in: query string len */
-    MY_ATTRIBUTE((malloc, warn_unused_result));
-=======
 [[nodiscard]] fts_lexer_t *fts_lexer_create(
     bool boolean_mode, /*!< in: query type */
     const byte *query, /*!< in: query string */
     ulint query_len)   /*!< in: query string len */
     MY_ATTRIBUTE((malloc));
->>>>>>> fbdaa4de
 /********************************************************************
 Free an fts_lexer_t instance.*/
 void fts_lexer_free(fts_lexer_t *fts_lexer); /*!< in: lexer instance to
