/*****************************************************************************

Copyright (c) 1995, 2021, Oracle and/or its affiliates.

This program is free software; you can redistribute it and/or modify it under
the terms of the GNU General Public License, version 2.0, as published by the
Free Software Foundation.

This program is also distributed with certain software (including but not
limited to OpenSSL) that is licensed under separate terms, as designated in a
particular file or component or in included license documentation. The authors
of MySQL hereby grant you an additional permission to link the program and
your derivative works with the separately licensed software that they have
included with MySQL.

This program is distributed in the hope that it will be useful, but WITHOUT
ANY WARRANTY; without even the implied warranty of MERCHANTABILITY or FITNESS
FOR A PARTICULAR PURPOSE. See the GNU General Public License, version 2.0,
for more details.

You should have received a copy of the GNU General Public License along with
this program; if not, write to the Free Software Foundation, Inc.,
51 Franklin St, Fifth Floor, Boston, MA 02110-1301  USA

*****************************************************************************/

/** @file include/buf0checksum.h
 Buffer pool checksum functions, also linked from /extra/innochecksum.cc

 Created Aug 11, 2011 Vasil Dimov
 *******************************************************/

#ifndef buf0checksum_h
#define buf0checksum_h

#include "buf0types.h"
#include "page0size.h"
#include "univ.i"

/** Calculates the CRC32 checksum of a page. The value is stored to the page
when it is written to a file and also checked for a match when reading from
the file. When reading we allow both normal CRC32 and CRC-legacy-big-endian
variants. Note that we must be careful to calculate the same value on 32-bit
and 64-bit architectures.
@param[in]	page			buffer page (UNIV_PAGE_SIZE bytes)
@param[in]	use_legacy_big_endian	if true then use big endian
byteorder when converting byte strings to integers
@return checksum */
uint32_t buf_calc_page_crc32(const byte *page,
                             bool use_legacy_big_endian = false);

/** Calculates a page checksum which is stored to the page when it is written
 to a file. Note that we must be careful to calculate the same value on
 32-bit and 64-bit architectures.
 @return checksum */
ulint buf_calc_page_new_checksum(const byte *page); /*!< in: buffer page */

/** In versions < 4.0.14 and < 4.1.1 there was a bug that the checksum only
 looked at the first few bytes of the page. This calculates that old
 checksum.
 NOTE: we must first store the new formula checksum to
 FIL_PAGE_SPACE_OR_CHKSUM before calculating and storing this old checksum
 because this takes that field as an input!
 @return checksum */
ulint buf_calc_page_old_checksum(const byte *page); /*!< in: buffer page */

/** Return a printable string describing the checksum algorithm.
 @return algorithm name */
const char *buf_checksum_algorithm_name(
    srv_checksum_algorithm_t algo); /*!< in: algorithm */

extern ulong srv_checksum_algorithm;

/** Class to print checksums to log file. */
class BlockReporter {
 public:
  /** Constructor
  @param[in]	check_lsn	check lsn of the page with the
                                  current lsn (only in recovery)
  @param[in]	read_buf	buffer holding the page
  @param[in]	page_size	page size
  @param[in]	skip_checksum	skip checksum verification */
  BlockReporter(bool check_lsn, const byte *read_buf,
                const page_size_t &page_size, bool skip_checksum)
      : m_check_lsn(check_lsn),
        m_read_buf(read_buf),
        m_page_size(page_size),
        m_skip_checksum(skip_checksum) {}

  virtual ~BlockReporter() = default;
  BlockReporter(const BlockReporter &) = default;

  /** Checks if a page is corrupt.
  @retval	true	if page is corrupt
  @retval	false	if page is not corrupt */
  [[nodiscard]] bool is_corrupted() const;

  /** Checks if a page is encrypted.
  @retval	true	if page is encrypted
  @retval	false	if page is not encrypted */
  [[nodiscard]] bool is_encrypted() const noexcept;

  /** Print message if page is empty.
  @param[in]	empty		true if page is empty */
  virtual inline void report_empty_page(bool empty [[maybe_unused]]) const {}

  /** Print crc32 checksum and the checksum fields in page.
  @param[in]	checksum_field1	Checksum in page header
  @param[in]	checksum_field2	Checksum in page trailer
  @param[in]	crc32		Calculated crc32 checksum
  @param[in]	algo		Current checksum algorithm */
  virtual inline void print_strict_crc32(ulint checksum_field1 [[maybe_unused]],
                                         ulint checksum_field2 [[maybe_unused]],
                                         uint32_t crc32 [[maybe_unused]],
                                         srv_checksum_algorithm_t algo
                                         [[maybe_unused]]) const {}

  /** Print innodb checksum and the checksum fields in page.
  @param[in]	checksum_field1	Checksum in page header
  @param[in]	checksum_field2	Checksum in page trailer */
  virtual inline void print_strict_innodb(ulint checksum_field1
                                          [[maybe_unused]],
                                          ulint checksum_field2
                                          [[maybe_unused]]) const {}

  /** Print none checksum and the checksum fields in page.
  @param[in]	checksum_field1	Checksum in page header
  @param[in]	checksum_field2	Checksum in page trailer
  @param[in]	algo		Current checksum algorithm */
  virtual inline void print_strict_none(ulint checksum_field1 [[maybe_unused]],
                                        ulint checksum_field2 [[maybe_unused]],
                                        srv_checksum_algorithm_t algo
                                        [[maybe_unused]]) const {}

  /** Print innodb checksum value stored in page trailer.
  @param[in]	old_checksum	checksum value according to old style
  @param[in]	new_checksum	checksum value according to new style
  @param[in]	checksum_field1	Checksum in page header
  @param[in]	checksum_field2	Checksum in page trailer
  @param[in]	algo		current checksum algorithm */
  virtual inline void print_innodb_checksum(
      ulint old_checksum [[maybe_unused]], ulint new_checksum [[maybe_unused]],
      ulint checksum_field1 [[maybe_unused]],
      ulint checksum_field2 [[maybe_unused]],
      srv_checksum_algorithm_t algo [[maybe_unused]]) const {}

  /** Print the message that checksum mismatch happened in
  page header. */
  virtual inline void print_innodb_fail() const {}

  /** Print both new-style, old-style & crc32 checksum values.
  @param[in]	checksum_field1	Checksum in page header
  @param[in]	checksum_field2	Checksum in page trailer */
  virtual inline void print_crc32_checksum(ulint checksum_field1
                                           [[maybe_unused]],
                                           ulint checksum_field2
                                           [[maybe_unused]]) const {}

  /** Print a message that crc32 check failed. */
  virtual inline void print_crc32_fail() const {}

  /** Print a message that none check failed. */
  virtual inline void print_none_fail() const {}

  /** Print checksum values on a compressed page.
  @param[in]	calc	the calculated checksum value
  @param[in]	stored	the stored checksum in header. */
<<<<<<< HEAD
  virtual inline void print_compressed_checksum(uint32_t calc,
                                                uint32_t stored) const {}
=======
  virtual inline void print_compressed_checksum(ib_uint32_t calc
                                                [[maybe_unused]],
                                                ib_uint32_t stored
                                                [[maybe_unused]]) const {}
>>>>>>> 85f9abf9

  /** Verify a compressed page's checksum.
  @retval		true		if stored checksum is valid
  according to the value of srv_checksum_algorithm
  @retval		false		if stored checksum is not valid
  according to the value of srv_checksum_algorithm */
  bool verify_zip_checksum() const;

  /** Calculate the compressed page checksum. This variant
  should be used when only the page_size_t is unknown and
  only physical page_size of compressed page is available.
  @param[in]	read_buf		buffer holding the page
  @param[in]	phys_page_size		physical page size
  @param[in]	algo			checksum algorithm to use
  @return page checksum */
  uint32_t calc_zip_checksum(const byte *read_buf, ulint phys_page_size,
                             srv_checksum_algorithm_t algo) const;

  /** Calculate the compressed page checksum.
  @param[in]	algo			checksum algorithm to use
  @return page checksum */
  uint32_t calc_zip_checksum(srv_checksum_algorithm_t algo) const;

  [[nodiscard]] static bool is_lsn_valid(const byte *frame,
                                         uint32_t page_size) noexcept;

 private:
  /** Checks if the page is in innodb checksum format.
  @param[in]	checksum_field1	new checksum field
  @param[in]	checksum_field2	old checksum field
  @param[in]	algo		current checksum algorithm
  @return true if the page is in innodb checksum format. */
  bool is_checksum_valid_innodb(ulint checksum_field1, ulint checksum_field2,
                                const srv_checksum_algorithm_t algo) const;

  /** Checks if the page is in none checksum format.
  @param[in]	checksum_field1	new checksum field
  @param[in]	checksum_field2	old checksum field
  @param[in]	algo		current checksum algorithm
  @return true if the page is in none checksum format. */
  bool is_checksum_valid_none(ulint checksum_field1, ulint checksum_field2,
                              const srv_checksum_algorithm_t algo) const;

  /** Checks if the page is in crc32 checksum format.
  @param[in]	checksum_field1		new checksum field
  @param[in]	checksum_field2		old checksum field
  @param[in]	algo			current checksum algorithm
  @param[in]	use_legacy_big_endian	big endian algorithm
  @return true if the page is in crc32 checksum format. */
  bool is_checksum_valid_crc32(ulint checksum_field1, ulint checksum_field2,
                               const srv_checksum_algorithm_t algo,
                               bool use_legacy_big_endian) const;

  /** Issue a warning when the checksum that is stored in the page is
  valid, but different than the global setting innodb_checksum_algorithm.
  @param[in]	curr_algo	current checksum algorithm
  @param[in]	page_checksum	page valid checksum
  @param[in]	page_id		page identifier */
  void page_warn_strict_checksum(srv_checksum_algorithm_t curr_algo,
                                 srv_checksum_algorithm_t page_checksum,
                                 const page_id_t &page_id) const;

  [[nodiscard]] space_id_t space_id() const noexcept;
  [[nodiscard]] page_no_t page_no() const noexcept;

 protected:
  /** If true, do a LSN check during innodb recovery. */
  bool m_check_lsn;
  /** Buffer holding the page. */
  const byte *m_read_buf;
  /** Page size. */
  const page_size_t &m_page_size;
  /** Skip checksum verification but compare only data. */
  bool m_skip_checksum;
};

#endif /* buf0checksum_h */<|MERGE_RESOLUTION|>--- conflicted
+++ resolved
@@ -165,15 +165,9 @@
   /** Print checksum values on a compressed page.
   @param[in]	calc	the calculated checksum value
   @param[in]	stored	the stored checksum in header. */
-<<<<<<< HEAD
-  virtual inline void print_compressed_checksum(uint32_t calc,
-                                                uint32_t stored) const {}
-=======
-  virtual inline void print_compressed_checksum(ib_uint32_t calc
-                                                [[maybe_unused]],
-                                                ib_uint32_t stored
+  virtual inline void print_compressed_checksum(uint32_t calc [[maybe_unused]],
+                                                uint32_t stored
                                                 [[maybe_unused]]) const {}
->>>>>>> 85f9abf9
 
   /** Verify a compressed page's checksum.
   @retval		true		if stored checksum is valid
