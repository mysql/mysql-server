/*****************************************************************************

Copyright (c) 1995, 2022, Oracle and/or its affiliates.

This program is free software; you can redistribute it and/or modify it under
the terms of the GNU General Public License, version 2.0, as published by the
Free Software Foundation.

This program is also distributed with certain software (including but not
limited to OpenSSL) that is licensed under separate terms, as designated in a
particular file or component or in included license documentation. The authors
of MySQL hereby grant you an additional permission to link the program and
your derivative works with the separately licensed software that they have
included with MySQL.

This program is distributed in the hope that it will be useful, but WITHOUT
ANY WARRANTY; without even the implied warranty of MERCHANTABILITY or FITNESS
FOR A PARTICULAR PURPOSE. See the GNU General Public License, version 2.0,
for more details.

You should have received a copy of the GNU General Public License along with
this program; if not, write to the Free Software Foundation, Inc.,
51 Franklin St, Fifth Floor, Boston, MA 02110-1301  USA

*****************************************************************************/

/** @file include/buf0checksum.h
 Buffer pool checksum functions, also linked from /extra/innochecksum.cc

 Created Aug 11, 2011 Vasil Dimov
 *******************************************************/

#ifndef buf0checksum_h
#define buf0checksum_h

#include "buf0types.h"
#include "page0size.h"
#include "univ.i"

/** Calculates the CRC32 checksum of a page. The value is stored to the page
when it is written to a file and also checked for a match when reading from
the file. When reading we allow both normal CRC32 and CRC-legacy-big-endian
variants. Note that we must be careful to calculate the same value on 32-bit
and 64-bit architectures.
@param[in]      page                    buffer page (UNIV_PAGE_SIZE bytes)
@param[in]      use_legacy_big_endian   if true then use big endian
byteorder when converting byte strings to integers
@return checksum */
uint32_t buf_calc_page_crc32(const byte *page,
                             bool use_legacy_big_endian = false);

/** Calculates a page checksum which is stored to the page when it is written
 to a file. Note that we must be careful to calculate the same value on
 32-bit and 64-bit architectures.
 @return checksum */
uint32_t buf_calc_page_new_checksum(const byte *page); /*!< in: buffer page */

/** In versions < 4.0.14 and < 4.1.1 there was a bug that the checksum only
 looked at the first few bytes of the page. This calculates that old
 checksum.
 NOTE: we must first store the new formula checksum to
 FIL_PAGE_SPACE_OR_CHKSUM before calculating and storing this old checksum
 because this takes that field as an input!
 @return checksum */
uint32_t buf_calc_page_old_checksum(const byte *page); /*!< in: buffer page */

/** Return a printable string describing the checksum algorithm.
 @return algorithm name */
const char *buf_checksum_algorithm_name(
    srv_checksum_algorithm_t algo); /*!< in: algorithm */

extern ulong srv_checksum_algorithm;

/** Class to print checksums to log file. */
class BlockReporter {
 public:
  /** Constructor
  @param[in]    check_lsn       check lsn of the page with the
                                  current lsn (only in recovery)
  @param[in]    read_buf        buffer holding the page
  @param[in]    page_size       page size
  @param[in]    skip_checksum   skip checksum verification */
  BlockReporter(bool check_lsn, const byte *read_buf,
                const page_size_t &page_size, bool skip_checksum)
      : m_check_lsn(check_lsn),
        m_read_buf(read_buf),
        m_page_size(page_size),
        m_skip_checksum(skip_checksum) {}

  virtual ~BlockReporter() {}
  BlockReporter(const BlockReporter &) = default;

  /** Checks if a page is corrupt.
<<<<<<< HEAD
  @retval	true	if page is corrupt
  @retval	false	if page is not corrupt */
  bool MY_ATTRIBUTE((warn_unused_result)) is_corrupted() const;

  /** Checks if a page is encrypted.
  @retval	true	if page is encrypted
  @retval	false	if page is not encrypted */
  bool is_encrypted() const noexcept MY_ATTRIBUTE((warn_unused_result));
=======
  @retval       true    if page is corrupt
  @retval       false   if page is not corrupt */
  [[nodiscard]] bool is_corrupted() const;

  /** Checks if a page is encrypted.
  @retval       true    if page is encrypted
  @retval       false   if page is not encrypted */
  [[nodiscard]] bool is_encrypted() const noexcept;
>>>>>>> fbdaa4de

  /** Print message if page is empty.
  @param[in]    empty           true if page is empty */
  virtual inline void report_empty_page(bool empty [[maybe_unused]]) const {}

  /** Print crc32 checksum and the checksum fields in page.
  @param[in]    checksum_field1 Checksum in page header
  @param[in]    checksum_field2 Checksum in page trailer
  @param[in]    crc32           Calculated crc32 checksum
  @param[in]    algo            Current checksum algorithm */
  virtual inline void print_strict_crc32(uint32_t checksum_field1
                                         [[maybe_unused]],
                                         uint32_t checksum_field2
                                         [[maybe_unused]],
                                         uint32_t crc32 [[maybe_unused]],
                                         srv_checksum_algorithm_t algo
                                         [[maybe_unused]]) const {}

  /** Print innodb checksum and the checksum fields in page.
  @param[in]    checksum_field1 Checksum in page header
  @param[in]    checksum_field2 Checksum in page trailer */
  virtual inline void print_strict_innodb(uint32_t checksum_field1
                                          [[maybe_unused]],
                                          uint32_t checksum_field2
                                          [[maybe_unused]]) const {}

  /** Print none checksum and the checksum fields in page.
  @param[in]    checksum_field1 Checksum in page header
  @param[in]    checksum_field2 Checksum in page trailer
  @param[in]    algo            Current checksum algorithm */
  virtual inline void print_strict_none(uint32_t checksum_field1
                                        [[maybe_unused]],
                                        uint32_t checksum_field2
                                        [[maybe_unused]],
                                        srv_checksum_algorithm_t algo
                                        [[maybe_unused]]) const {}

  /** Print innodb checksum value stored in page trailer.
  @param[in]    old_checksum    checksum value according to old style
  @param[in]    new_checksum    checksum value according to new style
  @param[in]    checksum_field1 Checksum in page header
  @param[in]    checksum_field2 Checksum in page trailer
  @param[in]    algo            current checksum algorithm */
  virtual inline void print_innodb_checksum(
      uint32_t old_checksum [[maybe_unused]],
      uint32_t new_checksum [[maybe_unused]],
      uint32_t checksum_field1 [[maybe_unused]],
      uint32_t checksum_field2 [[maybe_unused]],
      srv_checksum_algorithm_t algo [[maybe_unused]]) const {}

  /** Print the message that checksum mismatch happened in
  page header. */
  virtual inline void print_innodb_fail() const {}

  /** Print both new-style, old-style & crc32 checksum values.
  @param[in]    checksum_field1 Checksum in page header
  @param[in]    checksum_field2 Checksum in page trailer */
  virtual inline void print_crc32_checksum(uint32_t checksum_field1
                                           [[maybe_unused]],
                                           uint32_t checksum_field2
                                           [[maybe_unused]]) const {}

  /** Print a message that crc32 check failed. */
  virtual inline void print_crc32_fail() const {}

  /** Print a message that none check failed. */
  virtual inline void print_none_fail() const {}

  /** Print checksum values on a compressed page.
  @param[in]    calc    the calculated checksum value
  @param[in]    stored  the stored checksum in header. */
  virtual inline void print_compressed_checksum(uint32_t calc [[maybe_unused]],
                                                uint32_t stored
                                                [[maybe_unused]]) const {}

  /** Verify a compressed page's checksum.
  @retval               true            if stored checksum is valid
  according to the value of srv_checksum_algorithm
  @retval               false           if stored checksum is not valid
  according to the value of srv_checksum_algorithm */
  bool verify_zip_checksum() const;

  /** Calculate the compressed page checksum. This variant
  should be used when only the page_size_t is unknown and
  only physical page_size of compressed page is available.
  @param[in]    read_buf                buffer holding the page
  @param[in]    phys_page_size          physical page size
  @param[in]    algo                    checksum algorithm to use
  @return page checksum */
  uint32_t calc_zip_checksum(const byte *read_buf, ulint phys_page_size,
                             srv_checksum_algorithm_t algo) const;

  /** Calculate the compressed page checksum.
  @param[in]    algo                    checksum algorithm to use
  @return page checksum */
  uint32_t calc_zip_checksum(srv_checksum_algorithm_t algo) const;

  static bool is_lsn_valid(const byte *frame, uint32_t page_size) noexcept
      MY_ATTRIBUTE((warn_unused_result));

 private:
  /** Checks if the page is in innodb checksum format.
  @param[in]    checksum_field1 new checksum field
  @param[in]    checksum_field2 old checksum field
  @param[in]    algo            current checksum algorithm
  @return true if the page is in innodb checksum format. */
  bool is_checksum_valid_innodb(uint32_t checksum_field1,
                                uint32_t checksum_field2,
                                const srv_checksum_algorithm_t algo) const;

  /** Checks if the page is in none checksum format.
  @param[in]    checksum_field1 new checksum field
  @param[in]    checksum_field2 old checksum field
  @param[in]    algo            current checksum algorithm
  @return true if the page is in none checksum format. */
  bool is_checksum_valid_none(uint32_t checksum_field1,
                              uint32_t checksum_field2,
                              const srv_checksum_algorithm_t algo) const;

  /** Checks if the page is in crc32 checksum format.
  @param[in]    checksum_field1         new checksum field
  @param[in]    checksum_field2         old checksum field
  @param[in]    algo                    current checksum algorithm
  @param[in]    use_legacy_big_endian   big endian algorithm
  @return true if the page is in crc32 checksum format. */
  bool is_checksum_valid_crc32(uint32_t checksum_field1,
                               uint32_t checksum_field2,
                               const srv_checksum_algorithm_t algo,
                               bool use_legacy_big_endian) const;

  /** Issue a warning when the checksum that is stored in the page is
  valid, but different than the global setting innodb_checksum_algorithm.
  @param[in]    curr_algo       current checksum algorithm
  @param[in]    page_checksum   page valid checksum
  @param[in]    page_id         page identifier */
  void page_warn_strict_checksum(srv_checksum_algorithm_t curr_algo,
                                 srv_checksum_algorithm_t page_checksum,
                                 const page_id_t &page_id) const;

  space_id_t space_id() const noexcept MY_ATTRIBUTE((warn_unused_result));
  page_no_t page_no() const noexcept MY_ATTRIBUTE((warn_unused_result));

 protected:
  /** If true, do a LSN check during innodb recovery. */
  bool m_check_lsn;
  /** Buffer holding the page. */
  const byte *m_read_buf;
  /** Page size. */
  const page_size_t &m_page_size;
  /** Skip checksum verification but compare only data. */
  bool m_skip_checksum;
};

#endif /* buf0checksum_h */<|MERGE_RESOLUTION|>--- conflicted
+++ resolved
@@ -87,20 +87,10 @@
         m_page_size(page_size),
         m_skip_checksum(skip_checksum) {}
 
-  virtual ~BlockReporter() {}
+  virtual ~BlockReporter() = default;
   BlockReporter(const BlockReporter &) = default;
 
   /** Checks if a page is corrupt.
-<<<<<<< HEAD
-  @retval	true	if page is corrupt
-  @retval	false	if page is not corrupt */
-  bool MY_ATTRIBUTE((warn_unused_result)) is_corrupted() const;
-
-  /** Checks if a page is encrypted.
-  @retval	true	if page is encrypted
-  @retval	false	if page is not encrypted */
-  bool is_encrypted() const noexcept MY_ATTRIBUTE((warn_unused_result));
-=======
   @retval       true    if page is corrupt
   @retval       false   if page is not corrupt */
   [[nodiscard]] bool is_corrupted() const;
@@ -109,7 +99,6 @@
   @retval       true    if page is encrypted
   @retval       false   if page is not encrypted */
   [[nodiscard]] bool is_encrypted() const noexcept;
->>>>>>> fbdaa4de
 
   /** Print message if page is empty.
   @param[in]    empty           true if page is empty */
@@ -207,8 +196,8 @@
   @return page checksum */
   uint32_t calc_zip_checksum(srv_checksum_algorithm_t algo) const;
 
-  static bool is_lsn_valid(const byte *frame, uint32_t page_size) noexcept
-      MY_ATTRIBUTE((warn_unused_result));
+  [[nodiscard]] static bool is_lsn_valid(const byte *frame,
+                                         uint32_t page_size) noexcept;
 
  private:
   /** Checks if the page is in innodb checksum format.
@@ -249,8 +238,8 @@
                                  srv_checksum_algorithm_t page_checksum,
                                  const page_id_t &page_id) const;
 
-  space_id_t space_id() const noexcept MY_ATTRIBUTE((warn_unused_result));
-  page_no_t page_no() const noexcept MY_ATTRIBUTE((warn_unused_result));
+  [[nodiscard]] space_id_t space_id() const noexcept;
+  [[nodiscard]] page_no_t page_no() const noexcept;
 
  protected:
   /** If true, do a LSN check during innodb recovery. */
