/*****************************************************************************

Copyright (c) 2006, 2022, Oracle and/or its affiliates.

This program is free software; you can redistribute it and/or modify it under
the terms of the GNU General Public License, version 2.0, as published by the
Free Software Foundation.

This program is also distributed with certain software (including but not
limited to OpenSSL) that is licensed under separate terms, as designated in a
particular file or component or in included license documentation. The authors
of MySQL hereby grant you an additional permission to link the program and
your derivative works with the separately licensed software that they have
included with MySQL.

This program is distributed in the hope that it will be useful, but WITHOUT
ANY WARRANTY; without even the implied warranty of MERCHANTABILITY or FITNESS
FOR A PARTICULAR PURPOSE. See the GNU General Public License, version 2.0,
for more details.

You should have received a copy of the GNU General Public License along with
this program; if not, write to the Free Software Foundation, Inc.,
51 Franklin St, Fifth Floor, Boston, MA 02110-1301  USA

*****************************************************************************/

/** @file include/buf0buddy.h
 Binary buddy allocator for compressed pages

 Created December 2006 by Marko Makela
 *******************************************************/

#ifndef buf0buddy_h
#define buf0buddy_h

#ifdef UNIV_MATERIALIZE
#undef UNIV_INLINE
#define UNIV_INLINE
#endif

#include "buf0types.h"
#include "univ.i"

/** Allocate a block. This function should only be used for allocating
compressed page frames. The thread calling this function must hold
buf_pool->LRU_list_mutex and must not hold buf_pool->zip_mutex or any
block->mutex.
@param[in,out]  buf_pool        buffer pool in which the page resides
@param[in]      size            compressed page size, between
                                UNIV_ZIP_SIZE_MIN and UNIV_PAGE_SIZE
@return allocated block, never NULL */
UNIV_INLINE
byte *buf_buddy_alloc(buf_pool_t *buf_pool, ulint size) MY_ATTRIBUTE((malloc));

/** Deallocate a block.
@param[in,out]  buf_pool        buffer pool in which the block resides
@param[in]      buf             block to be freed, must not be pointed to
                                by the buffer pool
<<<<<<< HEAD
@param[in]	size		block size, up to UNIV_PAGE_SIZE */
UNIV_INLINE
void buf_buddy_free(buf_pool_t *buf_pool, void *buf, ulint size);
=======
@param[in]      size            block size, up to UNIV_PAGE_SIZE */
static inline void buf_buddy_free(buf_pool_t *buf_pool, void *buf, ulint size);
>>>>>>> fbdaa4de

/** Try to reallocate a block.
@param[in]      buf_pool        buffer pool instance
@param[in]      buf             block to be reallocated, must be pointed
to by the buffer pool
@param[in]      size            block size, up to UNIV_PAGE_SIZE
@retval true    if succeeded or if failed because the block was fixed
@retval false   if failed because of no free blocks. */
bool buf_buddy_realloc(buf_pool_t *buf_pool, void *buf, ulint size);

/** Combine all pairs of free buddies.
@param[in]      buf_pool        buffer pool instance */
void buf_buddy_condense_free(buf_pool_t *buf_pool);

#include "buf0buddy.ic"

#endif /* buf0buddy_h */<|MERGE_RESOLUTION|>--- conflicted
+++ resolved
@@ -33,11 +33,6 @@
 #ifndef buf0buddy_h
 #define buf0buddy_h
 
-#ifdef UNIV_MATERIALIZE
-#undef UNIV_INLINE
-#define UNIV_INLINE
-#endif
-
 #include "buf0types.h"
 #include "univ.i"
 
@@ -49,21 +44,15 @@
 @param[in]      size            compressed page size, between
                                 UNIV_ZIP_SIZE_MIN and UNIV_PAGE_SIZE
 @return allocated block, never NULL */
-UNIV_INLINE
-byte *buf_buddy_alloc(buf_pool_t *buf_pool, ulint size) MY_ATTRIBUTE((malloc));
+static inline byte *buf_buddy_alloc(buf_pool_t *buf_pool, ulint size)
+    MY_ATTRIBUTE((malloc));
 
 /** Deallocate a block.
 @param[in,out]  buf_pool        buffer pool in which the block resides
 @param[in]      buf             block to be freed, must not be pointed to
                                 by the buffer pool
-<<<<<<< HEAD
-@param[in]	size		block size, up to UNIV_PAGE_SIZE */
-UNIV_INLINE
-void buf_buddy_free(buf_pool_t *buf_pool, void *buf, ulint size);
-=======
 @param[in]      size            block size, up to UNIV_PAGE_SIZE */
 static inline void buf_buddy_free(buf_pool_t *buf_pool, void *buf, ulint size);
->>>>>>> fbdaa4de
 
 /** Try to reallocate a block.
 @param[in]      buf_pool        buffer pool instance
