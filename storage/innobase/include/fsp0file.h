/*****************************************************************************

Copyright (c) 2013, 2022, Oracle and/or its affiliates.

This program is free software; you can redistribute it and/or modify it under
the terms of the GNU General Public License, version 2.0, as published by the
Free Software Foundation.

This program is also distributed with certain software (including but not
limited to OpenSSL) that is licensed under separate terms, as designated in a
particular file or component or in included license documentation. The authors
of MySQL hereby grant you an additional permission to link the program and
your derivative works with the separately licensed software that they have
included with MySQL.

This program is distributed in the hope that it will be useful, but WITHOUT
ANY WARRANTY; without even the implied warranty of MERCHANTABILITY or FITNESS
FOR A PARTICULAR PURPOSE. See the GNU General Public License, version 2.0,
for more details.

You should have received a copy of the GNU General Public License along with
this program; if not, write to the Free Software Foundation, Inc.,
51 Franklin St, Fifth Floor, Boston, MA 02110-1301  USA

*****************************************************************************/

/** @file include/fsp0file.h
 Tablespace data file implementation.

 Created 2013-7-26 by Kevin Lewis
 *******************************************************/

#ifndef fsp0file_h
#define fsp0file_h

#include <vector>
#include "fil0fil.h" /* SPACE_UNKNOWN */
#include "ha_prototypes.h"
#include "mem0mem.h"
#include "os0file.h"

#ifdef UNIV_HOTBACKUP
#include "fil0fil.h"
#include "fsp0types.h"

/** MEB routine to get the master key. MEB will extract
the key from the keyring encrypted file stored in backup.
@param[in]      key_id          the id of the master key
@param[in]      key_type        master key type
@param[out]     key             the master key being returned
@param[out]     key_length      the length of the returned key
@retval 0 if the key is being returned, 1 otherwise. */
extern int meb_key_fetch(const char *key_id, char **key_type,
                         const char *user_id, void **key, size_t *key_length);
#endif /* UNIV_HOTBACKUP */

/** Types of raw partitions in innodb_data_file_path */
enum device_t {

  /** Not a raw partition */
  SRV_NOT_RAW = 0,

  /** A 'newraw' partition, only to be initialized */
  SRV_NEW_RAW,

  /** An initialized raw partition */
  SRV_OLD_RAW
};

/** Data file control information. */
class Datafile {
  friend class Tablespace;
  friend class SysTablespace;

 public:
  Datafile()
      : m_name(),
        m_filename(),
        m_open_flags(OS_FILE_OPEN),
        m_size(),
        m_order(),
        m_type(SRV_NOT_RAW),
        m_space_id(SPACE_UNKNOWN),
        m_flags(),
        m_exists(),
        m_is_valid(),
        m_first_page_buf(),
        m_first_page(),
        m_atomic_write(),
        m_filepath(),
        m_last_os_error(),
        m_file_info(),
        m_encryption_key(),
        m_encryption_iv(),
        m_encryption_op_in_progress(NONE) {
    m_handle.m_file = OS_FILE_CLOSED;
  }

  Datafile(const char *name, uint32_t flags, page_no_t size, ulint order)
      : m_name(mem_strdup(name)),
        m_filename(),
        m_open_flags(OS_FILE_OPEN),
        m_size(size),
        m_order(order),
        m_type(SRV_NOT_RAW),
        m_space_id(SPACE_UNKNOWN),
        m_flags(flags),
        m_exists(),
        m_is_valid(),
        m_first_page_buf(),
        m_first_page(),
        m_atomic_write(),
        m_filepath(),
        m_last_os_error(),
        m_file_info(),
        m_encryption_key(),
        m_encryption_iv(),
        m_encryption_op_in_progress(NONE) {
    ut_ad(m_name != nullptr);
    m_handle.m_file = OS_FILE_CLOSED;
    /* No op */
  }

  Datafile(const Datafile &file)
      : m_handle(file.m_handle),
        m_open_flags(file.m_open_flags),
        m_size(file.m_size),
        m_order(file.m_order),
        m_type(file.m_type),
        m_space_id(file.m_space_id),
        m_flags(file.m_flags),
        m_exists(file.m_exists),
        m_is_valid(file.m_is_valid),
        m_first_page_buf(),
        m_first_page(),
        m_atomic_write(file.m_atomic_write),
        m_last_os_error(),
        m_file_info(),
        m_encryption_key(),
        m_encryption_iv(),
        m_encryption_op_in_progress(NONE) {
    m_name = mem_strdup(file.m_name);
    ut_ad(m_name != nullptr);

    if (file.m_filepath != nullptr) {
      m_filepath = mem_strdup(file.m_filepath);
      ut_a(m_filepath != nullptr);
      set_filename();
    } else {
      m_filepath = nullptr;
      m_filename = nullptr;
    }
  }

  ~Datafile() { shutdown(); }

  Datafile &operator=(const Datafile &file) {
    ut_a(this != &file);

    ut_ad(m_name == nullptr);
    m_name = mem_strdup(file.m_name);
    ut_a(m_name != nullptr);

    m_size = file.m_size;
    m_order = file.m_order;
    m_type = file.m_type;

    ut_a(m_handle.m_file == OS_FILE_CLOSED);
    m_handle = file.m_handle;

    m_exists = file.m_exists;
    m_is_valid = file.m_is_valid;
    m_open_flags = file.m_open_flags;
    m_space_id = file.m_space_id;
    m_flags = file.m_flags;
    m_last_os_error = 0;

    if (m_filepath != nullptr) {
      ut_free(m_filepath);
      m_filepath = nullptr;
      m_filename = nullptr;
    }

    if (file.m_filepath != nullptr) {
      m_filepath = mem_strdup(file.m_filepath);
      ut_a(m_filepath != nullptr);
      set_filename();
    }

    /* Do not make a copy of the first page,
    it should be reread if needed */
    m_first_page_buf = nullptr;
    m_first_page = nullptr;
    m_encryption_key = nullptr;
    m_encryption_iv = nullptr;
    m_encryption_op_in_progress = NONE;

    m_atomic_write = file.m_atomic_write;

    return (*this);
  }

  /** Initialize the name and flags of this datafile.
  @param[in]    name    tablespace name, will be copied
  @param[in]    flags   tablespace flags */
  void init(const char *name, uint32_t flags);

  /** Release the resources. */
  void shutdown();

  /** Open a data file in read-only mode to check if it exists
  so that it can be validated.
  @param[in]    strict  whether to issue error messages
  @return DB_SUCCESS or error code */
  dberr_t open_read_only(bool strict) MY_ATTRIBUTE((warn_unused_result));

  /** Open a data file in read-write mode during start-up so that
  doublewrite pages can be restored and then it can be validated.
  @param[in]    read_only_mode  if true, then readonly mode checks
                                  are enforced.
  @return DB_SUCCESS or error code */
  dberr_t open_read_write(bool read_only_mode)
      MY_ATTRIBUTE((warn_unused_result));

  /** Initialize OS specific file info. */
  void init_file_info();

  /** Close a data file.
  @return DB_SUCCESS or error code */
  dberr_t close();

  /** Returns if the Datafile is created in raw partition
  @return true if partition  used is raw , false otherwise */
  bool is_raw_type() {
    return (m_type == SRV_NEW_RAW || m_type == SRV_OLD_RAW);
  }

  /** Make a full filepath from a directory path and a filename.
  Prepend the dirpath to filename using the extension given.
  If dirpath is nullptr, prepend the default datadir to filepath.
  Store the result in m_filepath.
  @param[in]    dirpath         directory path
  @param[in]    filename        filename or filepath
  @param[in]    ext             filename extension */
  void make_filepath(const char *dirpath, const char *filename,
                     ib_file_suffix ext);

  /** Set the filepath by duplicating the filepath sent in */
  void set_filepath(const char *filepath);

  /** Allocate and set the datafile or tablespace name in m_name.
  If a name is provided, use it; else if the datafile is file-per-table,
  extract a file-per-table tablespace name from m_filepath; else it is a
  general tablespace, so just call it that for now. The value of m_name
  will be freed in the destructor.
  @param[in]    name    Tablespace Name if known, nullptr if not */
  void set_name(const char *name);

  /** Validates the datafile and checks that it conforms with the expected
  space ID and flags.  The file should exist and be successfully opened
  in order for this function to validate it.
  @param[in]    space_id        The expected tablespace ID.
  @param[in]    flags           The expected tablespace flags.
  @param[in]    for_import      if it is for importing
  @retval DB_SUCCESS if tablespace is valid, DB_ERROR if not.
  m_is_valid is also set true on success, else false. */
<<<<<<< HEAD
  dberr_t validate_to_dd(space_id_t space_id, uint32_t flags, bool for_import)
      MY_ATTRIBUTE((warn_unused_result));

  /** Validates this datafile for the purpose of recovery.
  The file should exist and be successfully opened. We initially
  open it in read-only mode because we just want to read the SpaceID.
  However, if the first page is corrupt and needs to be restored
  from the doublewrite buffer, we will reopen it in write mode and
  ry to restore that page.
  @param[in]	space_id	Expected space ID
=======
  [[nodiscard]] dberr_t validate_to_dd(space_id_t space_id, uint32_t flags,
                                       bool for_import);

  /** Validates this datafile for the purpose of recovery.  The file should
  exist and be successfully opened. We initially open it in read-only mode
  because we just want to read the SpaceID.  However, if the first page is
  corrupt and needs to be restored from the doublewrite buffer, we will reopen
  it in write mode and try to restore that page. The file will be closed when
  returning from this method.
  @param[in]    space_id        Expected space ID
>>>>>>> fbdaa4de
  @retval DB_SUCCESS on success
  m_is_valid is also set true on success, else false. */
  dberr_t validate_for_recovery(space_id_t space_id)
      MY_ATTRIBUTE((warn_unused_result));

<<<<<<< HEAD
  /** Checks the consistency of the first page of a datafile when the
  tablespace is opened.  This occurs before the fil_space_t is created
  so the Space ID found here must not already be open.
  m_is_valid is set true on success, else false.
  @param[in]	space_id	Expected space ID
  @param[out]	flush_lsn	contents of FIL_PAGE_FILE_FLUSH_LSN
  @param[in]	for_import	if it is for importing
=======
  /**  Checks the consistency of the first page of a datafile when the
  tablespace is opened. This occurs before the fil_space_t is created so the
  Space ID found here must not already be open. m_is_valid is set true on
  success, else false. The datafile is always closed when returning from this
  method.
  @param[in]    space_id        Expected space ID
  @param[out]   flush_lsn       contents of FIL_PAGE_FILE_FLUSH_LSN
  @param[in]    for_import      if it is for importing
>>>>>>> fbdaa4de
  (only valid for the first file of the system tablespace)
  @retval DB_WRONG_FILE_NAME tablespace in file header doesn't match
          expected value
  @retval DB_SUCCESS on if the datafile is valid
  @retval DB_CORRUPTION if the datafile is not readable
  @retval DB_INVALID_ENCRYPTION_META if the encrypption meta data
          is not readable
  @retval DB_TABLESPACE_EXISTS if there is a duplicate space_id */
  dberr_t validate_first_page(space_id_t space_id, lsn_t *flush_lsn,
                              bool for_import)
      MY_ATTRIBUTE((warn_unused_result));

  /** Get LSN of first page */
  lsn_t get_flush_lsn() {
    ut_ad(m_first_page != nullptr);
    return mach_read_from_8(m_first_page + FIL_PAGE_LSN);
  }

  /** Get Datafile::m_name.
  @return m_name */
  const char *name() const { return (m_name); }

  /** Get Datafile::m_filepath.
  @return m_filepath */
  const char *filepath() const { return (m_filepath); }

  /** Get Datafile::m_handle.
  @return m_handle */
  pfs_os_file_t handle() const { return (m_handle); }

  /** Get Datafile::m_order.
  @return m_order */
  ulint order() const { return (m_order); }

  /** Get Datafile::m_server_version.
  @return m_server_version */
  ulint server_version() const { return (m_server_version); }

  /** Get Datafile::m_space_version.
  @return m_space_version */
  ulint space_version() const { return (m_space_version); }

  /** Get Datafile::m_space_id.
  @return m_space_id */
  space_id_t space_id() const { return (m_space_id); }

  /** Get Datafile::m_flags.
  @return m_flags */
  uint32_t flags() const { return (m_flags); }

  /**
  @return true if m_handle is open, false if not */
  bool is_open() const { return (m_handle.m_file != OS_FILE_CLOSED); }

  /** Get Datafile::m_is_valid.
  @return m_is_valid */
  bool is_valid() const { return (m_is_valid); }

  /** Get the last OS error reported
  @return m_last_os_error */
  ulint last_os_error() const { return (m_last_os_error); }

  /** Do a quick test if the filepath provided looks the same as this filepath
  byte by byte. If they are two different looking paths to the same file,
  same_as() will be used to show that after the files are opened.
  @param[in]    other   filepath to compare with
  @retval true if it is the same filename by byte comparison
  @retval false if it looks different */
  bool same_filepath_as(const char *other) const;

  /** Test if another opened datafile is the same file as this object.
  @param[in]    other   Datafile to compare with
  @return true if it is the same file, else false */
  bool same_as(const Datafile &other) const;

  /** Determine the space id of the given file descriptor by reading
  a few pages from the beginning of the .ibd file.
  @return DB_SUCCESS if space id was successfully identified,
  else DB_ERROR. */
  dberr_t find_space_id();

  /** @return file size in number of pages */
  page_no_t size() const { return (m_size); }

#ifdef UNIV_HOTBACKUP
  /** Set the tablespace ID.
  @param[in]    space_id        Tablespace ID to set */
  void set_space_id(space_id_t space_id) {
    ut_ad(space_id <= 0xFFFFFFFFU);
    m_space_id = space_id;
  }

  /** Set th tablespace flags
  @param[in]    flags   Tablespace flags */
  void set_flags(uint32_t flags) { m_flags = flags; }
#endif /* UNIV_HOTBACKUP */

 private:
  /** Free the filepath buffer. */
  void free_filepath();

  /** Set the filename pointer to the start of the file name
  in the filepath. */
  void set_filename() {
    if (m_filepath == nullptr) {
      return;
    }

    char *last_slash = strrchr(m_filepath, OS_PATH_SEPARATOR);

    m_filename = last_slash ? last_slash + 1 : m_filepath;
  }

  /** Create/open a data file.
  @param[in]    read_only_mode  if true, then readonly mode checks
                                  are enforced.
  @return DB_SUCCESS or error code */
  dberr_t open_or_create(bool read_only_mode)
      MY_ATTRIBUTE((warn_unused_result));

  /** Reads a few significant fields from the first page of the
  datafile, which must already be open.
  @param[in]    read_only_mode  If true, then readonly mode checks
                                  are enforced.
  @return DB_SUCCESS or DB_IO_ERROR if page cannot be read */
  dberr_t read_first_page(bool read_only_mode)
      MY_ATTRIBUTE((warn_unused_result));

  /** Free the first page from memory when it is no longer needed. */
  void free_first_page();

  /** Set the Datafile::m_open_flags.
  @param open_flags     The Open flags to set. */
  void set_open_flags(os_file_create_t open_flags) {
    m_open_flags = open_flags;
  }

  /** Finds a given page of the given space id from the double write buffer
  and copies it to the corresponding .ibd file.
  @param[in]    restore_page_no         Page number to restore
  @return DB_SUCCESS if page was restored from doublewrite, else DB_ERROR */
  dberr_t restore_from_doublewrite(page_no_t restore_page_no);

 private:
  /** Datafile name at the tablespace location.
  This is either the basename of the file if an absolute path
  was entered, or it is the relative path to the datadir or
  Tablespace::m_path. */
  char *m_name;

  /** Points into m_filepath to the file name with extension */
  char *m_filename;

  /** Open file handle */
  pfs_os_file_t m_handle;

  /** Flags to use for opening the data file */
  os_file_create_t m_open_flags;

  /** size in pages */
  page_no_t m_size;

  /** ordinal position of this datafile in the tablespace */
  ulint m_order;

  /** The type of the data file */
  device_t m_type;

  /** Tablespace ID. Contained in the datafile header.
  If this is a system tablespace, FSP_SPACE_ID is only valid
  in the first datafile. */
  space_id_t m_space_id;

  /** Server version */
  uint32_t m_server_version;

  /** Space version */
  uint32_t m_space_version;

  /** Tablespace flags. Contained in the datafile header.
  If this is a system tablespace, FSP_SPACE_FLAGS are only valid
  in the first datafile. */
  uint32_t m_flags;

  /** true if file already existed on startup */
  bool m_exists;

  /* true if the tablespace is valid */
  bool m_is_valid;

  /** Buffer to hold first page */
  byte *m_first_page_buf;

  /** Pointer to the first page held in the buffer above */
  byte *m_first_page;

  /** true if atomic writes enabled for this file */
  bool m_atomic_write;

 protected:
  /** Physical file path with base name and extension */
  char *m_filepath;

  /** Last OS error received so it can be reported if needed. */
  ulint m_last_os_error;

 public:
  /** Use the following to determine the uniqueness of this datafile. */
#ifdef _WIN32
  using WIN32_FILE_INFO = BY_HANDLE_FILE_INFORMATION;

  /** Use fields dwVolumeSerialNumber, nFileIndexLow, nFileIndexHigh. */
  WIN32_FILE_INFO m_file_info;
#else
  /** Use field st_ino. */
  struct stat m_file_info;
#endif /* WIN32 */

  /** Encryption key read from first page */
  byte *m_encryption_key;

  /** Encryption iv read from first page */
  byte *m_encryption_iv;

  /** Encryption operation in progress */
  encryption_op_type m_encryption_op_in_progress;
};
#endif /* fsp0file_h */<|MERGE_RESOLUTION|>--- conflicted
+++ resolved
@@ -84,7 +84,6 @@
         m_flags(),
         m_exists(),
         m_is_valid(),
-        m_first_page_buf(),
         m_first_page(),
         m_atomic_write(),
         m_filepath(),
@@ -92,7 +91,8 @@
         m_file_info(),
         m_encryption_key(),
         m_encryption_iv(),
-        m_encryption_op_in_progress(NONE) {
+        m_encryption_op_in_progress(Encryption::Progress::NONE),
+        m_encryption_master_key_id(0) {
     m_handle.m_file = OS_FILE_CLOSED;
   }
 
@@ -107,7 +107,6 @@
         m_flags(flags),
         m_exists(),
         m_is_valid(),
-        m_first_page_buf(),
         m_first_page(),
         m_atomic_write(),
         m_filepath(),
@@ -115,7 +114,8 @@
         m_file_info(),
         m_encryption_key(),
         m_encryption_iv(),
-        m_encryption_op_in_progress(NONE) {
+        m_encryption_op_in_progress(Encryption::Progress::NONE),
+        m_encryption_master_key_id(0) {
     ut_ad(m_name != nullptr);
     m_handle.m_file = OS_FILE_CLOSED;
     /* No op */
@@ -131,14 +131,14 @@
         m_flags(file.m_flags),
         m_exists(file.m_exists),
         m_is_valid(file.m_is_valid),
-        m_first_page_buf(),
         m_first_page(),
         m_atomic_write(file.m_atomic_write),
         m_last_os_error(),
         m_file_info(),
         m_encryption_key(),
         m_encryption_iv(),
-        m_encryption_op_in_progress(NONE) {
+        m_encryption_op_in_progress(Encryption::Progress::NONE),
+        m_encryption_master_key_id(0) {
     m_name = mem_strdup(file.m_name);
     ut_ad(m_name != nullptr);
 
@@ -176,7 +176,7 @@
     m_last_os_error = 0;
 
     if (m_filepath != nullptr) {
-      ut_free(m_filepath);
+      ut::free(m_filepath);
       m_filepath = nullptr;
       m_filename = nullptr;
     }
@@ -189,11 +189,11 @@
 
     /* Do not make a copy of the first page,
     it should be reread if needed */
-    m_first_page_buf = nullptr;
     m_first_page = nullptr;
     m_encryption_key = nullptr;
     m_encryption_iv = nullptr;
-    m_encryption_op_in_progress = NONE;
+    m_encryption_op_in_progress = Encryption::Progress::NONE;
+    m_encryption_master_key_id = 0;
 
     m_atomic_write = file.m_atomic_write;
 
@@ -212,15 +212,14 @@
   so that it can be validated.
   @param[in]    strict  whether to issue error messages
   @return DB_SUCCESS or error code */
-  dberr_t open_read_only(bool strict) MY_ATTRIBUTE((warn_unused_result));
+  [[nodiscard]] dberr_t open_read_only(bool strict);
 
   /** Open a data file in read-write mode during start-up so that
   doublewrite pages can be restored and then it can be validated.
   @param[in]    read_only_mode  if true, then readonly mode checks
                                   are enforced.
   @return DB_SUCCESS or error code */
-  dberr_t open_read_write(bool read_only_mode)
-      MY_ATTRIBUTE((warn_unused_result));
+  [[nodiscard]] dberr_t open_read_write(bool read_only_mode);
 
   /** Initialize OS specific file info. */
   void init_file_info();
@@ -264,18 +263,6 @@
   @param[in]    for_import      if it is for importing
   @retval DB_SUCCESS if tablespace is valid, DB_ERROR if not.
   m_is_valid is also set true on success, else false. */
-<<<<<<< HEAD
-  dberr_t validate_to_dd(space_id_t space_id, uint32_t flags, bool for_import)
-      MY_ATTRIBUTE((warn_unused_result));
-
-  /** Validates this datafile for the purpose of recovery.
-  The file should exist and be successfully opened. We initially
-  open it in read-only mode because we just want to read the SpaceID.
-  However, if the first page is corrupt and needs to be restored
-  from the doublewrite buffer, we will reopen it in write mode and
-  ry to restore that page.
-  @param[in]	space_id	Expected space ID
-=======
   [[nodiscard]] dberr_t validate_to_dd(space_id_t space_id, uint32_t flags,
                                        bool for_import);
 
@@ -286,21 +273,10 @@
   it in write mode and try to restore that page. The file will be closed when
   returning from this method.
   @param[in]    space_id        Expected space ID
->>>>>>> fbdaa4de
   @retval DB_SUCCESS on success
   m_is_valid is also set true on success, else false. */
-  dberr_t validate_for_recovery(space_id_t space_id)
-      MY_ATTRIBUTE((warn_unused_result));
-
-<<<<<<< HEAD
-  /** Checks the consistency of the first page of a datafile when the
-  tablespace is opened.  This occurs before the fil_space_t is created
-  so the Space ID found here must not already be open.
-  m_is_valid is set true on success, else false.
-  @param[in]	space_id	Expected space ID
-  @param[out]	flush_lsn	contents of FIL_PAGE_FILE_FLUSH_LSN
-  @param[in]	for_import	if it is for importing
-=======
+  [[nodiscard]] dberr_t validate_for_recovery(space_id_t space_id);
+
   /**  Checks the consistency of the first page of a datafile when the
   tablespace is opened. This occurs before the fil_space_t is created so the
   Space ID found here must not already be open. m_is_valid is set true on
@@ -309,18 +285,16 @@
   @param[in]    space_id        Expected space ID
   @param[out]   flush_lsn       contents of FIL_PAGE_FILE_FLUSH_LSN
   @param[in]    for_import      if it is for importing
->>>>>>> fbdaa4de
   (only valid for the first file of the system tablespace)
   @retval DB_WRONG_FILE_NAME tablespace in file header doesn't match
           expected value
   @retval DB_SUCCESS on if the datafile is valid
   @retval DB_CORRUPTION if the datafile is not readable
-  @retval DB_INVALID_ENCRYPTION_META if the encrypption meta data
+  @retval DB_INVALID_ENCRYPTION_META if the encryption meta data
           is not readable
   @retval DB_TABLESPACE_EXISTS if there is a duplicate space_id */
-  dberr_t validate_first_page(space_id_t space_id, lsn_t *flush_lsn,
-                              bool for_import)
-      MY_ATTRIBUTE((warn_unused_result));
+  [[nodiscard]] dberr_t validate_first_page(space_id_t space_id,
+                                            lsn_t *flush_lsn, bool for_import);
 
   /** Get LSN of first page */
   lsn_t get_flush_lsn() {
@@ -338,7 +312,10 @@
 
   /** Get Datafile::m_handle.
   @return m_handle */
-  pfs_os_file_t handle() const { return (m_handle); }
+  pfs_os_file_t handle() const {
+    ut_ad(is_open());
+    return (m_handle);
+  }
 
   /** Get Datafile::m_order.
   @return m_order */
@@ -427,16 +404,14 @@
   @param[in]    read_only_mode  if true, then readonly mode checks
                                   are enforced.
   @return DB_SUCCESS or error code */
-  dberr_t open_or_create(bool read_only_mode)
-      MY_ATTRIBUTE((warn_unused_result));
+  [[nodiscard]] dberr_t open_or_create(bool read_only_mode);
 
   /** Reads a few significant fields from the first page of the
   datafile, which must already be open.
   @param[in]    read_only_mode  If true, then readonly mode checks
                                   are enforced.
   @return DB_SUCCESS or DB_IO_ERROR if page cannot be read */
-  dberr_t read_first_page(bool read_only_mode)
-      MY_ATTRIBUTE((warn_unused_result));
+  [[nodiscard]] dberr_t read_first_page(bool read_only_mode);
 
   /** Free the first page from memory when it is no longer needed. */
   void free_first_page();
@@ -501,9 +476,6 @@
   bool m_is_valid;
 
   /** Buffer to hold first page */
-  byte *m_first_page_buf;
-
-  /** Pointer to the first page held in the buffer above */
   byte *m_first_page;
 
   /** true if atomic writes enabled for this file */
@@ -535,6 +507,9 @@
   byte *m_encryption_iv;
 
   /** Encryption operation in progress */
-  encryption_op_type m_encryption_op_in_progress;
+  Encryption::Progress m_encryption_op_in_progress;
+
+  /** Master key id read from first page */
+  uint32_t m_encryption_master_key_id;
 };
 #endif /* fsp0file_h */