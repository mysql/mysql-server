--- conflicted
+++ resolved
@@ -32,30 +32,23 @@
 
 /** Get the first node in the list.
  @return first node, or NULL */
-UNIV_INLINE
-ib_list_node_t *ib_list_get_first(ib_list_t *list) /*!< in: list */
+static inline ib_list_node_t *ib_list_get_first(
+    ib_list_t *list) /*!< in: list */
 {
   return (list->first);
 }
 
 /** Get the last node in the list.
  @return last node, or NULL */
-UNIV_INLINE
-ib_list_node_t *ib_list_get_last(ib_list_t *list) /*!< in: list */
+static inline ib_list_node_t *ib_list_get_last(ib_list_t *list) /*!< in: list */
 {
   return (list->last);
 }
 
 /********************************************************************
 Check if list is empty. */
-<<<<<<< HEAD
-UNIV_INLINE
-ibool ib_list_is_empty(
-    /* out: TRUE if empty else FALSE */
-=======
 static inline bool ib_list_is_empty(
     /* out: true if empty else false */
->>>>>>> fbdaa4de
     const ib_list_t *list) /* in: list */
 {
   return (!(list->first || list->last));
