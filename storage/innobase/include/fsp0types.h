--- conflicted
+++ resolved
@@ -188,7 +188,7 @@
 the DICT_TF_COMPACT bit set.
 @param[in]      flags   Tablespace flags
 @return true if valid, false if not */
-bool fsp_flags_is_valid(uint32_t flags) MY_ATTRIBUTE((warn_unused_result));
+[[nodiscard]] bool fsp_flags_is_valid(uint32_t flags);
 
 /** Check if tablespace is system temporary.
 @param[in]      space_id        tablespace ID
@@ -364,38 +364,22 @@
 }
 
 /** Set ENCRYPTION bit in tablespace flags */
-<<<<<<< HEAD
-UNIV_INLINE void fsp_flags_set_encryption(uint32_t &flags) {
-=======
 constexpr void fsp_flags_set_encryption(uint32_t &flags) {
->>>>>>> fbdaa4de
   flags |= FSP_FLAGS_MASK_ENCRYPTION;
 }
 
 /** Set ENCRYPTION bit in tablespace flags */
-<<<<<<< HEAD
-UNIV_INLINE void fsp_flags_unset_encryption(uint32_t &flags) {
-=======
 constexpr void fsp_flags_unset_encryption(uint32_t &flags) {
->>>>>>> fbdaa4de
   flags &= ~FSP_FLAGS_MASK_ENCRYPTION;
 }
 
 /** Set SDI Index bit in tablespace flags */
-<<<<<<< HEAD
-UNIV_INLINE void fsp_flags_set_sdi(uint32_t &flags) {
-=======
 constexpr void fsp_flags_set_sdi(uint32_t &flags) {
->>>>>>> fbdaa4de
   flags |= FSP_FLAGS_MASK_SDI;
 }
 
 /** Set SDI Index bit in tablespace flags */
-<<<<<<< HEAD
-UNIV_INLINE void fsp_flags_unset_sdi(uint32_t &flags) {
-=======
 constexpr void fsp_flags_unset_sdi(uint32_t &flags) {
->>>>>>> fbdaa4de
   flags &= ~FSP_FLAGS_MASK_SDI;
 }
 
