--- conflicted
+++ resolved
@@ -35,6 +35,8 @@
 #include "trx0trx.h"
 #ifndef UNIV_HOTBACKUP
 #include "mtr0log.h"
+
+#include "my_dbug.h"
 
 /* The typedef for rseg slot in the file copy */
 typedef byte trx_sysf_rseg_t;
@@ -52,21 +54,19 @@
 constexpr uint32_t TRX_SYS_RSEG_SLOT_SIZE = 8;
 
 /** Writes the value of max_trx_id to the file based trx system header. */
-void trx_sys_flush_max_trx_id(void);
+void trx_sys_write_max_trx_id(void);
 
 /** Checks if a page address is the trx sys header page.
 @param[in]      page_id page id
 @return true if trx sys header page */
-UNIV_INLINE
-bool trx_sys_hdr_page(const page_id_t &page_id) {
+static inline bool trx_sys_hdr_page(const page_id_t &page_id) {
   return (page_id.space() == TRX_SYS_SPACE &&
           page_id.page_no() == TRX_SYS_PAGE_NO);
 }
 
 /** Gets a pointer to the transaction system header and x-latches its page.
  @return pointer to system header, page x-latched. */
-UNIV_INLINE
-trx_sysf_t *trx_sysf_get(mtr_t *mtr) /*!< in: mtr */
+static inline trx_sysf_t *trx_sysf_get(mtr_t *mtr) /*!< in: mtr */
 {
   buf_block_t *block;
   trx_sysf_t *header;
@@ -85,8 +85,7 @@
 /** Gets the space of the nth rollback segment slot in the trx system
  file copy.
  @return space id */
-UNIV_INLINE
-space_id_t trx_sysf_rseg_get_space(
+static inline space_id_t trx_sysf_rseg_get_space(
     trx_sysf_t *sys_header, /*!< in: trx sys header */
     ulint slot,             /*!< in: slot index == rseg id */
     mtr_t *mtr)             /*!< in: mtr */
@@ -102,8 +101,7 @@
 /** Gets the page number of the nth rollback segment slot in the trx system
  header.
  @return page number, FIL_NULL if slot unused */
-UNIV_INLINE
-page_no_t trx_sysf_rseg_get_page_no(
+static inline page_no_t trx_sysf_rseg_get_page_no(
     trx_sysf_t *sys_header, /*!< in: trx system header */
     ulint slot,             /*!< in: slot index == rseg id */
     mtr_t *mtr)             /*!< in: mtr */
@@ -119,8 +117,7 @@
 
 /** Sets the space id of the nth rollback segment slot in the trx system
  file copy. */
-UNIV_INLINE
-void trx_sysf_rseg_set_space(
+static inline void trx_sysf_rseg_set_space(
     trx_sysf_t *sys_header, /*!< in: trx sys file copy */
     ulint slot,             /*!< in: slot index == rseg id */
     space_id_t space,       /*!< in: space id */
@@ -136,8 +133,7 @@
 
 /** Sets the page number of the nth rollback segment slot in the trx system
  header. */
-UNIV_INLINE
-void trx_sysf_rseg_set_page_no(
+static inline void trx_sysf_rseg_set_page_no(
     trx_sysf_t *sys_header, /*!< in: trx sys header */
     ulint slot,             /*!< in: slot index == rseg id */
     page_no_t page_no,      /*!< in: page number, FIL_NULL if the
@@ -156,9 +152,9 @@
 /** Writes a trx id to an index page. In case that the id size changes in
  some future version, this function should be used instead of
  mach_write_... */
-UNIV_INLINE
-void trx_write_trx_id(byte *ptr,   /*!< in: pointer to memory where written */
-                      trx_id_t id) /*!< in: id */
+static inline void trx_write_trx_id(
+    byte *ptr,   /*!< in: pointer to memory where written */
+    trx_id_t id) /*!< in: id */
 {
   ut_ad(id > 0);
   mach_write_to_6(ptr, id);
@@ -169,112 +165,12 @@
  some future version, this function should be used instead of
  mach_read_...
  @return id */
-UNIV_INLINE
-trx_id_t trx_read_trx_id(
+static inline trx_id_t trx_read_trx_id(
     const byte *ptr) /*!< in: pointer to memory from where to read */
 {
   return (mach_read_from_6(ptr));
 }
 
-<<<<<<< HEAD
-UNIV_INLINE
-trx_t *trx_get_rw_trx_by_id(trx_id_t trx_id) {
-  ut_ad(trx_id > 0);
-  ut_ad(trx_sys_mutex_own());
-
-  if (trx_sys->rw_trx_set.empty()) {
-    return (nullptr);
-  }
-
-  TrxIdSet::iterator it;
-
-  it = trx_sys->rw_trx_set.find(TrxTrack(trx_id));
-
-  return (it == trx_sys->rw_trx_set.end() ? nullptr : it->m_trx);
-}
-
-/** Returns the minimum trx id in trx list. This is the smallest id for which
- the trx can possibly be active. (But, you must look at the trx->state
- to find out if the minimum trx id transaction itself is active, or already
- committed.). The caller must be holding the trx_sys_t::mutex in shared mode.
- @return the minimum trx id, or trx_sys->max_trx_id if the trx list is empty */
-UNIV_INLINE
-trx_id_t trx_rw_min_trx_id_low(void) {
-  trx_id_t id;
-
-  ut_ad(trx_sys_mutex_own());
-
-  const trx_t *trx = UT_LIST_GET_LAST(trx_sys->rw_trx_list);
-
-  if (trx == nullptr) {
-    id = trx_sys->max_trx_id;
-  } else {
-    assert_trx_in_rw_list(trx);
-    id = trx->id;
-  }
-
-  return (id);
-}
-
-#if defined UNIV_DEBUG || defined UNIV_BLOB_LIGHT_DEBUG
-/** Assert that a transaction has been recovered.
- @return true */
-UNIV_INLINE
-ibool trx_assert_recovered(trx_id_t trx_id) /*!< in: transaction identifier */
-{
-  const trx_t *trx;
-
-  trx_sys_mutex_enter();
-
-  trx = trx_get_rw_trx_by_id(trx_id);
-  ut_a(trx->is_recovered);
-
-  trx_sys_mutex_exit();
-
-  return (TRUE);
-}
-#endif /* UNIV_DEBUG || UNIV_BLOB_LIGHT_DEBUG */
-
-/** Returns the minimum trx id in rw trx list. This is the smallest id for which
- the rw trx can possibly be active. (But, you must look at the trx->state
- to find out if the minimum trx id transaction itself is active, or already
- committed.)
- @return the minimum trx id, or trx_sys->max_trx_id if rw trx list is empty */
-UNIV_INLINE
-trx_id_t trx_rw_min_trx_id(void) {
-  trx_sys_mutex_enter();
-
-  trx_id_t id = trx_rw_min_trx_id_low();
-
-  trx_sys_mutex_exit();
-
-  return (id);
-}
-
-UNIV_INLINE
-trx_t *trx_rw_is_active_low(trx_id_t trx_id, ibool *corrupt) {
-  trx_t *trx;
-
-  ut_ad(trx_sys_mutex_own());
-
-  if (trx_id < trx_rw_min_trx_id_low()) {
-    trx = nullptr;
-  } else if (trx_id >= trx_sys->max_trx_id) {
-    /* There must be corruption: we let the caller handle the
-    diagnostic prints in this case. */
-
-    trx = nullptr;
-    if (corrupt != nullptr) {
-      *corrupt = TRUE;
-    }
-  } else {
-    trx = trx_get_rw_trx_by_id(trx_id);
-    /* We remove trx from rw trxs list and change state to
-    TRX_STATE_COMMITTED_IN_MEMORY in a same critical section protected by
-    trx_sys->mutex, which we happen to hold here, so we expect the state of trx
-    to match its presence in that list */
-    ut_ad(trx == nullptr || !trx_state_eq(trx, TRX_STATE_COMMITTED_IN_MEMORY));
-=======
 static inline trx_t *trx_rw_is_active(trx_id_t trx_id, bool do_ref_count) {
   /* Fast checking without Trx_shard::mutex to see if trx_id can't be in the
   Trx_shard::active_rw_trxs because it's too small. This works, because
@@ -317,93 +213,70 @@
   auto &shard = trx_sys->get_shard_by_trx_id(trx_id);
   if (trx_id < shard.active_rw_trxs.peek().min_id()) {
     return nullptr;
->>>>>>> fbdaa4de
   }
-
-<<<<<<< HEAD
-  return (trx);
-}
-
-UNIV_INLINE
-trx_t *trx_rw_is_active(trx_id_t trx_id, ibool *corrupt, bool do_ref_count) {
-  trx_t *trx;
-=======
+  return trx_sys->latch_and_execute_with_active_trx(
+      trx_id,
+      [&](trx_t *trx) {
+        if (trx != nullptr && do_ref_count) {
+          trx_reference(trx);
+        }
+        return trx;
+      },
+      UT_LOCATION_HERE);
+}
+
 inline trx_id_t trx_sys_get_trx_id_write_margin() {
   DBUG_EXECUTE_IF("trx_sys_low_trx_id_write_margin", return 8;);
   return TRX_SYS_TRX_ID_WRITE_MARGIN;
 }
->>>>>>> fbdaa4de
-
-  /* Fast checking. If it's smaller than minimal active trx id, just
-  return NULL. */
-  if (trx_sys->min_active_id.load() > trx_id) {
-    return (nullptr);
+
+/** Allocates a new transaction id or transaction number.
+@return new, allocated trx id or trx no */
+inline trx_id_t trx_sys_allocate_trx_id_or_no() {
+  ut_ad(trx_sys_mutex_own() || trx_sys_serialisation_mutex_own());
+
+  trx_id_t trx_id = trx_sys->next_trx_id_or_no.fetch_add(1);
+
+  if (trx_id % trx_sys_get_trx_id_write_margin() == 0) {
+    /* Reserve the next range of trx_id values. This thread has acquired
+    either the trx_sys_mutex or the trx_sys_serialisation_mutex.
+
+    Therefore at least one of these two mutexes, is latched and it stays
+    latched until the call to trx_sys_write_max_trx_id() is finished.
+
+    Meanwhile other threads could be acquiring the other of these two mutexes,
+    reserving more and more trx_id values, until TRX_SYS_TRX_ID_WRITE_MARGIN
+    next values are reserved, when another trx_sys_write_max_trx_id() would
+    be called. */
+
+    trx_sys_write_max_trx_id();
   }
-
-  trx_sys_mutex_enter();
-
-  trx = trx_rw_is_active_low(trx_id, corrupt);
-
-  if (trx != nullptr) {
-    trx = trx_reference(trx, do_ref_count);
-  }
-
-  trx_sys_mutex_exit();
-
-  return (trx);
-}
-
-/** Allocates a new transaction id.
- @return new, allocated trx id */
-UNIV_INLINE
-trx_id_t trx_sys_get_new_trx_id() {
+  return trx_id;
+}
+
+inline trx_id_t trx_sys_allocate_trx_id() {
   ut_ad(trx_sys_mutex_own());
-<<<<<<< HEAD
-
-  /* VERY important: after the database is started, max_trx_id value is
-  divisible by TRX_SYS_TRX_ID_WRITE_MARGIN, and the following if
-  will evaluate to TRUE when this function is first time called,
-  and the value for trx id will be written to disk-based header!
-  Thus trx id values will not overlap when the database is
-  repeatedly started! */
-
-  if (!(trx_sys->max_trx_id % TRX_SYS_TRX_ID_WRITE_MARGIN)) {
-    trx_sys_flush_max_trx_id();
-  }
-=======
   return trx_sys_allocate_trx_id_or_no();
 }
->>>>>>> fbdaa4de
-
-  return (trx_sys->max_trx_id++);
-}
-
-inline trx_id_t trx_sys_get_max_trx_id() {
-  ut_ad(!trx_sys_mutex_own());
-
-  if (UNIV_WORD_SIZE < DATA_TRX_ID_LEN) {
-    /* Avoid torn reads. */
-
-    trx_sys_mutex_enter();
-
-    trx_id_t max_trx_id = trx_sys->max_trx_id;
-
-    trx_sys_mutex_exit();
-
-    return (max_trx_id);
-  } else {
-    /* Perform a dirty read. Callers should be prepared for stale
-    values, and we know that the value fits in a machine word, so
-    that it will be read and written atomically. */
-
-    return (trx_sys->max_trx_id);
-  }
+
+inline trx_id_t trx_sys_allocate_trx_no() {
+  ut_ad(trx_sys_serialisation_mutex_own());
+  return trx_sys_allocate_trx_id_or_no();
+}
+
+/** Reads trx->no up to which all transactions have been serialised.
+ @return minimum value which is still possibly not serialised */
+static inline trx_id_t trx_get_serialisation_min_trx_no(void) {
+  return (trx_sys->serialisation_min_trx_no.load());
+}
+
+inline trx_id_t trx_sys_get_next_trx_id_or_no() {
+  return trx_sys->next_trx_id_or_no.load();
 }
 
 /** Determine if there are incomplete transactions in the system.
 @return whether incomplete transactions need rollback */
-UNIV_INLINE
-bool trx_sys_need_rollback() {
+static inline bool trx_sys_need_rollback() {
   ulint n_trx;
 
   trx_sys_mutex_enter();
@@ -417,15 +290,22 @@
   return (n_trx > 0);
 }
 
-/**
-Add the transaction to the RW transaction set
-@param trx		transaction instance to add */
-UNIV_INLINE
-void trx_sys_rw_trx_add(trx_t *trx) {
-  ut_ad(trx->id != 0);
-
-  trx_sys->rw_trx_set.insert(TrxTrack(trx->id, trx));
-  ut_d(trx->in_rw_trx_list = true);
+static inline void trx_sys_rw_trx_add(trx_t *trx) {
+  const trx_id_t trx_id = trx->id;
+  ut_ad(trx_id != 0);
+  const auto trx_shard_no = trx_get_shard_no(trx_id);
+  DBUG_EXECUTE_IF("trx_sys_rw_trx_add_rc", {
+    if (trx_shard_no == 123 && (trx_id / TRX_SHARDS_N) % 3 == 0) {
+      std::this_thread::sleep_for(std::chrono::seconds(1));
+    }
+  });
+  trx_sys->shards[trx_shard_no].active_rw_trxs.latch_and_execute(
+      [&](Trx_by_id_with_min &trx_by_id_with_min) {
+        trx_by_id_with_min.insert(*trx);
+        ut_ad(trx_by_id_with_min.min_id() <= trx_id);
+        ut_ad(trx_by_id_with_min.min_id() % TRX_SHARDS_N == trx_shard_no);
+      },
+      UT_LOCATION_HERE);
 }
 
 #endif /* !UNIV_HOTBACKUP */