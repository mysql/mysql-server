/*****************************************************************************

Copyright (c) 1994, 2022, Oracle and/or its affiliates.

This program is free software; you can redistribute it and/or modify it under
the terms of the GNU General Public License, version 2.0, as published by the
Free Software Foundation.

This program is also distributed with certain software (including but not
limited to OpenSSL) that is licensed under separate terms, as designated in a
particular file or component or in included license documentation. The authors
of MySQL hereby grant you an additional permission to link the program and
your derivative works with the separately licensed software that they have
included with MySQL.

This program is distributed in the hope that it will be useful, but WITHOUT
ANY WARRANTY; without even the implied warranty of MERCHANTABILITY or FITNESS
FOR A PARTICULAR PURPOSE. See the GNU General Public License, version 2.0,
for more details.

You should have received a copy of the GNU General Public License along with
this program; if not, write to the Free Software Foundation, Inc.,
51 Franklin St, Fifth Floor, Boston, MA 02110-1301  USA

*****************************************************************************/

/** @file include/btr0btr.ic
 The B-tree

 Created 6/2/1994 Heikki Tuuri
 *******************************************************/

#include "mach0data.h"
#ifndef UNIV_HOTBACKUP
#include "mtr0log.h"
#include "mtr0mtr.h"
#include "page0zip.h"
#endif /* !UNIV_HOTBACKUP */

/** NOTE - Changing this from the original number of 50 to 45 as
insert_debug.test was failing in ASAN build because of a stack overflow issue.
It was found that rtr_info_t was taking up a lot of stack space in the function
btr_insert_on_non_leaf_level_func which is part of the recursive stack
trace. */
/** Maximum B-tree page level (not really a hard limit). Used in debug
 assertions in btr_page_set_level and btr_page_get_level */
constexpr uint32_t BTR_MAX_NODE_LEVEL = 45;

#ifndef UNIV_HOTBACKUP
<<<<<<< HEAD
/** Gets a buffer page and declares its latching order level.
@param[in]	page_id	Page id
@param[in]	mode	Latch mode
@param[in]	file	File name
@param[in]	line	Line where called */
#ifdef UNIV_DEBUG
/**
@param[in]	index	Index tree, may be NULL if it is not an insert buffer
tree */
#endif /* UNIV_DEBUG */
/**
@param[in,out]	mtr	Mini-transaction
@return block */
UNIV_INLINE
buf_block_t *btr_block_get_func(const page_id_t &page_id,
                                const page_size_t &page_size, ulint mode,
                                const char *file, ulint line,
#ifdef UNIV_DEBUG
                                const dict_index_t *index,
#endif /* UNIV_DEBUG */
                                mtr_t *mtr) {
=======
static inline buf_block_t *btr_block_get_func(
    const page_id_t &page_id, const page_size_t &page_size, ulint mode,
    ut::Location location, IF_DEBUG(const dict_index_t *index, ) mtr_t *mtr) {
>>>>>>> fbdaa4de
  buf_block_t *block;

  block = buf_page_get_gen(page_id, page_size, mode, nullptr,
                           Page_fetch::NORMAL, location, mtr);

  if (mode != RW_NO_LATCH) {
    buf_block_dbg_add_level(block, index != nullptr && dict_index_is_ibuf(index)
                                       ? SYNC_IBUF_TREE_NODE
                                       : SYNC_TREE_NODE);
  }

  return (block);
}

/** Sets the index id field of a page. */
UNIV_INLINE
void btr_page_set_index_id(
    page_t *page,             /*!< in: page to be created */
    page_zip_des_t *page_zip, /*!< in: compressed page whose uncompressed
                             part will be updated, or NULL */
    space_index_t id,         /*!< in: index id */
    mtr_t *mtr)               /*!< in: mtr */
{
  if (page_zip) {
    mach_write_to_8(page + (PAGE_HEADER + PAGE_INDEX_ID), id);
    page_zip_write_header(page_zip, page + (PAGE_HEADER + PAGE_INDEX_ID), 8,
                          mtr);
  } else {
    mlog_write_ull(page + (PAGE_HEADER + PAGE_INDEX_ID), id, mtr);
  }
}
#endif /* !UNIV_HOTBACKUP */

/** Gets the index id field of a page.
 @return index id */
UNIV_INLINE
space_index_t btr_page_get_index_id(const page_t *page) /*!< in: index page */
{
  return (mach_read_from_8(page + PAGE_HEADER + PAGE_INDEX_ID));
}

/** Gets the node level field in an index page.
 @param[in] page index page
 @return level, leaf level == 0 */
<<<<<<< HEAD
UNIV_INLINE
ulint btr_page_get_level_low(const page_t *page) /*!< in: index page */
{
=======
static inline ulint btr_page_get_level(const page_t *page) {
>>>>>>> fbdaa4de
  ulint level;

  ut_ad(page);

  level = mach_read_from_2(page + PAGE_HEADER + PAGE_LEVEL);

  ut_ad(level <= BTR_MAX_NODE_LEVEL);

  return (level);
}

/** Sets the node level field in an index page. */
UNIV_INLINE
void btr_page_set_level(
    page_t *page,             /*!< in: index page */
    page_zip_des_t *page_zip, /*!< in: compressed page whose uncompressed
                             part will be updated, or NULL */
    ulint level,              /*!< in: level, leaf level == 0 */
    mtr_t *mtr)               /*!< in: mini-transaction handle */
{
  ut_ad(page != nullptr);
  ut_ad(mtr != nullptr);
  ut_ad(level <= BTR_MAX_NODE_LEVEL);

  if (page_zip) {
    mach_write_to_2(page + (PAGE_HEADER + PAGE_LEVEL), level);
    page_zip_write_header(page_zip, page + (PAGE_HEADER + PAGE_LEVEL), 2, mtr);
  } else {
    mlog_write_ulint(page + (PAGE_HEADER + PAGE_LEVEL), level, MLOG_2BYTES,
                     mtr);
  }
}

<<<<<<< HEAD
/** Gets the next index page number.
 @return next page number */
UNIV_INLINE
page_no_t btr_page_get_next(const page_t *page, /*!< in: index page */
                            mtr_t *mtr MY_ATTRIBUTE((unused)))
/*!< in: mini-transaction handle */
{
=======
static inline page_no_t btr_page_get_next(const page_t *page,
                                          mtr_t *mtr [[maybe_unused]]) {
>>>>>>> fbdaa4de
  ut_ad(page != nullptr);
  ut_ad(mtr != nullptr);

  return (mach_read_from_4(page + FIL_PAGE_NEXT));
}

/** Sets the next index page field. */
UNIV_INLINE
void btr_page_set_next(
    page_t *page,             /*!< in: index page */
    page_zip_des_t *page_zip, /*!< in: compressed page whose uncompressed
                             part will be updated, or NULL */
    page_no_t next,           /*!< in: next page number */
    mtr_t *mtr)               /*!< in: mini-transaction handle */
{
  ut_ad(page != nullptr);
  ut_ad(mtr != nullptr);

  if (page_zip) {
    mach_write_to_4(page + FIL_PAGE_NEXT, next);
    page_zip_write_header(page_zip, page + FIL_PAGE_NEXT, 4, mtr);
  } else {
    mlog_write_ulint(page + FIL_PAGE_NEXT, next, MLOG_4BYTES, mtr);
  }
}

<<<<<<< HEAD
/** Gets the previous index page number.
 @return prev page number */
UNIV_INLINE
page_no_t btr_page_get_prev(
    const page_t *page,                /*!< in: index page */
    mtr_t *mtr MY_ATTRIBUTE((unused))) /*!< in: mini-transaction handle */
{
=======
static inline page_no_t btr_page_get_prev(const page_t *page,
                                          mtr_t *mtr [[maybe_unused]]) {
>>>>>>> fbdaa4de
  ut_ad(page != nullptr);
  ut_ad(mtr != nullptr);

  return (mach_read_from_4(page + FIL_PAGE_PREV));
}

/** Sets the previous index page field. */
UNIV_INLINE
void btr_page_set_prev(
    page_t *page,             /*!< in: index page */
    page_zip_des_t *page_zip, /*!< in: compressed page whose uncompressed
                             part will be updated, or NULL */
    page_no_t prev,           /*!< in: previous page number */
    mtr_t *mtr)               /*!< in: mini-transaction handle */
{
  ut_ad(page != nullptr);
  ut_ad(mtr != nullptr);

  if (page_zip) {
    mach_write_to_4(page + FIL_PAGE_PREV, prev);
    page_zip_write_header(page_zip, page + FIL_PAGE_PREV, 4, mtr);
  } else {
    mlog_write_ulint(page + FIL_PAGE_PREV, prev, MLOG_4BYTES, mtr);
  }
}

<<<<<<< HEAD
/** Gets the child node file address in a node pointer.
 NOTE: the offsets array must contain all offsets for the record since
 we read the last field according to offsets and assume that it contains
 the child page number. In other words offsets must have been retrieved
 with rec_get_offsets(n_fields=ULINT_UNDEFINED).
 @return child node address */
UNIV_INLINE
page_no_t btr_node_ptr_get_child_page_no(
    const rec_t *rec,     /*!< in: node pointer record */
    const ulint *offsets) /*!< in: array returned by rec_get_offsets() */
{
=======
static inline page_no_t btr_node_ptr_get_child_page_no(const rec_t *rec,
                                                       const ulint *offsets) {
>>>>>>> fbdaa4de
  const byte *field;
  ulint len;
  page_no_t page_no;

  ut_ad(!rec_offs_comp(offsets) || rec_get_node_ptr_flag(rec));

  /* The child address is in the last field */
  field = rec_get_nth_field(nullptr, rec, offsets,
                            rec_offs_n_fields(offsets) - 1, &len);

  ut_ad(len == 4);

  page_no = mach_read_from_4(field);
  ut_ad(page_no > 1);

  return (page_no);
}

#ifndef UNIV_HOTBACKUP
/** Releases the latches on a leaf page and bufferunfixes it. */
UNIV_INLINE
void btr_leaf_page_release(buf_block_t *block, /*!< in: buffer block */
                           ulint latch_mode,   /*!< in: BTR_SEARCH_LEAF or
                                               BTR_MODIFY_LEAF */
                           mtr_t *mtr)         /*!< in: mtr */
{
  ut_ad(latch_mode == BTR_SEARCH_LEAF || latch_mode == BTR_MODIFY_LEAF ||
        latch_mode == BTR_NO_LATCHES);

  ut_ad(!mtr_memo_contains(mtr, block, MTR_MEMO_MODIFY));

  ulint mode;
  switch (latch_mode) {
    case BTR_SEARCH_LEAF:
      mode = MTR_MEMO_PAGE_S_FIX;
      break;
    case BTR_MODIFY_LEAF:
      mode = MTR_MEMO_PAGE_X_FIX;
      break;
    case BTR_NO_LATCHES:
      mode = MTR_MEMO_BUF_FIX;
      break;
    default:
      ut_a(0);
  }

  mtr->memo_release(block, mode);
}
#endif /* !UNIV_HOTBACKUP */<|MERGE_RESOLUTION|>--- conflicted
+++ resolved
@@ -47,33 +47,9 @@
 constexpr uint32_t BTR_MAX_NODE_LEVEL = 45;
 
 #ifndef UNIV_HOTBACKUP
-<<<<<<< HEAD
-/** Gets a buffer page and declares its latching order level.
-@param[in]	page_id	Page id
-@param[in]	mode	Latch mode
-@param[in]	file	File name
-@param[in]	line	Line where called */
-#ifdef UNIV_DEBUG
-/**
-@param[in]	index	Index tree, may be NULL if it is not an insert buffer
-tree */
-#endif /* UNIV_DEBUG */
-/**
-@param[in,out]	mtr	Mini-transaction
-@return block */
-UNIV_INLINE
-buf_block_t *btr_block_get_func(const page_id_t &page_id,
-                                const page_size_t &page_size, ulint mode,
-                                const char *file, ulint line,
-#ifdef UNIV_DEBUG
-                                const dict_index_t *index,
-#endif /* UNIV_DEBUG */
-                                mtr_t *mtr) {
-=======
 static inline buf_block_t *btr_block_get_func(
     const page_id_t &page_id, const page_size_t &page_size, ulint mode,
     ut::Location location, IF_DEBUG(const dict_index_t *index, ) mtr_t *mtr) {
->>>>>>> fbdaa4de
   buf_block_t *block;
 
   block = buf_page_get_gen(page_id, page_size, mode, nullptr,
@@ -89,8 +65,7 @@
 }
 
 /** Sets the index id field of a page. */
-UNIV_INLINE
-void btr_page_set_index_id(
+static inline void btr_page_set_index_id(
     page_t *page,             /*!< in: page to be created */
     page_zip_des_t *page_zip, /*!< in: compressed page whose uncompressed
                              part will be updated, or NULL */
@@ -109,8 +84,8 @@
 
 /** Gets the index id field of a page.
  @return index id */
-UNIV_INLINE
-space_index_t btr_page_get_index_id(const page_t *page) /*!< in: index page */
+static inline space_index_t btr_page_get_index_id(
+    const page_t *page) /*!< in: index page */
 {
   return (mach_read_from_8(page + PAGE_HEADER + PAGE_INDEX_ID));
 }
@@ -118,13 +93,7 @@
 /** Gets the node level field in an index page.
  @param[in] page index page
  @return level, leaf level == 0 */
-<<<<<<< HEAD
-UNIV_INLINE
-ulint btr_page_get_level_low(const page_t *page) /*!< in: index page */
-{
-=======
 static inline ulint btr_page_get_level(const page_t *page) {
->>>>>>> fbdaa4de
   ulint level;
 
   ut_ad(page);
@@ -137,8 +106,7 @@
 }
 
 /** Sets the node level field in an index page. */
-UNIV_INLINE
-void btr_page_set_level(
+static inline void btr_page_set_level(
     page_t *page,             /*!< in: index page */
     page_zip_des_t *page_zip, /*!< in: compressed page whose uncompressed
                              part will be updated, or NULL */
@@ -158,18 +126,8 @@
   }
 }
 
-<<<<<<< HEAD
-/** Gets the next index page number.
- @return next page number */
-UNIV_INLINE
-page_no_t btr_page_get_next(const page_t *page, /*!< in: index page */
-                            mtr_t *mtr MY_ATTRIBUTE((unused)))
-/*!< in: mini-transaction handle */
-{
-=======
 static inline page_no_t btr_page_get_next(const page_t *page,
                                           mtr_t *mtr [[maybe_unused]]) {
->>>>>>> fbdaa4de
   ut_ad(page != nullptr);
   ut_ad(mtr != nullptr);
 
@@ -177,8 +135,7 @@
 }
 
 /** Sets the next index page field. */
-UNIV_INLINE
-void btr_page_set_next(
+static inline void btr_page_set_next(
     page_t *page,             /*!< in: index page */
     page_zip_des_t *page_zip, /*!< in: compressed page whose uncompressed
                              part will be updated, or NULL */
@@ -196,18 +153,8 @@
   }
 }
 
-<<<<<<< HEAD
-/** Gets the previous index page number.
- @return prev page number */
-UNIV_INLINE
-page_no_t btr_page_get_prev(
-    const page_t *page,                /*!< in: index page */
-    mtr_t *mtr MY_ATTRIBUTE((unused))) /*!< in: mini-transaction handle */
-{
-=======
 static inline page_no_t btr_page_get_prev(const page_t *page,
                                           mtr_t *mtr [[maybe_unused]]) {
->>>>>>> fbdaa4de
   ut_ad(page != nullptr);
   ut_ad(mtr != nullptr);
 
@@ -215,8 +162,7 @@
 }
 
 /** Sets the previous index page field. */
-UNIV_INLINE
-void btr_page_set_prev(
+static inline void btr_page_set_prev(
     page_t *page,             /*!< in: index page */
     page_zip_des_t *page_zip, /*!< in: compressed page whose uncompressed
                              part will be updated, or NULL */
@@ -234,22 +180,8 @@
   }
 }
 
-<<<<<<< HEAD
-/** Gets the child node file address in a node pointer.
- NOTE: the offsets array must contain all offsets for the record since
- we read the last field according to offsets and assume that it contains
- the child page number. In other words offsets must have been retrieved
- with rec_get_offsets(n_fields=ULINT_UNDEFINED).
- @return child node address */
-UNIV_INLINE
-page_no_t btr_node_ptr_get_child_page_no(
-    const rec_t *rec,     /*!< in: node pointer record */
-    const ulint *offsets) /*!< in: array returned by rec_get_offsets() */
-{
-=======
 static inline page_no_t btr_node_ptr_get_child_page_no(const rec_t *rec,
                                                        const ulint *offsets) {
->>>>>>> fbdaa4de
   const byte *field;
   ulint len;
   page_no_t page_no;
@@ -270,11 +202,11 @@
 
 #ifndef UNIV_HOTBACKUP
 /** Releases the latches on a leaf page and bufferunfixes it. */
-UNIV_INLINE
-void btr_leaf_page_release(buf_block_t *block, /*!< in: buffer block */
-                           ulint latch_mode,   /*!< in: BTR_SEARCH_LEAF or
-                                               BTR_MODIFY_LEAF */
-                           mtr_t *mtr)         /*!< in: mtr */
+static inline void btr_leaf_page_release(
+    buf_block_t *block, /*!< in: buffer block */
+    ulint latch_mode,   /*!< in: BTR_SEARCH_LEAF or
+                        BTR_MODIFY_LEAF */
+    mtr_t *mtr)         /*!< in: mtr */
 {
   ut_ad(latch_mode == BTR_SEARCH_LEAF || latch_mode == BTR_MODIFY_LEAF ||
         latch_mode == BTR_NO_LATCHES);
@@ -293,7 +225,7 @@
       mode = MTR_MEMO_BUF_FIX;
       break;
     default:
-      ut_a(0);
+      ut_error;
   }
 
   mtr->memo_release(block, mode);
