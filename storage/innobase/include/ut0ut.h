/*****************************************************************************

Copyright (c) 1994, 2022, Oracle and/or its affiliates.

This program is free software; you can redistribute it and/or modify it under
the terms of the GNU General Public License, version 2.0, as published by the
Free Software Foundation.

This program is also distributed with certain software (including but not
limited to OpenSSL) that is licensed under separate terms, as designated in a
particular file or component or in included license documentation. The authors
of MySQL hereby grant you an additional permission to link the program and
your derivative works with the separately licensed software that they have
included with MySQL.

This program is distributed in the hope that it will be useful, but WITHOUT
ANY WARRANTY; without even the implied warranty of MERCHANTABILITY or FITNESS
FOR A PARTICULAR PURPOSE. See the GNU General Public License, version 2.0,
for more details.

You should have received a copy of the GNU General Public License along with
this program; if not, write to the Free Software Foundation, Inc.,
51 Franklin St, Fifth Floor, Boston, MA 02110-1301  USA

*****************************************************************************/

/** @file include/ut0ut.h
 Various utilities

 Created 1/20/1994 Heikki Tuuri
 ***********************************************************************/

/**************************************************/ /**
 @page PAGE_INNODB_UTILS Innodb utils

 Useful data structures:
 - @ref Link_buf - to track concurrent operations
 - @ref Sharded_rw_lock - sharded rw-lock (very fast s-lock, slow x-lock)

 *******************************************************/

#ifndef ut0ut_h
#define ut0ut_h

/* Do not include univ.i because univ.i includes this. */

#include <string.h>
#include <algorithm>
#include <cmath>
#include <iomanip>
#include <iterator>
#include <ostream>
#include <sstream>
#include <type_traits>

#include "db0err.h"

#ifndef UNIV_HOTBACKUP
#include "os0atomic.h"
#endif /* !UNIV_HOTBACKUP */

#include <time.h>

#include <ctype.h>

#include <stdarg.h>
#include "ut/ut.h"
#include "ut0dbg.h"

#ifndef UNIV_NO_ERR_MSGS
#include "mysql/components/services/log_builtins.h"
#include "mysqld_error.h"
#include "sql/derror.h"
#endif /* !UNIV_NO_ERR_MSGS */

/** Index name prefix in fast index creation, as a string constant */
#define TEMP_INDEX_PREFIX_STR "\377"

/** Get the format string for the logger.
@param[in]	errcode		The error code from share/errmsg-*.txt
@return the message string or nullptr */
const char *srv_get_server_errmsgs(int errcode);

/** Time stamp */
typedef time_t ib_time_t;

/** Time stamp read from the monotonic clock (returned by ut_time_monotonic()).
 */
typedef int64_t ib_time_monotonic_t;

/** Number of milliseconds read from the monotonic clock (returned by
 ut_time_monotonic_ms()). */
typedef int64_t ib_time_monotonic_ms_t;

/** Number of microseconds read from the monotonic clock (returned by
 ut_time_monotonic_us()). */
typedef int64_t ib_time_monotonic_us_t;

#ifndef UNIV_HOTBACKUP
#if defined(HAVE_PAUSE_INSTRUCTION)
/* According to the gcc info page, asm volatile means that the
instruction has important side-effects and must not be removed.
Also asm volatile may trigger a memory barrier (spilling all registers
to memory). */
#ifdef __SUNPRO_CC
#define UT_RELAX_CPU() asm("pause")
#else
#define UT_RELAX_CPU() __asm__ __volatile__("pause")
#endif /* __SUNPRO_CC */

#elif defined(HAVE_FAKE_PAUSE_INSTRUCTION)
#define UT_RELAX_CPU() __asm__ __volatile__("rep; nop")
#elif defined _WIN32
/* In the Win32 API, the x86 PAUSE instruction is executed by calling
the YieldProcessor macro defined in WinNT.h. It is a CPU architecture-
independent way by using YieldProcessor. */
#define UT_RELAX_CPU() YieldProcessor()
#elif defined(__aarch64__)
/* A "yield" instruction in aarch64 is essentially a nop, and does not cause
enough delay to help backoff. "isb" is a barrier that, especially inside a
loop, creates a small delay without consuming ALU resources.
Experiments shown that adding the isb instruction improves stability and reduces
result jitter. Adding more delay to the UT_RELAX_CPU than a single isb reduces
performance. */
#define UT_RELAX_CPU() __asm__ __volatile__("isb" ::: "memory")
#else
#define UT_RELAX_CPU() __asm__ __volatile__("" ::: "memory")
#endif

#if defined(HAVE_HMT_PRIORITY_INSTRUCTION)
#define UT_LOW_PRIORITY_CPU() __asm__ __volatile__("or 1,1,1")
#define UT_RESUME_PRIORITY_CPU() __asm__ __volatile__("or 2,2,2")
#else
#define UT_LOW_PRIORITY_CPU() ((void)0)
#define UT_RESUME_PRIORITY_CPU() ((void)0)
#endif

/** Delays execution for at most max_wait_us microseconds or returns earlier
 if cond becomes true.
 @param cond in: condition to wait for; evaluated every 2 ms
 @param max_wait_us in: maximum delay to wait, in microseconds */
#define UT_WAIT_FOR(cond, max_wait_us)                                        \
  do {                                                                        \
    const auto start_us = ut_time_monotonic_us();                             \
    while (!(cond)) {                                                         \
      const auto diff = ut_time_monotonic_us() - start_us;                    \
      const auto limit = max_wait_us;                                         \
      if (limit <= 0 || (diff > 0 && ((uint64_t)diff) > ((uint64_t)limit))) { \
        break;                                                                \
      }                                                                       \
      std::this_thread::sleep_for(std::chrono::milliseconds(2));              \
    }                                                                         \
  } while (0)
#else                  /* !UNIV_HOTBACKUP */
#define UT_RELAX_CPU() /* No op */
#endif                 /* !UNIV_HOTBACKUP */

<<<<<<< HEAD
namespace ut {
struct Location {
  const char *filename;
  size_t line;
};
}  // namespace ut

#define UT_LOCATION_HERE (ut::Location{__FILE__, __LINE__})

#define ut_max std::max
#define ut_min std::min

/** Calculate the minimum of two pairs.
@param[out]	min_hi	MSB of the minimum pair
@param[out]	min_lo	LSB of the minimum pair
@param[in]	a_hi	MSB of the first pair
@param[in]	a_lo	LSB of the first pair
@param[in]	b_hi	MSB of the second pair
@param[in]	b_lo	LSB of the second pair */
UNIV_INLINE
void ut_pair_min(ulint *min_hi, ulint *min_lo, ulint a_hi, ulint a_lo,
                 ulint b_hi, ulint b_lo);
=======
#ifndef UNIV_HOTBACKUP

/** Calculate the minimum of two pairs.
@param[out]     min_hi  MSB of the minimum pair
@param[out]     min_lo  LSB of the minimum pair
@param[in]      a_hi    MSB of the first pair
@param[in]      a_lo    LSB of the first pair
@param[in]      b_hi    MSB of the second pair
@param[in]      b_lo    LSB of the second pair */
static inline void ut_pair_min(ulint *min_hi, ulint *min_lo, ulint a_hi,
                               ulint a_lo, ulint b_hi, ulint b_lo);
#endif /* !UNIV_HOTBACKUP */
>>>>>>> fbdaa4de

/** Compares two ulints.
@param[in]      a       ulint
@param[in]      b       ulint
@return 1 if a > b, 0 if a == b, -1 if a < b */
UNIV_INLINE
int ut_ulint_cmp(ulint a, ulint b);

/** Compare two pairs of integers.
@param[in]      a_h     more significant part of first pair
@param[in]      a_l     less significant part of first pair
@param[in]      b_h     more significant part of second pair
@param[in]      b_l     less significant part of second pair
@return comparison result of (a_h,a_l) and (b_h,b_l)
@retval -1 if (a_h,a_l) is less than (b_h,b_l)
@retval 0 if (a_h,a_l) is equal to (b_h,b_l)
@retval 1 if (a_h,a_l) is greater than (b_h,b_l) */
UNIV_INLINE
int ut_pair_cmp(ulint a_h, ulint a_l, ulint b_h, ulint b_l)
    MY_ATTRIBUTE((warn_unused_result));

/** Calculates fast the remainder of n/m when m is a power of two.
 @param n in: numerator
 @param m in: denominator, must be a power of two
 @return the remainder of n/m */
#define ut_2pow_remainder(n, m) ((n) & ((m)-1))
/** Calculates the biggest multiple of m that is not bigger than n
 when m is a power of two.  In other words, rounds n down to m * k.
 @param n in: number to round down
 @param m in: alignment, must be a power of two
 @return n rounded down to the biggest possible integer multiple of m */
#define ut_2pow_round(n, m) ((n) & ~((m)-1))
/** Align a number down to a multiple of a power of two.
@param n in: number to round down
@param m in: alignment, must be a power of two
@return n rounded down to the biggest possible integer multiple of m */
#define ut_calc_align_down(n, m) ut_2pow_round(n, m)
/** Calculates the smallest multiple of m that is not smaller than n
 when m is a power of two.  In other words, rounds n up to m * k.
 @param n in: number to round up
 @param m in: alignment, must be a power of two
 @return n rounded up to the smallest possible integer multiple of m */
#define ut_calc_align(n, m) (((n) + ((m)-1)) & ~((m)-1))
/** Calculates fast the 2-logarithm of a number, rounded upward to an
 integer.
 @return logarithm in the base 2, rounded upward */
<<<<<<< HEAD
UNIV_INLINE
ulint ut_2_log(ulint n); /*!< in: number */
=======
constexpr ulint ut_2_log(ulint n); /*!< in: number */
>>>>>>> fbdaa4de

/** Calculates 2 to power n.
@param[in]      n       power of 2
@return 2 to power n */
UNIV_INLINE
uint32_t ut_2_exp(uint32_t n);

/** Calculates fast the number rounded up to the nearest power of 2.
@param[in]  n   number != 0
@return first power of 2 which is >= n */
ulint ut_2_power_up(ulint n);

/** Determine how many bytes (groups of 8 bits) are needed to
store the given number of bits.
@param b in: bits
@return number of bytes (octets) needed to represent b */
#define UT_BITS_IN_BYTES(b) (((b) + 7) / 8)

/** Returns system time. We do not specify the format of the time returned:
 the only way to manipulate it is to use the function ut_difftime.
 @return system time */
ib_time_t ut_time(void);

/** Returns the number of microseconds since epoch. Uses the monotonic clock.
 @return us since epoch or 0 if failed to retrieve */
ib_time_monotonic_us_t ut_time_monotonic_us(void);

/** Returns the number of milliseconds since epoch. Uses the monotonic clock.
 @return ms since epoch */
ib_time_monotonic_ms_t ut_time_monotonic_ms(void);

/** Returns the number of seconds since epoch. Uses the monotonic clock.
 @return us since epoch or 0 if failed to retrieve */
ib_time_monotonic_t ut_time_monotonic(void);

/** Returns the difference of two times in seconds.
 @return time2 - time1 expressed in seconds */
double ut_difftime(ib_time_t time2,  /*!< in: time */
                   ib_time_t time1); /*!< in: time */

/** Determines if a number is zero or a power of two.
@param[in]      n       number
@return nonzero if n is zero or a power of two; zero otherwise */
#define ut_is_2pow(n) UNIV_LIKELY(!((n) & ((n)-1)))

/** Functor that compares two C strings. Can be used as a comparator for
e.g. std::map that uses char* as keys. */
struct ut_strcmp_functor {
  bool operator()(const char *a, const char *b) const {
    return (strcmp(a, b) < 0);
  }
};

namespace ut {
/** The current value of @@innodb_spin_wait_pause_multiplier. Determines
how many PAUSE instructions to emit for each requested unit of delay
when calling `ut_delay(delay)`. The default value of 50 causes `delay*50` PAUSES
which was equivalent to `delay` microseconds on 100 MHz Pentium + Visual C++.
Useful on processors which have "non-standard" duration of a single PAUSE
instruction - one can compensate for longer PAUSES by setting the
spin_wait_pause_multiplier to a smaller value on such machine */
extern ulong spin_wait_pause_multiplier;
}  // namespace ut

/** Runs an idle loop on CPU. The argument gives the desired delay
 in microseconds on 100 MHz Pentium + Visual C++.
 The actual duration depends on a product of `delay` and the current value of
 @@innodb_spin_wait_pause_multiplier.
 @param[in]   delay   delay in microseconds on 100 MHz Pentium, assuming
                      spin_wait_pause_multiplier is 50 (default).
 @return dummy value */
ulint ut_delay(ulint delay);

/* Forward declaration of transaction handle */
struct trx_t;

/** Get a fixed-length string, quoted as an SQL identifier.
If the string contains a slash '/', the string will be
output as two identifiers separated by a period (.),
as in SQL database_name.identifier.
 @param         [in]    trx             transaction (NULL=no quotes).
 @param         [in]    name            table name.
 @retval        String quoted as an SQL identifier.
*/
std::string ut_get_name(const trx_t *trx, const char *name);

/** Outputs a fixed-length string, quoted as an SQL identifier.
 If the string contains a slash '/', the string will be
 output as two identifiers separated by a period (.),
 as in SQL database_name.identifier. */
void ut_print_name(FILE *f,           /*!< in: output stream */
                   const trx_t *trx,  /*!< in: transaction */
                   const char *name); /*!< in: table name to print */

/** Format a table name, quoted as an SQL identifier.
If the name contains a slash '/', the result will contain two
identifiers separated by a period (.), as in SQL
database_name.table_name.
@see table_name_t
@param[in]      name            table or index name
@param[out]     formatted       formatted result, will be NUL-terminated
@param[in]      formatted_size  size of the buffer in bytes
@return pointer to 'formatted' */
char *ut_format_name(const char *name, char *formatted, ulint formatted_size);

/** Catenate files.
@param[in] dest Output file
@param[in] src Input file to be appended to output */
void ut_copy_file(FILE *dest, FILE *src);

/** Convert byte value to string with unit
@param[in]      data_bytes      byte value
@param[out]     data_str        formatted string */
void ut_format_byte_value(uint64_t data_bytes, std::string &data_str);

#ifdef _WIN32
/** A substitute for vsnprintf(3), formatted output conversion into
 a limited buffer. Note: this function DOES NOT return the number of
 characters that would have been printed if the buffer was unlimited because
 VC's _vsnprintf() returns -1 in this case and we would need to call
 _vscprintf() in addition to estimate that but we would need another copy
 of "ap" for that and VC does not provide va_copy(). */
void ut_vsnprintf(char *str,       /*!< out: string */
                  size_t size,     /*!< in: str size */
                  const char *fmt, /*!< in: format */
                  va_list ap);     /*!< in: format values */
#else
/** A wrapper for vsnprintf(3), formatted output conversion into
 a limited buffer. Note: this function DOES NOT return the number of
 characters that would have been printed if the buffer was unlimited because
 VC's _vsnprintf() returns -1 in this case and we would need to call
 _vscprintf() in addition to estimate that but we would need another copy
 of "ap" for that and VC does not provide va_copy(). */
#define ut_vsnprintf(buf, size, fmt, ap) ((void)vsnprintf(buf, size, fmt, ap))
#endif /* _WIN32 */

/** Convert an error number to a human readable text message. The
 returned string is static and should not be freed or modified.
 @return string, describing the error */
const char *ut_strerr(dberr_t num); /*!< in: error number */

namespace ib {

#ifdef UNIV_DEBUG
/** Finds the first format specifier in `fmt` format string
@param[in]   fmt  The format string
@return Either the longest suffix of `fmt` which starts with format specifier,
or `nullptr` if could not find any format specifier inside `fmt`.
*/
static inline const char *get_first_format(const char *fmt) {
  const char *pos = strchr(fmt, '%');
  if (pos != nullptr && pos[1] == '%') {
    return (get_first_format(pos + 2));
  }
  return (pos);
}

/** Verifies that the `fmt` format string does not require any arguments
@param[in]   fmt  The format string
@return true if and only if there is no format specifier inside `fmt` which
requires passing an argument */
static inline bool verify_fmt_match(const char *fmt) {
  return (get_first_format(fmt) == nullptr);
}

/** Verifies that the `fmt` format string contains format specifiers which match
the type and order of the arguments
@param[in]  fmt   The format string
@param[in]  head  The first argument
@param[in]  tail  Others (perhaps none) arguments
@return true if and only if the format specifiers found in `fmt` correspond to
types of head, tail...
*/
template <typename Head, typename... Tail>
static bool verify_fmt_match(const char *fmt, Head &&head, Tail &&... tail) {
  using H =
      typename std::remove_cv<typename std::remove_reference<Head>::type>::type;
  const char *pos = get_first_format(fmt);
  if (pos == nullptr) {
    return (false);
  }
  /* We currently only handle :
  %[-0-9.*]*(d|ld|lld|u|lu|llu|zu|zx|zd|s|x|i|f|c|X|p|lx|llx|lf)
  Feel free to extend the parser, if you need something more, as the parser is
  not intended to be any stricter than real printf-format parser, and if it does
  not handle something, it is only to keep the code simpler. */
  const std::string skipable("-+ #0123456789.*");

  pos++;
  while (*pos != '\0' && skipable.find_first_of(*pos) != std::string::npos) {
    pos++;
  }
  if (*pos == '\0') {
    return (false);
  }
  bool is_ok = true;
  if (pos[0] == 'l') {
    if (pos[1] == 'l') {
      if (pos[2] == 'd') {
        is_ok = std::is_same<H, long long int>::value;
      } else if (pos[2] == 'u' || pos[2] == 'x') {
        is_ok = std::is_same<H, unsigned long long int>::value;
      } else {
        is_ok = false;
      }
    } else if (pos[1] == 'd') {
      is_ok = std::is_same<H, long int>::value;
    } else if (pos[1] == 'u') {
      is_ok = std::is_same<H, unsigned long int>::value;
    } else if (pos[1] == 'x') {
      is_ok = std::is_same<H, unsigned long int>::value;
    } else if (pos[1] == 'f') {
      is_ok = std::is_same<H, double>::value;
    } else {
      is_ok = false;
    }
  } else if (pos[0] == 'd') {
    is_ok = std::is_same<H, int>::value;
  } else if (pos[0] == 'u') {
    is_ok = std::is_same<H, unsigned int>::value;
  } else if (pos[0] == 'x') {
    is_ok = std::is_same<H, unsigned int>::value;
  } else if (pos[0] == 'X') {
    is_ok = std::is_same<H, unsigned int>::value;
  } else if (pos[0] == 'i') {
    is_ok = std::is_same<H, int>::value;
  } else if (pos[0] == 'f') {
    is_ok = std::is_same<H, float>::value;
  } else if (pos[0] == 'c') {
    is_ok = std::is_same<H, char>::value;
  } else if (pos[0] == 'p') {
    is_ok = std::is_pointer<H>::value;
  } else if (pos[0] == 's') {
    is_ok = (std::is_same<H, char *>::value ||
             std::is_same<H, char const *>::value ||
             (std::is_array<H>::value &&
              std::is_same<typename std::remove_cv<
                               typename std::remove_extent<H>::type>::type,
                           char>::value));
  } else if (pos[0] == 'z') {
    if (pos[1] == 'u') {
      is_ok = std::is_same<H, size_t>::value;
    } else if (pos[1] == 'x') {
      is_ok = std::is_same<H, size_t>::value;
    } else if (pos[1] == 'd') {
      is_ok = std::is_same<H, ssize_t>::value;
    } else {
      is_ok = false;
    }
  } else {
    is_ok = false;
  }
  return (is_ok && verify_fmt_match(pos + 1, std::forward<Tail>(tail)...));
}
#endif /* UNIV_DEBUG */

/** This is a wrapper class, used to print any unsigned integer type
in hexadecimal format.  The main purpose of this data type is to
overload the global operator<<, so that we can print the given
wrapper value in hex. */
struct hex {
  explicit hex(uintmax_t t) : m_val(t) {}
  const uintmax_t m_val;
};

/** This is an overload of the global operator<< for the user defined type
ib::hex.  The unsigned value held in the ib::hex wrapper class will be printed
into the given output stream in hexadecimal format.
@param[in,out]	lhs	the output stream into which rhs is written.
@param[in]	rhs	the object to be written into lhs.
@retval	reference to the output stream. */
inline std::ostream &operator<<(std::ostream &lhs, const hex &rhs) {
  std::ios_base::fmtflags ff = lhs.flags();
  lhs << std::showbase << std::hex << rhs.m_val;
  lhs.setf(ff);
  return (lhs);
}

/** The class logger is the base class of all the error log related classes.
It contains a std::ostringstream object.  The main purpose of this class is
to forward operator<< to the underlying std::ostringstream object.  Do not
use this class directly, instead use one of the derived classes. */
class logger {
 public:
  /** Destructor */
  virtual ~logger();

#ifndef UNIV_NO_ERR_MSGS

  /** Format an error message.
  @param[in]	err		Error code from errmsg-*.txt.
  @param[in]	args		Variable length argument list */
  template <class... Args>
  logger &log(int err, Args &&... args) {
    ut_a(m_err == ER_IB_MSG_0);

    m_err = err;

    m_oss << msg(err, std::forward<Args>(args)...);

    return (*this);
  }

#endif /* !UNIV_NO_ERR_MSGS */

  template <typename T>
  logger &operator<<(const T &rhs) {
    m_oss << rhs;
    return (*this);
  }

  /** Write the given buffer to the internal string stream object.
  @param[in]	buf		the buffer contents to log.
  @param[in]	count		the length of the buffer buf.
  @return the output stream into which buffer was written. */
  std::ostream &write(const char *buf, std::streamsize count) {
    return (m_oss.write(buf, count));
  }

  /** Write the given buffer to the internal string stream object.
  @param[in]	buf		the buffer contents to log
  @param[in]	count		the length of the buffer buf.
  @return the output stream into which buffer was written. */
  std::ostream &write(const byte *buf, std::streamsize count) {
    return (m_oss.write(reinterpret_cast<const char *>(buf), count));
  }

 public:
  /** For converting the message into a string. */
  std::ostringstream m_oss;

#ifndef UNIV_NO_ERR_MSGS
  /** Error code in errmsg-*.txt */
  int m_err{};

  /** Error logging level. */
  loglevel m_level{INFORMATION_LEVEL};
#endif /* !UNIV_NO_ERR_MSGS */

#ifdef UNIV_HOTBACKUP
  /** For MEB trace infrastructure. */
  int m_trace_level{};
#endif /* UNIV_HOTBACKUP */

 protected:
#ifndef UNIV_NO_ERR_MSGS
  /** Format an error message.
  @param[in]	err	Error code from errmsg-*.txt.
  @param[in]	args	Variable length argument list */
  template <class... Args>
  static std::string msg(int err, Args &&... args) {
    const char *fmt = srv_get_server_errmsgs(err);

    int ret;
    char buf[LOG_BUFF_MAX];
#ifdef UNIV_DEBUG
    if (get_first_format(fmt) != nullptr) {
      if (!verify_fmt_match(fmt, std::forward<Args>(args)...)) {
        fprintf(stderr, "The format '%s' does not match arguments\n", fmt);
        ut_error;
      }
    }
#endif
    ret = snprintf(buf, sizeof(buf), fmt, std::forward<Args>(args)...);

    std::string str;

    if (ret > 0 && (size_t)ret < sizeof(buf)) {
      str.append(buf);
    }

    return (str);
  }

 protected:
  /** Uses LogEvent to report the log entry, using provided message
  @param[in]    msg    message to be logged
  */
  void log_event(std::string msg);

  /** Constructor.
  @param[in]	level		Logging level
  @param[in]	err		Error message code. */
  logger(loglevel level, int err) : m_err(err), m_level(level) {
    /* Note: Dummy argument to avoid the warning:

    "format not a string literal and no format arguments"
    "[-Wformat-security]"

    The warning only kicks in if the call is of the form:

       snprintf(buf, sizeof(buf), str);
    */

    m_oss << msg(err, "");
  }

  /** Constructor.
  @param[in]	level		Logging level
  @param[in]	err		Error message code.
  @param[in]	args		Variable length argument list */
  template <class... Args>
  explicit logger(loglevel level, int err, Args &&... args)
      : m_err(err), m_level(level) {
    m_oss << msg(err, std::forward<Args>(args)...);
  }

  /** Constructor
  @param[in]	level		Log error level */
  explicit logger(loglevel level) : m_err(ER_IB_MSG_0), m_level(level) {}

#endif /* !UNIV_NO_ERR_MSGS */
};

/** The class info is used to emit informational log messages.  It is to be
used similar to std::cout.  But the log messages will be emitted only when
the dtor is called.  The preferred usage of this class is to make use of
unnamed temporaries as follows:

info() << "The server started successfully.";

In the above usage, the temporary object will be destroyed at the end of the
statement and hence the log message will be emitted at the end of the
statement.  If a named object is created, then the log message will be emitted
only when it goes out of scope or destroyed. */
class info : public logger {
 public:
#ifndef UNIV_NO_ERR_MSGS

  /** Default constructor uses ER_IB_MSG_0 */
  info() : logger(INFORMATION_LEVEL) {}

  /** Constructor.
  @param[in]	err		Error code from errmsg-*.txt.
  @param[in]	args		Variable length argument list */
  template <class... Args>
  explicit info(int err, Args &&... args)
      : logger(INFORMATION_LEVEL, err, std::forward<Args>(args)...) {}
#else
  /** Destructor */
  ~info() override;
#endif /* !UNIV_NO_ERR_MSGS */
};

/** The class warn is used to emit warnings.  Refer to the documentation of
class info for further details. */
class warn : public logger {
 public:
#ifndef UNIV_NO_ERR_MSGS
  /** Default constructor uses ER_IB_MSG_0 */
  warn() : logger(WARNING_LEVEL) {}

  /** Constructor.
  @param[in]	err		Error code from errmsg-*.txt.
  @param[in]	args		Variable length argument list */
  template <class... Args>
  explicit warn(int err, Args &&... args)
      : logger(WARNING_LEVEL, err, std::forward<Args>(args)...) {}

#else
  /** Destructor */
  ~warn() override;
#endif /* !UNIV_NO_ERR_MSGS */
};

/** The class error is used to emit error messages.  Refer to the
documentation of class info for further details. */
class error : public logger {
 public:
#ifndef UNIV_NO_ERR_MSGS
  /** Default constructor uses ER_IB_MSG_0 */
  error() : logger(ERROR_LEVEL) {}

  /** Constructor.
  @param[in]	err		Error code from errmsg-*.txt.
  @param[in]	args		Variable length argument list */
  template <class... Args>
  explicit error(int err, Args &&... args)
      : logger(ERROR_LEVEL, err, std::forward<Args>(args)...) {}

#else
  /** Destructor */
  ~error() override;
#endif /* !UNIV_NO_ERR_MSGS */
};

/** The class fatal is used to emit an error message and stop the server
by crashing it.  Use this class when MySQL server needs to be stopped
immediately.  Refer to the documentation of class info for usage details. */
class fatal : public logger {
 public:
#ifndef UNIV_NO_ERR_MSGS
  /** Default constructor uses ER_IB_MSG_0 */
  fatal() : logger(ERROR_LEVEL) {}

  /** Constructor.
  @param[in]	err		Error code from errmsg-*.txt.
  @param[in]	args		Variable length argument list */
  template <class... Args>
  explicit fatal(int err, Args &&... args)
      : logger(ERROR_LEVEL, err, std::forward<Args>(args)...) {}

  /** Destructor. */
  ~fatal() override;
#else
  /** Destructor. */
  ~fatal() override;
#endif /* !UNIV_NO_ERR_MSGS */
};

/** Emit an error message if the given predicate is true, otherwise emit a
warning message */
class error_or_warn : public logger {
 public:
#ifndef UNIV_NO_ERR_MSGS

  /** Default constructor uses ER_IB_MSG_0
  @param[in]	pred		True if it's a warning. */
  error_or_warn(bool pred) : logger(pred ? ERROR_LEVEL : WARNING_LEVEL) {}

  /** Constructor.
  @param[in]	pred		True if it's a warning.
  @param[in]	err		Error code from errmsg-*.txt.
  @param[in]	args		Variable length argument list */
  template <class... Args>
  explicit error_or_warn(bool pred, int err, Args &&... args)
      : logger(pred ? ERROR_LEVEL : WARNING_LEVEL, err,
               std::forward<Args>(args)...) {}

#endif /* !UNIV_NO_ERR_MSGS */
};

/** Emit a fatal message if the given predicate is true, otherwise emit a
error message. */
class fatal_or_error : public logger {
 public:
#ifndef UNIV_NO_ERR_MSGS
  /** Default constructor uses ER_IB_MSG_0
  @param[in]	fatal		true if it's a fatal message */
  fatal_or_error(bool fatal) : logger(ERROR_LEVEL), m_fatal(fatal) {}

  /** Constructor.
  @param[in]	fatal		true if it's a fatal message
  @param[in]	err		Error code from errmsg-*.txt.
  @param[in]	args		Variable length argument list */
  template <class... Args>
  explicit fatal_or_error(bool fatal, int err, Args &&... args)
      : logger(ERROR_LEVEL, err, std::forward<Args>(args)...), m_fatal(fatal) {}

  /** Destructor */
  ~fatal_or_error() override;
#else
  /** Constructor */
  fatal_or_error(bool fatal) : m_fatal(fatal) {}
#endif /* !UNIV_NO_ERR_MSGS */
 private:
  /** If true then assert after printing an error message. */
  const bool m_fatal;
};

#ifdef UNIV_HOTBACKUP
/**  The class trace is used to emit informational log messages. only when
trace level is set in the MEB code */
class trace_1 : public logger {
 public:
#ifndef UNIV_NO_ERR_MSGS
  /** Default constructor uses ER_IB_MSG_0 */
  trace_1() : logger(INFORMATION_LEVEL) { m_trace_level = 1; }

  /** Constructor.
  @param[in]	err		Error code from errmsg-*.txt.
  @param[in]	args		Variable length argument list */
  template <class... Args>
  explicit trace_1(int err, Args &&... args)
      : logger(INFORMATION_LEVEL, err, std::forward<Args>(args)...) {
    m_trace_level = 1;
  }

#else
  /** Constructor */
  trace_1();
#endif /* !UNIV_NO_ERR_MSGS */
};

/**  The class trace_2 is used to emit informational log messages only when
trace level 2 is set in the MEB code */
class trace_2 : public logger {
 public:
#ifndef UNIV_NO_ERR_MSGS
  /** Default constructor uses ER_IB_MSG_0 */
  trace_2() : logger(INFORMATION_LEVEL) { m_trace_level = 2; }

  /** Constructor.
  @param[in]	err		Error code from errmsg-*.txt.
  @param[in]	args		Variable length argument list */
  template <class... Args>
  explicit trace_2(int err, Args &&... args)
      : logger(INFORMATION_LEVEL, err, std::forward<Args>(args)...) {
    m_trace_level = 2;
  }
#else
  /** Destructor. */
  trace_2();
#endif /* !UNIV_NO_ERR_MSGS */
};

/**  The class trace_3 is used to emit informational log messages only when
trace level 3 is set in the MEB code */
class trace_3 : public logger {
 public:
#ifndef UNIV_NO_ERR_MSGS
  /** Default constructor uses ER_IB_MSG_0 */
  trace_3() : logger(INFORMATION_LEVEL) { m_trace_level = 3; }

  /** Constructor.
  @param[in]	err		Error code from errmsg-*.txt.
  @param[in]	args		Variable length argument list */
  template <class... Args>
  explicit trace_3(int err, Args &&... args)
      : logger(INFORMATION_LEVEL, err, std::forward<Args>(args)...) {
    m_trace_level = 3;
  }

#else
  /** Destructor. */
  trace_3();
#endif /* !UNIV_NO_ERR_MSGS */
};
#endif /* UNIV_HOTBACKUP */

/** For measuring time elapsed. Since std::chrono::high_resolution_clock
may be influenced by a change in system time, it might not be steady.
So we use std::chrono::steady_clock for ellapsed time. */
class Timer {
 public:
  using SC = std::chrono::steady_clock;

 public:
  /** Constructor. Starts/resets the timer to the current time. */
  Timer() noexcept { reset(); }

  /** Reset the timer to the current time. */
  void reset() { m_start = SC::now(); }

  /** @return the time elapsed in milliseconds. */
  template <typename T = std::chrono::milliseconds>
  int64_t elapsed() const noexcept {
    return std::chrono::duration_cast<T>(SC::now() - m_start).count();
  }

  /** Print time elapsed since last reset (in milliseconds) to the stream.
  @param[in,out] out  Stream to write to.
  @param[in] timer Timer to write to the stream.
  @return stream instance that was passed in. */
  template <typename T, typename Traits>
  friend std::basic_ostream<T, Traits> &operator<<(
      std::basic_ostream<T, Traits> &out, const Timer &timer) noexcept {
    return out << timer.elapsed();
  }

 private:
  /** High resolution timer instance used for timimg. */
  SC::time_point m_start;
};

}  // namespace ib

#ifdef UNIV_HOTBACKUP
/** Sprintfs a timestamp to a buffer with no spaces and with ':' characters
replaced by '_'.
@param[in]      buf     buffer where to sprintf */
void meb_sprintf_timestamp_without_extra_chars(char *buf);
#endif /* UNIV_HOTBACKUP */

struct Wait_stats {
  uint64_t wait_loops;

  explicit Wait_stats(uint64_t wait_loops = 0) : wait_loops(wait_loops) {}

  Wait_stats &operator+=(const Wait_stats &rhs) {
    wait_loops += rhs.wait_loops;
    return (*this);
  }

  Wait_stats operator+(const Wait_stats &rhs) const {
    return (Wait_stats{wait_loops + rhs.wait_loops});
  }

  bool any_waits() const { return (wait_loops != 0); }
};

#include "ut0ut.ic"

#endif /* !ut0ut_h */<|MERGE_RESOLUTION|>--- conflicted
+++ resolved
@@ -46,6 +46,7 @@
 
 #include <string.h>
 #include <algorithm>
+#include <chrono>
 #include <cmath>
 #include <iomanip>
 #include <iterator>
@@ -76,37 +77,13 @@
 /** Index name prefix in fast index creation, as a string constant */
 #define TEMP_INDEX_PREFIX_STR "\377"
 
-/** Get the format string for the logger.
-@param[in]	errcode		The error code from share/errmsg-*.txt
-@return the message string or nullptr */
-const char *srv_get_server_errmsgs(int errcode);
-
-/** Time stamp */
-typedef time_t ib_time_t;
-
-/** Time stamp read from the monotonic clock (returned by ut_time_monotonic()).
- */
-typedef int64_t ib_time_monotonic_t;
-
-/** Number of milliseconds read from the monotonic clock (returned by
- ut_time_monotonic_ms()). */
-typedef int64_t ib_time_monotonic_ms_t;
-
-/** Number of microseconds read from the monotonic clock (returned by
- ut_time_monotonic_us()). */
-typedef int64_t ib_time_monotonic_us_t;
-
 #ifndef UNIV_HOTBACKUP
 #if defined(HAVE_PAUSE_INSTRUCTION)
 /* According to the gcc info page, asm volatile means that the
 instruction has important side-effects and must not be removed.
 Also asm volatile may trigger a memory barrier (spilling all registers
 to memory). */
-#ifdef __SUNPRO_CC
-#define UT_RELAX_CPU() asm("pause")
-#else
 #define UT_RELAX_CPU() __asm__ __volatile__("pause")
-#endif /* __SUNPRO_CC */
 
 #elif defined(HAVE_FAKE_PAUSE_INSTRUCTION)
 #define UT_RELAX_CPU() __asm__ __volatile__("rep; nop")
@@ -135,50 +112,10 @@
 #define UT_RESUME_PRIORITY_CPU() ((void)0)
 #endif
 
-/** Delays execution for at most max_wait_us microseconds or returns earlier
- if cond becomes true.
- @param cond in: condition to wait for; evaluated every 2 ms
- @param max_wait_us in: maximum delay to wait, in microseconds */
-#define UT_WAIT_FOR(cond, max_wait_us)                                        \
-  do {                                                                        \
-    const auto start_us = ut_time_monotonic_us();                             \
-    while (!(cond)) {                                                         \
-      const auto diff = ut_time_monotonic_us() - start_us;                    \
-      const auto limit = max_wait_us;                                         \
-      if (limit <= 0 || (diff > 0 && ((uint64_t)diff) > ((uint64_t)limit))) { \
-        break;                                                                \
-      }                                                                       \
-      std::this_thread::sleep_for(std::chrono::milliseconds(2));              \
-    }                                                                         \
-  } while (0)
 #else                  /* !UNIV_HOTBACKUP */
 #define UT_RELAX_CPU() /* No op */
 #endif                 /* !UNIV_HOTBACKUP */
 
-<<<<<<< HEAD
-namespace ut {
-struct Location {
-  const char *filename;
-  size_t line;
-};
-}  // namespace ut
-
-#define UT_LOCATION_HERE (ut::Location{__FILE__, __LINE__})
-
-#define ut_max std::max
-#define ut_min std::min
-
-/** Calculate the minimum of two pairs.
-@param[out]	min_hi	MSB of the minimum pair
-@param[out]	min_lo	LSB of the minimum pair
-@param[in]	a_hi	MSB of the first pair
-@param[in]	a_lo	LSB of the first pair
-@param[in]	b_hi	MSB of the second pair
-@param[in]	b_lo	LSB of the second pair */
-UNIV_INLINE
-void ut_pair_min(ulint *min_hi, ulint *min_lo, ulint a_hi, ulint a_lo,
-                 ulint b_hi, ulint b_lo);
-=======
 #ifndef UNIV_HOTBACKUP
 
 /** Calculate the minimum of two pairs.
@@ -191,14 +128,12 @@
 static inline void ut_pair_min(ulint *min_hi, ulint *min_lo, ulint a_hi,
                                ulint a_lo, ulint b_hi, ulint b_lo);
 #endif /* !UNIV_HOTBACKUP */
->>>>>>> fbdaa4de
 
 /** Compares two ulints.
 @param[in]      a       ulint
 @param[in]      b       ulint
 @return 1 if a > b, 0 if a == b, -1 if a < b */
-UNIV_INLINE
-int ut_ulint_cmp(ulint a, ulint b);
+static inline int ut_ulint_cmp(ulint a, ulint b);
 
 /** Compare two pairs of integers.
 @param[in]      a_h     more significant part of first pair
@@ -209,9 +144,8 @@
 @retval -1 if (a_h,a_l) is less than (b_h,b_l)
 @retval 0 if (a_h,a_l) is equal to (b_h,b_l)
 @retval 1 if (a_h,a_l) is greater than (b_h,b_l) */
-UNIV_INLINE
-int ut_pair_cmp(ulint a_h, ulint a_l, ulint b_h, ulint b_l)
-    MY_ATTRIBUTE((warn_unused_result));
+[[nodiscard]] static inline int ut_pair_cmp(ulint a_h, ulint a_l, ulint b_h,
+                                            ulint b_l);
 
 /** Calculates fast the remainder of n/m when m is a power of two.
  @param n in: numerator
@@ -238,18 +172,12 @@
 /** Calculates fast the 2-logarithm of a number, rounded upward to an
  integer.
  @return logarithm in the base 2, rounded upward */
-<<<<<<< HEAD
-UNIV_INLINE
-ulint ut_2_log(ulint n); /*!< in: number */
-=======
 constexpr ulint ut_2_log(ulint n); /*!< in: number */
->>>>>>> fbdaa4de
 
 /** Calculates 2 to power n.
 @param[in]      n       power of 2
 @return 2 to power n */
-UNIV_INLINE
-uint32_t ut_2_exp(uint32_t n);
+static inline uint32_t ut_2_exp(uint32_t n);
 
 /** Calculates fast the number rounded up to the nearest power of 2.
 @param[in]  n   number != 0
@@ -260,29 +188,7 @@
 store the given number of bits.
 @param b in: bits
 @return number of bytes (octets) needed to represent b */
-#define UT_BITS_IN_BYTES(b) (((b) + 7) / 8)
-
-/** Returns system time. We do not specify the format of the time returned:
- the only way to manipulate it is to use the function ut_difftime.
- @return system time */
-ib_time_t ut_time(void);
-
-/** Returns the number of microseconds since epoch. Uses the monotonic clock.
- @return us since epoch or 0 if failed to retrieve */
-ib_time_monotonic_us_t ut_time_monotonic_us(void);
-
-/** Returns the number of milliseconds since epoch. Uses the monotonic clock.
- @return ms since epoch */
-ib_time_monotonic_ms_t ut_time_monotonic_ms(void);
-
-/** Returns the number of seconds since epoch. Uses the monotonic clock.
- @return us since epoch or 0 if failed to retrieve */
-ib_time_monotonic_t ut_time_monotonic(void);
-
-/** Returns the difference of two times in seconds.
- @return time2 - time1 expressed in seconds */
-double ut_difftime(ib_time_t time2,  /*!< in: time */
-                   ib_time_t time1); /*!< in: time */
+#define UT_BITS_IN_BYTES(b) (((b) + 7UL) / 8UL)
 
 /** Determines if a number is zero or a power of two.
 @param[in]      n       number
@@ -387,493 +293,6 @@
 
 namespace ib {
 
-#ifdef UNIV_DEBUG
-/** Finds the first format specifier in `fmt` format string
-@param[in]   fmt  The format string
-@return Either the longest suffix of `fmt` which starts with format specifier,
-or `nullptr` if could not find any format specifier inside `fmt`.
-*/
-static inline const char *get_first_format(const char *fmt) {
-  const char *pos = strchr(fmt, '%');
-  if (pos != nullptr && pos[1] == '%') {
-    return (get_first_format(pos + 2));
-  }
-  return (pos);
-}
-
-/** Verifies that the `fmt` format string does not require any arguments
-@param[in]   fmt  The format string
-@return true if and only if there is no format specifier inside `fmt` which
-requires passing an argument */
-static inline bool verify_fmt_match(const char *fmt) {
-  return (get_first_format(fmt) == nullptr);
-}
-
-/** Verifies that the `fmt` format string contains format specifiers which match
-the type and order of the arguments
-@param[in]  fmt   The format string
-@param[in]  head  The first argument
-@param[in]  tail  Others (perhaps none) arguments
-@return true if and only if the format specifiers found in `fmt` correspond to
-types of head, tail...
-*/
-template <typename Head, typename... Tail>
-static bool verify_fmt_match(const char *fmt, Head &&head, Tail &&... tail) {
-  using H =
-      typename std::remove_cv<typename std::remove_reference<Head>::type>::type;
-  const char *pos = get_first_format(fmt);
-  if (pos == nullptr) {
-    return (false);
-  }
-  /* We currently only handle :
-  %[-0-9.*]*(d|ld|lld|u|lu|llu|zu|zx|zd|s|x|i|f|c|X|p|lx|llx|lf)
-  Feel free to extend the parser, if you need something more, as the parser is
-  not intended to be any stricter than real printf-format parser, and if it does
-  not handle something, it is only to keep the code simpler. */
-  const std::string skipable("-+ #0123456789.*");
-
-  pos++;
-  while (*pos != '\0' && skipable.find_first_of(*pos) != std::string::npos) {
-    pos++;
-  }
-  if (*pos == '\0') {
-    return (false);
-  }
-  bool is_ok = true;
-  if (pos[0] == 'l') {
-    if (pos[1] == 'l') {
-      if (pos[2] == 'd') {
-        is_ok = std::is_same<H, long long int>::value;
-      } else if (pos[2] == 'u' || pos[2] == 'x') {
-        is_ok = std::is_same<H, unsigned long long int>::value;
-      } else {
-        is_ok = false;
-      }
-    } else if (pos[1] == 'd') {
-      is_ok = std::is_same<H, long int>::value;
-    } else if (pos[1] == 'u') {
-      is_ok = std::is_same<H, unsigned long int>::value;
-    } else if (pos[1] == 'x') {
-      is_ok = std::is_same<H, unsigned long int>::value;
-    } else if (pos[1] == 'f') {
-      is_ok = std::is_same<H, double>::value;
-    } else {
-      is_ok = false;
-    }
-  } else if (pos[0] == 'd') {
-    is_ok = std::is_same<H, int>::value;
-  } else if (pos[0] == 'u') {
-    is_ok = std::is_same<H, unsigned int>::value;
-  } else if (pos[0] == 'x') {
-    is_ok = std::is_same<H, unsigned int>::value;
-  } else if (pos[0] == 'X') {
-    is_ok = std::is_same<H, unsigned int>::value;
-  } else if (pos[0] == 'i') {
-    is_ok = std::is_same<H, int>::value;
-  } else if (pos[0] == 'f') {
-    is_ok = std::is_same<H, float>::value;
-  } else if (pos[0] == 'c') {
-    is_ok = std::is_same<H, char>::value;
-  } else if (pos[0] == 'p') {
-    is_ok = std::is_pointer<H>::value;
-  } else if (pos[0] == 's') {
-    is_ok = (std::is_same<H, char *>::value ||
-             std::is_same<H, char const *>::value ||
-             (std::is_array<H>::value &&
-              std::is_same<typename std::remove_cv<
-                               typename std::remove_extent<H>::type>::type,
-                           char>::value));
-  } else if (pos[0] == 'z') {
-    if (pos[1] == 'u') {
-      is_ok = std::is_same<H, size_t>::value;
-    } else if (pos[1] == 'x') {
-      is_ok = std::is_same<H, size_t>::value;
-    } else if (pos[1] == 'd') {
-      is_ok = std::is_same<H, ssize_t>::value;
-    } else {
-      is_ok = false;
-    }
-  } else {
-    is_ok = false;
-  }
-  return (is_ok && verify_fmt_match(pos + 1, std::forward<Tail>(tail)...));
-}
-#endif /* UNIV_DEBUG */
-
-/** This is a wrapper class, used to print any unsigned integer type
-in hexadecimal format.  The main purpose of this data type is to
-overload the global operator<<, so that we can print the given
-wrapper value in hex. */
-struct hex {
-  explicit hex(uintmax_t t) : m_val(t) {}
-  const uintmax_t m_val;
-};
-
-/** This is an overload of the global operator<< for the user defined type
-ib::hex.  The unsigned value held in the ib::hex wrapper class will be printed
-into the given output stream in hexadecimal format.
-@param[in,out]	lhs	the output stream into which rhs is written.
-@param[in]	rhs	the object to be written into lhs.
-@retval	reference to the output stream. */
-inline std::ostream &operator<<(std::ostream &lhs, const hex &rhs) {
-  std::ios_base::fmtflags ff = lhs.flags();
-  lhs << std::showbase << std::hex << rhs.m_val;
-  lhs.setf(ff);
-  return (lhs);
-}
-
-/** The class logger is the base class of all the error log related classes.
-It contains a std::ostringstream object.  The main purpose of this class is
-to forward operator<< to the underlying std::ostringstream object.  Do not
-use this class directly, instead use one of the derived classes. */
-class logger {
- public:
-  /** Destructor */
-  virtual ~logger();
-
-#ifndef UNIV_NO_ERR_MSGS
-
-  /** Format an error message.
-  @param[in]	err		Error code from errmsg-*.txt.
-  @param[in]	args		Variable length argument list */
-  template <class... Args>
-  logger &log(int err, Args &&... args) {
-    ut_a(m_err == ER_IB_MSG_0);
-
-    m_err = err;
-
-    m_oss << msg(err, std::forward<Args>(args)...);
-
-    return (*this);
-  }
-
-#endif /* !UNIV_NO_ERR_MSGS */
-
-  template <typename T>
-  logger &operator<<(const T &rhs) {
-    m_oss << rhs;
-    return (*this);
-  }
-
-  /** Write the given buffer to the internal string stream object.
-  @param[in]	buf		the buffer contents to log.
-  @param[in]	count		the length of the buffer buf.
-  @return the output stream into which buffer was written. */
-  std::ostream &write(const char *buf, std::streamsize count) {
-    return (m_oss.write(buf, count));
-  }
-
-  /** Write the given buffer to the internal string stream object.
-  @param[in]	buf		the buffer contents to log
-  @param[in]	count		the length of the buffer buf.
-  @return the output stream into which buffer was written. */
-  std::ostream &write(const byte *buf, std::streamsize count) {
-    return (m_oss.write(reinterpret_cast<const char *>(buf), count));
-  }
-
- public:
-  /** For converting the message into a string. */
-  std::ostringstream m_oss;
-
-#ifndef UNIV_NO_ERR_MSGS
-  /** Error code in errmsg-*.txt */
-  int m_err{};
-
-  /** Error logging level. */
-  loglevel m_level{INFORMATION_LEVEL};
-#endif /* !UNIV_NO_ERR_MSGS */
-
-#ifdef UNIV_HOTBACKUP
-  /** For MEB trace infrastructure. */
-  int m_trace_level{};
-#endif /* UNIV_HOTBACKUP */
-
- protected:
-#ifndef UNIV_NO_ERR_MSGS
-  /** Format an error message.
-  @param[in]	err	Error code from errmsg-*.txt.
-  @param[in]	args	Variable length argument list */
-  template <class... Args>
-  static std::string msg(int err, Args &&... args) {
-    const char *fmt = srv_get_server_errmsgs(err);
-
-    int ret;
-    char buf[LOG_BUFF_MAX];
-#ifdef UNIV_DEBUG
-    if (get_first_format(fmt) != nullptr) {
-      if (!verify_fmt_match(fmt, std::forward<Args>(args)...)) {
-        fprintf(stderr, "The format '%s' does not match arguments\n", fmt);
-        ut_error;
-      }
-    }
-#endif
-    ret = snprintf(buf, sizeof(buf), fmt, std::forward<Args>(args)...);
-
-    std::string str;
-
-    if (ret > 0 && (size_t)ret < sizeof(buf)) {
-      str.append(buf);
-    }
-
-    return (str);
-  }
-
- protected:
-  /** Uses LogEvent to report the log entry, using provided message
-  @param[in]    msg    message to be logged
-  */
-  void log_event(std::string msg);
-
-  /** Constructor.
-  @param[in]	level		Logging level
-  @param[in]	err		Error message code. */
-  logger(loglevel level, int err) : m_err(err), m_level(level) {
-    /* Note: Dummy argument to avoid the warning:
-
-    "format not a string literal and no format arguments"
-    "[-Wformat-security]"
-
-    The warning only kicks in if the call is of the form:
-
-       snprintf(buf, sizeof(buf), str);
-    */
-
-    m_oss << msg(err, "");
-  }
-
-  /** Constructor.
-  @param[in]	level		Logging level
-  @param[in]	err		Error message code.
-  @param[in]	args		Variable length argument list */
-  template <class... Args>
-  explicit logger(loglevel level, int err, Args &&... args)
-      : m_err(err), m_level(level) {
-    m_oss << msg(err, std::forward<Args>(args)...);
-  }
-
-  /** Constructor
-  @param[in]	level		Log error level */
-  explicit logger(loglevel level) : m_err(ER_IB_MSG_0), m_level(level) {}
-
-#endif /* !UNIV_NO_ERR_MSGS */
-};
-
-/** The class info is used to emit informational log messages.  It is to be
-used similar to std::cout.  But the log messages will be emitted only when
-the dtor is called.  The preferred usage of this class is to make use of
-unnamed temporaries as follows:
-
-info() << "The server started successfully.";
-
-In the above usage, the temporary object will be destroyed at the end of the
-statement and hence the log message will be emitted at the end of the
-statement.  If a named object is created, then the log message will be emitted
-only when it goes out of scope or destroyed. */
-class info : public logger {
- public:
-#ifndef UNIV_NO_ERR_MSGS
-
-  /** Default constructor uses ER_IB_MSG_0 */
-  info() : logger(INFORMATION_LEVEL) {}
-
-  /** Constructor.
-  @param[in]	err		Error code from errmsg-*.txt.
-  @param[in]	args		Variable length argument list */
-  template <class... Args>
-  explicit info(int err, Args &&... args)
-      : logger(INFORMATION_LEVEL, err, std::forward<Args>(args)...) {}
-#else
-  /** Destructor */
-  ~info() override;
-#endif /* !UNIV_NO_ERR_MSGS */
-};
-
-/** The class warn is used to emit warnings.  Refer to the documentation of
-class info for further details. */
-class warn : public logger {
- public:
-#ifndef UNIV_NO_ERR_MSGS
-  /** Default constructor uses ER_IB_MSG_0 */
-  warn() : logger(WARNING_LEVEL) {}
-
-  /** Constructor.
-  @param[in]	err		Error code from errmsg-*.txt.
-  @param[in]	args		Variable length argument list */
-  template <class... Args>
-  explicit warn(int err, Args &&... args)
-      : logger(WARNING_LEVEL, err, std::forward<Args>(args)...) {}
-
-#else
-  /** Destructor */
-  ~warn() override;
-#endif /* !UNIV_NO_ERR_MSGS */
-};
-
-/** The class error is used to emit error messages.  Refer to the
-documentation of class info for further details. */
-class error : public logger {
- public:
-#ifndef UNIV_NO_ERR_MSGS
-  /** Default constructor uses ER_IB_MSG_0 */
-  error() : logger(ERROR_LEVEL) {}
-
-  /** Constructor.
-  @param[in]	err		Error code from errmsg-*.txt.
-  @param[in]	args		Variable length argument list */
-  template <class... Args>
-  explicit error(int err, Args &&... args)
-      : logger(ERROR_LEVEL, err, std::forward<Args>(args)...) {}
-
-#else
-  /** Destructor */
-  ~error() override;
-#endif /* !UNIV_NO_ERR_MSGS */
-};
-
-/** The class fatal is used to emit an error message and stop the server
-by crashing it.  Use this class when MySQL server needs to be stopped
-immediately.  Refer to the documentation of class info for usage details. */
-class fatal : public logger {
- public:
-#ifndef UNIV_NO_ERR_MSGS
-  /** Default constructor uses ER_IB_MSG_0 */
-  fatal() : logger(ERROR_LEVEL) {}
-
-  /** Constructor.
-  @param[in]	err		Error code from errmsg-*.txt.
-  @param[in]	args		Variable length argument list */
-  template <class... Args>
-  explicit fatal(int err, Args &&... args)
-      : logger(ERROR_LEVEL, err, std::forward<Args>(args)...) {}
-
-  /** Destructor. */
-  ~fatal() override;
-#else
-  /** Destructor. */
-  ~fatal() override;
-#endif /* !UNIV_NO_ERR_MSGS */
-};
-
-/** Emit an error message if the given predicate is true, otherwise emit a
-warning message */
-class error_or_warn : public logger {
- public:
-#ifndef UNIV_NO_ERR_MSGS
-
-  /** Default constructor uses ER_IB_MSG_0
-  @param[in]	pred		True if it's a warning. */
-  error_or_warn(bool pred) : logger(pred ? ERROR_LEVEL : WARNING_LEVEL) {}
-
-  /** Constructor.
-  @param[in]	pred		True if it's a warning.
-  @param[in]	err		Error code from errmsg-*.txt.
-  @param[in]	args		Variable length argument list */
-  template <class... Args>
-  explicit error_or_warn(bool pred, int err, Args &&... args)
-      : logger(pred ? ERROR_LEVEL : WARNING_LEVEL, err,
-               std::forward<Args>(args)...) {}
-
-#endif /* !UNIV_NO_ERR_MSGS */
-};
-
-/** Emit a fatal message if the given predicate is true, otherwise emit a
-error message. */
-class fatal_or_error : public logger {
- public:
-#ifndef UNIV_NO_ERR_MSGS
-  /** Default constructor uses ER_IB_MSG_0
-  @param[in]	fatal		true if it's a fatal message */
-  fatal_or_error(bool fatal) : logger(ERROR_LEVEL), m_fatal(fatal) {}
-
-  /** Constructor.
-  @param[in]	fatal		true if it's a fatal message
-  @param[in]	err		Error code from errmsg-*.txt.
-  @param[in]	args		Variable length argument list */
-  template <class... Args>
-  explicit fatal_or_error(bool fatal, int err, Args &&... args)
-      : logger(ERROR_LEVEL, err, std::forward<Args>(args)...), m_fatal(fatal) {}
-
-  /** Destructor */
-  ~fatal_or_error() override;
-#else
-  /** Constructor */
-  fatal_or_error(bool fatal) : m_fatal(fatal) {}
-#endif /* !UNIV_NO_ERR_MSGS */
- private:
-  /** If true then assert after printing an error message. */
-  const bool m_fatal;
-};
-
-#ifdef UNIV_HOTBACKUP
-/**  The class trace is used to emit informational log messages. only when
-trace level is set in the MEB code */
-class trace_1 : public logger {
- public:
-#ifndef UNIV_NO_ERR_MSGS
-  /** Default constructor uses ER_IB_MSG_0 */
-  trace_1() : logger(INFORMATION_LEVEL) { m_trace_level = 1; }
-
-  /** Constructor.
-  @param[in]	err		Error code from errmsg-*.txt.
-  @param[in]	args		Variable length argument list */
-  template <class... Args>
-  explicit trace_1(int err, Args &&... args)
-      : logger(INFORMATION_LEVEL, err, std::forward<Args>(args)...) {
-    m_trace_level = 1;
-  }
-
-#else
-  /** Constructor */
-  trace_1();
-#endif /* !UNIV_NO_ERR_MSGS */
-};
-
-/**  The class trace_2 is used to emit informational log messages only when
-trace level 2 is set in the MEB code */
-class trace_2 : public logger {
- public:
-#ifndef UNIV_NO_ERR_MSGS
-  /** Default constructor uses ER_IB_MSG_0 */
-  trace_2() : logger(INFORMATION_LEVEL) { m_trace_level = 2; }
-
-  /** Constructor.
-  @param[in]	err		Error code from errmsg-*.txt.
-  @param[in]	args		Variable length argument list */
-  template <class... Args>
-  explicit trace_2(int err, Args &&... args)
-      : logger(INFORMATION_LEVEL, err, std::forward<Args>(args)...) {
-    m_trace_level = 2;
-  }
-#else
-  /** Destructor. */
-  trace_2();
-#endif /* !UNIV_NO_ERR_MSGS */
-};
-
-/**  The class trace_3 is used to emit informational log messages only when
-trace level 3 is set in the MEB code */
-class trace_3 : public logger {
- public:
-#ifndef UNIV_NO_ERR_MSGS
-  /** Default constructor uses ER_IB_MSG_0 */
-  trace_3() : logger(INFORMATION_LEVEL) { m_trace_level = 3; }
-
-  /** Constructor.
-  @param[in]	err		Error code from errmsg-*.txt.
-  @param[in]	args		Variable length argument list */
-  template <class... Args>
-  explicit trace_3(int err, Args &&... args)
-      : logger(INFORMATION_LEVEL, err, std::forward<Args>(args)...) {
-    m_trace_level = 3;
-  }
-
-#else
-  /** Destructor. */
-  trace_3();
-#endif /* !UNIV_NO_ERR_MSGS */
-};
-#endif /* UNIV_HOTBACKUP */
-
 /** For measuring time elapsed. Since std::chrono::high_resolution_clock
 may be influenced by a change in system time, it might not be steady.
 So we use std::chrono::steady_clock for ellapsed time. */
@@ -935,6 +354,47 @@
   bool any_waits() const { return (wait_loops != 0); }
 };
 
+namespace ib {
+
+/** Allows to monitor an event processing times, allowing to throttle the
+processing to one per THROTTLE_DELAY_SEC. */
+class Throttler {
+ public:
+  Throttler() : m_last_applied_time(0) {}
+
+  /** Checks if the item should be processed or ignored to not process them more
+  frequently than one per THROTTLE_DELAY_SEC. */
+  bool apply() {
+    const auto current_time = std::chrono::steady_clock::now();
+    const auto current_time_in_sec =
+        std::chrono::duration_cast<std::chrono::seconds>(
+            current_time.time_since_epoch())
+            .count();
+    auto last_apply_time = m_last_applied_time.load();
+    if (last_apply_time + THROTTLE_DELAY_SEC <
+        static_cast<uint64_t>(current_time_in_sec)) {
+      if (m_last_applied_time.compare_exchange_strong(last_apply_time,
+                                                      current_time_in_sec)) {
+        return true;
+      }
+      /* Any race condition with other threads would mean someone just changed
+      the `m_last_apply_time` and will print the message. We don't want
+      to retry the operation again. */
+    }
+    return false;
+  }
+
+ private:
+  /* Time when the last item was not throttled. Stored as number of seconds
+  since epoch. */
+  std::atomic<uint64_t> m_last_applied_time;
+
+  /** Throttle all items within that amount seconds from the last non throttled
+  one. */
+  static constexpr uint64_t THROTTLE_DELAY_SEC = 10;
+};
+}  // namespace ib
+
 #include "ut0ut.ic"
 
 #endif /* !ut0ut_h */