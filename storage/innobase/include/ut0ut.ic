--- conflicted
+++ resolved
@@ -37,17 +37,6 @@
 
 #ifndef UNIV_HOTBACKUP
 /** Calculate the minimum of two pairs.
-<<<<<<< HEAD
-@param[out]	min_hi	MSB of the minimum pair
-@param[out]	min_lo	LSB of the minimum pair
-@param[in]	a_hi	MSB of the first pair
-@param[in]	a_lo	LSB of the first pair
-@param[in]	b_hi	MSB of the second pair
-@param[in]	b_lo	LSB of the second pair */
-UNIV_INLINE
-void ut_pair_min(ulint *min_hi, ulint *min_lo, ulint a_hi, ulint a_lo,
-                 ulint b_hi, ulint b_lo) {
-=======
 @param[out]     min_hi  MSB of the minimum pair
 @param[out]     min_lo  LSB of the minimum pair
 @param[in]      a_hi    MSB of the first pair
@@ -56,7 +45,6 @@
 @param[in]      b_lo    LSB of the second pair */
 static inline void ut_pair_min(ulint *min_hi, ulint *min_lo, ulint a_hi,
                                ulint a_lo, ulint b_hi, ulint b_lo) {
->>>>>>> fbdaa4de
   if (a_hi == b_hi) {
     *min_hi = a_hi;
     *min_lo = std::min(a_lo, b_lo);
@@ -72,9 +60,8 @@
 
 /** Compares two ulints.
  @return 1 if a > b, 0 if a == b, -1 if a < b */
-UNIV_INLINE
-int ut_ulint_cmp(ulint a, /*!< in: ulint */
-                 ulint b) /*!< in: ulint */
+static inline int ut_ulint_cmp(ulint a, /*!< in: ulint */
+                               ulint b) /*!< in: ulint */
 {
   if (a < b) {
     return (-1);
@@ -94,8 +81,7 @@
 @retval -1 if (a_h,a_l) is less than (b_h,b_l)
 @retval 0 if (a_h,a_l) is equal to (b_h,b_l)
 @retval 1 if (a_h,a_l) is greater than (b_h,b_l) */
-UNIV_INLINE
-int ut_pair_cmp(ulint a_h, ulint a_l, ulint b_h, ulint b_l) {
+static inline int ut_pair_cmp(ulint a_h, ulint a_l, ulint b_h, ulint b_l) {
   if (a_h < b_h) {
     return (-1);
   }
@@ -108,12 +94,7 @@
 /** Calculates fast the 2-logarithm of a number, rounded upward to an
  integer.
  @return logarithm in the base 2, rounded upward */
-<<<<<<< HEAD
-UNIV_INLINE
-ulint ut_2_log(ulint n) /*!< in: number != 0 */
-=======
 constexpr ulint ut_2_log(ulint n) /*!< in: number != 0 */
->>>>>>> fbdaa4de
 {
   ulint res = 0;
 
@@ -137,51 +118,60 @@
 /** Calculates 2 to power n.
 @param[in]      n       power of 2
 @return 2 to power n */
-UNIV_INLINE
-uint32_t ut_2_exp(uint32_t n) { return (1 << n); }
+static inline uint32_t ut_2_exp(uint32_t n) { return (1 << n); }
+
+namespace ut {
+/** Delays execution for at most max_wait or returns earlier if cond becomes
+true.
+@param cond in: condition to wait for; evaluated every 2 ms
+@param max_wait in: maximum delay to wait
+@return Returns true if condition have evaluated to true, false on timeout. */
+template <typename TCondition>
+bool wait_for(TCondition cond, std::chrono::steady_clock::duration max_wait) {
+  const auto start = std::chrono::steady_clock::now();
+  while (!cond()) {
+    const auto diff = std::chrono::steady_clock::now() - start;
+    if (max_wait <= std::chrono::seconds::zero() || diff > max_wait) {
+      return false;
+    }
+    std::this_thread::sleep_for(std::chrono::milliseconds(2));
+  }
+  return true;
+}
 
 #ifndef UNIV_HOTBACKUP
 /** Waits in loop until given condition is satisfied. It starts waiting
 using spin loop with pauses and after reaching maximum iterations, it
 switches to loop with sleeps. The sleep time is multiplied by two after
 every k-sleeps, until it reaches 100ms (starting at provided value).
-<<<<<<< HEAD
-@param[in]	spins_limit		maximum iterations without sleep
-@param[in]	sleep			initial sleep time in microseconds
-@param[in]	condition		returns true when condition is
-                                        satisfied
-@return		number of loops with sleep that have been used */
-=======
 @param[in]      spins_limit             maximum iterations without sleep
 @param[in]      sleep                   initial sleep time
 @param[in]      condition               returns true when condition is satisfied
 @return         number of loops with sleep that have been used */
->>>>>>> fbdaa4de
 template <typename Condition>
-inline static Wait_stats ut_wait_for(uint64_t spins_limit, uint64_t sleep,
-                                     Condition condition = {}) {
+inline static Wait_stats wait_for(uint64_t spins_limit,
+                                  std::chrono::microseconds sleep,
+                                  Condition condition = {}) {
   uint64_t sleeps = 0, spins = 0;
 #ifdef _WIN32
+  constexpr uint64_t base_level = 64;
+#else
+  constexpr uint64_t base_level = 4;
+#endif
   uint64_t next_level = 64;
-#else
-  uint64_t next_level = 4;
-#endif
 
   while (!condition(spins == spins_limit)) {
     if (spins == spins_limit) {
       ++sleeps;
 
       if (sleeps == next_level) {
-        sleep = std::min(sleep * 2, uint64_t{100 * 1000});
+        sleep = std::min<std::chrono::microseconds>(
+            sleep * 2, std::chrono::milliseconds{100});
 
-#ifdef _WIN32
-        next_level += 64;
-#else
-        next_level += 4;
-#endif
+        next_level += base_level;
       }
 
-      std::this_thread::sleep_for(std::chrono::microseconds(sleep));
+      std::this_thread::sleep_for(sleep);
 
     } else {
       ++spins;
@@ -193,4 +183,6 @@
   return (Wait_stats{sleeps});
 }
 
-#endif /* !UNIV_HOTBACKUP */+#endif /* !UNIV_HOTBACKUP */
+
+}  // namespace ut