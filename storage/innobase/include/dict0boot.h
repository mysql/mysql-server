/*****************************************************************************

Copyright (c) 1996, 2022, Oracle and/or its affiliates.

This program is free software; you can redistribute it and/or modify it under
the terms of the GNU General Public License, version 2.0, as published by the
Free Software Foundation.

This program is also distributed with certain software (including but not
limited to OpenSSL) that is licensed under separate terms, as designated in a
particular file or component or in included license documentation. The authors
of MySQL hereby grant you an additional permission to link the program and
your derivative works with the separately licensed software that they have
included with MySQL.

This program is distributed in the hope that it will be useful, but WITHOUT
ANY WARRANTY; without even the implied warranty of MERCHANTABILITY or FITNESS
FOR A PARTICULAR PURPOSE. See the GNU General Public License, version 2.0,
for more details.

You should have received a copy of the GNU General Public License along with
this program; if not, write to the Free Software Foundation, Inc.,
51 Franklin St, Fifth Floor, Boston, MA 02110-1301  USA

*****************************************************************************/

/** @file include/dict0boot.h
 Data dictionary creation and booting

 Created 4/18/1996 Heikki Tuuri
 *******************************************************/

#ifndef dict0boot_h
#define dict0boot_h

#include "univ.i"

#include "buf0buf.h"
#include "dict0dict.h"
#include "fsp0fsp.h"
#include "mtr0log.h"
#include "mtr0mtr.h"
#include "ut0byte.h"

typedef byte dict_hdr_t;

/** Gets a pointer to the dictionary header and x-latches its page.
 @return pointer to the dictionary header, page x-latched */
dict_hdr_t *dict_hdr_get(mtr_t *mtr); /*!< in: mtr */

/** Returns a new table, index, or space id.
@param[out] table_id Table id (not assigned if null)
@param[out] index_id Index id (not assigned if null)
@param[out] space_id Space id (not assigned if null)
@param[in] table Table
@param[in] disable_redo If true and table object is null then disable-redo */
void dict_hdr_get_new_id(table_id_t *table_id, space_index_t *index_id,
                         space_id_t *space_id, const dict_table_t *table,
                         bool disable_redo);

/** Writes the current value of the row id counter to the dictionary header file
 page. */
void dict_hdr_flush_row_id(void);
/** Returns a new row id.
 @return the new id */
UNIV_INLINE
row_id_t dict_sys_get_new_row_id(void);
/** Reads a row id from a record or other 6-byte stored form.
 @return row id */
UNIV_INLINE
row_id_t dict_sys_read_row_id(const byte *field); /*!< in: record field */

/** Writes a row id to a record or other 6-byte stored form.
<<<<<<< HEAD
@param[in]	field	record field
@param[in]	row_id	row id */
UNIV_INLINE
void dict_sys_write_row_id(byte *field, row_id_t row_id);
=======
@param[in]      field   record field
@param[in]      row_id  row id */
static inline void dict_sys_write_row_id(byte *field, row_id_t row_id);

/** Check if a table id belongs to old innodb internal system table.
@param[in]      id              table id
@return true if the table id belongs to a system table. */
[[nodiscard]] static inline bool dict_is_old_sys_table(table_id_t id);
#endif /* !UNIV_HOTBACKUP */
>>>>>>> fbdaa4de

/** Initializes the data dictionary memory structures when the database is
 started. This function is also called when the data dictionary is created.
 @return DB_SUCCESS or error code. */
dberr_t dict_boot(void) MY_ATTRIBUTE((warn_unused_result));

/** Creates and initializes the data dictionary at the server bootstrap.
 @return DB_SUCCESS or error code. */
dberr_t dict_create(void) MY_ATTRIBUTE((warn_unused_result));

/** Check if a table id belongs to old innodb internal system table.
@param[in]	id		table id
@return true if the table id belongs to a system table. */
UNIV_INLINE
bool dict_is_old_sys_table(table_id_t id) MY_ATTRIBUTE((warn_unused_result));

/** The ids for the basic system tables and their indexes */
constexpr uint32_t DICT_TABLES_ID = 1;
constexpr uint32_t DICT_COLUMNS_ID = 2;
constexpr uint32_t DICT_INDEXES_ID = 3;
constexpr uint32_t DICT_FIELDS_ID = 4;
/* The following is a secondary index on SYS_TABLES */
constexpr uint32_t DICT_TABLE_IDS_ID = 5;

/** the ids for tables etc. start from this number, except for basic system
 tables and their above defined indexes; ibuf tables and indexes are assigned
 as the id the number DICT_IBUF_ID_MIN plus the space id */
constexpr uint32_t DICT_HDR_FIRST_ID = 10;

/* The offset of the dictionary header on the page */
constexpr uint32_t DICT_HDR = FSEG_PAGE_DATA;

/*-------------------------------------------------------------*/
/* Dictionary header offsets */
/** The latest assigned row id */
constexpr uint32_t DICT_HDR_ROW_ID = 0;
/** The latest assigned table id */
constexpr uint32_t DICT_HDR_TABLE_ID = 8;
/** The latest assigned index id */
constexpr uint32_t DICT_HDR_INDEX_ID = 16;
/** The latest assigned space id,or 0*/
constexpr uint32_t DICT_HDR_MAX_SPACE_ID = 24;
/** Obsolete,always DICT_HDR_FIRST_ID*/
constexpr uint32_t DICT_HDR_MIX_ID_LOW = 28;
/** Root of SYS_TABLES clust index */
constexpr uint32_t DICT_HDR_TABLES = 32;
/** Root of SYS_TABLE_IDS sec index */
constexpr uint32_t DICT_HDR_TABLE_IDS = 36;
/** Root of SYS_COLUMNS clust index */
constexpr uint32_t DICT_HDR_COLUMNS = 40;
/** Root of SYS_INDEXES clust index */
constexpr uint32_t DICT_HDR_INDEXES = 44;
/** Root of SYS_FIELDS clust index */
constexpr uint32_t DICT_HDR_FIELDS = 48;

/* Segment header for the tablespace segment into which the dictionary header is
 created */
constexpr uint32_t DICT_HDR_FSEG_HEADER = 56;
/*-------------------------------------------------------------*/

/* The columns in SYS_TABLES */
enum dict_col_sys_tables_enum {
  DICT_COL__SYS_TABLES__NAME = 0,
  DICT_COL__SYS_TABLES__ID = 1,
  DICT_COL__SYS_TABLES__N_COLS = 2,
  DICT_COL__SYS_TABLES__TYPE = 3,
  DICT_COL__SYS_TABLES__MIX_ID = 4,
  DICT_COL__SYS_TABLES__MIX_LEN = 5,
  DICT_COL__SYS_TABLES__CLUSTER_ID = 6,
  DICT_COL__SYS_TABLES__SPACE = 7,
  DICT_NUM_COLS__SYS_TABLES = 8
};
/* The field numbers in the SYS_TABLES clustered index */
enum dict_fld_sys_tables_enum {
  DICT_FLD__SYS_TABLES__NAME = 0,
  DICT_FLD__SYS_TABLES__DB_TRX_ID = 1,
  DICT_FLD__SYS_TABLES__DB_ROLL_PTR = 2,
  DICT_FLD__SYS_TABLES__ID = 3,
  DICT_FLD__SYS_TABLES__N_COLS = 4,
  DICT_FLD__SYS_TABLES__TYPE = 5,
  DICT_FLD__SYS_TABLES__MIX_ID = 6,
  DICT_FLD__SYS_TABLES__MIX_LEN = 7,
  DICT_FLD__SYS_TABLES__CLUSTER_ID = 8,
  DICT_FLD__SYS_TABLES__SPACE = 9,
  DICT_NUM_FIELDS__SYS_TABLES = 10
};
/* The field numbers in the SYS_TABLE_IDS index */
enum dict_fld_sys_table_ids_enum {
  DICT_FLD__SYS_TABLE_IDS__ID = 0,
  DICT_FLD__SYS_TABLE_IDS__NAME = 1,
  DICT_NUM_FIELDS__SYS_TABLE_IDS = 2
};
/* The columns in SYS_COLUMNS */
enum dict_col_sys_columns_enum {
  DICT_COL__SYS_COLUMNS__TABLE_ID = 0,
  DICT_COL__SYS_COLUMNS__POS = 1,
  DICT_COL__SYS_COLUMNS__NAME = 2,
  DICT_COL__SYS_COLUMNS__MTYPE = 3,
  DICT_COL__SYS_COLUMNS__PRTYPE = 4,
  DICT_COL__SYS_COLUMNS__LEN = 5,
  DICT_COL__SYS_COLUMNS__PREC = 6,
  DICT_NUM_COLS__SYS_COLUMNS = 7
};
/* The field numbers in the SYS_COLUMNS clustered index */
enum dict_fld_sys_columns_enum {
  DICT_FLD__SYS_COLUMNS__TABLE_ID = 0,
  DICT_FLD__SYS_COLUMNS__POS = 1,
  DICT_FLD__SYS_COLUMNS__DB_TRX_ID = 2,
  DICT_FLD__SYS_COLUMNS__DB_ROLL_PTR = 3,
  DICT_FLD__SYS_COLUMNS__NAME = 4,
  DICT_FLD__SYS_COLUMNS__MTYPE = 5,
  DICT_FLD__SYS_COLUMNS__PRTYPE = 6,
  DICT_FLD__SYS_COLUMNS__LEN = 7,
  DICT_FLD__SYS_COLUMNS__PREC = 8,
  DICT_NUM_FIELDS__SYS_COLUMNS = 9
};
/* The columns in SYS_INDEXES */
enum dict_col_sys_indexes_enum {
  DICT_COL__SYS_INDEXES__TABLE_ID = 0,
  DICT_COL__SYS_INDEXES__ID = 1,
  DICT_COL__SYS_INDEXES__NAME = 2,
  DICT_COL__SYS_INDEXES__N_FIELDS = 3,
  DICT_COL__SYS_INDEXES__TYPE = 4,
  DICT_COL__SYS_INDEXES__SPACE = 5,
  DICT_COL__SYS_INDEXES__PAGE_NO = 6,
  DICT_COL__SYS_INDEXES__MERGE_THRESHOLD = 7,
  DICT_NUM_COLS__SYS_INDEXES = 8
};
/* The field numbers in the SYS_INDEXES clustered index */
enum dict_fld_sys_indexes_enum {
  DICT_FLD__SYS_INDEXES__TABLE_ID = 0,
  DICT_FLD__SYS_INDEXES__ID = 1,
  DICT_FLD__SYS_INDEXES__DB_TRX_ID = 2,
  DICT_FLD__SYS_INDEXES__DB_ROLL_PTR = 3,
  DICT_FLD__SYS_INDEXES__NAME = 4,
  DICT_FLD__SYS_INDEXES__N_FIELDS = 5,
  DICT_FLD__SYS_INDEXES__TYPE = 6,
  DICT_FLD__SYS_INDEXES__SPACE = 7,
  DICT_FLD__SYS_INDEXES__PAGE_NO = 8,
  DICT_FLD__SYS_INDEXES__MERGE_THRESHOLD = 9,
  DICT_NUM_FIELDS__SYS_INDEXES = 10
};
/* The columns in SYS_FIELDS */
enum dict_col_sys_fields_enum {
  DICT_COL__SYS_FIELDS__INDEX_ID = 0,
  DICT_COL__SYS_FIELDS__POS = 1,
  DICT_COL__SYS_FIELDS__COL_NAME = 2,
  DICT_NUM_COLS__SYS_FIELDS = 3
};
/* The field numbers in the SYS_FIELDS clustered index */
enum dict_fld_sys_fields_enum {
  DICT_FLD__SYS_FIELDS__INDEX_ID = 0,
  DICT_FLD__SYS_FIELDS__POS = 1,
  DICT_FLD__SYS_FIELDS__DB_TRX_ID = 2,
  DICT_FLD__SYS_FIELDS__DB_ROLL_PTR = 3,
  DICT_FLD__SYS_FIELDS__COL_NAME = 4,
  DICT_NUM_FIELDS__SYS_FIELDS = 5
};
/* The columns in SYS_FOREIGN */
enum dict_col_sys_foreign_enum {
  DICT_COL__SYS_FOREIGN__ID = 0,
  DICT_COL__SYS_FOREIGN__FOR_NAME = 1,
  DICT_COL__SYS_FOREIGN__REF_NAME = 2,
  DICT_COL__SYS_FOREIGN__N_COLS = 3,
  DICT_NUM_COLS__SYS_FOREIGN = 4
};
/* The field numbers in the SYS_FOREIGN clustered index */
enum dict_fld_sys_foreign_enum {
  DICT_FLD__SYS_FOREIGN__ID = 0,
  DICT_FLD__SYS_FOREIGN__DB_TRX_ID = 1,
  DICT_FLD__SYS_FOREIGN__DB_ROLL_PTR = 2,
  DICT_FLD__SYS_FOREIGN__FOR_NAME = 3,
  DICT_FLD__SYS_FOREIGN__REF_NAME = 4,
  DICT_FLD__SYS_FOREIGN__N_COLS = 5,
  DICT_NUM_FIELDS__SYS_FOREIGN = 6
};
/* The field numbers in the SYS_FOREIGN_FOR_NAME secondary index */
enum dict_fld_sys_foreign_for_name_enum {
  DICT_FLD__SYS_FOREIGN_FOR_NAME__NAME = 0,
  DICT_FLD__SYS_FOREIGN_FOR_NAME__ID = 1,
  DICT_NUM_FIELDS__SYS_FOREIGN_FOR_NAME = 2
};
/* The columns in SYS_FOREIGN_COLS */
enum dict_col_sys_foreign_cols_enum {
  DICT_COL__SYS_FOREIGN_COLS__ID = 0,
  DICT_COL__SYS_FOREIGN_COLS__POS = 1,
  DICT_COL__SYS_FOREIGN_COLS__FOR_COL_NAME = 2,
  DICT_COL__SYS_FOREIGN_COLS__REF_COL_NAME = 3,
  DICT_NUM_COLS__SYS_FOREIGN_COLS = 4
};
/* The field numbers in the SYS_FOREIGN_COLS clustered index */
enum dict_fld_sys_foreign_cols_enum {
  DICT_FLD__SYS_FOREIGN_COLS__ID = 0,
  DICT_FLD__SYS_FOREIGN_COLS__POS = 1,
  DICT_FLD__SYS_FOREIGN_COLS__DB_TRX_ID = 2,
  DICT_FLD__SYS_FOREIGN_COLS__DB_ROLL_PTR = 3,
  DICT_FLD__SYS_FOREIGN_COLS__FOR_COL_NAME = 4,
  DICT_FLD__SYS_FOREIGN_COLS__REF_COL_NAME = 5,
  DICT_NUM_FIELDS__SYS_FOREIGN_COLS = 6
};
/* The columns in SYS_TABLESPACES */
enum dict_col_sys_tablespaces_enum {
  DICT_COL__SYS_TABLESPACES__SPACE = 0,
  DICT_COL__SYS_TABLESPACES__NAME = 1,
  DICT_COL__SYS_TABLESPACES__FLAGS = 2,
  DICT_NUM_COLS__SYS_TABLESPACES = 3
};
/* The field numbers in the SYS_TABLESPACES clustered index */
enum dict_fld_sys_tablespaces_enum {
  DICT_FLD__SYS_TABLESPACES__SPACE = 0,
  DICT_FLD__SYS_TABLESPACES__DB_TRX_ID = 1,
  DICT_FLD__SYS_TABLESPACES__DB_ROLL_PTR = 2,
  DICT_FLD__SYS_TABLESPACES__NAME = 3,
  DICT_FLD__SYS_TABLESPACES__FLAGS = 4,
  DICT_NUM_FIELDS__SYS_TABLESPACES = 5
};
/* The columns in SYS_DATAFILES */
enum dict_col_sys_datafiles_enum {
  DICT_COL__SYS_DATAFILES__SPACE = 0,
  DICT_COL__SYS_DATAFILES__PATH = 1,
  DICT_NUM_COLS__SYS_DATAFILES = 2
};
/* The field numbers in the SYS_DATAFILES clustered index */
enum dict_fld_sys_datafiles_enum {
  DICT_FLD__SYS_DATAFILES__SPACE = 0,
  DICT_FLD__SYS_DATAFILES__DB_TRX_ID = 1,
  DICT_FLD__SYS_DATAFILES__DB_ROLL_PTR = 2,
  DICT_FLD__SYS_DATAFILES__PATH = 3,
  DICT_NUM_FIELDS__SYS_DATAFILES = 4
};

/* The columns in SYS_VIRTUAL */
enum dict_col_sys_virtual_enum {
  DICT_COL__SYS_VIRTUAL__TABLE_ID = 0,
  DICT_COL__SYS_VIRTUAL__POS = 1,
  DICT_COL__SYS_VIRTUAL__BASE_POS = 2,
  DICT_NUM_COLS__SYS_VIRTUAL = 3
};
/* The field numbers in the SYS_VIRTUAL clustered index */
enum dict_fld_sys_virtual_enum {
  DICT_FLD__SYS_VIRTUAL__TABLE_ID = 0,
  DICT_FLD__SYS_VIRTUAL__POS = 1,
  DICT_FLD__SYS_VIRTUAL__BASE_POS = 2,
  DICT_FLD__SYS_VIRTUAL__DB_TRX_ID = 3,
  DICT_FLD__SYS_VIRTUAL__DB_ROLL_PTR = 4,
  DICT_NUM_FIELDS__SYS_VIRTUAL = 5
};

/* A number of the columns above occur in multiple tables.  These are the
length of thos fields. */
constexpr uint32_t DICT_FLD_LEN_SPACE = 4;
constexpr uint32_t DICT_FLD_LEN_FLAGS = 4;

/* When a row id which is zero modulo this number (which must be a power of
two) is assigned, the field DICT_HDR_ROW_ID on the dictionary header page is
updated */
constexpr uint32_t DICT_HDR_ROW_ID_WRITE_MARGIN = 256;

#ifndef UNIV_HOTBACKUP
#include "dict0boot.ic"
#endif /* !UNIV_HOTBACKUP */

#endif<|MERGE_RESOLUTION|>--- conflicted
+++ resolved
@@ -61,22 +61,16 @@
 /** Writes the current value of the row id counter to the dictionary header file
  page. */
 void dict_hdr_flush_row_id(void);
+#ifndef UNIV_HOTBACKUP
 /** Returns a new row id.
  @return the new id */
-UNIV_INLINE
-row_id_t dict_sys_get_new_row_id(void);
+static inline row_id_t dict_sys_get_new_row_id(void);
 /** Reads a row id from a record or other 6-byte stored form.
  @return row id */
-UNIV_INLINE
-row_id_t dict_sys_read_row_id(const byte *field); /*!< in: record field */
+static inline row_id_t dict_sys_read_row_id(
+    const byte *field); /*!< in: record field */
 
 /** Writes a row id to a record or other 6-byte stored form.
-<<<<<<< HEAD
-@param[in]	field	record field
-@param[in]	row_id	row id */
-UNIV_INLINE
-void dict_sys_write_row_id(byte *field, row_id_t row_id);
-=======
 @param[in]      field   record field
 @param[in]      row_id  row id */
 static inline void dict_sys_write_row_id(byte *field, row_id_t row_id);
@@ -86,22 +80,15 @@
 @return true if the table id belongs to a system table. */
 [[nodiscard]] static inline bool dict_is_old_sys_table(table_id_t id);
 #endif /* !UNIV_HOTBACKUP */
->>>>>>> fbdaa4de
 
 /** Initializes the data dictionary memory structures when the database is
  started. This function is also called when the data dictionary is created.
  @return DB_SUCCESS or error code. */
-dberr_t dict_boot(void) MY_ATTRIBUTE((warn_unused_result));
+[[nodiscard]] dberr_t dict_boot(void);
 
 /** Creates and initializes the data dictionary at the server bootstrap.
  @return DB_SUCCESS or error code. */
-dberr_t dict_create(void) MY_ATTRIBUTE((warn_unused_result));
-
-/** Check if a table id belongs to old innodb internal system table.
-@param[in]	id		table id
-@return true if the table id belongs to a system table. */
-UNIV_INLINE
-bool dict_is_old_sys_table(table_id_t id) MY_ATTRIBUTE((warn_unused_result));
+[[nodiscard]] dberr_t dict_create(void);
 
 /** The ids for the basic system tables and their indexes */
 constexpr uint32_t DICT_TABLES_ID = 1;
