--- conflicted
+++ resolved
@@ -45,9 +45,9 @@
 @param[in]      page_size       Page size
 @param[in,out]  mtr             Mini-transaction
 @return rollback segment header, page x-latched */
-UNIV_INLINE
-trx_rsegf_t *trx_rsegf_get(space_id_t space, page_no_t page_no,
-                           const page_size_t &page_size, mtr_t *mtr);
+static inline trx_rsegf_t *trx_rsegf_get(space_id_t space, page_no_t page_no,
+                                         const page_size_t &page_size,
+                                         mtr_t *mtr);
 
 /** Gets a newly created rollback segment header.
 @param[in]      space           Space where placed
@@ -55,42 +55,32 @@
 @param[in]      page_size       Page size
 @param[in,out]  mtr             Mini-transaction
 @return rollback segment header, page x-latched */
-UNIV_INLINE
-trx_rsegf_t *trx_rsegf_get_new(space_id_t space, page_no_t page_no,
-                               const page_size_t &page_size, mtr_t *mtr);
+static inline trx_rsegf_t *trx_rsegf_get_new(space_id_t space,
+                                             page_no_t page_no,
+                                             const page_size_t &page_size,
+                                             mtr_t *mtr);
 
 /** Gets the file page number of the nth undo log slot.
 @param[in]      rsegf   rollback segment header
 @param[in]      n       index of slot
 @param[in]      mtr     mtr
 @return page number of the undo log segment */
-UNIV_INLINE
-page_no_t trx_rsegf_get_nth_undo(trx_rsegf_t *rsegf, ulint n, mtr_t *mtr);
+static inline page_no_t trx_rsegf_get_nth_undo(trx_rsegf_t *rsegf, ulint n,
+                                               mtr_t *mtr);
 
 /** Sets the file page number of the nth undo log slot.
-<<<<<<< HEAD
-@param[in]	rsegf	rollback segment header
-@param[in]	n	index of slot
-@param[in]	page_no	page number of the undo log segment
-@param[in]	mtr	mtr */
-UNIV_INLINE
-void trx_rsegf_set_nth_undo(trx_rsegf_t *rsegf, ulint n, page_no_t page_no,
-                            mtr_t *mtr);
-=======
 @param[in]      rsegf   rollback segment header
 @param[in]      n       index of slot
 @param[in]      page_no page number of the undo log segment
 @param[in]      mtr     mtr */
 static inline void trx_rsegf_set_nth_undo(trx_rsegf_t *rsegf, ulint n,
                                           page_no_t page_no, mtr_t *mtr);
->>>>>>> fbdaa4de
 
 /** Looks for a free slot for an undo log segment.
 @param[in]      rsegf   rollback segment header
 @param[in]      mtr     mtr
 @return slot index or ULINT_UNDEFINED if not found */
-UNIV_INLINE
-ulint trx_rsegf_undo_find_free(trx_rsegf_t *rsegf, mtr_t *mtr);
+static inline ulint trx_rsegf_undo_find_free(trx_rsegf_t *rsegf, mtr_t *mtr);
 
 /** Creates a rollback segment header.
 This function is called only when a new rollback segment is created in
@@ -140,13 +130,10 @@
 @param[in]      purge_queue     queue of rsegs to purge */
 void trx_rsegs_init(purge_pq_t *purge_queue);
 
-<<<<<<< HEAD
-=======
 /** Initialize rollback segments in parallel
 @param[in]      purge_queue     queue of rsegs to purge */
 void trx_rsegs_parallel_init(purge_pq_t *purge_queue);
 
->>>>>>> fbdaa4de
 /** Create and initialize a rollback segment object.  Some of
 the values for the fields are read from the segment header page.
 The caller must insert it into the correct list.
@@ -189,15 +176,6 @@
 
 /** Sets the page number of the nth rollback segment slot in the
 independent undo tablespace.
-<<<<<<< HEAD
-@param[in]	rsegs_header	rollback segment array page header
-@param[in]	slot		slot number on page  == rseg id
-@param[in]	page_no		rollback regment header page number
-@param[in]	mtr		mtr */
-UNIV_INLINE
-void trx_rsegsf_set_page_no(trx_rsegsf_t *rsegs_header, ulint slot,
-                            page_no_t page_no, mtr_t *mtr);
-=======
 @param[in]      rsegs_header    rollback segment array page header
 @param[in]      slot            slot number on page  == rseg id
 @param[in]      page_no         rollback regment header page number
@@ -205,7 +183,6 @@
 static inline void trx_rsegsf_set_page_no(trx_rsegsf_t *rsegs_header,
                                           ulint slot, page_no_t page_no,
                                           mtr_t *mtr);
->>>>>>> fbdaa4de
 
 /** Number of undo log slots in a rollback segment file copy */
 #define TRX_RSEG_N_SLOTS (UNIV_PAGE_SIZE / 16)
