/*****************************************************************************

Copyright (c) 1994, 2022, Oracle and/or its affiliates.

This program is free software; you can redistribute it and/or modify it under
the terms of the GNU General Public License, version 2.0, as published by the
Free Software Foundation.

This program is also distributed with certain software (including but not
limited to OpenSSL) that is licensed under separate terms, as designated in a
particular file or component or in included license documentation. The authors
of MySQL hereby grant you an additional permission to link the program and
your derivative works with the separately licensed software that they have
included with MySQL.

This program is distributed in the hope that it will be useful, but WITHOUT
ANY WARRANTY; without even the implied warranty of MERCHANTABILITY or FITNESS
FOR A PARTICULAR PURPOSE. See the GNU General Public License, version 2.0,
for more details.

You should have received a copy of the GNU General Public License along with
this program; if not, write to the Free Software Foundation, Inc.,
51 Franklin St, Fifth Floor, Boston, MA 02110-1301  USA

*****************************************************************************/

/** @file include/btr0cur.ic
 The index tree cursor

 Created 10/16/1994 Heikki Tuuri
 *******************************************************/

#ifndef UNIV_HOTBACKUP
#endif /* !UNIV_HOTBACKUP */
#include "btr0btr.h"

#ifdef UNIV_DEBUG
#define LIMIT_OPTIMISTIC_INSERT_DEBUG(NREC, CODE)               \
  if (btr_cur_limit_optimistic_insert_debug > 1 &&              \
      (NREC) >= (ulint)btr_cur_limit_optimistic_insert_debug) { \
    CODE;                                                       \
  }
#else
#define LIMIT_OPTIMISTIC_INSERT_DEBUG(NREC, CODE)
#endif /* UNIV_DEBUG */

#ifdef UNIV_DEBUG
/** Returns the page cursor component of a tree cursor.
 @return pointer to page cursor component */
UNIV_INLINE
page_cur_t *btr_cur_get_page_cur(
    const btr_cur_t *cursor) /*!< in: tree cursor */
{
  return (&((btr_cur_t *)cursor)->page_cur);
}

/** Returns the buffer block on which the tree cursor is positioned.
 @return pointer to buffer block */
UNIV_INLINE
buf_block_t *btr_cur_get_block(const btr_cur_t *cursor) /*!< in: tree cursor */
{
  return (page_cur_get_block(btr_cur_get_page_cur(cursor)));
}

/** Returns the record pointer of a tree cursor.
 @return pointer to record */
UNIV_INLINE
rec_t *btr_cur_get_rec(const btr_cur_t *cursor) /*!< in: tree cursor */
{
  return (page_cur_get_rec(btr_cur_get_page_cur(cursor)));
}
#endif /* UNIV_DEBUG */

/** Returns the compressed page on which the tree cursor is positioned.
 @return pointer to compressed page, or NULL if the page is not compressed */
UNIV_INLINE
page_zip_des_t *btr_cur_get_page_zip(btr_cur_t *cursor) /*!< in: tree cursor */
{
  return (buf_block_get_page_zip(btr_cur_get_block(cursor)));
}

/** Returns the page of a tree cursor.
 @return pointer to page */
UNIV_INLINE
page_t *btr_cur_get_page(btr_cur_t *cursor) /*!< in: tree cursor */
{
  return (page_align(page_cur_get_rec(&(cursor->page_cur))));
}

/** Positions a tree cursor at a given record. */
UNIV_INLINE
void btr_cur_position(dict_index_t *index, /*!< in: index */
                      rec_t *rec,          /*!< in: record in tree */
                      buf_block_t *block,  /*!< in: buffer block of rec */
                      btr_cur_t *cursor)   /*!< out: cursor */
{
  ut_ad(page_align(rec) == block->frame);

  page_cur_position(rec, block, btr_cur_get_page_cur(cursor));

  cursor->index = index;
}

/** Checks if compressing an index page where a btr cursor is placed makes
 sense.
 @return true if compression is recommended */
<<<<<<< HEAD
UNIV_INLINE
ibool btr_cur_compress_recommendation(btr_cur_t *cursor, /*!< in: btr cursor */
                                      mtr_t *mtr)        /*!< in: mtr */
=======
static inline bool btr_cur_compress_recommendation(
    btr_cur_t *cursor, /*!< in: btr cursor */
    mtr_t *mtr)        /*!< in: mtr */
>>>>>>> fbdaa4de
{
  const page_t *page;

  ut_ad(mtr_is_block_fix(mtr, btr_cur_get_block(cursor), MTR_MEMO_PAGE_X_FIX,
                         cursor->index->table));

  page = btr_cur_get_page(cursor);

  LIMIT_OPTIMISTIC_INSERT_DEBUG(page_get_n_recs(page) * 2, return false);

  if ((page_get_data_size(page) < BTR_CUR_PAGE_COMPRESS_LIMIT(cursor->index)) ||
      ((btr_page_get_next(page, mtr) == FIL_NULL) &&
       (btr_page_get_prev(page, mtr) == FIL_NULL))) {
    /* The page fillfactor has dropped below a predefined
    minimum value OR the level in the B-tree contains just
    one page: we recommend compression if this is not the
    root page. */

    return (dict_index_get_page(cursor->index) != page_get_page_no(page));
  }

  return false;
}

/** Checks if the record on which the cursor is placed can be deleted without
 making tree compression necessary (or, recommended).
 @return true if can be deleted without recommended compression */
<<<<<<< HEAD
UNIV_INLINE
ibool btr_cur_can_delete_without_compress(
=======
static inline bool btr_cur_can_delete_without_compress(
>>>>>>> fbdaa4de
    btr_cur_t *cursor, /*!< in: btr cursor */
    ulint rec_size,    /*!< in: rec_get_size(btr_cur_get_rec(cursor))*/
    mtr_t *mtr)        /*!< in: mtr */
{
  page_t *page;

  ut_ad(mtr_memo_contains(mtr, btr_cur_get_block(cursor), MTR_MEMO_PAGE_X_FIX));

  page = btr_cur_get_page(cursor);

  if ((page_get_data_size(page) - rec_size <
       BTR_CUR_PAGE_COMPRESS_LIMIT(cursor->index)) ||
      ((btr_page_get_next(page, mtr) == FIL_NULL) &&
       (btr_page_get_prev(page, mtr) == FIL_NULL)) ||
      (page_get_n_recs(page) < 2)) {
    /* The page fillfactor will drop below a predefined
    minimum value, OR the level in the B-tree contains just
    one page, OR the page will become empty: we recommend
    compression if this is not the root page. */

    return (dict_index_get_page(cursor->index) == page_get_page_no(page));
  }

  return true;
}

<<<<<<< HEAD
UNIV_INLINE
void btr_rec_set_deleted_flag(rec_t *rec, page_zip_des_t *page_zip,
                              ulint flag) {
=======
static inline void btr_rec_set_deleted_flag(rec_t *rec,
                                            page_zip_des_t *page_zip,
                                            bool flag) {
>>>>>>> fbdaa4de
  if (page_rec_is_comp(rec)) {
    rec_set_deleted_flag_new(rec, page_zip, flag);
  } else {
    ut_ad(!page_zip);
    rec_set_deleted_flag_old(rec, flag);
  }
}<|MERGE_RESOLUTION|>--- conflicted
+++ resolved
@@ -47,8 +47,7 @@
 #ifdef UNIV_DEBUG
 /** Returns the page cursor component of a tree cursor.
  @return pointer to page cursor component */
-UNIV_INLINE
-page_cur_t *btr_cur_get_page_cur(
+static inline page_cur_t *btr_cur_get_page_cur(
     const btr_cur_t *cursor) /*!< in: tree cursor */
 {
   return (&((btr_cur_t *)cursor)->page_cur);
@@ -56,16 +55,16 @@
 
 /** Returns the buffer block on which the tree cursor is positioned.
  @return pointer to buffer block */
-UNIV_INLINE
-buf_block_t *btr_cur_get_block(const btr_cur_t *cursor) /*!< in: tree cursor */
+static inline buf_block_t *btr_cur_get_block(
+    const btr_cur_t *cursor) /*!< in: tree cursor */
 {
   return (page_cur_get_block(btr_cur_get_page_cur(cursor)));
 }
 
 /** Returns the record pointer of a tree cursor.
  @return pointer to record */
-UNIV_INLINE
-rec_t *btr_cur_get_rec(const btr_cur_t *cursor) /*!< in: tree cursor */
+static inline rec_t *btr_cur_get_rec(
+    const btr_cur_t *cursor) /*!< in: tree cursor */
 {
   return (page_cur_get_rec(btr_cur_get_page_cur(cursor)));
 }
@@ -73,26 +72,26 @@
 
 /** Returns the compressed page on which the tree cursor is positioned.
  @return pointer to compressed page, or NULL if the page is not compressed */
-UNIV_INLINE
-page_zip_des_t *btr_cur_get_page_zip(btr_cur_t *cursor) /*!< in: tree cursor */
+static inline page_zip_des_t *btr_cur_get_page_zip(
+    btr_cur_t *cursor) /*!< in: tree cursor */
 {
   return (buf_block_get_page_zip(btr_cur_get_block(cursor)));
 }
 
 /** Returns the page of a tree cursor.
  @return pointer to page */
-UNIV_INLINE
-page_t *btr_cur_get_page(btr_cur_t *cursor) /*!< in: tree cursor */
+static inline page_t *btr_cur_get_page(
+    btr_cur_t *cursor) /*!< in: tree cursor */
 {
   return (page_align(page_cur_get_rec(&(cursor->page_cur))));
 }
 
 /** Positions a tree cursor at a given record. */
-UNIV_INLINE
-void btr_cur_position(dict_index_t *index, /*!< in: index */
-                      rec_t *rec,          /*!< in: record in tree */
-                      buf_block_t *block,  /*!< in: buffer block of rec */
-                      btr_cur_t *cursor)   /*!< out: cursor */
+static inline void btr_cur_position(
+    dict_index_t *index, /*!< in: index */
+    rec_t *rec,          /*!< in: record in tree */
+    buf_block_t *block,  /*!< in: buffer block of rec */
+    btr_cur_t *cursor)   /*!< out: cursor */
 {
   ut_ad(page_align(rec) == block->frame);
 
@@ -104,15 +103,9 @@
 /** Checks if compressing an index page where a btr cursor is placed makes
  sense.
  @return true if compression is recommended */
-<<<<<<< HEAD
-UNIV_INLINE
-ibool btr_cur_compress_recommendation(btr_cur_t *cursor, /*!< in: btr cursor */
-                                      mtr_t *mtr)        /*!< in: mtr */
-=======
 static inline bool btr_cur_compress_recommendation(
     btr_cur_t *cursor, /*!< in: btr cursor */
     mtr_t *mtr)        /*!< in: mtr */
->>>>>>> fbdaa4de
 {
   const page_t *page;
 
@@ -140,12 +133,7 @@
 /** Checks if the record on which the cursor is placed can be deleted without
  making tree compression necessary (or, recommended).
  @return true if can be deleted without recommended compression */
-<<<<<<< HEAD
-UNIV_INLINE
-ibool btr_cur_can_delete_without_compress(
-=======
 static inline bool btr_cur_can_delete_without_compress(
->>>>>>> fbdaa4de
     btr_cur_t *cursor, /*!< in: btr cursor */
     ulint rec_size,    /*!< in: rec_get_size(btr_cur_get_rec(cursor))*/
     mtr_t *mtr)        /*!< in: mtr */
@@ -172,15 +160,9 @@
   return true;
 }
 
-<<<<<<< HEAD
-UNIV_INLINE
-void btr_rec_set_deleted_flag(rec_t *rec, page_zip_des_t *page_zip,
-                              ulint flag) {
-=======
 static inline void btr_rec_set_deleted_flag(rec_t *rec,
                                             page_zip_des_t *page_zip,
                                             bool flag) {
->>>>>>> fbdaa4de
   if (page_rec_is_comp(rec)) {
     rec_set_deleted_flag_new(rec, page_zip, flag);
   } else {
