/*****************************************************************************

Copyright (c) 2017, 2022, Oracle and/or its affiliates.

This program is free software; you can redistribute it and/or modify it under
the terms of the GNU General Public License, version 2.0, as published by the
Free Software Foundation.

This program is also distributed with certain software (including but not
limited to OpenSSL) that is licensed under separate terms, as designated in a
particular file or component or in included license documentation. The authors
of MySQL hereby grant you an additional permission to link the program and
your derivative works with the separately licensed software that they have
included with MySQL.

This program is distributed in the hope that it will be useful, but WITHOUT
ANY WARRANTY; without even the implied warranty of MERCHANTABILITY or FITNESS
FOR A PARTICULAR PURPOSE. See the GNU General Public License, version 2.0,
for more details.

You should have received a copy of the GNU General Public License along with
this program; if not, write to the Free Software Foundation, Inc.,
51 Franklin St, Fifth Floor, Boston, MA 02110-1301  USA

*****************************************************************************/

/** @file include/arch0arch.h
 Common interface for redo log and dirty page archiver system

 *******************************************************/

#ifndef ARCH_ARCH_INCLUDE
#define ARCH_ARCH_INCLUDE

#include <mysql/components/services/page_track_service.h>
#include "buf0buf.h" /* buf_page_t */
#include "ut0mutex.h"

#include <list>

/** @name Archive file name prefix and constant length parameters. */
/** @{ */
/** Archive directory prefix */
const char ARCH_DIR[] = OS_FILE_PREFIX "ib_archive";

/** Archive Log group directory prefix */
const char ARCH_LOG_DIR[] = "log_group_";

/** Archive Page group directory prefix */
const char ARCH_PAGE_DIR[] = "page_group_";

/** Archive log file prefix */
const char ARCH_LOG_FILE[] = "ib_log_";

/** Archive page file prefix */
const char ARCH_PAGE_FILE[] = "ib_page_";

/** @} */

/** File name for the durable file which indicates whether a group was made
durable or not. Required to differentiate durable group from group left over by
crash during clone operation. */
constexpr char ARCH_PAGE_GROUP_DURABLE_FILE_NAME[] = "durable";

/** Byte length for printing LSN.
Each archive group name is appended with start LSN */
const uint MAX_LSN_DECIMAL_DIGIT = 32;

/** Max string length for archive log file name */
const uint MAX_ARCH_LOG_FILE_NAME_LEN =
    sizeof(ARCH_DIR) + 1 + sizeof(ARCH_LOG_DIR) + MAX_LSN_DECIMAL_DIGIT + 1 +
    sizeof(ARCH_LOG_FILE) + MAX_LSN_DECIMAL_DIGIT + 1;

/** Max string length for archive page file name */
const uint MAX_ARCH_PAGE_FILE_NAME_LEN =
    sizeof(ARCH_DIR) + 1 + sizeof(ARCH_PAGE_DIR) + MAX_LSN_DECIMAL_DIGIT + 1 +
    sizeof(ARCH_PAGE_FILE) + MAX_LSN_DECIMAL_DIGIT + 1;

/** Max string length for archive group directory name */
const uint MAX_ARCH_DIR_NAME_LEN =
    sizeof(ARCH_DIR) + 1 + sizeof(ARCH_PAGE_DIR) + MAX_LSN_DECIMAL_DIGIT + 1;

/** Log archiver background thread */
void log_archiver_thread();

/** Archiver thread event to signal that data is available */
extern os_event_t log_archiver_thread_event;

/** Memory block size */
constexpr uint ARCH_PAGE_BLK_SIZE = UNIV_PAGE_SIZE_DEF;

/** Archiver client state.
Archiver clients request archiving for specific interval using
the start and stop interfaces. During this time the client is
attached to global Archiver system. A client copies archived
data for the interval after calling stop. System keeps the data
till the time client object is destroyed.

@startuml

  state ARCH_CLIENT_STATE_INIT
  state ARCH_CLIENT_STATE_STARTED
  state ARCH_CLIENT_STATE_STOPPED

  [*] -down-> ARCH_CLIENT_STATE_INIT
  ARCH_CLIENT_STATE_INIT -down-> ARCH_CLIENT_STATE_STARTED : Attach and start \
  archiving
  ARCH_CLIENT_STATE_STARTED -right-> ARCH_CLIENT_STATE_STOPPED : Stop \
  archiving
  ARCH_CLIENT_STATE_STOPPED -down-> [*] : Detach client

@enduml */
enum Arch_Client_State {
  /** Client is initialized */
  ARCH_CLIENT_STATE_INIT = 0,

  /** Archiving started by client */
  ARCH_CLIENT_STATE_STARTED,

  /** Archiving stopped by client */
  ARCH_CLIENT_STATE_STOPPED
};

/** Remove files related to page and log archiving.
@param[in]      file_path       path to the file
@param[in]      file_name       name of the file */
void arch_remove_file(const char *file_path, const char *file_name);

/** Remove group directory and the files related to page and log archiving.
@param[in]      dir_path        path to the directory
@param[in]      dir_name        directory name */
void arch_remove_dir(const char *dir_path, const char *dir_name);

/** Archiver system state.
Archiver state changes are triggered by client request to start or
stop archiving and system wide events like shutdown fatal error etc.
Following diagram shows the state transfer.

@startuml

  state ARCH_STATE_INIT
  state ARCH_STATE_ACTIVE
  state ARCH_STATE_PREPARE_IDLE
  state ARCH_STATE_IDLE
  state ARCH_STATE_ABORT

  [*] -down-> ARCH_STATE_INIT
  ARCH_STATE_INIT -down-> ARCH_STATE_ACTIVE : Start archiving
  ARCH_STATE_ACTIVE -right-> ARCH_STATE_PREPARE_IDLE : Stop archiving
  ARCH_STATE_PREPARE_IDLE -right-> ARCH_STATE_IDLE : All data archived
  ARCH_STATE_IDLE -down-> ARCH_STATE_ABORT : Shutdown or Fatal Error
  ARCH_STATE_PREPARE_IDLE --> ARCH_STATE_ACTIVE : Resume archiving
  ARCH_STATE_IDLE --> ARCH_STATE_ACTIVE : Start archiving
  ARCH_STATE_ABORT -down-> [*]

@enduml */
enum Arch_State {
  /** Archiver is initialized */
  ARCH_STATE_INIT = 0,

  /** Archiver is active and archiving data */
  ARCH_STATE_ACTIVE,

  /** Archiver is processing last data chunks before idle state */
  ARCH_STATE_PREPARE_IDLE,

  /** Archiver is idle */
  ARCH_STATE_IDLE,

  /** Server is in read only mode, and hence the archiver */
  ARCH_STATE_READ_ONLY,

  /** Archiver is aborted */
  ARCH_STATE_ABORT
};

/** Archived data block state.
A data block is a block in memory that holds dirty page IDs before persisting
into disk. Shown below is the state transfer diagram for a data block.

@startuml

  state ARCH_BLOCK_INIT
  state ARCH_BLOCK_ACTIVE
  state ARCH_BLOCK_READY_TO_FLUSH
  state ARCH_BLOCK_FLUSHED

  [*] -down-> ARCH_BLOCK_INIT
  ARCH_BLOCK_INIT -> ARCH_BLOCK_ACTIVE : Writing page ID
  ARCH_BLOCK_ACTIVE -> ARCH_BLOCK_READY_TO_FLUSH : Block is full
  ARCH_BLOCK_READY_TO_FLUSH -> ARCH_BLOCK_FLUSHED : Block is flushed
  ARCH_BLOCK_FLUSHED --> ARCH_BLOCK_ACTIVE : Writing page ID
  ARCH_BLOCK_FLUSHED -down-> [*]

@enduml */
enum Arch_Blk_State {
  /** Data block is initialized */
  ARCH_BLOCK_INIT = 0,

  /** Data block is active and having data */
  ARCH_BLOCK_ACTIVE,

  /** Data block is full but not flushed to disk */
  ARCH_BLOCK_READY_TO_FLUSH,

  /** Data block is flushed and can be reused */
  ARCH_BLOCK_FLUSHED
};

/** Archiver block type */
enum Arch_Blk_Type {
  /* Block which holds reset information */
  ARCH_RESET_BLOCK = 0,

  /* Block which holds archived page IDs */
  ARCH_DATA_BLOCK
};

/** Archiver block flush type */
enum Arch_Blk_Flush_Type {
  /** Flush when block is full */
  ARCH_FLUSH_NORMAL = 0,

  /** Flush partial block.
  Needed for persistent page tracking. */
  ARCH_FLUSH_PARTIAL
};

/** Page Archive doublewrite buffer block offsets */
enum Arch_Page_Dblwr_Offset {
  /** Archive doublewrite buffer page offset for RESET page. */
  ARCH_PAGE_DBLWR_RESET_PAGE = 0,

  /* Archive doublewrite buffer page offset for FULL FLUSH page. */
  ARCH_PAGE_DBLWR_FULL_FLUSH_PAGE,

  /* Archive doublewrite buffer page offset for PARTIAL FLUSH page. */
  ARCH_PAGE_DBLWR_PARTIAL_FLUSH_PAGE
};

/** Initialize Page and Log archiver system
@return error code */
dberr_t arch_init();

/** Free Page and Log archiver system */
void arch_free();

/** Start log archiver background thread.
@return error code */
int start_log_archiver_background();

/** Start page archiver background thread.
@return error code */
int start_page_archiver_background();

/** Archiver thread event to signal that data is available */
extern os_event_t page_archiver_thread_event;

/** Page archiver background thread */
void page_archiver_thread();

/** Wakes up archiver threads.
@return true iff any thread was still alive */
bool arch_wake_threads();

/** Forward declarations */
class Arch_Group;
class Arch_Log_Sys;
class Arch_Dblwr_Ctx;
struct Arch_Recv_Group_Info;

/** Position in page ID archiving system */
struct Arch_Page_Pos {
  /** Initialize a position */
  void init();

  /** Position in the beginning of next block */
  void set_next();

  /** Unique block number */
  uint64_t m_block_num;

  /** Offset within a block */
  uint m_offset;

  bool operator<(Arch_Page_Pos pos) {
    if (m_block_num < pos.m_block_num ||
        (m_block_num == pos.m_block_num && m_offset <= pos.m_offset)) {
      return (true);
    }
    return (false);
  }
};

/** Structure which represents a point in a file. */
struct Arch_Point {
  /** LSN of the point */
  lsn_t lsn{LSN_MAX};

  /** Position of the point */
  Arch_Page_Pos pos;
};

/* Structure which represents a file in a group and its reset points. */
struct Arch_Reset_File {
  /* Initialize the structure. */
  void init();

  /* Index of the file in the group */
  uint m_file_index{0};

  /* LSN of the first reset point in the vector of reset points this
  structure maintains. Treated as the file LSN. */
  lsn_t m_lsn{LSN_MAX};

  /* Vector of reset points which belong to this file */
  std::vector<Arch_Point> m_start_point;
};

/* Structure representing list of archived files. */
using Arch_Reset = std::deque<Arch_Reset_File>;

/** In memory data block in Page ID archiving system */
class Arch_Block {
 public:
  /** Constructor: Initialize elements
  @param[in]    blk_buf buffer for data block
  @param[in]    size    buffer size
  @param[in]    type    block type */
  Arch_Block(byte *blk_buf, uint size, Arch_Blk_Type type)
      : m_data(blk_buf), m_size(size), m_type(type) {}

  /** Do a deep copy of the members of the block passed as the parameter.
  @note This member needs to be updated whenever a new data member is added to
  this class. */
  void copy_data(const Arch_Block *block);

  /** Set the block ready to begin writing page ID
  @param[in]    pos             position to initiate block number */
  void begin_write(Arch_Page_Pos pos);

  /** End writing to a block.
  Change state to #ARCH_BLOCK_READY_TO_FLUSH */
  void end_write();

  /** Check if block is initialised or not.
  @return true if it has been initialised, else false  */
  bool is_init() const { return (m_state == ARCH_BLOCK_INIT); }

  bool is_active() const { return (m_state == ARCH_BLOCK_ACTIVE); }
  /** Check if the block can be flushed or not.
  @return true, if the block cannot be flushed */
  bool is_flushable() const { return (m_state != ARCH_BLOCK_READY_TO_FLUSH); }

  /** Set current block flushed.
  Must hold page archiver sys operation mutex.  */
  void set_flushed() { m_state = ARCH_BLOCK_FLUSHED; }

  /** Add page ID to current block
  @param[in]    page    page from buffer pool
  @param[in]    pos     Archiver current position
  @return true, if successful
          false, if no more space in current block */
  bool add_page(buf_page_t *page, Arch_Page_Pos *pos);

  /* Add reset information to the current reset block.
  @param[in]    reset_lsn       reset lsn info
  @param[in]    reset_pos       reset pos info which needs to be added
  to the current reset block */
  void add_reset(lsn_t reset_lsn, Arch_Page_Pos reset_pos);

  /** Copy page Ids from this block at read position to a buffer.
  @param[in]    read_pos        current read position
  @param[in]    read_len        length of data to copy
  @param[out]   read_buff       buffer to copy page IDs.
                                  Caller must allocate the buffer.
  @return true, if successful
          false, if block is already overwritten */
  bool get_data(Arch_Page_Pos *read_pos, uint read_len, byte *read_buff);

  /** Copy page Ids from a buffer to this block.
  @param[in]    read_len        length of data to copy
  @param[in]    read_buff       buffer to copy page IDs from
  @param[in]    read_offset     offset from where to write
  @return true if successful */
  bool set_data(uint read_len, byte *read_buff, uint read_offset);

  /** Flush this block to the file group
  @param[in]    file_group      current archive group
  @param[in]    type            flush type
  @return error code. */
  dberr_t flush(Arch_Group *file_group, Arch_Blk_Flush_Type type);

  /* Update the block header with the given LSN
  @param[in]    stop_lsn        stop LSN to update in the block header
  @param[in]    reset_lsn       reset LSN to update in the blk header */
  void update_block_header(lsn_t stop_lsn, lsn_t reset_lsn);

  void read(Arch_Group *group, uint64_t offset);

  /** Set the data length of the block.
  @param[in]    data_len        data length */
  void set_data_len(uint data_len) { m_data_len = data_len; }

<<<<<<< HEAD
  /** @return data length of the block. */
  uint get_data_len() const { return (m_data_len); }
=======
  /** Set the reset length of the block.
  @param[in]    reset_lsn       reset lsn */
  void set_reset_lsn(lsn_t reset_lsn) { m_reset_lsn = reset_lsn; }
>>>>>>> fbdaa4de

  /** @return block number of the block. */
  uint64_t get_number() const { return (m_number); }

  /** @return stop lsn */
  lsn_t get_stop_lsn() const { return (m_stop_lsn); }

  /** Get oldest LSN among the pages that are added to this block
  @return oldest LSN in block pages */
  lsn_t get_oldest_lsn() const { return (m_oldest_lsn); }

  /** Get current state of the block
  @return block state */
  Arch_Blk_State get_state() const { return (m_state); }

  /** Check if the block contains only zeroes.
  @param[in]  block   block data
  @return true if block is filled with zeroes. */
  static bool is_zeroes(const byte *block);

  /** Check if the block data is valid.
  @param[in]  block   block to be validated
  @return true if it's a valid block, else false */
  static bool validate(byte *block);

  /** Get file index of the file the block belongs to.
  @return file index */
  static uint get_file_index(uint64_t block_num);

  /** Get block type from the block header.
  @param[in]     block   block from where to get the type
  @return block type */
  static uint get_type(byte *block);

  /** Get block data length from the block header.
  @param[in]     block   block from where to get the data length
  @return block data length */
  static uint get_data_len(byte *block);

  /** Get the stop lsn stored in the block header.
  @param[in]     block   block from where to fetch the stop lsn
  @return stop lsn */
  static lsn_t get_stop_lsn(byte *block);

  /** Get the block number from the block header.
  @param[in]     block   block from where to fetch the block number
  @return block number */
  static uint64_t get_block_number(byte *block);

  /** Get the reset lsn stored in the block header.
  @param[in]     block   block from where to fetch the reset lsn
  @return reset lsn */
  static lsn_t get_reset_lsn(byte *block);

  /** Get the checksum stored in the block header.
  @param[in]     block   block from where to fetch the checksum
  @return checksum */
  static uint32_t get_checksum(byte *block);

  /** Fetch the offset for a block in the archive file.
  @param[in]    block_num       block number
  @param[in]    type            type of block
  @return file offset of the block */
  static uint64_t get_file_offset(uint64_t block_num, Arch_Blk_Type type);

 private:
  /* @note member function copy_data needs to be updated whenever a new data
  member is added to this class. */

  /** Block data buffer */
  byte *m_data;

  /** Block data length in bytes */
  uint m_data_len{};

  /** Total block size in bytes */
  uint m_size;

  /** State of the block. */
  Arch_Blk_State m_state{ARCH_BLOCK_INIT};

  /** Unique block number */
  uint64_t m_number{};

  /** Type of block. */
  Arch_Blk_Type m_type;

  /** Checkpoint lsn at the time the last page ID was added to the
  block. */
  lsn_t m_stop_lsn{LSN_MAX};

  /** Oldest LSN of all the page IDs added to the block since the last
   checkpoint */
  lsn_t m_oldest_lsn{LSN_MAX};

  /** Start LSN or the last reset LSN of the group */
  lsn_t m_reset_lsn{LSN_MAX};
};

/** Archiver file context.
Represents a set of fixed size files within a group */
class Arch_File_Ctx {
 public:
  /** Constructor: Initialize members */
  Arch_File_Ctx() { m_file.m_file = OS_FILE_CLOSED; }

  /** Destructor: Close open file and free resources */
  ~Arch_File_Ctx() {
    close();

    if (m_name_buf != nullptr) {
      ut_free(m_name_buf);
    }
  }

  /** Initializes archiver file context.
  @param[in]    path            path to the file
  @param[in]    base_dir        directory name prefix
  @param[in]    base_file       file name prefix
  @param[in]    num_files       initial number of files
  @return error code. */
  dberr_t init(const char *path, const char *base_dir, const char *base_file,
               uint num_files);

  /** Open a file at specific index
  @param[in]  read_only    open in read only mode
  @param[in]  start_lsn    start lsn for the group
  @param[in]  file_index   index of the file within the group which needs
                           to be opened
  @param[in]  file_offset  start offset
  @param[in]  file_size    maximum allowed file size or 0 to use its current
                           real size on disk as the limitation (file is full)
  @return error code. */
  dberr_t open(bool read_only, lsn_t start_lsn, uint file_index,
               uint64_t file_offset, uint64_t file_size);

  /** Add a new file and open
  @param[in]  start_lsn          start lsn for the group
  @param[in]  new_file_size      size limit for the new file
  @param[in]  initial_file_size  initial size of file to create
  @return error code. */
  dberr_t open_new(lsn_t start_lsn, uint64_t new_file_size,
                   uint64_t initial_file_size);

  /** Open next file for read
  @param[in]  start_lsn    start lsn for the group
  @param[in]  file_offset  start offset
  @param[in]  file_size    maximum allowed file size or 0 to use its current
                           real size on disk as the limitation (file is full)
  @return error code. */
  dberr_t open_next(lsn_t start_lsn, uint64_t file_offset, uint64_t file_size);

  /** Read data from the current file that is open.
  Caller must ensure that the size is within the limits of current file
  context.
  @param[in,out]        to_buffer       read data into this buffer
  @param[in]            offset          file offset from where to read
  @param[in]            size            size of data to read in bytes
  @return error code */
  dberr_t read(byte *to_buffer, const uint64_t offset, uint size);

  /** Resize file to provided size and overwrite the whole file with 0x00.
  @param[in]  file_size   new file size
  @return error code */
  dberr_t resize_and_overwrite_with_zeros(uint64_t file_size);

  /** Write data to this file context from the given file offset.
  Data source is another file context or buffer. If buffer is NULL, data is
  copied from input file context. Caller must ensure that the size is within
  the limits of current file for both source and destination file context.
  @param[in]    from_file       file context to copy data from
  @param[in]    from_buffer     buffer to copy data or NULL
  @param[in]    offset          file offset from where to write
  @param[in]    size            size of data to copy in bytes
  @return error code */
  dberr_t write(Arch_File_Ctx *from_file, byte *from_buffer, uint offset,
                uint size);

  /** Write data to this file context from the current offset.
  Data source is another file context or buffer. If buffer is NULL, data is
  copied from input file context. Caller must ensure that the size is within
  the limits of current file for both source and destination file context.
  @param[in]    from_file       file context to copy data from
  @param[in]    from_buffer     buffer to copy data or NULL
  @param[in]    size            size of data to copy in bytes
  @return error code */
  dberr_t write(Arch_File_Ctx *from_file, byte *from_buffer, uint size);

  /** Flush file. */
  void flush() {
    if (m_file.m_file != OS_FILE_CLOSED) {
      os_file_flush(m_file);
    }
  }

  /** Close file, if open */
  void close() {
    if (m_file.m_file != OS_FILE_CLOSED) {
      os_file_close(m_file);
      m_file.m_file = OS_FILE_CLOSED;
    }
  }

  /** Check if file is closed
  @return true, if file is closed */
  bool is_closed() const { return (m_file.m_file == OS_FILE_CLOSED); }

  /** Check how much is left in current file
  @return length left in bytes */
  uint64_t bytes_left() const {
    ut_ad(m_size >= m_offset);
    return (m_size - m_offset);
  }

  /** Construct file name at specific index
  @param[in]    idx     file index
  @param[in]    dir_lsn lsn of the group
  @param[out]   buffer  file name including path.
                          The buffer is allocated by caller.
  @param[in]    length  buffer length */
  void build_name(uint idx, lsn_t dir_lsn, char *buffer, uint length);

  /** Construct group directory name
  @param[in]    dir_lsn lsn of the group
  @param[out]   buffer  directory name.
                          The buffer is allocated by caller.
  @param[in]    length  buffer length */
  void build_dir_name(lsn_t dir_lsn, char *buffer, uint length);

  /** Get the logical size of a file.
  @return logical file size. */
  uint64_t get_size() const { return (m_size); }

  /* Fetch offset of the file open in this context.
  @return file offset */
  uint64_t get_offset() const { return (m_offset); }

  /** Get current file index.
  @return current file index */
  uint get_index() const { return m_index; }

  /** Get number of files
  @return current file count */
  uint get_count() const { return (m_count); }

  /** Get the physical size of a file that is open in this context.
  @return physical file size */
  uint64_t get_phy_size() const {
    ut_ad(m_name_buf != nullptr);
    os_file_size_t file_size = os_file_get_size(m_name_buf);
    return (file_size.m_total_size);
  }

  /** Update stop lsn of a file in the group.
  @param[in]    file_index      file_index the current write_pos belongs to
  @param[in]    stop_lsn        stop point */
  void update_stop_point(uint file_index, lsn_t stop_lsn);

#ifdef UNIV_DEBUG
  /** Print recovery related data.
  @param[in]	file_start_index	file index from where to begin */
  void recovery_reset_print(uint file_start_index);

  /** Check if the information maintained in the memory is the same
  as the information maintained in the files.
  @return true if both sets of information are the same
  @param[in]    group   group whose file is being validated
  @param[in]    file_index      index of the file which is being validated
  @param[in]    start_lsn
  @param[in,out]        reset_count     count of files which has been validated
  @return true if both the sets of information are the same. */
  bool validate(Arch_Group *group, uint file_index, lsn_t start_lsn,
                uint &reset_count);
#endif

  /** Update the reset information in the in-memory structure that we maintain
  for faster access.
  @param[in]    lsn     lsn at the time of reset
  @param[in]    pos     pos at the time of reset */
  void save_reset_point_in_mem(lsn_t lsn, Arch_Page_Pos pos);

  /** Find the appropriate reset LSN that is less than or equal to the
  given lsn and fetch the reset point.
  @param[in]    check_lsn       LSN to be searched against
  @param[out]   reset_point     reset position of the fetched reset point
  @return true if the search was successful. */
  bool find_reset_point(lsn_t check_lsn, Arch_Point &reset_point);

  /** Find the first stop LSN that is greater than the given LSN and fetch
  the stop point.
  @param[in]    group           the group whose stop_point we're interested in
  @param[in]    check_lsn       LSN to be searched against
  @param[out]   stop_point      stop point
  @param[in]    last_pos        position of the last block in the group;
  m_write_pos if group is active and m_stop_pos if not
  @return true if the search was successful. */
  bool find_stop_point(Arch_Group *group, lsn_t check_lsn,
                       Arch_Point &stop_point, Arch_Page_Pos last_pos);

  /** Delete a single file belonging to the specified file index.
  @param[in]    file_index      file index of the file which needs to be deleted
  @param[in]    begin_lsn       group's start lsn
  @return true if successful, else false. */
  bool delete_file(uint file_index, lsn_t begin_lsn);

  /** Delete all files for this archive group
  @param[in]    begin_lsn       group's start lsn */
  void delete_files(lsn_t begin_lsn);

  /** Purge archived files until the specified purge LSN.
  @param[in]    begin_lsn       start LSN of the group
  @param[in]    end_lsn end LSN of the group
  @param[in]    purge_lsn   purge LSN until which files needs to be purged
  @return LSN until which purging was successful
  @retval LSN_MAX if there was no purging done. */
  lsn_t purge(lsn_t begin_lsn, lsn_t end_lsn, lsn_t purge_lsn);

  /** Fetch the last reset file and last stop point info during recovery
  @param[out]	reset_file	last reset file to be updated
  @param[out]	stop_lsn	last stop lsn to be updated */
  void recovery_fetch_info(Arch_Reset_File &reset_file, lsn_t &stop_lsn) {
    if (m_reset.size() != 0) {
      reset_file = m_reset.back();
    }

    stop_lsn = get_last_stop_point();
  }

  /** Fetch the status of the page tracking system.
  @param[out]   status  vector of a pair of (ID, bool) where ID is the
  start/stop point and bool is true if the ID is a start point else false */
  void get_status(std::vector<std::pair<lsn_t, bool>> &status) {
    for (auto reset_file : m_reset) {
      for (auto reset_point : reset_file.m_start_point) {
        status.push_back(std::make_pair(reset_point.lsn, true));
      }
    }
  }

  /** @return the stop_point which was stored last */
  lsn_t get_last_stop_point() const {
    if (m_stop_points.size() == 0) {
      return (LSN_MAX);
    }

    return (m_stop_points.back());
  }

  /** Fetch the reset points pertaining to a file.
  @param[in]   file_index      file index of the file from which reset points
  needs to be fetched
  @param[in,out]	reset_pos	Update the reset_pos while fetching the
  reset points
  @return error code. */
  dberr_t fetch_reset_points(uint file_index, Arch_Page_Pos &reset_pos);

  /** Fetch the stop lsn pertaining to a file.
  @param[in]	last_file	true if the file for which the stop point is
  being fetched for is the last file
  @param[in,out]	write_pos	Update the write_pos while fetching the
  stop points
  @return error code. */
  dberr_t fetch_stop_points(bool last_file, Arch_Page_Pos &write_pos);

 private:
#ifdef UNIV_DEBUG
  /** Check if the reset information maintained in the memory is the same
  as the information maintained in the given file.
  @param[in]    file    file descriptor
  @param[in]    file_index      index of the file
  @param[in,out]        reset_count     number of files processed containing
  reset data
  @return true if both sets of information are the same */
  bool validate_reset_block_in_file(pfs_os_file_t file, uint file_index,
                                    uint &reset_count);

  /** Check if the stop LSN maintained in the memory is the same as the
  information maintained in the files.
  @param[in]    group   group whose file is being validated
  @param[in]    file    file descriptor
  @param[in]    file_index      index of the file for which the validation is
  happening
  @return true if both the sets of information are the same. */
  bool validate_stop_point_in_file(Arch_Group *group, pfs_os_file_t file,
                                   uint file_index);
#endif

  /** Fetch reset lsn of a particular reset point pertaining to a file.
  @param[in]   block_num       block number where the reset occurred.
  @return reset lsn */
  lsn_t fetch_reset_lsn(uint64_t block_num);

 private:
  /** File name buffer.
  Used if caller doesn't allocate buffer. */
  char *m_name_buf{nullptr};

  /** File name buffer length */
  uint m_name_len{};

  /** Fixed length part of the file.
  Path ended with directory separator. */
  uint m_base_len{};

  /** Fixed part of the path to file */
  const char *m_path_name{nullptr};

  /** Directory name prefix */
  const char *m_dir_name{nullptr};

  /** File name prefix */
  const char *m_file_name{nullptr};

  /** Current file descriptor */
  pfs_os_file_t m_file;

  /** File index within the archive group */
  uint m_index{};

  /** Current number of files in the archive group */
  uint m_count{};

  /** Current file offset */
  uint64_t m_offset{};

  /** File size limit in bytes */
  uint64_t m_size{};

  /** Queue of file structure holding reset information pertaining to
  their respective files in a group.
  Protected by Arch_Page_Sys::m_mutex and Arch_Page_Sys::m_oper_mutex.
  @note used only by the page archiver */
  Arch_Reset m_reset;

  /** Vector of stop points corresponding to a file.
  Stop point refers to the stop lsn (checkpoint lsn) until which the pages are
  guaranteed to be tracked in a file. Each block in a file maintains this
  information.
  Protected by Arch_Page_Sys::m_oper_mutex.
  @note used only by the page archiver */
  std::vector<lsn_t> m_stop_points;
};

/** Number which tries to uniquely identify the archived data (unless it is
zero, which stands for unsupported identification). Currently only redo log
files are identified (by Log_uuid's value). */
typedef uint32_t Arch_group_uuid;

/** Contiguous archived data for redo log or page tracking.
If there is a gap, that is if archiving is stopped and started, a new
group is created. */
class Arch_Group {
 public:
  /** Function responsible to format the header of a new file which is
  created, when the stream of data is written to a sequence of new files.
  @param[in]  start_offset    offset at which a new file starts, expressed
                              in bytes from the beginning of the stream
  @param[in]  header          header to format */
  typedef std::function<dberr_t(uint64_t start_offset, byte *header)>
      Get_file_header_callback;

  /** Constructor: Initialize members
  @param[in]    start_lsn       start LSN for the group
  @param[in]    header_len      length of header for archived files
  @param[in]    mutex           archive system mutex from caller */
  Arch_Group(lsn_t start_lsn, uint header_len, ib_mutex_t *mutex)
      : m_begin_lsn(start_lsn),
        m_header_len(header_len) IF_DEBUG(, m_arch_mutex(mutex)) {
    m_active_file.m_file = OS_FILE_CLOSED;
    m_durable_file.m_file = OS_FILE_CLOSED;
    m_stop_pos.init();
  }

  /** Destructor: Delete all files for non-durable archiving. */
  ~Arch_Group();

  /** Initialize the doublewrite buffer file context for the archive group.
  @param[in]    path            path to the file
  @param[in]    base_file       file name prefix
  @param[in]    num_files       initial number of files
  @param[in]    file_size       file size in bytes
  @return error code. */
  static dberr_t init_dblwr_file_ctx(const char *path, const char *base_file,
                                     uint num_files, uint64_t file_size);

  /** Initialize the file context for the archive group.
  File context keeps the archived data in files on disk. There
  is one file context for a archive group.
  @param[in]  path        path to the file
  @param[in]  base_dir    directory name prefix
  @param[in]  base_file   file name prefix
  @param[in]  num_files   initial number of files
  @param[in]  file_size   size of file used when a new file is created
  @param[in]  uuid        uuid of this arch group or 0 if unknown
  @return error code. */
  dberr_t init_file_ctx(const char *path, const char *base_dir,
                        const char *base_file, uint num_files,
                        uint64_t file_size, Arch_group_uuid uuid) {
    m_uuid = uuid;
    m_file_size = file_size;
    return (m_file_ctx.init(path, base_dir, base_file, num_files));
  }

  /* Close the file contexts when they're not required anymore. */
  void close_file_ctxs() {
    m_file_ctx.close();

    if (m_durable_file.m_file != OS_FILE_CLOSED) {
      os_file_close(m_durable_file);
      m_durable_file.m_file = OS_FILE_CLOSED;
    }
  }

  /** Mark archive group inactive.
  A group is marked inactive by archiver background before entering
  into idle state ARCH_STATE_IDLE.
  @param[in]    end_lsn lsn where redo archiving is stopped */
  void disable(lsn_t end_lsn) {
    m_is_active = false;

    if (end_lsn != LSN_MAX) {
      m_end_lsn = end_lsn;
    }
  }

  /** Attach a client to the archive group.
  @param[in]    is_durable      true, if durable tracking is requested */
  void attach(bool is_durable) {
    ut_ad(mutex_own(m_arch_mutex));
    ++m_num_active;

    if (is_durable) {
      ++m_dur_ref_count;
    } else {
      ut_ad(m_ref_count < std::numeric_limits<decltype(m_ref_count)>::max());
      if (m_ref_count < std::numeric_limits<decltype(m_ref_count)>::max()) {
        ++m_ref_count;
      }
    }
  }

  /** Detach a client when archiving is stopped by the client.
  The client still has reference to the group so that the group
  is not destroyed when it retrieves the archived data. The
  reference is removed later by #Arch_Group::release.
  @param[in]    stop_lsn        archive stop lsn for client
  @param[in]    stop_pos        archive stop position for client. Used only by
  the page_archiver.
  @return number of active clients */
  uint detach(lsn_t stop_lsn, Arch_Page_Pos *stop_pos) {
    ut_ad(m_num_active > 0);
    ut_ad(mutex_own(m_arch_mutex));
    --m_num_active;

    if (m_num_active == 0) {
      m_end_lsn = stop_lsn;
      if (stop_pos != nullptr) {
        m_stop_pos = *stop_pos;
      }
    }

    return (m_num_active);
  }

  /** Release the archive group from a client.
  Reduce the reference count. When all clients release the group,
  the reference count falls down to zero. The function would then
  return zero and the caller can remove the group.
  @param[in]    is_durable      the client needs durable archiving */
  void release(bool is_durable) {
    ut_ad(mutex_own(m_arch_mutex));
    ut_ad(!is_durable);
    if (is_durable) {
      /* For durable, m_ref_count was not incremented. */
      return;
    }

    ut_ad(m_ref_count > 0);
    --m_ref_count;
    /* If there was a bug, and m_ref_count was 0 before the decrement,
    it would become std::numeric_limits<decltype(m_ref_count)>::max(),
    and the caller would not remove the group. If we called attach()
    afterwards (holding still the m_arch_mutex), the m_ref_count would
    stay unchanged, because there is mechanism protecting from overflows.
    This way, the scope of the potential bug, is limited to the group not
    being removed. */
  }

  /** Construct file name for the active file which indicates whether a group
  is active or not.
  @note Used only by the page archiver.
  @return error code. */
  dberr_t build_active_file_name();

  /** Construct file name for the durable file which indicates whether a group
  was made durable or not.
  @note Used only by the page archiver.
  @return error code. */
  dberr_t build_durable_file_name();

  /** Mark the group active by creating a file in the respective group
  directory. This is required at the time of recovery to know whether a group
  was active or not in case of a crash.
  @note Used only by the page archiver.
  @return error code. */
  int mark_active();

  /** Mark the group durable by creating a file in the respective group
  directory. This is required at the time of recovery to differentiate durable
  group from group left over by crash during clone operation.
  @note Used only by the page archiver.
  @return error code. */
  int mark_durable();

  /** Mark the group inactive by deleting the 'active' file. This is required
  at the time of crash recovery to know whether a group was active or not in
  case of a crash.
  @note Used only by the page archiver.
  @return error code */
  int mark_inactive();

  /** Check if archiving is going on for this group
  @return true, if the group is active */
  bool is_active() const { return (m_is_active); }

  /** Write the header (RESET page) to an archived file.
  @note Used only by the Page Archiver and not by the Redo Log Archiver.
  @param[in]    from_buffer     buffer to copy data
  @param[in]    length          size of data to copy in bytes
  @note Used only by the Page Archiver.
  @return error code */
  dberr_t write_file_header(byte *from_buffer, uint length);

  /** Write to the doublewrite buffer before writing archived data to a file.
  The source is either a file context or buffer. Caller must ensure that data
  is in single file in source file context.
  @param[in]    from_file       file context to copy data from
  @param[in]    from_buffer     buffer to copy data or NULL
  @param[in]    write_size      size of data to write in bytes
  @param[in]    offset          offset from where to write
  @note Used only by the Page Archiver.
  @return error code */
  static dberr_t write_to_doublewrite_file(Arch_File_Ctx *from_file,
                                           byte *from_buffer, uint write_size,
                                           Arch_Page_Dblwr_Offset offset);

  /** Archive data to one or more files.
  The source is either a file context or buffer. Caller must ensure that data
  is in single file in source file context.
  @param[in]    from_file       file context to copy data from
  @param[in]    from_buffer     buffer to copy data or NULL
  @param[in]    length          size of data to copy in bytes
  @param[in]    partial_write   true if the operation is part of partial flush
  @param[in]    do_persist      doublewrite to ensure persistence
  @param[in]    new_file        callback called for each new file being created
  @return error code */
  dberr_t write_to_file(Arch_File_Ctx *from_file, byte *from_buffer,
                        uint length, bool partial_write, bool do_persist,
                        Get_file_header_callback new_file);

  /** Find the appropriate reset LSN that is less than or equal to the
  given lsn and fetch the reset point.
  @param[in]    check_lsn       LSN to be searched against
  @param[out]   reset_point     reset position of the fetched reset point
  @return true if the search was successful. */
  bool find_reset_point(lsn_t check_lsn, Arch_Point &reset_point) {
    return (m_file_ctx.find_reset_point(check_lsn, reset_point));
  }

  /** Find the first stop LSN that is greater than the given LSN and fetch
  the stop point.
  @param[in]    check_lsn       LSN to be searched against
  @param[out]   stop_point      stop point
  @param[in]    write_pos       latest write_pos
  @return true if the search was successful. */
  bool find_stop_point(lsn_t check_lsn, Arch_Point &stop_point,
                       Arch_Page_Pos write_pos) {
    ut_ad(validate_info_in_files());
    Arch_Page_Pos last_pos = is_active() ? write_pos : m_stop_pos;
    return (m_file_ctx.find_stop_point(this, check_lsn, stop_point, last_pos));
  }

#ifdef UNIV_DEBUG
  /** Adjust end LSN to end of file. This is used in debug
  mode to test the case when LSN is at file boundary.
  @param[in,out]        stop_lsn        stop lsn for client
  @param[out]   blk_len         last block length */
  void adjust_end_lsn(lsn_t &stop_lsn, uint32_t &blk_len);

  /** Adjust redo copy length to end of file. This is used
  in debug mode to archive only till end of file.
  @param[in,out]        length  data to copy in bytes */
  void adjust_copy_length(uint32_t &length);

  /** Check if the information maintained in the memory is the same
  as the information maintained in the files.
  @return true if both sets of information are the same */
  bool validate_info_in_files();
#endif /* UNIV_DEBUG */

  /** Get the total number of archived files belonging to this group.
  @return number of archived files */
  uint get_file_count() const { return (m_file_ctx.get_count()); }

  /** Check if any client (durable or not) is attached to the archiver.
  @return true if any client is attached, else false */
  bool is_referenced() const {
    return (m_ref_count > 0) || (m_dur_ref_count > 0);
  }

  /** Check if any client requiring durable archiving is active.
  @return true if any durable client is still attached, else false */
  bool is_durable_client_active() const {
    return (m_num_active != m_ref_count);
  }

  /** Check if any client requires durable archiving.
  @return true if there is at least 1 client that requires durable archiving*/
  bool is_durable() const { return (m_dur_ref_count > 0); }

  /** Attach system client to the archiver during recovery if any group was
  active at the time of crash. */
  void attach_during_recovery() { ++m_dur_ref_count; }

  /** Purge archived files until the specified purge LSN.
  @param[in]    purge_lsn       LSN until which archived files needs to be
  purged
  @param[out]   purged_lsn      LSN until which purging is successfule;
  LSN_MAX if there was no purging done
  @return error code */
  uint purge(lsn_t purge_lsn, lsn_t &purged_lsn);

  /** Operations to be done at the time of shutdown. */
  static void shutdown() { s_dblwr_file_ctx.close(); }

  /** Update the reset information in the in-memory structure that we maintain
  for faster access.
  @param[in]    lsn     lsn at the time of reset
  @param[in]    pos     pos at the time of reset */
  void save_reset_point_in_mem(lsn_t lsn, Arch_Page_Pos pos) {
    m_file_ctx.save_reset_point_in_mem(lsn, pos);
  }

  /** Update stop lsn of a file in the group.
  @param[in]    pos             stop position
  @param[in]    stop_lsn        stop point */
  void update_stop_point(Arch_Page_Pos pos, lsn_t stop_lsn) {
    m_file_ctx.update_stop_point(Arch_Block::get_file_index(pos.m_block_num),
                                 stop_lsn);
  }

  /** Recover the information belonging to this group from the archived files.
  @param[in,out]        group_info      structure containing information of a
  group obtained during recovery by scanning files
  @param[in,out]	new_empty_file	true if there is/was an empty archived
  file
  @param[in]		dblwr_ctx	file context related to doublewrite
  buffer
  @param[out]		write_pos	latest write position at the time of
  crash /shutdown that needs to be filled
  @param[out]		reset_pos   latest reset position at the time crash
  /shutdown that needs to be filled
  @return error code */
  dberr_t recover(Arch_Recv_Group_Info *group_info, bool &new_empty_file,
                  Arch_Dblwr_Ctx *dblwr_ctx, Arch_Page_Pos &write_pos,
                  Arch_Page_Pos &reset_pos);

  /** Reads the latest data block and reset block.
  This would be required in case of active group to start page archiving after
  recovery, and in case of inactive group to fetch stop lsn. So we perform this
  operation regardless of whether it's an active or inactive group.
  @param[in]	buf	buffer to read the blocks into
  @param[in]	offset	offset from where to read
  @param[in]	type	block type
  @return error code */
  dberr_t recovery_read_latest_blocks(byte *buf, uint64_t offset,
                                      Arch_Blk_Type type);

  /** Fetch the last reset file and last stop point info during recovery
  @param[out]   reset_file  last reset file to be updated
  @param[out]   stop_lsn    last stop lsn to be updated */
  void recovery_fetch_info(Arch_Reset_File &reset_file, lsn_t &stop_lsn) {
    m_file_ctx.recovery_fetch_info(reset_file, stop_lsn);
  }

#ifdef UNIV_DEBUG
  /** Print recovery related data.
  @param[in]	file_start_index	file index from where to begin */
  void recovery_reset_print(uint file_start_index) {
    DBUG_PRINT("page_archiver", ("Group : %" PRIu64 "", m_begin_lsn));
    m_file_ctx.recovery_reset_print(file_start_index);
    DBUG_PRINT("page_archiver", ("End lsn: %" PRIu64 "", m_end_lsn));
  }
#endif

  /** Parse block for block info (header/data).
  @param[in]    cur_pos         position to read
  @param[in,out]        buff    buffer into which to write the parsed data
  @param[in]    buff_len        length of the buffer
  @return error code */
  int read_data(Arch_Page_Pos cur_pos, byte *buff, uint buff_len);

  /** Get archived file name at specific index in this group.
  Caller would use it to open and copy data from archived files.
  @param[in]    idx             file index in the group
  @param[out]   name_buf        file name and path. Caller must
                                  allocate the buffer.
  @param[in]    buf_len         allocated buffer length */
  void get_file_name(uint idx, char *name_buf, uint buf_len) {
    ut_ad(name_buf != nullptr);

    /* Build name from the file context. */
    m_file_ctx.build_name(idx, m_begin_lsn, name_buf, buf_len);
  }

  /** Get the current file size for this group.
  Fixed size files are used for archiving data in a group.
  @return file size in bytes */
  uint64_t get_file_size() const { return m_file_size; }

  /** Get start LSN for this group
  @return start LSN */
  lsn_t get_begin_lsn() const { return (m_begin_lsn); }

  /** @return stop LSN for this group */
  lsn_t get_end_lsn() const { return (m_end_lsn); }

  /** @return stop block position of the group. */
  Arch_Page_Pos get_stop_pos() const { return (m_stop_pos); }

  /** @return uuid for the arch group */
  Arch_group_uuid get_uuid() const { return m_uuid; }

  /** Fetch the status of the page tracking system.
  @param[out]   status  vector of a pair of (ID, bool) where ID is the
  start/stop point and bool is true if the ID is a start point else false */
  void get_status(std::vector<std::pair<lsn_t, bool>> &status) {
    m_file_ctx.get_status(status);

    if (!is_active()) {
      status.push_back(std::make_pair(m_end_lsn, false));
    }
  }

  /** Disable copy construction */
  Arch_Group(Arch_Group const &) = delete;

  /** Disable assignment */
  Arch_Group &operator=(Arch_Group const &) = delete;

 private:
  /** Get page IDs from archived file
  @param[in]    read_pos        position to read from
  @param[in]    read_len        length of data to read
  @param[in]    read_buff       buffer to read page IDs
  @return error code */
  int read_from_file(Arch_Page_Pos *read_pos, uint read_len, byte *read_buff);

  /** Get the directory name for this archive group.
  It is used for cleaning up the archive directory.
  @param[out]   name_buf        directory name and path. Caller must
                                  allocate the buffer.
  @param[in]    buf_len         buffer length */
  void get_dir_name(char *name_buf, uint buf_len) {
    m_file_ctx.build_dir_name(m_begin_lsn, name_buf, buf_len);
  }

<<<<<<< HEAD
  /** Check and replace blocks in archived files belonging to a group
  from the doublewrite buffer if required.
  @param[in]	dblwr_ctx	Doublewrite context which has the doublewrite
  buffer blocks
  @return error code */
  dberr_t recovery_replace_pages_from_dblwr(Arch_Dblwr_Ctx *dblwr_ctx);

  /** Delete the last file if there are no blocks flushed to it.
  @param[out]	num_files	number of files present in the group
  @param[in]	start_index	file index from where the files are present
  If this is not 0 then the files with file index less that this might have
  been purged.
  @param[in]	durable		true if the group is durable
  @param[out]	empty_file	true if there is/was an empty archived file
  @return error code. */
  dberr_t recovery_cleanup_if_required(uint &num_files, uint start_index,
                                       bool durable, bool &empty_file);

  /** Start parsing the archive file for archive group information.
  @param[out]		write_pos	latest write position at the time of
  crash /shutdown that needs to be filled
  @param[out]		reset_pos   latest reset position at the time crash
  /shutdown that needs to be filled
  @param[in]	start_index	file index from where the files are present
  If this is not 0 then the files with file index less that this might have
  been purged.
  @return error code */
  dberr_t recovery_parse(Arch_Page_Pos &write_pos, Arch_Page_Pos &reset_pos,
                         size_t start_index);

  /** Open the file which was open at the time of a crash, during crash
  recovery, and set the file offset to the last written offset.
  @param[in]	write_pos	block position from where page IDs will be
  tracked
  @param[in]	empty_file	true if an empty archived file was present at
  the time of crash. We delete this file as part of crash recovery process so
  this needs to be handled here.
  @return error code. */
  dberr_t open_file_during_recovery(Arch_Page_Pos write_pos, bool empty_file);
=======
  /** Create a new file and write the header.
  @param[in]  start_offset  start offste
  @param[in]  get_header    callback which prepares a header */
  dberr_t prepare_file_with_header(uint64_t start_offset,
                                   Get_file_header_callback &get_header);
>>>>>>> fbdaa4de

 private:
  /** If the group is active */
  bool m_is_active{true};

  /** To know which group was active at the time of a crash/shutdown during
  recovery we create an empty file in the group directory. This holds the name
  of the file. */
  char *m_active_file_name{nullptr};

  /** File descriptor for a file required to indicate that the group was
  active at the time of crash during recovery . */
  pfs_os_file_t m_active_file;

  /** File name for the durable file which indicates whether a group was made
  durable or not. Required to differentiate durable group from group left over
  by crash during clone operation. */
  char *m_durable_file_name{nullptr};

  /** File descriptor for a file to indicate that the group was made durable or
  not. Required to differentiate durable group from group left over by crash
  during clone operation. */
  pfs_os_file_t m_durable_file;

  /** Number of clients referencing the group */
  uint m_ref_count{};

  /** Number of clients referencing for durable archiving */
  uint m_dur_ref_count{};

  /** Number of clients for which archiving is in progress */
  uint m_num_active{};

  /** Start LSN for the archive group */
  lsn_t m_begin_lsn{LSN_MAX};

  /** End lsn for this archive group */
  lsn_t m_end_lsn{LSN_MAX};

  /** Stop position of the group, if it's not active. */
  Arch_Page_Pos m_stop_pos{};

  /** Header length for the archived files */
  uint m_header_len{};

  /** Size of file used when a new file is being created. */
  uint64_t m_file_size;

  /** UUID generated for this arch group. */
  Arch_group_uuid m_uuid{};

  /** Archive file context */
  Arch_File_Ctx m_file_ctx;

  /** Doublewrite buffer file context.
  Note - Used only in the case of page archiver. */
  static Arch_File_Ctx s_dblwr_file_ctx;

#ifdef UNIV_DEBUG
  /** Mutex protecting concurrent operations by multiple clients.
  This is either the redo log or page archive system mutex. Currently
  used for assert checks. */
  ib_mutex_t *m_arch_mutex;
#endif /* UNIV_DEBUG */
};

/** A list of archive groups */
using Arch_Grp_List = std::list<Arch_Group *, ut_allocator<Arch_Group *>>;

/** An iterator for archive group */
using Arch_Grp_List_Iter = Arch_Grp_List::iterator;

class Arch_log_consumer : public Log_consumer {
 public:
  const std::string &get_name() const override;

  lsn_t get_consumed_lsn() const override;

  void consumption_requested() override;
};

/** Redo log archiving system */
class Arch_Log_Sys {
 public:
  /** Constructor: Initialize members */
  Arch_Log_Sys()
      : m_state(ARCH_STATE_INIT),
        m_archived_lsn(LSN_MAX),
        m_group_list(),
        m_current_group() {
    mutex_create(LATCH_ID_LOG_ARCH, &m_mutex);
  }

  /** Destructor: Free mutex */
  ~Arch_Log_Sys() {
    ut_ad(m_state == ARCH_STATE_INIT || m_state == ARCH_STATE_ABORT);
    ut_ad(m_current_group == nullptr);
    ut_ad(m_group_list.empty());

    mutex_free(&m_mutex);
  }

  /** Check if archiving is in progress.
  In #ARCH_STATE_PREPARE_IDLE state, all clients have already detached
  but archiver background task is yet to finish.
  @return true, if archiving is active */
  bool is_active() const {
    return (m_state == ARCH_STATE_ACTIVE || m_state == ARCH_STATE_PREPARE_IDLE);
  }

  /** Check if archiver system is in initial state
  @return true, if redo log archiver state is #ARCH_STATE_INIT */
  bool is_init() const { return (m_state == ARCH_STATE_INIT); }

  /** Get LSN up to which redo is archived
  @return last archived redo LSN */
  lsn_t get_archived_lsn() const {
    lsn_t archived_lsn = m_archived_lsn.load();
    ut_ad(archived_lsn == LSN_MAX ||
          archived_lsn % OS_FILE_LOG_BLOCK_SIZE == 0);
    if (archived_lsn != LSN_MAX && archived_lsn % OS_FILE_LOG_BLOCK_SIZE != 0) {
      archived_lsn = ut_uint64_align_down(archived_lsn, OS_FILE_LOG_BLOCK_SIZE);
    }
    return archived_lsn;
  }

  /** Get recommended archived redo file size
  @return size of file in bytes */
  os_offset_t get_recommended_file_size() const;

  /** Get current redo log archive group
  @return current archive group */
  Arch_Group *get_arch_group() { return (m_current_group); }

  /** Start redo log archiving.
  If archiving is already in progress, the client
  is attached to current group.
  @param[out]  group       log archive group
  @param[out]  start_lsn   start lsn for client
  @param[out]  header      redo log header
  @param[in]   is_durable  if client needs durable archiving
  @return error code */
  int start(Arch_Group *&group, lsn_t &start_lsn, byte *header,
            bool is_durable);

  /** Stop redo log archiving.
  If other clients are there, the client is detached from
  the current group.
  @param[out]   group           log archive group
  @param[out]   stop_lsn        stop lsn for client
  @param[out]   log_blk         redo log trailer block
  @param[in,out]        blk_len         length in bytes
  @return error code */
  int stop(Arch_Group *group, lsn_t &stop_lsn, byte *log_blk,
           uint32_t &blk_len);

  /** Force to abort the archiver (state becomes ARCH_STATE_IDLE or
  ARCH_STATE_ABORT). */
  void force_abort();

  /** Release the current group from client.
  @param[in]    group           group the client is attached to
  @param[in]    is_durable      if client needs durable archiving */
  void release(Arch_Group *group, bool is_durable);

  /** Archive accumulated redo log in current group.
  This interface is for archiver background task to archive redo log
  data by calling it repeatedly over time.
  @param[in, out]       init            true when called the first time; it will
  then be set to false
  @param[in]    curr_ctx        system redo logs to copy data from
  @param[out]   arch_lsn        LSN up to which archiving is completed
  @param[out]   wait            true, if no more redo to archive
  @return true, if archiving is aborted */
  bool archive(bool init, Arch_File_Ctx *curr_ctx, lsn_t *arch_lsn, bool *wait);

  /** Acquire redo log archiver mutex.
  It synchronizes concurrent start and stop operations by
  multiple clients. */
  void arch_mutex_enter() { mutex_enter(&m_mutex); }

  /** Release redo log archiver mutex */
  void arch_mutex_exit() { mutex_exit(&m_mutex); }

  /** Disable copy construction */
  Arch_Log_Sys(Arch_Log_Sys const &) = delete;

  /** Disable assignment */
  Arch_Log_Sys &operator=(Arch_Log_Sys const &) = delete;

 private:
  /** Wait for archive system to come out of #ARCH_STATE_PREPARE_IDLE.
  If the system is preparing to idle, #start needs to wait
  for it to come to idle state.
  @return true, if successful
          false, if needs to abort */
  bool wait_idle();

  /** Wait for redo log archive up to the target LSN.
  We need to wait till current log sys LSN during archive stop.
  @param[in]    target_lsn      target archive LSN to wait for
  @return error code */
  int wait_archive_complete(lsn_t target_lsn);

  /** Update checkpoint LSN and related information in redo
  log header block.
<<<<<<< HEAD
  @param[in,out]	header		redo log header buffer
  @param[in]	checkpoint_lsn	checkpoint LSN for recovery */
  void update_header(byte *header, lsn_t checkpoint_lsn);
=======
  @param[in,out] header          redo log header buffer
  @param[in]     file_start_lsn  LSN of first data byte within file
  @param[in]     checkpoint_lsn  LSN of the checkpoint within the file or 0 */
  void update_header(byte *header, lsn_t file_start_lsn, lsn_t checkpoint_lsn);
>>>>>>> fbdaa4de

  /** Check and set log archive system state and output the
  amount of redo log available for archiving.
  @param[in]    is_abort        need to abort
  @param[in,out]        archived_lsn    LSN up to which redo log is archived
  @param[out]   to_archive      amount of redo log to be archived */
  Arch_State check_set_state(bool is_abort, lsn_t *archived_lsn,
                             uint *to_archive);

  /** Copy redo log from file context to archiver files.
  @param[in]  file_ctx  file context for system redo logs
  @param[in]  start_lsn lsn at which we start copying
  @param[in]  length    data to copy in bytes
  @return error code */
  dberr_t copy_log(Arch_File_Ctx *file_ctx, lsn_t start_lsn, uint length);

  /** Update m_state to the given state. Then check if Arch_Log_Sys is active
  and accordingly register or unregister the @see m_log_consumer. It is caller
  that should acquire log_sys's: m_files_mutex and writer_mutex prior before
  calling this method.
  @param[in]  state   state to assign to m_state */
  void update_state_low(Arch_State state);

  /** Acquires log_sys's m_files_mutex, writer_mutex and calls
  @see update_state_low(state).
  @param[in]  state   state to assign to m_state */
  void update_state(Arch_State state);

 private:
  /** Mutex to protect concurrent start, stop operations */
  ib_mutex_t m_mutex;

  /** Archiver system state.
  #m_state is protected by #m_mutex and #log_t::writer_mutex. For changing
  the state both needs to be acquired. For reading, hold any of the two
  mutexes. Same is true for #m_archived_lsn. */
  Arch_State m_state;

  /** System has archived log up to this LSN */
  atomic_lsn_t m_archived_lsn;

  /** List of log archive groups */
  Arch_Grp_List m_group_list;

  /** Current archive group */
  Arch_Group *m_current_group;

  /** Chunk size to copy redo data */
  uint m_chunk_size;

  /** System log file number where the archiving started */
  uint m_start_log_index;

  /** System log file offset where the archiving started */
  uint64_t m_start_log_offset;

  /** Redo log consumer that can be registered to prevent consumption
  of redo log files which still haven't been archived. */
  Arch_log_consumer m_log_consumer;
};

/** Vector of page archive in memory blocks */
using Arch_Block_Vec = std::vector<Arch_Block *, ut_allocator<Arch_Block *>>;

/** Page archiver in memory data */
struct ArchPageData {
  /** Constructor */
  ArchPageData() {}

  /** Allocate buffer and initialize blocks
  @return true, if successful */
  bool init();

  /** Delete blocks and buffer */
  void clean();

  /** Get the block for a position
  @param[in]    pos     position in page archive sys
  @param[in]    type    block type
  @return page archive in memory block */
  Arch_Block *get_block(Arch_Page_Pos *pos, Arch_Blk_Type type);

  /** @return temporary block used to copy active block for partial flush. */
  Arch_Block *get_partial_flush_block() const {
    return (m_partial_flush_block);
  }

  /** Vector of data blocks */
  Arch_Block_Vec m_data_blocks{};

  /** Reset block */
  Arch_Block *m_reset_block{nullptr};

  /** Temporary block used to copy active block for partial flush. */
  Arch_Block *m_partial_flush_block{nullptr};

  /** Block size in bytes */
  uint m_block_size{};

  /** Total number of blocks */
  uint m_num_data_blocks{};

  /** In memory buffer */
  byte *m_buffer{nullptr};
};

/** Forward declaration. */
class Page_Arch_Client_Ctx;

/** Dirty page archive system */
class Arch_Page_Sys {
 public:
  /** Constructor: Initialize elements and create mutex */
  Arch_Page_Sys();

  /** Destructor: Free memory buffer and mutexes */
  ~Arch_Page_Sys();

  /** Start dirty page ID archiving.
  If archiving is already in progress, the client is attached to current group.
  @param[out]   group           page archive group the client gets attached to
  @param[out]   start_lsn       start lsn for client in archived data
  @param[out]   start_pos       start position for client in archived data
  @param[in]    is_durable      true if client needs durable archiving
  @param[in]    restart true if client is already attached to current group
  @param[in]    recovery        true if archiving is being started during
  recovery
  @return error code */
  int start(Arch_Group **group, lsn_t *start_lsn, Arch_Page_Pos *start_pos,
            bool is_durable, bool restart, bool recovery);

  /** Stop dirty page ID archiving.
  If other clients are there, the client is detached from the current group.
  @param[in]    group           page archive group the client is attached to
  @param[out]   stop_lsn        stop lsn for client
  @param[out]   stop_pos        stop position in archived data
  @param[in]    is_durable      true if client needs durable archiving
  @return error code */
  int stop(Arch_Group *group, lsn_t *stop_lsn, Arch_Page_Pos *stop_pos,
           bool is_durable);

  /** Start dirty page ID archiving during recovery.
  @param[in]	group	Group which needs to be attached to the archiver
  @param[in]	new_empty_file  true if there was a empty file created
  @return error code */
  int start_during_recovery(Arch_Group *group, bool new_empty_file);

  /** Release the current group from client.
  @param[in]    group           group the client is attached to
  @param[in]    is_durable      if client needs durable archiving
  @param[in]    start_pos       start position when the client calling the
  release was started */
  void release(Arch_Group *group, bool is_durable, Arch_Page_Pos start_pos);

  /** Check and add page ID to archived data.
  Check for duplicate page.
  @param[in]    bpage           page to track
  @param[in]    track_lsn       LSN when tracking started
  @param[in]    frame_lsn       current LSN of the page
  @param[in]    force           if true, add page ID without check */
  void track_page(buf_page_t *bpage, lsn_t track_lsn, lsn_t frame_lsn,
                  bool force);

  /** Flush all the unflushed inactive blocks and flush the active block if
  required.
  @note Used only during the checkpointing process.
  @param[in]    checkpoint_lsn  next checkpoint LSN */
  void flush_at_checkpoint(lsn_t checkpoint_lsn);

  /** Archive dirty page IDs in current group.
  This interface is for archiver background task to flush page archive
  data to disk by calling it repeatedly over time.
  @param[out]   wait    true, if no more data to archive
  @return true, if archiving is aborted */
  bool archive(bool *wait);

  /** Acquire dirty page ID archiver mutex.
  It synchronizes concurrent start and stop operations by multiple clients. */
  void arch_mutex_enter() { mutex_enter(&m_mutex); }

  /** Release page ID archiver mutex */
  void arch_mutex_exit() { mutex_exit(&m_mutex); }

  /** Acquire dirty page ID archive operation mutex.
  It synchronizes concurrent page ID write to memory buffer. */
  void arch_oper_mutex_enter() { mutex_enter(&m_oper_mutex); }

  /** Release page ID archiver operatiion  mutex */
  void arch_oper_mutex_exit() { mutex_exit(&m_oper_mutex); }

  /* Save information at the time of a reset considered as the reset point.
  @param[in]  is_durable  true if it's durable page tracking
  @return true if the reset point information stored in the data block needs to
  be flushed to disk before returning to the caller, else false */
  bool save_reset_point(bool is_durable);

  /** Wait for reset info to be flushed to disk.
  @param[in]    request_block   block number until which blocks need to be
  flushed
  @return true if flushed, else false */
  bool wait_for_reset_info_flush(uint64_t request_block);

  /** Get the group which has tracked pages between the start_id and stop_id.
  @param[in,out]        start_id        start LSN from which tracked pages are
  required; updated to the actual start LSN used for the search
  @param[in,out]        stop_id     stop_lsn until when tracked pages are
  required; updated to the actual stop LSN used for the search
  @param[out]           group       group which has the required tracked
  pages, else nullptr.
  @return error */
  int fetch_group_within_lsn_range(lsn_t &start_id, lsn_t &stop_id,
                                   Arch_Group **group);

  /** Purge the archived files until the specified purge LSN.
  @param[in]    purge_lsn       purge lsn until where files needs to be purged
  @return error code
  @retval 0 if purge was successful */
  uint purge(lsn_t *purge_lsn);

  /** Update the stop point in all the required structures.
  @param[in]    cur_blk block which needs to be updated with the stop info */
  void update_stop_info(Arch_Block *cur_blk);

  /** Fetch the status of the page tracking system.
  @param[out]   status  vector of a pair of (ID, bool) where ID is the
  start/stop point and bool is true if the ID is a start point else false */
  void get_status(std::vector<std::pair<lsn_t, bool>> &status) {
    for (auto group : m_group_list) {
      group->get_status(status);
    }
  }

  /** Given start and stop position find number of pages tracked between them
  @param[in]    start_pos       start position
  @param[in]    stop_pos        stop position
  @param[out]   num_pages       number of pages tracked between start and stop
  position
  @return false if start_pos and stop_pos are invalid else true */
  bool get_num_pages(Arch_Page_Pos start_pos, Arch_Page_Pos stop_pos,
                     uint64_t &num_pages);

  /** Get approximate number of tracked pages between two given LSN values.
  @param[in,out]      start_id        fetch archived page Ids from this LSN
  @param[in,out]      stop_id         fetch archived page Ids until this LSN
  @param[out]         num_pages       number of pages tracked between specified
  LSN range
  @return error code */
  int get_num_pages(lsn_t &start_id, lsn_t &stop_id, uint64_t *num_pages);

  /** Get page IDs from a specific position.
  Caller must ensure that read_len doesn't exceed the block.
  @param[in]    group           group whose pages we're interested in
  @param[in]    read_pos        position in archived data
  @param[in]    read_len        amount of data to read
  @param[out]   read_buff       buffer to return the page IDs.
  @note Caller must allocate the buffer.
  @return true if we could successfully read the block. */
  bool get_pages(Arch_Group *group, Arch_Page_Pos *read_pos, uint read_len,
                 byte *read_buff);

  /** Get archived page Ids between two given LSN values.
  Attempt to read blocks directly from in memory buffer. If overwritten,
  copy from archived files.
  @param[in]    thd             thread handle
  @param[in]      cbk_func        called repeatedly with page ID buffer
  @param[in]      cbk_ctx         callback function context
  @param[in,out]  start_id        fetch archived page Ids from this LSN
  @param[in,out]  stop_id         fetch archived page Ids until this LSN
  @param[in]      buf             buffer to fill page IDs
  @param[in]      buf_len         buffer length in bytes
  @return error code */
  int get_pages(MYSQL_THD thd, Page_Track_Callback cbk_func, void *cbk_ctx,
                lsn_t &start_id, lsn_t &stop_id, byte *buf, uint buf_len);

  /** Set the latest stop LSN to the checkpoint LSN at the time it's called. */
  void post_recovery_init();

  /** Recover the archiver system at the time of startup. Recover information
  related to all the durable groups and start archiving if any group was active
  at the time of crash/shutdown.
  @return error code */
  dberr_t recover();

#ifdef UNIV_DEBUG
  /** Print information related to the archiver for debugging purposes. */
  void print();
#endif

  /** Set the state of the archiver system to read only. */
  void set_read_only_mode() { m_state = ARCH_STATE_READ_ONLY; }

  /** Check if archiver system is in initial state
  @return true, if page ID archiver state is #ARCH_STATE_INIT */
  bool is_init() const { return (m_state == ARCH_STATE_INIT); }

  /** Check if archiver system is active
  @return true, if page ID archiver state is #ARCH_STATE_ACTIVE or
  #ARCH_STATE_PREPARE_IDLE. */
  bool is_active() const {
    return (m_state == ARCH_STATE_ACTIVE || m_state == ARCH_STATE_PREPARE_IDLE);
  }

  /** @return true if in abort state */
  bool is_abort() const { return (m_state == ARCH_STATE_ABORT); }

  /** Get the mutex protecting concurrent start, stop operations required
  for initialising group during recovery.
  @return mutex */
  ib_mutex_t *get_mutex() { return (&m_mutex); }

  /** @return operation mutex */
  ib_mutex_t *get_oper_mutex() { return (&m_oper_mutex); }

  /** Fetch the system client context.
  @return system client context. */
  Page_Arch_Client_Ctx *get_sys_client() const { return (m_ctx); }

  /** @return the latest stop LSN */
  lsn_t get_latest_stop_lsn() const { return (m_latest_stop_lsn); }

  /** Disable copy construction */
  Arch_Page_Sys(Arch_Page_Sys const &) = delete;

  /** Disable assignment */
  Arch_Page_Sys &operator=(Arch_Page_Sys const &) = delete;

  class Recv;

 private:
  /** Wait for archive system to come out of #ARCH_STATE_PREPARE_IDLE.
  If the system is preparing to idle, #start needs to wait
  for it to come to idle state.
  @return true, if successful
          false, if needs to abort */
  bool wait_idle();

  /** Check if the gap from last reset is short.
  If not many page IDs are added till last reset, we avoid
  taking a new reset point
  @return true, if the gap is small. */
  bool is_gap_small();

  /** Enable tracking pages in all buffer pools.
  @param[in]    tracking_lsn    track pages from this LSN */
  void set_tracking_buf_pool(lsn_t tracking_lsn);

  /** Track pages for which IO is already started. */
  void track_initial_pages();

  /** Flush the blocks to disk.
  @param[out]   wait    true, if no more data to archive
  @return error code */
  dberr_t flush_blocks(bool *wait);

  /** Flush all the blocks which are ready to be flushed but not flushed.
  @param[out]   cur_pos position of block which needs to be flushed
  @param[in]    end_pos position of block until which the blocks need to
  be flushed
  @return error code */
  dberr_t flush_inactive_blocks(Arch_Page_Pos &cur_pos, Arch_Page_Pos end_pos);

  /** Do a partial flush of the current active block
  @param[in]    cur_pos position of block which needs to be flushed
  @param[in]    partial_reset_block_flush       true if reset block needs to be
  flushed
  @return error code */
  dberr_t flush_active_block(Arch_Page_Pos cur_pos,
                             bool partial_reset_block_flush);

 private:
  /** Mutex protecting concurrent start, stop operations */
  ib_mutex_t m_mutex;

  /** Archiver system state. */
  Arch_State m_state{ARCH_STATE_INIT};

  /** List of log archive groups */
  Arch_Grp_List m_group_list{};

  /** Position where last client started archiving */
  Arch_Page_Pos m_last_pos{};

  /** LSN when last client started archiving */
  lsn_t m_last_lsn{LSN_MAX};

  /** Latest LSN until where the tracked pages have been flushed. */
  lsn_t m_latest_stop_lsn{LSN_MAX};

  /** LSN until where the groups are purged. */
  lsn_t m_latest_purged_lsn{LSN_MAX};

  /** Mutex protecting concurrent operation on data */
  ib_mutex_t m_oper_mutex;

  /** Current archive group */
  Arch_Group *m_current_group{nullptr};

  /** In memory data buffer */
  ArchPageData m_data{};

  /** Position to add new page ID */
  Arch_Page_Pos m_write_pos{};

  /** Position to add new reset element */
  Arch_Page_Pos m_reset_pos{};

  /** Position set to explicitly request the flush archiver to flush until
  this position.
  @note this is always increasing and is only updated by the requester thread
  like checkpoint */
  Arch_Page_Pos m_request_flush_pos{};

  /** Block number set to explicitly request the flush archiver to partially
  flush the current active block with reset LSN.
  @note this is always increasing and is only updated by the requester thread
  like checkpoint */
  uint64_t m_request_blk_num_with_lsn{std::numeric_limits<uint64_t>::max()};

  /** Block number set once the flush archiver partially flushes the current
  active block with reset LSN.
  @note this is always increasing and is only updated by the requester thread
  like checkpoint */
  uint64_t m_flush_blk_num_with_lsn{std::numeric_limits<uint64_t>::max()};

  /** Position for start flushing
  @note this is always increasing and is only updated by the page archiver
  thread */
  Arch_Page_Pos m_flush_pos{};

  /** The index of the file the last reset belonged to.  */
  uint m_last_reset_file_index{0};

  /** System client. */
  Page_Arch_Client_Ctx *m_ctx;
};

/** Redo log archiver system global */
extern Arch_Log_Sys *arch_log_sys;

/** Dirty page ID archiver system global */
extern Arch_Page_Sys *arch_page_sys;

#endif /* ARCH_ARCH_INCLUDE */<|MERGE_RESOLUTION|>--- conflicted
+++ resolved
@@ -145,6 +145,7 @@
   state ARCH_STATE_ABORT
 
   [*] -down-> ARCH_STATE_INIT
+
   ARCH_STATE_INIT -down-> ARCH_STATE_ACTIVE : Start archiving
   ARCH_STATE_ACTIVE -right-> ARCH_STATE_PREPARE_IDLE : Stop archiving
   ARCH_STATE_PREPARE_IDLE -right-> ARCH_STATE_IDLE : All data archived
@@ -267,7 +268,31 @@
 class Arch_Group;
 class Arch_Log_Sys;
 class Arch_Dblwr_Ctx;
-struct Arch_Recv_Group_Info;
+class Arch_Recv_Group_Info;
+
+/** Guard to release resources safely */
+class Arch_scope_guard {
+ public:
+  /** Attach a function to the guard which releases some resource. */
+  Arch_scope_guard(std::function<void()> function) { m_cleanup = function; }
+
+  /** Release the resources automatically at the time of destruction. */
+  ~Arch_scope_guard() {
+    if (m_cleanup) {
+      m_cleanup();
+    }
+  }
+
+  /** Manually release the resource. */
+  void cleanup() {
+    m_cleanup();
+    m_cleanup = nullptr;
+  }
+
+ private:
+  /** Function to release the resource. */
+  std::function<void()> m_cleanup{};
+};
 
 /** Position in page ID archiving system */
 struct Arch_Page_Pos {
@@ -396,20 +421,16 @@
   @param[in]    reset_lsn       reset LSN to update in the blk header */
   void update_block_header(lsn_t stop_lsn, lsn_t reset_lsn);
 
-  void read(Arch_Group *group, uint64_t offset);
+  /** @return data length of the block. */
+  uint get_data_len() const { return m_data_len; }
 
   /** Set the data length of the block.
   @param[in]    data_len        data length */
   void set_data_len(uint data_len) { m_data_len = data_len; }
 
-<<<<<<< HEAD
-  /** @return data length of the block. */
-  uint get_data_len() const { return (m_data_len); }
-=======
   /** Set the reset length of the block.
   @param[in]    reset_lsn       reset lsn */
   void set_reset_lsn(lsn_t reset_lsn) { m_reset_lsn = reset_lsn; }
->>>>>>> fbdaa4de
 
   /** @return block number of the block. */
   uint64_t get_number() const { return (m_number); }
@@ -437,12 +458,12 @@
 
   /** Get file index of the file the block belongs to.
   @return file index */
-  static uint get_file_index(uint64_t block_num);
+  static uint get_file_index(uint64_t block_num, Arch_Blk_Type type);
 
   /** Get block type from the block header.
   @param[in]     block   block from where to get the type
   @return block type */
-  static uint get_type(byte *block);
+  static Arch_Blk_Type get_type(byte *block);
 
   /** Get block data length from the block header.
   @param[in]     block   block from where to get the data length
@@ -513,6 +534,8 @@
 Represents a set of fixed size files within a group */
 class Arch_File_Ctx {
  public:
+  class Recovery;
+
   /** Constructor: Initialize members */
   Arch_File_Ctx() { m_file.m_file = OS_FILE_CLOSED; }
 
@@ -521,7 +544,7 @@
     close();
 
     if (m_name_buf != nullptr) {
-      ut_free(m_name_buf);
+      ut::free(m_name_buf);
     }
   }
 
@@ -669,10 +692,6 @@
   void update_stop_point(uint file_index, lsn_t stop_lsn);
 
 #ifdef UNIV_DEBUG
-  /** Print recovery related data.
-  @param[in]	file_start_index	file index from where to begin */
-  void recovery_reset_print(uint file_start_index);
-
   /** Check if the information maintained in the memory is the same
   as the information maintained in the files.
   @return true if both sets of information are the same
@@ -727,17 +746,6 @@
   @retval LSN_MAX if there was no purging done. */
   lsn_t purge(lsn_t begin_lsn, lsn_t end_lsn, lsn_t purge_lsn);
 
-  /** Fetch the last reset file and last stop point info during recovery
-  @param[out]	reset_file	last reset file to be updated
-  @param[out]	stop_lsn	last stop lsn to be updated */
-  void recovery_fetch_info(Arch_Reset_File &reset_file, lsn_t &stop_lsn) {
-    if (m_reset.size() != 0) {
-      reset_file = m_reset.back();
-    }
-
-    stop_lsn = get_last_stop_point();
-  }
-
   /** Fetch the status of the page tracking system.
   @param[out]   status  vector of a pair of (ID, bool) where ID is the
   start/stop point and bool is true if the ID is a start point else false */
@@ -748,31 +756,6 @@
       }
     }
   }
-
-  /** @return the stop_point which was stored last */
-  lsn_t get_last_stop_point() const {
-    if (m_stop_points.size() == 0) {
-      return (LSN_MAX);
-    }
-
-    return (m_stop_points.back());
-  }
-
-  /** Fetch the reset points pertaining to a file.
-  @param[in]   file_index      file index of the file from which reset points
-  needs to be fetched
-  @param[in,out]	reset_pos	Update the reset_pos while fetching the
-  reset points
-  @return error code. */
-  dberr_t fetch_reset_points(uint file_index, Arch_Page_Pos &reset_pos);
-
-  /** Fetch the stop lsn pertaining to a file.
-  @param[in]	last_file	true if the file for which the stop point is
-  being fetched for is the last file
-  @param[in,out]	write_pos	Update the write_pos while fetching the
-  stop points
-  @return error code. */
-  dberr_t fetch_stop_points(bool last_file, Arch_Page_Pos &write_pos);
 
  private:
 #ifdef UNIV_DEBUG
@@ -1095,14 +1078,15 @@
 #ifdef UNIV_DEBUG
   /** Adjust end LSN to end of file. This is used in debug
   mode to test the case when LSN is at file boundary.
-  @param[in,out]        stop_lsn        stop lsn for client
-  @param[out]   blk_len         last block length */
+  @param[in,out]  stop_lsn  stop lsn for client
+  @param[out]     blk_len   last block length */
   void adjust_end_lsn(lsn_t &stop_lsn, uint32_t &blk_len);
 
   /** Adjust redo copy length to end of file. This is used
   in debug mode to archive only till end of file.
-  @param[in,out]        length  data to copy in bytes */
-  void adjust_copy_length(uint32_t &length);
+  @param[in]      arch_lsn  LSN up to which data is already archived
+  @param[in,out]  copy_len  length of data to copy in bytes */
+  void adjust_copy_length(lsn_t arch_lsn, uint32_t &copy_len);
 
   /** Check if the information maintained in the memory is the same
   as the information maintained in the files.
@@ -1129,10 +1113,6 @@
   /** Check if any client requires durable archiving.
   @return true if there is at least 1 client that requires durable archiving*/
   bool is_durable() const { return (m_dur_ref_count > 0); }
-
-  /** Attach system client to the archiver during recovery if any group was
-  active at the time of crash. */
-  void attach_during_recovery() { ++m_dur_ref_count; }
 
   /** Purge archived files until the specified purge LSN.
   @param[in]    purge_lsn       LSN until which archived files needs to be
@@ -1157,53 +1137,16 @@
   @param[in]    pos             stop position
   @param[in]    stop_lsn        stop point */
   void update_stop_point(Arch_Page_Pos pos, lsn_t stop_lsn) {
-    m_file_ctx.update_stop_point(Arch_Block::get_file_index(pos.m_block_num),
-                                 stop_lsn);
+    m_file_ctx.update_stop_point(
+        Arch_Block::get_file_index(pos.m_block_num, ARCH_DATA_BLOCK), stop_lsn);
   }
 
   /** Recover the information belonging to this group from the archived files.
   @param[in,out]        group_info      structure containing information of a
   group obtained during recovery by scanning files
-  @param[in,out]	new_empty_file	true if there is/was an empty archived
-  file
-  @param[in]		dblwr_ctx	file context related to doublewrite
-  buffer
-  @param[out]		write_pos	latest write position at the time of
-  crash /shutdown that needs to be filled
-  @param[out]		reset_pos   latest reset position at the time crash
-  /shutdown that needs to be filled
-  @return error code */
-  dberr_t recover(Arch_Recv_Group_Info *group_info, bool &new_empty_file,
-                  Arch_Dblwr_Ctx *dblwr_ctx, Arch_Page_Pos &write_pos,
-                  Arch_Page_Pos &reset_pos);
-
-  /** Reads the latest data block and reset block.
-  This would be required in case of active group to start page archiving after
-  recovery, and in case of inactive group to fetch stop lsn. So we perform this
-  operation regardless of whether it's an active or inactive group.
-  @param[in]	buf	buffer to read the blocks into
-  @param[in]	offset	offset from where to read
-  @param[in]	type	block type
-  @return error code */
-  dberr_t recovery_read_latest_blocks(byte *buf, uint64_t offset,
-                                      Arch_Blk_Type type);
-
-  /** Fetch the last reset file and last stop point info during recovery
-  @param[out]   reset_file  last reset file to be updated
-  @param[out]   stop_lsn    last stop lsn to be updated */
-  void recovery_fetch_info(Arch_Reset_File &reset_file, lsn_t &stop_lsn) {
-    m_file_ctx.recovery_fetch_info(reset_file, stop_lsn);
-  }
-
-#ifdef UNIV_DEBUG
-  /** Print recovery related data.
-  @param[in]	file_start_index	file index from where to begin */
-  void recovery_reset_print(uint file_start_index) {
-    DBUG_PRINT("page_archiver", ("Group : %" PRIu64 "", m_begin_lsn));
-    m_file_ctx.recovery_reset_print(file_start_index);
-    DBUG_PRINT("page_archiver", ("End lsn: %" PRIu64 "", m_end_lsn));
-  }
-#endif
+  @param[in]      dblwr_ctx   file context related to doublewrite buffer
+  @return error code */
+  dberr_t recover(Arch_Recv_Group_Info &group_info, Arch_Dblwr_Ctx *dblwr_ctx);
 
   /** Parse block for block info (header/data).
   @param[in]    cur_pos         position to read
@@ -1254,6 +1197,13 @@
     }
   }
 
+  /** Open the file which was open at the time of a crash, during crash
+  recovery, and set the file offset to the last written offset.
+  @param[in]  write_pos   latest write position at the time of crash/shutdown
+  @param[in]  create_new  create new file if file not present
+  @return error code. */
+  dberr_t open_file(Arch_Page_Pos write_pos, bool create_new);
+
   /** Disable copy construction */
   Arch_Group(Arch_Group const &) = delete;
 
@@ -1261,6 +1211,8 @@
   Arch_Group &operator=(Arch_Group const &) = delete;
 
  private:
+  class Recovery;
+
   /** Get page IDs from archived file
   @param[in]    read_pos        position to read from
   @param[in]    read_len        length of data to read
@@ -1277,53 +1229,11 @@
     m_file_ctx.build_dir_name(m_begin_lsn, name_buf, buf_len);
   }
 
-<<<<<<< HEAD
-  /** Check and replace blocks in archived files belonging to a group
-  from the doublewrite buffer if required.
-  @param[in]	dblwr_ctx	Doublewrite context which has the doublewrite
-  buffer blocks
-  @return error code */
-  dberr_t recovery_replace_pages_from_dblwr(Arch_Dblwr_Ctx *dblwr_ctx);
-
-  /** Delete the last file if there are no blocks flushed to it.
-  @param[out]	num_files	number of files present in the group
-  @param[in]	start_index	file index from where the files are present
-  If this is not 0 then the files with file index less that this might have
-  been purged.
-  @param[in]	durable		true if the group is durable
-  @param[out]	empty_file	true if there is/was an empty archived file
-  @return error code. */
-  dberr_t recovery_cleanup_if_required(uint &num_files, uint start_index,
-                                       bool durable, bool &empty_file);
-
-  /** Start parsing the archive file for archive group information.
-  @param[out]		write_pos	latest write position at the time of
-  crash /shutdown that needs to be filled
-  @param[out]		reset_pos   latest reset position at the time crash
-  /shutdown that needs to be filled
-  @param[in]	start_index	file index from where the files are present
-  If this is not 0 then the files with file index less that this might have
-  been purged.
-  @return error code */
-  dberr_t recovery_parse(Arch_Page_Pos &write_pos, Arch_Page_Pos &reset_pos,
-                         size_t start_index);
-
-  /** Open the file which was open at the time of a crash, during crash
-  recovery, and set the file offset to the last written offset.
-  @param[in]	write_pos	block position from where page IDs will be
-  tracked
-  @param[in]	empty_file	true if an empty archived file was present at
-  the time of crash. We delete this file as part of crash recovery process so
-  this needs to be handled here.
-  @return error code. */
-  dberr_t open_file_during_recovery(Arch_Page_Pos write_pos, bool empty_file);
-=======
   /** Create a new file and write the header.
   @param[in]  start_offset  start offste
   @param[in]  get_header    callback which prepares a header */
   dberr_t prepare_file_with_header(uint64_t start_offset,
                                    Get_file_header_callback &get_header);
->>>>>>> fbdaa4de
 
  private:
   /** If the group is active */
@@ -1391,7 +1301,7 @@
 };
 
 /** A list of archive groups */
-using Arch_Grp_List = std::list<Arch_Group *, ut_allocator<Arch_Group *>>;
+using Arch_Grp_List = std::list<Arch_Group *, ut::allocator<Arch_Group *>>;
 
 /** An iterator for archive group */
 using Arch_Grp_List_Iter = Arch_Grp_List::iterator;
@@ -1530,16 +1440,10 @@
 
   /** Update checkpoint LSN and related information in redo
   log header block.
-<<<<<<< HEAD
-  @param[in,out]	header		redo log header buffer
-  @param[in]	checkpoint_lsn	checkpoint LSN for recovery */
-  void update_header(byte *header, lsn_t checkpoint_lsn);
-=======
   @param[in,out] header          redo log header buffer
   @param[in]     file_start_lsn  LSN of first data byte within file
   @param[in]     checkpoint_lsn  LSN of the checkpoint within the file or 0 */
   void update_header(byte *header, lsn_t file_start_lsn, lsn_t checkpoint_lsn);
->>>>>>> fbdaa4de
 
   /** Check and set log archive system state and output the
   amount of redo log available for archiving.
@@ -1602,12 +1506,12 @@
 };
 
 /** Vector of page archive in memory blocks */
-using Arch_Block_Vec = std::vector<Arch_Block *, ut_allocator<Arch_Block *>>;
+using Arch_Block_Vec = std::vector<Arch_Block *, ut::allocator<Arch_Block *>>;
 
 /** Page archiver in memory data */
 struct ArchPageData {
   /** Constructor */
-  ArchPageData() {}
+  ArchPageData() = default;
 
   /** Allocate buffer and initialize blocks
   @return true, if successful */
@@ -1682,10 +1586,9 @@
            bool is_durable);
 
   /** Start dirty page ID archiving during recovery.
-  @param[in]	group	Group which needs to be attached to the archiver
-  @param[in]	new_empty_file  true if there was a empty file created
-  @return error code */
-  int start_during_recovery(Arch_Group *group, bool new_empty_file);
+  @param[in,out]  info  information related to a group required for recovery
+  @return error code */
+  int recovery_load_and_start(const Arch_Recv_Group_Info &info);
 
   /** Release the current group from client.
   @param[in]    group           group the client is attached to
@@ -1866,9 +1769,9 @@
   /** Disable assignment */
   Arch_Page_Sys &operator=(Arch_Page_Sys const &) = delete;
 
-  class Recv;
-
  private:
+  class Recovery;
+
   /** Wait for archive system to come out of #ARCH_STATE_PREPARE_IDLE.
   If the system is preparing to idle, #start needs to wait
   for it to come to idle state.
