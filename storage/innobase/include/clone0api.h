/*****************************************************************************

Copyright (c) 2017, 2022, Oracle and/or its affiliates.

This program is free software; you can redistribute it and/or modify it under
the terms of the GNU General Public License, version 2.0, as published by the
Free Software Foundation.

This program is also distributed with certain software (including but not
limited to OpenSSL) that is licensed under separate terms, as designated in a
particular file or component or in included license documentation. The authors
of MySQL hereby grant you an additional permission to link the program and
your derivative works with the separately licensed software that they have
included with MySQL.

This program is distributed in the hope that it will be useful, but WITHOUT
ANY WARRANTY; without even the implied warranty of MERCHANTABILITY or FITNESS
FOR A PARTICULAR PURPOSE. See the GNU General Public License, version 2.0,
for more details.

You should have received a copy of the GNU General Public License along with
this program; if not, write to the Free Software Foundation, Inc.,
51 Franklin St, Fifth Floor, Boston, MA 02110-1301  USA

*****************************************************************************/

/** @file include/clone0api.h
 Innodb Clone Interface

 *******************************************************/

#ifndef CLONE_API_INCLUDE
#define CLONE_API_INCLUDE

#include "univ.i"
#ifndef UNIV_HOTBACKUP
#include "sql/handler.h"

/** Get capability flags for clone operation
@param[out]     flags   capability flag */
void innodb_clone_get_capability(Ha_clone_flagset &flags);

/** Begin copy from source database
@param[in]      hton    handlerton for SE
@param[in]      thd     server thread handle
@param[in,out]  loc     locator
@param[in,out]  loc_len locator length
@param[out]     task_id task identifier
@param[in]      type    clone type
@param[in]      mode    mode for starting clone
@return error code */
int innodb_clone_begin(handlerton *hton, THD *thd, const byte *&loc,
                       uint &loc_len, uint &task_id, Ha_clone_type type,
                       Ha_clone_mode mode);

/** Copy data from source database in chunks via callback
@param[in]      hton    handlerton for SE
@param[in]      thd     server thread handle
@param[in]      loc     locator
@param[in]      loc_len locator length in bytes
@param[in]      task_id task identifier
@param[in]      cbk     callback interface for sending data
@return error code */
int innodb_clone_copy(handlerton *hton, THD *thd, const byte *loc, uint loc_len,
                      uint task_id, Ha_clone_cbk *cbk);

/** Acknowledge data to source database
@param[in]      hton    handlerton for SE
@param[in]      thd     server thread handle
@param[in]      loc     locator
@param[in]      loc_len locator length in bytes
@param[in]      task_id task identifier
@param[in]      in_err  inform any error occurred
@param[in]      cbk     callback interface for receiving data
@return error code */
int innodb_clone_ack(handlerton *hton, THD *thd, const byte *loc, uint loc_len,
                     uint task_id, int in_err, Ha_clone_cbk *cbk);

/** End copy from source database
@param[in]      hton    handlerton for SE
@param[in]      thd     server thread handle
@param[in]      loc     locator
@param[in]      loc_len locator length in bytes
@param[in]      task_id task identifier
@param[in]      in_err  error code when ending after error
@return error code */
int innodb_clone_end(handlerton *hton, THD *thd, const byte *loc, uint loc_len,
                     uint task_id, int in_err);

/** Begin apply to destination database
@param[in]      hton            handlerton for SE
@param[in]      thd             server thread handle
@param[in,out]  loc             locator
@param[in,out]  loc_len         locator length
@param[out]     task_id         task identifier
@param[in]      mode            mode for starting clone
@param[in]      data_dir        target data directory
@return error code */
int innodb_clone_apply_begin(handlerton *hton, THD *thd, const byte *&loc,
                             uint &loc_len, uint &task_id, Ha_clone_mode mode,
                             const char *data_dir);

/** Apply data to destination database in chunks via callback
@param[in]      hton    handlerton for SE
@param[in]      thd     server thread handle
@param[in]      loc     locator
@param[in]      loc_len locator length in bytes
@param[in]      task_id task identifier
@param[in]      in_err  inform any error occurred
@param[in]      cbk     callback interface for receiving data
@return error code */
int innodb_clone_apply(handlerton *hton, THD *thd, const byte *loc,
                       uint loc_len, uint task_id, int in_err,
                       Ha_clone_cbk *cbk);

/** End apply to destination database
@param[in]      hton    handlerton for SE
@param[in]      thd     server thread handle
@param[in]      loc     locator
@param[in]      loc_len locator length in bytes
@param[in]      task_id task identifier
@param[in]      in_err  error code when ending after error
@return error code */
int innodb_clone_apply_end(handlerton *hton, THD *thd, const byte *loc,
                           uint loc_len, uint task_id, int in_err);

/** Check and delete any old list files. */
void clone_init_list_files();

<<<<<<< HEAD
/** Add fine name to clone list file for future replacement or rollback.
@param[in]	list_file_name	list file name where to add the file
@param[in]	file_name	file name to add to the list
@return error code */
int clone_add_to_list_file(const char *list_file_name, const char *file_name);

=======
/** Add file name to clone list file for future replacement or rollback.
@param[in]      list_file_name  list file name where to add the file
@param[in]      file_name       file name to add to the list
@return error code */
int clone_add_to_list_file(const char *list_file_name, const char *file_name);

/** Remove one of the clone list files.
@param[in]      file_name       list file name to delete */
void clone_remove_list_file(const char *file_name);

>>>>>>> fbdaa4de
/** Revert back clone changes in case of an error. */
void clone_files_error();

#ifdef UNIV_DEBUG
/** Debug function to check and crash during recovery.
@param[in]      is_cloned_db    if cloned database recovery */
bool clone_check_recovery_crashpoint(bool is_cloned_db);
#endif

/** Change cloned file states during recovery.
@param[in]      finished        if recovery is finishing */
void clone_files_recovery(bool finished);

/** Update cloned GTIDs to recovery status file.
@param[in]      gtids   cloned GTIDs */
void clone_update_gtid_status(std::string &gtids);

/** Initialize Clone system
@return inndodb error code */
dberr_t clone_init();

/** Uninitialize Clone system */
void clone_free();

/** Mark clone system for abort to disallow database clone
@param[in]	force	abort running database clones
@return true if successful. */
bool clone_mark_abort(bool force);

/** Mark clone system as active to allow database clone. */
void clone_mark_active();

/** Check if active clone is running.
@return true, if any active clone is found. */
bool clone_check_active();

/** Check for any active clone. If none, set a marker so that new clones
operation waits till the marker is freed.
@return true, if no active clone and marker is set successfully. */
bool clone_mark_wait();

/** Free the wait marker set earlier and allow clone to proceed. */
void clone_mark_free();

#else                         /* !UNIV_HOTBACKUP */
#define clone_mark_abort(_P_) /*clone_mark_abort()*/
#define clone_mark_active()   /*clone_mark_active()*/
#endif                        /* !UNIV_HOTBACKUP */

/** Fix cloned non-Innodb tables during recovery.
@param[in,out]  thd     current THD
@return true if error */
bool fix_cloned_tables(THD *thd);

<<<<<<< HEAD
=======
/** Clone Notification handler. */
class Clone_notify {
 public:
  /** Notification type. Currently used by various DDL commands. */
  enum class Type {
    /* Space is being created. */
    SPACE_CREATE,
    /* Space is being dropped. */
    SPACE_DROP,
    /* Space is being renamed. */
    SPACE_RENAME,
    /* Space is being discarded or imported. */
    SPACE_IMPORT,
    /* Space encryption property is altered. */
    SPACE_ALTER_ENCRYPT,
    /* Space encryption property of general tablespace is altered. */
    SPACE_ALTER_ENCRYPT_GENERAL,
    /* Space encryption flags of general tablespace are altered. */
    SPACE_ALTER_ENCRYPT_GENERAL_FLAGS,
    /* In place Alter general notification. */
    SPACE_ALTER_INPLACE,
    /* Inplace Alter bulk operation. */
    SPACE_ALTER_INPLACE_BULK,
    /* Special consideration is needed for UNDO as these DDLs
    don't use DDL log and needs special consideration during recovery. */
    SPACE_UNDO_DDL,
    /* Redo logging is being disabled. */
    SYSTEM_REDO_DISABLE
  };

#ifdef UNIV_HOTBACKUP
  Clone_notify(Type, space_id_t, bool) : m_error() {}
  ~Clone_notify() {}
#else
  /** Constructor to initiate notification.
  @param[in]    type    notification type
  @param[in]    space   tablespace ID for which notification is sent
  @param[in]    no_wait set error and return immediately if needs to wait */
  Clone_notify(Type type, space_id_t space, bool no_wait);

  /** Destructor to automatically end notification. */
  ~Clone_notify();
#endif /* UNIV_HOTBACKUP */

  /** Get notification message for printing.
  @param[in]    begin    true if notification begin otherwise end
  @param[out]   mesg    notification message */
  void get_mesg(bool begin, std::string &mesg);

  /** @return true iff notification failed. */
  bool failed() const { return m_error != 0; }

  /** @return saved error code. */
  int get_error() const { return m_error; }

  /** Disable copy construction */
  Clone_notify(Clone_notify &) = delete;

  /** Disable assignment */
  Clone_notify &operator=(Clone_notify const &) = delete;

 private:
  /** Notification wait type set. */
  enum class Wait_at {
    /* Clone doesn't need to wait. */
    NONE,
    /* Clone needs to wait before entering. */
    ENTER,
    /* Clone needs to wait before state change. */
    STATE_CHANGE,
    /* Clone needs to abort. */
    ABORT
  };

 private:
  /** Tablespace ID for which notification is sent. */
  space_id_t m_space_id;

  /** Notification type. */
  Type m_type;

  /** Wait type set. */
  Wait_at m_wait;

  /** Blocked clone state if clone is blocked. */
  uint32_t m_blocked_state;

  /** Saved error. */
  int m_error;
};

>>>>>>> fbdaa4de
#endif /* CLONE_API_INCLUDE */<|MERGE_RESOLUTION|>--- conflicted
+++ resolved
@@ -127,14 +127,6 @@
 /** Check and delete any old list files. */
 void clone_init_list_files();
 
-<<<<<<< HEAD
-/** Add fine name to clone list file for future replacement or rollback.
-@param[in]	list_file_name	list file name where to add the file
-@param[in]	file_name	file name to add to the list
-@return error code */
-int clone_add_to_list_file(const char *list_file_name, const char *file_name);
-
-=======
 /** Add file name to clone list file for future replacement or rollback.
 @param[in]      list_file_name  list file name where to add the file
 @param[in]      file_name       file name to add to the list
@@ -145,7 +137,6 @@
 @param[in]      file_name       list file name to delete */
 void clone_remove_list_file(const char *file_name);
 
->>>>>>> fbdaa4de
 /** Revert back clone changes in case of an error. */
 void clone_files_error();
 
@@ -170,38 +161,19 @@
 /** Uninitialize Clone system */
 void clone_free();
 
-/** Mark clone system for abort to disallow database clone
-@param[in]	force	abort running database clones
-@return true if successful. */
-bool clone_mark_abort(bool force);
-
-/** Mark clone system as active to allow database clone. */
-void clone_mark_active();
-
 /** Check if active clone is running.
 @return true, if any active clone is found. */
 bool clone_check_active();
 
-/** Check for any active clone. If none, set a marker so that new clones
-operation waits till the marker is freed.
-@return true, if no active clone and marker is set successfully. */
-bool clone_mark_wait();
-
-/** Free the wait marker set earlier and allow clone to proceed. */
-void clone_mark_free();
-
-#else                         /* !UNIV_HOTBACKUP */
-#define clone_mark_abort(_P_) /*clone_mark_abort()*/
-#define clone_mark_active()   /*clone_mark_active()*/
-#endif                        /* !UNIV_HOTBACKUP */
+/** @return true, if clone provisioning in progress. */
+bool clone_check_provisioning();
+#endif /* !UNIV_HOTBACKUP */
 
 /** Fix cloned non-Innodb tables during recovery.
 @param[in,out]  thd     current THD
 @return true if error */
 bool fix_cloned_tables(THD *thd);
 
-<<<<<<< HEAD
-=======
 /** Clone Notification handler. */
 class Clone_notify {
  public:
@@ -293,5 +265,4 @@
   int m_error;
 };
 
->>>>>>> fbdaa4de
 #endif /* CLONE_API_INCLUDE */