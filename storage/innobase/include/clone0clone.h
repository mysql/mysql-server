/*****************************************************************************

Copyright (c) 2017, 2022, Oracle and/or its affiliates.

This program is free software; you can redistribute it and/or modify it under
the terms of the GNU General Public License, version 2.0, as published by the
Free Software Foundation.

This program is also distributed with certain software (including but not
limited to OpenSSL) that is licensed under separate terms, as designated in a
particular file or component or in included license documentation. The authors
of MySQL hereby grant you an additional permission to link the program and
your derivative works with the separately licensed software that they have
included with MySQL.

This program is distributed in the hope that it will be useful, but WITHOUT
ANY WARRANTY; without even the implied warranty of MERCHANTABILITY or FITNESS
FOR A PARTICULAR PURPOSE. See the GNU General Public License, version 2.0,
for more details.

You should have received a copy of the GNU General Public License along with
this program; if not, write to the Free Software Foundation, Inc.,
51 Franklin St, Fifth Floor, Boston, MA 02110-1301  USA

*****************************************************************************/

/** @file include/clone0clone.h
 Innodb Clone System

 *******************************************************/

#ifndef CLONE_CLONE_INCLUDE
#define CLONE_CLONE_INCLUDE

#include <chrono>
#include "db0err.h"
#include "mysql/plugin.h"  // thd_killed()
#include "sql/handler.h"
#include "univ.i"
#include "ut0mutex.h"

#include "clone0desc.h"
#include "clone0repl.h"
#include "clone0snapshot.h"

/** Directory under data directory for all clone status files. */
#define CLONE_FILES_DIR OS_FILE_PREFIX "clone" OS_PATH_SEPARATOR_STR

/** Clone in progress file name length. */
const size_t CLONE_INNODB_FILE_LEN = 64;

#ifdef UNIV_DEBUG
/** Clone simulate recovery error file name. */
const char CLONE_INNODB_RECOVERY_CRASH_POINT[] =
    CLONE_FILES_DIR OS_FILE_PREFIX "status_crash_point";
#endif

/** Clone in progress file name. */
const char CLONE_INNODB_IN_PROGRESS_FILE[] =
    CLONE_FILES_DIR OS_FILE_PREFIX "status_in_progress";

/** Clone error file name. */
const char CLONE_INNODB_ERROR_FILE[] =
    CLONE_FILES_DIR OS_FILE_PREFIX "status_error";

/** Clone fix up file name. Present when clone needs table fix up. */
const char CLONE_INNODB_FIXUP_FILE[] =
    CLONE_FILES_DIR OS_FILE_PREFIX "status_fix";

/** Clone recovery status. */
const char CLONE_INNODB_RECOVERY_FILE[] =
    CLONE_FILES_DIR OS_FILE_PREFIX "status_recovery";

/** Clone file name for list of files cloned in place. */
const char CLONE_INNODB_NEW_FILES[] =
    CLONE_FILES_DIR OS_FILE_PREFIX "new_files";

/** Clone file name for list of files to be replaced. */
const char CLONE_INNODB_REPLACED_FILES[] =
    CLONE_FILES_DIR OS_FILE_PREFIX "replace_files";

/** Clone file name for list of old files to be removed. */
const char CLONE_INNODB_OLD_FILES[] =
    CLONE_FILES_DIR OS_FILE_PREFIX "old_files";

/** Clone file extension for files to be replaced. */
const char CLONE_INNODB_REPLACED_FILE_EXTN[] = "." OS_FILE_PREFIX "clone";

/** Clone file extension for saved old files. */
const char CLONE_INNODB_SAVED_FILE_EXTN[] = "." OS_FILE_PREFIX "clone_save";

using Clone_Msec = std::chrono::milliseconds;
using Clone_Sec = std::chrono::seconds;
using Clone_Min = std::chrono::minutes;

/** Default sleep time while waiting: 100 ms */
const Clone_Msec CLONE_DEF_SLEEP{100};

/** Default alert interval in multiple of sleep time: 5 seconds */
const Clone_Sec CLONE_DEF_ALERT_INTERVAL{5};

/** Default timeout in multiple of sleep time: 30 minutes */
const Clone_Min CLONE_DEF_TIMEOUT{30};

/** Clone system state */
enum Clone_System_State {
  CLONE_SYS_INACTIVE,
  CLONE_SYS_ACTIVE,
  CLONE_SYS_ABORT
};

using Clone_Sys_State = std::atomic<Clone_System_State>;

/** Clone Handle State */
enum Clone_Handle_State {
  CLONE_STATE_INIT = 1,
  CLONE_STATE_ACTIVE,
  CLONE_STATE_IDLE,
  CLONE_STATE_ABORT
};

/** Clone task state */
enum Clone_Task_State { CLONE_TASK_INACTIVE = 1, CLONE_TASK_ACTIVE };

/** Maximum number of concurrent snapshots */
const int MAX_SNAPSHOTS = 1;

/** Maximum number of concurrent clones */
const int MAX_CLONES = 1;

/** Clone system array size */
const int CLONE_ARR_SIZE = 2 * MAX_CLONES;

/** Snapshot system array size */
const int SNAPSHOT_ARR_SIZE = 2 * MAX_SNAPSHOTS;

/** Task for clone operation. Multiple task can concurrently work
on a clone operation. */
struct Clone_Task {
  /** Task Meta data */
  Clone_Task_Meta m_task_meta;

  /** Task state */
  Clone_Task_State m_task_state;

  /** Serial descriptor byte string */
  byte *m_serial_desc;

  /** Serial descriptor allocated length */
  uint m_alloc_len;

  /** Current file descriptor */
  pfs_os_file_t m_current_file_des;

  /** Current file index */
  uint m_current_file_index;

  /** Data files are read using OS buffer cache */
  bool m_file_cache;

  /** If master task */
  bool m_is_master;

  /** If task has associated session */
  bool m_has_thd;

#ifdef UNIV_DEBUG
  /** Ignore debug sync point */
  bool m_ignore_sync;

  /** Counter to restart in different state */
  int m_debug_counter;
#endif /* UNIV_DEBUG */

  /** Allocated buffer */
  byte *m_current_buffer;

  /** Allocated buffer length */
  uint m_buffer_alloc_len;

  /** Data transferred for current chunk in bytes */
  uint32_t m_data_size;
};

class Clone_Handle;

/** Task manager for manging the tasks for a clone operation */
class Clone_Task_Manager {
 public:
  /** Initialize task manager for clone handle
  @param[in]    snapshot        snapshot */
  void init(Clone_Snapshot *snapshot);

  /** Get task state mutex
  @return state mutex */
  ib_mutex_t *get_mutex() { return (&m_state_mutex); }

  /** Handle any error raised by concurrent tasks.
  @param[in]    raise_error     raise error if true
  @return error code */
  int handle_error_other_task(bool raise_error);

  /** Set error number
  @param[in]    err             error number
  @param[in]    file_name       associated file name if any  */
  void set_error(int err, const char *file_name) {
    mutex_enter(&m_state_mutex);

    ib::info(ER_IB_CLONE_OPERATION) << "Clone Set Error code: " << err
                                    << " Saved Error code: " << m_saved_error;

    /* Override any network error as we should not be waiting for restart
    if other errors have occurred. */
    if (m_saved_error == 0 || is_network_error(m_saved_error)) {
      m_saved_error = err;

      if (file_name != nullptr) {
        ut_ad(m_err_file_name != nullptr);
        ut_ad(m_err_file_len != 0);

        strncpy(m_err_file_name, file_name, m_err_file_len);
      }
    }

    mutex_exit(&m_state_mutex);
  }

  /** Add a task to task manager
  @param[in]    thd     server THD object
  @param[in]    ref_loc reference locator from remote
  @param[in]    loc_len locator length in bytes
  @param[out]   task_id task identifier
  @return error code */
  int add_task(THD *thd, const byte *ref_loc, uint loc_len, uint &task_id);

  /** Drop task from task manager
  @param[in]    thd             server THD object
  @param[in]    task_id         current task ID
  @param[out]   is_master       true, if master task
  @return true if needs to wait for re-start */
  bool drop_task(THD *thd, uint task_id, bool &is_master);

<<<<<<< HEAD
=======
  /** Check if chunk is already reserved.
  @param[in]    chunk_num       chunk number
  @return true, iff chunk is reserved. */
  bool is_chunk_reserved(uint32_t chunk_num) {
    return m_chunk_info.m_reserved_chunks[chunk_num];
  }

>>>>>>> fbdaa4de
  /** Reset chunk information for task
  @param[in]    task    current task */
  void reset_chunk(Clone_Task *task) {
    ut_ad(mutex_own(&m_state_mutex));

    /* Reset current processing chunk */
    task->m_task_meta.m_chunk_num = 0;
    task->m_task_meta.m_block_num = 0;

    if (task->m_data_size > 0) {
      ut_ad(get_state() != CLONE_SNAPSHOT_NONE);
      ut_ad(get_state() != CLONE_SNAPSHOT_INIT);
      ut_ad(get_state() != CLONE_SNAPSHOT_DONE);

      auto &monitor = m_clone_snapshot->get_clone_monitor();

      monitor.update_work(task->m_data_size);
    }

    task->m_data_size = 0;
  }

  /** Get task by index
  @param[in]    index   task index
  @return task */
  Clone_Task *get_task_by_index(uint index) {
    auto task = (m_clone_tasks + index);
    ut_ad(task->m_task_state == CLONE_TASK_ACTIVE);

    return (task);
  }

  /** Reserve next chunk from task manager. Called by individual tasks.
  @param[in]    task            requesting task
  @param[out]   ret_chunk       reserved chunk number
  @param[out]   ret_block       start block number
                                  '0' if no more chunk.
  @return error code */
  int reserve_next_chunk(Clone_Task *task, uint32_t &ret_chunk,
                         uint32_t &ret_block);

  /** Set current chunk and block information
  @param[in,out]        task            requesting task
  @param[in]    new_meta        updated task metadata
  @return error code */
  int set_chunk(Clone_Task *task, Clone_Task_Meta *new_meta);

  /** Track any incomplete chunks handled by the task
  @param[in,out]        task    current task */
  void add_incomplete_chunk(Clone_Task *task);

  /** Initialize task manager for current state */
  void init_state();

  /** Reinitialize state using locator
  @param[in]    loc     locator from remote client
  @param[in]    loc_len locator length in bytes */
  void reinit_copy_state(const byte *loc, uint loc_len);

  /** Reinitialize state using locator
  @param[in]    ref_loc         current locator
  @param[in]    ref_len         current locator length
  @param[out]   new_loc         new locator to be sent to remote server
  @param[out]   new_len         length of new locator
  @param[in,out]        alloc_len       allocated length for locator buffer */
  void reinit_apply_state(const byte *ref_loc, uint ref_len, byte *&new_loc,
                          uint &new_len, uint &alloc_len);

  /** Reset state transition information */
  void reset_transition() {
    m_num_tasks_transit = 0;
    m_num_tasks_finished = 0;
    m_next_state = CLONE_SNAPSHOT_NONE;
  }

  /** Reset error information */
  void reset_error() {
    m_saved_error = 0;
    strncpy(m_err_file_name, "Clone File", m_err_file_len);
  }

  /** Get current clone state
  @return clone state */
  Snapshot_State get_state() { return (m_current_state); }

  /** Check if in state transition
  @return true if state transition is in progress */
  bool in_transit_state() { return (m_next_state != CLONE_SNAPSHOT_NONE); }

  /** Get attached snapshot
  @return snapshot */
  Clone_Snapshot *get_snapshot() { return (m_clone_snapshot); }

  /** Move to next snapshot state. Each task must call this after
  no more chunk is left in current state. The state can be changed
  only after all tasks have finished transferring the reserved chunks.
  @param[in]    task            clone task
  @param[in]    state_desc      descriptor for next state
  @param[in]    new_state       next state to move to
  @param[in]    cbk             alert callback for long wait
  @param[out]   num_wait        unfinished tasks in current state
  @return error code */
  int change_state(Clone_Task *task, Clone_Desc_State *state_desc,
                   Snapshot_State new_state, Clone_Alert_Func cbk,
                   uint &num_wait);

  /** Check if state transition is over and all tasks moved to next state
  @param[in]    task            requesting task
  @param[in]    new_state       next state to move to
  @param[in]    exit_on_wait    exit from transition if needs to wait
  @param[in]    in_err          input error if already occurred
  @param[out]   num_wait        number of tasks to move to next state
  @return error code */
  int check_state(Clone_Task *task, Snapshot_State new_state, bool exit_on_wait,
                  int in_err, uint32_t &num_wait);

  /** Check if needs to send state metadata once
  @param[in]    task    current task
  @return true if needs to send state metadata */
  bool is_restart_metadata(Clone_Task *task) {
    if (task->m_is_master && m_send_state_meta) {
      m_send_state_meta = false;
      return (true);
    }

    return (false);
  }

  /** @return true if file metadata is transferred */
  bool is_file_metadata_transferred() const {
    return (m_transferred_file_meta);
  }

  /** Set sub-state: all file metadata is transferred */
  void set_file_meta_transferred() { m_transferred_file_meta = true; }

  /** Mark state finished for current task
  @param[in]    task    current task
  @return error code */
  int finish_state(Clone_Task *task);

  /** Set acknowledged state
  @param[in]    state_desc      State descriptor */
  void ack_state(const Clone_Desc_State *state_desc);

  /** Wait for acknowledgement
  @param[in]    clone           parent clone handle
  @param[in]    task            current task
  @param[in]    callback        user callback interface
  @return error code */
  int wait_ack(Clone_Handle *clone, Clone_Task *task, Ha_clone_cbk *callback);

  /** Check if state ACK is needed
  @param[in]    state_desc      State descriptor
  @return true if need to wait for ACK from remote */
  bool check_ack(const Clone_Desc_State *state_desc) {
    bool ret = true;

    mutex_enter(&m_state_mutex);

    /* Check if state is already acknowledged */
    if (m_ack_state == state_desc->m_state) {
      ut_ad(m_restart_count > 0);
      ret = false;
      ++m_num_tasks_finished;
    }

    mutex_exit(&m_state_mutex);

    return (ret);
  }

  /** Check if clone is restarted after failure
  @return true if restarted */
  bool is_restarted() { return (m_restart_count > 0); }

  /** Allocate buffers for current task
  @param[in,out]        task    current task
  @return error code */
  int alloc_buffer(Clone_Task *task);

#ifdef UNIV_DEBUG
<<<<<<< HEAD
=======
  /** Check if needs to wait for debug sync point
  @param[in]    chunk_num       chunk number to process
  @param[in]    task            current task
  @return true, if clone needs to check and wait */
  bool debug_sync_check(uint32_t chunk_num, Clone_Task *task);

>>>>>>> fbdaa4de
  /** Wait during clone operation
  @param[in]    chunk_num       chunk number to process
  @param[in]    task            current task */
  void debug_wait(uint chunk_num, Clone_Task *task);

  /** Force restart clone operation by raising network error
  @param[in]    task            current task
  @param[in]    in_err          any err that has occurred
  @param[in]    restart_count   restart counter
  @return error code */
  int debug_restart(Clone_Task *task, int in_err, int restart_count);
#endif /* UNIV_DEBUG */

 private:
  /** Check if we need to wait before adding current task
  @param[in]    ref_loc reference locator from remote
  @param[in]    loc_len reference locator length
  @return true, if needs to wait */
  bool wait_before_add(const byte *ref_loc, uint loc_len);

 private:
  /** Check if network error
  @param[in]    err     error code
  @return true if network error */
  bool is_network_error(int err) {
    if (err == ER_NET_ERROR_ON_WRITE || err == ER_NET_READ_ERROR ||
        err == ER_NET_WRITE_INTERRUPTED || err == ER_NET_READ_INTERRUPTED ||
        err == ER_NET_WAIT_ERROR) {
      return (true);
    }
    return (false);
  }

  /** Reserve free task from task manager and initialize
  @param[in]    thd     server THD object
  @param[out]   task_id initialized task ID */
  void reserve_task(THD *thd, uint &task_id);

  /** Check if we should process incomplete chunk next. Incomplete
  chunks could be there after a re-start from network failure. We always
  process the chunks in order and need to choose accordingly.
  @return if need to process incomplete chunk next. */
  inline bool process_inclomplete_chunk() {
    /* 1. Check if there is any incomplete chunk. */
    auto &chunks = m_chunk_info.m_incomplete_chunks;
    if (chunks.empty()) {
      return (false);
    }

    /* 2. Check if all complete chunks are processed. */
    auto min_complete_chunk = m_chunk_info.m_min_unres_chunk;
    if (min_complete_chunk > m_chunk_info.m_total_chunks) {
      return (true);
    }

    /* 3. Compare the minimum chunk number for complete and incomplete chunk */
    auto it = chunks.begin();
    auto min_incomplete_chunk = it->first;

    ut_ad(min_complete_chunk != min_incomplete_chunk);
    return (min_incomplete_chunk < min_complete_chunk);
  }

  /** Get next in complete chunk if any
  @param[out]   block_num       first block number in chunk
  @return incomplete chunk number */
  uint32_t get_next_incomplete_chunk(uint32_t &block_num);

  /** Get next unreserved chunk
  @return chunk number */
  uint32_t get_next_chunk();

 private:
  /** Mutex synchronizing access by concurrent tasks */
  ib_mutex_t m_state_mutex;

  /** Finished and incomplete chunk information */
  Chunk_Info m_chunk_info;

  /** Clone task array */
  Clone_Task m_clone_tasks[CLONE_MAX_TASKS];

  /** Current number of tasks */
  uint m_num_tasks;

  /** Number of tasks finished current state */
  uint m_num_tasks_finished;

  /** Number of tasks in transit state */
  uint m_num_tasks_transit;

  /** Number of times clone is restarted */
  uint m_restart_count;

  /** Acknowledged state from client */
  Snapshot_State m_ack_state;

  /** Current state for clone */
  Snapshot_State m_current_state;

  /** Next state: used during state transfer */
  Snapshot_State m_next_state;

  /* Sub state: File metadata is transferred */
  bool m_transferred_file_meta;

  /** Send state metadata before starting: Used for restart */
  bool m_send_state_meta;

  /** Save any error raised by a task */
  int m_saved_error;

  /** File name related to the saved error */
  char *m_err_file_name;

  /** File name length */
  size_t m_err_file_len;

  /** Attached snapshot handle */
  Clone_Snapshot *m_clone_snapshot;
};

/** Clone Handle for copying or applying data */
class Clone_Handle {
 public:
  /** Construct clone handle
  @param[in]    handle_type     clone handle type
  @param[in]    clone_version   clone version
  @param[in]    clone_index     index in clone array */
  Clone_Handle(Clone_Handle_Type handle_type, uint clone_version,
               uint clone_index);

  /** Destructor: Detach from snapshot */
  ~Clone_Handle();

  /** Initialize clone handle
  @param[in]    ref_loc         reference locator
  @param[in]    ref_len         reference locator length
  @param[in]    type            clone type
  @param[in]    data_dir        data directory for apply
  @return error code */
  int init(const byte *ref_loc, uint ref_len, Ha_clone_type type,
           const char *data_dir);

  /** Attach to the clone handle */
  void attach() { ++m_ref_count; }

  /** Detach from the clone handle
  @return reference count */
  uint detach() {
    ut_a(m_ref_count > 0);
    --m_ref_count;

    return (m_ref_count);
  }

  /** Get locator for the clone handle.
  @param[out]   loc_len serialized locator length
  @return serialized clone locator */
  byte *get_locator(uint &loc_len);

  /** @return clone data directory */
  const char *get_datadir() const { return (m_clone_dir); }

  /** @return true, if clone is replacing current data directory. */
  bool replace_datadir() const {
    return (!is_copy_clone() && m_clone_dir == nullptr);
  }

  /** Build locator descriptor for the clone handle
  @param[out]   loc_desc        locator descriptor */
  void build_descriptor(Clone_Desc_Locator *loc_desc);

  /** Add a task to clone handle
  @param[in]    thd     server THD object
  @param[in]    ref_loc reference locator from remote
  @param[in]    ref_len reference locator length
  @param[out]   task_id task identifier
  @return error code */
  int add_task(THD *thd, const byte *ref_loc, uint ref_len, uint &task_id) {
    return (m_clone_task_manager.add_task(thd, ref_loc, ref_len, task_id));
  }

  /** Drop task from clone handle
  @param[in]    thd             server THD object
  @param[in]    task_id         current task ID
  @param[out]   is_master       true, if master task
  @return true if needs to wait for re-start */
  bool drop_task(THD *thd, uint task_id, bool &is_master);

  /** Save current error number
  @param[in]    err     error number */
  void save_error(int err) {
    if (err != 0) {
      m_clone_task_manager.set_error(err, nullptr);
    }
  }

  /** Check for error from other tasks and DDL
  @param[in,out]        thd     session THD
  @return error code */
  int check_error(THD *thd) {
    bool has_thd = (thd != nullptr);
    auto err = m_clone_task_manager.handle_error_other_task(has_thd);
    /* Save any error reported */
    save_error(err);
    return (err);
  }

  /** @return true if any task is interrupted */
  bool is_interrupted() {
    auto err = m_clone_task_manager.handle_error_other_task(false);
    return (err == ER_QUERY_INTERRUPTED);
  }

  /** Get clone handle index in clone array
  @return array index */
  uint get_index() { return (m_clone_arr_index); }

  /** Get clone data descriptor version
  @return version */
  uint get_version() { return (m_clone_desc_version); }

  /** Check if it is copy clone
  @return true if copy clone handle */
  bool is_copy_clone() const { return (m_clone_handle_type == CLONE_HDL_COPY); }

  /** Check if clone type matches
  @param[in]    other_handle_type       type to match with
  @return true if type matches with clone handle type */
  bool match_hdl_type(Clone_Handle_Type other_handle_type) {
    return (m_clone_handle_type == other_handle_type);
  }

  /** Set current clone state
  @param[in]    state   clone handle state */
  void set_state(Clone_Handle_State state) { m_clone_handle_state = state; }

  /** Check if clone state is active
  @return true if in active state */
  bool is_active() { return (m_clone_handle_state == CLONE_STATE_ACTIVE); }

  /** Check if clone is initialized
  @return true if in initial state */
  bool is_init() { return (m_clone_handle_state == CLONE_STATE_INIT); }

  /** Check if clone is idle waiting for restart
  @return true if clone is in idle state */
  bool is_idle() { return (m_clone_handle_state == CLONE_STATE_IDLE); }

  /** Check if clone is aborted
  @return true if clone is aborted */
  bool is_abort() { return (m_clone_handle_state == CLONE_STATE_ABORT); }

  /** Restart copy after a network failure
  @param[in]    thd     server THD object
  @param[in]    loc     locator wit copy state from remote client
  @param[in]    loc_len locator length in bytes
  @return error code */
  int restart_copy(THD *thd, const byte *loc, uint loc_len);

  /** Build locator with current state and restart apply
  @param[in]    thd     server THD object
  @param[in,out]        loc     loctor with current state information
  @param[in,out]        loc_len locator length in bytes
  @return error code */
  int restart_apply(THD *thd, const byte *&loc, uint &loc_len);

  /** Transfer snapshot data via callback
  @param[in]    task_id         current task ID
  @param[in]    callback        user callback interface
  @return error code */
  int copy(uint task_id, Ha_clone_cbk *callback);

  /** Apply snapshot data received via callback
  @param[in]    thd             server THD
  @param[in]    task_id         current task ID
  @param[in]    callback        user callback interface
  @return error code */
  int apply(THD *thd, uint task_id, Ha_clone_cbk *callback);

  /** Send keep alive while during long wait
  @param[in]    task            task that is sending the information
  @param[in]    callback        callback interface
  @return error code */
  int send_keep_alive(Clone_Task *task, Ha_clone_cbk *callback);

 private:
  /** Check if enough space is there to clone.
<<<<<<< HEAD
=======
  @param[in]    task    current task
>>>>>>> fbdaa4de
  @return error if not enough space */
  int check_space();

  /** Create clone data directory.
  @return error code */
  int create_clone_directory();

  /** Display clone progress
  @param[in]    cur_chunk       current chunk number
  @param[in]    max_chunk       total number of chunks
  @param[in,out]        percent_done    percentage completed
  @param[in,out]        disp_time       last displayed time */
  void display_progress(uint32_t cur_chunk, uint32_t max_chunk,
                        uint32_t &percent_done,
<<<<<<< HEAD
                        ib_time_monotonic_ms_t &disp_time);

  /** Open file for the task
  @param[in]	task		clone task
  @param[in]	file_meta	file information
  @param[in]	file_type	file type (data, log etc.)
  @param[in]	create_file	create if not present
  @param[in]	set_and_close	set size and close
=======
                        std::chrono::steady_clock::time_point &disp_time);

  /** Create a tablespace file and initialize.
  @param[in]    file_ctx        file information
  @param[in]    file_type       file type (data, log etc.)
  @param[in]    init            true, if needs to write initial pages.
  @return error code */
  int file_create_init(const Clone_file_ctx *file_ctx, ulint file_type,
                       bool init);

  using File_init_cbk = std::function<dberr_t(pfs_os_file_t)>;

  /** Open file for the task
  @param[in]    task            clone task
  @param[in]    file_ctx        file information
  @param[in]    file_type       file type (data, log etc.)
  @param[in]    create_file     create if not present
  @param[in]    init_cbk        callback to fill initial data
>>>>>>> fbdaa4de
  @return error code */
  int open_file(Clone_Task *task, Clone_File_Meta *file_meta, ulint file_type,
                bool create_file, bool set_and_close);

  /** Close file for the task
  @param[in]    task    clone task
  @return error code */
  int close_file(Clone_Task *task);

<<<<<<< HEAD
=======
  /** Check and pin a file context if not already pinned.
  @param[in,out]        task            clone task
  @param[in,out]        file_ctx        snapshot file context
  @param[out]           handle_deleted  true, iff caller needs to handle
                                        deleted file state
  @return error code */
  int check_and_pin_file(Clone_Task *task, Clone_file_ctx *file_ctx,
                         bool &handle_deleted);

  /** Unpin and close currently pinned file.
  @param[in,out]        task    clone task
  @return error code */
  int close_and_unpin_file(Clone_Task *task);

  /** Check if the task pins a file context.
  @param[in]    task            clone task
  @param[in]    file_ctx        snapshot file context
  @return true, if task pins the file, other file. */
  std::tuple<bool, bool> pins_file(const Clone_Task *task,
                                   const Clone_file_ctx *file_ctx);

>>>>>>> fbdaa4de
  /** Callback providing the file reference and data length to copy
  @param[in]    cbk             callback interface
  @param[in]    task            clone task
  @param[in]    len             data length
  @param[in]    buf_cbk         invoke buffer callback
  @param[in]    offset          file offset
  @param[in]    location        location where func invoked
  @return error code */
  int file_callback(Ha_clone_cbk *cbk, Clone_Task *task, uint len, bool buf_cbk,
                    uint64_t offset
#ifdef UNIV_PFS_IO
                    ,
                    ut::Location location
#endif /* UNIV_PFS_IO */
  );

  /** Move to next state
  @param[in]    task            clone task
  @param[in]    callback        callback interface
  @param[in]    state_desc      descriptor for next state to move to
  @return error code */
  int move_to_next_state(Clone_Task *task, Ha_clone_cbk *callback,
                         Clone_Desc_State *state_desc);

  /** Send current state information via callback
  @param[in]    task            task that is sending the information
  @param[in]    callback        callback interface
  @param[in]    is_start        if it is the start of current state
  @return error code */
  int send_state_metadata(Clone_Task *task, Ha_clone_cbk *callback,
                          bool is_start);

  /** Send current task information via callback
  @param[in]    task            task that is sending the information
  @param[in]    callback        callback interface
  @return error code */
  int send_task_metadata(Clone_Task *task, Ha_clone_cbk *callback);

<<<<<<< HEAD
=======
  /** Send all DDL metadata generated.
  @param[in]    task            task that is sending the information
  @param[in]    callback        callback interface
  @return error code */
  int send_all_ddl_metadata(Clone_Task *task, Ha_clone_cbk *callback);

>>>>>>> fbdaa4de
  /** Send all file information via callback
  @param[in]    task            task that is sending the information
  @param[in]    callback        callback interface
  @return error code */
  int send_all_file_metadata(Clone_Task *task, Ha_clone_cbk *callback);

  /** Send current file information via callback
<<<<<<< HEAD
  @param[in]	task		task that is sending the information
  @param[in]	file_meta	file meta information
  @param[in]	callback	callback interface
=======
  @param[in]    task            task that is sending the information
  @param[in]    file_meta       file meta information
  @param[in]    is_redo         true if redo file
  @param[in]    callback        callback interface
>>>>>>> fbdaa4de
  @return error code */
  int send_file_metadata(Clone_Task *task, Clone_File_Meta *file_meta,
                         Ha_clone_cbk *callback);

  /** Send cloned data via callback
<<<<<<< HEAD
  @param[in]	task		task that is sending the information
  @param[in]	file_meta	file information
  @param[in]	offset		file offset
  @param[in]	buffer		data buffer or NULL if send from file
  @param[in]	size		data buffer size
  @param[in]	callback	callback interface
=======
  @param[in]    task            task that is sending the information
  @param[in]    file_ctx        file information
  @param[in]    offset          file offset
  @param[in]    buffer          data buffer or NULL if send from file
  @param[in]    size            data buffer size
  @param[in]    new_file_size   updated file size from page 0
  @param[in]    callback        callback interface
>>>>>>> fbdaa4de
  @return error code */
  int send_data(Clone_Task *task, Clone_File_Meta *file_meta,
                ib_uint64_t offset, byte *buffer, uint size,
                Ha_clone_cbk *callback);

  /** Process a data chunk and send data blocks via callback
  @param[in]    task            task that is sending the information
  @param[in]    chunk_num       chunk number to process
  @param[in]    block_num       start block number
  @param[in]    callback        callback interface
  @return error code */
  int process_chunk(Clone_Task *task, uint32_t chunk_num, uint32_t block_num,
                    Ha_clone_cbk *callback);

  /** Create apply task based on task metadata in callback
  @param[in]    task            current task
  @param[in]    callback        callback interface
  @return error code */
  int apply_task_metadata(Clone_Task *task, Ha_clone_cbk *callback);

  /** Move to next state based on state metadata and set
  state information
  @param[in]            task            current task
  @param[in,out]        callback        callback interface
  @param[in,out]        state_desc      clone state descriptor
  @return error code */
  int ack_state_metadata(Clone_Task *task, Ha_clone_cbk *callback,
                         Clone_Desc_State *state_desc);

  /** Notify state change via callback.
  @param[in]            task            current task
  @param[in,out]        callback        callback interface
  @param[in,out]        state_desc      clone state descriptor */
  void notify_state_change(Clone_Task *task, Ha_clone_cbk *callback,
                           Clone_Desc_State *state_desc);

  /** Move to next state based on state metadata and set
  state information
  @param[in]    task            current task
  @param[in]    callback        callback interface
  @return error code */
  int apply_state_metadata(Clone_Task *task, Ha_clone_cbk *callback);

  /** Create file metadata based on callback
  @param[in]    task            current task
  @param[in]    callback        callback interface
  @return error code */
  int apply_file_metadata(Clone_Task *task, Ha_clone_cbk *callback);

<<<<<<< HEAD
=======
  /** Apply DDL delete to existing file to update chunk and block information.
  @param[in,out]        task            task performing the operation
  @param[in,out]        file_ctx        current file context
  @param[in]            new_meta        new file metadata
  @return error code */
  int apply_file_delete(Clone_Task *task, Clone_file_ctx *file_ctx,
                        const Clone_File_Meta *new_meta);

  /** Apply DDL changes to file at the end of FILE_COPY stage.
  @param[in]            new_meta        new file metadata
  @param[in,out]        file_ctx        current file context
  @return error code. */
  int apply_ddl(const Clone_File_Meta *new_meta, Clone_file_ctx *file_ctx);

  /** Set compression type based on local capability.
  @param[in,out]        file_ctx        file context
  @return error code. */
  int set_compression(Clone_file_ctx *file_ctx);

  /** Fix the file name and meta information for all files that are renamed
  with DDL extension.
  @param[in]    task    current task
  @return error code. */
  int fix_all_renamed(const Clone_Task *task);

>>>>>>> fbdaa4de
  /** Apply data received via callback
  @param[in]    task            current task
  @param[in]    callback        callback interface
  @return error code */
  int apply_data(Clone_Task *task, Ha_clone_cbk *callback);

  /** Receive data from callback and apply
  @param[in]    task            task that is receiving the information
  @param[in]    offset          file offset for applying data
  @param[in]    file_size       updated file size
  @param[in]    size            data length in bytes
  @param[in]    callback        callback interface
  @return error code */
  int receive_data(Clone_Task *task, uint64_t offset, uint64_t file_size,
                   uint32_t size, Ha_clone_cbk *callback);

  /** Read compressed length from the page
    @param[in]	 buffer		 data buffer
    @param[in]   len		 buffer length
    @param[in]   block_size      block size
    @param[out]  compressed_len  compressed length
    @return true for compressed page false otherwise. */
  bool read_compressed_len(unsigned char *buffer, uint32_t len,
                           uint32_t block_size, uint32_t &compressed_len);

  /** Write pages to file and punch holes
  @param[in] file_meta       clone file metadata
  @param[in] buffer          data buffer
  @param[in] len             buffer length
  @param[in] file            file descriptor
  @param[in] start_off       starting offset in file
  @return error code */
  int sparse_file_write(Clone_File_Meta *file_meta, unsigned char *buffer,
                        uint32_t len, pfs_os_file_t file, uint64_t start_off);

  /** Modify page encryption attribute and/or punch hole.
  @param[in]            task    task that is applying data
  @param[in]            offset  file offset for applying data
  @param[in,out]        buffer  data to apply
  @param[in]            buf_len data buffer length
  @return error code */
  int modify_and_write(const Clone_Task *task, uint64_t offset,
                       unsigned char *buffer, uint32_t buf_len);

 private:
  /** Clone handle type: Copy, Apply */
  Clone_Handle_Type m_clone_handle_type;

  /** Clone handle state */
  Clone_Handle_State m_clone_handle_state;

  /** Fixed locator for version negotiation. */
  byte m_version_locator[CLONE_DESC_MAX_BASE_LEN];

  /** Serialized locator */
  byte *m_clone_locator;

  /** Locator length in bytes */
  uint m_locator_length;

  /** Serialized Restart locator */
  byte *m_restart_loc;

  /** Restart locator length in bytes */
  uint m_restart_loc_len;

  /** Clone descriptor version in use */
  uint m_clone_desc_version;

  /** Index in global array */
  uint m_clone_arr_index;

  /** Unique clone identifier */
  uint64_t m_clone_id;

  /** Reference count */
  uint m_ref_count;

  /** Allow restart of clone operation after network failure */
  bool m_allow_restart;

  /** Clone data directory */
  const char *m_clone_dir;

  /** Clone task manager */
  Clone_Task_Manager m_clone_task_manager;
};

/** Clone System */
class Clone_Sys {
 public:
<<<<<<< HEAD
=======
  /** RAII style wrapper to enter and exit wait stage. */
  class Wait_stage : private ut::Non_copyable {
   public:
    /** Constructor to change the THD information string.
    @param[in]  new_info        new information string */
    explicit Wait_stage(const char *new_info);

    /** Destructor to revert back the old information string. */
    ~Wait_stage();

   private:
    /** Saved old THD information string. */
    const char *m_saved_info;
  };

  class Acquire_clone : private ut::Non_copyable {
   public:
    /** Constructor to get and pin clone handle. */
    explicit Acquire_clone();

    /** Destructor to release and free clone handle if necessary. */
    ~Acquire_clone();

    /** Get current clone snapshot. */
    Clone_Snapshot *get_snapshot();

   private:
    /** Acquired clone handle */
    Clone_Handle *m_clone{};
  };

>>>>>>> fbdaa4de
  /** Construct clone system */
  Clone_Sys();

  /** Destructor: Call during system shutdown */
  ~Clone_Sys();

  /** Create and add a new clone handle to clone system
  @param[in]    loc             locator
  @param[in]    hdl_type        handle type
  @param[out]   clone_hdl       clone handle
  @return error code */
  int add_clone(const byte *loc, Clone_Handle_Type hdl_type,
                Clone_Handle *&clone_hdl);

  /** drop a clone handle from clone system
  @param[in]    clone_handle    Clone handle */
  void drop_clone(Clone_Handle *clone_handle);

  /** Find if a clone is already running for the reference locator
  @param[in]    ref_loc         reference locator
  @param[in]    loc_len         reference locator length
  @param[in]    hdl_type        clone type
  @return clone handle if found, NULL otherwise */
  Clone_Handle *find_clone(const byte *ref_loc, uint loc_len,
                           Clone_Handle_Type hdl_type);

  /** Get the clone handle from locator by index
  @param[in]    loc     locator
  @param[in]    loc_len locator length in bytes
  @return clone handle */
  Clone_Handle *get_clone_by_index(const byte *loc, uint loc_len);

  /** Get or create a snapshot for clone and attach
  @param[in]    hdl_type        handle type
  @param[in]    clone_type      clone type
  @param[in]    snapshot_id     snapshot identifier
  @param[in]    is_pfs_monitor  true, if needs PFS monitoring
  @param[out]   snapshot        clone snapshot
  @return error code */
  int attach_snapshot(Clone_Handle_Type hdl_type, Ha_clone_type clone_type,
                      uint64_t snapshot_id, bool is_pfs_monitor,
                      Clone_Snapshot *&snapshot);

  /** Detach clone handle from snapshot
  @param[in]    snapshot        snapshot
  @param[in]    hdl_type        handle type */
  void detach_snapshot(Clone_Snapshot *snapshot, Clone_Handle_Type hdl_type);

  /** Mark clone state to abort if no active clone. If force is set,
  abort all active clones and set state to abort.
  @param[in]    force   force active clones to abort
  @return true if global state is set to abort successfully */
  bool mark_abort(bool force);

  /** Mark clone state to active if no other abort request */
  void mark_active();

  /** Mark to indicate that new clone operations should wait.
  @return true, if no active clone and mark is set successfully */
  bool mark_wait();

  /** Free the wait marker. */
  void mark_free();

  /** Wait for marker to get freed.
  @param[in,out]        thd     user session
  @return, error if timeout */
  int wait_for_free(THD *thd);

<<<<<<< HEAD
=======
  /** Begin restricted state during some critical ddl phase.
  @param[in]    type            ddl notification type
  @param[in]    space           tablespace ID for which notification is sent
  @param[in]    no_wait         return with error if needs to wait
  @param[in]    check_intr      check for interrupt during wait
  @param[out]   blocked_state   blocked state when state change is blocked
  @param[out]   error           mysql error code
  @return true iff clone needs to wait for state change. */
  bool begin_ddl_state(Clone_notify::Type type, space_id_t space, bool no_wait,
                       bool check_intr, uint32_t &blocked_state, int &error);

  /** End restricted state during some critical ddl phase.
  @param[in]    type            ddl notification type
  @param[in]    space           tablespace ID for which notification is sent
  @param[in]    blocked_state   blocked state when state change is blocked */
  void end_ddl_state(Clone_notify::Type type, space_id_t space,
                     uint32_t blocked_state);

>>>>>>> fbdaa4de
  /** Get next unique ID
  @return unique ID */
  uint64_t get_next_id();

  /** Get clone sys mutex
  @return clone system mutex */
  ib_mutex_t *get_mutex() { return (&m_clone_sys_mutex); }

  /** Clone System state */
  static Clone_Sys_State s_clone_sys_state;

  /** Number of active abort requests */
  static uint s_clone_abort_count;

  /** Number of active wait requests */
  static uint s_clone_wait_count;

  /** Function to check wait condition
  @param[in]    is_alert        print alert message
  @param[out]   result          true, if condition is satisfied
  @return error code */
  using Wait_Cond_Cbk_Func = std::function<int(bool is_alert, bool &result)>;

  /** Wait till the condition is satisfied or timeout.
  @param[in]    sleep_time      sleep time in milliseconds
  @param[in]    timeout         total time to wait in seconds
  @param[in]    alert_interval  alert interval in seconds
  @param[in]    func            callback function for condition check
  @param[in]    mutex           release during sleep and re-acquire
  @param[out]   is_timeout      true if timeout
  @return error code returned by callback function. */
  static int wait(Clone_Msec sleep_time, Clone_Sec timeout,
                  Clone_Sec alert_interval, Wait_Cond_Cbk_Func &&func,
                  ib_mutex_t *mutex, bool &is_timeout) {
    int err = 0;
    bool wait = true;
    is_timeout = false;

    int loop_count = 0;
    auto alert_count = static_cast<int>(alert_interval / sleep_time);
    auto total_count = static_cast<int>(timeout / sleep_time);

    /* Call function once before waiting. */
    err = func(false, wait);

    /* Start with 1 ms sleep and increase upto target sleep time. */
    Clone_Msec cur_sleep_time{1};

    while (!is_timeout && wait && err == 0) {
      /* Release input mutex */
      if (mutex != nullptr) {
        ut_ad(mutex_own(mutex));
        mutex_exit(mutex);
      }

      /* Limit sleep time to what is passed by caller. */
      if (cur_sleep_time > sleep_time) {
        cur_sleep_time = sleep_time;
      }

      std::this_thread::sleep_for(cur_sleep_time);

      if (cur_sleep_time < sleep_time) {
        /* Double sleep time in each iteration till we reach target. */
        cur_sleep_time *= 2;
      } else {
        /* Increment count once we have reached target sleep time. */
        ++loop_count;
      }

      /* Acquire input mutex back */
      if (mutex != nullptr) {
        mutex_enter(mutex);
      }

      /* We have not yet reached the target sleep time. */
      if (loop_count == 0) {
        err = func(false, wait);
        continue;
      }

      auto alert = (alert_count > 0) ? (loop_count % alert_count == 0) : true;

      err = func(alert, wait);

      is_timeout = (loop_count > total_count);
    }
    return (err);
  }

  /** Wait till the condition is satisfied or default timeout.
  @param[in]    func            callback function for condition check
  @param[in]    mutex           release during sleep and re-acquire
  @param[out]   is_timeout      true if timeout
  @return error code returned by callback function. */
  static int wait_default(Wait_Cond_Cbk_Func &&func, ib_mutex_t *mutex,
                          bool &is_timeout) {
    return (wait(CLONE_DEF_SLEEP, Clone_Sec(CLONE_DEF_TIMEOUT),
                 CLONE_DEF_ALERT_INTERVAL,
                 std::forward<Wait_Cond_Cbk_Func>(func), mutex, is_timeout));
  }

  /** Check if any active clone is running.
  @param[in]    print_alert     print alert message
  @return true, if concurrent clone in progress */
  bool check_active_clone(bool print_alert);

  /** @return GTID persistor */
  Clone_persist_gtid &get_gtid_persistor() { return (m_gtid_persister); }

  /** Remember that all innodb spaces are initialized after last startup. */
  void set_space_initialized() { m_space_initialized.store(true); }

  /** @return true if all innodb spaces are initialized. */
  bool is_space_initialized() const { return m_space_initialized.load(); }

 private:
  /** Find free index to allocate new clone handle.
  @param[in]    hdl_type        clone handle type
  @param[out]   free_index      free index in array
  @return error code */
  int find_free_index(Clone_Handle_Type hdl_type, uint &free_index);

<<<<<<< HEAD
=======
  /** Handle restricted state during critical ddl phase.
  @param[in]    type    ddl notification type
  @param[in]    space   tablespace ID for which notification is sent
  @param[in]    begin   true, if beginning state
                        false, if ending
  @return true iff clone needs to wait for state change. */
  bool handle_ddl_state(Clone_notify::Type type, space_id_t space, bool begin);

>>>>>>> fbdaa4de
 private:
  /** Array of clone handles */
  Clone_Handle *m_clone_arr[CLONE_ARR_SIZE];

  /** Number of copy clones */
  uint m_num_clones;

  /** Number of apply clones */
  uint m_num_apply_clones;

  /** Array of clone snapshots */
  Clone_Snapshot *m_snapshot_arr[SNAPSHOT_ARR_SIZE];

  /** Number of copy snapshots */
  uint m_num_snapshots;

  /** Number of apply snapshots */
  uint m_num_apply_snapshots;

  /** Clone system mutex */
  ib_mutex_t m_clone_sys_mutex;

  /** Clone unique ID generator */
  uint64_t m_clone_id_generator;

  /** If all innodb tablespaces are initialized. */
  std::atomic<bool> m_space_initialized;

  /** GTID persister */
  Clone_persist_gtid m_gtid_persister;
};

/** Clone system global */
extern Clone_Sys *clone_sys;

#endif /* CLONE_CLONE_INCLUDE */<|MERGE_RESOLUTION|>--- conflicted
+++ resolved
@@ -39,9 +39,12 @@
 #include "univ.i"
 #include "ut0mutex.h"
 
+#include "clone0api.h"
 #include "clone0desc.h"
 #include "clone0repl.h"
 #include "clone0snapshot.h"
+
+#include <tuple>
 
 /** Directory under data directory for all clone status files. */
 #define CLONE_FILES_DIR OS_FILE_PREFIX "clone" OS_PATH_SEPARATOR_STR
@@ -83,11 +86,18 @@
 const char CLONE_INNODB_OLD_FILES[] =
     CLONE_FILES_DIR OS_FILE_PREFIX "old_files";
 
+/** Clone file name for list of temp files renamed by ddl. */
+const char CLONE_INNODB_DDL_FILES[] =
+    CLONE_FILES_DIR OS_FILE_PREFIX "ddl_files";
+
 /** Clone file extension for files to be replaced. */
 const char CLONE_INNODB_REPLACED_FILE_EXTN[] = "." OS_FILE_PREFIX "clone";
 
 /** Clone file extension for saved old files. */
 const char CLONE_INNODB_SAVED_FILE_EXTN[] = "." OS_FILE_PREFIX "clone_save";
+
+/** Clone file extension for temporary renamed file. */
+const char CLONE_INNODB_DDL_FILE_EXTN[] = "." OS_FILE_PREFIX "clone_ddl";
 
 using Clone_Msec = std::chrono::milliseconds;
 using Clone_Sec = std::chrono::seconds;
@@ -149,6 +159,10 @@
   /** Serial descriptor allocated length */
   uint m_alloc_len;
 
+  /** If task is currently pinning file. Before opening
+  the file we must have a pin on file metadata. */
+  bool m_pinned_file;
+
   /** Current file descriptor */
   pfs_os_file_t m_current_file_des;
 
@@ -215,10 +229,7 @@
       m_saved_error = err;
 
       if (file_name != nullptr) {
-        ut_ad(m_err_file_name != nullptr);
-        ut_ad(m_err_file_len != 0);
-
-        strncpy(m_err_file_name, file_name, m_err_file_len);
+        m_err_file_name.assign(file_name);
       }
     }
 
@@ -240,8 +251,6 @@
   @return true if needs to wait for re-start */
   bool drop_task(THD *thd, uint task_id, bool &is_master);
 
-<<<<<<< HEAD
-=======
   /** Check if chunk is already reserved.
   @param[in]    chunk_num       chunk number
   @return true, iff chunk is reserved. */
@@ -249,7 +258,6 @@
     return m_chunk_info.m_reserved_chunks[chunk_num];
   }
 
->>>>>>> fbdaa4de
   /** Reset chunk information for task
   @param[in]    task    current task */
   void reset_chunk(Clone_Task *task) {
@@ -328,7 +336,7 @@
   /** Reset error information */
   void reset_error() {
     m_saved_error = 0;
-    strncpy(m_err_file_name, "Clone File", m_err_file_len);
+    m_err_file_name.assign("Clone File");
   }
 
   /** Get current clone state
@@ -432,26 +440,29 @@
   int alloc_buffer(Clone_Task *task);
 
 #ifdef UNIV_DEBUG
-<<<<<<< HEAD
-=======
   /** Check if needs to wait for debug sync point
   @param[in]    chunk_num       chunk number to process
   @param[in]    task            current task
   @return true, if clone needs to check and wait */
   bool debug_sync_check(uint32_t chunk_num, Clone_Task *task);
 
->>>>>>> fbdaa4de
   /** Wait during clone operation
   @param[in]    chunk_num       chunk number to process
   @param[in]    task            current task */
   void debug_wait(uint chunk_num, Clone_Task *task);
 
+  /** Wait before sending DDL metadata. */
+  void debug_wait_ddl_meta();
+
   /** Force restart clone operation by raising network error
   @param[in]    task            current task
   @param[in]    in_err          any err that has occurred
   @param[in]    restart_count   restart counter
   @return error code */
   int debug_restart(Clone_Task *task, int in_err, int restart_count);
+
+  /** @return clone master task. */
+  Clone_Task *find_master_task();
 #endif /* UNIV_DEBUG */
 
  private:
@@ -554,10 +565,7 @@
   int m_saved_error;
 
   /** File name related to the saved error */
-  char *m_err_file_name;
-
-  /** File name length */
-  size_t m_err_file_len;
+  std::string m_err_file_name;
 
   /** Attached snapshot handle */
   Clone_Snapshot *m_clone_snapshot;
@@ -664,6 +672,9 @@
   @return version */
   uint get_version() { return (m_clone_desc_version); }
 
+  /** @return active snapshot */
+  Clone_Snapshot *get_snapshot() { return m_clone_task_manager.get_snapshot(); }
+
   /** Check if it is copy clone
   @return true if copy clone handle */
   bool is_copy_clone() const { return (m_clone_handle_type == CLONE_HDL_COPY); }
@@ -679,6 +690,9 @@
   @param[in]    state   clone handle state */
   void set_state(Clone_Handle_State state) { m_clone_handle_state = state; }
 
+  /** Set clone to ABORT sate end any attached snapshot. */
+  void set_abort();
+
   /** Check if clone state is active
   @return true if in active state */
   bool is_active() { return (m_clone_handle_state == CLONE_STATE_ACTIVE); }
@@ -728,14 +742,22 @@
   @return error code */
   int send_keep_alive(Clone_Task *task, Ha_clone_cbk *callback);
 
+  /** @return true iff DDL should abort running clone. */
+  bool abort_by_ddl() const { return m_abort_ddl; }
+
+  /** Allow concurrent DDL to abort clone. */
+  void set_ddl_abort() { m_abort_ddl = true; }
+
+#ifdef UNIV_DEBUG
+  /** Close master task file if open and unpin. */
+  void close_master_file();
+#endif /* UNIV_DEBUG */
+
  private:
   /** Check if enough space is there to clone.
-<<<<<<< HEAD
-=======
   @param[in]    task    current task
->>>>>>> fbdaa4de
   @return error if not enough space */
-  int check_space();
+  int check_space(const Clone_Task *task);
 
   /** Create clone data directory.
   @return error code */
@@ -748,16 +770,6 @@
   @param[in,out]        disp_time       last displayed time */
   void display_progress(uint32_t cur_chunk, uint32_t max_chunk,
                         uint32_t &percent_done,
-<<<<<<< HEAD
-                        ib_time_monotonic_ms_t &disp_time);
-
-  /** Open file for the task
-  @param[in]	task		clone task
-  @param[in]	file_meta	file information
-  @param[in]	file_type	file type (data, log etc.)
-  @param[in]	create_file	create if not present
-  @param[in]	set_and_close	set size and close
-=======
                         std::chrono::steady_clock::time_point &disp_time);
 
   /** Create a tablespace file and initialize.
@@ -776,18 +788,15 @@
   @param[in]    file_type       file type (data, log etc.)
   @param[in]    create_file     create if not present
   @param[in]    init_cbk        callback to fill initial data
->>>>>>> fbdaa4de
-  @return error code */
-  int open_file(Clone_Task *task, Clone_File_Meta *file_meta, ulint file_type,
-                bool create_file, bool set_and_close);
+  @return error code */
+  int open_file(Clone_Task *task, const Clone_file_ctx *file_ctx,
+                ulint file_type, bool create_file, File_init_cbk &init_cbk);
 
   /** Close file for the task
   @param[in]    task    clone task
   @return error code */
   int close_file(Clone_Task *task);
 
-<<<<<<< HEAD
-=======
   /** Check and pin a file context if not already pinned.
   @param[in,out]        task            clone task
   @param[in,out]        file_ctx        snapshot file context
@@ -809,7 +818,6 @@
   std::tuple<bool, bool> pins_file(const Clone_Task *task,
                                    const Clone_file_ctx *file_ctx);
 
->>>>>>> fbdaa4de
   /** Callback providing the file reference and data length to copy
   @param[in]    cbk             callback interface
   @param[in]    task            clone task
@@ -848,15 +856,12 @@
   @return error code */
   int send_task_metadata(Clone_Task *task, Ha_clone_cbk *callback);
 
-<<<<<<< HEAD
-=======
   /** Send all DDL metadata generated.
   @param[in]    task            task that is sending the information
   @param[in]    callback        callback interface
   @return error code */
   int send_all_ddl_metadata(Clone_Task *task, Ha_clone_cbk *callback);
 
->>>>>>> fbdaa4de
   /** Send all file information via callback
   @param[in]    task            task that is sending the information
   @param[in]    callback        callback interface
@@ -864,29 +869,15 @@
   int send_all_file_metadata(Clone_Task *task, Ha_clone_cbk *callback);
 
   /** Send current file information via callback
-<<<<<<< HEAD
-  @param[in]	task		task that is sending the information
-  @param[in]	file_meta	file meta information
-  @param[in]	callback	callback interface
-=======
   @param[in]    task            task that is sending the information
   @param[in]    file_meta       file meta information
   @param[in]    is_redo         true if redo file
   @param[in]    callback        callback interface
->>>>>>> fbdaa4de
-  @return error code */
-  int send_file_metadata(Clone_Task *task, Clone_File_Meta *file_meta,
-                         Ha_clone_cbk *callback);
+  @return error code */
+  int send_file_metadata(Clone_Task *task, const Clone_File_Meta *file_meta,
+                         bool is_redo, Ha_clone_cbk *callback);
 
   /** Send cloned data via callback
-<<<<<<< HEAD
-  @param[in]	task		task that is sending the information
-  @param[in]	file_meta	file information
-  @param[in]	offset		file offset
-  @param[in]	buffer		data buffer or NULL if send from file
-  @param[in]	size		data buffer size
-  @param[in]	callback	callback interface
-=======
   @param[in]    task            task that is sending the information
   @param[in]    file_ctx        file information
   @param[in]    offset          file offset
@@ -894,11 +885,10 @@
   @param[in]    size            data buffer size
   @param[in]    new_file_size   updated file size from page 0
   @param[in]    callback        callback interface
->>>>>>> fbdaa4de
-  @return error code */
-  int send_data(Clone_Task *task, Clone_File_Meta *file_meta,
-                ib_uint64_t offset, byte *buffer, uint size,
-                Ha_clone_cbk *callback);
+  @return error code */
+  int send_data(Clone_Task *task, const Clone_file_ctx *file_ctx,
+                uint64_t offset, byte *buffer, uint32_t size,
+                uint64_t new_file_size, Ha_clone_cbk *callback);
 
   /** Process a data chunk and send data blocks via callback
   @param[in]    task            task that is sending the information
@@ -944,8 +934,6 @@
   @return error code */
   int apply_file_metadata(Clone_Task *task, Ha_clone_cbk *callback);
 
-<<<<<<< HEAD
-=======
   /** Apply DDL delete to existing file to update chunk and block information.
   @param[in,out]        task            task performing the operation
   @param[in,out]        file_ctx        current file context
@@ -971,7 +959,6 @@
   @return error code. */
   int fix_all_renamed(const Clone_Task *task);
 
->>>>>>> fbdaa4de
   /** Apply data received via callback
   @param[in]    task            current task
   @param[in]    callback        callback interface
@@ -1053,6 +1040,9 @@
   /** Allow restart of clone operation after network failure */
   bool m_allow_restart;
 
+  /** If concurrent DDL should abort clone. */
+  bool m_abort_ddl;
+
   /** Clone data directory */
   const char *m_clone_dir;
 
@@ -1063,8 +1053,6 @@
 /** Clone System */
 class Clone_Sys {
  public:
-<<<<<<< HEAD
-=======
   /** RAII style wrapper to enter and exit wait stage. */
   class Wait_stage : private ut::Non_copyable {
    public:
@@ -1096,7 +1084,6 @@
     Clone_Handle *m_clone{};
   };
 
->>>>>>> fbdaa4de
   /** Construct clone system */
   Clone_Sys();
 
@@ -1154,20 +1141,25 @@
   /** Mark clone state to active if no other abort request */
   void mark_active();
 
-  /** Mark to indicate that new clone operations should wait.
-  @return true, if no active clone and mark is set successfully */
-  bool mark_wait();
+  /** Mark to indicate that new clone operations should wait. */
+  void mark_wait();
 
   /** Free the wait marker. */
   void mark_free();
+
+#ifdef UNIV_DEBUG
+  /** Debug wait while starting clone and waiting for free marker. */
+  void debug_wait_clone_begin();
+
+  /** Close donor master task file if open and unpin. */
+  void close_donor_master_file();
+#endif /* UNIV_DEBUG */
 
   /** Wait for marker to get freed.
   @param[in,out]        thd     user session
   @return, error if timeout */
   int wait_for_free(THD *thd);
 
-<<<<<<< HEAD
-=======
   /** Begin restricted state during some critical ddl phase.
   @param[in]    type            ddl notification type
   @param[in]    space           tablespace ID for which notification is sent
@@ -1186,7 +1178,6 @@
   void end_ddl_state(Clone_notify::Type type, space_id_t space,
                      uint32_t blocked_state);
 
->>>>>>> fbdaa4de
   /** Get next unique ID
   @return unique ID */
   uint64_t get_next_id();
@@ -1294,6 +1285,10 @@
   @return true, if concurrent clone in progress */
   bool check_active_clone(bool print_alert);
 
+  /** Check if any active clone is running.
+  @return (true, handle) if concurrent clone in progress */
+  std::tuple<bool, Clone_Handle *> check_active_clone();
+
   /** @return GTID persistor */
   Clone_persist_gtid &get_gtid_persistor() { return (m_gtid_persister); }
 
@@ -1310,8 +1305,6 @@
   @return error code */
   int find_free_index(Clone_Handle_Type hdl_type, uint &free_index);
 
-<<<<<<< HEAD
-=======
   /** Handle restricted state during critical ddl phase.
   @param[in]    type    ddl notification type
   @param[in]    space   tablespace ID for which notification is sent
@@ -1320,7 +1313,6 @@
   @return true iff clone needs to wait for state change. */
   bool handle_ddl_state(Clone_notify::Type type, space_id_t space, bool begin);
 
->>>>>>> fbdaa4de
  private:
   /** Array of clone handles */
   Clone_Handle *m_clone_arr[CLONE_ARR_SIZE];
