--- conflicted
+++ resolved
@@ -53,40 +53,32 @@
 @param[in]      undo_offset     offset of the undo record in the page
 @param[in]      heap            heap where copied
 @return copy of undo log record */
-UNIV_INLINE
-trx_undo_rec_t *trx_undo_rec_copy(const page_t *undo_page, uint32_t undo_offset,
-                                  mem_heap_t *heap);
+static inline trx_undo_rec_t *trx_undo_rec_copy(const page_t *undo_page,
+                                                uint32_t undo_offset,
+                                                mem_heap_t *heap);
 
 /** Reads the undo log record type.
  @return record type */
-UNIV_INLINE
-ulint trx_undo_rec_get_type(
+static inline ulint trx_undo_rec_get_type(
     const trx_undo_rec_t *undo_rec); /*!< in: undo log record */
 /** Reads from an undo log record the record compiler info.
  @return compiler info */
-UNIV_INLINE
-ulint trx_undo_rec_get_cmpl_info(
+static inline ulint trx_undo_rec_get_cmpl_info(
     const trx_undo_rec_t *undo_rec); /*!< in: undo log record */
 /** Returns true if an undo log record contains an extern storage field.
  @return true if extern */
-<<<<<<< HEAD
-UNIV_INLINE
-ibool trx_undo_rec_get_extern_storage(
-=======
 static inline bool trx_undo_rec_get_extern_storage(
->>>>>>> fbdaa4de
     const trx_undo_rec_t *undo_rec); /*!< in: undo log record */
 /** Reads the undo log record number.
  @return undo no */
-UNIV_INLINE
-undo_no_t trx_undo_rec_get_undo_no(
+static inline undo_no_t trx_undo_rec_get_undo_no(
     const trx_undo_rec_t *undo_rec); /*!< in: undo log record */
 
 /** Reads from an undo log record the table ID
 @param[in]      undo_rec        Undo log record
 @return the table ID */
-table_id_t trx_undo_rec_get_table_id(const trx_undo_rec_t *undo_rec)
-    MY_ATTRIBUTE((warn_unused_result));
+[[nodiscard]] table_id_t trx_undo_rec_get_table_id(
+    const trx_undo_rec_t *undo_rec);
 
 /** Builds a row reference from an undo log record.
  @return pointer to remaining part of undo record */
@@ -142,7 +134,7 @@
  It contains the columns which occur as ordering in any index of the table.
  Any missing columns are indicated by col->mtype == DATA_MISSING.
  @return pointer to remaining part of undo record */
-byte *trx_undo_rec_get_partial_row(
+[[nodiscard]] byte *trx_undo_rec_get_partial_row(
     const byte *ptr,     /*!< in: remaining part in update undo log
                          record of a suitable type, at the start of
                          the stored index columns;
@@ -152,26 +144,17 @@
                          record! */
     dict_index_t *index, /*!< in: clustered index */
     dtuple_t **row,      /*!< out, own: partial row */
-<<<<<<< HEAD
-    ibool ignore_prefix, /*!< in: flag to indicate if we
-                  expect blob prefixes in undo. Used
-                  only in the assertion. */
-    mem_heap_t *heap)    /*!< in: memory heap from which the memory
-                         needed is allocated */
-    MY_ATTRIBUTE((warn_unused_result));
-=======
     bool ignore_prefix,  /*!< in: flag to indicate if we
                    expect blob prefixes in undo. Used
                    only in the assertion. */
     mem_heap_t *heap);   /*!< in: memory heap from which the memory
                         needed is allocated */
->>>>>>> fbdaa4de
 /** Writes information to an undo log about an insert, update, or a delete
  marking of a clustered index record. This information is used in a rollback of
  the transaction and in consistent reads that must look to the history of this
  transaction.
  @return DB_SUCCESS or error code */
-dberr_t trx_undo_report_row_operation(
+[[nodiscard]] dberr_t trx_undo_report_row_operation(
     ulint flags,                 /*!< in: if BTR_NO_UNDO_LOG_FLAG bit is
                                  set, does nothing */
     ulint op_type,               /*!< in: TRX_UNDO_INSERT_OP or
@@ -189,11 +172,10 @@
                                  marking, the record in the clustered
                                  index, otherwise NULL */
     const ulint *offsets,        /*!< in: rec_get_offsets(rec) */
-    roll_ptr_t *roll_ptr)        /*!< out: rollback pointer to the
-                                 inserted undo log record,
-                                 0 if BTR_NO_UNDO_LOG
-                                 flag was specified */
-    MY_ATTRIBUTE((warn_unused_result));
+    roll_ptr_t *roll_ptr);       /*!< out: rollback pointer to the
+                                inserted undo log record,
+                                0 if BTR_NO_UNDO_LOG
+                                flag was specified */
 
 /** status bit used for trx_undo_prev_version_build() */
 
