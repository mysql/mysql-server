--- conflicted
+++ resolved
@@ -164,18 +164,17 @@
 
 /** Checks and adjusts the root node of a tree during IMPORT TABLESPACE.
  @return error code, or DB_SUCCESS */
-dberr_t btr_root_adjust_on_import(
-    const dict_index_t *index) /*!< in: index tree */
-    MY_ATTRIBUTE((warn_unused_result));
+[[nodiscard]] dberr_t btr_root_adjust_on_import(
+    const dict_index_t *index); /*!< in: index tree */
 
 /** Gets the height of the B-tree (the level of the root, when the leaf
  level is assumed to be 0). The caller must hold an S or X latch on
  the index.
  @return tree height (level of the root) */
-ulint btr_height_get(dict_index_t *index, /*!< in: index tree */
-                     mtr_t *mtr)          /*!< in/out: mini-transaction */
-    MY_ATTRIBUTE((warn_unused_result));
-
+[[nodiscard]] ulint btr_height_get(dict_index_t *index, /*!< in: index tree */
+                                   mtr_t *mtr); /*!< in/out: mini-transaction */
+
+#ifndef UNIV_HOTBACKUP
 /** Gets a buffer page and declares its latching order level.
 @param[in]      page_id         Page id
 @param[in]      page_size       Page size
@@ -185,20 +184,9 @@
                                 buffer tree
 @param[in,out]  mtr             Mini-transaction
 @return block */
-<<<<<<< HEAD
-UNIV_INLINE
-buf_block_t *btr_block_get_func(const page_id_t &page_id,
-                                const page_size_t &page_size, ulint mode,
-                                const char *file, ulint line,
-#ifdef UNIV_DEBUG
-                                const dict_index_t *index,
-#endif /* UNIV_DEBUG */
-                                mtr_t *mtr);
-=======
 static inline buf_block_t *btr_block_get_func(
     const page_id_t &page_id, const page_size_t &page_size, ulint mode,
     ut::Location location, IF_DEBUG(const dict_index_t *index, ) mtr_t *mtr);
->>>>>>> fbdaa4de
 
 /** Gets a buffer page and declares its latching order level.
 @param page_id Tablespace/page identifier
@@ -221,30 +209,11 @@
 
 /** Gets the index id field of a page.
  @return index id */
-UNIV_INLINE
-space_index_t btr_page_get_index_id(const page_t *page) /*!< in: index page */
-    MY_ATTRIBUTE((warn_unused_result));
+[[nodiscard]] static inline space_index_t btr_page_get_index_id(
+    const page_t *page); /*!< in: index page */
 /** Gets the node level field in an index page.
  @param[in] page index page
  @return level, leaf level == 0 */
-<<<<<<< HEAD
-UNIV_INLINE
-ulint btr_page_get_level_low(const page_t *page) /*!< in: index page */
-    MY_ATTRIBUTE((warn_unused_result));
-#define btr_page_get_level(page, mtr) btr_page_get_level_low(page)
-/** Gets the next index page number.
- @return next page number */
-UNIV_INLINE
-page_no_t btr_page_get_next(const page_t *page, /*!< in: index page */
-                            mtr_t *mtr) /*!< in: mini-transaction handle */
-    MY_ATTRIBUTE((warn_unused_result));
-/** Gets the previous index page number.
- @return prev page number */
-UNIV_INLINE
-page_no_t btr_page_get_prev(const page_t *page, /*!< in: index page */
-                            mtr_t *mtr) /*!< in: mini-transaction handle */
-    MY_ATTRIBUTE((warn_unused_result));
-=======
 [[nodiscard]] static inline ulint btr_page_get_level(const page_t *page);
 /** Gets the next index page number.
 @param[in] page Index page.
@@ -258,23 +227,15 @@
 @return prev page number */
 [[nodiscard]] static inline page_no_t btr_page_get_prev(const page_t *page,
                                                         mtr_t *mtr);
->>>>>>> fbdaa4de
-
+
+#ifndef UNIV_HOTBACKUP
 /** Releases the latch on a leaf page and bufferunfixes it.
-<<<<<<< HEAD
-@param[in]	block		buffer block
-@param[in]	latch_mode	BTR_SEARCH_LEAF or BTR_MODIFY_LEAF
-@param[in]	mtr		mtr */
-UNIV_INLINE
-void btr_leaf_page_release(buf_block_t *block, ulint latch_mode, mtr_t *mtr);
-=======
 @param[in]      block           buffer block
 @param[in]      latch_mode      BTR_SEARCH_LEAF or BTR_MODIFY_LEAF
 @param[in]      mtr             mtr */
 static inline void btr_leaf_page_release(buf_block_t *block, ulint latch_mode,
                                          mtr_t *mtr);
 #endif /* !UNIV_HOTBACKUP */
->>>>>>> fbdaa4de
 
 /** Gets the child node file address in a node pointer.
  NOTE: the offsets array must contain all offsets for the record since
@@ -284,16 +245,8 @@
  @param[in] rec node Pointer record
  @param[in] offsets  Array returned by rec_get_offsets()
  @return child node address */
-<<<<<<< HEAD
-UNIV_INLINE
-page_no_t btr_node_ptr_get_child_page_no(
-    const rec_t *rec,     /*!< in: node pointer record */
-    const ulint *offsets) /*!< in: array returned by rec_get_offsets() */
-    MY_ATTRIBUTE((warn_unused_result));
-=======
 [[nodiscard]] static inline page_no_t btr_node_ptr_get_child_page_no(
     const rec_t *rec, const ulint *offsets);
->>>>>>> fbdaa4de
 
 /** Returns the child page of a node pointer and sx-latches it.
 @param[in]  node_ptr  node pointer
@@ -349,7 +302,7 @@
  we cannot reverse it: therefore enough free disk space must be
  guaranteed to be available before this function is called.
  @return inserted record */
-rec_t *btr_root_raise_and_insert(
+[[nodiscard]] rec_t *btr_root_raise_and_insert(
     uint32_t flags,        /*!< in: undo logging and locking flags */
     btr_cur_t *cursor,     /*!< in: cursor at which to insert: must be
                            on the root page; when the function returns,
@@ -359,32 +312,9 @@
     mem_heap_t **heap,     /*!< in/out: pointer to memory heap
                            that can be emptied, or NULL */
     const dtuple_t *tuple, /*!< in: tuple to insert */
-    mtr_t *mtr)            /*!< in: mtr */
-    MY_ATTRIBUTE((warn_unused_result));
+    mtr_t *mtr);           /*!< in: mtr */
 /** Reorganizes an index page.
 
-<<<<<<< HEAD
- IMPORTANT: On success, the caller will have to update IBUF_BITMAP_FREE
- if this is a compressed leaf page in a secondary index. This has to
- be done either within the same mini-transaction, or by invoking
- ibuf_reset_free_bits() before mtr_commit(). On uncompressed pages,
- IBUF_BITMAP_FREE is unaffected by reorganization.
-
- @retval true if the operation was successful
- @retval false if it is a compressed page, and recompression failed */
-bool btr_page_reorganize_low(
-    bool recovery,       /*!< in: true if called in recovery:
-                        locks should not be updated, i.e.,
-                        there cannot exist locks on the
-                        page, and a hash index should not be
-                        dropped: it cannot exist */
-    ulint z_level,       /*!< in: compression level to be used
-                         if dealing with compressed page */
-    page_cur_t *cursor,  /*!< in/out: page cursor */
-    dict_index_t *index, /*!< in: the index tree of the page */
-    mtr_t *mtr)          /*!< in/out: mini-transaction */
-    MY_ATTRIBUTE((warn_unused_result));
-=======
 IMPORTANT: On success, the caller will have to update IBUF_BITMAP_FREE
 if this is a compressed leaf page in a secondary index. This has to
 be done either within the same mini-transaction, or by invoking
@@ -404,7 +334,6 @@
 [[nodiscard]] bool btr_page_reorganize_low(bool recovery, ulint z_level,
                                            page_cur_t *cursor,
                                            dict_index_t *index, mtr_t *mtr);
->>>>>>> fbdaa4de
 
 /** Reorganizes an index page.
 
@@ -424,33 +353,19 @@
 /** Decides if the page should be split at the convergence point of
  inserts converging to left.
  @return true if split recommended */
-<<<<<<< HEAD
-ibool btr_page_get_split_rec_to_left(
-    btr_cur_t *cursor, /*!< in: cursor at which to insert */
-    rec_t **split_rec) /*!< out: if split recommended,
-=======
 [[nodiscard]] bool btr_page_get_split_rec_to_left(
     btr_cur_t *cursor,  /*!< in: cursor at which to insert */
     rec_t **split_rec); /*!< out: if split recommended,
->>>>>>> fbdaa4de
                      the first record on upper half page,
                      or NULL if tuple should be first */
-    MY_ATTRIBUTE((warn_unused_result));
 /** Decides if the page should be split at the convergence point of
  inserts converging to right.
  @return true if split recommended */
-<<<<<<< HEAD
-ibool btr_page_get_split_rec_to_right(
-    btr_cur_t *cursor, /*!< in: cursor at which to insert */
-    rec_t **split_rec) /*!< out: if split recommended,
-=======
 [[nodiscard]] bool btr_page_get_split_rec_to_right(
     btr_cur_t *cursor,  /*!< in: cursor at which to insert */
     rec_t **split_rec); /*!< out: if split recommended,
->>>>>>> fbdaa4de
                      the first record on upper half page,
                      or NULL if tuple should be first */
-    MY_ATTRIBUTE((warn_unused_result));
 
 /** Splits an index page to halves and inserts the tuple. It is assumed
  that mtr holds an x-latch to the index tree. NOTE: the tree x-latch is
@@ -460,7 +375,7 @@
  this function is called.
 
  @return inserted record */
-rec_t *btr_page_split_and_insert(
+[[nodiscard]] rec_t *btr_page_split_and_insert(
     uint32_t flags,        /*!< in: undo logging and locking flags */
     btr_cur_t *cursor,     /*!< in: cursor at which to insert; when the
                            function returns, the cursor is positioned
@@ -469,8 +384,7 @@
     mem_heap_t **heap,     /*!< in/out: pointer to memory heap
                            that can be emptied, or NULL */
     const dtuple_t *tuple, /*!< in: tuple to insert */
-    mtr_t *mtr)            /*!< in: mtr */
-    MY_ATTRIBUTE((warn_unused_result));
+    mtr_t *mtr);           /*!< in: mtr */
 /** Inserts a data tuple to a tree on a non-leaf level. It is assumed
  that mtr holds an x-latch on the tree.
  @param[in] flags undo logging and locking flags
@@ -501,14 +415,7 @@
  @param[in] block index page
  @param[in] mtr mtr
  @return true */
-<<<<<<< HEAD
-ibool btr_check_node_ptr(dict_index_t *index, /*!< in: index tree */
-                         buf_block_t *block,  /*!< in: index page */
-                         mtr_t *mtr)          /*!< in: mtr */
-    MY_ATTRIBUTE((warn_unused_result));
-=======
 bool btr_check_node_ptr(dict_index_t *index, buf_block_t *block, mtr_t *mtr);
->>>>>>> fbdaa4de
 #endif /* UNIV_DEBUG */
 /** Tries to merge the page first to the left immediate brother if such a
  brother exists, and the node pointers to the current page and to the brother
@@ -535,30 +442,39 @@
 /** Parses the redo log record for setting an index record as the predefined
  minimum record.
  @return end of log record or NULL */
-byte *btr_parse_set_min_rec_mark(
+[[nodiscard]] byte *btr_parse_set_min_rec_mark(
     byte *ptr,     /*!< in: buffer */
     byte *end_ptr, /*!< in: buffer end */
     ulint comp,    /*!< in: nonzero=compact page format */
     page_t *page,  /*!< in: page or NULL */
-    mtr_t *mtr)    /*!< in: mtr or NULL */
-    MY_ATTRIBUTE((warn_unused_result));
+    mtr_t *mtr);   /*!< in: mtr or NULL */
 /** Parses a redo log record of reorganizing a page.
  @return end of log record or NULL */
-byte *btr_parse_page_reorganize(
+[[nodiscard]] byte *btr_parse_page_reorganize(
     byte *ptr,           /*!< in: buffer */
     byte *end_ptr,       /*!< in: buffer end */
     dict_index_t *index, /*!< in: record descriptor */
     bool compressed,     /*!< in: true if compressed page */
     buf_block_t *block,  /*!< in: page to be reorganized, or NULL */
-    mtr_t *mtr)          /*!< in: mtr or NULL */
-    MY_ATTRIBUTE((warn_unused_result));
+    mtr_t *mtr);         /*!< in: mtr or NULL */
 /** Gets the number of pages in a B-tree.
  @return number of pages, or ULINT_UNDEFINED if the index is unavailable */
-ulint btr_get_size(dict_index_t *index, /*!< in: index */
-                   ulint flag, /*!< in: BTR_N_LEAF_PAGES or BTR_TOTAL_SIZE */
-                   mtr_t *mtr) /*!< in/out: mini-transaction where index
-                               is s-latched */
-    MY_ATTRIBUTE((warn_unused_result));
+[[nodiscard]] ulint btr_get_size(
+    dict_index_t *index, /*!< in: index */
+    ulint flag,          /*!< in: BTR_N_LEAF_PAGES or BTR_TOTAL_SIZE */
+    mtr_t *mtr);         /*!< in/out: mini-transaction where index
+                        is s-latched */
+
+#ifdef UNIV_DEBUG
+#define btr_page_alloc(index, hint_page_no, file_direction, level, mtr, \
+                       init_mtr)                                        \
+  btr_page_alloc_priv(index, hint_page_no, file_direction, level, mtr,  \
+                      init_mtr, UT_LOCATION_HERE)
+#else /* UNIV_DEBUG */
+#define btr_page_alloc(index, hint_page_no, file_direction, level, mtr, \
+                       init_mtr)                                        \
+  btr_page_alloc_priv(index, hint_page_no, file_direction, level, mtr, init_mtr)
+#endif /* UNIV_DEBUG */
 
 /** Allocates a new file page to be used in an index tree. NOTE: we assume
 that the caller has made the reservation for free extents!
@@ -569,21 +485,16 @@
 @param[in,out] mtr Mini-transaction for the allocation
 @param[in,out] init_mtr Mini-transaction for x-latching and initializing the
 page
+@param[in]   loc   debug only parameter providing caller source location.
 @retval NULL if no page could be allocated
 @retval block, rw_lock_x_lock_count(&block->lock) == 1 if allocation succeeded
 (init_mtr == mtr, or the page was not previously freed in mtr),
 returned block is not allocated nor initialized otherwise */
-<<<<<<< HEAD
-buf_block_t *btr_page_alloc(dict_index_t *index, page_no_t hint_page_no,
-                            byte file_direction, ulint level, mtr_t *mtr,
-                            mtr_t *init_mtr) MY_ATTRIBUTE((warn_unused_result));
-=======
 [[nodiscard]] buf_block_t *btr_page_alloc_priv(
     dict_index_t *index, page_no_t hint_page_no, byte file_direction,
     ulint level, mtr_t *mtr, mtr_t *init_mtr IF_DEBUG(, const ut::Location &loc)
 
 );
->>>>>>> fbdaa4de
 
 /** Frees a file page used in an index tree. NOTE: cannot free field external
  storage pages because the page must contain info on its level. */
@@ -598,15 +509,6 @@
     dict_index_t *index,      /*!< in: index */
     ulint level,              /*!< in: the B-tree level of the page */
     mtr_t *mtr);              /*!< in: mtr */
-<<<<<<< HEAD
-/** Frees a file page used in an index tree. Can be used also to BLOB
- external storage pages. */
-void btr_page_free_low(
-    dict_index_t *index, /*!< in: index tree */
-    buf_block_t *block,  /*!< in: block to be freed, x-latched */
-    ulint level,         /*!< in: page level (ULINT_UNDEFINED=BLOB) */
-    mtr_t *mtr);         /*!< in: mtr */
-=======
 
 /** Frees a file page used in an index tree. Can be used also to BLOB
  external storage pages.
@@ -617,7 +519,6 @@
 void btr_page_free_low(dict_index_t *index, buf_block_t *block, ulint level,
                        mtr_t *mtr);
 
->>>>>>> fbdaa4de
 /** Gets the root node of a tree and x- or s-latches it.
  @return root page, x- or s-latched */
 buf_block_t *btr_root_block_get(
@@ -637,28 +538,18 @@
 /** Checks the size and number of fields in a record based on the definition of
 the index.
  @return true if ok */
-<<<<<<< HEAD
-ibool btr_index_rec_validate(const rec_t *rec,          /*!< in: index record */
-                             const dict_index_t *index, /*!< in: index */
-                             ibool dump_on_error) /*!< in: TRUE if the function
-                                                  should print hex dump of
-                                                  record and page on error */
-    MY_ATTRIBUTE((warn_unused_result));
-=======
 [[nodiscard]] bool btr_index_rec_validate(
     const rec_t *rec,          /*!< in: index record */
     const dict_index_t *index, /*!< in: index */
     bool dump_on_error);       /*!< in: true if the function
                                should print hex dump of
                                record and page on error */
->>>>>>> fbdaa4de
 /** Checks the consistency of an index tree.
  @return true if ok */
-bool btr_validate_index(
+[[nodiscard]] bool btr_validate_index(
     dict_index_t *index, /*!< in: index */
     const trx_t *trx,    /*!< in: transaction or 0 */
-    bool lockout)        /*!< in: true if X-latch index is intended */
-    MY_ATTRIBUTE((warn_unused_result));
+    bool lockout);       /*!< in: true if X-latch index is intended */
 
 /** Creates SDI index and stores the root page numbers in page 1 & 2
 @param[in]      space_id        tablespace id
