--- conflicted
+++ resolved
@@ -170,17 +170,10 @@
 /* File space header size */
 constexpr uint32_t FSP_HEADER_SIZE = 32 + 5 * FLST_BASE_NODE_SIZE;
 
-<<<<<<< HEAD
-#define FSP_FREE_ADD                    \
-  4 /* this many free extents are added \
-    to the free list from above         \
-    FSP_FREE_LIMIT at a time */
-=======
 /** This many free extents are added to the free list from above FSP_FREE_LIMIT
  at a time */
 constexpr uint32_t FSP_FREE_ADD = 4;
 
->>>>>>> fbdaa4de
 /** @} */
 
 /* Maximum allowed value of AUTOEXTEND_SIZE attribute */
@@ -238,16 +231,18 @@
 
 constexpr uint32_t FSEG_MAGIC_N_VALUE = 97937874;
 
-#define FSEG_FILLFACTOR                  \
-  8 /* If this value is x, then if       \
-    the number of unused but reserved    \
-    pages in a segment is less than      \
-    reserved pages * 1/x, and there are  \
-    at least FSEG_FRAG_LIMIT used pages, \
-    then we allow a new empty extent to  \
-    be added to the segment in           \
-    fseg_alloc_free_page. Otherwise, we  \
-    use unused pages of the segment. */
+/** The segment_reserve_factor is the ratio x/y expressed in percentage,
+where x is the number of free pages in the segment, and y is the total number
+of pages in the segment.  The number of used pages in the segment is given by
+(y-x).  The number of free pages in the segment (x) will be maintained such
+that the actual segment_reserve_factor will be >= the requested
+segment_reserve_factor, which is contained in this variable. */
+extern double fseg_reserve_pct;
+
+/* Various constants related to segment reserve factor */
+constexpr double FSEG_RESERVE_PCT_DFLT = 12.50;
+constexpr double FSEG_RESERVE_PCT_MIN = 0.03;
+constexpr double FSEG_RESERVE_PCT_MAX = 40.00;
 
 #define FSEG_FRAG_LIMIT FSEG_FRAG_ARR_N_SLOTS
 
@@ -357,8 +352,8 @@
 /** Calculate the number of physical pages in an extent for this file.
 @param[in]      page_size       page_size of the datafile
 @return number of pages in an extent for this file. */
-UNIV_INLINE
-page_no_t fsp_get_extent_size_in_pages(const page_size_t &page_size) {
+static inline page_no_t fsp_get_extent_size_in_pages(
+    const page_size_t &page_size) {
   return (static_cast<page_no_t>(FSP_EXTENT_SIZE * UNIV_PAGE_SIZE /
                                  page_size.physical()));
 }
@@ -402,18 +397,11 @@
 page_size_t fsp_header_get_page_size(const page_t *page);
 
 /** Reads the encryption key from the first page of a tablespace.
-<<<<<<< HEAD
-@param[in]	fsp_flags	tablespace flags
-@param[in,out]	key		tablespace key
-@param[in,out]	iv		tablespace iv
-@param[in]	page	first page of a tablespace
-=======
 @param[in]      fsp_flags       tablespace flags
 @param[in,out]  e_key           tablespace key, iv
 @param[in]      page            first page of a tablespace
->>>>>>> fbdaa4de
 @return true if success */
-bool fsp_header_get_encryption_key(uint32_t fsp_flags, byte *key, byte *iv,
+bool fsp_header_get_encryption_key(uint32_t fsp_flags, Encryption_key &e_key,
                                    page_t *page);
 
 /** Get encryption operation type in progress from the first
@@ -422,7 +410,7 @@
 @param[in]      page_size       tablespace page size
 @return operation type
 */
-encryption_op_type fsp_header_encryption_op_type_in_progress(
+Encryption::Progress fsp_header_encryption_op_type_in_progress(
     const page_t *page, page_size_t page_size);
 
 /** Check if the tablespace size information is valid.
@@ -549,13 +537,6 @@
 @retval block, rw_lock_x_lock_count(&block->lock) == 1 if allocation succeeded
 (init_mtr == mtr, or the page was not previously freed in mtr),
 returned block is not allocated nor initialized otherwise */
-<<<<<<< HEAD
-buf_block_t *fseg_alloc_free_page_general(fseg_header_t *seg_header,
-                                          page_no_t hint, byte direction,
-                                          ibool has_done_reservation,
-                                          mtr_t *mtr, mtr_t *init_mtr)
-    MY_ATTRIBUTE((warn_unused_result));
-=======
 [[nodiscard]] buf_block_t *fseg_alloc_free_page_general(
     fseg_header_t *seg_header, page_no_t hint, byte direction,
     bool has_done_reservation, mtr_t *mtr, mtr_t *init_mtr);
@@ -578,7 +559,6 @@
   return fseg_alloc_free_page_general(seg_header, hint, direction, false, mtr,
                                       mtr);
 }
->>>>>>> fbdaa4de
 
 /** Reserves free pages from a tablespace. All mini-transactions which may
 use several pages from the tablespace should call this function beforehand
@@ -647,54 +627,39 @@
 
 /** Checks if a single page of a segment is free.
  @return true if free */
-bool fseg_page_is_free(fseg_header_t *seg_header, /*!< in: segment header */
-                       space_id_t space_id,       /*!< in: space id */
-                       page_no_t page)            /*!< in: page offset */
-    MY_ATTRIBUTE((warn_unused_result));
+[[nodiscard]] bool fseg_page_is_free(
+    fseg_header_t *seg_header, /*!< in: segment header */
+    space_id_t space_id,       /*!< in: space id */
+    page_no_t page);           /*!< in: page offset */
 /** Frees part of a segment. This function can be used to free a segment
  by repeatedly calling this function in different mini-transactions.
  Doing the freeing in a single mini-transaction might result in
  too big a mini-transaction.
  @return true if freeing completed */
-<<<<<<< HEAD
-ibool fseg_free_step(
-=======
 [[nodiscard]] bool fseg_free_step(
->>>>>>> fbdaa4de
     fseg_header_t *header, /*!< in, own: segment header; NOTE: if the header
                            resides on the first page of the frag list
                            of the segment, this pointer becomes obsolete
                            after the last freeing step */
     bool ahi,              /*!< in: whether we may need to drop
                            the adaptive hash index */
-    mtr_t *mtr)            /*!< in/out: mini-transaction */
-    MY_ATTRIBUTE((warn_unused_result));
+    mtr_t *mtr);           /*!< in/out: mini-transaction */
 /** Frees part of a segment. Differs from fseg_free_step because this function
  leaves the header page unfreed.
  @return true if freeing completed, except the header page */
-<<<<<<< HEAD
-ibool fseg_free_step_not_header(
-=======
 [[nodiscard]] bool fseg_free_step_not_header(
->>>>>>> fbdaa4de
     fseg_header_t *header, /*!< in: segment header which must reside on
                            the first fragment page of the segment */
     bool ahi,              /*!< in: whether we may need to drop
                            the adaptive hash index */
-    mtr_t *mtr)            /*!< in/out: mini-transaction */
-    MY_ATTRIBUTE((warn_unused_result));
+    mtr_t *mtr);           /*!< in/out: mini-transaction */
 
 /** Checks if a page address is an extent descriptor page address.
 @param[in]      page_id         page id
 @param[in]      page_size       page size
 @return true if a descriptor page */
-<<<<<<< HEAD
-UNIV_INLINE
-ibool fsp_descr_page(const page_id_t &page_id, const page_size_t &page_size);
-=======
 static inline bool fsp_descr_page(const page_id_t &page_id,
                                   const page_size_t &page_size);
->>>>>>> fbdaa4de
 
 /** Parses a redo log record of a file page init.
 @param[in] ptr Buffer.
@@ -719,16 +684,14 @@
 @return true if it is undo tablespace else false. */
 bool fsp_is_undo_tablespace(space_id_t space_id);
 
-UNIV_INLINE
-bool fsp_is_system_tablespace(space_id_t space_id) {
+static inline bool fsp_is_system_tablespace(space_id_t space_id) {
   return (space_id == TRX_SYS_SPACE);
 }
 
 /** Check if the space_id is for a system-tablespace (shared + temp).
 @param[in]      space_id        tablespace ID
 @return true if id is a system tablespace, false if not. */
-UNIV_INLINE
-bool fsp_is_system_or_temp_tablespace(space_id_t space_id) {
+static inline bool fsp_is_system_or_temp_tablespace(space_id_t space_id) {
   return (fsp_is_system_tablespace(space_id) ||
           fsp_is_system_temporary(space_id));
 }
@@ -737,8 +700,7 @@
 or a general shared tablespace, where user tables exist.
 @param[in]      space_id        tablespace ID
 @return true if it is a user tablespace ID */
-UNIV_INLINE
-bool fsp_is_ibd_tablespace(space_id_t space_id) {
+static inline bool fsp_is_ibd_tablespace(space_id_t space_id) {
   return (space_id != TRX_SYS_SPACE && !fsp_is_undo_tablespace(space_id) &&
           !fsp_is_system_temporary(space_id));
 }
@@ -747,8 +709,8 @@
 @param[in]      space_id        tablespace ID
 @param[in]      fsp_flags       tablespace flags
 @return true if tablespace is file-per-table. */
-UNIV_INLINE
-bool fsp_is_file_per_table(space_id_t space_id, uint32_t fsp_flags) {
+static inline bool fsp_is_file_per_table(space_id_t space_id,
+                                         uint32_t fsp_flags) {
   return (!fsp_is_shared_tablespace(fsp_flags) &&
           fsp_is_ibd_tablespace(space_id));
 }
@@ -761,15 +723,13 @@
 /** Determine if the tablespace is compressed from tablespace flags.
 @param[in]      flags   Tablespace flags
 @return true if compressed, false if not compressed */
-UNIV_INLINE
-bool fsp_flags_is_compressed(uint32_t flags);
+static inline bool fsp_flags_is_compressed(uint32_t flags);
 
 /** Determine if two tablespaces are equivalent or compatible.
 @param[in]      flags1  First tablespace flags
 @param[in]      flags2  Second tablespace flags
 @return true the flags are compatible, false if not */
-UNIV_INLINE
-bool fsp_flags_are_equal(uint32_t flags1, uint32_t flags2);
+static inline bool fsp_flags_are_equal(uint32_t flags1, uint32_t flags2);
 
 /** Initialize an FSP flags integer.
 @param[in]      page_size       page sizes in bytes and compression flag.
@@ -779,10 +739,10 @@
 @param[in]      is_temporary    This tablespace is temporary.
 @param[in]      is_encrypted    This tablespace is encrypted.
 @return tablespace flags after initialization */
-UNIV_INLINE
-uint32_t fsp_flags_init(const page_size_t &page_size, bool atomic_blobs,
-                        bool has_data_dir, bool is_shared, bool is_temporary,
-                        bool is_encrypted = false);
+static inline uint32_t fsp_flags_init(const page_size_t &page_size,
+                                      bool atomic_blobs, bool has_data_dir,
+                                      bool is_shared, bool is_temporary,
+                                      bool is_encrypted = false);
 
 /** Convert a 32 bit integer tablespace flags to the 32 bit table flags.
 This can only be done for a tablespace that was built as a file-per-table
@@ -801,29 +761,23 @@
 @param[in]      page_size       page size
 @param[in]      offset          page offset
 @return descriptor index */
-UNIV_INLINE
-ulint xdes_calc_descriptor_index(const page_size_t &page_size, ulint offset);
+static inline ulint xdes_calc_descriptor_index(const page_size_t &page_size,
+                                               ulint offset);
 
 /** Gets a descriptor bit of a page.
 @param[in]      descr   descriptor
 @param[in]      bit     XDES_FREE_BIT or XDES_CLEAN_BIT
 @param[in]      offset  page offset within extent: 0 ... FSP_EXTENT_SIZE - 1
 @return true if free */
-<<<<<<< HEAD
-UNIV_INLINE
-ibool xdes_get_bit(const xdes_t *descr, ulint bit, page_no_t offset);
-=======
 static inline bool xdes_get_bit(const xdes_t *descr, ulint bit,
                                 page_no_t offset);
->>>>>>> fbdaa4de
 
 /** Calculates the page where the descriptor of a page resides.
 @param[in]      page_size       page size
 @param[in]      offset          page offset
 @return descriptor page offset */
-UNIV_INLINE
-page_no_t xdes_calc_descriptor_page(const page_size_t &page_size,
-                                    page_no_t offset);
+static inline page_no_t xdes_calc_descriptor_page(const page_size_t &page_size,
+                                                  page_no_t offset);
 
 /** Gets a pointer to the space header and acquires a
 SX lock on the page.
@@ -1028,11 +982,12 @@
   mtr_t *m_mtr;
 
 #ifdef UNIV_DEBUG
- private:
+ public:
   /** Verify the stored FSEG_NOT_FULL_N_USED value.
   @return true if correct value, false if incorrect. */
   bool verify_not_full_n_used();
 
+ private:
   /** Calculate the value of FSEG_NOT_FULL_N_USED by traversing
   the FSEG_NOT_FULL list.
   @return the calculated value of FSEG_NOT_FULL_N_USED. */
@@ -1059,8 +1014,6 @@
   return (obj.print(out));
 }
 
-<<<<<<< HEAD
-=======
 /** Returns the file segment inode, page x-latched.
 @param[in]      header          Segment header
 @param[in]      space           Space id
@@ -1071,5 +1024,4 @@
 fseg_inode_t *fseg_inode_get(const fseg_header_t *header, space_id_t space,
                              const page_size_t &page_size, mtr_t *mtr,
                              buf_block_t **block = nullptr);
->>>>>>> fbdaa4de
 #endif