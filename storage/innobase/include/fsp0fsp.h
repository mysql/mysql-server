/*****************************************************************************

<<<<<<< HEAD
Copyright (c) 1995, 2009, Innobase Oy. All Rights Reserved.
=======
Copyright (c) 1995, 2011, Oracle and/or its affiliates. All Rights Reserved.
>>>>>>> 863a73b8

This program is free software; you can redistribute it and/or modify it under
the terms of the GNU General Public License as published by the Free Software
Foundation; version 2 of the License.

This program is distributed in the hope that it will be useful, but WITHOUT
ANY WARRANTY; without even the implied warranty of MERCHANTABILITY or FITNESS
FOR A PARTICULAR PURPOSE. See the GNU General Public License for more details.

You should have received a copy of the GNU General Public License along with
<<<<<<< HEAD
this program; if not, write to the Free Software Foundation, Inc., 59 Temple
Place, Suite 330, Boston, MA 02111-1307 USA
=======
this program; if not, write to the Free Software Foundation, Inc.,
51 Franklin Street, Suite 500, Boston, MA 02110-1335 USA
>>>>>>> 863a73b8

*****************************************************************************/

/**************************************************//**
@file include/fsp0fsp.h
File space management

Created 12/18/1995 Heikki Tuuri
*******************************************************/

#ifndef fsp0fsp_h
#define fsp0fsp_h

#include "univ.i"

#include "mtr0mtr.h"
#include "fut0lst.h"
#include "ut0byte.h"
#include "page0types.h"
#include "fsp0types.h"

<<<<<<< HEAD
=======
/* @defgroup fsp_flags InnoDB Tablespace Flag Constants @{ */

/** Number of flag bits used to indicate the tablespace page size */
#define FSP_FLAGS_WIDTH_PAGE_SSIZE	4
/** Zero relative shift position of the PAGE_SSIZE field */
#define FSP_FLAGS_POS_PAGE_SSIZE	6
/** Bit mask of the PAGE_SSIZE field */
#define FSP_FLAGS_MASK_PAGE_SSIZE				\
		((~(~0 << FSP_FLAGS_WIDTH_PAGE_SSIZE))		\
		<< FSP_FLAGS_POS_PAGE_SSIZE)
/** Return the value of the PAGE_SSIZE field */
#define FSP_FLAGS_GET_PAGE_SSIZE(flags)				\
		((flags & FSP_FLAGS_MASK_PAGE_SSIZE)		\
		>> FSP_FLAGS_POS_PAGE_SSIZE)

/* @} */

/* @defgroup Tablespace Header Constants (moved from fsp0fsp.c) @{ */

/** Offset of the space header within a file page */
#define FSP_HEADER_OFFSET	FIL_PAGE_DATA

/* The data structures in files are defined just as byte strings in C */
typedef	byte	fsp_header_t;
typedef	byte	xdes_t;

/*			SPACE HEADER
			============

File space header data structure: this data structure is contained in the
first page of a space. The space for this header is reserved in every extent
descriptor page, but used only in the first. */

/*-------------------------------------*/
#define FSP_SPACE_ID		0	/* space id */
#define FSP_NOT_USED		4	/* this field contained a value up to
					which we know that the modifications
					in the database have been flushed to
					the file space; not used now */
#define	FSP_SIZE		8	/* Current size of the space in
					pages */
#define	FSP_FREE_LIMIT		12	/* Minimum page number for which the
					free list has not been initialized:
					the pages >= this limit are, by
					definition, free; note that in a
					single-table tablespace where size
					< 64 pages, this number is 64, i.e.,
					we have initialized the space
					about the first extent, but have not
					physically allocted those pages to the
					file */
#define	FSP_SPACE_FLAGS		16	/* fsp_space_t.flags, similar to
					dict_table_t::flags */
#define	FSP_FRAG_N_USED		20	/* number of used pages in the
					FSP_FREE_FRAG list */
#define	FSP_FREE		24	/* list of free extents */
#define	FSP_FREE_FRAG		(24 + FLST_BASE_NODE_SIZE)
					/* list of partially free extents not
					belonging to any segment */
#define	FSP_FULL_FRAG		(24 + 2 * FLST_BASE_NODE_SIZE)
					/* list of full extents not belonging
					to any segment */
#define FSP_SEG_ID		(24 + 3 * FLST_BASE_NODE_SIZE)
					/* 8 bytes which give the first unused
					segment id */
#define FSP_SEG_INODES_FULL	(32 + 3 * FLST_BASE_NODE_SIZE)
					/* list of pages containing segment
					headers, where all the segment inode
					slots are reserved */
#define FSP_SEG_INODES_FREE	(32 + 4 * FLST_BASE_NODE_SIZE)
					/* list of pages containing segment
					headers, where not all the segment
					header slots are reserved */
/*-------------------------------------*/
/* File space header size */
#define	FSP_HEADER_SIZE		(32 + 5 * FLST_BASE_NODE_SIZE)

#define	FSP_FREE_ADD		4	/* this many free extents are added
					to the free list from above
					FSP_FREE_LIMIT at a time */
/* @} */

/* @} */

>>>>>>> 863a73b8
/**********************************************************************//**
Initializes the file space system. */
UNIV_INTERN
void
fsp_init(void);
/*==========*/
/**********************************************************************//**
Gets the current free limit of the system tablespace.  The free limit
means the place of the first page which has never been put to the
free list for allocation.  The space above that address is initialized
to zero.  Sets also the global variable log_fsp_current_free_limit.
@return	free limit in megabytes */
UNIV_INTERN
ulint
fsp_header_get_free_limit(void);
/*===========================*/
/**********************************************************************//**
Gets the size of the system tablespace from the tablespace header.  If
we do not have an auto-extending data file, this should be equal to
the size of the data files.  If there is an auto-extending data file,
this can be smaller.
@return	size in pages */
UNIV_INTERN
ulint
fsp_header_get_tablespace_size(void);
/*================================*/
/**********************************************************************//**
Reads the file space size stored in the header page.
@return	tablespace size stored in the space header */
UNIV_INTERN
ulint
fsp_get_size_low(
/*=============*/
	page_t*	page);	/*!< in: header page (page 0 in the tablespace) */
/**********************************************************************//**
Reads the space id from the first page of a tablespace.
@return	space id, ULINT UNDEFINED if error */
UNIV_INTERN
ulint
fsp_header_get_space_id(
/*====================*/
	const page_t*	page);	/*!< in: first page of a tablespace */
/**********************************************************************//**
Reads the space flags from the first page of a tablespace.
@return	flags */
UNIV_INTERN
ulint
fsp_header_get_flags(
/*=================*/
	const page_t*	page);	/*!< in: first page of a tablespace */
/**********************************************************************//**
Reads the compressed page size from the first page of a tablespace.
@return	compressed page size in bytes, or 0 if uncompressed */
UNIV_INTERN
ulint
fsp_header_get_zip_size(
/*====================*/
	const page_t*	page);	/*!< in: first page of a tablespace */
/**********************************************************************//**
Writes the space id and compressed page size to a tablespace header.
This function is used past the buffer pool when we in fil0fil.c create
a new single-table tablespace. */
UNIV_INTERN
void
fsp_header_init_fields(
/*===================*/
	page_t*	page,		/*!< in/out: first page in the space */
	ulint	space_id,	/*!< in: space id */
	ulint	flags);		/*!< in: tablespace flags (FSP_SPACE_FLAGS):
				0, or table->flags if newer than COMPACT */
/**********************************************************************//**
Initializes the space header of a new created space and creates also the
insert buffer tree root if space == 0. */
UNIV_INTERN
void
fsp_header_init(
/*============*/
	ulint	space,		/*!< in: space id */
	ulint	size,		/*!< in: current size in blocks */
	mtr_t*	mtr);		/*!< in: mini-transaction handle */
/**********************************************************************//**
Increases the space size field of a space. */
UNIV_INTERN
void
fsp_header_inc_size(
/*================*/
	ulint	space,	/*!< in: space id */
	ulint	size_inc,/*!< in: size increment in pages */
	mtr_t*	mtr);	/*!< in: mini-transaction handle */
/**********************************************************************//**
Creates a new segment.
@return the block where the segment header is placed, x-latched, NULL
if could not create segment because of lack of space */
UNIV_INTERN
buf_block_t*
fseg_create(
/*========*/
	ulint	space,	/*!< in: space id */
	ulint	page,	/*!< in: page where the segment header is placed: if
			this is != 0, the page must belong to another segment,
			if this is 0, a new page will be allocated and it
			will belong to the created segment */
	ulint	byte_offset, /*!< in: byte offset of the created segment header
			on the page */
	mtr_t*	mtr);	/*!< in: mtr */
/**********************************************************************//**
Creates a new segment.
@return the block where the segment header is placed, x-latched, NULL
if could not create segment because of lack of space */
UNIV_INTERN
buf_block_t*
fseg_create_general(
/*================*/
	ulint	space,	/*!< in: space id */
	ulint	page,	/*!< in: page where the segment header is placed: if
			this is != 0, the page must belong to another segment,
			if this is 0, a new page will be allocated and it
			will belong to the created segment */
	ulint	byte_offset, /*!< in: byte offset of the created segment header
			on the page */
	ibool	has_done_reservation, /*!< in: TRUE if the caller has already
			done the reservation for the pages with
			fsp_reserve_free_extents (at least 2 extents: one for
			the inode and the other for the segment) then there is
			no need to do the check for this individual
			operation */
	mtr_t*	mtr);	/*!< in: mtr */
/**********************************************************************//**
Calculates the number of pages reserved by a segment, and how many pages are
currently used.
@return	number of reserved pages */
UNIV_INTERN
ulint
fseg_n_reserved_pages(
/*==================*/
	fseg_header_t*	header,	/*!< in: segment header */
	ulint*		used,	/*!< out: number of pages used (<= reserved) */
	mtr_t*		mtr);	/*!< in: mtr handle */
/**********************************************************************//**
Allocates a single free page from a segment. This function implements
the intelligent allocation strategy which tries to minimize
file space fragmentation.
@return	the allocated page offset FIL_NULL if no page could be allocated */
UNIV_INTERN
ulint
fseg_alloc_free_page(
/*=================*/
	fseg_header_t*	seg_header, /*!< in: segment header */
	ulint		hint,	/*!< in: hint of which page would be desirable */
	byte		direction, /*!< in: if the new page is needed because
				of an index page split, and records are
				inserted there in order, into which
				direction they go alphabetically: FSP_DOWN,
				FSP_UP, FSP_NO_DIR */
	mtr_t*		mtr);	/*!< in: mtr handle */
/**********************************************************************//**
Allocates a single free page from a segment. This function implements
the intelligent allocation strategy which tries to minimize file space
fragmentation.
@return	allocated page offset, FIL_NULL if no page could be allocated */
UNIV_INTERN
ulint
fseg_alloc_free_page_general(
/*=========================*/
	fseg_header_t*	seg_header,/*!< in: segment header */
	ulint		hint,	/*!< in: hint of which page would be desirable */
	byte		direction,/*!< in: if the new page is needed because
				of an index page split, and records are
				inserted there in order, into which
				direction they go alphabetically: FSP_DOWN,
				FSP_UP, FSP_NO_DIR */
	ibool		has_done_reservation, /*!< in: TRUE if the caller has
				already done the reservation for the page
				with fsp_reserve_free_extents, then there
				is no need to do the check for this individual
				page */
	mtr_t*		mtr);	/*!< in: mtr handle */
/**********************************************************************//**
Reserves free pages from a tablespace. All mini-transactions which may
use several pages from the tablespace should call this function beforehand
and reserve enough free extents so that they certainly will be able
to do their operation, like a B-tree page split, fully. Reservations
must be released with function fil_space_release_free_extents!

The alloc_type below has the following meaning: FSP_NORMAL means an
operation which will probably result in more space usage, like an
insert in a B-tree; FSP_UNDO means allocation to undo logs: if we are
deleting rows, then this allocation will in the long run result in
less space usage (after a purge); FSP_CLEANING means allocation done
in a physical record delete (like in a purge) or other cleaning operation
which will result in less space usage in the long run. We prefer the latter
two types of allocation: when space is scarce, FSP_NORMAL allocations
will not succeed, but the latter two allocations will succeed, if possible.
The purpose is to avoid dead end where the database is full but the
user cannot free any space because these freeing operations temporarily
reserve some space.

Single-table tablespaces whose size is < 32 pages are a special case. In this
function we would liberally reserve several 64 page extents for every page
split or merge in a B-tree. But we do not want to waste disk space if the table
only occupies < 32 pages. That is why we apply different rules in that special
case, just ensuring that there are 3 free pages available.
@return	TRUE if we were able to make the reservation */
UNIV_INTERN
ibool
fsp_reserve_free_extents(
/*=====================*/
	ulint*	n_reserved,/*!< out: number of extents actually reserved; if we
			return TRUE and the tablespace size is < 64 pages,
			then this can be 0, otherwise it is n_ext */
	ulint	space,	/*!< in: space id */
	ulint	n_ext,	/*!< in: number of extents to reserve */
	ulint	alloc_type,/*!< in: FSP_NORMAL, FSP_UNDO, or FSP_CLEANING */
	mtr_t*	mtr);	/*!< in: mtr */
/**********************************************************************//**
This function should be used to get information on how much we still
will be able to insert new data to the database without running out the
tablespace. Only free extents are taken into account and we also subtract
the safety margin required by the above function fsp_reserve_free_extents.
@return	available space in kB */
UNIV_INTERN
ullint
fsp_get_available_space_in_free_extents(
/*====================================*/
	ulint	space);	/*!< in: space id */
/**********************************************************************//**
Frees a single page of a segment. */
UNIV_INTERN
void
fseg_free_page(
/*===========*/
	fseg_header_t*	seg_header, /*!< in: segment header */
	ulint		space,	/*!< in: space id */
	ulint		page,	/*!< in: page offset */
	mtr_t*		mtr);	/*!< in: mtr handle */
/**********************************************************************//**
Frees part of a segment. This function can be used to free a segment
by repeatedly calling this function in different mini-transactions.
Doing the freeing in a single mini-transaction might result in
too big a mini-transaction.
@return	TRUE if freeing completed */
UNIV_INTERN
ibool
fseg_free_step(
/*===========*/
	fseg_header_t*	header,	/*!< in, own: segment header; NOTE: if the header
				resides on the first page of the frag list
				of the segment, this pointer becomes obsolete
				after the last freeing step */
	mtr_t*		mtr);	/*!< in: mtr */
/**********************************************************************//**
Frees part of a segment. Differs from fseg_free_step because this function
leaves the header page unfreed.
@return	TRUE if freeing completed, except the header page */
UNIV_INTERN
ibool
fseg_free_step_not_header(
/*======================*/
	fseg_header_t*	header,	/*!< in: segment header which must reside on
				the first fragment page of the segment */
	mtr_t*		mtr);	/*!< in: mtr */
/***********************************************************************//**
Checks if a page address is an extent descriptor page address.
@return	TRUE if a descriptor page */
UNIV_INLINE
ibool
fsp_descr_page(
/*===========*/
	ulint	zip_size,/*!< in: compressed page size in bytes;
			0 for uncompressed pages */
	ulint	page_no);/*!< in: page number */
/***********************************************************//**
Parses a redo log record of a file page init.
@return	end of log record or NULL */
UNIV_INTERN
byte*
fsp_parse_init_file_page(
/*=====================*/
	byte*		ptr,	/*!< in: buffer */
	byte*		end_ptr, /*!< in: buffer end */
	buf_block_t*	block);	/*!< in: block or NULL */
/*******************************************************************//**
Validates the file space system and its segments.
@return	TRUE if ok */
UNIV_INTERN
ibool
fsp_validate(
/*=========*/
	ulint	space);	/*!< in: space id */
/*******************************************************************//**
Prints info of a file space. */
UNIV_INTERN
void
fsp_print(
/*======*/
	ulint	space);	/*!< in: space id */
#ifdef UNIV_DEBUG
/*******************************************************************//**
Validates a segment.
@return	TRUE if ok */
UNIV_INTERN
ibool
fseg_validate(
/*==========*/
	fseg_header_t*	header, /*!< in: segment header */
	mtr_t*		mtr);	/*!< in: mtr */
#endif /* UNIV_DEBUG */
#ifdef UNIV_BTR_PRINT
/*******************************************************************//**
Writes info of a segment. */
UNIV_INTERN
void
fseg_print(
/*=======*/
	fseg_header_t*	header, /*!< in: segment header */
	mtr_t*		mtr);	/*!< in: mtr */
#endif /* UNIV_BTR_PRINT */
<<<<<<< HEAD
=======

/********************************************************************//**
Extract the page size from tablespace flags.
This feature, storing the page_ssize into the tablespace flags, is added
to InnoDB 5.6.4.  This is here only to protect against a crash if a newer
database is opened with this code branch.
@return	page size of the tablespace in bytes */
UNIV_INLINE
ulint
fsp_flags_get_page_size(
/*====================*/
	ulint	flags);	/*!< in: tablespace flags */
>>>>>>> 863a73b8

#ifndef UNIV_NONINL
#include "fsp0fsp.ic"
#endif

#endif<|MERGE_RESOLUTION|>--- conflicted
+++ resolved
@@ -1,10 +1,6 @@
 /*****************************************************************************
 
-<<<<<<< HEAD
-Copyright (c) 1995, 2009, Innobase Oy. All Rights Reserved.
-=======
 Copyright (c) 1995, 2011, Oracle and/or its affiliates. All Rights Reserved.
->>>>>>> 863a73b8
 
 This program is free software; you can redistribute it and/or modify it under
 the terms of the GNU General Public License as published by the Free Software
@@ -15,13 +11,8 @@
 FOR A PARTICULAR PURPOSE. See the GNU General Public License for more details.
 
 You should have received a copy of the GNU General Public License along with
-<<<<<<< HEAD
-this program; if not, write to the Free Software Foundation, Inc., 59 Temple
-Place, Suite 330, Boston, MA 02111-1307 USA
-=======
 this program; if not, write to the Free Software Foundation, Inc.,
 51 Franklin Street, Suite 500, Boston, MA 02110-1335 USA
->>>>>>> 863a73b8
 
 *****************************************************************************/
 
@@ -43,8 +34,6 @@
 #include "page0types.h"
 #include "fsp0types.h"
 
-<<<<<<< HEAD
-=======
 /* @defgroup fsp_flags InnoDB Tablespace Flag Constants @{ */
 
 /** Number of flag bits used to indicate the tablespace page size */
@@ -129,7 +118,6 @@
 
 /* @} */
 
->>>>>>> 863a73b8
 /**********************************************************************//**
 Initializes the file space system. */
 UNIV_INTERN
@@ -447,8 +435,6 @@
 	fseg_header_t*	header, /*!< in: segment header */
 	mtr_t*		mtr);	/*!< in: mtr */
 #endif /* UNIV_BTR_PRINT */
-<<<<<<< HEAD
-=======
 
 /********************************************************************//**
 Extract the page size from tablespace flags.
@@ -461,7 +447,6 @@
 fsp_flags_get_page_size(
 /*====================*/
 	ulint	flags);	/*!< in: tablespace flags */
->>>>>>> 863a73b8
 
 #ifndef UNIV_NONINL
 #include "fsp0fsp.ic"
