--- conflicted
+++ resolved
@@ -1,10 +1,6 @@
 /*****************************************************************************
 
-<<<<<<< HEAD
 Copyright (c) 1995, 2020, Oracle and/or its affiliates.
-=======
-Copyright (c) 1995, 2020, Oracle and/or its affiliates. All Rights Reserved.
->>>>>>> ecbff2f1
 Copyright (c) 2008, Google Inc.
 
 Portions of this file contain modifications contributed and copyrighted by
@@ -90,46 +86,6 @@
 #define rw_lock_own_flagged(A, B) true
 #endif /* UNIV_LIBRARY */
 
-/** Counters for RW locks. */
-struct rw_lock_stats_t {
-  typedef ib_counter_t<uint64_t, IB_N_SLOTS> uint64_counter_t;
-
-  /** number of spin waits on rw-latches,
-  resulted during shared (read) locks */
-  uint64_counter_t rw_s_spin_wait_count;
-
-  /** number of spin loop rounds on rw-latches,
-  resulted during shared (read) locks */
-  uint64_counter_t rw_s_spin_round_count;
-
-  /** number of OS waits on rw-latches,
-  resulted during shared (read) locks */
-  uint64_counter_t rw_s_os_wait_count;
-
-  /** number of spin waits on rw-latches,
-  resulted during exclusive (write) locks */
-  uint64_counter_t rw_x_spin_wait_count;
-
-  /** number of spin loop rounds on rw-latches,
-  resulted during exclusive (write) locks */
-  uint64_counter_t rw_x_spin_round_count;
-
-  /** number of OS waits on rw-latches,
-  resulted during exclusive (write) locks */
-  uint64_counter_t rw_x_os_wait_count;
-
-  /** number of spin waits on rw-latches,
-  resulted during sx locks */
-  uint64_counter_t rw_sx_spin_wait_count;
-
-  /** number of spin loop rounds on rw-latches,
-  resulted during sx locks */
-  uint64_counter_t rw_sx_spin_round_count;
-
-  /** number of OS waits on rw-latches,
-  resulted during sx locks */
-  uint64_counter_t rw_sx_os_wait_count;
-};
 #endif /* !UNIV_HOTBACKUP */
 
 /* Latch types; these are used also in btr0btr.h and mtr0mtr.h: keep the
@@ -159,11 +115,6 @@
 extern rw_lock_list_t rw_lock_list;
 extern ib_mutex_t rw_lock_list_mutex;
 
-#ifndef UNIV_HOTBACKUP
-/** Counters for RW locks. */
-extern rw_lock_stats_t rw_lock_stats;
-#endif /* !UNIV_HOTBACKUP */
-
 #ifndef UNIV_LIBRARY
 #ifndef UNIV_HOTBACKUP
 #ifndef UNIV_PFS_RWLOCK
@@ -204,13 +155,8 @@
 #define rw_lock_sx_lock_inline(M, P, F, L) \
   rw_lock_sx_lock_func((M), (P), (F), (L))
 
-<<<<<<< HEAD
 #define rw_lock_sx_lock_gen(M, P) \
   rw_lock_sx_lock_func((M), (P), __FILE__, __LINE__)
-=======
-#define rw_lock_sx_lock_nowait(M, P)				\
-	rw_lock_sx_lock_func_nowait((M), (P), __FILE__, __LINE__)
->>>>>>> ecbff2f1
 
 #define rw_lock_sx_lock_nowait(M, P) \
   rw_lock_sx_lock_low((M), (P), __FILE__, __LINE__)
@@ -284,13 +230,8 @@
 #define rw_lock_sx_lock_gen(M, P) \
   pfs_rw_lock_sx_lock_func((M), (P), __FILE__, __LINE__)
 
-<<<<<<< HEAD
 #define rw_lock_sx_lock_nowait(M, P) \
   pfs_rw_lock_sx_lock_low((M), (P), __FILE__, __LINE__)
-=======
-#define rw_lock_sx_lock_nowait(M, P)				\
-	pfs_rw_lock_sx_lock_func_nowait((M), (P), __FILE__, __LINE__)
->>>>>>> ecbff2f1
 
 #ifdef UNIV_DEBUG
 #define rw_lock_sx_unlock(L) pfs_rw_lock_sx_unlock_func(0, L)
@@ -442,61 +383,7 @@
 /** @param[in]	pass	pass value; != 0, if the lock will be passed
                         to another thread to unlock */
 #endif /* UNIV_DEBUG */
-<<<<<<< HEAD
 /** @param[in,out]	lock	rw-lock */
-=======
-	rw_lock_t*	lock);	/*!< in/out: rw-lock */
-
-/******************************************************************//**
-NOTE! Use the corresponding macro, not directly this function! Lock an
-rw-lock in exclusive mode for the current thread. If the rw-lock is locked
-in shared or exclusive mode, or there is an exclusive lock request waiting,
-the function spins a preset time (controlled by srv_n_spin_wait_rounds), waiting
-for the lock, before suspending the thread. If the same thread has an x-lock
-on the rw-lock, locking succeed, with the following exception: if pass != 0,
-only a single x-lock may be taken on the lock. NOTE: If the same thread has
-an s-lock, locking does not succeed! */
-void
-rw_lock_x_lock_func(
-/*================*/
-	rw_lock_t*	lock,	/*!< in: pointer to rw-lock */
-	ulint		pass,	/*!< in: pass value; != 0, if the lock will
-				be passed to another thread to unlock */
-	const char*	file_name,/*!< in: file name where lock requested */
-	ulint		line);	/*!< in: line where requested */
-/******************************************************************//**
-NOTE! Use the corresponding macro, not directly this function! Lock an
-rw-lock in SX mode for the current thread if the lock can be
-obtained immediately.
-@return FALSE if did not succeed, TRUE if success. */
-ibool
-rw_lock_sx_lock_func_nowait(
-/*========================*/
-	rw_lock_t*	lock,	/*!< in: pointer to rw-lock */
-	ulint		pass,	/*!< in: pass value; != 0, if the lock will
-				be passed to another thread to unlock */
-	const char*	file_name,/*!< in: file name where lock requested */
-	ulint		line);	/*!< in: line where requested */
-/******************************************************************//**
-NOTE! Use the corresponding macro, not directly this function! Lock an
-rw-lock in SX mode for the current thread. If the rw-lock is locked
-in exclusive mode, or there is an exclusive lock request waiting,
-the function spins a preset time (controlled by SYNC_SPIN_ROUNDS), waiting
-for the lock, before suspending the thread. If the same thread has an x-lock
-on the rw-lock, locking succeed, with the following exception: if pass != 0,
-only a single sx-lock may be taken on the lock. NOTE: If the same thread has
-an s-lock, locking does not succeed! */
-void
-rw_lock_sx_lock_func(
-/*=================*/
-	rw_lock_t*	lock,	/*!< in: pointer to rw-lock */
-	ulint		pass,	/*!< in: pass value; != 0, if the lock will
-				be passed to another thread to unlock */
-	const char*	file_name,/*!< in: file name where lock requested */
-	ulint		line);	/*!< in: line where requested */
-/******************************************************************//**
-Releases an exclusive mode lock. */
->>>>>>> ecbff2f1
 UNIV_INLINE
 void rw_lock_x_unlock_func(
 #ifdef UNIV_DEBUG
@@ -578,19 +465,9 @@
 @param[in,out]	lock		lock to work on
 @param[in]	recursive	true if recursion allowed */
 UNIV_INLINE
-<<<<<<< HEAD
 void rw_lock_set_writer_id_and_recursion_flag(rw_lock_t *lock, bool recursive);
 
 #ifndef UNIV_HOTBACKUP
-=======
-void
-rw_lock_set_writer_id_and_recursion_flag(
-/*=====================================*/
-	rw_lock_t*	lock,		/*!< in/out: lock to work on */
-	bool		recursive,	/*!< in: true if recursion
-					allowed */
-	const os_thread_id_t curr_thread);/*!< in: current thread id */
->>>>>>> ecbff2f1
 #ifdef UNIV_DEBUG
 /** Checks if the thread has locked the rw-lock in the specified mode, with
  the pass value == 0. */
@@ -910,7 +787,6 @@
 @param[in]	file_name	file name where lock requested
 @param[in]	line		line where requested */
 UNIV_INLINE
-<<<<<<< HEAD
 void pfs_rw_lock_sx_lock_func(rw_lock_t *lock, ulint pass,
                               const char *file_name, ulint line);
 
@@ -921,20 +797,6 @@
                                 to another thread to unlock
 @param[in]	file_name	file name where lock requested
 @param[in]	line		line where requested */
-=======
-ibool
-pfs_rw_lock_sx_lock_func_nowait(
-/*===========================*/
-	rw_lock_t*	lock,	/*!< in: pointer to rw-lock */
-	ulint		pass,	/*!< in: pass value; != 0, if the lock will
-				be passed to another thread to unlock */
-	const char*	file_name,/*!< in: file name where lock requested */
-	ulint		line);	/*!< in: line where requested */
-/******************************************************************//**
-Performance schema instrumented wrap function for rw_lock_sx_unlock_func()
-NOTE! Please use the corresponding macro rw_lock_sx_unlock(), not directly
-this function! */
->>>>>>> ecbff2f1
 UNIV_INLINE
 bool pfs_rw_lock_sx_lock_low(rw_lock_t *lock, ulint pass, const char *file_name,
                              ulint line);
