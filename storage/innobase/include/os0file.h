--- conflicted
+++ resolved
@@ -94,11 +94,6 @@
 @param fd file descriptor
 @return native file handle */
 # define OS_FILE_FROM_FD(fd) fd
-<<<<<<< HEAD
-
-#endif /* _WIN32 */
-
-=======
 
 #endif /* _WIN32 */
 
@@ -112,7 +107,6 @@
 #endif
 };
 
->>>>>>> 33fa37f4
 static const os_file_t OS_FILE_CLOSED = os_file_t(~0);
 
 /** The next value should be smaller or equal to the smallest sector size used
@@ -383,7 +377,6 @@
 		switch (m_type) {
 		case NONE:
 		case AES:
-<<<<<<< HEAD
 
 		default:
 			ut_error;
@@ -854,478 +847,6 @@
 
 /* @} */
 
-=======
-
-		default:
-			ut_error;
-		}
-#endif /* UNIV_DEBUG */
-	}
-
-	/** Copy constructor */
-	Encryption(const Encryption& other)
-		:
-		m_type(other.m_type),
-		m_key(other.m_key),
-		m_klen(other.m_klen),
-		m_iv(other.m_iv)
-	{ };
-
-	/** Check if page is encrypted page or not
-	@param[in]	page	page which need to check
-	@return true if it is a encrypted page */
-	static bool is_encrypted_page(const byte* page)
-		MY_ATTRIBUTE((warn_unused_result));
-
-	/** Check the encryption option and set it
-	@param[in]	option		encryption option
-	@param[in/out]	encryption	The encryption type
-	@return DB_SUCCESS or DB_UNSUPPORTED */
-	dberr_t set_algorithm(const char* option, Encryption* type)
-		MY_ATTRIBUTE((warn_unused_result));
-
-        /** Validate the algorithm string.
-        @param[in]      algorithm       Encryption algorithm to check
-        @return DB_SUCCESS or error code */
-	static dberr_t validate(const char* algorithm)
-		MY_ATTRIBUTE((warn_unused_result));
-
-        /** Convert to a "string".
-        @param[in]      type            The encryption type
-        @return the string representation */
-        static const char* to_string(Type type)
-		MY_ATTRIBUTE((warn_unused_result));
-
-        /** Check if the string is "empty" or "none".
-        @param[in]      algorithm       Encryption algorithm to check
-        @return true if no algorithm requested */
-	static bool is_none(const char* algorithm)
-		MY_ATTRIBUTE((warn_unused_result));
-
-        /** Generate random encryption value for key and iv.
-        @param[in,out]	value	Encryption value */
-	static void random_value(byte* value);
-
-	/** Create new master key for key rotation.
-        @param[in,out]	master_key	master key */
-	static void create_master_key(byte** master_key);
-
-        /** Get master key by key id.
-        @param[in]	master_key_id	master key id
-	@param[in]	srv_uuid	uuid of server instance
-        @param[in,out]	master_key	master key */
-	static void get_master_key(ulint master_key_id,
-				   char* srv_uuid,
-				   byte** master_key);
-
-        /** Get current master key and key id.
-        @param[in,out]	master_key_id	master key id
-        @param[in,out]	master_key	master key
-        @param[in,out]	version		encryption information version */
-	static void get_master_key(ulint* master_key_id,
-				   byte** master_key,
-				   Encryption::Version*  version);
-
-	/** Encrypt the page data contents. Page type can't be
-	FIL_PAGE_ENCRYPTED, FIL_PAGE_COMPRESSED_AND_ENCRYPTED,
-	FIL_PAGE_ENCRYPTED_RTREE.
-	@param[in]	type		IORequest
-	@param[in,out]	src		page data which need to encrypt
-	@param[in]	src_len		Size of the source in bytes
-	@param[in,out]	dst		destination area
-	@param[in,out]	dst_len		Size of the destination in bytes
-	@return buffer data, dst_len will have the length of the data */
-	byte* encrypt(
-		const IORequest&	type,
-		byte*			src,
-		ulint			src_len,
-		byte*			dst,
-		ulint*			dst_len)
-		MY_ATTRIBUTE((warn_unused_result));
-
-	/** Decrypt the page data contents. Page type must be
-	FIL_PAGE_ENCRYPTED, FIL_PAGE_COMPRESSED_AND_ENCRYPTED,
-	FIL_PAGE_ENCRYPTED_RTREE, if not then the source contents are
-	left unchanged and DB_SUCCESS is returned.
-	@param[in]	type		IORequest
-	@param[in,out]	src		Data read from disk, decrypt
-					data will be copied to this page
-	@param[in]	src_len		source data length
-	@param[in,out]	dst		Scratch area to use for decrypt
-	@param[in]	dst_len		Size of the scratch area in bytes
-	@return DB_SUCCESS or error code */
-	dberr_t decrypt(
-		const IORequest&	type,
-		byte*			src,
-		ulint			src_len,
-		byte*			dst,
-		ulint			dst_len)
-		MY_ATTRIBUTE((warn_unused_result));
-
-	/** Encrypt type */
-	Type			m_type;
-
-	/** Encrypt key */
-	byte*			m_key;
-
-	/** Encrypt key length*/
-	ulint			m_klen;
-
-	/** Encrypt initial vector */
-	byte*			m_iv;
-
-	/** Current master key id */
-	static ulint		master_key_id;
-
-	/** Current uuid of server instance */
-	static char		uuid[ENCRYPTION_SERVER_UUID_LEN + 1];
-};
-
-/** Types for AIO operations @{ */
-
-/** No transformations during read/write, write as is. */
-#define IORequestRead		IORequest(IORequest::READ)
-#define IORequestWrite		IORequest(IORequest::WRITE)
-#define IORequestLogRead	IORequest(IORequest::LOG | IORequest::READ)
-#define IORequestLogWrite	IORequest(IORequest::LOG | IORequest::WRITE)
-
-/**
-The IO Context that is passed down to the low level IO code */
-class IORequest {
-public:
-	/** Flags passed in the request, they can be ORred together. */
-	enum {
-		READ = 1,
-		WRITE = 2,
-
-		/** Double write buffer recovery. */
-		DBLWR_RECOVER = 4,
-
-		/** Enumarations below can be ORed to READ/WRITE above*/
-
-		/** Data file */
-		DATA_FILE = 8,
-
-		/** Log file request*/
-		LOG = 16,
-
-		/** Disable partial read warnings */
-		DISABLE_PARTIAL_IO_WARNINGS = 32,
-
-		/** Do not to wake i/o-handler threads, but the caller will do
-		the waking explicitly later, in this way the caller can post
-		several requests in a batch; NOTE that the batch must not be
-		so big that it exhausts the slots in AIO arrays! NOTE that
-		a simulated batch may introduce hidden chances of deadlocks,
-		because I/Os are not actually handled until all
-		have been posted: use with great caution! */
-		DO_NOT_WAKE = 64,
-
-		/** Ignore failed reads of non-existent pages */
-		IGNORE_MISSING = 128,
-
-		/** Use punch hole if available, only makes sense if
-		compression algorithm != NONE. Ignored if not set */
-		PUNCH_HOLE = 256,
-
-		/** Force raw read, do not try to compress/decompress.
-		This can be used to force a read and write without any
-		compression e.g., for redo log, merge sort temporary files
-		and the truncate redo log. */
-		NO_COMPRESSION = 512
-	};
-
-	/** Default constructor */
-	IORequest()
-		:
-		m_block_size(UNIV_SECTOR_SIZE),
-		m_type(READ),
-		m_compression(),
-		m_encryption()
-	{
-		/* No op */
-	}
-
-	/**
-	@param[in]	type		Request type, can be a value that is
-					ORed from the above enum */
-	explicit IORequest(ulint type)
-		:
-		m_block_size(UNIV_SECTOR_SIZE),
-		m_type(static_cast<uint16_t>(type)),
-		m_compression(),
-		m_encryption()
-	{
-		if (is_log()) {
-			disable_compression();
-		}
-
-		if (!is_punch_hole_supported()) {
-			clear_punch_hole();
-		}
-	}
-
-	/** Destructor */
-	~IORequest() { }
-
-	/** @return true if ignore missing flag is set */
-	static bool ignore_missing(ulint type)
-		MY_ATTRIBUTE((warn_unused_result))
-	{
-		return((type & IGNORE_MISSING) == IGNORE_MISSING);
-	}
-
-	/** @return true if it is a read request */
-	bool is_read() const
-		MY_ATTRIBUTE((warn_unused_result))
-	{
-		return((m_type & READ) == READ);
-	}
-
-	/** @return true if it is a write request */
-	bool is_write() const
-		MY_ATTRIBUTE((warn_unused_result))
-	{
-		return((m_type & WRITE) == WRITE);
-	}
-
-	/** @return true if it is a redo log write */
-	bool is_log() const
-		MY_ATTRIBUTE((warn_unused_result))
-	{
-		return((m_type & LOG) == LOG);
-	}
-
-	/** @return true if the simulated AIO thread should be woken up */
-	bool is_wake() const
-		MY_ATTRIBUTE((warn_unused_result))
-	{
-		return((m_type & DO_NOT_WAKE) == 0);
-	}
-
-	/** @return true if partial read warning disabled */
-	bool is_partial_io_warning_disabled() const
-		MY_ATTRIBUTE((warn_unused_result))
-	{
-		return((m_type & DISABLE_PARTIAL_IO_WARNINGS)
-		       == DISABLE_PARTIAL_IO_WARNINGS);
-	}
-
-	/** Disable partial read warnings */
-	void disable_partial_io_warnings()
-	{
-		m_type |= DISABLE_PARTIAL_IO_WARNINGS;
-	}
-
-	/** @return true if missing files should be ignored */
-	bool ignore_missing() const
-		MY_ATTRIBUTE((warn_unused_result))
-	{
-		return(ignore_missing(m_type));
-	}
-
-	/** @return true if punch hole should be used */
-	bool punch_hole() const
-		MY_ATTRIBUTE((warn_unused_result))
-	{
-		return((m_type & PUNCH_HOLE) == PUNCH_HOLE);
-	}
-
-	/** @return true if the read should be validated */
-	bool validate() const
-		MY_ATTRIBUTE((warn_unused_result))
-	{
-		ut_a(is_read() ^ is_write());
-
-		return(!is_read() || !punch_hole());
-	}
-
-	/** Set the punch hole flag */
-	void set_punch_hole()
-	{
-		if (is_punch_hole_supported()) {
-			m_type |= PUNCH_HOLE;
-		}
-	}
-
-	/** Clear the do not wake flag */
-	void clear_do_not_wake()
-	{
-		m_type &= ~DO_NOT_WAKE;
-	}
-
-	/** Clear the punch hole flag */
-	void clear_punch_hole()
-	{
-		m_type &= ~PUNCH_HOLE;
-	}
-
-	/** @return the block size to use for IO */
-	ulint block_size() const
-		MY_ATTRIBUTE((warn_unused_result))
-	{
-		return(m_block_size);
-	}
-
-	/** Set the block size for IO
-	@param[in] block_size		Block size to set */
-	void block_size(ulint block_size)
-	{
-		m_block_size = static_cast<uint32_t>(block_size);
-	}
-
-	/** Clear all compression related flags */
-	void clear_compressed()
-	{
-		clear_punch_hole();
-
-		m_compression.m_type  = Compression::NONE;
-	}
-
-	/** Compare two requests
-	@reutrn true if the are equal */
-	bool operator==(const IORequest& rhs) const
-	{
-		return(m_type == rhs.m_type);
-	}
-
-	/** Set compression algorithm
-	@param[in] compression	The compression algorithm to use */
-	void compression_algorithm(Compression::Type type)
-	{
-		if (type == Compression::NONE) {
-			return;
-		}
-
-		set_punch_hole();
-
-		m_compression.m_type = type;
-	}
-
-	/** Get the compression algorithm.
-	@return the compression algorithm */
-	Compression compression_algorithm() const
-		MY_ATTRIBUTE((warn_unused_result))
-	{
-		return(m_compression);
-	}
-
-	/** @return true if the page should be compressed */
-	bool is_compressed() const
-		MY_ATTRIBUTE((warn_unused_result))
-	{
-		return(compression_algorithm().m_type != Compression::NONE);
-	}
-
-	/** @return true if the page read should not be transformed. */
-	bool is_compression_enabled() const
-		MY_ATTRIBUTE((warn_unused_result))
-	{
-		return((m_type & NO_COMPRESSION) == 0);
-	}
-
-	/** Disable transformations. */
-	void disable_compression()
-	{
-		m_type |= NO_COMPRESSION;
-	}
-
-	/** Set encryption algorithm
-	@param[in] type		The encryption algorithm to use */
-	void encryption_algorithm(Encryption::Type type)
-	{
-		if (type == Encryption::NONE) {
-			return;
-		}
-
-		m_encryption.m_type = type;
-	}
-
-	/** Set encryption key and iv
-	@param[in] key		The encryption key to use
-	@param[in] key_len	length of the encryption key
-	@param[in] iv		The encryption iv to use */
-	void encryption_key(byte* key,
-			    ulint key_len,
-			    byte* iv)
-	{
-		m_encryption.m_key = key;
-		m_encryption.m_klen = key_len;
-		m_encryption.m_iv = iv;
-	}
-
-	/** Get the encryption algorithm.
-	@return the encryption algorithm */
-	Encryption encryption_algorithm() const
-		MY_ATTRIBUTE((warn_unused_result))
-	{
-		return(m_encryption);
-	}
-
-	/** @return true if the page should be encrypted. */
-	bool is_encrypted() const
-		MY_ATTRIBUTE((warn_unused_result))
-	{
-		return(m_encryption.m_type != Encryption::NONE);
-	}
-
-	/** Clear all encryption related flags */
-	void clear_encrypted()
-	{
-		m_encryption.m_key = NULL;
-		m_encryption.m_klen = 0;
-		m_encryption.m_iv = NULL;
-		m_encryption.m_type = Encryption::NONE;
-	}
-
-	/** Note that the IO is for double write recovery. */
-	void dblwr_recover()
-	{
-		m_type |= DBLWR_RECOVER;
-	}
-
-	/** @return true if the request is from the dblwr recovery */
-	bool is_dblwr_recover() const
-		MY_ATTRIBUTE((warn_unused_result))
-	{
-		return((m_type & DBLWR_RECOVER) == DBLWR_RECOVER);
-	}
-
-	/** @return true if punch hole is supported */
-	static bool is_punch_hole_supported()
-	{
-
-		/* In this debugging mode, we act as if punch hole is supported,
-		and then skip any calls to actually punch a hole here.
-		In this way, Transparent Page Compression is still being tested. */
-		DBUG_EXECUTE_IF("ignore_punch_hole",
-			return(true);
-		);
-
-#if defined(HAVE_FALLOC_PUNCH_HOLE_AND_KEEP_SIZE) || defined(_WIN32)
-		return(true);
-#else
-		return(false);
-#endif /* HAVE_FALLOC_PUNCH_HOLE_AND_KEEP_SIZE || _WIN32 */
-	}
-
-private:
-	/* File system best block size */
-	uint32_t		m_block_size;
-
-	/** Request type bit flags */
-	uint16_t		m_type;
-
-	/** Compression algorithm */
-	Compression		m_compression;
-
-	/** Encryption algorithm */
-	Encryption		m_encryption;
-};
-
-/* @} */
-
->>>>>>> 33fa37f4
 /** Sparse file size information. */
 struct os_file_size_t {
 	/** Total size of file in bytes */
@@ -1335,17 +856,10 @@
 	actually allocated for the file. */
 	os_offset_t	m_alloc_size;
 };
-<<<<<<< HEAD
 
 /** Win NT does not allow more than 64 */
 static const ulint OS_AIO_N_PENDING_IOS_PER_THREAD = 32;
 
-=======
-
-/** Win NT does not allow more than 64 */
-static const ulint OS_AIO_N_PENDING_IOS_PER_THREAD = 32;
-
->>>>>>> 33fa37f4
 /** Modes for aio operations @{ */
 /** Normal asynchronous i/o not for ibuf pages or ibuf bitmap pages */
 static const ulint OS_AIO_NORMAL = 21;
@@ -1481,11 +995,7 @@
 @param[out]	success		true if succeed, false if error
 @return own: handle to the file, not defined if error, error number
 	can be retrieved with os_file_get_last_error */
-<<<<<<< HEAD
-os_file_t
-=======
 pfs_os_file_t
->>>>>>> 33fa37f4
 os_file_create_simple_func(
 	const char*	name,
 	ulint		create_mode,
@@ -1505,11 +1015,7 @@
 @param[out]	success		true if succeeded
 @return own: handle to the file, not defined if error, error number
 	can be retrieved with os_file_get_last_error */
-<<<<<<< HEAD
-os_file_t
-=======
 pfs_os_file_t
->>>>>>> 33fa37f4
 os_file_create_simple_no_error_handling_func(
 	const char*	name,
 	ulint		create_mode,
@@ -1546,11 +1052,7 @@
 @param[in]	success		true if succeeded
 @return own: handle to the file, not defined if error, error number
 	can be retrieved with os_file_get_last_error */
-<<<<<<< HEAD
-os_file_t
-=======
 pfs_os_file_t
->>>>>>> 33fa37f4
 os_file_create_func(
 	const char*	name,
 	ulint		create_mode,
@@ -1603,13 +1105,9 @@
 various file I/O operations with performance schema.
 1) register_pfs_file_open_begin() and register_pfs_file_open_end() are
 used to register file creation, opening, closing and renaming.
-<<<<<<< HEAD
-2) register_pfs_file_io_begin() and register_pfs_file_io_end() are
-=======
 2) register_pfs_file_rename_begin() and  register_pfs_file_rename_end()
 are used to register file renaming
 3) register_pfs_file_io_begin() and register_pfs_file_io_end() are
->>>>>>> 33fa37f4
 used to register actual file read, write and flush
 3) register_pfs_file_close_begin() and register_pfs_file_close_end()
 are used to register file deletion operations*/
@@ -1617,27 +1115,13 @@
 				      src_file, src_line)		\
 do {									\
 	locker = PSI_FILE_CALL(get_thread_file_name_locker)(		\
-<<<<<<< HEAD
-		state, key, op, name, &locker);				\
-=======
 		state, key.m_value, op, name, &locker);			\
->>>>>>> 33fa37f4
 	if (locker != NULL) {						\
 		PSI_FILE_CALL(start_file_open_wait)(			\
 			locker, src_file, src_line);			\
 	}								\
 } while (0)
 
-<<<<<<< HEAD
-# define register_pfs_file_open_end(locker, file)			\
-do {									\
-	if (locker != NULL) {						\
-		PSI_FILE_CALL(end_file_open_wait_and_bind_to_descriptor)(\
-			locker, file);					\
-	}								\
-} while (0)
-
-=======
 # define register_pfs_file_open_end(locker, file, result)		\
 do {									\
 	if (locker != NULL) {				\
@@ -1661,16 +1145,11 @@
 	}								\
 }while(0)
 
->>>>>>> 33fa37f4
 # define register_pfs_file_close_begin(state, locker, key, op, name,	\
 				      src_file, src_line)		\
 do {									\
 	locker = PSI_FILE_CALL(get_thread_file_name_locker)(		\
-<<<<<<< HEAD
-		state, key, op, name, &locker);				\
-=======
 		state, key.m_value, op, name, &locker);			\
->>>>>>> 33fa37f4
 	if (locker != NULL) {						\
 		PSI_FILE_CALL(start_file_close_wait)(			\
 			locker, src_file, src_line);			\
@@ -1688,13 +1167,8 @@
 # define register_pfs_file_io_begin(state, locker, file, count, op,	\
 				    src_file, src_line)			\
 do {									\
-<<<<<<< HEAD
-	locker = PSI_FILE_CALL(get_thread_file_descriptor_locker)(	\
-		state, file, op);					\
-=======
 	locker = PSI_FILE_CALL(get_thread_file_stream_locker)(	\
 		state, file.m_psi, op);					\
->>>>>>> 33fa37f4
 	if (locker != NULL) {						\
 		PSI_FILE_CALL(start_file_wait)(				\
 			locker, count, src_file, src_line);		\
@@ -1720,10 +1194,7 @@
 os_aio
 os_file_read
 os_file_read_no_error_handling
-<<<<<<< HEAD
-=======
 os_file_read_no_error_handling_int_fd
->>>>>>> 33fa37f4
 os_file_write
 
 The wrapper functions have the prefix of "innodb_". */
@@ -1744,11 +1215,7 @@
 		key, name, create_mode, access,				\
 		read_only, success, __FILE__, __LINE__)
 
-<<<<<<< HEAD
-# define os_file_close(file)						\
-=======
 # define os_file_close_pfs(file)						\
->>>>>>> 33fa37f4
 	pfs_os_file_close_func(file, __FILE__, __LINE__)
 
 # define os_aio(type, mode, name, file, buf, offset,			\
@@ -1757,20 +1224,6 @@
 			n, read_only, message1, message2,		\
 			__FILE__, __LINE__)
 
-<<<<<<< HEAD
-# define os_file_read(type, file, buf, offset, n)			\
-	pfs_os_file_read_func(type, file, buf, offset, n, __FILE__, __LINE__)
-
-# define os_file_read_no_error_handling(type, file, buf, offset, n, o)	\
-	pfs_os_file_read_no_error_handling_func(			\
-		type, file, buf, offset, n, o, __FILE__, __LINE__)
-
-# define os_file_write(type, name, file, buf, offset, n)	\
-	pfs_os_file_write_func(type, name, file, buf, offset,	\
-			       n, __FILE__, __LINE__)
-
-# define os_file_flush(file)						\
-=======
 # define os_file_read_pfs(type, file, buf, offset, n)			\
 	pfs_os_file_read_func(type, file, buf, offset, n, __FILE__, __LINE__)
 
@@ -1792,7 +1245,6 @@
 				n, __FILE__, __LINE__)
 
 # define os_file_flush_pfs(file)						\
->>>>>>> 33fa37f4
 	pfs_os_file_flush_func(file, __FILE__, __LINE__)
 
 # define os_file_rename(key, oldpath, newpath)				\
@@ -1804,11 +1256,8 @@
 # define os_file_delete_if_exists(key, name, exist)			\
 	pfs_os_file_delete_if_exists_func(key, name, exist, __FILE__, __LINE__)
 
-<<<<<<< HEAD
-=======
-
-
->>>>>>> 33fa37f4
+
+
 /** NOTE! Please use the corresponding macro os_file_create_simple(),
 not directly this function!
 A performance schema instrumented wrapper function for
@@ -1912,11 +1361,7 @@
 UNIV_INLINE
 bool
 pfs_os_file_close_func(
-<<<<<<< HEAD
-	os_file_t	file,
-=======
 	pfs_os_file_t	file,
->>>>>>> 33fa37f4
 	const char*	src_file,
 	ulint		src_line);
 
@@ -1936,11 +1381,7 @@
 dberr_t
 pfs_os_file_read_func(
 	IORequest&	type,
-<<<<<<< HEAD
-	os_file_t	file,
-=======
 	pfs_os_file_t	file,
->>>>>>> 33fa37f4
 	void*		buf,
 	os_offset_t	offset,
 	ulint		n,
@@ -1965,11 +1406,7 @@
 dberr_t
 pfs_os_file_read_no_error_handling_func(
 	IORequest&	type,
-<<<<<<< HEAD
-	os_file_t	file,
-=======
 	pfs_os_file_t	file,
->>>>>>> 33fa37f4
 	void*		buf,
 	os_offset_t	offset,
 	ulint		n,
@@ -1977,8 +1414,6 @@
 	const char*	src_file,
 	ulint		src_line);
 
-<<<<<<< HEAD
-=======
 /** NOTE! Please use the corresponding macro
 os_file_read_no_error_handling_int_fd(), not directly this function!
 This is the performance schema instrumented wrapper function for
@@ -2006,7 +1441,6 @@
         const char*     src_file,
         ulint           src_line);
 
->>>>>>> 33fa37f4
 /** NOTE! Please use the corresponding macro os_aio(), not directly this
 function!
 Performance schema wrapper function of os_aio() which requests
@@ -2035,11 +1469,7 @@
 	IORequest&	type,
 	ulint		mode,
 	const char*	name,
-<<<<<<< HEAD
-	os_file_t	file,
-=======
 	pfs_os_file_t	file,
->>>>>>> 33fa37f4
 	void*		buf,
 	os_offset_t	offset,
 	ulint		n,
@@ -2068,19 +1498,13 @@
 pfs_os_file_write_func(
 	IORequest&	type,
 	const char*	name,
-<<<<<<< HEAD
-	os_file_t	file,
-=======
 	pfs_os_file_t	file,
->>>>>>> 33fa37f4
 	const void*	buf,
 	os_offset_t	offset,
 	ulint		n,
 	const char*	src_file,
 	ulint		src_line);
 
-<<<<<<< HEAD
-=======
 /** NOTE! Please use the corresponding macro os_file_write(), not
 directly this function!
 This is the performance schema instrumented wrapper function for
@@ -2108,7 +1532,6 @@
         const char*     src_file,
         ulint           src_line);
 
->>>>>>> 33fa37f4
 /** NOTE! Please use the corresponding macro os_file_flush(), not directly
 this function!
 This is the performance schema instrumented wrapper function for
@@ -2121,11 +1544,7 @@
 UNIV_INLINE
 bool
 pfs_os_file_flush_func(
-<<<<<<< HEAD
-	os_file_t	file,
-=======
 	pfs_os_file_t	file,
->>>>>>> 33fa37f4
 	const char*	src_file,
 	ulint		src_line);
 
@@ -2205,29 +1624,13 @@
 	os_file_create_simple_no_error_handling_func(			\
 		name, create_mode, access, read_only, success)
 
-<<<<<<< HEAD
-# define os_file_close(file)	os_file_close_func(file)
-=======
 # define os_file_close_pfs(file)	os_file_close_func(file)
->>>>>>> 33fa37f4
 
 # define os_aio(type, mode, name, file, buf, offset,			\
 		n, read_only, message1, message2)			\
 	os_aio_func(type, mode, name, file, buf, offset,		\
 		n, read_only, message1, message2)
 
-<<<<<<< HEAD
-# define os_file_read(type, file, buf, offset, n)			\
-	os_file_read_func(type, file, buf, offset, n)
-
-# define os_file_read_no_error_handling(type, file, buf, offset, n, o)	\
-	os_file_read_no_error_handling_func(type, file, buf, offset, n, o)
-
-# define os_file_write(type, name, file, buf, offset, n)		\
-	os_file_write_func(type, name, file, buf, offset, n)
-
-# define os_file_flush(file)	os_file_flush_func(file)
-=======
 # define os_file_read_pfs(type, file, buf, offset, n)			\
 	os_file_read_func(type, file, buf, offset, n)
 
@@ -2244,7 +1647,6 @@
 	os_file_write_func(type, name, file, buf, offset, n)
 
 # define os_file_flush_pfs(file)	os_file_flush_func(file)
->>>>>>> 33fa37f4
 
 # define os_file_rename(key, oldpath, newpath)				\
 	os_file_rename_func(oldpath, newpath)
@@ -2315,11 +1717,7 @@
 @return file size, or (os_offset_t) -1 on failure */
 os_offset_t
 os_file_get_size(
-<<<<<<< HEAD
-	os_file_t	file)
-=======
 	pfs_os_file_t	file)
->>>>>>> 33fa37f4
 	MY_ATTRIBUTE((warn_unused_result));
 
 /** Write the specified number of zeros to a newly created file.
@@ -2332,11 +1730,7 @@
 bool
 os_file_set_size(
 	const char*	name,
-<<<<<<< HEAD
-	os_file_t	file,
-=======
 	pfs_os_file_t	file,
->>>>>>> 33fa37f4
 	os_offset_t	size,
 	bool		read_only)
 	MY_ATTRIBUTE((warn_unused_result));
@@ -2357,11 +1751,7 @@
 bool
 os_file_truncate(
 	const char*	pathname,
-<<<<<<< HEAD
-	os_file_t	file,
-=======
 	pfs_os_file_t	file,
->>>>>>> 33fa37f4
 	os_offset_t	size);
 
 /** NOTE! Use the corresponding macro os_file_flush(), not directly this
@@ -2555,11 +1945,7 @@
 	IORequest&	type,
 	ulint		mode,
 	const char*	name,
-<<<<<<< HEAD
-	os_file_t	file,
-=======
 	pfs_os_file_t	file,
->>>>>>> 33fa37f4
 	void*		buf,
 	os_offset_t	offset,
 	ulint		n,
@@ -2710,11 +2096,7 @@
 bool
 os_is_sparse_file_supported(
 	const char*	path,
-<<<<<<< HEAD
-	os_file_t	fh)
-=======
 	pfs_os_file_t	fh)
->>>>>>> 33fa37f4
 	MY_ATTRIBUTE((warn_unused_result));
 
 /** Decompress the page data contents. Page type must be FIL_PAGE_COMPRESSED, if
