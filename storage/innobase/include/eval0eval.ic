--- conflicted
+++ resolved
@@ -51,8 +51,7 @@
 
 /** Allocates a new buffer if needed.
  @return pointer to buffer */
-UNIV_INLINE
-byte *eval_node_ensure_val_buf(
+static inline byte *eval_node_ensure_val_buf(
     que_node_t *node, /*!< in: query graph node; sets the val field
                       data field to point to the new buffer, and
                       len field equal to size */
@@ -74,8 +73,7 @@
 }
 
 /** Evaluates a symbol table symbol. */
-UNIV_INLINE
-void eval_sym(sym_node_t *sym_node) /*!< in: symbol table node */
+static inline void eval_sym(sym_node_t *sym_node) /*!< in: symbol table node */
 {
   ut_ad(que_node_get_type(sym_node) == QUE_NODE_SYMBOL);
 
@@ -89,8 +87,7 @@
 }
 
 /** Evaluates an expression. */
-UNIV_INLINE
-void eval_exp(que_node_t *exp_node) /*!< in: expression */
+static inline void eval_exp(que_node_t *exp_node) /*!< in: expression */
 {
   if (que_node_get_type(exp_node) == QUE_NODE_SYMBOL) {
     eval_sym((sym_node_t *)exp_node);
@@ -102,9 +99,9 @@
 }
 
 /** Sets an integer value as the value of an expression node. */
-UNIV_INLINE
-void eval_node_set_int_val(que_node_t *node, /*!< in: expression node */
-                           lint val)         /*!< in: value to set */
+static inline void eval_node_set_int_val(
+    que_node_t *node, /*!< in: expression node */
+    lint val)         /*!< in: value to set */
 {
   dfield_t *dfield;
   byte *data;
@@ -124,8 +121,8 @@
 
 /** Gets an integer non-SQL null value from an expression node.
  @return integer value */
-UNIV_INLINE
-lint eval_node_get_int_val(que_node_t *node) /*!< in: expression node */
+static inline lint eval_node_get_int_val(
+    que_node_t *node) /*!< in: expression node */
 {
   const byte *ptr;
   dfield_t *dfield;
@@ -138,17 +135,10 @@
   return (mach_read_from_4(ptr));
 }
 
-<<<<<<< HEAD
-/** Gets a iboolean value from a query node.
- @return iboolean value */
-UNIV_INLINE
-ibool eval_node_get_ibool_val(que_node_t *node) /*!< in: query graph node */
-=======
 /** Gets a boolean value from a query node.
  @return boolean value */
 static inline bool eval_node_get_bool_val(
     que_node_t *node) /*!< in: query graph node */
->>>>>>> fbdaa4de
 {
   dfield_t *dfield;
   byte *data;
@@ -162,17 +152,10 @@
   return (mach_read_from_1(data));
 }
 
-<<<<<<< HEAD
-/** Sets a iboolean value as the value of a function node. */
-UNIV_INLINE
-void eval_node_set_ibool_val(func_node_t *func_node, /*!< in: function node */
-                             ibool val)              /*!< in: value to set */
-=======
 /** Sets a boolean value as the value of a function node. */
 static inline void eval_node_set_bool_val(
     func_node_t *func_node, /*!< in: function node */
     bool val)               /*!< in: value to set */
->>>>>>> fbdaa4de
 {
   dfield_t *dfield;
   byte *data;
@@ -194,8 +177,7 @@
 
 /** Copies a binary string value as the value of a query graph node. Allocates a
  new buffer if necessary. */
-UNIV_INLINE
-void eval_node_copy_and_alloc_val(
+static inline void eval_node_copy_and_alloc_val(
     que_node_t *node, /*!< in: query graph node */
     const byte *str,  /*!< in: binary string */
     ulint len)        /*!< in: string length or UNIV_SQL_NULL */
@@ -214,9 +196,9 @@
 }
 
 /** Copies a query node value to another node. */
-UNIV_INLINE
-void eval_node_copy_val(que_node_t *node1, /*!< in: node to copy to */
-                        que_node_t *node2) /*!< in: node to copy from */
+static inline void eval_node_copy_val(
+    que_node_t *node1, /*!< in: node to copy to */
+    que_node_t *node2) /*!< in: node to copy from */
 {
   dfield_t *dfield2;
 
