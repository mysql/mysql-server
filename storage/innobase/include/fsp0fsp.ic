/*****************************************************************************

Copyright (c) 1995, 2022, Oracle and/or its affiliates.

This program is free software; you can redistribute it and/or modify it under
the terms of the GNU General Public License, version 2.0, as published by the
Free Software Foundation.

This program is also distributed with certain software (including but not
limited to OpenSSL) that is licensed under separate terms, as designated in a
particular file or component or in included license documentation. The authors
of MySQL hereby grant you an additional permission to link the program and
your derivative works with the separately licensed software that they have
included with MySQL.

This program is distributed in the hope that it will be useful, but WITHOUT
ANY WARRANTY; without even the implied warranty of MERCHANTABILITY or FITNESS
FOR A PARTICULAR PURPOSE. See the GNU General Public License, version 2.0,
for more details.

You should have received a copy of the GNU General Public License along with
this program; if not, write to the Free Software Foundation, Inc.,
51 Franklin St, Fifth Floor, Boston, MA 02110-1301  USA

*****************************************************************************/

/** @file include/fsp0fsp.ic
 File space management

 Created 12/18/1995 Heikki Tuuri
 *******************************************************/

/** Checks if a page address is an extent descriptor page address.
@param[in]      page_id         page id
@param[in]      page_size       page size
@return true if a descriptor page */
<<<<<<< HEAD
UNIV_INLINE
ibool fsp_descr_page(const page_id_t &page_id, const page_size_t &page_size) {
=======
static inline bool fsp_descr_page(const page_id_t &page_id,
                                  const page_size_t &page_size) {
>>>>>>> fbdaa4de
  return ((page_id.page_no() & (page_size.physical() - 1)) == FSP_XDES_OFFSET);
}

/** Determine if the tablespace is compressed from tablespace flags.
@param[in]      flags   Tablespace flags
@return true if compressed, false if not compressed */
UNIV_INLINE
bool fsp_flags_is_compressed(uint32_t flags) {
  return (FSP_FLAGS_GET_ZIP_SSIZE(flags) != 0);
}

constexpr uint32_t ACTUAL_SSIZE(uint32_t ssize) {
  if (ssize == 0) {
    return UNIV_PAGE_SSIZE_ORIG;
  }
  return ssize;
}

/** Determine if two tablespaces are equivalent or compatible.
@param[in]      flags1  First tablespace flags
@param[in]      flags2  Second tablespace flags
@return true the flags are compatible, false if not */
UNIV_INLINE
bool fsp_flags_are_equal(uint32_t flags1, uint32_t flags2) {
  /* If either one of these flags is UINT32_UNDEFINED,
  then they are not equal */
  if (flags1 == UINT32_UNDEFINED || flags2 == UINT32_UNDEFINED) {
    return (false);
  }

  if (!fsp_is_shared_tablespace(flags1) || !fsp_is_shared_tablespace(flags2)) {
    /* At least one of these is a single-table tablespaces so all
    flags must match. */
    return (flags1 == flags2);
  }

  /* Both are shared tablespaces which can contain all formats.
  But they must have the same logical and physical page size.
  Once InnoDB can support multiple page sizes together,
  the logical page size will not matter. */
  ulint zip_ssize1 = ACTUAL_SSIZE(FSP_FLAGS_GET_ZIP_SSIZE(flags1));
  ulint zip_ssize2 = ACTUAL_SSIZE(FSP_FLAGS_GET_ZIP_SSIZE(flags2));
  ulint page_ssize1 = ACTUAL_SSIZE(FSP_FLAGS_GET_PAGE_SSIZE(flags1));
  ulint page_ssize2 = ACTUAL_SSIZE(FSP_FLAGS_GET_PAGE_SSIZE(flags2));

  return (zip_ssize1 == zip_ssize2 && page_ssize1 == page_ssize2);
}

/** Convert a page size, which is a power of 2, to an ssize, which is
the number of bit shifts from 512 to make that page size.
@param[in]      page_size       compressed page size in bytes
@return an ssize created from the page size provided. */
UNIV_INLINE
uint32_t page_size_to_ssize(ulint page_size) {
  uint32_t ssize;

  for (ssize = UNIV_ZIP_SIZE_SHIFT_MIN;
       static_cast<uint32_t>(1 << ssize) < page_size; ssize++) {
  }

  return (ssize - UNIV_ZIP_SIZE_SHIFT_MIN + 1);
}

/** Add the compressed page size to the tablespace flags.
@param[in]      flags           Tablespace flags
@param[in]      page_size       page sizes in bytes and compression flag.
@return tablespace flags after zip size is added */
UNIV_INLINE
uint32_t fsp_flags_set_zip_size(uint32_t flags, const page_size_t &page_size) {
  if (!page_size.is_compressed()) {
    return (flags);
  }

  /* Zip size should be a power of 2 between UNIV_ZIP_SIZE_MIN
  and UNIV_ZIP_SIZE_MAX */
  ut_ad(page_size.physical() >= UNIV_ZIP_SIZE_MIN);
  ut_ad(page_size.physical() <= UNIV_ZIP_SIZE_MAX);
  ut_ad(ut_is_2pow(page_size.physical()));

  uint32_t ssize = page_size_to_ssize(page_size.physical());

  ut_ad(ssize > 0);
  ut_ad(ssize <= UNIV_PAGE_SSIZE_MAX);

  flags |= (ssize << FSP_FLAGS_POS_ZIP_SSIZE);

  ut_ad(fsp_flags_is_valid(flags));

  return (flags);
}

/** Add the page size to the tablespace flags.
@param[in]      flags           Tablespace flags
@param[in]      page_size       page sizes in bytes and compression flag.
@return tablespace flags after page size is added */
UNIV_INLINE
uint32_t fsp_flags_set_page_size(uint32_t flags, const page_size_t &page_size) {
  /* Page size should be a power of two between UNIV_PAGE_SIZE_MIN
  and UNIV_PAGE_SIZE */
  ut_ad(page_size.logical() >= UNIV_PAGE_SIZE_MIN);
  ut_ad(page_size.logical() <= UNIV_PAGE_SIZE_MAX);
  ut_ad(ut_is_2pow(page_size.logical()));

  /* Remove this assert once we add support for different
  page size per tablespace. Currently all tablespaces must
  have a page size that is equal to innodb-page-size */
  ut_ad(page_size.logical() == UNIV_PAGE_SIZE);

  if (page_size.logical() == UNIV_PAGE_SIZE_ORIG) {
    ut_ad(0 == FSP_FLAGS_GET_PAGE_SSIZE(flags));

  } else {
    uint32_t ssize = page_size_to_ssize(page_size.logical());

    ut_ad(ssize);
    ut_ad(ssize <= UNIV_PAGE_SSIZE_MAX);

    flags |= (ssize << FSP_FLAGS_POS_PAGE_SSIZE);
  }

  ut_ad(fsp_flags_is_valid(flags));

  return (flags);
}

/** Initialize an FSP flags integer.
@param[in]      page_size       page sizes in bytes and compression flag.
@param[in]      atomic_blobs    Used by Dynammic and Compressed.
@param[in]      has_data_dir    This tablespace is in a remote location.
@param[in]      is_shared       This tablespace can be shared by many tables.
@param[in]      is_temporary    This tablespace is temporary.
@param[in]      is_encrypted    This tablespace is encrypted.
@return tablespace flags after initialization */
UNIV_INLINE
uint32_t fsp_flags_init(const page_size_t &page_size, bool atomic_blobs,
                        bool has_data_dir, bool is_shared, bool is_temporary,
                        bool is_encrypted) {
  ut_ad(page_size.physical() <= page_size.logical());
  ut_ad(!page_size.is_compressed() || atomic_blobs);

  /* Page size should be a power of two between UNIV_PAGE_SIZE_MIN
  and UNIV_PAGE_SIZE, but zip_size may be 0 if not compressed. */
  uint32_t flags = fsp_flags_set_page_size(0, page_size);

  if (atomic_blobs) {
    flags |= FSP_FLAGS_MASK_POST_ANTELOPE | FSP_FLAGS_MASK_ATOMIC_BLOBS;
  }

  /* If the zip_size is explicit and different from the default,
  compressed row format is implied. */
  flags = fsp_flags_set_zip_size(flags, page_size);

  if (has_data_dir) {
    flags |= FSP_FLAGS_MASK_DATA_DIR;
  }

  /* Shared tablespaces can hold all row formats, so we only mark the
  POST_ANTELOPE and ATOMIC_BLOB bits if it is compressed. */
  if (is_shared) {
    ut_ad(!has_data_dir);
    flags |= FSP_FLAGS_MASK_SHARED;
  }

  if (is_temporary) {
    ut_ad(!has_data_dir);
    flags |= FSP_FLAGS_MASK_TEMPORARY;
  }

  if (is_encrypted) {
    flags |= FSP_FLAGS_MASK_ENCRYPTION;
  }

  return (flags);
}

/** Calculates the descriptor index within a descriptor page.
@param[in]      page_size       page size
@param[in]      offset          page offset
@return descriptor index */
UNIV_INLINE
ulint xdes_calc_descriptor_index(const page_size_t &page_size, ulint offset) {
  return (ut_2pow_remainder(offset, page_size.physical()) / FSP_EXTENT_SIZE);
}

/** Gets a descriptor bit of a page.
 @return true if free */
<<<<<<< HEAD
UNIV_INLINE
ibool xdes_get_bit(const xdes_t *descr, /*!< in: descriptor */
                   ulint bit,        /*!< in: XDES_FREE_BIT or XDES_CLEAN_BIT */
                   page_no_t offset) /*!< in: page offset within extent:
                                     0 ... FSP_EXTENT_SIZE - 1 */
=======
static inline bool xdes_get_bit(
    const xdes_t *descr, /*!< in: descriptor */
    ulint bit,           /*!< in: XDES_FREE_BIT or XDES_CLEAN_BIT */
    page_no_t offset)    /*!< in: page offset within extent:
                         0 ... FSP_EXTENT_SIZE - 1 */
>>>>>>> fbdaa4de
{
  ut_ad(offset < FSP_EXTENT_SIZE);
  ut_ad(bit == XDES_FREE_BIT || bit == XDES_CLEAN_BIT);

  ulint index = bit + XDES_BITS_PER_PAGE * offset;

  ulint bit_index = index % 8;
  ulint byte_index = index / 8;

  return (ut_bit_get_nth(
      mach_read_ulint(descr + XDES_BITMAP + byte_index, MLOG_1BYTE),
      bit_index));
}

/** Calculates the page where the descriptor of a page resides.
@param[in]      page_size       page size
@param[in]      offset          page offset
@return descriptor page offset */
UNIV_INLINE
page_no_t xdes_calc_descriptor_page(const page_size_t &page_size,
                                    page_no_t offset) {
  static_assert(UNIV_PAGE_SIZE_MAX > XDES_ARR_OFFSET + (UNIV_PAGE_SIZE_MAX /
                                                        FSP_EXTENT_SIZE_MAX) *
                                                           XDES_SIZE_MAX,
                "Extent descriptor won't fit on a page");

  static_assert(UNIV_ZIP_SIZE_MIN > XDES_ARR_OFFSET + (UNIV_ZIP_SIZE_MIN /
                                                       FSP_EXTENT_SIZE_MIN) *
                                                          XDES_SIZE_MIN,
                "Extent descriptor won't fit on a page");

  ut_ad(UNIV_PAGE_SIZE >
        XDES_ARR_OFFSET + (UNIV_PAGE_SIZE / FSP_EXTENT_SIZE) * XDES_SIZE);
  ut_ad(UNIV_ZIP_SIZE_MIN >
        XDES_ARR_OFFSET + (UNIV_ZIP_SIZE_MIN / FSP_EXTENT_SIZE) * XDES_SIZE);

#ifdef UNIV_DEBUG
  if (page_size.is_compressed()) {
    ut_a(page_size.physical() >
         XDES_ARR_OFFSET +
             (page_size.physical() / FSP_EXTENT_SIZE) * XDES_SIZE);
  }
#endif /* UNIV_DEBUG */

  return (ut_2pow_round(offset, page_size.physical()));
}

/** Calculates the descriptor array size.
@param[in]      page_size       page size
@return size of descriptor array */
UNIV_INLINE
ulint xdes_arr_size(const page_size_t &page_size) {
  return (page_size.physical() / FSP_EXTENT_SIZE);
}

inline bool fsp_is_inode_page(page_no_t page) {
  static const uint inode_per_page = FSP_SEG_INODES_PER_PAGE(univ_page_size);

  /* Every two inode would be allocated for one index, and all inodes in
  two inode pages are needed exactly for FSP_SEG_INODES_PER_PAGE indexes.
  One inode page is at the beginning of one cycle, the other is in the
  middle. If FSP_SEG_INODES_PER_PAGE is even, the second inode page
  is at cycle / 2, if odd, it should be (cycle + 1) / 2 in the cycle. */
  static const uint cycle = inode_per_page + 2;

  /* Number of all hard-coded DD table indexes. Please sync it with
  innodb_dd_table array. */
  static const uint indexes = 102;

  /* Max page number for index root pages of hard-coded DD tables. */
  static const uint max_page_no =
      FSP_FIRST_INODE_PAGE_NO + 1 /* SDI Index page */
      + (indexes / inode_per_page) * cycle + (indexes % inode_per_page) +
      ((indexes % inode_per_page) / ((inode_per_page + 1) / 2));

  /* The page range should be determinate for different page sizes. */
  ut_a(page >= FSP_FIRST_INODE_PAGE_NO);
  ut_a(page <= max_page_no);

  uint step = (page - FSP_FIRST_INODE_PAGE_NO) % cycle;

  return (step == 0 || step == (cycle + 1) / 2);
}

/** Validate the tablespace flags.
These flags are stored in the tablespace header at offset FSP_SPACE_FLAGS.
They should be 0 for ROW_FORMAT=COMPACT and ROW_FORMAT=REDUNDANT.
The newer row formats, COMPRESSED and DYNAMIC, will have at least
the DICT_TF_COMPACT bit set.
@param[in]      flags   Tablespace flags
@return true if valid, false if not */
inline bool fsp_flags_is_valid(uint32_t flags) {
  bool post_antelope = FSP_FLAGS_GET_POST_ANTELOPE(flags);
  ulint zip_ssize = FSP_FLAGS_GET_ZIP_SSIZE(flags);
  bool atomic_blobs = FSP_FLAGS_HAS_ATOMIC_BLOBS(flags);
  ulint page_ssize = FSP_FLAGS_GET_PAGE_SSIZE(flags);
  bool has_data_dir = FSP_FLAGS_HAS_DATA_DIR(flags);
  bool is_shared = FSP_FLAGS_GET_SHARED(flags);
  bool is_temp = FSP_FLAGS_GET_TEMPORARY(flags);
  bool is_encryption = FSP_FLAGS_GET_ENCRYPTION(flags);

  ulint unused = FSP_FLAGS_GET_UNUSED(flags);

  DBUG_EXECUTE_IF("fsp_flags_is_valid_failure", return (false););

  /* The Antelope row formats REDUNDANT and COMPACT did
  not use tablespace flags, so the entire 4-byte field
  is zero for Antelope row formats. */
  if (flags == 0) {
    return (true);
  }

  /* Row_FORMAT=COMPRESSED and ROW_FORMAT=DYNAMIC use a feature called
  ATOMIC_BLOBS which builds on the page structure introduced for the
  COMPACT row format by allowing long fields to be broken into prefix
  and externally stored parts. So if it is Post_antelope, it uses
  Atomic BLOBs. */
  if (post_antelope != atomic_blobs) {
    return (false);
  }

  /* Make sure there are no bits that we do not know about. */
  if (unused != 0) {
    return (false);
  }

  /* The zip ssize can be zero if it is other than compressed row format,
  or it could be from 1 to the max. */
  if (zip_ssize > PAGE_ZIP_SSIZE_MAX) {
    return (false);
  }

  /* The actual page size must be within 4k and 64K (3 =< ssize =< 7). */
  if (page_ssize != 0 &&
      (page_ssize < UNIV_PAGE_SSIZE_MIN || page_ssize > UNIV_PAGE_SSIZE_MAX)) {
    return (false);
  }

  /* Only single-table tablespaces use the DATA DIRECTORY clause.
  It is not compatible with the TABLESPACE clause.  Nor is it
  compatible with the TEMPORARY clause. */
  if (has_data_dir && (is_shared || is_temp)) {
    return (false);
  }

  /* Only single-table and general tablespaces and not temp tablespaces
  use the encryption clause. */
  if (is_encryption && (is_temp)) {
    return (false);
  }

  static_assert(
      FSP_FLAGS_POS_UNUSED == 15,
      "You have added a new FSP_FLAG without adding a validation check.");

  return (true);
}

inline ulint fsp_header_get_sdi_offset(const page_size_t &page_size) {
  ulint offset = XDES_ARR_OFFSET + XDES_SIZE * xdes_arr_size(page_size) +
                 Encryption::INFO_MAX_SIZE;
#ifdef UNIV_DEBUG
  ulint left_size =
      page_size.physical() - FSP_HEADER_OFFSET - offset - FIL_PAGE_DATA_END;

  ut_ad(left_size >= FSP_SDI_HEADER_LEN);
#endif
  return (offset);
}

inline ulint fsp_header_get_encryption_progress_offset(
    const page_size_t &page_size) {
  ulint offset = fsp_header_get_sdi_offset(page_size) + FSP_SDI_HEADER_LEN;
#ifdef UNIV_DEBUG
  ulint left_size =
      page_size.physical() - FSP_HEADER_OFFSET - offset - FIL_PAGE_DATA_END;

  ut_ad(left_size >=
        Encryption::OPERATION_INFO_SIZE + Encryption::PROGRESS_INFO_SIZE);
#endif

  return (offset);
}

/** Reads the server space version from the first page of a tablespace.
@param[in]      page            first page of a tablespace
@return space server version */
<<<<<<< HEAD
UNIV_INLINE
uint32 fsp_header_get_server_version(const page_t *page) {
  uint32 version;
=======
static inline uint32_t fsp_header_get_server_version(const page_t *page) {
  uint32_t version;
>>>>>>> fbdaa4de

  version = mach_read_from_4(page + FIL_PAGE_SRV_VERSION);

  return (version);
}

/** Reads the server space version from the first page of a tablespace.
@param[in]      page            first page of a tablespace
@return space server version */
<<<<<<< HEAD
UNIV_INLINE
uint32 fsp_header_get_space_version(const page_t *page) {
  uint32 version;
=======
static inline uint32_t fsp_header_get_space_version(const page_t *page) {
  uint32_t version;
>>>>>>> fbdaa4de

  version = mach_read_from_4(page + FIL_PAGE_SPACE_VERSION);

  return (version);
}<|MERGE_RESOLUTION|>--- conflicted
+++ resolved
@@ -34,21 +34,15 @@
 @param[in]      page_id         page id
 @param[in]      page_size       page size
 @return true if a descriptor page */
-<<<<<<< HEAD
-UNIV_INLINE
-ibool fsp_descr_page(const page_id_t &page_id, const page_size_t &page_size) {
-=======
 static inline bool fsp_descr_page(const page_id_t &page_id,
                                   const page_size_t &page_size) {
->>>>>>> fbdaa4de
   return ((page_id.page_no() & (page_size.physical() - 1)) == FSP_XDES_OFFSET);
 }
 
 /** Determine if the tablespace is compressed from tablespace flags.
 @param[in]      flags   Tablespace flags
 @return true if compressed, false if not compressed */
-UNIV_INLINE
-bool fsp_flags_is_compressed(uint32_t flags) {
+static inline bool fsp_flags_is_compressed(uint32_t flags) {
   return (FSP_FLAGS_GET_ZIP_SSIZE(flags) != 0);
 }
 
@@ -63,8 +57,7 @@
 @param[in]      flags1  First tablespace flags
 @param[in]      flags2  Second tablespace flags
 @return true the flags are compatible, false if not */
-UNIV_INLINE
-bool fsp_flags_are_equal(uint32_t flags1, uint32_t flags2) {
+static inline bool fsp_flags_are_equal(uint32_t flags1, uint32_t flags2) {
   /* If either one of these flags is UINT32_UNDEFINED,
   then they are not equal */
   if (flags1 == UINT32_UNDEFINED || flags2 == UINT32_UNDEFINED) {
@@ -93,8 +86,7 @@
 the number of bit shifts from 512 to make that page size.
 @param[in]      page_size       compressed page size in bytes
 @return an ssize created from the page size provided. */
-UNIV_INLINE
-uint32_t page_size_to_ssize(ulint page_size) {
+static inline uint32_t page_size_to_ssize(ulint page_size) {
   uint32_t ssize;
 
   for (ssize = UNIV_ZIP_SIZE_SHIFT_MIN;
@@ -108,8 +100,8 @@
 @param[in]      flags           Tablespace flags
 @param[in]      page_size       page sizes in bytes and compression flag.
 @return tablespace flags after zip size is added */
-UNIV_INLINE
-uint32_t fsp_flags_set_zip_size(uint32_t flags, const page_size_t &page_size) {
+static inline uint32_t fsp_flags_set_zip_size(uint32_t flags,
+                                              const page_size_t &page_size) {
   if (!page_size.is_compressed()) {
     return (flags);
   }
@@ -136,8 +128,8 @@
 @param[in]      flags           Tablespace flags
 @param[in]      page_size       page sizes in bytes and compression flag.
 @return tablespace flags after page size is added */
-UNIV_INLINE
-uint32_t fsp_flags_set_page_size(uint32_t flags, const page_size_t &page_size) {
+static inline uint32_t fsp_flags_set_page_size(uint32_t flags,
+                                               const page_size_t &page_size) {
   /* Page size should be a power of two between UNIV_PAGE_SIZE_MIN
   and UNIV_PAGE_SIZE */
   ut_ad(page_size.logical() >= UNIV_PAGE_SIZE_MIN);
@@ -174,10 +166,10 @@
 @param[in]      is_temporary    This tablespace is temporary.
 @param[in]      is_encrypted    This tablespace is encrypted.
 @return tablespace flags after initialization */
-UNIV_INLINE
-uint32_t fsp_flags_init(const page_size_t &page_size, bool atomic_blobs,
-                        bool has_data_dir, bool is_shared, bool is_temporary,
-                        bool is_encrypted) {
+static inline uint32_t fsp_flags_init(const page_size_t &page_size,
+                                      bool atomic_blobs, bool has_data_dir,
+                                      bool is_shared, bool is_temporary,
+                                      bool is_encrypted) {
   ut_ad(page_size.physical() <= page_size.logical());
   ut_ad(!page_size.is_compressed() || atomic_blobs);
 
@@ -220,26 +212,18 @@
 @param[in]      page_size       page size
 @param[in]      offset          page offset
 @return descriptor index */
-UNIV_INLINE
-ulint xdes_calc_descriptor_index(const page_size_t &page_size, ulint offset) {
+static inline ulint xdes_calc_descriptor_index(const page_size_t &page_size,
+                                               ulint offset) {
   return (ut_2pow_remainder(offset, page_size.physical()) / FSP_EXTENT_SIZE);
 }
 
 /** Gets a descriptor bit of a page.
  @return true if free */
-<<<<<<< HEAD
-UNIV_INLINE
-ibool xdes_get_bit(const xdes_t *descr, /*!< in: descriptor */
-                   ulint bit,        /*!< in: XDES_FREE_BIT or XDES_CLEAN_BIT */
-                   page_no_t offset) /*!< in: page offset within extent:
-                                     0 ... FSP_EXTENT_SIZE - 1 */
-=======
 static inline bool xdes_get_bit(
     const xdes_t *descr, /*!< in: descriptor */
     ulint bit,           /*!< in: XDES_FREE_BIT or XDES_CLEAN_BIT */
     page_no_t offset)    /*!< in: page offset within extent:
                          0 ... FSP_EXTENT_SIZE - 1 */
->>>>>>> fbdaa4de
 {
   ut_ad(offset < FSP_EXTENT_SIZE);
   ut_ad(bit == XDES_FREE_BIT || bit == XDES_CLEAN_BIT);
@@ -258,9 +242,8 @@
 @param[in]      page_size       page size
 @param[in]      offset          page offset
 @return descriptor page offset */
-UNIV_INLINE
-page_no_t xdes_calc_descriptor_page(const page_size_t &page_size,
-                                    page_no_t offset) {
+static inline page_no_t xdes_calc_descriptor_page(const page_size_t &page_size,
+                                                  page_no_t offset) {
   static_assert(UNIV_PAGE_SIZE_MAX > XDES_ARR_OFFSET + (UNIV_PAGE_SIZE_MAX /
                                                         FSP_EXTENT_SIZE_MAX) *
                                                            XDES_SIZE_MAX,
@@ -290,8 +273,7 @@
 /** Calculates the descriptor array size.
 @param[in]      page_size       page size
 @return size of descriptor array */
-UNIV_INLINE
-ulint xdes_arr_size(const page_size_t &page_size) {
+static inline ulint xdes_arr_size(const page_size_t &page_size) {
   return (page_size.physical() / FSP_EXTENT_SIZE);
 }
 
@@ -427,14 +409,8 @@
 /** Reads the server space version from the first page of a tablespace.
 @param[in]      page            first page of a tablespace
 @return space server version */
-<<<<<<< HEAD
-UNIV_INLINE
-uint32 fsp_header_get_server_version(const page_t *page) {
-  uint32 version;
-=======
 static inline uint32_t fsp_header_get_server_version(const page_t *page) {
   uint32_t version;
->>>>>>> fbdaa4de
 
   version = mach_read_from_4(page + FIL_PAGE_SRV_VERSION);
 
@@ -444,14 +420,8 @@
 /** Reads the server space version from the first page of a tablespace.
 @param[in]      page            first page of a tablespace
 @return space server version */
-<<<<<<< HEAD
-UNIV_INLINE
-uint32 fsp_header_get_space_version(const page_t *page) {
-  uint32 version;
-=======
 static inline uint32_t fsp_header_get_space_version(const page_t *page) {
   uint32_t version;
->>>>>>> fbdaa4de
 
   version = mach_read_from_4(page + FIL_PAGE_SPACE_VERSION);
 
