/*****************************************************************************

Copyright (c) 1994, 2022, Oracle and/or its affiliates.

This program is free software; you can redistribute it and/or modify it under
the terms of the GNU General Public License, version 2.0, as published by the
Free Software Foundation.

This program is also distributed with certain software (including but not
limited to OpenSSL) that is licensed under separate terms, as designated in a
particular file or component or in included license documentation. The authors
of MySQL hereby grant you an additional permission to link the program and
your derivative works with the separately licensed software that they have
included with MySQL.

This program is distributed in the hope that it will be useful, but WITHOUT
ANY WARRANTY; without even the implied warranty of MERCHANTABILITY or FITNESS
FOR A PARTICULAR PURPOSE. See the GNU General Public License, version 2.0,
for more details.

You should have received a copy of the GNU General Public License along with
this program; if not, write to the Free Software Foundation, Inc.,
51 Franklin St, Fifth Floor, Boston, MA 02110-1301  USA

*****************************************************************************/

/** @file include/ut0byte.ic
 Utilities for byte operations

 Created 5/30/1994 Heikki Tuuri
 *******************************************************************/

<<<<<<< HEAD
/** Creates a 64-bit integer out of two 32-bit integers.
 @return created integer */
UNIV_INLINE
ib_uint64_t ut_ull_create(ulint high, /*!< in: high-order 32 bits */
                          ulint low)  /*!< in: low-order 32 bits */
{
  ut_ad(high <= ULINT32_MASK);
  ut_ad(low <= ULINT32_MASK);
  return (((ib_uint64_t)high) << 32 | low);
}

/** Rounds a 64-bit integer downward to a multiple of a power of 2.
 @return rounded value */
UNIV_INLINE
ib_uint64_t ut_uint64_align_down(ib_uint64_t n, /*!< in: number to be rounded */
                                 ulint align_no) /*!< in: align by this number
                                                 which must be a power of 2 */
{
=======
constexpr uint64_t ut_ull_create(uint32_t high, uint32_t low) {
  return (uint64_t{high} << 32) | low;
}

static inline uint64_t ut_uint64_align_down(uint64_t n, ulint align_no) {
>>>>>>> fbdaa4de
  ut_ad(align_no > 0);
  ut_ad(ut_is_2pow(align_no));

  return (n & ~((uint64_t)align_no - 1));
}

/** Rounds ib_uint64_t upward to a multiple of a power of 2.
 @return rounded value */
UNIV_INLINE
ib_uint64_t ut_uint64_align_up(ib_uint64_t n,  /*!< in: number to be rounded */
                               ulint align_no) /*!< in: align by this number
                                               which must be a power of 2 */
{
  ib_uint64_t align_1 = (ib_uint64_t)align_no - 1;

  ut_ad(align_no > 0);
  ut_ad(ut_is_2pow(align_no));

  return ((n + align_1) & ~align_1);
}

<<<<<<< HEAD
/** The following function rounds up a pointer to the nearest aligned address.
 @return aligned pointer */
UNIV_INLINE
void *ut_align(const void *ptr, /*!< in: pointer */
               ulint align_no)  /*!< in: align by this number */
{
=======
static inline void *ut_align(const void *ptr, ulint align_no) {
>>>>>>> fbdaa4de
  ut_ad(align_no > 0);
  ut_ad(((align_no - 1) & align_no) == 0);
  ut_ad(ptr);

  static_assert(sizeof(void *) == sizeof(ulint));

  return ((void *)((((ulint)ptr) + align_no - 1) & ~(align_no - 1)));
}

<<<<<<< HEAD
/** The following function rounds down a pointer to the nearest
 aligned address.
 @return aligned pointer */
UNIV_INLINE
void *ut_align_down(const void *ptr, /*!< in: pointer */
                    ulint align_no)  /*!< in: align by this number */
{
=======
static inline void *ut_align_down(const void *ptr, ulint align_no) {
>>>>>>> fbdaa4de
  ut_ad(align_no > 0);
  ut_ad(((align_no - 1) & align_no) == 0);
  ut_ad(ptr);

  static_assert(sizeof(void *) == sizeof(ulint));

  return ((void *)((((ulint)ptr)) & ~(align_no - 1)));
}

<<<<<<< HEAD
/** The following function computes the offset of a pointer from the nearest
 aligned address.
 @return distance from aligned pointer */
UNIV_INLINE
ulint ut_align_offset(const void *ptr, /*!< in: pointer */
                      ulint align_no)  /*!< in: align by this number */
{
=======
static inline ulint ut_align_offset(const void *ptr, ulint align_no) {
>>>>>>> fbdaa4de
  ut_ad(align_no > 0);
  ut_ad(((align_no - 1) & align_no) == 0);
  ut_ad(ptr);

  static_assert(sizeof(void *) == sizeof(ulint));

  return (((ulint)ptr) & (align_no - 1));
}

<<<<<<< HEAD
/** Gets the nth bit of a ulint.
 @return true if nth bit is 1; 0th bit is defined to be the least significant */
UNIV_INLINE
ibool ut_bit_get_nth(ulint a, /*!< in: ulint */
                     ulint n) /*!< in: nth bit requested */
{
=======
static inline bool ut_bit_get_nth(ulint a, ulint n) {
>>>>>>> fbdaa4de
  ut_ad(n < 8 * sizeof(ulint));
  return (1 & (a >> n));
}

<<<<<<< HEAD
/** Sets the nth bit of a ulint.
 @return the ulint with the bit set as requested */
UNIV_INLINE
ulint ut_bit_set_nth(ulint a,   /*!< in: ulint */
                     ulint n,   /*!< in: nth bit requested */
                     ibool val) /*!< in: value for the bit to set */
{
=======
static inline ulint ut_bit_set_nth(ulint a, ulint n, bool val) {
>>>>>>> fbdaa4de
  ut_ad(n < 8 * sizeof(ulint));
  if (val) {
    return (((ulint)1 << n) | a);
  } else {
    return (~((ulint)1 << n) & a);
  }
}<|MERGE_RESOLUTION|>--- conflicted
+++ resolved
@@ -30,63 +30,27 @@
  Created 5/30/1994 Heikki Tuuri
  *******************************************************************/
 
-<<<<<<< HEAD
-/** Creates a 64-bit integer out of two 32-bit integers.
- @return created integer */
-UNIV_INLINE
-ib_uint64_t ut_ull_create(ulint high, /*!< in: high-order 32 bits */
-                          ulint low)  /*!< in: low-order 32 bits */
-{
-  ut_ad(high <= ULINT32_MASK);
-  ut_ad(low <= ULINT32_MASK);
-  return (((ib_uint64_t)high) << 32 | low);
-}
-
-/** Rounds a 64-bit integer downward to a multiple of a power of 2.
- @return rounded value */
-UNIV_INLINE
-ib_uint64_t ut_uint64_align_down(ib_uint64_t n, /*!< in: number to be rounded */
-                                 ulint align_no) /*!< in: align by this number
-                                                 which must be a power of 2 */
-{
-=======
 constexpr uint64_t ut_ull_create(uint32_t high, uint32_t low) {
   return (uint64_t{high} << 32) | low;
 }
 
 static inline uint64_t ut_uint64_align_down(uint64_t n, ulint align_no) {
->>>>>>> fbdaa4de
   ut_ad(align_no > 0);
   ut_ad(ut_is_2pow(align_no));
 
   return (n & ~((uint64_t)align_no - 1));
 }
 
-/** Rounds ib_uint64_t upward to a multiple of a power of 2.
- @return rounded value */
-UNIV_INLINE
-ib_uint64_t ut_uint64_align_up(ib_uint64_t n,  /*!< in: number to be rounded */
-                               ulint align_no) /*!< in: align by this number
-                                               which must be a power of 2 */
-{
-  ib_uint64_t align_1 = (ib_uint64_t)align_no - 1;
+static inline uint64_t ut_uint64_align_up(uint64_t n, ulint align_no) {
+  const uint64_t align_1 = (uint64_t)align_no - 1;
 
   ut_ad(align_no > 0);
   ut_ad(ut_is_2pow(align_no));
 
-  return ((n + align_1) & ~align_1);
+  return (n + align_1) & ~align_1;
 }
 
-<<<<<<< HEAD
-/** The following function rounds up a pointer to the nearest aligned address.
- @return aligned pointer */
-UNIV_INLINE
-void *ut_align(const void *ptr, /*!< in: pointer */
-               ulint align_no)  /*!< in: align by this number */
-{
-=======
 static inline void *ut_align(const void *ptr, ulint align_no) {
->>>>>>> fbdaa4de
   ut_ad(align_no > 0);
   ut_ad(((align_no - 1) & align_no) == 0);
   ut_ad(ptr);
@@ -96,17 +60,7 @@
   return ((void *)((((ulint)ptr) + align_no - 1) & ~(align_no - 1)));
 }
 
-<<<<<<< HEAD
-/** The following function rounds down a pointer to the nearest
- aligned address.
- @return aligned pointer */
-UNIV_INLINE
-void *ut_align_down(const void *ptr, /*!< in: pointer */
-                    ulint align_no)  /*!< in: align by this number */
-{
-=======
 static inline void *ut_align_down(const void *ptr, ulint align_no) {
->>>>>>> fbdaa4de
   ut_ad(align_no > 0);
   ut_ad(((align_no - 1) & align_no) == 0);
   ut_ad(ptr);
@@ -116,17 +70,7 @@
   return ((void *)((((ulint)ptr)) & ~(align_no - 1)));
 }
 
-<<<<<<< HEAD
-/** The following function computes the offset of a pointer from the nearest
- aligned address.
- @return distance from aligned pointer */
-UNIV_INLINE
-ulint ut_align_offset(const void *ptr, /*!< in: pointer */
-                      ulint align_no)  /*!< in: align by this number */
-{
-=======
 static inline ulint ut_align_offset(const void *ptr, ulint align_no) {
->>>>>>> fbdaa4de
   ut_ad(align_no > 0);
   ut_ad(((align_no - 1) & align_no) == 0);
   ut_ad(ptr);
@@ -136,31 +80,12 @@
   return (((ulint)ptr) & (align_no - 1));
 }
 
-<<<<<<< HEAD
-/** Gets the nth bit of a ulint.
- @return true if nth bit is 1; 0th bit is defined to be the least significant */
-UNIV_INLINE
-ibool ut_bit_get_nth(ulint a, /*!< in: ulint */
-                     ulint n) /*!< in: nth bit requested */
-{
-=======
 static inline bool ut_bit_get_nth(ulint a, ulint n) {
->>>>>>> fbdaa4de
   ut_ad(n < 8 * sizeof(ulint));
   return (1 & (a >> n));
 }
 
-<<<<<<< HEAD
-/** Sets the nth bit of a ulint.
- @return the ulint with the bit set as requested */
-UNIV_INLINE
-ulint ut_bit_set_nth(ulint a,   /*!< in: ulint */
-                     ulint n,   /*!< in: nth bit requested */
-                     ibool val) /*!< in: value for the bit to set */
-{
-=======
 static inline ulint ut_bit_set_nth(ulint a, ulint n, bool val) {
->>>>>>> fbdaa4de
   ut_ad(n < 8 * sizeof(ulint));
   if (val) {
     return (((ulint)1 << n) | a);
