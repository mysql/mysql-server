--- conflicted
+++ resolved
@@ -37,10 +37,10 @@
 #include "rem0cmp.h"
 
 /** Duplicate a string. */
-UNIV_INLINE
-void fts_string_dup(fts_string_t *dst,       /*!< in: dup to here */
-                    const fts_string_t *src, /*!< in: src string */
-                    mem_heap_t *heap)        /*!< in: heap to use */
+static inline void fts_string_dup(
+    fts_string_t *dst,       /*!< in: dup to here */
+    const fts_string_t *src, /*!< in: src string */
+    mem_heap_t *heap)        /*!< in: heap to use */
 {
   dst->f_str = (byte *)mem_heap_alloc(heap, src->f_len + 1);
   memcpy(dst->f_str, src->f_str, src->f_len);
@@ -52,9 +52,8 @@
 
 /** Compare two fts_trx_row_t doc_ids.
  @return < 0 if n1 < n2, 0 if n1 == n2, > 0 if n1 > n2 */
-UNIV_INLINE
-int fts_trx_row_doc_id_cmp(const void *p1, /*!< in: id1 */
-                           const void *p2) /*!< in: id2 */
+static inline int fts_trx_row_doc_id_cmp(const void *p1, /*!< in: id1 */
+                                         const void *p2) /*!< in: id2 */
 {
   const fts_trx_row_t *tr1 = (const fts_trx_row_t *)p1;
   const fts_trx_row_t *tr2 = (const fts_trx_row_t *)p2;
@@ -64,9 +63,8 @@
 
 /** Compare two fts_ranking_t doc_ids.
  @return < 0 if n1 < n2, 0 if n1 == n2, > 0 if n1 > n2 */
-UNIV_INLINE
-int fts_ranking_doc_id_cmp(const void *p1, /*!< in: id1 */
-                           const void *p2) /*!< in: id2 */
+static inline int fts_ranking_doc_id_cmp(const void *p1, /*!< in: id1 */
+                                         const void *p2) /*!< in: id2 */
 {
   const fts_ranking_t *rk1 = (const fts_ranking_t *)p1;
   const fts_ranking_t *rk2 = (const fts_ranking_t *)p2;
@@ -76,9 +74,8 @@
 
 /** Compare two fts_update_t doc_ids.
  @return < 0 if n1 < n2, 0 if n1 == n2, > 0 if n1 > n2 */
-UNIV_INLINE
-int fts_update_doc_id_cmp(const void *p1, /*!< in: id1 */
-                          const void *p2) /*!< in: id2 */
+static inline int fts_update_doc_id_cmp(const void *p1, /*!< in: id1 */
+                                        const void *p2) /*!< in: id2 */
 {
   const fts_update_t *up1 = (const fts_update_t *)p1;
   const fts_update_t *up2 = (const fts_update_t *)p2;
@@ -95,22 +92,6 @@
                                const ulint len2);
 
 /** Check if fts index charset is cjk
-<<<<<<< HEAD
-@param[in]	cs	charset
-@retval	true	if the charset is cjk
-@retval	false	if not. */
-UNIV_INLINE
-bool fts_is_charset_cjk(const CHARSET_INFO *cs) {
-  if (strcmp(cs->name, "gb2312_chinese_ci") == 0 ||
-      strcmp(cs->name, "gbk_chinese_ci") == 0 ||
-      strcmp(cs->name, "big5_chinese_ci") == 0 ||
-      strcmp(cs->name, "gb18030_chinese_ci") == 0 ||
-      strcmp(cs->name, "ujis_japanese_ci") == 0 ||
-      strcmp(cs->name, "sjis_japanese_ci") == 0 ||
-      strcmp(cs->name, "cp932_japanese_ci") == 0 ||
-      strcmp(cs->name, "eucjpms_japanese_ci") == 0 ||
-      strcmp(cs->name, "euckr_korean_ci") == 0) {
-=======
 @param[in]      cs      charset
 @retval true    if the charset is cjk
 @retval false   if not. */
@@ -124,7 +105,6 @@
       strcmp(cs->m_coll_name, "cp932_japanese_ci") == 0 ||
       strcmp(cs->m_coll_name, "eucjpms_japanese_ci") == 0 ||
       strcmp(cs->m_coll_name, "euckr_korean_ci") == 0) {
->>>>>>> fbdaa4de
     return (true);
   } else {
     return (false);
@@ -132,22 +112,12 @@
 }
 
 /** Select the FTS auxiliary index for the given character by range.
-<<<<<<< HEAD
-@param[in]	cs	charset
-@param[in]	str	string
-@param[in]	len	string length
-@retval	the index to use for the string */
-UNIV_INLINE
-ulint fts_select_index_by_range(const CHARSET_INFO *cs, const byte *str,
-                                ulint len) {
-=======
 @param[in]      cs      charset
 @param[in]      str     string
 @param[in]      len     string length
 @retval the index to use for the string */
 static inline ulint fts_select_index_by_range(const CHARSET_INFO *cs,
                                               const byte *str, ulint len) {
->>>>>>> fbdaa4de
   ulint selected = 0;
   ulint value = innobase_strnxfrm(cs, str, len);
 
@@ -172,9 +142,8 @@
 @param[in]      str     string
 @param[in]      len     string length
 @retval the index to use for the string */
-UNIV_INLINE
-ulint fts_select_index_by_hash(const CHARSET_INFO *cs, const byte *str,
-                               ulint len) {
+static inline ulint fts_select_index_by_hash(const CHARSET_INFO *cs,
+                                             const byte *str, ulint len) {
   int char_len;
 
   ut_ad(!(str == nullptr && len > 0));
@@ -201,21 +170,12 @@
 }
 
 /** Select the FTS auxiliary index for the given character.
-<<<<<<< HEAD
-@param[in]	cs	charset
-@param[in]	str	string
-@param[in]	len	string length in bytes
-@retval	the index to use for the string */
-UNIV_INLINE
-ulint fts_select_index(const CHARSET_INFO *cs, const byte *str, ulint len) {
-=======
 @param[in]      cs      charset
 @param[in]      str     string
 @param[in]      len     string length in bytes
 @retval the index to use for the string */
 static inline ulint fts_select_index(const CHARSET_INFO *cs, const byte *str,
                                      ulint len) {
->>>>>>> fbdaa4de
   ulint selected;
 
   if (fts_is_charset_cjk(cs)) {
@@ -228,8 +188,8 @@
 }
 
 /** Return the selected FTS aux index suffix. */
-UNIV_INLINE
-const char *fts_get_suffix(ulint selected) /*!< in: selected index */
+static inline const char *fts_get_suffix(
+    ulint selected) /*!< in: selected index */
 {
   return (fts_index_selector[selected].suffix);
 }
@@ -237,8 +197,7 @@
 /** Return the selected FTS aux index suffix in 5.7 compatible format
 @param[in]      selected        selected index
 @return the suffix name */
-UNIV_INLINE
-const char *fts_get_suffix_5_7(ulint selected) {
+static inline const char *fts_get_suffix_5_7(ulint selected) {
   return (fts_index_selector_5_7[selected].suffix);
 }
 
