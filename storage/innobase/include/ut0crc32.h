--- conflicted
+++ resolved
@@ -35,25 +35,106 @@
 
 #include "univ.i"
 
+/*
+- 1. some things depend on the compiling environment
+  - is it a compiler for which we even know how to use intrinsics?
+  - is it x86, arm64, or mac-arm?
+- 2. some depend on runtime environment
+  - is it x86 which has crc32?
+  - is it x86 which has pcmul?
+  - is it arm which has crc32?
+  - is it arm which has pcmul?
+- 3. some depend on the runtime usage:
+  - is it 0.5kb redo buffer, 16kb page, or something else?
+  - do you need the variant with swapped byte order?
+*/
+
+#if defined(__GNUC__) && defined(__x86_64__) || defined(_WIN32)
+#define CRC32_x86_64
+#ifdef _WIN32
+#define CRC32_x86_64_WIN
+#else /* _WIN32 */
+#define CRC32_x86_64_DEFAULT
+#endif /* _WIN32 */
+#elif defined(__aarch64__) && defined(__GNUC__)
+#define CRC32_ARM64
+#ifdef APPLE_ARM
+#define CRC32_ARM64_APPLE
+#else /* APPLE_ARM */
+#define CRC32_ARM64_DEFAULT
+#endif /* APPLE_ARM */
+#else
+#define CRC32_DEFAULT
+#endif /* defined(__aarch64__) && defined(__GNUC__) */
+
+/* At this point we have classified the system statically into exactly one of
+the possible cases:
+
+CRC32_x86_64
+    An environment in which we can use `cpuid` instruction to detect if it has
+    support for crc32 and pclmul instructions, which (if available) can be used
+    via _mm_crc32_u64 and _mm_clmulepi64_si128 respectively exposed by
+    nmmintrin.h and wmmintrin.h.
+    This is narrowed further into one of:
+
+    CRC32_x86_64_WIN
+        An environment which seems to be like Visual Studio, so we expect
+        intrin.h header exposing `__cpuid`, which we can use instead of inline
+        assembly, which is good as Visual Studio dialect of asm is different.
+        Also, __attribute__(target(...)) probably doesn't work on it.
+    CRC32_x86_64_DEFAULT
+        An environment which seems to be like gcc or clang, and thus we can use
+        inline assembly to get `cpuid`.
+        Also, we can/have to use __attribute__(target(...)) on functions which
+        use intrinsics, and may need to use __attribute__(flatten) at top level
+        to ensure that the run-time selection of target-specific variant of the
+        function happens just once at the top, not in every leaf, which would
+        break inlining and optimizations.
+CRC32_ARM64
+    An environment in which it is probable that __crc32cd and vmull_p64 could be
+    used for hardware accelerated crc32 and polynomial multiplication
+    computations, respectively. However we might need to perform some runtime
+    checks via getauxval() to see if this particular processor on which we run
+    supports them.
+    This is narrowed further into one of:
+
+    CRC32_ARM64_APPLE
+        An environment which seems to be like Apple's M1 processor, and we don't
+        expect to find sys/auxv.h header which defines getauxval() on it, yet we
+        also expect the __crc32cd and vmull_p64 to "just work" on it, without
+        checking getauxval().
+
+    CRC32_ARM64_DEFAULT
+        An environment which seems to be like a "regular" ARM64. Note that this
+        is not very specific term, as there are ARMv7-A, ARMv8-A, and the later
+        has two execution states AArch32 and AArch64. FWIW we use __aarch64__ to
+        detect this case. We still need to call getauxval() to see if particular
+        instruction set is available. We assume we run in 64-bit execution state
+        thus we use AT_HWCAP (as opposed to AT_HWCAP2).
+CRC32_DEFAULT
+    An environment in which we don't even know how to ask if the hardware
+    supports crc32 or polynomial multiplication and even if it does we don't
+    know how to ask it to do it anyway. We use software implementation of crc32.
+*/
+
 /** Initializes the data structures used by ut_crc32*(). Does not do any
  allocations, would not hurt if called twice, but would be pointless. */
 void ut_crc32_init();
 
+/** The CRC-32C polynomial without the implicit highest 1 at x^32 */
+constexpr uint32_t CRC32C_POLYNOMIAL{0x1EDC6F41};
+
 /** Calculates CRC32.
  @param ptr - data over which to calculate CRC32.
  @param len - data length in bytes.
- @return CRC32 (CRC-32C, using the GF(2) primitive polynomial 0x11EDC6F41,
- or 0x1EDC6F41 without the high-order bit) */
-typedef uint32_t (*ut_crc32_func_t)(const byte *ptr, ulint len);
+ @return calculated hash */
+typedef uint32_t (*ut_crc32_func_t)(const byte *ptr, size_t len);
 
-/** Pointer to CRC32 calculation function. */
+/** Pointer to standard-compliant CRC32-C (using the GF(2) primitive polynomial
+0x11EDC6F41) calculation function picked by ut_crc32_init() as the fastest
+implementation for the current environment. */
 extern ut_crc32_func_t ut_crc32;
 
-<<<<<<< HEAD
-/** Pointer to CRC32 calculation function, which uses big-endian byte order
-when converting byte strings to integers internally. */
-extern ut_crc32_func_t ut_crc32_legacy_big_endian;
-=======
 /** Calculates CRC32 using legacy algorithm, which uses big-endian byte ordering
 when converting byte sequence to integers - flips each full aligned 8-byte chunk
 within the buf, but not the initial and trailing unaligned fragments.
@@ -62,14 +143,11 @@
 @param[in]      len     data length
 @return calculated hash */
 uint32_t ut_crc32_legacy_big_endian(const byte *buf, size_t len);
->>>>>>> fbdaa4de
 
-/** Pointer to CRC32-byte-by-byte calculation function (byte order agnostic,
-but very slow). */
-extern ut_crc32_func_t ut_crc32_byte_by_byte;
-
-/** Flag that tells whether the CPU supports CRC32 or not.
-The CRC32 instructions are part of the SSE4.2 instruction set. */
+/** Flag that tells whether the CPU supports CRC32 or not. */
 extern bool ut_crc32_cpu_enabled;
 
+/** Flag that tells whether the CPU supports polynomial multiplication or not.*/
+extern bool ut_poly_mul_cpu_enabled;
+
 #endif /* ut0crc32_h */