/*****************************************************************************

Copyright (c) 2011, 2016, Oracle and/or its affiliates. All Rights Reserved.

This program is free software; you can redistribute it and/or modify it under
the terms of the GNU General Public License as published by the Free Software
Foundation; version 2 of the License.

This program is distributed in the hope that it will be useful, but WITHOUT
ANY WARRANTY; without even the implied warranty of MERCHANTABILITY or FITNESS
FOR A PARTICULAR PURPOSE. See the GNU General Public License for more details.

You should have received a copy of the GNU General Public License along with
this program; if not, write to the Free Software Foundation, Inc.,
51 Franklin Street, Suite 500, Boston, MA 02110-1335 USA

*****************************************************************************/

/******************************************************************//**
@file include/fts0fts.h
Full text search header file

Created 2011/09/02 Sunny Bains
***********************************************************************/

#ifndef fts0fts_h
#define fts0fts_h

#include "ha_prototypes.h"

#include "data0type.h"
#include "data0types.h"
#include "dict0types.h"
#include "hash0hash.h"
#include "mem0mem.h"
#include "rem0types.h"
#include "row0types.h"
#include "trx0types.h"
#include "ut0vec.h"
#include "ut0rbt.h"
#include "ut0wqueue.h"
#include "que0types.h"
#include "ft_global.h"
#include "mysql/plugin_ftparser.h"

/** "NULL" value of a document id. */
#define FTS_NULL_DOC_ID			0

/** FTS hidden column that is used to map to and from the row */
#define FTS_DOC_ID_COL_NAME		"FTS_DOC_ID"

/** The name of the index created by FTS */
#define FTS_DOC_ID_INDEX_NAME		"FTS_DOC_ID_INDEX"

#define FTS_DOC_ID_INDEX_NAME_LEN	16

/** Doc ID is a 8 byte value */
#define FTS_DOC_ID_LEN			8

/** The number of fields to sort when we build FT index with
FIC. Three fields are sort: (word, doc_id, position) */
#define FTS_NUM_FIELDS_SORT		3

/** Maximum number of rows in a table, smaller than which, we will
optimize using a 4 byte Doc ID for FIC merge sort to reduce sort size */
#define MAX_DOC_ID_OPT_VAL		1073741824

/** Document id type. */
typedef ib_uint64_t doc_id_t;

/** doc_id_t printf format */
#define FTS_DOC_ID_FORMAT	IB_ID_FMT

/** Convert document id to the InnoDB (BIG ENDIAN) storage format. */
#define fts_write_doc_id(d, s)	mach_write_to_8(d, s)

/** Read a document id to internal format. */
#define fts_read_doc_id(s)	mach_read_from_8(s)

/** Bind the doc id to a variable */
#define fts_bind_doc_id(i, n, v) pars_info_bind_int8_literal(i, n, v)

/** Defines for FTS query mode, they have the same values as
those defined in mysql file ft_global.h */
#define FTS_NL		0
#define FTS_BOOL	1
#define FTS_SORTED	2
#define FTS_EXPAND	4
#define FTS_NO_RANKING	8
#define FTS_PROXIMITY	16
#define FTS_PHRASE	32
#define FTS_OPT_RANKING	64

#define FTS_INDEX_TABLE_IND_NAME	"FTS_INDEX_TABLE_IND"

/** The number of FTS index partitions for a fulltext idnex */
#define FTS_NUM_AUX_INDEX		6

/** Threshold where our optimize thread automatically kicks in */
#define FTS_OPTIMIZE_THRESHOLD		10000000

/** Threshold to avoid exhausting of doc ids. Consecutive doc id difference
should not exceed FTS_DOC_ID_MAX_STEP */
#define FTS_DOC_ID_MAX_STEP		65535

/** Maximum possible Fulltext word length */
#define FTS_MAX_WORD_LEN		HA_FT_MAXBYTELEN

/** Maximum possible Fulltext word length (in characters) */
#define FTS_MAX_WORD_LEN_IN_CHAR	HA_FT_MAXCHARLEN

/** Number of columns in FTS AUX Tables */
#define FTS_DELETED_TABLE_NUM_COLS	1
#define FTS_CONFIG_TABLE_NUM_COLS	2
#define FTS_AUX_INDEX_TABLE_NUM_COLS	5

/** DELETED_TABLE(doc_id BIGINT UNSIGNED) */
#define FTS_DELETED_TABLE_COL_LEN	8
/** CONFIG_TABLE(key CHAR(50), value CHAR(200)) */
#define FTS_CONFIG_TABLE_KEY_COL_LEN	50
#define FTS_CONFIG_TABLE_VALUE_COL_LEN	200

#define FTS_INDEX_WORD_LEN		FTS_MAX_WORD_LEN
#define FTS_INDEX_FIRST_DOC_ID_LEN	8
#define FTS_INDEX_LAST_DOC_ID_LEN	8
#define FTS_INDEX_DOC_COUNT_LEN		4
/* BLOB COLUMN, 0 means VARIABLE SIZE */
#define FTS_INDEX_ILIST_LEN		0

/** Variable specifying the FTS parallel sort degree */
extern ulong		fts_sort_pll_degree;

/** Variable specifying the number of word to optimize for each optimize table
call */
extern ulong		fts_num_word_optimize;

/** Variable specifying whether we do additional FTS diagnostic printout
in the log */
extern char		fts_enable_diag_print;

/** FTS rank type, which will be between 0 .. 1 inclusive */
typedef float 		fts_rank_t;

/** Type of a row during a transaction. FTS_NOTHING means the row can be
forgotten from the FTS system's POV, FTS_INVALID is an internal value used
to mark invalid states.

NOTE: Do not change the order or value of these, fts_trx_row_get_new_state
depends on them being exactly as they are. */
enum fts_row_state {
	FTS_INSERT = 0,
	FTS_MODIFY,
	FTS_DELETE,
	FTS_NOTHING,
	FTS_INVALID
};

/** The FTS table types. */
enum fts_table_type_t {
	FTS_INDEX_TABLE,		/*!< FTS auxiliary table that is
					specific to a particular FTS index
					on a table */

	FTS_COMMON_TABLE		/*!< FTS auxiliary table that is common
					for all FTS index on a table */
};

struct fts_doc_t;
struct fts_cache_t;
struct fts_token_t;
struct fts_doc_ids_t;
struct fts_index_cache_t;


/** Initialize the "fts_table" for internal query into FTS auxiliary
tables */
#define FTS_INIT_FTS_TABLE(fts_table, m_suffix, m_type, m_table)\
do {								\
	(fts_table)->suffix = m_suffix;				\
        (fts_table)->type = m_type;				\
        (fts_table)->table_id = m_table->id;			\
        (fts_table)->parent = m_table->name.m_name;		\
        (fts_table)->table = m_table;				\
} while (0);

#define FTS_INIT_INDEX_TABLE(fts_table, m_suffix, m_type, m_index)\
do {								\
	(fts_table)->suffix = m_suffix;				\
        (fts_table)->type = m_type;				\
        (fts_table)->table_id = m_index->table->id;		\
        (fts_table)->parent = m_index->table->name.m_name;	\
        (fts_table)->table = m_index->table;			\
        (fts_table)->index_id = m_index->id;			\
} while (0);

/** Information about changes in a single transaction affecting
the FTS system. */
struct fts_trx_t {
	trx_t*		trx;		/*!< InnoDB transaction */

	ib_vector_t*	savepoints;	/*!< Active savepoints, must have at
					least one element, the implied
					savepoint */
	ib_vector_t*	last_stmt;	/*!< last_stmt */

	mem_heap_t*	heap;		/*!< heap */
};

/** Information required for transaction savepoint handling. */
struct fts_savepoint_t {
	char*		name;		/*!< First entry is always NULL, the
					default instance. Otherwise the name
					of the savepoint */

	ib_rbt_t*	tables;		/*!< Modified FTS tables */
};

/** Information about changed rows in a transaction for a single table. */
struct fts_trx_table_t {
	dict_table_t*	table;		/*!< table */

	fts_trx_t*	fts_trx;	/*!< link to parent */

	ib_rbt_t*	rows;		/*!< rows changed; indexed by doc-id,
					cells are fts_trx_row_t* */

	fts_doc_ids_t*	added_doc_ids;	/*!< list of added doc ids (NULL until
					the first addition) */

					/*!< for adding doc ids */
	que_t*		docs_added_graph;
};

/** Information about one changed row in a transaction. */
struct fts_trx_row_t {
	doc_id_t	doc_id;		/*!< Id of the ins/upd/del document */

	fts_row_state	state;		/*!< state of the row */

	ib_vector_t*	fts_indexes;	/*!< The indexes that are affected */
};

/** List of document ids that were added during a transaction. This
list is passed on to a background 'Add' thread and OPTIMIZE, so it
needs its own memory heap. */
struct fts_doc_ids_t {
	ib_vector_t*	doc_ids;	/*!< document ids (each element is
					of type doc_id_t). */

	ib_alloc_t*	self_heap;	/*!< Allocator used to create an
					instance of this type and the
					doc_ids vector */
};

// FIXME: Get rid of this if possible.
/** Since MySQL's character set support for Unicode is woefully inadequate
(it supports basic operations like isalpha etc. only for 8-bit characters),
we have to implement our own. We use UTF-16 without surrogate processing
as our in-memory format. This typedef is a single such character. */
typedef unsigned short ib_uc_t;

/** An UTF-16 ro UTF-8 string. */
struct fts_string_t {
	byte*		f_str;		/*!< string, not necessary terminated in
					any way */
	ulint		f_len;		/*!< Length of the string in bytes */
	ulint		f_n_char;	/*!< Number of characters */
};

/** Query ranked doc ids. */
struct fts_ranking_t {
	doc_id_t	doc_id;		/*!< Document id */

	fts_rank_t	rank;		/*!< Rank is between 0 .. 1 */

	byte*		words;		/*!< this contains the words
					that were queried
					and found in this document */
	ulint		words_len;	/*!< words len */
};

/** Query result. */
struct fts_result_t {
	ib_rbt_node_t*	current;	/*!< Current element */

	ib_rbt_t*	rankings_by_id;	/*!< RB tree of type fts_ranking_t
					indexed by doc id */
	ib_rbt_t*	rankings_by_rank;/*!< RB tree of type fts_ranking_t
					indexed by rank */
};

/** This is used to generate the FTS auxiliary table name, we need the
table id and the index id to generate the column specific FTS auxiliary
table name. */
struct fts_table_t {
	const char*	parent;		/*!< Parent table name, this is
					required only for the database
					name */

	fts_table_type_t
			type;		/*!< The auxiliary table type */

	table_id_t	table_id;	/*!< The table id */

	space_index_t	index_id;	/*!< The index id */

	const char*	suffix;		/*!< The suffix of the fts auxiliary
					table name, can be NULL, not used
					everywhere (yet) */
	const dict_table_t*
			table;		/*!< Parent table */
	CHARSET_INFO*	charset;	/*!< charset info if it is for FTS
					index auxiliary table */
};

enum	fts_status {
	BG_THREAD_STOP = 1,	 	/*!< TRUE if the FTS background thread
					has finished reading the ADDED table,
					meaning more items can be added to
					the table. */

	BG_THREAD_READY = 2,		/*!< TRUE if the FTS background thread
					is ready */

	ADD_THREAD_STARTED = 4,		/*!< TRUE if the FTS add thread
					has started */

	ADDED_TABLE_SYNCED = 8,		/*!< TRUE if the ADDED table record is
					sync-ed after crash recovery */

	TABLE_DICT_LOCKED = 16		/*!< Set if the table has
					dict_sys->mutex */
};

typedef	enum fts_status	fts_status_t;

/** The state of the FTS sub system. */
class fts_t {
public:
	/** fts_t constructor.
	@param[in]	table	table with FTS indexes
	@param[in,out]	heap	memory heap where 'this' is stored */
	fts_t(
		const dict_table_t*	table,
		mem_heap_t*		heap);

	/** fts_t destructor. */
	~fts_t();

	/** Mutex protecting bg_threads* and fts_add_wq. */
	ib_mutex_t	bg_threads_mutex;

	/** Number of background threads accessing this table. */
	ulint		bg_threads;

	/** Status bit regarding fts running state. TRUE if background
	threads running should stop themselves. */
	ulint		fts_status;

	/** Work queue for scheduling jobs for the FTS 'Add' thread, or NULL
	if the thread has not yet been created. Each work item is a
	fts_trx_doc_ids_t*. */
	ib_wqueue_t*	add_wq;

	/** FTS memory buffer for this table, or NULL if the table has no FTS
	index. */
	fts_cache_t*	cache;

	/** FTS doc id hidden column number in the CLUSTERED index. */
	ulint		doc_col;

	/** Vector of FTS indexes, this is mainly for caching purposes. */
	ib_vector_t*	indexes;

	/** Heap for fts_t allocation. */
	mem_heap_t*	fts_heap;
};

struct fts_stopword_t;

/** status bits for fts_stopword_t status field. */
#define STOPWORD_NOT_INIT               0x1
#define STOPWORD_OFF                    0x2
#define STOPWORD_FROM_DEFAULT           0x4
#define STOPWORD_USER_TABLE             0x8

extern const char*	fts_default_stopword[];

/** Variable specifying the maximum FTS cache size for each table */
extern ulong		fts_max_cache_size;

/** Variable specifying the total memory allocated for FTS cache */
extern ulong		fts_max_total_cache_size;

/** Variable specifying the FTS result cache limit for each query */
extern ulong		fts_result_cache_limit;

/** Variable specifying the maximum FTS max token size */
extern ulong		fts_max_token_size;

/** Variable specifying the minimum FTS max token size */
extern ulong		fts_min_token_size;

/** Whether the total memory used for FTS cache is exhausted, and we will
need a sync to free some memory */
extern bool		fts_need_sync;

/** Variable specifying the table that has Fulltext index to display its
content through information schema table */
extern char*		fts_internal_tbl_name;

#define	fts_que_graph_free(graph)			\
do {							\
	mutex_enter(&dict_sys->mutex);			\
	que_graph_free(graph);				\
	mutex_exit(&dict_sys->mutex);			\
} while (0)

/******************************************************************//**
Create a FTS cache. */
fts_cache_t*
fts_cache_create(
/*=============*/
	dict_table_t*	table);			/*!< table owns the FTS cache */

/******************************************************************//**
Create a FTS index cache.
@return Index Cache */
fts_index_cache_t*
fts_cache_index_cache_create(
/*=========================*/
	dict_table_t*	table,			/*!< in: table with FTS index */
	dict_index_t*	index);			/*!< in: FTS index */

/******************************************************************//**
Get the next available document id. This function creates a new
transaction to generate the document id.
@return DB_SUCCESS if OK */
dberr_t
fts_get_next_doc_id(
/*================*/
	const dict_table_t*	table,	/*!< in: table */
	doc_id_t*		doc_id);/*!< out: new document id */
/*********************************************************************//**
Update the next and last Doc ID in the CONFIG table to be the input
"doc_id" value (+ 1). We would do so after each FTS index build or
table truncate */
void
fts_update_next_doc_id(
/*===================*/
	trx_t*			trx,		/*!< in/out: transaction */
	const dict_table_t*	table,		/*!< in: table */
	const char*		table_name,	/*!< in: table name, or NULL */
	doc_id_t		doc_id);	/*!< in: DOC ID to set */

/******************************************************************//**
Create a new document id .
@return DB_SUCCESS if all went well else error */
dberr_t
fts_create_doc_id(
/*==============*/
	dict_table_t*	table,			/*!< in: row is of this
						table. */
	dtuple_t*	row,			/*!< in/out: add doc id
						value to this row. This is the
						current row that is being
						inserted. */
	mem_heap_t*	heap);			/*!< in: heap */

/******************************************************************//**
Create a new fts_doc_ids_t.
@return new fts_doc_ids_t. */
fts_doc_ids_t*
fts_doc_ids_create(void);
/*=====================*/

/******************************************************************//**
Free a fts_doc_ids_t. */
void
fts_doc_ids_free(
/*=============*/
	fts_doc_ids_t*	doc_ids);		/*!< in: doc_ids to free */

/******************************************************************//**
Notify the FTS system about an operation on an FTS-indexed table. */
void
fts_trx_add_op(
/*===========*/
	trx_t*		trx,			/*!< in: InnoDB transaction */
	dict_table_t*	table,			/*!< in: table */
	doc_id_t	doc_id,			/*!< in: doc id */
	fts_row_state	state,			/*!< in: state of the row */
	ib_vector_t*	fts_indexes);		/*!< in: FTS indexes affected
						(NULL=all) */

/******************************************************************//**
Free an FTS trx. */
void
fts_trx_free(
/*=========*/
	fts_trx_t*	fts_trx);		/*!< in, own: FTS trx */

/******************************************************************//**
Creates the common ancillary tables needed for supporting an FTS index
on the given table. row_mysql_lock_data_dictionary must have been
called before this.
@return DB_SUCCESS or error code */
dberr_t
fts_create_common_tables(
/*=====================*/
	trx_t*		trx,			/*!< in: transaction handle */
	const dict_table_t*
			table,			/*!< in: table with one FTS
						index */
	const char*	name,			/*!< in: table name */
	bool		skip_doc_id_index)	/*!< in: Skip index on doc id */
	MY_ATTRIBUTE((warn_unused_result));
/******************************************************************//**
Wrapper function of fts_create_index_tables_low(), create auxiliary
tables for an FTS index
@return DB_SUCCESS or error code */
dberr_t
fts_create_index_tables(
/*====================*/
	trx_t*			trx,		/*!< in: transaction handle */
	const dict_index_t*	index)		/*!< in: the FTS index
						instance */
	MY_ATTRIBUTE((warn_unused_result));
/******************************************************************//**
Creates the column specific ancillary tables needed for supporting an
FTS index on the given table. row_mysql_lock_data_dictionary must have
been called before this.
@return DB_SUCCESS or error code */
dberr_t
fts_create_index_tables_low(
/*========================*/
	trx_t*		trx,			/*!< in: transaction handle */
	const dict_index_t*
			index,			/*!< in: the FTS index
						instance */
	const char*	table_name,		/*!< in: the table name */
	table_id_t	table_id)		/*!< in: the table id */
	MY_ATTRIBUTE((warn_unused_result));
/******************************************************************//**
Add the FTS document id hidden column. */
void
fts_add_doc_id_column(
/*==================*/
	dict_table_t*	table,	/*!< in/out: Table with FTS index */
	mem_heap_t*	heap);	/*!< in: temporary memory heap, or NULL */

/*********************************************************************//**
Drops the ancillary tables needed for supporting an FTS index on the
given table. row_mysql_lock_data_dictionary must have been called before
this.
@return DB_SUCCESS or error code */
dberr_t
fts_drop_tables(
/*============*/
	trx_t*		trx,			/*!< in: transaction */
	dict_table_t*	table);			/*!< in: table has the FTS
						index */
/******************************************************************//**
The given transaction is about to be committed; do whatever is necessary
from the FTS system's POV.
@return DB_SUCCESS or error code */
dberr_t
fts_commit(
/*=======*/
	trx_t*		trx)			/*!< in: transaction */
	MY_ATTRIBUTE((warn_unused_result));

/*******************************************************************//**
FTS Query entry point.
@return DB_SUCCESS if successful otherwise error code */
dberr_t
fts_query(
/*======*/
	trx_t*		trx,			/*!< in: transaction */
	dict_index_t*	index,			/*!< in: FTS index to search */
	uint		flags,			/*!< in: FTS search mode */
	const byte*	query,			/*!< in: FTS query */
	ulint		query_len,		/*!< in: FTS query string len
						in bytes */
	fts_result_t**	result)			/*!< out: query result, to be
						freed by the caller.*/
	MY_ATTRIBUTE((warn_unused_result));

/******************************************************************//**
Retrieve the FTS Relevance Ranking result for doc with doc_id
@return the relevance ranking value. */
float
fts_retrieve_ranking(
/*=================*/
	fts_result_t*	result,			/*!< in: FTS result structure */
	doc_id_t	doc_id);		/*!< in: the interested document
						doc_id */

/******************************************************************//**
FTS Query sort result, returned by fts_query() on fts_ranking_t::rank. */
void
fts_query_sort_result_on_rank(
/*==========================*/
	fts_result_t*	result);		/*!< out: result instance
						to sort.*/

/******************************************************************//**
FTS Query free result, returned by fts_query(). */
void
fts_query_free_result(
/*==================*/
	fts_result_t*	result);		/*!< in: result instance
						to free.*/

/******************************************************************//**
Extract the doc id from the FTS hidden column. */
doc_id_t
fts_get_doc_id_from_row(
/*====================*/
	dict_table_t*	table,			/*!< in: table */
	dtuple_t*	row);			/*!< in: row whose FTS doc id we
						want to extract.*/

/** Extract the doc id from the record that belongs to index.
@param[in]	table	table
@param[in]	rec	record contains FTS_DOC_ID
@param[in]	index	index of rec
@param[in]	heap	heap memory
@return doc id that was extracted from rec */
doc_id_t
fts_get_doc_id_from_rec(
        dict_table_t*           table,
        const rec_t*            rec,
        const dict_index_t*     index,
        mem_heap_t*             heap);

/** Add new fts doc id to the update vector.
@param[in]	table		the table that contains the FTS index.
@param[in,out]	ufield		the fts doc id field in the update vector.
				No new memory is allocated for this in this
				function.
@param[in,out]	next_doc_id	the fts doc id that has been added to the
				update vector.  If 0, a new fts doc id is
				automatically generated.  The memory provided
				for this argument will be used by the update
				vector. Ensure that the life time of this
				memory matches that of the update vector.
@return the fts doc id used in the update vector */
doc_id_t
fts_update_doc_id(
	dict_table_t*	table,
	upd_field_t*	ufield,
	doc_id_t*	next_doc_id);

/******************************************************************//**
FTS initialize. */
void
fts_startup(void);
/*==============*/

#if 0 // TODO: Enable this in WL#6608
/******************************************************************//**
Signal FTS threads to initiate shutdown. */
void
fts_start_shutdown(
/*===============*/
	dict_table_t*	table,			/*!< in: table with FTS
						indexes */
	fts_t*		fts);			/*!< in: fts instance to
						shutdown */

/******************************************************************//**
Wait for FTS threads to shutdown. */
void
fts_shutdown(
/*=========*/
	dict_table_t*	table,			/*!< in: table with FTS
						indexes */
	fts_t*		fts);			/*!< in: fts instance to
						shutdown */
#endif

/******************************************************************//**
Create an instance of fts_t.
@return instance of fts_t */
fts_t*
fts_create(
/*=======*/
	dict_table_t*	table);			/*!< out: table with FTS
						indexes */

/**********************************************************************//**
Free the FTS resources. */
void
fts_free(
/*=====*/
	dict_table_t*   table);			/*!< in/out: table with
						FTS indexes */

/*********************************************************************//**
Run OPTIMIZE on the given table.
@return DB_SUCCESS if all OK */
dberr_t
fts_optimize_table(
/*===============*/
	dict_table_t*	table);			/*!< in: table to optimiza */

/**********************************************************************//**
Startup the optimize thread and create the work queue. */
void
fts_optimize_init(void);
/*====================*/

/****************************************************************//**
Drops index ancillary tables for a FTS index
@return DB_SUCCESS or error code */
dberr_t
fts_drop_index_tables(
/*==================*/
	trx_t*		trx,			/*!< in: transaction */
	dict_index_t*	index)			/*!< in: Index to drop */
	MY_ATTRIBUTE((warn_unused_result));

/******************************************************************//**
Remove the table from the OPTIMIZER's list. We do wait for
acknowledgement from the consumer of the message. */
void
fts_optimize_remove_table(
/*======================*/
	dict_table_t*	table);			/*!< in: table to remove */

/** Shutdown fts optimize thread. */
void
fts_optimize_shutdown();

/** Send sync fts cache for the table.
@param[in]	table	table to sync */
void
fts_optimize_request_sync_table(
	dict_table_t*	table);

/**********************************************************************//**
Take a FTS savepoint. */
void
fts_savepoint_take(
/*===============*/
	trx_t*		trx,			/*!< in: transaction */
	fts_trx_t*	fts_trx,		/*!< in: fts transaction */
	const char*	name);			/*!< in: savepoint name */

/**********************************************************************//**
Refresh last statement savepoint. */
void
fts_savepoint_laststmt_refresh(
/*===========================*/
	trx_t*		trx);			/*!< in: transaction */

/**********************************************************************//**
Release the savepoint data identified by  name. */
void
fts_savepoint_release(
/*==================*/
	trx_t*		trx,			/*!< in: transaction */
	const char*	name);			/*!< in: savepoint name */

<<<<<<< HEAD
/*********************************************************************//**
Clear cache. */
=======
/**********************************************************************//**
Free the FTS cache. */
void
fts_cache_destroy(
/*==============*/
	fts_cache_t*	cache);			/*!< in: cache*/

/** Clear cache.
@param[in,out]	cache	fts cache */
>>>>>>> fc02ad2b
void
fts_cache_clear(
	fts_cache_t*	cache);

/*********************************************************************//**
Initialize things in cache. */
void
fts_cache_init(
/*===========*/
	fts_cache_t*	cache);			/*!< in: cache */

/*********************************************************************//**
Rollback to and including savepoint indentified by name. */
void
fts_savepoint_rollback(
/*===================*/
	trx_t*		trx,			/*!< in: transaction */
	const char*	name);			/*!< in: savepoint name */

/*********************************************************************//**
Rollback to and including savepoint indentified by name. */
void
fts_savepoint_rollback_last_stmt(
/*=============================*/
	trx_t*		trx);			/*!< in: transaction */

/***********************************************************************//**
Drop all orphaned FTS auxiliary tables, those that don't have a parent
table or FTS index defined on them. */
void
fts_drop_orphaned_tables(void);
/*==========================*/

/** Run SYNC on the table, i.e., write out data from the cache to the
FTS auxiliary INDEX table and clear the cache at the end.
@param[in,out]	table		fts table
@param[in]	unlock_cache	whether unlock cache when write node
@param[in]	wait		whether wait for existing sync to finish
@param[in]	has_dict	whether has dict operation lock, if true
				unlock it before return
@return DB_SUCCESS on success, error code on failure. */
dberr_t
fts_sync_table(
	dict_table_t*	table,
	bool		unlock_cache,
	bool		wait,
	bool		has_dict);

/****************************************************************//**
Free the query graph but check whether dict_sys->mutex is already
held */
void
fts_que_graph_free_check_lock(
/*==========================*/
	fts_table_t*		fts_table,	/*!< in: FTS table */
	const fts_index_cache_t*index_cache,	/*!< in: FTS index cache */
	que_t*			graph);		/*!< in: query graph */

/****************************************************************//**
Create an FTS index cache. */
CHARSET_INFO*
fts_index_get_charset(
/*==================*/
	dict_index_t*		index);		/*!< in: FTS index */

/*********************************************************************//**
Get the initial Doc ID by consulting the CONFIG table
@return initial Doc ID */
doc_id_t
fts_init_doc_id(
/*============*/
	const dict_table_t*		table);	/*!< in: table */

/******************************************************************//**
compare two character string according to their charset. */
extern
int
innobase_fts_text_cmp(
/*==================*/
	const void*	cs,			/*!< in: Character set */
	const void*	p1,			/*!< in: key */
	const void*	p2);			/*!< in: node */

/******************************************************************//**
Makes all characters in a string lower case. */
extern
size_t
innobase_fts_casedn_str(
/*====================*/
        CHARSET_INFO*	cs,			/*!< in: Character set */
	char*		src,			/*!< in: string to put in
						lower case */
	size_t		src_len,		/*!< in: input string length */
	char*		dst,			/*!< in: buffer for result
						string */
	size_t		dst_len);		/*!< in: buffer size */


/******************************************************************//**
compare two character string according to their charset. */
extern
int
innobase_fts_text_cmp_prefix(
/*=========================*/
	const void*	cs,			/*!< in: Character set */
	const void*	p1,			/*!< in: key */
	const void*	p2);			/*!< in: node */

/*************************************************************//**
Get the next token from the given string and store it in *token. */
extern
ulint
innobase_mysql_fts_get_token(
/*=========================*/
	CHARSET_INFO*	charset,		/*!< in: Character set */
	const byte*	start,			/*!< in: start of text */
	const byte*	end,			/*!< in: one character past
						end of text */
	fts_string_t*	token);			/*!< out: token's text */

/*************************************************************//**
Get token char size by charset
@return the number of token char size */
ulint
fts_get_token_size(
/*===============*/
	const CHARSET_INFO*	cs,		/*!< in: Character set */
	const char*		token,		/*!< in: token */
	ulint			len);		/*!< in: token length */

/*************************************************************//**
FULLTEXT tokenizer internal in MYSQL_FTPARSER_SIMPLE_MODE
@return 0 if tokenize sucessfully */
int
fts_tokenize_document_internal(
/*===========================*/
	MYSQL_FTPARSER_PARAM*	param,	/*!< in: parser parameter */
	char*			doc,	/*!< in: document to tokenize */
	int			len);	/*!< in: document length */

/*********************************************************************//**
Fetch COUNT(*) from specified table.
@return the number of rows in the table */
ulint
fts_get_rows_count(
/*===============*/
	fts_table_t*	fts_table);		/*!< in: fts table to read */

/*************************************************************//**
Get maximum Doc ID in a table if index "FTS_DOC_ID_INDEX" exists
@return max Doc ID or 0 if index "FTS_DOC_ID_INDEX" does not exist */
doc_id_t
fts_get_max_doc_id(
/*===============*/
	dict_table_t*	table);			/*!< in: user table */

/******************************************************************//**
Check whether user supplied stopword table exists and is of
the right format.
@return the stopword column charset if qualifies */
CHARSET_INFO*
fts_valid_stopword_table(
/*=====================*/
	const char*	stopword_table_name);	/*!< in: Stopword table
						name */
/****************************************************************//**
This function loads specified stopword into FTS cache
@return TRUE if success */
ibool
fts_load_stopword(
/*==============*/
	const dict_table_t*
			table,			/*!< in: Table with FTS */
	trx_t*		trx,			/*!< in: Transaction */
	const char*	global_stopword_table,	/*!< in: Global stopword table
						name */
	const char*	session_stopword_table,	/*!< in: Session stopword table
						name */
	ibool		stopword_is_on,		/*!< in: Whether stopword
						option is turned on/off */
	ibool		reload);		/*!< in: Whether it is during
						reload of FTS table */

/****************************************************************//**
Read the rows from the FTS index
@return DB_SUCCESS if OK */
dberr_t
fts_table_fetch_doc_ids(
/*====================*/
	trx_t*		trx,			/*!< in: transaction */
	fts_table_t*	fts_table,		/*!< in: aux table */
	fts_doc_ids_t*	doc_ids);		/*!< in: For collecting
						doc ids */
/****************************************************************//**
This function brings FTS index in sync when FTS index is first
used. There are documents that have not yet sync-ed to auxiliary
tables from last server abnormally shutdown, we will need to bring
such document into FTS cache before any further operations
@return TRUE if all OK */
ibool
fts_init_index(
/*===========*/
	dict_table_t*	table,			/*!< in: Table with FTS */
	ibool		has_cache_lock);	/*!< in: Whether we already
						have cache lock */
/*******************************************************************//**
Add a newly create index in FTS cache */
void
fts_add_index(
/*==========*/
	dict_index_t*	index,			/*!< FTS index to be added */
	dict_table_t*	table);			/*!< table */

/*******************************************************************//**
Drop auxiliary tables related to an FTS index
@return DB_SUCCESS or error number */
dberr_t
fts_drop_index(
/*===========*/
	dict_table_t*	table,	/*!< in: Table where indexes are dropped */
	dict_index_t*	index,	/*!< in: Index to be dropped */
	trx_t*		trx);	/*!< in: Transaction for the drop */

/****************************************************************//**
Rename auxiliary tables for all fts index for a table
@return DB_SUCCESS or error code */
dberr_t
fts_rename_aux_tables(
/*==================*/
	dict_table_t*	table,		/*!< in: user Table */
	const char*	new_name,	/*!< in: new table name */
	trx_t*		trx);		/*!< in: transaction */

/*******************************************************************//**
Check indexes in the fts->indexes is also present in index cache and
table->indexes list
@return TRUE if all indexes match */
ibool
fts_check_cached_index(
/*===================*/
	dict_table_t*	table);  /*!< in: Table where indexes are dropped */

/** Check if the all the auxillary tables associated with FTS index are in
consistent state. For now consistency is check only by ensuring
index->page_no != FIL_NULL
@param[out]	base_table	table has host fts index
@param[in,out]	trx		trx handler */
void
fts_check_corrupt(
	dict_table_t*	base_table,
	trx_t*		trx);

/** Fetch the document from tuple, tokenize the text data and
insert the text data into fts auxiliary table and
its cache. Moreover this tuple fields doesn't contain any information
about externally stored field. This tuple contains data directly
converted from mysql.
@param[in]	ftt	FTS transaction table
@param[in]	doc_id	doc id
@param[in]	tuple	tuple from where data can be retrieved
			and tuple should be arranged in table
			schema order. */
void
fts_add_doc_from_tuple(
	fts_trx_table_t*ftt,
	doc_id_t	doc_id,
	const dtuple_t*	tuple);

/** Create an FTS trx.
@param[in,out]	trx	InnoDB Transaction
@return FTS transaction. */
fts_trx_t*
fts_trx_create(
	trx_t*	trx);

#endif /*!< fts0fts.h */
<|MERGE_RESOLUTION|>--- conflicted
+++ resolved
@@ -763,20 +763,8 @@
 	trx_t*		trx,			/*!< in: transaction */
 	const char*	name);			/*!< in: savepoint name */
 
-<<<<<<< HEAD
-/*********************************************************************//**
-Clear cache. */
-=======
-/**********************************************************************//**
-Free the FTS cache. */
-void
-fts_cache_destroy(
-/*==============*/
-	fts_cache_t*	cache);			/*!< in: cache*/
-
 /** Clear cache.
 @param[in,out]	cache	fts cache */
->>>>>>> fc02ad2b
 void
 fts_cache_clear(
 	fts_cache_t*	cache);
