/*****************************************************************************

Copyright (c) 1996, 2022, Oracle and/or its affiliates.

This program is free software; you can redistribute it and/or modify it under
the terms of the GNU General Public License, version 2.0, as published by the
Free Software Foundation.

This program is also distributed with certain software (including but not
limited to OpenSSL) that is licensed under separate terms, as designated in a
particular file or component or in included license documentation. The authors
of MySQL hereby grant you an additional permission to link the program and
your derivative works with the separately licensed software that they have
included with MySQL.

This program is distributed in the hope that it will be useful, but WITHOUT
ANY WARRANTY; without even the implied warranty of MERCHANTABILITY or FITNESS
FOR A PARTICULAR PURPOSE. See the GNU General Public License, version 2.0,
for more details.

You should have received a copy of the GNU General Public License along with
this program; if not, write to the Free Software Foundation, Inc.,
51 Franklin St, Fifth Floor, Boston, MA 02110-1301  USA

*****************************************************************************/

/** @file include/dict0crea.h
 Database object creation

 Created 1/8/1996 Heikki Tuuri
 *******************************************************/

#ifndef dict0crea_h
#define dict0crea_h

#include "dict0dict.h"
#include "dict0types.h"
#include "fsp0space.h"
#include "mtr0mtr.h"
#include "que0types.h"
#include "row0types.h"
#include "sql/handler.h"
#include "univ.i"

/** Build a table definition without updating SYSTEM TABLES
@param[in,out]  table           dict table object
@param[in]      create_info     HA_CREATE_INFO object
@param[in,out]  trx             transaction instance
@return DB_SUCCESS or error code */
dberr_t dict_build_table_def(dict_table_t *table,
                             const HA_CREATE_INFO *create_info, trx_t *trx);

/** Builds a tablespace to store various objects.
@param[in,out]  trx             DD transaction
@param[in,out]  tablespace      Tablespace object describing what to build.
@return DB_SUCCESS or error code. */
dberr_t dict_build_tablespace(trx_t *trx, Tablespace *tablespace);

/** Builds a tablespace to contain a table, using file-per-table=1.
@param[in,out]  table           Table to build in its own tablespace.
@param[in]      create_info     HA_CREATE_INFO object
@param[in,out]  trx             Transaction
@return DB_SUCCESS or error code */
dberr_t dict_build_tablespace_for_table(dict_table_t *table,
                                        const HA_CREATE_INFO *create_info,
                                        trx_t *trx);

/** Assign a new table ID and put it into the table cache and the transaction.
@param[in,out]  table   Table that needs an ID */
void dict_table_assign_new_id(dict_table_t *table);

/** Builds an index definition but doesn't update sys_table. */
void dict_build_index_def(const dict_table_t *table, /*!< in: table */
                          dict_index_t *index,       /*!< in/out: index */
                          trx_t *trx); /*!< in/out: InnoDB transaction
                                       handle */
/** Creates an index tree for the index if it is not a member of a cluster.
 @param[in,out] index   InnoDB index object
 @param[in,out] trx     transaction
 @return        DB_SUCCESS or DB_OUT_OF_FILE_SPACE */
dberr_t dict_create_index_tree_in_mem(dict_index_t *index, trx_t *trx);

/** Drop an index tree belonging to a temporary table.
@param[in]      index           index in a temporary table
@param[in]      root_page_no    index root page number */
void dict_drop_temporary_table_index(const dict_index_t *index,
                                     page_no_t root_page_no);

/** Generate a foreign key constraint name when it was not named by the user.
A generated constraint has a name of the format dbname/tablename_ibfk_NUMBER,
where the numbers start from 1, and are given locally for this table, that is,
the number is not global, as it used to be before MySQL 4.0.18.
<<<<<<< HEAD
@param[in,out]	id_nr	number to use in id generation; incremented if used
@param[in]	name	table name
@param[in,out]	foreign	foreign key */
UNIV_INLINE
dberr_t dict_create_add_foreign_id(ulint *id_nr, const char *name,
                                   dict_foreign_t *foreign);
=======
@param[in,out]  id_nr   number to use in id generation; incremented if used
@param[in]      name    table name
@param[in,out]  foreign foreign key */
static inline dberr_t dict_create_add_foreign_id(ulint *id_nr, const char *name,
                                                 dict_foreign_t *foreign);
>>>>>>> fbdaa4de

/** Check if a foreign constraint is on columns served as base columns
of any stored column. This is to prevent creating SET NULL or CASCADE
constraint on such columns
@param[in]      local_fk_set    set of foreign key objects, to be added to
the dictionary tables
@param[in]      table           table to which the foreign key objects in
local_fk_set belong to
@return true if yes, otherwise, false */
bool dict_foreigns_has_s_base_col(const dict_foreign_set &local_fk_set,
                                  const dict_table_t *table);

/* Table create node structure */
struct tab_node_t {
  que_common_t common;   /*!< node type: QUE_NODE_TABLE_CREATE */
  dict_table_t *table;   /*!< table to create, built as a
                         memory data structure with
                         dict_mem_... functions */
  ins_node_t *tab_def;   /*!< child node which does the insert of
                         the table definition; the row to be
                         inserted is built by the parent node  */
  ins_node_t *col_def;   /*!< child node which does the inserts
                         of the column definitions; the row to
                         be inserted is built by the parent
                         node  */
  ins_node_t *v_col_def; /*!< child node which does the inserts
                         of the sys_virtual row definitions;
                         the row to be inserted is built by
                         the parent node  */
  /*----------------------*/
  /* Local storage for this graph node */
  ulint state;       /*!< node execution state */
  ulint col_no;      /*!< next column definition to insert */
  ulint base_col_no; /*!< next base column to insert */
  mem_heap_t *heap;  /*!< memory heap used as auxiliary
                     storage */
};

/** Create in-memory tablespace dictionary index & table
@param[in]      space           tablespace id
@param[in]      space_discarded true if space is discarded
@param[in]      in_flags        space flags to use when space_discarded is true
@param[in]      is_create       true when creating SDI index
@return in-memory index structure for tablespace dictionary or NULL */
dict_index_t *dict_sdi_create_idx_in_mem(space_id_t space, bool space_discarded,
                                         uint32_t in_flags, bool is_create);

/* Index create node struct */

struct ind_node_t {
  que_common_t common;   /*!< node type: QUE_NODE_INDEX_CREATE */
  dict_index_t *index;   /*!< index to create, built as a
                         memory data structure with
                         dict_mem_... functions */
  ins_node_t *ind_def;   /*!< child node which does the insert of
                         the index definition; the row to be
                         inserted is built by the parent node  */
  ins_node_t *field_def; /*!< child node which does the inserts
                         of the field definitions; the row to
                         be inserted is built by the parent
                         node  */
  /*----------------------*/
  /* Local storage for this graph node */
  ulint state;                   /*!< node execution state */
  ulint page_no;                 /* root page number of the index */
  dict_table_t *table;           /*!< table which owns the index */
  dtuple_t *ind_row;             /* index definition row built */
  ulint field_no;                /* next field definition to insert */
  mem_heap_t *heap;              /*!< memory heap used as auxiliary
                                 storage */
  const dict_add_v_col_t *add_v; /*!< new virtual columns that being
                                 added along with an add index call */
};

/** Compose a column number for a virtual column, stored in the "POS" field
of Sys_columns. The column number includes both its virtual column sequence
(the "nth" virtual column) and its actual column position in original table
<<<<<<< HEAD
@param[in]	v_pos		virtual column sequence
@param[in]	col_pos		column position in original table definition
@return	composed column position number */
UNIV_INLINE
ulint dict_create_v_col_pos(ulint v_pos, ulint col_pos);
=======
@param[in]      v_pos           virtual column sequence
@param[in]      col_pos         column position in original table definition
@return composed column position number */
static inline ulint dict_create_v_col_pos(ulint v_pos, ulint col_pos);
>>>>>>> fbdaa4de

/** Get the column number for a virtual column (the column position in
original table), stored in the "POS" field of Sys_columns
@param[in]      pos             virtual column position
@return column position in original table */
UNIV_INLINE
ulint dict_get_v_col_mysql_pos(ulint pos);

/** Get a virtual column sequence (the "nth" virtual column) for a
virtual column, stord in the "POS" field of Sys_columns
@param[in]      pos             virtual column position
@return virtual column sequence */
UNIV_INLINE
ulint dict_get_v_col_pos(ulint pos);

#include "dict0crea.ic"

#endif<|MERGE_RESOLUTION|>--- conflicted
+++ resolved
@@ -90,20 +90,11 @@
 A generated constraint has a name of the format dbname/tablename_ibfk_NUMBER,
 where the numbers start from 1, and are given locally for this table, that is,
 the number is not global, as it used to be before MySQL 4.0.18.
-<<<<<<< HEAD
-@param[in,out]	id_nr	number to use in id generation; incremented if used
-@param[in]	name	table name
-@param[in,out]	foreign	foreign key */
-UNIV_INLINE
-dberr_t dict_create_add_foreign_id(ulint *id_nr, const char *name,
-                                   dict_foreign_t *foreign);
-=======
 @param[in,out]  id_nr   number to use in id generation; incremented if used
 @param[in]      name    table name
 @param[in,out]  foreign foreign key */
 static inline dberr_t dict_create_add_foreign_id(ulint *id_nr, const char *name,
                                                  dict_foreign_t *foreign);
->>>>>>> fbdaa4de
 
 /** Check if a foreign constraint is on columns served as base columns
 of any stored column. This is to prevent creating SET NULL or CASCADE
@@ -181,32 +172,22 @@
 /** Compose a column number for a virtual column, stored in the "POS" field
 of Sys_columns. The column number includes both its virtual column sequence
 (the "nth" virtual column) and its actual column position in original table
-<<<<<<< HEAD
-@param[in]	v_pos		virtual column sequence
-@param[in]	col_pos		column position in original table definition
-@return	composed column position number */
-UNIV_INLINE
-ulint dict_create_v_col_pos(ulint v_pos, ulint col_pos);
-=======
 @param[in]      v_pos           virtual column sequence
 @param[in]      col_pos         column position in original table definition
 @return composed column position number */
 static inline ulint dict_create_v_col_pos(ulint v_pos, ulint col_pos);
->>>>>>> fbdaa4de
 
 /** Get the column number for a virtual column (the column position in
 original table), stored in the "POS" field of Sys_columns
 @param[in]      pos             virtual column position
 @return column position in original table */
-UNIV_INLINE
-ulint dict_get_v_col_mysql_pos(ulint pos);
+static inline ulint dict_get_v_col_mysql_pos(ulint pos);
 
 /** Get a virtual column sequence (the "nth" virtual column) for a
 virtual column, stord in the "POS" field of Sys_columns
 @param[in]      pos             virtual column position
 @return virtual column sequence */
-UNIV_INLINE
-ulint dict_get_v_col_pos(ulint pos);
+static inline ulint dict_get_v_col_pos(ulint pos);
 
 #include "dict0crea.ic"
 
