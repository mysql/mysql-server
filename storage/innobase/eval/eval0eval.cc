/*****************************************************************************

Copyright (c) 1997, 2022, Oracle and/or its affiliates.

This program is free software; you can redistribute it and/or modify it under
the terms of the GNU General Public License, version 2.0, as published by the
Free Software Foundation.

This program is also distributed with certain software (including but not
limited to OpenSSL) that is licensed under separate terms, as designated in a
particular file or component or in included license documentation. The authors
of MySQL hereby grant you an additional permission to link the program and
your derivative works with the separately licensed software that they have
included with MySQL.

This program is distributed in the hope that it will be useful, but WITHOUT
ANY WARRANTY; without even the implied warranty of MERCHANTABILITY or FITNESS
FOR A PARTICULAR PURPOSE. See the GNU General Public License, version 2.0,
for more details.

You should have received a copy of the GNU General Public License along with
this program; if not, write to the Free Software Foundation, Inc.,
51 Franklin St, Fifth Floor, Boston, MA 02110-1301  USA

*****************************************************************************/

/** @file eval/eval0eval.cc
 SQL evaluator: evaluates simple data structures, like expressions, in
 a query graph

 Created 12/29/1997 Heikki Tuuri
 *******************************************************/

#include "eval0eval.h"

#include "data0data.h"

#include "rem0cmp.h"
#include "row0sel.h"

/** Dummy adress used when we should allocate a buffer of size 0 in
eval_node_alloc_val_buf */

static byte eval_dummy;

/*************************************************************************
Gets the like node from the node */
UNIV_INLINE
que_node_t *que_node_get_like_node(
    /* out: next node in a list of nodes */
    que_node_t *node) /* in: node in a list */
{
  return (((sym_node_t *)node)->like_node);
}

/** Allocate a buffer from global dynamic memory for a value of a que_node.
 NOTE that this memory must be explicitly freed when the query graph is
 freed. If the node already has an allocated buffer, that buffer is freed
 here. NOTE that this is the only function where dynamic memory should be
 allocated for a query node val field.
 @return pointer to allocated buffer */
byte *eval_node_alloc_val_buf(
    que_node_t *node, /*!< in: query graph node; sets the val field
                      data field to point to the new buffer, and
                      len field equal to size */
    ulint size)       /*!< in: buffer size */
{
  dfield_t *dfield;
  byte *data;

  ut_ad(que_node_get_type(node) == QUE_NODE_SYMBOL ||
        que_node_get_type(node) == QUE_NODE_FUNC);

  dfield = que_node_get_val(node);

  data = static_cast<byte *>(dfield_get_data(dfield));

  if (data != &eval_dummy) {
    ut_free(data);
  }

  if (size == 0) {
    data = &eval_dummy;
  } else {
    data = static_cast<byte *>(ut_malloc_nokey(size));
  }

  que_node_set_val_buf_size(node, size);

  dfield_set_data(dfield, data, size);

  return (data);
}

/** Free the buffer from global dynamic memory for a value of a que_node,
 if it has been allocated in the above function. The freeing for pushed
 column values is done in sel_col_prefetch_buf_free. */
void eval_node_free_val_buf(que_node_t *node) /*!< in: query graph node */
{
  dfield_t *dfield;
  byte *data;

  ut_ad(que_node_get_type(node) == QUE_NODE_SYMBOL ||
        que_node_get_type(node) == QUE_NODE_FUNC);

  dfield = que_node_get_val(node);

  data = static_cast<byte *>(dfield_get_data(dfield));

  if (que_node_get_val_buf_size(node) > 0) {
    ut_a(data);

    ut_free(data);
  }
}

/*********************************************************************
Evaluates a LIKE comparison node.
@return the result of the comparison */
<<<<<<< HEAD
UNIV_INLINE
ibool eval_cmp_like(que_node_t *arg1, /* !< in: left operand */
                    que_node_t *arg2) /* !< in: right operand */
=======
static inline bool eval_cmp_like(que_node_t *arg1, /* !< in: left operand */
                                 que_node_t *arg2) /* !< in: right operand */
>>>>>>> fbdaa4de
{
  ib_like_t op;
  que_node_t *arg3;
  que_node_t *arg4;
  const dfield_t *dfield;

  arg3 = que_node_get_like_node(arg2);

  /* Get the comparison type operator */
  ut_a(arg3);

  dfield = que_node_get_val(arg3);
  ut_ad(dtype_get_mtype(dfield_get_type(dfield)) == DATA_INT);
  op = static_cast<ib_like_t>(
      mach_read_from_4(static_cast<const byte *>(dfield_get_data(dfield))));

  switch (op) {
    case IB_LIKE_PREFIX:
      arg4 = que_node_get_next(arg3);
      return (cmp_dfield_dfield_eq_prefix(que_node_get_val(arg1),
                                          que_node_get_val(arg4)));
    case IB_LIKE_EXACT:
      return (!cmp_dfield_dfield(que_node_get_val(arg1), que_node_get_val(arg2),
                                 true));
  }

  ut_error;
}

/*********************************************************************
Evaluates a comparison node.
@return the result of the comparison */
bool eval_cmp(func_node_t *cmp_node) /*!< in: comparison node */
{
  que_node_t *arg1;
  que_node_t *arg2;
  int res;
  bool val = false;

  ut_ad(que_node_get_type(cmp_node) == QUE_NODE_FUNC);

  arg1 = cmp_node->args;
  arg2 = que_node_get_next(arg1);

  switch (cmp_node->func) {
    case '<':
    case '=':
    case '>':
    case PARS_LE_TOKEN:
    case PARS_NE_TOKEN:
    case PARS_GE_TOKEN:
      res = cmp_dfield_dfield(que_node_get_val(arg1), que_node_get_val(arg2),
                              true);

      switch (cmp_node->func) {
        case '<':
          val = (res < 0);
          break;
        case '=':
          val = (res == 0);
          break;
        case '>':
          val = (res > 0);
          break;
        case PARS_LE_TOKEN:
          val = (res <= 0);
          break;
        case PARS_NE_TOKEN:
          val = (res != 0);
          break;
        case PARS_GE_TOKEN:
          val = (res >= 0);
          break;
      }
      break;
    default:
      val = eval_cmp_like(arg1, arg2);
      break;
  }

  eval_node_set_bool_val(cmp_node, val);

  return (val);
}

/** Evaluates a logical operation node. */
UNIV_INLINE
void eval_logical(func_node_t *logical_node) /*!< in: logical operation node */
{
  que_node_t *arg1;
  que_node_t *arg2;
  bool val2 = false;
  bool val = false;
  int func;

  ut_ad(que_node_get_type(logical_node) == QUE_NODE_FUNC);

  arg1 = logical_node->args;
  arg2 = que_node_get_next(arg1); /* arg2 is NULL if func is 'NOT' */

  auto val1 = eval_node_get_bool_val(arg1);

  if (arg2) {
    val2 = eval_node_get_bool_val(arg2);
  }

  func = logical_node->func;

  if (func == PARS_AND_TOKEN) {
    val = val1 & val2;
  } else if (func == PARS_OR_TOKEN) {
    val = val1 | val2;
  } else if (func == PARS_NOT_TOKEN) {
    val = !val1;
  } else {
    ut_error;
  }

  eval_node_set_bool_val(logical_node, val);
}

/** Evaluates an arithmetic operation node. */
UNIV_INLINE
void eval_arith(func_node_t *arith_node) /*!< in: arithmetic operation node */
{
  que_node_t *arg1;
  que_node_t *arg2;
  lint val1;
  lint val2 = 0; /* remove warning */
  lint val;
  int func;

  ut_ad(que_node_get_type(arith_node) == QUE_NODE_FUNC);

  arg1 = arith_node->args;
  arg2 = que_node_get_next(arg1); /* arg2 is NULL if func is unary '-' */

  val1 = eval_node_get_int_val(arg1);

  if (arg2) {
    val2 = eval_node_get_int_val(arg2);
  }

  func = arith_node->func;

  if (func == '+') {
    val = val1 + val2;
  } else if ((func == '-') && arg2) {
    val = val1 - val2;
  } else if (func == '-') {
    val = -val1;
  } else if (func == '*') {
    val = val1 * val2;
  } else {
    ut_ad(func == '/');
    val = val1 / val2;
  }

  eval_node_set_int_val(arith_node, val);
}

/** Evaluates an aggregate operation node. */
UNIV_INLINE
void eval_aggregate(func_node_t *node) /*!< in: aggregate operation node */
{
  que_node_t *arg;
  lint val;
  lint arg_val;
  int func;

  ut_ad(que_node_get_type(node) == QUE_NODE_FUNC);

  val = eval_node_get_int_val(node);

  func = node->func;

  if (func == PARS_COUNT_TOKEN) {
    val = val + 1;
  } else {
    ut_ad(func == PARS_SUM_TOKEN);

    arg = node->args;
    arg_val = eval_node_get_int_val(arg);

    val = val + arg_val;
  }

  eval_node_set_int_val(node, val);
}

/** Evaluates a notfound-function node. */
UNIV_INLINE
void eval_notfound(func_node_t *func_node) /*!< in: function node */
{
  sym_node_t *cursor;
  sel_node_t *sel_node;
  bool bool_val;

  ut_ad(func_node->func == PARS_NOTFOUND_TOKEN);

  cursor = static_cast<sym_node_t *>(func_node->args);

  ut_ad(que_node_get_type(cursor) == QUE_NODE_SYMBOL);

  if (cursor->token_type == SYM_LIT) {
    ut_ad(ut_memcmp(dfield_get_data(que_node_get_val(cursor)), "SQL", 3) == 0);

    sel_node = cursor->sym_table->query_graph->last_sel_node;
  } else {
    sel_node = cursor->alias->cursor_def;
  }

  if (sel_node->state == SEL_NODE_NO_MORE_ROWS) {
    bool_val = true;
  } else {
    bool_val = false;
  }

  eval_node_set_bool_val(func_node, bool_val);
}

/** Evaluates a substr-function node. */
UNIV_INLINE
void eval_substr(func_node_t *func_node) /*!< in: function node */
{
  que_node_t *arg1;
  que_node_t *arg2;
  que_node_t *arg3;
  dfield_t *dfield;
  byte *str1;
  ulint len1;
  ulint len2;

  arg1 = func_node->args;
  arg2 = que_node_get_next(arg1);

  ut_ad(func_node->func == PARS_SUBSTR_TOKEN);

  arg3 = que_node_get_next(arg2);

  str1 = static_cast<byte *>(dfield_get_data(que_node_get_val(arg1)));

  len1 = (ulint)eval_node_get_int_val(arg2);
  len2 = (ulint)eval_node_get_int_val(arg3);

  dfield = que_node_get_val(func_node);

  dfield_set_data(dfield, str1 + len1, len2);
}

/** Evaluates an instr-function node. */
static void eval_instr(func_node_t *func_node) /*!< in: function node */
{
  que_node_t *arg1;
  que_node_t *arg2;
  dfield_t *dfield1;
  dfield_t *dfield2;
  lint int_val;
  byte *str1;
  byte *str2;
  byte match_char;
  ulint len1;
  ulint len2;
  ulint i;
  ulint j;

  arg1 = func_node->args;
  arg2 = que_node_get_next(arg1);

  dfield1 = que_node_get_val(arg1);
  dfield2 = que_node_get_val(arg2);

  str1 = static_cast<byte *>(dfield_get_data(dfield1));
  str2 = static_cast<byte *>(dfield_get_data(dfield2));

  len1 = dfield_get_len(dfield1);
  len2 = dfield_get_len(dfield2);

  if (len2 == 0) {
    ut_error;
  }

  match_char = str2[0];

  for (i = 0; i < len1; i++) {
    /* In this outer loop, the number of matched characters is 0 */

    if (str1[i] == match_char) {
      if (i + len2 > len1) {
        break;
      }

      for (j = 1;; j++) {
        /* We have already matched j characters */

        if (j == len2) {
          int_val = i + 1;

          goto match_found;
        }

        if (str1[i + j] != str2[j]) {
          break;
        }
      }
    }
  }

  int_val = 0;

match_found:
  eval_node_set_int_val(func_node, int_val);
}

/** Evaluates a predefined function node. */
static void eval_concat(func_node_t *func_node) /*!< in: function node */
{
  que_node_t *arg;
  dfield_t *dfield;
  byte *data;
  ulint len;
  ulint len1;

  arg = func_node->args;
  len = 0;

  while (arg) {
    len1 = dfield_get_len(que_node_get_val(arg));

    len += len1;

    arg = que_node_get_next(arg);
  }

  data = eval_node_ensure_val_buf(func_node, len);

  arg = func_node->args;
  len = 0;

  while (arg) {
    dfield = que_node_get_val(arg);
    len1 = dfield_get_len(dfield);

    ut_memcpy(data + len, dfield_get_data(dfield), len1);

    len += len1;

    arg = que_node_get_next(arg);
  }
}

/** Evaluates a predefined function node. If the first argument is an integer,
 this function looks at the second argument which is the integer length in
 bytes, and converts the integer to a VARCHAR.
 If the first argument is of some other type, this function converts it to
 BINARY. */
UNIV_INLINE
void eval_to_binary(func_node_t *func_node) /*!< in: function node */
{
  que_node_t *arg1;
  que_node_t *arg2;
  dfield_t *dfield;
  byte *str1;
  ulint len;
  ulint len1;

  arg1 = func_node->args;

  str1 = static_cast<byte *>(dfield_get_data(que_node_get_val(arg1)));

  if (dtype_get_mtype(que_node_get_data_type(arg1)) != DATA_INT) {
    len = dfield_get_len(que_node_get_val(arg1));

    dfield = que_node_get_val(func_node);

    dfield_set_data(dfield, str1, len);

    return;
  }

  arg2 = que_node_get_next(arg1);

  len1 = (ulint)eval_node_get_int_val(arg2);

  if (len1 > 4) {
    ut_error;
  }

  dfield = que_node_get_val(func_node);

  dfield_set_data(dfield, str1 + (4 - len1), len1);
}

/** Evaluate the predefined LENGTH function. */
UNIV_INLINE
void eval_length(func_node_t *func_node) /*!< in: function node */
{
  ut_ad(func_node->func == PARS_LENGTH_TOKEN);
  eval_node_set_int_val(
      func_node, (lint)dfield_get_len(que_node_get_val(func_node->args)));
}

/** Evaluates a function node. */
void eval_func(func_node_t *func_node) /*!< in: function node */
{
  que_node_t *arg;
  ulint fclass;
  ulint func;

  ut_ad(que_node_get_type(func_node) == QUE_NODE_FUNC);

  fclass = func_node->fclass;
  func = func_node->func;

  arg = func_node->args;

  /* Evaluate first the argument list */
  while (arg) {
    eval_exp(arg);

    /* The functions are not defined for SQL null argument
    values, except for eval_cmp and notfound */

    if (dfield_is_null(que_node_get_val(arg)) && (fclass != PARS_FUNC_CMP) &&
        (func != PARS_NOTFOUND_TOKEN)) {
      ut_error;
    }

    arg = que_node_get_next(arg);
  }

  switch (fclass) {
    case PARS_FUNC_CMP:
      eval_cmp(func_node);
      return;
    case PARS_FUNC_ARITH:
      eval_arith(func_node);
      return;
    case PARS_FUNC_AGGREGATE:
      eval_aggregate(func_node);
      return;
    case PARS_FUNC_PREDEFINED:
      switch (func) {
        case PARS_NOTFOUND_TOKEN:
          eval_notfound(func_node);
          return;
        case PARS_SUBSTR_TOKEN:
          eval_substr(func_node);
          return;
        case PARS_INSTR_TOKEN:
          eval_instr(func_node);
          return;
        case PARS_CONCAT_TOKEN:
          eval_concat(func_node);
          return;
        case PARS_TO_BINARY_TOKEN:
          eval_to_binary(func_node);
          return;
        case PARS_LENGTH_TOKEN:
          eval_length(func_node);
          return;
      }
      break;
    case PARS_FUNC_LOGICAL:
      eval_logical(func_node);
      return;
  }

  ut_error;
}<|MERGE_RESOLUTION|>--- conflicted
+++ resolved
@@ -45,8 +45,7 @@
 
 /*************************************************************************
 Gets the like node from the node */
-UNIV_INLINE
-que_node_t *que_node_get_like_node(
+static inline que_node_t *que_node_get_like_node(
     /* out: next node in a list of nodes */
     que_node_t *node) /* in: node in a list */
 {
@@ -76,13 +75,14 @@
   data = static_cast<byte *>(dfield_get_data(dfield));
 
   if (data != &eval_dummy) {
-    ut_free(data);
+    ut::free(data);
   }
 
   if (size == 0) {
     data = &eval_dummy;
   } else {
-    data = static_cast<byte *>(ut_malloc_nokey(size));
+    data =
+        static_cast<byte *>(ut::malloc_withkey(UT_NEW_THIS_FILE_PSI_KEY, size));
   }
 
   que_node_set_val_buf_size(node, size);
@@ -110,21 +110,15 @@
   if (que_node_get_val_buf_size(node) > 0) {
     ut_a(data);
 
-    ut_free(data);
+    ut::free(data);
   }
 }
 
 /*********************************************************************
 Evaluates a LIKE comparison node.
 @return the result of the comparison */
-<<<<<<< HEAD
-UNIV_INLINE
-ibool eval_cmp_like(que_node_t *arg1, /* !< in: left operand */
-                    que_node_t *arg2) /* !< in: right operand */
-=======
 static inline bool eval_cmp_like(que_node_t *arg1, /* !< in: left operand */
                                  que_node_t *arg2) /* !< in: right operand */
->>>>>>> fbdaa4de
 {
   ib_like_t op;
   que_node_t *arg3;
@@ -211,8 +205,8 @@
 }
 
 /** Evaluates a logical operation node. */
-UNIV_INLINE
-void eval_logical(func_node_t *logical_node) /*!< in: logical operation node */
+static inline void eval_logical(
+    func_node_t *logical_node) /*!< in: logical operation node */
 {
   que_node_t *arg1;
   que_node_t *arg2;
@@ -247,8 +241,8 @@
 }
 
 /** Evaluates an arithmetic operation node. */
-UNIV_INLINE
-void eval_arith(func_node_t *arith_node) /*!< in: arithmetic operation node */
+static inline void eval_arith(
+    func_node_t *arith_node) /*!< in: arithmetic operation node */
 {
   que_node_t *arg1;
   que_node_t *arg2;
@@ -287,8 +281,8 @@
 }
 
 /** Evaluates an aggregate operation node. */
-UNIV_INLINE
-void eval_aggregate(func_node_t *node) /*!< in: aggregate operation node */
+static inline void eval_aggregate(
+    func_node_t *node) /*!< in: aggregate operation node */
 {
   que_node_t *arg;
   lint val;
@@ -316,8 +310,8 @@
 }
 
 /** Evaluates a notfound-function node. */
-UNIV_INLINE
-void eval_notfound(func_node_t *func_node) /*!< in: function node */
+static inline void eval_notfound(
+    func_node_t *func_node) /*!< in: function node */
 {
   sym_node_t *cursor;
   sel_node_t *sel_node;
@@ -347,8 +341,7 @@
 }
 
 /** Evaluates a substr-function node. */
-UNIV_INLINE
-void eval_substr(func_node_t *func_node) /*!< in: function node */
+static inline void eval_substr(func_node_t *func_node) /*!< in: function node */
 {
   que_node_t *arg1;
   que_node_t *arg2;
@@ -481,8 +474,8 @@
  bytes, and converts the integer to a VARCHAR.
  If the first argument is of some other type, this function converts it to
  BINARY. */
-UNIV_INLINE
-void eval_to_binary(func_node_t *func_node) /*!< in: function node */
+static inline void eval_to_binary(
+    func_node_t *func_node) /*!< in: function node */
 {
   que_node_t *arg1;
   que_node_t *arg2;
@@ -519,8 +512,7 @@
 }
 
 /** Evaluate the predefined LENGTH function. */
-UNIV_INLINE
-void eval_length(func_node_t *func_node) /*!< in: function node */
+static inline void eval_length(func_node_t *func_node) /*!< in: function node */
 {
   ut_ad(func_node->func == PARS_LENGTH_TOKEN);
   eval_node_set_int_val(
