/*****************************************************************************

Copyright (c) 1996, 2022, Oracle and/or its affiliates.

This program is free software; you can redistribute it and/or modify it under
the terms of the GNU General Public License, version 2.0, as published by the
Free Software Foundation.

This program is also distributed with certain software (including but not
limited to OpenSSL) that is licensed under separate terms, as designated in a
particular file or component or in included license documentation. The authors
of MySQL hereby grant you an additional permission to link the program and
your derivative works with the separately licensed software that they have
included with MySQL.

This program is distributed in the hope that it will be useful, but WITHOUT
ANY WARRANTY; without even the implied warranty of MERCHANTABILITY or FITNESS
FOR A PARTICULAR PURPOSE. See the GNU General Public License, version 2.0,
for more details.

You should have received a copy of the GNU General Public License along with
this program; if not, write to the Free Software Foundation, Inc.,
51 Franklin St, Fifth Floor, Boston, MA 02110-1301  USA

*****************************************************************************/

/** @file trx/trx0rec.cc
 Transaction undo log record

 Created 3/26/1996 Heikki Tuuri
 *******************************************************/

#include "trx0rec.h"

#include <sys/types.h>

#include "fsp0fsp.h"
#include "mach0data.h"
#include "mtr0log.h"
#include "trx0undo.h"
#include "ut0dbg.h"
#ifndef UNIV_HOTBACKUP
#include "dict0dict.h"
#include "fsp0sysspace.h"
#include "lob0index.h"
#include "lob0inf.h"
#include "lob0lob.h"
#include "que0que.h"
#include "read0read.h"
#include "row0ext.h"
#include "row0mysql.h"
#include "row0row.h"
#include "row0upd.h"
#include "trx0purge.h"
#include "trx0rseg.h"
#include "ut0mem.h"

#include "my_dbug.h"

namespace dd {
class Spatial_reference_system;
}

/*=========== UNDO LOG RECORD CREATION AND DECODING ====================*/

/** Writes the mtr log entry of the inserted undo log record on the undo log
 page. */
UNIV_INLINE
void trx_undof_page_add_undo_rec_log(
    page_t *undo_page, /*!< in: undo log page */
    ulint old_free,    /*!< in: start offset of the inserted entry */
    ulint new_free,    /*!< in: end offset of the entry */
    mtr_t *mtr)        /*!< in: mtr */
{
  byte *log_ptr = nullptr;
  const byte *log_end;
  ulint len;

  if (!mlog_open(mtr, 11 + 13 + MLOG_BUF_MARGIN, log_ptr)) {
    return;
  }

  log_end = &log_ptr[11 + 13 + MLOG_BUF_MARGIN];
  log_ptr = mlog_write_initial_log_record_fast(undo_page, MLOG_UNDO_INSERT,
                                               log_ptr, mtr);
  len = new_free - old_free - 4;

  mach_write_to_2(log_ptr, len);
  log_ptr += 2;

  if (log_ptr + len <= log_end) {
    memcpy(log_ptr, undo_page + old_free + 2, len);
    mlog_close(mtr, log_ptr + len);
  } else {
    mlog_close(mtr, log_ptr);
    mlog_catenate_string(mtr, undo_page + old_free + 2, len);
  }
}
#endif /* !UNIV_HOTBACKUP */

/** Parses a redo log record of adding an undo log record.
 @return end of log record or NULL */
byte *trx_undo_parse_add_undo_rec(byte *ptr,     /*!< in: buffer */
                                  byte *end_ptr, /*!< in: buffer end */
                                  page_t *page)  /*!< in: page or NULL */
{
  ulint len;
  byte *rec;
  ulint first_free;

  if (end_ptr < ptr + 2) {
    return (nullptr);
  }

  len = mach_read_from_2(ptr);
  ptr += 2;

  if (end_ptr < ptr + len) {
    return (nullptr);
  }

  if (page == nullptr) {
    return (ptr + len);
  }

  first_free = mach_read_from_2(page + TRX_UNDO_PAGE_HDR + TRX_UNDO_PAGE_FREE);
  rec = page + first_free;

  mach_write_to_2(rec, first_free + 4 + len);
  mach_write_to_2(rec + 2 + len, first_free);

  mach_write_to_2(page + TRX_UNDO_PAGE_HDR + TRX_UNDO_PAGE_FREE,
                  first_free + 4 + len);
  ut_memcpy(rec + 2, ptr, len);

  return (ptr + len);
}

#ifndef UNIV_HOTBACKUP
/** Calculates the free space left for extending an undo log record.
 @return bytes left */
UNIV_INLINE
ulint trx_undo_left(const page_t *page, /*!< in: undo log page */
                    const byte *ptr)    /*!< in: pointer to page */
{
  /* The '- 10' is a safety margin, in case we have some small
  calculation error below */

#ifdef UNIV_DEBUG
  ut_ad(ptr >= page);
  size_t diff = ptr - page;
  size_t max_free = UNIV_PAGE_SIZE - 10 - FIL_PAGE_DATA_END;
  ut_ad(diff < UNIV_PAGE_SIZE);
  ut_ad(diff <= max_free);
#endif /* UNIV_DEBUG */

  return (UNIV_PAGE_SIZE - (ptr - page) - 10 - FIL_PAGE_DATA_END);
}

size_t trx_undo_max_free_space() {
  /* Starting from an empty undo page. The following calculation is based
  on what free space is got from trx_undo_reuse_cached(), trx_undo_create()
  and trx_undo_left(). Current simplified free_space would be
  UNIV_PAGE_SIZE - 290. */
  size_t free_space =
      UNIV_PAGE_SIZE - (TRX_UNDO_SEG_HDR + TRX_UNDO_SEG_HDR_SIZE +
                        TRX_UNDO_LOG_XA_HDR_SIZE + FIL_PAGE_DATA_END + 10);

  /* Undo number, table id, undo log type and pointer to next.
  Also refer to the beginning of trx_undo_page_report_insert() */
  free_space -= (11 + 11 + 1 + 2);

  /* For simplification, the max record length should be
  UNIV_PAGE_SIZE - 290 - 25 = UNIV_PAGE_SIZE - 315. */

  return (free_space);
}

/** Set the next and previous pointers in the undo page for the undo record
 that was written to ptr. Update the first free value by the number of bytes
 written for this undo record.
 @return offset of the inserted entry on the page if succeeded, 0 if fail */
static ulint trx_undo_page_set_next_prev_and_add(
    page_t *undo_page, /*!< in/out: undo log page */
    byte *ptr,         /*!< in: ptr up to where data has been
                       written on this undo page. */
    mtr_t *mtr)        /*!< in: mtr */
{
  ulint first_free; /*!< offset within undo_page */
  ulint end_of_rec; /*!< offset within undo_page */
  byte *ptr_to_first_free;
  /* pointer within undo_page
  that points to the next free
  offset value within undo_page.*/

  ut_ad(ptr > undo_page);
  ut_ad(ptr < undo_page + UNIV_PAGE_SIZE);

  if (UNIV_UNLIKELY(trx_undo_left(undo_page, ptr) < 2)) {
    return (0);
  }

  ptr_to_first_free = undo_page + TRX_UNDO_PAGE_HDR + TRX_UNDO_PAGE_FREE;

  first_free = mach_read_from_2(ptr_to_first_free);

  /* Write offset of the previous undo log record */
  mach_write_to_2(ptr, first_free);
  ptr += 2;

  end_of_rec = ptr - undo_page;

  /* Write offset of the next undo log record */
  mach_write_to_2(undo_page + first_free, end_of_rec);

  /* Update the offset to first free undo record */
  mach_write_to_2(ptr_to_first_free, end_of_rec);

  /* Write this log entry to the UNDO log */
  trx_undof_page_add_undo_rec_log(undo_page, first_free, end_of_rec, mtr);

  return (first_free);
}

/** Virtual column undo log version. To distinguish it from a length value
in 5.7.8 undo log, it starts with 0xF1 */
static const ulint VIRTUAL_COL_UNDO_FORMAT_1 = 0xF1;

/** Decide if the following undo log record is a multi-value virtual column
@param[in]      undo_rec        undo log record
@return true if this is a multi-value virtual column log, otherwise false */
bool trx_undo_rec_is_multi_value(const byte *undo_rec) {
  return (Multi_value_logger::is_multi_value_log(undo_rec));
}

/** Write virtual column index info (index id and column position in index)
to the undo log
@param[in,out]  undo_page       undo log page
@param[in]      table           the table
@param[in]      pos             the virtual column position
@param[in]      ptr             undo log record being written
@param[in]      first_v_col     whether this is the first virtual column
                                which could start with a version marker
@return new undo log pointer */
static byte *trx_undo_log_v_idx(page_t *undo_page, const dict_table_t *table,
                                ulint pos, byte *ptr, bool first_v_col) {
  ut_ad(pos < table->n_v_def);
  dict_v_col_t *vcol = dict_table_get_nth_v_col(table, pos);

  ulint n_idx = vcol->v_indexes->size();
  byte *old_ptr;

  ut_ad(n_idx > 0);

  /* Size to reserve, max 5 bytes for each index id and position, plus
  5 bytes for num of indexes, 2 bytes for write total length.
  1 byte for undo log record format version marker */
  ulint size = n_idx * (5 + 5) + 5 + 2 + (first_v_col ? 1 : 0);

  if (trx_undo_left(undo_page, ptr) < size) {
    return (nullptr);
  }

  if (first_v_col) {
    /* write the version marker */
    mach_write_to_1(ptr, VIRTUAL_COL_UNDO_FORMAT_1);

    ptr += 1;
  }

  old_ptr = ptr;

  ptr += 2;

  ptr += mach_write_compressed(ptr, n_idx);

  dict_v_idx_list::iterator it;

  for (it = vcol->v_indexes->begin(); it != vcol->v_indexes->end(); ++it) {
    dict_v_idx_t v_index = *it;

    ptr += mach_write_compressed(ptr, static_cast<ulint>(v_index.index->id));

    ptr += mach_write_compressed(ptr, v_index.nth_field);
  }

  mach_write_to_2(old_ptr, ptr - old_ptr);

  return (ptr);
}

/** Read virtual column index from undo log, and verify the column is still
indexed, and return its position
@param[in]      table           the table
@param[in]      ptr             undo log pointer
@param[out]     col_pos         the column number or ULINT_UNDEFINED
                                if the column is not indexed any more
@return remaining part of undo log record after reading these values */
static const byte *trx_undo_read_v_idx_low(const dict_table_t *table,
                                           const byte *ptr, ulint *col_pos) {
  ulint len = mach_read_from_2(ptr);
  const byte *old_ptr = ptr;

  *col_pos = ULINT_UNDEFINED;

  ptr += 2;

  ulint num_idx = mach_read_next_compressed(&ptr);

  ut_ad(num_idx > 0);

  const dict_index_t *clust_index = table->first_index();

  for (ulint i = 0; i < num_idx; i++) {
    space_index_t id = mach_read_next_compressed(&ptr);
    ulint pos = mach_read_next_compressed(&ptr);
    const dict_index_t *index = clust_index->next();

    while (index != nullptr) {
      /* Return if we find a matching index.
      TODO: in the future, it might be worth to add
      checks on other indexes */
      if (index->id == id) {
        const dict_col_t *col = index->get_col(pos);
        ut_ad(col->is_virtual());
        const dict_v_col_t *vcol = reinterpret_cast<const dict_v_col_t *>(col);
        *col_pos = vcol->v_pos;
        return (old_ptr + len);
      }

      index = index->next();
    }
  }

  return (old_ptr + len);
}

/** Read virtual column index from undo log or online log if the log
contains such info, and in the undo log case, verify the column is
still indexed, and output its position
@param[in]      table           the table
@param[in]      ptr             undo log pointer
@param[in]      first_v_col     if this is the first virtual column, which
                                has the version marker
@param[in,out]  is_undo_log     this function is used to parse both undo log,
                                and online log for virtual columns. So
                                check to see if this is undo log. When
                                first_v_col is true, is_undo_log is output,
                                when first_v_col is false, is_undo_log is input
@param[in,out]  field_no        the column number
@return remaining part of undo log record after reading these values */
const byte *trx_undo_read_v_idx(const dict_table_t *table, const byte *ptr,
                                bool first_v_col, bool *is_undo_log,
                                ulint *field_no) {
  /* Version marker only put on the first virtual column */
  if (first_v_col) {
    /* Undo log has the virtual undo log marker */
    *is_undo_log = (mach_read_from_1(ptr) == VIRTUAL_COL_UNDO_FORMAT_1);

    if (*is_undo_log) {
      ptr += 1;
    }
  }

  if (*is_undo_log) {
    ptr = trx_undo_read_v_idx_low(table, ptr, field_no);
  } else {
    *field_no -= REC_MAX_N_FIELDS;
  }

  return (ptr);
}

/** Store the multi-value column information for undo log
@param[in,out]  undo_page       undo page to store the information
@param[in]      vfield          multi-value field information
@param[in,out]  ptr             pointer where to store the information
@return true if stored successfully, false if space is not enough */
static bool trx_undo_store_multi_value(page_t *undo_page,
                                       const dfield_t *vfield, byte **ptr) {
  Multi_value_logger mv_logger(
      static_cast<multi_value_data *>(dfield_get_data(vfield)),
      dfield_get_len(vfield));
  uint32_t log_len = mv_logger.get_log_len(false);

  if (trx_undo_left(undo_page, *ptr) < log_len) {
    return (false);
  }

  mv_logger.log(ptr);

  return (true);
}

/** Reports in the undo log of an insert of virtual columns.
@param[in]      undo_page       undo log page
@param[in]      table           the table
@param[in]      row             dtuple contains the virtual columns
@param[in,out]  ptr             log ptr
@return true if write goes well, false if out of space */
static bool trx_undo_report_insert_virtual(page_t *undo_page,
                                           dict_table_t *table,
                                           const dtuple_t *row, byte **ptr) {
  byte *start = *ptr;
  bool first_v_col = true;

  if (trx_undo_left(undo_page, *ptr) < 2) {
    return (false);
  }

  /* Reserve 2 bytes to write the number
  of bytes the stored fields take in this
  undo record */
  *ptr += 2;

  for (ulint col_no = 0; col_no < dict_table_get_n_v_cols(table); col_no++) {
    dfield_t *vfield = nullptr;

    const dict_v_col_t *col = dict_table_get_nth_v_col(table, col_no);

    if (col->m_col.ord_part) {
      /* make sure enought space to write the length */
      if (trx_undo_left(undo_page, *ptr) < 5) {
        return (false);
      }

      ulint pos = col_no;
      pos += REC_MAX_N_FIELDS;
      *ptr += mach_write_compressed(*ptr, pos);

      *ptr = trx_undo_log_v_idx(undo_page, table, col_no, *ptr, first_v_col);
      first_v_col = false;

      if (*ptr == nullptr) {
        return (false);
      }

      vfield = dtuple_get_nth_v_field(row, col->v_pos);

      ulint flen = vfield->len;

      if (col->m_col.is_multi_value()) {
        bool suc = trx_undo_store_multi_value(undo_page, vfield, ptr);

        if (!suc) {
          return (false);
        }
      } else if (flen != UNIV_SQL_NULL) {
        ulint max_len = dict_max_v_field_len_store_undo(table, col_no);

        if (flen > max_len) {
          flen = max_len;
        }

        if (trx_undo_left(undo_page, *ptr) < flen + 5) {
          return (false);
        }
        *ptr += mach_write_compressed(*ptr, flen);

        ut_memcpy(*ptr, vfield->data, flen);
        *ptr += flen;
      } else {
        if (trx_undo_left(undo_page, *ptr) < 5) {
          return (false);
        }

        *ptr += mach_write_compressed(*ptr, flen);
      }
    }
  }

  /* Always mark the end of the log with 2 bytes length field */
  mach_write_to_2(start, *ptr - start);

  return (true);
}

/** Reports in the undo log of an insert of a clustered index record.
 @return offset of the inserted entry on the page if succeed, 0 if fail */
static ulint trx_undo_page_report_insert(
    page_t *undo_page,           /*!< in: undo log page */
    trx_t *trx,                  /*!< in: transaction */
    dict_index_t *index,         /*!< in: clustered index */
    const dtuple_t *clust_entry, /*!< in: index entry which will be
                                 inserted to the clustered index */
    mtr_t *mtr)                  /*!< in: mtr */
{
  ulint first_free;
  byte *ptr;
  ulint i;

  ut_ad(index->is_clustered());
  ut_ad(mach_read_from_2(undo_page + TRX_UNDO_PAGE_HDR + TRX_UNDO_PAGE_TYPE) ==
        TRX_UNDO_INSERT);

  first_free =
      mach_read_from_2(undo_page + TRX_UNDO_PAGE_HDR + TRX_UNDO_PAGE_FREE);
  ptr = undo_page + first_free;

  ut_ad(first_free <= UNIV_PAGE_SIZE);

  if (trx_undo_left(undo_page, ptr) < 2 + 1 + 11 + 11) {
    /* Not enough space for writing the general parameters */

    return (0);
  }

  /* Reserve 2 bytes for the pointer to the next undo log record */
  ptr += 2;

  /* Store first some general parameters to the undo log */
  *ptr++ = TRX_UNDO_INSERT_REC;
  ptr += mach_u64_write_much_compressed(ptr, trx->undo_no);
  ptr += mach_u64_write_much_compressed(ptr, index->table->id);
  /*----------------------------------------*/
  /* Store then the fields required to uniquely determine the record
  to be inserted in the clustered index */

  for (i = 0; i < dict_index_get_n_unique(index); i++) {
    const dfield_t *field = dtuple_get_nth_field(clust_entry, i);
    ulint flen = dfield_get_len(field);

    if (trx_undo_left(undo_page, ptr) < 5) {
      return (0);
    }

    ptr += mach_write_compressed(ptr, flen);

    if (flen != UNIV_SQL_NULL && flen != 0) {
      if (trx_undo_left(undo_page, ptr) < flen) {
        return (0);
      }

      ut_memcpy(ptr, dfield_get_data(field), flen);
      ptr += flen;
    }
  }

  if (index->table->n_v_cols) {
    if (!trx_undo_report_insert_virtual(undo_page, index->table, clust_entry,
                                        &ptr)) {
      return (0);
    }
  }

  return (trx_undo_page_set_next_prev_and_add(undo_page, ptr, mtr));
}

/** Reads from an undo log record the general parameters.
 @return remaining part of undo log record after reading these values */
byte *trx_undo_rec_get_pars(
    trx_undo_rec_t *undo_rec, /*!< in: undo log record */
    ulint *type,              /*!< out: undo record type:
                              TRX_UNDO_INSERT_REC, ... */
    ulint *cmpl_info,         /*!< out: compiler info, relevant only
                              for update type records */
    bool *updated_extern,     /*!< out: true if we updated an
                              externally stored fild */
    undo_no_t *undo_no,       /*!< out: undo log record number */
    table_id_t *table_id,     /*!< out: table id */
    type_cmpl_t &type_cmpl)   /*!< out: type compilation info */
{
  const byte *ptr;

  ptr = undo_rec + 2;
  ptr = type_cmpl.read(ptr);

  *updated_extern = type_cmpl.is_lob_updated();
  *type = type_cmpl.type_info();
  *cmpl_info = type_cmpl.cmpl_info();

  if (type_cmpl.is_lob_undo()) {
    /* Reading the new 1-byte undo record flag. */
    uint8_t undo_rec_flags = 0x00;

    undo_rec_flags = mach_read_from_1(ptr);
    ptr++;

    ut_a(undo_rec_flags == 0x00);
  }

  *undo_no = mach_read_next_much_compressed(&ptr);
  *table_id = mach_read_next_much_compressed(&ptr);

  return (const_cast<byte *>(ptr));
}

/** Reads from an undo log record the table ID
@param[in]      undo_rec        Undo log record
@return the table ID */
table_id_t trx_undo_rec_get_table_id(const trx_undo_rec_t *undo_rec) {
  const byte *ptr = undo_rec + 2;
  uint8_t type_cmpl = mach_read_from_1(ptr);

  const bool blob_undo = type_cmpl & TRX_UNDO_MODIFY_BLOB;

  if (blob_undo) {
    /* The next record offset takes 2 bytes + 1 byte for
    type_cmpl flag + 1 byte for the new flag. Total 4 bytes.
    The new flag is currently unused and is available for
    future use. */
    ptr = undo_rec + 4;
  } else {
    ptr = undo_rec + 3;
  }

  /* Skip the UNDO number */
  mach_read_next_much_compressed(&ptr);

  /* Read the table ID */
  return (mach_read_next_much_compressed(&ptr));
}

/** Read from an undo log record of a multi-value virtual column.
@param[in]      ptr     pointer to remaining part of the undo record
@param[in,out]  field   stored field, nullptr if the col is no longer
                        indexed or existing, in the latter case,
                        this function will only skip the log
@param[in,out]  heap    memory heap
@return remaining part of undo log record after reading these values */
const byte *trx_undo_rec_get_multi_value(const byte *ptr, dfield_t *field,
                                         mem_heap_t *heap) {
  if (field == nullptr) {
    return (ptr + Multi_value_logger::read_log_len(ptr));
  }

  return (Multi_value_logger::read(ptr, field, heap));
}

/** Read from an undo log record a non-virtual column value.
@param[in,out]  ptr             pointer to remaining part of the undo record
@param[in,out]  field           stored field
@param[in,out]  len             length of the field, or UNIV_SQL_NULL
@param[in,out]  orig_len        original length of the locally stored part
of an externally stored column, or 0
@return remaining part of undo log record after reading these values */
byte *trx_undo_rec_get_col_val(const byte *ptr, const byte **field, ulint *len,
                               ulint *orig_len) {
  *len = mach_read_next_compressed(&ptr);
  *orig_len = 0;

  switch (*len) {
    case UNIV_SQL_NULL:
      *field = nullptr;
      break;
    case UNIV_EXTERN_STORAGE_FIELD:
      *orig_len = mach_read_next_compressed(&ptr);
      *len = mach_read_next_compressed(&ptr);
      *field = ptr;
      ptr += *len & ~SPATIAL_STATUS_MASK;

      ut_ad(*orig_len >= BTR_EXTERN_FIELD_REF_SIZE);
      ut_ad(*len > *orig_len);
      /* @see dtuple_convert_big_rec() */
      ut_ad(*len >= BTR_EXTERN_FIELD_REF_SIZE);

      /* we do not have access to index->table here
      ut_ad(dict_table_has_atomic_blobs(index->table)
            || *len >= col->max_prefix
            + BTR_EXTERN_FIELD_REF_SIZE);
      */

      *len += UNIV_EXTERN_STORAGE_FIELD;
      break;
    default:
      *field = ptr;
      if (*len >= UNIV_EXTERN_STORAGE_FIELD) {
        ptr += (*len - UNIV_EXTERN_STORAGE_FIELD) & ~SPATIAL_STATUS_MASK;
      } else {
        ptr += *len;
      }
  }

  return (const_cast<byte *>(ptr));
}

/** Builds a row reference from an undo log record.
 @return pointer to remaining part of undo record */
byte *trx_undo_rec_get_row_ref(
    byte *ptr,           /*!< in: remaining part of a copy of an undo log
                         record, at the start of the row reference;
                         NOTE that this copy of the undo log record must
                         be preserved as long as the row reference is
                         used, as we do NOT copy the data in the
                         record! */
    dict_index_t *index, /*!< in: clustered index */
    dtuple_t **ref,      /*!< out, own: row reference */
    mem_heap_t *heap)    /*!< in: memory heap from which the memory
                         needed is allocated */
{
  ulint ref_len;
  ulint i;

  ut_ad(index && ptr && ref && heap);
  ut_a(index->is_clustered());

  ref_len = dict_index_get_n_unique(index);

  *ref = dtuple_create(heap, ref_len);

  dict_index_copy_types(*ref, index, ref_len);

  for (i = 0; i < ref_len; i++) {
    dfield_t *dfield;
    const byte *field;
    ulint len;
    ulint orig_len;

    dfield = dtuple_get_nth_field(*ref, i);

    ptr = trx_undo_rec_get_col_val(ptr, &field, &len, &orig_len);

    dfield_set_data(dfield, field, len);
  }

  return (ptr);
}

/** Skips a row reference from an undo log record.
 @return pointer to remaining part of undo record */
static byte *trx_undo_rec_skip_row_ref(
    byte *ptr,                 /*!< in: remaining part in update undo log
                               record, at the start of the row reference */
    const dict_index_t *index) /*!< in: clustered index */
{
  ulint ref_len;
  ulint i;

  ut_ad(index && ptr);
  ut_a(index->is_clustered());

  ref_len = dict_index_get_n_unique(index);

  for (i = 0; i < ref_len; i++) {
    const byte *field;
    ulint len;
    ulint orig_len;

    ptr = trx_undo_rec_get_col_val(ptr, &field, &len, &orig_len);
  }

  return (ptr);
}

/** Fetch a prefix of an externally stored column, for writing to the undo
log of an update or delete marking of a clustered index record.
@param[in]      trx             transaction object
@param[in]      index           the clustered index object
@param[out]     ext_buf         buffer to hold the prefix data and BLOB pointer
@param[in]      prefix_len      prefix size to store in the undo log
@param[in]      page_size       page size
@param[in]      field           an externally stored column
@param[in]      is_sdi          true for SDI indexes
@param[in,out]  len             input: length of field; output: used length of
ext_buf
@return ext_buf */
static byte *trx_undo_page_fetch_ext(trx_t *trx, dict_index_t *index,
                                     byte *ext_buf, ulint prefix_len,
                                     const page_size_t &page_size,
                                     const byte *field,
                                     IF_DEBUG(bool is_sdi, ) ulint *len) {
  /* Fetch the BLOB. */
  ulint ext_len = lob::btr_copy_externally_stored_field_prefix_func(
      trx, index, ext_buf, prefix_len, page_size, field,
      IF_DEBUG(is_sdi, ) * len);

#ifdef UNIV_DEBUG
  if (ext_len == 0) {
    byte *field_ref = const_cast<byte *>(field) + (*len) - lob::ref_t::SIZE;
    lob::ref_t ref(field_ref);
    lob::ref_mem_t ref_mem;
    ref.parse(ref_mem);
    lob::print(trx, index, std::cout, ref, true);
  }
#endif /* UNIV_DEBUG */

  /* BLOBs should always be nonempty. */
  ut_a(ext_len > 0);
  /* Append the BLOB pointer to the prefix. */
  memcpy(ext_buf + ext_len, field + *len - BTR_EXTERN_FIELD_REF_SIZE,
         BTR_EXTERN_FIELD_REF_SIZE);
  *len = ext_len + BTR_EXTERN_FIELD_REF_SIZE;
  return (ext_buf);
}

/** Writes to the undo log a prefix of an externally stored column.
@param[in]      trx             transaction object
@param[in]      index           the clustered index object
@param[out]     ptr             undo log position, at least 15 bytes must be
                                available
@param[out]     ext_buf         a buffer of DICT_MAX_FIELD_LEN_BY_FORMAT()
                                size, or NULL when should not fetch a longer
                                prefix
@param[in]      prefix_len      prefix size to store in the undo log
@param[in]      page_size       page size
@param[in,out]  field           the locally stored part of the externally
stored column
@param[in,out]  len             length of field, in bytes
@param[in]      is_sdi          true for SDI indexes
@param[in]      spatial_status  whether the column is used by spatial index or
                                regular index
@return undo log position */
static byte *trx_undo_page_report_modify_ext_func(
    trx_t *trx, dict_index_t *index, byte *ptr, byte *ext_buf, ulint prefix_len,
    const page_size_t &page_size, const byte **field, ulint *len,
    IF_DEBUG(bool is_sdi, ) spatial_status_t spatial_status) {
  ulint spatial_len = 0;

  switch (spatial_status) {
    case SPATIAL_UNKNOWN:
    case SPATIAL_NONE:
      break;

    case SPATIAL_MIXED:
    case SPATIAL_ONLY:
      spatial_len = DATA_MBR_LEN;
      break;
  }

  /* Encode spatial status into length. */
  spatial_len |= spatial_status << SPATIAL_STATUS_SHIFT;

  if (spatial_status == SPATIAL_ONLY) {
    /* If the column is only used by gis index, log its
    MBR is enough.*/
    ptr += mach_write_compressed(ptr, UNIV_EXTERN_STORAGE_FIELD + spatial_len);

    return (ptr);
  }

  if (ext_buf) {
    ut_a(prefix_len > 0);

    /* If an ordering column is externally stored, we will
    have to store a longer prefix of the field.  In this
    case, write to the log a marker followed by the
    original length and the real length of the field. */
    ptr += mach_write_compressed(ptr, UNIV_EXTERN_STORAGE_FIELD);

    ptr += mach_write_compressed(ptr, *len);

    *field = trx_undo_page_fetch_ext(trx, index, ext_buf, prefix_len, page_size,
                                     *field, IF_DEBUG(is_sdi, ) len);

    ptr += mach_write_compressed(ptr, *len + spatial_len);
  } else {
    ptr += mach_write_compressed(
        ptr, UNIV_EXTERN_STORAGE_FIELD + *len + spatial_len);
  }

  return (ptr);
}

static inline byte *trx_undo_page_report_modify_ext(
    trx_t *trx, dict_index_t *index, byte *ptr, byte *ext_buf, ulint prefix_len,
    const page_size_t &page_size, const byte **field, ulint *len,
    bool is_sdi [[maybe_unused]], spatial_status_t spatial_status) {
  return trx_undo_page_report_modify_ext_func(
      trx, index, ptr, ext_buf, prefix_len, page_size, field, len,
      IF_DEBUG(is_sdi, ) spatial_status);
}

/** Get MBR from a Geometry column stored externally
@param[in]      trx             transaction object
@param[in]      index           the clustered index object
@param[out]     mbr             MBR to fill
@param[in]      page_size       table pagesize
@param[in]      field           field contain the geometry data
@param[in,out]  len             length of field, in bytes
@param[in]      srs             Spatial reference system of R-tree.
*/
static void trx_undo_get_mbr_from_ext(trx_t *trx, dict_index_t *index,
                                      double *mbr, const page_size_t &page_size,
                                      const byte *field, ulint *len,
                                      const dd::Spatial_reference_system *srs) {
  uchar *dptr = nullptr;
  ulint dlen;
  mem_heap_t *heap = mem_heap_create(100, UT_LOCATION_HERE);

  dptr = lob::btr_copy_externally_stored_field(
      trx, index, &dlen, nullptr, field, page_size, *len, false, heap);

  if (dlen <= GEO_DATA_HEADER_SIZE) {
    for (uint i = 0; i < SPDIMS; ++i) {
      mbr[i * 2] = DBL_MAX;
      mbr[i * 2 + 1] = -DBL_MAX;
    }
  } else {
    get_mbr_from_store(srs, dptr, static_cast<uint>(dlen), SPDIMS, mbr,
                       nullptr);
  }

  mem_heap_free(heap);
}

static const byte *trx_undo_read_blob_update(const byte *undo_ptr,
                                             upd_field_t *uf,
                                             lob::undo_vers_t *lob_undo) {
  DBUG_TRACE;

  /* Read one byte of flags. */
  uint8_t flag = *undo_ptr;
  ut_a(flag == 0x00);
  undo_ptr++;

  const ulint field_no = uf->field_no;

  /* Read the size of the vector. */
  ulint N = mach_read_next_compressed(&undo_ptr);

  if (N == 0) {
    return undo_ptr;
  }

  /* Read the LOB first page number*/
  uf->lob_first_page_no = mach_read_next_compressed(&undo_ptr);
  uf->lob_version = mach_read_next_compressed(&undo_ptr);
  uf->last_trx_id = mach_read_next_compressed(&undo_ptr);
  uf->last_undo_no = mach_read_next_compressed(&undo_ptr);

  for (size_t i = 0; i < N; ++i) {
    Lob_diff lob_diff(uf->heap);
    lob::undo_seq_t *lob_seq = nullptr;
    lob::undo_data_t lob_undo_data;

    if (lob_undo != nullptr) {
      lob_seq = lob_undo->get_undo_sequence(field_no);
    }

    /* Read the offset. */
    undo_ptr = lob_diff.read_offset(undo_ptr);
    lob_undo_data.m_offset = lob_diff.m_offset;

    /* Read the length. */
    undo_ptr = lob_diff.read_length(undo_ptr);

    /* Read the old data. */
    lob_diff.set_old_data(undo_ptr);

    /* Copy the data only if the lob_undo is not null. */
    if (lob_seq != nullptr) {
      undo_ptr = lob_undo_data.copy_old_data(undo_ptr, lob_diff.m_length);
    } else {
      undo_ptr += lob_diff.m_length;
    }

    lob_undo_data.m_version = uf->lob_version;
    lob_undo_data.m_page_no = uf->lob_first_page_no;

    if (lob_seq != nullptr) {
      lob_seq->m_field_no = field_no;
      lob_seq->push_back(lob_undo_data);
    }

    /* Read the number of LOB index entries modified. */
    ulint n_entry = mach_read_next_compressed(&undo_ptr);

    ut_ad(n_entry == 1 || n_entry == 2);

    for (size_t i = 0; i < n_entry; ++i) {
      lob_index_diff_t idx_diff;

      /* Read the modifier trx id of the LOB index entry. */
      idx_diff.m_modifier_trxid = mach_read_next_compressed(&undo_ptr);

      /* Write the modifier trx undo_no of the LOB index entry. */
      idx_diff.m_modifier_undo_no = mach_read_next_compressed(&undo_ptr);

      lob_diff.m_idx_diffs->push_back(idx_diff);
    }

    uf->push_lob_diff(lob_diff);
    DBUG_LOG("lob", lob_diff);
  }

  return undo_ptr;
}

/** Write the partial update information about LOBs to the undo log record.
@param[in]      undo_page       the undo page
@param[in]      index           the clustered index where LOBs are modified.
@param[in]      undo_ptr        the location within undo page where next
                                part of undo record is to be written.
@param[in]      field           the LOB data
@param[in]      flen            length of LOB data in bytes
@param[in]      update          the update vector containing partial update
                                information on LOBs.
@param[in]      fld             the field to which the LOB belongs.
@param[in]      mtr             the mini-transaction context.
@return the undo record pointer where new data can be written.
@return nullptr when there is not enough space in undo page. */
static byte *trx_undo_report_blob_update(page_t *undo_page, dict_index_t *index,
                                         byte *undo_ptr, const byte *field,
                                         ulint flen, const upd_t *update,
                                         upd_field_t *fld, mtr_t *mtr) {
  DBUG_TRACE;

  /* Access the LOB reference object. */
  byte *field_ref = const_cast<byte *>(field) + flen - lob::ref_t::SIZE;

  lob::ref_t ref(field_ref);

  /* Check if enough space for flag and vector length. */
  if (trx_undo_left(undo_page, undo_ptr) < 6) {
    return nullptr;
  }

  /* Write one byte of flags. */
  *undo_ptr = 0x00;
  undo_ptr++;

  if (fld == nullptr || update == nullptr) {
    /* Write the size of the vector as 0. */
    undo_ptr += mach_write_compressed(undo_ptr, 0);
    return undo_ptr;
  }

  /* Find the Binary_diff object */
  const Binary_diff_vector *bdiff_v =
      update->get_binary_diff_by_field_no(fld->field_no);

  if (bdiff_v == nullptr || !update->is_partially_updated(fld->field_no)) {
    /* Write the size of the vector as 0. */
    undo_ptr += mach_write_compressed(undo_ptr, 0);
    return undo_ptr;
  }

  const ulint bytes_changed = upd_t::get_total_modified_bytes(*bdiff_v);

  /* Whether the update to the LOB can be considered as a small change. */
  const bool small_change =
      (bytes_changed <= lob::ref_t::LOB_SMALL_CHANGE_THRESHOLD);

  if (!small_change) {
    /* This is not a small change.  So write the size of the vector as
    0 and bailout. */
    undo_ptr += mach_write_compressed(undo_ptr, 0);
    return undo_ptr;
  }

  const page_size_t page_size = dict_table_page_size(index->table);
  if (page_size.is_compressed()) {
    /* This is compressed LOB. Not yet supporting. */
    undo_ptr += mach_write_compressed(undo_ptr, 0);
    return undo_ptr;
  }

  trx_id_t last_trx_id;
  undo_no_t last_undo_no;
  ulint lob_version;
  page_type_t f_page_type;

  /* Obtain LOB info. */
  lob::get_info(ref, index, lob_version, last_trx_id, last_undo_no, f_page_type,
                mtr);

  /* Only the page type FIL_PAGE_TYPE_LOB_FIRST is supported here. */
  if (f_page_type != FIL_PAGE_TYPE_LOB_FIRST) {
    undo_ptr += mach_write_compressed(undo_ptr, 0);
    return undo_ptr;
  }

  /* Only for small changes to the BLOB, we do regular undo logging. */
  size_t N = bdiff_v->size();

  /* Write the size of the vector. */
  undo_ptr += mach_write_compressed(undo_ptr, N);

  if (N == 0) {
    return undo_ptr;
  }

  /* Check if there is enough space for lob_version, last_trx_id
  and last_undo_no. */
  if (trx_undo_left(undo_page, undo_ptr) < 20) {
    return nullptr;
  }

  /* Write the LOB first page number*/
  undo_ptr += mach_write_compressed(undo_ptr, ref.page_no());

  /* Write the lob version number */
  undo_ptr += mach_write_compressed(undo_ptr, lob_version);

  /* Write the last trx id */
  undo_ptr += mach_write_compressed(undo_ptr, last_trx_id);

  /* Write the last undo_no */
  undo_ptr += mach_write_compressed(undo_ptr, last_undo_no);

  for (size_t i = 0; i < N; ++i) {
    const Binary_diff &bdiff = bdiff_v->at(i);

    if (trx_undo_left(undo_page, undo_ptr) < 10) {
      return nullptr;
    }

    /* Write the offset. */
    undo_ptr += mach_write_compressed(undo_ptr, bdiff.offset());

    /* Write the length. */
    undo_ptr += mach_write_compressed(undo_ptr, bdiff.length());

    if (trx_undo_left(undo_page, undo_ptr) < bdiff.length()) {
      return nullptr;
    }

    /* Write the old data. */
    ut_memcpy(undo_ptr, bdiff.old_data(fld->mysql_field), bdiff.length());
    undo_ptr += bdiff.length();

    lob::List_iem_t entries;

    /* Find the affected LOB index entries. */
    lob::get_affected_index_entries(ref, index, bdiff, entries, mtr);

    ulint n_entry = entries.size();

    ut_ad(n_entry == 1 || n_entry == 2);

    /* Check if there is enough space for n_entry */
    if (trx_undo_left(undo_page, undo_ptr) < 5) {
      return nullptr;
    }

    /* Write the number of LOB index entries modified. */
    undo_ptr += mach_write_compressed(undo_ptr, n_entry);

    for (lob::List_iem_t::iterator iter = entries.begin();
         iter != entries.end(); ++iter) {
      if (trx_undo_left(undo_page, undo_ptr) < 10) {
        return nullptr;
      }

      /* Write the modifier trx id of the LOB index entry. */
      undo_ptr += mach_write_compressed(undo_ptr, iter->m_trx_id_modifier);

      /* Write the modifier trx undo_no of the LOB index entry. */
      undo_ptr += mach_write_compressed(undo_ptr, iter->m_undo_no_modifier);
    }
  }

  return undo_ptr;
}

/**********************************************************************/ /**
 Reports in the undo log of an update or delete marking of a clustered index
 record.
 @return byte offset of the inserted undo log entry on the page if
 succeed, 0 if fail */
static ulint trx_undo_page_report_modify(
    /*========================*/
    page_t *undo_page,    /*!< in: undo log page */
    trx_t *trx,           /*!< in: transaction */
    dict_index_t *index,  /*!< in: clustered index where update or
                          delete marking is done */
    const rec_t *rec,     /*!< in: clustered index record which
                          has NOT yet been modified */
    const ulint *offsets, /*!< in: rec_get_offsets(rec, index) */
    const upd_t *update,  /*!< in: update vector which tells the
                          columns to be updated; in the case of
                          a delete, this should be set to NULL */
    ulint cmpl_info,      /*!< in: compiler info on secondary
                          index updates */
    const dtuple_t *row,  /*!< in: clustered index row contains
                          virtual column info */
    mtr_t *mtr)           /*!< in: mtr */
{
  DBUG_TRACE;

  dict_table_t *table;
  ulint first_free;
  byte *ptr;
  const byte *field;
  ulint flen;
  ulint col_no;
  ulint type_cmpl;
  byte *type_cmpl_ptr;
  ulint i;
  trx_id_t trx_id;
  trx_undo_ptr_t *undo_ptr;
  bool ignore_prefix = false;
  byte ext_buf[REC_VERSION_56_MAX_INDEX_COL_LEN + BTR_EXTERN_FIELD_REF_SIZE];
  bool first_v_col = true;

  ut_a(index->is_clustered());
  ut_ad(rec_offs_validate(rec, index, offsets));
  ut_ad(mach_read_from_2(undo_page + TRX_UNDO_PAGE_HDR + TRX_UNDO_PAGE_TYPE) ==
        TRX_UNDO_UPDATE);
  table = index->table;

  /* If table instance is temporary then select noredo rseg as changes
  to undo logs don't need REDO logging given that they are not
  restored on restart as corresponding object doesn't exist on restart.*/
  undo_ptr =
      index->table->is_temporary() ? &trx->rsegs.m_noredo : &trx->rsegs.m_redo;

  first_free =
      mach_read_from_2(undo_page + TRX_UNDO_PAGE_HDR + TRX_UNDO_PAGE_FREE);
  ptr = undo_page + first_free;

  ut_ad(first_free <= UNIV_PAGE_SIZE);

  if (trx_undo_left(undo_page, ptr) < 50) {
    /* NOTE: the value 50 must be big enough so that the general
    fields written below fit on the undo log page */

    return 0;
  }

  /* Reserve 2 bytes for the pointer to the next undo log record */
  ptr += 2;

  /* Store first some general parameters to the undo log */

  if (!update) {
    ut_ad(!rec_get_deleted_flag(rec, dict_table_is_comp(table)));
    type_cmpl = TRX_UNDO_DEL_MARK_REC;
  } else if (rec_get_deleted_flag(rec, dict_table_is_comp(table))) {
    type_cmpl = TRX_UNDO_UPD_DEL_REC;
    /* We are about to update a delete marked record.
    We don't typically need the prefix in this case unless
    the delete marking is done by the same transaction
    (which we check below). */
    ignore_prefix = true;
  } else {
    type_cmpl = TRX_UNDO_UPD_EXIST_REC;
  }

  type_cmpl |= cmpl_info * TRX_UNDO_CMPL_INFO_MULT;
  type_cmpl_ptr = ptr;

  *ptr++ = (byte)type_cmpl;

  /* Introducing a change in undo log format. */
  *type_cmpl_ptr |= TRX_UNDO_MODIFY_BLOB;

  /* Introducing a new 1-byte flag. */
  *ptr++ = 0x00;

  ptr += mach_u64_write_much_compressed(ptr, trx->undo_no);

  ptr += mach_u64_write_much_compressed(ptr, table->id);

  /*----------------------------------------*/
  /* Store the state of the info bits */

  *ptr++ = (byte)rec_get_info_bits(rec, dict_table_is_comp(table));

  /* Store the values of the system columns */
  field = rec_get_nth_field(nullptr, rec, offsets,
                            index->get_sys_col_pos(DATA_TRX_ID), &flen);
  ut_ad(flen == DATA_TRX_ID_LEN);

  trx_id = trx_read_trx_id(field);

  /* If it is an update of a delete marked record, then we are
  allowed to ignore blob prefixes if the delete marking was done
  by some other trx as it must have committed by now for us to
  allow an over-write. */
  if (ignore_prefix) {
    ignore_prefix = (trx_id != trx->id);
  }
  ptr += mach_u64_write_compressed(ptr, trx_id);

  field = rec_get_nth_field(nullptr, rec, offsets,
                            index->get_sys_col_pos(DATA_ROLL_PTR), &flen);
  ut_ad(flen == DATA_ROLL_PTR_LEN);

  ptr += mach_u64_write_compressed(ptr, trx_read_roll_ptr(field));

  /*----------------------------------------*/
  /* Store then the fields required to uniquely determine the
  record which will be modified in the clustered index */

  for (i = 0; i < dict_index_get_n_unique(index); i++) {
    field = rec_get_nth_field(index, rec, offsets, i, &flen);

    /* The ordering columns must not be stored externally. */
    ut_ad(!rec_offs_nth_extern(index, offsets, i));
    ut_ad(!rec_offs_nth_default(index, offsets, i));
    ut_ad(index->get_col(i)->ord_part);

    if (trx_undo_left(undo_page, ptr) < 5) {
      return 0;
    }

    ptr += mach_write_compressed(ptr, flen);

    if (flen != UNIV_SQL_NULL) {
      if (trx_undo_left(undo_page, ptr) < flen) {
        return 0;
      }

      ut_memcpy(ptr, field, flen);
      ptr += flen;
    }
  }

  /*----------------------------------------*/
  /* Save to the undo log the old values of the columns to be updated. */

  if (update) {
    if (trx_undo_left(undo_page, ptr) < 5) {
      return 0;
    }

    ulint n_updated = upd_get_n_fields(update);

    /* If this is an online update while an inplace alter table
    is in progress and the table has virtual column, we will
    need to double check if there are any non-indexed columns
    being registered in update vector in case they will be indexed
    in new table */
    if (dict_index_is_online_ddl(index) && index->table->n_v_cols > 0) {
      for (i = 0; i < upd_get_n_fields(update); i++) {
        upd_field_t *fld = upd_get_nth_field(update, i);
        ulint pos = fld->field_no;

        /* These columns must not have an index
        on them */
        if (upd_fld_is_virtual_col(fld) &&
            dict_table_get_nth_v_col(table, pos)->v_indexes->empty()) {
          n_updated--;
        }
      }
    }

    ptr += mach_write_compressed(ptr, n_updated);

    for (i = 0; i < upd_get_n_fields(update); i++) {
      upd_field_t *fld = upd_get_nth_field(update, i);

      bool is_virtual = upd_fld_is_virtual_col(fld);
      bool is_multi_val = upd_fld_is_multi_value_col(fld);
      ulint max_v_log_len = 0;

      ulint pos = fld->field_no;

      /* Write field number to undo log */
      if (trx_undo_left(undo_page, ptr) < 5) {
        return 0;
      }

      if (is_virtual) {
        /* Skip the non-indexed column, during
        an online alter table */
        if (dict_index_is_online_ddl(index) &&
            dict_table_get_nth_v_col(table, pos)->v_indexes->empty()) {
          continue;
        }

        /* add REC_MAX_N_FIELDS to mark this
        is a virtual col */
        pos += REC_MAX_N_FIELDS;
      }

      if (index->has_row_versions() && !is_virtual) {
        /* Write physical position of field in UNDO */
        auto phy_pos = index->get_field(pos)->col->get_col_phy_pos();
        ut_ad(phy_pos == fld->field_phy_pos);
        ut_ad(!index->get_field(pos)->col->is_instant_dropped());
        ptr += mach_write_compressed(ptr, phy_pos);
      } else {
        ptr += mach_write_compressed(ptr, pos);
      }

      /* Save the old value of field */
      if (is_virtual) {
        ut_ad(fld->field_no < table->n_v_def);

        ptr = trx_undo_log_v_idx(undo_page, table, fld->field_no, ptr,
                                 first_v_col);
        if (ptr == nullptr) {
          return 0;
        }
        first_v_col = false;

        max_v_log_len = dict_max_v_field_len_store_undo(table, fld->field_no);

        field = static_cast<byte *>(fld->old_v_val->data);
        flen = fld->old_v_val->len;

        /* Only log sufficient bytes for index
        record update */
        if (flen != UNIV_SQL_NULL) {
          flen = std::min(flen, max_v_log_len);
        }
      } else {
        field = rec_get_nth_field_instant(rec, offsets, pos, index, &flen);
      }

      if (trx_undo_left(undo_page, ptr) < 15) {
        return 0;
      }

      if (!is_virtual && rec_offs_nth_extern(index, offsets, pos)) {
        ut_ad(!is_multi_val);
        const dict_col_t *col = index->get_col(pos);
        ulint prefix_len = dict_max_field_len_store_undo(table, col);

        ut_ad(prefix_len + BTR_EXTERN_FIELD_REF_SIZE <= sizeof ext_buf);

        ptr = trx_undo_page_report_modify_ext(
            trx, index, ptr,
            col->ord_part && !ignore_prefix &&
                    flen < REC_ANTELOPE_MAX_INDEX_COL_LEN
                ? ext_buf
                : nullptr,
            prefix_len, dict_table_page_size(table), &field, &flen,
            dict_table_is_sdi(table->id), SPATIAL_UNKNOWN);

        /* Notify purge that it eventually has to
        free the old externally stored field */

        undo_ptr->update_undo->del_marks = true;

        *type_cmpl_ptr |= TRX_UNDO_UPD_EXTERN;
      } else if (!is_multi_val) {
        ptr += mach_write_compressed(ptr, flen);
      }

      if (is_multi_val) {
        bool suc = trx_undo_store_multi_value(undo_page, fld->old_v_val, &ptr);
        if (!suc) {
          return 0;
        }
      } else if (flen != UNIV_SQL_NULL) {
        if (trx_undo_left(undo_page, ptr) < flen) {
          return 0;
        }

        ut_memcpy(ptr, field, flen);
        ptr += flen;

        if (!is_virtual && rec_offs_nth_extern(index, offsets, pos)) {
          ptr = trx_undo_report_blob_update(undo_page, index, ptr, field, flen,
                                            update, fld, mtr);

          if (ptr == nullptr) {
            return 0;
          }
        }
      }

      /* Also record the new value for virtual column */
      if (is_virtual) {
        field = static_cast<byte *>(fld->new_val.data);
        flen = fld->new_val.len;
        if (flen != UNIV_SQL_NULL) {
          flen = std::min(flen, max_v_log_len);
        }

        if (trx_undo_left(undo_page, ptr) < 15) {
          return 0;
        }

        if (is_multi_val) {
          bool suc = trx_undo_store_multi_value(undo_page, &fld->new_val, &ptr);
          if (!suc) {
            return 0;
          }
        } else {
          ptr += mach_write_compressed(ptr, flen);

          if (flen != UNIV_SQL_NULL) {
            if (trx_undo_left(undo_page, ptr) < flen) {
              return 0;
            }

            ut_memcpy(ptr, field, flen);
            ptr += flen;
          }
        }
      }
    }
  }

  /* Reset the first_v_col, so to put the virtual column undo
  version marker again, when we log all the indexed columns */
  first_v_col = true;

  /*----------------------------------------*/
  /* In the case of a delete marking, and also in the case of an update
  where any ordering field of any index changes, store the values of all
  columns which occur as ordering fields in any index. This info is used
  in the purge of old versions where we use it to build and search the
  delete marked index records, to look if we can remove them from the
  index tree. Note that starting from 4.0.14 also externally stored
  fields can be ordering in some index. Starting from 5.2, we no longer
  store REC_MAX_INDEX_COL_LEN first bytes to the undo log record,
  but we can construct the column prefix fields in the index by
  fetching the first page of the BLOB that is pointed to by the
  clustered index. This works also in crash recovery, because all pages
  (including BLOBs) are recovered before anything is rolled back. */

  if (!update || !(cmpl_info & UPD_NODE_NO_ORD_CHANGE)) {
    byte *old_ptr = ptr;
    double mbr[SPDIMS * 2];
    mem_heap_t *row_heap = nullptr;

    undo_ptr->update_undo->del_marks = true;

    if (trx_undo_left(undo_page, ptr) < 5) {
      return 0;
    }

    /* Reserve 2 bytes to write the number of bytes the stored
    fields take in this undo record */

    ptr += 2;

    for (col_no = 0; col_no < table->get_n_cols(); col_no++) {
      const dict_col_t *col = table->get_col(col_no);

      if (col->ord_part) {
        ulint pos;
        spatial_status_t spatial_status;

        spatial_status = SPATIAL_NONE;

        /* Write field number to undo log */
        if (trx_undo_left(undo_page, ptr) < 5 + 15) {
          return 0;
        }

        pos = index->get_col_pos(col_no);
        if (index->has_row_versions()) {
          /* Write physical position of field in UNDO */
          ut_ad(!col->is_virtual());
          ut_ad(!col->is_instant_dropped());

          auto phy_pos = col->get_col_phy_pos();
          ut_ad(phy_pos < REC_MAX_N_FIELDS);

          ptr += mach_write_compressed(ptr, phy_pos);
        } else {
          ptr += mach_write_compressed(ptr, pos);
        }

        /* Save the old value of field */
        field = rec_get_nth_field_instant(rec, offsets, pos, index, &flen);

        if (rec_offs_nth_extern(index, offsets, pos)) {
          const dict_col_t *col = index->get_col(pos);
          ulint prefix_len = dict_max_field_len_store_undo(table, col);

          ut_a(prefix_len < sizeof ext_buf);

          spatial_status = col->get_spatial_status();

          /* If there is a spatial index on it,
          log its MBR */
          if (spatial_status != SPATIAL_NONE) {
            ut_ad(DATA_GEOMETRY_MTYPE(col->mtype));

            trx_undo_get_mbr_from_ext(trx, index, mbr,
                                      dict_table_page_size(table), field, &flen,
                                      index->rtr_srs.get());
          }

          ptr = trx_undo_page_report_modify_ext(
              trx, index, ptr,
              flen < REC_ANTELOPE_MAX_INDEX_COL_LEN && !ignore_prefix ? ext_buf
                                                                      : nullptr,
              prefix_len, dict_table_page_size(table), &field, &flen,
              dict_table_is_sdi(table->id), spatial_status);
        } else {
          ptr += mach_write_compressed(ptr, flen);
        }

        if (flen != UNIV_SQL_NULL && spatial_status != SPATIAL_ONLY) {
          if (trx_undo_left(undo_page, ptr) < flen) {
            return 0;
          }

          ut_memcpy(ptr, field, flen);
          ptr += flen;
        }

        if (spatial_status != SPATIAL_NONE) {
          if (trx_undo_left(undo_page, ptr) < DATA_MBR_LEN) {
            return 0;
          }

          for (uint i = 0; i < SPDIMS * 2; i++) {
            mach_double_write(ptr, mbr[i]);
            ptr += sizeof(double);
          }
        }
      }
    }

    for (col_no = 0; col_no < dict_table_get_n_v_cols(table); col_no++) {
      dfield_t *vfield = nullptr;

      const dict_v_col_t *col = dict_table_get_nth_v_col(table, col_no);

      if (col->m_col.ord_part) {
        ulint pos = col_no;
        ulint max_v_log_len = dict_max_v_field_len_store_undo(table, pos);

        /* Write field number to undo log.
        Make sure there is enought space in log */
        if (trx_undo_left(undo_page, ptr) < 5) {
          return 0;
        }

        pos += REC_MAX_N_FIELDS;
        ptr += mach_write_compressed(ptr, pos);

        ut_ad(col_no < table->n_v_def);
        ptr = trx_undo_log_v_idx(undo_page, table, col_no, ptr, first_v_col);
        first_v_col = false;

        if (!ptr) {
          return 0;
        }

        if (update) {
          ut_ad(!row);
          if (update->old_vrow == nullptr) {
            flen = UNIV_SQL_NULL;
          } else {
            vfield = dtuple_get_nth_v_field(update->old_vrow, col->v_pos);
          }
        } else if (row) {
          vfield = dtuple_get_nth_v_field(row, col->v_pos);
        } else {
          ut_d(ut_error);
        }

        if (vfield) {
          field = static_cast<byte *>(vfield->data);
          flen = vfield->len;
        } else {
          ut_ad(flen == UNIV_SQL_NULL);
        }

        /* Prepare to write the field length and field data */
        if (flen != UNIV_SQL_NULL) {
          flen = std::min(flen, max_v_log_len);

          if (trx_undo_left(undo_page, ptr) < 5 + flen) {
            return 0;
          }
        } else if (trx_undo_left(undo_page, ptr) < 5) {
          return 0;
        }

        if (col->m_col.is_multi_value()) {
          bool suc = trx_undo_store_multi_value(undo_page, vfield, &ptr);
          if (!suc) {
            return 0;
          }
        } else {
          ptr += mach_write_compressed(ptr, flen);

          if (flen != UNIV_SQL_NULL) {
            ut_memcpy(ptr, field, flen);
            ptr += flen;
          }
        }
      }
    }

    mach_write_to_2(old_ptr, ptr - old_ptr);

    if (row_heap) {
      mem_heap_free(row_heap);
    }
  }

  /*----------------------------------------*/
  /* Write pointers to the previous and the next undo log records */
  if (trx_undo_left(undo_page, ptr) < 2) {
    return 0;
  }

  mach_write_to_2(ptr, first_free);
  ptr += 2;
  mach_write_to_2(undo_page + first_free, ptr - undo_page);

  mach_write_to_2(undo_page + TRX_UNDO_PAGE_HDR + TRX_UNDO_PAGE_FREE,
                  ptr - undo_page);

  /* Write to the REDO log about this change in the UNDO log */

  trx_undof_page_add_undo_rec_log(undo_page, first_free, ptr - undo_page, mtr);
  return first_free;
}

/** Reads from an undo log update record the system field values of the old
 version.
 @return remaining part of undo log record after reading these values */
byte *trx_undo_update_rec_get_sys_cols(
    const byte *ptr,      /*!< in: remaining part of undo
                          log record after reading
                          general parameters */
    trx_id_t *trx_id,     /*!< out: trx id */
    roll_ptr_t *roll_ptr, /*!< out: roll ptr */
    ulint *info_bits)     /*!< out: info bits state */
{
  /* Read the state of the info bits */
  *info_bits = mach_read_from_1(ptr);
  ptr += 1;

  /* Read the values of the system columns */

  *trx_id = mach_u64_read_next_compressed(&ptr);
  *roll_ptr = mach_u64_read_next_compressed(&ptr);

  return (const_cast<byte *>(ptr));
}

byte *trx_undo_update_rec_get_update(const byte *ptr, const dict_index_t *index,
                                     ulint type, trx_id_t trx_id,
                                     roll_ptr_t roll_ptr, ulint info_bits,
                                     mem_heap_t *heap, upd_t **upd,
                                     lob::undo_vers_t *lob_undo,
                                     type_cmpl_t &type_cmpl) {
  DBUG_TRACE;

  upd_field_t *upd_field;
  upd_t *update;
  ulint n_fields;
  byte *buf;
  ulint i;
  bool first_v_col = true;
  bool is_undo_log = true;
  ulint n_skip_field = 0;

  ut_a(index->is_clustered());

  if (type != TRX_UNDO_DEL_MARK_REC) {
    n_fields = mach_read_next_compressed(&ptr);
  } else {
    n_fields = 0;
  }

  update = upd_create(n_fields + 2, heap);

  update->table = index->table;

  update->info_bits = info_bits;

  /* Store first trx id and roll ptr to update vector */

  upd_field = upd_get_nth_field(update, n_fields);

  buf = static_cast<byte *>(mem_heap_alloc(heap, DATA_TRX_ID_LEN));

  trx_write_trx_id(buf, trx_id);

  upd_field_set_field_no(upd_field, index->get_sys_col_pos(DATA_TRX_ID), index);
  dfield_set_data(&(upd_field->new_val), buf, DATA_TRX_ID_LEN);

  upd_field = upd_get_nth_field(update, n_fields + 1);

  buf = static_cast<byte *>(mem_heap_alloc(heap, DATA_ROLL_PTR_LEN));

  trx_write_roll_ptr(buf, roll_ptr);

  upd_field_set_field_no(upd_field, index->get_sys_col_pos(DATA_ROLL_PTR),
                         index);
  dfield_set_data(&(upd_field->new_val), buf, DATA_ROLL_PTR_LEN);

  /* Store then the updated ordinary columns to the update vector */

  for (i = 0; i < n_fields; i++) {
    const byte *field;
    ulint len;
    ulint field_no;
    ulint orig_len;
    bool is_virtual;
    dict_v_col_t *vcol = nullptr;

    field_no = mach_read_next_compressed(&ptr);

    is_virtual = (field_no >= REC_MAX_N_FIELDS);

    if (is_virtual) {
      /* If new version, we need to check index list to figure
      out the correct virtual column position */
      ptr = trx_undo_read_v_idx(index->table, ptr, first_v_col, &is_undo_log,
                                &field_no);
      first_v_col = false;
    } else if (field_no >= dict_index_get_n_fields(index)) {
      ib::error(ER_IB_MSG_1184)
          << "Trying to access update undo rec"
             " field "
          << field_no << " in index " << index->name << " of table "
          << index->table->name << " but index has only "
          << dict_index_get_n_fields(index) << " fields " << BUG_REPORT_MSG
          << ". Run also CHECK TABLE " << index->table->name
          << "."
             " n_fields = "
          << n_fields << ", i = " << i << ", ptr " << ptr;

      ut_d(ut_error);
      ut_o(*upd = nullptr);
      ut_o(return nullptr);
    }

    upd_field = upd_get_nth_field(update, i);

    if (is_virtual) {
      /* This column could be dropped or no longer indexed */
      if (field_no == ULINT_UNDEFINED) {
        /* Mark this is no longer needed */
        upd_field->field_no = REC_MAX_N_FIELDS;

        if (trx_undo_rec_is_multi_value(ptr)) {
          ptr = trx_undo_rec_get_multi_value(ptr, nullptr, heap);
          ut_ad(trx_undo_rec_is_multi_value(ptr));
          ptr = trx_undo_rec_get_multi_value(ptr, nullptr, heap);
        } else {
          ptr = trx_undo_rec_get_col_val(ptr, &field, &len, &orig_len);
          ptr = trx_undo_rec_get_col_val(ptr, &field, &len, &orig_len);
        }
        n_skip_field++;
        continue;
      } else {
        vcol = dict_table_get_nth_v_col(index->table, field_no);
      }

      upd_field_set_v_field_no(upd_field, field_no, index);
    } else {
      if (index->has_row_versions()) {
        auto log_pos = index->fields_array[field_no];
        upd_field_set_field_no(upd_field, log_pos, index);
        IF_DEBUG(upd_field->field_phy_pos = field_no;)
      } else {
        upd_field_set_field_no(upd_field, field_no, index);
      }
    }

    if (vcol != nullptr && vcol->m_col.is_multi_value()) {
      ptr = trx_undo_rec_get_multi_value(ptr, &upd_field->new_val, heap);
    } else {
      ptr = trx_undo_rec_get_col_val(ptr, &field, &len, &orig_len);

      upd_field->orig_len = orig_len;

      if (len == UNIV_SQL_NULL) {
        dfield_set_null(&upd_field->new_val);
      } else if (len < UNIV_EXTERN_STORAGE_FIELD) {
        dfield_set_data(&upd_field->new_val, field, len);
      } else {
        len -= UNIV_EXTERN_STORAGE_FIELD;

        dfield_set_data(&upd_field->new_val, field, len);
        dfield_set_ext(&upd_field->new_val);

        if (type_cmpl.is_lob_undo() && type_cmpl.is_lob_updated()) {
          /* Read the partial update on LOB */
          ptr = trx_undo_read_blob_update(ptr, upd_field, lob_undo);
        }
      }
    }

    if (is_virtual) {
      upd_field->old_v_val = static_cast<dfield_t *>(
          mem_heap_zalloc(heap, sizeof *upd_field->old_v_val));

      if (vcol != nullptr && vcol->m_col.is_multi_value()) {
        ptr = trx_undo_rec_get_multi_value(ptr, upd_field->old_v_val, heap);
      } else {
        ptr = trx_undo_rec_get_col_val(ptr, &field, &len, &orig_len);
        if (len == UNIV_SQL_NULL) {
          dfield_set_null(upd_field->old_v_val);
        } else if (len < UNIV_EXTERN_STORAGE_FIELD) {
          dfield_set_data(upd_field->old_v_val, field, len);
        } else {
          ut_d(ut_error);
        }
      }
    }
  }

  /* In rare scenario, we could have skipped virtual column (as they
  are dropped. We will regenerate a update vector and skip them */
  if (n_skip_field > 0) {
    ulint n = 0;
    ut_ad(n_skip_field <= n_fields);

    upd_t *new_update = upd_create(n_fields + 2 - n_skip_field, heap);

    for (i = 0; i < n_fields + 2; i++) {
      upd_field = upd_get_nth_field(update, i);

      if (upd_field->field_no == REC_MAX_N_FIELDS) {
        continue;
      }

      upd_field_t *new_upd_field = upd_get_nth_field(new_update, n);
      *new_upd_field = *upd_field;
      n++;
    }
    ut_ad(n == n_fields + 2 - n_skip_field);
    *upd = new_update;
  } else {
    *upd = update;
  }

  return const_cast<byte *>(ptr);
}

/** Builds a partial row from an update undo log record, for purge.
 It contains the columns which occur as ordering in any index of the table.
 Any missing columns are indicated by col->mtype == DATA_MISSING.
 @return pointer to remaining part of undo record */
byte *trx_undo_rec_get_partial_row(
    const byte *ptr,     /*!< in: remaining part in update undo log
                         record of a suitable type, at the start of
                         the stored index columns;
                         NOTE that this copy of the undo log record must
                         be preserved as long as the partial row is
                         used, as we do NOT copy the data in the
                         record! */
    dict_index_t *index, /*!< in: clustered index */
    dtuple_t **row,      /*!< out, own: partial row */
    bool ignore_prefix,  /*!< in: flag to indicate if we
                   expect blob prefixes in undo. Used
                   only in the assertion. */
    mem_heap_t *heap)    /*!< in: memory heap from which the memory
                         needed is allocated */
{
  const byte *end_ptr;
  bool first_v_col = true;
  bool is_undo_log = true;

  ut_ad(index);
  ut_ad(ptr);
  ut_ad(row);
  ut_ad(heap);
  ut_ad(index->is_clustered());

  *row = dtuple_create_with_vcol(heap, index->table->get_n_cols(),
                                 dict_table_get_n_v_cols(index->table));

  /* Mark all columns in the row uninitialized, so that
  we can distinguish missing fields from fields that are SQL NULL. */
  for (ulint i = 0; i < index->table->get_n_cols(); i++) {
    dfield_get_type(dtuple_get_nth_field(*row, i))->mtype = DATA_MISSING;
    /* In case a multi-value field checking read uninitialized value */
    dfield_get_type(dtuple_get_nth_field(*row, i))->prtype = 0;
  }

  dtuple_init_v_fld(*row);

  end_ptr = ptr + mach_read_from_2(ptr);
  ptr += 2;

  while (ptr != end_ptr) {
    dfield_t *dfield = nullptr;
    const byte *field;
    ulint field_no = ULINT_UNDEFINED;
    const dict_col_t *col = nullptr;
    ulint col_no;
    ulint len;
    ulint orig_len;
    bool is_virtual;
    dict_v_col_t *vcol = nullptr;

    field_no = mach_read_next_compressed(&ptr);

    is_virtual = (field_no >= REC_MAX_N_FIELDS);

    if (is_virtual) {
      ptr = trx_undo_read_v_idx(index->table, ptr, first_v_col, &is_undo_log,
                                &field_no);
      first_v_col = false;
      if (field_no != ULINT_UNDEFINED) {
        vcol = dict_table_get_nth_v_col(index->table, field_no);
        col = &vcol->m_col;
        col_no = dict_col_get_no(col);
        dfield = dtuple_get_nth_v_field(*row, vcol->v_pos);
        vcol->m_col.copy_type(dfield_get_type(dfield));
      }
    }

    if ((vcol != nullptr && vcol->m_col.is_multi_value()) ||
        trx_undo_rec_is_multi_value(ptr)) {
      ut_ad(is_virtual);
      ut_ad(vcol != nullptr || field_no == ULINT_UNDEFINED);
      ut_ad(dfield != nullptr || field_no == ULINT_UNDEFINED);
      ptr = trx_undo_rec_get_multi_value(ptr, dfield, heap);
      continue;
    } else {
      ptr = trx_undo_rec_get_col_val(ptr, &field, &len, &orig_len);
    }

    /* This column could be dropped or no longer indexed */
    if (field_no == ULINT_UNDEFINED) {
      ut_ad(is_virtual);
      continue;
    }

    if (!is_virtual) {
      if (index->has_row_versions()) {
        /* This field_no is physical pos */
        col = index->get_physical_field(field_no)->col;
      } else {
        col = index->get_col(field_no);
      }

      /* This column shouldn't be dropped unless index on this column is
      dropped. */
      ut_ad(!col->is_instant_dropped() || !col->ord_part);
      if (col->is_instant_dropped()) {
        continue;
      }
      col_no = dict_col_get_no(col);
      dfield = dtuple_get_nth_field(*row, col_no);
      index->table->get_col(col_no)->copy_type(dfield_get_type(dfield));
    }

    dfield_set_data(dfield, field, len);

    if (len != UNIV_SQL_NULL && len >= UNIV_EXTERN_STORAGE_FIELD) {
      spatial_status_t spatial_status;

      /* Decode spatial status. */
      spatial_status = static_cast<spatial_status_t>(
          (len & SPATIAL_STATUS_MASK) >> SPATIAL_STATUS_SHIFT);
      len &= ~SPATIAL_STATUS_MASK;

      /* Keep compatible with 5.7.9 format. */
      if (spatial_status == SPATIAL_UNKNOWN) {
        spatial_status = col->get_spatial_status();
      }

      switch (spatial_status) {
        case SPATIAL_ONLY:
          ut_ad(len - UNIV_EXTERN_STORAGE_FIELD == DATA_MBR_LEN);
          dfield_set_len(dfield, len - UNIV_EXTERN_STORAGE_FIELD);
          break;

        case SPATIAL_MIXED:
          dfield_set_len(dfield,
                         len - UNIV_EXTERN_STORAGE_FIELD - DATA_MBR_LEN);
          break;

        case SPATIAL_NONE:
          dfield_set_len(dfield, len - UNIV_EXTERN_STORAGE_FIELD);
          break;

        case SPATIAL_UNKNOWN:
          ut_d(ut_error);
          ut_o(break);
      }

      dfield_set_ext(dfield);
      dfield_set_spatial_status(dfield, spatial_status);

      /* If the prefix of this column is indexed,
      ensure that enough prefix is stored in the
      undo log record. */
      if (!ignore_prefix && col->ord_part && spatial_status != SPATIAL_ONLY) {
        ut_a(dfield_get_len(dfield) >= BTR_EXTERN_FIELD_REF_SIZE);
        ut_a(dict_table_has_atomic_blobs(index->table) ||
             dfield_get_len(dfield) >=
                 REC_ANTELOPE_MAX_INDEX_COL_LEN + BTR_EXTERN_FIELD_REF_SIZE);
      }
    }
  }

  return (const_cast<byte *>(ptr));
}
#endif /* !UNIV_HOTBACKUP */

/** Erases the unused undo log page end.
 @return true if the page contained something, false if it was empty */
static bool trx_undo_erase_page_end(
    page_t *undo_page, /*!< in/out: undo page whose end to erase */
    mtr_t *mtr)        /*!< in/out: mini-transaction */
{
  ulint first_free;

  first_free =
      mach_read_from_2(undo_page + TRX_UNDO_PAGE_HDR + TRX_UNDO_PAGE_FREE);
  memset(undo_page + first_free, 0xff,
         (UNIV_PAGE_SIZE - FIL_PAGE_DATA_END) - first_free);

  mlog_write_initial_log_record(undo_page, MLOG_UNDO_ERASE_END, mtr);
  return (first_free != TRX_UNDO_PAGE_HDR + TRX_UNDO_PAGE_HDR_SIZE);
}

<<<<<<< HEAD
/** Parses a redo log record of erasing of an undo page end.
 @return end of log record or NULL */
byte *trx_undo_parse_erase_page_end(
    byte *ptr,                            /*!< in: buffer */
    byte *end_ptr MY_ATTRIBUTE((unused)), /*!< in: buffer end */
    page_t *page,                         /*!< in: page or NULL */
    mtr_t *mtr)                           /*!< in: mtr or NULL */
{
=======
byte *trx_undo_parse_erase_page_end(byte *ptr, byte *end_ptr [[maybe_unused]],
                                    page_t *page, mtr_t *mtr) {
>>>>>>> fbdaa4de
  if (page == nullptr) {
    return (ptr);
  }

  trx_undo_erase_page_end(page, mtr);

  return (ptr);
}

#ifndef UNIV_HOTBACKUP
/** Writes information to an undo log about an insert, update, or a delete
 marking of a clustered index record. This information is used in a rollback of
 the transaction and in consistent reads that must look to the history of this
 transaction.
 @return DB_SUCCESS or error code */
dberr_t trx_undo_report_row_operation(
    ulint flags,                 /*!< in: if BTR_NO_UNDO_LOG_FLAG bit is
                                 set, does nothing */
    ulint op_type,               /*!< in: TRX_UNDO_INSERT_OP or
                                 TRX_UNDO_MODIFY_OP */
    que_thr_t *thr,              /*!< in: query thread */
    dict_index_t *index,         /*!< in: clustered index */
    const dtuple_t *clust_entry, /*!< in: in the case of an insert,
                                 index entry to insert into the
                                 clustered index, otherwise NULL */
    const upd_t *update,         /*!< in: in the case of an update,
                                 the update vector, otherwise NULL */
    ulint cmpl_info,             /*!< in: compiler info on secondary
                                 index updates */
    const rec_t *rec,            /*!< in: in case of an update or delete
                                 marking, the record in the clustered
                                 index, otherwise NULL */
    const ulint *offsets,        /*!< in: rec_get_offsets(rec) */
    roll_ptr_t *roll_ptr)        /*!< out: rollback pointer to the
                                 inserted undo log record,
                                 0 if BTR_NO_UNDO_LOG
                                 flag was specified */
{
  trx_t *trx;
  trx_undo_t *undo;
  page_no_t page_no;
  buf_block_t *undo_block;
  trx_undo_ptr_t *undo_ptr;
  mtr_t mtr;
  dberr_t err = DB_SUCCESS;
#ifdef UNIV_DEBUG
  int loop_count = 0;
#endif /* UNIV_DEBUG */

  ut_a(index->is_clustered());
  ut_ad(!rec || rec_offs_validate(rec, index, offsets));

  if (flags & BTR_NO_UNDO_LOG_FLAG) {
    *roll_ptr = 0;

    return (DB_SUCCESS);
  }

  ut_ad(thr);
  ut_ad(!srv_read_only_mode);
  ut_ad((op_type != TRX_UNDO_INSERT_OP) || (clust_entry && !update && !rec));

  trx = thr_get_trx(thr);

  bool is_temp_table = index->table->is_temporary();

  /* Temporary tables do not go into INFORMATION_SCHEMA.TABLES,
  so do not bother adding it to the list of modified tables by
  the transaction - this list is only used for maintaining
  INFORMATION_SCHEMA.TABLES.UPDATE_TIME. */
  if (!is_temp_table) {
    trx->mod_tables.insert(index->table);
  }

  /* If trx is read-only then only temp-tables can be written. */
  ut_ad(!trx->read_only || is_temp_table);

  /* If this is a temp-table then we assign temporary rseg. */
  if (is_temp_table && trx->rsegs.m_noredo.rseg == nullptr) {
    trx_assign_rseg_temp(trx);
  }

  mtr_start(&mtr);

  if (is_temp_table) {
    /* If object is temporary, disable REDO logging that
    is done to track changes done to UNDO logs. This is
    feasible given that temporary tables and temporary
    undo logs are not restored on restart. */
    undo_ptr = &trx->rsegs.m_noredo;
    mtr.set_log_mode(MTR_LOG_NO_REDO);
  } else {
    undo_ptr = &trx->rsegs.m_redo;
  }

  mutex_enter(&trx->undo_mutex);

#ifdef UNIV_DEBUG
  if (srv_inject_too_many_concurrent_trxs) {
    err = DB_TOO_MANY_CONCURRENT_TRXS;
    goto err_exit;
  }
#endif /* UNIV_DEBUG */

  switch (op_type) {
    case TRX_UNDO_INSERT_OP:
      undo = undo_ptr->insert_undo;

      if (undo == nullptr) {
        err = trx_undo_assign_undo(trx, undo_ptr, TRX_UNDO_INSERT);
        undo = undo_ptr->insert_undo;

        if (undo == nullptr) {
          /* Did not succeed */
          ut_ad(err != DB_SUCCESS);
          goto err_exit;
        }
      }

      ut_ad(err == DB_SUCCESS);
      break;
    default:
      ut_ad(op_type == TRX_UNDO_MODIFY_OP);

      undo = undo_ptr->update_undo;

      if (undo == nullptr) {
        err = trx_undo_assign_undo(trx, undo_ptr, TRX_UNDO_UPDATE);
        undo = undo_ptr->update_undo;

        if (undo == nullptr) {
          /* Did not succeed */
          ut_ad(err != DB_SUCCESS);
          goto err_exit;
        }
      }

      ut_ad(err == DB_SUCCESS);
      break;
  }

  page_no = undo->last_page_no;
  undo_block = buf_page_get_gen(page_id_t(undo->space, page_no),
                                undo->page_size, RW_X_LATCH, undo->guess_block,
                                Page_fetch::NORMAL, UT_LOCATION_HERE, &mtr);

  buf_block_dbg_add_level(undo_block, SYNC_TRX_UNDO_PAGE);

  do {
    page_t *undo_page;
    ulint offset;

    undo_page = buf_block_get_frame(undo_block);
    ut_ad(page_no == undo_block->page.id.page_no());

    switch (op_type) {
      case TRX_UNDO_INSERT_OP:
        offset = trx_undo_page_report_insert(undo_page, trx, index, clust_entry,
                                             &mtr);
        break;
      default:
        ut_ad(op_type == TRX_UNDO_MODIFY_OP);
        offset =
            trx_undo_page_report_modify(undo_page, trx, index, rec, offsets,
                                        update, cmpl_info, clust_entry, &mtr);
    }

    if (UNIV_UNLIKELY(offset == 0)) {
      /* The record did not fit on the page. We erase the
      end segment of the undo log page and write a log
      record of it: this is to ensure that in the debug
      version the replicate page constructed using the log
      records stays identical to the original page */

      if (!trx_undo_erase_page_end(undo_page, &mtr)) {
        /* The record did not fit on an empty
        undo page. Discard the freshly allocated
        page and return an error. */

        /* When we remove a page from an undo
        log, this is analogous to a
        pessimistic insert in a B-tree, and we
        must reserve the counterpart of the
        tree latch, which is the rseg
        mutex. We must commit the mini-transaction
        first, because it may be holding lower-level
        latches, such as SYNC_FSP and SYNC_FSP_PAGE. */

        mtr_commit(&mtr);
        mtr_start(&mtr);

        if (index->table->is_temporary()) {
          mtr.set_log_mode(MTR_LOG_NO_REDO);
        }

        undo_ptr->rseg->latch();
        trx_undo_free_last_page(trx, undo, &mtr);
        undo_ptr->rseg->unlatch();

        err = DB_UNDO_RECORD_TOO_BIG;
        goto err_exit;
      }

      mtr_commit(&mtr);
    } else {
      /* Success */
      undo->guess_block = undo_block;
      mtr_commit(&mtr);

      undo->empty = false;
      undo->top_page_no = page_no;
      undo->top_offset = offset;
      undo->top_undo_no = trx->undo_no;

      trx->undo_no++;
      trx->undo_rseg_space = undo_ptr->rseg->space_id;

      mutex_exit(&trx->undo_mutex);

      *roll_ptr =
          trx_undo_build_roll_ptr(op_type == TRX_UNDO_INSERT_OP,
                                  undo_ptr->rseg->space_id, page_no, offset);
      return (DB_SUCCESS);
    }

    ut_ad(page_no == undo->last_page_no);

    /* We have to extend the undo log by one page */

    ut_ad(++loop_count < 2);

    mtr_start(&mtr);

    if (index->table->is_temporary()) {
      mtr.set_log_mode(MTR_LOG_NO_REDO);
    }

    /* When we add a page to an undo log, this is analogous to
    a pessimistic insert in a B-tree, and we must reserve the
    counterpart of the tree latch, which is the rseg mutex. */

    undo_ptr->rseg->latch();
    undo_block = trx_undo_add_page(trx, undo, undo_ptr, &mtr);
    undo_ptr->rseg->unlatch();

    page_no = undo->last_page_no;

    DBUG_EXECUTE_IF("ib_err_ins_undo_page_add_failure", undo_block = nullptr;);
  } while (undo_block != nullptr);

  ib_errf(
      trx->mysql_thd, IB_LOG_LEVEL_ERROR, ER_INNODB_UNDO_LOG_FULL,
      "No more space left over in %s tablespace for allocating UNDO"
      " log pages. Please add new data file to the tablespace or"
      " check if filesystem is full or enable auto-extension for"
      " the tablespace",
      ((undo->space == TRX_SYS_SPACE)
           ? "system"
           : ((fsp_is_system_temporary(undo->space)) ? "temporary" : "undo")));

  /* Did not succeed: out of space */
  err = DB_OUT_OF_FILE_SPACE;

err_exit:
  mutex_exit(&trx->undo_mutex);
  mtr_commit(&mtr);
  return (err);
}

/*============== BUILDING PREVIOUS VERSION OF A RECORD ===============*/

/** Copies an undo record to heap. This function can be called if we know that
 the undo log record exists.
 @return own: copy of the record */
static MY_ATTRIBUTE((warn_unused_result))
    trx_undo_rec_t *trx_undo_get_undo_rec_low(
        roll_ptr_t roll_ptr, /*!< in: roll pointer to record */
        mem_heap_t *heap,    /*!< in: memory heap where copied */
        bool is_temp)        /*!< in: true if temp undo rec. */
{
  trx_undo_rec_t *undo_rec;
  ulint rseg_id;
  space_id_t space_id;
  page_no_t page_no;
  ulint offset;
  const page_t *undo_page;
  bool is_insert;
  mtr_t mtr;

  trx_undo_decode_roll_ptr(roll_ptr, &is_insert, &rseg_id, &page_no, &offset);
  space_id = trx_rseg_id_to_space_id(rseg_id, is_temp);

  bool found;
  const page_size_t &page_size = fil_space_get_page_size(space_id, &found);
  ut_ad(found);

  mtr_start(&mtr);

  undo_page = trx_undo_page_get_s_latched(page_id_t(space_id, page_no),
                                          page_size, &mtr);

  undo_rec = trx_undo_rec_copy(undo_page, static_cast<uint32_t>(offset), heap);

  mtr_commit(&mtr);

  return (undo_rec);
}

/** Copies an undo record to heap.
 @param[in]     roll_ptr        roll pointer to record
 @param[in]     trx_id          id of the trx that generated
                                 the roll pointer: it points to an
                                 undo log of this transaction
 @param[in]     heap            memory heap where copied
 @param[in]     is_temp         true if temporary, no-redo rseg.
 @param[in]     name            table name
 @param[out]    undo_rec        own: copy of the record
 @retval true if the undo log has been
 truncated and we cannot fetch the old version
 @retval false if the undo log record is available
 NOTE: the caller must have latches on the clustered index page. */
static MY_ATTRIBUTE((warn_unused_result)) bool trx_undo_get_undo_rec(
    roll_ptr_t roll_ptr, trx_id_t trx_id, mem_heap_t *heap, bool is_temp,
    const table_name_t &name, trx_undo_rec_t **undo_rec) {
  bool missing_history;

  rw_lock_s_lock(&purge_sys->latch, UT_LOCATION_HERE);

  missing_history = purge_sys->view.changes_visible(trx_id, name);
  if (!missing_history) {
    *undo_rec = trx_undo_get_undo_rec_low(roll_ptr, heap, is_temp);
  }

  rw_lock_s_unlock(&purge_sys->latch);

  return (missing_history);
}

#ifdef UNIV_DEBUG
#define ATTRIB_USED_ONLY_IN_DEBUG
#else /* UNIV_DEBUG */
#define ATTRIB_USED_ONLY_IN_DEBUG MY_ATTRIBUTE((unused))
#endif /* UNIV_DEBUG */

bool trx_undo_prev_version_build(
    const rec_t *index_rec ATTRIB_USED_ONLY_IN_DEBUG,
    mtr_t *index_mtr ATTRIB_USED_ONLY_IN_DEBUG, const rec_t *rec,
    const dict_index_t *const index, ulint *offsets, mem_heap_t *heap,
    rec_t **old_vers, mem_heap_t *v_heap, const dtuple_t **vrow, ulint v_status,
    lob::undo_vers_t *lob_undo) {
  DBUG_TRACE;

  trx_undo_rec_t *undo_rec = nullptr;
  dtuple_t *entry;
  trx_id_t rec_trx_id;
  ulint type;
  undo_no_t undo_no;
  table_id_t table_id;
  trx_id_t trx_id;
  roll_ptr_t roll_ptr;
  upd_t *update = nullptr;
  byte *ptr;
  ulint info_bits;
  ulint cmpl_info;
  bool dummy_extern;
  byte *buf;

  ut_ad(!rw_lock_own(&purge_sys->latch, RW_LOCK_S));
  ut_ad(mtr_memo_contains_page(index_mtr, index_rec, MTR_MEMO_PAGE_S_FIX) ||
        mtr_memo_contains_page(index_mtr, index_rec, MTR_MEMO_PAGE_X_FIX));
  ut_ad(rec_offs_validate(rec, index, offsets));
  ut_a(index->is_clustered());

  roll_ptr = row_get_rec_roll_ptr(rec, index, offsets);

  *old_vers = nullptr;

  if (trx_undo_roll_ptr_is_insert(roll_ptr)) {
    /* The record rec is the first inserted version */
    return true;
  }

  rec_trx_id = row_get_rec_trx_id(rec, index, offsets);

  /* REDO rollback segments are used only for non-temporary objects.
  For temporary objects NON-REDO rollback segments are used. */
  bool is_temp = index->table->is_temporary();

  ut_ad(!index->table->skip_alter_undo);

  if (trx_undo_get_undo_rec(roll_ptr, rec_trx_id, heap, is_temp,
                            index->table->name, &undo_rec)) {
    if (v_status & TRX_UNDO_PREV_IN_PURGE) {
      /* We are fetching the record being purged */
      undo_rec = trx_undo_get_undo_rec_low(roll_ptr, heap, is_temp);
    } else {
      /* The undo record may already have been purged,
      during purge or semi-consistent read. */
      return false;
    }
  }

  type_cmpl_t type_cmpl;
  ptr = trx_undo_rec_get_pars(undo_rec, &type, &cmpl_info, &dummy_extern,
                              &undo_no, &table_id, type_cmpl);

  if (table_id != index->table->id) {
    /* The table should have been rebuilt, but purge has
    not yet removed the undo log records for the
    now-dropped old table (table_id). */
    return true;
  }

  ptr = trx_undo_update_rec_get_sys_cols(ptr, &trx_id, &roll_ptr, &info_bits);

  /* (a) If a clustered index record version is such that the
  trx id stamp in it is bigger than purge_sys->view, then the
  BLOBs in that version are known to exist (the purge has not
  progressed that far);

  (b) if the version is the first version such that trx id in it
  is less than purge_sys->view, and it is not delete-marked,
  then the BLOBs in that version are known to exist (the purge
  cannot have purged the BLOBs referenced by that version
  yet).

  This function does not fetch any BLOBs.  The callers might, by
  possibly invoking row_ext_create() via row_build().  However,
  they should have all needed information in the *old_vers
  returned by this function.  This is because *old_vers is based
  on the transaction undo log records.  The function
  trx_undo_page_fetch_ext() will write BLOB prefixes to the
  transaction undo log that are at least as long as the longest
  possible column prefix in a secondary index.  Thus, secondary
  index entries for *old_vers can be constructed without
  dereferencing any BLOB pointers. */

  ptr = trx_undo_rec_skip_row_ref(ptr, index);

  ptr = trx_undo_update_rec_get_update(ptr, index, type, trx_id, roll_ptr,
                                       info_bits, heap, &update, lob_undo,
                                       type_cmpl);
  ut_a(ptr);

  if (row_upd_changes_field_size_or_external(index, offsets, update)) {
    /* We should confirm the existence of disowned external data,
    if the previous version record is delete marked. If the trx_id
    of the previous record is seen by purge view, we should treat
    it as missing history, because the disowned external data
    might be purged already.

    The inherited external data (BLOBs) can be freed (purged)
    after trx_id was committed, provided that no view was started
    before trx_id. If the purge view can see the committed
    delete-marked record by trx_id, no transactions need to access
    the BLOB. */

    /* the row_upd_changes_disowned_external(update) call could be
    omitted, but the synchronization on purge_sys->latch is likely
    more expensive. */

    if ((update->info_bits & REC_INFO_DELETED_FLAG) &&
        row_upd_changes_disowned_external(update)) {
      bool missing_extern;

      rw_lock_s_lock(&purge_sys->latch, UT_LOCATION_HERE);

      missing_extern =
          purge_sys->view.changes_visible(trx_id, index->table->name);

      rw_lock_s_unlock(&purge_sys->latch);

      if (missing_extern) {
        /* treat as a fresh insert, not to
        cause assertion error at the caller. */
        return true;
      }
    }

    /* We have to set the appropriate extern storage bits in the
    old version of the record: the extern bits in rec for those
    fields that update does NOT update, as well as the bits for
    those fields that update updates to become externally stored
    fields. Store the info: */

    entry = row_rec_to_index_entry(rec, index, offsets, heap);
    /* The page containing the clustered index record
    corresponding to entry is latched in mtr.  Thus the
    following call is safe. */
    row_upd_index_replace_new_col_vals(entry, index, update, heap);

    buf = static_cast<byte *>(
        mem_heap_alloc(heap, rec_get_converted_size(index, entry)));

    *old_vers = rec_convert_dtuple_to_rec(buf, index, entry);
  } else {
    buf = static_cast<byte *>(mem_heap_alloc(heap, rec_offs_size(offsets)));

    *old_vers = rec_copy(buf, rec, offsets);
    rec_offs_make_valid(*old_vers, index, offsets);
    row_upd_rec_in_place(*old_vers, index, offsets, update, nullptr);
  }

  /* Set the old value (which is the after image of an update) in the
  update vector to dtuple vrow */
  if (v_status & TRX_UNDO_GET_OLD_V_VALUE) {
    row_upd_replace_vcol((dtuple_t *)*vrow, index->table, update, false,
                         nullptr, nullptr);
  }

#if defined UNIV_DEBUG || defined UNIV_BLOB_LIGHT_DEBUG
  ut_a(!rec_offs_any_null_extern(
      index, *old_vers,
      rec_get_offsets(*old_vers, index, nullptr, ULINT_UNDEFINED,
                      UT_LOCATION_HERE, &heap)));
#endif  // defined UNIV_DEBUG || defined UNIV_BLOB_LIGHT_DEBUG

  /* If vrow is not NULL it means that the caller is interested in the values of
  the virtual columns for this version.
  If the UPD_NODE_NO_ORD_CHANGE flag is set on cmpl_info, it means that the
  change which created this entry in undo log did not affect any column of any
  secondary index (in particular: virtual), and thus the values of virtual
  columns were not recorded in undo. In such case the caller may assume that the
  values of (virtual) columns present in secondary index are exactly the same as
  they are in the next (more recent) version.
  If on the other hand the UPD_NODE_NO_ORD_CHANGE flag is not set, then we will
  make sure that *vrow points to a properly allocated memory and contains the
  values of virtual columns for this version recovered from undo log.
  This implies that if the caller has provided a non-NULL vrow, and the *vrow is
  still NULL after the call, (and old_vers is not NULL) it must be because the
  UPD_NODE_NO_ORD_CHANGE flag was set for this version.
  This last statement is an important assumption made by the
  row_vers_impl_x_locked_low() function. */
  if (vrow && !(cmpl_info & UPD_NODE_NO_ORD_CHANGE)) {
    if (!(*vrow)) {
      *vrow = dtuple_create_with_vcol(v_heap ? v_heap : heap,
                                      index->table->get_n_cols(),
                                      dict_table_get_n_v_cols(index->table));
      dtuple_init_v_fld(*vrow);
    }

    ut_ad(index->table->n_v_cols);
    trx_undo_read_v_cols(index->table, ptr, *vrow,
                         v_status & TRX_UNDO_PREV_IN_PURGE, false, nullptr,
                         (v_heap != nullptr ? v_heap : heap));
  }

  if (update != nullptr) {
    update->reset();
  }

  return true;
}

/** Read virtual column value from undo log
@param[in]      table           the table
@param[in]      ptr             undo log pointer
@param[in,out]  row             the dtuple to fill
@param[in]      in_purge        called by purge thread
@param[in]      online          true if this is from online DDL log
@param[in]      col_map         online rebuild column map
@param[in,out]  heap            memory heap to keep value when necessary */
void trx_undo_read_v_cols(const dict_table_t *table, const byte *ptr,
                          const dtuple_t *row, bool in_purge, bool online,
                          const ulint *col_map, mem_heap_t *heap) {
  const byte *end_ptr;
  bool first_v_col = true;
  bool is_undo_log = true;

  end_ptr = ptr + mach_read_from_2(ptr);
  ptr += 2;
  while (ptr < end_ptr) {
    dfield_t *dfield;
    dfield_t multi_value_field;
    const byte *field;
    ulint field_no;
    ulint len = 0;
    ulint orig_len = 0;
    bool is_virtual;
    dict_v_col_t *vcol = nullptr;
    ulint col_no;

    field_no = mach_read_next_compressed(const_cast<const byte **>(&ptr));

    is_virtual = (field_no >= REC_MAX_N_FIELDS);

    if (is_virtual) {
      ptr =
          trx_undo_read_v_idx(table, ptr, first_v_col, &is_undo_log, &field_no);
      first_v_col = false;
    }

    if (!is_virtual || field_no == ULINT_UNDEFINED) {
      /* The virtual column is no longer indexed or does not exist.
      "continue" needs to put after ptr gets advanced */
      if (trx_undo_rec_is_multi_value(ptr)) {
        ptr = trx_undo_rec_get_multi_value(ptr, nullptr, heap);
      } else {
        ptr = trx_undo_rec_get_col_val(ptr, &field, &len, &orig_len);
      }
      continue;
    }

    vcol = dict_table_get_nth_v_col(table, field_no);

    if (!col_map) {
      col_no = vcol->v_pos;
    } else {
      col_no = col_map[vcol->v_pos];
    }

    if (col_no == ULINT_UNDEFINED) {
      if (trx_undo_rec_is_multi_value(ptr)) {
        ptr = trx_undo_rec_get_multi_value(ptr, nullptr, heap);
      } else {
        ptr = trx_undo_rec_get_col_val(ptr, &field, &len, &orig_len);
      }
      continue;
    }

    dfield = dtuple_get_nth_v_field(row, col_no);

    if (trx_undo_rec_is_multi_value(ptr)) {
      ut_ad(vcol->m_col.is_multi_value());
      ptr = trx_undo_rec_get_multi_value(ptr, &multi_value_field, heap);
    } else {
      ut_ad(!vcol->m_col.is_multi_value());
      ptr = trx_undo_rec_get_col_val(ptr, &field, &len, &orig_len);
    }

    if (!in_purge || dfield_get_type(dfield)->mtype == DATA_MISSING) {
      vcol->m_col.copy_type(dfield_get_type(dfield));
      if (online && !vcol->m_col.is_multi_value()) {
        dfield->adjust_v_data_mysql(vcol, dict_table_is_comp(table), field, len,
                                    heap);
      } else if (!vcol->m_col.is_multi_value()) {
        dfield_set_data(dfield, field, len);
      } else {
        dfield_copy_data(dfield, &multi_value_field);
      }
    }
  }

  ut_ad(ptr == end_ptr);
}
#endif /* !UNIV_HOTBACKUP */<|MERGE_RESOLUTION|>--- conflicted
+++ resolved
@@ -65,8 +65,7 @@
 
 /** Writes the mtr log entry of the inserted undo log record on the undo log
  page. */
-UNIV_INLINE
-void trx_undof_page_add_undo_rec_log(
+static inline void trx_undof_page_add_undo_rec_log(
     page_t *undo_page, /*!< in: undo log page */
     ulint old_free,    /*!< in: start offset of the inserted entry */
     ulint new_free,    /*!< in: end offset of the entry */
@@ -139,9 +138,8 @@
 #ifndef UNIV_HOTBACKUP
 /** Calculates the free space left for extending an undo log record.
  @return bytes left */
-UNIV_INLINE
-ulint trx_undo_left(const page_t *page, /*!< in: undo log page */
-                    const byte *ptr)    /*!< in: pointer to page */
+static inline ulint trx_undo_left(const page_t *page, /*!< in: undo log page */
+                                  const byte *ptr) /*!< in: pointer to page */
 {
   /* The '- 10' is a safety margin, in case we have some small
   calculation error below */
@@ -2087,19 +2085,8 @@
   return (first_free != TRX_UNDO_PAGE_HDR + TRX_UNDO_PAGE_HDR_SIZE);
 }
 
-<<<<<<< HEAD
-/** Parses a redo log record of erasing of an undo page end.
- @return end of log record or NULL */
-byte *trx_undo_parse_erase_page_end(
-    byte *ptr,                            /*!< in: buffer */
-    byte *end_ptr MY_ATTRIBUTE((unused)), /*!< in: buffer end */
-    page_t *page,                         /*!< in: page or NULL */
-    mtr_t *mtr)                           /*!< in: mtr or NULL */
-{
-=======
 byte *trx_undo_parse_erase_page_end(byte *ptr, byte *end_ptr [[maybe_unused]],
                                     page_t *page, mtr_t *mtr) {
->>>>>>> fbdaa4de
   if (page == nullptr) {
     return (ptr);
   }
@@ -2374,11 +2361,10 @@
 /** Copies an undo record to heap. This function can be called if we know that
  the undo log record exists.
  @return own: copy of the record */
-static MY_ATTRIBUTE((warn_unused_result))
-    trx_undo_rec_t *trx_undo_get_undo_rec_low(
-        roll_ptr_t roll_ptr, /*!< in: roll pointer to record */
-        mem_heap_t *heap,    /*!< in: memory heap where copied */
-        bool is_temp)        /*!< in: true if temp undo rec. */
+[[nodiscard]] static trx_undo_rec_t *trx_undo_get_undo_rec_low(
+    roll_ptr_t roll_ptr, /*!< in: roll pointer to record */
+    mem_heap_t *heap,    /*!< in: memory heap where copied */
+    bool is_temp)        /*!< in: true if temp undo rec. */
 {
   trx_undo_rec_t *undo_rec;
   ulint rseg_id;
@@ -2421,9 +2407,11 @@
  truncated and we cannot fetch the old version
  @retval false if the undo log record is available
  NOTE: the caller must have latches on the clustered index page. */
-static MY_ATTRIBUTE((warn_unused_result)) bool trx_undo_get_undo_rec(
-    roll_ptr_t roll_ptr, trx_id_t trx_id, mem_heap_t *heap, bool is_temp,
-    const table_name_t &name, trx_undo_rec_t **undo_rec) {
+[[nodiscard]] static bool trx_undo_get_undo_rec(roll_ptr_t roll_ptr,
+                                                trx_id_t trx_id,
+                                                mem_heap_t *heap, bool is_temp,
+                                                const table_name_t &name,
+                                                trx_undo_rec_t **undo_rec) {
   bool missing_history;
 
   rw_lock_s_lock(&purge_sys->latch, UT_LOCATION_HERE);
@@ -2441,7 +2429,7 @@
 #ifdef UNIV_DEBUG
 #define ATTRIB_USED_ONLY_IN_DEBUG
 #else /* UNIV_DEBUG */
-#define ATTRIB_USED_ONLY_IN_DEBUG MY_ATTRIBUTE((unused))
+#define ATTRIB_USED_ONLY_IN_DEBUG [[maybe_unused]]
 #endif /* UNIV_DEBUG */
 
 bool trx_undo_prev_version_build(
@@ -2674,7 +2662,7 @@
   while (ptr < end_ptr) {
     dfield_t *dfield;
     dfield_t multi_value_field;
-    const byte *field;
+    const byte *field = nullptr;
     ulint field_no;
     ulint len = 0;
     ulint orig_len = 0;
