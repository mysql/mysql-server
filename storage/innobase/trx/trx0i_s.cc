/*****************************************************************************

Copyright (c) 2007, 2022, Oracle and/or its affiliates.

This program is free software; you can redistribute it and/or modify it under
the terms of the GNU General Public License, version 2.0, as published by the
Free Software Foundation.

This program is also distributed with certain software (including but not
limited to OpenSSL) that is licensed under separate terms, as designated in a
particular file or component or in included license documentation. The authors
of MySQL hereby grant you an additional permission to link the program and
your derivative works with the separately licensed software that they have
included with MySQL.

This program is distributed in the hope that it will be useful, but WITHOUT
ANY WARRANTY; without even the implied warranty of MERCHANTABILITY or FITNESS
FOR A PARTICULAR PURPOSE. See the GNU General Public License, version 2.0,
for more details.

You should have received a copy of the GNU General Public License along with
this program; if not, write to the Free Software Foundation, Inc.,
51 Franklin St, Fifth Floor, Boston, MA 02110-1301  USA

*****************************************************************************/

/** @file trx/trx0i_s.cc
 INFORMATION SCHEMA innodb_trx, innodb_locks and
 innodb_lock_waits tables fetch code.

 The code below fetches information needed to fill those
 3 dynamic tables and uploads it into a "transactions
 table cache" for later retrieval.

 Created July 17, 2007 Vasil Dimov
 *******************************************************/

/* Found during the build of 5.5.3 on Linux 2.4 and early 2.6 kernels:
   The includes "univ.i" -> "my_global.h" cause a different path
   to be taken further down with pthread functions and types,
   so they must come first.
   From the symptoms, this is related to bug#46587 in the MySQL bug DB.
*/

#include <sql_class.h>
#include <stdio.h>

#include "buf0buf.h"
#include "dict0dict.h"
#include "ha0storage.h"
#include "ha_prototypes.h"
#include "hash0hash.h"
#include "lock0iter.h"
#include "lock0lock.h"
#include "mem0mem.h"
#include "mysql/plugin.h"
#include "page0page.h"
#include "rem0rec.h"
#include "row0row.h"
#include "srv0srv.h"
#include "sync0rw.h"
#include "sync0sync.h"
#include "trx0i_s.h"
#include "trx0sys.h"
#include "trx0trx.h"
#include "ut0mem.h"

#include "storage/perfschema/pfs_data_lock.h"
static_assert(sizeof(pk_pos_data_lock::m_engine_lock_id) >
                  TRX_I_S_LOCK_ID_MAX_LEN,
              "pk_pos_data_lock::m_engine_lock_id must be able to hold "
              "engine_lock_id which has TRX_I_S_LOCK_ID_MAX_LEN chars");
static_assert(sizeof(pk_pos_data_lock_wait::m_requesting_engine_lock_id) >
                  TRX_I_S_LOCK_ID_MAX_LEN,
              "pk_pos_data_lock_wait::m_requesting_engine_lock_id must be able "
              "to hold engine_lock_id which has TRX_I_S_LOCK_ID_MAX_LEN chars");
static_assert(sizeof(pk_pos_data_lock_wait::m_blocking_engine_lock_id) >
                  TRX_I_S_LOCK_ID_MAX_LEN,
              "pk_pos_data_lock_wait::m_blocking_engine_lock_id must be able "
              "to hold engine_lock_id which has TRX_I_S_LOCK_ID_MAX_LEN chars");

/** Initial number of rows in the table cache */
constexpr uint32_t TABLE_CACHE_INITIAL_ROWSNUM = 1024;

/** @brief The maximum number of chunks to allocate for a table cache.

The rows of a table cache are stored in a set of chunks. When a new
row is added a new chunk is allocated if necessary. Assuming that the
first one is 1024 rows (TABLE_CACHE_INITIAL_ROWSNUM) and each
subsequent is N/2 where N is the number of rows we have allocated till
now, then 39th chunk would accommodate 1677416425 rows and all chunks
would accommodate 3354832851 rows. */
constexpr uint32_t MEM_CHUNKS_IN_TABLE_CACHE = 39;

/** Memory limit passed to ha_storage_put_memlim().
@param cache hash storage
@return maximum allowed allocation size */
#define MAX_ALLOWED_FOR_STORAGE(cache) (TRX_I_S_MEM_LIMIT - (cache)->mem_allocd)

/** Memory limit in table_cache_create_empty_row().
@param cache hash storage
@return maximum allowed allocation size */
#define MAX_ALLOWED_FOR_ALLOC(cache)         \
  (TRX_I_S_MEM_LIMIT - (cache)->mem_allocd - \
   ha_storage_get_size((cache)->storage))

/** Memory for each table in the intermediate buffer is allocated in
separate chunks. These chunks are considered to be concatenated to
represent one flat array of rows. */
struct i_s_mem_chunk_t {
  ulint offset;      /*!< offset, in number of rows */
  ulint rows_allocd; /*!< the size of this chunk, in number
                     of rows */
  void *base;        /*!< start of the chunk */
};

/** This represents one table's cache. */
struct i_s_table_cache_t {
  ulint rows_used;   /*!< number of used rows */
  ulint rows_allocd; /*!< number of allocated rows */
  ulint row_size;    /*!< size of a single row */
  i_s_mem_chunk_t chunks[MEM_CHUNKS_IN_TABLE_CACHE]; /*!< array of
                                  memory chunks that stores the
                                  rows */
};

/** Initial size of the cache storage */
constexpr uint32_t CACHE_STORAGE_INITIAL_SIZE = 1024;
/** Number of hash cells in the cache storage */
constexpr uint32_t CACHE_STORAGE_HASH_CELLS = 2048;

/** This structure describes the intermediate buffer */
struct trx_i_s_cache_t {
<<<<<<< HEAD
  rw_lock_t *rw_lock;               /*!< read-write lock protecting
                                    the rest of this structure */
  ib_time_monotonic_us_t last_read; /*!< last time the cache was read;
                                    measured in microseconds since
                                    epoch */
  ib_mutex_t last_read_mutex;       /*!< mutex protecting the
                            last_read member - it is updated
                            inside a shared lock of the
                            rw_lock member */
  i_s_table_cache_t innodb_trx;     /*!< innodb_trx table */
  i_s_table_cache_t innodb_locks;   /*!< innodb_locks table */
/** the hash table size is LOCKS_HASH_CELLS_NUM * sizeof(void*) bytes */
#define LOCKS_HASH_CELLS_NUM 10000
  hash_table_t *locks_hash; /*!< hash table used to eliminate
                            duplicate entries in the
                            innodb_locks table */
/** Initial size of the cache storage */
#define CACHE_STORAGE_INITIAL_SIZE 1024
/** Number of hash cells in the cache storage */
#define CACHE_STORAGE_HASH_CELLS 2048
=======
  rw_lock_t *rw_lock; /*!< read-write lock protecting
                      the rest of this structure */
  std::atomic<std::chrono::steady_clock::time_point> last_read{
      std::chrono::steady_clock::time_point{}}; /*!< last time the cache was
                                                   read; */
  static_assert(decltype(last_read)::is_always_lock_free);

  i_s_table_cache_t innodb_trx;   /*!< innodb_trx table */
  i_s_table_cache_t innodb_locks; /*!< innodb_locks table */

>>>>>>> fbdaa4de
  /** storage for external volatile data that may become unavailable when we
  release exclusive global locksys latch or trx_sys->mutex */
  ha_storage_t *storage;

  /** the amount of memory allocated with mem_alloc*() */
  ulint mem_allocd;

  /** this is true if the memory limit was hit and thus the data in the cache is
  truncated */
  bool is_truncated;
};

/** This is the intermediate buffer where data needed to fill the
INFORMATION SCHEMA tables is fetched and later retrieved by the C++
code in handler/i_s.cc. */
static trx_i_s_cache_t trx_i_s_cache_static;
/** This is the intermediate buffer where data needed to fill the
INFORMATION SCHEMA tables is fetched and later retrieved by the C++
code in handler/i_s.cc. */
trx_i_s_cache_t *trx_i_s_cache = &trx_i_s_cache_static;

/** For a record lock that is in waiting state retrieves the only bit that
 is set, for a table lock returns ULINT_UNDEFINED.
 @return record number within the heap */
static ulint wait_lock_get_heap_no(const lock_t *lock) /*!< in: lock */
{
  ulint ret;

  switch (lock_get_type(lock)) {
    case LOCK_REC:
      ret = lock_rec_find_set_bit(lock);
      ut_a(ret != ULINT_UNDEFINED);
      break;
    case LOCK_TABLE:
      ret = ULINT_UNDEFINED;
      break;
    default:
      ut_error;
  }

  return (ret);
}

/** Initializes the members of a table cache. */
static void table_cache_init(
    i_s_table_cache_t *table_cache, /*!< out: table cache */
    size_t row_size)                /*!< in: the size of a
                                    row */
{
  ulint i;

  table_cache->rows_used = 0;
  table_cache->rows_allocd = 0;
  table_cache->row_size = row_size;

  for (i = 0; i < MEM_CHUNKS_IN_TABLE_CACHE; i++) {
    /* the memory is actually allocated in
    table_cache_create_empty_row() */
    table_cache->chunks[i].base = nullptr;
  }
}

/** Frees a table cache. */
static void table_cache_free(
    i_s_table_cache_t *table_cache) /*!< in/out: table cache */
{
  ulint i;

  for (i = 0; i < MEM_CHUNKS_IN_TABLE_CACHE; i++) {
    /* the memory is actually allocated in
    table_cache_create_empty_row() */
    if (table_cache->chunks[i].base) {
      ut_free(table_cache->chunks[i].base);
      table_cache->chunks[i].base = nullptr;
    }
  }
}

/** Returns an empty row from a table cache. The row is allocated if no more
 empty rows are available. The number of used rows is incremented.
 If the memory limit is hit then NULL is returned and nothing is
 allocated.
 @return empty row, or NULL if out of memory */
static void *table_cache_create_empty_row(
    i_s_table_cache_t *table_cache, /*!< in/out: table cache */
    trx_i_s_cache_t *cache)         /*!< in/out: cache to record
                                    how many bytes are
                                    allocated */
{
  ulint i;
  void *row;

  ut_a(table_cache->rows_used <= table_cache->rows_allocd);

  if (table_cache->rows_used == table_cache->rows_allocd) {
    /* rows_used == rows_allocd means that new chunk needs
    to be allocated: either no more empty rows in the
    last allocated chunk or nothing has been allocated yet
    (rows_num == rows_allocd == 0); */

    i_s_mem_chunk_t *chunk;
    ulint req_bytes;
    ulint got_bytes;
    ulint req_rows;
    ulint got_rows;

    /* find the first not allocated chunk */
    for (i = 0; i < MEM_CHUNKS_IN_TABLE_CACHE; i++) {
      if (table_cache->chunks[i].base == nullptr) {
        break;
      }
    }

    /* i == MEM_CHUNKS_IN_TABLE_CACHE means that all chunks
    have been allocated :-X */
    ut_a(i < MEM_CHUNKS_IN_TABLE_CACHE);

    /* allocate the chunk we just found */

    if (i == 0) {
      /* first chunk, nothing is allocated yet */
      req_rows = TABLE_CACHE_INITIAL_ROWSNUM;
    } else {
      /* Memory is increased by the formula
      new = old + old / 2; We are trying not to be
      aggressive here (= using the common new = old * 2)
      because the allocated memory will not be freed
      until InnoDB exit (it is reused). So it is better
      to once allocate the memory in more steps, but
      have less unused/wasted memory than to use less
      steps in allocation (which is done once in a
      lifetime) but end up with lots of unused/wasted
      memory. */
      req_rows = table_cache->rows_allocd / 2;
    }
    req_bytes = req_rows * table_cache->row_size;

    if (req_bytes > MAX_ALLOWED_FOR_ALLOC(cache)) {
      return (nullptr);
    }

    chunk = &table_cache->chunks[i];

    got_bytes = req_bytes;
    chunk->base = ut_malloc_nokey(req_bytes);

    got_rows = got_bytes / table_cache->row_size;

    cache->mem_allocd += got_bytes;

#if 0
                printf("allocating chunk %d req bytes=%lu, got bytes=%lu,"
                       " row size=%lu,"
                       " req rows=%lu, got rows=%lu\n",
                       i, req_bytes, got_bytes,
                       table_cache->row_size,
                       req_rows, got_rows);
#endif

    chunk->rows_allocd = got_rows;

    table_cache->rows_allocd += got_rows;

    /* adjust the offset of the next chunk */
    if (i < MEM_CHUNKS_IN_TABLE_CACHE - 1) {
      table_cache->chunks[i + 1].offset = chunk->offset + chunk->rows_allocd;
    }

    /* return the first empty row in the newly allocated
    chunk */
    row = chunk->base;
  } else {
    char *chunk_start;
    ulint offset;

    /* there is an empty row, no need to allocate new
    chunks */

    /* find the first chunk that contains allocated but
    empty/unused rows */
    for (i = 0; i < MEM_CHUNKS_IN_TABLE_CACHE; i++) {
      if (table_cache->chunks[i].offset + table_cache->chunks[i].rows_allocd >
          table_cache->rows_used) {
        break;
      }
    }

    /* i == MEM_CHUNKS_IN_TABLE_CACHE means that all chunks
    are full, but
    table_cache->rows_used != table_cache->rows_allocd means
    exactly the opposite - there are allocated but
    empty/unused rows :-X */
    ut_a(i < MEM_CHUNKS_IN_TABLE_CACHE);

    chunk_start = (char *)table_cache->chunks[i].base;
    offset = table_cache->rows_used - table_cache->chunks[i].offset;

    row = chunk_start + offset * table_cache->row_size;
  }

  table_cache->rows_used++;

  return (row);
}

#ifdef UNIV_DEBUG
/** Validates a row in the locks cache.
 @return true if valid */
static bool i_s_locks_row_validate(
    const i_s_locks_row_t *row) /*!< in: row to validate */
{
  ut_ad(row->lock_immutable_id != 0);
  ut_ad(row->lock_trx_immutable_id != 0);
  ut_ad(row->lock_table_id != 0);

  if (row->lock_space == SPACE_UNKNOWN) {
    ut_ad(row->lock_page == FIL_NULL);
    ut_ad(row->lock_rec == ULINT_UNDEFINED);
  } else {
    ut_ad(row->lock_page != FIL_NULL);
    ut_ad(row->lock_rec != ULINT_UNDEFINED);
  }

  return true;
}
#endif /* UNIV_DEBUG */

/** Fills i_s_trx_row_t object.
 If memory can not be allocated then false is returned.
 @return false if allocation fails */
static bool fill_trx_row(
    i_s_trx_row_t *row,                        /*!< out: result object
                                               that's filled */
    const trx_t *trx,                          /*!< in: transaction to
                                               get data from */
    const i_s_locks_row_t *requested_lock_row, /*!< in: pointer to the
                                            corresponding row in
                                            innodb_locks if trx is
                                            waiting or NULL if trx
                                            is not waiting */
    trx_i_s_cache_t *cache)                    /*!< in/out: cache into
                                               which to copy volatile
                                               strings */
{
  size_t stmt_len;
  const char *s;

  /* We are going to read various trx->lock fields protected by trx->mutex */
  ut_ad(trx_mutex_own(trx));
  /* We are going to read TRX_WEIGHT, lock_number_of_rows_locked() and
  lock_number_of_tables_locked() which requires latching the lock_sys.
  Also, we need it to avoid reading temporary NULL value set to wait_lock by a
  B-tree page reorganization. */
  ut_ad(locksys::owns_exclusive_global_latch());

  row->trx_id = trx_get_id_for_print(trx);
  row->trx_started = (ib_time_t)trx->start_time;
  row->trx_state = trx_get_que_state_str(trx);
  row->requested_lock_row = requested_lock_row;
  ut_ad(requested_lock_row == nullptr ||
        i_s_locks_row_validate(requested_lock_row));

  if (trx->lock.wait_lock != nullptr) {
    ut_a(requested_lock_row != nullptr);
    row->trx_wait_started = (ib_time_t)trx->lock.wait_started;
  } else {
    ut_a(requested_lock_row == nullptr);
    row->trx_wait_started = 0;
  }

  row->trx_weight = static_cast<uintmax_t>(TRX_WEIGHT(trx));
  if (trx->lock.que_state == TRX_QUE_LOCK_WAIT) {
    row->trx_schedule_weight.second = trx->lock.schedule_weight.load();
    row->trx_schedule_weight.first = true;
  } else {
    row->trx_schedule_weight.first = false;
  }

  if (trx->mysql_thd == nullptr) {
    /* For internal transactions e.g., purge and transactions
    being recovered at startup there is no associated MySQL
    thread data structure. */
    row->trx_mysql_thread_id = 0;
    row->trx_query = nullptr;
    goto thd_done;
  }

  row->trx_mysql_thread_id = thd_get_thread_id(trx->mysql_thd);

  char query[TRX_I_S_TRX_QUERY_MAX_LEN + 1];
  stmt_len = innobase_get_stmt_safe(trx->mysql_thd, query, sizeof(query));

  if (stmt_len > 0) {
    row->trx_query = static_cast<const char *>(ha_storage_put_memlim(
        cache->storage, query, stmt_len + 1, MAX_ALLOWED_FOR_STORAGE(cache)));

    row->trx_query_cs = innobase_get_charset(trx->mysql_thd);

    if (row->trx_query == nullptr) {
      return false;
    }
  } else {
    row->trx_query = nullptr;
  }

thd_done:
  s = trx->op_info;

  if (s != nullptr && s[0] != '\0') {
    TRX_I_S_STRING_COPY(s, row->trx_operation_state,
                        TRX_I_S_TRX_OP_STATE_MAX_LEN, cache);

    if (row->trx_operation_state == nullptr) {
      return false;
    }
  } else {
    row->trx_operation_state = nullptr;
  }

  row->trx_tables_in_use = trx->n_mysql_tables_in_use;

  row->trx_tables_locked = lock_number_of_tables_locked(trx);

  row->trx_lock_structs = UT_LIST_GET_LEN(trx->lock.trx_locks);

  row->trx_lock_memory_bytes = mem_heap_get_size(trx->lock.lock_heap);

  row->trx_rows_locked = lock_number_of_rows_locked(&trx->lock);

  row->trx_rows_modified = trx->undo_no;

  row->trx_concurrency_tickets = trx->n_tickets_to_enter_innodb;

  switch (trx->isolation_level) {
    case TRX_ISO_READ_UNCOMMITTED:
      row->trx_isolation_level = "READ UNCOMMITTED";
      break;
    case TRX_ISO_READ_COMMITTED:
      row->trx_isolation_level = "READ COMMITTED";
      break;
    case TRX_ISO_REPEATABLE_READ:
      row->trx_isolation_level = "REPEATABLE READ";
      break;
    case TRX_ISO_SERIALIZABLE:
      row->trx_isolation_level = "SERIALIZABLE";
      break;
    /* Should not happen as TRX_ISO_READ_COMMITTED is default */
    default:
      row->trx_isolation_level = "UNKNOWN";
  }

  row->trx_unique_checks = trx->check_unique_secondary;

  row->trx_foreign_key_checks = trx->check_foreigns;

  s = trx->detailed_error;

  if (s != nullptr && s[0] != '\0') {
    TRX_I_S_STRING_COPY(s, row->trx_foreign_key_error,
                        TRX_I_S_TRX_FK_ERROR_MAX_LEN, cache);

    if (row->trx_foreign_key_error == nullptr) {
      return false;
    }
  } else {
    row->trx_foreign_key_error = nullptr;
  }

  row->trx_has_search_latch = trx->has_search_latch;

  row->trx_is_read_only = trx->read_only;

  row->trx_is_autocommit_non_locking = trx_is_autocommit_non_locking(trx);

  return true;
}

/** Format the nth field of "rec" and put it in "buf". The result is always
 NUL-terminated. Returns the number of bytes that were written to "buf"
 (including the terminating NUL).
 @return end of the result */
static ulint put_nth_field(
    char *buf,                 /*!< out: buffer */
    ulint buf_size,            /*!< in: buffer size in bytes */
    ulint n,                   /*!< in: number of field */
    const dict_index_t *index, /*!< in: index */
    const rec_t *rec,          /*!< in: record */
    const ulint *offsets)      /*!< in: record offsets, returned
                               by rec_get_offsets() */
{
  const byte *data;
  ulint data_len;
  dict_field_t *dict_field;
  ulint ret;

  ut_ad(rec_offs_validate(rec, nullptr, offsets));

  if (buf_size == 0) {
    return (0);
  }

  ret = 0;

  if (n > 0) {
    /* we must append ", " before the actual data */

    if (buf_size < 3) {
      buf[0] = '\0';
      return (1);
    }

    memcpy(buf, ", ", 3);

    buf += 2;
    buf_size -= 2;
    ret += 2;
  }

  /* now buf_size >= 1 */

  /* Here any field must be part of index key, which should not be
  added instantly, so no default value */
  ut_ad(!rec_offs_nth_default(index, offsets, n));

  data = rec_get_nth_field(index, rec, offsets, n, &data_len);

  dict_field = index->get_field(n);

  ret +=
      row_raw_format((const char *)data, data_len, dict_field, buf, buf_size);

  return (ret);
}

/** Fill performance schema lock data.
Create a string that represents the LOCK_DATA
column, for a given lock record.
@param[out]     lock_data       Lock data string
@param[in]      lock            Lock to inspect
@param[in]      heap_no         Lock heap number
@param[in]      container       Data container to fill
*/
void p_s_fill_lock_data(const char **lock_data, const lock_t *lock,
                        ulint heap_no,
                        PSI_server_data_lock_container *container) {
  ut_a(lock_get_type(lock) == LOCK_REC);

  switch (heap_no) {
    case PAGE_HEAP_NO_INFIMUM:
      *lock_data = "infimum pseudo-record";
      return;
    case PAGE_HEAP_NO_SUPREMUM:
      *lock_data = "supremum pseudo-record";
      return;
  }

  mtr_t mtr;

  const buf_block_t *block;
  const page_t *page;
  const rec_t *rec;
  const dict_index_t *index;
  ulint n_fields;
  char buf[TRX_I_S_LOCK_DATA_MAX_LEN];
  ulint buf_used;
  ulint i;
  Rec_offsets rec_offsets;

  mtr_start(&mtr);

  block = buf_page_try_get(lock_rec_get_page_id(lock), UT_LOCATION_HERE, &mtr);

  if (block == nullptr) {
    *lock_data = nullptr;

    mtr_commit(&mtr);

    return;
  }

  page = reinterpret_cast<const page_t *>(buf_block_get_frame(block));

  rec = page_find_rec_with_heap_no(page, heap_no);

  index = lock_rec_get_index(lock);

  n_fields = dict_index_get_n_unique_in_tree(index);

  ut_a(n_fields > 0);

  const ulint *offsets = rec_offsets.compute(rec, index);

  /* format and store the data */

  buf_used = 0;
  for (i = 0; i < n_fields; i++) {
    buf_used += put_nth_field(buf + buf_used, sizeof(buf) - buf_used, i, index,
                              rec, offsets) -
                1;
  }

  *lock_data = container->cache_string(buf);

  mtr_commit(&mtr);
}

void fill_locks_row(i_s_locks_row_t *row, const lock_t *lock, ulint heap_no) {
  row->lock_immutable_id = lock_get_immutable_id(lock);
  row->lock_trx_immutable_id = lock_get_trx_immutable_id(lock);
  switch (lock_get_type(lock)) {
    case LOCK_REC: {
      const auto page_id = lock_rec_get_page_id(lock);
      row->lock_space = page_id.space();
      row->lock_page = page_id.page_no();
      row->lock_rec = heap_no;

      break;
    }
    case LOCK_TABLE:

      row->lock_space = SPACE_UNKNOWN;
      row->lock_page = FIL_NULL;
      row->lock_rec = ULINT_UNDEFINED;

      break;
    default:
      ut_error;
  }

  row->lock_table_id = lock_get_table_id(lock);

  ut_ad(i_s_locks_row_validate(row));
}

/** Adds new element to the locks cache, enlarging it if necessary.
 Returns a pointer to the added row. If the row is already present then
 no row is added and a pointer to the existing row is returned.
 If row can not be allocated then NULL is returned.
 @return row */
static i_s_locks_row_t *add_lock_to_cache(
    trx_i_s_cache_t *cache, /*!< in/out: cache */
    const lock_t *lock,     /*!< in: the element to add */
    ulint heap_no)          /*!< in: lock's record number
                            or ULINT_UNDEFINED if the lock
                            is a table lock */
{
  i_s_locks_row_t *dst_row;

  dst_row = (i_s_locks_row_t *)table_cache_create_empty_row(
      &cache->innodb_locks, cache);

  /* memory could not be allocated */
  if (dst_row == nullptr) {
    return (nullptr);
  }

  fill_locks_row(dst_row, lock, heap_no);

  ut_ad(i_s_locks_row_validate(dst_row));
  return (dst_row);
}

/** Adds transaction's relevant (important) locks to cache.
 If the transaction is waiting, then the wait lock is added to
 innodb_locks and a pointer to the added row is returned in
 requested_lock_row, otherwise requested_lock_row is set to NULL.
 If rows can not be allocated then false is returned and the value of
 requested_lock_row is undefined.
 @return false if allocation fails */
static bool add_trx_relevant_locks_to_cache(
    trx_i_s_cache_t *cache,               /*!< in/out: cache */
    const trx_t *trx,                     /*!< in: transaction */
    i_s_locks_row_t **requested_lock_row) /*!< out: pointer to the
                               requested lock row, or NULL or
                               undefined */
{
  /* We are about to iterate over locks for various tables/rows so we can not
  narrow the required latch to any specific shard, and thus require exclusive
  access to lock_sys. This is also needed to avoid observing NULL temporarily
  set to wait_lock during B-tree page reorganization. */
  ut_ad(locksys::owns_exclusive_global_latch());

  /* If transaction is waiting we add the wait lock and all locks
  from another transactions that are blocking the wait lock. */
  if (trx->lock.que_state == TRX_QUE_LOCK_WAIT) {
    const lock_t *curr_lock;
    ulint wait_lock_heap_no;
    i_s_locks_row_t *blocking_lock_row;
    lock_queue_iterator_t iter;
    const lock_t *wait_lock = trx->lock.wait_lock;
    ut_a(wait_lock != nullptr);

    wait_lock_heap_no = wait_lock_get_heap_no(wait_lock);

    /* add the requested lock */
    *requested_lock_row =
        add_lock_to_cache(cache, wait_lock, wait_lock_heap_no);

    /* memory could not be allocated */
    if (*requested_lock_row == nullptr) {
      return false;
    }

    /* then iterate over the locks before the wait lock and
    add the ones that are blocking it */

    lock_queue_iterator_reset(&iter, wait_lock, ULINT_UNDEFINED);
    locksys::Trx_locks_cache wait_lock_cache{};
    for (curr_lock = lock_queue_iterator_get_prev(&iter); curr_lock != nullptr;
         curr_lock = lock_queue_iterator_get_prev(&iter)) {
      if (locksys::has_to_wait(wait_lock, curr_lock, wait_lock_cache)) {
        /* add the lock that is
        blocking trx->lock.wait_lock */
        blocking_lock_row = add_lock_to_cache(cache, curr_lock,
                                              /* heap_no is the same
                                              for the wait and waited
                                              locks */
                                              wait_lock_heap_no);

        /* memory could not be allocated */
        if (blocking_lock_row == nullptr) {
          return false;
        }
      }
    }
  } else {
    *requested_lock_row = nullptr;
  }

  return true;
}

/** The minimum time that a cache must not be updated after it has been
read for the last time; measured in microseconds. We use this technique
to ensure that SELECTs which join several INFORMATION SCHEMA tables read
the same version of the cache. */
#define CACHE_MIN_IDLE_TIME_US 100000 /* 0.1 sec */

/** Checks if the cache can safely be updated.
 @return true if can be updated */
static bool can_cache_be_updated(trx_i_s_cache_t *cache) /*!< in: cache */
{
  /* Here we read cache->last_read without acquiring its mutex
  because last_read is only updated when a shared rw lock on the
  whole cache is being held (see trx_i_s_cache_end_read()) and
  we are currently holding an exclusive rw lock on the cache.
  So it is not possible for last_read to be updated while we are
  reading it. */

  ut_ad(rw_lock_own(cache->rw_lock, RW_LOCK_X));

  const auto now = ut_time_monotonic_us();
  if (now - cache->last_read > CACHE_MIN_IDLE_TIME_US) {
    return (TRUE);
  }

  return (FALSE);
}

/** Declare a cache empty, preparing it to be filled up. Not all resources
 are freed because they can be reused. */
static void trx_i_s_cache_clear(
    trx_i_s_cache_t *cache) /*!< out: cache to clear */
{
  cache->innodb_trx.rows_used = 0;
  cache->innodb_locks.rows_used = 0;

  hash_table_clear(cache->locks_hash);

  ha_storage_empty(&cache->storage);
}

/** Fetches the data needed to fill the 3 INFORMATION SCHEMA tables into the
 table cache buffer. Cache must be locked for write. */
static void fetch_data_into_cache_low(
    trx_i_s_cache_t *cache,  /*!< in/out: cache */
    bool read_write,         /*!< in: only read-write
                             transactions */
    trx_ut_list_t *trx_list) /*!< in: trx list */
{
  /* We are going to iterate over many different shards of lock_sys so we need
  exclusive access */
  ut_ad(locksys::owns_exclusive_global_latch());
  trx_t *trx;
  bool rw_trx_list = trx_list == &trx_sys->rw_trx_list;

  ut_ad(rw_trx_list || trx_list == &trx_sys->mysql_trx_list);

  /* Iterate over the transaction list and add each one
  to innodb_trx's cache. We also add all locks that are relevant
  to each transaction into innodb_locks' and innodb_lock_waits'
  caches. */

  for (trx = UT_LIST_GET_FIRST(*trx_list); trx != nullptr;
       trx = (rw_trx_list ? UT_LIST_GET_NEXT(trx_list, trx)
                          : UT_LIST_GET_NEXT(mysql_trx_list, trx))) {
    i_s_trx_row_t *trx_row;
    i_s_locks_row_t *requested_lock_row;

    trx_mutex_enter(trx);

    /* Note: Read only transactions that modify temporary
    tables an have a transaction ID */
    if (!trx_is_started(trx) ||
        (!rw_trx_list && trx->id != 0 && !trx->read_only)) {
      trx_mutex_exit(trx);
      continue;
    }

    assert_trx_nonlocking_or_in_list(trx);

    ut_ad(trx->in_rw_trx_list == rw_trx_list);

    if (!add_trx_relevant_locks_to_cache(cache, trx, &requested_lock_row)) {
      cache->is_truncated = true;
      trx_mutex_exit(trx);
      return;
    }

    trx_row = reinterpret_cast<i_s_trx_row_t *>(
        table_cache_create_empty_row(&cache->innodb_trx, cache));

    /* memory could not be allocated */
    if (trx_row == nullptr) {
      cache->is_truncated = true;
      trx_mutex_exit(trx);
      return;
    }

    if (!fill_trx_row(trx_row, trx, requested_lock_row, cache)) {
      /* memory could not be allocated */
      --cache->innodb_trx.rows_used;
      cache->is_truncated = true;
      trx_mutex_exit(trx);
      return;
    }

    trx_mutex_exit(trx);
  }
}

/** Fetches the data needed to fill the 3 INFORMATION SCHEMA tables into the
 table cache buffer. Cache must be locked for write. */
static void fetch_data_into_cache(trx_i_s_cache_t *cache) /*!< in/out: cache */
{
  /* We are going to iterate over many different shards of lock_sys so we need
  exclusive access */
  ut_ad(locksys::owns_exclusive_global_latch());
  ut_ad(trx_sys_mutex_own());

  trx_i_s_cache_clear(cache);

  /* Capture the state of the read-write transactions. This includes
  internal transactions too. They are not on mysql_trx_list */
  fetch_data_into_cache_low(cache, true, &trx_sys->rw_trx_list);

  /* Capture the state of the read-only active transactions */
  fetch_data_into_cache_low(cache, false, &trx_sys->mysql_trx_list);

  cache->is_truncated = false;
}

/** Update the transactions cache if it has not been read for some time.
 Called from handler/i_s.cc.
 @return 0 - fetched, 1 - not */
int trx_i_s_possibly_fetch_data_into_cache(
    trx_i_s_cache_t *cache) /*!< in/out: cache */
{
  if (!can_cache_be_updated(cache)) {
    return (1);
  }

  {
    /* We need to read trx_sys and record/table lock queues */
    locksys::Global_exclusive_latch_guard guard{UT_LOCATION_HERE};

    trx_sys_mutex_enter();

    fetch_data_into_cache(cache);

    trx_sys_mutex_exit();
  }

  return (0);
}

bool trx_i_s_cache_is_truncated(trx_i_s_cache_t *cache) {
  return (cache->is_truncated);
}

/** Initialize INFORMATION SCHEMA trx related cache. */
void trx_i_s_cache_init(trx_i_s_cache_t *cache) /*!< out: cache to init */
{
  /* The latching is done in the following order:
  acquire trx_i_s_cache_t::rw_lock, X
  acquire locksys exclusive global latch
  acquire trx_sys mutex
  release trx_sys mutex
  release locksys exclusive global latch
  release trx_i_s_cache_t::rw_lock
  acquire trx_i_s_cache_t::rw_lock, S
  acquire trx_i_s_cache_t::last_read_mutex
  release trx_i_s_cache_t::last_read_mutex
  release trx_i_s_cache_t::rw_lock */

  cache->rw_lock =
      static_cast<rw_lock_t *>(ut_malloc_nokey(sizeof(*cache->rw_lock)));

  rw_lock_create(trx_i_s_cache_lock_key, cache->rw_lock, SYNC_TRX_I_S_RWLOCK);

  cache->last_read = 0;

  mutex_create(LATCH_ID_CACHE_LAST_READ, &cache->last_read_mutex);

  table_cache_init(&cache->innodb_trx, sizeof(i_s_trx_row_t));
  table_cache_init(&cache->innodb_locks, sizeof(i_s_locks_row_t));

  cache->locks_hash = hash_create(LOCKS_HASH_CELLS_NUM);

  cache->storage =
      ha_storage_create(CACHE_STORAGE_INITIAL_SIZE, CACHE_STORAGE_HASH_CELLS);

  cache->mem_allocd = 0;

  cache->is_truncated = false;
}

/** Free the INFORMATION SCHEMA trx related cache. */
void trx_i_s_cache_free(trx_i_s_cache_t *cache) /*!< in, own: cache to free */
{
  rw_lock_free(cache->rw_lock);
  ut_free(cache->rw_lock);
  cache->rw_lock = nullptr;

  mutex_free(&cache->last_read_mutex);

  hash_table_free(cache->locks_hash);
  ha_storage_free(cache->storage);
  table_cache_free(&cache->innodb_trx);
  table_cache_free(&cache->innodb_locks);
}

/** Issue a shared/read lock on the tables cache. */
void trx_i_s_cache_start_read(trx_i_s_cache_t *cache) /*!< in: cache */
{
  rw_lock_s_lock(cache->rw_lock, UT_LOCATION_HERE);
}

/** Release a shared/read lock on the tables cache. */
void trx_i_s_cache_end_read(trx_i_s_cache_t *cache) /*!< in: cache */
{
  ut_ad(rw_lock_own(cache->rw_lock, RW_LOCK_S));

  /* update cache last read time */
  const auto now = ut_time_monotonic_us();
  mutex_enter(&cache->last_read_mutex);
  cache->last_read = now;
  mutex_exit(&cache->last_read_mutex);

  rw_lock_s_unlock(cache->rw_lock);
}

/** Issue an exclusive/write lock on the tables cache. */
void trx_i_s_cache_start_write(trx_i_s_cache_t *cache) /*!< in: cache */
{
  rw_lock_x_lock(cache->rw_lock, UT_LOCATION_HERE);
}

/** Release an exclusive/write lock on the tables cache. */
void trx_i_s_cache_end_write(trx_i_s_cache_t *cache) /*!< in: cache */
{
  ut_ad(rw_lock_own(cache->rw_lock, RW_LOCK_X));

  rw_lock_x_unlock(cache->rw_lock);
}

/** Selects a INFORMATION SCHEMA table cache from the whole cache.
 @return table cache */
static i_s_table_cache_t *cache_select_table(
    trx_i_s_cache_t *cache, /*!< in: whole cache */
    enum i_s_table table)   /*!< in: which table */
{
  i_s_table_cache_t *table_cache;

  ut_ad(rw_lock_own(cache->rw_lock, RW_LOCK_S) ||
        rw_lock_own(cache->rw_lock, RW_LOCK_X));

  switch (table) {
    case I_S_INNODB_TRX:
      table_cache = &cache->innodb_trx;
      break;
    default:
      ut_error;
  }

  return (table_cache);
}

/** Retrieves the number of used rows in the cache for a given
 INFORMATION SCHEMA table.
 @return number of rows */
ulint trx_i_s_cache_get_rows_used(trx_i_s_cache_t *cache, /*!< in: cache */
                                  enum i_s_table table) /*!< in: which table */
{
  i_s_table_cache_t *table_cache;

  table_cache = cache_select_table(cache, table);

  return (table_cache->rows_used);
}

/** Retrieves the nth row (zero-based) in the cache for a given
 INFORMATION SCHEMA table.
 @return row */
void *trx_i_s_cache_get_nth_row(trx_i_s_cache_t *cache, /*!< in: cache */
                                enum i_s_table table,   /*!< in: which table */
                                ulint n)                /*!< in: row number */
{
  i_s_table_cache_t *table_cache;
  ulint i;
  void *row;

  table_cache = cache_select_table(cache, table);

  ut_a(n < table_cache->rows_used);

  row = nullptr;

  for (i = 0; i < MEM_CHUNKS_IN_TABLE_CACHE; i++) {
    if (table_cache->chunks[i].offset + table_cache->chunks[i].rows_allocd >
        n) {
      row = (char *)table_cache->chunks[i].base +
            (n - table_cache->chunks[i].offset) * table_cache->row_size;
      break;
    }
  }

  ut_a(row != nullptr);

  return (row);
}
constexpr const char *LOCK_RECORD_ID_FORMAT =
    UINT64PF ":" SPACE_ID_PF ":" PAGE_NO_PF ":" ULINTPF ":" UINT64PF;
constexpr const char *LOCK_TABLE_ID_FORMAT = UINT64PF ":" UINT64PF ":" UINT64PF;
/** Crafts a lock id string from a i_s_locks_row_t object. Returns its
 second argument. This function aborts if there is not enough space in
 lock_id. Be sure to provide at least TRX_I_S_LOCK_ID_MAX_LEN + 1 if you
 want to be 100% sure that it will not abort.
 @return resulting lock id */
char *trx_i_s_create_lock_id(
    const i_s_locks_row_t *row, /*!< in: innodb_locks row */
    char *lock_id,              /*!< out: resulting lock_id */
    ulint lock_id_size)         /*!< in: size of the lock id
                           buffer */
{
  int res_len;

  /* please adjust TRX_I_S_LOCK_ID_MAX_LEN if you change this */

  if (row->lock_space != SPACE_UNKNOWN) {
    /* record lock */
    res_len = snprintf(lock_id, lock_id_size, LOCK_RECORD_ID_FORMAT,
                       row->lock_trx_immutable_id, row->lock_space,
                       row->lock_page, row->lock_rec, row->lock_immutable_id);
  } else {
    /* table lock */
    res_len = snprintf(lock_id, lock_id_size, LOCK_TABLE_ID_FORMAT,
                       row->lock_trx_immutable_id, row->lock_table_id,
                       row->lock_immutable_id);
  }

  /* the typecast is safe because snprintf(3) never returns
  negative result */
  ut_a(res_len >= 0);
  ut_a((ulint)res_len < lock_id_size);

  return (lock_id);
}

int trx_i_s_parse_lock_id(const char *lock_id, i_s_locks_row_t *row) {
  if (sscanf(lock_id, LOCK_RECORD_ID_FORMAT, &row->lock_trx_immutable_id,
             &row->lock_space, &row->lock_page, &row->lock_rec,
             &row->lock_immutable_id) == 5) {
    return LOCK_REC;
  }
  if (sscanf(lock_id, LOCK_TABLE_ID_FORMAT, &row->lock_trx_immutable_id,
             &row->lock_table_id, &row->lock_immutable_id) == 3) {
    return LOCK_TABLE;
  }
  static_assert(LOCK_TABLE != 0 && LOCK_REC != 0);
  return 0;
}<|MERGE_RESOLUTION|>--- conflicted
+++ resolved
@@ -131,28 +131,6 @@
 
 /** This structure describes the intermediate buffer */
 struct trx_i_s_cache_t {
-<<<<<<< HEAD
-  rw_lock_t *rw_lock;               /*!< read-write lock protecting
-                                    the rest of this structure */
-  ib_time_monotonic_us_t last_read; /*!< last time the cache was read;
-                                    measured in microseconds since
-                                    epoch */
-  ib_mutex_t last_read_mutex;       /*!< mutex protecting the
-                            last_read member - it is updated
-                            inside a shared lock of the
-                            rw_lock member */
-  i_s_table_cache_t innodb_trx;     /*!< innodb_trx table */
-  i_s_table_cache_t innodb_locks;   /*!< innodb_locks table */
-/** the hash table size is LOCKS_HASH_CELLS_NUM * sizeof(void*) bytes */
-#define LOCKS_HASH_CELLS_NUM 10000
-  hash_table_t *locks_hash; /*!< hash table used to eliminate
-                            duplicate entries in the
-                            innodb_locks table */
-/** Initial size of the cache storage */
-#define CACHE_STORAGE_INITIAL_SIZE 1024
-/** Number of hash cells in the cache storage */
-#define CACHE_STORAGE_HASH_CELLS 2048
-=======
   rw_lock_t *rw_lock; /*!< read-write lock protecting
                       the rest of this structure */
   std::atomic<std::chrono::steady_clock::time_point> last_read{
@@ -163,7 +141,6 @@
   i_s_table_cache_t innodb_trx;   /*!< innodb_trx table */
   i_s_table_cache_t innodb_locks; /*!< innodb_locks table */
 
->>>>>>> fbdaa4de
   /** storage for external volatile data that may become unavailable when we
   release exclusive global locksys latch or trx_sys->mutex */
   ha_storage_t *storage;
@@ -236,7 +213,7 @@
     /* the memory is actually allocated in
     table_cache_create_empty_row() */
     if (table_cache->chunks[i].base) {
-      ut_free(table_cache->chunks[i].base);
+      ut::free(table_cache->chunks[i].base);
       table_cache->chunks[i].base = nullptr;
     }
   }
@@ -308,7 +285,7 @@
     chunk = &table_cache->chunks[i];
 
     got_bytes = req_bytes;
-    chunk->base = ut_malloc_nokey(req_bytes);
+    chunk->base = ut::malloc_withkey(UT_NEW_THIS_FILE_PSI_KEY, req_bytes);
 
     got_rows = got_bytes / table_cache->row_size;
 
@@ -420,7 +397,7 @@
   ut_ad(locksys::owns_exclusive_global_latch());
 
   row->trx_id = trx_get_id_for_print(trx);
-  row->trx_started = (ib_time_t)trx->start_time;
+  row->trx_started = trx->start_time.load(std::memory_order_relaxed);
   row->trx_state = trx_get_que_state_str(trx);
   row->requested_lock_row = requested_lock_row;
   ut_ad(requested_lock_row == nullptr ||
@@ -428,10 +405,10 @@
 
   if (trx->lock.wait_lock != nullptr) {
     ut_a(requested_lock_row != nullptr);
-    row->trx_wait_started = (ib_time_t)trx->lock.wait_started;
+    row->trx_wait_started = trx->lock.wait_started;
   } else {
     ut_a(requested_lock_row == nullptr);
-    row->trx_wait_started = 0;
+    row->trx_wait_started = {};
   }
 
   row->trx_weight = static_cast<uintmax_t>(TRX_WEIGHT(trx));
@@ -796,12 +773,6 @@
   return true;
 }
 
-/** The minimum time that a cache must not be updated after it has been
-read for the last time; measured in microseconds. We use this technique
-to ensure that SELECTs which join several INFORMATION SCHEMA tables read
-the same version of the cache. */
-#define CACHE_MIN_IDLE_TIME_US 100000 /* 0.1 sec */
-
 /** Checks if the cache can safely be updated.
  @return true if can be updated */
 static bool can_cache_be_updated(trx_i_s_cache_t *cache) /*!< in: cache */
@@ -815,12 +786,13 @@
 
   ut_ad(rw_lock_own(cache->rw_lock, RW_LOCK_X));
 
-  const auto now = ut_time_monotonic_us();
-  if (now - cache->last_read > CACHE_MIN_IDLE_TIME_US) {
-    return (TRUE);
-  }
-
-  return (FALSE);
+  /** The minimum time that a cache must not be updated after it has been
+  read for the last time. We use this technique to ensure that SELECTs which
+  join several INFORMATION SCHEMA tables read the same version of the cache. */
+  constexpr std::chrono::milliseconds cache_min_idle_time{100};
+
+  return std::chrono::steady_clock::now() - cache->last_read.load() >
+         cache_min_idle_time;
 }
 
 /** Declare a cache empty, preparing it to be filled up. Not all resources
@@ -831,43 +803,60 @@
   cache->innodb_trx.rows_used = 0;
   cache->innodb_locks.rows_used = 0;
 
-  hash_table_clear(cache->locks_hash);
-
   ha_storage_empty(&cache->storage);
 }
 
 /** Fetches the data needed to fill the 3 INFORMATION SCHEMA tables into the
- table cache buffer. Cache must be locked for write. */
-static void fetch_data_into_cache_low(
-    trx_i_s_cache_t *cache,  /*!< in/out: cache */
-    bool read_write,         /*!< in: only read-write
-                             transactions */
-    trx_ut_list_t *trx_list) /*!< in: trx list */
-{
+ table cache buffer. Cache must be locked for write.
+@param[in,out]  cache       the cache
+@param[in]      trx_list    the list to scan
+*/
+template <typename Trx_list>
+static void fetch_data_into_cache_low(trx_i_s_cache_t *cache,
+                                      Trx_list *trx_list) {
   /* We are going to iterate over many different shards of lock_sys so we need
   exclusive access */
   ut_ad(locksys::owns_exclusive_global_latch());
-  trx_t *trx;
-  bool rw_trx_list = trx_list == &trx_sys->rw_trx_list;
-
-  ut_ad(rw_trx_list || trx_list == &trx_sys->mysql_trx_list);
+  constexpr bool rw_trx_list =
+      std::is_same<Trx_list, decltype(trx_sys->rw_trx_list)>::value;
+
+  static_assert(
+      rw_trx_list ||
+          std::is_same<Trx_list, decltype(trx_sys->mysql_trx_list)>::value,
+      "only rw_trx_list and mysql_trx_list are supported");
 
   /* Iterate over the transaction list and add each one
   to innodb_trx's cache. We also add all locks that are relevant
   to each transaction into innodb_locks' and innodb_lock_waits'
   caches. */
 
-  for (trx = UT_LIST_GET_FIRST(*trx_list); trx != nullptr;
-       trx = (rw_trx_list ? UT_LIST_GET_NEXT(trx_list, trx)
-                          : UT_LIST_GET_NEXT(mysql_trx_list, trx))) {
+  for (auto trx : *trx_list) {
     i_s_trx_row_t *trx_row;
     i_s_locks_row_t *requested_lock_row;
 
     trx_mutex_enter(trx);
 
     /* Note: Read only transactions that modify temporary
-    tables an have a transaction ID */
-    if (!trx_is_started(trx) ||
+    tables have a transaction ID.
+
+    Note: auto-commit non-locking read-only transactions
+    can have trx->state set from NOT_STARTED to ACTIVE and
+    then from ACTIVE to NOT_STARTED with neither trx_sys->mutex
+    nor trx->mutex acquired. However, as long as these transactions
+    are members of mysql_trx_list they are not freed. For such
+    transactions "trx_was_started(trx)" might be considered random,
+    but whatever is its result, the code below handles that well
+    (transaction won't release locks until its trx->mutex is acquired).
+
+    Note: locking read-only transactions can have trx->state set from
+    NOT_STARTED to ACTIVE with neither trx_sys->mutex nor trx->mutex
+    acquired. However, such transactions need to be marked as COMMITTED
+    before trx->state is set to NOT_STARTED and that is protected by the
+    trx->mutex. Therefore the assertion assert_trx_nonlocking_or_in_list()
+    should hold few lines below (note: the name of the assertion is wrong,
+    because it actually checks if the transaction is autocommit nonlocking,
+    whereas its name suggests that it only checks if the trx is nonlocking). */
+    if (!trx_was_started(trx) ||
         (!rw_trx_list && trx->id != 0 && !trx->read_only)) {
       trx_mutex_exit(trx);
       continue;
@@ -918,10 +907,10 @@
 
   /* Capture the state of the read-write transactions. This includes
   internal transactions too. They are not on mysql_trx_list */
-  fetch_data_into_cache_low(cache, true, &trx_sys->rw_trx_list);
+  fetch_data_into_cache_low(cache, &trx_sys->rw_trx_list);
 
   /* Capture the state of the read-only active transactions */
-  fetch_data_into_cache_low(cache, false, &trx_sys->mysql_trx_list);
+  fetch_data_into_cache_low(cache, &trx_sys->mysql_trx_list);
 
   cache->is_truncated = false;
 }
@@ -965,24 +954,18 @@
   release locksys exclusive global latch
   release trx_i_s_cache_t::rw_lock
   acquire trx_i_s_cache_t::rw_lock, S
-  acquire trx_i_s_cache_t::last_read_mutex
-  release trx_i_s_cache_t::last_read_mutex
   release trx_i_s_cache_t::rw_lock */
 
-  cache->rw_lock =
-      static_cast<rw_lock_t *>(ut_malloc_nokey(sizeof(*cache->rw_lock)));
+  cache->rw_lock = static_cast<rw_lock_t *>(
+      ut::malloc_withkey(UT_NEW_THIS_FILE_PSI_KEY, sizeof(*cache->rw_lock)));
 
   rw_lock_create(trx_i_s_cache_lock_key, cache->rw_lock, SYNC_TRX_I_S_RWLOCK);
 
-  cache->last_read = 0;
-
-  mutex_create(LATCH_ID_CACHE_LAST_READ, &cache->last_read_mutex);
+  cache->last_read = std::chrono::steady_clock::time_point{};
 
   table_cache_init(&cache->innodb_trx, sizeof(i_s_trx_row_t));
   table_cache_init(&cache->innodb_locks, sizeof(i_s_locks_row_t));
 
-  cache->locks_hash = hash_create(LOCKS_HASH_CELLS_NUM);
-
   cache->storage =
       ha_storage_create(CACHE_STORAGE_INITIAL_SIZE, CACHE_STORAGE_HASH_CELLS);
 
@@ -995,12 +978,9 @@
 void trx_i_s_cache_free(trx_i_s_cache_t *cache) /*!< in, own: cache to free */
 {
   rw_lock_free(cache->rw_lock);
-  ut_free(cache->rw_lock);
+  ut::free(cache->rw_lock);
   cache->rw_lock = nullptr;
 
-  mutex_free(&cache->last_read_mutex);
-
-  hash_table_free(cache->locks_hash);
   ha_storage_free(cache->storage);
   table_cache_free(&cache->innodb_trx);
   table_cache_free(&cache->innodb_locks);
@@ -1018,10 +998,7 @@
   ut_ad(rw_lock_own(cache->rw_lock, RW_LOCK_S));
 
   /* update cache last read time */
-  const auto now = ut_time_monotonic_us();
-  mutex_enter(&cache->last_read_mutex);
-  cache->last_read = now;
-  mutex_exit(&cache->last_read_mutex);
+  cache->last_read.store(std::chrono::steady_clock::now());
 
   rw_lock_s_unlock(cache->rw_lock);
 }
