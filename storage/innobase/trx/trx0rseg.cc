--- conflicted
+++ resolved
@@ -44,6 +44,8 @@
 #include "srv0start.h"
 #include "trx0purge.h"
 #include "trx0undo.h"
+
+static std::atomic<uint32_t> active_rseg_init_threads{1};
 
 /** Creates a rollback segment header.
 This function is called only when a new rollback segment is created in
@@ -128,19 +130,13 @@
 /** Free an instance of the rollback segment in memory.
 @param[in]      rseg    pointer to an rseg to free */
 void trx_rseg_mem_free(trx_rseg_t *rseg) {
-  trx_undo_t *undo;
-  trx_undo_t *next_undo;
-
   mutex_free(&rseg->mutex);
 
   /* There can't be any active transactions. */
   ut_a(UT_LIST_GET_LEN(rseg->update_undo_list) == 0);
   ut_a(UT_LIST_GET_LEN(rseg->insert_undo_list) == 0);
 
-  for (undo = UT_LIST_GET_FIRST(rseg->update_undo_cached); undo != nullptr;
-       undo = next_undo) {
-    next_undo = UT_LIST_GET_NEXT(undo_list, undo);
-
+  for (auto undo : rseg->update_undo_cached.removable()) {
     UT_LIST_REMOVE(rseg->update_undo_cached, undo);
 
     MONITOR_DEC(MONITOR_NUM_UNDO_SLOT_CACHED);
@@ -148,10 +144,7 @@
     trx_undo_mem_free(undo);
   }
 
-  for (undo = UT_LIST_GET_FIRST(rseg->insert_undo_cached); undo != nullptr;
-       undo = next_undo) {
-    next_undo = UT_LIST_GET_NEXT(undo_list, undo);
-
+  for (auto undo : rseg->insert_undo_cached.removable()) {
     UT_LIST_REMOVE(rseg->insert_undo_cached, undo);
 
     MONITOR_DEC(MONITOR_NUM_UNDO_SLOT_CACHED);
@@ -159,7 +152,7 @@
     trx_undo_mem_free(undo);
   }
 
-  ut_free(rseg);
+  ut::free(rseg);
 }
 
 static void trx_rseg_persist_gtid(trx_rseg_t *rseg, trx_id_t gtid_trx_no) {
@@ -218,13 +211,6 @@
   }
 }
 
-<<<<<<< HEAD
-trx_rseg_t *trx_rseg_mem_create(ulint id, space_id_t space_id,
-                                page_no_t page_no, const page_size_t &page_size,
-                                trx_id_t gtid_trx_no, purge_pq_t *purge_queue,
-                                mtr_t *mtr) {
-  auto rseg = static_cast<trx_rseg_t *>(ut_zalloc_nokey(sizeof(trx_rseg_t)));
-=======
 /* Initialize rollback segment in memory
 @param[in]      id              rollback segment id
 @param[in]      space_id        space id of the space
@@ -236,7 +222,6 @@
                                            const page_size_t &page_size) {
   auto rseg = static_cast<trx_rseg_t *>(
       ut::zalloc_withkey(UT_NEW_THIS_FILE_PSI_KEY, sizeof(trx_rseg_t)));
->>>>>>> fbdaa4de
 
   rseg->id = id;
   rseg->space_id = space_id;
@@ -252,12 +237,20 @@
     mutex_create(LATCH_ID_TRX_SYS_RSEG, &rseg->mutex);
   }
 
-  UT_LIST_INIT(rseg->update_undo_list, &trx_undo_t::undo_list);
-  UT_LIST_INIT(rseg->update_undo_cached, &trx_undo_t::undo_list);
-  UT_LIST_INIT(rseg->insert_undo_list, &trx_undo_t::undo_list);
-  UT_LIST_INIT(rseg->insert_undo_cached, &trx_undo_t::undo_list);
-
-  auto rseg_header = trx_rsegf_get_new(space_id, page_no, page_size, mtr);
+  UT_LIST_INIT(rseg->update_undo_list);
+  UT_LIST_INIT(rseg->update_undo_cached);
+  UT_LIST_INIT(rseg->insert_undo_list);
+  UT_LIST_INIT(rseg->insert_undo_cached);
+
+  return rseg;
+}
+
+static trx_rseg_t *trx_rseg_physical_initialize(trx_rseg_t *rseg,
+                                                purge_pq_t *purge_queue,
+                                                trx_id_t gtid_trx_no,
+                                                mtr_t *mtr) {
+  auto rseg_header =
+      trx_rsegf_get_new(rseg->space_id, rseg->page_no, rseg->page_size, mtr);
 
   rseg->max_size =
       mtr_read_ulint(rseg_header + TRX_RSEG_MAX_SIZE, MLOG_4BYTES, mtr);
@@ -293,16 +286,18 @@
 
 #ifdef UNIV_DEBUG
     /* Update last transaction number during recovery. */
+    mutex_enter(&purge_sys->pq_mutex);
     if (rseg->last_trx_no > trx_sys->rw_max_trx_no) {
       trx_sys->rw_max_trx_no = rseg->last_trx_no;
     }
+    mutex_exit(&purge_sys->pq_mutex);
 #endif /* UNIV_DEBUG */
 
     rseg->last_del_marks =
         mtr_read_ulint(undo_log_hdr + TRX_UNDO_DEL_MARKS, MLOG_2BYTES, mtr);
 
     TrxUndoRsegs elem(rseg->last_trx_no);
-    elem.push_back(rseg);
+    elem.insert(rseg);
 
     if (rseg->last_page_no != FIL_NULL) {
       /* The only time an rseg is added that has existing
@@ -310,10 +305,12 @@
       mutex is needed here. */
       ut_ad(srv_is_being_started);
 
-      ut_ad(space_id == TRX_SYS_SPACE ||
-            (srv_is_upgrade_mode != undo::is_reserved(space_id)));
-
-      purge_queue->push(elem);
+      ut_ad(rseg->space_id == TRX_SYS_SPACE ||
+            (srv_is_upgrade_mode != undo::is_reserved(rseg->space_id)));
+
+      mutex_enter(&purge_sys->pq_mutex);
+      purge_queue->push(std::move(elem));
+      mutex_exit(&purge_sys->pq_mutex);
     }
   } else {
     rseg->last_page_no = FIL_NULL;
@@ -340,8 +337,6 @@
   return (page_no);
 }
 
-<<<<<<< HEAD
-=======
 /** Thread to initialize rollback segments in parallel.
 @param[in]      arg             purge queue
 @param[in]      gtid_trx_no     GTID to be set in the rollback segment */
@@ -605,7 +600,6 @@
   trx_rsegs_init_end();
 }
 
->>>>>>> fbdaa4de
 /** Read each rollback segment slot in the TRX_SYS page and the RSEG_ARRAY
 page of each undo tablespace. Create trx_rseg_t objects for all rollback
 segments found.  This runs at database startup and initializes the in-memory
@@ -749,7 +743,8 @@
 void Rsegs::init() {
   m_rsegs.reserve(TRX_SYS_N_RSEGS);
 
-  m_latch = static_cast<rw_lock_t *>(ut_zalloc_nokey(sizeof(*m_latch)));
+  m_latch = static_cast<rw_lock_t *>(
+      ut::zalloc_withkey(UT_NEW_THIS_FILE_PSI_KEY, sizeof(*m_latch)));
 
   rw_lock_create(rsegs_lock_key, m_latch, SYNC_RSEGS);
 }
@@ -759,7 +754,7 @@
   clear();
 
   rw_lock_free(m_latch);
-  ut_free(m_latch);
+  ut::free(m_latch);
   m_latch = nullptr;
 }
 
