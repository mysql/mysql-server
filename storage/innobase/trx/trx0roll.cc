/*****************************************************************************

Copyright (c) 1996, 2017, Oracle and/or its affiliates. All Rights Reserved.

This program is free software; you can redistribute it and/or modify it under
the terms of the GNU General Public License as published by the Free Software
Foundation; version 2 of the License.

This program is distributed in the hope that it will be useful, but WITHOUT
ANY WARRANTY; without even the implied warranty of MERCHANTABILITY or FITNESS
FOR A PARTICULAR PURPOSE. See the GNU General Public License for more details.

You should have received a copy of the GNU General Public License along with
this program; if not, write to the Free Software Foundation, Inc.,
51 Franklin Street, Suite 500, Boston, MA 02110-1335 USA

*****************************************************************************/

/**************************************************//**
@file trx/trx0roll.cc
Transaction rollback

Created 3/26/1996 Heikki Tuuri
*******************************************************/

#include "fsp0fsp.h"
#include "ha_prototypes.h"
#include "lock0lock.h"
#include "mach0data.h"
#include "my_compiler.h"
#include "my_inttypes.h"
#include "os0thread-create.h"
#include "pars0pars.h"
#include "que0que.h"
#include "read0read.h"
#include "row0mysql.h"
#include "row0undo.h"
#include "srv0mon.h"
#include "srv0start.h"
#include "trx0rec.h"
#include "trx0roll.h"
#include "trx0rseg.h"
#include "trx0sys.h"
#include "trx0trx.h"
#include "trx0undo.h"
#include "usr0sess.h"
<<<<<<< HEAD
#include "os0thread-create.h"
#include <current_thd.h>
#include "dict0dd.h"
=======
>>>>>>> 7e114949

/** This many pages must be undone before a truncate is tried within
rollback */
static const ulint TRX_ROLL_TRUNC_THRESHOLD = 1;

/** true if trx_rollback_or_clean_all_recovered() thread is active */
bool			trx_rollback_or_clean_is_active;

/** In crash recovery, the current trx to be rolled back; NULL otherwise */
static const trx_t*	trx_roll_crash_recv_trx	= NULL;

/** In crash recovery we set this to the undo n:o of the current trx to be
rolled back. Then we can print how many % the rollback has progressed. */
static undo_no_t	trx_roll_max_undo_no;

/** Auxiliary variable which tells the previous progress % we printed */
static ulint		trx_roll_progress_printed_pct;

/****************************************************************//**
Finishes a transaction rollback. */
static
void
trx_rollback_finish(
/*================*/
	trx_t*		trx);	/*!< in: transaction */

/*******************************************************************//**
Rollback a transaction used in MySQL. */
static
void
trx_rollback_to_savepoint_low(
/*==========================*/
	trx_t*		trx,	/*!< in: transaction handle */
	trx_savept_t*	savept)	/*!< in: pointer to savepoint undo number, if
				partial rollback requested, or NULL for
				complete rollback */
{
	que_thr_t*	thr;
	mem_heap_t*	heap;
	roll_node_t*	roll_node;

	heap = mem_heap_create(512);

	roll_node = roll_node_create(heap);

	if (savept != NULL) {
		roll_node->partial = TRUE;
		roll_node->savept = *savept;
		check_trx_state(trx);
	} else {
		assert_trx_nonlocking_or_in_list(trx);
	}

	trx->error_state = DB_SUCCESS;

	if (trx_is_rseg_updated(trx)) {

		ut_ad(trx->rsegs.m_redo.rseg != 0
		      || trx->rsegs.m_noredo.rseg != 0);

		thr = pars_complete_graph_for_exec(roll_node, trx, heap, NULL);

		ut_a(thr == que_fork_start_command(
			static_cast<que_fork_t*>(que_node_get_parent(thr))));

		que_run_threads(thr);

		ut_a(roll_node->undo_thr != NULL);
		que_run_threads(roll_node->undo_thr);

		/* Free the memory reserved by the undo graph. */
		que_graph_free(static_cast<que_t*>(
				       roll_node->undo_thr->common.parent));
	}

	if (savept == NULL) {
		trx_rollback_finish(trx);
		MONITOR_INC(MONITOR_TRX_ROLLBACK);
	} else {
		trx->lock.que_state = TRX_QUE_RUNNING;
		MONITOR_INC(MONITOR_TRX_ROLLBACK_SAVEPOINT);
	}

	ut_a(trx->error_state == DB_SUCCESS);
	ut_a(trx->lock.que_state == TRX_QUE_RUNNING);

	mem_heap_free(heap);

	/* There might be work for utility threads.*/
	srv_active_wake_master_thread();

	MONITOR_DEC(MONITOR_TRX_ACTIVE);
}

/*******************************************************************//**
Rollback a transaction to a given savepoint or do a complete rollback.
@return error code or DB_SUCCESS */
dberr_t
trx_rollback_to_savepoint(
/*======================*/
	trx_t*		trx,	/*!< in: transaction handle */
	trx_savept_t*	savept)	/*!< in: pointer to savepoint undo number, if
				partial rollback requested, or NULL for
				complete rollback */
{
	ut_ad(!trx_mutex_own(trx));

	trx_start_if_not_started_xa(trx, true);

	trx_rollback_to_savepoint_low(trx, savept);

	return(trx->error_state);
}

/*******************************************************************//**
Rollback a transaction used in MySQL.
@return error code or DB_SUCCESS */
static
dberr_t
trx_rollback_for_mysql_low(
/*=======================*/
	trx_t*	trx)	/*!< in/out: transaction */
{
	trx->op_info = "rollback";

	/* If we are doing the XA recovery of prepared transactions,
	then the transaction object does not have an InnoDB session
	object, and we set a dummy session that we use for all MySQL
	transactions. */

	trx_rollback_to_savepoint_low(trx, NULL);

	trx->op_info = "";

	ut_a(trx->error_state == DB_SUCCESS);

	return(trx->error_state);
}

/** Rollback a transaction used in MySQL
@param[in, out]	trx	transaction
@return error code or DB_SUCCESS */
static
dberr_t
trx_rollback_low(
	trx_t*	trx)
{
	/* We are reading trx->state without holding trx_sys->mutex
	here, because the rollback should be invoked for a running
	active MySQL transaction (or recovered prepared transaction)
	that is associated with the current thread. */

	switch (trx->state) {
	case TRX_STATE_FORCED_ROLLBACK:
	case TRX_STATE_NOT_STARTED:
		trx->will_lock = 0;
		ut_ad(trx->in_mysql_trx_list);
		return(DB_SUCCESS);

	case TRX_STATE_ACTIVE:
		ut_ad(trx->in_mysql_trx_list);
		assert_trx_nonlocking_or_in_list(trx);
		return(trx_rollback_for_mysql_low(trx));

	case TRX_STATE_PREPARED:
		ut_ad(!trx_is_autocommit_non_locking(trx));
		if (trx->rsegs.m_redo.rseg != NULL
		    && trx_is_redo_rseg_updated(trx)) {
			/* Change the undo log state back from
			TRX_UNDO_PREPARED to TRX_UNDO_ACTIVE
			so that if the system gets killed,
			recovery will perform the rollback. */
			trx_undo_ptr_t*	undo_ptr = &trx->rsegs.m_redo;
			mtr_t		mtr;
			mtr.start();
			mtr.set_undo_space(trx->rsegs.m_redo.rseg->space_id);

			mutex_enter(&trx->rsegs.m_redo.rseg->mutex);
			if (undo_ptr->insert_undo != NULL) {
				trx_undo_set_state_at_prepare(
					trx, undo_ptr->insert_undo,
					true, &mtr);
			}
			if (undo_ptr->update_undo != NULL) {
				trx_undo_set_state_at_prepare(
					trx, undo_ptr->update_undo,
					true, &mtr);
			}
			mutex_exit(&trx->rsegs.m_redo.rseg->mutex);
			/* Persist the XA ROLLBACK, so that crash
			recovery will replay the rollback in case
			the redo log gets applied past this point. */
			mtr.commit();
			ut_ad(mtr.commit_lsn() > 0);
		}
#ifdef ENABLED_DEBUG_SYNC
		if (trx->mysql_thd == NULL) {
			/* We could be executing XA ROLLBACK after
			XA PREPARE and a server restart. */
		} else if (!trx_is_redo_rseg_updated(trx)) {
			/* innobase_close_connection() may roll back a
			transaction that did not generate any
			persistent undo log. The DEBUG_SYNC
			would cause an assertion failure for a
			disconnected thread.

			NOTE: InnoDB will not know about the XID
			if no persistent undo log was generated. */
		} else {
			DEBUG_SYNC_C("trx_xa_rollback");
		}
#endif /* ENABLED_DEBUG_SYNC */
		return(trx_rollback_for_mysql_low(trx));

	case TRX_STATE_COMMITTED_IN_MEMORY:
		check_trx_state(trx);
		break;
	}

	ut_error;
	return(DB_CORRUPTION);
}

/*******************************************************************//**
Rollback a transaction used in MySQL.
@return error code or DB_SUCCESS */
dberr_t
trx_rollback_for_mysql(
/*===================*/
	trx_t*	trx)	/*!< in/out: transaction */
{
	/* Avoid the tracking of async rollback killer
	thread to enter into InnoDB. */
	if (TrxInInnoDB::is_async_rollback(trx)) {

		return(trx_rollback_low(trx));

	} else {

		TrxInInnoDB	trx_in_innodb(trx, true);

		return(trx_rollback_low(trx));
	}
}

/*******************************************************************//**
Rollback the latest SQL statement for MySQL.
@return error code or DB_SUCCESS */
dberr_t
trx_rollback_last_sql_stat_for_mysql(
/*=================================*/
	trx_t*	trx)	/*!< in/out: transaction */
{
	dberr_t	err;

	/* We are reading trx->state without holding trx_sys->mutex
	here, because the statement rollback should be invoked for a
	running active MySQL transaction that is associated with the
	current thread. */
	ut_ad(trx->in_mysql_trx_list);

	switch (trx->state) {
	case TRX_STATE_FORCED_ROLLBACK:
	case TRX_STATE_NOT_STARTED:
		return(DB_SUCCESS);

	case TRX_STATE_ACTIVE:
		assert_trx_nonlocking_or_in_list(trx);

		trx->op_info = "rollback of SQL statement";

		err = trx_rollback_to_savepoint(
			trx, &trx->last_sql_stat_start);

		if (trx->fts_trx != NULL) {
			fts_savepoint_rollback_last_stmt(trx);
		}

		/* The following call should not be needed,
		but we play it safe: */
		trx_mark_sql_stat_end(trx);

		trx->op_info = "";

		return(err);

	case TRX_STATE_PREPARED:
	case TRX_STATE_COMMITTED_IN_MEMORY:
		/* The statement rollback is only allowed on an ACTIVE
		transaction, not a PREPARED or COMMITTED one. */
		break;
	}

	ut_error;
	return(DB_CORRUPTION);
}

/*******************************************************************//**
Search for a savepoint using name.
@return savepoint if found else NULL */
static
trx_named_savept_t*
trx_savepoint_find(
/*===============*/
	trx_t*		trx,			/*!< in: transaction */
	const char*	name)			/*!< in: savepoint name */
{
	trx_named_savept_t*	savep;

	for (savep = UT_LIST_GET_FIRST(trx->trx_savepoints);
	     savep != NULL;
	     savep = UT_LIST_GET_NEXT(trx_savepoints, savep)) {

		if (0 == ut_strcmp(savep->name, name)) {
			return(savep);
		}
	}

	return(NULL);
}

/*******************************************************************//**
Frees a single savepoint struct. */
static
void
trx_roll_savepoint_free(
/*=====================*/
	trx_t*			trx,	/*!< in: transaction handle */
	trx_named_savept_t*	savep)	/*!< in: savepoint to free */
{
	UT_LIST_REMOVE(trx->trx_savepoints, savep);

	ut_free(savep->name);
	ut_free(savep);
}

/*******************************************************************//**
Frees savepoint structs starting from savep. */
void
trx_roll_savepoints_free(
/*=====================*/
	trx_t*			trx,	/*!< in: transaction handle */
	trx_named_savept_t*	savep)	/*!< in: free all savepoints starting
					with this savepoint i*/
{
	while (savep != NULL) {
		trx_named_savept_t*	next_savep;

		next_savep = UT_LIST_GET_NEXT(trx_savepoints, savep);

		trx_roll_savepoint_free(trx, savep);

		savep = next_savep;
	}
}

/*******************************************************************//**
Rolls back a transaction back to a named savepoint. Modifications after the
savepoint are undone but InnoDB does NOT release the corresponding locks
which are stored in memory. If a lock is 'implicit', that is, a new inserted
row holds a lock where the lock information is carried by the trx id stored in
the row, these locks are naturally released in the rollback. Savepoints which
were set after this savepoint are deleted.
@return if no savepoint of the name found then DB_NO_SAVEPOINT,
otherwise DB_SUCCESS */
static MY_ATTRIBUTE((warn_unused_result))
dberr_t
trx_rollback_to_savepoint_for_mysql_low(
/*====================================*/
	trx_t*			trx,	/*!< in/out: transaction */
	trx_named_savept_t*	savep,	/*!< in/out: savepoint */
	int64_t*		mysql_binlog_cache_pos)
					/*!< out: the MySQL binlog
					cache position corresponding
					to this savepoint; MySQL needs
					this information to remove the
					binlog entries of the queries
					executed after the savepoint */
{
	dberr_t	err;

	ut_ad(trx_state_eq(trx, TRX_STATE_ACTIVE));
	ut_ad(trx->in_mysql_trx_list);

	/* Free all savepoints strictly later than savep. */

	trx_roll_savepoints_free(
		trx, UT_LIST_GET_NEXT(trx_savepoints, savep));

	*mysql_binlog_cache_pos = savep->mysql_binlog_cache_pos;

	trx->op_info = "rollback to a savepoint";

	err = trx_rollback_to_savepoint(trx, &savep->savept);

	/* Store the current undo_no of the transaction so that
	we know where to roll back if we have to roll back the
	next SQL statement: */

	trx_mark_sql_stat_end(trx);

	trx->op_info = "";

	return(err);
}

/*******************************************************************//**
Rolls back a transaction back to a named savepoint. Modifications after the
savepoint are undone but InnoDB does NOT release the corresponding locks
which are stored in memory. If a lock is 'implicit', that is, a new inserted
row holds a lock where the lock information is carried by the trx id stored in
the row, these locks are naturally released in the rollback. Savepoints which
were set after this savepoint are deleted.
@return if no savepoint of the name found then DB_NO_SAVEPOINT,
otherwise DB_SUCCESS */
dberr_t
trx_rollback_to_savepoint_for_mysql(
/*================================*/
	trx_t*		trx,			/*!< in: transaction handle */
	const char*	savepoint_name,		/*!< in: savepoint name */
	int64_t*	mysql_binlog_cache_pos)	/*!< out: the MySQL binlog cache
						position corresponding to this
						savepoint; MySQL needs this
						information to remove the
						binlog entries of the queries
						executed after the savepoint */
{
	trx_named_savept_t*	savep;

	/* We are reading trx->state without holding trx_sys->mutex
	here, because the savepoint rollback should be invoked for a
	running active MySQL transaction that is associated with the
	current thread. */
	ut_ad(trx->in_mysql_trx_list);

	savep = trx_savepoint_find(trx, savepoint_name);

	if (savep == NULL) {
		return(DB_NO_SAVEPOINT);
	}

	switch (trx->state) {
	case TRX_STATE_NOT_STARTED:
	case TRX_STATE_FORCED_ROLLBACK:

		ib::error() << "Transaction has a savepoint "
			<< savep->name
			<< " though it is not started";

		return(DB_ERROR);

	case TRX_STATE_ACTIVE:

		return(trx_rollback_to_savepoint_for_mysql_low(
				trx, savep, mysql_binlog_cache_pos));

	case TRX_STATE_PREPARED:
	case TRX_STATE_COMMITTED_IN_MEMORY:
		/* The savepoint rollback is only allowed on an ACTIVE
		transaction, not a PREPARED or COMMITTED one. */
		break;
	}

	ut_error;
	return(DB_CORRUPTION);
}

/*******************************************************************//**
Creates a named savepoint. If the transaction is not yet started, starts it.
If there is already a savepoint of the same name, this call erases that old
savepoint and replaces it with a new. Savepoints are deleted in a transaction
commit or rollback.
@return always DB_SUCCESS */
dberr_t
trx_savepoint_for_mysql(
/*====================*/
	trx_t*		trx,			/*!< in: transaction handle */
	const char*	savepoint_name,		/*!< in: savepoint name */
	int64_t		binlog_cache_pos)	/*!< in: MySQL binlog cache
						position corresponding to this
						connection at the time of the
						savepoint */
{
	trx_named_savept_t*	savep;

	trx_start_if_not_started_xa(trx, false);

	savep = trx_savepoint_find(trx, savepoint_name);

	if (savep) {
		/* There is a savepoint with the same name: free that */

		UT_LIST_REMOVE(trx->trx_savepoints, savep);

		ut_free(savep->name);
		ut_free(savep);
	}

	/* Create a new savepoint and add it as the last in the list */

	savep = static_cast<trx_named_savept_t*>(
		ut_malloc_nokey(sizeof(*savep)));

	savep->name = mem_strdup(savepoint_name);

	savep->savept = trx_savept_take(trx);

	savep->mysql_binlog_cache_pos = binlog_cache_pos;

	UT_LIST_ADD_LAST(trx->trx_savepoints, savep);

	return(DB_SUCCESS);
}

/*******************************************************************//**
Releases only the named savepoint. Savepoints which were set after this
savepoint are left as is.
@return if no savepoint of the name found then DB_NO_SAVEPOINT,
otherwise DB_SUCCESS */
dberr_t
trx_release_savepoint_for_mysql(
/*============================*/
	trx_t*		trx,			/*!< in: transaction handle */
	const char*	savepoint_name)		/*!< in: savepoint name */
{
	trx_named_savept_t*	savep;

	ut_ad(trx_state_eq(trx, TRX_STATE_ACTIVE));
	ut_ad(trx->in_mysql_trx_list);

	savep = trx_savepoint_find(trx, savepoint_name);

	if (savep != NULL) {
		trx_roll_savepoint_free(trx, savep);
	}

	return(savep != NULL ? DB_SUCCESS : DB_NO_SAVEPOINT);
}

/*******************************************************************//**
Determines if this transaction is rolling back an incomplete transaction
in crash recovery.
@return TRUE if trx is an incomplete transaction that is being rolled
back in crash recovery */
ibool
trx_is_recv(
/*========*/
	const trx_t*	trx)	/*!< in: transaction */
{
	return(trx == trx_roll_crash_recv_trx);
}

/*******************************************************************//**
Returns a transaction savepoint taken at this point in time.
@return savepoint */
trx_savept_t
trx_savept_take(
/*============*/
	trx_t*	trx)	/*!< in: transaction */
{
	trx_savept_t	savept;

	savept.least_undo_no = trx->undo_no;

	return(savept);
}

/*******************************************************************//**
Roll back an active transaction. */
static
void
trx_rollback_active(
/*================*/
	trx_t*	trx)	/*!< in/out: transaction */
{
	mem_heap_t*	heap;
	que_fork_t*	fork;
	que_thr_t*	thr;
	roll_node_t*	roll_node;
	dict_table_t*	table;
	int64_t		rows_to_undo;
	const char*	unit		= "";
	ibool		dictionary_locked = FALSE;

	heap = mem_heap_create(512);

	fork = que_fork_create(NULL, NULL, QUE_FORK_RECOVERY, heap);
	fork->trx = trx;

	thr = que_thr_create(fork, heap, NULL);

	roll_node = roll_node_create(heap);

	thr->child = roll_node;
	roll_node->common.parent = thr;

	trx->graph = fork;

	ut_a(thr == que_fork_start_command(fork));

	trx_sys_mutex_enter();

	trx_roll_crash_recv_trx	= trx;

	trx_roll_max_undo_no = trx->undo_no;

	trx_roll_progress_printed_pct = 0;

	rows_to_undo = trx_roll_max_undo_no;

	trx_sys_mutex_exit();

	if (rows_to_undo > 1000000000) {
		rows_to_undo = rows_to_undo / 1000000;
		unit = "M";
	}

	const trx_id_t	trx_id = trx_get_id_for_print(trx);

	ib::info() << "Rolling back trx with id " << trx_id << ", "
		<< rows_to_undo << unit << " rows to undo";

	if (trx_get_dict_operation(trx) != TRX_DICT_OP_NONE) {
		row_mysql_lock_data_dictionary(trx);
		dictionary_locked = TRUE;
	}

	que_run_threads(thr);
	ut_a(roll_node->undo_thr != NULL);

	que_run_threads(roll_node->undo_thr);

	trx_rollback_finish(thr_get_trx(roll_node->undo_thr));

	/* Free the memory reserved by the undo graph */
	que_graph_free(static_cast<que_t*>(
			       roll_node->undo_thr->common.parent));

	ut_a(trx->lock.que_state == TRX_QUE_RUNNING);

	if (trx_get_dict_operation(trx) != TRX_DICT_OP_NONE
	    && trx->table_id != 0) {

		ut_ad(dictionary_locked);

		/* TODO: With Atomic DDL, this should not be happening */
		ut_ad(0);

		/* If the transaction was for a dictionary operation,
		we drop the relevant table only if it is not flagged
		as DISCARDED. If it still exists. */
		MDL_ticket*	mdl;

		table = dd_table_open_on_id(
			trx->table_id, current_thd, &mdl, false);

		if (table && !dict_table_is_discarded(table)) {
			ib::warn() << "Dropping table '" << table->name
				<< "', with id " << trx->table_id
				<< " in recovery";

			dict_table_close_and_drop(trx, table);

			trx_commit_for_mysql(trx);
		}
	}

	if (dictionary_locked) {
		row_mysql_unlock_data_dictionary(trx);
	}

	ib::info() << "Rollback of trx with id " << trx_id << " completed";

	mem_heap_free(heap);

	trx_roll_crash_recv_trx	= NULL;
}

/*******************************************************************//**
Rollback or clean up any resurrected incomplete transactions. It assumes
that the caller holds the trx_sys_t::mutex and it will release the
lock if it does a clean up or rollback.
@return TRUE if the transaction was cleaned up or rolled back
and trx_sys->mutex was released. */
static
ibool
trx_rollback_resurrected(
/*=====================*/
	trx_t*	trx,	/*!< in: transaction to rollback or clean */
	ibool	all)	/*!< in: FALSE=roll back dictionary transactions;
			TRUE=roll back all non-PREPARED transactions */
{
	ut_ad(trx_sys_mutex_own());

	/* The trx->is_recovered flag and trx->state are set
	atomically under the protection of the trx->mutex (and
	lock_sys->mutex) in lock_trx_release_locks(). We do not want
	to accidentally clean up a non-recovered transaction here. */

	trx_mutex_enter(trx);
	bool		is_recovered	= trx->is_recovered;
	trx_state_t	state		= trx->state;
	trx_mutex_exit(trx);

	if (!is_recovered) {
		return(FALSE);
	}

	switch (state) {
	case TRX_STATE_COMMITTED_IN_MEMORY:
		trx_sys_mutex_exit();
		ib::info() << "Cleaning up trx with id "
			<< trx_get_id_for_print(trx);

		trx_cleanup_at_db_startup(trx);
		trx_free_resurrected(trx);
		return(TRUE);
	case TRX_STATE_ACTIVE:
		if (all || trx_get_dict_operation(trx) != TRX_DICT_OP_NONE) {
			trx_sys_mutex_exit();
			trx_rollback_active(trx);
			trx_free_for_background(trx);
			return(TRUE);
		}
		return(FALSE);
	case TRX_STATE_PREPARED:
		return(FALSE);
	case TRX_STATE_NOT_STARTED:
	case TRX_STATE_FORCED_ROLLBACK:
		break;
	}

	ut_error;
	return(FALSE);
}

/*******************************************************************//**
Rollback or clean up any incomplete transactions which were
encountered in crash recovery.  If the transaction already was
committed, then we clean up a possible insert undo log. If the
transaction was not yet committed, then we roll it back. */
void
trx_rollback_or_clean_recovered(
/*============================*/
	ibool	all)	/*!< in: FALSE=roll back dictionary transactions;
			TRUE=roll back all non-PREPARED transactions */
{
	trx_t*	trx;

	ut_a(srv_force_recovery < SRV_FORCE_NO_TRX_UNDO);
	ut_ad(!all || trx_sys_need_rollback());

	if (all) {
		ib::info() << "Starting in background the rollback"
			" of uncommitted transactions";
	}

	/* Note: For XA recovered transactions, we rely on MySQL to
	do rollback. They will be in TRX_STATE_PREPARED state. If the server
	is shutdown and they are still lingering in trx_sys_t::trx_list
	then the shutdown will hang. */

	/* Loop over the transaction list as long as there are
	recovered transactions to clean up or recover. */

	do {
		trx_sys_mutex_enter();

		for (trx = UT_LIST_GET_FIRST(trx_sys->rw_trx_list);
		     trx != NULL;
		     trx = UT_LIST_GET_NEXT(trx_list, trx)) {

			assert_trx_in_rw_list(trx);

			/* If this function does a cleanup or rollback
			then it will release the trx_sys->mutex, therefore
			we need to reacquire it before retrying the loop. */

			if (trx_rollback_resurrected(trx, all)) {

				trx_sys_mutex_enter();

				break;
			}
		}

		trx_sys_mutex_exit();

	} while (trx != NULL);

	if (all) {
		ib::info() << "Rollback of non-prepared transactions"
			" completed";
	}
}

/** Rollback or clean up any incomplete transactions which were
encountered in crash recovery.  If the transaction already was
committed, then we clean up a possible insert undo log. If the
transaction was not yet committed, then we roll it back.
Note: this is done in a background thread. */
void
trx_recovery_rollback_thread()
{
	my_thread_init();

	ut_ad(!srv_read_only_mode);

	trx_rollback_or_clean_recovered(TRUE);

	trx_rollback_or_clean_is_active = false;

	my_thread_end();
}

/***********************************************************************//**
Tries truncate the undo logs. */
static
void
trx_roll_try_truncate(
/*==================*/
	trx_t*		trx,		/*!< in/out: transaction */
	trx_undo_ptr_t*	undo_ptr)	/*!< in: rollback segment to look
					for next undo log record. */
{
	ut_ad(mutex_own(&trx->undo_mutex));
	ut_ad(mutex_own(&undo_ptr->rseg->mutex));

	trx->pages_undone = 0;

	if (undo_ptr->insert_undo) {
		trx_undo_truncate_end(trx, undo_ptr->insert_undo, trx->undo_no);
	}

	if (undo_ptr->update_undo) {
		trx_undo_truncate_end(trx, undo_ptr->update_undo, trx->undo_no);
	}
}

/***********************************************************************//**
Pops the topmost undo log record in a single undo log and updates the info
about the topmost record in the undo log memory struct.
@return undo log record, the page s-latched */
static
trx_undo_rec_t*
trx_roll_pop_top_rec(
/*=================*/
	trx_t*		trx,	/*!< in: transaction */
	trx_undo_t*	undo,	/*!< in: undo log */
	mtr_t*		mtr)	/*!< in: mtr */
{
	ut_ad(mutex_own(&trx->undo_mutex));

	page_t*	undo_page = trx_undo_page_get_s_latched(
		page_id_t(undo->space, undo->top_page_no),
		undo->page_size, mtr);

	ulint	offset = undo->top_offset;

	trx_undo_rec_t*	prev_rec = trx_undo_get_prev_rec(
		undo_page + offset, undo->hdr_page_no, undo->hdr_offset,
		true, mtr);

	if (prev_rec == NULL) {

		undo->empty = TRUE;
	} else {
		page_t*	prev_rec_page = page_align(prev_rec);

		if (prev_rec_page != undo_page) {

			trx->pages_undone++;
		}

		undo->top_page_no = page_get_page_no(prev_rec_page);
		undo->top_offset  = prev_rec - prev_rec_page;
		undo->top_undo_no = trx_undo_rec_get_undo_no(prev_rec);
	}

	return(undo_page + offset);
}


/********************************************************************//**
Pops the topmost record when the two undo logs of a transaction are seen
as a single stack of records ordered by their undo numbers.
@return undo log record copied to heap, NULL if none left, or if the
undo number of the top record would be less than the limit */
static
trx_undo_rec_t*
trx_roll_pop_top_rec_of_trx_low(
/*============================*/
	trx_t*		trx,		/*!< in/out: transaction */
	trx_undo_ptr_t*	undo_ptr,	/*!< in: rollback segment to look
					for next undo log record. */
	undo_no_t	limit,		/*!< in: least undo number we need */
	roll_ptr_t*	roll_ptr,	/*!< out: roll pointer to undo record */
	mem_heap_t*	heap)		/*!< in/out: memory heap where copied */
{
	trx_undo_t*	undo;
	trx_undo_t*	ins_undo;
	trx_undo_t*	upd_undo;
	trx_undo_rec_t*	undo_rec;
	trx_undo_rec_t*	undo_rec_copy;
	undo_no_t	undo_no;
	ibool		is_insert;
	trx_rseg_t*	rseg;
	mtr_t		mtr;

	rseg = undo_ptr->rseg;

	mutex_enter(&trx->undo_mutex);

	if (trx->pages_undone >= TRX_ROLL_TRUNC_THRESHOLD) {
		mutex_enter(&rseg->mutex);

		trx_roll_try_truncate(trx, undo_ptr);

		mutex_exit(&rseg->mutex);
	}

	ins_undo = undo_ptr->insert_undo;
	upd_undo = undo_ptr->update_undo;

	if (!ins_undo || ins_undo->empty) {
		undo = upd_undo;
	} else if (!upd_undo || upd_undo->empty) {
		undo = ins_undo;
	} else if (upd_undo->top_undo_no > ins_undo->top_undo_no) {
		undo = upd_undo;
	} else {
		undo = ins_undo;
	}

	if (!undo || undo->empty || limit > undo->top_undo_no) {
		mutex_enter(&rseg->mutex);
		trx_roll_try_truncate(trx, undo_ptr);
		mutex_exit(&rseg->mutex);
		mutex_exit(&trx->undo_mutex);
		return(NULL);
	}

	is_insert = (undo == ins_undo);

	*roll_ptr = trx_undo_build_roll_ptr(
		is_insert, undo->rseg->id, undo->top_page_no, undo->top_offset);

	mtr_start(&mtr);

	undo_rec = trx_roll_pop_top_rec(trx, undo, &mtr);

	undo_no = trx_undo_rec_get_undo_no(undo_rec);

	ut_ad(trx_roll_check_undo_rec_ordering(
		undo_no, undo->rseg->space_id, trx));

	/* We print rollback progress info if we are in a crash recovery
	and the transaction has at least 1000 row operations to undo. */

	if (trx == trx_roll_crash_recv_trx && trx_roll_max_undo_no > 1000) {

		ulint	progress_pct = 100 - (ulint)
			((undo_no * 100) / trx_roll_max_undo_no);
		if (progress_pct != trx_roll_progress_printed_pct) {
			if (trx_roll_progress_printed_pct == 0) {
				fprintf(stderr,
					"\nInnoDB: Progress in percents:"
					" %lu", (ulong) progress_pct);
			} else {
				fprintf(stderr,
					" %lu", (ulong) progress_pct);
			}
			fflush(stderr);
			trx_roll_progress_printed_pct = progress_pct;
		}
	}

	trx->undo_no = undo_no;
	trx->undo_rseg_space = undo->rseg->space_id;

	undo_rec_copy = trx_undo_rec_copy(undo_rec, heap);

	mutex_exit(&trx->undo_mutex);

	mtr_commit(&mtr);

	return(undo_rec_copy);
}

/********************************************************************//**
Get next undo log record from redo and noredo rollback segments.
@return undo log record copied to heap, NULL if none left, or if the
undo number of the top record would be less than the limit */
trx_undo_rec_t*
trx_roll_pop_top_rec_of_trx(
/*========================*/
	trx_t*		trx,		/*!< in: transaction */
	undo_no_t	limit,		/*!< in: least undo number we need */
	roll_ptr_t*	roll_ptr,	/*!< out: roll pointer to undo record */
	mem_heap_t*	heap)		/*!< in: memory heap where copied */
{
	trx_undo_rec_t* undo_rec = 0;

	if (trx_is_redo_rseg_updated(trx)) {
		undo_rec = trx_roll_pop_top_rec_of_trx_low(
			trx, &trx->rsegs.m_redo, limit, roll_ptr, heap);
	}

	if (undo_rec == 0 && trx_is_temp_rseg_updated(trx)) {
		undo_rec = trx_roll_pop_top_rec_of_trx_low(
			trx, &trx->rsegs.m_noredo, limit, roll_ptr, heap);
	}

	return(undo_rec);
}

/****************************************************************//**
Builds an undo 'query' graph for a transaction. The actual rollback is
performed by executing this query graph like a query subprocedure call.
The reply about the completion of the rollback will be sent by this
graph.
@return own: the query graph */
static
que_t*
trx_roll_graph_build(
/*=================*/
	trx_t*	trx)	/*!< in/out: transaction */
{
	mem_heap_t*	heap;
	que_fork_t*	fork;
	que_thr_t*	thr;

	ut_ad(trx_mutex_own(trx));

	heap = mem_heap_create(512);
	fork = que_fork_create(NULL, NULL, QUE_FORK_ROLLBACK, heap);
	fork->trx = trx;

	thr = que_thr_create(fork, heap, NULL);

	thr->child = row_undo_node_create(trx, thr, heap);

	return(fork);
}

/*********************************************************************//**
Starts a rollback operation, creates the UNDO graph that will do the
actual undo operation.
@return query graph thread that will perform the UNDO operations. */
static
que_thr_t*
trx_rollback_start(
/*===============*/
	trx_t*		trx,		/*!< in: transaction */
	ib_id_t		roll_limit)	/*!< in: rollback to undo no (for
					partial undo), 0 if we are rolling back
					the entire transaction */
{
	ut_ad(trx_mutex_own(trx));

	/* Initialize the rollback field in the transaction */

	ut_ad(!trx->roll_limit);
	ut_ad(!trx->in_rollback);

	trx->roll_limit = roll_limit;
	ut_d(trx->in_rollback = true);

	ut_a(trx->roll_limit <= trx->undo_no);

	trx->pages_undone = 0;

	/* Build a 'query' graph which will perform the undo operations */

	que_t*	roll_graph = trx_roll_graph_build(trx);

	trx->graph = roll_graph;

	trx->lock.que_state = TRX_QUE_ROLLING_BACK;

	return(que_fork_start_command(roll_graph));
}

/****************************************************************//**
Finishes a transaction rollback. */
static
void
trx_rollback_finish(
/*================*/
	trx_t*		trx)	/*!< in: transaction */
{
	trx_commit(trx);

	trx->mod_tables.clear();

	trx->lock.que_state = TRX_QUE_RUNNING;
}

/*********************************************************************//**
Creates a rollback command node struct.
@return own: rollback node struct */
roll_node_t*
roll_node_create(
/*=============*/
	mem_heap_t*	heap)	/*!< in: mem heap where created */
{
	roll_node_t*	node;

	node = static_cast<roll_node_t*>(mem_heap_zalloc(heap, sizeof(*node)));

	node->state = ROLL_NODE_SEND;

	node->common.type = QUE_NODE_ROLLBACK;

	return(node);
}

/***********************************************************//**
Performs an execution step for a rollback command node in a query graph.
@return query thread to run next, or NULL */
que_thr_t*
trx_rollback_step(
/*==============*/
	que_thr_t*	thr)	/*!< in: query thread */
{
	roll_node_t*	node;

	node = static_cast<roll_node_t*>(thr->run_node);

	ut_ad(que_node_get_type(node) == QUE_NODE_ROLLBACK);

	if (thr->prev_node == que_node_get_parent(node)) {
		node->state = ROLL_NODE_SEND;
	}

	if (node->state == ROLL_NODE_SEND) {
		trx_t*		trx;
		ib_id_t		roll_limit;

		trx = thr_get_trx(thr);

		trx_mutex_enter(trx);

		node->state = ROLL_NODE_WAIT;

		ut_a(node->undo_thr == NULL);

		roll_limit = node->partial ? node->savept.least_undo_no : 0;

		trx_commit_or_rollback_prepare(trx);

		node->undo_thr = trx_rollback_start(trx, roll_limit);

		trx_mutex_exit(trx);

	} else {
		ut_ad(node->state == ROLL_NODE_WAIT);

		thr->run_node = que_node_get_parent(node);
	}

	return(thr);
}<|MERGE_RESOLUTION|>--- conflicted
+++ resolved
@@ -44,12 +44,9 @@
 #include "trx0trx.h"
 #include "trx0undo.h"
 #include "usr0sess.h"
-<<<<<<< HEAD
 #include "os0thread-create.h"
 #include <current_thd.h>
 #include "dict0dd.h"
-=======
->>>>>>> 7e114949
 
 /** This many pages must be undone before a truncate is tried within
 rollback */
