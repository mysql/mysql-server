--- conflicted
+++ resolved
@@ -326,10 +326,10 @@
 /*============== UNDO LOG FILE COPY CREATION AND FREEING ==================*/
 
 /** Writes the mtr log entry of an undo log page initialization. */
-UNIV_INLINE
-void trx_undo_page_init_log(page_t *undo_page, /*!< in: undo log page */
-                            ulint type,        /*!< in: undo log type */
-                            mtr_t *mtr)        /*!< in: mtr */
+static inline void trx_undo_page_init_log(
+    page_t *undo_page, /*!< in: undo log page */
+    ulint type,        /*!< in: undo log type */
+    mtr_t *mtr)        /*!< in: mtr */
 {
   mlog_write_initial_log_record(undo_page, MLOG_UNDO_INIT, mtr);
 
@@ -387,13 +387,13 @@
 /** Creates a new undo log segment in file.
  @return DB_SUCCESS if page creation OK possible error codes are:
  DB_TOO_MANY_CONCURRENT_TRXS DB_OUT_OF_FILE_SPACE */
-static MY_ATTRIBUTE((warn_unused_result)) dberr_t trx_undo_seg_create(
-    trx_rseg_t *rseg MY_ATTRIBUTE((unused)), /*!< in: rollback segment */
-    trx_rsegf_t *rseg_hdr, /*!< in: rollback segment header, page
-                          x-latched */
-    ulint type,            /*!< in: type of the segment: TRX_UNDO_INSERT or
-                           TRX_UNDO_UPDATE */
-    ulint *id,             /*!< out: slot index within rseg header */
+[[nodiscard]] static dberr_t trx_undo_seg_create(
+    trx_rseg_t *rseg [[maybe_unused]], /*!< in: rollback segment */
+    trx_rsegf_t *rseg_hdr,             /*!< in: rollback segment header,
+                                      page x-latched */
+    ulint type,                        /*!< in: type of the segment:
+                                       TRX_UNDO_INSERT or            TRX_UNDO_UPDATE */
+    ulint *id, /*!< out: slot index within rseg header */
     page_t **undo_page,
     /*!< out: segment header page x-latched, NULL
     if there was an error */
@@ -475,8 +475,7 @@
 }
 
 /** Writes the mtr log entry of an undo log header initialization. */
-UNIV_INLINE
-void trx_undo_header_create_log(
+static inline void trx_undo_header_create_log(
     const page_t *undo_page, /*!< in: undo log header page */
     trx_id_t trx_id,         /*!< in: transaction id */
     mtr_t *mtr)              /*!< in: mtr */
@@ -690,9 +689,9 @@
 
     /* No concurrency is involved during recovery but satisfy
     the interface requirement. */
-    trx_sys_mutex_enter();
+    trx_sys_serialisation_mutex_enter();
     gtid_persistor.add(gtid_desc);
-    trx_sys_mutex_exit();
+    trx_sys_serialisation_mutex_exit();
   }
 
   if ((flag & TRX_UNDO_FLAG_GTID) == 0) {
@@ -711,9 +710,9 @@
 
   /* No concurrency is involved during recovery but satisfy
   the interface requirement. */
-  trx_sys_mutex_enter();
+  trx_sys_serialisation_mutex_enter();
   gtid_persistor.add(gtid_desc);
-  trx_sys_mutex_exit();
+  trx_sys_serialisation_mutex_exit();
 }
 
 void trx_undo_gtid_write(trx_t *trx, trx_ulogf_t *undo_header, trx_undo_t *undo,
@@ -818,8 +817,7 @@
 }
 
 /** Writes the mtr log entry of an undo log header reuse. */
-UNIV_INLINE
-void trx_undo_insert_header_reuse_log(
+static inline void trx_undo_insert_header_reuse_log(
     const page_t *undo_page, /*!< in: undo log header page */
     trx_id_t trx_id,         /*!< in: transaction id */
     mtr_t *mtr)              /*!< in: mtr */
@@ -1468,7 +1466,8 @@
 
   ut_a(id < TRX_RSEG_N_SLOTS);
 
-  undo = static_cast<trx_undo_t *>(ut_malloc_nokey(sizeof(*undo)));
+  undo = static_cast<trx_undo_t *>(
+      ut::malloc_withkey(UT_NEW_THIS_FILE_PSI_KEY, sizeof(*undo)));
 
   if (undo == nullptr) {
     return (nullptr);
@@ -1531,7 +1530,7 @@
 {
   ut_a(undo->id < TRX_RSEG_N_SLOTS);
 
-  ut_free(undo);
+  ut::free(undo);
 }
 
 /** Create a new undo log in the given rollback segment.
@@ -1546,16 +1545,9 @@
 @retval DB_TOO_MANY_CONCURRENT_TRXS
 @retval DB_OUT_OF_FILE_SPACE
 @retval DB_OUT_OF_MEMORY */
-<<<<<<< HEAD
-static MY_ATTRIBUTE((warn_unused_result)) dberr_t
-    trx_undo_create(trx_t *trx, trx_rseg_t *rseg, ulint type, trx_id_t trx_id,
-                    const XID *xid, trx_undo_t::Gtid_storage gtid_storage,
-                    trx_undo_t **undo, mtr_t *mtr) {
-=======
 [[nodiscard]] static dberr_t trx_undo_create(
     trx_rseg_t *rseg, ulint type, trx_id_t trx_id, const XID *xid,
     trx_undo_t::Gtid_storage gtid_storage, trx_undo_t **undo, mtr_t *mtr) {
->>>>>>> fbdaa4de
   trx_rsegf_t *rseg_header;
   page_no_t page_no;
   ulint offset;
@@ -1988,6 +1980,7 @@
 
     rseg->unlatch();
 
+    DEBUG_SYNC_C("innodb_commit_wait_for_truncate");
     trx_undo_seg_free(undo, noredo);
 
     rseg->latch();
@@ -2159,28 +2152,22 @@
     ut_a(UT_LIST_GET_LEN(rseg->update_undo_list) == 0);
     ut_a(UT_LIST_GET_LEN(rseg->insert_undo_list) == 0);
 
-    trx_undo_t *next_undo;
-
-    for (trx_undo_t *undo = UT_LIST_GET_FIRST(rseg->update_undo_cached);
-         undo != nullptr; undo = next_undo) {
-      next_undo = UT_LIST_GET_NEXT(undo_list, undo);
+    for (auto undo : rseg->update_undo_cached.removable()) {
       UT_LIST_REMOVE(rseg->update_undo_cached, undo);
       MONITOR_DEC(MONITOR_NUM_UNDO_SLOT_CACHED);
       trx_undo_mem_free(undo);
     }
 
-    for (trx_undo_t *undo = UT_LIST_GET_FIRST(rseg->insert_undo_cached);
-         undo != nullptr; undo = next_undo) {
-      next_undo = UT_LIST_GET_NEXT(undo_list, undo);
+    for (auto undo : rseg->insert_undo_cached.removable()) {
       UT_LIST_REMOVE(rseg->insert_undo_cached, undo);
       MONITOR_DEC(MONITOR_NUM_UNDO_SLOT_CACHED);
       trx_undo_mem_free(undo);
     }
 
-    UT_LIST_INIT(rseg->update_undo_list, &trx_undo_t::undo_list);
-    UT_LIST_INIT(rseg->update_undo_cached, &trx_undo_t::undo_list);
-    UT_LIST_INIT(rseg->insert_undo_list, &trx_undo_t::undo_list);
-    UT_LIST_INIT(rseg->insert_undo_cached, &trx_undo_t::undo_list);
+    rseg->update_undo_list.clear();
+    rseg->update_undo_cached.clear();
+    rseg->insert_undo_list.clear();
+    rseg->insert_undo_cached.clear();
 
     rseg->max_size =
         mtr_read_ulint(rseg_header + TRX_RSEG_MAX_SIZE, MLOG_4BYTES, &mtr);
