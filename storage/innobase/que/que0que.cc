--- conflicted
+++ resolved
@@ -144,7 +144,7 @@
 
   fork->graph = (graph != nullptr) ? graph : fork;
 
-  UT_LIST_INIT(fork->thrs, &que_thr_t::thrs);
+  UT_LIST_INIT(fork->thrs);
 
   return (fork);
 }
@@ -217,8 +217,7 @@
 }
 
 /** Inits a query thread for a command. */
-UNIV_INLINE
-void que_thr_init_command(que_thr_t *thr) /*!< in: query thread */
+static inline void que_thr_init_command(que_thr_t *thr) /*!< in: query thread */
 {
   thr->run_node = thr;
   thr->prev_node = thr->common.parent;
@@ -276,7 +275,6 @@
  caller */
 que_thr_t *que_fork_start_command(que_fork_t *fork) /*!< in: a query fork */
 {
-  que_thr_t *thr;
   que_thr_t *suspended_thr = nullptr;
   que_thr_t *completed_thr = nullptr;
 
@@ -298,8 +296,7 @@
 
   /* We make a single pass over the thr list within which we note which
   threads are ready to run. */
-  for (thr = UT_LIST_GET_FIRST(fork->thrs); thr != nullptr;
-       thr = UT_LIST_GET_NEXT(thrs, thr)) {
+  for (auto thr : fork->thrs) {
     switch (thr->state) {
       case QUE_THR_COMMAND_WAIT:
 
@@ -333,7 +330,7 @@
         ut_error;
     }
   }
-
+  que_thr_t *thr;
   if (suspended_thr) {
     thr = suspended_thr;
     que_thr_move_to_run_state(thr);
@@ -515,7 +512,7 @@
                                   afterwards! */
 {
   ut_ad(graph);
-  ut_ad(!mutex_own(&dict_sys->mutex));
+  ut_ad(!dict_sys_mutex_own());
 
   if (graph->sym_tab) {
     /* The following call frees dynamic memory allocated
@@ -789,7 +786,7 @@
 #ifdef UNIV_DEBUG
 /** Gets information of an SQL query graph node.
 @return type description */
-static MY_ATTRIBUTE((warn_unused_result)) const char *que_node_type_string(
+[[nodiscard]] static const char *que_node_type_string(
     const que_node_t *node) /*!< in: query graph node */
 {
   switch (que_node_get_type(node)) {
@@ -841,8 +838,7 @@
 /** Performs an execution step on a query thread.
  @return query thread to run next: it may differ from the input
  parameter if, e.g., a subprocedure call is made */
-UNIV_INLINE
-que_thr_t *que_thr_step(que_thr_t *thr) /*!< in: query thread */
+static inline que_thr_t *que_thr_step(que_thr_t *thr) /*!< in: query thread */
 {
   que_node_t *node;
   que_thr_t *old_thr;
@@ -1040,20 +1036,7 @@
   }
 }
 
-<<<<<<< HEAD
-/** Evaluate the given SQL.
- @return error code or DB_SUCCESS */
-dberr_t que_eval_sql(pars_info_t *info, /*!< in: info struct, or NULL */
-                     const char *sql,   /*!< in: SQL string */
-                     ibool reserve_dict_mutex,
-                     /*!< in: if TRUE, acquire/release
-                     dict_sys->mutex around call to pars_sql. */
-                     trx_t *trx) /*!< in: trx */
-{
-  que_thr_t *thr;
-=======
 dberr_t que_eval_sql(pars_info_t *info, const char *sql, trx_t *trx) {
->>>>>>> fbdaa4de
   que_t *graph;
 
   DBUG_TRACE;
@@ -1072,7 +1055,8 @@
 
   graph->fork_type = QUE_FORK_MYSQL_INTERFACE;
 
-  ut_a(thr = que_fork_start_command(graph));
+  auto thr = que_fork_start_command(graph);
+  ut_a(thr);
 
   que_run_threads(thr);
 
