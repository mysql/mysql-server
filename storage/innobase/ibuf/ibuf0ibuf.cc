--- conflicted
+++ resolved
@@ -219,20 +219,14 @@
 static ulint ibuf_counts[IBUF_COUNT_N_SPACES][IBUF_COUNT_N_PAGES];
 
 /** Checks that the indexes to ibuf_counts[][] are within limits.
-<<<<<<< HEAD
-@param[in]	page_id	page id */
-UNIV_INLINE
-void ibuf_count_check(const page_id_t &page_id) {
-=======
 @param[in]      page_id page id */
 static inline void ibuf_count_check(const page_id_t &page_id) {
->>>>>>> fbdaa4de
   if (page_id.space() < IBUF_COUNT_N_SPACES &&
       page_id.page_no() < IBUF_COUNT_N_PAGES) {
     return;
   }
 
-  ib::fatal(ER_IB_MSG_605)
+  ib::fatal(UT_LOCATION_HERE, ER_IB_MSG_605)
       << "UNIV_IBUF_COUNT_DEBUG limits space_id and page_no"
          " and breaks crash recovery. space_id="
       << page_id.space() << ", should be 0<=space_id<" << IBUF_COUNT_N_SPACES
@@ -331,8 +325,7 @@
 
 /** Sets the flag in the current mini-transaction record indicating we're
  inside an insert buffer routine. */
-UNIV_INLINE
-void ibuf_enter(mtr_t *mtr) /*!< in/out: mini-transaction */
+static inline void ibuf_enter(mtr_t *mtr) /*!< in/out: mini-transaction */
 {
   ut_ad(!mtr->is_inside_ibuf());
   mtr->enter_ibuf();
@@ -340,8 +333,7 @@
 
 /** Sets the flag in the current mini-transaction record indicating we're
  exiting an insert buffer routine. */
-UNIV_INLINE
-void ibuf_exit(mtr_t *mtr) /*!< in/out: mini-transaction */
+static inline void ibuf_exit(mtr_t *mtr) /*!< in/out: mini-transaction */
 {
   ut_ad(mtr->is_inside_ibuf());
   mtr->exit_ibuf();
@@ -349,8 +341,7 @@
 
 /** Commits an insert buffer mini-transaction and sets the persistent
  cursor latch mode to BTR_NO_LATCHES, that is, detaches the cursor. */
-UNIV_INLINE
-void ibuf_btr_pcur_commit_specify_mtr(
+static inline void ibuf_btr_pcur_commit_specify_mtr(
     btr_pcur_t *pcur, /*!< in/out: persistent cursor */
     mtr_t *mtr)       /*!< in/out: mini-transaction */
 {
@@ -441,7 +432,7 @@
   dict_mem_index_free(ibuf->index);
   dict_mem_table_free(ibuf_table);
 
-  ut_free(ibuf);
+  ut::free(ibuf);
   ibuf = nullptr;
 }
 
@@ -468,7 +459,8 @@
   ulint n_used;
   page_t *header_page;
 
-  ibuf = static_cast<ibuf_t *>(ut_zalloc_nokey(sizeof(ibuf_t)));
+  ibuf = static_cast<ibuf_t *>(
+      ut::zalloc_withkey(UT_NEW_THIS_FILE_PSI_KEY, sizeof(ibuf_t)));
 
   /* At startup we intialize ibuf to have a maximum of
   CHANGE_BUFFER_DEFAULT_SIZE in terms of percentage of the
@@ -569,19 +561,8 @@
 #endif /* !UNIV_HOTBACKUP */
 }
 
-<<<<<<< HEAD
-/** Parses a redo log record of an ibuf bitmap page init.
- @return end of log record or NULL */
-byte *ibuf_parse_bitmap_init(byte *ptr, /*!< in: buffer */
-                             byte *end_ptr
-                                 MY_ATTRIBUTE((unused)), /*!< in: buffer end */
-                             buf_block_t *block, /*!< in: block or NULL */
-                             mtr_t *mtr)         /*!< in: mtr or NULL */
-{
-=======
 byte *ibuf_parse_bitmap_init(byte *ptr, byte *end_ptr [[maybe_unused]],
                              buf_block_t *block, mtr_t *mtr) {
->>>>>>> fbdaa4de
   if (block) {
     ibuf_bitmap_page_init(block, mtr);
   }
@@ -598,37 +579,9 @@
 bitmap page
 @param[in]      bit             IBUF_BITMAP_FREE, IBUF_BITMAP_BUFFERED, ...
 @return value of bits */
-<<<<<<< HEAD
-#define ibuf_bitmap_page_get_bits(page, page_id, page_size, bit, mtr) \
-  ibuf_bitmap_page_get_bits_low(page, page_id, page_size, bit)
-#endif /* UNIV_DEBUG */
-
-/** Gets the desired bits for a given page from a bitmap page.
-@param[in]	page		Bitmap page
-@param[in]	page_id		Page id whose bits to get
-@param[in]	page_size	Page size */
-#ifdef UNIV_DEBUG
-/**
-@param[in]	latch_type	MTR_MEMO_PAGE_X_FIX, MTR_MEMO_BUF_FIX, ...
-@param[in,out]	mtr		Mini-transaction holding latch_type on the
-bitmap page */
-#endif /* UNIV_DEBUG */
-/**
-@param[in]	bit		IBUF_BITMAP_FREE, IBUF_BITMAP_BUFFERED, ...
-@return value of bits */
-UNIV_INLINE
-ulint ibuf_bitmap_page_get_bits_low(const page_t *page,
-                                    const page_id_t &page_id,
-                                    const page_size_t &page_size,
-#ifdef UNIV_DEBUG
-                                    ulint latch_type, mtr_t *mtr,
-#endif /* UNIV_DEBUG */
-                                    ulint bit) {
-=======
 static inline ulint ibuf_bitmap_page_get_bits_low(
     const page_t *page, const page_id_t &page_id, const page_size_t &page_size,
     IF_DEBUG(ulint latch_type, mtr_t *mtr, ) ulint bit) {
->>>>>>> fbdaa4de
   ulint byte_offset;
   ulint bit_offset;
   ulint map_byte;
@@ -727,9 +680,8 @@
 @param[in]      page_id         page id
 @param[in]      page_size       page size
 @return the bitmap page id where the file page is mapped */
-UNIV_INLINE
-const page_id_t ibuf_bitmap_page_no_calc(const page_id_t &page_id,
-                                         const page_size_t &page_size) {
+static inline const page_id_t ibuf_bitmap_page_no_calc(
+    const page_id_t &page_id, const page_size_t &page_size) {
   page_no_t bitmap_page_no;
 
   bitmap_page_no = FSP_IBUF_BITMAP_OFFSET +
@@ -765,8 +717,7 @@
  separate mini-transaction, hence this operation does not restrict further work
  to only ibuf bitmap operations, which would result if the latch to the bitmap
  page were kept. */
-UNIV_INLINE
-void ibuf_set_free_bits_low(
+static inline void ibuf_set_free_bits_low(
     const buf_block_t *block, /*!< in: index page; free bits are set if
                               the index is non-clustered and page
                               level is 0 */
@@ -981,14 +932,8 @@
 @param[in]      page_id         page id
 @param[in]      page_size       page size
 @return true if a fixed address ibuf i/o page */
-<<<<<<< HEAD
-UNIV_INLINE
-ibool ibuf_fixed_addr_page(const page_id_t &page_id,
-                           const page_size_t &page_size) {
-=======
 static inline bool ibuf_fixed_addr_page(const page_id_t &page_id,
                                         const page_size_t &page_size) {
->>>>>>> fbdaa4de
   return ((page_id.space() == IBUF_SPACE_ID &&
            page_id.page_no() == IBUF_TREE_ROOT_PAGE_NO) ||
           ibuf_bitmap_page(page_id, page_size));
@@ -1462,21 +1407,12 @@
 }
 /** Get the data size.
  @return size of fields */
-<<<<<<< HEAD
-UNIV_INLINE
-ulint ibuf_rec_get_size(const rec_t *rec,  /*!< in: ibuf record */
-                        const byte *types, /*!< in: fields */
-                        ulint n_fields,    /*!< in: number of fields */
-                        ulint comp)        /*!< in: 0=ROW_FORMAT=REDUNDANT,
-                                           nonzero=ROW_FORMAT=COMPACT */
-=======
 static inline ulint ibuf_rec_get_size(
     const rec_t *rec,  /*!< in: ibuf record */
     const byte *types, /*!< in: fields */
     ulint n_fields,    /*!< in: number of fields */
     bool comp)         /*!< in: 0=ROW_FORMAT=REDUNDANT,
                         nonzero=ROW_FORMAT=COMPACT */
->>>>>>> fbdaa4de
 {
   ulint i;
   ulint field_offset;
@@ -1569,7 +1505,7 @@
 
   data_size = ibuf_rec_get_size(ibuf_rec, types, n_fields, comp);
 
-  return (data_size + rec_get_converted_extra_size(data_size, n_fields, 0) +
+  return (data_size + rec_get_converted_extra_size(data_size, n_fields, false) +
           page_dir_calc_reserved_space(1));
 }
 
@@ -1682,7 +1618,7 @@
     case 1:
       /* set the flag for ROW_FORMAT=COMPACT */
       *ti++ = 0;
-      /* fall through */
+      [[fallthrough]];
     case 0:
       /* the old format does not allow delete buffering */
       ut_ad(op == IBUF_OP_INSERT);
@@ -1808,12 +1744,7 @@
 /** Checks if there are enough pages in the free list of the ibuf tree that we
  dare to start a pessimistic insert to the insert buffer.
  @return true if enough free pages in list */
-<<<<<<< HEAD
-UNIV_INLINE
-ibool ibuf_data_enough_free_for_insert(void) {
-=======
 static inline bool ibuf_data_enough_free_for_insert(void) {
->>>>>>> fbdaa4de
   ut_ad(mutex_own(&ibuf_mutex));
 
   /* We want a big margin of free pages, because a B-tree can sometimes
@@ -1828,12 +1759,7 @@
 /** Checks if there are enough pages in the free list of the ibuf tree that we
  should remove them and free to the file space management.
  @return true if enough free pages in list */
-<<<<<<< HEAD
-UNIV_INLINE
-ibool ibuf_data_too_much_free(void) {
-=======
 static inline bool ibuf_data_too_much_free(void) {
->>>>>>> fbdaa4de
   ut_ad(mutex_own(&ibuf_mutex));
 
   return (ibuf->free_list_len >= 3 + (ibuf->size / 2) + 3 * ibuf->height);
@@ -2236,7 +2162,7 @@
 
 /** Get the matching records for space id.
  @return current rec or NULL */
-static MY_ATTRIBUTE((warn_unused_result)) const rec_t *ibuf_get_user_rec(
+[[nodiscard]] static const rec_t *ibuf_get_user_rec(
     btr_pcur_t *pcur, /*!< in: the current cursor */
     mtr_t *mtr)       /*!< in: mini-transaction */
 {
@@ -2262,14 +2188,14 @@
 /** Reads page numbers for a space id from an ibuf tree.
  @return a lower limit for the combined volume of records which will be
  merged */
-static MY_ATTRIBUTE((warn_unused_result)) ulint
-    ibuf_get_merge_pages(btr_pcur_t *pcur, /*!< in/out: cursor */
-                         space_id_t space, /*!< in: space for which to merge */
-                         ulint limit,      /*!< in: max page numbers to read */
-                         page_no_t *pages, /*!< out: pages read */
-                         space_id_t *spaces, /*!< out: spaces read */
-                         ulint *n_pages,     /*!< out: number of pages read */
-                         mtr_t *mtr)         /*!< in: mini-transaction */
+[[nodiscard]] static ulint ibuf_get_merge_pages(
+    btr_pcur_t *pcur,   /*!< in/out: cursor */
+    space_id_t space,   /*!< in: space for which to merge */
+    ulint limit,        /*!< in: max page numbers to read */
+    page_no_t *pages,   /*!< out: pages read */
+    space_id_t *spaces, /*!< out: spaces read */
+    ulint *n_pages,     /*!< out: number of pages read */
+    mtr_t *mtr)         /*!< in: mini-transaction */
 {
   const rec_t *rec;
   ulint volume = 0;
@@ -2426,8 +2352,7 @@
 @return a lower limit for the combined size in bytes of entries which
 will be merged from ibuf trees to the pages read, 0 if ibuf is
 empty */
-static MY_ATTRIBUTE((warn_unused_result)) ulint
-    ibuf_merge(ulint *n_pages, bool sync) {
+[[nodiscard]] static ulint ibuf_merge(ulint *n_pages, bool sync) {
   *n_pages = 0;
 
   /* We perform a dirty read of ibuf->empty, without latching
@@ -2513,8 +2438,7 @@
 }
 
 /** Contract insert buffer trees after insert if they are too big. */
-UNIV_INLINE
-void ibuf_contract_after_insert(
+static inline void ibuf_contract_after_insert(
     ulint entry_size) /*!< in: size of a record which was inserted
                       into an ibuf tree */
 {
@@ -2631,7 +2555,7 @@
 
       len = ibuf_rec_get_size(rec, types, n_fields, 0);
 
-      return (len + rec_get_converted_extra_size(len, n_fields, 0) +
+      return (len + rec_get_converted_extra_size(len, n_fields, false) +
               page_dir_calc_reserved_space(1));
     case 1:
       /* This ROW_TYPE=COMPACT record does not include an
@@ -3042,18 +2966,10 @@
 @param[in]      page_size       page size
 @param[in,out]  thr             query thread
 @return DB_SUCCESS, DB_STRONG_FAIL or other error */
-<<<<<<< HEAD
-static MY_ATTRIBUTE((warn_unused_result)) dberr_t
-    ibuf_insert_low(ulint mode, ibuf_op_t op, ibool no_counter,
-                    const dtuple_t *entry, ulint entry_size,
-                    dict_index_t *index, const page_id_t &page_id,
-                    const page_size_t &page_size, que_thr_t *thr) {
-=======
 [[nodiscard]] static dberr_t ibuf_insert_low(
     ulint mode, ibuf_op_t op, bool no_counter, const dtuple_t *entry,
     ulint entry_size, dict_index_t *index, const page_id_t &page_id,
     const page_size_t &page_size, que_thr_t *thr) {
->>>>>>> fbdaa4de
   big_rec_t *dummy_big_rec;
   btr_pcur_t pcur;
   btr_cur_t *cursor;
@@ -3904,7 +3820,8 @@
 
     rec_print_old(stderr, page_rec_get_next(pcur->get_rec()));
 
-    ib::fatal(ER_IB_MSG_622) << "Failed to restore ibuf position.";
+    ib::fatal(UT_LOCATION_HERE, ER_IB_MSG_622)
+        << "Failed to restore ibuf position.";
   }
 
   return false;
@@ -3914,11 +3831,7 @@
  resort to a pessimistic delete, this function commits mtr and closes
  the cursor.
  @return true if mtr was committed and pcur closed in this operation */
-<<<<<<< HEAD
-static MY_ATTRIBUTE((warn_unused_result)) ibool ibuf_delete_rec(
-=======
 [[nodiscard]] static bool ibuf_delete_rec(
->>>>>>> fbdaa4de
     space_id_t space,  /*!< in: space id */
     page_no_t page_no, /*!< in: index page number that the record
                        should belong to */
@@ -4009,13 +3922,8 @@
 
   root = ibuf_tree_root_get(mtr);
 
-<<<<<<< HEAD
-  btr_cur_pessimistic_delete(&err, TRUE, btr_pcur_get_btr_cur(pcur), 0, false,
-                             0, 0, 0, mtr);
-=======
   btr_cur_pessimistic_delete(&err, true, pcur->get_btr_cur(), 0, false, 0, 0, 0,
                              mtr, nullptr, nullptr);
->>>>>>> fbdaa4de
   ut_a(err == DB_SUCCESS);
 
 #ifdef UNIV_IBUF_COUNT_DEBUG
@@ -4097,7 +4005,7 @@
       return;
     }
 
-    space = fil_space_acquire(page_id.space());
+    space = fil_space_acquire_silent(page_id.space());
 
     if (space == nullptr) {
       /* Do not try to read the bitmap page from space;
