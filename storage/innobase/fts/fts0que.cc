/*****************************************************************************

Copyright (c) 2007, 2022, Oracle and/or its affiliates.

This program is free software; you can redistribute it and/or modify it under
the terms of the GNU General Public License, version 2.0, as published by the
Free Software Foundation.

This program is also distributed with certain software (including but not
limited to OpenSSL) that is licensed under separate terms, as designated in a
particular file or component or in included license documentation. The authors
of MySQL hereby grant you an additional permission to link the program and
your derivative works with the separately licensed software that they have
included with MySQL.

This program is distributed in the hope that it will be useful, but WITHOUT
ANY WARRANTY; without even the implied warranty of MERCHANTABILITY or FITNESS
FOR A PARTICULAR PURPOSE. See the GNU General Public License, version 2.0,
for more details.

You should have received a copy of the GNU General Public License along with
this program; if not, write to the Free Software Foundation, Inc.,
51 Franklin St, Fifth Floor, Boston, MA 02110-1301  USA

*****************************************************************************/

/** @file fts/fts0que.cc
 Full Text Search functionality.

 Created 2007/03/27 Sunny Bains
 Completed 2011/7/10 Sunny and Jimmy Yang
 *******************************************************/

#include <math.h>
#include <sys/types.h>
#include <iomanip>
#include <vector>

#include "dict0dict.h"
#include "fts0ast.h"
#include "fts0fts.h"
#include "fts0pars.h"
#include "fts0plugin.h"
#include "fts0priv.h"
#include "fts0types.h"
#include "ha_prototypes.h"
#include "lob0lob.h"
#include "my_dbug.h"
#include "row0sel.h"
#include "ut0new.h"
#include "ut0rbt.h"

#define FTS_ELEM(t, n, i, j) (t[(i)*n + (j)])

#define RANK_DOWNGRADE (-1.0F)
#define RANK_UPGRADE (1.0F)

/* Maximum number of words supported in a phrase or proximity search. */
#define MAX_PROXIMITY_ITEM 128

/* Memory used by rbt itself for create and node add */
#define SIZEOF_RBT_CREATE sizeof(ib_rbt_t) + sizeof(ib_rbt_node_t) * 2
#define SIZEOF_RBT_NODE_ADD sizeof(ib_rbt_node_t)

/*Initial byte length for 'words' in fts_ranking_t */
#define RANKING_WORDS_INIT_LEN 4

/** Compare two FTS character strings case insensitively according to their
charset. This assumes that s1 is already in lower case.
@param[in]  cs  character set
@param[in]  s1  key
@param[in]  s2  node
@return 0 if the two strings are equal */
int innobase_fts_nocase_compare(const CHARSET_INFO *cs, const fts_string_t *s1,
                                const fts_string_t *s2);

// FIXME: Need to have a generic iterator that traverses the ilist.

typedef std::vector<fts_string_t, ut_allocator<fts_string_t>> word_vector_t;

struct fts_word_freq_t;

/** State of an FTS query. */
struct fts_query_t {
  mem_heap_t *heap; /*!< Heap to use for allocations */

  trx_t *trx; /*!< The query transaction */

  dict_index_t *index; /*!< The FTS index to search */
                       /*!< FTS auxiliary common table def */

  fts_table_t fts_common_table;

  fts_table_t fts_index_table; /*!< FTS auxiliary index table def */

  ulint total_size; /*!< total memory size used by query */

  fts_doc_ids_t *deleted; /*!< Deleted doc ids that need to be
                          filtered from the output */

  fts_ast_node_t *root; /*!< Abstract syntax tree */

  fts_ast_node_t *cur_node; /*!< Current tree node */

  ib_rbt_t *word_map; /*!< Matched word map for
                      searching by word*/

  word_vector_t *word_vector; /*!< Matched word vector for
                              searching by index */

  ib_rbt_t *doc_ids; /*!< The current set of matching
                     doc ids, elements are of
                     type fts_ranking_t */

  ib_rbt_t *intersection; /*!< The doc ids that were found in
                          doc_ids, this tree will become
                          the new doc_ids, elements are of type
                          fts_ranking_t */

  /*!< Prepared statement to read the
  nodes from the FTS INDEX */
  que_t *read_nodes_graph;

  fts_ast_oper_t oper; /*!< Current boolean mode operator */

  /*!< true if we want to collect the
  word positions within the document */
  bool collect_positions;

  ulint flags; /*!< Specify the full text search type,
               such as  boolean search, phrase
               search, proximity search etc. */

  ulint distance; /*!< The proximity distance of a
                  phrase search. */

  /*!< These doc ids are used as a
  boundary condition when searching the
  FTS index rows */

  doc_id_t lower_doc_id; /*!< Lowest doc id in doc_ids */

  doc_id_t upper_doc_id; /*!< Highest doc id in doc_ids */

  bool boolean_mode; /*!< true if boolean mode query */

  ib_vector_t *matched; /*!< Array of matching documents
                        (fts_match_t) to search for a phrase */

  ib_vector_t **match_array; /*!< Used for proximity search, contains
                             position info for each matched word
                             in the word list */

  uint64_t total_docs; /*!< The total number of documents */

  ulint total_words; /*!< The total number of words */

  dberr_t error; /*!< Error code if any, that is
                 encountered during query processing */

  ib_rbt_t *word_freqs; /*!< RB tree of word frequencies per
                        document, its elements are of type
                        fts_word_freq_t */

  ib_rbt_t *wildcard_words; /*!< words with wildcard */

  bool multi_exist; /*!< multiple FTS_EXIST oper */

  st_mysql_ftparser *parser; /*!< fts plugin parser */

  /** limit value for the fts query */
  ulonglong limit;

  /** number of docs fetched by query. This is to restrict the
  result with limit value */
  ulonglong n_docs;
  ulint nested_exp_count; /*!< number of nested sub expression limit */
};

/** For phrase matching, first we collect the documents and the positions
then we match. */
struct fts_match_t {
  doc_id_t doc_id; /*!< Document id */

  ulint start; /*!< Start the phrase match from
               this offset within the positions
               vector. */

  ib_vector_t *positions; /*!< Offsets of a word in a
                          document */
};

/** For matching tokens in a phrase search. We use this data structure in
the callback that determines whether a document should be accepted or
rejected for a phrase search. */
struct fts_select_t {
  doc_id_t doc_id; /*!< The document id to match */

  ulint min_pos; /*!< For found to be true at least
                 one position must be greater than
                 min_pos. */

  bool found; /*!< true if found */

  fts_word_freq_t *word_freq; /*!< Word frequency instance of the
                              current word being looked up in
                              the FTS index */
};

typedef std::vector<ulint, ut_allocator<ulint>> pos_vector_t;

/** structure defines a set of ranges for original documents, each of which
has a minimum position and maximum position. Text in such range should
contain all words in the proximity search. We will need to count the
words in such range to make sure it is less than the specified distance
of the proximity search */
struct fts_proximity_t {
  ulint n_pos;          /*!< number of position set, defines
                        a range (min to max) containing all
                        matching words */
  pos_vector_t min_pos; /*!< the minimum position (in bytes)
                        of the range */
  pos_vector_t max_pos; /*!< the maximum position (in bytes)
                        of the range */
};

/** The match positions and tokesn to match */
struct fts_phrase_t {
  fts_phrase_t(const dict_table_t *table)
      : found(false),
        match(nullptr),
        tokens(nullptr),
        distance(0),
        charset(nullptr),
        heap(nullptr),
        page_size(dict_table_page_size(table)),
        proximity_pos(nullptr),
        parser(nullptr) {}

  /** Match result */
  bool found;

  /** Positions within text */
  const fts_match_t *match;

  /** Tokens to match */
  const ib_vector_t *tokens;

  /** For matching on proximity distance. Can be 0 for exact match */
  ulint distance;

  /** Phrase match charset */
  CHARSET_INFO *charset;

  /** Heap for word processing */
  mem_heap_t *heap;

  /** Row page size */
  const page_size_t page_size;

  /** Position info for proximity search verification. Records the
  min and max position of words matched */
  fts_proximity_t *proximity_pos;

  /** FTS plugin parser */
  st_mysql_ftparser *parser;
};

/** Paramter passed to fts phrase match by parser */
struct fts_phrase_param_t {
  fts_phrase_t *phrase; /*!< Match phrase instance */
  ulint token_index;    /*!< Index of token to match next */
  mem_heap_t *heap;     /*!< Heap for word processing */
};

/** For storing the frequncy of a word/term in a document */
struct fts_doc_freq_t {
  doc_id_t doc_id; /*!< Document id */
  ulint freq;      /*!< Frequency of a word in a document */
};

/** To determine the word frequency per document. */
struct fts_word_freq_t {
  fts_string_t word; /*!< Word for which we need the freq,
                     it's allocated on the query heap */

  ib_rbt_t *doc_freqs; /*!< RB Tree for storing per document
                       word frequencies. The elements are
                       of type fts_doc_freq_t */
  uint64_t doc_count;  /*!< Total number of documents that
                          contain this word */
  double idf;          /*!< Inverse document frequency */
};

/********************************************************************
Callback function to fetch the rows in an FTS INDEX record.
@return always true */
static bool fts_query_index_fetch_nodes(
    void *row,       /*!< in: sel_node_t* */
    void *user_arg); /*!< in: pointer to ib_vector_t */

/********************************************************************
Read and filter nodes.
@return fts_node_t instance */
static dberr_t fts_query_filter_doc_ids(
    fts_query_t *query,         /*!< in: query instance */
    const fts_string_t *word,   /*!< in: the current word */
    fts_word_freq_t *word_freq, /*!< in/out: word frequency */
    const fts_node_t *node,     /*!< in: current FTS node */
    void *data,                 /*!< in: doc id ilist */
    ulint len,                  /*!< in: doc id ilist size */
    bool calc_doc_count);       /*!< in: whether to remember doc
                                 count */

/** Process (nested) sub-expression, create a new result set to store the
sub-expression result by processing nodes under current sub-expression
list. Merge the sub-expression result with that of parent expression list.
@param[in,out]  node    current root node
@param[in,out]  visitor callback function
@param[in,out]  arg     argument for callback
@return DB_SUCCESS if all go well */
static dberr_t fts_ast_visit_sub_exp(fts_ast_node_t *node,
                                     fts_ast_callback visitor, void *arg);

#if 0
/*****************************************************************//***
Find a doc_id in a word's ilist.
@return true if found. */
static
bool
fts_query_find_doc_id(
        fts_select_t*   select,         /*!< in/out: search the doc id selected,
                                        update the frequency if found. */
        void*           data,           /*!< in: doc id ilist */
        ulint           len);           /*!< in: doc id ilist size */
#endif

/** This function implements a simple "blind" query expansion search:
 words in documents found in the first search pass will be used as
 search arguments to search the document again, thus "expand"
 the search result set.
 @return DB_SUCCESS if success, otherwise the error code */
static dberr_t fts_expand_query(
    dict_index_t *index, /*!< in: FTS index to search */
    fts_query_t *query)  /*!< in: query result, to be freed
                         by the client */
    MY_ATTRIBUTE((warn_unused_result));
/** This function finds documents that contain all words in a
 phrase or proximity search. And if proximity search, verify
 the words are close enough to each other, as in specified distance.
 This function is called for phrase and proximity search.
 @return true if documents are found, false if otherwise */
static bool fts_phrase_or_proximity_search(
    fts_query_t *query,   /*!< in/out:  query instance
                          query->doc_ids might be instantiated
                          with qualified doc IDs */
    ib_vector_t *tokens); /*!< in: Tokens contain words */
/** This function checks whether words in result documents are close to
 each other (within proximity range as specified by "distance").
 If "distance" is MAX_ULINT, then it will find all combinations of
 positions of matching words and store min and max positions
 in the "qualified_pos" for later verification.
 @return true if words are close to each other, false if otherwise */
static bool fts_proximity_get_positions(
    fts_match_t **match,             /*!< in: query instance */
    ulint num_match,                 /*!< in: number of matching
                                     items */
    ulint distance,                  /*!< in: distance value
                                     for proximity search */
    fts_proximity_t *qualified_pos); /*!< out: the position info
                                     records ranges containing
                                     all matching words. */
#if 0
/********************************************************************
Get the total number of words in a documents. */
static
ulint
fts_query_terms_in_document(
                                        /*!< out: DB_SUCCESS if all go well
                                        else error code */
        fts_query_t*    query,          /*!< in: FTS query state */
        doc_id_t        doc_id,         /*!< in: the word to check */
        ulint*          total);         /*!< out: total words in document */
#endif

/********************************************************************
Compare two fts_doc_freq_t doc_ids.
@return < 0 if n1 < n2, 0 if n1 == n2, > 0 if n1 > n2 */
UNIV_INLINE
int fts_freq_doc_id_cmp(const void *p1, /*!< in: id1 */
                        const void *p2) /*!< in: id2 */
{
  const fts_doc_freq_t *fq1 = (const fts_doc_freq_t *)p1;
  const fts_doc_freq_t *fq2 = (const fts_doc_freq_t *)p2;

  return ((int)(fq1->doc_id - fq2->doc_id));
}

#if 0
/*******************************************************************//**
Print the table used for calculating LCS. */
static
void
fts_print_lcs_table(
        const ulint*    table,          /*!< in: array to print */
        ulint           n_rows,         /*!< in: total no. of rows */
        ulint           n_cols)         /*!< in: total no. of cols */
{
        ulint           i;

        for (i = 0; i < n_rows; ++i) {
                ulint   j;

                printf("\n");

                for (j = 0; j < n_cols; ++j) {

                        printf("%2lu ", FTS_ELEM(table, n_cols, i, j));
                }
        }
}

/********************************************************************
Find the longest common subsequence between the query string and
the document. */
static
ulint
fts_query_lcs(
                                        /*!< out: LCS (length) between
                                        two ilists */
        const   ulint*  p1,             /*!< in: word positions of query */
        ulint   len_p1,                 /*!< in: no. of elements in p1 */
        const   ulint*  p2,             /*!< in: word positions within document */
        ulint   len_p2)                 /*!< in: no. of elements in p2 */
{
<<<<<<< HEAD
	int	i;
	ulint	len = 0;
	ulint	r = len_p1;
	ulint	c = len_p2;
	ulint	size = (r + 1) * (c + 1) * sizeof(ulint);
	ulint*	table = (ulint*) ut_malloc_nokey(size);
=======
        int     i;
        ulint   len = 0;
        ulint   r = len_p1;
        ulint   c = len_p2;
        ulint   size = (r + 1) * (c + 1) * sizeof(ulint);
        ulint*  table = (ulint*) ut::malloc_withkey(UT_NEW_THIS_FILE_PSI_KEY, size);
>>>>>>> fbdaa4de

        /* Traverse the table backwards, from the last row to the first and
        also from the last column to the first. We compute the smaller
        common subsequeces first, then use the caluclated values to determine
        the longest common subsequence. The result will be in TABLE[0][0]. */
        for (i = r; i >= 0; --i) {
                int     j;

                for (j = c; j >= 0; --j) {

                        if (p1[i] == (ulint) -1 || p2[j] == (ulint) -1) {

                                FTS_ELEM(table, c, i, j) = 0;

                        } else if (p1[i] == p2[j]) {

                                FTS_ELEM(table, c, i, j) = FTS_ELEM(
                                        table, c, i + 1, j + 1) + 1;

                        } else {

                                ulint   value;

                                value = std::max(
                                        FTS_ELEM(table, c, i + 1, j),
                                        FTS_ELEM(table, c, i, j + 1));

                                FTS_ELEM(table, c, i, j) = value;
                        }
                }
        }

        len = FTS_ELEM(table, c, 0, 0);

        fts_print_lcs_table(table, r, c);
        printf("\nLen=%lu\n", len);

<<<<<<< HEAD
	ut_free(table);
=======
        ut::free(table);
>>>>>>> fbdaa4de

        return(len);
}
#endif

/** Compare two fts_ranking_t instance on their rank value and doc ids in
 descending order on the rank and ascending order on doc id.
 @return 0 if p1 == p2, < 0 if p1 < p2, > 0 if p1 > p2 */
static int fts_query_compare_rank(const void *p1, /*!< in: pointer to elem */
                                  const void *p2) /*!< in: pointer to elem */
{
  const fts_ranking_t *r1 = (const fts_ranking_t *)p1;
  const fts_ranking_t *r2 = (const fts_ranking_t *)p2;

  if (r2->rank < r1->rank) {
    return (-1);
  } else if (r2->rank == r1->rank) {
    if (r1->doc_id < r2->doc_id) {
      return (1);
    } else if (r1->doc_id > r2->doc_id) {
      return (1);
    }

    return (0);
  }

  return (1);
}

/** Create words in ranking */
static void fts_ranking_words_create(
    fts_query_t *query,     /*!< in: query instance */
    fts_ranking_t *ranking) /*!< in: ranking instance */
{
  ranking->words =
      static_cast<byte *>(mem_heap_zalloc(query->heap, RANKING_WORDS_INIT_LEN));
  ranking->words_len = RANKING_WORDS_INIT_LEN;
}

/*
The optimization here is using a char array(bitmap) to replace words rb tree
in fts_ranking_t.

It can save lots of memory except in some cases of QUERY EXPANSION.

'word_map' is used as a word dictionary, in which the key is a word, the value
is a number. In 'fts_ranking_words_add', we first check if the word is in
'word_map'. if not, we add it into 'word_map', and give it a position(actually a
number). then we set the corresponding bit to '1' at the position in the char
array 'words'.

'word_vector' is a useful backup of 'word_map', and we can get a word by its
position, more quickly than searching by value in 'word_map'. we use
'word_vector' in 'fts_query_calculate_ranking' and 'fts_expand_query'. In the
two functions, we need to scan the bitmap 'words', and get a word when a bit is
'1', then we get word_freq by the word.
*/

/** Add a word into ranking */
static void fts_ranking_words_add(
    fts_query_t *query,       /*!< in: query instance */
    fts_ranking_t *ranking,   /*!< in: ranking instance */
    const fts_string_t *word) /*!< in: term/word to add */
{
  ulint pos;
  ulint byte_offset;
  ulint bit_offset;
  ib_rbt_bound_t parent;

  /* Note: we suppose the word map and vector are append-only. */
  ut_ad(query->word_vector->size() == rbt_size(query->word_map));

  /* We use ib_rbt to simulate a map, f_n_char means position. */
  if (rbt_search(query->word_map, &parent, word) == 0) {
    fts_string_t *result_word;

    result_word = rbt_value(fts_string_t, parent.last);
    pos = result_word->f_n_char;
    ut_ad(pos < rbt_size(query->word_map));
  } else {
    /* Add the word to map. */
    fts_string_t new_word;

    pos = rbt_size(query->word_map);

    fts_string_dup(&new_word, word, query->heap);
    new_word.f_n_char = pos;

    rbt_add_node(query->word_map, &parent, &new_word);
    ut_ad(rbt_validate(query->word_map));
    query->word_vector->push_back(new_word);
  }

  /* Check words len */
  byte_offset = pos / CHAR_BIT;
  if (byte_offset >= ranking->words_len) {
    byte *words = ranking->words;
    ulint words_len = ranking->words_len;

    while (byte_offset >= words_len) {
      words_len *= 2;
    }

    ranking->words =
        static_cast<byte *>(mem_heap_zalloc(query->heap, words_len));
    ut_memcpy(ranking->words, words, ranking->words_len);
    ranking->words_len = words_len;
  }

  /* Set ranking words */
  ut_ad(byte_offset < ranking->words_len);
  bit_offset = pos % CHAR_BIT;
  ranking->words[byte_offset] |= 1 << bit_offset;
}

/** Get a word from a ranking
 @return true if it's successful */
static bool fts_ranking_words_get_next(
    const fts_query_t *query, /*!< in: query instance */
    fts_ranking_t *ranking,   /*!< in: ranking instance */
    ulint *pos,               /*!< in/out: word start pos */
    fts_string_t *word)       /*!< in/out: term/word to add */
{
  bool ret = false;
  ulint max_pos = ranking->words_len * CHAR_BIT;

  /* Search for next word */
  while (*pos < max_pos) {
    ulint byte_offset = *pos / CHAR_BIT;
    ulint bit_offset = *pos % CHAR_BIT;

    if (ranking->words[byte_offset] & (1 << bit_offset)) {
      ret = true;
      break;
    }

    *pos += 1;
  };

  /* Get next word from word vector */
  if (ret) {
    ut_ad(*pos < query->word_vector->size());
    *word = query->word_vector->at((size_t)*pos);
    *pos += 1;
  }

  return ret;
}

/** Add a word if it doesn't exist, to the term freq RB tree. We store
 a pointer to the word that is passed in as the argument.
 @return pointer to word */
static fts_word_freq_t *fts_query_add_word_freq(
    fts_query_t *query,       /*!< in: query instance */
    const fts_string_t *word) /*!< in: term/word to add */
{
  ib_rbt_bound_t parent;

  /* Lookup the word in our rb tree and add if it doesn't exist. */
  if (rbt_search(query->word_freqs, &parent, word) != 0) {
    fts_word_freq_t word_freq;

    memset(&word_freq, 0, sizeof(word_freq));

    fts_string_dup(&word_freq.word, word, query->heap);

    word_freq.doc_count = 0;

    word_freq.doc_freqs =
        rbt_create(sizeof(fts_doc_freq_t), fts_freq_doc_id_cmp);

    parent.last = rbt_add_node(query->word_freqs, &parent, &word_freq);

    query->total_size += word->f_len + SIZEOF_RBT_CREATE + SIZEOF_RBT_NODE_ADD +
                         sizeof(fts_word_freq_t);
  }

  return (rbt_value(fts_word_freq_t, parent.last));
}

/** Add a doc id if it doesn't exist, to the doc freq RB tree.
 @return pointer to word */
static fts_doc_freq_t *fts_query_add_doc_freq(
    fts_query_t *query,  /*!< in: query instance        */
    ib_rbt_t *doc_freqs, /*!< in: rb tree of fts_doc_freq_t */
    doc_id_t doc_id)     /*!< in: doc id to add */
{
  ib_rbt_bound_t parent;

  /* Lookup the doc id in our rb tree and add if it doesn't exist. */
  if (rbt_search(doc_freqs, &parent, &doc_id) != 0) {
    fts_doc_freq_t doc_freq;

    memset(&doc_freq, 0, sizeof(doc_freq));

    doc_freq.freq = 0;
    doc_freq.doc_id = doc_id;

    parent.last = rbt_add_node(doc_freqs, &parent, &doc_freq);

    query->total_size += SIZEOF_RBT_NODE_ADD + sizeof(fts_doc_freq_t);
  }

  return (rbt_value(fts_doc_freq_t, parent.last));
}

/** Add the doc id to the query set only if it's not in the
 deleted array. */
static void fts_query_union_doc_id(
    fts_query_t *query, /*!< in: query instance */
    doc_id_t doc_id,    /*!< in: the doc id to add */
    fts_rank_t rank)    /*!< in: if non-zero, it is the
                        rank associated with the doc_id */
{
  ib_rbt_bound_t parent;
  ulint size = ib_vector_size(query->deleted->doc_ids);
  fts_update_t *array = (fts_update_t *)query->deleted->doc_ids->data;

  /* Check if the doc id is deleted and it's not already in our set. */
  if (fts_bsearch(array, 0, static_cast<int>(size), doc_id) < 0 &&
      rbt_search(query->doc_ids, &parent, &doc_id) != 0) {
    fts_ranking_t ranking;

    ranking.rank = rank;
    ranking.doc_id = doc_id;
    fts_ranking_words_create(query, &ranking);

    rbt_add_node(query->doc_ids, &parent, &ranking);

    query->total_size +=
        SIZEOF_RBT_NODE_ADD + sizeof(fts_ranking_t) + RANKING_WORDS_INIT_LEN;
  }
}

/** Remove the doc id from the query set only if it's not in the
 deleted set. */
static void fts_query_remove_doc_id(
    fts_query_t *query, /*!< in: query instance */
    doc_id_t doc_id)    /*!< in: the doc id to add */
{
  ib_rbt_bound_t parent;
  ulint size = ib_vector_size(query->deleted->doc_ids);
  fts_update_t *array = (fts_update_t *)query->deleted->doc_ids->data;

  /* Check if the doc id is deleted and it's in our set. */
  if (fts_bsearch(array, 0, static_cast<int>(size), doc_id) < 0 &&
      rbt_search(query->doc_ids, &parent, &doc_id) == 0) {
    ut_free(rbt_remove_node(query->doc_ids, parent.last));

    ut_ad(query->total_size >= SIZEOF_RBT_NODE_ADD + sizeof(fts_ranking_t));
    query->total_size -= SIZEOF_RBT_NODE_ADD + sizeof(fts_ranking_t);
  }
}

/** Find the doc id in the query set but not in the deleted set, artificialy
 downgrade or upgrade its ranking by a value and make/initialize its ranking
 under or above its normal range 0 to 1. This is used for Boolean Search
 operator such as Negation operator, which makes word's contribution to the
 row's relevance to be negative */
static void fts_query_change_ranking(
    fts_query_t *query, /*!< in: query instance */
    doc_id_t doc_id,    /*!< in: the doc id to add */
    bool downgrade)     /*!< in: Whether to downgrade ranking */
{
  ib_rbt_bound_t parent;
  ulint size = ib_vector_size(query->deleted->doc_ids);
  fts_update_t *array = (fts_update_t *)query->deleted->doc_ids->data;

  /* Check if the doc id is deleted and it's in our set. */
  if (fts_bsearch(array, 0, static_cast<int>(size), doc_id) < 0 &&
      rbt_search(query->doc_ids, &parent, &doc_id) == 0) {
    fts_ranking_t *ranking;

    ranking = rbt_value(fts_ranking_t, parent.last);

    ranking->rank += downgrade ? RANK_DOWNGRADE : RANK_UPGRADE;

    /* Allow at most 2 adjustment by RANK_DOWNGRADE (-0.5)
    and RANK_UPGRADE (0.5) */
    if (ranking->rank >= 1.0F) {
      ranking->rank = 1.0F;
    } else if (ranking->rank <= -1.0F) {
      ranking->rank = -1.0F;
    }
  }
}

/** Check the doc id in the query set only if it's not in the
 deleted array. The doc ids that were found are stored in
 another rb tree (fts_query_t::intersect). */
static void fts_query_intersect_doc_id(
    fts_query_t *query, /*!< in: query instance */
    doc_id_t doc_id,    /*!< in: the doc id to add */
    fts_rank_t rank)    /*!< in: if non-zero, it is the
                        rank associated with the doc_id */
{
  ib_rbt_bound_t parent;
  ulint size = ib_vector_size(query->deleted->doc_ids);
  fts_update_t *array = (fts_update_t *)query->deleted->doc_ids->data;
  fts_ranking_t *ranking = nullptr;

  /* There are three types of intersect:
     1. '+a': doc_ids is empty, add doc into intersect if it matches 'a'.
     2. 'a +b': docs match 'a' is in doc_ids, add doc into intersect
        if it matches 'b'. if the doc is also in  doc_ids, then change the
        doc's rank, and add 'a' in doc's words.
     3. '+a +b': docs matching '+a' is in doc_ids, add doc into intsersect
        if it matches 'b' and it's in doc_ids.(multi_exist = true). */

  /* Check if the doc id is deleted and it's in our set */
  if (fts_bsearch(array, 0, static_cast<int>(size), doc_id) < 0) {
    fts_ranking_t new_ranking;

    if (rbt_search(query->doc_ids, &parent, &doc_id) != 0) {
      if (query->multi_exist) {
        return;
      } else {
        new_ranking.words = nullptr;
      }
    } else {
      ranking = rbt_value(fts_ranking_t, parent.last);

      /* We've just checked the doc id before */
      if (ranking->words == nullptr) {
        ut_ad(rbt_search(query->intersection, &parent, ranking) == 0);
        return;
      }

      /* Merge rank */
      rank += ranking->rank;
      if (rank >= 1.0F) {
        rank = 1.0F;
      } else if (rank <= -1.0F) {
        rank = -1.0F;
      }

      /* Take words */
      new_ranking.words = ranking->words;
      new_ranking.words_len = ranking->words_len;
    }

    new_ranking.rank = rank;
    new_ranking.doc_id = doc_id;

    if (rbt_search(query->intersection, &parent, &new_ranking) != 0) {
      if (new_ranking.words == nullptr) {
        fts_ranking_words_create(query, &new_ranking);

        query->total_size += RANKING_WORDS_INIT_LEN;
      } else {
        /* Note that the intersection has taken
        ownership of the ranking data. */
        ranking->words = nullptr;
      }

      rbt_add_node(query->intersection, &parent, &new_ranking);

      query->total_size += SIZEOF_RBT_NODE_ADD + sizeof(fts_ranking_t);
    }
  }
}

/** Free the document ranking rb tree. */
static void fts_query_free_doc_ids(
    fts_query_t *query, /*!< in: query instance */
    ib_rbt_t *doc_ids)  /*!< in: rb tree to free */
{
  const ib_rbt_node_t *node;

  for (node = rbt_first(doc_ids); node; node = rbt_first(doc_ids)) {
    fts_ranking_t *ranking;

    ranking = rbt_value(fts_ranking_t, node);

    if (ranking->words) {
      ranking->words = nullptr;
    }

    ut_free(rbt_remove_node(doc_ids, node));

    ut_ad(query->total_size >= SIZEOF_RBT_NODE_ADD + sizeof(fts_ranking_t));
    query->total_size -= SIZEOF_RBT_NODE_ADD + sizeof(fts_ranking_t);
  }

  rbt_free(doc_ids);

  ut_ad(query->total_size >= SIZEOF_RBT_CREATE);
  query->total_size -= SIZEOF_RBT_CREATE;
}

/** Add the word to the documents "list" of matching words from
 the query. We make a copy of the word from the query heap. */
static void fts_query_add_word_to_document(
    fts_query_t *query,       /*!< in: query to update */
    doc_id_t doc_id,          /*!< in: the document to update */
    const fts_string_t *word) /*!< in: the token to add */
{
  ib_rbt_bound_t parent;
  fts_ranking_t *ranking = nullptr;

  if (query->flags == FTS_OPT_RANKING) {
    return;
  }

  /* First we search the intersection RB tree as it could have
  taken ownership of the words rb tree instance. */
  if (query->intersection &&
      rbt_search(query->intersection, &parent, &doc_id) == 0) {
    ranking = rbt_value(fts_ranking_t, parent.last);
  }

  if (ranking == nullptr && rbt_search(query->doc_ids, &parent, &doc_id) == 0) {
    ranking = rbt_value(fts_ranking_t, parent.last);
  }

  if (ranking != nullptr) {
    fts_ranking_words_add(query, ranking, word);
  }
}

/** Check the node ilist. */
static void fts_query_check_node(
    fts_query_t *query,        /*!< in: query to update */
    const fts_string_t *token, /*!< in: the token to search */
    const fts_node_t *node)    /*!< in: node to check */
{
  /* Skip nodes whose doc ids are out range. */
  if (query->oper == FTS_EXIST &&
      ((query->upper_doc_id > 0 && node->first_doc_id > query->upper_doc_id) ||
       (query->lower_doc_id > 0 && node->last_doc_id < query->lower_doc_id))) {
    /* Ignore */

  } else {
    int ret;
    ib_rbt_bound_t parent;
    ulint ilist_size = node->ilist_size;
    fts_word_freq_t *word_freqs;

    /* The word must exist. */
    ret = rbt_search(query->word_freqs, &parent, token);
    ut_a(ret == 0);

    word_freqs = rbt_value(fts_word_freq_t, parent.last);

    query->error = fts_query_filter_doc_ids(query, token, word_freqs, node,
                                            node->ilist, ilist_size, true);
  }
}

/** Search index cache for word with wildcard match.
 @return number of words matched */
static ulint fts_cache_find_wildcard(
    fts_query_t *query,                   /*!< in: query instance */
    const fts_index_cache_t *index_cache, /*!< in: cache to search */
    const fts_string_t *token)            /*!< in: token to search */
{
  ib_rbt_bound_t parent;
  const ib_vector_t *nodes = nullptr;
  fts_string_t srch_text;
  byte term[FTS_MAX_WORD_LEN + 1];
  ulint num_word = 0;

  srch_text.f_len =
      (token->f_str[token->f_len - 1] == '%') ? token->f_len - 1 : token->f_len;

  strncpy((char *)term, (char *)token->f_str, srch_text.f_len);
  term[srch_text.f_len] = '\0';
  srch_text.f_str = term;

  /* Lookup the word in the rb tree */
  if (rbt_search_cmp(index_cache->words, &parent, &srch_text, nullptr,
                     innobase_fts_text_cmp_prefix) == 0) {
    const fts_tokenizer_word_t *word;
    ulint i;
    const ib_rbt_node_t *cur_node;
    bool forward = false;

    word = rbt_value(fts_tokenizer_word_t, parent.last);
    cur_node = parent.last;

    while (innobase_fts_text_cmp_prefix(index_cache->charset, &srch_text,
                                        &word->text) == 0) {
      nodes = word->nodes;

      for (i = 0; nodes && i < ib_vector_size(nodes); ++i) {
        int ret;
        const fts_node_t *node;
        ib_rbt_bound_t freq_parent;
        fts_word_freq_t *word_freqs;

        node = static_cast<const fts_node_t *>(ib_vector_get_const(nodes, i));

        ret = rbt_search(query->word_freqs, &freq_parent, &srch_text);

        ut_a(ret == 0);

        word_freqs = rbt_value(fts_word_freq_t, freq_parent.last);

        query->error =
            fts_query_filter_doc_ids(query, &srch_text, word_freqs, node,
                                     node->ilist, node->ilist_size, true);

        if (query->error != DB_SUCCESS) {
          return (0);
        }
      }

      num_word++;

      if (!forward) {
        cur_node = rbt_prev(index_cache->words, cur_node);
      } else {
      cont_search:
        cur_node = rbt_next(index_cache->words, cur_node);
      }

      if (!cur_node) {
        break;
      }

      word = rbt_value(fts_tokenizer_word_t, cur_node);
    }

    if (!forward) {
      forward = true;
      cur_node = parent.last;
      goto cont_search;
    }
  }

  return (num_word);
}

/** Set difference.
 @return DB_SUCCESS if all go well */
static MY_ATTRIBUTE((warn_unused_result)) dberr_t
    fts_query_difference(fts_query_t *query,        /*!< in: query instance */
                         const fts_string_t *token) /*!< in: token to search */
{
  ulint n_doc_ids = 0;
  trx_t *trx = query->trx;
  dict_table_t *table = query->index->table;

  ut_a(query->oper == FTS_IGNORE);

#ifdef FTS_INTERNAL_DIAG_PRINT
  {
    ib::info out(ER_IB_MSG_1221);
    out << "DIFFERENCE: Searching: '";
    out.write(token->f_str, token->f_len);
    out << "'";
  }
#endif

  if (query->doc_ids) {
    n_doc_ids = rbt_size(query->doc_ids);
  }

  /* There is nothing we can substract from an empty set. */
  if (query->doc_ids && !rbt_empty(query->doc_ids)) {
    ulint i;
    fts_fetch_t fetch;
    const ib_vector_t *nodes;
    const fts_index_cache_t *index_cache;
    que_t *graph = nullptr;
    fts_cache_t *cache = table->fts->cache;
    dberr_t error;

    rw_lock_x_lock(&cache->lock, UT_LOCATION_HERE);

    index_cache = fts_find_index_cache(cache, query->index);

    /* Must find the index cache */
    ut_a(index_cache != nullptr);

    /* Search the cache for a matching word first. */
    if (query->cur_node->term.wildcard && query->flags != FTS_PROXIMITY &&
        query->flags != FTS_PHRASE) {
      fts_cache_find_wildcard(query, index_cache, token);
    } else {
      nodes = fts_cache_find_word(index_cache, token);

      for (i = 0;
           nodes && i < ib_vector_size(nodes) && query->error == DB_SUCCESS;
           ++i) {
        const fts_node_t *node;

        node = static_cast<const fts_node_t *>(ib_vector_get_const(nodes, i));

        fts_query_check_node(query, token, node);
      }
    }

    rw_lock_x_unlock(&cache->lock);

    /* error is passed by 'query->error' */
    if (query->error != DB_SUCCESS) {
      ut_ad(query->error == DB_FTS_EXCEED_RESULT_CACHE_LIMIT);
      return (query->error);
    }

    /* Setup the callback args for filtering and
    consolidating the ilist. */
    fetch.read_arg = query;
    fetch.read_record = fts_query_index_fetch_nodes;

    error = fts_index_fetch_nodes(trx, &graph, &query->fts_index_table, token,
                                  &fetch);

    /* DB_FTS_EXCEED_RESULT_CACHE_LIMIT passed by 'query->error' */
    ut_ad(!(query->error != DB_SUCCESS && error != DB_SUCCESS));
    if (error != DB_SUCCESS) {
      query->error = error;
    }

    fts_que_graph_free(graph);
  }

  /* The size can't increase. */
  ut_a(rbt_size(query->doc_ids) <= n_doc_ids);

  return (query->error);
}

/** Intersect the token doc ids with the current set.
 @return DB_SUCCESS if all go well */
static MY_ATTRIBUTE((warn_unused_result)) dberr_t fts_query_intersect(
    fts_query_t *query,        /*!< in: query instance */
    const fts_string_t *token) /*!< in: the token to search */
{
  trx_t *trx = query->trx;
  dict_table_t *table = query->index->table;

  ut_a(query->oper == FTS_EXIST);

#ifdef FTS_INTERNAL_DIAG_PRINT
  {
    ib::info out(ER_IB_MSG_1222);
    out << "INTERSECT: Searching: '";
    out.write(token->f_str, token->f_len);
    out << "'";
  }
#endif

  /* If the words set is not empty and multi exist is true,
  we know the intersection set is empty in advance. */
  if (!(rbt_empty(query->doc_ids) && query->multi_exist)) {
    ulint n_doc_ids = 0;
    ulint i;
    fts_fetch_t fetch;
    const ib_vector_t *nodes;
    const fts_index_cache_t *index_cache;
    que_t *graph = nullptr;
    fts_cache_t *cache = table->fts->cache;
    dberr_t error;

    ut_a(!query->intersection);

    n_doc_ids = rbt_size(query->doc_ids);

    /* Create the rb tree that will hold the doc ids of
    the intersection. */
    query->intersection =
        rbt_create(sizeof(fts_ranking_t), fts_ranking_doc_id_cmp);

    query->total_size += SIZEOF_RBT_CREATE;

    /* This is to avoid decompressing the ilist if the
    node's ilist doc ids are out of range. */
    if (!rbt_empty(query->doc_ids) && query->multi_exist) {
      const ib_rbt_node_t *node;
      doc_id_t *doc_id;

      node = rbt_first(query->doc_ids);
      doc_id = rbt_value(doc_id_t, node);
      query->lower_doc_id = *doc_id;

      node = rbt_last(query->doc_ids);
      doc_id = rbt_value(doc_id_t, node);
      query->upper_doc_id = *doc_id;

    } else {
      query->lower_doc_id = 0;
      query->upper_doc_id = 0;
    }

    /* Search the cache for a matching word first. */

    rw_lock_x_lock(&cache->lock, UT_LOCATION_HERE);

    /* Search for the index specific cache. */
    index_cache = fts_find_index_cache(cache, query->index);

    /* Must find the index cache. */
    ut_a(index_cache != nullptr);

    if (query->cur_node->term.wildcard) {
      /* Wildcard search the index cache */
      fts_cache_find_wildcard(query, index_cache, token);
    } else {
      nodes = fts_cache_find_word(index_cache, token);

      for (i = 0;
           nodes && i < ib_vector_size(nodes) && query->error == DB_SUCCESS;
           ++i) {
        const fts_node_t *node;

        node = static_cast<const fts_node_t *>(ib_vector_get_const(nodes, i));

        fts_query_check_node(query, token, node);
      }
    }

    rw_lock_x_unlock(&cache->lock);

    /* error is passed by 'query->error' */
    if (query->error != DB_SUCCESS) {
      ut_ad(query->error == DB_FTS_EXCEED_RESULT_CACHE_LIMIT);
      return (query->error);
    }

    /* Setup the callback args for filtering and
    consolidating the ilist. */
    fetch.read_arg = query;
    fetch.read_record = fts_query_index_fetch_nodes;

    error = fts_index_fetch_nodes(trx, &graph, &query->fts_index_table, token,
                                  &fetch);

    /* DB_FTS_EXCEED_RESULT_CACHE_LIMIT passed by 'query->error' */
    ut_ad(!(query->error != DB_SUCCESS && error != DB_SUCCESS));
    if (error != DB_SUCCESS) {
      query->error = error;
    }

    fts_que_graph_free(graph);

    if (query->error == DB_SUCCESS) {
      /* Make the intesection (rb tree) the current doc id
      set and free the old set. */
      fts_query_free_doc_ids(query, query->doc_ids);
      query->doc_ids = query->intersection;
      query->intersection = nullptr;

      ut_a(!query->multi_exist ||
           (query->multi_exist && rbt_size(query->doc_ids) <= n_doc_ids));
    }
  }

  return (query->error);
}

/** Query index cache.
 @return DB_SUCCESS if all go well */
static dberr_t fts_query_cache(
    fts_query_t *query,        /*!< in/out: query instance */
    const fts_string_t *token) /*!< in: token to search */
{
  const fts_index_cache_t *index_cache;
  dict_table_t *table = query->index->table;
  fts_cache_t *cache = table->fts->cache;

  /* Search the cache for a matching word first. */
  rw_lock_x_lock(&cache->lock, UT_LOCATION_HERE);

  /* Search for the index specific cache. */
  index_cache = fts_find_index_cache(cache, query->index);

  /* Must find the index cache. */
  ut_a(index_cache != nullptr);

  if (query->cur_node->term.wildcard && query->flags != FTS_PROXIMITY &&
      query->flags != FTS_PHRASE) {
    /* Wildcard search the index cache */
    fts_cache_find_wildcard(query, index_cache, token);
  } else {
    const ib_vector_t *nodes;
    ulint i;

    nodes = fts_cache_find_word(index_cache, token);

    for (i = 0;
         nodes && i < ib_vector_size(nodes) && query->error == DB_SUCCESS;
         ++i) {
      const fts_node_t *node;

      node = static_cast<const fts_node_t *>(ib_vector_get_const(nodes, i));

      fts_query_check_node(query, token, node);
    }
  }

  rw_lock_x_unlock(&cache->lock);

  return (query->error);
}

/** Set union.
 @return DB_SUCCESS if all go well */
static MY_ATTRIBUTE((warn_unused_result)) dberr_t
    fts_query_union(fts_query_t *query,  /*!< in: query instance */
                    fts_string_t *token) /*!< in: token to search */
{
  fts_fetch_t fetch;
  ulint n_doc_ids = 0;
  trx_t *trx = query->trx;
  que_t *graph = nullptr;
  dberr_t error;

  ut_a(query->oper == FTS_NONE || query->oper == FTS_DECR_RATING ||
       query->oper == FTS_NEGATE || query->oper == FTS_INCR_RATING);

#ifdef FTS_INTERNAL_DIAG_PRINT
  {
    ib::info out(ER_IB_MSG_1223);
    out << "UNION: Searching: '";
    out.write(token->f_str, token->f_len);
    out << "'";
  }
#endif

  if (query->doc_ids) {
    n_doc_ids = rbt_size(query->doc_ids);
  }

  if (token->f_len == 0) {
    return (query->error);
  }

  fts_query_cache(query, token);

  /* Setup the callback args for filtering and
  consolidating the ilist. */
  fetch.read_arg = query;
  fetch.read_record = fts_query_index_fetch_nodes;

  /* Read the nodes from disk. */
  error = fts_index_fetch_nodes(trx, &graph, &query->fts_index_table, token,
                                &fetch);

  /* DB_FTS_EXCEED_RESULT_CACHE_LIMIT passed by 'query->error' */
  ut_ad(!(query->error != DB_SUCCESS && error != DB_SUCCESS));
  if (error != DB_SUCCESS) {
    query->error = error;
  }

  fts_que_graph_free(graph);

  if (query->error == DB_SUCCESS) {
    /* The size can't decrease. */
    ut_a(rbt_size(query->doc_ids) >= n_doc_ids);

    /* Calulate the number of doc ids that were added to
    the current doc id set. */
    if (query->doc_ids) {
      n_doc_ids = rbt_size(query->doc_ids) - n_doc_ids;
    }
  }

  return (query->error);
}

/** Depending upon the current query operator process the doc id.
 return DB_SUCCESS if all go well
 or return DB_FTS_EXCEED_RESULT_CACHE_LIMIT */
static dberr_t fts_query_process_doc_id(
    fts_query_t *query, /*!< in: query instance */
    doc_id_t doc_id,    /*!< in: doc id to process */
    fts_rank_t rank)    /*!< in: if non-zero, it is the
                        rank associated with the doc_id */
{
  if (query->flags == FTS_OPT_RANKING) {
    return (DB_SUCCESS);
  }

  switch (query->oper) {
    case FTS_NONE:
      fts_query_union_doc_id(query, doc_id, rank);
      break;

    case FTS_EXIST:
      fts_query_intersect_doc_id(query, doc_id, rank);
      break;

    case FTS_IGNORE:
      fts_query_remove_doc_id(query, doc_id);
      break;

    case FTS_NEGATE:
      fts_query_change_ranking(query, doc_id, true);
      break;

    case FTS_DECR_RATING:
      fts_query_union_doc_id(query, doc_id, rank);
      fts_query_change_ranking(query, doc_id, true);
      break;

    case FTS_INCR_RATING:
      fts_query_union_doc_id(query, doc_id, rank);
      fts_query_change_ranking(query, doc_id, false);
      break;

    default:
      ut_error;
  }

  if (query->total_size > fts_result_cache_limit) {
    return (DB_FTS_EXCEED_RESULT_CACHE_LIMIT);
  } else {
    return (DB_SUCCESS);
  }
}

/** Merge two result sets. */
static dberr_t fts_merge_doc_ids(
    fts_query_t *query,      /*!< in,out: query instance */
    const ib_rbt_t *doc_ids) /*!< in: result set to merge */
{
  const ib_rbt_node_t *node;

  DBUG_TRACE;

  ut_a(!query->intersection);

  /* To process FTS_EXIST operation (intersection), we need
  to create a new result set for fts_query_intersect(). */
  if (query->oper == FTS_EXIST) {
    query->intersection =
        rbt_create(sizeof(fts_ranking_t), fts_ranking_doc_id_cmp);

    query->total_size += SIZEOF_RBT_CREATE;
  }

  /* Merge the elements to the result set. */
  for (node = rbt_first(doc_ids); node; node = rbt_next(doc_ids, node)) {
    fts_ranking_t *ranking;
    ulint pos = 0;
    fts_string_t word;

    ranking = rbt_value(fts_ranking_t, node);

    query->error =
        fts_query_process_doc_id(query, ranking->doc_id, ranking->rank);

    if (query->error != DB_SUCCESS) {
      return query->error;
    }

    /* Merge words. Don't need to take operator into account. */
    ut_a(ranking->words);
    while (fts_ranking_words_get_next(query, ranking, &pos, &word)) {
      fts_query_add_word_to_document(query, ranking->doc_id, &word);
    }
  }

  /* If it is an intersection operation, reset query->doc_ids
  to query->intersection and free the old result list. */
  if (query->oper == FTS_EXIST && query->intersection != nullptr) {
    fts_query_free_doc_ids(query, query->doc_ids);
    query->doc_ids = query->intersection;
    query->intersection = nullptr;
  }

  return DB_SUCCESS;
}

/** Skip non-whitespace in a string. Move ptr to the next word boundary.
 @return pointer to first whitespace character or end */
UNIV_INLINE
byte *fts_query_skip_word(byte *ptr,       /*!< in: start of scan */
                          const byte *end) /*!< in: pointer to end of string */
{
  /* TODO: Does this have to be UTF-8 too ? */
  while (ptr < end && !(ispunct(*ptr) || isspace(*ptr))) {
    ++ptr;
  }

  return (ptr);
}

/** Check whether the remaining terms in the phrase match the text.
 @return true if matched else false */
static bool fts_query_match_phrase_terms(
    fts_phrase_t *phrase, /*!< in: phrase to match */
    byte **start,         /*!< in/out: text to search, we can't
                          make this const becase we need to
                          first convert the string to
                          lowercase */
    const byte *end,      /*!< in: pointer to the end of
                          the string to search */
    mem_heap_t *heap)     /*!< in: heap */
{
  ulint i;
  byte *ptr = *start;
  const ib_vector_t *tokens = phrase->tokens;
  ulint distance = phrase->distance;

  /* We check only from the second term onwards, since the first
  must have matched otherwise we wouldn't be here. */
  for (i = 1; ptr < end && i < ib_vector_size(tokens); /* No op */) {
    fts_string_t match;
    fts_string_t cmp_str;
    const fts_string_t *token;
    int result;
    ulint ret;

    ret = innobase_mysql_fts_get_token(phrase->charset, ptr,
                                       const_cast<byte *>(end), &match);

    if (match.f_len > 0) {
      /* Get next token to match. */
      token = static_cast<const fts_string_t *>(ib_vector_get_const(tokens, i));

      fts_string_dup(&cmp_str, &match, heap);

      result = innobase_fts_nocase_compare(phrase->charset, token, &cmp_str);

      /* Skip the rest of the tokens if this one doesn't
      match and the proximity distance is exceeded. */
      if (result && (distance == ULINT_UNDEFINED || distance == 0)) {
        break;
      }

      /* This token matched move to the next token. */
      if (result == 0) {
        /* Advance the text to search by the length
        of the last token. */
        ptr += ret;

        /* Advance to the next token. */
        ++i;
      } else {
        ut_a(distance != ULINT_UNDEFINED);

        ptr = fts_query_skip_word(ptr, end);
      }

      /* Distance can be 0 for exact matches. */
      if (distance != ULINT_UNDEFINED && distance > 0) {
        --distance;
      }
    } else {
      ptr += ret;
    }
  }

  *start = ptr;

  /* Can't be greater than the number of elements. */
  ut_a(i <= ib_vector_size(tokens));

  /* This is the case for multiple words. */
  if (i == ib_vector_size(tokens)) {
    phrase->found = true;
  }

  return (phrase->found);
}

/** Callback function to count the number of words in position ranges,
 and see whether the word count is in specified "phrase->distance"
 @return true if the number of characters is less than the "distance" */
static bool fts_proximity_is_word_in_range(
    const fts_phrase_t *phrase, /*!< in: phrase with the search info */
    byte *start,                /*!< in: text to search */
    ulint total_len)            /*!< in: length of text */
{
  fts_proximity_t *proximity_pos = phrase->proximity_pos;

  ut_ad(proximity_pos->n_pos == proximity_pos->min_pos.size());
  ut_ad(proximity_pos->n_pos == proximity_pos->max_pos.size());

  /* Search each matched position pair (with min and max positions)
  and count the number of words in the range */
  for (ulint i = 0; i < proximity_pos->n_pos; i++) {
    ulint cur_pos = proximity_pos->min_pos[i];
    ulint n_word = 0;

    ut_ad(proximity_pos->max_pos[i] <= total_len);

    /* Walk through words in the range and count them */
    while (cur_pos <= proximity_pos->max_pos[i]) {
      ulint len;
      fts_string_t str;

      len = innobase_mysql_fts_get_token(phrase->charset, start + cur_pos,
                                         start + total_len, &str);

      if (len == 0) {
        break;
      }

      /* Advances position with "len" bytes */
      cur_pos += len;

      /* Record the number of words */
      if (str.f_n_char > 0) {
        n_word++;
      }

      if (n_word > phrase->distance) {
        break;
      }
    }

    /* Check if the number of words is less than specified
    "distance" */
    if (n_word && n_word <= phrase->distance) {
      return (true);
    }
  }

  return (false);
}

/** FTS plugin parser 'myql_add_word' callback function for phrase match
 Refer to 'MYSQL_FTPARSER_PARAM' for more detail.
 @return 0 if match, or return non-zero */
static int fts_query_match_phrase_add_word_for_parser(
    MYSQL_FTPARSER_PARAM *param,                        /*!< in: parser param */
    char *word,                                         /*!< in: token */
    int word_len,                                       /*!< in: token length */
    MYSQL_FTPARSER_BOOLEAN_INFO *info [[maybe_unused]]) /*!< in: token info */
{
  fts_phrase_param_t *phrase_param;
  fts_phrase_t *phrase;
  const ib_vector_t *tokens;
  fts_string_t match;
  fts_string_t cmp_str;
  const fts_string_t *token;
  int result;
  mem_heap_t *heap;

  phrase_param = static_cast<fts_phrase_param_t *>(param->mysql_ftparam);
  heap = phrase_param->heap;
  phrase = phrase_param->phrase;
  tokens = phrase->tokens;

  /* In case plugin parser doesn't check return value */
  if (phrase_param->token_index == ib_vector_size(tokens)) {
    return (1);
  }

  match.f_str = reinterpret_cast<byte *>(word);
  match.f_len = word_len;
  match.f_n_char = fts_get_token_size(phrase->charset, word, word_len);

  if (match.f_len > 0) {
    /* Get next token to match. */
    ut_a(phrase_param->token_index < ib_vector_size(tokens));
    token = static_cast<const fts_string_t *>(
        ib_vector_get_const(tokens, phrase_param->token_index));

    fts_string_dup(&cmp_str, &match, heap);

    result = innobase_fts_nocase_compare(phrase->charset, token, &cmp_str);

    if (result == 0) {
      phrase_param->token_index++;
    } else {
      return (1);
    }
  }

  /* Can't be greater than the number of elements. */
  ut_a(phrase_param->token_index <= ib_vector_size(tokens));

  /* This is the case for multiple words. */
  if (phrase_param->token_index == ib_vector_size(tokens)) {
    phrase->found = true;
  }

  return (static_cast<int>(phrase->found));
}

/** Check whether the terms in the phrase match the text.
 @return true if matched else false */
static bool fts_query_match_phrase_terms_by_parser(
    fts_phrase_param_t *phrase_param, /* in/out: phrase param */
    st_mysql_ftparser *parser,        /* in: plugin fts parser */
    byte *text,                       /* in: text to check */
    ulint len)                        /* in: text length */
{
  MYSQL_FTPARSER_PARAM param;

  ut_a(parser);

  /* Set paramters for param */
  param.mysql_parse = fts_tokenize_document_internal;
  param.mysql_add_word = fts_query_match_phrase_add_word_for_parser;
  param.mysql_ftparam = phrase_param;
  param.cs = phrase_param->phrase->charset;
  param.doc = reinterpret_cast<char *>(text);
  param.length = static_cast<int>(len);
  param.mode = MYSQL_FTPARSER_WITH_STOPWORDS;

  PARSER_INIT(parser, &param);
  parser->parse(&param);
  PARSER_DEINIT(parser, &param);

  return (phrase_param->phrase->found);
}

/** Callback function to fetch and search the document.
@param[in]      phrase          phrase to match
@param[in]      start           text to search, we can't make this const becase
                                we need to first convert the string to
                                lowercase
@param[in]      cur_len         length of text
@param[in]      prev_len        total length for searched doc fields
@param[in]      heap            heap
@return true if matched else false */
static bool fts_query_match_phrase(fts_phrase_t *phrase, byte *start,
                                   ulint cur_len, ulint prev_len,
                                   mem_heap_t *heap) {
  ulint i;
  const fts_string_t *first;
  const byte *end = start + cur_len;
  const ib_vector_t *tokens = phrase->tokens;
  const ib_vector_t *positions = phrase->match->positions;

  ut_a(!phrase->found);
  ut_a(phrase->match->doc_id > 0);
  ut_a(ib_vector_size(tokens) > 0);
  ut_a(ib_vector_size(positions) > 0);

  first = static_cast<const fts_string_t *>(ib_vector_get_const(tokens, 0));

  ut_a(phrase->match->start < ib_vector_size(positions));

  for (i = phrase->match->start; i < ib_vector_size(positions); ++i) {
    ulint pos;
    byte *ptr = start;

    pos = *(ulint *)ib_vector_get_const(positions, i);

    if (pos == ULINT_UNDEFINED) {
      break;
    }

    if (pos < prev_len) {
      continue;
    }

    /* Document positions are calculated from the beginning
    of the first field, need to save the length for each
    searched field to adjust the doc position when search
    phrases. */
    pos -= prev_len;
    ptr = start + pos;

    /* Within limits ? */
    if (ptr >= end) {
      break;
    }

    if (phrase->parser) {
      fts_phrase_param_t phrase_param;

      phrase_param.phrase = phrase;
      phrase_param.token_index = 0;
      phrase_param.heap = heap;

      if (fts_query_match_phrase_terms_by_parser(&phrase_param, phrase->parser,
                                                 ptr, (end - ptr))) {
        break;
      }
    } else {
      fts_string_t match;
      fts_string_t cmp_str;
      ulint ret;

      match.f_str = ptr;
      ret = innobase_mysql_fts_get_token(phrase->charset, start + pos,
                                         const_cast<byte *>(end), &match);

      if (match.f_len == 0) {
        break;
      }

      fts_string_dup(&cmp_str, &match, heap);

      if (innobase_fts_nocase_compare(phrase->charset, first, &cmp_str) == 0) {
        /* This is the case for the single word
        in the phrase. */
        if (ib_vector_size(phrase->tokens) == 1) {
          phrase->found = true;
          break;
        }

        ptr += ret;

        /* Match the remaining terms in the phrase. */
        if (fts_query_match_phrase_terms(phrase, &ptr, end, heap)) {
          break;
        }
      }
    }
  }

  return (phrase->found);
}

/** Callback function to fetch and search the document.
 @return whether the phrase is found */
static bool fts_query_fetch_document(void *row,      /*!< in:  sel_node_t* */
                                     void *user_arg) /*!< in:  fts_doc_t* */
{
  que_node_t *exp;
  sel_node_t *node = static_cast<sel_node_t *>(row);
  fts_phrase_t *phrase = static_cast<fts_phrase_t *>(user_arg);
  ulint prev_len = 0;
  ulint total_len = 0;
  byte *document_text = nullptr;

  exp = node->select_list;

  phrase->found = false;

  /* For proximity search, we will need to get the whole document
  from all fields, so first count the total length of the document
  from all the fields */
  if (phrase->proximity_pos) {
    while (exp) {
      ulint field_len;
      dfield_t *dfield = que_node_get_val(exp);
      byte *data = static_cast<byte *>(dfield_get_data(dfield));

      if (dfield_is_ext(dfield)) {
        ulint local_len = dfield_get_len(dfield);

        local_len -= BTR_EXTERN_FIELD_REF_SIZE;

        field_len =
            mach_read_from_4(data + local_len + lob::BTR_EXTERN_LEN + 4);
      } else {
        field_len = dfield_get_len(dfield);
      }

      if (field_len != UNIV_SQL_NULL) {
        total_len += field_len + 1;
      }

      exp = que_node_get_next(exp);
    }

    document_text =
        static_cast<byte *>(mem_heap_zalloc(phrase->heap, total_len));

    if (!document_text) {
      return false;
    }
  }

  exp = node->select_list;

  while (exp) {
    dfield_t *dfield = que_node_get_val(exp);
    byte *data = static_cast<byte *>(dfield_get_data(dfield));
    ulint cur_len;

    if (dfield_is_ext(dfield)) {
      data = lob::btr_copy_externally_stored_field(
          nullptr, nullptr, &cur_len, nullptr, data, phrase->page_size,
          dfield_get_len(dfield), false, phrase->heap);
    } else {
      cur_len = dfield_get_len(dfield);
    }

    if (cur_len != UNIV_SQL_NULL && cur_len != 0) {
      if (phrase->proximity_pos) {
        ut_ad(prev_len + cur_len <= total_len);
        memcpy(document_text + prev_len, data, cur_len);
      } else {
        /* For phrase search */
        phrase->found = fts_query_match_phrase(
            phrase, static_cast<byte *>(data), cur_len, prev_len, phrase->heap);
      }

      /* Document positions are calculated from the beginning
      of the first field, need to save the length for each
      searched field to adjust the doc position when search
      phrases. */
      prev_len += cur_len + 1;
    }

    if (phrase->found) {
      break;
    }

    exp = que_node_get_next(exp);
  }

  if (phrase->proximity_pos) {
    ut_ad(prev_len <= total_len);

    phrase->found =
        fts_proximity_is_word_in_range(phrase, document_text, total_len);
  }

  return (phrase->found);
}

#if 0
/********************************************************************
Callback function to check whether a record was found or not. */
static
bool
fts_query_query_block(
        void*           row,            /*!< in:  sel_node_t* */
        void*           user_arg)       /*!< in:  fts_doc_t* */
{
        int             i;
        que_node_t*     exp;
        sel_node_t*     node = row;
        fts_select_t*   select = user_arg;

        ut_a(select->word_freq);
        ut_a(select->word_freq->doc_freqs);

        exp = node->select_list;

        for (i = 0; exp && !select->found; ++i) {
                dfield_t*       dfield = que_node_get_val(exp);
                void*           data = dfield_get_data(dfield);
                ulint           len = dfield_get_len(dfield);

                switch (i) {
                case 0: /* DOC_COUNT */
                        if (len != UNIV_SQL_NULL && len != 0) {

                                select->word_freq->doc_count +=
                                        mach_read_from_4(data);
                        }
                        break;

                case 1: /* ILIST */
                        if (len != UNIV_SQL_NULL && len != 0) {

                                fts_query_find_doc_id(select, data, len);
                        }
                        break;

                default:
                        ut_error;
                }

                exp = que_node_get_next(exp);
        }

        return(false);
}

/********************************************************************
Read the rows from the FTS index, that match word and where the
doc id is between first and last doc id.
@return DB_SUCCESS if all go well else error code */
static MY_ATTRIBUTE((warn_unused_result))
dberr_t
fts_query_find_term(
        fts_query_t*            query,  /*!< in: FTS query state */
        que_t**                 graph,  /*!< in: prepared statement */
        const fts_string_t*     word,   /*!< in: the word to fetch */
        doc_id_t                doc_id, /*!< in: doc id to match */
        ulint*                  min_pos,/*!< in/out: pos found must be
                                         greater than this minimum value. */
        bool*                   found)  /*!< out: true if found else false */
{
        pars_info_t*            info;
        dberr_t                 error;
        fts_select_t            select;
        doc_id_t                match_doc_id;
        trx_t*                  trx = query->trx;
        char                    table_name[MAX_FULL_NAME_LEN];

        trx->op_info = "fetching FTS index matching nodes";

        if (*graph) {
                info = (*graph)->info;
        } else {
                ulint   selected;

                info = pars_info_create();

                selected = fts_select_index(*word->f_str);
                query->fts_index_table.suffix = fts_get_suffix(selected);

                fts_get_table_name(&query->fts_index_table, table_name);
                pars_info_bind_id(info, true, "index_table_name", table_name);
        }

        select.found = false;
        select.doc_id = doc_id;
        select.min_pos = *min_pos;
        select.word_freq = fts_query_add_word_freq(query, word->f_str);

        pars_info_bind_function(info, "my_func", fts_query_query_block, &select);
        pars_info_bind_varchar_literal(info, "word", word->f_str, word->f_len);

        /* Convert to "storage" byte order. */
        fts_write_doc_id((byte*) &match_doc_id, doc_id);

        fts_bind_doc_id(info, "min_doc_id", &match_doc_id);

        fts_bind_doc_id(info, "max_doc_id", &match_doc_id);

        if (!*graph) {

                *graph = fts_parse_sql(
                        &query->fts_index_table,
                        info,
                        "DECLARE FUNCTION my_func;\n"
                        "DECLARE CURSOR c IS"
                        " SELECT doc_count, ilist\n"
                        " FROM $index_table_name\n"
                        " WHERE word LIKE :word AND"
                        " first_doc_id <= :min_doc_id AND"
                        " last_doc_id >= :max_doc_id\n"
                        " ORDER BY first_doc_id;\n"
                        "BEGIN\n"
                        "\n"
                        "OPEN c;\n"
                        "WHILE 1 = 1 LOOP\n"
                        "  FETCH c INTO my_func();\n"
                        "  IF c % NOTFOUND THEN\n"
                        "    EXIT;\n"
                        "  END IF;\n"
                        "END LOOP;\n"
                        "CLOSE c;");
        }

        for (;;) {
                error = fts_eval_sql(trx, *graph);

<<<<<<< HEAD
/********************************************************************
Calculate the total documents that contain a particular word (term).
@return DB_SUCCESS if all go well else error code */
static MY_ATTRIBUTE((warn_unused_result))
dberr_t
fts_query_total_docs_containing_term(
	fts_query_t*		query,	/*!< in: FTS query state */
	const fts_string_t*	word,	/*!< in: the word to check */
	ulint*			total)	/*!< out: documents containing word */
{
	pars_info_t*		info;
	dberr_t			error;
	que_t*			graph;
	ulint			selected;
	trx_t*			trx = query->trx;
	char			table_name[MAX_FULL_NAME_LEN]
=======
                if (error == DB_SUCCESS) {
>>>>>>> fbdaa4de

                        break;                          /* Exit the loop. */
                } else {

                        if (error == DB_LOCK_WAIT_TIMEOUT) {
                                ib::warn(ER_IB_MSG_506) << "lock wait timeout reading FTS"
                                        " index. Retrying!";

                                trx->error_state = DB_SUCCESS;
                        } else {
                                ib::error(ER_IB_MSG_507) << error
                                        << " while reading FTS index.";

                                break;                  /* Exit the loop. */
                        }
                }
        }

        /* Value to return */
        *found = select.found;

        if (*found) {
                *min_pos = select.min_pos;
        }

        return(error);
}

/********************************************************************
Callback aggregator for int columns. */
static
bool
fts_query_sum(
                                        /*!< out: always returns true */
        void*           row,            /*!< in:  sel_node_t* */
        void*           user_arg)       /*!< in:  ulint* */
{

        que_node_t*     exp;
        sel_node_t*     node = row;
        ulint*          total = user_arg;

        exp = node->select_list;

        while (exp) {
                dfield_t*       dfield = que_node_get_val(exp);
                void*           data = dfield_get_data(dfield);
                ulint           len = dfield_get_len(dfield);

                if (len != UNIV_SQL_NULL && len != 0) {
                        *total += mach_read_from_4(data);
                }

                exp = que_node_get_next(exp);
        }

        return(true);
}

/********************************************************************
Calculate the total documents that contain a particular word (term).
@return DB_SUCCESS if all go well else error code */
[[nodiscard]] static
dberr_t
fts_query_total_docs_containing_term(
        fts_query_t*            query,  /*!< in: FTS query state */
        const fts_string_t*     word,   /*!< in: the word to check */
        ulint*                  total)  /*!< out: documents containing word */
{
        pars_info_t*            info;
        dberr_t                 error;
        que_t*                  graph;
        ulint                   selected;
        trx_t*                  trx = query->trx;
        char                    table_name[MAX_FULL_NAME_LEN]

        trx->op_info = "fetching FTS index document count";

        *total = 0;

        info = pars_info_create();

        pars_info_bind_function(info, "my_func", fts_query_sum, total);
        pars_info_bind_varchar_literal(info, "word", word->f_str, word->f_len);

        selected = fts_select_index(*word->f_str);

        query->fts_index_table.suffix = fts_get_suffix(selected);

        fts_get_table_name(&query->fts_index_table, table_name);

        pars_info_bind_id(info, true, "index_table_name", table_name);

        graph = fts_parse_sql(
                &query->fts_index_table,
                info,
                "DECLARE FUNCTION my_func;\n"
                "DECLARE CURSOR c IS"
                " SELECT doc_count\n"
                " FROM $index_table_name\n"
                " WHERE word = :word"
                " ORDER BY first_doc_id;\n"
                "BEGIN\n"
                "\n"
                "OPEN c;\n"
                "WHILE 1 = 1 LOOP\n"
                "  FETCH c INTO my_func();\n"
                "  IF c % NOTFOUND THEN\n"
                "    EXIT;\n"
                "  END IF;\n"
                "END LOOP;\n"
                "CLOSE c;");

        for (;;) {
                error = fts_eval_sql(trx, graph);

                if (error == DB_SUCCESS) {

                        break;                          /* Exit the loop. */
                } else {

                        if (error == DB_LOCK_WAIT_TIMEOUT) {
                                ib::warn(ER_IB_MSG_508) << "lock wait timeout reading FTS"
                                        " index. Retrying!";

                                trx->error_state = DB_SUCCESS;
                        } else {
                                ib::error(ER_IB_MSG_509) << error
                                        << " while reading FTS index.";

                                break;                  /* Exit the loop. */
                        }
                }
        }

        fts_que_graph_free(graph);

        return(error);
}

/********************************************************************
Get the total number of words in a documents.
@return DB_SUCCESS if all go well else error code */
static MY_ATTRIBUTE((warn_unused_result))
dberr_t
fts_query_terms_in_document(
        fts_query_t*    query,          /*!< in: FTS query state */
        doc_id_t        doc_id,         /*!< in: the word to check */
        ulint*          total)          /*!< out: total words in document */
{
        pars_info_t*    info;
        dberr_t         error;
        que_t*          graph;
        doc_id_t        read_doc_id;
        trx_t*          trx = query->trx;
        char            table_name[MAX_FULL_NAME_LEN];

        trx->op_info = "fetching FTS document term count";

        *total = 0;

        info = pars_info_create();

        pars_info_bind_function(info, "my_func", fts_query_sum, total);

        /* Convert to "storage" byte order. */
        fts_write_doc_id((byte*) &read_doc_id, doc_id);
        fts_bind_doc_id(info, "doc_id", &read_doc_id);

        query->fts_index_table.suffix = "DOC_ID";

        fts_get_table_name(&query->fts_index_table, table_name);

        pars_info_bind_id(info, true, "index_table_name", table_name);

        graph = fts_parse_sql(
                &query->fts_index_table,
                info,
                "DECLARE FUNCTION my_func;\n"
                "DECLARE CURSOR c IS"
                " SELECT count\n"
                " FROM $index_table_name\n"
                " WHERE doc_id = :doc_id"
                " BEGIN\n"
                "\n"
                "OPEN c;\n"
                "WHILE 1 = 1 LOOP\n"
                "  FETCH c INTO my_func();\n"
                "  IF c % NOTFOUND THEN\n"
                "    EXIT;\n"
                "  END IF;\n"
                "END LOOP;\n"
                "CLOSE c;");

        for (;;) {
                error = fts_eval_sql(trx, graph);

                if (error == DB_SUCCESS) {

                        break;                          /* Exit the loop. */
                } else {

                        if (error == DB_LOCK_WAIT_TIMEOUT) {
                                ib::warn(ER_IB_MSG_510) << "lock wait timeout reading FTS"
                                        " doc id table. Retrying!";

                                trx->error_state = DB_SUCCESS;
                        } else {
                                ib::error(ER_IB_MSG_511) << error << " while reading FTS"
                                        " doc id table.";

                                break;                  /* Exit the loop. */
                        }
                }
        }

        fts_que_graph_free(graph);

        return(error);
}
#endif

/** Retrieve the document and match the phrase tokens.
 @return DB_SUCCESS or error code */
static MY_ATTRIBUTE((warn_unused_result)) dberr_t fts_query_match_document(
    ib_vector_t *tokens,       /*!< in: phrase tokens */
    fts_get_doc_t *get_doc,    /*!< in: table and prepared statements */
    fts_match_t *match,        /*!< in: doc id and positions */
    ulint distance,            /*!< in: proximity distance */
    st_mysql_ftparser *parser, /*!< in: fts plugin parser */
    bool *found)               /*!< out: true if phrase found */
{
  dberr_t error;
  fts_phrase_t phrase(get_doc->index_cache->index->table);

  phrase.match = match;   /* Positions to match */
  phrase.tokens = tokens; /* Tokens to match */
  phrase.distance = distance;
  phrase.charset = get_doc->index_cache->charset;
  phrase.heap = mem_heap_create(512, UT_LOCATION_HERE);
  phrase.parser = parser;

  *found = phrase.found = false;

  error = fts_doc_fetch_by_doc_id(get_doc, match->doc_id, nullptr,
                                  FTS_FETCH_DOC_BY_ID_EQUAL,
                                  fts_query_fetch_document, &phrase);

  if (error != DB_SUCCESS) {
    ib::error(ER_IB_MSG_512)
        << "(" << ut_strerr(error) << ") matching document.";
  } else {
    *found = phrase.found;
  }

  mem_heap_free(phrase.heap);

  return (error);
}

/** This function fetches the original documents and count the
 words in between matching words to see that is in specified distance
 @return DB_SUCCESS if all OK */
static MY_ATTRIBUTE((warn_unused_result)) bool fts_query_is_in_proximity_range(
    const fts_query_t *query,       /*!< in:  query instance */
    fts_match_t **match,            /*!< in: query instance */
    fts_proximity_t *qualified_pos) /*!< in: position info for
                                    qualified ranges */
{
  fts_get_doc_t get_doc;
  fts_cache_t *cache = query->index->table->fts->cache;
  dberr_t err;

  memset(&get_doc, 0x0, sizeof(get_doc));

  rw_lock_x_lock(&cache->lock, UT_LOCATION_HERE);
  get_doc.index_cache = fts_find_index_cache(cache, query->index);
  rw_lock_x_unlock(&cache->lock);
  ut_a(get_doc.index_cache != nullptr);

  fts_phrase_t phrase(get_doc.index_cache->index->table);

  phrase.distance = query->distance;
  phrase.charset = get_doc.index_cache->charset;
  phrase.heap = mem_heap_create(512, UT_LOCATION_HERE);
  phrase.proximity_pos = qualified_pos;
  phrase.found = false;

  err = fts_doc_fetch_by_doc_id(&get_doc, match[0]->doc_id, nullptr,
                                FTS_FETCH_DOC_BY_ID_EQUAL,
                                fts_query_fetch_document, &phrase);

  if (err != DB_SUCCESS) {
    ib::error(ER_IB_MSG_513) << "(" << ut_strerr(err)
                             << ") in verification"
                                " phase of proximity search";
  }

  /* Free the prepared statement. */
  if (get_doc.get_document_graph) {
    fts_que_graph_free(get_doc.get_document_graph);
    get_doc.get_document_graph = nullptr;
  }

  mem_heap_free(phrase.heap);

  return (err == DB_SUCCESS && phrase.found);
}

/** Iterate over the matched document ids and search the for the
 actual phrase in the text.
 @return DB_SUCCESS if all OK */
static MY_ATTRIBUTE((warn_unused_result)) dberr_t
    fts_query_search_phrase(fts_query_t *query,       /*!< in: query instance */
                            ib_vector_t *orig_tokens, /*!< in: tokens to search,
                                                      with any stopwords in the
                                                      original phrase */
                            ib_vector_t *tokens)      /*!< in: tokens that does
                                                      not include stopwords and
                                                      can be used to calculate
                                                      ranking */
{
  ulint i;
  fts_get_doc_t get_doc;
  ulint n_matched;
  fts_cache_t *cache = query->index->table->fts->cache;

  n_matched = ib_vector_size(query->matched);

  /* Setup the doc retrieval infrastructure. */
  memset(&get_doc, 0x0, sizeof(get_doc));

  rw_lock_x_lock(&cache->lock, UT_LOCATION_HERE);

  get_doc.index_cache = fts_find_index_cache(cache, query->index);

  /* Must find the index cache */
  ut_a(get_doc.index_cache != nullptr);

  rw_lock_x_unlock(&cache->lock);

#ifdef FTS_INTERNAL_DIAG_PRINT
  ib::info(ER_IB_MSG_514) << "Start phrase search";
#endif

  /* Read the document from disk and do the actual
  match, matching documents will be added to the current
  doc id set. */
  for (i = 0; i < n_matched && query->error == DB_SUCCESS; ++i) {
    fts_match_t *match;
    bool found = false;

    match = static_cast<fts_match_t *>(ib_vector_get(query->matched, i));

    /* Skip the document ids that were filtered out by
    an earlier pass. */
    if (match->doc_id != 0) {
      query->error = fts_query_match_document(
          orig_tokens, &get_doc, match, query->distance, query->parser, &found);

      if (query->error == DB_SUCCESS && found) {
        ulint z;

        query->error = fts_query_process_doc_id(query, match->doc_id, 0);
        if (query->error != DB_SUCCESS) {
          goto func_exit;
        }

        for (z = 0; z < ib_vector_size(tokens); z++) {
          fts_string_t *token;
          token = static_cast<fts_string_t *>(ib_vector_get(tokens, z));
          fts_query_add_word_to_document(query, match->doc_id, token);
        }
      }
    }
  }

func_exit:
  /* Free the prepared statement. */
  if (get_doc.get_document_graph) {
    fts_que_graph_free(get_doc.get_document_graph);
    get_doc.get_document_graph = nullptr;
  }

  return (query->error);
}

/** Split the phrase into tokens
@param[in,out]  query           query instance
@param[in]      node            query node to search
@param[in,out]  tokens          token vector
@param[in,out]  orig_tokens     original node tokens include stopword
@param[in,out]  heap    mem heap */
static void fts_query_phrase_split(fts_query_t *query,
                                   const fts_ast_node_t *node,
                                   ib_vector_t *tokens,
                                   ib_vector_t *orig_tokens, mem_heap_t *heap) {
  fts_string_t phrase;
  ulint len = 0;
  ulint cur_pos = 0;
  fts_ast_node_t *term_node = nullptr;

  if (node->type == FTS_AST_TEXT) {
    phrase.f_str = node->text.ptr->str;
    phrase.f_len = node->text.ptr->len;
    len = phrase.f_len;
  } else {
    ut_ad(node->type == FTS_AST_PARSER_PHRASE_LIST);
    phrase.f_str = nullptr;
    phrase.f_len = 0;
    term_node = node->list.head;
  }

  while (true) {
    fts_cache_t *cache = query->index->table->fts->cache;
    ulint cur_len;
    fts_string_t result_str;

    if (node->type == FTS_AST_TEXT) {
      if (cur_pos >= len) {
        break;
      }

      cur_len = innobase_mysql_fts_get_token(
          query->fts_index_table.charset,
          reinterpret_cast<const byte *>(phrase.f_str) + cur_pos,
          reinterpret_cast<const byte *>(phrase.f_str) + len, &result_str);

      if (cur_len == 0) {
        break;
      }

      cur_pos += cur_len;
    } else {
      ut_ad(node->type == FTS_AST_PARSER_PHRASE_LIST);
      /* Term node in parser phrase list */
      if (term_node == nullptr) {
        break;
      }

      ut_a(term_node->type == FTS_AST_TERM);
      result_str.f_str = term_node->term.ptr->str;
      result_str.f_len = term_node->term.ptr->len;
      result_str.f_n_char = fts_get_token_size(
          query->fts_index_table.charset,
          reinterpret_cast<char *>(result_str.f_str), result_str.f_len);

      term_node = term_node->next;
    }

    if (result_str.f_n_char == 0) {
      continue;
    }

    fts_string_t *token =
        static_cast<fts_string_t *>(ib_vector_push(tokens, nullptr));
    fts_string_dup(token, &result_str, heap);

    if (fts_check_token(&result_str, cache->stopword_info.cached_stopword,
                        query->index->is_ngram,
                        query->fts_index_table.charset)) {
      /* Add the word to the RB tree so that we can
      calculate it's frequencey within a document. */
      fts_query_add_word_freq(query, token);
    } else {
      ib_vector_pop(tokens);
    }

    /* we will start to store all words including stopwords
    in the "orig_tokens" vector, but skip any leading words
    that are stopwords */
    if (!ib_vector_is_empty(tokens)) {
      fts_string_t *orig_token =
          static_cast<fts_string_t *>(ib_vector_push(orig_tokens, nullptr));

      orig_token->f_str = token->f_str;
      orig_token->f_len = token->f_len;
    }
  }
}

/** Text/Phrase search.
 @return DB_SUCCESS or error code */
static MY_ATTRIBUTE((warn_unused_result)) dberr_t fts_query_phrase_search(
    fts_query_t *query,         /*!< in: query instance */
    const fts_ast_node_t *node) /*!< in: node to search */
{
  ib_vector_t *tokens;
  ib_vector_t *orig_tokens;
  mem_heap_t *heap = mem_heap_create(sizeof(fts_string_t), UT_LOCATION_HERE);
  ib_alloc_t *heap_alloc;
  ulint num_token;

  heap_alloc = ib_heap_allocator_create(heap);

  tokens = ib_vector_create(heap_alloc, sizeof(fts_string_t), 4);
  orig_tokens = ib_vector_create(heap_alloc, sizeof(fts_string_t), 4);

  if (query->distance != ULINT_UNDEFINED && query->distance > 0) {
    query->flags = FTS_PROXIMITY;
  } else {
    query->flags = FTS_PHRASE;
  }

  /* Split the phrase into tokens. */
  fts_query_phrase_split(query, node, tokens, orig_tokens, heap);

  num_token = ib_vector_size(tokens);
  if (num_token > MAX_PROXIMITY_ITEM) {
    query->error = DB_FTS_TOO_MANY_WORDS_IN_PHRASE;
    goto func_exit;
  }

  ut_ad(ib_vector_size(orig_tokens) >= num_token);

  /* Ignore empty strings. */
  if (num_token > 0) {
    fts_string_t *token = nullptr;
    fts_fetch_t fetch;
    trx_t *trx = query->trx;
    fts_ast_oper_t oper = query->oper;
    que_t *graph = nullptr;
    ulint i;
    dberr_t error;

    /* Create the vector for storing matching document ids
    and the positions of the first token of the phrase. */
    if (!query->matched) {
      ib_alloc_t *heap_alloc;

      heap_alloc = ib_heap_allocator_create(heap);

      if (!(query->flags & FTS_PROXIMITY) && !(query->flags & FTS_PHRASE)) {
        query->matched = ib_vector_create(heap_alloc, sizeof(fts_match_t), 64);
      } else {
        ut_a(num_token <= MAX_PROXIMITY_ITEM);
        query->match_array = (ib_vector_t **)mem_heap_alloc(
            heap, num_token * sizeof(query->matched));

        for (i = 0; i < num_token; i++) {
          query->match_array[i] =
              ib_vector_create(heap_alloc, sizeof(fts_match_t), 64);
        }

        query->matched = query->match_array[0];
      }
    }

    /* Setup the callback args for filtering and consolidating
    the ilist. */
    fetch.read_arg = query;
    fetch.read_record = fts_query_index_fetch_nodes;

    for (i = 0; i < num_token; i++) {
      /* Search for the first word from the phrase. */
      token = static_cast<fts_string_t *>(ib_vector_get(tokens, i));

      if (query->flags & FTS_PROXIMITY || query->flags & FTS_PHRASE) {
        query->matched = query->match_array[i];
      }

      error = fts_index_fetch_nodes(trx, &graph, &query->fts_index_table, token,
                                    &fetch);

      /* DB_FTS_EXCEED_RESULT_CACHE_LIMIT passed by 'query->error' */
      ut_ad(!(query->error != DB_SUCCESS && error != DB_SUCCESS));
      if (error != DB_SUCCESS) {
        query->error = error;
      }

      fts_que_graph_free(graph);
      graph = nullptr;

      fts_query_cache(query, token);

      if (!(query->flags & FTS_PHRASE) && !(query->flags & FTS_PROXIMITY)) {
        break;
      }

      /* If any of the token can't be found,
      no need to continue match */
      if (ib_vector_is_empty(query->match_array[i]) ||
          query->error != DB_SUCCESS) {
        goto func_exit;
      }
    }

    /* Just a single word, no need to fetch the original
    documents to do phrase matching */
    if (ib_vector_size(orig_tokens) == 1 &&
        !ib_vector_is_empty(query->match_array[0])) {
      fts_match_t *match;
      ulint n_matched;

      n_matched = ib_vector_size(query->match_array[0]);

      for (i = 0; i < n_matched; i++) {
        match =
            static_cast<fts_match_t *>(ib_vector_get(query->match_array[0], i));

        query->error = fts_query_process_doc_id(query, match->doc_id, 0);
        if (query->error != DB_SUCCESS) {
          goto func_exit;
        }

        fts_query_add_word_to_document(query, match->doc_id, token);
      }
      query->oper = oper;
      goto func_exit;
    }

    /* If we are doing proximity search, verify the distance
    between all words, and check they are in specified distance. */
    if (query->flags & FTS_PROXIMITY) {
      fts_phrase_or_proximity_search(query, tokens);
    } else {
      /* Phrase Search case:
      We filter out the doc ids that don't contain
      all the tokens in the phrase. It's cheaper to
      search the ilist than bringing the documents in
      and then doing a search through the text. Isolated
      testing shows this also helps in mitigating disruption
      of the buffer cache. */
      auto matched = fts_phrase_or_proximity_search(query, tokens);
      query->matched = query->match_array[0];

      /* Read the actual text in and search for the phrase. */
      if (matched) {
        ut_ad(query->error == DB_SUCCESS);
        query->error = fts_query_search_phrase(query, orig_tokens, tokens);
      }
    }

    /* Restore original operation. */
    query->oper = oper;

    if (query->error != DB_SUCCESS) {
      goto func_exit;
    }
  }

func_exit:
  mem_heap_free(heap);

  /* Don't need it anymore. */
  query->matched = nullptr;

  return (query->error);
}

/** Find the word and evaluate.
 @return DB_SUCCESS if all go well */
static MY_ATTRIBUTE((warn_unused_result)) dberr_t
    fts_query_execute(fts_query_t *query,  /*!< in: query instance */
                      fts_string_t *token) /*!< in: token to search */
{
  switch (query->oper) {
    case FTS_NONE:
    case FTS_NEGATE:
    case FTS_INCR_RATING:
    case FTS_DECR_RATING:
      query->error = fts_query_union(query, token);
      break;

    case FTS_EXIST:
      query->error = fts_query_intersect(query, token);
      break;

    case FTS_IGNORE:
      query->error = fts_query_difference(query, token);
      break;

    default:
      ut_error;
  }

  return (query->error);
}

/** Create a wildcard string. It's the responsibility of the caller to
 free the byte* pointer. It's allocated using ut_malloc_nokey().
 @return ptr to allocated memory */
static byte *fts_query_get_token(
    fts_ast_node_t *node, /*!< in: the current sub tree */
    fts_string_t *token)  /*!< in: token to create */
{
  ulint str_len;
  byte *new_ptr = nullptr;

  str_len = node->term.ptr->len;

  ut_a(node->type == FTS_AST_TERM);

  token->f_len = str_len;
  token->f_str = node->term.ptr->str;

  if (node->term.wildcard) {
    token->f_str = static_cast<byte *>(ut_malloc_nokey(str_len + 2));
    token->f_len = str_len + 1;

    memcpy(token->f_str, node->term.ptr->str, str_len);

    token->f_str[str_len] = '%';
    token->f_str[token->f_len] = 0;

    new_ptr = token->f_str;
  }

  return (new_ptr);
}

/** Visit every node of the AST. */
static dberr_t fts_query_visitor(
    fts_ast_oper_t oper,  /*!< in: current operator */
    fts_ast_node_t *node, /*!< in: The root of the current subtree*/
    void *arg)            /*!< in: callback arg*/
{
  byte *ptr;
  fts_string_t token;
  fts_query_t *query = static_cast<fts_query_t *>(arg);

  ut_a(node);
  DBUG_TRACE;
  DBUG_PRINT("fts", ("nodetype: %s", fts_ast_node_type_get(node->type)));

  token.f_n_char = 0;
  query->oper = oper;
  query->cur_node = node;

  switch (node->type) {
    case FTS_AST_TEXT:
    case FTS_AST_PARSER_PHRASE_LIST:

      if (query->oper == FTS_EXIST) {
        ut_ad(query->intersection == nullptr);
        query->intersection =
            rbt_create(sizeof(fts_ranking_t), fts_ranking_doc_id_cmp);

        query->total_size += SIZEOF_RBT_CREATE;
      }

      /* Set the current proximity distance. */
      query->distance = node->text.distance;

      /* Force collection of doc ids and the positions. */
      query->collect_positions = true;

      query->error = fts_query_phrase_search(query, node);

      query->collect_positions = false;

      if (query->oper == FTS_EXIST) {
        fts_query_free_doc_ids(query, query->doc_ids);
        query->doc_ids = query->intersection;
        query->intersection = nullptr;
      }

      break;

    case FTS_AST_TERM:
      token.f_str = node->term.ptr->str;
      token.f_len = node->term.ptr->len;

      /* Collect wildcard words for QUERY EXPANSION. */
      if (node->term.wildcard && query->wildcard_words != nullptr) {
        ib_rbt_bound_t parent;

        if (rbt_search(query->wildcard_words, &parent, &token) != 0) {
          fts_string_t word;

          fts_string_dup(&word, &token, query->heap);
          rbt_add_node(query->wildcard_words, &parent, &word);
        }
      }

      /* Add the word to our RB tree that will be used to
      calculate this terms per document frequency. */
      fts_query_add_word_freq(query, &token);

      ptr = fts_query_get_token(node, &token);
      query->error = fts_query_execute(query, &token);

      if (ptr) {
        ut_free(ptr);
      }

      break;

    case FTS_AST_SUBEXP_LIST:
      query->error = fts_ast_visit_sub_exp(node, fts_query_visitor, arg);
      break;

    default:
      ut_error;
  }

  if (query->oper == FTS_EXIST) {
    query->multi_exist = true;
  }

  return query->error;
}

/** Process (nested) sub-expression, create a new result set to store the
sub-expression result by processing nodes under current sub-expression
list. Merge the sub-expression result with that of parent expression list.
@param[in,out]  node    current root node
@param[in,out]  visitor callback function
@param[in,out]  arg     argument for callback
@return DB_SUCCESS if all go well */
static dberr_t fts_ast_visit_sub_exp(fts_ast_node_t *node,
                                     fts_ast_callback visitor, void *arg) {
  fts_ast_oper_t cur_oper;
  fts_query_t *query = static_cast<fts_query_t *>(arg);
  ib_rbt_t *parent_doc_ids;
  ib_rbt_t *subexpr_doc_ids;
  dberr_t error = DB_SUCCESS;
  bool will_be_ignored = false;
  bool multi_exist;

  DBUG_TRACE;

  /* sub-expression list may contains sub-expressions.
  So we increase sub-expression depth counter.
  If this counter reaches to the threshold then
  we abort the search opertion and reports an error */
  if (query->nested_exp_count > FTS_MAX_NESTED_EXP) {
    query->error = DB_FTS_TOO_MANY_NESTED_EXP;
    return query->error;
  }
  query->nested_exp_count++;

  ut_a(node->type == FTS_AST_SUBEXP_LIST);

  cur_oper = query->oper;

  /* Save current result set */
  parent_doc_ids = query->doc_ids;

  /* Create new result set to store the sub-expression result. We
  will merge this result set with the parent after processing. */
  query->doc_ids = rbt_create(sizeof(fts_ranking_t), fts_ranking_doc_id_cmp);

  query->total_size += SIZEOF_RBT_CREATE;

  multi_exist = query->multi_exist;
  query->multi_exist = false;
  /* Process nodes in current sub-expression and store its
  result set in query->doc_ids we created above. */
  error = fts_ast_visit(FTS_NONE, node, visitor, arg, &will_be_ignored);

  /* Reinstate parent node state */
  query->multi_exist = multi_exist;
  query->oper = cur_oper;

  /* Merge the sub-expression result with the parent result set. */
  subexpr_doc_ids = query->doc_ids;
  query->doc_ids = parent_doc_ids;
  if (error == DB_SUCCESS) {
    error = fts_merge_doc_ids(query, subexpr_doc_ids);
  }

  /* Free current result set. Result already merged into parent. */
  fts_query_free_doc_ids(query, subexpr_doc_ids);

  return error;
}

#if 0
/*****************************************************************//***
Check if the doc id exists in the ilist.
@return true if doc id found */
static
ulint
fts_query_find_doc_id(
        fts_select_t*   select,         /*!< in/out: contains the doc id to
                                        find, we update the word freq if
                                        document found */
        void*           data,           /*!< in: doc id ilist */
        ulint           len)            /*!< in: doc id ilist size */
{
        byte*           ptr = data;
        doc_id_t        doc_id = 0;
        ulint           decoded = 0;

        /* Decode the ilist and search for selected doc_id. We also
        calculate the frequency of the word in the document if found. */
        while (decoded < len && !select->found) {
                ulint           freq = 0;
                ulint           min_pos = 0;
                ulint           last_pos = 0;
                ulint           pos = fts_decode_vlc(&ptr);

                /* Add the delta. */
                doc_id += pos;

                while (*ptr) {
                        ++freq;
                        last_pos += fts_decode_vlc(&ptr);

                        /* Only if min_pos is not set and the current
                        term exists in a position greater than the
                        min_pos of the previous term. */
                        if (min_pos == 0 && last_pos > select->min_pos) {
                                min_pos = last_pos;
                        }
                }

                /* Skip the end of word position marker. */
                ++ptr;

                /* Bytes decoded so far. */
                decoded = ptr - (byte*) data;

                /* A word may exist in the document but we only consider a
                match if it exists in a position that is greater than the
                position of the previous term. */
                if (doc_id == select->doc_id && min_pos > 0) {
                        fts_doc_freq_t* doc_freq;

                        /* Add the doc id to the doc freq rb tree, if
                        the doc id doesn't exist it will be created. */
                        doc_freq = fts_query_add_doc_freq(
                                select->word_freq->doc_freqs, doc_id);

                        /* Avoid duplicating the frequency tally */
                        if (doc_freq->freq == 0) {
                                doc_freq->freq = freq;
                        }

                        select->found = true;
                        select->min_pos = min_pos;
                }
        }

        return(select->found);
}
#endif

/** Read and filter nodes.
 @return DB_SUCCESS if all go well,
 or return DB_FTS_EXCEED_RESULT_CACHE_LIMIT */
static dberr_t fts_query_filter_doc_ids(
    fts_query_t *query,         /*!< in: query instance */
    const fts_string_t *word,   /*!< in: the current word */
    fts_word_freq_t *word_freq, /*!< in/out: word frequency */
    const fts_node_t *node,     /*!< in: current FTS node */
    void *data,                 /*!< in: doc id ilist */
    ulint len,                  /*!< in: doc id ilist size */
    bool calc_doc_count)        /*!< in: whether to remember doc count */
{
  byte *ptr = static_cast<byte *>(data);
  doc_id_t doc_id = 0;
  ulint decoded = 0;
  ib_rbt_t *doc_freqs = word_freq->doc_freqs;

  if (query->limit != ULONG_UNDEFINED && query->n_docs >= query->limit) {
    return (DB_SUCCESS);
  }

  /* Decode the ilist and add the doc ids to the query doc_id set. */
  while (decoded < len) {
    ulint freq = 0;
    fts_doc_freq_t *doc_freq;
    fts_match_t *match = nullptr;
    ulint last_pos = 0;
    ulint pos = fts_decode_vlc(&ptr);

    /* Some sanity checks. */
    if (doc_id == 0) {
      ut_a(pos == node->first_doc_id);
    }

    /* Add the delta. */
    doc_id += pos;

    if (calc_doc_count) {
      word_freq->doc_count++;
    }

    /* We simply collect the matching instances here. */
    if (query->collect_positions) {
      ib_alloc_t *heap_alloc;

      /* Create a new fts_match_t instance. */
      match =
          static_cast<fts_match_t *>(ib_vector_push(query->matched, nullptr));

      match->start = 0;
      match->doc_id = doc_id;
      heap_alloc = ib_vector_allocator(query->matched);

      /* Allocate from the same heap as the
      parent container. */
      match->positions = ib_vector_create(heap_alloc, sizeof(ulint), 64);

      query->total_size +=
          sizeof(fts_match_t) + sizeof(ib_vector_t) + sizeof(ulint) * 64;
    }

    /* Unpack the positions within the document. */
    while (*ptr) {
      last_pos += fts_decode_vlc(&ptr);

      /* Collect the matching word positions, for phrase
      matching later. */
      if (query->collect_positions) {
        ib_vector_push(match->positions, &last_pos);
      }

      ++freq;
    }

    /* End of list marker. */
    last_pos = (ulint)-1;

    if (query->collect_positions) {
      ut_a(match != nullptr);
      ib_vector_push(match->positions, &last_pos);
    }

    /* Add the doc id to the doc freq rb tree, if the doc id
    doesn't exist it will be created. */
    doc_freq = fts_query_add_doc_freq(query, doc_freqs, doc_id);

    /* Avoid duplicating frequency tally. */
    if (doc_freq->freq == 0) {
      doc_freq->freq = freq;
    }

    /* Skip the end of word position marker. */
    ++ptr;

    /* Bytes decoded so far */
    decoded = ptr - (byte *)data;

    /* We simply collect the matching documents and the
    positions here and match later. */
    if (!query->collect_positions) {
      /* We ignore error here and will check it later */
      fts_query_process_doc_id(query, doc_id, 0);

      /* Add the word to the document's matched RB tree. */
      fts_query_add_word_to_document(query, doc_id, word);
    }

    if (query->limit != ULONG_UNDEFINED && query->limit <= ++query->n_docs) {
      goto func_exit;
    }
  }

  /* Some sanity checks. */
  ut_a(doc_id == node->last_doc_id);

func_exit:
  if (query->total_size > fts_result_cache_limit) {
    return (DB_FTS_EXCEED_RESULT_CACHE_LIMIT);
  } else {
    query->n_docs = 0;
    return (DB_SUCCESS);
  }
}

/** Read the FTS INDEX row.
 @return DB_SUCCESS if all go well. */
static dberr_t fts_query_read_node(
    fts_query_t *query,       /*!< in: query instance */
    const fts_string_t *word, /*!< in: current word */
    que_node_t *exp)          /*!< in: query graph node */
{
  int i;
  int ret;
  fts_node_t node;
  ib_rbt_bound_t parent;
  fts_word_freq_t *word_freq;
  bool skip = false;
  fts_string_t term;
  byte buf[FTS_MAX_WORD_LEN + 1];
  dberr_t error = DB_SUCCESS;

  ut_a(query->cur_node->type == FTS_AST_TERM ||
       query->cur_node->type == FTS_AST_TEXT ||
       query->cur_node->type == FTS_AST_PARSER_PHRASE_LIST);

  memset(&node, 0, sizeof(node));
  term.f_str = buf;

  /* Need to consider the wildcard search case, the word frequency
  is created on the search string not the actual word. So we need
  to assign the frequency on search string behalf. */
  if (query->cur_node->type == FTS_AST_TERM && query->cur_node->term.wildcard) {
    term.f_len = query->cur_node->term.ptr->len;
    ut_ad(FTS_MAX_WORD_LEN >= term.f_len);
    memcpy(term.f_str, query->cur_node->term.ptr->str, term.f_len);
  } else {
    term.f_len = word->f_len;
    ut_ad(FTS_MAX_WORD_LEN >= word->f_len);
    memcpy(term.f_str, word->f_str, word->f_len);
  }

  /* Lookup the word in our rb tree, it must exist. */
  ret = rbt_search(query->word_freqs, &parent, &term);

  ut_a(ret == 0);

  word_freq = rbt_value(fts_word_freq_t, parent.last);

  /* Start from 1 since the first column has been read by the caller.
  Also, we rely on the order of the columns projected, to filter
  out ilists that are out of range and we always want to read
  the doc_count irrespective of the suitablility of the row. */

  for (i = 1; exp && !skip; exp = que_node_get_next(exp), ++i) {
    dfield_t *dfield = que_node_get_val(exp);
    byte *data = static_cast<byte *>(dfield_get_data(dfield));
    ulint len = dfield_get_len(dfield);

    ut_a(len != UNIV_SQL_NULL);

    /* Note: The column numbers below must match the SELECT. */

    switch (i) {
      case 1: /* DOC_COUNT */
        word_freq->doc_count += mach_read_from_4(data);
        break;

      case 2: /* FIRST_DOC_ID */
        node.first_doc_id = fts_read_doc_id(data);

        /* Skip nodes whose doc ids are out range. */
        if (query->oper == FTS_EXIST && query->upper_doc_id > 0 &&
            node.first_doc_id > query->upper_doc_id) {
          skip = true;
        }
        break;

      case 3: /* LAST_DOC_ID */
        node.last_doc_id = fts_read_doc_id(data);

        /* Skip nodes whose doc ids are out range. */
        if (query->oper == FTS_EXIST && query->lower_doc_id > 0 &&
            node.last_doc_id < query->lower_doc_id) {
          skip = true;
        }
        break;

      case 4: /* ILIST */

        error = fts_query_filter_doc_ids(query, &word_freq->word, word_freq,
                                         &node, data, len, false);

        break;

      default:
        ut_error;
    }
  }

  if (!skip) {
    /* Make sure all columns were read. */

    ut_a(i == 5);
  }

  return error;
}

/** Callback function to fetch the rows in an FTS INDEX record.
 @return always returns true */
static bool fts_query_index_fetch_nodes(
    void *row,      /*!< in: sel_node_t* */
    void *user_arg) /*!< in: pointer to fts_fetch_t */
{
  fts_string_t key;
  sel_node_t *sel_node = static_cast<sel_node_t *>(row);
  fts_fetch_t *fetch = static_cast<fts_fetch_t *>(user_arg);
  fts_query_t *query = static_cast<fts_query_t *>(fetch->read_arg);
  que_node_t *exp = sel_node->select_list;
  dfield_t *dfield = que_node_get_val(exp);
  void *data = dfield_get_data(dfield);
  ulint dfield_len = dfield_get_len(dfield);

  key.f_str = static_cast<byte *>(data);
  key.f_len = dfield_len;

  ut_a(dfield_len <= FTS_MAX_WORD_LEN);

  /* Note: we pass error out by 'query->error' */
  query->error = fts_query_read_node(query, &key, que_node_get_next(exp));

  if (query->error != DB_SUCCESS) {
    ut_ad(query->error == DB_FTS_EXCEED_RESULT_CACHE_LIMIT);
    return false;
  } else {
    return true;
  }
}

/** Calculate the inverse document frequency (IDF) for all the terms. */
static void fts_query_calculate_idf(fts_query_t *query) /*!< in: Query state */
{
  const ib_rbt_node_t *node;
  uint64_t total_docs = query->total_docs;

  /* We need to free any instances of fts_doc_freq_t that we
  may have allocated. */
  for (node = rbt_first(query->word_freqs); node;
       node = rbt_next(query->word_freqs, node)) {
    fts_word_freq_t *word_freq;

    word_freq = rbt_value(fts_word_freq_t, node);

    if (word_freq->doc_count > 0) {
      if (total_docs == word_freq->doc_count) {
        /* QP assume ranking > 0 if we find
        a match. Since Log10(1) = 0, we cannot
        make IDF a zero value if do find a
        word in all documents. So let's make
        it an arbitrary very small number */
        word_freq->idf = log10(1.0001);
      } else {
        word_freq->idf = log10(total_docs / (double)word_freq->doc_count);
      }
    }

    if (fts_enable_diag_print) {
      ib::info(ER_IB_MSG_515)
          << "'" << word_freq->word.f_str << "' -> " << query->total_docs << "/"
          << word_freq->doc_count << " " << std::setw(6) << std::setprecision(5)
          << word_freq->idf;
    }
  }
}

/** Calculate the ranking of the document. */
static void fts_query_calculate_ranking(
    const fts_query_t *query, /*!< in: query state */
    fts_ranking_t *ranking)   /*!< in: Document to rank */
{
  ulint pos = 0;
  fts_string_t word;

  /* At this stage, ranking->rank should not exceed the 1.0
  bound */
  ut_ad(ranking->rank <= 1.0 && ranking->rank >= -1.0);
  ut_ad(rbt_size(query->word_map) == query->word_vector->size());

  while (fts_ranking_words_get_next(query, ranking, &pos, &word)) {
    int ret;
    ib_rbt_bound_t parent;
    double weight;
    fts_doc_freq_t *doc_freq;
    fts_word_freq_t *word_freq;

    ret = rbt_search(query->word_freqs, &parent, &word);

    /* It must exist. */
    ut_a(ret == 0);

    word_freq = rbt_value(fts_word_freq_t, parent.last);

    ret = rbt_search(word_freq->doc_freqs, &parent, &ranking->doc_id);

    /* It must exist. */
    ut_a(ret == 0);

    doc_freq = rbt_value(fts_doc_freq_t, parent.last);

    weight = (double)doc_freq->freq * word_freq->idf;

    ranking->rank += (fts_rank_t)(weight * word_freq->idf);
  }
}

/** Add ranking to the result set. */
static void fts_query_add_ranking(
    fts_query_t *query,               /*!< in: query state */
    ib_rbt_t *ranking_tree,           /*!< in: ranking tree */
    const fts_ranking_t *new_ranking) /*!< in: ranking of a document */
{
  ib_rbt_bound_t parent;

  /* Lookup the ranking in our rb tree and add if it doesn't exist. */
  if (rbt_search(ranking_tree, &parent, new_ranking) == 0) {
    fts_ranking_t *ranking;

    ranking = rbt_value(fts_ranking_t, parent.last);

    ranking->rank += new_ranking->rank;

    ut_a(ranking->words == nullptr);
  } else {
    rbt_add_node(ranking_tree, &parent, new_ranking);

    query->total_size += SIZEOF_RBT_NODE_ADD + sizeof(fts_ranking_t);
  }
}

/** Retrieve the FTS Relevance Ranking result for doc with doc_id
 @return the relevance ranking value, 0 if no ranking value
 present. */
float fts_retrieve_ranking(
    fts_result_t *result, /*!< in: FTS result structure */
    doc_id_t doc_id)      /*!< in: doc_id of the item to retrieve */
{
  ib_rbt_bound_t parent;
  fts_ranking_t new_ranking;

  DBUG_TRACE;

  if (!result || !result->rankings_by_id) {
    return 0;
  }

  new_ranking.doc_id = doc_id;

  /* Lookup the ranking in our rb tree */
  if (rbt_search(result->rankings_by_id, &parent, &new_ranking) == 0) {
    fts_ranking_t *ranking;

    ranking = rbt_value(fts_ranking_t, parent.last);

    return ranking->rank;
  }

  return 0;
}

/** Create the result and copy the data to it. */
static fts_result_t *fts_query_prepare_result(
    fts_query_t *query,   /*!< in: Query state */
    fts_result_t *result) /*!< in: result this can contain
                          data from a previous search on
                          another FTS index */
{
  const ib_rbt_node_t *node;
  bool result_is_null = false;

  DBUG_TRACE;

  if (result == nullptr) {
    result = static_cast<fts_result_t *>(ut_zalloc_nokey(sizeof(*result)));

    result->rankings_by_id =
        rbt_create(sizeof(fts_ranking_t), fts_ranking_doc_id_cmp);

    query->total_size += sizeof(fts_result_t) + SIZEOF_RBT_CREATE;
    result_is_null = true;
  }

  if (query->flags == FTS_OPT_RANKING) {
    fts_word_freq_t *word_freq;
    ulint size = ib_vector_size(query->deleted->doc_ids);
    fts_update_t *array = (fts_update_t *)query->deleted->doc_ids->data;

    node = rbt_first(query->word_freqs);
    ut_ad(node);
    word_freq = rbt_value(fts_word_freq_t, node);

    for (node = rbt_first(word_freq->doc_freqs); node;
         node = rbt_next(word_freq->doc_freqs, node)) {
      fts_doc_freq_t *doc_freq;
      fts_ranking_t ranking;

      doc_freq = rbt_value(fts_doc_freq_t, node);

      /* Don't put deleted docs into result */
      if (fts_bsearch(array, 0, static_cast<int>(size), doc_freq->doc_id) >=
          0) {
        /* one less matching doc count */
        --word_freq->doc_count;
        continue;
      }

      ranking.doc_id = doc_freq->doc_id;
      ranking.rank = static_cast<fts_rank_t>(doc_freq->freq);
      ranking.words = nullptr;

      fts_query_add_ranking(query, result->rankings_by_id, &ranking);

      if (query->total_size > fts_result_cache_limit) {
        query->error = DB_FTS_EXCEED_RESULT_CACHE_LIMIT;
        fts_query_free_result(result);
        return nullptr;
      }
    }

    /* Calculate IDF only after we exclude the deleted items */
    fts_query_calculate_idf(query);

    node = rbt_first(query->word_freqs);
    word_freq = rbt_value(fts_word_freq_t, node);

    /* Calculate the ranking for each doc */
    for (node = rbt_first(result->rankings_by_id); node != nullptr;
         node = rbt_next(result->rankings_by_id, node)) {
      fts_ranking_t *ranking;

      ranking = rbt_value(fts_ranking_t, node);

      ranking->rank = static_cast<fts_rank_t>(ranking->rank * word_freq->idf *
                                              word_freq->idf);
    }

    return result;
  }

  ut_a(rbt_size(query->doc_ids) > 0);

  for (node = rbt_first(query->doc_ids); node;
       node = rbt_next(query->doc_ids, node)) {
    fts_ranking_t *ranking;

    ranking = rbt_value(fts_ranking_t, node);
    fts_query_calculate_ranking(query, ranking);

    // FIXME: I think we may requre this information to improve the
    // ranking of doc ids which have more word matches from
    // different FTS indexes.

    /* We don't need these anymore free the resources. */
    ranking->words = nullptr;

    if (!result_is_null) {
      fts_query_add_ranking(query, result->rankings_by_id, ranking);

      if (query->total_size > fts_result_cache_limit) {
        query->error = DB_FTS_EXCEED_RESULT_CACHE_LIMIT;
        fts_query_free_result(result);
        return nullptr;
      }
    }
  }

  if (result_is_null) {
    /* Use doc_ids directly */
    rbt_free(result->rankings_by_id);
    result->rankings_by_id = query->doc_ids;
    query->doc_ids = nullptr;
  }

  return result;
}

/** Get the result of the query. Calculate the similarity coefficient. */
static fts_result_t *fts_query_get_result(
    fts_query_t *query,   /*!< in: query instance */
    fts_result_t *result) /*!< in: result */
{
  DBUG_TRACE;

  if (rbt_size(query->doc_ids) > 0 || query->flags == FTS_OPT_RANKING) {
    /* Copy the doc ids to the result. */
    result = fts_query_prepare_result(query, result);
  } else {
    /* Create an empty result instance. */
    result = static_cast<fts_result_t *>(ut_zalloc_nokey(sizeof(*result)));
  }

  return result;
}

/** FTS Query free resources and reset. */
static void fts_query_free(fts_query_t *query) /*!< in: query instance to free*/
{
  if (query->read_nodes_graph) {
    fts_que_graph_free(query->read_nodes_graph);
  }

  if (query->root) {
    fts_ast_free_node(query->root);
  }

  if (query->deleted) {
    fts_doc_ids_free(query->deleted);
  }

  if (query->intersection) {
    fts_query_free_doc_ids(query, query->intersection);
    query->intersection = nullptr;
  }

  if (query->doc_ids) {
    fts_query_free_doc_ids(query, query->doc_ids);
  }

  if (query->word_freqs) {
    const ib_rbt_node_t *node;

    /* We need to free any instances of fts_doc_freq_t that we
    may have allocated. */
    for (node = rbt_first(query->word_freqs); node;
         node = rbt_next(query->word_freqs, node)) {
      fts_word_freq_t *word_freq;

      word_freq = rbt_value(fts_word_freq_t, node);

      /* We need to cast away the const. */
      rbt_free(word_freq->doc_freqs);
    }

    rbt_free(query->word_freqs);
  }

  if (query->wildcard_words != nullptr) {
    rbt_free(query->wildcard_words);
  }

  ut_a(!query->intersection);

  if (query->word_map) {
    rbt_free(query->word_map);
  }

  if (query->word_vector != nullptr) {
    UT_DELETE(query->word_vector);
  }

  if (query->heap) {
    mem_heap_free(query->heap);
  }

  memset(query, 0, sizeof(*query));
}

/** Parse the query using flex/bison or plugin parser.
 @return parse tree node. */
static fts_ast_node_t *fts_query_parse(
    fts_query_t *query, /*!< in: query instance */
    byte *query_str,    /*!< in: query string */
    ulint query_len)    /*!< in: query string length */
{
  int error;
  fts_ast_state_t state;
  bool mode = query->boolean_mode;
  DBUG_TRACE;

  memset(&state, 0x0, sizeof(state));

  state.charset = query->fts_index_table.charset;

  DBUG_EXECUTE_IF("fts_instrument_query_disable_parser",
                  query->parser = nullptr;);

  if (query->parser) {
    state.root = state.cur_node = fts_ast_create_node_list(&state, nullptr);
    error =
        fts_parse_by_parser(mode, query_str, query_len, query->parser, &state);
  } else {
    /* Setup the scanner to use, this depends on the mode flag. */
    state.lexer = fts_lexer_create(mode, query_str, query_len);
    state.charset = query->fts_index_table.charset;
    error = fts_parse(&state);
    fts_lexer_free(state.lexer);
    state.lexer = nullptr;
  }

  /* Error during parsing ? */
  if (error) {
    /* Free the nodes that were allocated during parsing. */
    fts_ast_state_free(&state);
  } else {
    query->root = state.root;

    if (fts_enable_diag_print && query->root != nullptr) {
      fts_ast_node_print(query->root);
    }
  }

  return state.root;
}

/** FTS Query optimization
 Set FTS_OPT_RANKING if it is a simple term query */
static void fts_query_can_optimize(
    fts_query_t *query, /*!< in/out: query instance */
    uint flags)         /*!< In: FTS search mode */
{
  fts_ast_node_t *node = query->root;

  if (flags & FTS_EXPAND) {
    return;
  }

  /* Check if it has only a term without oper */
  ut_ad(node->type == FTS_AST_LIST);
  node = node->list.head;
  if (node != nullptr && node->type == FTS_AST_TERM && node->next == nullptr) {
    query->flags = FTS_OPT_RANKING;
  }
}

/** FTS Query entry point.
@param[in]      trx             transaction
@param[in]      index           fts index to search
@param[in]      flags           FTS search mode
@param[in]      query_str       FTS query
@param[in]      query_len       FTS query string len in bytes
@param[in,out]  result          result doc ids
@param[in]      limit           limit value
@return DB_SUCCESS if successful otherwise error code */
dberr_t fts_query(trx_t *trx, dict_index_t *index, uint flags,
                  const byte *query_str, ulint query_len, fts_result_t **result,
                  ulonglong limit) {
  fts_query_t query;
  dberr_t error = DB_SUCCESS;
  byte *lc_query_str;
  ulint lc_query_str_len;
  ulint result_len;
  bool boolean_mode;
  trx_t *query_trx;
  CHARSET_INFO *charset;
  bool will_be_ignored = false;

  boolean_mode = flags & FTS_BOOL;

  *result = nullptr;
  memset(&query, 0x0, sizeof(query));
  query_trx = trx_allocate_for_background();
  query_trx->op_info = "FTS query";

  const auto start_time_ms = ut_time_monotonic_ms();

  query.trx = query_trx;
  query.index = index;
  query.boolean_mode = boolean_mode;
  query.deleted = fts_doc_ids_create();
  query.cur_node = nullptr;

  query.fts_common_table.type = FTS_COMMON_TABLE;
  query.fts_common_table.table_id = index->table->id;
  query.fts_common_table.parent = index->table->name.m_name;
  query.fts_common_table.table = index->table;

  charset = fts_index_get_charset(index);

  query.fts_index_table.type = FTS_INDEX_TABLE;
  query.fts_index_table.index_id = index->id;
  query.fts_index_table.table_id = index->table->id;
  query.fts_index_table.parent = index->table->name.m_name;
  query.fts_index_table.charset = charset;
  query.fts_index_table.table = index->table;

  query.word_map =
      rbt_create_arg_cmp(sizeof(fts_string_t), innobase_fts_text_cmp, charset);
  query.word_vector = UT_NEW_NOKEY(word_vector_t());
  query.error = DB_SUCCESS;

  /* Setup the RB tree that will be used to collect per term
  statistics. */
  query.word_freqs = rbt_create_arg_cmp(sizeof(fts_word_freq_t),
                                        innobase_fts_text_cmp, charset);

  if (flags & FTS_EXPAND) {
    query.wildcard_words = rbt_create_arg_cmp(sizeof(fts_string_t),
                                              innobase_fts_text_cmp, charset);
  }

  query.total_size += SIZEOF_RBT_CREATE;

  query.total_docs = dict_table_get_n_rows(index->table);

  query.limit = limit;

  query.n_docs = 0;

  query.fts_common_table.suffix = FTS_SUFFIX_DELETED;

  /* Read the deleted doc_ids, we need these for filtering. */
  error =
      fts_table_fetch_doc_ids(nullptr, &query.fts_common_table, query.deleted);

  if (error != DB_SUCCESS) {
    goto func_exit;
  }

  query.fts_common_table.suffix = FTS_SUFFIX_DELETED_CACHE;

  error =
      fts_table_fetch_doc_ids(nullptr, &query.fts_common_table, query.deleted);

  if (error != DB_SUCCESS) {
    goto func_exit;
  }

  /* Get the deleted doc ids that are in the cache. */
  fts_cache_append_deleted_doc_ids(index->table->fts->cache,
                                   query.deleted->doc_ids);
  DEBUG_SYNC_C("fts_deleted_doc_ids_append");

  /* Sort the vector so that we can do a binary search over the ids. */
  ib_vector_sort(query.deleted->doc_ids, fts_update_doc_id_cmp);

  /* Convert the query string to lower case before parsing. We own
  the ut_malloc'ed result and so remember to free it before return. */

  lc_query_str_len = query_len * charset->casedn_multiply + charset->mbmaxlen;
  lc_query_str = static_cast<byte *>(ut_zalloc_nokey(lc_query_str_len));

  /* For binary collations, a case sensitive search is
  performed. Hence don't convert to lower case. */
  if (my_binary_compare(charset)) {
    memcpy(lc_query_str, query_str, query_len);
    lc_query_str[query_len] = 0;
    result_len = query_len;
  } else {
    result_len =
        innobase_fts_casedn_str(charset, (char *)query_str, query_len,
                                (char *)lc_query_str, lc_query_str_len);
  }
  ut_ad(result_len < lc_query_str_len);

  lc_query_str[result_len] = 0;

  query.heap = mem_heap_create(128, UT_LOCATION_HERE);

  /* Create the rb tree for the doc id (current) set. */
  query.doc_ids = rbt_create(sizeof(fts_ranking_t), fts_ranking_doc_id_cmp);
  query.parser = index->parser;

  query.total_size += SIZEOF_RBT_CREATE;

  /* Parse the input query string. */
  if (fts_query_parse(&query, lc_query_str, result_len)) {
    fts_ast_node_t *ast = query.root;
    ast->trx = trx;
    /* Optimize query to check if it's a single term */
    fts_query_can_optimize(&query, flags);

    DBUG_EXECUTE_IF("fts_instrument_result_cache_limit",
                    fts_result_cache_limit = 2048;);

    /* Optimisation is allowed for limit value
    when
    i)  No ranking involved
    ii) Only FTS Union operations involved. */
    if (query.limit != ULONG_UNDEFINED && !fts_ast_node_check_union(ast)) {
      query.limit = ULONG_UNDEFINED;
    }

    DBUG_EXECUTE_IF("fts_union_limit_off", query.limit = ULONG_UNDEFINED;);

    /* Traverse the Abstract Syntax Tree (AST) and execute
    the query. */
    query.error = fts_ast_visit(FTS_NONE, ast, fts_query_visitor, &query,
                                &will_be_ignored);
    if (query.error == DB_INTERRUPTED) {
      ut_free(lc_query_str);
      error = DB_INTERRUPTED;
      goto func_exit;
    }
    /* If query expansion is requested, extend the search
    with first search pass result */
    if (query.error == DB_SUCCESS && (flags & FTS_EXPAND)) {
      query.error = fts_expand_query(index, &query);
    }

    /* Calculate the inverse document frequency of the terms. */
    if (query.error == DB_SUCCESS && query.flags != FTS_OPT_RANKING) {
      fts_query_calculate_idf(&query);
    }

    /* Copy the result from the query state, so that we can
    return it to the caller. */
    if (query.error == DB_SUCCESS) {
      *result = fts_query_get_result(&query, *result);
    }
    if (trx_is_interrupted(trx)) {
      ut_free(lc_query_str);
      if (result != nullptr) {
        fts_query_free_result(*result);
      }
      error = DB_INTERRUPTED;
      goto func_exit;
    }
    error = query.error;
  } else {
    /* still return an empty result set */
    *result = static_cast<fts_result_t *>(ut_zalloc_nokey(sizeof(**result)));
  }

  ut_free(lc_query_str);

  if (fts_enable_diag_print && (*result)) {
    auto diff_time = ut_time_monotonic_ms() - start_time_ms;

    ib::info(ER_IB_MSG_516)
        << "FTS Search Processing time: " << diff_time / 1000
        << " secs: " << diff_time % 1000 << " millisec: row(s) "
        << ((*result)->rankings_by_id ? rbt_size((*result)->rankings_by_id)
                                      : -1);

    /* Log memory consumption & result size */
    ib::info(ER_IB_MSG_517)
        << "Full Search Memory: " << query.total_size << " (bytes),  Row: "
        << ((*result)->rankings_by_id ? rbt_size((*result)->rankings_by_id) : 0)
        << ".";
  }

func_exit:
  fts_query_free(&query);

  trx_free_for_background(query_trx);

  return (error);
}

/** FTS Query free result, returned by fts_query(). */
void fts_query_free_result(
    fts_result_t *result) /*!< in: result instance to free.*/
{
  if (result) {
    if (result->rankings_by_id != nullptr) {
      rbt_free(result->rankings_by_id);
      result->rankings_by_id = nullptr;
    }
    if (result->rankings_by_rank != nullptr) {
      rbt_free(result->rankings_by_rank);
      result->rankings_by_rank = nullptr;
    }

    ut_free(result);
    result = nullptr;
  }
}

/** FTS Query sort result, returned by fts_query() on fts_ranking_t::rank. */
void fts_query_sort_result_on_rank(
    fts_result_t *result) /*!< out: result instance to sort.*/
{
  const ib_rbt_node_t *node;
  ib_rbt_t *ranked;

  ut_a(result->rankings_by_id != nullptr);
  if (result->rankings_by_rank) {
    rbt_free(result->rankings_by_rank);
  }

  ranked = rbt_create(sizeof(fts_ranking_t), fts_query_compare_rank);

  /* We need to free any instances of fts_doc_freq_t that we
  may have allocated. */
  for (node = rbt_first(result->rankings_by_id); node;
       node = rbt_next(result->rankings_by_id, node)) {
    fts_ranking_t *ranking;

    ranking = rbt_value(fts_ranking_t, node);

    ut_a(ranking->words == nullptr);

    rbt_insert(ranked, ranking, ranking);
  }

  /* Reset the current node too. */
  result->current = nullptr;
  result->rankings_by_rank = ranked;
}

/** A debug function to print result doc_id set. */
static void fts_print_doc_id(
    fts_query_t *query) /*!< in : tree that stores doc_ids.*/
{
  const ib_rbt_node_t *node;

  /* Iterate each member of the doc_id set */
  for (node = rbt_first(query->doc_ids); node;
       node = rbt_next(query->doc_ids, node)) {
    fts_ranking_t *ranking;
    ranking = rbt_value(fts_ranking_t, node);

    ib::info(ER_IB_MSG_518) << "doc_ids info, doc_id: " << ranking->doc_id;

    ulint pos = 0;
    fts_string_t word;

    while (fts_ranking_words_get_next(query, ranking, &pos, &word)) {
      ib::info(ER_IB_MSG_519) << "doc_ids info, value: " << word.f_str;
    }
  }
}

/** This function implements a simple "blind" query expansion search:
 words in documents found in the first search pass will be used as
 search arguments to search the document again, thus "expand"
 the search result set.
 @return DB_SUCCESS if success, otherwise the error code */
static MY_ATTRIBUTE((warn_unused_result)) dberr_t
    fts_expand_query(dict_index_t *index, /*!< in: FTS index to search */
                     fts_query_t *query)  /*!< in: FTS query instance */
{
  const ib_rbt_node_t *node;
  const ib_rbt_node_t *token_node;
  fts_doc_t result_doc;
  dberr_t error = DB_SUCCESS;
  const fts_index_cache_t *index_cache;

  /* If no doc is found in first search pass, return */
  if (!rbt_size(query->doc_ids)) {
    return (error);
  }

  /* Init "result_doc", to hold words from the first search pass */
  fts_doc_init(&result_doc);

  rw_lock_x_lock(&index->table->fts->cache->lock, UT_LOCATION_HERE);
  index_cache = fts_find_index_cache(index->table->fts->cache, index);
  rw_lock_x_unlock(&index->table->fts->cache->lock);

  ut_a(index_cache);

  result_doc.tokens = rbt_create_arg_cmp(
      sizeof(fts_token_t), innobase_fts_text_cmp, index_cache->charset);

  result_doc.charset = index_cache->charset;
  result_doc.parser = index_cache->index->parser;
  result_doc.is_ngram = index_cache->index->is_ngram;

  query->total_size += SIZEOF_RBT_CREATE;

  if (fts_enable_diag_print) {
    fts_print_doc_id(query);
  }

  for (node = rbt_first(query->doc_ids); node;
       node = rbt_next(query->doc_ids, node)) {
    fts_ranking_t *ranking;
    ulint prev_token_size;
    ulint estimate_size;

    prev_token_size = rbt_size(result_doc.tokens);

    ranking = rbt_value(fts_ranking_t, node);

    /* Fetch the documents with the doc_id from the
    result of first seach pass. Since we do not
    store document-to-word mapping, we need to
    fetch the original document and parse them.
    Future optimization could be done here if we
    support some forms of document-to-word mapping */
    fts_doc_fetch_by_doc_id(nullptr, ranking->doc_id, index,
                            FTS_FETCH_DOC_BY_ID_EQUAL,
                            fts_query_expansion_fetch_doc, &result_doc);

    /* Estimate memory used, see fts_process_token and fts_token_t.
       We ignore token size here. */
    estimate_size = (rbt_size(result_doc.tokens) - prev_token_size) *
                    (SIZEOF_RBT_NODE_ADD + sizeof(fts_token_t) +
                     sizeof(ib_vector_t) + sizeof(ulint) * 32);
    query->total_size += estimate_size;

    if (query->total_size > fts_result_cache_limit) {
      error = DB_FTS_EXCEED_RESULT_CACHE_LIMIT;
      goto func_exit;
    }
  }

  /* Remove words that have already been searched in the first pass */
  for (ulint i = 0; i < query->word_vector->size(); i++) {
    fts_string_t word = query->word_vector->at(i);
    ib_rbt_bound_t parent;

    if (query->wildcard_words &&
        rbt_search(query->wildcard_words, &parent, &word) == 0) {
      /* If it's a wildcard word, remove words having
      it as prefix. */
      while (rbt_search_cmp(result_doc.tokens, &parent, &word, nullptr,
                            innobase_fts_text_cmp_prefix) == 0) {
        ut_free(rbt_remove_node(result_doc.tokens, parent.last));
      }
    } else {
      /* We don't check return value, because the word may
      have been deleted by a previous wildcard word as its
      prefix, e.g. ('g * good'). */
      rbt_delete(result_doc.tokens, &word);
    }
  }

  /* Search the table the second time with expanded search list */
  for (token_node = rbt_first(result_doc.tokens); token_node;
       token_node = rbt_next(result_doc.tokens, token_node)) {
    fts_token_t *mytoken;
    mytoken = rbt_value(fts_token_t, token_node);

    /* '%' in the end is treated as prefix search,
    it can cause assert failure, so we skip it. */
    if (mytoken->text.f_str[mytoken->text.f_len - 1] == '%') {
      continue;
    }

    ut_ad(mytoken->text.f_str[mytoken->text.f_len] == 0);
    fts_query_add_word_freq(query, &mytoken->text);
    error = fts_query_union(query, &mytoken->text);

    if (error != DB_SUCCESS) {
      break;
    }
  }

func_exit:
  fts_doc_free(&result_doc);

  return (error);
}
/** This function finds documents that contain all words in a
 phrase or proximity search. And if proximity search, verify
 the words are close enough to each other, as in specified distance.
 This function is called for phrase and proximity search.
 @return true if documents are found, false if otherwise */
static bool fts_phrase_or_proximity_search(
    fts_query_t *query,  /*!< in/out:  query instance.
                         query->doc_ids might be instantiated
                         with qualified doc IDs */
    ib_vector_t *tokens) /*!< in: Tokens contain words */
{
  ulint n_matched;
  ulint i;
  bool matched = false;
  ulint num_token = ib_vector_size(tokens);
  fts_match_t *match[MAX_PROXIMITY_ITEM];
  bool end_list = false;

  /* Number of matched documents for the first token */
  n_matched = ib_vector_size(query->match_array[0]);

  /* We have a set of match list for each word, we shall
  walk through the list and find common documents that
  contain all the matching words. */
  for (i = 0; i < n_matched; i++) {
    ulint j;
    ulint k = 0;
    fts_proximity_t qualified_pos;

    match[0] =
        static_cast<fts_match_t *>(ib_vector_get(query->match_array[0], i));

    /* For remaining match list for the token(word), we
    try to see if there is a document with the same
    doc id */
    for (j = 1; j < num_token; j++) {
      match[j] =
          static_cast<fts_match_t *>(ib_vector_get(query->match_array[j], k));

      while (match[j]->doc_id < match[0]->doc_id &&
             k < ib_vector_size(query->match_array[j])) {
        match[j] =
            static_cast<fts_match_t *>(ib_vector_get(query->match_array[j], k));
        k++;
      }

      if (match[j]->doc_id > match[0]->doc_id) {
        /* no match */
        if (query->flags & FTS_PHRASE) {
          match[0]->doc_id = 0;
        }
        break;
      }

      if (k == ib_vector_size(query->match_array[j])) {
        end_list = true;

        if (query->flags & FTS_PHRASE) {
          ulint s;
          /* Since i is the last doc id in the match_array[j],
          remove all doc ids > i from the match_array[0]. */
          fts_match_t *match_temp;
          for (s = i + 1; s < n_matched; s++) {
            match_temp = static_cast<fts_match_t *>(
                ib_vector_get(query->match_array[0], s));
            match_temp->doc_id = 0;
          }
          if (match[j]->doc_id != match[0]->doc_id) {
            /* no match */
            match[0]->doc_id = 0;
          }
        }

        if (match[j]->doc_id != match[0]->doc_id) {
          goto func_exit;
        }
      }

      /* FIXME: A better solution will be a counter array
      remember each run's last position. So we don't
      reset it here very time */
      k = 0;
    }

    if (j != num_token) {
      continue;
    }

    /* For this matching doc, we need to further
    verify whether the words in the doc are close
    to each other, and within the distance specified
    in the proximity search */
    if (query->flags & FTS_PHRASE) {
      matched = true;
    } else if (fts_proximity_get_positions(match, num_token, ULINT_MAX,
                                           &qualified_pos)) {
      /* Fetch the original documents and count the
      words in between matching words to see that is in
      specified distance */
      if (fts_query_is_in_proximity_range(query, match, &qualified_pos)) {
        /* If so, mark we find a matching doc */
        query->error = fts_query_process_doc_id(query, match[0]->doc_id, 0);
        if (query->error != DB_SUCCESS) {
          matched = false;
          goto func_exit;
        }

        matched = true;
        for (ulint z = 0; z < num_token; z++) {
          fts_string_t *token;
          token = static_cast<fts_string_t *>(ib_vector_get(tokens, z));
          fts_query_add_word_to_document(query, match[0]->doc_id, token);
        }
      }
    }

    if (end_list) {
      break;
    }
  }

func_exit:
  return (matched);
}

/** This function checks whether words in result documents are close to
 each other (within proximity range as specified by "distance").
 If "distance" is MAX_ULINT, then it will find all combinations of
 positions of matching words and store min and max positions
 in the "qualified_pos" for later verification.
 @return true if words are close to each other, false if otherwise */
static bool fts_proximity_get_positions(
    fts_match_t **match,            /*!< in: query instance */
    ulint num_match,                /*!< in: number of matching
                                    items */
    ulint distance,                 /*!< in: distance value
                                    for proximity search */
    fts_proximity_t *qualified_pos) /*!< out: the position info
                                    records ranges containing
                                    all matching words. */
{
  ulint i;
  ulint idx[MAX_PROXIMITY_ITEM];
  ulint num_pos[MAX_PROXIMITY_ITEM];
  ulint min_idx;

  qualified_pos->n_pos = 0;

  ut_a(num_match <= MAX_PROXIMITY_ITEM);

  /* Each word could appear multiple times in a doc. So
  we need to walk through each word's position list, and find
  closest distance between different words to see if
  they are in the proximity distance. */

  /* Assume each word's position list is sorted, we
  will just do a walk through to all words' lists
  similar to a the merge phase of a merge sort */
  for (i = 0; i < num_match; i++) {
    /* idx is the current position we are checking
    for a particular word */
    idx[i] = 0;

    /* Number of positions for this word */
    num_pos[i] = ib_vector_size(match[i]->positions);
  }

  /* Start with the first word */
  min_idx = 0;

  while (idx[min_idx] < num_pos[min_idx]) {
    ulint position[MAX_PROXIMITY_ITEM];
    ulint min_pos = ULINT_MAX;
    ulint max_pos = 0;

    /* Check positions in each word position list, and
    record the max/min position */
    for (i = 0; i < num_match; i++) {
      position[i] = *(ulint *)ib_vector_get_const(match[i]->positions, idx[i]);

      if (position[i] == ULINT_UNDEFINED) {
        break;
      }

      if (position[i] < min_pos) {
        min_pos = position[i];
        min_idx = i;
      }

      if (position[i] > max_pos) {
        max_pos = position[i];
      }
    }

    /* If max and min position are within range, we
    find a good match */
    if (max_pos - min_pos <= distance &&
        (i >= num_match || position[i] != ULINT_UNDEFINED)) {
      /* The charset has variable character
      length encoding, record the min_pos and
      max_pos, we will need to verify the actual
      number of characters */
      qualified_pos->min_pos.push_back(min_pos);
      qualified_pos->max_pos.push_back(max_pos);
      qualified_pos->n_pos++;
    }

    /* Otherwise, move to the next position is the
    list for the word with the smallest position */
    idx[min_idx]++;
  }

  return (qualified_pos->n_pos != 0);
}<|MERGE_RESOLUTION|>--- conflicted
+++ resolved
@@ -76,7 +76,7 @@
 
 // FIXME: Need to have a generic iterator that traverses the ilist.
 
-typedef std::vector<fts_string_t, ut_allocator<fts_string_t>> word_vector_t;
+typedef std::vector<fts_string_t, ut::allocator<fts_string_t>> word_vector_t;
 
 struct fts_word_freq_t;
 
@@ -207,7 +207,7 @@
                               the FTS index */
 };
 
-typedef std::vector<ulint, ut_allocator<ulint>> pos_vector_t;
+typedef std::vector<ulint, ut::allocator<ulint>> pos_vector_t;
 
 /** structure defines a set of ranges for original documents, each of which
 has a minimum position and maximum position. Text in such range should
@@ -340,11 +340,10 @@
  search arguments to search the document again, thus "expand"
  the search result set.
  @return DB_SUCCESS if success, otherwise the error code */
-static dberr_t fts_expand_query(
+[[nodiscard]] static dberr_t fts_expand_query(
     dict_index_t *index, /*!< in: FTS index to search */
-    fts_query_t *query)  /*!< in: query result, to be freed
-                         by the client */
-    MY_ATTRIBUTE((warn_unused_result));
+    fts_query_t *query); /*!< in: query result, to be freed
+                        by the client */
 /** This function finds documents that contain all words in a
  phrase or proximity search. And if proximity search, verify
  the words are close enough to each other, as in specified distance.
@@ -386,9 +385,8 @@
 /********************************************************************
 Compare two fts_doc_freq_t doc_ids.
 @return < 0 if n1 < n2, 0 if n1 == n2, > 0 if n1 > n2 */
-UNIV_INLINE
-int fts_freq_doc_id_cmp(const void *p1, /*!< in: id1 */
-                        const void *p2) /*!< in: id2 */
+static inline int fts_freq_doc_id_cmp(const void *p1, /*!< in: id1 */
+                                      const void *p2) /*!< in: id2 */
 {
   const fts_doc_freq_t *fq1 = (const fts_doc_freq_t *)p1;
   const fts_doc_freq_t *fq2 = (const fts_doc_freq_t *)p2;
@@ -433,21 +431,12 @@
         const   ulint*  p2,             /*!< in: word positions within document */
         ulint   len_p2)                 /*!< in: no. of elements in p2 */
 {
-<<<<<<< HEAD
-	int	i;
-	ulint	len = 0;
-	ulint	r = len_p1;
-	ulint	c = len_p2;
-	ulint	size = (r + 1) * (c + 1) * sizeof(ulint);
-	ulint*	table = (ulint*) ut_malloc_nokey(size);
-=======
         int     i;
         ulint   len = 0;
         ulint   r = len_p1;
         ulint   c = len_p2;
         ulint   size = (r + 1) * (c + 1) * sizeof(ulint);
         ulint*  table = (ulint*) ut::malloc_withkey(UT_NEW_THIS_FILE_PSI_KEY, size);
->>>>>>> fbdaa4de
 
         /* Traverse the table backwards, from the last row to the first and
         also from the last column to the first. We compute the smaller
@@ -485,11 +474,7 @@
         fts_print_lcs_table(table, r, c);
         printf("\nLen=%lu\n", len);
 
-<<<<<<< HEAD
-	ut_free(table);
-=======
         ut::free(table);
->>>>>>> fbdaa4de
 
         return(len);
 }
@@ -737,7 +722,7 @@
   /* Check if the doc id is deleted and it's in our set. */
   if (fts_bsearch(array, 0, static_cast<int>(size), doc_id) < 0 &&
       rbt_search(query->doc_ids, &parent, &doc_id) == 0) {
-    ut_free(rbt_remove_node(query->doc_ids, parent.last));
+    ut::free(rbt_remove_node(query->doc_ids, parent.last));
 
     ut_ad(query->total_size >= SIZEOF_RBT_NODE_ADD + sizeof(fts_ranking_t));
     query->total_size -= SIZEOF_RBT_NODE_ADD + sizeof(fts_ranking_t);
@@ -868,7 +853,7 @@
       ranking->words = nullptr;
     }
 
-    ut_free(rbt_remove_node(doc_ids, node));
+    ut::free(rbt_remove_node(doc_ids, node));
 
     ut_ad(query->total_size >= SIZEOF_RBT_NODE_ADD + sizeof(fts_ranking_t));
     query->total_size -= SIZEOF_RBT_NODE_ADD + sizeof(fts_ranking_t);
@@ -1025,9 +1010,9 @@
 
 /** Set difference.
  @return DB_SUCCESS if all go well */
-static MY_ATTRIBUTE((warn_unused_result)) dberr_t
-    fts_query_difference(fts_query_t *query,        /*!< in: query instance */
-                         const fts_string_t *token) /*!< in: token to search */
+[[nodiscard]] static dberr_t fts_query_difference(
+    fts_query_t *query,        /*!< in: query instance */
+    const fts_string_t *token) /*!< in: token to search */
 {
   ulint n_doc_ids = 0;
   trx_t *trx = query->trx;
@@ -1116,7 +1101,7 @@
 
 /** Intersect the token doc ids with the current set.
  @return DB_SUCCESS if all go well */
-static MY_ATTRIBUTE((warn_unused_result)) dberr_t fts_query_intersect(
+[[nodiscard]] static dberr_t fts_query_intersect(
     fts_query_t *query,        /*!< in: query instance */
     const fts_string_t *token) /*!< in: the token to search */
 {
@@ -1289,9 +1274,9 @@
 
 /** Set union.
  @return DB_SUCCESS if all go well */
-static MY_ATTRIBUTE((warn_unused_result)) dberr_t
-    fts_query_union(fts_query_t *query,  /*!< in: query instance */
-                    fts_string_t *token) /*!< in: token to search */
+[[nodiscard]] static dberr_t fts_query_union(
+    fts_query_t *query,  /*!< in: query instance */
+    fts_string_t *token) /*!< in: token to search */
 {
   fts_fetch_t fetch;
   ulint n_doc_ids = 0;
@@ -1458,9 +1443,9 @@
 
 /** Skip non-whitespace in a string. Move ptr to the next word boundary.
  @return pointer to first whitespace character or end */
-UNIV_INLINE
-byte *fts_query_skip_word(byte *ptr,       /*!< in: start of scan */
-                          const byte *end) /*!< in: pointer to end of string */
+static inline byte *fts_query_skip_word(
+    byte *ptr,       /*!< in: start of scan */
+    const byte *end) /*!< in: pointer to end of string */
 {
   /* TODO: Does this have to be UTF-8 too ? */
   while (ptr < end && !(ispunct(*ptr) || isspace(*ptr))) {
@@ -1947,7 +1932,7 @@
 Read the rows from the FTS index, that match word and where the
 doc id is between first and last doc id.
 @return DB_SUCCESS if all go well else error code */
-static MY_ATTRIBUTE((warn_unused_result))
+[[nodiscard]] static
 dberr_t
 fts_query_find_term(
         fts_query_t*            query,  /*!< in: FTS query state */
@@ -2024,26 +2009,7 @@
         for (;;) {
                 error = fts_eval_sql(trx, *graph);
 
-<<<<<<< HEAD
-/********************************************************************
-Calculate the total documents that contain a particular word (term).
-@return DB_SUCCESS if all go well else error code */
-static MY_ATTRIBUTE((warn_unused_result))
-dberr_t
-fts_query_total_docs_containing_term(
-	fts_query_t*		query,	/*!< in: FTS query state */
-	const fts_string_t*	word,	/*!< in: the word to check */
-	ulint*			total)	/*!< out: documents containing word */
-{
-	pars_info_t*		info;
-	dberr_t			error;
-	que_t*			graph;
-	ulint			selected;
-	trx_t*			trx = query->trx;
-	char			table_name[MAX_FULL_NAME_LEN]
-=======
                 if (error == DB_SUCCESS) {
->>>>>>> fbdaa4de
 
                         break;                          /* Exit the loop. */
                 } else {
@@ -2187,7 +2153,7 @@
 /********************************************************************
 Get the total number of words in a documents.
 @return DB_SUCCESS if all go well else error code */
-static MY_ATTRIBUTE((warn_unused_result))
+[[nodiscard]] static
 dberr_t
 fts_query_terms_in_document(
         fts_query_t*    query,          /*!< in: FTS query state */
@@ -2268,7 +2234,7 @@
 
 /** Retrieve the document and match the phrase tokens.
  @return DB_SUCCESS or error code */
-static MY_ATTRIBUTE((warn_unused_result)) dberr_t fts_query_match_document(
+[[nodiscard]] static dberr_t fts_query_match_document(
     ib_vector_t *tokens,       /*!< in: phrase tokens */
     fts_get_doc_t *get_doc,    /*!< in: table and prepared statements */
     fts_match_t *match,        /*!< in: doc id and positions */
@@ -2307,7 +2273,7 @@
 /** This function fetches the original documents and count the
  words in between matching words to see that is in specified distance
  @return DB_SUCCESS if all OK */
-static MY_ATTRIBUTE((warn_unused_result)) bool fts_query_is_in_proximity_range(
+[[nodiscard]] static bool fts_query_is_in_proximity_range(
     const fts_query_t *query,       /*!< in:  query instance */
     fts_match_t **match,            /*!< in: query instance */
     fts_proximity_t *qualified_pos) /*!< in: position info for
@@ -2356,15 +2322,15 @@
 /** Iterate over the matched document ids and search the for the
  actual phrase in the text.
  @return DB_SUCCESS if all OK */
-static MY_ATTRIBUTE((warn_unused_result)) dberr_t
-    fts_query_search_phrase(fts_query_t *query,       /*!< in: query instance */
-                            ib_vector_t *orig_tokens, /*!< in: tokens to search,
-                                                      with any stopwords in the
-                                                      original phrase */
-                            ib_vector_t *tokens)      /*!< in: tokens that does
-                                                      not include stopwords and
-                                                      can be used to calculate
-                                                      ranking */
+[[nodiscard]] static dberr_t fts_query_search_phrase(
+    fts_query_t *query,       /*!< in: query instance */
+    ib_vector_t *orig_tokens, /*!< in: tokens to search,
+                              with any stopwords in the
+                              original phrase */
+    ib_vector_t *tokens)      /*!< in: tokens that does
+                              not include stopwords and
+                              can be used to calculate
+                              ranking */
 {
   ulint i;
   fts_get_doc_t get_doc;
@@ -2527,7 +2493,7 @@
 
 /** Text/Phrase search.
  @return DB_SUCCESS or error code */
-static MY_ATTRIBUTE((warn_unused_result)) dberr_t fts_query_phrase_search(
+[[nodiscard]] static dberr_t fts_query_phrase_search(
     fts_query_t *query,         /*!< in: query instance */
     const fts_ast_node_t *node) /*!< in: node to search */
 {
@@ -2696,9 +2662,9 @@
 
 /** Find the word and evaluate.
  @return DB_SUCCESS if all go well */
-static MY_ATTRIBUTE((warn_unused_result)) dberr_t
-    fts_query_execute(fts_query_t *query,  /*!< in: query instance */
-                      fts_string_t *token) /*!< in: token to search */
+[[nodiscard]] static dberr_t fts_query_execute(
+    fts_query_t *query,  /*!< in: query instance */
+    fts_string_t *token) /*!< in: token to search */
 {
   switch (query->oper) {
     case FTS_NONE:
@@ -2724,7 +2690,8 @@
 }
 
 /** Create a wildcard string. It's the responsibility of the caller to
- free the byte* pointer. It's allocated using ut_malloc_nokey().
+ free the byte* pointer. It's allocated using
+ ut::malloc_withkey(UT_NEW_THIS_FILE_PSI_KEY).
  @return ptr to allocated memory */
 static byte *fts_query_get_token(
     fts_ast_node_t *node, /*!< in: the current sub tree */
@@ -2741,7 +2708,8 @@
   token->f_str = node->term.ptr->str;
 
   if (node->term.wildcard) {
-    token->f_str = static_cast<byte *>(ut_malloc_nokey(str_len + 2));
+    token->f_str = static_cast<byte *>(
+        ut::malloc_withkey(UT_NEW_THIS_FILE_PSI_KEY, str_len + 2));
     token->f_len = str_len + 1;
 
     memcpy(token->f_str, node->term.ptr->str, str_len);
@@ -2827,7 +2795,7 @@
       query->error = fts_query_execute(query, &token);
 
       if (ptr) {
-        ut_free(ptr);
+        ut::free(ptr);
       }
 
       break;
@@ -3385,7 +3353,8 @@
   DBUG_TRACE;
 
   if (result == nullptr) {
-    result = static_cast<fts_result_t *>(ut_zalloc_nokey(sizeof(*result)));
+    result = static_cast<fts_result_t *>(
+        ut::zalloc_withkey(UT_NEW_THIS_FILE_PSI_KEY, sizeof(*result)));
 
     result->rankings_by_id =
         rbt_create(sizeof(fts_ranking_t), fts_ranking_doc_id_cmp);
@@ -3500,7 +3469,8 @@
     result = fts_query_prepare_result(query, result);
   } else {
     /* Create an empty result instance. */
-    result = static_cast<fts_result_t *>(ut_zalloc_nokey(sizeof(*result)));
+    result = static_cast<fts_result_t *>(
+        ut::zalloc_withkey(UT_NEW_THIS_FILE_PSI_KEY, sizeof(*result)));
   }
 
   return result;
@@ -3559,7 +3529,7 @@
   }
 
   if (query->word_vector != nullptr) {
-    UT_DELETE(query->word_vector);
+    ut::delete_(query->word_vector);
   }
 
   if (query->heap) {
@@ -3665,7 +3635,7 @@
   query_trx = trx_allocate_for_background();
   query_trx->op_info = "FTS query";
 
-  const auto start_time_ms = ut_time_monotonic_ms();
+  const auto start_time = std::chrono::steady_clock::now();
 
   query.trx = query_trx;
   query.index = index;
@@ -3689,7 +3659,7 @@
 
   query.word_map =
       rbt_create_arg_cmp(sizeof(fts_string_t), innobase_fts_text_cmp, charset);
-  query.word_vector = UT_NEW_NOKEY(word_vector_t());
+  query.word_vector = ut::new_withkey<word_vector_t>(UT_NEW_THIS_FILE_PSI_KEY);
   query.error = DB_SUCCESS;
 
   /* Setup the RB tree that will be used to collect per term
@@ -3741,7 +3711,8 @@
   the ut_malloc'ed result and so remember to free it before return. */
 
   lc_query_str_len = query_len * charset->casedn_multiply + charset->mbmaxlen;
-  lc_query_str = static_cast<byte *>(ut_zalloc_nokey(lc_query_str_len));
+  lc_query_str = static_cast<byte *>(
+      ut::zalloc_withkey(UT_NEW_THIS_FILE_PSI_KEY, lc_query_str_len));
 
   /* For binary collations, a case sensitive search is
   performed. Hence don't convert to lower case. */
@@ -3791,7 +3762,7 @@
     query.error = fts_ast_visit(FTS_NONE, ast, fts_query_visitor, &query,
                                 &will_be_ignored);
     if (query.error == DB_INTERRUPTED) {
-      ut_free(lc_query_str);
+      ut::free(lc_query_str);
       error = DB_INTERRUPTED;
       goto func_exit;
     }
@@ -3812,7 +3783,7 @@
       *result = fts_query_get_result(&query, *result);
     }
     if (trx_is_interrupted(trx)) {
-      ut_free(lc_query_str);
+      ut::free(lc_query_str);
       if (result != nullptr) {
         fts_query_free_result(*result);
       }
@@ -3822,13 +3793,17 @@
     error = query.error;
   } else {
     /* still return an empty result set */
-    *result = static_cast<fts_result_t *>(ut_zalloc_nokey(sizeof(**result)));
-  }
-
-  ut_free(lc_query_str);
+    *result = static_cast<fts_result_t *>(
+        ut::zalloc_withkey(UT_NEW_THIS_FILE_PSI_KEY, sizeof(**result)));
+  }
+
+  ut::free(lc_query_str);
 
   if (fts_enable_diag_print && (*result)) {
-    auto diff_time = ut_time_monotonic_ms() - start_time_ms;
+    const auto diff_time =
+        std::chrono::duration_cast<std::chrono::milliseconds>(
+            std::chrono::steady_clock::now() - start_time)
+            .count();
 
     ib::info(ER_IB_MSG_516)
         << "FTS Search Processing time: " << diff_time / 1000
@@ -3865,7 +3840,7 @@
       result->rankings_by_rank = nullptr;
     }
 
-    ut_free(result);
+    ut::free(result);
     result = nullptr;
   }
 }
@@ -3930,9 +3905,9 @@
  search arguments to search the document again, thus "expand"
  the search result set.
  @return DB_SUCCESS if success, otherwise the error code */
-static MY_ATTRIBUTE((warn_unused_result)) dberr_t
-    fts_expand_query(dict_index_t *index, /*!< in: FTS index to search */
-                     fts_query_t *query)  /*!< in: FTS query instance */
+[[nodiscard]] static dberr_t fts_expand_query(
+    dict_index_t *index, /*!< in: FTS index to search */
+    fts_query_t *query)  /*!< in: FTS query instance */
 {
   const ib_rbt_node_t *node;
   const ib_rbt_node_t *token_node;
@@ -4011,7 +3986,7 @@
       it as prefix. */
       while (rbt_search_cmp(result_doc.tokens, &parent, &word, nullptr,
                             innobase_fts_text_cmp_prefix) == 0) {
-        ut_free(rbt_remove_node(result_doc.tokens, parent.last));
+        ut::free(rbt_remove_node(result_doc.tokens, parent.last));
       }
     } else {
       /* We don't check return value, because the word may
