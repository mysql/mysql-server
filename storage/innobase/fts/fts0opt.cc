--- conflicted
+++ resolved
@@ -53,6 +53,9 @@
 
 /** Server is shutting down, so does we exiting the optimize thread */
 static bool fts_opt_start_shutdown = false;
+
+/* Event to wait for shutdown of the optimize thread */
+static os_event_t fts_opt_shutdown_event = NULL;
 
 /** Initial size of nodes in fts_word_t. */
 static const ulint FTS_WORD_NODES_INIT_SIZE = 64;
@@ -188,9 +191,7 @@
 /** We use this information to determine when to start the optimize
 cycle for a table. */
 struct fts_slot_t {
-	dict_table_t*	table;		/*!< Table to optimize */
-
-	table_id_t	table_id;	/*!< Table id */
+	char*		table_name;	/*!< Table to optimize */
 
 	fts_state_t	state;		/*!< State of this slot */
 
@@ -206,20 +207,6 @@
 
 	ib_time_t	interval_time;	/*!< Minimum time to wait before
 					optimizing the table again. */
-};
-
-/** A table remove message for the FTS optimize thread. */
-struct fts_msg_del_t {
-	dict_table_t*	table;		/*!< The table to remove */
-
-	os_event_t	event;		/*!< Event to synchronize acknowledgement
-					of receipt and processing of the
-					this message by the consumer */
-};
-
-/** Stop the optimize thread. */
-struct fts_msg_optimize_t {
-	dict_table_t*	table;		/*!< Table to optimize */
 };
 
 /** The FTS optimize message work queue message type. */
@@ -2448,11 +2435,9 @@
 dberr_t
 fts_optimize_table_bk(
 /*==================*/
-	fts_slot_t*	slot)	/*!< in: table to optimiza */
-{
-	dberr_t		error;
-	dict_table_t*	table = slot->table;
-	fts_t*		fts = table->fts;
+	fts_slot_t*	slot)	/*!< in: table to optimize */
+{
+	dict_table_t*	table;
 
 	/* Avoid optimizing tables that were optimized recently. */
 	if (slot->last_run > 0
@@ -2460,8 +2445,21 @@
 
 		return(DB_SUCCESS);
 
-	} else if (fts && fts->cache
-		   && fts->cache->deleted >= FTS_OPTIMIZE_THRESHOLD) {
+	}
+
+	table = dict_table_open_on_name(
+		slot->table_name, FALSE, FALSE,
+		DICT_ERR_IGNORE_INDEX_ROOT);
+
+	if (table == NULL) {
+		/* Table has been dropped. */
+		return(DB_SUCCESS);
+	}
+
+	fts_t*	fts = table->fts;
+	dberr_t	error = DB_SUCCESS;
+	if (fts != NULL && fts->cache != NULL
+	    && fts->cache->deleted >= FTS_OPTIMIZE_THRESHOLD) {
 
 		error = fts_optimize_table(table);
 
@@ -2470,15 +2468,16 @@
 			slot->last_run = 0;
 			slot->completed = ut_time();
 		}
-	} else {
-		error = DB_SUCCESS;
-	}
+	}
+
+	dict_table_close(table, FALSE, FALSE);
 
 	/* Note time this run completed. */
 	slot->last_run = ut_time();
 
 	return(error);
 }
+
 /*********************************************************************//**
 Run OPTIMIZE on the given table.
 @return DB_SUCCESS if all OK */
@@ -2604,17 +2603,14 @@
 	dict_table_t*	table)			/*!< in: table to add */
 {
 	fts_msg_t*	msg;
+	char*		table_name;
 
 	if (!fts_optimize_wq) {
 		return;
 	}
 
-	ut_ad(table->cached && table->fts != NULL);
-
-	/* Make sure table with FTS index cannot be evicted */
-	dict_table_prevent_eviction(table);
-
-	msg = fts_optimize_create_msg(FTS_MSG_ADD_TABLE, table);
+	table_name = mem_strdup(table->name.m_name);
+	msg = fts_optimize_create_msg(FTS_MSG_ADD_TABLE, table_name);
 
 	ib_wqueue_add(fts_optimize_wq, msg, msg->heap);
 }
@@ -2627,13 +2623,15 @@
 	dict_table_t*	table)			/*!< in: table to optimize */
 {
 	fts_msg_t*	msg;
+	char*		table_name;
 
 	/* Optimizer thread could be shutdown */
 	if (!fts_optimize_wq) {
 		return;
 	}
 
-	msg = fts_optimize_create_msg(FTS_MSG_OPTIMIZE_TABLE, table);
+	table_name = mem_strdup(table->name.m_name);
+	msg = fts_optimize_create_msg(FTS_MSG_OPTIMIZE_TABLE, table_name);
 
 	ib_wqueue_add(fts_optimize_wq, msg, msg->heap);
 }
@@ -2647,8 +2645,7 @@
 	dict_table_t*	table)			/*!< in: table to remove */
 {
 	fts_msg_t*	msg;
-	os_event_t	event;
-	fts_msg_del_t*	remove;
+	char*		table_name;
 
 	/* if the optimize system not yet initialized, return */
 	if (!fts_optimize_wq) {
@@ -2662,23 +2659,10 @@
 		return;
 	}
 
-	msg = fts_optimize_create_msg(FTS_MSG_DEL_TABLE, NULL);
-
-	/* We will wait on this event until signalled by the consumer. */
-	event = os_event_create(0);
-
-	remove = static_cast<fts_msg_del_t*>(
-		mem_heap_alloc(msg->heap, sizeof(*remove)));
-
-	remove->table = table;
-	remove->event = event;
-	msg->ptr = remove;
+	table_name = mem_strdup(table->name.m_name);
+	msg = fts_optimize_create_msg(FTS_MSG_DEL_TABLE, table_name);
 
 	ib_wqueue_add(fts_optimize_wq, msg, msg->heap);
-
-	os_event_wait(event);
-
-	os_event_destroy(event);
 }
 
 /**********************************************************************//**
@@ -2689,7 +2673,7 @@
 fts_optimize_find_slot(
 /*===================*/
 	ib_vector_t*		tables,		/*!< in: vector of tables */
-	const dict_table_t*	table)		/*!< in: table to add */
+	const char*		name)		/*!< in: table name */
 {
 	ulint		i;
 
@@ -2698,7 +2682,7 @@
 
 		slot = static_cast<fts_slot_t*>(ib_vector_get(tables, i));
 
-		if (slot->table->id == table->id) {
+		if (strcmp(slot->table_name, name) == 0) {
 			return(slot);
 		}
 	}
@@ -2713,14 +2697,14 @@
 fts_optimize_start_table(
 /*=====================*/
 	ib_vector_t*		tables,		/*!< in/out: vector of tables */
-	dict_table_t*		table)		/*!< in: table to optimize */
+	const char*		name)		/*!< in: table to optimize */
 {
 	fts_slot_t*	slot;
 
-	slot = fts_optimize_find_slot(tables, table);
+	slot = fts_optimize_find_slot(tables, name);
 
 	if (slot == NULL) {
-		ib::error() << "Table " << table->name << " not registered"
+		ib::error() << "Table " << name << " not registered"
 			" with the optimize thread.";
 	} else {
 		slot->last_run = 0;
@@ -2735,7 +2719,7 @@
 fts_optimize_new_table(
 /*===================*/
 	ib_vector_t*	tables,			/*!< in/out: vector of tables */
-	dict_table_t*	table)			/*!< in: table to add */
+	const char*	name)			/*!< in: table name */
 {
 	ulint		i;
 	fts_slot_t*	slot;
@@ -2749,7 +2733,7 @@
 
 		if (slot->state == FTS_STATE_EMPTY) {
 			empty_slot = i;
-		} else if (slot->table->id == table->id) {
+		} else if (strcmp(slot->table_name, name) == 0) {
 			/* Already exists in our optimize queue. */
 			return(FALSE);
 		}
@@ -2770,8 +2754,7 @@
 
 	memset(slot, 0x0, sizeof(*slot));
 
-	slot->table = table;
-	slot->table_id = table->id;
+	slot->table_name = mem_strdup(name);
 	slot->state = FTS_STATE_LOADED;
 	slot->interval_time = FTS_OPTIMIZE_INTERVAL_IN_SECS;
 
@@ -2785,10 +2768,9 @@
 fts_optimize_del_table(
 /*===================*/
 	ib_vector_t*	tables,			/*!< in/out: vector of tables */
-	fts_msg_del_t*	msg)			/*!< in: table to delete */
+	const char*	name)			/*!< in: table name */
 {
 	ulint		i;
-	dict_table_t*	table = msg->table;
 
 	for (i = 0; i < ib_vector_size(tables); ++i) {
 		fts_slot_t*	slot;
@@ -2797,14 +2779,15 @@
 
 		/* FIXME: Should we assert on this ? */
 		if (slot->state != FTS_STATE_EMPTY
-		    && slot->table->id == table->id) {
+		    && strcmp(slot->table_name, name) == 0) {
 
 			if (fts_enable_diag_print) {
 				ib::info() << "FTS Optimize Removing table "
-					<< table->name;
+					<< name;
 			}
 
-			slot->table = NULL;
+			ut_free(slot->table_name);
+			slot->table_name = NULL;
 			slot->state = FTS_STATE_EMPTY;
 
 			return(TRUE);
@@ -2897,9 +2880,24 @@
 		slot = static_cast<const fts_slot_t*>(
 			ib_vector_get_const(tables, i));
 
-		if (slot->state != FTS_STATE_EMPTY && slot->table
-		    && slot->table->fts) {
-			total_memory += slot->table->fts->cache->total_size;
+		if (slot->state != FTS_STATE_EMPTY) {
+			dict_table_t*	table;
+
+			table = dict_table_open_on_name(
+				slot->table_name, FALSE, FALSE,
+				DICT_ERR_IGNORE_INDEX_ROOT);
+
+			if (table == NULL) {
+				/* Table has been dropped. */
+				continue;
+			}
+
+			fts_t*	fts = table->fts;
+			if (fts != NULL && fts->cache != NULL) {
+				total_memory += fts->cache->total_size;
+			}
+
+			dict_table_close(table, FALSE, FALSE);
 		}
 
 		if (total_memory > fts_max_total_cache_size) {
@@ -2975,7 +2973,6 @@
 	ulint		current = 0;
 	ibool		done = FALSE;
 	ulint		n_tables = 0;
-	os_event_t	exit_event = 0;
 	ulint		n_optimize = 0;
 	ib_wqueue_t*	wq = (ib_wqueue_t*) arg;
 
@@ -3046,39 +3043,36 @@
 
 			case FTS_MSG_STOP:
 				done = TRUE;
-				exit_event = (os_event_t) msg->ptr;
 				break;
 
 			case FTS_MSG_ADD_TABLE:
 				ut_a(!done);
 				if (fts_optimize_new_table(
-					tables,
-					static_cast<dict_table_t*>(
-					msg->ptr))) {
+					tables, static_cast<char*>(msg->ptr))) {
 					++n_tables;
 				}
+
+				ut_free(msg->ptr);
 				break;
 
 			case FTS_MSG_OPTIMIZE_TABLE:
 				if (!done) {
 					fts_optimize_start_table(
 						tables,
-						static_cast<dict_table_t*>(
-						msg->ptr));
+						static_cast<char*>(msg->ptr));
 				}
+
+				ut_free(msg->ptr);
 				break;
 
 			case FTS_MSG_DEL_TABLE:
 				if (fts_optimize_del_table(
-					tables, static_cast<fts_msg_del_t*>(
-						msg->ptr))) {
+					tables,
+					static_cast<char*>(msg->ptr))) {
 					--n_tables;
 				}
 
-				/* Signal the producer that we have
-				removed the table. */
-				os_event_set(
-					((fts_msg_del_t*) msg->ptr)->event);
+				ut_free(msg->ptr);
 				break;
 
 			default:
@@ -3095,6 +3089,28 @@
 		}
 	}
 
+	/* Cleanup work queue. */
+	while (!ib_wqueue_is_empty(wq)) {
+		fts_msg_t*      msg;
+
+		msg = static_cast<fts_msg_t*>(
+			ib_wqueue_timedwait(wq, FTS_QUEUE_WAIT_IN_USECS));
+		ut_a(msg != NULL);
+
+		switch (msg->type) {
+		case FTS_MSG_ADD_TABLE:
+		case FTS_MSG_OPTIMIZE_TABLE:
+		case FTS_MSG_DEL_TABLE:
+			ut_free(msg->ptr);
+			break;
+
+		default:
+			break;
+		}
+
+		mem_heap_free(msg->heap);
+	}
+
 	/* Server is being shutdown, sync the data from FTS cache to disk
 	if needed */
 	if (n_tables > 0) {
@@ -3109,30 +3125,24 @@
 			if (slot->state != FTS_STATE_EMPTY) {
 				dict_table_t*	table = NULL;
 
-<<<<<<< HEAD
-			        table = dict_table_open_on_name(
-					slot->table->name.m_name, FALSE, FALSE,
+				table = dict_table_open_on_name(
+					slot->table_name, FALSE, FALSE,
 					DICT_ERR_IGNORE_INDEX_ROOT);
-=======
-				/*slot->table may be freed, so we try to open
-				table by slot->table_id.*/
-				table = dict_table_open_on_id(
-					slot->table_id, FALSE,
-					DICT_TABLE_OP_NORMAL);
->>>>>>> c11767e8
-
-				if (table) {
+
+				if (table != NULL) {
 
 					if (dict_table_has_fts_index(table)) {
 						fts_sync_table(table);
 					}
 
-					if (table->fts) {
+					if (table->fts != NULL) {
 						fts_free(table);
 					}
 
 					dict_table_close(table, FALSE, FALSE);
 				}
+
+				ut_free(slot->table_name);
 			}
 		}
 	}
@@ -3141,7 +3151,7 @@
 
 	ib::info() << "FTS optimize thread exiting.";
 
-	os_event_set(exit_event);
+	os_event_set(fts_opt_shutdown_event);
 	my_thread_end();
 
 	/* We count the number of threads in os_thread_exit(). A created
@@ -3188,7 +3198,6 @@
 	ut_ad(!srv_read_only_mode);
 
 	fts_msg_t*	msg;
-	os_event_t	event;
 
 	/* If there is an ongoing activity on dictionary, such as
 	srv_master_evict_from_table_cache(), wait for it */
@@ -3203,16 +3212,15 @@
 	/* We tell the OPTIMIZE thread to switch to state done, we
 	can't delete the work queue here because the add thread needs
 	deregister the FTS tables. */
-	event = os_event_create(0);
+	fts_opt_shutdown_event = os_event_create(0);
 
 	msg = fts_optimize_create_msg(FTS_MSG_STOP, NULL);
-	msg->ptr = event;
 
 	ib_wqueue_add(fts_optimize_wq, msg, msg->heap);
 
-	os_event_wait(event);
-
-	os_event_destroy(event);
+	os_event_wait(fts_opt_shutdown_event);
+
+	os_event_destroy(fts_opt_shutdown_event);
 
 	ib_wqueue_free(fts_optimize_wq);
 }
