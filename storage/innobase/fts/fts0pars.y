--- conflicted
+++ resolved
@@ -240,24 +240,6 @@
         const byte*     query,
         ulint           query_len)
 {
-<<<<<<< HEAD
-	fts_lexer_t*	fts_lexer = static_cast<fts_lexer_t*>(
-		ut_malloc_nokey(sizeof(fts_lexer_t)));
-
-	if (boolean_mode) {
-		fts0blex_init(&fts_lexer->yyscanner);
-		fts0b_scan_bytes((char*) query, (int) query_len, fts_lexer->yyscanner);
-		fts_lexer->scanner = (fts_scan) fts_blexer;
-		/* FIXME: Debugging */
-		/* fts0bset_debug(1 , fts_lexer->yyscanner); */
-	} else {
-		fts0tlex_init(&fts_lexer->yyscanner);
-		fts0t_scan_bytes((char*) query, (int) query_len, fts_lexer->yyscanner);
-		fts_lexer->scanner = (fts_scan) fts_tlexer;
-	}
-
-	return(fts_lexer);
-=======
         fts_lexer_t*    fts_lexer = static_cast<fts_lexer_t*>(
                 ut::malloc_withkey(UT_NEW_THIS_FILE_PSI_KEY, sizeof(fts_lexer_t)));
 
@@ -274,7 +256,6 @@
         }
 
         return(fts_lexer);
->>>>>>> fbdaa4de
 }
 
 /********************************************************************
@@ -291,11 +272,7 @@
                 fts0tlex_destroy(fts_lexer->yyscanner);
         }
 
-<<<<<<< HEAD
-	ut_free(fts_lexer);
-=======
         ut::free(fts_lexer);
->>>>>>> fbdaa4de
 }
 
 /********************************************************************
