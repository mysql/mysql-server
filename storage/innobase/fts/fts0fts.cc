--- conflicted
+++ resolved
@@ -840,7 +840,7 @@
 					retry = true;
 				}
 				if (!retry){
-					fts_free(table);
+					 fts_free(table);
 					break;
 				}
 				DICT_BG_YIELD(trx);
@@ -848,23 +848,24 @@
 			return(err);
 		}
 
-		for(;;) {
-			bool retry = false;
-			if (index->index_fts_syncing) {
-				retry = true;
+			for(;;) {
+				bool retry = false;
+				if (index->index_fts_syncing) {
+                                        retry = true;
+                                }
+                                if (!retry){
+					current_doc_id = table->fts->cache->next_doc_id;
+					first_doc_id = table->fts->cache->first_doc_id;
+					fts_cache_clear(table->fts->cache);
+					fts_cache_destroy(table->fts->cache);
+					table->fts->cache = fts_cache_create(table);
+					table->fts->cache->next_doc_id = current_doc_id;
+					table->fts->cache->first_doc_id = first_doc_id;
+					break;
+                                }
+				DICT_BG_YIELD(trx);
 			}
-			if (!retry){
-				current_doc_id = table->fts->cache->next_doc_id;
-				first_doc_id = table->fts->cache->first_doc_id;
-				fts_cache_clear(table->fts->cache);
-				fts_cache_destroy(table->fts->cache);
-				table->fts->cache = fts_cache_create(table);
-				table->fts->cache->next_doc_id = current_doc_id;
-				table->fts->cache->first_doc_id = first_doc_id;
-				break;
-			}
-			DICT_BG_YIELD(trx);
-		}
+
 	} else {
 		fts_cache_t*            cache = table->fts->cache;
 		fts_index_cache_t*      index_cache;
@@ -875,10 +876,10 @@
 
 		if (index_cache != NULL) {
 			for(;;) {
-				bool retry = false;
-				if (index->index_fts_syncing) {
-					retry = true;
-				}
+                                bool retry = false;
+                                if (index->index_fts_syncing) {
+                                        retry = true;
+                                }
 				if (!retry && index_cache->words) {
 					fts_words_free(index_cache->words);
 					rbt_free(index_cache->words);
@@ -4723,19 +4724,16 @@
 		index_cache = static_cast<fts_index_cache_t*>(
 			ib_vector_get(cache->indexes, i));
 
-<<<<<<< HEAD
-=======
 		if (index_cache->index->to_be_dropped
-		   || index_cache->index->table->to_be_dropped) {
+		    || index_cache->index->table->to_be_dropped) {
 			continue;
 		}
 
 		index_cache->index->index_fts_syncing = true;
 		DBUG_EXECUTE_IF("fts_instrument_sync_sleep_drop_waits",
-				os_thread_sleep(10000000);
-				);
-
->>>>>>> 068f8261
+                        os_thread_sleep(10000000);
+                        );
+
 		error = fts_sync_index(sync, index_cache);
 
 		if (error != DB_SUCCESS && !sync->interrupted) {
@@ -4768,22 +4766,7 @@
 end_sync:
 	if (error == DB_SUCCESS && !sync->interrupted) {
 		error = fts_sync_commit(sync);
-<<<<<<< HEAD
 	} else {
-=======
-		if (error == DB_SUCCESS) {
-			for (i = 0; i < ib_vector_size(cache->indexes); ++i) {
-				fts_index_cache_t*      index_cache;
-				index_cache = static_cast<fts_index_cache_t*>(
-					ib_vector_get(cache->indexes, i));
-				if (index_cache->index->index_fts_syncing) {
-					index_cache->index->index_fts_syncing
-								= false;
-				}
-			}
-		}
-	}  else {
->>>>>>> 068f8261
 		fts_sync_rollback(sync);
 	}
 
@@ -4793,12 +4776,11 @@
 	for (i = 0; i < ib_vector_size(cache->indexes); ++i) {
 		fts_index_cache_t*      index_cache;
 		index_cache = static_cast<fts_index_cache_t*>(
-                      ib_vector_get(cache->indexes, i));
-		if (index_cache->index->index_fts_syncing == true) {
-			index_cache->index->index_fts_syncing = false;
-                  }
-	}
-
+			ib_vector_get(cache->indexes, i));
+			if (index_cache->index->index_fts_syncing == true) {
+				index_cache->index->index_fts_syncing = false;
+			}
+		}
 	sync->interrupted = false;
 	sync->in_progress = false;
 	os_event_set(sync->event);
