/* A Bison parser, made by GNU Bison 2.5.  */

/* Bison implementation for Yacc-like parsers in C

      Copyright (C) 1984, 1989-1990, 2000-2011 Free Software Foundation, Inc.

   This program is free software: you can redistribute it and/or modify
   it under the terms of the GNU General Public License as published by
   the Free Software Foundation, either version 3 of the License, or
   (at your option) any later version.

   This program is distributed in the hope that it will be useful,
   but WITHOUT ANY WARRANTY; without even the implied warranty of
   MERCHANTABILITY or FITNESS FOR A PARTICULAR PURPOSE.  See the
   GNU General Public License for more details.

   You should have received a copy of the GNU General Public License
   along with this program.  If not, see <http://www.gnu.org/licenses/>.  */

/* As a special exception, you may create a larger work that contains
   part or all of the Bison parser skeleton and distribute that work
   under terms of your choice, so long as that work isn't itself a
   parser generator using the skeleton or a modified version thereof
   as a parser skeleton.  Alternatively, if you modify or redistribute
   the parser skeleton itself, you may (at your option) remove this
   special exception, which will cause the skeleton and the resulting
   Bison output files to be licensed under the GNU General Public
   License without this special exception.

   This special exception was added by the Free Software Foundation in
   version 2.2 of Bison.  */

/* C LALR(1) parser skeleton written by Richard Stallman, by
   simplifying the original so-called "semantic" parser.  */

/* All symbols defined below should begin with yy or YY, to avoid
   infringing on user name space.  This should be done even for local
   variables, as they might otherwise be expanded by user macros.
   There are some unavoidable exceptions within include files to
   define necessary library symbols; they are noted "INFRINGES ON
   USER NAME SPACE" below.  */

/* Identify Bison output.  */
#define YYBISON 1

/* Bison version.  */
#define YYBISON_VERSION "2.5"

/* Skeleton name.  */
#define YYSKELETON_NAME "yacc.c"

/* Pure parsers.  */
#define YYPURE 1

/* Push parsers.  */
#define YYPUSH 0

/* Pull parsers.  */
#define YYPULL 1

/* Using locations.  */
#define YYLSP_NEEDED 0

/* Substitute the variable and function names.  */
#define yyparse         ftsparse
#define yylex           ftslex
#define yyerror         ftserror
#define yylval          ftslval
#define yychar          ftschar
#define yydebug         ftsdebug
#define yynerrs         ftsnerrs


/* Copy the first part of user declarations.  */

/* Line 268 of yacc.c  */
#line 26 "fts0pars.y"

#include "ha_prototypes.h"
#include "mem0mem.h"
#include "fts0ast.h"
#include "fts0blex.h"
#include "fts0tlex.h"
#include "fts0pars.h"
#include <my_sys.h>

extern	int fts_lexer(YYSTYPE*, fts_lexer_t*);
extern	int fts_blexer(YYSTYPE*, yyscan_t);
extern	int fts_tlexer(YYSTYPE*, yyscan_t);

typedef int (*fts_scan)();

extern int ftserror(const char* p);

/* Required for reentrant parser */
#define ftslex	fts_lexer

#define YYERROR_VERBOSE

/* For passing an argument to yyparse() */
#define YYPARSE_PARAM state
#define YYLEX_PARAM ((fts_ast_state_t*) state)->lexer

#define YYTOKENFREE(token) fts_ast_string_free((token))

typedef	int	(*fts_scanner_alt)(YYSTYPE* val, yyscan_t yyscanner);
typedef	int	(*fts_scanner)();

struct fts_lexer_t {
	fts_scanner	scanner;
	void*		yyscanner;
};



/* Line 268 of yacc.c  */
#line 115 "fts0pars.cc"

/* Enabling traces.  */
#ifndef YYDEBUG
# define YYDEBUG 0
#endif

/* Enabling verbose error messages.  */
#ifdef YYERROR_VERBOSE
# undef YYERROR_VERBOSE
# define YYERROR_VERBOSE 1
#else
# define YYERROR_VERBOSE 0
#endif

/* Enabling the token table.  */
#ifndef YYTOKEN_TABLE
# define YYTOKEN_TABLE 0
#endif


/* Tokens.  */
#ifndef YYTOKENTYPE
# define YYTOKENTYPE
   /* Put the tokens into the symbol table, so that GDB and other debuggers
      know about them.  */
   enum yytokentype {
     FTS_OPER = 258,
     FTS_TEXT = 259,
     FTS_TERM = 260,
     FTS_NUMB = 261
   };
#endif



#if ! defined YYSTYPE && ! defined YYSTYPE_IS_DECLARED
typedef union YYSTYPE
{

/* Line 293 of yacc.c  */
#line 61 "fts0pars.y"

	int			oper;
	fts_ast_string_t*	token;
	fts_ast_node_t*		node;



/* Line 293 of yacc.c  */
#line 165 "fts0pars.cc"
} YYSTYPE;
# define YYSTYPE_IS_TRIVIAL 1
# define yystype YYSTYPE /* obsolescent; will be withdrawn */
# define YYSTYPE_IS_DECLARED 1
#endif


/* Copy the second part of user declarations.  */


/* Line 343 of yacc.c  */
#line 177 "fts0pars.cc"

#ifdef short
# undef short
#endif

#ifdef YYTYPE_UINT8
typedef YYTYPE_UINT8 yytype_uint8;
#else
typedef unsigned char yytype_uint8;
#endif

#ifdef YYTYPE_INT8
typedef YYTYPE_INT8 yytype_int8;
#elif (defined __STDC__ || defined __C99__FUNC__ \
     || defined __cplusplus || defined _MSC_VER)
typedef signed char yytype_int8;
#else
typedef short int yytype_int8;
#endif

#ifdef YYTYPE_UINT16
typedef YYTYPE_UINT16 yytype_uint16;
#else
typedef unsigned short int yytype_uint16;
#endif

#ifdef YYTYPE_INT16
typedef YYTYPE_INT16 yytype_int16;
#else
typedef short int yytype_int16;
#endif

#ifndef YYSIZE_T
# ifdef __SIZE_TYPE__
#  define YYSIZE_T __SIZE_TYPE__
# elif defined size_t
#  define YYSIZE_T size_t
# elif ! defined YYSIZE_T && (defined __STDC__ || defined __C99__FUNC__ \
     || defined __cplusplus || defined _MSC_VER)
#  include <stddef.h> /* INFRINGES ON USER NAME SPACE */
#  define YYSIZE_T size_t
# else
#  define YYSIZE_T unsigned int
# endif
#endif

#define YYSIZE_MAXIMUM ((YYSIZE_T) -1)

#ifndef YY_
# if defined YYENABLE_NLS && YYENABLE_NLS
#  if ENABLE_NLS
#   include <libintl.h> /* INFRINGES ON USER NAME SPACE */
#   define YY_(msgid) dgettext ("bison-runtime", msgid)
#  endif
# endif
# ifndef YY_
#  define YY_(msgid) msgid
# endif
#endif

/* Suppress unused-variable warnings by "using" E.  */
#if ! defined lint || defined __GNUC__
# define YYUSE(e) ((void) (e))
#else
# define YYUSE(e) /* empty */
#endif

/* Identity function, used to suppress warnings about constant conditions.  */
#ifndef lint
# define YYID(n) (n)
#else
#if (defined __STDC__ || defined __C99__FUNC__ \
     || defined __cplusplus || defined _MSC_VER)
static int
YYID (int yyi)
#else
static int
YYID (yyi)
    int yyi;
#endif
{
  return yyi;
}
#endif

#if ! defined yyoverflow || YYERROR_VERBOSE

/* The parser invokes alloca or malloc; define the necessary symbols.  */

# ifdef YYSTACK_USE_ALLOCA
#  if YYSTACK_USE_ALLOCA
#   ifdef __GNUC__
#    define YYSTACK_ALLOC __builtin_alloca
#   elif defined __BUILTIN_VA_ARG_INCR
#    include <alloca.h> /* INFRINGES ON USER NAME SPACE */
#   elif defined _MSC_VER
#    include <malloc.h> /* INFRINGES ON USER NAME SPACE */
#    define alloca _alloca
#   else
#    define YYSTACK_ALLOC alloca
#    if ! defined _ALLOCA_H && ! defined EXIT_SUCCESS && (defined __STDC__ || defined __C99__FUNC__ \
     || defined __cplusplus || defined _MSC_VER)
#     include <stdlib.h> /* INFRINGES ON USER NAME SPACE */
#     ifndef EXIT_SUCCESS
#      define EXIT_SUCCESS 0
#     endif
#    endif
#   endif
#  endif
# endif

# ifdef YYSTACK_ALLOC
   /* Pacify GCC's `empty if-body' warning.  */
#  define YYSTACK_FREE(Ptr) do { /* empty */; } while (YYID (0))
#  ifndef YYSTACK_ALLOC_MAXIMUM
    /* The OS might guarantee only one guard page at the bottom of the stack,
       and a page size can be as small as 4096 bytes.  So we cannot safely
       invoke alloca (N) if N exceeds 4096.  Use a slightly smaller number
       to allow for a few compiler-allocated temporary stack slots.  */
#   define YYSTACK_ALLOC_MAXIMUM 4032 /* reasonable circa 2006 */
#  endif
# else
#  define YYSTACK_ALLOC YYMALLOC
#  define YYSTACK_FREE YYFREE
#  ifndef YYSTACK_ALLOC_MAXIMUM
#   define YYSTACK_ALLOC_MAXIMUM YYSIZE_MAXIMUM
#  endif
#  if (defined __cplusplus && ! defined EXIT_SUCCESS \
       && ! ((defined YYMALLOC || defined malloc) \
	     && (defined YYFREE || defined free)))
#   include <stdlib.h> /* INFRINGES ON USER NAME SPACE */
#   ifndef EXIT_SUCCESS
#    define EXIT_SUCCESS 0
#   endif
#  endif
#  ifndef YYMALLOC
#   define YYMALLOC malloc
#   if ! defined malloc && ! defined EXIT_SUCCESS && (defined __STDC__ || defined __C99__FUNC__ \
     || defined __cplusplus || defined _MSC_VER)
void *malloc (YYSIZE_T); /* INFRINGES ON USER NAME SPACE */
#   endif
#  endif
#  ifndef YYFREE
#   define YYFREE free
#   if ! defined free && ! defined EXIT_SUCCESS && (defined __STDC__ || defined __C99__FUNC__ \
     || defined __cplusplus || defined _MSC_VER)
void free (void *); /* INFRINGES ON USER NAME SPACE */
#   endif
#  endif
# endif
#endif /* ! defined yyoverflow || YYERROR_VERBOSE */


#if (! defined yyoverflow \
     && (! defined __cplusplus \
	 || (defined YYSTYPE_IS_TRIVIAL && YYSTYPE_IS_TRIVIAL)))

/* A type that is properly aligned for any stack member.  */
union yyalloc
{
  yytype_int16 yyss_alloc;
  YYSTYPE yyvs_alloc;
};

/* The size of the maximum gap between one aligned stack and the next.  */
# define YYSTACK_GAP_MAXIMUM (sizeof (union yyalloc) - 1)

/* The size of an array large to enough to hold all stacks, each with
   N elements.  */
# define YYSTACK_BYTES(N) \
     ((N) * (sizeof (yytype_int16) + sizeof (YYSTYPE)) \
      + YYSTACK_GAP_MAXIMUM)

# define YYCOPY_NEEDED 1

/* Relocate STACK from its old location to the new one.  The
   local variables YYSIZE and YYSTACKSIZE give the old and new number of
   elements in the stack, and YYPTR gives the new location of the
   stack.  Advance YYPTR to a properly aligned location for the next
   stack.  */
# define YYSTACK_RELOCATE(Stack_alloc, Stack)				\
    do									\
      {									\
	YYSIZE_T yynewbytes;						\
	YYCOPY (&yyptr->Stack_alloc, Stack, yysize);			\
	Stack = &yyptr->Stack_alloc;					\
	yynewbytes = yystacksize * sizeof (*Stack) + YYSTACK_GAP_MAXIMUM; \
	yyptr += yynewbytes / sizeof (*yyptr);				\
      }									\
    while (YYID (0))

#endif

#if defined YYCOPY_NEEDED && YYCOPY_NEEDED
/* Copy COUNT objects from FROM to TO.  The source and destination do
   not overlap.  */
# ifndef YYCOPY
#  if defined __GNUC__ && 1 < __GNUC__
#   define YYCOPY(To, From, Count) \
      __builtin_memcpy (To, From, (Count) * sizeof (*(From)))
#  else
#   define YYCOPY(To, From, Count)		\
      do					\
	{					\
	  YYSIZE_T yyi;				\
	  for (yyi = 0; yyi < (Count); yyi++)	\
	    (To)[yyi] = (From)[yyi];		\
	}					\
      while (YYID (0))
#  endif
# endif
#endif /* !YYCOPY_NEEDED */

/* YYFINAL -- State number of the termination state.  */
#define YYFINAL  3
/* YYLAST -- Last index in YYTABLE.  */
#define YYLAST   52

/* YYNTOKENS -- Number of terminals.  */
#define YYNTOKENS  16
/* YYNNTS -- Number of nonterminals.  */
#define YYNNTS  8
/* YYNRULES -- Number of rules.  */
#define YYNRULES  24
/* YYNRULES -- Number of states.  */
#define YYNSTATES  33

/* YYTRANSLATE(YYLEX) -- Bison symbol number corresponding to YYLEX.  */
#define YYUNDEFTOK  2
#define YYMAXUTOK   261

#define YYTRANSLATE(YYX)						\
  ((unsigned int) (YYX) <= YYMAXUTOK ? yytranslate[YYX] : YYUNDEFTOK)

/* YYTRANSLATE[YYLEX] -- Bison symbol number corresponding to YYLEX.  */
static const yytype_uint8 yytranslate[] =
{
       0,     2,     2,     2,     2,     2,     2,     2,     2,     2,
       2,     2,     2,     2,     2,     2,     2,     2,     2,     2,
       2,     2,     2,     2,     2,     2,     2,     2,     2,     2,
       2,     2,     2,     2,     2,     2,     2,     2,     2,     2,
      12,    13,    14,     7,     2,     8,     2,     2,     2,     2,
       2,     2,     2,     2,     2,     2,     2,     2,     2,     2,
      10,     2,    11,     2,    15,     2,     2,     2,     2,     2,
       2,     2,     2,     2,     2,     2,     2,     2,     2,     2,
       2,     2,     2,     2,     2,     2,     2,     2,     2,     2,
       2,     2,     2,     2,     2,     2,     2,     2,     2,     2,
       2,     2,     2,     2,     2,     2,     2,     2,     2,     2,
       2,     2,     2,     2,     2,     2,     2,     2,     2,     2,
       2,     2,     2,     2,     2,     2,     9,     2,     2,     2,
       2,     2,     2,     2,     2,     2,     2,     2,     2,     2,
       2,     2,     2,     2,     2,     2,     2,     2,     2,     2,
       2,     2,     2,     2,     2,     2,     2,     2,     2,     2,
       2,     2,     2,     2,     2,     2,     2,     2,     2,     2,
       2,     2,     2,     2,     2,     2,     2,     2,     2,     2,
       2,     2,     2,     2,     2,     2,     2,     2,     2,     2,
       2,     2,     2,     2,     2,     2,     2,     2,     2,     2,
       2,     2,     2,     2,     2,     2,     2,     2,     2,     2,
       2,     2,     2,     2,     2,     2,     2,     2,     2,     2,
       2,     2,     2,     2,     2,     2,     2,     2,     2,     2,
       2,     2,     2,     2,     2,     2,     2,     2,     2,     2,
       2,     2,     2,     2,     2,     2,     2,     2,     2,     2,
       2,     2,     2,     2,     2,     2,     1,     2,     3,     4,
       5,     6
};

#if YYDEBUG
/* YYPRHS[YYN] -- Index of the first RHS symbol of rule number YYN in
   YYRHS.  */
static const yytype_uint8 yyprhs[] =
{
       0,     0,     3,     5,     6,     9,    12,    16,    21,    23,
      25,    28,    32,    36,    39,    44,    47,    49,    51,    53,
      55,    57,    59,    61,    64
};

/* YYRHS -- A `-1'-separated list of the rules' RHS.  */
static const yytype_int8 yyrhs[] =
{
      17,     0,    -1,    18,    -1,    -1,    18,    20,    -1,    18,
      19,    -1,    12,    18,    13,    -1,    21,    12,    18,    13,
      -1,    22,    -1,    23,    -1,    22,    14,    -1,    23,    15,
       6,    -1,    21,    22,    14,    -1,    21,    22,    -1,    21,
      23,    15,     6,    -1,    21,    23,    -1,     8,    -1,     7,
      -1,     9,    -1,    10,    -1,    11,    -1,     5,    -1,     6,
      -1,    14,    22,    -1,     4,    -1
};

/* YYRLINE[YYN] -- source line where rule number YYN was defined.  */
static const yytype_uint8 yyrline[] =
{
       0,    79,    79,    85,    89,    99,   111,   119,   129,   133,
     137,   141,   146,   152,   157,   164,   170,   174,   178,   182,
     186,   191,   196,   202,   207
};
#endif

#if YYDEBUG || YYERROR_VERBOSE || YYTOKEN_TABLE
/* YYTNAME[SYMBOL-NUM] -- String name of the symbol SYMBOL-NUM.
   First, the terminals, then, starting at YYNTOKENS, nonterminals.  */
static const char *const yytname[] =
{
  "$end", "error", "$undefined", "FTS_OPER", "FTS_TEXT", "FTS_TERM",
  "FTS_NUMB", "'+'", "'-'", "'~'", "'<'", "'>'", "'('", "')'", "'*'",
  "'@'", "$accept", "query", "expr_lst", "sub_expr", "expr", "prefix",
  "term", "text", 0
};
#endif

# ifdef YYPRINT
/* YYTOKNUM[YYLEX-NUM] -- Internal token number corresponding to
   token YYLEX-NUM.  */
static const yytype_uint16 yytoknum[] =
{
       0,   256,   257,   258,   259,   260,   261,    43,    45,   126,
      60,    62,    40,    41,    42,    64
};
# endif

/* YYR1[YYN] -- Symbol number of symbol that rule YYN derives.  */
static const yytype_uint8 yyr1[] =
{
       0,    16,    17,    18,    18,    18,    19,    19,    20,    20,
      20,    20,    20,    20,    20,    20,    21,    21,    21,    21,
      21,    22,    22,    22,    23
};

/* YYR2[YYN] -- Number of symbols composing right hand side of rule YYN.  */
static const yytype_uint8 yyr2[] =
{
       0,     2,     1,     0,     2,     2,     3,     4,     1,     1,
       2,     3,     3,     2,     4,     2,     1,     1,     1,     1,
       1,     1,     1,     2,     1
};

/* YYDEFACT[STATE-NAME] -- Default reduction number in state STATE-NUM.
   Performed when YYTABLE doesn't specify something else to do.  Zero
   means the default is an error.  */
static const yytype_uint8 yydefact[] =
{
       3,     0,     2,     1,    24,    21,    22,    17,    16,    18,
      19,    20,     3,     0,     5,     4,     0,     8,     9,     0,
      23,     3,    13,    15,    10,     0,     6,     0,    12,     0,
      11,     7,    14
};

/* YYDEFGOTO[NTERM-NUM].  */
static const yytype_int8 yydefgoto[] =
{
      -1,     1,     2,    14,    15,    16,    17,    18
};

/* YYPACT[STATE-NUM] -- Index in YYTABLE of the portion describing
   STATE-NUM.  */
#define YYPACT_NINF -5
static const yytype_int8 yypact[] =
{
      -5,    38,    18,    -5,    -5,    -5,    -5,    -5,    -5,    -5,
      -5,    -5,    -5,    31,    -5,    -5,    29,    30,    32,    -4,
      -5,    -5,    34,    35,    -5,    40,    -5,     7,    -5,    43,
      -5,    -5,    -5
};

/* YYPGOTO[NTERM-NUM].  */
static const yytype_int8 yypgoto[] =
{
      -5,    -5,    19,    -5,    -5,    -5,    26,    36
};

/* YYTABLE[YYPACT[STATE-NUM]].  What to do in state STATE-NUM.  If
   positive, shift that token.  If negative, reduce the rule which
   number is the opposite.  If YYTABLE_NINF, syntax error.  */
#define YYTABLE_NINF -1
static const yytype_uint8 yytable[] =
{
       4,     5,     6,     7,     8,     9,    10,    11,    12,    26,
      13,     4,     5,     6,     7,     8,     9,    10,    11,    12,
      31,    13,     4,     5,     6,     7,     8,     9,    10,    11,
      12,    19,    13,     4,     5,     6,     5,     6,     3,    20,
      27,    21,    22,    13,    24,    13,    30,    25,    28,    32,
      29,     0,    23
};

#define yypact_value_is_default(yystate) \
  ((yystate) == (-5))

#define yytable_value_is_error(yytable_value) \
  YYID (0)

static const yytype_int8 yycheck[] =
{
       4,     5,     6,     7,     8,     9,    10,    11,    12,    13,
      14,     4,     5,     6,     7,     8,     9,    10,    11,    12,
      13,    14,     4,     5,     6,     7,     8,     9,    10,    11,
      12,    12,    14,     4,     5,     6,     5,     6,     0,    13,
      21,    12,    16,    14,    14,    14,     6,    15,    14,     6,
      15,    -1,    16
};

/* YYSTOS[STATE-NUM] -- The (internal number of the) accessing
   symbol of state STATE-NUM.  */
static const yytype_uint8 yystos[] =
{
       0,    17,    18,     0,     4,     5,     6,     7,     8,     9,
      10,    11,    12,    14,    19,    20,    21,    22,    23,    18,
      22,    12,    22,    23,    14,    15,    13,    18,    14,    15,
       6,    13,     6
};

#define yyerrok		(yyerrstatus = 0)
#define yyclearin	(yychar = YYEMPTY)
#define YYEMPTY		(-2)
#define YYEOF		0

#define YYACCEPT	goto yyacceptlab
#define YYABORT		goto yyabortlab
#define YYERROR		goto yyerrorlab


/* Like YYERROR except do call yyerror.  This remains here temporarily
   to ease the transition to the new meaning of YYERROR, for GCC.
   Once GCC version 2 has supplanted version 1, this can go.  However,
   YYFAIL appears to be in use.  Nevertheless, it is formally deprecated
   in Bison 2.4.2's NEWS entry, where a plan to phase it out is
   discussed.  */

#define YYFAIL		goto yyerrlab
#if defined YYFAIL
  /* This is here to suppress warnings from the GCC cpp's
     -Wunused-macros.  Normally we don't worry about that warning, but
     some users do, and we want to make it easy for users to remove
     YYFAIL uses, which will produce warnings from Bison 2.5.  */
#endif

#define YYRECOVERING()  (!!yyerrstatus)

#define YYBACKUP(Token, Value)					\
do								\
  if (yychar == YYEMPTY && yylen == 1)				\
    {								\
      yychar = (Token);						\
      yylval = (Value);						\
      YYPOPSTACK (1);						\
      goto yybackup;						\
    }								\
  else								\
    {								\
      yyerror (YY_("syntax error: cannot back up")); \
      YYERROR;							\
    }								\
while (YYID (0))


#define YYTERROR	1
#define YYERRCODE	256

#define YYERRCLEANUP						\
do								\
  switch (yylastchar)						\
    {								\
      case FTS_NUMB:						\
      case FTS_TEXT:						\
      case FTS_TERM:						\
        YYTOKENFREE(yylval.token);				\
        break;							\
      default:							\
        break;							\
    }								\
while (YYID (0))

/* YYLLOC_DEFAULT -- Set CURRENT to span from RHS[1] to RHS[N].
   If N is 0, then set CURRENT to the empty location which ends
   the previous symbol: RHS[0] (always defined).  */

#define YYRHSLOC(Rhs, K) ((Rhs)[K])
#ifndef YYLLOC_DEFAULT
# define YYLLOC_DEFAULT(Current, Rhs, N)				\
    do									\
      if (YYID (N))                                                    \
	{								\
	  (Current).first_line   = YYRHSLOC (Rhs, 1).first_line;	\
	  (Current).first_column = YYRHSLOC (Rhs, 1).first_column;	\
	  (Current).last_line    = YYRHSLOC (Rhs, N).last_line;		\
	  (Current).last_column  = YYRHSLOC (Rhs, N).last_column;	\
	}								\
      else								\
	{								\
	  (Current).first_line   = (Current).last_line   =		\
	    YYRHSLOC (Rhs, 0).last_line;				\
	  (Current).first_column = (Current).last_column =		\
	    YYRHSLOC (Rhs, 0).last_column;				\
	}								\
    while (YYID (0))
#endif


/* This macro is provided for backward compatibility. */

#ifndef YY_LOCATION_PRINT
# define YY_LOCATION_PRINT(File, Loc) ((void) 0)
#endif


/* YYLEX -- calling `yylex' with the right arguments.  */

#ifdef YYLEX_PARAM
# define YYLEX yylex (&yylval, YYLEX_PARAM)
#else
# define YYLEX yylex (&yylval)
#endif

/* Enable debugging if requested.  */
#if YYDEBUG

# ifndef YYFPRINTF
#  include <stdio.h> /* INFRINGES ON USER NAME SPACE */
#  define YYFPRINTF fprintf
# endif

# define YYDPRINTF(Args)			\
do {						\
  if (yydebug)					\
    YYFPRINTF Args;				\
} while (YYID (0))

# define YY_SYMBOL_PRINT(Title, Type, Value, Location)			  \
do {									  \
  if (yydebug)								  \
    {									  \
      YYFPRINTF (stderr, "%s ", Title);					  \
      yy_symbol_print (stderr,						  \
		  Type, Value); \
      YYFPRINTF (stderr, "\n");						  \
    }									  \
} while (YYID (0))


/*--------------------------------.
| Print this symbol on YYOUTPUT.  |
`--------------------------------*/

/*ARGSUSED*/
#if (defined __STDC__ || defined __C99__FUNC__ \
     || defined __cplusplus || defined _MSC_VER)
static void
yy_symbol_value_print (FILE *yyoutput, int yytype, YYSTYPE const * const yyvaluep)
#else
static void
yy_symbol_value_print (yyoutput, yytype, yyvaluep)
    FILE *yyoutput;
    int yytype;
    YYSTYPE const * const yyvaluep;
#endif
{
  if (!yyvaluep)
    return;
# ifdef YYPRINT
  if (yytype < YYNTOKENS)
    YYPRINT (yyoutput, yytoknum[yytype], *yyvaluep);
# else
  YYUSE (yyoutput);
# endif
  switch (yytype)
    {
      default:
	break;
    }
}


/*--------------------------------.
| Print this symbol on YYOUTPUT.  |
`--------------------------------*/

#if (defined __STDC__ || defined __C99__FUNC__ \
     || defined __cplusplus || defined _MSC_VER)
static void
yy_symbol_print (FILE *yyoutput, int yytype, YYSTYPE const * const yyvaluep)
#else
static void
yy_symbol_print (yyoutput, yytype, yyvaluep)
    FILE *yyoutput;
    int yytype;
    YYSTYPE const * const yyvaluep;
#endif
{
  if (yytype < YYNTOKENS)
    YYFPRINTF (yyoutput, "token %s (", yytname[yytype]);
  else
    YYFPRINTF (yyoutput, "nterm %s (", yytname[yytype]);

  yy_symbol_value_print (yyoutput, yytype, yyvaluep);
  YYFPRINTF (yyoutput, ")");
}

/*------------------------------------------------------------------.
| yy_stack_print -- Print the state stack from its BOTTOM up to its |
| TOP (included).                                                   |
`------------------------------------------------------------------*/

#if (defined __STDC__ || defined __C99__FUNC__ \
     || defined __cplusplus || defined _MSC_VER)
static void
yy_stack_print (yytype_int16 *yybottom, yytype_int16 *yytop)
#else
static void
yy_stack_print (yybottom, yytop)
    yytype_int16 *yybottom;
    yytype_int16 *yytop;
#endif
{
  YYFPRINTF (stderr, "Stack now");
  for (; yybottom <= yytop; yybottom++)
    {
      int yybot = *yybottom;
      YYFPRINTF (stderr, " %d", yybot);
    }
  YYFPRINTF (stderr, "\n");
}

# define YY_STACK_PRINT(Bottom, Top)				\
do {								\
  if (yydebug)							\
    yy_stack_print ((Bottom), (Top));				\
} while (YYID (0))


/*------------------------------------------------.
| Report that the YYRULE is going to be reduced.  |
`------------------------------------------------*/

#if (defined __STDC__ || defined __C99__FUNC__ \
     || defined __cplusplus || defined _MSC_VER)
static void
yy_reduce_print (YYSTYPE *yyvsp, int yyrule)
#else
static void
yy_reduce_print (yyvsp, yyrule)
    YYSTYPE *yyvsp;
    int yyrule;
#endif
{
  int yynrhs = yyr2[yyrule];
  int yyi;
  unsigned long int yylno = yyrline[yyrule];
  YYFPRINTF (stderr, "Reducing stack by rule %d (line %lu):\n",
	     yyrule - 1, yylno);
  /* The symbols being reduced.  */
  for (yyi = 0; yyi < yynrhs; yyi++)
    {
      YYFPRINTF (stderr, "   $%d = ", yyi + 1);
      yy_symbol_print (stderr, yyrhs[yyprhs[yyrule] + yyi],
		       &(yyvsp[(yyi + 1) - (yynrhs)])
		       		       );
      YYFPRINTF (stderr, "\n");
    }
}

# define YY_REDUCE_PRINT(Rule)		\
do {					\
  if (yydebug)				\
    yy_reduce_print (yyvsp, Rule); \
} while (YYID (0))

/* Nonzero means print parse trace.  It is left uninitialized so that
   multiple parsers can coexist.  */
int yydebug;
#else /* !YYDEBUG */
# define YYDPRINTF(Args)
# define YY_SYMBOL_PRINT(Title, Type, Value, Location)
# define YY_STACK_PRINT(Bottom, Top)
# define YY_REDUCE_PRINT(Rule)
#endif /* !YYDEBUG */


/* YYINITDEPTH -- initial size of the parser's stacks.  */
#ifndef	YYINITDEPTH
# define YYINITDEPTH 200
#endif

/* YYMAXDEPTH -- maximum size the stacks can grow to (effective only
   if the built-in stack extension method is used).

   Do not make this value too large; the results are undefined if
   YYSTACK_ALLOC_MAXIMUM < YYSTACK_BYTES (YYMAXDEPTH)
   evaluated with infinite-precision integer arithmetic.  */

#ifndef YYMAXDEPTH
# define YYMAXDEPTH 10000
#endif


#if YYERROR_VERBOSE

# ifndef yystrlen
#  if defined __GLIBC__ && defined _STRING_H
#   define yystrlen strlen
#  else
/* Return the length of YYSTR.  */
#if (defined __STDC__ || defined __C99__FUNC__ \
     || defined __cplusplus || defined _MSC_VER)
static YYSIZE_T
yystrlen (const char *yystr)
#else
static YYSIZE_T
yystrlen (yystr)
    const char *yystr;
#endif
{
  YYSIZE_T yylen;
  for (yylen = 0; yystr[yylen]; yylen++)
    continue;
  return yylen;
}
#  endif
# endif

# ifndef yystpcpy
#  if defined __GLIBC__ && defined _STRING_H && defined _GNU_SOURCE
#   define yystpcpy stpcpy
#  else
/* Copy YYSRC to YYDEST, returning the address of the terminating '\0' in
   YYDEST.  */
#if (defined __STDC__ || defined __C99__FUNC__ \
     || defined __cplusplus || defined _MSC_VER)
static char *
yystpcpy (char *yydest, const char *yysrc)
#else
static char *
yystpcpy (yydest, yysrc)
    char *yydest;
    const char *yysrc;
#endif
{
  char *yyd = yydest;
  const char *yys = yysrc;

  while ((*yyd++ = *yys++) != '\0')
    continue;

  return yyd - 1;
}
#  endif
# endif

# ifndef yytnamerr
/* Copy to YYRES the contents of YYSTR after stripping away unnecessary
   quotes and backslashes, so that it's suitable for yyerror.  The
   heuristic is that double-quoting is unnecessary unless the string
   contains an apostrophe, a comma, or backslash (other than
   backslash-backslash).  YYSTR is taken from yytname.  If YYRES is
   null, do not copy; instead, return the length of what the result
   would have been.  */
static YYSIZE_T
yytnamerr (char *yyres, const char *yystr)
{
  if (*yystr == '"')
    {
      YYSIZE_T yyn = 0;
      char const *yyp = yystr;

      for (;;)
	switch (*++yyp)
	  {
	  case '\'':
	  case ',':
	    goto do_not_strip_quotes;

	  case '\\':
	    if (*++yyp != '\\')
	      goto do_not_strip_quotes;
	    /* Fall through.  */
	  default:
	    if (yyres)
	      yyres[yyn] = *yyp;
	    yyn++;
	    break;

	  case '"':
	    if (yyres)
	      yyres[yyn] = '\0';
	    return yyn;
	  }
    do_not_strip_quotes: ;
    }

  if (! yyres)
    return yystrlen (yystr);

  return yystpcpy (yyres, yystr) - yyres;
}
# endif

/* Copy into *YYMSG, which is of size *YYMSG_ALLOC, an error message
   about the unexpected token YYTOKEN for the state stack whose top is
   YYSSP.

   Return 0 if *YYMSG was successfully written.  Return 1 if *YYMSG is
   not large enough to hold the message.  In that case, also set
   *YYMSG_ALLOC to the required number of bytes.  Return 2 if the
   required number of bytes is too large to store.  */
static int
yysyntax_error (YYSIZE_T *yymsg_alloc, char **yymsg,
                yytype_int16 *yyssp, int yytoken)
{
  YYSIZE_T yysize0 = yytnamerr (0, yytname[yytoken]);
  YYSIZE_T yysize = yysize0;
  YYSIZE_T yysize1;
  enum { YYERROR_VERBOSE_ARGS_MAXIMUM = 5 };
  /* Internationalized format string. */
  const char *yyformat = 0;
  /* Arguments of yyformat. */
  char const *yyarg[YYERROR_VERBOSE_ARGS_MAXIMUM];
  /* Number of reported tokens (one for the "unexpected", one per
     "expected"). */
  int yycount = 0;

  /* There are many possibilities here to consider:
     - Assume YYFAIL is not used.  It's too flawed to consider.  See
       <http://lists.gnu.org/archive/html/bison-patches/2009-12/msg00024.html>
       for details.  YYERROR is fine as it does not invoke this
       function.
     - If this state is a consistent state with a default action, then
       the only way this function was invoked is if the default action
       is an error action.  In that case, don't check for expected
       tokens because there are none.
     - The only way there can be no lookahead present (in yychar) is if
       this state is a consistent state with a default action.  Thus,
       detecting the absence of a lookahead is sufficient to determine
       that there is no unexpected or expected token to report.  In that
       case, just report a simple "syntax error".
     - Don't assume there isn't a lookahead just because this state is a
       consistent state with a default action.  There might have been a
       previous inconsistent state, consistent state with a non-default
       action, or user semantic action that manipulated yychar.
     - Of course, the expected token list depends on states to have
       correct lookahead information, and it depends on the parser not
       to perform extra reductions after fetching a lookahead from the
       scanner and before detecting a syntax error.  Thus, state merging
       (from LALR or IELR) and default reductions corrupt the expected
       token list.  However, the list is correct for canonical LR with
       one exception: it will still contain any token that will not be
       accepted due to an error action in a later state.
  */
  if (yytoken != YYEMPTY)
    {
      int yyn = yypact[*yyssp];
      yyarg[yycount++] = yytname[yytoken];
      if (!yypact_value_is_default (yyn))
        {
          /* Start YYX at -YYN if negative to avoid negative indexes in
             YYCHECK.  In other words, skip the first -YYN actions for
             this state because they are default actions.  */
          int yyxbegin = yyn < 0 ? -yyn : 0;
          /* Stay within bounds of both yycheck and yytname.  */
          int yychecklim = YYLAST - yyn + 1;
          int yyxend = yychecklim < YYNTOKENS ? yychecklim : YYNTOKENS;
          int yyx;

          for (yyx = yyxbegin; yyx < yyxend; ++yyx)
            if (yycheck[yyx + yyn] == yyx && yyx != YYTERROR
                && !yytable_value_is_error (yytable[yyx + yyn]))
              {
                if (yycount == YYERROR_VERBOSE_ARGS_MAXIMUM)
                  {
                    yycount = 1;
                    yysize = yysize0;
                    break;
                  }
                yyarg[yycount++] = yytname[yyx];
                yysize1 = yysize + yytnamerr (0, yytname[yyx]);
                if (! (yysize <= yysize1
                       && yysize1 <= YYSTACK_ALLOC_MAXIMUM))
                  return 2;
                yysize = yysize1;
              }
        }
    }

  switch (yycount)
    {
# define YYCASE_(N, S)                      \
      case N:                               \
        yyformat = S;                       \
      break
      YYCASE_(0, YY_("syntax error"));
      YYCASE_(1, YY_("syntax error, unexpected %s"));
      YYCASE_(2, YY_("syntax error, unexpected %s, expecting %s"));
      YYCASE_(3, YY_("syntax error, unexpected %s, expecting %s or %s"));
      YYCASE_(4, YY_("syntax error, unexpected %s, expecting %s or %s or %s"));
      YYCASE_(5, YY_("syntax error, unexpected %s, expecting %s or %s or %s or %s"));
# undef YYCASE_
    }

  yysize1 = yysize + yystrlen (yyformat);
  if (! (yysize <= yysize1 && yysize1 <= YYSTACK_ALLOC_MAXIMUM))
    return 2;
  yysize = yysize1;

  if (*yymsg_alloc < yysize)
    {
      *yymsg_alloc = 2 * yysize;
      if (! (yysize <= *yymsg_alloc
             && *yymsg_alloc <= YYSTACK_ALLOC_MAXIMUM))
        *yymsg_alloc = YYSTACK_ALLOC_MAXIMUM;
      return 1;
    }

  /* Avoid sprintf, as that infringes on the user's name space.
     Don't have undefined behavior even if the translation
     produced a string with the wrong number of "%s"s.  */
  {
    char *yyp = *yymsg;
    int yyi = 0;
    while ((*yyp = *yyformat) != '\0')
      if (*yyp == '%' && yyformat[1] == 's' && yyi < yycount)
        {
          yyp += yytnamerr (yyp, yyarg[yyi++]);
          yyformat += 2;
        }
      else
        {
          yyp++;
          yyformat++;
        }
  }
  return 0;
}
#endif /* YYERROR_VERBOSE */

/*-----------------------------------------------.
| Release the memory associated to this symbol.  |
`-----------------------------------------------*/

/*ARGSUSED*/
#if (defined __STDC__ || defined __C99__FUNC__ \
     || defined __cplusplus || defined _MSC_VER)
static void
yydestruct (const char *yymsg, int yytype, YYSTYPE *yyvaluep)
#else
static void
yydestruct (yymsg, yytype, yyvaluep)
    const char *yymsg;
    int yytype;
    YYSTYPE *yyvaluep;
#endif
{
  YYUSE (yyvaluep);

  if (!yymsg)
    yymsg = "Deleting";
  YY_SYMBOL_PRINT (yymsg, yytype, yyvaluep, yylocationp);

  switch (yytype)
    {

      default:
	break;
    }
}


/* Prevent warnings from -Wmissing-prototypes.  */
#ifdef YYPARSE_PARAM
#if defined __STDC__ || defined __cplusplus
int yyparse (void *YYPARSE_PARAM);
#else
int yyparse ();
#endif
#else /* ! YYPARSE_PARAM */
#if defined __STDC__ || defined __cplusplus
int yyparse (void);
#else
int yyparse ();
#endif
#endif /* ! YYPARSE_PARAM */


/*----------.
| yyparse.  |
`----------*/

#ifdef YYPARSE_PARAM
#if (defined __STDC__ || defined __C99__FUNC__ \
     || defined __cplusplus || defined _MSC_VER)
int
yyparse (void *YYPARSE_PARAM)
#else
int
yyparse (YYPARSE_PARAM)
    void *YYPARSE_PARAM;
#endif
#else /* ! YYPARSE_PARAM */
#if (defined __STDC__ || defined __C99__FUNC__ \
     || defined __cplusplus || defined _MSC_VER)
int
yyparse (void)
#else
int
yyparse ()

#endif
#endif
{
/* The lookahead symbol.  */
int yychar;
/* The backup of yychar when there is an error and we're in yyerrlab. */
int yylastchar;

/* The semantic value of the lookahead symbol.  */
YYSTYPE yylval;

    /* Number of syntax errors so far.  */
    int yynerrs;

    int yystate;
    /* Number of tokens to shift before error messages enabled.  */
    int yyerrstatus;

    /* The stacks and their tools:
       `yyss': related to states.
       `yyvs': related to semantic values.

       Refer to the stacks thru separate pointers, to allow yyoverflow
       to reallocate them elsewhere.  */

    /* The state stack.  */
    yytype_int16 yyssa[YYINITDEPTH];
    yytype_int16 *yyss;
    yytype_int16 *yyssp;

    /* The semantic value stack.  */
    YYSTYPE yyvsa[YYINITDEPTH];
    YYSTYPE *yyvs;
    YYSTYPE *yyvsp;

    YYSIZE_T yystacksize;

  int yyn;
  int yyresult;
  /* Lookahead token as an internal (translated) token number.  */
  int yytoken;
  /* The variables used to return semantic value and location from the
     action routines.  */
  YYSTYPE yyval;

#if YYERROR_VERBOSE
  /* Buffer for error messages, and its allocated size.  */
  char yymsgbuf[128];
  char *yymsg = yymsgbuf;
  YYSIZE_T yymsg_alloc = sizeof yymsgbuf;
#endif

#define YYPOPSTACK(N)   (yyvsp -= (N), yyssp -= (N))

  /* The number of symbols on the RHS of the reduced rule.
     Keep to zero when no symbol should be popped.  */
  int yylen = 0;

  yytoken = 0;
  yyss = yyssa;
  yyvs = yyvsa;
  yystacksize = YYINITDEPTH;

  YYDPRINTF ((stderr, "Starting parse\n"));

  yystate = 0;
  yyerrstatus = 0;
  yynerrs = 0;
  yychar = YYEMPTY; /* Cause a token to be read.  */

  /* Initialize stack pointers.
     Waste one element of value and location stack
     so that they stay on the same level as the state stack.
     The wasted elements are never initialized.  */
  yyssp = yyss;
  yyvsp = yyvs;

  goto yysetstate;

/*------------------------------------------------------------.
| yynewstate -- Push a new state, which is found in yystate.  |
`------------------------------------------------------------*/
 yynewstate:
  /* In all cases, when you get here, the value and location stacks
     have just been pushed.  So pushing a state here evens the stacks.  */
  yyssp++;

 yysetstate:
  *yyssp = yystate;

  if (yyss + yystacksize - 1 <= yyssp)
    {
      /* Get the current used size of the three stacks, in elements.  */
      YYSIZE_T yysize = yyssp - yyss + 1;

#ifdef yyoverflow
      {
	/* Give user a chance to reallocate the stack.  Use copies of
	   these so that the &'s don't force the real ones into
	   memory.  */
	YYSTYPE *yyvs1 = yyvs;
	yytype_int16 *yyss1 = yyss;

	/* Each stack pointer address is followed by the size of the
	   data in use in that stack, in bytes.  This used to be a
	   conditional around just the two extra args, but that might
	   be undefined if yyoverflow is a macro.  */
	yyoverflow (YY_("memory exhausted"),
		    &yyss1, yysize * sizeof (*yyssp),
		    &yyvs1, yysize * sizeof (*yyvsp),
		    &yystacksize);

	yyss = yyss1;
	yyvs = yyvs1;
      }
#else /* no yyoverflow */
# ifndef YYSTACK_RELOCATE
      goto yyexhaustedlab;
# else
      /* Extend the stack our own way.  */
      if (YYMAXDEPTH <= yystacksize)
	goto yyexhaustedlab;
      yystacksize *= 2;
      if (YYMAXDEPTH < yystacksize)
	yystacksize = YYMAXDEPTH;

      {
	yytype_int16 *yyss1 = yyss;
	union yyalloc *yyptr =
	  (union yyalloc *) YYSTACK_ALLOC (YYSTACK_BYTES (yystacksize));
	if (! yyptr)
	  goto yyexhaustedlab;
	YYSTACK_RELOCATE (yyss_alloc, yyss);
	YYSTACK_RELOCATE (yyvs_alloc, yyvs);
#  undef YYSTACK_RELOCATE
	if (yyss1 != yyssa)
	  YYSTACK_FREE (yyss1);
      }
# endif
#endif /* no yyoverflow */

      yyssp = yyss + yysize - 1;
      yyvsp = yyvs + yysize - 1;

      YYDPRINTF ((stderr, "Stack size increased to %lu\n",
		  (unsigned long int) yystacksize));

      if (yyss + yystacksize - 1 <= yyssp)
	YYABORT;
    }

  YYDPRINTF ((stderr, "Entering state %d\n", yystate));

  if (yystate == YYFINAL)
    YYACCEPT;

  goto yybackup;

/*-----------.
| yybackup.  |
`-----------*/
yybackup:

  /* Do appropriate processing given the current state.  Read a
     lookahead token if we need one and don't already have one.  */

  /* First try to decide what to do without reference to lookahead token.  */
  yyn = yypact[yystate];
  if (yypact_value_is_default (yyn))
    goto yydefault;

  /* Not known => get a lookahead token if don't already have one.  */

  /* YYCHAR is either YYEMPTY or YYEOF or a valid lookahead symbol.  */
  if (yychar == YYEMPTY)
    {
      YYDPRINTF ((stderr, "Reading a token: "));
      yychar = YYLEX;
    }

  if (yychar <= YYEOF)
    {
      yychar = yytoken = YYEOF;
      YYDPRINTF ((stderr, "Now at end of input.\n"));
    }
  else
    {
      yytoken = YYTRANSLATE (yychar);
      YY_SYMBOL_PRINT ("Next token is", yytoken, &yylval, &yylloc);
    }

  /* If the proper action on seeing token YYTOKEN is to reduce or to
     detect an error, take that action.  */
  yyn += yytoken;
  if (yyn < 0 || YYLAST < yyn || yycheck[yyn] != yytoken)
    goto yydefault;
  yyn = yytable[yyn];
  if (yyn <= 0)
    {
      if (yytable_value_is_error (yyn))
        goto yyerrlab;
      yyn = -yyn;
      goto yyreduce;
    }

  /* Count tokens shifted since error; after three, turn off error
     status.  */
  if (yyerrstatus)
    yyerrstatus--;

  /* Shift the lookahead token.  */
  YY_SYMBOL_PRINT ("Shifting", yytoken, &yylval, &yylloc);

  /* Discard the shifted token.  */
  yychar = YYEMPTY;

  yystate = yyn;
  *++yyvsp = yylval;

  goto yynewstate;


/*-----------------------------------------------------------.
| yydefault -- do the default action for the current state.  |
`-----------------------------------------------------------*/
yydefault:
  yyn = yydefact[yystate];
  if (yyn == 0)
    goto yyerrlab;
  goto yyreduce;


/*-----------------------------.
| yyreduce -- Do a reduction.  |
`-----------------------------*/
yyreduce:
  /* yyn is the number of a rule to reduce with.  */
  yylen = yyr2[yyn];

  /* If YYLEN is nonzero, implement the default value of the action:
     `$$ = $1'.

     Otherwise, the following line sets YYVAL to garbage.
     This behavior is undocumented and Bison
     users should not rely upon it.  Assigning to YYVAL
     unconditionally makes the parser a bit smaller, and it avoids a
     GCC warning that YYVAL may be used uninitialized.  */
  yyval = yyvsp[1-yylen];


  YY_REDUCE_PRINT (yyn);
  switch (yyn)
    {
        case 2:

/* Line 1806 of yacc.c  */
#line 79 "fts0pars.y"
    {
		(yyval.node) = (yyvsp[(1) - (1)].node);
		((fts_ast_state_t*) state)->root = (yyval.node);
	}
    break;

  case 3:

/* Line 1806 of yacc.c  */
#line 85 "fts0pars.y"
    {
		(yyval.node) = NULL;
	}
    break;

  case 4:

/* Line 1806 of yacc.c  */
#line 89 "fts0pars.y"
    {
		(yyval.node) = (yyvsp[(1) - (2)].node);

		if (!(yyval.node)) {
			(yyval.node) = fts_ast_create_node_list(state, (yyvsp[(2) - (2)].node));
		} else {
			fts_ast_add_node((yyval.node), (yyvsp[(2) - (2)].node));
		}
	}
    break;

  case 5:

/* Line 1806 of yacc.c  */
#line 99 "fts0pars.y"
    {
		(yyval.node) = (yyvsp[(1) - (2)].node);
		(yyval.node) = fts_ast_create_node_list(state, (yyvsp[(1) - (2)].node));

		if (!(yyval.node)) {
			(yyval.node) = (yyvsp[(2) - (2)].node);
		} else {
			fts_ast_add_node((yyval.node), (yyvsp[(2) - (2)].node));
		}
	}
    break;

  case 6:

/* Line 1806 of yacc.c  */
#line 111 "fts0pars.y"
    {
		(yyval.node) = (yyvsp[(2) - (3)].node);

		if ((yyval.node)) {
			(yyval.node) = fts_ast_create_node_subexp_list(state, (yyval.node));
		}
	}
    break;

  case 7:

/* Line 1806 of yacc.c  */
#line 119 "fts0pars.y"
    {
		(yyval.node) = fts_ast_create_node_list(state, (yyvsp[(1) - (4)].node));

		if ((yyvsp[(3) - (4)].node)) {
			fts_ast_add_node((yyval.node),
				fts_ast_create_node_subexp_list(state, (yyvsp[(3) - (4)].node)));
		}
	}
    break;

  case 8:

/* Line 1806 of yacc.c  */
#line 129 "fts0pars.y"
    {
		(yyval.node) = (yyvsp[(1) - (1)].node);
	}
    break;

  case 9:

/* Line 1806 of yacc.c  */
#line 133 "fts0pars.y"
    {
		(yyval.node) = (yyvsp[(1) - (1)].node);
	}
    break;

  case 10:

/* Line 1806 of yacc.c  */
#line 137 "fts0pars.y"
    {
		fts_ast_term_set_wildcard((yyvsp[(1) - (2)].node));
	}
    break;

  case 11:

/* Line 1806 of yacc.c  */
#line 141 "fts0pars.y"
    {
<<<<<<< HEAD
		fts_ast_text_set_distance((yyvsp[(1) - (3)].node), strtoul((yyvsp[(3) - (3)].token), NULL, 10));
		free((yyvsp[(3) - (3)].token));
=======
		fts_ast_term_set_distance((yyvsp[(1) - (3)].node), fts_ast_string_to_ul((yyvsp[(3) - (3)].token), 10));
		fts_ast_string_free((yyvsp[(3) - (3)].token));
>>>>>>> 4b4cfa5a
	}
    break;

  case 12:

/* Line 1806 of yacc.c  */
#line 146 "fts0pars.y"
    {
		(yyval.node) = fts_ast_create_node_list(state, (yyvsp[(1) - (3)].node));
		fts_ast_add_node((yyval.node), (yyvsp[(2) - (3)].node));
		fts_ast_term_set_wildcard((yyvsp[(2) - (3)].node));
	}
    break;

  case 13:

/* Line 1806 of yacc.c  */
#line 152 "fts0pars.y"
    {
		(yyval.node) = fts_ast_create_node_list(state, (yyvsp[(1) - (2)].node));
		fts_ast_add_node((yyval.node), (yyvsp[(2) - (2)].node));
	}
    break;

  case 14:

/* Line 1806 of yacc.c  */
#line 157 "fts0pars.y"
    {
		(yyval.node) = fts_ast_create_node_list(state, (yyvsp[(1) - (4)].node));
		fts_ast_add_node((yyval.node), (yyvsp[(2) - (4)].node));
<<<<<<< HEAD
		fts_ast_text_set_distance((yyvsp[(2) - (4)].node), strtoul((yyvsp[(4) - (4)].token), NULL, 10));
		free((yyvsp[(4) - (4)].token));
=======
		fts_ast_term_set_distance((yyvsp[(2) - (4)].node), fts_ast_string_to_ul((yyvsp[(4) - (4)].token), 10));
		fts_ast_string_free((yyvsp[(4) - (4)].token));
>>>>>>> 4b4cfa5a
	}
    break;

  case 15:

/* Line 1806 of yacc.c  */
#line 164 "fts0pars.y"
    {
		(yyval.node) = fts_ast_create_node_list(state, (yyvsp[(1) - (2)].node));
		fts_ast_add_node((yyval.node), (yyvsp[(2) - (2)].node));
	}
    break;

  case 16:

/* Line 1806 of yacc.c  */
#line 170 "fts0pars.y"
    {
		(yyval.node) = fts_ast_create_node_oper(state, FTS_IGNORE);
	}
    break;

  case 17:

/* Line 1806 of yacc.c  */
#line 174 "fts0pars.y"
    {
		(yyval.node) = fts_ast_create_node_oper(state, FTS_EXIST);
	}
    break;

  case 18:

/* Line 1806 of yacc.c  */
#line 178 "fts0pars.y"
    {
		(yyval.node) = fts_ast_create_node_oper(state, FTS_NEGATE);
	}
    break;

  case 19:

/* Line 1806 of yacc.c  */
#line 182 "fts0pars.y"
    {
		(yyval.node) = fts_ast_create_node_oper(state, FTS_DECR_RATING);
	}
    break;

  case 20:

/* Line 1806 of yacc.c  */
#line 186 "fts0pars.y"
    {
		(yyval.node) = fts_ast_create_node_oper(state, FTS_INCR_RATING);
	}
    break;

  case 21:

/* Line 1806 of yacc.c  */
#line 191 "fts0pars.y"
    {
		(yyval.node)  = fts_ast_create_node_term(state, (yyvsp[(1) - (1)].token));
		fts_ast_string_free((yyvsp[(1) - (1)].token));
	}
    break;

  case 22:

/* Line 1806 of yacc.c  */
#line 196 "fts0pars.y"
    {
		(yyval.node)  = fts_ast_create_node_term(state, (yyvsp[(1) - (1)].token));
		fts_ast_string_free((yyvsp[(1) - (1)].token));
	}
    break;

  case 23:

/* Line 1806 of yacc.c  */
#line 202 "fts0pars.y"
    {
		(yyval.node)  = (yyvsp[(2) - (2)].node);
	}
    break;

  case 24:

/* Line 1806 of yacc.c  */
#line 207 "fts0pars.y"
    {
		(yyval.node)  = fts_ast_create_node_text(state, (yyvsp[(1) - (1)].token));
		fts_ast_string_free((yyvsp[(1) - (1)].token));
	}
    break;



/* Line 1806 of yacc.c  */
#line 1663 "fts0pars.cc"
      default: break;
    }
  /* User semantic actions sometimes alter yychar, and that requires
     that yytoken be updated with the new translation.  We take the
     approach of translating immediately before every use of yytoken.
     One alternative is translating here after every semantic action,
     but that translation would be missed if the semantic action invokes
     YYABORT, YYACCEPT, or YYERROR immediately after altering yychar or
     if it invokes YYBACKUP.  In the case of YYABORT or YYACCEPT, an
     incorrect destructor might then be invoked immediately.  In the
     case of YYERROR or YYBACKUP, subsequent parser actions might lead
     to an incorrect destructor call or verbose syntax error message
     before the lookahead is translated.  */
  YY_SYMBOL_PRINT ("-> $$ =", yyr1[yyn], &yyval, &yyloc);

  YYPOPSTACK (yylen);
  yylen = 0;
  YY_STACK_PRINT (yyss, yyssp);

  *++yyvsp = yyval;

  /* Now `shift' the result of the reduction.  Determine what state
     that goes to, based on the state we popped back to and the rule
     number reduced by.  */

  yyn = yyr1[yyn];

  yystate = yypgoto[yyn - YYNTOKENS] + *yyssp;
  if (0 <= yystate && yystate <= YYLAST && yycheck[yystate] == *yyssp)
    yystate = yytable[yystate];
  else
    yystate = yydefgoto[yyn - YYNTOKENS];

  goto yynewstate;


/*------------------------------------.
| yyerrlab -- here on detecting error |
`------------------------------------*/
yyerrlab:
  /* Backup yychar, in case we would change it. */
  yylastchar = yychar;
  /* Make sure we have latest lookahead translation.  See comments at
     user semantic actions for why this is necessary.  */
  yytoken = yychar == YYEMPTY ? YYEMPTY : YYTRANSLATE (yychar);

  /* If not already recovering from an error, report this error.  */
  if (!yyerrstatus)
    {
      ++yynerrs;
#if ! YYERROR_VERBOSE
      yyerror (YY_("syntax error"));
#else
# define YYSYNTAX_ERROR yysyntax_error (&yymsg_alloc, &yymsg, \
                                        yyssp, yytoken)
      {
        char const *yymsgp = YY_("syntax error");
        int yysyntax_error_status;
        yysyntax_error_status = YYSYNTAX_ERROR;
        if (yysyntax_error_status == 0)
          yymsgp = yymsg;
        else if (yysyntax_error_status == 1)
          {
            if (yymsg != yymsgbuf)
              YYSTACK_FREE (yymsg);
            yymsg = (char *) YYSTACK_ALLOC (yymsg_alloc);
            if (!yymsg)
              {
                yymsg = yymsgbuf;
                yymsg_alloc = sizeof yymsgbuf;
                yysyntax_error_status = 2;
              }
            else
              {
                yysyntax_error_status = YYSYNTAX_ERROR;
                yymsgp = yymsg;
              }
          }
        yyerror (yymsgp);
        if (yysyntax_error_status == 2)
          goto yyexhaustedlab;
      }
# undef YYSYNTAX_ERROR
#endif
    }



  if (yyerrstatus == 3)
    {
      /* If just tried and failed to reuse lookahead token after an
	 error, discard it.  */

      if (yychar <= YYEOF)
	{
	  /* Return failure if at end of input.  */
	  if (yychar == YYEOF)
	    {
	      /* Since we don't need the token, we have to free it first. */
	      YYERRCLEANUP;
	      YYABORT;
	    }
	}
      else
	{
	  yydestruct ("Error: discarding",
		      yytoken, &yylval);
	  yychar = YYEMPTY;
	}
    }

  /* Else will try to reuse lookahead token after shifting the error
     token.  */
  goto yyerrlab1;


/*---------------------------------------------------.
| yyerrorlab -- error raised explicitly by YYERROR.  |
`---------------------------------------------------*/
yyerrorlab:

  /* Pacify compilers like GCC when the user code never invokes
     YYERROR and the label yyerrorlab therefore never appears in user
     code.  */
  if (/*CONSTCOND*/ 0)
     goto yyerrorlab;

  /* Do not reclaim the symbols of the rule which action triggered
     this YYERROR.  */
  YYPOPSTACK (yylen);
  yylen = 0;
  YY_STACK_PRINT (yyss, yyssp);
  yystate = *yyssp;
  goto yyerrlab1;


/*-------------------------------------------------------------.
| yyerrlab1 -- common code for both syntax error and YYERROR.  |
`-------------------------------------------------------------*/
yyerrlab1:
  yyerrstatus = 3;	/* Each real token shifted decrements this.  */

  for (;;)
    {
      yyn = yypact[yystate];
      if (!yypact_value_is_default (yyn))
	{
	  yyn += YYTERROR;
	  if (0 <= yyn && yyn <= YYLAST && yycheck[yyn] == YYTERROR)
	    {
	      yyn = yytable[yyn];
	      if (0 < yyn)
		break;
	    }
	}

      /* Pop the current state because it cannot handle the error token.  */
      if (yyssp == yyss)
	{
	  /* Since we don't need the error token, we have to free it first. */
	  YYERRCLEANUP;
	  YYABORT;
	}


      yydestruct ("Error: popping",
		  yystos[yystate], yyvsp);
      YYPOPSTACK (1);
      yystate = *yyssp;
      YY_STACK_PRINT (yyss, yyssp);
    }

  *++yyvsp = yylval;


  /* Shift the error token.  */
  YY_SYMBOL_PRINT ("Shifting", yystos[yyn], yyvsp, yylsp);

  yystate = yyn;
  goto yynewstate;


/*-------------------------------------.
| yyacceptlab -- YYACCEPT comes here.  |
`-------------------------------------*/
yyacceptlab:
  yyresult = 0;
  goto yyreturn;

/*-----------------------------------.
| yyabortlab -- YYABORT comes here.  |
`-----------------------------------*/
yyabortlab:
  yyresult = 1;
  goto yyreturn;

#if !defined(yyoverflow) || YYERROR_VERBOSE
/*-------------------------------------------------.
| yyexhaustedlab -- memory exhaustion comes here.  |
`-------------------------------------------------*/
yyexhaustedlab:
  yyerror (YY_("memory exhausted"));
  yyresult = 2;
  /* Fall through.  */
#endif

yyreturn:
  if (yychar != YYEMPTY)
    {
      /* Make sure we have latest lookahead translation.  See comments at
         user semantic actions for why this is necessary.  */
      yytoken = YYTRANSLATE (yychar);
      yydestruct ("Cleanup: discarding lookahead",
                  yytoken, &yylval);
    }
  /* Do not reclaim the symbols of the rule which action triggered
     this YYABORT or YYACCEPT.  */
  YYPOPSTACK (yylen);
  YY_STACK_PRINT (yyss, yyssp);
  while (yyssp != yyss)
    {
      yydestruct ("Cleanup: popping",
		  yystos[*yyssp], yyvsp);
      YYPOPSTACK (1);
    }
#ifndef yyoverflow
  if (yyss != yyssa)
    YYSTACK_FREE (yyss);
#endif
#if YYERROR_VERBOSE
  if (yymsg != yymsgbuf)
    YYSTACK_FREE (yymsg);
#endif
  /* Make sure YYID is used.  */
  return YYID (yyresult);
}



/* Line 2067 of yacc.c  */
#line 212 "fts0pars.y"


/********************************************************************
*/
int
ftserror(
/*=====*/
	const char*	p)
{
	my_printf_error(ER_PARSE_ERROR, "%s", MYF(0), p);
	return(0);
}

/********************************************************************
Create a fts_lexer_t instance.*/

fts_lexer_t*
fts_lexer_create(
/*=============*/
	ibool		boolean_mode,
	const byte*	query,
	ulint		query_len)
{
	fts_lexer_t*	fts_lexer = static_cast<fts_lexer_t*>(
		ut_malloc(sizeof(fts_lexer_t)));

	if (boolean_mode) {
		fts0blex_init(&fts_lexer->yyscanner);
		fts0b_scan_bytes(
			reinterpret_cast<const char*>(query),
			static_cast<int>(query_len),
			fts_lexer->yyscanner);
		fts_lexer->scanner = reinterpret_cast<fts_scan>(fts_blexer);
		/* FIXME: Debugging */
		/* fts0bset_debug(1 , fts_lexer->yyscanner); */
	} else {
		fts0tlex_init(&fts_lexer->yyscanner);
		fts0t_scan_bytes(
			reinterpret_cast<const char*>(query),
			static_cast<int>(query_len),
			fts_lexer->yyscanner);
		fts_lexer->scanner = reinterpret_cast<fts_scan>(fts_tlexer);
	}

	return(fts_lexer);
}

/********************************************************************
Free an fts_lexer_t instance.*/
void

fts_lexer_free(
/*===========*/
	fts_lexer_t*	fts_lexer)
{
	if (fts_lexer->scanner == (fts_scan) fts_blexer) {
		fts0blex_destroy(fts_lexer->yyscanner);
	} else {
		fts0tlex_destroy(fts_lexer->yyscanner);
	}

	ut_free(fts_lexer);
}

/********************************************************************
Call the appropaiate scanner.*/

int
fts_lexer(
/*======*/
	YYSTYPE*	val,
	fts_lexer_t*	fts_lexer)
{
	fts_scanner_alt func_ptr;

	func_ptr = (fts_scanner_alt) fts_lexer->scanner;

	return(func_ptr(val, fts_lexer->yyscanner));
}

/********************************************************************
Parse the query.*/
int
fts_parse(
/*======*/
	fts_ast_state_t*	state)
{
	return(ftsparse(state));
}
<|MERGE_RESOLUTION|>--- conflicted
+++ resolved
@@ -1540,13 +1540,8 @@
 /* Line 1806 of yacc.c  */
 #line 141 "fts0pars.y"
     {
-<<<<<<< HEAD
-		fts_ast_text_set_distance((yyvsp[(1) - (3)].node), strtoul((yyvsp[(3) - (3)].token), NULL, 10));
-		free((yyvsp[(3) - (3)].token));
-=======
-		fts_ast_term_set_distance((yyvsp[(1) - (3)].node), fts_ast_string_to_ul((yyvsp[(3) - (3)].token), 10));
+		fts_ast_text_set_distance((yyvsp[(1) - (3)].node), fts_ast_string_to_ul((yyvsp[(3) - (3)].token), 10));
 		fts_ast_string_free((yyvsp[(3) - (3)].token));
->>>>>>> 4b4cfa5a
 	}
     break;
 
@@ -1578,13 +1573,8 @@
     {
 		(yyval.node) = fts_ast_create_node_list(state, (yyvsp[(1) - (4)].node));
 		fts_ast_add_node((yyval.node), (yyvsp[(2) - (4)].node));
-<<<<<<< HEAD
-		fts_ast_text_set_distance((yyvsp[(2) - (4)].node), strtoul((yyvsp[(4) - (4)].token), NULL, 10));
-		free((yyvsp[(4) - (4)].token));
-=======
-		fts_ast_term_set_distance((yyvsp[(2) - (4)].node), fts_ast_string_to_ul((yyvsp[(4) - (4)].token), 10));
+		fts_ast_text_set_distance((yyvsp[(2) - (4)].node), fts_ast_string_to_ul((yyvsp[(4) - (4)].token), 10));
 		fts_ast_string_free((yyvsp[(4) - (4)].token));
->>>>>>> 4b4cfa5a
 	}
     break;
 
