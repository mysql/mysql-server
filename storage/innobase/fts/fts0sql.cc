--- conflicted
+++ resolved
@@ -93,15 +93,9 @@
 }
 
 /** Construct the prefix name of an FTS table.
-<<<<<<< HEAD
-@param[in]	fts_table	Auxiliary FTS table
-@param[in]	is_5_7		true if we need 5.7 compatible name
-@return own: table name, must be freed with ut_free() */
-=======
 @param[in]      fts_table       Auxiliary FTS table
 @param[in]      is_5_7          true if we need 5.7 compatible name
 @return own: table name, must be freed with ut::free() */
->>>>>>> fbdaa4de
 static char *fts_get_table_name_prefix_low(const fts_table_t *fts_table,
                                            bool is_5_7) {
   int len;
@@ -123,7 +117,8 @@
 
   prefix_name_len = dbname_len + 4 + len + 1;
 
-  prefix_name = static_cast<char *>(ut_malloc_nokey(prefix_name_len));
+  prefix_name = static_cast<char *>(
+      ut::malloc_withkey(UT_NEW_THIS_FILE_PSI_KEY, prefix_name_len));
 
   len = sprintf(prefix_name, "%.*s%s%s", dbname_len, fts_table->parent,
                 is_5_7 ? FTS_PREFIX_5_7 : FTS_PREFIX, table_id);
@@ -135,7 +130,7 @@
 }
 
 /** Construct the prefix name of an FTS table.
- @return own: table name, must be freed with ut_free() */
+ @return own: table name, must be freed with ut::free() */
 char *fts_get_table_name_prefix(
     const fts_table_t *fts_table) /*!< in: Auxiliary table type */
 {
@@ -143,13 +138,8 @@
 }
 
 /** Construct the prefix name of an FTS table in 5.7 compatible name
-<<<<<<< HEAD
-@param[in]	fts_table	Auxiliary FTS table
-@return own: table name, must be freed with ut_free() */
-=======
 @param[in]      fts_table       Auxiliary FTS table
 @return own: table name, must be freed with ut::free() */
->>>>>>> fbdaa4de
 char *fts_get_table_name_prefix_5_7(const fts_table_t *fts_table) {
   return (fts_get_table_name_prefix_low(fts_table, true));
 }
@@ -174,7 +164,7 @@
   ut_a(strlen(prefix_name) + 1 + strlen(fts_table->suffix) ==
        static_cast<uint>(len));
 
-  ut_free(prefix_name);
+  ut::free(prefix_name);
 }
 
 /** Construct the name of an ancillary FTS table for the given table.
@@ -223,10 +213,10 @@
     aux_table = dd_table_open_on_name_in_mem(table_name, false);
     DBUG_EXECUTE_IF(
         "force_evict_fts_aux_table_and_reload", if (aux_table != nullptr) {
-          mutex_enter(&dict_sys->mutex);
+          dict_sys_mutex_enter();
           dd_table_close(aux_table, nullptr, nullptr, true);
           dict_table_remove_from_cache(aux_table);
-          mutex_exit(&dict_sys->mutex);
+          dict_sys_mutex_exit();
           aux_table = nullptr;
         });
 
@@ -248,7 +238,7 @@
     dd_table_close(aux_table, thd, &mdl, false);
   }
 
-  ut_free(str);
+  ut::free(str);
 
   return (graph);
 }
@@ -258,12 +248,11 @@
 dberr_t fts_eval_sql(trx_t *trx,   /*!< in: transaction */
                      que_t *graph) /*!< in: Query graph to evaluate */
 {
-  que_thr_t *thr;
-
   graph->trx = trx;
   graph->fork_type = QUE_FORK_MYSQL_INTERFACE;
 
-  ut_a(thr = que_fork_start_command(graph));
+  auto thr = que_fork_start_command(graph);
+  ut_a(thr);
 
   que_run_threads(thr);
 
