/*****************************************************************************

Copyright (c) 1995, 2022, Oracle and/or its affiliates.
Copyright (c) 2008, Google Inc.

Portions of this file contain modifications contributed and copyrighted by
Google, Inc. Those modifications are gratefully acknowledged and are described
briefly in the InnoDB documentation. The contributions by Google are
incorporated with their permission, and subject to the conditions contained in
the file COPYING.Google.

This program is free software; you can redistribute it and/or modify it under
the terms of the GNU General Public License, version 2.0, as published by the
Free Software Foundation.

This program is also distributed with certain software (including but not
limited to OpenSSL) that is licensed under separate terms, as designated in a
particular file or component or in included license documentation. The authors
of MySQL hereby grant you an additional permission to link the program and
your derivative works with the separately licensed software that they have
included with MySQL.

This program is distributed in the hope that it will be useful, but WITHOUT
ANY WARRANTY; without even the implied warranty of MERCHANTABILITY or FITNESS
FOR A PARTICULAR PURPOSE. See the GNU General Public License, version 2.0,
for more details.

You should have received a copy of the GNU General Public License along with
this program; if not, write to the Free Software Foundation, Inc.,
51 Franklin St, Fifth Floor, Boston, MA 02110-1301  USA

*****************************************************************************/

/** @file sync/sync0arr.cc
 The wait array used in synchronization primitives

 Created 9/5/1995 Heikki Tuuri
 *******************************************************/

#include "sync0arr.h"

#include <sys/types.h>
#include <time.h>

#ifndef UNIV_NO_ERR_MSGS
#include "lock0lock.h"
#endif /* !UNIV_NO_ERR_MSGS */

#include "os0event.h"
#include "os0file.h"
#include "srv0srv.h"
#include "sync0arr_impl.h"
#include "sync0debug.h"
#include "sync0sync.h"

/** User configured sync array size */
ulong srv_sync_array_size = 1;

/** Locally stored copy of srv_sync_array_size */
ulint sync_array_size;

/** The global array of wait cells for implementation of the database's own
mutexes and read-write locks */
sync_array_t **sync_wait_array;

/** count of how many times an object has been signalled */
static ulint sg_count;

#define sync_array_exit(a) mutex_exit(&(a)->mutex)
#define sync_array_enter(a) mutex_enter(&(a)->mutex)

<<<<<<< HEAD
=======
/** Detects a deadlock of one or more threads because of waits of semaphores.
Reports a fatal error (and thus does not return) in case it finds one.
The return value is only used in recursive calls (depth>0).
@param[in]  arr     The wait array we limit our search for cycle to.
                    The caller must own the arr->mutex.
@param[in]  cell    The cell to check
@param[in]  depth   The recursion depth
@return true iff deadlock detected (there might be false negatives) */
static bool sync_array_detect_deadlock(sync_array_t *arr, sync_cell_t *cell,
                                       size_t depth);

>>>>>>> fbdaa4de
#ifdef UNIV_DEBUG
/** This function is called only in the debug version. Detects a deadlock
 of one or more threads because of waits of semaphores.
 @return true if deadlock detected */
static bool sync_array_detect_deadlock(
    sync_array_t *arr,  /*!< in: wait array; NOTE! the caller must
                        own the mutex to array */
    sync_cell_t *start, /*!< in: cell where recursive search started */
    sync_cell_t *cell,  /*!< in: cell to search */
    ulint depth);       /*!< in: recursion depth */

/** Validates the integrity of the wait array. Checks
 that the number of reserved cells equals the count variable. */
static void sync_array_validate(sync_array_t *arr) /*!< in: sync wait array */
{
  ulint count = 0;

  sync_array_enter(arr);

  for (ulint i = 0; i < arr->next_free_slot; i++) {
    const sync_cell_t *cell;

    cell = &arr->cells[i];

    if (cell->latch.mutex != nullptr) {
      count++;
    }
  }

  ut_a(count == arr->n_reserved);

  sync_array_exit(arr);
}
#endif /* UNIV_DEBUG */

/** Constructor
Creates a synchronization wait array. It is protected by a mutex
which is automatically reserved when the functions operating on it
are called.
@param[in]      num_cells               Number of cells to create */
sync_array_t::sync_array_t(ulint num_cells) UNIV_NOTHROW : n_reserved(),
                                                           n_cells(),
                                                           cells(),
                                                           mutex(),
                                                           res_count(),
                                                           next_free_slot(),
                                                           first_free_slot() {
  ut_a(num_cells > 0);

  cells = UT_NEW_ARRAY_NOKEY(sync_cell_t, num_cells);

  n_cells = num_cells;

  first_free_slot = ULINT_UNDEFINED;

  /* Then create the mutex to protect the wait array */
  mutex_create(LATCH_ID_SYNC_ARRAY_MUTEX, &mutex);
}

/** Destructor */
sync_array_t::~sync_array_t() UNIV_NOTHROW {
  ut_a(n_reserved == 0);

  ut_d(sync_array_validate(this));

  /* Release the mutex protecting the wait array */

  mutex_free(&mutex);

  UT_DELETE_ARRAY(cells);
}

sync_cell_t *sync_array_get_nth_cell(sync_array_t *arr, ulint n) {
  ut_a(n < arr->n_cells);

  return (&arr->cells[n]);
}

/** Frees the resources in a wait array. */
static void sync_array_free(sync_array_t *arr) /*!< in, own: sync wait array */
{
  UT_DELETE(arr);
}

/** Returns the event that the thread owning the cell waits for. */
static os_event_t sync_cell_get_event(
    sync_cell_t *cell) /*!< in: non-empty sync array cell */
{
  ulint type = cell->request_type;

  if (type == SYNC_MUTEX) {
    return (cell->latch.mutex->event());

  } else if (type == SYNC_BUF_BLOCK) {
    return (cell->latch.bpmutex->event());

  } else if (type == RW_LOCK_X_WAIT) {
    return (cell->latch.lock->wait_ex_event);

  } else { /* RW_LOCK_S and RW_LOCK_X wait on the same event */

    return (cell->latch.lock->event);
  }
}

sync_cell_t *sync_array_reserve_cell(sync_array_t *arr, void *object,
                                     ulint type, ut::Location location) {
  sync_cell_t *cell;

  sync_array_enter(arr);

  if (arr->first_free_slot != ULINT_UNDEFINED) {
    /* Try and find a slot in the free list */
    ut_ad(arr->first_free_slot < arr->next_free_slot);
    cell = sync_array_get_nth_cell(arr, arr->first_free_slot);
    arr->first_free_slot = cell->line;
  } else if (arr->next_free_slot < arr->n_cells) {
    /* Try and find a slot after the currently allocated slots */
    cell = sync_array_get_nth_cell(arr, arr->next_free_slot);
    ++arr->next_free_slot;
  } else {
    sync_array_exit(arr);

    // We should return NULL and if there is more than
    // one sync array, try another sync array instance.
    return (nullptr);
  }

  ++arr->res_count;

  ut_ad(arr->n_reserved < arr->n_cells);
  ut_ad(arr->next_free_slot <= arr->n_cells);

  ++arr->n_reserved;

  /* Reserve the cell. */
  ut_ad(cell->latch.mutex == nullptr);

  cell->request_type = type;

  if (cell->request_type == SYNC_MUTEX) {
    cell->latch.mutex = reinterpret_cast<WaitMutex *>(object);
  } else if (cell->request_type == SYNC_BUF_BLOCK) {
    cell->latch.bpmutex = reinterpret_cast<BlockWaitMutex *>(object);
  } else {
    cell->latch.lock = reinterpret_cast<rw_lock_t *>(object);
  }

  cell->waiting = false;

  cell->file = location.filename;
  cell->line = location.line;

  sync_array_exit(arr);

  cell->thread_id = std::this_thread::get_id();

  cell->reservation_time = ut_time_monotonic();

  /* Make sure the event is reset and also store the value of
  signal_count at which the event was reset. */
  os_event_t event = sync_cell_get_event(cell);
  cell->signal_count = os_event_reset(event);

  return (cell);
}

/** Frees the cell. NOTE! sync_array_wait_event frees the cell
 automatically! */
void sync_array_free_cell(
    sync_array_t *arr,  /*!< in: wait array */
    sync_cell_t *&cell) /*!< in/out: the cell in the array */
{
  sync_array_enter(arr);

  ut_a(cell->latch.mutex != nullptr);

  cell->waiting = false;
  cell->signal_count = 0;
  cell->latch.mutex = nullptr;

  /* Setup the list of free slots in the array */
  cell->line = arr->first_free_slot;

  arr->first_free_slot = cell - arr->cells;

  ut_a(arr->n_reserved > 0);
  arr->n_reserved--;

  if (arr->next_free_slot > arr->n_cells / 2 && arr->n_reserved == 0) {
#ifdef UNIV_DEBUG
    for (ulint i = 0; i < arr->next_free_slot; ++i) {
      cell = sync_array_get_nth_cell(arr, i);

      ut_ad(!cell->waiting);
      ut_ad(cell->latch.mutex == nullptr);
      ut_ad(cell->signal_count == 0);
    }
#endif /* UNIV_DEBUG */
    arr->next_free_slot = 0;
    arr->first_free_slot = ULINT_UNDEFINED;
  }
  sync_array_exit(arr);

  cell = nullptr;
}

/** This function should be called when a thread starts to wait on
 a wait array cell. In the debug version this function checks
 if the wait for a semaphore will result in a deadlock, in which
 case prints info and asserts. */
void sync_array_wait_event(
    sync_array_t *arr,  /*!< in: wait array */
    sync_cell_t *&cell) /*!< in: index of the reserved cell */
{
  sync_array_enter(arr);

  ut_ad(!cell->waiting);
  ut_ad(cell->latch.mutex);
  ut_ad(std::this_thread::get_id() == cell->thread_id);

  cell->waiting = true;

#ifdef UNIV_DEBUG

  /* We use simple enter to the mutex below, because if
  we cannot acquire it at once, mutex_enter would call
  recursively sync_array routines, leading to trouble.
  rw_lock_debug_mutex freezes the debug lists. */

  rw_lock_debug_mutex_enter();

  if (sync_array_detect_deadlock(arr, cell, cell, 0)) {
#ifdef UNIV_NO_ERR_MSGS
    ib::fatal()
#else
    ib::fatal(ER_IB_MSG_1157)
#endif /* UNIV_NO_ERR_MSGS */
        << "########################################"
           " Deadlock Detected!";
  }

  rw_lock_debug_mutex_exit();
#endif /* UNIV_DEBUG */
  sync_array_exit(arr);

  os_event_wait_low(sync_cell_get_event(cell), cell->signal_count);

  sync_array_free_cell(arr, cell);

  cell = nullptr;
}

void sync_array_cell_print(FILE *file, sync_cell_t *cell) {
  rw_lock_t *rwlock;
  ulint type;
  ulint writer;

  type = cell->request_type;

  fprintf(file,
          "--Thread %s has waited at %s line " ULINTPF " for " UINT64PF
          " seconds the semaphore:\n",
          to_string(cell->thread_id).c_str(), innobase_basename(cell->file),
          cell->line, (uint64_t)(ut_time_monotonic() - cell->reservation_time));

  if (type == SYNC_MUTEX) {
    WaitMutex *mutex = cell->latch.mutex;
    const WaitMutex::MutexPolicy &policy = mutex->policy();
#ifdef UNIV_DEBUG
    const char *name = policy.get_enter_filename();
    if (name == nullptr) {
      /* The mutex might have been released. */
      name = "NULL";
    }
#endif /* UNIV_DEBUG */

    fprintf(file,
            "Mutex at %p, %s, lock var %lu\n"
#ifdef UNIV_DEBUG
            "Last time reserved in file %s line %lu"
#endif /* UNIV_DEBUG */
            "\n",
            (void *)mutex, policy.to_string().c_str(), (ulong)mutex->state()
#ifdef UNIV_DEBUG
                                                           ,
            name, (ulong)policy.get_enter_line()
#endif /* UNIV_DEBUG */
    );
  } else if (type == SYNC_BUF_BLOCK) {
    BlockWaitMutex *mutex = cell->latch.bpmutex;

    const BlockWaitMutex::MutexPolicy &policy = mutex->policy();
#ifdef UNIV_DEBUG
    const char *name = policy.get_enter_filename();
    if (name == nullptr) {
      /* The mutex might have been released. */
      name = "NULL";
    }
#endif /* UNIV_DEBUG */

    fprintf(file,
            "Mutex at %p, %s, lock var %lu\n"
#ifdef UNIV_DEBUG
            "Last time reserved in file %s line %lu"
#endif /* UNIV_DEBUG */
            "\n",
            (void *)mutex, policy.to_string().c_str(), (ulong)mutex->state()
#ifdef UNIV_DEBUG
                                                           ,
            name, (ulong)policy.get_enter_line()
#endif /* UNIV_DEBUG */
    );
  } else if (type == RW_LOCK_X || type == RW_LOCK_X_WAIT ||
             type == RW_LOCK_SX || type == RW_LOCK_S) {
    fputs(type == RW_LOCK_X
              ? "X-lock on"
              : type == RW_LOCK_X_WAIT
                    ? "X-lock (wait_ex) on"
                    : type == RW_LOCK_SX ? "SX-lock on" : "S-lock on",
          file);

    rwlock = cell->latch.lock;

    fprintf(file, " RW-latch at %p created in file %s line %lu\n",
            (void *)rwlock, innobase_basename(rwlock->clocation.filename),
            (ulong)rwlock->clocation.line);

    writer = rw_lock_get_writer(rwlock);

    if (writer != RW_LOCK_NOT_LOCKED) {
      fprintf(file, "a writer (thread id %s) has reserved it in mode %s\n",
              to_string(rwlock->writer_thread.load()).c_str(),
              writer == RW_LOCK_X
                  ? "exclusive"
                  : (writer == RW_LOCK_SX ? "SX" : "wait exclusive"));
    }

    const auto readers_count = rw_lock_get_reader_count(rwlock);
    fprintf(file, "number of readers " ULINTPF, readers_count);
    if (readers_count == 1) {
      fprintf(file, " (thread id %s)",
              to_string(rwlock->reader_thread.recover_if_single()).c_str());
    }
    fprintf(file,
            ", waiters flag %d"
            ", lock_word: %lx\n"
            "Last time read locked in file %s line %lu\n"
            "Last time write locked in file %s line %lu\n",
            rwlock->waiters.load(),
            static_cast<ulong>(rwlock->lock_word.load()),
            innobase_basename(rwlock->last_s_file_name),
            static_cast<ulong>(rwlock->last_s_line), rwlock->last_x_file_name,
            static_cast<ulong>(rwlock->last_x_line));
  } else {
    ut_error;
  }

  if (!cell->waiting) {
    fputs("wait has ended\n", file);
  }
}

#ifdef UNIV_DEBUG
/** Looks for a cell with the given thread id.
 @return pointer to cell or NULL if not found */
static sync_cell_t *sync_array_find_thread(
    sync_array_t *arr,      /*!< in: wait array */
    std::thread::id thread) /*!< in: thread id */
{
  for (ulint i = 0; i <= arr->next_free_slot; i++) {
    sync_cell_t *cell;

    cell = sync_array_get_nth_cell(arr, i);

    if (cell->latch.mutex != nullptr && cell->thread_id == thread) {
      return (cell); /* Found */
    }
  }

  return (nullptr); /* Not found */
}

/** Recursion step for deadlock detection.
 @return true if deadlock detected */
static ibool sync_array_deadlock_step(
    sync_array_t *arr,      /*!< in: wait array; NOTE! the caller must
                            own the mutex to array */
    sync_cell_t *start,     /*!< in: cell where recursive search
                            started */
    std::thread::id thread, /*!< in: thread to look at */
    ulint pass,             /*!< in: pass value */
    ulint depth)            /*!< in: recursion depth */
{
  sync_cell_t *new_cell;

  if (pass != 0) {
    /* If pass != 0, then we do not know which threads are
    responsible of releasing the lock, and no deadlock can
    be detected. */

    return (FALSE);
  }

  new_cell = sync_array_find_thread(arr, thread);

  if (new_cell == start) {
    /* Deadlock */
    fputs(
        "########################################\n"
        "DEADLOCK of threads detected!\n",
        stderr);

    return (TRUE);

  } else if (new_cell) {
    return (sync_array_detect_deadlock(arr, start, new_cell, depth + 1));
  }
  return (FALSE);
}

/**
Report an error to stderr.
@param lock		rw-lock instance
@param debug		rw-lock debug information
@param cell		thread context */
static void sync_array_report_error(rw_lock_t *lock, rw_lock_debug_t *debug,
                                    sync_cell_t *cell) {
  fprintf(stderr, "rw-lock %p ", (void *)lock);
  sync_array_cell_print(stderr, cell);
  rw_lock_debug_print(stderr, debug);
}

/** This function is called only in the debug version. Detects a deadlock
 of one or more threads because of waits of semaphores.
 @return true if deadlock detected */
static bool sync_array_detect_deadlock(
    sync_array_t *arr,  /*!< in: wait array; NOTE! the caller must
                        own the mutex to array */
    sync_cell_t *start, /*!< in: cell where recursive search started */
    sync_cell_t *cell,  /*!< in: cell to search */
    ulint depth)        /*!< in: recursion depth */
{
  rw_lock_t *lock;
  std::thread::id thread;
  ibool ret;
  rw_lock_debug_t *debug;

  ut_a(arr);
  ut_a(start);
  ut_a(cell);
  ut_ad(cell->latch.mutex != nullptr);
  ut_ad(start->thread_id == std::this_thread::get_id());
  ut_ad(depth < 100);

  depth++;

  if (!cell->waiting) {
    /* No deadlock here */
    return (false);
  }

  switch (cell->request_type) {
    case SYNC_MUTEX: {
      WaitMutex *mutex = cell->latch.mutex;
      const WaitMutex::MutexPolicy &policy = mutex->policy();

      if (mutex->state() != MUTEX_STATE_UNLOCKED) {
        thread = policy.get_thread_id();

        /* Note that mutex->thread_id above may be
        also OS_THREAD_ID_UNDEFINED, because the
        thread which held the mutex maybe has not
        yet updated the value, or it has already
        released the mutex: in this case no deadlock
        can occur, as the wait array cannot contain
        a thread with ID_UNDEFINED value. */
        ret = sync_array_deadlock_step(arr, start, thread, 0, depth);

        if (ret) {
          const char *name;

          name = policy.get_enter_filename();

          if (name == nullptr) {
            /* The mutex might have been
            released. */
            name = "NULL";
          }

#ifdef UNIV_NO_ERR_MSGS
          ib::info()
#else
          ib::info(ER_IB_MSG_1158)
#endif /* UNIV_NO_ERR_MSGS */
              << "Mutex " << mutex
              << " owned by"
                 " thread "
              << thread << " file " << name << " line "
              << policy.get_enter_line();

          sync_array_cell_print(stderr, cell);

          return (true);
        }
      }

      /* No deadlock */
      return (false);
    }

    case SYNC_BUF_BLOCK: {
      BlockWaitMutex *mutex = cell->latch.bpmutex;

      const BlockWaitMutex::MutexPolicy &policy = mutex->policy();

      if (mutex->state() != MUTEX_STATE_UNLOCKED) {
        thread = policy.get_thread_id();

        /* Note that mutex->thread_id above may be
        also OS_THREAD_ID_UNDEFINED, because the
        thread which held the mutex maybe has not
        yet updated the value, or it has already
        released the mutex: in this case no deadlock
        can occur, as the wait array cannot contain
        a thread with ID_UNDEFINED value. */
        ret = sync_array_deadlock_step(arr, start, thread, 0, depth);

        if (ret) {
          const char *name;

          name = policy.get_enter_filename();

          if (name == nullptr) {
            /* The mutex might have been
            released. */
            name = "NULL";
          }

#ifdef UNIV_NO_ERR_MSGS
          ib::info()
#else
          ib::info(ER_IB_MSG_1159)
#endif /* UNIV_NO_ERR_MSGS */
              << "Mutex " << mutex
              << " owned by"
                 " thread "
              << thread << " file " << name << " line "
              << policy.get_enter_line();

          sync_array_cell_print(stderr, cell);

          return (true);
        }
      }

      /* No deadlock */
      return (false);
    }
    case RW_LOCK_X:
    case RW_LOCK_X_WAIT:
<<<<<<< HEAD

      lock = cell->latch.lock;

      for (debug = UT_LIST_GET_FIRST(lock->debug_list); debug != nullptr;
           debug = UT_LIST_GET_NEXT(list, debug)) {
        thread = debug->thread_id;

        switch (debug->lock_type) {
          case RW_LOCK_X:
          case RW_LOCK_SX:
          case RW_LOCK_X_WAIT:
            if (thread == cell->thread_id) {
              break;
            }
            /* fall through */
          case RW_LOCK_S:

            /* The (wait) x-lock request can block
            infinitely only if someone (can be also cell
            thread) is holding s-lock, or someone
            (cannot be cell thread) (wait) x-lock or
            sx-lock, and he is blocked by start thread */

            ret = sync_array_deadlock_step(arr, start, thread, debug->pass,
                                           depth);

            if (ret) {
              sync_array_report_error(lock, debug, cell);
              rw_lock_debug_print(stderr, debug);
              return (TRUE);
            }
        }
      }

      return (false);

=======
      /* The (wait) x-lock request can block infinitely only if someone (can be
      also the cell thread) is holding an s-lock */
      return sync_array_detect_rwlock_deadlock(
          cell, arr, depth,
          [](auto request_type, bool) { return request_type == RW_LOCK_S; });
>>>>>>> fbdaa4de
    case RW_LOCK_SX:

      lock = cell->latch.lock;

      for (debug = UT_LIST_GET_FIRST(lock->debug_list); debug != nullptr;
           debug = UT_LIST_GET_NEXT(list, debug)) {
        thread = debug->thread_id;

        switch (debug->lock_type) {
          case RW_LOCK_X:
          case RW_LOCK_SX:
          case RW_LOCK_X_WAIT:

            if (thread == cell->thread_id) {
              break;
            }

            /* The sx-lock request can block infinitely
            only if someone (can be also cell thread) is
            holding (wait) x-lock or sx-lock, and he is
            blocked by start thread */

            ret = sync_array_deadlock_step(arr, start, thread, debug->pass,
                                           depth);

            if (ret) {
              sync_array_report_error(lock, debug, cell);
              return (TRUE);
            }
        }
      }

      return (false);

    case RW_LOCK_S:
<<<<<<< HEAD

      lock = cell->latch.lock;

      for (debug = UT_LIST_GET_FIRST(lock->debug_list); debug != nullptr;
           debug = UT_LIST_GET_NEXT(list, debug)) {
        thread = debug->thread_id;

        if (debug->lock_type == RW_LOCK_X ||
            debug->lock_type == RW_LOCK_X_WAIT) {
          /* The s-lock request can block infinitely
          only if someone (can also be cell thread) is
          holding (wait) x-lock, and he is blocked by
          start thread */

          ret =
              sync_array_deadlock_step(arr, start, thread, debug->pass, depth);

          if (ret) {
            sync_array_report_error(lock, debug, cell);
            return (TRUE);
          }
        }
      }

      return (false);

=======
      /* The s-lock request can block infinitely only if someone (can also be
      the cell thread) is holding a (wait) x-lock, and he is blocked by start
      thread */
      return sync_array_detect_rwlock_deadlock(
          cell, arr, depth, [](auto request_type, bool) {
            return request_type == RW_LOCK_X || request_type == RW_LOCK_X_WAIT;
          });
>>>>>>> fbdaa4de
    default:
      ut_error;
  }

  return (true);
}
#endif /* UNIV_DEBUG */

/** Determines if we can wake up the thread waiting for a semaphore. */
static bool sync_arr_cell_can_wake_up(
    sync_cell_t *cell) /*!< in: cell to search */
{
  rw_lock_t *lock;

  switch (cell->request_type) {
    WaitMutex *mutex;
    BlockWaitMutex *bpmutex;
    case SYNC_MUTEX:
      mutex = cell->latch.mutex;

      os_rmb;
      if (mutex->state() == MUTEX_STATE_UNLOCKED) {
        return (true);
      }

      break;

    case SYNC_BUF_BLOCK:
      bpmutex = cell->latch.bpmutex;

      os_rmb;
      if (bpmutex->state() == MUTEX_STATE_UNLOCKED) {
        return (true);
      }

      break;

    case RW_LOCK_X:
    case RW_LOCK_SX:
      lock = cell->latch.lock;

      os_rmb;
      if (lock->lock_word > X_LOCK_HALF_DECR) {
        /* Either unlocked or only read locked. */

        return (true);
      }

      break;

    case RW_LOCK_X_WAIT:

      lock = cell->latch.lock;

      /* lock_word == 0 means all readers or sx have left */
      os_rmb;
      if (lock->lock_word == 0) {
        return (true);
      }
      break;

    case RW_LOCK_S:

      lock = cell->latch.lock;

      /* lock_word > 0 means no writer or reserved writer */
      os_rmb;
      if (lock->lock_word > 0) {
        return (true);
      }
  }

  return (false);
}

/** Increments the signalled count. */
void sync_array_object_signalled() { ++sg_count; }

/** If the wakeup algorithm does not work perfectly at semaphore relases,
 this function will do the waking (see the comment in mutex_exit). This
 function should be called about every 1 second in the server.

 Note that there's a race condition between this thread and mutex_exit
 changing the lock_word and calling signal_object, so sometimes this finds
 threads to wake up even when nothing has gone wrong. */
static void sync_array_wake_threads_if_sema_free_low(
    sync_array_t *arr) /* in/out: wait array */
{
  sync_array_enter(arr);

  for (ulint i = 0; i < arr->next_free_slot; ++i) {
    sync_cell_t *cell;

    cell = sync_array_get_nth_cell(arr, i);

    if (cell->latch.mutex != nullptr && sync_arr_cell_can_wake_up(cell)) {
      os_event_t event;

      event = sync_cell_get_event(cell);

      os_event_set(event);
    }
  }

  sync_array_exit(arr);
}

/** If the wakeup algorithm does not work perfectly at semaphore relases,
 this function will do the waking (see the comment in mutex_exit). This
 function should be called about every 1 second in the server.

 Note that there's a race condition between this thread and mutex_exit
 changing the lock_word and calling signal_object, so sometimes this finds
 threads to wake up even when nothing has gone wrong. */
void sync_arr_wake_threads_if_sema_free(void) {
  for (ulint i = 0; i < sync_array_size; ++i) {
    sync_array_wake_threads_if_sema_free_low(sync_wait_array[i]);
  }
}

/** Prints warnings of long semaphore waits to stderr.
 @return true if fatal semaphore wait threshold was exceeded */
static bool sync_array_print_long_waits_low(
    sync_array_t *arr,       /*!< in: sync array instance */
    std::thread::id *waiter, /*!< out: longest waiting thread */
    const void **sema,       /*!< out: longest-waited-for semaphore */
    bool *noticed)           /*!< out: true if long wait noticed */
{
  ulint fatal_timeout = srv_fatal_semaphore_wait_threshold;
  bool fatal = false;
  uint64_t longest_diff = 0;

  /* For huge tables, skip the check during CHECK TABLE etc... */
  if (0 < srv_fatal_semaphore_wait_extend.load()) {
    return false;
  }

#ifdef UNIV_DEBUG_VALGRIND
  /* Increase the timeouts if running under valgrind because it executes
  extremely slowly. UNIV_DEBUG_VALGRIND does not necessary mean that
  we are running under valgrind but we have no better way to tell.
  See Bug#58432 innodb.innodb_bug56143 fails under valgrind
  for an example */
#define SYNC_ARRAY_TIMEOUT 2400
  fatal_timeout *= 10;
#else
#define SYNC_ARRAY_TIMEOUT 240
#endif

  for (ulint i = 0; i < arr->next_free_slot; i++) {
    sync_cell_t *cell;
    void *latch;

    cell = sync_array_get_nth_cell(arr, i);

    latch = cell->latch.mutex;

    if (latch == nullptr || !cell->waiting) {
      continue;
    }

    const auto time_diff = ut_time_monotonic() - cell->reservation_time;

    const uint64_t diff = time_diff > 0 ? (uint64_t)time_diff : 0;

    if (diff > SYNC_ARRAY_TIMEOUT) {
#ifdef UNIV_NO_ERR_MSGS
      ib::warn()
#else
      ib::warn(ER_IB_MSG_1160)
#endif /* UNIV_NO_ERR_MSGS */
          << "A long semaphore wait:";

      sync_array_cell_print(stderr, cell);
      *noticed = true;
    }

    if (diff > fatal_timeout) {
      fatal = true;
    }

    if (diff > longest_diff) {
      longest_diff = diff;
      *sema = latch;
      *waiter = cell->thread_id;
    }
  }

#undef SYNC_ARRAY_TIMEOUT

  return fatal;
}

/** Prints warnings of long semaphore waits to stderr.
 @return true if fatal semaphore wait threshold was exceeded */
bool sync_array_print_long_waits(
    std::thread::id *waiter, /*!< out: longest waiting thread */
    const void **sema)       /*!< out: longest-waited-for semaphore */
{
  ulint i;
  bool fatal = false;
  bool noticed = false;

  for (i = 0; i < sync_array_size; ++i) {
    sync_array_t *arr = sync_wait_array[i];

    sync_array_enter(arr);

    if (sync_array_print_long_waits_low(arr, waiter, sema, &noticed)) {
      fatal = true;
    }

    sync_array_exit(arr);
  }

  if (noticed) {
    fprintf(stderr,
            "InnoDB: ###### Starts InnoDB Monitor"
            " for 30 secs to print diagnostic info:\n");

    /* If some crucial semaphore is reserved, then also the InnoDB
    Monitor can hang, and we do not get diagnostics. Since in
    many cases an InnoDB hang is caused by a pwrite() or a pread()
    call hanging inside the operating system, let us print right
    now the values of pending calls of these. */

    fprintf(stderr, "InnoDB: Pending preads %lu, pwrites %lu\n",
            (ulong)os_n_pending_reads, (ulong)os_n_pending_writes);

    srv_innodb_needs_monitoring++;

#ifndef UNIV_NO_ERR_MSGS
    lock_set_timeout_event();
#endif /* !UNIV_NO_ERR_MSGS */

    std::this_thread::sleep_for(std::chrono::seconds(30));

    srv_innodb_needs_monitoring--;
    fprintf(stderr,
            "InnoDB: ###### Diagnostic info printed"
            " to the standard error stream\n");
  }

  return (fatal);
}

/** Prints info of the wait array. */
static void sync_array_print_info_low(
    FILE *file,        /*!< in: file where to print */
    sync_array_t *arr) /*!< in: wait array */
{
  ulint i;
  ulint count = 0;

  fprintf(file, "OS WAIT ARRAY INFO: reservation count " ULINTPF "\n",
          arr->res_count);

  for (i = 0; count < arr->n_reserved; ++i) {
    sync_cell_t *cell;

    cell = sync_array_get_nth_cell(arr, i);

    if (cell->latch.mutex != nullptr) {
      count++;
      sync_array_cell_print(file, cell);
    }
  }
}

/** Prints info of the wait array. */
static void sync_array_print_info(FILE *file, /*!< in: file where to print */
                                  sync_array_t *arr) /*!< in: wait array */
{
  sync_array_enter(arr);

  sync_array_print_info_low(file, arr);

  sync_array_exit(arr);
}

/** Create the primary system wait array(s), they are protected by an OS mutex
 */
void sync_array_init(ulint n_threads) /*!< in: Number of slots to
                                      create in all arrays */
{
  ut_a(sync_wait_array == nullptr);
  ut_a(srv_sync_array_size > 0);
  ut_a(n_threads > 0);

  sync_array_size = srv_sync_array_size;

  sync_wait_array = UT_NEW_ARRAY_NOKEY(sync_array_t *, sync_array_size);

  ulint n_slots = 1 + (n_threads - 1) / sync_array_size;

  for (ulint i = 0; i < sync_array_size; ++i) {
    sync_wait_array[i] = UT_NEW_NOKEY(sync_array_t(n_slots));
  }
}

/** Close sync array wait sub-system. */
void sync_array_close(void) {
  for (ulint i = 0; i < sync_array_size; ++i) {
    sync_array_free(sync_wait_array[i]);
  }

  UT_DELETE_ARRAY(sync_wait_array);
  sync_wait_array = nullptr;
}

/** Print info about the sync array(s). */
void sync_array_print(FILE *file) /*!< in/out: Print to this stream */
{
  for (ulint i = 0; i < sync_array_size; ++i) {
    sync_array_print_info(file, sync_wait_array[i]);
  }

  fprintf(file, "OS WAIT ARRAY INFO: signal count " ULINTPF "\n", sg_count);
}<|MERGE_RESOLUTION|>--- conflicted
+++ resolved
@@ -69,8 +69,6 @@
 #define sync_array_exit(a) mutex_exit(&(a)->mutex)
 #define sync_array_enter(a) mutex_enter(&(a)->mutex)
 
-<<<<<<< HEAD
-=======
 /** Detects a deadlock of one or more threads because of waits of semaphores.
 Reports a fatal error (and thus does not return) in case it finds one.
 The return value is only used in recursive calls (depth>0).
@@ -82,18 +80,7 @@
 static bool sync_array_detect_deadlock(sync_array_t *arr, sync_cell_t *cell,
                                        size_t depth);
 
->>>>>>> fbdaa4de
 #ifdef UNIV_DEBUG
-/** This function is called only in the debug version. Detects a deadlock
- of one or more threads because of waits of semaphores.
- @return true if deadlock detected */
-static bool sync_array_detect_deadlock(
-    sync_array_t *arr,  /*!< in: wait array; NOTE! the caller must
-                        own the mutex to array */
-    sync_cell_t *start, /*!< in: cell where recursive search started */
-    sync_cell_t *cell,  /*!< in: cell to search */
-    ulint depth);       /*!< in: recursion depth */
-
 /** Validates the integrity of the wait array. Checks
  that the number of reserved cells equals the count variable. */
 static void sync_array_validate(sync_array_t *arr) /*!< in: sync wait array */
@@ -132,7 +119,8 @@
                                                            first_free_slot() {
   ut_a(num_cells > 0);
 
-  cells = UT_NEW_ARRAY_NOKEY(sync_cell_t, num_cells);
+  cells = ut::new_arr_withkey<sync_cell_t>(UT_NEW_THIS_FILE_PSI_KEY,
+                                           ut::Count{num_cells});
 
   n_cells = num_cells;
 
@@ -152,7 +140,7 @@
 
   mutex_free(&mutex);
 
-  UT_DELETE_ARRAY(cells);
+  ut::delete_arr(cells);
 }
 
 sync_cell_t *sync_array_get_nth_cell(sync_array_t *arr, ulint n) {
@@ -164,7 +152,7 @@
 /** Frees the resources in a wait array. */
 static void sync_array_free(sync_array_t *arr) /*!< in, own: sync wait array */
 {
-  UT_DELETE(arr);
+  ut::delete_(arr);
 }
 
 /** Returns the event that the thread owning the cell waits for. */
@@ -240,7 +228,7 @@
 
   cell->thread_id = std::this_thread::get_id();
 
-  cell->reservation_time = ut_time_monotonic();
+  cell->reservation_time = std::chrono::steady_clock::now();
 
   /* Make sure the event is reset and also store the value of
   signal_count at which the event was reset. */
@@ -289,11 +277,36 @@
 
   cell = nullptr;
 }
+void sync_array_detect_deadlock() {
+  for (ulint i = 0; i < sync_array_size; ++i) {
+    auto arr = sync_wait_array[i];
+    sync_array_enter(arr);
+    ut_d(rw_lock_debug_mutex_enter());
+    ut_a(arr->last_scan % 2 == 0);
+    ++arr->last_scan;
+    size_t count{0};
+    for (size_t i = 0; count < arr->n_reserved; ++i) {
+      auto cell = sync_array_get_nth_cell(arr, i);
+      if (cell->latch.mutex) {
+        ++count;
+        if (cell->last_scan == arr->last_scan + 1) {
+          continue;
+        }
+        ut_a(cell->last_scan != arr->last_scan);
+        sync_array_detect_deadlock(arr, cell, 0);
+      }
+    }
+    ++arr->last_scan;
+    ut_a(arr->last_scan % 2 == 0);
+    ut_d(rw_lock_debug_mutex_exit());
+    sync_array_exit(arr);
+  }
+}
 
 /** This function should be called when a thread starts to wait on
- a wait array cell. In the debug version this function checks
- if the wait for a semaphore will result in a deadlock, in which
- case prints info and asserts. */
+a wait array cell. In the debug version this function checks
+if the wait for a semaphore will result in a deadlock, in which
+case prints info and asserts. */
 void sync_array_wait_event(
     sync_array_t *arr,  /*!< in: wait array */
     sync_cell_t *&cell) /*!< in: index of the reserved cell */
@@ -305,38 +318,60 @@
   ut_ad(std::this_thread::get_id() == cell->thread_id);
 
   cell->waiting = true;
-
 #ifdef UNIV_DEBUG
-
   /* We use simple enter to the mutex below, because if
   we cannot acquire it at once, mutex_enter would call
   recursively sync_array routines, leading to trouble.
   rw_lock_debug_mutex freezes the debug lists. */
 
   rw_lock_debug_mutex_enter();
-
-  if (sync_array_detect_deadlock(arr, cell, cell, 0)) {
-#ifdef UNIV_NO_ERR_MSGS
-    ib::fatal()
-#else
-    ib::fatal(ER_IB_MSG_1157)
-#endif /* UNIV_NO_ERR_MSGS */
-        << "########################################"
-           " Deadlock Detected!";
-  }
-
+  ut_a(arr->last_scan % 2 == 0);
+  ++arr->last_scan;
+  sync_array_detect_deadlock(arr, cell, 0);
+  ++arr->last_scan;
+  ut_a(arr->last_scan % 2 == 0);
   rw_lock_debug_mutex_exit();
+#endif
+  sync_array_exit(arr);
+
+  os_event_wait_low(sync_cell_get_event(cell), cell->signal_count);
+
+  sync_array_free_cell(arr, cell);
+
+  cell = nullptr;
+}
+/** Reports info about a mutex (seen locked a moment ago) into a file.
+ @param[in] file    File where to print.
+ @param[in] mutex   The mutex to describe.
+ */
+template <typename Mutex>
+static void sync_array_mutex_print(FILE *file, const Mutex *mutex) {
+  const auto &policy = mutex->policy();
+#ifdef UNIV_DEBUG
+  const char *name = policy.get_enter_filename();
+  if (name == nullptr) {
+    /* The mutex might have been released. */
+    name = "NULL";
+  }
 #endif /* UNIV_DEBUG */
-  sync_array_exit(arr);
-
-  os_event_wait_low(sync_cell_get_event(cell), cell->signal_count);
-
-  sync_array_free_cell(arr, cell);
-
-  cell = nullptr;
-}
-
-void sync_array_cell_print(FILE *file, sync_cell_t *cell) {
+  const std::thread::id owner = mutex->peek_owner();
+
+  fprintf(file,
+          "Mutex at %p, %s, locked by %s\n"
+#ifdef UNIV_DEBUG
+          "Last time reserved in file %s line %lu"
+#endif /* UNIV_DEBUG */
+          "\n",
+          (void *)mutex, policy.to_string().c_str(),
+          (owner == std::thread::id{} ? "nobody" : to_string(owner).c_str())
+#ifdef UNIV_DEBUG
+              ,
+          name, (ulong)policy.get_enter_line()
+#endif /* UNIV_DEBUG */
+  );
+}
+
+void sync_array_cell_print(FILE *file, const sync_cell_t *cell) {
   rw_lock_t *rwlock;
   ulint type;
   ulint writer;
@@ -344,58 +379,19 @@
   type = cell->request_type;
 
   fprintf(file,
-          "--Thread %s has waited at %s line " ULINTPF " for " UINT64PF
+          "--Thread %s has waited at %s line " ULINTPF " for %" PRId64
           " seconds the semaphore:\n",
           to_string(cell->thread_id).c_str(), innobase_basename(cell->file),
-          cell->line, (uint64_t)(ut_time_monotonic() - cell->reservation_time));
+          cell->line,
+          static_cast<int64_t>(
+              std::chrono::duration_cast<std::chrono::seconds>(
+                  std::chrono::steady_clock::now() - cell->reservation_time)
+                  .count()));
 
   if (type == SYNC_MUTEX) {
-    WaitMutex *mutex = cell->latch.mutex;
-    const WaitMutex::MutexPolicy &policy = mutex->policy();
-#ifdef UNIV_DEBUG
-    const char *name = policy.get_enter_filename();
-    if (name == nullptr) {
-      /* The mutex might have been released. */
-      name = "NULL";
-    }
-#endif /* UNIV_DEBUG */
-
-    fprintf(file,
-            "Mutex at %p, %s, lock var %lu\n"
-#ifdef UNIV_DEBUG
-            "Last time reserved in file %s line %lu"
-#endif /* UNIV_DEBUG */
-            "\n",
-            (void *)mutex, policy.to_string().c_str(), (ulong)mutex->state()
-#ifdef UNIV_DEBUG
-                                                           ,
-            name, (ulong)policy.get_enter_line()
-#endif /* UNIV_DEBUG */
-    );
+    sync_array_mutex_print(file, cell->latch.mutex);
   } else if (type == SYNC_BUF_BLOCK) {
-    BlockWaitMutex *mutex = cell->latch.bpmutex;
-
-    const BlockWaitMutex::MutexPolicy &policy = mutex->policy();
-#ifdef UNIV_DEBUG
-    const char *name = policy.get_enter_filename();
-    if (name == nullptr) {
-      /* The mutex might have been released. */
-      name = "NULL";
-    }
-#endif /* UNIV_DEBUG */
-
-    fprintf(file,
-            "Mutex at %p, %s, lock var %lu\n"
-#ifdef UNIV_DEBUG
-            "Last time reserved in file %s line %lu"
-#endif /* UNIV_DEBUG */
-            "\n",
-            (void *)mutex, policy.to_string().c_str(), (ulong)mutex->state()
-#ifdef UNIV_DEBUG
-                                                           ,
-            name, (ulong)policy.get_enter_line()
-#endif /* UNIV_DEBUG */
-    );
+    sync_array_mutex_print(file, cell->latch.bpmutex);
   } else if (type == RW_LOCK_X || type == RW_LOCK_X_WAIT ||
              type == RW_LOCK_SX || type == RW_LOCK_S) {
     fputs(type == RW_LOCK_X
@@ -446,7 +442,6 @@
   }
 }
 
-#ifdef UNIV_DEBUG
 /** Looks for a cell with the given thread id.
  @return pointer to cell or NULL if not found */
 static sync_cell_t *sync_array_find_thread(
@@ -467,78 +462,152 @@
 }
 
 /** Recursion step for deadlock detection.
- @return true if deadlock detected */
-static ibool sync_array_deadlock_step(
-    sync_array_t *arr,      /*!< in: wait array; NOTE! the caller must
-                            own the mutex to array */
-    sync_cell_t *start,     /*!< in: cell where recursive search
-                            started */
-    std::thread::id thread, /*!< in: thread to look at */
-    ulint pass,             /*!< in: pass value */
-    ulint depth)            /*!< in: recursion depth */
-{
-  sync_cell_t *new_cell;
-
-  if (pass != 0) {
-    /* If pass != 0, then we do not know which threads are
-    responsible of releasing the lock, and no deadlock can
-    be detected. */
-
-    return (FALSE);
-  }
-
-  new_cell = sync_array_find_thread(arr, thread);
-
-  if (new_cell == start) {
+@param[in]  arr     The wait array we limit our search for cycle to.
+                    The caller must own the arr->mutex.
+@param[in]  thread  The thread which blocking other threads, which we want to
+                    find in the arr, to know if and why it's blocked, too
+@param[in]  depth   The recursion depth
+@return true iff deadlock detected (there might be false negatives) */
+static bool sync_array_deadlock_step(sync_array_t *arr, std::thread::id thread,
+                                     size_t depth) {
+  const auto new_cell = sync_array_find_thread(arr, thread);
+  if (new_cell == nullptr) {
+    return false;
+  }
+  if (new_cell->last_scan == arr->last_scan) {
     /* Deadlock */
     fputs(
         "########################################\n"
         "DEADLOCK of threads detected!\n",
         stderr);
 
-    return (TRUE);
-
-  } else if (new_cell) {
-    return (sync_array_detect_deadlock(arr, start, new_cell, depth + 1));
-  }
-  return (FALSE);
-}
-
-/**
-Report an error to stderr.
-@param lock		rw-lock instance
-@param debug		rw-lock debug information
-@param cell		thread context */
-static void sync_array_report_error(rw_lock_t *lock, rw_lock_debug_t *debug,
-                                    sync_cell_t *cell) {
-  fprintf(stderr, "rw-lock %p ", (void *)lock);
-  sync_array_cell_print(stderr, cell);
-  rw_lock_debug_print(stderr, debug);
-}
-
-/** This function is called only in the debug version. Detects a deadlock
- of one or more threads because of waits of semaphores.
- @return true if deadlock detected */
-static bool sync_array_detect_deadlock(
-    sync_array_t *arr,  /*!< in: wait array; NOTE! the caller must
-                        own the mutex to array */
-    sync_cell_t *start, /*!< in: cell where recursive search started */
-    sync_cell_t *cell,  /*!< in: cell to search */
-    ulint depth)        /*!< in: recursion depth */
-{
-  rw_lock_t *lock;
-  std::thread::id thread;
-  ibool ret;
-  rw_lock_debug_t *debug;
-
+    return true;
+  }
+  if (new_cell->last_scan == arr->last_scan + 1) {
+    /* Already processed */
+    return false;
+  }
+  return sync_array_detect_deadlock(arr, new_cell, depth + 1);
+}
+
+/** A helper for sync_array_detect_deadlock() to handle the case when the cell
+contains a thread waiting for a mutex.
+@param[in] mutex    the mutex to check
+@param[in] arr      wait array; NOTE! the caller must own the mutex to array
+@param[in] cell     the cell which contains the mutex
+@param[in] depth    recursion depth
+*/
+template <typename Mutex>
+static bool sync_array_detect_mutex_deadlock(const Mutex *mutex,
+                                             sync_array_t *arr,
+                                             sync_cell_t *cell, size_t depth) {
+  const std::thread::id thread = mutex->peek_owner();
+  if (thread != std::thread::id{}) {
+    if (sync_array_deadlock_step(arr, thread, depth)) {
+      sync_array_cell_print(stderr, cell);
+
+      return true;
+    }
+  }
+
+  /* No deadlock */
+  return false;
+}
+template <typename F>
+bool sync_array_detect_rwlock_deadlock(sync_cell_t *cell, sync_array_t *arr,
+                                       const size_t depth, F &&conflicts) {
+  auto lock = cell->latch.lock;
+  const auto waiter = cell->thread_id;
+#ifdef UNIV_DEBUG
+  for (auto debug : lock->debug_list) {
+    /* If pass != 0, then we do not know which threads are responsible for
+    releasing the lock, and no deadlock can be detected. */
+    if (debug->pass) {
+      continue;
+    }
+    const auto holder = debug->thread_id;
+    if (std::forward<F>(conflicts)(debug->lock_type, waiter == holder)) {
+      if (sync_array_deadlock_step(arr, holder, depth)) {
+        sync_array_cell_print(stderr, cell);
+        rw_lock_debug_print(stderr, debug);
+        return true;
+      }
+    }
+  }
+#else
+  /* We don't have lock->debug_list, so can't identify all threads owning the
+  latch, but we still have some clues available.
+  We can identify the only thread which has (wait) x-lock by looking at
+  lock->writer_thread, unless the lock was passed to another thread which
+  requires the lock->recursive to be false.
+  We don't track all s-locks, but if there is exactly one s-lock, then we can
+  identify its owner with lock->reader_thread.
+  You might be worried about race-condition: could it happen that the holder we
+  identify here, will soon release the latch, and thus we will report a "fake"
+  deadlock? Not really, because the first thing sync_array_deadlock_step() will
+  do is to check if the holder is itself waiting for something in the arr we
+  keep latched - if it isn't waiting, we will ignore it, and if it is, then it's
+  not executing thus can't release the rw_lock we analyze here. */
+  const std::thread::id none{};
+  std::thread::id suspects[2]{};
+  size_t suspects_cnt = 0;
+  {
+    if (lock->recursive.load()) {
+      /* You might be worried about a race-condition: could it happen that the
+      recursive was set to true by some other thread, which now released the
+      lock, and then the writer_thread acquired it to pass it to somebody else,
+      and thus set recursive to false?
+      We double check that recursive is still true after loading writer_thread,
+      and we only report a deadlock if writer_thread is itself not executing.
+      So if a deadlock is reported it must be writer_thread who set recursive to
+      true and is still holding this latch.
+      Note that we always pass RW_LOCK_X as the granted request_type of the
+      blocking thread, even though it could still be waiting for RW_LOCK_WAIT_X.
+      This doesn't really matter as existing callbacks do not differentiate,
+      and more importantly they should rather care about "kind of access right"
+      than "state of latching" (debug_list's lock_type), or "awaited event"
+      (cell's request type). Alas we use the same enum for these concepts.*/
+      const auto thread = lock->writer_thread.load();
+      if (lock->recursive.load() && thread != none &&
+          std::forward<F>(conflicts)(RW_LOCK_X, thread == waiter)) {
+        suspects[suspects_cnt++] = thread;
+      }
+    }
+  }
+  {
+    if (rw_lock_get_reader_count(lock) == 1) {
+      /* You might be worried about a race-condition: could it happen that the
+      number of s-lockers has changed from 1 to say 3, and the XOR we recover in
+      the line below corresponds to some unrelated fourth thread?
+      For example 0x101 xor 0x110 xor 0x111 = 0x100.
+      This isn't a problem in practice, because conflicts(RW_LOCKS,..) is true
+      only if the waiter waits for RW_LOCK_X_WAIT, which means it already has
+      announced its presence via lock_word, so no more s-locks should be granted
+      to not starve it. Thus the number of readers can only decrease. We double
+      check it is still 1 after recovering the xor, so it can't be 0 nor torn.*/
+      const auto thread = lock->reader_thread.recover_if_single();
+      if (rw_lock_get_reader_count(lock) == 1 && thread != none &&
+          std::forward<F>(conflicts)(RW_LOCK_S, thread == waiter)) {
+        suspects[suspects_cnt++] = thread;
+      }
+    }
+  }
+  for (size_t i = 0; i < suspects_cnt; ++i) {
+    if (sync_array_deadlock_step(arr, suspects[i], depth)) {
+      sync_array_cell_print(stderr, cell);
+      return true;
+    }
+  }
+#endif /* UNIV_DEBUG */
+  return false;
+}
+
+static bool sync_array_detect_deadlock_low(sync_array_t *arr, sync_cell_t *cell,
+                                           size_t depth) {
   ut_a(arr);
-  ut_a(start);
   ut_a(cell);
   ut_ad(cell->latch.mutex != nullptr);
-  ut_ad(start->thread_id == std::this_thread::get_id());
   ut_ad(depth < 100);
-
-  depth++;
 
   if (!cell->waiting) {
     /* No deadlock here */
@@ -547,210 +616,37 @@
 
   switch (cell->request_type) {
     case SYNC_MUTEX: {
-      WaitMutex *mutex = cell->latch.mutex;
-      const WaitMutex::MutexPolicy &policy = mutex->policy();
-
-      if (mutex->state() != MUTEX_STATE_UNLOCKED) {
-        thread = policy.get_thread_id();
-
-        /* Note that mutex->thread_id above may be
-        also OS_THREAD_ID_UNDEFINED, because the
-        thread which held the mutex maybe has not
-        yet updated the value, or it has already
-        released the mutex: in this case no deadlock
-        can occur, as the wait array cannot contain
-        a thread with ID_UNDEFINED value. */
-        ret = sync_array_deadlock_step(arr, start, thread, 0, depth);
-
-        if (ret) {
-          const char *name;
-
-          name = policy.get_enter_filename();
-
-          if (name == nullptr) {
-            /* The mutex might have been
-            released. */
-            name = "NULL";
-          }
-
-#ifdef UNIV_NO_ERR_MSGS
-          ib::info()
-#else
-          ib::info(ER_IB_MSG_1158)
-#endif /* UNIV_NO_ERR_MSGS */
-              << "Mutex " << mutex
-              << " owned by"
-                 " thread "
-              << thread << " file " << name << " line "
-              << policy.get_enter_line();
-
-          sync_array_cell_print(stderr, cell);
-
-          return (true);
-        }
-      }
-
-      /* No deadlock */
-      return (false);
+      return sync_array_detect_mutex_deadlock(cell->latch.mutex, arr, cell,
+                                              depth);
     }
 
     case SYNC_BUF_BLOCK: {
-      BlockWaitMutex *mutex = cell->latch.bpmutex;
-
-      const BlockWaitMutex::MutexPolicy &policy = mutex->policy();
-
-      if (mutex->state() != MUTEX_STATE_UNLOCKED) {
-        thread = policy.get_thread_id();
-
-        /* Note that mutex->thread_id above may be
-        also OS_THREAD_ID_UNDEFINED, because the
-        thread which held the mutex maybe has not
-        yet updated the value, or it has already
-        released the mutex: in this case no deadlock
-        can occur, as the wait array cannot contain
-        a thread with ID_UNDEFINED value. */
-        ret = sync_array_deadlock_step(arr, start, thread, 0, depth);
-
-        if (ret) {
-          const char *name;
-
-          name = policy.get_enter_filename();
-
-          if (name == nullptr) {
-            /* The mutex might have been
-            released. */
-            name = "NULL";
-          }
-
-#ifdef UNIV_NO_ERR_MSGS
-          ib::info()
-#else
-          ib::info(ER_IB_MSG_1159)
-#endif /* UNIV_NO_ERR_MSGS */
-              << "Mutex " << mutex
-              << " owned by"
-                 " thread "
-              << thread << " file " << name << " line "
-              << policy.get_enter_line();
-
-          sync_array_cell_print(stderr, cell);
-
-          return (true);
-        }
-      }
-
-      /* No deadlock */
-      return (false);
+      return sync_array_detect_mutex_deadlock(cell->latch.bpmutex, arr, cell,
+                                              depth);
     }
     case RW_LOCK_X:
+      /* The x-lock request can block infinitely only if someone (cannot be the
+      cell thread) has (wait) x-lock or sx-lock, and he is blocked by start
+      thread */
+      return sync_array_detect_rwlock_deadlock(
+          cell, arr, depth, [](auto request_type, bool is_my) {
+            return !is_my && request_type != RW_LOCK_S;
+          });
     case RW_LOCK_X_WAIT:
-<<<<<<< HEAD
-
-      lock = cell->latch.lock;
-
-      for (debug = UT_LIST_GET_FIRST(lock->debug_list); debug != nullptr;
-           debug = UT_LIST_GET_NEXT(list, debug)) {
-        thread = debug->thread_id;
-
-        switch (debug->lock_type) {
-          case RW_LOCK_X:
-          case RW_LOCK_SX:
-          case RW_LOCK_X_WAIT:
-            if (thread == cell->thread_id) {
-              break;
-            }
-            /* fall through */
-          case RW_LOCK_S:
-
-            /* The (wait) x-lock request can block
-            infinitely only if someone (can be also cell
-            thread) is holding s-lock, or someone
-            (cannot be cell thread) (wait) x-lock or
-            sx-lock, and he is blocked by start thread */
-
-            ret = sync_array_deadlock_step(arr, start, thread, debug->pass,
-                                           depth);
-
-            if (ret) {
-              sync_array_report_error(lock, debug, cell);
-              rw_lock_debug_print(stderr, debug);
-              return (TRUE);
-            }
-        }
-      }
-
-      return (false);
-
-=======
       /* The (wait) x-lock request can block infinitely only if someone (can be
       also the cell thread) is holding an s-lock */
       return sync_array_detect_rwlock_deadlock(
           cell, arr, depth,
           [](auto request_type, bool) { return request_type == RW_LOCK_S; });
->>>>>>> fbdaa4de
     case RW_LOCK_SX:
-
-      lock = cell->latch.lock;
-
-      for (debug = UT_LIST_GET_FIRST(lock->debug_list); debug != nullptr;
-           debug = UT_LIST_GET_NEXT(list, debug)) {
-        thread = debug->thread_id;
-
-        switch (debug->lock_type) {
-          case RW_LOCK_X:
-          case RW_LOCK_SX:
-          case RW_LOCK_X_WAIT:
-
-            if (thread == cell->thread_id) {
-              break;
-            }
-
-            /* The sx-lock request can block infinitely
-            only if someone (can be also cell thread) is
-            holding (wait) x-lock or sx-lock, and he is
-            blocked by start thread */
-
-            ret = sync_array_deadlock_step(arr, start, thread, debug->pass,
-                                           depth);
-
-            if (ret) {
-              sync_array_report_error(lock, debug, cell);
-              return (TRUE);
-            }
-        }
-      }
-
-      return (false);
-
+      /* The sx-lock request can block infinitely only if someone (cannot be
+      the cell thread) is holding a (wait) x-lock or sx-lock, and he is blocked
+      by start thread */
+      return sync_array_detect_rwlock_deadlock(
+          cell, arr, depth, [](auto request_type, bool is_my) {
+            return !is_my && request_type != RW_LOCK_S;
+          });
     case RW_LOCK_S:
-<<<<<<< HEAD
-
-      lock = cell->latch.lock;
-
-      for (debug = UT_LIST_GET_FIRST(lock->debug_list); debug != nullptr;
-           debug = UT_LIST_GET_NEXT(list, debug)) {
-        thread = debug->thread_id;
-
-        if (debug->lock_type == RW_LOCK_X ||
-            debug->lock_type == RW_LOCK_X_WAIT) {
-          /* The s-lock request can block infinitely
-          only if someone (can also be cell thread) is
-          holding (wait) x-lock, and he is blocked by
-          start thread */
-
-          ret =
-              sync_array_deadlock_step(arr, start, thread, debug->pass, depth);
-
-          if (ret) {
-            sync_array_report_error(lock, debug, cell);
-            return (TRUE);
-          }
-        }
-      }
-
-      return (false);
-
-=======
       /* The s-lock request can block infinitely only if someone (can also be
       the cell thread) is holding a (wait) x-lock, and he is blocked by start
       thread */
@@ -758,14 +654,33 @@
           cell, arr, depth, [](auto request_type, bool) {
             return request_type == RW_LOCK_X || request_type == RW_LOCK_X_WAIT;
           });
->>>>>>> fbdaa4de
     default:
       ut_error;
   }
-
-  return (true);
-}
-#endif /* UNIV_DEBUG */
+}
+static bool sync_array_detect_deadlock(sync_array_t *const arr,
+                                       sync_cell_t *const cell, size_t depth) {
+  // there's an ongoing scan
+  ut_a(arr->last_scan % 2 == 1);
+  // do not visit a cell which is already on stack
+  ut_a(cell->last_scan != arr->last_scan);
+  // do not waste time processing already processed cell
+  ut_a(cell->last_scan != arr->last_scan + 1);
+  // mark the fact the cell is on stack
+  cell->last_scan = arr->last_scan;
+  const bool deadlocked = sync_array_detect_deadlock_low(arr, cell, depth);
+  // mark the fact the cell as fully proccessed;
+  cell->last_scan++;
+  if (deadlocked && depth == 0) {
+#ifdef UNIV_NO_ERR_MSGS
+    ib::fatal(UT_LOCATION_HERE)
+#else
+    ib::fatal(UT_LOCATION_HERE, ER_IB_MSG_1157)
+#endif /* UNIV_NO_ERR_MSGS */
+        << "######################################## Deadlock Detected!";
+  }
+  return deadlocked;
+}
 
 /** Determines if we can wake up the thread waiting for a semaphore. */
 static bool sync_arr_cell_can_wake_up(
@@ -774,27 +689,11 @@
   rw_lock_t *lock;
 
   switch (cell->request_type) {
-    WaitMutex *mutex;
-    BlockWaitMutex *bpmutex;
     case SYNC_MUTEX:
-      mutex = cell->latch.mutex;
-
-      os_rmb;
-      if (mutex->state() == MUTEX_STATE_UNLOCKED) {
-        return (true);
-      }
-
-      break;
+      return !cell->latch.mutex->is_locked();
 
     case SYNC_BUF_BLOCK:
-      bpmutex = cell->latch.bpmutex;
-
-      os_rmb;
-      if (bpmutex->state() == MUTEX_STATE_UNLOCKED) {
-        return (true);
-      }
-
-      break;
+      return !cell->latch.bpmutex->is_locked();
 
     case RW_LOCK_X:
     case RW_LOCK_SX:
@@ -887,9 +786,9 @@
     const void **sema,       /*!< out: longest-waited-for semaphore */
     bool *noticed)           /*!< out: true if long wait noticed */
 {
-  ulint fatal_timeout = srv_fatal_semaphore_wait_threshold;
   bool fatal = false;
-  uint64_t longest_diff = 0;
+  std::chrono::steady_clock::duration longest_diff{};
+  auto fatal_timeout = get_srv_fatal_semaphore_wait_threshold();
 
   /* For huge tables, skip the check during CHECK TABLE etc... */
   if (0 < srv_fatal_semaphore_wait_extend.load()) {
@@ -902,10 +801,10 @@
   we are running under valgrind but we have no better way to tell.
   See Bug#58432 innodb.innodb_bug56143 fails under valgrind
   for an example */
-#define SYNC_ARRAY_TIMEOUT 2400
+  constexpr std::chrono::minutes timeout{40};
   fatal_timeout *= 10;
 #else
-#define SYNC_ARRAY_TIMEOUT 240
+  constexpr std::chrono::minutes timeout{4};
 #endif
 
   for (ulint i = 0; i < arr->next_free_slot; i++) {
@@ -920,11 +819,10 @@
       continue;
     }
 
-    const auto time_diff = ut_time_monotonic() - cell->reservation_time;
-
-    const uint64_t diff = time_diff > 0 ? (uint64_t)time_diff : 0;
-
-    if (diff > SYNC_ARRAY_TIMEOUT) {
+    const auto time_diff =
+        std::chrono::steady_clock::now() - cell->reservation_time;
+
+    if (time_diff > timeout) {
 #ifdef UNIV_NO_ERR_MSGS
       ib::warn()
 #else
@@ -936,18 +834,16 @@
       *noticed = true;
     }
 
-    if (diff > fatal_timeout) {
+    if (time_diff > fatal_timeout) {
       fatal = true;
     }
 
-    if (diff > longest_diff) {
-      longest_diff = diff;
+    if (longest_diff < time_diff) {
+      longest_diff = time_diff;
       *sema = latch;
       *waiter = cell->thread_id;
     }
   }
-
-#undef SYNC_ARRAY_TIMEOUT
 
   return fatal;
 }
@@ -1050,12 +946,14 @@
 
   sync_array_size = srv_sync_array_size;
 
-  sync_wait_array = UT_NEW_ARRAY_NOKEY(sync_array_t *, sync_array_size);
+  sync_wait_array = ut::new_arr_withkey<sync_array_t *>(
+      UT_NEW_THIS_FILE_PSI_KEY, ut::Count{sync_array_size});
 
   ulint n_slots = 1 + (n_threads - 1) / sync_array_size;
 
   for (ulint i = 0; i < sync_array_size; ++i) {
-    sync_wait_array[i] = UT_NEW_NOKEY(sync_array_t(n_slots));
+    sync_wait_array[i] =
+        ut::new_withkey<sync_array_t>(UT_NEW_THIS_FILE_PSI_KEY, n_slots);
   }
 }
 
@@ -1065,7 +963,7 @@
     sync_array_free(sync_wait_array[i]);
   }
 
-  UT_DELETE_ARRAY(sync_wait_array);
+  ut::delete_arr(sync_wait_array);
   sync_wait_array = nullptr;
 }
 
