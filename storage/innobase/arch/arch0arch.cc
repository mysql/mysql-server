/*****************************************************************************

Copyright (c) 2017, 2022, Oracle and/or its affiliates.

This program is free software; you can redistribute it and/or modify it under
the terms of the GNU General Public License, version 2.0, as published by the
Free Software Foundation.

This program is also distributed with certain software (including but not
limited to OpenSSL) that is licensed under separate terms, as designated in a
particular file or component or in included license documentation. The authors
of MySQL hereby grant you an additional permission to link the program and
your derivative works with the separately licensed software that they have
included with MySQL.

This program is distributed in the hope that it will be useful, but WITHOUT
ANY WARRANTY; without even the implied warranty of MERCHANTABILITY or FITNESS
FOR A PARTICULAR PURPOSE. See the GNU General Public License, version 2.0,
for more details.

You should have received a copy of the GNU General Public License along with
this program; if not, write to the Free Software Foundation, Inc.,
51 Franklin St, Fifth Floor, Boston, MA 02110-1301  USA

*****************************************************************************/

/** @file arch/arch0arch.cc
 Common implementation for redo log and dirty page archiver system

 *******************************************************/

#include "arch0arch.h"
#include "os0thread-create.h"

/** Log Archiver system global */
Arch_Log_Sys *arch_log_sys = nullptr;

/** Page Archiver system global */
Arch_Page_Sys *arch_page_sys = nullptr;

/** Event to signal the log archiver thread. */
os_event_t log_archiver_thread_event;

/** Wakes up archiver threads.
@return true iff any thread was still alive */
bool arch_wake_threads() {
  bool found_alive = false;
  if (srv_thread_is_active(srv_threads.m_log_archiver)) {
    os_event_set(log_archiver_thread_event);
    found_alive = true;
  }
  if (srv_thread_is_active(srv_threads.m_page_archiver)) {
    os_event_set(page_archiver_thread_event);
    found_alive = true;
  }
  return (found_alive);
}

void arch_remove_file(const char *file_path, const char *file_name) {
  char path[MAX_ARCH_PAGE_FILE_NAME_LEN];

  static_assert(MAX_ARCH_LOG_FILE_NAME_LEN <= MAX_ARCH_PAGE_FILE_NAME_LEN);
  ut_ad(strlen(file_path) + 1 + strlen(file_name) <
        MAX_ARCH_PAGE_FILE_NAME_LEN);

  /* Remove only LOG and PAGE archival files. */
  if (0 != strncmp(file_name, ARCH_LOG_FILE, strlen(ARCH_LOG_FILE)) &&
      0 != strncmp(file_name, ARCH_PAGE_FILE, strlen(ARCH_PAGE_FILE)) &&
      0 != strncmp(file_name, ARCH_PAGE_GROUP_DURABLE_FILE_NAME,
                   strlen(ARCH_PAGE_GROUP_DURABLE_FILE_NAME))) {
    return;
  }

  snprintf(path, sizeof(path), "%s%c%s", file_path, OS_PATH_SEPARATOR,
           file_name);

#ifdef UNIV_DEBUG
  os_file_type_t type;
  bool exists;

  os_file_status(path, &exists, &type);
  ut_ad(exists);
  ut_ad(type == OS_FILE_TYPE_FILE);
#endif /* UNIV_DEBUG */

  os_file_delete(innodb_arch_file_key, path);
}

void arch_remove_dir(const char *dir_path, const char *dir_name) {
  char path[MAX_ARCH_DIR_NAME_LEN];

  static_assert(sizeof(ARCH_LOG_DIR) <= sizeof(ARCH_PAGE_DIR));
  ut_ad(strlen(dir_path) + 1 + strlen(dir_name) + 1 < sizeof(path));

  /* Remove only LOG and PAGE archival directories. */
  if (0 != strncmp(dir_name, ARCH_LOG_DIR, strlen(ARCH_LOG_DIR)) &&
      0 != strncmp(dir_name, ARCH_PAGE_DIR, strlen(ARCH_PAGE_DIR))) {
    return;
  }

  snprintf(path, sizeof(path), "%s%c%s", dir_path, OS_PATH_SEPARATOR, dir_name);

#ifdef UNIV_DEBUG
  os_file_type_t type;
  bool exists;

  os_file_status(path, &exists, &type);
  ut_ad(exists);
  ut_ad(type == OS_FILE_TYPE_DIR);
#endif /* UNIV_DEBUG */

  os_file_scan_directory(path, arch_remove_file, true);
}

/** Initialize Page and Log archiver system
@return error code */
dberr_t arch_init() {
  if (arch_log_sys == nullptr) {
    arch_log_sys = UT_NEW(Arch_Log_Sys(), mem_key_archive);

    if (arch_log_sys == nullptr) {
      return (DB_OUT_OF_MEMORY);
    }

    log_archiver_thread_event = os_event_create();
  }

  if (arch_page_sys == nullptr) {
    arch_page_sys = UT_NEW(Arch_Page_Sys(), mem_key_archive);

    if (arch_page_sys == nullptr) {
      return (DB_OUT_OF_MEMORY);
    }

    page_archiver_thread_event = os_event_create();
  }

  if (srv_read_only_mode) {
    arch_page_sys->set_read_only_mode();
    return DB_SUCCESS;
  }

  arch_page_sys->recover();

  return DB_SUCCESS;
}

/** Free Page and Log archiver system */
void arch_free() {
  if (arch_log_sys != nullptr) {
    UT_DELETE(arch_log_sys);
    arch_log_sys = nullptr;

    os_event_destroy(log_archiver_thread_event);
  }

  if (arch_page_sys != nullptr) {
    UT_DELETE(arch_page_sys);
    arch_page_sys = nullptr;

    os_event_destroy(page_archiver_thread_event);
  }
}

dberr_t Arch_Group::prepare_file_with_header(
    uint64_t start_offset, Get_file_header_callback &get_header) {
  ut::aligned_array_pointer<byte, OS_FILE_LOG_BLOCK_SIZE> header{};
  header.alloc(ut::Count{m_header_len});

  dberr_t err = get_header(start_offset, header);
  if (err != DB_SUCCESS) {
    return err;
  }

  err = m_file_ctx.open_new(m_begin_lsn, m_file_size, 0);

  if (err != DB_SUCCESS) {
    return err;
  }

  return m_file_ctx.write(nullptr, header, m_header_len);
}

dberr_t Arch_Group::write_to_file(Arch_File_Ctx *from_file, byte *from_buffer,
                                  uint length, bool partial_write,
                                  bool do_persist,
                                  Get_file_header_callback get_header) {
  dberr_t err = DB_SUCCESS;
  uint write_size;

  if (m_file_ctx.is_closed()) {
    /* First file in the archive group. */
    ut_ad(m_file_ctx.get_count() == 0);

    DBUG_EXECUTE_IF("crash_before_archive_file_creation", DBUG_SUICIDE(););

    err = prepare_file_with_header(0, get_header);

    if (err != DB_SUCCESS) {
      return err;
    }
  }

  auto len_left = m_file_ctx.bytes_left();

  uint64_t start_offset = 0;

  /* New file is immediately opened when current file is over. */
  ut_ad(len_left != 0);

  while (length > 0) {
    auto len_copy = static_cast<uint64_t>(length);

    /* Write as much as possible in current file. */
    if (len_left < len_copy) {
      ut_ad(len_left <= std::numeric_limits<uint>::max());
      write_size = static_cast<uint>(len_left);
    } else {
      write_size = length;
    }

    if (do_persist) {
      Arch_Page_Dblwr_Offset dblwr_offset =
          (partial_write ? ARCH_PAGE_DBLWR_PARTIAL_FLUSH_PAGE
                         : ARCH_PAGE_DBLWR_FULL_FLUSH_PAGE);

      Arch_Group::write_to_doublewrite_file(from_file, from_buffer, write_size,
                                            dblwr_offset);
    }

    if (partial_write) {
      DBUG_EXECUTE_IF("crash_after_partial_block_dblwr_flush", DBUG_SUICIDE(););
      err = m_file_ctx.write(from_file, from_buffer,
                             static_cast<uint>(m_file_ctx.get_offset()),
                             write_size);
    } else {
      DBUG_EXECUTE_IF("crash_after_full_block_dblwr_flush", DBUG_SUICIDE(););
      err = m_file_ctx.write(from_file, from_buffer, write_size);
    }

    if (err != DB_SUCCESS) {
      return (err);
    }

    if (do_persist) {
      /* Flush the file to make sure the changes are made persistent as there
      would be no way to recover the data otherwise in case of a crash. */
      m_file_ctx.flush();
    }

    ut_ad(length >= write_size);
    length -= write_size;
    start_offset += write_size;

    len_left = m_file_ctx.bytes_left();

    /* Current file is over, switch to next file. */
    if (len_left == 0) {
      m_file_ctx.close();

      err = prepare_file_with_header(start_offset, get_header);

      if (err != DB_SUCCESS) {
        return (err);
      }

      DBUG_EXECUTE_IF("crash_after_archive_file_creation", DBUG_SUICIDE(););

      len_left = m_file_ctx.bytes_left();
    }
  }

  return (DB_SUCCESS);
}

bool Arch_File_Ctx::delete_file(uint file_index, lsn_t begin_lsn) {
  bool success;
  char file_name[MAX_ARCH_PAGE_FILE_NAME_LEN];

  build_name(file_index, begin_lsn, file_name, MAX_ARCH_PAGE_FILE_NAME_LEN);

  os_file_type_t type;
  bool exists;

  success = os_file_status(file_name, &exists, &type);

  if (!success || !exists) {
    return (false);
  }

  ut_ad(type == OS_FILE_TYPE_FILE);

  success = os_file_delete(innodb_arch_file_key, file_name);

  return (success);
}

void Arch_File_Ctx::delete_files(lsn_t begin_lsn) {
  bool exists;
  os_file_type_t type;
  char dir_name[MAX_ARCH_DIR_NAME_LEN];

  build_dir_name(begin_lsn, dir_name, MAX_ARCH_DIR_NAME_LEN);
  os_file_status(dir_name, &exists, &type);

  if (exists) {
    ut_ad(type == OS_FILE_TYPE_DIR);
    os_file_scan_directory(dir_name, arch_remove_file, true);
  }
}

dberr_t Arch_File_Ctx::init(const char *path, const char *base_dir,
                            const char *base_file, uint num_files) {
  m_base_len = static_cast<uint>(strlen(path));

  m_name_len =
      m_base_len + static_cast<uint>(strlen(base_file)) + MAX_LSN_DECIMAL_DIGIT;

  if (base_dir != nullptr) {
    m_name_len += static_cast<uint>(strlen(base_dir));
    m_name_len += MAX_LSN_DECIMAL_DIGIT;
  }

  /* Add some extra buffer. */
  m_name_len += MAX_LSN_DECIMAL_DIGIT;

  /* In case of reinitialise. */
  if (m_name_buf != nullptr) {
    ut_free(m_name_buf);
    m_name_buf = nullptr;
  }

  m_name_buf = static_cast<char *>(ut_malloc(m_name_len, mem_key_archive));

  if (m_name_buf == nullptr) {
    return (DB_OUT_OF_MEMORY);
  }

  m_path_name = path;
  m_dir_name = base_dir;
  m_file_name = base_file;

  strcpy(m_name_buf, path);

  if (m_name_buf[m_base_len - 1] != OS_PATH_SEPARATOR) {
    m_name_buf[m_base_len] = OS_PATH_SEPARATOR;
    ++m_base_len;
    m_name_buf[m_base_len] = '\0';
  }

  m_file.m_file = OS_FILE_CLOSED;

  m_index = 0;
  m_count = num_files;

  m_offset = 0;

  m_reset.clear();
  m_stop_points.clear();

  return (DB_SUCCESS);
}

dberr_t Arch_File_Ctx::open(bool read_only, lsn_t start_lsn, uint file_index,
<<<<<<< HEAD
                            uint64_t file_offset) {
  os_file_create_t option;
  os_file_type_t type;

  bool success;
  bool exists;

=======
                            uint64_t file_offset, uint64_t file_size) {
>>>>>>> fbdaa4de
  /* Close current file, if open. */
  close();

  m_index = file_index;
  m_offset = file_offset;

  build_name(m_index, start_lsn, nullptr, 0);

  success = os_file_status(m_name_buf, &exists, &type);

  if (!success) {
    return (DB_CANNOT_OPEN_FILE);
  }

  if (read_only) {
    if (!exists) {
      return (DB_CANNOT_OPEN_FILE);
    }

    option = OS_FILE_OPEN;
  } else {
    option = exists ? OS_FILE_OPEN : OS_FILE_CREATE_PATH;
  }

  m_file =
      os_file_create(innodb_arch_file_key, m_name_buf, option, OS_FILE_NORMAL,
                     OS_CLONE_LOG_FILE, read_only, &success);

  if (!success) {
    return (DB_CANNOT_OPEN_FILE);
  }

<<<<<<< HEAD
  success = os_file_seek(m_name_buf, m_file.m_file, file_offset);
=======
  /* For newly created file, zero fill the header section. This is required
  for archived redo files that are just created. Clone expects the header
  length to be written. */
  if (!exists && file_offset != 0 && !read_only) {
    /* This call would extend the length by multiple of UNIV_PAGE_SIZE. This is
    not an issue but we need to lseek to keep the current position at offset. */
    success = os_file_set_size(m_name_buf, m_file, 0, file_offset, false);

    exists = success;
  }

  if (success) {
    success = os_file_seek(m_name_buf, m_file.m_file, file_offset);
  }
>>>>>>> fbdaa4de

  m_size = file_size == 0
               ? (exists ? os_file_get_size(m_name_buf).m_total_size : 0)
               : file_size;
  ut_ad(m_offset <= m_size);

  if (!success) {
    close();
  }

  return (success ? DB_SUCCESS : DB_IO_ERROR);
}

dberr_t Arch_File_Ctx::open_new(lsn_t start_lsn, uint64_t new_file_size,
                                uint64_t initial_file_size) {
  auto err = open(false, start_lsn, m_count, initial_file_size, new_file_size);
  if (err != DB_SUCCESS) {
    return err;
  }
  ++m_count;
  return DB_SUCCESS;
}

dberr_t Arch_File_Ctx::open_next(lsn_t start_lsn, uint64_t file_offset,
                                 uint64_t file_size) {
  dberr_t error;

  /* Get next file index. */
  ++m_index;

  /* Open next file. */
  error = open(true, start_lsn, m_index, file_offset, file_size);

  return (error);
}

dberr_t Arch_File_Ctx::read(byte *to_buffer, uint64_t offset, uint size) {
  ut_ad(offset + size <= m_size);
  ut_ad(!is_closed());

  IORequest request(IORequest::READ);
  request.disable_compression();
  request.clear_encrypted();

  auto err =
      os_file_read(request, m_path_name, m_file, to_buffer, offset, size);

  return (err);
}

dberr_t Arch_File_Ctx::resize_and_overwrite_with_zeros(uint64_t file_size) {
  ut_ad(m_size <= file_size);

  m_size = file_size;

  byte *buf = static_cast<byte *>(
      ut::zalloc_withkey(ut::make_psi_memory_key(mem_key_archive), file_size));

  /* Make sure that the physical file size is the same as logical by filling
  the file with all-zeroes. Page archiver recovery expects that the physical
  file size is the same as logical file size. */
  const dberr_t err = write(nullptr, buf, 0, file_size);

  ut::free(buf);

  if (err != DB_SUCCESS) {
    return err;
  }

  flush();
  return DB_SUCCESS;
}

dberr_t Arch_File_Ctx::write(Arch_File_Ctx *from_file, byte *from_buffer,
                             uint size) {
  dberr_t err;

  if (from_buffer == nullptr) {
    /* write from File */
    err = os_file_copy(from_file->m_file, from_file->m_offset, m_file, m_offset,
                       size);

    if (err == DB_SUCCESS) {
      from_file->m_offset += size;
      ut_ad(from_file->m_offset <= from_file->m_size);
    }

  } else {
    /* write from buffer */
    IORequest request(IORequest::WRITE);
    request.disable_compression();
    request.clear_encrypted();

    err = os_file_write(request, "Track file", m_file, from_buffer, m_offset,
                        size);
  }

  if (err != DB_SUCCESS) {
    return (err);
  }

  m_offset += size;
  ut_ad(m_offset <= m_size);

  return (DB_SUCCESS);
}

void Arch_File_Ctx::build_name(uint idx, lsn_t dir_lsn, char *buffer,
                               uint length) {
  char *buf_ptr;
  uint buf_len;

  /* If user has passed NULL, use pre-allocated buffer. */
  if (buffer == nullptr) {
    buf_ptr = m_name_buf;
    buf_len = m_name_len;
  } else {
    buf_ptr = buffer;
    buf_len = length;

    strncpy(buf_ptr, m_name_buf, buf_len);
  }

  buf_ptr += m_base_len;
  buf_len -= m_base_len;

  if (m_dir_name == nullptr) {
    snprintf(buf_ptr, buf_len, "%s%u", m_file_name, idx);

  } else if (dir_lsn == LSN_MAX) {
    snprintf(buf_ptr, buf_len, "%s%c%s%u", m_dir_name, OS_PATH_SEPARATOR,
             m_file_name, idx);

  } else {
    snprintf(buf_ptr, buf_len, "%s" UINT64PF "%c%s%u", m_dir_name, dir_lsn,
             OS_PATH_SEPARATOR, m_file_name, idx);
  }
}

void Arch_File_Ctx::build_dir_name(lsn_t dir_lsn, char *buffer, uint length) {
  ut_ad(buffer != nullptr);

  if (m_dir_name != nullptr) {
    snprintf(buffer, length, "%s%c%s" UINT64PF, m_path_name, OS_PATH_SEPARATOR,
             m_dir_name, dir_lsn);
  } else {
    snprintf(buffer, length, "%s", m_path_name);
  }
}

int start_log_archiver_background() {
  bool ret;
  char errbuf[MYSYS_STRERROR_SIZE];

  ret = os_file_create_directory(ARCH_DIR, false);

  if (ret) {
    srv_threads.m_log_archiver =
        os_thread_create(log_archiver_thread_key, log_archiver_thread);

    srv_threads.m_log_archiver.start();

  } else {
    my_error(ER_CANT_CREATE_FILE, MYF(0), ARCH_DIR, errno,
             my_strerror(errbuf, sizeof(errbuf), errno));

    return (ER_CANT_CREATE_FILE);
  }

  return (0);
}

int start_page_archiver_background() {
  bool ret;
  char errbuf[MYSYS_STRERROR_SIZE];

  ret = os_file_create_directory(ARCH_DIR, false);

  if (ret) {
    srv_threads.m_page_archiver =
        os_thread_create(page_archiver_thread_key, page_archiver_thread);

    srv_threads.m_page_archiver.start();

  } else {
    my_error(ER_CANT_CREATE_FILE, MYF(0), ARCH_DIR, errno,
             my_strerror(errbuf, sizeof(errbuf), errno));

    return (ER_CANT_CREATE_FILE);
  }

  return (0);
}

/** Archiver background thread */
void log_archiver_thread() {
  Arch_File_Ctx log_file_ctx;
  lsn_t log_arch_lsn = LSN_MAX;

  bool log_abort = false;
  bool log_wait = false;
  bool log_init = true;

  while (true) {
    /* Archive available redo log data. */
    log_abort = arch_log_sys->archive(log_init, &log_file_ctx, &log_arch_lsn,
                                      &log_wait);

    if (log_abort) {
      ib::info(ER_IB_MSG_13) << "Exiting Log Archiver";
      break;
    }

    log_init = false;

    if (log_wait) {
      /* Nothing to archive. Wait until next trigger. */
      os_event_wait(log_archiver_thread_event);
      os_event_reset(log_archiver_thread_event);
    }
  }
}<|MERGE_RESOLUTION|>--- conflicted
+++ resolved
@@ -116,7 +116,8 @@
 @return error code */
 dberr_t arch_init() {
   if (arch_log_sys == nullptr) {
-    arch_log_sys = UT_NEW(Arch_Log_Sys(), mem_key_archive);
+    arch_log_sys =
+        ut::new_withkey<Arch_Log_Sys>(ut::make_psi_memory_key(mem_key_archive));
 
     if (arch_log_sys == nullptr) {
       return (DB_OUT_OF_MEMORY);
@@ -126,7 +127,8 @@
   }
 
   if (arch_page_sys == nullptr) {
-    arch_page_sys = UT_NEW(Arch_Page_Sys(), mem_key_archive);
+    arch_page_sys = ut::new_withkey<Arch_Page_Sys>(
+        ut::make_psi_memory_key(mem_key_archive));
 
     if (arch_page_sys == nullptr) {
       return (DB_OUT_OF_MEMORY);
@@ -148,14 +150,14 @@
 /** Free Page and Log archiver system */
 void arch_free() {
   if (arch_log_sys != nullptr) {
-    UT_DELETE(arch_log_sys);
+    ut::delete_(arch_log_sys);
     arch_log_sys = nullptr;
 
     os_event_destroy(log_archiver_thread_event);
   }
 
   if (arch_page_sys != nullptr) {
-    UT_DELETE(arch_page_sys);
+    ut::delete_(arch_page_sys);
     arch_page_sys = nullptr;
 
     os_event_destroy(page_archiver_thread_event);
@@ -326,11 +328,12 @@
 
   /* In case of reinitialise. */
   if (m_name_buf != nullptr) {
-    ut_free(m_name_buf);
+    ut::free(m_name_buf);
     m_name_buf = nullptr;
   }
 
-  m_name_buf = static_cast<char *>(ut_malloc(m_name_len, mem_key_archive));
+  m_name_buf = static_cast<char *>(
+      ut::malloc_withkey(ut::make_psi_memory_key(mem_key_archive), m_name_len));
 
   if (m_name_buf == nullptr) {
     return (DB_OUT_OF_MEMORY);
@@ -362,17 +365,7 @@
 }
 
 dberr_t Arch_File_Ctx::open(bool read_only, lsn_t start_lsn, uint file_index,
-<<<<<<< HEAD
-                            uint64_t file_offset) {
-  os_file_create_t option;
-  os_file_type_t type;
-
-  bool success;
-  bool exists;
-
-=======
                             uint64_t file_offset, uint64_t file_size) {
->>>>>>> fbdaa4de
   /* Close current file, if open. */
   close();
 
@@ -381,11 +374,16 @@
 
   build_name(m_index, start_lsn, nullptr, 0);
 
-  success = os_file_status(m_name_buf, &exists, &type);
+  bool exists;
+  os_file_type_t type;
+
+  bool success = os_file_status(m_name_buf, &exists, &type);
 
   if (!success) {
     return (DB_CANNOT_OPEN_FILE);
   }
+
+  os_file_create_t option;
 
   if (read_only) {
     if (!exists) {
@@ -405,9 +403,6 @@
     return (DB_CANNOT_OPEN_FILE);
   }
 
-<<<<<<< HEAD
-  success = os_file_seek(m_name_buf, m_file.m_file, file_offset);
-=======
   /* For newly created file, zero fill the header section. This is required
   for archived redo files that are just created. Clone expects the header
   length to be written. */
@@ -422,7 +417,6 @@
   if (success) {
     success = os_file_seek(m_name_buf, m_file.m_file, file_offset);
   }
->>>>>>> fbdaa4de
 
   m_size = file_size == 0
                ? (exists ? os_file_get_size(m_name_buf).m_total_size : 0)
@@ -581,7 +575,7 @@
 
   if (ret) {
     srv_threads.m_log_archiver =
-        os_thread_create(log_archiver_thread_key, log_archiver_thread);
+        os_thread_create(log_archiver_thread_key, 0, log_archiver_thread);
 
     srv_threads.m_log_archiver.start();
 
@@ -603,7 +597,7 @@
 
   if (ret) {
     srv_threads.m_page_archiver =
-        os_thread_create(page_archiver_thread_key, page_archiver_thread);
+        os_thread_create(page_archiver_thread_key, 0, page_archiver_thread);
 
     srv_threads.m_page_archiver.start();
 
