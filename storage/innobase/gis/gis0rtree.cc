--- conflicted
+++ resolved
@@ -1377,7 +1377,7 @@
               ulong{new_block->page.id.page_no()},
               ulong{block->page.id.page_no()});
 
-      ib::fatal(ER_IB_MSG_520)
+      ib::fatal(UT_LOCATION_HERE, ER_IB_MSG_520)
           << "rec offset " << page_offset(rec) << ", cur1 offset "
           << page_offset(page_cur_get_rec(&cur1)) << ", cur_rec offset "
           << page_offset(cur_rec);
@@ -1491,7 +1491,7 @@
               (long)new_block->page.id.page_no(),
               (long)block->page.id.page_no());
 
-      ib::fatal(ER_IB_MSG_521)
+      ib::fatal(UT_LOCATION_HERE, ER_IB_MSG_521)
           << "rec offset " << page_offset(rec) << ", cur1 offset "
           << page_offset(page_cur_get_rec(&cur1)) << ", cur_rec offset "
           << page_offset(cur_rec);
@@ -1577,14 +1577,9 @@
 void rtr_node_ptr_delete(btr_cur_t *sea_cur, mtr_t *mtr) {
   dberr_t err;
 
-<<<<<<< HEAD
-  compressed = btr_cur_pessimistic_delete(&err, TRUE, sea_cur, BTR_CREATE_FLAG,
-                                          false, 0, 0, 0, mtr);
-=======
   auto compressed =
       btr_cur_pessimistic_delete(&err, true, sea_cur, BTR_CREATE_FLAG, false, 0,
                                  0, 0, mtr, nullptr, nullptr);
->>>>>>> fbdaa4de
   ut_a(err == DB_SUCCESS);
 
   if (!compressed) {
@@ -1683,7 +1678,7 @@
 
   /* Read mbr from tuple. */
   const dfield_t *dtuple_field;
-  ulint dtuple_f_len MY_ATTRIBUTE((unused));
+  ulint dtuple_f_len [[maybe_unused]];
   rtr_mbr_t range_mbr;
   double range_area;
   byte *range_mbr_ptr;
