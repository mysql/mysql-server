/*****************************************************************************

Copyright (c) 2014, 2022, Oracle and/or its affiliates.

This program is free software; you can redistribute it and/or modify it under
the terms of the GNU General Public License, version 2.0, as published by the
Free Software Foundation.

This program is also distributed with certain software (including but not
limited to OpenSSL) that is licensed under separate terms, as designated in a
particular file or component or in included license documentation. The authors
of MySQL hereby grant you an additional permission to link the program and
your derivative works with the separately licensed software that they have
included with MySQL.

This program is distributed in the hope that it will be useful, but WITHOUT
ANY WARRANTY; without even the implied warranty of MERCHANTABILITY or FITNESS
FOR A PARTICULAR PURPOSE. See the GNU General Public License, version 2.0,
for more details.

You should have received a copy of the GNU General Public License along with
this program; if not, write to the Free Software Foundation, Inc.,
51 Franklin St, Fifth Floor, Boston, MA 02110-1301  USA

*****************************************************************************/

/** @file gis/gis0sea.cc
 InnoDB R-tree search interfaces

 Created 2014/01/16 Jimmy Yang
 ***********************************************************************/

#include <new>

#include "fsp0fsp.h"
#include "gis0rtree.h"
#include "my_dbug.h"
#include "page0cur.h"
#include "page0page.h"
#include "page0zip.h"

#include "btr0cur.h"
#include "btr0pcur.h"
#include "btr0sea.h"
#include "ibuf0ibuf.h"
#include "lock0lock.h"
#include "rem0cmp.h"
#include "srv0mon.h"
#include "sync0sync.h"
#include "trx0trx.h"
#include "univ.i"

/** Restore the stored position of a persistent cursor bufferfixing the page */
static bool rtr_cur_restore_position(
    ulint latch_mode,  /*!< in: BTR_SEARCH_LEAF, ... */
    btr_cur_t *cursor, /*!< in: detached persistent cursor */
    ulint level,       /*!< in: index level */
    mtr_t *mtr);       /*!< in: mtr */

/** Pop out used parent path entry, until we find the parent with matching
 page number */
static void rtr_adjust_parent_path(
    rtr_info_t *rtr_info, /* R-Tree info struct */
    page_no_t page_no)    /* page number to look for */
{
  while (!rtr_info->parent_path->empty()) {
    if (rtr_info->parent_path->back().child_no == page_no) {
      break;
    } else {
      if (rtr_info->parent_path->back().cursor) {
<<<<<<< HEAD
        btr_pcur_close(rtr_info->parent_path->back().cursor);
        ut_free(rtr_info->parent_path->back().cursor);
=======
        rtr_info->parent_path->back().cursor->close();
        ut::free(rtr_info->parent_path->back().cursor);
>>>>>>> fbdaa4de
      }

      rtr_info->parent_path->pop_back();
    }
  }
}

/** Find the next matching record. This function is used by search
 or record locating during index delete/update.
 @return true if there is suitable record found, otherwise false */
static bool rtr_pcur_getnext_from_path(
    const dtuple_t *tuple, /*!< in: data tuple */
    page_cur_mode_t mode,  /*!< in: cursor search mode */
    btr_cur_t *btr_cur,    /*!< in: persistent cursor; NOTE that the
                           function may release the page latch */
    ulint target_level,
    /*!< in: target level */
    ulint latch_mode,
    /*!< in: latch_mode */
    bool index_locked,
    /*!< in: index tree locked */
    mtr_t *mtr) /*!< in: mtr */
{
  dict_index_t *index = btr_cur->index;
  bool found = false;
  space_id_t space = dict_index_get_space(index);
  page_cur_t *page_cursor;
  ulint level = 0;
  node_visit_t next_rec;
  rtr_info_t *rtr_info = btr_cur->rtr_info;
  node_seq_t page_ssn;
  ulint my_latch_mode;
  ulint skip_parent = false;
  bool new_split = false;
  bool need_parent;
  bool for_delete = false;
  bool for_undo_ins = false;

  /* exhausted all the pages to be searched */
  if (rtr_info->path->empty()) {
    return (false);
  }

  ut_ad(dtuple_get_n_fields_cmp(tuple));

  my_latch_mode = BTR_LATCH_MODE_WITHOUT_FLAGS(latch_mode);

  for_delete = latch_mode & BTR_RTREE_DELETE_MARK;
  for_undo_ins = latch_mode & BTR_RTREE_UNDO_INS;

  /* There should be no insert coming to this function. Only
  mode with BTR_MODIFY_* should be delete */
  ut_ad(mode != PAGE_CUR_RTREE_INSERT);
  ut_ad(my_latch_mode == BTR_SEARCH_LEAF || my_latch_mode == BTR_MODIFY_LEAF ||
        my_latch_mode == BTR_MODIFY_TREE ||
        my_latch_mode == BTR_CONT_MODIFY_TREE);

  /* Whether need to track parent information. Only need so
  when we do tree altering operations (such as index page merge) */
  need_parent = ((my_latch_mode == BTR_MODIFY_TREE ||
                  my_latch_mode == BTR_CONT_MODIFY_TREE) &&
                 mode == PAGE_CUR_RTREE_LOCATE);

  if (!index_locked) {
    ut_ad(latch_mode & BTR_SEARCH_LEAF || latch_mode & BTR_MODIFY_LEAF);
    mtr_s_lock(dict_index_get_lock(index), mtr, UT_LOCATION_HERE);
  } else {
    ut_ad(
        mtr_memo_contains(mtr, dict_index_get_lock(index), MTR_MEMO_SX_LOCK) ||
        mtr_memo_contains(mtr, dict_index_get_lock(index), MTR_MEMO_S_LOCK) ||
        mtr_memo_contains(mtr, dict_index_get_lock(index), MTR_MEMO_X_LOCK));
  }

  const page_size_t &page_size = dict_table_page_size(index->table);

  /* Pop each node/page to be searched from "path" structure
  and do a search on it. Please note, any pages that are in
  the "path" structure are protected by "page" lock, so tey
  cannot be shrunk away */
  do {
    buf_block_t *block;
    node_seq_t path_ssn;
    const page_t *page;
    ulint rw_latch = RW_X_LATCH;
    ulint tree_idx;

    mutex_enter(&rtr_info->rtr_path_mutex);
    next_rec = rtr_info->path->back();
    rtr_info->path->pop_back();
    level = next_rec.level;
    path_ssn = next_rec.seq_no;
    tree_idx = btr_cur->tree_height - level - 1;

    /* Maintain the parent path info as well, if needed */
    if (need_parent && !skip_parent && !new_split) {
      ulint old_level;
      ulint new_level;

      ut_ad(!rtr_info->parent_path->empty());

      /* Cleanup unused parent info */
      if (rtr_info->parent_path->back().cursor) {
<<<<<<< HEAD
        btr_pcur_close(rtr_info->parent_path->back().cursor);
        ut_free(rtr_info->parent_path->back().cursor);
=======
        rtr_info->parent_path->back().cursor->close();
        ut::free(rtr_info->parent_path->back().cursor);
>>>>>>> fbdaa4de
      }

      old_level = rtr_info->parent_path->back().level;

      rtr_info->parent_path->pop_back();

      ut_ad(!rtr_info->parent_path->empty());

      /* check whether there is a level change. If so,
      the current parent path needs to pop enough
      nodes to adjust to the new search page */
      new_level = rtr_info->parent_path->back().level;

      if (old_level < new_level) {
        rtr_adjust_parent_path(rtr_info, next_rec.page_no);
      }

      ut_ad(!rtr_info->parent_path->empty());

      ut_ad(next_rec.page_no == rtr_info->parent_path->back().child_no);
    }

    mutex_exit(&rtr_info->rtr_path_mutex);

    skip_parent = false;
    new_split = false;

    /* Once we have pages in "path", these pages are
    predicate page locked, so they can't be shrunk away.
    They also have SSN (split sequence number) to detect
    splits, so we can directly latch single page while
    getting them. They can be unlatched if not qualified.
    One reason for pre-latch is that we might need to position
    some parent position (requires latch) during search */
    if (level == 0) {
      /* S latched for SEARCH_LEAF, and X latched
      for MODIFY_LEAF */
      if (my_latch_mode <= BTR_MODIFY_LEAF) {
        rw_latch = my_latch_mode;
      }

      if (my_latch_mode == BTR_CONT_MODIFY_TREE ||
          my_latch_mode == BTR_MODIFY_TREE) {
        rw_latch = RW_NO_LATCH;
      }

    } else if (level == target_level) {
      rw_latch = RW_X_LATCH;
    }

    /* Release previous locked blocks */
    if (my_latch_mode != BTR_SEARCH_LEAF) {
      for (ulint idx = 0; idx < btr_cur->tree_height; idx++) {
        if (rtr_info->tree_blocks[idx]) {
          mtr_release_block_at_savepoint(mtr, rtr_info->tree_savepoints[idx],
                                         rtr_info->tree_blocks[idx]);
          rtr_info->tree_blocks[idx] = nullptr;
        }
      }
      for (ulint idx = RTR_MAX_LEVELS; idx < RTR_MAX_LEVELS + 3; idx++) {
        if (rtr_info->tree_blocks[idx]) {
          mtr_release_block_at_savepoint(mtr, rtr_info->tree_savepoints[idx],
                                         rtr_info->tree_blocks[idx]);
          rtr_info->tree_blocks[idx] = nullptr;
        }
      }
    }

    /* set up savepoint to record any locks to be taken */
    rtr_info->tree_savepoints[tree_idx] = mtr_set_savepoint(mtr);

#ifdef UNIV_RTR_DEBUG
    ut_ad(!(rw_lock_own(&btr_cur->page_cur.block->lock, RW_LOCK_X) ||
            rw_lock_own(&btr_cur->page_cur.block->lock, RW_LOCK_S)) ||
          my_latch_mode == BTR_MODIFY_TREE ||
          my_latch_mode == BTR_CONT_MODIFY_TREE ||
          !page_is_leaf(buf_block_get_frame(btr_cur->page_cur.block)));
#endif /* UNIV_RTR_DEBUG */

    page_id_t page_id(space, next_rec.page_no);

    block = buf_page_get_gen(page_id, page_size, rw_latch, nullptr,
                             Page_fetch::NORMAL, UT_LOCATION_HERE, mtr);

    if (block == nullptr) {
      continue;
    } else if (rw_latch != RW_NO_LATCH) {
      ut_ad(!dict_index_is_ibuf(index));
      buf_block_dbg_add_level(block, SYNC_TREE_NODE);
    }

    rtr_info->tree_blocks[tree_idx] = block;

    page = buf_block_get_frame(block);
    page_ssn = page_get_ssn_id(page);

    /* If there are splits, push the splitted page.
    Note that we have SX lock on index->lock, there
    should not be any split/shrink happening here */
    if (page_ssn > path_ssn) {
      page_no_t next_page_no = btr_page_get_next(page, mtr);
      rtr_non_leaf_stack_push(rtr_info->path, next_page_no, path_ssn, level, 0,
                              nullptr, 0);

      if (!srv_read_only_mode && mode != PAGE_CUR_RTREE_INSERT &&
          mode != PAGE_CUR_RTREE_LOCATE) {
        ut_ad(rtr_info->thr);
        lock_place_prdt_page_lock({space, next_page_no}, index, rtr_info->thr);
      }
      new_split = true;
#ifdef UNIV_GIS_DEBUG
      fprintf(stderr, "GIS_DIAG: Splitted page found: %d, %ld\n",
              static_cast<int>(need_parent), next_page_no);
#endif
    }

    page_cursor = btr_cur_get_page_cur(btr_cur);
    page_cursor->rec = nullptr;

    if (mode == PAGE_CUR_RTREE_LOCATE) {
      if (level == target_level && level == 0) {
        ulint low_match;

        found = false;

        low_match = page_cur_search(block, index, tuple, PAGE_CUR_LE,
                                    btr_cur_get_page_cur(btr_cur));

        if (low_match == dtuple_get_n_fields_cmp(tuple)) {
          rec_t *rec = btr_cur_get_rec(btr_cur);

          if (!rec_get_deleted_flag(rec, dict_table_is_comp(index->table)) ||
              (!for_delete && !for_undo_ins)) {
            found = true;
            btr_cur->low_match = low_match;
          } else {
            /* mark we found deleted row */
            btr_cur->rtr_info->fd_del = true;
          }
        }
      } else {
        page_cur_mode_t page_mode = mode;

        if (level == target_level && target_level != 0) {
          page_mode = PAGE_CUR_RTREE_GET_FATHER;
        }
        found = rtr_cur_search_with_match(block, index, tuple, page_mode,
                                          page_cursor, btr_cur->rtr_info);

        /* Save the position of parent if needed */
        if (found && need_parent) {
          btr_pcur_t *r_cursor = rtr_get_parent_cursor(btr_cur, level, false);

          rec_t *rec = page_cur_get_rec(page_cursor);
          page_cur_position(rec, block, r_cursor->get_page_cur());
          r_cursor->m_pos_state = BTR_PCUR_IS_POSITIONED;
          r_cursor->m_latch_mode = my_latch_mode;
          r_cursor->store_position(mtr);
#ifdef UNIV_DEBUG
          ulint num_stored =
              rtr_store_parent_path(block, btr_cur, rw_latch, level, mtr);
          ut_ad(num_stored > 0);
#else
          rtr_store_parent_path(block, btr_cur, rw_latch, level, mtr);
#endif /* UNIV_DEBUG */
        }
      }
    } else {
      found = rtr_cur_search_with_match(block, index, tuple, mode, page_cursor,
                                        btr_cur->rtr_info);
    }

    /* Attach predicate lock if needed, no matter whether
    there are matched records */
    if (mode != PAGE_CUR_RTREE_INSERT && mode != PAGE_CUR_RTREE_LOCATE &&
        mode >= PAGE_CUR_CONTAIN && btr_cur->rtr_info->need_prdt_lock) {
      lock_prdt_t prdt;

      trx_t *trx = thr_get_trx(btr_cur->rtr_info->thr);
      trx_mutex_enter(trx);
      lock_init_prdt_from_mbr(&prdt, &btr_cur->rtr_info->mbr, mode,
                              trx->lock.lock_heap);
      trx_mutex_exit(trx);

      if (rw_latch == RW_NO_LATCH) {
        rw_lock_s_lock(&block->lock, UT_LOCATION_HERE);
      }

      lock_prdt_lock(block, &prdt, index, LOCK_S, LOCK_PREDICATE,
                     btr_cur->rtr_info->thr);

      if (rw_latch == RW_NO_LATCH) {
        rw_lock_s_unlock(&(block->lock));
      }
    }

    if (found) {
      if (level == target_level) {
        page_cur_t *r_cur;
        ;

        if (my_latch_mode == BTR_MODIFY_TREE && level == 0) {
          ut_ad(rw_latch == RW_NO_LATCH);
          page_id_t my_page_id(space, block->page.id.page_no());

          btr_cur_latch_leaves(block, my_page_id, page_size, BTR_MODIFY_TREE,
                               btr_cur, mtr);
        }

        r_cur = btr_cur_get_page_cur(btr_cur);

        page_cur_position(page_cur_get_rec(page_cursor),
                          page_cur_get_block(page_cursor), r_cur);

        btr_cur->low_match = level != 0 ? DICT_INDEX_SPATIAL_NODEPTR_SIZE + 1
                                        : btr_cur->low_match;
        break;
      }

      /* Keep the parent path node, which points to
      last node just located */
      skip_parent = true;
    } else {
      /* Release latch on the current page */
      ut_ad(rtr_info->tree_blocks[tree_idx]);

      mtr_release_block_at_savepoint(mtr, rtr_info->tree_savepoints[tree_idx],
                                     rtr_info->tree_blocks[tree_idx]);
      rtr_info->tree_blocks[tree_idx] = nullptr;
    }

  } while (!rtr_info->path->empty());

  const rec_t *rec = btr_cur_get_rec(btr_cur);

  if (page_rec_is_infimum(rec) || page_rec_is_supremum(rec)) {
    mtr_commit(mtr);
    mtr_start(mtr);
  } else if (!index_locked) {
    mtr_memo_release(mtr, dict_index_get_lock(index), MTR_MEMO_X_LOCK);
  }

  return (found);
}

/** Find the next matching record. This function will first exhaust
the copied record listed in the rtr_info->matches vector before
moving to next page
@param[in]      tuple           Data tuple; NOTE: n_fields_cmp in tuple
                                must be set so that it cannot get compared
                                to the node ptr page number field!
@param[in]      mode            Cursor search mode
@param[in]      sel_mode        Select mode: SELECT_ORDINARY,
                                SELECT_SKIP_LOKCED, or SELECT_NO_WAIT
@param[in]      cursor          Persistent cursor; NOTE that the function
                                may release the page latch
@param[in]      cur_level       Current level
@param[in]      mtr             Mini-transaction
@return true if there is next qualified record found, otherwise(if
exhausted) false */
bool rtr_pcur_move_to_next(const dtuple_t *tuple, page_cur_mode_t mode,
                           select_mode sel_mode, btr_pcur_t *cursor,
                           ulint cur_level, mtr_t *mtr) {
  rtr_info_t *rtr_info = cursor->m_btr_cur.rtr_info;

  ut_a(cursor->m_pos_state == BTR_PCUR_IS_POSITIONED);

  mutex_enter(&rtr_info->matches->rtr_match_mutex);
  /* First retrieve the next record on the current page */
  while (!rtr_info->matches->matched_recs->empty()) {
    rtr_rec_t rec;
    rec = rtr_info->matches->matched_recs->back();
    rtr_info->matches->matched_recs->pop_back();

    /* Skip unlocked record
    Note: CHECK TABLE doesn't hold record locks. */
    if (sel_mode != SELECT_ORDINARY && !rec.locked) {
      continue;
    }

    mutex_exit(&rtr_info->matches->rtr_match_mutex);

    cursor->m_btr_cur.page_cur.rec = rec.r_rec;
    cursor->m_btr_cur.page_cur.block = &rtr_info->matches->block;

    DEBUG_SYNC_C("rtr_pcur_move_to_next_return");
    return (true);
  }

  mutex_exit(&rtr_info->matches->rtr_match_mutex);

  /* Fetch the next page */
  return (rtr_pcur_getnext_from_path(tuple, mode, &cursor->m_btr_cur, cur_level,
                                     cursor->m_latch_mode, false, mtr));
}

/** Check if the cursor holds record pointing to the specified child page
 @return        true if it is (pointing to the child page) false otherwise */
static bool rtr_compare_cursor_rec(
    dict_index_t *index, /*!< in: index */
    btr_cur_t *cursor,   /*!< in: Cursor to check */
    page_no_t page_no,   /*!< in: desired child page number */
    mem_heap_t **heap)   /*!< in: memory heap */
{
  const rec_t *rec;
  ulint *offsets;

  rec = btr_cur_get_rec(cursor);

  offsets = rec_get_offsets(rec, index, nullptr, ULINT_UNDEFINED,
                            UT_LOCATION_HERE, heap);

  return (btr_node_ptr_get_child_page_no(rec, offsets) == page_no);
}

void rtr_pcur_open_low(dict_index_t *index, ulint level, const dtuple_t *tuple,
                       page_cur_mode_t mode, ulint latch_mode,
                       btr_pcur_t *cursor, ut::Location location, mtr_t *mtr) {
  btr_cur_t *btr_cursor;
  ulint n_fields;
  ulint low_match;
  rec_t *rec;
  bool tree_latched = false;
  bool for_delete = false;
  bool for_undo_ins = false;

  ut_ad(level == 0);

  ut_ad(latch_mode & BTR_MODIFY_LEAF || latch_mode & BTR_MODIFY_TREE);
  ut_ad(mode == PAGE_CUR_RTREE_LOCATE);

  /* Initialize the cursor */

  cursor->init();

  for_delete = latch_mode & BTR_RTREE_DELETE_MARK;
  for_undo_ins = latch_mode & BTR_RTREE_UNDO_INS;

  cursor->m_latch_mode = BTR_LATCH_MODE_WITHOUT_FLAGS(latch_mode);
  cursor->m_search_mode = mode;

  /* Search with the tree cursor */

  btr_cursor = cursor->get_btr_cur();

  btr_cursor->rtr_info = rtr_create_rtr_info(false, false, btr_cursor, index);

  /* Purge will SX lock the tree instead of take Page Locks */
  if (btr_cursor->thr) {
    btr_cursor->rtr_info->need_page_lock = true;
    btr_cursor->rtr_info->thr = btr_cursor->thr;
  }

  btr_cur_search_to_nth_level(index, level, tuple, mode, latch_mode, btr_cursor,
                              0, location.filename, location.line, mtr);
  cursor->m_pos_state = BTR_PCUR_IS_POSITIONED;

  cursor->m_trx_if_known = nullptr;

  low_match = cursor->get_low_match();

  rec = cursor->get_rec();

  n_fields = dtuple_get_n_fields(tuple);

  if (latch_mode & BTR_ALREADY_S_LATCHED) {
    ut_ad(mtr_memo_contains(mtr, dict_index_get_lock(index), MTR_MEMO_S_LOCK));
    tree_latched = true;
  }

  if (latch_mode & BTR_MODIFY_TREE) {
    ut_ad(mtr_memo_contains(mtr, dict_index_get_lock(index), MTR_MEMO_X_LOCK) ||
          mtr_memo_contains(mtr, dict_index_get_lock(index), MTR_MEMO_SX_LOCK));
    tree_latched = true;
  }

  if (page_rec_is_infimum(rec) || low_match != n_fields ||
      (rec_get_deleted_flag(rec, dict_table_is_comp(index->table)) &&
       (for_delete || for_undo_ins))) {
    if (rec_get_deleted_flag(rec, dict_table_is_comp(index->table)) &&
        for_delete) {
      btr_cursor->rtr_info->fd_del = true;
      btr_cursor->low_match = 0;
    }
    /* Did not find matched row in first dive. Release
    latched block if any before search more pages */
    if (latch_mode & BTR_MODIFY_LEAF) {
      ulint tree_idx = btr_cursor->tree_height - 1;
      rtr_info_t *rtr_info = btr_cursor->rtr_info;

      ut_ad(level == 0);

      if (rtr_info->tree_blocks[tree_idx]) {
        mtr_release_block_at_savepoint(mtr, rtr_info->tree_savepoints[tree_idx],
                                       rtr_info->tree_blocks[tree_idx]);
        rtr_info->tree_blocks[tree_idx] = nullptr;
      }
    }

    bool ret = rtr_pcur_getnext_from_path(tuple, mode, btr_cursor, level,
                                          latch_mode, tree_latched, mtr);

    if (ret) {
      low_match = cursor->get_low_match();
      ut_ad(low_match == n_fields);
    }
  }
}

/** Returns the upper level node pointer to a R-Tree page. It is assumed
that mtr holds an SX-latch or X-latch on the tree.
@return rec_get_offsets() of the node pointer record */
static ulint *rtr_page_get_father_node_ptr(
    ulint *offsets,     /*!< in: work area for the return value */
    mem_heap_t *heap,   /*!< in: memory heap to use */
    btr_cur_t *sea_cur, /*!< in: search cursor */
    btr_cur_t *cursor,  /*!< in: cursor pointing to user record,
                        out: cursor on node pointer record,
                        its page x-latched */
    mtr_t *mtr)         /*!< in: mtr */
{
  dtuple_t *tuple;
  rec_t *user_rec;
  rec_t *node_ptr;
  ulint level;
  page_no_t page_no;
  dict_index_t *index;
  rtr_mbr_t mbr;

  page_no = btr_cur_get_block(cursor)->page.id.page_no();
  index = cursor->index;

  ut_ad(srv_read_only_mode ||
        mtr_memo_contains_flagged(mtr, dict_index_get_lock(index),
                                  MTR_MEMO_X_LOCK | MTR_MEMO_SX_LOCK));

  ut_ad(dict_index_get_page(index) != page_no);

  level = btr_page_get_level(btr_cur_get_page(cursor));

  user_rec = btr_cur_get_rec(cursor);
  ut_a(page_rec_is_user_rec(user_rec));

  offsets = rec_get_offsets(user_rec, index, offsets, ULINT_UNDEFINED,
                            UT_LOCATION_HERE, &heap);
  rtr_get_mbr_from_rec(user_rec, offsets, &mbr);

  tuple = rtr_index_build_node_ptr(index, &mbr, user_rec, page_no, heap);

  if (sea_cur && !sea_cur->rtr_info) {
    sea_cur = nullptr;
  }

  rtr_get_father_node(index, level + 1, tuple, sea_cur, cursor, page_no, mtr);

  node_ptr = btr_cur_get_rec(cursor);
  ut_ad(!page_rec_is_comp(node_ptr) ||
        rec_get_status(node_ptr) == REC_STATUS_NODE_PTR);
  offsets = rec_get_offsets(node_ptr, index, offsets, ULINT_UNDEFINED,
                            UT_LOCATION_HERE, &heap);

  page_no_t child_page = btr_node_ptr_get_child_page_no(node_ptr, offsets);

  if (child_page != page_no) {
    const rec_t *print_rec;

    ib::fatal error;

    error << "Corruption of index " << index->name << " of table "
          << index->table->name << " parent page " << page_no << " child page "
          << child_page;

    print_rec = page_rec_get_next(page_get_infimum_rec(page_align(user_rec)));
    offsets = rec_get_offsets(print_rec, index, offsets, ULINT_UNDEFINED,
                              UT_LOCATION_HERE, &heap);
    error << "; child ";
    rec_print(error.m_oss, print_rec,
              rec_get_info_bits(print_rec, rec_offs_comp(offsets)), offsets);
    offsets = rec_get_offsets(node_ptr, index, offsets, ULINT_UNDEFINED,
                              UT_LOCATION_HERE, &heap);
    error << "; parent ";
    rec_print(error.m_oss, print_rec,
              rec_get_info_bits(print_rec, rec_offs_comp(offsets)), offsets);

    error << ". You should dump + drop + reimport the table to"
             " fix the corruption. If the crash happens at"
             " database startup, see " REFMAN
             "forcing-innodb-recovery.html about forcing"
             " recovery. Then dump + drop + reimport.";
  }

  return (offsets);
}

/* Get the rtree page father.
@param[in]      index           rtree index
@param[in]      block           child page in the index
@param[in]      mtr             mtr
@param[in]      sea_cur         search cursor, contains information
                                about parent nodes in search
@param[in]      cursor          cursor on node pointer record,
                                its page x-latched */
void rtr_page_get_father(dict_index_t *index, buf_block_t *block, mtr_t *mtr,
                         btr_cur_t *sea_cur, btr_cur_t *cursor) {
  mem_heap_t *heap = mem_heap_create(100, UT_LOCATION_HERE);
#ifdef UNIV_DEBUG
  ulint *offsets;

  offsets = rtr_page_get_father_block(nullptr, heap, index, block, mtr, sea_cur,
                                      cursor);

  ulint page_no = btr_node_ptr_get_child_page_no(cursor->page_cur.rec, offsets);

  ut_ad(page_no == block->page.id.page_no());
#else
  rtr_page_get_father_block(nullptr, heap, index, block, mtr, sea_cur, cursor);
#endif

  mem_heap_free(heap);
}

/** Returns the father block to a page. It is assumed that mtr holds
 an X or SX latch on the tree.
 @return rec_get_offsets() of the node pointer record */
ulint *rtr_page_get_father_block(
    ulint *offsets,      /*!< in: work area for the return value */
    mem_heap_t *heap,    /*!< in: memory heap to use */
    dict_index_t *index, /*!< in: b-tree index */
    buf_block_t *block,  /*!< in: child page in the index */
    mtr_t *mtr,          /*!< in: mtr */
    btr_cur_t *sea_cur,  /*!< in: search cursor, contains information
                         about parent nodes in search */
    btr_cur_t *cursor)   /*!< out: cursor on node pointer record,
                         its page x-latched */
{
  rec_t *rec =
      page_rec_get_next(page_get_infimum_rec(buf_block_get_frame(block)));
  btr_cur_position(index, rec, block, cursor);

  return (rtr_page_get_father_node_ptr(offsets, heap, sea_cur, cursor, mtr));
}

/** Returns the upper level node pointer to a R-Tree page. It is assumed
 that mtr holds an x-latch on the tree. */
void rtr_get_father_node(
    dict_index_t *index,   /*!< in: index */
    ulint level,           /*!< in: the tree level of search */
    const dtuple_t *tuple, /*!< in: data tuple; NOTE: n_fields_cmp in
                           tuple must be set so that it cannot get
                           compared to the node ptr page number field! */
    btr_cur_t *sea_cur,    /*!< in: search cursor */
    btr_cur_t *btr_cur,    /*!< in/out: tree cursor; the cursor page is
                           s- or x-latched, but see also above! */
    page_no_t page_no,     /*!< Current page no */
    mtr_t *mtr)            /*!< in: mtr */
{
  mem_heap_t *heap = nullptr;
  bool ret = false;
  const rec_t *rec;
  ulint n_fields;
  bool new_rtr = false;

  /* Try to optimally locate the parent node. Level should always
  less than sea_cur->tree_height unless the root is splitting */
  if (sea_cur && sea_cur->tree_height > level) {
    ut_ad(mtr_memo_contains_flagged(mtr, dict_index_get_lock(index),
                                    MTR_MEMO_X_LOCK | MTR_MEMO_SX_LOCK));
    ret = rtr_cur_restore_position(BTR_CONT_MODIFY_TREE, sea_cur, level, mtr);

    /* Once we block shrink tree nodes while there are
    active search on it, this optimal locating should always
    succeeds */
    ut_ad(ret);

    if (ret) {
      btr_pcur_t *r_cursor = rtr_get_parent_cursor(sea_cur, level, false);

      rec = r_cursor->get_rec();

      ut_ad(r_cursor->m_rel_pos == BTR_PCUR_ON);
      page_cur_position(rec, r_cursor->get_block(),
                        btr_cur_get_page_cur(btr_cur));
      btr_cur->rtr_info = sea_cur->rtr_info;
      btr_cur->m_own_rtr_info = false;
      btr_cur->tree_height = sea_cur->tree_height;
      ut_ad(rtr_compare_cursor_rec(index, btr_cur, page_no, &heap));
      goto func_exit;
    }
  }

  /* We arrive here in one of two scenario
  1) check table and btr_valide
  2) index root page being raised */
  ut_ad(!sea_cur || sea_cur->tree_height == level);

  if (btr_cur->rtr_info) {
    rtr_clean_rtr_info(btr_cur->rtr_info, true);
  } else {
    new_rtr = true;
  }

  btr_cur->rtr_info = rtr_create_rtr_info(false, false, btr_cur, index);

  if (sea_cur && sea_cur->tree_height == level) {
    /* root split, and search the new root */
    btr_cur_search_to_nth_level(index, level, tuple, PAGE_CUR_RTREE_LOCATE,
                                BTR_CONT_MODIFY_TREE, btr_cur, 0, __FILE__,
                                __LINE__, mtr);

  } else {
    /* btr_validate */
    ut_ad(level >= 1);
    ut_ad(!sea_cur);

    btr_cur_search_to_nth_level(index, level, tuple, PAGE_CUR_RTREE_LOCATE,
                                BTR_CONT_MODIFY_TREE, btr_cur, 0, __FILE__,
                                __LINE__, mtr);

    rec = btr_cur_get_rec(btr_cur);
    n_fields = dtuple_get_n_fields_cmp(tuple);

    if (page_rec_is_infimum(rec) || (btr_cur->low_match != n_fields)) {
      ret = rtr_pcur_getnext_from_path(tuple, PAGE_CUR_RTREE_LOCATE, btr_cur,
                                       level, BTR_CONT_MODIFY_TREE, true, mtr);

      ut_ad(ret && btr_cur->low_match == n_fields);
    }
  }

  ret = rtr_compare_cursor_rec(index, btr_cur, page_no, &heap);

  ut_ad(ret);

func_exit:
  if (heap) {
    mem_heap_free(heap);
  }

  if (new_rtr && btr_cur->rtr_info) {
    rtr_clean_rtr_info(btr_cur->rtr_info, true);
    btr_cur->rtr_info = nullptr;
  }
}

/** Create a RTree search info structure
@param[in] need_prdt Whether predicate lock is needed
@param[in] init_matches Whether to initiate the "matches" structure for
collecting matched leaf records
@param[in] cursor Tree search cursor
@param[in] index Index struct */
rtr_info_t *rtr_create_rtr_info(bool need_prdt, bool init_matches,
                                btr_cur_t *cursor, dict_index_t *index) {
  rtr_info_t *rtr_info;

  index = index ? index : cursor->index;
  ut_ad(index);

  rtr_info = static_cast<rtr_info_t *>(ut_zalloc_nokey(sizeof(*rtr_info)));

  rtr_info->allocated = true;
  rtr_info->cursor = cursor;
  rtr_info->index = index;
  rtr_info->is_dup = nullptr;

  if (init_matches) {
    rtr_info->heap =
        mem_heap_create(sizeof(*(rtr_info->matches)), UT_LOCATION_HERE);
    rtr_info->matches = static_cast<matched_rec_t *>(
        mem_heap_zalloc(rtr_info->heap, sizeof(*rtr_info->matches)));

    rtr_info->matches->matched_recs = UT_NEW_NOKEY(rtr_rec_vector());

    rtr_info->matches->bufp =
        page_align(rtr_info->matches->rec_buf + UNIV_PAGE_SIZE_MAX + 1);
    mutex_create(LATCH_ID_RTR_MATCH_MUTEX, &rtr_info->matches->rtr_match_mutex);
    rw_lock_create(PFS_NOT_INSTRUMENTED, &(rtr_info->matches->block.lock),
                   SYNC_LEVEL_VARYING);
  }

  rtr_info->path = UT_NEW_NOKEY(rtr_node_path_t());
  rtr_info->parent_path = UT_NEW_NOKEY(rtr_node_path_t());
  rtr_info->need_prdt_lock = need_prdt;
  mutex_create(LATCH_ID_RTR_PATH_MUTEX, &rtr_info->rtr_path_mutex);

  mutex_enter(&index->rtr_track->rtr_active_mutex);
  index->rtr_track->rtr_active->push_back(rtr_info);
  mutex_exit(&index->rtr_track->rtr_active_mutex);
  return (rtr_info);
}

/** Update a btr_cur_t with rtr_info
@param[in,out] cursor Tree cursor
@param[in] rtr_info Rtr_info to set to the cursor */
void rtr_info_update_btr(btr_cur_t *cursor, rtr_info_t *rtr_info) {
  ut_ad(rtr_info);

  cursor->rtr_info = rtr_info;
}

/** Initialize a R-Tree Search structure */
void rtr_init_rtr_info(
    /****************/
    rtr_info_t *rtr_info, /*!< in: rtr_info to set to the
                          cursor */
    bool need_prdt,       /*!< in: Whether predicate lock is
                          needed */
    btr_cur_t *cursor,    /*!< in: tree search cursor */
    dict_index_t *index,  /*!< in: index structure */
    bool reinit)          /*!< in: Whether this is a reinit */
{
  ut_ad(rtr_info);

  if (!reinit) {
    /* Reset all members. */
    rtr_info->path = nullptr;
    rtr_info->parent_path = nullptr;
    rtr_info->matches = nullptr;

    mutex_create(LATCH_ID_RTR_PATH_MUTEX, &rtr_info->rtr_path_mutex);

    memset(rtr_info->tree_blocks, 0x0, sizeof(rtr_info->tree_blocks));
    memset(rtr_info->tree_savepoints, 0x0, sizeof(rtr_info->tree_savepoints));
    rtr_info->mbr.xmin = 0.0;
    rtr_info->mbr.xmax = 0.0;
    rtr_info->mbr.ymin = 0.0;
    rtr_info->mbr.ymax = 0.0;
    rtr_info->thr = nullptr;
    rtr_info->heap = nullptr;
    rtr_info->cursor = nullptr;
    rtr_info->index = nullptr;
    rtr_info->need_prdt_lock = false;
    rtr_info->need_page_lock = false;
    rtr_info->allocated = false;
    rtr_info->mbr_adj = false;
    rtr_info->fd_del = false;
    rtr_info->search_tuple = nullptr;
    rtr_info->search_mode = PAGE_CUR_UNSUPP;
  }

  ut_ad(!rtr_info->matches || rtr_info->matches->matched_recs->empty());

  rtr_info->path = UT_NEW_NOKEY(rtr_node_path_t());
  rtr_info->parent_path = UT_NEW_NOKEY(rtr_node_path_t());
  rtr_info->need_prdt_lock = need_prdt;
  rtr_info->cursor = cursor;
  rtr_info->index = index;
  rtr_info->is_dup = nullptr;

  mutex_enter(&index->rtr_track->rtr_active_mutex);
  index->rtr_track->rtr_active->push_back(rtr_info);
  mutex_exit(&index->rtr_track->rtr_active_mutex);
}

/** Clean up R-Tree search structure */
void rtr_clean_rtr_info(rtr_info_t *rtr_info, /*!< in: RTree search info */
                        bool free_all) /*!< in: need to free rtr_info itself */
{
  dict_index_t *index;
  bool initialized = false;

  if (!rtr_info) {
    return;
  }

  index = rtr_info->index;

  if (index) {
    mutex_enter(&index->rtr_track->rtr_active_mutex);
  }

  while (rtr_info->parent_path && !rtr_info->parent_path->empty()) {
    btr_pcur_t *cur = rtr_info->parent_path->back().cursor;
    rtr_info->parent_path->pop_back();

    if (cur) {
<<<<<<< HEAD
      btr_pcur_close(cur);
      ut_free(cur);
=======
      cur->close();
      ut::free(cur);
>>>>>>> fbdaa4de
    }
  }

  UT_DELETE(rtr_info->parent_path);
  rtr_info->parent_path = nullptr;

  if (rtr_info->path != nullptr) {
    UT_DELETE(rtr_info->path);
    rtr_info->path = nullptr;
    initialized = true;
  }

  if (rtr_info->matches) {
    rtr_info->matches->used = false;
    rtr_info->matches->locked = false;
    rtr_info->matches->valid = false;
    rtr_info->matches->matched_recs->clear();
  }

  if (index) {
    index->rtr_track->rtr_active->remove(rtr_info);
    mutex_exit(&index->rtr_track->rtr_active_mutex);
  }

  if (free_all) {
    if (rtr_info->matches) {
      if (rtr_info->matches->matched_recs != nullptr) {
        UT_DELETE(rtr_info->matches->matched_recs);
      }

      /* Clear any space references in the page copied. */
      buf_page_prepare_for_free(&rtr_info->matches->block.page);

      rw_lock_free(&(rtr_info->matches->block.lock));
      mutex_destroy(&rtr_info->matches->rtr_match_mutex);
    }

    if (rtr_info->heap) {
      mem_heap_free(rtr_info->heap);
    }

    if (initialized) {
      mutex_destroy(&rtr_info->rtr_path_mutex);
    }

    if (rtr_info->allocated) {
      ut_free(rtr_info);
    }
  }
}

/** Rebuilt the "path" to exclude the removing page no */
static void rtr_rebuild_path(
    rtr_info_t *rtr_info, /*!< in: RTree search info */
    page_no_t page_no)    /*!< in: need to free rtr_info itself */
{
  rtr_node_path_t *new_path = UT_NEW_NOKEY(rtr_node_path_t());

  rtr_node_path_t::iterator rit;
#ifdef UNIV_DEBUG
  ulint before_size = rtr_info->path->size();
#endif /* UNIV_DEBUG */

  for (rit = rtr_info->path->begin(); rit != rtr_info->path->end(); ++rit) {
    node_visit_t next_rec = *rit;

    if (next_rec.page_no == page_no) {
      continue;
    }

    new_path->push_back(next_rec);
#ifdef UNIV_DEBUG
    node_visit_t rec = new_path->back();
    ut_ad(rec.level < rtr_info->cursor->tree_height && rec.page_no > 0);
#endif /* UNIV_DEBUG */
  }

  UT_DELETE(rtr_info->path);

  ut_ad(new_path->size() == before_size - 1);

  rtr_info->path = new_path;

  if (!rtr_info->parent_path->empty()) {
    rtr_node_path_t *new_parent_path = UT_NEW_NOKEY(rtr_node_path_t());

    for (rit = rtr_info->parent_path->begin();
         rit != rtr_info->parent_path->end(); ++rit) {
      node_visit_t next_rec = *rit;

      if (next_rec.child_no == page_no) {
        btr_pcur_t *cur = next_rec.cursor;

        if (cur) {
<<<<<<< HEAD
          btr_pcur_close(cur);
          ut_free(cur);
=======
          cur->close();
          ut::free(cur);
>>>>>>> fbdaa4de
        }

        continue;
      }

      new_parent_path->push_back(next_rec);
    }
    UT_DELETE(rtr_info->parent_path);
    rtr_info->parent_path = new_parent_path;
  }
}

/** Check whether a discarding page is in anyone's search path
@param[in] index Index
@param[in,out] cursor Cursor on the page to discard: not on the root page
@param[in] block Block of page to be discarded */
void rtr_check_discard_page(dict_index_t *index, btr_cur_t *cursor,
                            buf_block_t *block) {
  page_no_t pageno = block->page.id.page_no();
  rtr_info_t *rtr_info;
  rtr_info_active::iterator it;

  mutex_enter(&index->rtr_track->rtr_active_mutex);

  for (it = index->rtr_track->rtr_active->begin();
       it != index->rtr_track->rtr_active->end(); ++it) {
    rtr_info = *it;
    rtr_node_path_t::iterator rit;
    bool found = false;

    if (cursor && rtr_info == cursor->rtr_info) {
      continue;
    }

    mutex_enter(&rtr_info->rtr_path_mutex);
    for (rit = rtr_info->path->begin(); rit != rtr_info->path->end(); ++rit) {
      node_visit_t node = *rit;

      if (node.page_no == pageno) {
        found = true;
        break;
      }
    }

    if (found) {
      rtr_rebuild_path(rtr_info, pageno);
    }
    mutex_exit(&rtr_info->rtr_path_mutex);

    if (rtr_info->matches) {
      mutex_enter(&rtr_info->matches->rtr_match_mutex);

      if ((&rtr_info->matches->block)->page.id.page_no() == pageno) {
        if (!rtr_info->matches->matched_recs->empty()) {
          rtr_info->matches->matched_recs->clear();
        }
        ut_ad(rtr_info->matches->matched_recs->empty());
        rtr_info->matches->valid = false;
      }

      mutex_exit(&rtr_info->matches->rtr_match_mutex);
    }
  }

  mutex_exit(&index->rtr_track->rtr_active_mutex);

  locksys::Shard_latch_guard guard{UT_LOCATION_HERE, block->get_page_id()};
  lock_prdt_page_free_from_discard(block, lock_sys->prdt_hash);
  lock_prdt_page_free_from_discard(block, lock_sys->prdt_page_hash);
}

/** Restore the stored position of a persistent cursor bufferfixing the page */
static bool rtr_cur_restore_position(
    ulint latch_mode,   /*!< in: BTR_SEARCH_LEAF, ... */
    btr_cur_t *btr_cur, /*!< in: detached persistent cursor */
    ulint level,        /*!< in: index level */
    mtr_t *mtr)         /*!< in: mtr */
{
  dict_index_t *index;
  mem_heap_t *heap;
  btr_pcur_t *r_cursor = rtr_get_parent_cursor(btr_cur, level, false);
  dtuple_t *tuple;
  bool ret = false;

  ut_ad(mtr);
  ut_ad(r_cursor);
  ut_ad(mtr->is_active());

  index = btr_cur->index;

  if (r_cursor->m_rel_pos == BTR_PCUR_AFTER_LAST_IN_TREE ||
      r_cursor->m_rel_pos == BTR_PCUR_BEFORE_FIRST_IN_TREE) {
    return (false);
  }

  DBUG_EXECUTE_IF("rtr_pessimistic_position", r_cursor->m_modify_clock = 100;);

  ut_ad(latch_mode == BTR_CONT_MODIFY_TREE);

  if (r_cursor->m_block_when_stored.run_with_hint([&](buf_block_t *hint) {
        return hint != nullptr &&
               buf_page_optimistic_get(
                   RW_X_LATCH, hint, r_cursor->m_modify_clock,
                   Page_fetch::NORMAL, __FILE__, __LINE__, mtr);
      })) {
    ut_ad(r_cursor->m_pos_state == BTR_PCUR_IS_POSITIONED);

    ut_ad(r_cursor->m_rel_pos == BTR_PCUR_ON);
#ifdef UNIV_DEBUG
    do {
      const rec_t *rec;
      const ulint *offsets1;
      const ulint *offsets2;
      ulint comp;

      rec = r_cursor->get_rec();

      heap = mem_heap_create(256, UT_LOCATION_HERE);
      offsets1 =
          rec_get_offsets(r_cursor->m_old_rec, index, nullptr,
                          r_cursor->m_old_n_fields, UT_LOCATION_HERE, &heap);
      offsets2 = rec_get_offsets(rec, index, nullptr, r_cursor->m_old_n_fields,
                                 UT_LOCATION_HERE, &heap);

      comp = rec_offs_comp(offsets1);

      if (rec_get_info_bits(r_cursor->m_old_rec, comp) &
          REC_INFO_MIN_REC_FLAG) {
        ut_ad(rec_get_info_bits(rec, comp) & REC_INFO_MIN_REC_FLAG);
      } else {
        ut_ad(!cmp_rec_rec(r_cursor->m_old_rec, rec, offsets1, offsets2, index,
                           page_is_spatial_non_leaf(rec, index)));
      }

      mem_heap_free(heap);
    } while (false);
#endif /* UNIV_DEBUG */

    return (true);
  }

  /* Page has changed, for R-Tree, the page cannot be shrunk away,
  so we search the page and its right siblings */
  buf_block_t *block;
  node_seq_t page_ssn;
  const page_t *page;
  page_cur_t *page_cursor;
  node_visit_t *node = rtr_get_parent_node(btr_cur, level, false);
  space_id_t space = dict_index_get_space(index);
  node_seq_t path_ssn = node->seq_no;
  page_size_t page_size = dict_table_page_size(index->table);

  page_no_t page_no = node->page_no;

  heap = mem_heap_create(256, UT_LOCATION_HERE);

  tuple = dict_index_build_data_tuple(index, r_cursor->m_old_rec,
                                      r_cursor->m_old_n_fields, heap);

  page_cursor = r_cursor->get_page_cur();
  ut_ad(r_cursor == node->cursor);

search_again:
  page_id_t page_id(space, page_no);

  block = buf_page_get_gen(page_id, page_size, RW_X_LATCH, nullptr,
                           Page_fetch::NORMAL, UT_LOCATION_HERE, mtr);

  ut_ad(block);

  /* Get the page SSN */
  page = buf_block_get_frame(block);
  page_ssn = page_get_ssn_id(page);

  ulint low_match =
      page_cur_search(block, index, tuple, PAGE_CUR_LE, page_cursor);

  if (low_match == r_cursor->m_old_n_fields) {
    const rec_t *rec;
    const ulint *offsets1;
    const ulint *offsets2;
    ulint comp;

    rec = r_cursor->get_rec();

    offsets1 =
        rec_get_offsets(r_cursor->m_old_rec, index, nullptr,
                        r_cursor->m_old_n_fields, UT_LOCATION_HERE, &heap);
    offsets2 = rec_get_offsets(rec, index, nullptr, r_cursor->m_old_n_fields,
                               UT_LOCATION_HERE, &heap);

    comp = rec_offs_comp(offsets1);

    if ((rec_get_info_bits(r_cursor->m_old_rec, comp) &
         REC_INFO_MIN_REC_FLAG) &&
        (rec_get_info_bits(rec, comp) & REC_INFO_MIN_REC_FLAG)) {
      r_cursor->m_pos_state = BTR_PCUR_IS_POSITIONED;
      ret = true;
    } else if (!cmp_rec_rec(r_cursor->m_old_rec, rec, offsets1, offsets2, index,
                            page_is_spatial_non_leaf(rec, index))) {
      r_cursor->m_pos_state = BTR_PCUR_IS_POSITIONED;
      ret = true;
    }
  }

  /* Check the page SSN to see if it has been splitted, if so, search
  the right page */
  if (!ret && page_ssn > path_ssn) {
    page_no = btr_page_get_next(page, mtr);
    goto search_again;
  }

  mem_heap_free(heap);

  return (ret);
}

/** Copy the leaf level R-tree record, and push it to matched_rec in rtr_info */
static void rtr_leaf_push_match_rec(
    const rec_t *rec,     /*!< in: record to copy */
    rtr_info_t *rtr_info, /*!< in/out: search stack */
    ulint *offsets,       /*!< in: offsets */
    bool is_comp)         /*!< in: is compact format */
{
  byte *buf;
  matched_rec_t *match_rec = rtr_info->matches;
  rec_t *copy;
  ulint data_len;
  rtr_rec_t rtr_rec;

  buf = match_rec->block.frame + match_rec->used;

  copy = rec_copy(buf, rec, offsets);

  if (is_comp) {
    rec_set_next_offs_new(copy, PAGE_NEW_SUPREMUM);
  } else {
    rec_set_next_offs_old(copy, PAGE_OLD_SUPREMUM);
  }

  rtr_rec.r_rec = copy;
  rtr_rec.locked = false;

  match_rec->matched_recs->push_back(rtr_rec);
  match_rec->valid = true;

  data_len = rec_offs_data_size(offsets) + rec_offs_extra_size(offsets);
  match_rec->used += data_len;

  ut_ad(match_rec->used < UNIV_PAGE_SIZE);
}

/** Store the parent path cursor
 @return number of cursor stored */
ulint rtr_store_parent_path(
    const buf_block_t *block, /*!< in: block of the page */
    btr_cur_t *btr_cur,       /*!< in/out: persistent cursor */
    ulint latch_mode,
    /*!< in: latch_mode */
    ulint level, /*!< in: index level */
    mtr_t *mtr)  /*!< in: mtr */
{
  ulint num = btr_cur->rtr_info->parent_path->size();
  ulint num_stored = 0;

  while (num >= 1) {
    node_visit_t *node = &(*btr_cur->rtr_info->parent_path)[num - 1];
    btr_pcur_t *r_cursor = node->cursor;
    buf_block_t *cur_block;

    if (node->level > level) {
      break;
    }

    r_cursor->m_pos_state = BTR_PCUR_IS_POSITIONED;
    r_cursor->m_latch_mode = latch_mode;

    cur_block = r_cursor->get_block();

    if (cur_block == block) {
      r_cursor->store_position(mtr);
      num_stored++;
    } else {
      break;
    }

    num--;
  }

  return (num_stored);
}
/** push a nonleaf index node to the search path for insertion */
static void rtr_non_leaf_insert_stack_push(
    dict_index_t *index,      /*!< in: index descriptor */
    rtr_node_path_t *path,    /*!< in/out: search path */
    ulint level,              /*!< in: index page level */
    page_no_t child_no,       /*!< in: child page no */
    const buf_block_t *block, /*!< in: block of the page */
    const rec_t *rec,         /*!< in: positioned record */
    double mbr_inc)           /*!< in: MBR needs to be enlarged */
{
  node_seq_t new_seq;
  btr_pcur_t *my_cursor;
  page_no_t page_no = block->page.id.page_no();

  my_cursor = static_cast<btr_pcur_t *>(ut_malloc_nokey(sizeof(*my_cursor)));

  my_cursor->init();

  page_cur_position(rec, block, my_cursor->get_page_cur());

  my_cursor->get_btr_cur()->index = index;

  new_seq = rtr_get_current_ssn_id(index);
  rtr_non_leaf_stack_push(path, page_no, new_seq, level, child_no, my_cursor,
                          mbr_inc);
}

/** Copy a buf_block_t structure, except "block->lock",
"block->mutex","block->debug_latch", "block->n_pointers and block->frame."
@param[in,out]  matches copy to match->block
@param[in]      block   block to copy */
static void rtr_copy_buf(matched_rec_t *matches, const buf_block_t *block) {
  /* Clear any space references in the page if it was copied before. */
  buf_page_prepare_for_free(&matches->block.page);

  /* Copy all members of "block" to "matches->block" except "mutex"
  and "lock". We skip "mutex" and "lock" because we can't copy mutex nor rwlock.
  We don't copy pointer to frame as well, because we would have two rw_locks
  protecting that frame (one from original block and one from dummy)*/
  new (&matches->block.page) buf_page_t(block->page);
  matches->block.unzip_LRU = block->unzip_LRU;

  ut_d(matches->block.in_unzip_LRU_list = block->in_unzip_LRU_list);
  ut_d(matches->block.in_withdraw_list = block->in_withdraw_list);

  /* Skip buf_block_t::mutex */
  /* Skip buf_block_t::lock as it was already initialized by rtr_create_rtr_info
   */
  ut_ad(rw_lock_validate(&matches->block.lock));
<<<<<<< HEAD
  matches->block.lock_hash_val = block->lock_hash_val;
  matches->block.n_hash_helps = block->n_hash_helps;
  matches->block.n_bytes = block->n_bytes;
  matches->block.n_fields = block->n_fields;
  matches->block.left_side = block->left_side;
=======
  matches->block.n_hash_helps.store(block->n_hash_helps.load());
  matches->block.n_bytes.store(block->n_bytes.load());
  matches->block.n_fields.store(block->n_fields.load());
  matches->block.left_side.store(block->left_side.load());
>>>>>>> fbdaa4de
  matches->block.curr_n_fields = block->curr_n_fields;
  matches->block.curr_left_side = block->curr_left_side;
  matches->block.index = block->index;
  matches->block.made_dirty_with_no_latch = block->made_dirty_with_no_latch;
  matches->block.modify_clock = block->modify_clock;

#ifndef UNIV_HOTBACKUP
#ifdef UNIV_DEBUG
  /* The buf_block_t copy does not contain a valid debug_latch object, mark it
  as invalid so that we can detect any uses in our valgrind tests. Copy
  semantics for locks are not well defined, so the previous code which simply
  defined the default copy assignment operator was not correct. This was changed
  because an std::atomic<bool> member was added and rw_lock_t became explicitly
  non copyable. */
  UNIV_MEM_INVALID(&matches->block.debug_latch, sizeof(rw_lock_t));
  UNIV_MEM_INVALID(&matches->block.mutex, sizeof(BPageMutex));
  UNIV_MEM_INVALID(&matches->block.n_pointers, sizeof(std::atomic<ulint>));
#endif /* UNIV_DEBUG */
#endif /* !UNIV_HOTBACKUP */
}

/** Generate a shadow copy of the page block header to save the
 matched records */
static void rtr_init_match(
    matched_rec_t *matches,   /*!< in/out: match to initialize */
    const buf_block_t *block, /*!< in: buffer block */
    const page_t *page)       /*!< in: buffer page */
{
  ut_ad(matches->matched_recs->empty());
  matches->locked = false;
  rtr_copy_buf(matches, block);
  matches->block.frame = matches->bufp;
  matches->valid = false;
  /* We have to copy PAGE_W*_SUPREMUM_END bytes so that we can
  use infimum/supremum of this page as normal btr page for search. */
  memcpy(matches->block.frame, page,
         page_is_comp(page) ? PAGE_NEW_SUPREMUM_END : PAGE_OLD_SUPREMUM_END);
  matches->used =
      page_is_comp(page) ? PAGE_NEW_SUPREMUM_END : PAGE_OLD_SUPREMUM_END;
#ifdef RTR_SEARCH_DIAGNOSTIC
  ulint pageno = page_get_page_no(page);
  fprintf(stderr, "INNODB_RTR: Searching leaf page %d\n",
          static_cast<int>(pageno));
#endif /* RTR_SEARCH_DIAGNOSTIC */
}

/** Get the bounding box content from an index record
@param[in] rec Data tuple
@param[in] offsets Offsets array
@param[out] mbr Mbr */
void rtr_get_mbr_from_rec(const rec_t *rec, const ulint *offsets,
                          rtr_mbr_t *mbr) {
  ulint rec_f_len;
  const byte *data;

  data = rec_get_nth_field(nullptr, rec, offsets, 0, &rec_f_len);

  rtr_read_mbr(data, mbr);
}

/** Get the bounding box content from a MBR data record */
void rtr_get_mbr_from_tuple(const dtuple_t *dtuple, /*!< in: data tuple */
                            rtr_mbr *mbr)           /*!< out: mbr to fill */
{
  const dfield_t *dtuple_field;
  ulint dtuple_f_len;
  byte *data;

  dtuple_field = dtuple_get_nth_field(dtuple, 0);
  dtuple_f_len = dfield_get_len(dtuple_field);
  ut_a(dtuple_f_len >= 4 * sizeof(double));

  data = static_cast<byte *>(dfield_get_data(dtuple_field));

  rtr_read_mbr(data, mbr);
}

/** Searches the right position in rtree for a page cursor.
@param[in] block Buffer block
@param[in] index Index descriptor
@param[in] tuple Data tuple
@param[in] mode Page_cur_l, page_cur_le, page_cur_g, or page_cur_ge
@param[in,out] cursor Page cursor
@param[in,out] rtr_info Search stack */
bool rtr_cur_search_with_match(const buf_block_t *block, dict_index_t *index,
                               const dtuple_t *tuple, page_cur_mode_t mode,
                               page_cur_t *cursor, rtr_info_t *rtr_info) {
  bool found = false;
  const page_t *page;
  const rec_t *rec;
  const rec_t *last_rec;
  ulint offsets_[REC_OFFS_NORMAL_SIZE];
  ulint *offsets = offsets_;
  mem_heap_t *heap = nullptr;
  int cmp = 1;
  bool is_leaf;
  double least_inc = DBL_MAX;
  const rec_t *best_rec;
  const rec_t *last_match_rec = nullptr;
  ulint level;
  bool match_init = false;
  space_id_t space = block->page.id.space();
  page_cur_mode_t orig_mode = mode;
  const rec_t *first_rec = nullptr;

  rec_offs_init(offsets_);

  ut_ad(RTREE_SEARCH_MODE(mode));

  ut_ad(dict_index_is_spatial(index));

  page = buf_block_get_frame(block);

  is_leaf = page_is_leaf(page);
  level = btr_page_get_level(page);

  if (mode == PAGE_CUR_RTREE_LOCATE) {
    ut_ad(level != 0);
    mode = PAGE_CUR_WITHIN;
  }

  rec = page_dir_slot_get_rec(page_dir_get_nth_slot(page, 0));

  last_rec = rec;
  best_rec = rec;

  if (page_rec_is_infimum(rec)) {
    rec = page_rec_get_next_const(rec);
  }

  /* Check insert tuple size is larger than first rec, and try to
  avoid it if possible */
  if (mode == PAGE_CUR_RTREE_INSERT && !page_rec_is_supremum(rec)) {
    ulint new_rec_size = rec_get_converted_size(index, tuple);

    offsets =
        rec_get_offsets(rec, index, offsets, dtuple_get_n_fields_cmp(tuple),
                        UT_LOCATION_HERE, &heap);

    if (rec_offs_size(offsets) < new_rec_size) {
      first_rec = rec;
    }

    /* If this is the left-most page of this index level
    and the table is a compressed table, try to avoid
    first page as much as possible, as there will be problem
    when update MIN_REC rec in compress table */
    if (buf_block_get_page_zip(block) &&
        mach_read_from_4(page + FIL_PAGE_PREV) == FIL_NULL &&
        page_get_n_recs(page) >= 2) {
      rec = page_rec_get_next_const(rec);
    }
  }

  while (!page_rec_is_supremum(rec)) {
    offsets =
        rec_get_offsets(rec, index, offsets, dtuple_get_n_fields_cmp(tuple),
                        UT_LOCATION_HERE, &heap);
    if (!is_leaf) {
      switch (mode) {
        case PAGE_CUR_CONTAIN:
        case PAGE_CUR_INTERSECT:
        case PAGE_CUR_MBR_EQUAL:
          /* At non-leaf level, we will need to check
          both CONTAIN and INTERSECT for either of
          the search mode */
          cmp = cmp_dtuple_rec_with_gis(tuple, rec, offsets, PAGE_CUR_CONTAIN,
                                        index->rtr_srs.get());

          if (cmp != 0) {
            cmp = cmp_dtuple_rec_with_gis(
                tuple, rec, offsets, PAGE_CUR_INTERSECT, index->rtr_srs.get());
          }
          break;
        case PAGE_CUR_DISJOINT:
          cmp = cmp_dtuple_rec_with_gis(tuple, rec, offsets, mode,
                                        index->rtr_srs.get());

          if (cmp != 0) {
            cmp = cmp_dtuple_rec_with_gis(
                tuple, rec, offsets, PAGE_CUR_INTERSECT, index->rtr_srs.get());
          }
          break;
        case PAGE_CUR_RTREE_INSERT:
          double increase;

          cmp = cmp_dtuple_rec_with_gis(tuple, rec, offsets, PAGE_CUR_WITHIN,
                                        index->rtr_srs.get());

          if (cmp != 0) {
            double area{0.0};
            increase = rtr_rec_cal_increase(tuple, rec, offsets, &area,
                                            index->rtr_srs.get());
            /* Once it goes beyond DBL_MAX or
            they are both DBL_MAX, it would not
            make sense to record such value,
            just make it DBL_MAX / 2  */
            if (increase >= DBL_MAX || (increase == 0 && std::isfinite(area))) {
              increase = DBL_MAX / 2;
            }

            if (increase < least_inc) {
              least_inc = increase;
              best_rec = rec;
            } else if (best_rec && best_rec == first_rec) {
              /* if first_rec is set,
              we will try to avoid it */
              least_inc = increase;
              best_rec = rec;
            }
          }
          break;
        case PAGE_CUR_RTREE_GET_FATHER:
          cmp = cmp_dtuple_rec_with_gis_internal(tuple, rec, offsets,
                                                 index->rtr_srs.get());
          break;
        default:
          /* WITHIN etc. */
          cmp = cmp_dtuple_rec_with_gis(tuple, rec, offsets, mode,
                                        index->rtr_srs.get());
      }
    } else {
      /* At leaf level, INSERT should translate to LE */
      ut_ad(mode != PAGE_CUR_RTREE_INSERT);

      cmp = cmp_dtuple_rec_with_gis(tuple, rec, offsets, mode,
                                    index->rtr_srs.get());
    }

    if (cmp == 0) {
      found = true;

      /* If located, the matching node/rec will be pushed
      to rtr_info->path for non-leaf nodes, or
      rtr_info->matches for leaf nodes */
      if (rtr_info && mode != PAGE_CUR_RTREE_INSERT) {
        if (!is_leaf) {
          page_no_t page_no;
          node_seq_t new_seq;
          bool is_loc;

          is_loc = (orig_mode == PAGE_CUR_RTREE_LOCATE ||
                    orig_mode == PAGE_CUR_RTREE_GET_FATHER);

          offsets = rec_get_offsets(rec, index, offsets, ULINT_UNDEFINED,
                                    UT_LOCATION_HERE, &heap);

          page_no = btr_node_ptr_get_child_page_no(rec, offsets);

          ut_ad(level >= 1);

          /* Get current SSN, before we insert
          it into the path stack */
          new_seq = rtr_get_current_ssn_id(index);

          rtr_non_leaf_stack_push(rtr_info->path, page_no, new_seq, level - 1,
                                  0, nullptr, 0);

          if (is_loc) {
            rtr_non_leaf_insert_stack_push(index, rtr_info->parent_path, level,
                                           page_no, block, rec, 0);
          }

          if (!srv_read_only_mode && (rtr_info->need_page_lock || !is_loc)) {
            /* Lock the page, preventing it
            from being shrunk */
            lock_place_prdt_page_lock({space, page_no}, index, rtr_info->thr);
          }
        } else {
          ut_ad(orig_mode != PAGE_CUR_RTREE_LOCATE);

          if (!match_init) {
            rtr_init_match(rtr_info->matches, block, page);
            match_init = true;
          }

          /* Collect matched records on page */
          offsets = rec_get_offsets(rec, index, offsets, ULINT_UNDEFINED,
                                    UT_LOCATION_HERE, &heap);
          rtr_leaf_push_match_rec(rec, rtr_info, offsets, page_is_comp(page));
        }

        last_match_rec = rec;
      } else {
        /* This is the insertion case, it will break
        once it finds the first MBR that can accomodate
        the inserting rec */
        break;
      }
    }

    last_rec = rec;

    rec = page_rec_get_next_const(rec);
  }

  /* All records on page are searched */
  if (page_rec_is_supremum(rec)) {
    if (!is_leaf) {
      if (!found) {
        /* No match case, if it is for insertion,
        then we select the record that result in
        least increased area */
        if (mode == PAGE_CUR_RTREE_INSERT) {
          page_no_t child_no;
          ut_ad(least_inc < DBL_MAX);
          offsets = rec_get_offsets(best_rec, index, offsets, ULINT_UNDEFINED,
                                    UT_LOCATION_HERE, &heap);
          child_no = btr_node_ptr_get_child_page_no(best_rec, offsets);

          rtr_non_leaf_insert_stack_push(index, rtr_info->parent_path, level,
                                         child_no, block, best_rec, least_inc);

          page_cur_position(best_rec, block, cursor);
          rtr_info->mbr_adj = true;
        } else {
          /* Position at the last rec of the
          page, if it is not the leaf page */
          page_cur_position(last_rec, block, cursor);
        }
      } else {
        /* There are matching records, position
        in the last matching records */
        if (rtr_info) {
          rec = last_match_rec;
          page_cur_position(rec, block, cursor);
        }
      }
    } else if (rtr_info) {
      /* Leaf level, no match, position at the
      last (supremum) rec */
      if (!last_match_rec) {
        page_cur_position(rec, block, cursor);
        goto func_exit;
      }

      /* There are matched records */
      matched_rec_t *match_rec = rtr_info->matches;

      rtr_rec_t test_rec;

      test_rec = match_rec->matched_recs->back();
#ifdef UNIV_DEBUG
      ulint offsets_2[REC_OFFS_NORMAL_SIZE];
      ulint *offsets2 = offsets_2;
      rec_offs_init(offsets_2);

      ut_ad(found);

      /* Verify the record to be positioned is the same
      as the last record in matched_rec vector */
      offsets2 = rec_get_offsets(test_rec.r_rec, index, offsets2,
                                 ULINT_UNDEFINED, UT_LOCATION_HERE, &heap);

      offsets = rec_get_offsets(last_match_rec, index, offsets, ULINT_UNDEFINED,
                                UT_LOCATION_HERE, &heap);

      ut_ad(cmp_rec_rec(test_rec.r_rec, last_match_rec, offsets2, offsets,
                        index, false) == 0);
#endif /* UNIV_DEBUG */
      /* Pop the last match record and position on it */
      match_rec->matched_recs->pop_back();
      page_cur_position(test_rec.r_rec, &match_rec->block, cursor);
    }
  } else {
    if (mode == PAGE_CUR_RTREE_INSERT) {
      page_no_t child_no;
      ut_ad(!last_match_rec && rec);

      offsets = rec_get_offsets(rec, index, offsets, ULINT_UNDEFINED,
                                UT_LOCATION_HERE, &heap);

      child_no = btr_node_ptr_get_child_page_no(rec, offsets);

      rtr_non_leaf_insert_stack_push(index, rtr_info->parent_path, level,
                                     child_no, block, rec, 0);

    } else if (rtr_info && found && !is_leaf) {
      rec = last_match_rec;
    }

    page_cur_position(rec, block, cursor);
  }

#ifdef UNIV_DEBUG
  /* Verify that we are positioned at the same child page as pushed in
  the path stack */
  if (!is_leaf && (!page_rec_is_supremum(rec) || found) &&
      mode != PAGE_CUR_RTREE_INSERT) {
    page_no_t page_no;

    offsets = rec_get_offsets(rec, index, offsets, ULINT_UNDEFINED,
                              UT_LOCATION_HERE, &heap);
    page_no = btr_node_ptr_get_child_page_no(rec, offsets);

    if (rtr_info && found) {
      rtr_node_path_t *path = rtr_info->path;
      node_visit_t last_visit = path->back();

      ut_ad(last_visit.page_no == page_no);
    }
  }
#endif /* UNIV_DEBUG */

func_exit:
  if (UNIV_LIKELY_NULL(heap)) {
    mem_heap_free(heap);
  }

  return (found);
}<|MERGE_RESOLUTION|>--- conflicted
+++ resolved
@@ -68,13 +68,8 @@
       break;
     } else {
       if (rtr_info->parent_path->back().cursor) {
-<<<<<<< HEAD
-        btr_pcur_close(rtr_info->parent_path->back().cursor);
-        ut_free(rtr_info->parent_path->back().cursor);
-=======
         rtr_info->parent_path->back().cursor->close();
         ut::free(rtr_info->parent_path->back().cursor);
->>>>>>> fbdaa4de
       }
 
       rtr_info->parent_path->pop_back();
@@ -177,13 +172,8 @@
 
       /* Cleanup unused parent info */
       if (rtr_info->parent_path->back().cursor) {
-<<<<<<< HEAD
-        btr_pcur_close(rtr_info->parent_path->back().cursor);
-        ut_free(rtr_info->parent_path->back().cursor);
-=======
         rtr_info->parent_path->back().cursor->close();
         ut::free(rtr_info->parent_path->back().cursor);
->>>>>>> fbdaa4de
       }
 
       old_level = rtr_info->parent_path->back().level;
@@ -650,7 +640,7 @@
   if (child_page != page_no) {
     const rec_t *print_rec;
 
-    ib::fatal error;
+    ib::fatal error(UT_LOCATION_HERE);
 
     error << "Corruption of index " << index->name << " of table "
           << index->table->name << " parent page " << page_no << " child page "
@@ -841,7 +831,8 @@
   index = index ? index : cursor->index;
   ut_ad(index);
 
-  rtr_info = static_cast<rtr_info_t *>(ut_zalloc_nokey(sizeof(*rtr_info)));
+  rtr_info = static_cast<rtr_info_t *>(
+      ut::zalloc_withkey(UT_NEW_THIS_FILE_PSI_KEY, sizeof(*rtr_info)));
 
   rtr_info->allocated = true;
   rtr_info->cursor = cursor;
@@ -854,7 +845,8 @@
     rtr_info->matches = static_cast<matched_rec_t *>(
         mem_heap_zalloc(rtr_info->heap, sizeof(*rtr_info->matches)));
 
-    rtr_info->matches->matched_recs = UT_NEW_NOKEY(rtr_rec_vector());
+    rtr_info->matches->matched_recs =
+        ut::new_withkey<rtr_rec_vector>(UT_NEW_THIS_FILE_PSI_KEY);
 
     rtr_info->matches->bufp =
         page_align(rtr_info->matches->rec_buf + UNIV_PAGE_SIZE_MAX + 1);
@@ -863,8 +855,9 @@
                    SYNC_LEVEL_VARYING);
   }
 
-  rtr_info->path = UT_NEW_NOKEY(rtr_node_path_t());
-  rtr_info->parent_path = UT_NEW_NOKEY(rtr_node_path_t());
+  rtr_info->path = ut::new_withkey<rtr_node_path_t>(UT_NEW_THIS_FILE_PSI_KEY);
+  rtr_info->parent_path =
+      ut::new_withkey<rtr_node_path_t>(UT_NEW_THIS_FILE_PSI_KEY);
   rtr_info->need_prdt_lock = need_prdt;
   mutex_create(LATCH_ID_RTR_PATH_MUTEX, &rtr_info->rtr_path_mutex);
 
@@ -925,8 +918,9 @@
 
   ut_ad(!rtr_info->matches || rtr_info->matches->matched_recs->empty());
 
-  rtr_info->path = UT_NEW_NOKEY(rtr_node_path_t());
-  rtr_info->parent_path = UT_NEW_NOKEY(rtr_node_path_t());
+  rtr_info->path = ut::new_withkey<rtr_node_path_t>(UT_NEW_THIS_FILE_PSI_KEY);
+  rtr_info->parent_path =
+      ut::new_withkey<rtr_node_path_t>(UT_NEW_THIS_FILE_PSI_KEY);
   rtr_info->need_prdt_lock = need_prdt;
   rtr_info->cursor = cursor;
   rtr_info->index = index;
@@ -959,21 +953,16 @@
     rtr_info->parent_path->pop_back();
 
     if (cur) {
-<<<<<<< HEAD
-      btr_pcur_close(cur);
-      ut_free(cur);
-=======
       cur->close();
       ut::free(cur);
->>>>>>> fbdaa4de
-    }
-  }
-
-  UT_DELETE(rtr_info->parent_path);
+    }
+  }
+
+  ut::delete_(rtr_info->parent_path);
   rtr_info->parent_path = nullptr;
 
   if (rtr_info->path != nullptr) {
-    UT_DELETE(rtr_info->path);
+    ut::delete_(rtr_info->path);
     rtr_info->path = nullptr;
     initialized = true;
   }
@@ -993,7 +982,7 @@
   if (free_all) {
     if (rtr_info->matches) {
       if (rtr_info->matches->matched_recs != nullptr) {
-        UT_DELETE(rtr_info->matches->matched_recs);
+        ut::delete_(rtr_info->matches->matched_recs);
       }
 
       /* Clear any space references in the page copied. */
@@ -1012,7 +1001,7 @@
     }
 
     if (rtr_info->allocated) {
-      ut_free(rtr_info);
+      ut::free(rtr_info);
     }
   }
 }
@@ -1022,7 +1011,8 @@
     rtr_info_t *rtr_info, /*!< in: RTree search info */
     page_no_t page_no)    /*!< in: need to free rtr_info itself */
 {
-  rtr_node_path_t *new_path = UT_NEW_NOKEY(rtr_node_path_t());
+  rtr_node_path_t *new_path =
+      ut::new_withkey<rtr_node_path_t>(UT_NEW_THIS_FILE_PSI_KEY);
 
   rtr_node_path_t::iterator rit;
 #ifdef UNIV_DEBUG
@@ -1043,14 +1033,15 @@
 #endif /* UNIV_DEBUG */
   }
 
-  UT_DELETE(rtr_info->path);
+  ut::delete_(rtr_info->path);
 
   ut_ad(new_path->size() == before_size - 1);
 
   rtr_info->path = new_path;
 
   if (!rtr_info->parent_path->empty()) {
-    rtr_node_path_t *new_parent_path = UT_NEW_NOKEY(rtr_node_path_t());
+    rtr_node_path_t *new_parent_path =
+        ut::new_withkey<rtr_node_path_t>(UT_NEW_THIS_FILE_PSI_KEY);
 
     for (rit = rtr_info->parent_path->begin();
          rit != rtr_info->parent_path->end(); ++rit) {
@@ -1060,13 +1051,8 @@
         btr_pcur_t *cur = next_rec.cursor;
 
         if (cur) {
-<<<<<<< HEAD
-          btr_pcur_close(cur);
-          ut_free(cur);
-=======
           cur->close();
           ut::free(cur);
->>>>>>> fbdaa4de
         }
 
         continue;
@@ -1074,7 +1060,7 @@
 
       new_parent_path->push_back(next_rec);
     }
-    UT_DELETE(rtr_info->parent_path);
+    ut::delete_(rtr_info->parent_path);
     rtr_info->parent_path = new_parent_path;
   }
 }
@@ -1372,7 +1358,8 @@
   btr_pcur_t *my_cursor;
   page_no_t page_no = block->page.id.page_no();
 
-  my_cursor = static_cast<btr_pcur_t *>(ut_malloc_nokey(sizeof(*my_cursor)));
+  my_cursor = static_cast<btr_pcur_t *>(
+      ut::malloc_withkey(UT_NEW_THIS_FILE_PSI_KEY, sizeof(*my_cursor)));
 
   my_cursor->init();
 
@@ -1407,18 +1394,10 @@
   /* Skip buf_block_t::lock as it was already initialized by rtr_create_rtr_info
    */
   ut_ad(rw_lock_validate(&matches->block.lock));
-<<<<<<< HEAD
-  matches->block.lock_hash_val = block->lock_hash_val;
-  matches->block.n_hash_helps = block->n_hash_helps;
-  matches->block.n_bytes = block->n_bytes;
-  matches->block.n_fields = block->n_fields;
-  matches->block.left_side = block->left_side;
-=======
   matches->block.n_hash_helps.store(block->n_hash_helps.load());
   matches->block.n_bytes.store(block->n_bytes.load());
   matches->block.n_fields.store(block->n_fields.load());
   matches->block.left_side.store(block->left_side.load());
->>>>>>> fbdaa4de
   matches->block.curr_n_fields = block->curr_n_fields;
   matches->block.curr_left_side = block->curr_left_side;
   matches->block.index = block->index;
