--- conflicted
+++ resolved
@@ -71,9 +71,9 @@
 @param[in] b_length length of b, in bytes (not UNIV_SQL_NULL)
 @return positive, 0, negative, if a is greater, equal, less than b,
 respectively */
-UNIV_INLINE
-int innobase_mysql_cmp(ulint prtype, const byte *a, size_t a_length,
-                       const byte *b, size_t b_length) {
+static inline int innobase_mysql_cmp(ulint prtype, const byte *a,
+                                     size_t a_length, const byte *b,
+                                     size_t b_length) {
 #ifdef UNIV_DEBUG
   switch (prtype & DATA_MYSQL_TYPE_MASK) {
     case MYSQL_TYPE_BIT:
@@ -109,7 +109,8 @@
     return (cs->coll->strnncollsp(cs, a, a_length, b, b_length));
   }
 
-  ib::fatal(ER_IB_MSG_919) << "Unable to find charset-collation " << cs_num;
+  ib::fatal(UT_LOCATION_HERE, ER_IB_MSG_919)
+      << "Unable to find charset-collation " << cs_num;
   return (0);
 }
 
@@ -360,7 +361,7 @@
                                     " using a character set collation!";
         ut_d(ut_error);
       }
-      /* fall through */
+      [[fallthrough]];
     case DATA_VARMYSQL:
     case DATA_MYSQL:
       cmp = innobase_mysql_cmp(prtype, a, a_length, b, b_length);
@@ -370,7 +371,8 @@
     case DATA_GEOMETRY:
       return (cmp_geometry_field(prtype, a, a_length, b, b_length));
     default:
-      ib::fatal(ER_IB_MSG_921) << "Unknown data type number " << mtype;
+      ib::fatal(UT_LOCATION_HERE, ER_IB_MSG_921)
+          << "Unknown data type number " << mtype;
       cmp = 0;
   }
   if (!is_asc) {
@@ -416,7 +418,7 @@
         pad = 0x20;
         break;
       }
-      /* fall through */
+      [[fallthrough]];
     case DATA_INT:
     case DATA_SYS_CHILD:
     case DATA_SYS:
@@ -440,7 +442,7 @@
         pad = ULINT_UNDEFINED;
         break;
       }
-      /* fall through */
+      [[fallthrough]];
     default:
       return (cmp_whole_field(mtype, prtype, is_asc, data1, (unsigned)len1,
                               data2, (unsigned)len2));
@@ -689,18 +691,10 @@
 }
 
 /** Get the pad character code point for a type.
-<<<<<<< HEAD
-@param[in]	type SQL data type
-@return		pad character code point
-@retval		ULINT_UNDEFINED if no padding is specified */
-UNIV_INLINE
-ulint cmp_get_pad_char(const dtype_t *type) {
-=======
 @param[in]      type SQL data type
 @return         pad character code point
 @retval         ULINT_UNDEFINED if no padding is specified */
 static inline ulint cmp_get_pad_char(const dtype_t *type) {
->>>>>>> fbdaa4de
   switch (type->mtype) {
     case DATA_FIXBINARY:
     case DATA_BINARY:
@@ -710,7 +704,7 @@
         VARBINARY or BINARY columns. */
         return (ULINT_UNDEFINED);
       }
-      /* Fall through */
+      [[fallthrough]];
     case DATA_CHAR:
     case DATA_VARCHAR:
     case DATA_MYSQL:
@@ -725,7 +719,7 @@
       if (!(type->prtype & DATA_BINARY_TYPE)) {
         return (0x20);
       }
-      /* Fall through */
+      [[fallthrough]];
     default:
       /* No padding specified */
       return (ULINT_UNDEFINED);
@@ -808,7 +802,7 @@
         if (type->prtype & DATA_BINARY_TYPE) {
           break;
         }
-        /* fall through */
+        [[fallthrough]];
       default:
         ut_ad(!(dfield_is_multi_value(dfield) &&
                 dtuple_f_len == UNIV_MULTI_VALUE_ARRAY_MARKER));
@@ -914,7 +908,7 @@
 @retval positive if rec1 field is greater than rec2
 @retval negative if rec1 field is less than rec2
 @retval 0 if rec1 field equals to rec2 */
-static MY_ATTRIBUTE((warn_unused_result)) int cmp_rec_rec_simple_field(
+[[nodiscard]] static int cmp_rec_rec_simple_field(
     const rec_t *rec1, const rec_t *rec2, const ulint *offsets1,
     const ulint *offsets2, const dict_index_t *index, ulint n) {
   ulint rec1_f_len;
@@ -936,22 +930,20 @@
 
 int cmp_rec_rec_simple(const rec_t *rec1, const rec_t *rec2,
                        const ulint *offsets1, const ulint *offsets2,
-                       const dict_index_t *index, struct TABLE *table) {
+                       const dict_index_t *index, TABLE *table) {
   ulint n;
-  ulint n_uniq = dict_index_get_n_unique(index);
-  bool null_eq = false;
+  bool null_eq{};
+  const auto n_uniq = dict_index_get_n_unique(index);
 
   ut_ad(rec_offs_n_fields(offsets1) >= n_uniq);
+  ut_ad(rec_offs_comp(offsets1) == rec_offs_comp(offsets2));
   ut_ad(rec_offs_n_fields(offsets2) == rec_offs_n_fields(offsets2));
 
-  ut_ad(rec_offs_comp(offsets1) == rec_offs_comp(offsets2));
-
   for (n = 0; n < n_uniq; n++) {
-    int cmp =
-        cmp_rec_rec_simple_field(rec1, rec2, offsets1, offsets2, index, n);
-
-    if (cmp) {
-      return (cmp);
+    auto r = cmp_rec_rec_simple_field(rec1, rec2, offsets1, offsets2, index, n);
+
+    if (r != 0) {
+      return r;
     }
 
     /* If the fields are internally equal, they must both
@@ -971,35 +963,23 @@
   if (!null_eq && table && dict_index_is_unique(index)) {
     /* Report erroneous row using new version of table. */
     innobase_rec_to_mysql(table, rec1, index, offsets1);
-    return (0);
-  }
-
-  /* Else, keep comparing so that we have the full internal
-  order. */
+    return 0;
+  }
+
+  /* Else, keep comparing so that we have the full internal order. */
   for (; n < dict_index_get_n_fields(index); n++) {
-    int cmp =
-        cmp_rec_rec_simple_field(rec1, rec2, offsets1, offsets2, index, n);
-
-    if (cmp) {
-      return (cmp);
-    }
-
-<<<<<<< HEAD
-    /* If the fields are internally equal, they must both
-    be NULL or non-NULL. */
-    ut_ad(rec_offs_nth_sql_null(offsets1, n) ==
-          rec_offs_nth_sql_null(offsets2, n));
-=======
+    auto r = cmp_rec_rec_simple_field(rec1, rec2, offsets1, offsets2, index, n);
+
+    if (r != 0) {
+      return r;
+    }
+
     /* If the fields are equal, they must both be NULL or non-NULL. */
     ut_ad(rec_offs_nth_sql_null(index, offsets1, n) ==
           rec_offs_nth_sql_null(index, offsets2, n));
->>>>>>> fbdaa4de
-  }
-
-  /* This should never be reached. Internally, an index must
-  never contain duplicate entries. */
-  ut_ad(0);
-  return (0);
+  }
+
+  return 0;
 }
 
 int cmp_rec_rec_with_match(const rec_t *rec1, const rec_t *rec2,
