# Copyright (c) 2006, 2022, Oracle and/or its affiliates.
#
# This program is free software; you can redistribute it and/or modify
# it under the terms of the GNU General Public License, version 2.0,
# as published by the Free Software Foundation.
#
# This program is also distributed with certain software (including
# but not limited to OpenSSL) that is licensed under separate terms,
# as designated in a particular file or component or in included license
# documentation.  The authors of MySQL hereby grant you an additional
# permission to link the program and your derivative works with the
# separately licensed software that they have included with MySQL.
#
# This program is distributed in the hope that it will be useful,
# but WITHOUT ANY WARRANTY; without even the implied warranty of
# MERCHANTABILITY or FITNESS FOR A PARTICULAR PURPOSE.  See the
# GNU General Public License, version 2.0, for more details.
#
# You should have received a copy of the GNU General Public License
# along with this program; if not, write to the Free Software
# Foundation, Inc., 51 Franklin St, Fifth Floor, Boston, MA 02110-1301  USA

# This is the CMakeLists for InnoDB

INCLUDE(innodb.cmake)

ADD_DEFINITIONS(-DLOG_SUBSYSTEM_TAG="InnoDB")

# Expand PSI_XXX_CALL into direct calls to the performance_schema.
ADD_DEFINITIONS(-DPFS_DIRECT_CALL)

<<<<<<< HEAD
=======
IF(MSVC AND NOT WIN32_CLANG)
  # Treat warnings as errors on MSVC for InnoDB
  ADD_COMPILE_OPTIONS("/WX")
  # Add warnings from level 4
  ADD_COMPILE_OPTIONS("/W4")
  # Disable C4324: structure was padded due to __declspec(align())
  ADD_COMPILE_OPTIONS("/wd4324")
  # Disable C4589: Constructor of abstract class 'dd::Entity_object_impl'
  # ignores initializer for virtual base class 'dd::Weak_object'
  ADD_COMPILE_OPTIONS("/wd4589")
ENDIF()

>>>>>>> fbdaa4de
# TODO: Fix up all non-canonical include paths and remove this.
INCLUDE_DIRECTORIES(
  ${CMAKE_SOURCE_DIR}/sql
  ${CMAKE_SOURCE_DIR}/sql/auth
)

# Conflicting YYSTYPE, because we have multiple Bison grammars.
# WL#11100 Migrate to Bison 3.x should fix this.
#
# STRING(REPLACE "-flto" "" CMAKE_C_FLAGS "${CMAKE_C_FLAGS}")
# STRING(REPLACE "-flto" "" CMAKE_CXX_FLAGS "${CMAKE_CXX_FLAGS}")

SET(INNOBASE_ZIP_DECOMPRESS_SOURCES
  buf/buf.cc
  buf/checksum.cc
  dict/dict.cc
  dict/mem.cc
  mem/memory.cc
  os/file.cc
  os/os0thread.cc
  page/zipdecompress.cc
  rem/rec.cc
  rem/rem0wrec.cc
  ut/crc32.cc
  ut/ut.cc)

SET(INNOBASE_SOURCES
  api/api0api.cc
  api/api0misc.cc
  arch/arch0arch.cc
  arch/arch0page.cc
  arch/arch0log.cc
  arch/arch0recv.cc
  btr/btr0btr.cc
  btr/btr0cur.cc
  btr/btr0pcur.cc
  btr/btr0sea.cc
  btr/btr0bulk.cc
  buf/buf0block_hint.cc
  buf/buf0buddy.cc
  buf/buf0buf.cc
  buf/buf0dblwr.cc
  buf/buf0dump.cc
  buf/buf0flu.cc
  buf/buf0lru.cc
  buf/buf0rea.cc
  clone/clone0api.cc
  clone/clone0clone.cc
  clone/clone0copy.cc
  clone/clone0apply.cc
  clone/clone0desc.cc
  clone/clone0snapshot.cc
  clone/clone0repl.cc
  data/data0data.cc
  data/data0type.cc
  dict/dict0boot.cc
  dict/dict0crea.cc
  dict/dict0dict.cc
  dict/dict0dd.cc
  dict/dict0inst.cc
  dict/dict0load.cc
  dict/dict0mem.cc
  dict/dict0sdi.cc
  dict/dict0stats.cc
  dict/dict0stats_bg.cc
  dict/dict0upgrade.cc
  eval/eval0eval.cc
  eval/eval0proc.cc
  fil/fil0fil.cc
  fsp/fsp0fsp.cc
  fsp/fsp0file.cc
  fsp/fsp0space.cc
  fsp/fsp0sysspace.cc
  fut/fut0lst.cc
  ha/ha0ha.cc
  ha/ha0storage.cc
  ha/hash0hash.cc
  fts/fts0fts.cc
  fts/fts0ast.cc
  fts/fts0blex.cc
  fts/fts0config.cc
  fts/fts0opt.cc
  fts/fts0pars.cc
  fts/fts0que.cc
  fts/fts0sql.cc
  fts/fts0tlex.cc
  gis/gis0geo.cc
  gis/gis0rtree.cc
  gis/gis0sea.cc
  fts/fts0plugin.cc
  handler/ha_innodb.cc
  handler/ha_innopart.cc
  handler/handler0alter.cc
  handler/i_s.cc
  handler/p_s.cc
  ibuf/ibuf0ibuf.cc
  lob/lob0first.cc
  lob/lob0index.cc
  lob/lob0ins.cc
  lob/lob0pages.cc
  lob/lob0purge.cc
  lob/lob0update.cc
  lob/lob0impl.cc
  lob/lob0lob.cc
  lob/lob0del.cc
  lob/lob0undo.cc
  lob/lob0util.cc
  lob/zlob0index.cc
  lob/zlob0ins.cc
  lob/zlob0update.cc
  lob/zlob0first.cc
  lob/zlob0read.cc
  lock/lock0guards.cc
  lock/lock0iter.cc
  lock/lock0prdt.cc
  lock/lock0latches.cc
  lock/lock0lock.cc
  lock/lock0wait.cc
  log/log0buf.cc
  log/log0chkp.cc
  log/log0consumer.cc
  log/log0ddl.cc
  log/log0encryption.cc
  log/log0files_capacity.cc
  log/log0files_dict.cc
  log/log0files_finder.cc
  log/log0files_governor.cc
  log/log0files_io.cc
  log/log0log.cc
  log/log0meb.cc
  log/log0pfs.cc
  log/log0pre_8_0_30.cc
  log/log0recv.cc
  log/log0test.cc
  log/log0write.cc
  mach/mach0data.cc
  mtr/mtr0log.cc
  mtr/mtr0mtr.cc
  os/os0file.cc
  os/os0enc.cc
  os/os0proc.cc
  os/os0event.cc
  page/page0cur.cc
  page/page0page.cc
  page/page0zip.cc
  pars/lexyy.cc
  pars/pars0grm.cc
  pars/pars0opt.cc
  pars/pars0pars.cc
  pars/pars0sym.cc
  que/que0que.cc
  read/read0read.cc
  rem/rem0cmp.cc
  rem/rem0rec.cc
  rem/rem0wrec.cc
  row/row0ext.cc
  row/row0ftsort.cc
  row/row0import.cc
  row/row0ins.cc
  row/row0merge.cc
  row/row0mysql.cc
  row/row0log.cc
  row/row0pread.cc
  row/row0purge.cc
  row/row0pread-adapter.cc
  row/row0pread-histogram.cc
  row/row0row.cc
  row/row0sel.cc
  row/row0uins.cc
  row/row0umod.cc
  row/row0undo.cc
  row/row0upd.cc
  row/row0quiesce.cc
  row/row0vers.cc
  srv/srv0conc.cc
  srv/srv0mon.cc
  srv/srv0srv.cc
  srv/srv0start.cc
  srv/srv0tmp.cc
  sync/sync0arr.cc
  sync/sync0rw.cc
  sync/sync0debug.cc
  sync/sync0sync.cc
  trx/trx0i_s.cc
  trx/trx0purge.cc
  trx/trx0rec.cc
  trx/trx0roll.cc
  trx/trx0rseg.cc
  trx/trx0sys.cc
  trx/trx0trx.cc
  trx/trx0undo.cc
  usr/usr0sess.cc
  ut/ut0dbg.cc
  ut/ut0list.cc
  ut/ut0math.cc
  ut/ut0mem.cc
  ut/ut0new.cc
  ut/ut0rbt.cc
  ut/ut0rnd.cc
  ut/ut0test.cc
  ut/ut0ut.cc
  ut/ut0vec.cc
  ut/ut0wqueue.cc)

<<<<<<< HEAD
=======
# https://gcc.gnu.org/bugzilla/show_bug.cgi?id=98753
IF(MY_COMPILER_IS_GNU AND NOT CMAKE_CXX_COMPILER_VERSION VERSION_LESS 11)
  ADD_COMPILE_FLAGS(
    pars/pars0grm.cc
    COMPILE_FLAGS "-Wno-free-nonheap-object")
ENDIF()

IF(MSVC AND NOT WIN32_CLANG)
  # Disable C4505: unreferenced local function has been removed
  ADD_COMPILE_FLAGS(pars/lexyy.cc COMPILE_FLAGS "/wd4505")
  # Disable C4702: unreachable code
  ADD_COMPILE_FLAGS(pars/lexyy.cc pars/pars0grm.cc COMPILE_FLAGS "/wd4702")
  # Disable C4100: unreferenced formal parameter
  # Disable C4701: potentially uninitialized local variable used
  # Disable C4702: unreachable code
  ADD_COMPILE_FLAGS(fts/fts0pars.cc COMPILE_FLAGS "/wd4100 /wd4701 /wd4702")

  # Temporary disables for warnings that are not yet fixed:
  # C4456: declaration of 'X' hides local declaration
  ADD_COMPILE_OPTIONS("/wd4456")
  # C4457: declaration of 'X' hides function parameter
  ADD_COMPILE_OPTIONS("/wd4457")
  # C4458: declaration of 'X' hides class member
  ADD_COMPILE_OPTIONS("/wd4458")
  # C4459: declaration of 'X' hides global declaration
  ADD_COMPILE_OPTIONS("/wd4459")
ENDIF()

>>>>>>> fbdaa4de
# There seems to be a bug in gcc for Oracle Linux 8 on ARM.
# storage/innobase/ut/ut0test.cc:213:76:
# warning: requested alignment 512 is larger than 16 [-Wattributes]
# alignas(OS_FILE_LOG_BLOCK_SIZE) ....
# We downgrade -Werror to warning to avoid broken build:
IF(MY_COMPILER_IS_GNU AND CMAKE_SYSTEM_PROCESSOR STREQUAL "aarch64")
  MY_CHECK_CXX_COMPILER_WARNING("error=attributes" HAS_WARN_FLAG)
  IF(HAS_WARN_FLAG)
    ADD_COMPILE_FLAGS(
      ut/ut0test.cc
      COMPILE_FLAGS ${HAS_WARN_FLAG}
      )
  ENDIF()
ENDIF()

ADD_LIBRARY(innodb_zipdecompress STATIC ${INNOBASE_ZIP_DECOMPRESS_SOURCES})
TARGET_COMPILE_DEFINITIONS(
  innodb_zipdecompress PRIVATE UNIV_LIBRARY UNIV_NO_ERR_MSGS)
ADD_DEPENDENCIES(innodb_zipdecompress GenError)

MY_CHECK_CXX_COMPILER_WARNING("-Wmissing-profile" HAS_MISSING_PROFILE)
IF(HAS_MISSING_PROFILE)
  TARGET_COMPILE_OPTIONS(innodb_zipdecompress PRIVATE ${HAS_MISSING_PROFILE})
ENDIF()


UNSET(NUMA_LIBRARY)
IF(HAVE_LIBNUMA)
  SET(NUMA_LIBRARY "numa")
ENDIF()

MYSQL_ADD_PLUGIN(innobase
  ${INNOBASE_SOURCES} ${INNOBASE_ZIP_DECOMPRESS_SOURCES} STORAGE_ENGINE
  MANDATORY
  MODULE_OUTPUT_NAME ha_innodb
  LINK_LIBRARIES sql_dd sql_gis ${ZLIB_LIBRARY} ${LZ4_LIBRARY} ${NUMA_LIBRARY})


# Avoid generating Hardware Capabilities due to crc32 instructions
IF(SOLARIS_INTEL)
  MY_CHECK_CXX_COMPILER_FLAG("-Wa,-nH" HAVE_WA_NH)
  IF(HAVE_WA_NH)
    ADD_COMPILE_FLAGS(
      ut/crc32.cc
      COMPILE_FLAGS "-Wa,-nH"
    )
  ENDIF()
ENDIF()

# On linux: /usr/include/stdio.h:#define BUFSIZ 8192
# On Solaris: /usr/include/iso/stdio_iso.h:#define    BUFSIZ  1024
IF(SOLARIS AND MY_COMPILER_IS_GNU)
  ADD_COMPILE_FLAGS(
    row/row0import.cc
    row/row0quiesce.cc
    COMPILE_FLAGS "-Wno-format-truncation"
    )
ENDIF()

# Generated code with logical-op warnings
MY_CHECK_CXX_COMPILER_WARNING("-Wlogical-op" HAS_WARN_FLAG)
IF(HAS_WARN_FLAG)
  ADD_COMPILE_FLAGS(fts/fts0pars.cc
    COMPILE_FLAGS "${HAS_WARN_FLAG}")
ENDIF()
MY_CHECK_CXX_COMPILER_WARNING("-Wcast-function-type" HAS_WARN_FLAG)
IF(HAS_WARN_FLAG)
  ADD_COMPILE_FLAGS(fts/fts0pars.cc
    COMPILE_FLAGS "${HAS_WARN_FLAG}")
ENDIF()<|MERGE_RESOLUTION|>--- conflicted
+++ resolved
@@ -29,8 +29,6 @@
 # Expand PSI_XXX_CALL into direct calls to the performance_schema.
 ADD_DEFINITIONS(-DPFS_DIRECT_CALL)
 
-<<<<<<< HEAD
-=======
 IF(MSVC AND NOT WIN32_CLANG)
   # Treat warnings as errors on MSVC for InnoDB
   ADD_COMPILE_OPTIONS("/WX")
@@ -43,7 +41,6 @@
   ADD_COMPILE_OPTIONS("/wd4589")
 ENDIF()
 
->>>>>>> fbdaa4de
 # TODO: Fix up all non-canonical include paths and remove this.
 INCLUDE_DIRECTORIES(
   ${CMAKE_SOURCE_DIR}/sql
@@ -68,7 +65,8 @@
   rem/rec.cc
   rem/rem0wrec.cc
   ut/crc32.cc
-  ut/ut.cc)
+  ut/ut.cc
+  ut/ut0new.cc)
 
 SET(INNOBASE_SOURCES
   api/api0api.cc
@@ -81,13 +79,13 @@
   btr/btr0cur.cc
   btr/btr0pcur.cc
   btr/btr0sea.cc
-  btr/btr0bulk.cc
   buf/buf0block_hint.cc
   buf/buf0buddy.cc
   buf/buf0buf.cc
   buf/buf0dblwr.cc
   buf/buf0dump.cc
   buf/buf0flu.cc
+  btr/btr0load.cc
   buf/buf0lru.cc
   buf/buf0rea.cc
   clone/clone0api.cc
@@ -110,6 +108,16 @@
   dict/dict0stats.cc
   dict/dict0stats_bg.cc
   dict/dict0upgrade.cc
+  ddl/ddl0buffer.cc
+  ddl/ddl0builder.cc
+  ddl/ddl0ctx.cc
+  ddl/ddl0ddl.cc
+  ddl/ddl0fts.cc
+  ddl/ddl0file-reader.cc
+  ddl/ddl0loader.cc
+  ddl/ddl0merge.cc
+  ddl/ddl0rtree.cc
+  ddl/ddl0par-scan.cc
   eval/eval0eval.cc
   eval/eval0proc.cc
   fil/fil0fil.cc
@@ -200,10 +208,8 @@
   rem/rem0rec.cc
   rem/rem0wrec.cc
   row/row0ext.cc
-  row/row0ftsort.cc
   row/row0import.cc
   row/row0ins.cc
-  row/row0merge.cc
   row/row0mysql.cc
   row/row0log.cc
   row/row0pread.cc
@@ -248,8 +254,6 @@
   ut/ut0vec.cc
   ut/ut0wqueue.cc)
 
-<<<<<<< HEAD
-=======
 # https://gcc.gnu.org/bugzilla/show_bug.cgi?id=98753
 IF(MY_COMPILER_IS_GNU AND NOT CMAKE_CXX_COMPILER_VERSION VERSION_LESS 11)
   ADD_COMPILE_FLAGS(
@@ -278,7 +282,6 @@
   ADD_COMPILE_OPTIONS("/wd4459")
 ENDIF()
 
->>>>>>> fbdaa4de
 # There seems to be a bug in gcc for Oracle Linux 8 on ARM.
 # storage/innobase/ut/ut0test.cc:213:76:
 # warning: requested alignment 512 is larger than 16 [-Wattributes]
@@ -296,7 +299,7 @@
 
 ADD_LIBRARY(innodb_zipdecompress STATIC ${INNOBASE_ZIP_DECOMPRESS_SOURCES})
 TARGET_COMPILE_DEFINITIONS(
-  innodb_zipdecompress PRIVATE UNIV_LIBRARY UNIV_NO_ERR_MSGS)
+    innodb_zipdecompress PRIVATE DISABLE_PSI_MEMORY UNIV_LIBRARY UNIV_NO_ERR_MSGS)
 ADD_DEPENDENCIES(innodb_zipdecompress GenError)
 
 MY_CHECK_CXX_COMPILER_WARNING("-Wmissing-profile" HAS_MISSING_PROFILE)
@@ -315,18 +318,6 @@
   MANDATORY
   MODULE_OUTPUT_NAME ha_innodb
   LINK_LIBRARIES sql_dd sql_gis ${ZLIB_LIBRARY} ${LZ4_LIBRARY} ${NUMA_LIBRARY})
-
-
-# Avoid generating Hardware Capabilities due to crc32 instructions
-IF(SOLARIS_INTEL)
-  MY_CHECK_CXX_COMPILER_FLAG("-Wa,-nH" HAVE_WA_NH)
-  IF(HAVE_WA_NH)
-    ADD_COMPILE_FLAGS(
-      ut/crc32.cc
-      COMPILE_FLAGS "-Wa,-nH"
-    )
-  ENDIF()
-ENDIF()
 
 # On linux: /usr/include/stdio.h:#define BUFSIZ 8192
 # On Solaris: /usr/include/iso/stdio_iso.h:#define    BUFSIZ  1024
@@ -348,4 +339,16 @@
 IF(HAS_WARN_FLAG)
   ADD_COMPILE_FLAGS(fts/fts0pars.cc
     COMPILE_FLAGS "${HAS_WARN_FLAG}")
+ENDIF()
+
+IF(MSVC AND NOT WIN32_CLANG)
+  # Disable C4100: unreferenced formal parameter
+  # for release builds and other non-innobase targets, as many parameters are
+  # server-only and debug-only.
+  FOREACH(flag
+     CMAKE_CXX_FLAGS_MINSIZEREL
+     CMAKE_CXX_FLAGS_RELEASE  CMAKE_CXX_FLAGS_RELWITHDEBINFO)
+   SET("${flag}" "${${flag}} /wd4100")
+  ENDFOREACH()
+  TARGET_COMPILE_OPTIONS(innodb_zipdecompress PRIVATE "/wd4100")
 ENDIF()