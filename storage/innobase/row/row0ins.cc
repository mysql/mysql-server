/*****************************************************************************

Copyright (c) 1996, 2022, Oracle and/or its affiliates.

This program is free software; you can redistribute it and/or modify it under
the terms of the GNU General Public License, version 2.0, as published by the
Free Software Foundation.

This program is also distributed with certain software (including but not
limited to OpenSSL) that is licensed under separate terms, as designated in a
particular file or component or in included license documentation. The authors
of MySQL hereby grant you an additional permission to link the program and
your derivative works with the separately licensed software that they have
included with MySQL.

This program is distributed in the hope that it will be useful, but WITHOUT
ANY WARRANTY; without even the implied warranty of MERCHANTABILITY or FITNESS
FOR A PARTICULAR PURPOSE. See the GNU General Public License, version 2.0,
for more details.

You should have received a copy of the GNU General Public License along with
this program; if not, write to the Free Software Foundation, Inc.,
51 Franklin St, Fifth Floor, Boston, MA 02110-1301  USA

*****************************************************************************/

/** @file row/row0ins.cc
 Insert into a table

 Created 4/20/1996 Heikki Tuuri
 *******************************************************/

#include <sys/types.h>

#include "btr0btr.h"
#include "btr0cur.h"
#include "buf0lru.h"
#include "current_thd.h"
#include "data0data.h"
#include "dict0boot.h"
#include "dict0dd.h"
#include "dict0dict.h"
#include "eval0eval.h"
#include "fts0fts.h"
#include "fts0types.h"
#include "gis0geo.h"
#include "ha_prototypes.h"
#include "lob0lob.h"
#include "lock0lock.h"
#include "log0chkp.h"
#include "m_string.h"
#include "mach0data.h"
#include "que0que.h"
#include "rem0cmp.h"
#include "row0ins.h"
#include "row0log.h"
#include "row0row.h"
#include "row0sel.h"
#include "row0upd.h"
#include "trx0rec.h"
#include "trx0undo.h"
#include "usr0sess.h"

#include "my_dbug.h"

/*************************************************************************
IMPORTANT NOTE: Any operation that generates redo MUST check that there
is enough space in the redo log before for that operation. This is
done by calling log_free_check(). The reason for checking the
availability of the redo log space before the start of the operation is
that we MUST not hold any synchonization objects when performing the
check.
If you make a change in this module make sure that no codepath is
introduced where a call to log_free_check() is bypassed. */

/** Creates an insert node struct.
 @return own: insert node struct */
ins_node_t *ins_node_create(
    ulint ins_type,      /*!< in: INS_VALUES, ... */
    dict_table_t *table, /*!< in: table where to insert */
    mem_heap_t *heap)    /*!< in: mem heap where created */
{
  ins_node_t *node;

  node = static_cast<ins_node_t *>(mem_heap_alloc(heap, sizeof(ins_node_t)));

  node->common.type = QUE_NODE_INSERT;

  node->ins_type = ins_type;

  node->state = INS_NODE_SET_IX_LOCK;
  node->table = table;
  node->index = nullptr;
  node->entry = nullptr;

  node->select = nullptr;

  node->trx_id = 0;

  node->entry_sys_heap = mem_heap_create(128, UT_LOCATION_HERE);

  node->magic_n = INS_NODE_MAGIC_N;

  node->ins_multi_val_pos = 0;

  return (node);
}

/** Creates an entry template for each index of a table. */
static void ins_node_create_entry_list(
    ins_node_t *node) /*!< in: row insert node */
{
  dict_index_t *index;
  dtuple_t *entry;

  ut_ad(node->entry_sys_heap);

  UT_LIST_INIT(node->entry_list, &dtuple_t::tuple_list);

  /* We will include all indexes (include those corrupted
  secondary indexes) in the entry list. Filteration of
  these corrupted index will be done in row_ins() */

  for (index = node->table->first_index(); index != nullptr;
       index = index->next()) {
    entry = row_build_index_entry_low(
        node->row, nullptr, index, node->entry_sys_heap, ROW_BUILD_FOR_INSERT);

    UT_LIST_ADD_LAST(node->entry_list, entry);
  }
}

/** Adds system field buffers to a row. */
static void row_ins_alloc_sys_fields(ins_node_t *node) /*!< in: insert node */
{
  dtuple_t *row;
  dict_table_t *table;
  mem_heap_t *heap;
  const dict_col_t *col;
  dfield_t *dfield;
  byte *ptr;

  row = node->row;
  table = node->table;
  heap = node->entry_sys_heap;

  ut_ad(row && table && heap);
  ut_ad(dtuple_get_n_fields(row) == table->get_n_cols());

  /* allocate buffer to hold the needed system created hidden columns. */
  uint len = DATA_ROW_ID_LEN + DATA_TRX_ID_LEN;
  if (!table->is_intrinsic()) {
    len += DATA_ROLL_PTR_LEN;
  }
  ptr = static_cast<byte *>(mem_heap_zalloc(heap, len));

  /* 1. Populate row-id */
  col = table->get_sys_col(DATA_ROW_ID);

  dfield = dtuple_get_nth_field(row, dict_col_get_no(col));

  dfield_set_data(dfield, ptr, DATA_ROW_ID_LEN);

  node->row_id_buf = ptr;

  ptr += DATA_ROW_ID_LEN;

  /* 2. Populate trx id */
  col = table->get_sys_col(DATA_TRX_ID);

  dfield = dtuple_get_nth_field(row, dict_col_get_no(col));

  dfield_set_data(dfield, ptr, DATA_TRX_ID_LEN);

  node->trx_id_buf = ptr;

  ptr += DATA_TRX_ID_LEN;

  if (!table->is_intrinsic()) {
    col = table->get_sys_col(DATA_ROLL_PTR);

    dfield = dtuple_get_nth_field(row, dict_col_get_no(col));

    dfield_set_data(dfield, ptr, DATA_ROLL_PTR_LEN);
  }
}

/** Sets a new row to insert for an INS_DIRECT node. This function is only used
 if we have constructed the row separately, which is a rare case; this
 function is quite slow. */
void ins_node_set_new_row(
    ins_node_t *node, /*!< in: insert node */
    dtuple_t *row)    /*!< in: new row (or first row) for the node */
{
  node->state = INS_NODE_SET_IX_LOCK;
  node->index = nullptr;
  node->entry = nullptr;

  node->row = row;

  mem_heap_empty(node->entry_sys_heap);

  /* Create templates for index entries */

  ins_node_create_entry_list(node);

  /* Allocate from entry_sys_heap buffers for sys fields */

  row_ins_alloc_sys_fields(node);

  /* As we allocated a new trx id buf, the trx id should be written
  there again: */

  node->trx_id = 0;
}

/** Does an insert operation by updating a delete-marked existing record
 in the index. This situation can occur if the delete-marked record is
 kept in the index for consistent reads.
 @return DB_SUCCESS or error code */
static MY_ATTRIBUTE((warn_unused_result)) dberr_t
    row_ins_sec_index_entry_by_modify(
        ulint flags,       /*!< in: undo logging and locking flags */
        ulint mode,        /*!< in: BTR_MODIFY_LEAF or BTR_MODIFY_TREE,
                           depending on whether mtr holds just a leaf
                           latch or also a tree latch */
        btr_cur_t *cursor, /*!< in: B-tree cursor */
        ulint **offsets,   /*!< in/out: offsets on cursor->page_cur.rec */
        mem_heap_t *offsets_heap,
        /*!< in/out: memory heap that can be emptied */
        mem_heap_t *heap,      /*!< in/out: memory heap */
        const dtuple_t *entry, /*!< in: index entry to insert */
        que_thr_t *thr,        /*!< in: query thread */
        mtr_t *mtr)            /*!< in: mtr; must be committed before
                               latching any further pages */
{
  big_rec_t *dummy_big_rec;
  upd_t *update;
  rec_t *rec;
  dberr_t err;

  rec = btr_cur_get_rec(cursor);

  ut_ad(!cursor->index->is_clustered());
  ut_ad(rec_offs_validate(rec, cursor->index, *offsets));
  ut_ad(!entry->info_bits);

  /* We know that in the alphabetical ordering, entry and rec are
  identified. But in their binary form there may be differences if
  there are char fields in them. Therefore we have to calculate the
  difference. */

  update = row_upd_build_sec_rec_difference_binary(rec, cursor->index, *offsets,
                                                   entry, heap);

  if (!rec_get_deleted_flag(rec, rec_offs_comp(*offsets))) {
    /* We should never insert in place of a record that
    has not been delete-marked. The only exception is when
    online CREATE INDEX copied the changes that we already
    made to the clustered index, and completed the
    secondary index creation before we got here. In this
    case, the change would already be there. The CREATE
    INDEX should be waiting for a MySQL meta-data lock
    upgrade at least until this INSERT or UPDATE
    returns. After that point, set_committed(true)
    would be invoked in commit_inplace_alter_table(). */
    ut_a(update->n_fields == 0);
    ut_a(!cursor->index->is_committed());
    ut_ad(!dict_index_is_online_ddl(cursor->index));
    return (DB_SUCCESS);
  }

  if (mode == BTR_MODIFY_LEAF) {
    /* Try an optimistic updating of the record, keeping changes
    within the page */

    /* TODO: pass only *offsets */
    err = btr_cur_optimistic_update(flags | BTR_KEEP_SYS_FLAG, cursor, offsets,
                                    &offsets_heap, update, 0, thr,
                                    thr_get_trx(thr)->id, mtr);
    switch (err) {
      case DB_OVERFLOW:
      case DB_UNDERFLOW:
      case DB_ZIP_OVERFLOW:
        err = DB_FAIL;
      default:
        break;
    }
  } else {
    ut_a(mode == BTR_MODIFY_TREE);
    if (buf_LRU_buf_pool_running_out()) {
      return (DB_LOCK_TABLE_FULL);
    }

    trx_t *trx = thr_get_trx(thr);
    err = btr_cur_pessimistic_update(
        flags | BTR_KEEP_SYS_FLAG, cursor, offsets, &offsets_heap, heap,
        &dummy_big_rec, update, 0, thr, trx->id, trx->undo_no, mtr);
    ut_ad(!dummy_big_rec);
  }

  return (err);
}

/** Does an insert operation by delete unmarking and updating a delete marked
 existing record in the index. This situation can occur if the delete marked
 record is kept in the index for consistent reads.
 @return DB_SUCCESS, DB_FAIL, or error code */
static MY_ATTRIBUTE((warn_unused_result)) dberr_t
    row_ins_clust_index_entry_by_modify(
        btr_pcur_t *pcur, /*!< in/out: a persistent cursor pointing
                          to the clust_rec that is being modified. */
        ulint flags,      /*!< in: undo logging and locking flags */
        ulint mode,       /*!< in: BTR_MODIFY_LEAF or BTR_MODIFY_TREE,
                          depending on whether mtr holds just a leaf
                          latch or also a tree latch */
        ulint **offsets,  /*!< out: offsets on cursor->page_cur.rec */
        mem_heap_t **offsets_heap,
        /*!< in/out: pointer to memory heap that can
        be emptied, or NULL */
        mem_heap_t *heap,      /*!< in/out: memory heap */
        const dtuple_t *entry, /*!< in: index entry to insert */
        que_thr_t *thr,        /*!< in: query thread */
        mtr_t *mtr)            /*!< in: mtr; must be committed before
                               latching any further pages */
{
  const rec_t *rec;
  upd_t *update;
  dberr_t err = DB_SUCCESS;
  btr_cur_t *cursor = pcur->get_btr_cur();
  TABLE *mysql_table = nullptr;
  ut_ad(cursor->index->is_clustered());

  rec = btr_cur_get_rec(cursor);

  ut_ad(rec_get_deleted_flag(rec, dict_table_is_comp(cursor->index->table)));

  /* Build an update vector containing all the fields to be modified;
  NOTE that this vector may NOT contain system columns trx_id or
  roll_ptr */
  if (thr->prebuilt != nullptr) {
    mysql_table = thr->prebuilt->m_mysql_table;
    ut_ad(thr->prebuilt->trx == thr_get_trx(thr));
  }

  update = row_upd_build_difference_binary(cursor->index, entry, rec, nullptr,
                                           true, thr_get_trx(thr), heap,
                                           mysql_table, &err);
  if (err != DB_SUCCESS) {
    return (err);
  }
  if (mode != BTR_MODIFY_TREE) {
    ut_ad((mode & ~BTR_ALREADY_S_LATCHED) == BTR_MODIFY_LEAF);

    /* Try optimistic updating of the record, keeping changes
    within the page */

    err = btr_cur_optimistic_update(flags, cursor, offsets, offsets_heap,
                                    update, 0, thr, thr_get_trx(thr)->id, mtr);
    switch (err) {
      case DB_OVERFLOW:
      case DB_UNDERFLOW:
      case DB_ZIP_OVERFLOW:
        err = DB_FAIL;
      default:
        break;
    }
  } else {
    if (buf_LRU_buf_pool_running_out()) {
      return (DB_LOCK_TABLE_FULL);
    }

    big_rec_t *big_rec = nullptr;
    trx_t *trx = thr_get_trx(thr);
    trx_id_t trx_id = thr_get_trx(thr)->id;

    DEBUG_SYNC_C("before_row_ins_upd_pessimistic");

    err = btr_cur_pessimistic_update(flags | BTR_KEEP_POS_FLAG, cursor, offsets,
                                     offsets_heap, heap, &big_rec, update, 0,
                                     thr, trx_id, trx->undo_no, mtr);

    if (big_rec) {
      ut_a(err == DB_SUCCESS);

      DEBUG_SYNC_C("before_row_ins_upd_extern");
      err = lob::btr_store_big_rec_extern_fields(
          trx, pcur, update, *offsets, big_rec, mtr, lob::OPCODE_INSERT_UPDATE);
      DEBUG_SYNC_C("after_row_ins_upd_extern");
      dtuple_big_rec_free(big_rec);
    }
  }

  return (err);
}

/** Returns true if in a cascaded update/delete an ancestor node of node
 updates (not DELETE, but UPDATE) table.
 @return true if an ancestor updates table */
static bool row_ins_cascade_ancestor_updates_table(
    que_node_t *node,    /*!< in: node in a query graph */
    dict_table_t *table) /*!< in: table */
{
  que_node_t *parent;

  for (parent = que_node_get_parent(node);
       que_node_get_type(parent) == QUE_NODE_UPDATE;
       parent = que_node_get_parent(parent)) {
    upd_node_t *upd_node;

    upd_node = static_cast<upd_node_t *>(parent);

    if (upd_node->table == table && upd_node->is_delete == false) {
      return true;
    }
  }

  return false;
}

/** Returns the number of ancestor UPDATE or DELETE nodes of a
 cascaded update/delete node.
 @return number of ancestors */
static MY_ATTRIBUTE((warn_unused_result)) ulint row_ins_cascade_n_ancestors(
    que_node_t *node) /*!< in: node in a query graph */
{
  que_node_t *parent;
  ulint n_ancestors = 0;

  for (parent = que_node_get_parent(node);
       que_node_get_type(parent) == QUE_NODE_UPDATE;
       parent = que_node_get_parent(parent)) {
    n_ancestors++;
  }

  return (n_ancestors);
}

/** Calculates the update vector node->cascade->update for a child table in
 a cascaded update.
 @return number of fields in the calculated update vector; the value
 can also be 0 if no foreign key fields changed; the returned value is
 ULINT_UNDEFINED if the column type in the child table is too short to
 fit the new value in the parent table: that means the update fails */
static MY_ATTRIBUTE((warn_unused_result)) ulint row_ins_cascade_calc_update_vec(
    upd_node_t *node,        /*!< in: update node of the parent
                             table */
    dict_foreign_t *foreign, /*!< in: foreign key constraint whose
                             type is != 0 */
    mem_heap_t *heap,        /*!< in: memory heap to use as
                             temporary storage */
    trx_t *trx,              /*!< in: update transaction */
    bool *fts_col_affected)
/*!< out: is FTS column affected */
{
  upd_node_t *cascade = node->cascade_node;
  dict_table_t *table = foreign->foreign_table;
  dict_index_t *index = foreign->foreign_index;
  upd_t *update;
  dict_table_t *parent_table;
  dict_index_t *parent_index;
  upd_t *parent_update;
  ulint n_fields_updated;
  ulint parent_field_no;
  ulint i;
  ulint j;
  bool doc_id_updated = false;
  ulint doc_id_pos = 0;
  doc_id_t new_doc_id = FTS_NULL_DOC_ID;

  ut_a(node);
  ut_a(foreign);
  ut_a(cascade);
  ut_a(table);
  ut_a(index);

  /* Calculate the appropriate update vector which will set the fields
  in the child index record to the same value (possibly padded with
  spaces if the column is a fixed length CHAR or FIXBINARY column) as
  the referenced index record will get in the update. */

  parent_table = node->table;
  ut_a(parent_table == foreign->referenced_table);
  parent_index = foreign->referenced_index;
  parent_update = node->update;

  update = cascade->update;

  update->info_bits = 0;

  n_fields_updated = 0;

  *fts_col_affected = false;

  if (table->fts) {
    doc_id_pos = dict_table_get_nth_col_pos(table, table->fts->doc_col);
  }

  for (i = 0; i < foreign->n_fields; i++) {
    parent_field_no =
        dict_table_get_nth_col_pos(parent_table, parent_index->get_col_no(i));

    for (j = 0; j < parent_update->n_fields; j++) {
      const upd_field_t *parent_ufield = &parent_update->fields[j];

      if (parent_ufield->field_no == parent_field_no) {
        ulint min_size;
        const dict_col_t *col;
        ulint ufield_len;
        upd_field_t *ufield;

        col = index->get_col(i);

        /* A field in the parent index record is
        updated. Let us make the update vector
        field for the child table. */

        ufield = update->fields + n_fields_updated;

        ufield->field_no =
            dict_table_get_nth_col_pos(table, dict_col_get_no(col));
        IF_DEBUG(ufield->field_phy_pos = col->get_col_phy_pos());

        ufield->orig_len = 0;
        ufield->exp = nullptr;

        ufield->new_val = parent_ufield->new_val;
        ufield_len = dfield_get_len(&ufield->new_val);

        /* Clear the "external storage" flag */
        dfield_set_len(&ufield->new_val, ufield_len);

        /* Do not allow a NOT NULL column to be
        updated as NULL */

        if (dfield_is_null(&ufield->new_val) && (col->prtype & DATA_NOT_NULL)) {
          return (ULINT_UNDEFINED);
        }

        /* If the new value would not fit in the
        column, do not allow the update */

        if (!dfield_is_null(&ufield->new_val) &&
            dtype_get_at_most_n_mbchars(
                col->prtype, col->mbminmaxlen, col->len, ufield_len,
                static_cast<char *>(dfield_get_data(&ufield->new_val))) <
                ufield_len) {
          return (ULINT_UNDEFINED);
        }

        /* If the parent column type has a different
        length than the child column type, we may
        need to pad with spaces the new value of the
        child column */

        min_size = col->get_min_size();

        /* Because UNIV_SQL_NULL (the marker
        of SQL NULL values) exceeds all possible
        values of min_size, the test below will
        not hold for SQL NULL columns. */

        if (min_size > ufield_len) {
          byte *pad;
          ulint pad_len;
          byte *padded_data;
          ulint mbminlen;

          padded_data = static_cast<byte *>(mem_heap_alloc(heap, min_size));

          pad = padded_data + ufield_len;
          pad_len = min_size - ufield_len;

          memcpy(padded_data, dfield_get_data(&ufield->new_val), ufield_len);

          mbminlen = col->get_mbminlen();

          ut_ad(!(ufield_len % mbminlen));
          ut_ad(!(min_size % mbminlen));

          if (mbminlen == 1 && dtype_get_charset_coll(col->prtype) ==
                                   DATA_MYSQL_BINARY_CHARSET_COLL) {
            /* Do not pad BINARY columns */
            return (ULINT_UNDEFINED);
          }

          row_mysql_pad_col(mbminlen, pad, pad_len);
          dfield_set_data(&ufield->new_val, padded_data, min_size);
        }

        /* Check whether the current column has
        FTS index on it */
        if (table->fts &&
            dict_table_is_fts_column(table->fts->indexes, dict_col_get_no(col),
                                     col->is_virtual()) != ULINT_UNDEFINED) {
          *fts_col_affected = true;
        }

        /* If Doc ID is updated, check whether the
        Doc ID is valid */
        if (table->fts && ufield->field_no == doc_id_pos) {
          doc_id_t n_doc_id;

          n_doc_id = table->fts->cache->next_doc_id;

          new_doc_id = fts_read_doc_id(
              static_cast<const byte *>(dfield_get_data(&ufield->new_val)));

          if (new_doc_id <= 0) {
            ib::error(ER_IB_MSG_954) << "FTS Doc ID"
                                        " must be larger than"
                                        " 0";
            return (ULINT_UNDEFINED);
          }

          if (new_doc_id < n_doc_id) {
            ib::error(ER_IB_MSG_955)
                << "FTS Doc ID"
                   " must be larger than "
                << n_doc_id - 1 << " for table " << table->name;

            return (ULINT_UNDEFINED);
          }

          *fts_col_affected = true;
          doc_id_updated = true;
        }

        n_fields_updated++;
      }
    }
  }

  /* Generate a new Doc ID if FTS index columns get updated */
  if (table->fts && *fts_col_affected) {
    if (DICT_TF2_FLAG_IS_SET(table, DICT_TF2_FTS_HAS_DOC_ID)) {
      doc_id_t doc_id;
      doc_id_t *next_doc_id;
      upd_field_t *ufield;

      next_doc_id =
          static_cast<doc_id_t *>(mem_heap_alloc(heap, sizeof(doc_id_t)));

      ut_ad(!doc_id_updated);
      ufield = update->fields + n_fields_updated;
      fts_get_next_doc_id(table, next_doc_id);
      doc_id = fts_update_doc_id(table, ufield, next_doc_id);
      n_fields_updated++;
      fts_trx_add_op(trx, table, doc_id, FTS_INSERT, nullptr);
    } else {
      if (doc_id_updated) {
        ut_ad(new_doc_id);
        fts_trx_add_op(trx, table, new_doc_id, FTS_INSERT, nullptr);
      } else {
        ib::error(ER_IB_MSG_956) << "FTS Doc ID must be updated"
                                    " along with FTS indexed column for"
                                    " table "
                                 << table->name;
        return (ULINT_UNDEFINED);
      }
    }
  }

  update->n_fields = n_fields_updated;

  return (n_fields_updated);
}

/** Set detailed error message associated with foreign key errors for
 the given transaction. */
static void row_ins_set_detailed(
    trx_t *trx,              /*!< in: transaction */
    dict_foreign_t *foreign) /*!< in: foreign key constraint */
{
  ut_ad(!srv_read_only_mode);

  mutex_enter(&srv_misc_tmpfile_mutex);
  rewind(srv_misc_tmpfile);

  if (os_file_set_eof(srv_misc_tmpfile)) {
    ut_print_name(srv_misc_tmpfile, trx, foreign->foreign_table_name);
    dict_print_info_on_foreign_key_in_create_format(srv_misc_tmpfile, trx,
                                                    foreign, false);
    trx_set_detailed_error_from_file(trx, srv_misc_tmpfile);
  } else {
    trx_set_detailed_error(trx, "temp file operation failed");
  }

  mutex_exit(&srv_misc_tmpfile_mutex);
}

/** Acquires dict_foreign_err_mutex, rewinds dict_foreign_err_file
 and displays information about the given transaction.
 The caller must release dict_foreign_err_mutex. */
static void row_ins_foreign_trx_print(trx_t *trx) /*!< in: transaction */
{
  ulint n_rec_locks;
  ulint n_trx_locks;
  ulint heap_size;

  if (srv_read_only_mode) {
    return;
  }

  {
    /** lock_number_of_rows_locked() requires global exclusive latch, and so
    does accessing trx_locks with trx->mutex */
    locksys::Global_exclusive_latch_guard guard{UT_LOCATION_HERE};
    n_rec_locks = lock_number_of_rows_locked(&trx->lock);
    n_trx_locks = UT_LIST_GET_LEN(trx->lock.trx_locks);
    heap_size = mem_heap_get_size(trx->lock.lock_heap);
  }

  trx_sys_mutex_enter();

  mutex_enter(&dict_foreign_err_mutex);
  rewind(dict_foreign_err_file);
  ut_print_timestamp(dict_foreign_err_file);
  fputs(" Transaction:\n", dict_foreign_err_file);

  trx_print_low(dict_foreign_err_file, trx, 600, n_rec_locks, n_trx_locks,
                heap_size);

  trx_sys_mutex_exit();

  ut_ad(mutex_own(&dict_foreign_err_mutex));
}

/** Reports a foreign key error associated with an update or a delete of a
 parent table index entry. */
static void row_ins_foreign_report_err(
    const char *errstr,      /*!< in: error string from the viewpoint
                             of the parent table */
    que_thr_t *thr,          /*!< in: query thread whose run_node
                             is an update node */
    dict_foreign_t *foreign, /*!< in: foreign key constraint */
    const rec_t *rec,        /*!< in: a matching index record in the
                             child table */
    const dtuple_t *entry)   /*!< in: index entry in the parent
                             table */
{
  if (srv_read_only_mode) {
    return;
  }

  FILE *ef = dict_foreign_err_file;
  trx_t *trx = thr_get_trx(thr);

  row_ins_set_detailed(trx, foreign);

  row_ins_foreign_trx_print(trx);

  fputs("Foreign key constraint fails for table ", ef);
  ut_print_name(ef, trx, foreign->foreign_table_name);
  fputs(":\n", ef);
  dict_print_info_on_foreign_key_in_create_format(ef, trx, foreign, true);
  putc('\n', ef);
  fputs(errstr, ef);
  fprintf(ef, " in parent table, in index %s",
          foreign->referenced_index->name());
  if (entry) {
    fputs(" tuple:\n", ef);
    dtuple_print(ef, entry);
  }
  fputs("\nBut in child table ", ef);
  ut_print_name(ef, trx, foreign->foreign_table_name);
  fprintf(ef, ", in index %s", foreign->foreign_index->name());
  if (rec) {
    fputs(", there is a record:\n", ef);
    rec_print(ef, rec, foreign->foreign_index);
  } else {
    fputs(", the record is not available\n", ef);
  }
  putc('\n', ef);

  mutex_exit(&dict_foreign_err_mutex);
}

/** Reports a foreign key error to dict_foreign_err_file when we are trying
 to add an index entry to a child table. Note that the adding may be the result
 of an update, too. */
static void row_ins_foreign_report_add_err(
    trx_t *trx,              /*!< in: transaction */
    dict_foreign_t *foreign, /*!< in: foreign key constraint */
    const rec_t *rec,        /*!< in: a record in the parent table:
                             it does not match entry because we
                             have an error! */
    const dtuple_t *entry)   /*!< in: index entry to insert in the
                             child table */
{
  if (srv_read_only_mode) {
    return;
  }

  FILE *ef = dict_foreign_err_file;

  row_ins_set_detailed(trx, foreign);

  row_ins_foreign_trx_print(trx);

  fputs("Foreign key constraint fails for table ", ef);
  ut_print_name(ef, trx, foreign->foreign_table_name);
  fputs(":\n", ef);
  dict_print_info_on_foreign_key_in_create_format(ef, trx, foreign, true);
  fprintf(ef, "\nTrying to add in child table, in index %s",
          foreign->foreign_index->name());
  if (entry) {
    fputs(" tuple:\n", ef);
    /* TODO: DB_TRX_ID and DB_ROLL_PTR may be uninitialized.
    It would be better to only display the user columns. */
    dtuple_print(ef, entry);
  }
  fputs("\nBut in parent table ", ef);
  ut_print_name(ef, trx, foreign->referenced_table_name);
  fprintf(ef,
          ", in index %s,\n"
          "the closest match we can find is record:\n",
          foreign->referenced_index->name());
  if (rec && page_rec_is_supremum(rec)) {
    /* If the cursor ended on a supremum record, it is better
    to report the previous record in the error message, so that
    the user gets a more descriptive error message. */
    rec = page_rec_get_prev_const(rec);
  }

  if (rec) {
    rec_print(ef, rec, foreign->referenced_index);
  }
  putc('\n', ef);

  mutex_exit(&dict_foreign_err_mutex);
}

/** Fill virtual column information in cascade node for the child table.
@param[out]     cascade         child update node
@param[in]      rec             clustered rec of child table
@param[in]      index           clustered index of child table
@param[in]      node            parent update node
@param[in]      foreign         foreign key information.
@param[out]     err             error code. */
static void row_ins_foreign_fill_virtual(upd_node_t *cascade, const rec_t *rec,
                                         dict_index_t *index, upd_node_t *node,
                                         dict_foreign_t *foreign,
                                         dberr_t *err) {
  row_ext_t *ext;
  THD *thd = current_thd;
  ulint offsets_[REC_OFFS_NORMAL_SIZE];
  mem_heap_t *v_heap = nullptr;
  upd_t *update = cascade->update;
  rec_offs_init(offsets_);
  const ulint *offsets = rec_get_offsets(rec, index, offsets_, ULINT_UNDEFINED,
                                         UT_LOCATION_HERE, &update->heap);
  ulint n_v_fld = index->table->n_v_def;
  ulint n_diff;
  upd_field_t *upd_field;
  dict_vcol_set *v_cols = foreign->v_cols;

  update->old_vrow =
      row_build(ROW_COPY_POINTERS, index, rec, offsets, index->table, nullptr,
                nullptr, &ext, update->heap);

  n_diff = update->n_fields;

  update->n_fields += n_v_fld;

  if (index->table->vc_templ == nullptr) {
    /** This can occur when there is a cascading
    delete or update after restart. */
    innobase_init_vc_templ(index->table);
  }

  for (ulint i = 0; i < n_v_fld; i++) {
    dict_v_col_t *col = dict_table_get_nth_v_col(index->table, i);
    auto it = v_cols->find(col);

    if (it == v_cols->end()) {
      continue;
    }

    dfield_t *vfield = innobase_get_computed_value(
        update->old_vrow, col, index, &v_heap, update->heap, nullptr, thd,
        nullptr, nullptr, nullptr, nullptr);

    if (vfield == nullptr) {
      *err = DB_COMPUTE_VALUE_FAILED;
      goto func_exit;
    }

    upd_field = upd_get_nth_field(update, n_diff);

    upd_field->old_v_val = static_cast<dfield_t *>(
        mem_heap_alloc(update->heap, sizeof *upd_field->old_v_val));

    dfield_copy(upd_field->old_v_val, vfield);

    upd_field_set_v_field_no(upd_field, i, index);

    if (node->is_delete ? (foreign->type & DICT_FOREIGN_ON_DELETE_SET_NULL)
                        : (foreign->type & DICT_FOREIGN_ON_UPDATE_SET_NULL)) {
      dfield_set_null(&upd_field->new_val);
    }

    if (!node->is_delete && (foreign->type & DICT_FOREIGN_ON_UPDATE_CASCADE)) {
      dfield_t *new_vfield = innobase_get_computed_value(
          update->old_vrow, col, index, &v_heap, update->heap, nullptr, thd,
          nullptr, nullptr, node->update, foreign);

      if (new_vfield == nullptr) {
        *err = DB_COMPUTE_VALUE_FAILED;
        goto func_exit;
      }

      dfield_copy(&(upd_field->new_val), new_vfield);
    }

    n_diff++;
  }

  update->n_fields = n_diff;
  *err = DB_SUCCESS;

func_exit:
  if (v_heap) {
    mem_heap_free(v_heap);
  }
}

/** Perform referential actions or checks when a parent row is deleted or
 updated and the constraint had an ON DELETE or ON UPDATE condition which was
 not RESTRICT.
 @return DB_SUCCESS, DB_LOCK_WAIT, or error code
 Disable inlining because of a bug in gcc8 which may lead to stack exhaustion.
*/
static NO_INLINE MY_ATTRIBUTE((warn_unused_result)) dberr_t
    row_ins_foreign_check_on_constraint(
        que_thr_t *thr,          /*!< in: query thread whose run_node
                                 is an update node */
        dict_foreign_t *foreign, /*!< in: foreign key constraint whose
                                 type is != 0 */
        btr_pcur_t *pcur,        /*!< in: cursor placed on a matching
                                 index record in the child table */
        dtuple_t *entry,         /*!< in: index entry in the parent
                                 table */
        mtr_t *mtr)              /*!< in: mtr holding the latch of pcur
                                 page */
{
  upd_node_t *node;
  upd_node_t *cascade;
  dict_table_t *table = foreign->foreign_table;
  dict_index_t *index;
  dict_index_t *clust_index;
  dtuple_t *ref;
  const rec_t *rec;
  const rec_t *clust_rec;
  const buf_block_t *clust_block;
  upd_t *update;
  ulint n_to_update;
  dberr_t err;
  ulint i;
  trx_t *trx;
  mem_heap_t *tmp_heap = nullptr;
  doc_id_t doc_id = FTS_NULL_DOC_ID;
  bool fts_col_affacted = false;

  DBUG_TRACE;
  ut_a(thr);
  ut_a(foreign);
  ut_a(pcur);
  ut_a(mtr);

  trx = thr_get_trx(thr);

  node = static_cast<upd_node_t *>(thr->run_node);

  if (node->is_delete &&
      0 == (foreign->type & (DICT_FOREIGN_ON_DELETE_CASCADE |
                             DICT_FOREIGN_ON_DELETE_SET_NULL))) {
    row_ins_foreign_report_err("Trying to delete", thr, foreign,
                               pcur->get_rec(), entry);

    return DB_ROW_IS_REFERENCED;
  }

  if (!node->is_delete &&
      0 == (foreign->type & (DICT_FOREIGN_ON_UPDATE_CASCADE |
                             DICT_FOREIGN_ON_UPDATE_SET_NULL))) {
    /* This is an UPDATE */

    row_ins_foreign_report_err("Trying to update", thr, foreign,
                               pcur->get_rec(), entry);

    return DB_ROW_IS_REFERENCED;
  }

  if (node->cascade_node == nullptr) {
    node->cascade_heap = mem_heap_create(128, UT_LOCATION_HERE);
    node->cascade_node =
        row_create_update_node_for_mysql(table, node->cascade_heap);
    que_node_set_parent(node->cascade_node, node);
  }
  cascade = node->cascade_node;
  cascade->table = table;
  cascade->foreign = foreign;

  if (node->is_delete && (foreign->type & DICT_FOREIGN_ON_DELETE_CASCADE)) {
    cascade->is_delete = true;
  } else {
    cascade->is_delete = false;

    if (foreign->n_fields > cascade->update_n_fields) {
      /* We have to make the update vector longer */

      cascade->update = upd_create(foreign->n_fields, node->cascade_heap);
      cascade->update_n_fields = foreign->n_fields;
    }
  }

  /* We do not allow cyclic cascaded updating (DELETE is allowed,
  but not UPDATE) of the same table, as this can lead to an infinite
  cycle. Check that we are not updating the same table which is
  already being modified in this cascade chain. We have to check
  this also because the modification of the indexes of a 'parent'
  table may still be incomplete, and we must avoid seeing the indexes
  of the parent table in an inconsistent state! */

  if (!cascade->is_delete &&
      row_ins_cascade_ancestor_updates_table(cascade, table)) {
    /* We do not know if this would break foreign key
    constraints, but play safe and return an error */

    err = DB_ROW_IS_REFERENCED;

    row_ins_foreign_report_err(
        "Trying an update, possibly causing a cyclic"
        " cascaded update\n"
        "in the child table,",
        thr, foreign, pcur->get_rec(), entry);

    goto nonstandard_exit_func;
  }

  if (row_ins_cascade_n_ancestors(cascade) >= FK_MAX_CASCADE_DEL) {
    err = DB_FOREIGN_EXCEED_MAX_CASCADE;

    row_ins_foreign_report_err("Trying a too deep cascaded delete or update\n",
                               thr, foreign, pcur->get_rec(), entry);

    goto nonstandard_exit_func;
  }

  index = pcur->get_btr_cur()->index;

  ut_a(index == foreign->foreign_index);

  rec = pcur->get_rec();

  tmp_heap = mem_heap_create(256, UT_LOCATION_HERE);

  if (index->is_clustered()) {
    /* pcur is already positioned in the clustered index of
    the child table */

    clust_index = index;
    clust_rec = rec;
    clust_block = pcur->get_block();
  } else {
    /* We have to look for the record in the clustered index
    in the child table */

    clust_index = table->first_index();

    ref = row_build_row_ref(ROW_COPY_POINTERS, index, rec, tmp_heap);
    cascade->pcur->open_no_init(clust_index, ref, PAGE_CUR_LE, BTR_SEARCH_LEAF,
                                0, mtr, UT_LOCATION_HERE);

    clust_rec = cascade->pcur->get_rec();
    clust_block = cascade->pcur->get_block();

    if (!page_rec_is_user_rec(clust_rec) ||
        cascade->pcur->get_low_match() < dict_index_get_n_unique(clust_index)) {
      ib::error(ER_IB_MSG_957)
          << "In cascade of a foreign key op index " << index->name
          << " of table " << index->table->name;

      fputs("InnoDB: record ", stderr);
      rec_print(stderr, rec, index);
      fputs(
          "\n"
          "InnoDB: clustered record ",
          stderr);
      rec_print(stderr, clust_rec, clust_index);
      fputs(
          "\n"
          "InnoDB: Submit a detailed bug report to"
          " http://bugs.mysql.com\n",
          stderr);
      err = DB_SUCCESS;
      ut_d(ut_error);

      ut_o(goto nonstandard_exit_func);
    }
  }

  /* Set an X-lock on the row to delete or update in the child table */

  err = lock_table(0, table, LOCK_IX, thr);

  if (err == DB_SUCCESS) {
    /* Here it suffices to use a LOCK_REC_NOT_GAP type lock;
    we already have a normal shared lock on the appropriate
    gap if the search criterion was not unique */

    err = lock_clust_rec_read_check_and_lock_alt(
        clust_block, clust_rec, clust_index, LOCK_X, LOCK_REC_NOT_GAP, thr);
  }

  if (err != DB_SUCCESS) {
    goto nonstandard_exit_func;
  }

  if (rec_get_deleted_flag(clust_rec, dict_table_is_comp(table))) {
    /* This can happen if there is a circular reference of
    rows such that cascading delete comes to delete a row
    already in the process of being delete marked */
    err = DB_SUCCESS;

    goto nonstandard_exit_func;
  }

  if (table->fts) {
    doc_id = fts_get_doc_id_from_rec(table, clust_rec, clust_index, tmp_heap);
  }
  if (cascade->is_delete && foreign->v_cols != nullptr &&
      foreign->v_cols->size() > 0 && table->vc_templ == nullptr) {
    innobase_init_vc_templ(table);
  }

  if (node->is_delete ? (foreign->type & DICT_FOREIGN_ON_DELETE_SET_NULL)
                      : (foreign->type & DICT_FOREIGN_ON_UPDATE_SET_NULL)) {
    /* Build the appropriate update vector which sets
    foreign->n_fields first fields in rec to SQL NULL */

    update = cascade->update;

    update->info_bits = 0;
    update->n_fields = foreign->n_fields;
    UNIV_MEM_INVALID(update->fields, update->n_fields * sizeof *update->fields);

    for (i = 0; i < foreign->n_fields; i++) {
      upd_field_t *ufield = &update->fields[i];
      ulint col_no = index->get_col_no(i);

      ufield->field_no = dict_table_get_nth_col_pos(table, col_no);
      dict_col_t *col = table->get_col(col_no);
      IF_DEBUG(ufield->field_phy_pos = col->get_col_phy_pos();)
      col->copy_type(dfield_get_type(&ufield->new_val));

      ufield->orig_len = 0;
      ufield->exp = nullptr;
      dfield_set_null(&ufield->new_val);

      if (table->fts &&
          dict_table_is_fts_column(table->fts->indexes, index->get_col_no(i),
                                   index->get_col(i)->is_virtual()) !=
              ULINT_UNDEFINED) {
        fts_col_affacted = true;
      }
    }

    if (fts_col_affacted) {
      fts_trx_add_op(trx, table, doc_id, FTS_DELETE, nullptr);
    }

    if (foreign->v_cols != nullptr && foreign->v_cols->size() > 0) {
      row_ins_foreign_fill_virtual(cascade, clust_rec, clust_index, node,
                                   foreign, &err);

      if (err != DB_SUCCESS) {
        goto nonstandard_exit_func;
      }
    }

  } else if (table->fts && cascade->is_delete) {
    /* DICT_FOREIGN_ON_DELETE_CASCADE case */
    for (i = 0; i < foreign->n_fields; i++) {
      if (table->fts &&
          dict_table_is_fts_column(table->fts->indexes, index->get_col_no(i),
                                   index->get_col(i)->is_virtual()) !=
              ULINT_UNDEFINED) {
        fts_col_affacted = true;
      }
    }

    if (fts_col_affacted) {
      fts_trx_add_op(trx, table, doc_id, FTS_DELETE, nullptr);
    }
  }

  if (!node->is_delete && (foreign->type & DICT_FOREIGN_ON_UPDATE_CASCADE)) {
    /* Build the appropriate update vector which sets changing
    foreign->n_fields first fields in rec to new values */

    n_to_update = row_ins_cascade_calc_update_vec(node, foreign, tmp_heap, trx,
                                                  &fts_col_affacted);

    if (foreign->v_cols != nullptr && foreign->v_cols->size() > 0) {
      row_ins_foreign_fill_virtual(cascade, clust_rec, clust_index, node,
                                   foreign, &err);

      if (err != DB_SUCCESS) {
        goto nonstandard_exit_func;
      }
    }

    if (n_to_update == ULINT_UNDEFINED) {
      err = DB_ROW_IS_REFERENCED;

      row_ins_foreign_report_err(
          "Trying a cascaded update where the"
          " updated value in the child\n"
          "table would not fit in the length"
          " of the column, or the value would\n"
          "be NULL and the column is"
          " declared as not NULL in the child table,",
          thr, foreign, pcur->get_rec(), entry);

      goto nonstandard_exit_func;
    }

    if (cascade->update->n_fields == 0) {
      /* The update does not change any columns referred
      to in this foreign key constraint: no need to do
      anything */

      err = DB_SUCCESS;

      goto nonstandard_exit_func;
    }

    /* Mark the old Doc ID as deleted */
    if (fts_col_affacted) {
      ut_ad(table->fts);
      fts_trx_add_op(trx, table, doc_id, FTS_DELETE, nullptr);
    }
  }

  /* Store pcur position and initialize or store the cascade node
  pcur stored position */

  pcur->store_position(mtr);

  if (index == clust_index) {
    btr_pcur_t::copy_stored_position(cascade->pcur, pcur);
  } else {
    cascade->pcur->store_position(mtr);
  }

  mtr_commit(mtr);

  ut_a(cascade->pcur->m_rel_pos == BTR_PCUR_ON);

  cascade->state = UPD_NODE_UPDATE_CLUSTERED;

  err = row_update_cascade_for_mysql(thr, cascade, foreign->foreign_table);

  /* Release the data dictionary latch for a while, so that we do not
  starve other threads from doing CREATE TABLE etc. if we have a huge
  cascaded operation running. The counter n_foreign_key_checks_running
  will prevent other users from dropping or ALTERing the table when we
  release the latch. */

  DEBUG_SYNC_C("innodb_dml_cascade_dict_unfreeze");

  mtr_start(mtr);

  /* Restore pcur position */

  pcur->restore_position(BTR_SEARCH_LEAF, mtr, UT_LOCATION_HERE);

  if (tmp_heap) {
    mem_heap_free(tmp_heap);
  }

  return err;

nonstandard_exit_func:

  if (tmp_heap) {
    mem_heap_free(tmp_heap);
  }

  pcur->store_position(mtr);

  mtr_commit(mtr);
  mtr_start(mtr);

  pcur->restore_position(BTR_SEARCH_LEAF, mtr, UT_LOCATION_HERE);

  return err;
}

/** Sets a lock on a record. Used in locking possible duplicate key
 records and also in checking foreign key constraints.
@param[in]      mode    requested lock type: LOCK_S or LOCK_X mode
@param[in]      type    LOCK_ORDINARY, LOCK_GAP, or LOCK_REC_NOT_GAP type lock
@param[in]      block   buffer block of rec
@param[in]      rec     record
@param[in]      index   index
@param[in]      offsets rec_get_offsets(rec, index)
@param[in]      thr     query thread
@return DB_SUCCESS, DB_SUCCESS_LOCKED_REC, or error code */
static dberr_t row_ins_set_rec_lock(lock_mode mode, ulint type,
                                    const buf_block_t *block, const rec_t *rec,
                                    dict_index_t *index, const ulint *offsets,
                                    que_thr_t *thr) {
  dberr_t err;

  ut_ad(rec_offs_validate(rec, index, offsets));

  if (index->is_clustered()) {
    err = lock_clust_rec_read_check_and_lock(
        lock_duration_t::AT_LEAST_STATEMENT, block, rec, index, offsets,
        SELECT_ORDINARY, mode, type, thr);
  } else {
    err = lock_sec_rec_read_check_and_lock(lock_duration_t::AT_LEAST_STATEMENT,
                                           block, rec, index, offsets,
                                           SELECT_ORDINARY, mode, type, thr);
  }

  return (err);
}

/* Decrement a counter in the destructor. */
class ib_dec_in_dtor {
 public:
  ib_dec_in_dtor(std::atomic<ulint> &c) : counter(c) {}
  ~ib_dec_in_dtor() { counter.fetch_sub(1); }

 private:
  std::atomic<ulint> &counter;
};

/** Checks if foreign key constraint fails for an index entry. Sets shared locks
 which lock either the success or the failure of the constraint. NOTE that
 the caller must have a shared latch on dict_operation_lock.
 @return DB_SUCCESS, DB_NO_REFERENCED_ROW, or DB_ROW_IS_REFERENCED */
dberr_t row_ins_check_foreign_constraint(
    bool check_ref,          /*!< in: true if we want to check that
                            the referenced table is ok, false if we
                            want to check the foreign key table */
    dict_foreign_t *foreign, /*!< in: foreign constraint; NOTE that the
                             tables mentioned in it must be in the
                             dictionary cache if they exist at all */
    dict_table_t *table,     /*!< in: if check_ref is true, then the foreign
                             table, else the referenced table */
    dtuple_t *entry,         /*!< in: index entry for index */
    que_thr_t *thr)          /*!< in: query thread */
{
  dberr_t err;
  upd_node_t *upd_node;
  dict_table_t *check_table = nullptr;
  dict_index_t *check_index = nullptr;
  ulint n_fields_cmp;
  btr_pcur_t pcur;
  int cmp;
  mtr_t mtr;
  trx_t *trx = thr_get_trx(thr);
  mem_heap_t *heap = nullptr;
  ulint offsets_[REC_OFFS_NORMAL_SIZE];
  ulint *offsets = offsets_;

  bool skip_gap_lock;
  MDL_ticket *mdl = nullptr;
  THD *thd = current_thd;
  bool tmp_open = false;
  dict_foreign_t *tmp_foreign = nullptr;

  /* GAP locks are not needed on DD tables because serializability between
  different DDL statements is achieved using metadata locks. So no concurrent
  changes to DD tables when MDL is taken. */
  skip_gap_lock = (trx->isolation_level <= TRX_ISO_READ_COMMITTED) ||
                  table->skip_gap_locks();

  DBUG_TRACE;

  if (dict_sys_t::is_dd_table_id(table->id)) {
    return DB_SUCCESS;
  }

  rec_offs_init(offsets_);

  err = DB_SUCCESS;

  if (trx->check_foreigns == false) {
    /* The user has suppressed foreign key checks currently for
    this session */
    goto exit_func;
  }

  /* If any of the foreign key fields in entry is SQL NULL, we
  suppress the foreign key check: this is compatible with Oracle,
  for example */
  for (ulint i = 0; i < foreign->n_fields; i++) {
    if (dfield_is_null(dtuple_get_nth_field(entry, i))) {
      goto exit_func;
    }
  }

  if (que_node_get_type(thr->run_node) == QUE_NODE_UPDATE) {
    upd_node = static_cast<upd_node_t *>(thr->run_node);

    if (!(upd_node->is_delete) && upd_node->foreign == foreign) {
      /* If a cascaded update is done as defined by a
      foreign key constraint, do not check that
      constraint for the child row. In ON UPDATE CASCADE
      the update of the parent row is only half done when
      we come here: if we would check the constraint here
      for the child row it would fail.

      A QUESTION remains: if in the child table there are
      several constraints which refer to the same parent
      table, we should merge all updates to the child as
      one update? And the updates can be contradictory!
      Currently we just perform the update associated
      with each foreign key constraint, one after
      another, and the user has problems predicting in
      which order they are performed. */

      goto exit_func;
    }
  }

  if (check_ref) {
    check_table = foreign->referenced_table;
    check_index = foreign->referenced_index;

    /* TODO: NewDD: Need to wait for WL#6049, as current
    referenced table does have has any info of any FK
    referencing to it */
    if (check_table == nullptr && foreign->referenced_table_name_lookup) {
      ut_ad(check_index == nullptr);

      mutex_enter(&dict_sys->mutex);
      check_table = dd_table_open_on_name(thd, &mdl,
                                          foreign->referenced_table_name_lookup,
                                          true, DICT_ERR_IGNORE_NONE);

      if (check_table) {
        check_index = dict_foreign_find_index(
            check_table, nullptr, foreign->referenced_col_names,
            foreign->n_fields, foreign->foreign_index, false, false);

        if (!check_index) {
          dd_table_close(check_table, thd, &mdl, true);
          check_table = nullptr;
        }
      }

      if (check_table && check_index) {
        tmp_foreign = static_cast<dict_foreign_t *>(
            ut_malloc_nokey(sizeof(dict_foreign_t)));

        memcpy(tmp_foreign, foreign, sizeof(*foreign));

        foreign = tmp_foreign;
        foreign->referenced_table = check_table;
        foreign->referenced_index = check_index;
        tmp_open = true;
      }
      mutex_exit(&dict_sys->mutex);
    }
  } else {
    check_table = foreign->foreign_table;
    check_index = foreign->foreign_index;
  }

  if (check_table == nullptr || check_table->ibd_file_missing ||
      check_index == nullptr) {
    if (!srv_read_only_mode && check_ref) {
      FILE *ef = dict_foreign_err_file;

      row_ins_set_detailed(trx, foreign);

      row_ins_foreign_trx_print(trx);

      fputs("Foreign key constraint fails for table ", ef);
      ut_print_name(ef, trx, foreign->foreign_table_name);
      fputs(":\n", ef);
      dict_print_info_on_foreign_key_in_create_format(ef, trx, foreign, true);
      fprintf(ef, "\nTrying to add to index %s tuple:\n",
              foreign->foreign_index->name());
      dtuple_print(ef, entry);
      fputs("\nBut the parent table ", ef);
      ut_print_name(ef, trx, foreign->referenced_table_name);
      fputs(
          "\nor its .ibd file does"
          " not currently exist!\n",
          ef);
      mutex_exit(&dict_foreign_err_mutex);

      err = DB_NO_REFERENCED_ROW;
    }

    goto exit_func;
  }

  if (check_table != table) {
    /* We already have a LOCK_IX on table, but not necessarily
    on check_table */

    err = lock_table(0, check_table, LOCK_IS, thr);

    if (err != DB_SUCCESS) {
      goto do_possible_lock_wait;
    }
  }

  mtr_start(&mtr);

  /* Store old value on n_fields_cmp */

  n_fields_cmp = dtuple_get_n_fields_cmp(entry);

  dtuple_set_n_fields_cmp(entry, foreign->n_fields);

  pcur.open(check_index, 0, entry, PAGE_CUR_GE, BTR_SEARCH_LEAF, &mtr,
            UT_LOCATION_HERE);

  /* Scan index records and check if there is a matching record */

  do {
    const rec_t *rec = pcur.get_rec();
    const buf_block_t *block = pcur.get_block();

    if (page_rec_is_infimum(rec)) {
      continue;
    }

    offsets = rec_get_offsets(rec, check_index, offsets, ULINT_UNDEFINED,
                              UT_LOCATION_HERE, &heap);

    if (page_rec_is_supremum(rec)) {
      if (skip_gap_lock) {
        continue;
      }

      err = row_ins_set_rec_lock(LOCK_S, LOCK_ORDINARY, block, rec, check_index,
                                 offsets, thr);
      switch (err) {
        case DB_SUCCESS_LOCKED_REC:
        case DB_SUCCESS:
          continue;
        default:
          goto end_scan;
      }
    }

    cmp = cmp_dtuple_rec(entry, rec, check_index, offsets);

    if (cmp == 0) {
      ulint lock_type;

      lock_type = skip_gap_lock ? LOCK_REC_NOT_GAP : LOCK_ORDINARY;

      if (rec_get_deleted_flag(rec, rec_offs_comp(offsets))) {
        err = row_ins_set_rec_lock(LOCK_S, lock_type, block, rec, check_index,
                                   offsets, thr);
        switch (err) {
          case DB_SUCCESS_LOCKED_REC:
          case DB_SUCCESS:
            break;
          default:
            goto end_scan;
        }
      } else {
        /* Found a matching record. Lock only
        a record because we can allow inserts
        into gaps */

        err = row_ins_set_rec_lock(LOCK_S, LOCK_REC_NOT_GAP, block, rec,
                                   check_index, offsets, thr);

        switch (err) {
          case DB_SUCCESS_LOCKED_REC:
          case DB_SUCCESS:
            break;
          default:
            goto end_scan;
        }

        if (check_ref) {
          err = DB_SUCCESS;

          goto end_scan;
        } else if (foreign->type != 0) {
          /* There is an ON UPDATE or ON DELETE
          condition: check them in a separate
          function */

          err = row_ins_foreign_check_on_constraint(thr, foreign, &pcur, entry,
                                                    &mtr);
          if (err != DB_SUCCESS) {
            /* Since reporting a plain
            "duplicate key" error
            message to the user in
            cases where a long CASCADE
            operation would lead to a
            duplicate key in some
            other table is very
            confusing, map duplicate
            key errors resulting from
            FK constraints to a
            separate error code. */

            if (err == DB_DUPLICATE_KEY) {
              err = DB_FOREIGN_DUPLICATE_KEY;
            }

            goto end_scan;
          }

          /* row_ins_foreign_check_on_constraint
          may have repositioned pcur on a
          different block */
          block = pcur.get_block();
        } else {
          row_ins_foreign_report_err("Trying to delete or update", thr, foreign,
                                     rec, entry);

          err = DB_ROW_IS_REFERENCED;
          goto end_scan;
        }
      }
    } else {
      ut_a(cmp < 0);

      err = DB_SUCCESS;

      if (!skip_gap_lock) {
        err = row_ins_set_rec_lock(LOCK_S, LOCK_GAP, block, rec, check_index,
                                   offsets, thr);
      }

      switch (err) {
        case DB_SUCCESS_LOCKED_REC:
        case DB_SUCCESS:
          if (check_ref) {
            err = DB_NO_REFERENCED_ROW;
            row_ins_foreign_report_add_err(trx, foreign, rec, entry);
          } else {
            err = DB_SUCCESS;
          }
        default:
          break;
      }

      goto end_scan;
    }
  } while (pcur.move_to_next(&mtr));

  if (check_ref) {
    row_ins_foreign_report_add_err(trx, foreign, pcur.get_rec(), entry);
    err = DB_NO_REFERENCED_ROW;
  } else {
    err = DB_SUCCESS;
  }

end_scan:
  pcur.close();

  mtr_commit(&mtr);

  /* Restore old value */
  dtuple_set_n_fields_cmp(entry, n_fields_cmp);

do_possible_lock_wait:
  if (err == DB_LOCK_WAIT) {
    /* An object that will correctly decrement the FK check counter
    when it goes out of this scope. */
    ib_dec_in_dtor dec(check_table->n_foreign_key_checks_running);

    trx->error_state = err;

    que_thr_stop_for_mysql(thr);

    thr->lock_state = QUE_THR_LOCK_ROW;

    /* To avoid check_table being dropped, increment counter */
    check_table->n_foreign_key_checks_running.fetch_add(1);

    trx_kill_blocking(trx);

    lock_wait_suspend_thread(thr);

    if (trx->error_state != DB_SUCCESS) {
      err = trx->error_state;
      goto exit_func;
    }

    thr->lock_state = QUE_THR_LOCK_NOLOCK;

    DBUG_PRINT("to_be_dropped", ("table: %s", check_table->name.m_name));
    if (check_table->to_be_dropped) {
      /* The table is being dropped. We shall timeout
      this operation */
      err = DB_LOCK_WAIT_TIMEOUT;

      goto exit_func;
    }
  }

exit_func:
  if (heap != nullptr) {
    mem_heap_free(heap);
  }

  /* TODO: NewDD: Remove this after WL#6049 */
  if (tmp_open) {
    mutex_enter(&dict_sys->mutex);
    dd_table_close(check_table, thd, &mdl, true);
    ut_free(tmp_foreign);
    mutex_exit(&dict_sys->mutex);
  }

  return err;
}

/** Checks if foreign key constraints fail for an index entry. If index
 is not mentioned in any constraint, this function does nothing,
 Otherwise does searches to the indexes of referenced tables and
 sets shared locks which lock either the success or the failure of
 a constraint.
 @return DB_SUCCESS or error code */
static MY_ATTRIBUTE((warn_unused_result)) dberr_t
    row_ins_check_foreign_constraints(
        dict_table_t *table, /*!< in: table */
        dict_index_t *index, /*!< in: index */
        dtuple_t *entry,     /*!< in: index entry for index */
        que_thr_t *thr)      /*!< in: query thread */
{
  dict_foreign_t *foreign;
  dberr_t err;
  trx_t *trx;

  /* Temporarily skip the FK check for DD tables */
  if (dict_sys_t::is_dd_table_id(table->id)) {
    return (DB_SUCCESS);
  }

  trx = thr_get_trx(thr);

  if (trx->check_foreigns == false) {
    return (DB_SUCCESS);
  }
  DEBUG_SYNC_C_IF_THD(thr_get_trx(thr)->mysql_thd,
                      "foreign_constraint_check_for_ins");

  for (dict_foreign_set::iterator it = table->foreign_set.begin();
       it != table->foreign_set.end(); ++it) {
    foreign = *it;

    if (foreign->foreign_index == index) {
      dict_table_t *ref_table = nullptr;
      dict_table_t *foreign_table = foreign->foreign_table;
      dict_table_t *referenced_table = foreign->referenced_table;
      MDL_ticket *mdl = nullptr;

      if (referenced_table == nullptr) {
        ref_table = dd_table_open_on_name(trx->mysql_thd, &mdl,
                                          foreign->referenced_table_name_lookup,
                                          false, DICT_ERR_IGNORE_NONE);
      }

      if (referenced_table) {
        foreign_table->n_foreign_key_checks_running.fetch_add(1);
      }

      /* NOTE that if the thread ends up waiting for a lock
      we will release dict_operation_lock temporarily!
      But the counter on the table protects the referenced
      table from being dropped while the check is running. */

      err = row_ins_check_foreign_constraint(true, foreign, table, entry, thr);

      if (referenced_table) {
        foreign_table->n_foreign_key_checks_running.fetch_sub(1);
      }
      if (ref_table != nullptr) {
        dd_table_close(ref_table, trx->mysql_thd, &mdl, false);
      }

      if (err != DB_SUCCESS) {
        return (err);
      }
    }
  }

  return (DB_SUCCESS);
}

/** Checks if a unique key violation to rec would occur at the index entry
 insert.
 @return true if error */
static bool row_ins_dupl_error_with_rec(
    const rec_t *rec,      /*!< in: user record; NOTE that we assume
                           that the caller already has a record lock on
                           the record! */
    const dtuple_t *entry, /*!< in: entry to insert */
    dict_index_t *index,   /*!< in: index */
    const ulint *offsets)  /*!< in: rec_get_offsets(rec, index) */
{
  ulint matched_fields;
  ulint n_unique;
  ulint i;

  ut_ad(rec_offs_validate(rec, index, offsets));

  n_unique = dict_index_get_n_unique(index);

  matched_fields = 0;

  entry->compare(rec, index, offsets, &matched_fields);

  if (matched_fields < n_unique) {
    return false;
  }

  /* In a unique secondary index we allow equal key values if they
  contain SQL NULLs */

  if (!index->is_clustered() && !index->nulls_equal) {
    for (i = 0; i < n_unique; i++) {
      if (dfield_is_null(dtuple_get_nth_field(entry, i))) {
        return false;
      }
    }
  }

  return rec_get_deleted_flag(rec, rec_offs_comp(offsets)) == 0;
}

/** Determines if the query is REPLACE or ON DUPLICATE KEY UPDATE in which case
duplicate values should be allowed (and further processed) instead of causing
an error
@param thr The query thread running the query
@return true iff duplicated values should be allowed */
static bool row_allow_duplicates(que_thr_t *thr) {
  return (thr->prebuilt && thr->prebuilt->allow_duplicates());
}

/** Scans a unique non-clustered index at a given index entry to determine
 whether a uniqueness violation has occurred for the key value of the entry.
 Set shared locks on possible duplicate records.
 @return DB_SUCCESS, DB_DUPLICATE_KEY, or DB_LOCK_WAIT */
static MY_ATTRIBUTE((warn_unused_result)) dberr_t
    row_ins_scan_sec_index_for_duplicate(
        ulint flags,         /*!< in: undo logging and locking flags */
        dict_index_t *index, /*!< in: non-clustered unique index */
        dtuple_t *entry,     /*!< in: index entry */
        que_thr_t *thr,      /*!< in: query thread */
        bool s_latch,        /*!< in: whether index->lock is being held */
        mtr_t *mtr,          /*!< in/out: mini-transaction */
        mem_heap_t *offsets_heap)
/*!< in/out: memory heap that can be emptied */
{
  ulint n_unique;
  int cmp;
  ulint n_fields_cmp;
  btr_pcur_t pcur;
  dberr_t err = DB_SUCCESS;
  ulint allow_duplicates;
  ulint *offsets = nullptr;
  DBUG_TRACE;

  ut_ad(s_latch ==
        rw_lock_own_flagged(&index->lock, RW_LOCK_FLAG_S | RW_LOCK_FLAG_SX));

  n_unique = dict_index_get_n_unique(index);

  /* If the secondary index is unique, but one of the fields in the
  n_unique first fields is NULL, a unique key violation cannot occur,
  since we define NULL != NULL in this case */

  if (!index->nulls_equal) {
    for (ulint i = 0; i < n_unique; i++) {
      if (UNIV_SQL_NULL == dfield_get_len(dtuple_get_nth_field(entry, i))) {
        return DB_SUCCESS;
      }
    }
  }

  /* Store old value on n_fields_cmp */

  n_fields_cmp = dtuple_get_n_fields_cmp(entry);

  dtuple_set_n_fields_cmp(entry, n_unique);

  pcur.open(index, 0, entry, PAGE_CUR_GE,
            s_latch ? BTR_SEARCH_LEAF | BTR_ALREADY_S_LATCHED : BTR_SEARCH_LEAF,
            mtr, UT_LOCATION_HERE);
  allow_duplicates = row_allow_duplicates(thr);

  /* Scan index records and check if there is a duplicate */

  do {
    const rec_t *rec = pcur.get_rec();
    const buf_block_t *block = pcur.get_block();

    /* For DD tables, We don't use next-key locking for duplicates
    found. This means it is possible for another transaction to
    insert a duplicate key value but MDL protection on DD tables
    will prevent insertion of duplicates into unique secondary indexes*/
    const ulint lock_type =
        index->table->skip_gap_locks() ? LOCK_REC_NOT_GAP : LOCK_ORDINARY;

    if (page_rec_is_infimum(rec)) {
      continue;
    }

    offsets = rec_get_offsets(rec, index, offsets, ULINT_UNDEFINED,
                              UT_LOCATION_HERE, &offsets_heap);

    if (flags & BTR_NO_LOCKING_FLAG) {
      /* Set no locks when applying log
      in online table rebuild. */
    } else if (allow_duplicates) {
#if 0  // TODO: Enable this assert after WL#9509. REPLACE will not be allowed on
       // DD tables
                        /* This assert means DD tables should not use REPLACE
                        or INSERT INTO table.. ON DUPLCIATE KEY */
                        ut_ad(!index->table->is_dd_table);
#endif

#if 1  // TODO: Remove this code after WL#9509. REPLACE will not be allowed on
       // DD tables
      if (index->table->skip_gap_locks()) {
        /* Only GAP lock is possible on supremum. */
        if (page_rec_is_supremum(rec)) {
          continue;
        }
      }
#endif

      /* If the SQL-query will update or replace duplicate key we will take
      X-lock for duplicates ( REPLACE, LOAD DATAFILE REPLACE, INSERT ON
      DUPLICATE KEY UPDATE). */
      err = row_ins_set_rec_lock(LOCK_X, lock_type, block, rec, index, offsets,
                                 thr);
    } else {
      if (index->table->skip_gap_locks()) {
        /* Only GAP lock is possible on supremum. */
        if (page_rec_is_supremum(rec)) {
          continue;
        }

        if (cmp_dtuple_rec(entry, rec, index, offsets) < 0) {
          goto end_scan;
        }
      }

      err = row_ins_set_rec_lock(LOCK_S, lock_type, block, rec, index, offsets,
                                 thr);
    }

    switch (err) {
      case DB_SUCCESS_LOCKED_REC:
        err = DB_SUCCESS;
      case DB_SUCCESS:
        break;
      default:
        goto end_scan;
    }

    if (page_rec_is_supremum(rec)) {
      continue;
    }

    cmp = cmp_dtuple_rec(entry, rec, index, offsets);

    if (cmp == 0 && !index->allow_duplicates) {
      if (row_ins_dupl_error_with_rec(rec, entry, index, offsets)) {
        err = DB_DUPLICATE_KEY;

        thr_get_trx(thr)->error_index = index;

        /* If the duplicate is on hidden FTS_DOC_ID,
        state so in the error log */
        if (index == index->table->fts_doc_id_index &&
            DICT_TF2_FLAG_IS_SET(index->table, DICT_TF2_FTS_HAS_DOC_ID)) {
          ib::error(ER_IB_MSG_958) << "Duplicate FTS_DOC_ID"
                                      " value on table "
                                   << index->table->name;
        }

        goto end_scan;
      }
    } else {
      ut_a(cmp < 0 || index->allow_duplicates);
      goto end_scan;
    }
  } while (pcur.move_to_next(mtr));

end_scan:
  /* Restore old value */
  dtuple_set_n_fields_cmp(entry, n_fields_cmp);

  return err;
}

/** Checks for a duplicate when the table is being rebuilt online.
@param[in]      n_uniq  offset of DB_TRX_ID
@param[in]      entry   entry being inserted
@param[in]      rec     clustered index record at insert position
@param[in]      index   clustered index
@param[in,out]  offsets rec_get_offsets(rec)
@retval DB_SUCCESS when no duplicate is detected
@retval DB_SUCCESS_LOCKED_REC when rec is an exact match of entry or
a newer version of entry (the entry should not be inserted)
@retval DB_DUPLICATE_KEY when entry is a duplicate of rec */
static MY_ATTRIBUTE((warn_unused_result)) dberr_t
    row_ins_duplicate_online(ulint n_uniq, const dtuple_t *entry,
                             const rec_t *rec, const dict_index_t *index,
                             ulint *offsets) {
  ulint fields = 0;

  /* During rebuild, there should not be any delete-marked rows
  in the new table. */
  ut_ad(!rec_get_deleted_flag(rec, rec_offs_comp(offsets)));
  ut_ad(dtuple_get_n_fields_cmp(entry) == n_uniq);

  /* Compare the PRIMARY KEY fields and the
  DB_TRX_ID, DB_ROLL_PTR. */
  cmp_dtuple_rec_with_match_low(entry, rec, index, offsets, n_uniq + 2,
                                &fields);

  if (fields < n_uniq) {
    /* Not a duplicate. */
    return (DB_SUCCESS);
  }

  if (fields == n_uniq + 2) {
    /* rec is an exact match of entry. */
    return (DB_SUCCESS_LOCKED_REC);
  }

  return (DB_DUPLICATE_KEY);
}

/** Checks for a duplicate when the table is being rebuilt online.
@retval DB_SUCCESS when no duplicate is detected
@retval DB_SUCCESS_LOCKED_REC when rec is an exact match of entry or
a newer version of entry (the entry should not be inserted)
@retval DB_DUPLICATE_KEY when entry is a duplicate of rec */
static MY_ATTRIBUTE((warn_unused_result)) dberr_t
    row_ins_duplicate_error_in_clust_online(
        ulint n_uniq,            /*!< in: offset of DB_TRX_ID */
        const dtuple_t *entry,   /*!< in: entry that is being inserted */
        const btr_cur_t *cursor, /*!< in: cursor on insert position */
        ulint **offsets,         /*!< in/out: rec_get_offsets(rec) */
        mem_heap_t **heap)       /*!< in/out: heap for offsets */
{
  dberr_t err = DB_SUCCESS;
  const rec_t *rec = btr_cur_get_rec(cursor);

  if (cursor->low_match >= n_uniq && !page_rec_is_infimum(rec)) {
    *offsets = rec_get_offsets(rec, cursor->index, *offsets, ULINT_UNDEFINED,
                               UT_LOCATION_HERE, heap);
    err = row_ins_duplicate_online(n_uniq, entry, rec, cursor->index, *offsets);
    if (err != DB_SUCCESS) {
      return (err);
    }
  }

  rec = page_rec_get_next_const(btr_cur_get_rec(cursor));

  if (cursor->up_match >= n_uniq && !page_rec_is_supremum(rec)) {
    *offsets = rec_get_offsets(rec, cursor->index, *offsets, ULINT_UNDEFINED,
                               UT_LOCATION_HERE, heap);
    err = row_ins_duplicate_online(n_uniq, entry, rec, cursor->index, *offsets);
  }

  return (err);
}

/** Checks if a unique key violation error would occur at an index entry
 insert. Sets shared locks on possible duplicate records. Works only
 for a clustered index!
 @retval DB_SUCCESS if no error
 @retval DB_DUPLICATE_KEY if error,
 @retval DB_LOCK_WAIT if we have to wait for a lock on a possible duplicate
 record
 @retval DB_SUCCESS_LOCKED_REC if an exact match of the record was found
 in online table rebuild (flags & (BTR_KEEP_SYS_FLAG | BTR_NO_LOCKING_FLAG)) */
static MY_ATTRIBUTE((warn_unused_result)) dberr_t
    row_ins_duplicate_error_in_clust(
        ulint flags,           /*!< in: undo logging and locking flags */
        btr_cur_t *cursor,     /*!< in: B-tree cursor */
        const dtuple_t *entry, /*!< in: entry to insert */
        que_thr_t *thr,        /*!< in: query thread */
        mtr_t *mtr)            /*!< in: mtr */
{
  dberr_t err;
  rec_t *rec;
  ulint n_unique;
  trx_t *trx = thr_get_trx(thr);
  mem_heap_t *heap = nullptr;
  ulint offsets_[REC_OFFS_NORMAL_SIZE];
  ulint *offsets = offsets_;
  rec_offs_init(offsets_);

  UT_NOT_USED(mtr);

  ut_ad(cursor->index->is_clustered());

  /* NOTE: For unique non-clustered indexes there may be any number
  of delete marked records with the same value for the non-clustered
  index key (remember multiversioning), and which differ only in
  the row refererence part of the index record, containing the
  clustered index key fields. For such a secondary index record,
  to avoid race condition, we must FIRST do the insertion and after
  that check that the uniqueness condition is not breached! */

  /* NOTE: A problem is that in the B-tree node pointers on an
  upper level may match more to the entry than the actual existing
  user records on the leaf level. So, even if low_match would suggest
  that a duplicate key violation may occur, this may not be the case. */

  n_unique = dict_index_get_n_unique(cursor->index);

  if (cursor->low_match >= n_unique) {
    rec = btr_cur_get_rec(cursor);

    if (!page_rec_is_infimum(rec)) {
      offsets = rec_get_offsets(rec, cursor->index, offsets, ULINT_UNDEFINED,
                                UT_LOCATION_HERE, &heap);

      /* We set a lock on the possible duplicate: this
      is needed in logical logging of MySQL to make
      sure that in roll-forward we get the same duplicate
      errors as in original execution */

      if (flags & BTR_NO_LOCKING_FLAG) {
        /* Do nothing if no-locking is set */
        err = DB_SUCCESS;
      } else {
        /* If the SQL-query will update or replace
        duplicate key we will take X-lock for
        duplicates ( REPLACE, LOAD DATAFILE REPLACE,
        INSERT ON DUPLICATE KEY UPDATE). */

        err = row_ins_set_rec_lock(row_allow_duplicates(thr) ? LOCK_X : LOCK_S,
                                   LOCK_REC_NOT_GAP, btr_cur_get_block(cursor),
                                   rec, cursor->index, offsets, thr);
      }

      switch (err) {
        case DB_SUCCESS_LOCKED_REC:
        case DB_SUCCESS:
          break;
        default:
          goto func_exit;
      }

      if (row_ins_dupl_error_with_rec(rec, entry, cursor->index, offsets)) {
      duplicate:
        trx->error_index = cursor->index;
        err = DB_DUPLICATE_KEY;
        goto func_exit;
      }
    }
  }

  if (cursor->up_match >= n_unique) {
    rec = page_rec_get_next(btr_cur_get_rec(cursor));

    if (!page_rec_is_supremum(rec)) {
      offsets = rec_get_offsets(rec, cursor->index, offsets, ULINT_UNDEFINED,
                                UT_LOCATION_HERE, &heap);

      /* If the SQL-query will update or replace
      duplicate key we will take X-lock for
      duplicates ( REPLACE, LOAD DATAFILE REPLACE,
      INSERT ON DUPLICATE KEY UPDATE). */

      err = row_ins_set_rec_lock(row_allow_duplicates(thr) ? LOCK_X : LOCK_S,
                                 LOCK_REC_NOT_GAP, btr_cur_get_block(cursor),
                                 rec, cursor->index, offsets, thr);

      switch (err) {
        case DB_SUCCESS_LOCKED_REC:
        case DB_SUCCESS:
          break;
        default:
          goto func_exit;
      }

      if (row_ins_dupl_error_with_rec(rec, entry, cursor->index, offsets)) {
        goto duplicate;
      }
    }

    /* This should never happen */
    ut_error;
  }

  err = DB_SUCCESS;
func_exit:
  if (UNIV_LIKELY_NULL(heap)) {
    mem_heap_free(heap);
  }
  return (err);
}

/** Checks if an index entry has long enough common prefix with an
 existing record so that the intended insert of the entry must be
 changed to a modify of the existing record. In the case of a clustered
 index, the prefix must be n_unique fields long. In the case of a
 secondary index, all fields must be equal.  InnoDB never updates
 secondary index records in place, other than clearing or setting the
 delete-mark flag. We could be able to update the non-unique fields
 of a unique secondary index record by checking the cursor->up_match,
 but we do not do so, because it could have some locking implications.
 @return true if the existing record should be updated; false if not */
<<<<<<< HEAD
UNIV_INLINE
ibool row_ins_must_modify_rec(const btr_cur_t *cursor) /*!< in: B-tree cursor */
=======
static inline bool row_ins_must_modify_rec(
    const btr_cur_t *cursor) /*!< in: B-tree cursor */
>>>>>>> fbdaa4de
{
  /* NOTE: (compare to the note in row_ins_duplicate_error_in_clust)
  Because node pointers on upper levels of the B-tree may match more
  to entry than to actual user records on the leaf level, we
  have to check if the candidate record is actually a user record.
  A clustered index node pointer contains index->n_unique first fields,
  and a secondary index node pointer contains all index fields. */

  return (cursor->low_match >= dict_index_get_n_unique_in_tree(cursor->index) &&
          !page_rec_is_infimum(btr_cur_get_rec(cursor)));
}

/** Insert the externally stored fields (off-page columns)
of a clustered index entry.
@param[in]      trx     current transaction
@param[in]      entry   index entry to insert
@param[in]      big_rec externally stored fields
@param[in,out]  offsets rec_get_offsets()
@param[in,out]  heap    memory heap
@param[in]      thd     client connection, or NULL
@param[in]      index   clustered index
@return error code
@retval DB_SUCCESS
@retval DB_OUT_OF_FILE_SPACE */
static dberr_t row_ins_index_entry_big_rec_func(
    trx_t *trx, const dtuple_t *entry, const big_rec_t *big_rec, ulint *offsets,
    mem_heap_t **heap, IF_DEBUG(const THD *thd, ) dict_index_t *index) {
  mtr_t mtr;
  btr_pcur_t pcur;
  rec_t *rec;
  dberr_t error;

  ut_ad(index->is_clustered());

  DEBUG_SYNC_C_IF_THD(thd, "before_row_ins_extern_latch");
  DEBUG_SYNC_C("before_insertion_of_blob");

  mtr_start(&mtr);

  dict_disable_redo_if_temporary(index->table, &mtr);

  pcur.open(index, 0, entry, PAGE_CUR_LE, BTR_MODIFY_TREE, &mtr,
            UT_LOCATION_HERE);
  rec = pcur.get_rec();
  offsets = rec_get_offsets(rec, index, offsets, ULINT_UNDEFINED,
                            UT_LOCATION_HERE, heap);

  DEBUG_SYNC_C_IF_THD(thd, "before_row_ins_extern");
  error = lob::btr_store_big_rec_extern_fields(
      trx, &pcur, nullptr, offsets, big_rec, &mtr, lob::OPCODE_INSERT);
  DEBUG_SYNC_C_IF_THD(thd, "after_row_ins_extern");

  if (error == DB_SUCCESS && dict_index_is_online_ddl(index)) {
    row_log_table_insert(pcur.get_rec(), entry, index, offsets);
  }

  mtr_commit(&mtr);

  pcur.close();

  return (error);
}

static inline dberr_t row_ins_index_entry_big_rec(
    trx_t *trx, const dtuple_t *e, const big_rec_t *big, ulint *ofs,
    mem_heap_t **heap, dict_index_t *index, const THD *thd [[maybe_unused]]) {
  return row_ins_index_entry_big_rec_func(trx, e, big, ofs, heap,
                                          IF_DEBUG(thd, ) index);
}

/** Update all the prebuilts working on this temporary table
@param[in,out]  table   dict_table_t for the table */
static void row_ins_temp_prebuilt_tree_modified(dict_table_t *table) {
  if (table->temp_prebuilt == nullptr) {
    return;
  }

  std::vector<row_prebuilt_t *>::const_iterator it;

  for (it = table->temp_prebuilt->begin(); it != table->temp_prebuilt->end();
       ++it) {
    if ((*it)->m_temp_read_shared) {
      (*it)->m_temp_tree_modified = true;
    }
  }
}

dberr_t row_ins_clust_index_entry_low(uint32_t flags, ulint mode,
                                      dict_index_t *index, ulint n_uniq,
                                      dtuple_t *entry, que_thr_t *thr,
                                      bool dup_chk_only) {
  btr_pcur_t pcur;
  btr_cur_t *cursor;
  dberr_t err = DB_SUCCESS;
  big_rec_t *big_rec = nullptr;
  mtr_t mtr;
  mem_heap_t *offsets_heap = nullptr;
  ulint offsets_[REC_OFFS_NORMAL_SIZE];
  ulint *offsets = offsets_;
  rec_offs_init(offsets_);

  DBUG_TRACE;

#ifdef UNIV_DEBUG
  mtr_t temp_mtr;
  temp_mtr.start();
  mtr_s_lock(dict_index_get_lock(index), &temp_mtr, UT_LOCATION_HERE);

  if (btr_height_get(index, &temp_mtr) >= BTR_MAX_NODE_LEVEL &&
      btr_cur_limit_optimistic_insert_debug > 1 &&
      btr_cur_limit_optimistic_insert_debug < 5) {
    ib::error(ER_IB_MSG_BTREE_LEVEL_LIMIT_EXCEEDED, index->name());
    temp_mtr.commit();
    return (DB_BTREE_LEVEL_LIMIT_EXCEEDED);
  }

  temp_mtr.commit();
#endif

  ut_ad(index->is_clustered());
  ut_ad(!dict_index_is_unique(index) ||
        n_uniq == dict_index_get_n_unique(index));
  ut_ad(!n_uniq || n_uniq == dict_index_get_n_unique(index));
  ut_ad((flags & (BTR_NO_LOCKING_FLAG | BTR_NO_UNDO_LOG_FLAG)) ||
        !thr_get_trx(thr)->in_rollback);
  ut_ad(thr != nullptr || !dup_chk_only);

  mtr.start();

  if (index->table->is_temporary()) {
    /* Disable REDO logging as the lifetime of temp-tables is
    limited to server or connection lifetime and so REDO
    information is not needed on restart for recovery.
    Disable locking as temp-tables are local to a connection. */

    ut_ad(flags & BTR_NO_LOCKING_FLAG);
    ut_ad(!index->table->is_intrinsic() || (flags & BTR_NO_UNDO_LOG_FLAG));

    mtr.set_log_mode(MTR_LOG_NO_REDO);
  }

  if (mode == BTR_MODIFY_LEAF && dict_index_is_online_ddl(index)) {
    mode = BTR_MODIFY_LEAF | BTR_ALREADY_S_LATCHED;
    mtr_s_lock(dict_index_get_lock(index), &mtr, UT_LOCATION_HERE);
  }

  /* Note that we use PAGE_CUR_LE as the search mode, because then
  the function will return in both low_match and up_match of the
  cursor sensible values */
  pcur.open(index, 0, entry, PAGE_CUR_LE, mode, &mtr, UT_LOCATION_HERE);
  cursor = pcur.get_btr_cur();
  cursor->thr = thr;

  ut_ad(!index->table->is_intrinsic() ||
        cursor->page_cur.block->made_dirty_with_no_latch);

#ifdef UNIV_DEBUG
  {
    page_t *page = btr_cur_get_page(cursor);
    rec_t *first_rec = page_rec_get_next(page_get_infimum_rec(page));
    /* After INSTANT ADD/DROP, # of fields might differ from other records. */
    ut_ad(page_rec_is_supremum(first_rec) || index->has_row_versions() ||
          rec_n_fields_is_sane(index, first_rec, entry));
  }
#endif /* UNIV_DEBUG */

  /* Write logs for AUTOINC right after index lock has been got and
  before any further resource acquisitions to prevent deadlock.
  No need to log for temporary tables and intermediate tables */
  if (!index->table->is_temporary() && !index->table->skip_alter_undo &&
      dict_table_has_autoinc_col(index->table)) {
    uint64_t counter =
        row_get_autoinc_counter(entry, index->table->autoinc_field_no);

    if (counter != 0) {
      /* Always log the counter change first, so it won't
      be affected by any follow-up failure. */
      dict_table_autoinc_log(index->table, counter, &mtr);
    }
  }

  /* Allowing duplicates in clustered index is currently enabled
  only for intrinsic table and caller understand the limited
  operation that can be done in this case. */
  ut_ad(!index->allow_duplicates ||
        (index->allow_duplicates && index->table->is_intrinsic()));

  if (!index->allow_duplicates && n_uniq &&
      (cursor->up_match >= n_uniq || cursor->low_match >= n_uniq)) {
    if (flags == (BTR_CREATE_FLAG | BTR_NO_LOCKING_FLAG | BTR_NO_UNDO_LOG_FLAG |
                  BTR_KEEP_SYS_FLAG)) {
      /* Set no locks when applying log
      in online table rebuild. Only check for duplicates. */
      err = row_ins_duplicate_error_in_clust_online(n_uniq, entry, cursor,
                                                    &offsets, &offsets_heap);

      switch (err) {
        case DB_SUCCESS:
          break;
        default:
<<<<<<< HEAD
          ut_ad(0);
          /* fall through */
=======
          ut_d(ut_error);
          [[fallthrough]];
>>>>>>> fbdaa4de
        case DB_SUCCESS_LOCKED_REC:
        case DB_DUPLICATE_KEY:
          if (thr != nullptr) {
            thr_get_trx(thr)->error_index = cursor->index;
          }
      }
    } else {
      /* Note that the following may return also
      DB_LOCK_WAIT */

      err = row_ins_duplicate_error_in_clust(flags, cursor, entry, thr, &mtr);
    }

    if (err != DB_SUCCESS) {
    err_exit:
      mtr.commit();
      goto func_exit;
    }
  }

  if (dup_chk_only) {
    mtr.commit();
    goto func_exit;
  }
  /* Note: Allowing duplicates would qualify for modification of
  an existing record as the new entry is exactly same as old entry.
  Avoid this check if allow duplicates is enabled. */
  if (!index->allow_duplicates && row_ins_must_modify_rec(cursor)) {
    /* There is already an index entry with a long enough common
    prefix, we must convert the insert into a modify of an
    existing record */
    mem_heap_t *entry_heap = mem_heap_create(1024, UT_LOCATION_HERE);

    /* If the existing record is being modified and the new record
    doesn't fit the provided slot then existing record is added
    to free list and new record is inserted. This also means
    cursor that we have cached for SELECT is now invalid. */
    if (index->last_sel_cur) {
      index->last_sel_cur->invalid = true;
    }

    ut_ad(thr != nullptr);
    err = row_ins_clust_index_entry_by_modify(&pcur, flags, mode, &offsets,
                                              &offsets_heap, entry_heap, entry,
                                              thr, &mtr);

    if (err == DB_SUCCESS && dict_index_is_online_ddl(index)) {
      row_log_table_insert(btr_cur_get_rec(cursor), entry, index, offsets);
    }

    mtr.commit();
    mem_heap_free(entry_heap);
  } else {
    rec_t *insert_rec;

    if (mode != BTR_MODIFY_TREE) {
      ut_ad((mode & ~BTR_ALREADY_S_LATCHED) == BTR_MODIFY_LEAF);
      err = btr_cur_optimistic_insert(flags, cursor, &offsets, &offsets_heap,
                                      entry, &insert_rec, &big_rec, thr, &mtr);
    } else {
      if (buf_LRU_buf_pool_running_out()) {
        err = DB_LOCK_TABLE_FULL;
        goto err_exit;
      }

      DEBUG_SYNC_C("before_insert_pessimitic_row_ins_clust");

      err = btr_cur_optimistic_insert(flags, cursor, &offsets, &offsets_heap,
                                      entry, &insert_rec, &big_rec, thr, &mtr);

      if (err == DB_FAIL) {
        err =
            btr_cur_pessimistic_insert(flags, cursor, &offsets, &offsets_heap,
                                       entry, &insert_rec, &big_rec, thr, &mtr);

        if (index->table->is_intrinsic() && err == DB_SUCCESS) {
          row_ins_temp_prebuilt_tree_modified(index->table);
        }
      }
    }

    if (big_rec != nullptr) {
      mtr.commit();

      /* Online table rebuild could read (and
      ignore) the incomplete record at this point.
      If online rebuild is in progress, the
      row_ins_index_entry_big_rec() will write log. */

      DBUG_EXECUTE_IF("row_ins_extern_checkpoint",
                      log_make_latest_checkpoint(););
      err = row_ins_index_entry_big_rec(thr_get_trx(thr), entry, big_rec,
                                        offsets, &offsets_heap, index,
                                        thr_get_trx(thr)->mysql_thd);
      dtuple_convert_back_big_rec(entry, big_rec);
    } else {
      if (err == DB_SUCCESS && dict_index_is_online_ddl(index)) {
        row_log_table_insert(insert_rec, entry, index, offsets);
      }

      mtr.commit();
    }
  }

func_exit:
  if (offsets_heap != nullptr) {
    mem_heap_free(offsets_heap);
  }

  pcur.close();

  DBUG_EXECUTE_IF(
      "ib_sdi", if (dict_table_is_sdi(index->table->id)) {
        ib::info(ER_IB_MSG_959)
            << "ib_sdi: row_ins_clust_index_entry_low: " << index->name << " "
            << index->table->name << " return status: " << err;
      });

  return err;
}

/** This is a specialized function meant for direct insertion to auto-generated
clustered index based on cached position from last successful insert. To be
used when data is sorted.
@param[in]      mode    BTR_MODIFY_LEAF or BTR_MODIFY_TREE.
                        depending on whether we wish optimistic or pessimistic
                        descent down the index tree
@param[in,out]  index   clustered index
@param[in,out]  entry   index entry to insert
@param[in]      thr     query thread
@return error code */
static dberr_t row_ins_sorted_clust_index_entry(ulint mode, dict_index_t *index,
                                                dtuple_t *entry,
                                                que_thr_t *thr) {
  dberr_t err;
  mtr_t *mtr;
  const bool commit_mtr = mode == BTR_MODIFY_TREE;

  mem_heap_t *offsets_heap = nullptr;
  ulint offsets_[REC_OFFS_NORMAL_SIZE];
  ulint *offsets = offsets_;
  rec_offs_init(offsets_);

  DBUG_TRACE;

  ut_ad(index->last_ins_cur != nullptr);
  ut_ad(index->is_clustered());
  ut_ad(index->table->is_intrinsic());
  ut_ad(dict_index_is_auto_gen_clust(index));

  btr_cur_t cursor;
  cursor.thr = thr;
  mtr = &index->last_ins_cur->mtr;

  /* Search for position if tree needs to be split or if last position
  is not cached. */
  if (mode == BTR_MODIFY_TREE || index->last_ins_cur->rec == nullptr ||
      index->last_ins_cur->disable_caching) {
    /* Commit the previous mtr. */
    index->last_ins_cur->release();

    mtr_start(mtr);
    mtr_set_log_mode(mtr, MTR_LOG_NO_REDO);

    btr_cur_search_to_nth_level_with_no_latch(index, 0, entry, PAGE_CUR_LE,
                                              &cursor, __FILE__, __LINE__, mtr);
    ut_ad(cursor.page_cur.block != nullptr);
    ut_ad(cursor.page_cur.block->made_dirty_with_no_latch);
  } else {
    cursor.index = index;

    cursor.page_cur.index = index;

    cursor.page_cur.rec = index->last_ins_cur->rec;

    cursor.page_cur.block = index->last_ins_cur->block;
  }

  const ulint flags = BTR_NO_LOCKING_FLAG | BTR_NO_UNDO_LOG_FLAG;

  for (;;) {
    rec_t *insert_rec;
    big_rec_t *big_rec = nullptr;

    if (mode != BTR_MODIFY_TREE) {
      ut_ad((mode & ~BTR_ALREADY_S_LATCHED) == BTR_MODIFY_LEAF);

      err = btr_cur_optimistic_insert(flags, &cursor, &offsets, &offsets_heap,
                                      entry, &insert_rec, &big_rec, thr, mtr);
      if (err != DB_SUCCESS) {
        break;
      }
    } else {
      /* TODO: Check if this is needed for intrinsic table. */
      if (buf_LRU_buf_pool_running_out()) {
        err = DB_LOCK_TABLE_FULL;
        break;
      }

      err = btr_cur_optimistic_insert(flags, &cursor, &offsets, &offsets_heap,
                                      entry, &insert_rec, &big_rec, thr, mtr);

      if (err == DB_FAIL) {
        err =
            btr_cur_pessimistic_insert(flags, &cursor, &offsets, &offsets_heap,
                                       entry, &insert_rec, &big_rec, thr, mtr);
        if (index->table->is_intrinsic() && err == DB_SUCCESS) {
          row_ins_temp_prebuilt_tree_modified(index->table);
        }
      }
    }

    if (big_rec != nullptr) {
      /* If index involves big-record optimization is
      turned-off. */
      index->last_ins_cur->release();
      index->last_ins_cur->disable_caching = true;

      err = row_ins_index_entry_big_rec(thr_get_trx(thr), entry, big_rec,
                                        offsets, &offsets_heap, index,
                                        thr_get_trx(thr)->mysql_thd);

      dtuple_convert_back_big_rec(entry, big_rec);

    } else if (err == DB_SUCCESS) {
      if (!commit_mtr && !index->last_ins_cur->disable_caching) {
        index->last_ins_cur->rec = insert_rec;

        index->last_ins_cur->block = cursor.page_cur.block;
      } else {
        index->last_ins_cur->release();
      }
    }

    break;
  }

  if (err != DB_SUCCESS) {
    index->last_ins_cur->release();
  }

  if (offsets_heap != nullptr) {
    mem_heap_free(offsets_heap);
  }

  return err;
}

/** Start a mini-transaction and check if the index will be dropped.
@param[in,out]  mtr             Mini-transaction
@param[in,out]  index           Secondary index
@param[in]      check           Whether to check
@param[in]      search_mode     Flags
@return true if the index is to be dropped */
static MY_ATTRIBUTE((warn_unused_result)) bool row_ins_sec_mtr_start_and_check_if_aborted(
    mtr_t *mtr, dict_index_t *index, bool check, ulint search_mode) {
  ut_ad(!index->is_clustered());

  const mtr_log_t log_mode = mtr->get_log_mode();

  mtr_start(mtr);

  mtr->set_log_mode(log_mode);

  if (!check) {
    return (false);
  }

  if (search_mode & BTR_ALREADY_S_LATCHED) {
    mtr_s_lock(dict_index_get_lock(index), mtr, UT_LOCATION_HERE);
  } else {
    mtr_sx_lock(dict_index_get_lock(index), mtr, UT_LOCATION_HERE);
  }

  switch (index->online_status) {
    case ONLINE_INDEX_ABORTED:
    case ONLINE_INDEX_ABORTED_DROPPED:
      ut_ad(!index->is_committed());
      return (true);
    case ONLINE_INDEX_COMPLETE:
      return (false);
    case ONLINE_INDEX_CREATION:
      break;
  }

  ut_error;
}

/** Tries to insert an entry into a secondary index. If a record with exactly
the same fields is found, the other record is necessarily marked deleted.
It is then unmarked. Otherwise, the entry is just inserted to the index.
@param[in]      flags           undo logging and locking flags
@param[in]      mode            BTR_MODIFY_LEAF or BTR_MODIFY_TREE,
                                depending on whether we wish optimistic or
                                pessimistic descent down the index tree
@param[in]      index           secondary index
@param[in,out]  offsets_heap    memory heap that can be emptied
@param[in,out]  heap            memory heap
@param[in,out]  entry           index entry to insert
@param[in]      trx_id          PAGE_MAX_TRX_ID during row_log_table_apply(),
                                or trx_id when undo log is disabled during
                                alter copy operation or 0
@param[in]      thr             query thread
@param[in]      dup_chk_only    true, just do duplicate check and return.
                                don't execute actual insert
@retval DB_SUCCESS on success
@retval DB_LOCK_WAIT on lock wait when !(flags & BTR_NO_LOCKING_FLAG)
@retval DB_FAIL if retry with BTR_MODIFY_TREE is needed
@return error code */
dberr_t row_ins_sec_index_entry_low(uint32_t flags, ulint mode,
                                    dict_index_t *index,
                                    mem_heap_t *offsets_heap, mem_heap_t *heap,
                                    dtuple_t *entry, trx_id_t trx_id,
                                    que_thr_t *thr, bool dup_chk_only) {
  DBUG_TRACE;

  btr_cur_t cursor;
  ulint search_mode = mode;
  dberr_t err = DB_SUCCESS;
  ulint n_unique;
  mtr_t mtr;
  ulint offsets_[REC_OFFS_NORMAL_SIZE];
  ulint *offsets = offsets_;
  rec_offs_init(offsets_);
  rtr_info_t rtr_info;

  ut_ad(!index->is_clustered());
  ut_ad(mode == BTR_MODIFY_LEAF || mode == BTR_MODIFY_TREE);

  cursor.thr = thr;
  cursor.rtr_info = nullptr;
  ut_ad(thr_get_trx(thr)->id != 0 || index->table->is_intrinsic());

  mtr_start(&mtr);

  if (index->table->is_temporary()) {
    /* Disable REDO logging as the lifetime of temp-tables is
    limited to server or connection lifetime and so REDO
    information is not needed on restart for recovery.
    Disable locking as temp-tables are local to a connection. */

    ut_ad(flags & BTR_NO_LOCKING_FLAG);
    ut_ad(!index->table->is_intrinsic() || (flags & BTR_NO_UNDO_LOG_FLAG));

    mtr.set_log_mode(MTR_LOG_NO_REDO);
  } else if (!dict_index_is_spatial(index)) {
    /* Enable insert buffering if it's neither temp-table
    nor spatial index. */
    search_mode |= BTR_INSERT;
  }

  /* Ensure that we acquire index->lock when inserting into an
  index with index->online_status == ONLINE_INDEX_COMPLETE, but
  could still be subject to rollback_inplace_alter_table().
  This prevents a concurrent change of index->online_status.
  The memory object cannot be freed as long as we have an open
  reference to the table, or index->table->n_ref_count > 0. */
  bool check = !index->is_committed();

  DBUG_EXECUTE_IF("idx_mimic_not_committed", {
    check = true;
    mode = BTR_MODIFY_TREE;
  });

  if (check) {
    DEBUG_SYNC_C("row_ins_sec_index_enter");
    if (mode == BTR_MODIFY_LEAF) {
      search_mode |= BTR_ALREADY_S_LATCHED;
      mtr_s_lock(dict_index_get_lock(index), &mtr, UT_LOCATION_HERE);
    } else {
      mtr_sx_lock(dict_index_get_lock(index), &mtr, UT_LOCATION_HERE);
    }

    if (row_log_online_op_try(index, entry, thr_get_trx(thr)->id)) {
      goto func_exit;
    }
  }

  /* Note that we use PAGE_CUR_LE as the search mode, because then
  the function will return in both low_match and up_match of the
  cursor sensible values */

  if (!thr_get_trx(thr)->check_unique_secondary) {
    search_mode |= BTR_IGNORE_SEC_UNIQUE;
  }

  if (dict_index_is_spatial(index)) {
    cursor.index = index;
    rtr_init_rtr_info(&rtr_info, false, &cursor, index, false);
    rtr_info_update_btr(&cursor, &rtr_info);

    btr_cur_search_to_nth_level(index, 0, entry, PAGE_CUR_RTREE_INSERT,
                                search_mode, &cursor, 0, __FILE__, __LINE__,
                                &mtr);

    if (mode == BTR_MODIFY_LEAF && rtr_info.mbr_adj) {
      mtr_commit(&mtr);
      rtr_clean_rtr_info(&rtr_info, true);
      rtr_init_rtr_info(&rtr_info, false, &cursor, index, false);
      rtr_info_update_btr(&cursor, &rtr_info);

      mtr_start(&mtr);

      search_mode &= ~BTR_MODIFY_LEAF;

      search_mode |= BTR_MODIFY_TREE;

      btr_cur_search_to_nth_level(index, 0, entry, PAGE_CUR_RTREE_INSERT,
                                  search_mode, &cursor, 0, __FILE__, __LINE__,
                                  &mtr);
      mode = BTR_MODIFY_TREE;
    }

    DBUG_EXECUTE_IF("rtree_test_check_count", { goto func_exit; });

  } else {
    if (index->table->is_intrinsic()) {
      btr_cur_search_to_nth_level_with_no_latch(
          index, 0, entry, PAGE_CUR_LE, &cursor, __FILE__, __LINE__, &mtr);
      ut_ad(cursor.page_cur.block != nullptr);
      ut_ad(cursor.page_cur.block->made_dirty_with_no_latch);
    } else {
      btr_cur_search_to_nth_level(index, 0, entry, PAGE_CUR_LE, search_mode,
                                  &cursor, 0, __FILE__, __LINE__, &mtr);
    }
  }

  if (cursor.flag == BTR_CUR_INSERT_TO_IBUF) {
    ut_ad(!dict_index_is_spatial(index));
    /* The insert was buffered during the search: we are done */
    goto func_exit;
  }

#ifdef UNIV_DEBUG
  {
    page_t *page = btr_cur_get_page(&cursor);
    rec_t *first_rec = page_rec_get_next(page_get_infimum_rec(page));

    ut_ad(page_rec_is_supremum(first_rec) ||
          rec_n_fields_is_sane(index, first_rec, entry));
  }
#endif /* UNIV_DEBUG */

  n_unique = dict_index_get_n_unique(index);

  if (dict_index_is_unique(index) &&
      (cursor.low_match >= n_unique || cursor.up_match >= n_unique)) {
    mtr_commit(&mtr);

    DEBUG_SYNC_C("row_ins_sec_index_unique");

    if (row_ins_sec_mtr_start_and_check_if_aborted(&mtr, index, check,
                                                   search_mode)) {
      goto func_exit;
    }

    err = row_ins_scan_sec_index_for_duplicate(flags, index, entry, thr, check,
                                               &mtr, offsets_heap);

    mtr_commit(&mtr);

    switch (err) {
      case DB_SUCCESS:
        break;
      case DB_DUPLICATE_KEY:
        if (!index->is_committed()) {
          ut_ad(!thr_get_trx(thr)->dict_operation_lock_mode);

          dict_set_corrupted(index);
          /* Do not return any error to the
          caller. The duplicate will be reported
          by ALTER TABLE or CREATE UNIQUE INDEX.
          Unfortunately we cannot report the
          duplicate key value to the DDL thread,
          because the altered_table object is
          private to its call stack. */
          err = DB_SUCCESS;
        }
        /* fall through */
      default:
        if (dict_index_is_spatial(index)) {
          rtr_clean_rtr_info(&rtr_info, true);
        }
        return err;
    }

    if (row_ins_sec_mtr_start_and_check_if_aborted(&mtr, index, check,
                                                   search_mode)) {
      goto func_exit;
    }

    DEBUG_SYNC_C("row_ins_sec_index_entry_dup_locks_created");

    /* We did not find a duplicate and we have now
    locked with s-locks the necessary records to
    prevent any insertion of a duplicate by another
    transaction. Let us now reposition the cursor and
    continue the insertion. */
    if (index->table->is_intrinsic()) {
      btr_cur_search_to_nth_level_with_no_latch(
          index, 0, entry, PAGE_CUR_LE, &cursor, __FILE__, __LINE__, &mtr);
      ut_ad(cursor.page_cur.block != nullptr);
      ut_ad(cursor.page_cur.block->made_dirty_with_no_latch);
    } else {
      btr_cur_search_to_nth_level(
          index, 0, entry, PAGE_CUR_LE,
          (search_mode & ~(BTR_INSERT | BTR_IGNORE_SEC_UNIQUE)), &cursor, 0,
          __FILE__, __LINE__, &mtr);
    }
  }

  if (dup_chk_only) {
    goto func_exit;
  }

  if (row_ins_must_modify_rec(&cursor)) {
    /* If the existing record is being modified and the new record
    is doesn't fit the provided slot then existing record is added
    to free list and new record is inserted. This also means
    cursor that we have cached for SELECT is now invalid. */
    if (index->last_sel_cur) {
      index->last_sel_cur->invalid = true;
    }

    /* There is already an index entry with a long enough common
    prefix, we must convert the insert into a modify of an
    existing record */
    offsets = rec_get_offsets(btr_cur_get_rec(&cursor), index, offsets,
                              ULINT_UNDEFINED, UT_LOCATION_HERE, &offsets_heap);

    err = row_ins_sec_index_entry_by_modify(
        flags, mode, &cursor, &offsets, offsets_heap, heap, entry, thr, &mtr);

    if (err == DB_SUCCESS && dict_index_is_spatial(index) && rtr_info.mbr_adj) {
      err = rtr_ins_enlarge_mbr(&cursor, &mtr);
    }
  } else {
    rec_t *insert_rec;
    big_rec_t *big_rec;

    if (mode == BTR_MODIFY_LEAF) {
      err = btr_cur_optimistic_insert(flags, &cursor, &offsets, &offsets_heap,
                                      entry, &insert_rec, &big_rec, thr, &mtr);
      if (err == DB_SUCCESS && dict_index_is_spatial(index) &&
          rtr_info.mbr_adj) {
        err = rtr_ins_enlarge_mbr(&cursor, &mtr);
      }
    } else {
      ut_ad(mode == BTR_MODIFY_TREE);
      if (buf_LRU_buf_pool_running_out()) {
        err = DB_LOCK_TABLE_FULL;
        goto func_exit;
      }

      err = btr_cur_optimistic_insert(flags, &cursor, &offsets, &offsets_heap,
                                      entry, &insert_rec, &big_rec, thr, &mtr);
      if (err == DB_FAIL) {
        err =
            btr_cur_pessimistic_insert(flags, &cursor, &offsets, &offsets_heap,
                                       entry, &insert_rec, &big_rec, thr, &mtr);
      }
      if (err == DB_SUCCESS && dict_index_is_spatial(index) &&
          rtr_info.mbr_adj) {
        err = rtr_ins_enlarge_mbr(&cursor, &mtr);
      }
    }

    if (err == DB_SUCCESS && trx_id) {
      page_update_max_trx_id(btr_cur_get_block(&cursor),
                             btr_cur_get_page_zip(&cursor), trx_id, &mtr);
    }

    ut_ad(!big_rec);
  }

func_exit:
  if (dict_index_is_spatial(index)) {
    rtr_clean_rtr_info(&rtr_info, true);
  }

  mtr_commit(&mtr);
  return err;
}

/** Inserts an entry into a clustered index. Tries first optimistic,
 then pessimistic descent down the tree. If the entry matches enough
 to a delete marked record, performs the insert by updating or delete
 unmarking the delete marked record.
 @return DB_SUCCESS, DB_LOCK_WAIT, DB_DUPLICATE_KEY, or some other error code */
dberr_t row_ins_clust_index_entry(
    dict_index_t *index, /*!< in: clustered index */
    dtuple_t *entry,     /*!< in/out: index entry to insert */
    que_thr_t *thr,      /*!< in: query thread */
    bool dup_chk_only)
/*!< in: if true, just do duplicate check
and return. don't execute actual insert. */
{
  dberr_t err;
  ulint n_uniq;

  DBUG_TRACE;

  if (!index->table->foreign_set.empty()) {
    err = row_ins_check_foreign_constraints(index->table, index, entry, thr);
    if (err != DB_SUCCESS) {
      return err;
    }
  }

  n_uniq = dict_index_is_unique(index) ? index->n_uniq : 0;

  /* Try first optimistic descent to the B-tree */
  uint32_t flags;

  if (!index->table->is_intrinsic()) {
    log_free_check();
    flags = index->table->is_temporary() ? BTR_NO_LOCKING_FLAG : 0;

    /* For intermediate table of copy alter operation,
    skip undo logging and record lock checking for
    insertion operation. */
    if (index->table->skip_alter_undo) {
      flags |= BTR_NO_UNDO_LOG_FLAG | BTR_NO_LOCKING_FLAG;
    }

  } else {
    flags = BTR_NO_LOCKING_FLAG | BTR_NO_UNDO_LOG_FLAG;
  }

  if (index->table->is_intrinsic() && dict_index_is_auto_gen_clust(index)) {
    /* Check if the memory allocated for intrinsic cache*/
    if (!index->last_ins_cur) {
      dict_allocate_mem_intrinsic_cache(index);
    }
    err = row_ins_sorted_clust_index_entry(BTR_MODIFY_LEAF, index, entry, thr);
  } else {
    err = row_ins_clust_index_entry_low(flags, BTR_MODIFY_LEAF, index, n_uniq,
                                        entry, thr, dup_chk_only);
  }

  DEBUG_SYNC_C_IF_THD(thr_get_trx(thr)->mysql_thd,
                      "after_row_ins_clust_index_entry_leaf");

  if (err != DB_FAIL) {
    DEBUG_SYNC_C("row_ins_clust_index_entry_leaf_after");
    return err;
  }

  /* Try then pessimistic descent to the B-tree */
  if (!index->table->is_intrinsic()) {
    log_free_check();
  } else if (!index->last_sel_cur) {
    dict_allocate_mem_intrinsic_cache(index);
    index->last_sel_cur->invalid = true;
  } else {
    index->last_sel_cur->invalid = true;
  }

  if (index->table->is_intrinsic() && dict_index_is_auto_gen_clust(index)) {
    err = row_ins_sorted_clust_index_entry(BTR_MODIFY_TREE, index, entry, thr);
  } else {
    err = row_ins_clust_index_entry_low(flags, BTR_MODIFY_TREE, index, n_uniq,
                                        entry, thr, dup_chk_only);
  }

  return err;
}

/** Inserts an entry into a secondary index. Tries first optimistic,
 then pessimistic descent down the tree. If the entry matches enough
 to a delete marked record, performs the insert by updating or delete
 unmarking the delete marked record.
 @return DB_SUCCESS, DB_LOCK_WAIT, DB_DUPLICATE_KEY, or some other error code */
dberr_t row_ins_sec_index_entry(
    dict_index_t *index, /*!< in: secondary index */
    dtuple_t *entry,     /*!< in/out: index entry to insert */
    que_thr_t *thr,      /*!< in: query thread */
    bool dup_chk_only)
/*!< in: if true, just do duplicate check
and return. don't execute actual insert. */
{
  dberr_t err;
  mem_heap_t *offsets_heap;
  mem_heap_t *heap;
  trx_id_t trx_id = 0;

  DBUG_EXECUTE_IF("row_ins_sec_index_entry_timeout", {
    DBUG_SET("-d,row_ins_sec_index_entry_timeout");
    return (DB_LOCK_WAIT);
  });

  DBUG_EXECUTE_IF("row_ins_sec_index_entry_lock_wait", {
    static uint16_t count = 0;
    if (index->is_multi_value()) {
      ++count;
    }
    if (count == 2) {
      count = 0;
      return (DB_LOCK_WAIT);
    }
  });

  if (!index->table->foreign_set.empty()) {
    err = row_ins_check_foreign_constraints(index->table, index, entry, thr);
    if (err != DB_SUCCESS) {
      return (err);
    }
  }

  offsets_heap = mem_heap_create(1024, UT_LOCATION_HERE);
  heap = mem_heap_create(1024, UT_LOCATION_HERE);

  /* Try first optimistic descent to the B-tree */

  uint32_t flags;

  if (!index->table->is_intrinsic()) {
    log_free_check();
    ut_ad(thr_get_trx(thr)->id != 0);

    flags = index->table->is_temporary() ? BTR_NO_LOCKING_FLAG : 0;
    /* For intermediate table during copy alter table,
    skip the undo log and record lock checking for
    insertion operation. */
    if (index->table->skip_alter_undo) {
      trx_id = thr_get_trx(thr)->id;
      flags |= BTR_NO_UNDO_LOG_FLAG | BTR_NO_LOCKING_FLAG;
    }

  } else {
    flags = BTR_NO_LOCKING_FLAG | BTR_NO_UNDO_LOG_FLAG;
  }

  err = row_ins_sec_index_entry_low(flags, BTR_MODIFY_LEAF, index, offsets_heap,
                                    heap, entry, trx_id, thr, dup_chk_only);
  if (err == DB_FAIL) {
    mem_heap_empty(heap);

    /* Try then pessimistic descent to the B-tree */

    if (!index->table->is_intrinsic()) {
      log_free_check();
    } else if (!index->last_sel_cur) {
      dict_allocate_mem_intrinsic_cache(index);
      index->last_sel_cur->invalid = true;
    } else {
      index->last_sel_cur->invalid = true;
    }

    err =
        row_ins_sec_index_entry_low(flags, BTR_MODIFY_TREE, index, offsets_heap,
                                    heap, entry, 0, thr, dup_chk_only);
  }

  mem_heap_free(heap);
  mem_heap_free(offsets_heap);
  return (err);
}

/** Inserts an entry into a secondary index, which is created for
multi-value field. For each value to be inserted, it tries first optimistic,
then pessimistic descent down the tree. If the entry matches enough
to a delete marked record, performs the insert by updating or delete
unmarking the delete marked record.
@param[in]      index           secondary index which is for multi-value field
@param[in,out]  entry           index entry to insert
@param[in,out]  multi_val_pos   the start position to insert next multi-value
                                data, and the returned value should be either
                                0 if all are done, or the position where the
                                insert failed. So return value of 0 could be
                                a bit ambiguous, however the return error
                                can help to see which case it is
@param[in]      thr             query thread
@return DB_SUCCESS, DB_LOCK_WAIT, DB_DUPLICATE_KEY, or some other error code */
static dberr_t row_ins_sec_index_multi_value_entry(dict_index_t *index,
                                                   dtuple_t *entry,
                                                   uint32_t &multi_val_pos,
                                                   que_thr_t *thr) {
  ut_d(trx_t *trx = thr_get_trx(thr));

  ut_ad(trx->id != 0);
  ut_ad(!index->table->is_intrinsic());
  ut_ad(index->is_committed());
  ut_ad(!dict_index_is_online_ddl(index));
  ut_ad(index->is_multi_value());

  dberr_t err = DB_SUCCESS;
  Multi_value_entry_builder_insert mv_entry_builder(index, entry);

  for (dtuple_t *mv_entry = mv_entry_builder.begin(multi_val_pos);
       mv_entry != nullptr; mv_entry = mv_entry_builder.next()) {
    err = row_ins_sec_index_entry(index, mv_entry, thr, false);
    if (err != DB_SUCCESS) {
      multi_val_pos = mv_entry_builder.last_multi_value_position();
      return (err);
    }
  }

  multi_val_pos = 0;

  return (err);
}

/** Inserts an index entry to index. Tries first optimistic, then pessimistic
descent down the tree. If the entry matches enough to a delete marked record,
performs the insert by updating or delete unmarking the delete marked
record.
@param[in]      index           index to insert the entry
@param[in,out]  entry           entry to insert
@param[in,out]  multi_val_pos   if multi-value index, the start position
                                to insert next multi-value data,
                                and the returned value should be either
                                0 if all are done, or the position where the
                                insert failed. So return value of 0 could be
                                a bit ambiguous, however the return error
                                can help to see which case it is
@param[in]      thr             query thread
@return DB_SUCCESS, DB_LOCK_WAIT, DB_DUPLICATE_KEY, or some other error code */
static dberr_t row_ins_index_entry(dict_index_t *index, dtuple_t *entry,
                                   uint32_t &multi_val_pos, que_thr_t *thr) {
  ut_ad(thr_get_trx(thr)->id != 0);

  DBUG_EXECUTE_IF("row_ins_index_entry_timeout", {
    DBUG_SET("-d,row_ins_index_entry_timeout");
    return (DB_LOCK_WAIT);
  });

  if (index->is_clustered()) {
    return (row_ins_clust_index_entry(index, entry, thr, false));
  } else if (index->is_multi_value()) {
    return (
        row_ins_sec_index_multi_value_entry(index, entry, multi_val_pos, thr));
  } else {
    return (row_ins_sec_index_entry(index, entry, thr, false));
  }
}

/** This function generate MBR (Minimum Bounding Box) for spatial objects
 and set it to spatial index field. */
static void row_ins_spatial_index_entry_set_mbr_field(
    dfield_t *field,           /*!< in/out: mbr field */
    const dfield_t *row_field, /*!< in: row field */
    uint32_t *srid,            /*!< in/out: spatial reference id */
    const dd::Spatial_reference_system *srs) /*!< in: SRS of row_field */
{
  uchar *dptr = nullptr;
  ulint dlen = 0;
  double mbr[SPDIMS * 2];

  /* This must be a GEOMETRY datatype */
  ut_ad(DATA_GEOMETRY_MTYPE(field->type.mtype));

  dptr = static_cast<uchar *>(dfield_get_data(row_field));
  dlen = dfield_get_len(row_field);

  /* obtain the MBR */
  get_mbr_from_store(srs, dptr, static_cast<uint>(dlen), SPDIMS, mbr, srid);

  /* Set mbr as index entry data */
  dfield_write_mbr(field, mbr);
}

/** Sets the values of the dtuple fields in entry from the values of appropriate
columns in row.
@param[in]      index   index handler
@param[out]     entry   index entry to make
@param[in]      row     row
@return DB_SUCCESS if the set is successful */
dberr_t row_ins_index_entry_set_vals(const dict_index_t *index, dtuple_t *entry,
                                     const dtuple_t *row) {
  ulint n_fields;
  ulint i;
  ulint num_v = dtuple_get_n_v_fields(entry);

  n_fields = dtuple_get_n_fields(entry);

  for (i = 0; i < n_fields + num_v; i++) {
    dict_field_t *ind_field = nullptr;
    dfield_t *field;
    const dfield_t *row_field;
    ulint len;
    dict_col_t *col;

    if (i >= n_fields) {
      /* This is virtual field */
      field = dtuple_get_nth_v_field(entry, i - n_fields);
      col = &dict_table_get_nth_v_col(index->table, i - n_fields)->m_col;
    } else {
      field = dtuple_get_nth_field(entry, i);
      ind_field = index->get_field(i);
      col = ind_field->col;
      ut_ad(!col->is_instant_dropped());
    }

    if (col->is_virtual()) {
      const dict_v_col_t *v_col = reinterpret_cast<const dict_v_col_t *>(col);
      ut_ad(dtuple_get_n_fields(row) == index->table->get_n_cols());
      row_field = dtuple_get_nth_v_field(row, v_col->v_pos);
    } else {
      row_field = dtuple_get_nth_field(row, ind_field->col->ind);
    }

    len = dfield_get_len(row_field);

    /* Check column prefix indexes */
    if (ind_field != nullptr && ind_field->prefix_len > 0 &&
        dfield_get_len(row_field) != UNIV_SQL_NULL) {
      const dict_col_t *col = ind_field->col;

      len = dtype_get_at_most_n_mbchars(
          col->prtype, col->mbminmaxlen, ind_field->prefix_len, len,
          static_cast<const char *>(dfield_get_data(row_field)));

      ut_ad(!dfield_is_ext(row_field));
    }

    /* Handle spatial index. For the first field, replace
    the data with its MBR (Minimum Bounding Box). */
    if ((i == 0) && dict_index_is_spatial(index)) {
      if (!row_field->data || row_field->len < GEO_DATA_HEADER_SIZE) {
        return (DB_CANT_CREATE_GEOMETRY_OBJECT);
      }

      uint32_t srid;
      row_ins_spatial_index_entry_set_mbr_field(field, row_field, &srid,
                                                index->rtr_srs.get());

      if (index->srid_is_valid && index->srid != srid) {
        return DB_CANT_CREATE_GEOMETRY_OBJECT;
      }

      continue;
    }

    dfield_set_data(field, dfield_get_data(row_field), len);
    if (dfield_is_ext(row_field)) {
      ut_ad(index->is_clustered());
      dfield_set_ext(field);
    }
  }

  return (DB_SUCCESS);
}

/** Inserts a single index entry to the table.
 @return DB_SUCCESS if operation successfully completed, else error
 code or DB_LOCK_WAIT */
static MY_ATTRIBUTE((warn_unused_result)) dberr_t
    row_ins_index_entry_step(ins_node_t *node, /*!< in: row insert node */
                             que_thr_t *thr)   /*!< in: query thread */
{
  dberr_t err;

  DBUG_TRACE;

  ut_ad(dtuple_check_typed(node->row));

  err = row_ins_index_entry_set_vals(node->index, node->entry, node->row);

  if (err != DB_SUCCESS) {
    return err;
  }

  ut_ad(dtuple_check_typed(node->entry));

  err = row_ins_index_entry(node->index, node->entry, node->ins_multi_val_pos,
                            thr);

  DEBUG_SYNC_C_IF_THD(thr_get_trx(thr)->mysql_thd,
                      "after_row_ins_index_entry_step");

  return err;
}

/** Allocates a row id for row and inits the node->index field. */
UNIV_INLINE
void row_ins_alloc_row_id_step(ins_node_t *node) /*!< in: row insert node */
{
  row_id_t row_id;

  ut_ad(node->state == INS_NODE_ALLOC_ROW_ID);

  if (dict_index_is_unique(node->table->first_index())) {
    /* No row id is stored if the clustered index is unique */

    return;
  }

  /* Fill in row id value to row */

  row_id = dict_sys_get_new_row_id();

  dict_sys_write_row_id(node->row_id_buf, row_id);
}

/** Gets a row to insert from the values list. */
UNIV_INLINE
void row_ins_get_row_from_values(ins_node_t *node) /*!< in: row insert node */
{
  que_node_t *list_node;
  dfield_t *dfield;
  dtuple_t *row;
  ulint i;

  /* The field values are copied in the buffers of the select node and
  it is safe to use them until we fetch from select again: therefore
  we can just copy the pointers */

  row = node->row;

  i = 0;
  list_node = node->values_list;

  while (list_node) {
    eval_exp(list_node);

    dfield = dtuple_get_nth_field(row, i);
    dfield_copy_data(dfield, que_node_get_val(list_node));

    i++;
    list_node = que_node_get_next(list_node);
  }
}

/** Gets a row to insert from the select list. */
UNIV_INLINE
void row_ins_get_row_from_query_block(
    ins_node_t *node) /*!< in: row insert node */
{
  que_node_t *list_node;
  dfield_t *dfield;
  dtuple_t *row;
  ulint i;

  /* The field values are copied in the buffers of the select node and
  it is safe to use them until we fetch from select again: therefore
  we can just copy the pointers */

  row = node->row;

  i = 0;
  list_node = node->select->select_list;

  while (list_node) {
    dfield = dtuple_get_nth_field(row, i);
    dfield_copy_data(dfield, que_node_get_val(list_node));

    i++;
    list_node = que_node_get_next(list_node);
  }
}

/** Inserts a row to a table.
 @return DB_SUCCESS if operation successfully completed, else error
 code or DB_LOCK_WAIT */
static MY_ATTRIBUTE((warn_unused_result)) dberr_t
    row_ins(ins_node_t *node, /*!< in: row insert node */
            que_thr_t *thr)   /*!< in: query thread */
{
  dberr_t err;

  DBUG_TRACE;

  DBUG_PRINT("row_ins", ("table: %s", node->table->name.m_name));

  if (node->state == INS_NODE_ALLOC_ROW_ID) {
    row_ins_alloc_row_id_step(node);

    node->index = node->table->first_index();
    node->entry = UT_LIST_GET_FIRST(node->entry_list);

    if (node->ins_type == INS_SEARCHED) {
      row_ins_get_row_from_query_block(node);

    } else if (node->ins_type == INS_VALUES) {
      row_ins_get_row_from_values(node);
    }

    node->state = INS_NODE_INSERT_ENTRIES;
  }

  ut_ad(node->state == INS_NODE_INSERT_ENTRIES);

  while (node->index != nullptr) {
    if (node->index->type != DICT_FTS) {
      err = row_ins_index_entry_step(node, thr);

      switch (err) {
        case DB_SUCCESS:
          break;
        case DB_DUPLICATE_KEY:
          thr_get_trx(thr)->error_state = DB_DUPLICATE_KEY;
          thr_get_trx(thr)->error_index = node->index;
        // fall through
        default:
          return err;
      }
    }

    node->index = node->index->next();
    node->entry = UT_LIST_GET_NEXT(tuple_list, node->entry);

    DBUG_EXECUTE_IF("row_ins_skip_sec", node->index = nullptr;
                    node->entry = nullptr; break;);

    /* Skip corrupted secondary index and its entry */
    while (node->index && node->index->is_corrupted()) {
      node->index = node->index->next();
      node->entry = UT_LIST_GET_NEXT(tuple_list, node->entry);
    }
  }

  ut_ad(node->entry == nullptr);

  thr_get_trx(thr)->error_index = nullptr;
  node->state = INS_NODE_ALLOC_ROW_ID;

  return DB_SUCCESS;
}

/** Inserts a row to a table. This is a high-level function used in SQL
 execution graphs.
 @return query thread to run next or NULL */
que_thr_t *row_ins_step(que_thr_t *thr) /*!< in: query thread */
{
  ins_node_t *node;
  que_node_t *parent;
  sel_node_t *sel_node;
  trx_t *trx;
  dberr_t err;

  ut_ad(thr);

  DEBUG_SYNC_C("innodb_row_ins_step_enter");

  trx = thr_get_trx(thr);

  trx_start_if_not_started_xa(trx, true, UT_LOCATION_HERE);

  node = static_cast<ins_node_t *>(thr->run_node);

  ut_ad(que_node_get_type(node) == QUE_NODE_INSERT);
  ut_ad(!node->table->is_intrinsic());

  parent = que_node_get_parent(node);
  sel_node = node->select;

  if (thr->prev_node == parent) {
    node->state = INS_NODE_SET_IX_LOCK;
  }

  /* If this is the first time this node is executed (or when
  execution resumes after wait for the table IX lock), set an
  IX lock on the table and reset the possible select node. MySQL's
  partitioned table code may also call an insert within the same
  SQL statement AFTER it has used this table handle to do a search.
  This happens, for example, when a row update moves it to another
  partition. In that case, we have already set the IX lock on the
  table during the search operation, and there is no need to set
  it again here. But we must write trx->id to node->trx_id_buf. */

  memset(node->trx_id_buf, 0, DATA_TRX_ID_LEN);
  trx_write_trx_id(node->trx_id_buf, trx->id);

  if (node->state == INS_NODE_SET_IX_LOCK) {
    node->state = INS_NODE_ALLOC_ROW_ID;

    /* It may be that the current session has not yet started
    its transaction, or it has been committed: */

    if (trx->id == node->trx_id) {
      /* No need to do IX-locking */

      goto same_trx;
    }

    err = lock_table(0, node->table, LOCK_IX, thr);

    DBUG_EXECUTE_IF("ib_row_ins_ix_lock_wait", err = DB_LOCK_WAIT;);

    if (err != DB_SUCCESS) {
      goto error_handling;
    }

    node->trx_id = trx->id;
  same_trx:
    if (node->ins_type == INS_SEARCHED) {
      /* Reset the cursor */
      sel_node->state = SEL_NODE_OPEN;

      /* Fetch a row to insert */

      thr->run_node = sel_node;

      return (thr);
    }
  }

  if ((node->ins_type == INS_SEARCHED) && (sel_node->state != SEL_NODE_FETCH)) {
    ut_ad(sel_node->state == SEL_NODE_NO_MORE_ROWS);

    /* No more rows to insert */
    thr->run_node = parent;

    return (thr);
  }

  /* DO THE CHECKS OF THE CONSISTENCY CONSTRAINTS HERE */

  err = row_ins(node, thr);

error_handling:
  trx->error_state = err;

  if (err != DB_SUCCESS) {
    /* err == DB_LOCK_WAIT or SQL error detected */
    return (nullptr);
  }

  /* DO THE TRIGGER ACTIONS HERE */

  if (node->ins_type == INS_SEARCHED) {
    /* Fetch a row to insert */

    thr->run_node = sel_node;
  } else {
    thr->run_node = que_node_get_parent(node);
  }

  return (thr);
}<|MERGE_RESOLUTION|>--- conflicted
+++ resolved
@@ -115,7 +115,7 @@
 
   ut_ad(node->entry_sys_heap);
 
-  UT_LIST_INIT(node->entry_list, &dtuple_t::tuple_list);
+  UT_LIST_INIT(node->entry_list);
 
   /* We will include all indexes (include those corrupted
   secondary indexes) in the entry list. Filteration of
@@ -218,21 +218,20 @@
  in the index. This situation can occur if the delete-marked record is
  kept in the index for consistent reads.
  @return DB_SUCCESS or error code */
-static MY_ATTRIBUTE((warn_unused_result)) dberr_t
-    row_ins_sec_index_entry_by_modify(
-        ulint flags,       /*!< in: undo logging and locking flags */
-        ulint mode,        /*!< in: BTR_MODIFY_LEAF or BTR_MODIFY_TREE,
-                           depending on whether mtr holds just a leaf
-                           latch or also a tree latch */
-        btr_cur_t *cursor, /*!< in: B-tree cursor */
-        ulint **offsets,   /*!< in/out: offsets on cursor->page_cur.rec */
-        mem_heap_t *offsets_heap,
-        /*!< in/out: memory heap that can be emptied */
-        mem_heap_t *heap,      /*!< in/out: memory heap */
-        const dtuple_t *entry, /*!< in: index entry to insert */
-        que_thr_t *thr,        /*!< in: query thread */
-        mtr_t *mtr)            /*!< in: mtr; must be committed before
-                               latching any further pages */
+[[nodiscard]] static dberr_t row_ins_sec_index_entry_by_modify(
+    ulint flags,       /*!< in: undo logging and locking flags */
+    ulint mode,        /*!< in: BTR_MODIFY_LEAF or BTR_MODIFY_TREE,
+                       depending on whether mtr holds just a leaf
+                       latch or also a tree latch */
+    btr_cur_t *cursor, /*!< in: B-tree cursor */
+    ulint **offsets,   /*!< in/out: offsets on cursor->page_cur.rec */
+    mem_heap_t *offsets_heap,
+    /*!< in/out: memory heap that can be emptied */
+    mem_heap_t *heap,      /*!< in/out: memory heap */
+    const dtuple_t *entry, /*!< in: index entry to insert */
+    que_thr_t *thr,        /*!< in: query thread */
+    mtr_t *mtr)            /*!< in: mtr; must be committed before
+                           latching any further pages */
 {
   big_rec_t *dummy_big_rec;
   upd_t *update;
@@ -306,23 +305,22 @@
  existing record in the index. This situation can occur if the delete marked
  record is kept in the index for consistent reads.
  @return DB_SUCCESS, DB_FAIL, or error code */
-static MY_ATTRIBUTE((warn_unused_result)) dberr_t
-    row_ins_clust_index_entry_by_modify(
-        btr_pcur_t *pcur, /*!< in/out: a persistent cursor pointing
-                          to the clust_rec that is being modified. */
-        ulint flags,      /*!< in: undo logging and locking flags */
-        ulint mode,       /*!< in: BTR_MODIFY_LEAF or BTR_MODIFY_TREE,
-                          depending on whether mtr holds just a leaf
-                          latch or also a tree latch */
-        ulint **offsets,  /*!< out: offsets on cursor->page_cur.rec */
-        mem_heap_t **offsets_heap,
-        /*!< in/out: pointer to memory heap that can
-        be emptied, or NULL */
-        mem_heap_t *heap,      /*!< in/out: memory heap */
-        const dtuple_t *entry, /*!< in: index entry to insert */
-        que_thr_t *thr,        /*!< in: query thread */
-        mtr_t *mtr)            /*!< in: mtr; must be committed before
-                               latching any further pages */
+[[nodiscard]] static dberr_t row_ins_clust_index_entry_by_modify(
+    btr_pcur_t *pcur, /*!< in/out: a persistent cursor pointing
+                      to the clust_rec that is being modified. */
+    ulint flags,      /*!< in: undo logging and locking flags */
+    ulint mode,       /*!< in: BTR_MODIFY_LEAF or BTR_MODIFY_TREE,
+                      depending on whether mtr holds just a leaf
+                      latch or also a tree latch */
+    ulint **offsets,  /*!< out: offsets on cursor->page_cur.rec */
+    mem_heap_t **offsets_heap,
+    /*!< in/out: pointer to memory heap that can
+    be emptied, or NULL */
+    mem_heap_t *heap,      /*!< in/out: memory heap */
+    const dtuple_t *entry, /*!< in: index entry to insert */
+    que_thr_t *thr,        /*!< in: query thread */
+    mtr_t *mtr)            /*!< in: mtr; must be committed before
+                           latching any further pages */
 {
   const rec_t *rec;
   upd_t *update;
@@ -421,7 +419,7 @@
 /** Returns the number of ancestor UPDATE or DELETE nodes of a
  cascaded update/delete node.
  @return number of ancestors */
-static MY_ATTRIBUTE((warn_unused_result)) ulint row_ins_cascade_n_ancestors(
+[[nodiscard]] static ulint row_ins_cascade_n_ancestors(
     que_node_t *node) /*!< in: node in a query graph */
 {
   que_node_t *parent;
@@ -442,7 +440,7 @@
  can also be 0 if no foreign key fields changed; the returned value is
  ULINT_UNDEFINED if the column type in the child table is too short to
  fit the new value in the parent table: that means the update fails */
-static MY_ATTRIBUTE((warn_unused_result)) ulint row_ins_cascade_calc_update_vec(
+[[nodiscard]] static ulint row_ins_cascade_calc_update_vec(
     upd_node_t *node,        /*!< in: update node of the parent
                              table */
     dict_foreign_t *foreign, /*!< in: foreign key constraint whose
@@ -897,7 +895,29 @@
 
     if (node->is_delete ? (foreign->type & DICT_FOREIGN_ON_DELETE_SET_NULL)
                         : (foreign->type & DICT_FOREIGN_ON_UPDATE_SET_NULL)) {
-      dfield_set_null(&upd_field->new_val);
+      uint32_t col_match_count = dict_vcol_base_is_foreign_key(col, foreign);
+      if (col_match_count == col->num_base) {
+        /* If all base columns of virtual col are in FK */
+        dfield_set_null(&upd_field->new_val);
+      } else if (col_match_count == 0) {
+        /* If no base column of virtual col is in FK */
+        dfield_copy(&(upd_field->new_val), vfield);
+      } else {
+        /* If at least one base column of virtual col is in FK */
+        for (uint32_t j = 0; j < col->num_base; j++) {
+          dict_col_t *base_col = col->base_col[j];
+          uint32_t col_no = base_col->ind;
+          dfield_t *row_field = innobase_get_field_from_update_vector(
+              foreign, node->update, col_no);
+          if (row_field != nullptr) {
+            dfield_set_null(row_field);
+          }
+        }
+        dfield_t *new_vfield = innobase_get_computed_value(
+            update->old_vrow, col, index, &v_heap, update->heap, nullptr, thd,
+            nullptr, nullptr, node->update, foreign);
+        dfield_copy(&(upd_field->new_val), new_vfield);
+      }
     }
 
     if (!node->is_delete && (foreign->type & DICT_FOREIGN_ON_UPDATE_CASCADE)) {
@@ -931,18 +951,17 @@
  @return DB_SUCCESS, DB_LOCK_WAIT, or error code
  Disable inlining because of a bug in gcc8 which may lead to stack exhaustion.
 */
-static NO_INLINE MY_ATTRIBUTE((warn_unused_result)) dberr_t
-    row_ins_foreign_check_on_constraint(
-        que_thr_t *thr,          /*!< in: query thread whose run_node
-                                 is an update node */
-        dict_foreign_t *foreign, /*!< in: foreign key constraint whose
-                                 type is != 0 */
-        btr_pcur_t *pcur,        /*!< in: cursor placed on a matching
-                                 index record in the child table */
-        dtuple_t *entry,         /*!< in: index entry in the parent
-                                 table */
-        mtr_t *mtr)              /*!< in: mtr holding the latch of pcur
-                                 page */
+[[nodiscard]] static NO_INLINE dberr_t row_ins_foreign_check_on_constraint(
+    que_thr_t *thr,          /*!< in: query thread whose run_node
+                             is an update node */
+    dict_foreign_t *foreign, /*!< in: foreign key constraint whose
+                             type is != 0 */
+    btr_pcur_t *pcur,        /*!< in: cursor placed on a matching
+                             index record in the child table */
+    dtuple_t *entry,         /*!< in: index entry in the parent
+                             table */
+    mtr_t *mtr)              /*!< in: mtr holding the latch of pcur
+                             page */
 {
   upd_node_t *node;
   upd_node_t *cascade;
@@ -1440,7 +1459,7 @@
     if (check_table == nullptr && foreign->referenced_table_name_lookup) {
       ut_ad(check_index == nullptr);
 
-      mutex_enter(&dict_sys->mutex);
+      dict_sys_mutex_enter();
       check_table = dd_table_open_on_name(thd, &mdl,
                                           foreign->referenced_table_name_lookup,
                                           true, DICT_ERR_IGNORE_NONE);
@@ -1457,8 +1476,8 @@
       }
 
       if (check_table && check_index) {
-        tmp_foreign = static_cast<dict_foreign_t *>(
-            ut_malloc_nokey(sizeof(dict_foreign_t)));
+        tmp_foreign = static_cast<dict_foreign_t *>(ut::malloc_withkey(
+            UT_NEW_THIS_FILE_PSI_KEY, sizeof(dict_foreign_t)));
 
         memcpy(tmp_foreign, foreign, sizeof(*foreign));
 
@@ -1467,7 +1486,7 @@
         foreign->referenced_index = check_index;
         tmp_open = true;
       }
-      mutex_exit(&dict_sys->mutex);
+      dict_sys_mutex_exit();
     }
   } else {
     check_table = foreign->foreign_table;
@@ -1716,10 +1735,10 @@
 
   /* TODO: NewDD: Remove this after WL#6049 */
   if (tmp_open) {
-    mutex_enter(&dict_sys->mutex);
+    dict_sys_mutex_enter();
     dd_table_close(check_table, thd, &mdl, true);
-    ut_free(tmp_foreign);
-    mutex_exit(&dict_sys->mutex);
+    ut::free(tmp_foreign);
+    dict_sys_mutex_exit();
   }
 
   return err;
@@ -1731,12 +1750,11 @@
  sets shared locks which lock either the success or the failure of
  a constraint.
  @return DB_SUCCESS or error code */
-static MY_ATTRIBUTE((warn_unused_result)) dberr_t
-    row_ins_check_foreign_constraints(
-        dict_table_t *table, /*!< in: table */
-        dict_index_t *index, /*!< in: index */
-        dtuple_t *entry,     /*!< in: index entry for index */
-        que_thr_t *thr)      /*!< in: query thread */
+[[nodiscard]] static dberr_t row_ins_check_foreign_constraints(
+    dict_table_t *table, /*!< in: table */
+    dict_index_t *index, /*!< in: index */
+    dtuple_t *entry,     /*!< in: index entry for index */
+    que_thr_t *thr)      /*!< in: query thread */
 {
   dict_foreign_t *foreign;
   dberr_t err;
@@ -1852,19 +1870,17 @@
  whether a uniqueness violation has occurred for the key value of the entry.
  Set shared locks on possible duplicate records.
  @return DB_SUCCESS, DB_DUPLICATE_KEY, or DB_LOCK_WAIT */
-static MY_ATTRIBUTE((warn_unused_result)) dberr_t
-    row_ins_scan_sec_index_for_duplicate(
-        ulint flags,         /*!< in: undo logging and locking flags */
-        dict_index_t *index, /*!< in: non-clustered unique index */
-        dtuple_t *entry,     /*!< in: index entry */
-        que_thr_t *thr,      /*!< in: query thread */
-        bool s_latch,        /*!< in: whether index->lock is being held */
-        mtr_t *mtr,          /*!< in/out: mini-transaction */
-        mem_heap_t *offsets_heap)
+[[nodiscard]] static dberr_t row_ins_scan_sec_index_for_duplicate(
+    ulint flags,         /*!< in: undo logging and locking flags */
+    dict_index_t *index, /*!< in: non-clustered unique index */
+    dtuple_t *entry,     /*!< in: index entry */
+    que_thr_t *thr,      /*!< in: query thread */
+    bool s_latch,        /*!< in: whether index->lock is being held */
+    mtr_t *mtr,          /*!< in/out: mini-transaction */
+    mem_heap_t *offsets_heap)
 /*!< in/out: memory heap that can be emptied */
 {
   ulint n_unique;
-  int cmp;
   ulint n_fields_cmp;
   btr_pcur_t pcur;
   dberr_t err = DB_SUCCESS;
@@ -1900,6 +1916,7 @@
             mtr, UT_LOCATION_HERE);
   allow_duplicates = row_allow_duplicates(thr);
 
+  const bool skip_gap_locks = index->table->skip_gap_locks();
   /* Scan index records and check if there is a duplicate */
 
   do {
@@ -1910,8 +1927,7 @@
     found. This means it is possible for another transaction to
     insert a duplicate key value but MDL protection on DD tables
     will prevent insertion of duplicates into unique secondary indexes*/
-    const ulint lock_type =
-        index->table->skip_gap_locks() ? LOCK_REC_NOT_GAP : LOCK_ORDINARY;
+    ulint lock_type = skip_gap_locks ? LOCK_REC_NOT_GAP : LOCK_ORDINARY;
 
     if (page_rec_is_infimum(rec)) {
       continue;
@@ -1920,6 +1936,9 @@
     offsets = rec_get_offsets(rec, index, offsets, ULINT_UNDEFINED,
                               UT_LOCATION_HERE, &offsets_heap);
 
+    const bool is_supremum = page_rec_is_supremum(rec);
+    const bool is_next =
+        !is_supremum && (cmp_dtuple_rec(entry, rec, index, offsets) < 0);
     if (flags & BTR_NO_LOCKING_FLAG) {
       /* Set no locks when applying log
       in online table rebuild. */
@@ -1933,9 +1952,9 @@
 
 #if 1  // TODO: Remove this code after WL#9509. REPLACE will not be allowed on
        // DD tables
-      if (index->table->skip_gap_locks()) {
+      if (skip_gap_locks) {
         /* Only GAP lock is possible on supremum. */
-        if (page_rec_is_supremum(rec)) {
+        if (is_supremum) {
           continue;
         }
       }
@@ -1947,17 +1966,35 @@
       err = row_ins_set_rec_lock(LOCK_X, lock_type, block, rec, index, offsets,
                                  thr);
     } else {
-      if (index->table->skip_gap_locks()) {
-        /* Only GAP lock is possible on supremum. */
-        if (page_rec_is_supremum(rec)) {
+      if (skip_gap_locks) {
+        /* Skip GAP lock on supremum */
+        if (is_supremum) {
           continue;
         }
-
-        if (cmp_dtuple_rec(entry, rec, index, offsets) < 0) {
+        /* Skip gap lock on next record. */
+        if (is_next) {
           goto end_scan;
         }
-      }
-
+        lock_type = LOCK_REC_NOT_GAP;
+      } else if (is_supremum) {
+        /* We use next key lock to possibly combine the locks in bitmap.
+        Equivalent to LOCK_GAP. */
+        lock_type = LOCK_ORDINARY;
+      } else if (is_next) {
+        /* Only gap lock is required on next record. */
+        lock_type = LOCK_GAP;
+      } else {
+        /* Next key lock for all equal keys. */
+        lock_type = LOCK_ORDINARY;
+      }
+      /* We only need to lock locations where duplicates could occur, which
+      means rows which are equal, gaps between them, and gaps on both
+      sides of them. We don't need to lock the first unequal record after the
+      gap, just the gap before it.
+      Note: This function will not be even called, and thus will not lock
+      anything at all in case there wasn't any matching record, which is fine,
+      because the B-tree page latch will be released only after inserting the
+      implicitly locked record, so no protection is needed.*/
       err = row_ins_set_rec_lock(LOCK_S, lock_type, block, rec, index, offsets,
                                  thr);
     }
@@ -1971,13 +2008,11 @@
         goto end_scan;
     }
 
-    if (page_rec_is_supremum(rec)) {
+    if (is_supremum) {
       continue;
     }
 
-    cmp = cmp_dtuple_rec(entry, rec, index, offsets);
-
-    if (cmp == 0 && !index->allow_duplicates) {
+    if (!is_next && !index->allow_duplicates) {
       if (row_ins_dupl_error_with_rec(rec, entry, index, offsets)) {
         err = DB_DUPLICATE_KEY;
 
@@ -1995,7 +2030,7 @@
         goto end_scan;
       }
     } else {
-      ut_a(cmp < 0 || index->allow_duplicates);
+      ut_a(is_next || index->allow_duplicates);
       goto end_scan;
     }
   } while (pcur.move_to_next(mtr));
@@ -2017,10 +2052,11 @@
 @retval DB_SUCCESS_LOCKED_REC when rec is an exact match of entry or
 a newer version of entry (the entry should not be inserted)
 @retval DB_DUPLICATE_KEY when entry is a duplicate of rec */
-static MY_ATTRIBUTE((warn_unused_result)) dberr_t
-    row_ins_duplicate_online(ulint n_uniq, const dtuple_t *entry,
-                             const rec_t *rec, const dict_index_t *index,
-                             ulint *offsets) {
+[[nodiscard]] static dberr_t row_ins_duplicate_online(ulint n_uniq,
+                                                      const dtuple_t *entry,
+                                                      const rec_t *rec,
+                                                      const dict_index_t *index,
+                                                      ulint *offsets) {
   ulint fields = 0;
 
   /* During rebuild, there should not be any delete-marked rows
@@ -2051,13 +2087,12 @@
 @retval DB_SUCCESS_LOCKED_REC when rec is an exact match of entry or
 a newer version of entry (the entry should not be inserted)
 @retval DB_DUPLICATE_KEY when entry is a duplicate of rec */
-static MY_ATTRIBUTE((warn_unused_result)) dberr_t
-    row_ins_duplicate_error_in_clust_online(
-        ulint n_uniq,            /*!< in: offset of DB_TRX_ID */
-        const dtuple_t *entry,   /*!< in: entry that is being inserted */
-        const btr_cur_t *cursor, /*!< in: cursor on insert position */
-        ulint **offsets,         /*!< in/out: rec_get_offsets(rec) */
-        mem_heap_t **heap)       /*!< in/out: heap for offsets */
+[[nodiscard]] static dberr_t row_ins_duplicate_error_in_clust_online(
+    ulint n_uniq,            /*!< in: offset of DB_TRX_ID */
+    const dtuple_t *entry,   /*!< in: entry that is being inserted */
+    const btr_cur_t *cursor, /*!< in: cursor on insert position */
+    ulint **offsets,         /*!< in/out: rec_get_offsets(rec) */
+    mem_heap_t **heap)       /*!< in/out: heap for offsets */
 {
   dberr_t err = DB_SUCCESS;
   const rec_t *rec = btr_cur_get_rec(cursor);
@@ -2091,13 +2126,12 @@
  record
  @retval DB_SUCCESS_LOCKED_REC if an exact match of the record was found
  in online table rebuild (flags & (BTR_KEEP_SYS_FLAG | BTR_NO_LOCKING_FLAG)) */
-static MY_ATTRIBUTE((warn_unused_result)) dberr_t
-    row_ins_duplicate_error_in_clust(
-        ulint flags,           /*!< in: undo logging and locking flags */
-        btr_cur_t *cursor,     /*!< in: B-tree cursor */
-        const dtuple_t *entry, /*!< in: entry to insert */
-        que_thr_t *thr,        /*!< in: query thread */
-        mtr_t *mtr)            /*!< in: mtr */
+[[nodiscard]] static dberr_t row_ins_duplicate_error_in_clust(
+    ulint flags,           /*!< in: undo logging and locking flags */
+    btr_cur_t *cursor,     /*!< in: B-tree cursor */
+    const dtuple_t *entry, /*!< in: entry to insert */
+    que_thr_t *thr,        /*!< in: query thread */
+    mtr_t *mtr)            /*!< in: mtr */
 {
   dberr_t err;
   rec_t *rec;
@@ -2221,13 +2255,8 @@
  of a unique secondary index record by checking the cursor->up_match,
  but we do not do so, because it could have some locking implications.
  @return true if the existing record should be updated; false if not */
-<<<<<<< HEAD
-UNIV_INLINE
-ibool row_ins_must_modify_rec(const btr_cur_t *cursor) /*!< in: B-tree cursor */
-=======
 static inline bool row_ins_must_modify_rec(
     const btr_cur_t *cursor) /*!< in: B-tree cursor */
->>>>>>> fbdaa4de
 {
   /* NOTE: (compare to the note in row_ins_duplicate_error_in_clust)
   Because node pointers on upper levels of the B-tree may match more
@@ -2394,6 +2423,8 @@
   }
 #endif /* UNIV_DEBUG */
 
+  bool persist_autoinc = false;
+
   /* Write logs for AUTOINC right after index lock has been got and
   before any further resource acquisitions to prevent deadlock.
   No need to log for temporary tables and intermediate tables */
@@ -2405,7 +2436,7 @@
     if (counter != 0) {
       /* Always log the counter change first, so it won't
       be affected by any follow-up failure. */
-      dict_table_autoinc_log(index->table, counter, &mtr);
+      persist_autoinc = dict_table_autoinc_log(index->table, counter, &mtr);
     }
   }
 
@@ -2428,13 +2459,8 @@
         case DB_SUCCESS:
           break;
         default:
-<<<<<<< HEAD
-          ut_ad(0);
-          /* fall through */
-=======
           ut_d(ut_error);
           [[fallthrough]];
->>>>>>> fbdaa4de
         case DB_SUCCESS_LOCKED_REC:
         case DB_DUPLICATE_KEY:
           if (thr != nullptr) {
@@ -2552,6 +2578,12 @@
             << "ib_sdi: row_ins_clust_index_entry_low: " << index->name << " "
             << index->table->name << " return status: " << err;
       });
+
+  /* Persist auto increment value to DD buffer table if requested. Do it after
+  closing the mini transaction and releasing latches. */
+  if (persist_autoinc) {
+    dict_table_persist_to_dd_table_buffer(index->table);
+  }
 
   return err;
 }
@@ -2689,7 +2721,7 @@
 @param[in]      check           Whether to check
 @param[in]      search_mode     Flags
 @return true if the index is to be dropped */
-static MY_ATTRIBUTE((warn_unused_result)) bool row_ins_sec_mtr_start_and_check_if_aborted(
+[[nodiscard]] static bool row_ins_sec_mtr_start_and_check_if_aborted(
     mtr_t *mtr, dict_index_t *index, bool check, ulint search_mode) {
   ut_ad(!index->is_clustered());
 
@@ -2913,7 +2945,7 @@
           private to its call stack. */
           err = DB_SUCCESS;
         }
-        /* fall through */
+        [[fallthrough]];
       default:
         if (dict_index_is_spatial(index)) {
           rtr_clean_rtr_info(&rtr_info, true);
@@ -3382,9 +3414,9 @@
 /** Inserts a single index entry to the table.
  @return DB_SUCCESS if operation successfully completed, else error
  code or DB_LOCK_WAIT */
-static MY_ATTRIBUTE((warn_unused_result)) dberr_t
-    row_ins_index_entry_step(ins_node_t *node, /*!< in: row insert node */
-                             que_thr_t *thr)   /*!< in: query thread */
+[[nodiscard]] static dberr_t row_ins_index_entry_step(
+    ins_node_t *node, /*!< in: row insert node */
+    que_thr_t *thr)   /*!< in: query thread */
 {
   dberr_t err;
 
@@ -3410,8 +3442,8 @@
 }
 
 /** Allocates a row id for row and inits the node->index field. */
-UNIV_INLINE
-void row_ins_alloc_row_id_step(ins_node_t *node) /*!< in: row insert node */
+static inline void row_ins_alloc_row_id_step(
+    ins_node_t *node) /*!< in: row insert node */
 {
   row_id_t row_id;
 
@@ -3431,37 +3463,7 @@
 }
 
 /** Gets a row to insert from the values list. */
-UNIV_INLINE
-void row_ins_get_row_from_values(ins_node_t *node) /*!< in: row insert node */
-{
-  que_node_t *list_node;
-  dfield_t *dfield;
-  dtuple_t *row;
-  ulint i;
-
-  /* The field values are copied in the buffers of the select node and
-  it is safe to use them until we fetch from select again: therefore
-  we can just copy the pointers */
-
-  row = node->row;
-
-  i = 0;
-  list_node = node->values_list;
-
-  while (list_node) {
-    eval_exp(list_node);
-
-    dfield = dtuple_get_nth_field(row, i);
-    dfield_copy_data(dfield, que_node_get_val(list_node));
-
-    i++;
-    list_node = que_node_get_next(list_node);
-  }
-}
-
-/** Gets a row to insert from the select list. */
-UNIV_INLINE
-void row_ins_get_row_from_query_block(
+static inline void row_ins_get_row_from_values(
     ins_node_t *node) /*!< in: row insert node */
 {
   que_node_t *list_node;
@@ -3476,6 +3478,35 @@
   row = node->row;
 
   i = 0;
+  list_node = node->values_list;
+
+  while (list_node) {
+    eval_exp(list_node);
+
+    dfield = dtuple_get_nth_field(row, i);
+    dfield_copy_data(dfield, que_node_get_val(list_node));
+
+    i++;
+    list_node = que_node_get_next(list_node);
+  }
+}
+
+/** Gets a row to insert from the select list. */
+static inline void row_ins_get_row_from_query_block(
+    ins_node_t *node) /*!< in: row insert node */
+{
+  que_node_t *list_node;
+  dfield_t *dfield;
+  dtuple_t *row;
+  ulint i;
+
+  /* The field values are copied in the buffers of the select node and
+  it is safe to use them until we fetch from select again: therefore
+  we can just copy the pointers */
+
+  row = node->row;
+
+  i = 0;
   list_node = node->select->select_list;
 
   while (list_node) {
@@ -3490,9 +3521,9 @@
 /** Inserts a row to a table.
  @return DB_SUCCESS if operation successfully completed, else error
  code or DB_LOCK_WAIT */
-static MY_ATTRIBUTE((warn_unused_result)) dberr_t
-    row_ins(ins_node_t *node, /*!< in: row insert node */
-            que_thr_t *thr)   /*!< in: query thread */
+[[nodiscard]] static dberr_t row_ins(
+    ins_node_t *node, /*!< in: row insert node */
+    que_thr_t *thr)   /*!< in: query thread */
 {
   dberr_t err;
 
@@ -3528,7 +3559,7 @@
         case DB_DUPLICATE_KEY:
           thr_get_trx(thr)->error_state = DB_DUPLICATE_KEY;
           thr_get_trx(thr)->error_index = node->index;
-        // fall through
+          [[fallthrough]];
         default:
           return err;
       }
