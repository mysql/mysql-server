--- conflicted
+++ resolved
@@ -1713,10 +1713,7 @@
                                 referenced_list, check_foreign)) {
 			if (check_foreign == foreign) {
 				verified = true;
-<<<<<<< HEAD
-=======
 				break;
->>>>>>> 6664a03f
 			}
 		}
 
