--- conflicted
+++ resolved
@@ -86,31 +86,24 @@
   m_heap = nullptr;
 }
 
-Parallel_reader::Ctx::~Ctx() {}
-
-Parallel_reader::Scan_ctx::~Scan_ctx() {}
-
 Parallel_reader::~Parallel_reader() {
   mutex_destroy(&m_mutex);
   os_event_destroy(m_event);
-
-  if (!m_single_threaded_mode) {
+  if (!m_sync) {
     release_unused_threads(m_n_threads);
   }
-
   for (auto thread_ctx : m_thread_ctxs) {
     if (thread_ctx != nullptr) {
-      UT_DELETE(thread_ctx);
+      ut::delete_(thread_ctx);
     }
   }
 }
 
 size_t Parallel_reader::available_threads(size_t n_required,
                                           bool use_reserved) {
-  const auto RELAXED = std::memory_order_relaxed;
-  auto active = s_active_threads.fetch_add(n_required, RELAXED);
-
-  size_t max_threads = MAX_THREADS;
+  auto max_threads = MAX_THREADS;
+  constexpr auto SEQ_CST = std::memory_order_seq_cst;
+  auto active = s_active_threads.fetch_add(n_required, SEQ_CST);
 
   if (use_reserved) {
     max_threads += MAX_RESERVED_THREADS;
@@ -120,16 +113,19 @@
     const auto available = max_threads - active;
 
     if (n_required <= available) {
-      return (n_required);
+      return n_required;
     } else {
-      s_active_threads.fetch_sub(n_required - available, RELAXED);
-      return (available);
-    }
-  }
-
-  s_active_threads.fetch_sub(n_required, RELAXED);
-
-  return (0);
+      const auto release = n_required - available;
+      const auto o = s_active_threads.fetch_sub(release, SEQ_CST);
+      ut_a(o >= release);
+      return available;
+    }
+  }
+
+  const auto o = s_active_threads.fetch_sub(n_required, SEQ_CST);
+  ut_a(o >= n_required);
+
+  return 0;
 }
 
 void Parallel_reader::Scan_ctx::index_s_lock() {
@@ -188,11 +184,11 @@
   return err;
 }
 
-Parallel_reader::Parallel_reader(size_t max_threads, bool sync)
+Parallel_reader::Parallel_reader(size_t max_threads)
     : m_max_threads(max_threads),
-      m_n_threads{max_threads},
+      m_n_threads(max_threads),
       m_ctxs(),
-      m_sync(sync) {
+      m_sync(max_threads == 0) {
   m_n_completed = 0;
 
   mutex_create(LATCH_ID_PARALLEL_READ, &m_mutex);
@@ -211,27 +207,24 @@
 class PCursor {
  public:
   /** Constructor.
-  @param[in,out]  pcur  Persistent cursor in use.
-  @param[in]      mtr   Mini-transaction used by the persistent cursor.
-  @param[in]      read_level  read level where the block should be present. */
+  @param[in,out] pcur           Persistent cursor in use.
+  @param[in] mtr                Mini-transaction used by the persistent cursor.
+  @param[in] read_level         Read level where the block should be present. */
   PCursor(btr_pcur_t *pcur, mtr_t *mtr, size_t read_level)
       : m_mtr(mtr), m_pcur(pcur), m_read_level(read_level) {}
 
-  /** Check if there are threads waiting on the index latch. Yield the latch
-  so that other threads can progress. */
-  void yield();
+  /** Create a savepoint and commit the mini-transaction.*/
+  void savepoint() noexcept;
+
+  /** Resume from savepoint. */
+  void resume() noexcept;
 
   /** Move to the next block.
-  @param[in]  index  Index being traversed.
+  @param[in]  index             Index being traversed.
   @return DB_SUCCESS or error code. */
-  dberr_t move_to_next_block(dict_index_t *index)
-      MY_ATTRIBUTE((warn_unused_result));
+  [[nodiscard]] dberr_t move_to_next_block(dict_index_t *index);
 
   /** Restore the cursor position. */
-<<<<<<< HEAD
-  void restore_position() {
-    auto relative = m_pcur->m_rel_pos;
-=======
   void restore_position() noexcept {
     constexpr auto MODE = BTR_SEARCH_LEAF;
     const auto relative = m_pcur->m_rel_pos;
@@ -246,19 +239,65 @@
       ut_ad((m_pcur->m_rel_pos == BTR_PCUR_ON) == m_pcur->is_on_user_rec());
     }
 #endif /* UNIV_DEBUG */
->>>>>>> fbdaa4de
-
-    auto equal =
-        m_pcur->restore_position(BTR_SEARCH_LEAF, m_mtr, __FILE__, __LINE__);
-
-    if (relative == BTR_PCUR_ON) {
-      if (!equal) {
-        page_cur_move_to_next(m_pcur->get_page_cur());
-      }
-    } else {
-      ut_ad(relative == BTR_PCUR_AFTER ||
-            relative == BTR_PCUR_AFTER_LAST_IN_TREE);
-    }
+
+    switch (relative) {
+      case BTR_PCUR_ON:
+        if (!equal) {
+          page_cur_move_to_next(m_pcur->get_page_cur());
+        }
+        break;
+
+      case BTR_PCUR_UNSET:
+      case BTR_PCUR_BEFORE_FIRST_IN_TREE:
+        ut_error;
+        break;
+
+      case BTR_PCUR_AFTER:
+      case BTR_PCUR_AFTER_LAST_IN_TREE:
+        break;
+
+      case BTR_PCUR_BEFORE:
+        /* For non-optimistic restoration:
+        The position is now set to the record before pcur->old_rec.
+
+        For optimistic restoration:
+        The position also needs to take the previous search_mode into
+        consideration. */
+        switch (m_pcur->m_pos_state) {
+          case BTR_PCUR_IS_POSITIONED_OPTIMISTIC:
+            m_pcur->m_pos_state = BTR_PCUR_IS_POSITIONED;
+            /* The cursor always moves "up" ie. in ascending order. */
+            break;
+
+          case BTR_PCUR_IS_POSITIONED:
+            if (m_pcur->is_on_user_rec()) {
+              m_pcur->move_to_next(m_mtr);
+            }
+            break;
+
+          case BTR_PCUR_NOT_POSITIONED:
+          case BTR_PCUR_WAS_POSITIONED:
+            ut_error;
+        }
+        break;
+    }
+  }
+
+  /** @return the current page cursor. */
+  [[nodiscard]] page_cur_t *get_page_cursor() noexcept {
+    return m_pcur->get_page_cur();
+  }
+
+  /** Restore from a saved position.
+  @return DB_SUCCESS or error code. */
+  [[nodiscard]] dberr_t restore_from_savepoint() noexcept;
+
+  /** Move to the first user rec on the restored page. */
+  [[nodiscard]] dberr_t move_to_user_rec() noexcept;
+
+  /** @return true if cursor is after last on page. */
+  [[nodiscard]] bool is_after_last_on_page() const noexcept {
+    return m_pcur->is_after_last_on_page();
   }
 
  private:
@@ -274,11 +313,6 @@
 };
 
 buf_block_t *Parallel_reader::Scan_ctx::block_get_s_latched(
-<<<<<<< HEAD
-    const page_id_t &page_id, mtr_t *mtr, int line) const {
-  auto block = buf_page_get_gen(page_id, m_config.m_page_size, RW_S_LATCH,
-                                nullptr, Page_fetch::SCAN, __FILE__, line, mtr);
-=======
     const page_id_t &page_id, mtr_t *mtr, size_t line) const {
   /* We never scan undo tablespaces. */
   ut_a(!fsp_is_undo_tablespace(page_id.space()));
@@ -286,27 +320,22 @@
   auto block =
       buf_page_get_gen(page_id, m_config.m_page_size, RW_S_LATCH, nullptr,
                        Page_fetch::SCAN, {__FILE__, line}, mtr);
->>>>>>> fbdaa4de
 
   buf_block_dbg_add_level(block, SYNC_TREE_NODE);
 
   return (block);
 }
 
-void PCursor::yield() {
-  /* We should always yield on a block boundary. */
-  ut_ad(m_pcur->is_after_last_on_page());
-
-  /* Store the cursor position on the last user record on the page. */
+void PCursor::savepoint() noexcept {
+  /* Store the cursor position on the previous user record on the page. */
   m_pcur->move_to_prev_on_page();
 
   m_pcur->store_position(m_mtr);
 
   m_mtr->commit();
-
-  /* Yield so that another thread can proceed. */
-  std::this_thread::yield();
-
+}
+
+void PCursor::resume() noexcept {
   m_mtr->start();
 
   m_mtr->set_log_mode(MTR_LOG_NO_REDO);
@@ -320,6 +349,55 @@
     /* Move to the successor of the saved record. */
     m_pcur->move_to_next_on_page();
   }
+}
+
+dberr_t PCursor::move_to_user_rec() noexcept {
+  auto cur = m_pcur->get_page_cur();
+  const auto next_page_no = btr_page_get_next(page_cur_get_page(cur), m_mtr);
+
+  if (next_page_no == FIL_NULL) {
+    m_mtr->commit();
+    return DB_END_OF_INDEX;
+  }
+
+  auto block = page_cur_get_block(cur);
+  const auto &page_id = block->page.id;
+
+  /* We never scan undo tablespaces. */
+  ut_a(!fsp_is_undo_tablespace(page_id.space()));
+
+  block = buf_page_get_gen(page_id_t(page_id.space(), next_page_no),
+                           block->page.size, RW_S_LATCH, nullptr,
+                           Page_fetch::SCAN, UT_LOCATION_HERE, m_mtr);
+
+  buf_block_dbg_add_level(block, SYNC_TREE_NODE);
+
+  if (page_is_leaf(buf_block_get_frame(block))) {
+    btr_leaf_page_release(page_cur_get_block(cur), RW_S_LATCH, m_mtr);
+  }
+
+  page_cur_set_before_first(block, cur);
+
+  /* Skip the infimum record. */
+  page_cur_move_to_next(cur);
+
+  /* Page can't be empty unless it is a root page. */
+  ut_ad(!page_cur_is_after_last(cur));
+
+  return DB_SUCCESS;
+}
+
+dberr_t PCursor::restore_from_savepoint() noexcept {
+  resume();
+  return m_pcur->is_on_user_rec() ? DB_SUCCESS : move_to_user_rec();
+}
+
+dberr_t Parallel_reader::Thread_ctx::restore_from_savepoint() noexcept {
+  return m_pcursor->restore_from_savepoint();
+}
+
+void Parallel_reader::Thread_ctx::savepoint() noexcept {
+  m_pcursor->savepoint();
 }
 
 dberr_t PCursor::move_to_next_block(dict_index_t *index) {
@@ -330,46 +408,18 @@
     the cursor position, and yield so that scanning a large table
     will not starve other threads. */
 
-    yield();
-
-    /* It's possible that the restore places the cursor in the middle of
-    the block. We need to account for that too. */
-
-    if (m_pcur->is_on_user_rec()) {
-      return (DB_SUCCESS);
-    }
-  }
-
-  auto cur = m_pcur->get_page_cur();
-  auto next_page_no = btr_page_get_next(page_cur_get_page(cur), m_mtr);
-
-  if (next_page_no == FIL_NULL) {
-    m_mtr->commit();
-    return (DB_END_OF_INDEX);
-  }
-
-  auto block = page_cur_get_block(cur);
-  const auto &page_id = block->page.id;
-
-  block = buf_page_get_gen(page_id_t(page_id.space(), next_page_no),
-                           block->page.size, RW_S_LATCH, nullptr,
-                           Page_fetch::SCAN, UT_LOCATION_HERE, m_mtr);
-
-  buf_block_dbg_add_level(block, SYNC_TREE_NODE);
-
-  if (page_is_leaf(buf_block_get_frame(block))) {
-    btr_leaf_page_release(page_cur_get_block(cur), RW_S_LATCH, m_mtr);
-  }
-
-  page_cur_set_before_first(block, cur);
-
-  /* Skip the infimum record. */
-  page_cur_move_to_next(cur);
-
-  /* Page can't be empty unless it is a root page. */
-  ut_ad(!page_cur_is_after_last(cur));
-
-  return (DB_SUCCESS);
+    /* We should always yield on a block boundary. */
+    ut_ad(m_pcur->is_after_last_on_page());
+
+    savepoint();
+
+    /* Yield so that another thread can proceed. */
+    std::this_thread::yield();
+
+    return restore_from_savepoint();
+  } else {
+    return move_to_user_rec();
+  }
 }
 
 bool Parallel_reader::Scan_ctx::check_visibility(const rec_t *&rec,
@@ -412,16 +462,6 @@
     } else {
       /* Secondary index scan not supported yet. */
       ut_error;
-
-      auto max_trx_id = page_get_max_trx_id(page_align(rec));
-
-      ut_ad(max_trx_id > 0);
-
-      if (!view->sees(max_trx_id)) {
-        /* FIXME: This is not sufficient. We may need to read in the cluster
-        index record to be 100% sure. */
-        return (false);
-      }
     }
   }
 
@@ -514,22 +554,20 @@
   return (iter);
 }
 
-bool Parallel_reader::Ctx::move_to_next_node(PCursor *pcursor, mtr_t *mtr) {
-  page_cur_t *cur MY_ATTRIBUTE((unused)) =
-      m_range.first->m_pcur->get_page_cur();
+bool Parallel_reader::Ctx::move_to_next_node(PCursor *pcursor) {
+  IF_DEBUG(auto cur = m_range.first->m_pcur->get_page_cur();)
 
   auto err = pcursor->move_to_next_block(const_cast<dict_index_t *>(index()));
 
   if (err != DB_SUCCESS) {
     ut_a(err == DB_END_OF_INDEX);
-    return (false);
-  }
-
-  /* Page can't be empty unless it is a root page. */
-  ut_ad(!page_cur_is_after_last(cur));
-  ut_ad(!page_cur_is_before_first(cur));
-
-  return (true);
+    return false;
+  } else {
+    /* Page can't be empty unless it is a root page. */
+    ut_ad(!page_cur_is_after_last(cur));
+    ut_ad(!page_cur_is_before_first(cur));
+    return true;
+  }
 }
 
 dberr_t Parallel_reader::Ctx::traverse() {
@@ -550,11 +588,15 @@
 
   dberr_t err{DB_SUCCESS};
 
+  m_thread_ctx->m_pcursor = &pcursor;
+
   err = traverse_recs(&pcursor, &mtr);
 
   if (mtr.is_active()) {
     mtr.commit();
   }
+
+  m_thread_ctx->m_pcursor = nullptr;
 
   if (m_scan_ctx->m_config.m_read_level != 0) {
     m_scan_ctx->index_s_unlock();
@@ -567,14 +609,33 @@
   const auto &end_tuple = m_range.second->m_tuple;
   auto heap = mem_heap_create(srv_page_size / 4, UT_LOCATION_HERE);
   auto index = m_scan_ctx->m_config.m_index;
-  auto cur = m_range.first->m_pcur->get_page_cur();
 
   m_start = true;
 
   dberr_t err{DB_SUCCESS};
+
+  if (m_scan_ctx->m_reader->m_start_callback) {
+    /* Page start. */
+    m_thread_ctx->m_state = State::PAGE;
+    err = m_scan_ctx->m_reader->m_start_callback(m_thread_ctx);
+  }
+
+  bool call_end_page{true};
+  auto cur = pcursor->get_page_cursor();
 
   while (err == DB_SUCCESS) {
     if (page_cur_is_after_last(cur)) {
+      call_end_page = false;
+
+      if (m_scan_ctx->m_reader->m_finish_callback) {
+        /* End of page. */
+        m_thread_ctx->m_state = State::PAGE;
+        err = m_scan_ctx->m_reader->m_finish_callback(m_thread_ctx);
+        if (err != DB_SUCCESS) {
+          break;
+        }
+      }
+
       mem_heap_empty(heap);
 
       if (!(m_n_pages % TRX_IS_INTERRUPTED_PROBE) &&
@@ -583,12 +644,29 @@
         break;
       }
 
-      if (is_error_set() || !move_to_next_node(pcursor, mtr)) {
+      if (is_error_set()) {
+        break;
+      }
+
+      /* Note: The page end callback (above) can save and restore the cursor.
+      The restore can end up in the middle of a page. */
+      if (pcursor->is_after_last_on_page() && !move_to_next_node(pcursor)) {
         break;
       }
 
       ++m_n_pages;
       m_first_rec = true;
+
+      call_end_page = true;
+
+      if (m_scan_ctx->m_reader->m_start_callback) {
+        /* Page start. */
+        m_thread_ctx->m_state = State::PAGE;
+        err = m_scan_ctx->m_reader->m_start_callback(m_thread_ctx);
+        if (err != DB_SUCCESS) {
+          break;
+        }
+      }
     }
 
     ulint offsets_[REC_OFFS_NORMAL_SIZE];
@@ -604,12 +682,12 @@
       ut_ad(rec != nullptr);
 
       /* Key value of a record can change only if the record is deleted or if
-      its updated. And an update is essentially a delete + insert. So in both
+      it's updated. An update is essentially a delete + insert. So in both
       the cases we just delete mark the record and the original key value is
       preserved on the page.
 
       Since the range creation is based on the key values and the key value do
-      not ever change the latest (non-MVCC) version of the record should always
+      not ever change the, latest (non-MVCC) version of the record should always
       tell us correctly whether we're within the range or outside of it. */
       auto ret = end_tuple->compare(rec, index, offsets);
 
@@ -628,10 +706,14 @@
 
     if (!skip) {
       m_rec = rec;
+      m_offsets = offsets;
       m_block = cur->block;
-      m_offsets = offsets;
 
       err = m_scan_ctx->m_f(this);
+
+      if (err != DB_SUCCESS) {
+        break;
+      }
 
       m_start = false;
     }
@@ -645,9 +727,17 @@
     m_scan_ctx->set_error_state(err);
   }
 
-  m_thread_ctx->m_prev_partition_id = partition_id();
-
   mem_heap_free(heap);
+
+  if (call_end_page && m_scan_ctx->m_reader->m_finish_callback) {
+    /* Page finished. */
+    m_thread_ctx->m_state = State::PAGE;
+    auto cb_err = m_scan_ctx->m_reader->m_finish_callback(m_thread_ctx);
+
+    if (cb_err != DB_SUCCESS && !m_scan_ctx->is_error_set()) {
+      err = cb_err;
+    }
+  }
 
   return (err);
 }
@@ -683,22 +773,32 @@
 
 void Parallel_reader::worker(Parallel_reader::Thread_ctx *thread_ctx) {
   dberr_t err{DB_SUCCESS};
+  dberr_t cb_err{DB_SUCCESS};
 
   if (m_start_callback) {
-    err = m_start_callback(thread_ctx);
+    /* Thread start. */
+    thread_ctx->m_state = State::THREAD;
+    cb_err = m_start_callback(thread_ctx);
+
+    if (cb_err != DB_SUCCESS) {
+      err = cb_err;
+      set_error_state(cb_err);
+    }
   }
 
   /* Wait for all the threads to be spawned as it's possible that we could
   abort the operation if there are not enough resources to spawn all the
   threads. */
-  constexpr auto FOREVER = OS_SYNC_INFINITE_TIME;
-  os_event_wait_time_low(m_event, FOREVER, m_sig_count);
+  if (!m_sync) {
+    os_event_wait_time_low(m_event, std::chrono::microseconds::max(),
+                           m_sig_count);
+  }
 
   for (;;) {
-    size_t n_completed = 0;
+    size_t n_completed{};
     int64_t sig_count = os_event_reset(m_event);
 
-    while (err == DB_SUCCESS && !is_error_set()) {
+    while (err == DB_SUCCESS && cb_err == DB_SUCCESS && !is_error_set()) {
       auto ctx = dequeue();
 
       if (ctx == nullptr) {
@@ -718,7 +818,21 @@
         /* Tell the other threads that there is work to do. */
         os_event_set(m_event);
       } else {
-        err = ctx->traverse();
+        if (m_start_callback) {
+          /* Context start. */
+          thread_ctx->m_state = State::CTX;
+          cb_err = m_start_callback(thread_ctx);
+        }
+
+        if (cb_err == DB_SUCCESS && err == DB_SUCCESS) {
+          err = ctx->traverse();
+        }
+
+        if (m_finish_callback) {
+          /* Context finished. */
+          thread_ctx->m_state = State::CTX;
+          cb_err = m_finish_callback(thread_ctx);
+        }
       }
 
       /* Check for trx interrupted (useful in the case of small tables). */
@@ -733,7 +847,7 @@
       ++n_completed;
     }
 
-    if (err != DB_SUCCESS || is_error_set()) {
+    if (cb_err != DB_SUCCESS || err != DB_SUCCESS || is_error_set()) {
       break;
     }
 
@@ -745,16 +859,15 @@
       break;
     }
 
-    constexpr auto FOREVER = OS_SYNC_INFINITE_TIME;
-
-    os_event_wait_time_low(m_event, FOREVER, sig_count);
-  }
-
-  if (err != DB_SUCCESS) {
+    if (!m_sync) {
+      os_event_wait_time_low(m_event, std::chrono::microseconds::max(),
+                             sig_count);
+    }
+  }
+
+  if (err != DB_SUCCESS && !is_error_set()) {
     /* Set the "global" error state. */
-    if (!is_error_set()) {
-      set_error_state(err);
-    }
+    set_error_state(err);
   }
 
   if (is_error_set()) {
@@ -763,10 +876,14 @@
   }
 
   if (m_finish_callback) {
-    dberr_t finish_err = m_finish_callback(thread_ctx);
-
-    if (finish_err != DB_SUCCESS) {
-      set_error_state(finish_err);
+    /* Thread finished. */
+    thread_ctx->m_state = State::THREAD;
+    cb_err = m_finish_callback(thread_ctx);
+
+    /* Keep the err status from previous failed operations */
+    if (cb_err != DB_SUCCESS) {
+      err = cb_err;
+      set_error_state(cb_err);
     }
   }
 
@@ -849,10 +966,6 @@
 
     return (page_cursor);
   }
-
-  ut_error;
-
-  return (page_cur_t{});
 }
 
 void Parallel_reader::Scan_ctx::create_range(Ranges &ranges,
@@ -877,7 +990,6 @@
                                                  const size_t split_level,
                                                  Ranges &ranges, mtr_t *mtr) {
   ut_ad(index_s_own());
-  ut_a(max_threads() > 0);
   ut_a(page_no != FIL_NULL);
 
   /* Do a breadth first traversal of the B+Tree using recursion. We want to
@@ -1070,8 +1182,8 @@
   // clang-format off
 
   auto ctx = std::shared_ptr<Ctx>(
-      UT_NEW_NOKEY(Ctx(ctx_id, this, range)),
-      [](Ctx *ctx) { UT_DELETE(ctx); });
+      ut::new_withkey<Ctx>(UT_NEW_THIS_FILE_PSI_KEY, ctx_id, this, range),
+      [](Ctx *ctx) { ut::delete_(ctx); });
 
   // clang-format on
 
@@ -1091,15 +1203,18 @@
 dberr_t Parallel_reader::Scan_ctx::create_contexts(const Ranges &ranges) {
   size_t split_point{};
 
-  ut_a(max_threads() > 0 &&
-       max_threads() <= Parallel_reader::MAX_TOTAL_THREADS);
-
-  if (ranges.size() > max_threads()) {
-    split_point = (ranges.size() / max_threads()) * max_threads();
-  } else if (m_depth < SPLIT_THRESHOLD) {
-    /* If the tree is not very deep then don't split. For smaller tables
-    it is more expensive to split because we end up traversing more blocks*/
-    split_point = max_threads();
+  {
+    const auto n = std::max(max_threads(), size_t{1});
+
+    ut_a(n <= Parallel_reader::MAX_TOTAL_THREADS);
+
+    if (ranges.size() > n) {
+      split_point = (ranges.size() / n) * n;
+    } else if (m_depth < SPLIT_THRESHOLD) {
+      /* If the tree is not very deep then don't split. For smaller tables
+      it is more expensive to split because we end up traversing more blocks*/
+      split_point = n;
+    }
   }
 
   size_t i{};
@@ -1114,7 +1229,7 @@
     ++i;
   }
 
-  return (DB_SUCCESS);
+  return DB_SUCCESS;
 }
 
 void Parallel_reader::parallel_read() {
@@ -1122,8 +1237,8 @@
     return;
   }
 
-  if (m_n_threads == 0) {
-    auto ptr = UT_NEW_NOKEY(Thread_ctx{0});
+  if (m_sync) {
+    auto ptr = ut::new_withkey<Thread_ctx>(UT_NEW_THIS_FILE_PSI_KEY, 0);
 
     if (ptr == nullptr) {
       set_error_state(DB_OUT_OF_MEMORY);
@@ -1140,21 +1255,23 @@
     return;
   }
 
+  ut_a(m_n_threads > 0);
+
   m_thread_ctxs.reserve(m_n_threads);
 
   dberr_t err{DB_SUCCESS};
 
   for (size_t i = 0; i < m_n_threads; ++i) {
     try {
-      auto ptr = UT_NEW_NOKEY(Thread_ctx{i});
+      auto ptr = ut::new_withkey<Thread_ctx>(UT_NEW_THIS_FILE_PSI_KEY, i);
       if (ptr == nullptr) {
         set_error_state(DB_OUT_OF_MEMORY);
         return;
       }
       m_thread_ctxs.emplace_back(ptr);
       m_parallel_read_threads.emplace_back(
-          os_thread_create(parallel_read_thread_key, &Parallel_reader::worker,
-                           this, m_thread_ctxs[i]));
+          os_thread_create(parallel_read_thread_key, i + 1,
+                           &Parallel_reader::worker, this, m_thread_ctxs[i]));
       m_parallel_read_threads.back().start();
     } catch (...) {
       err = DB_OUT_OF_RESOURCES;
@@ -1166,55 +1283,66 @@
 
   DEBUG_SYNC_C("parallel_read_wait_for_kill_query");
 
-  DBUG_EXECUTE_IF("innodb_pread_thread_OOR", err = DB_OUT_OF_RESOURCES;
-                  set_error_state(err););
+  DBUG_EXECUTE_IF(
+      "innodb_pread_thread_OOR", if (!m_sync) {
+        err = DB_OUT_OF_RESOURCES;
+        set_error_state(err);
+      });
 
   os_event_set(m_event);
 
   DBUG_EXECUTE_IF("bug28079850", set_error_state(DB_INTERRUPTED););
-
-  /* Don't wait for the threads to finish if the read is not synchronous. */
-  if (!m_sync) {
-    return;
-  }
-
-  join();
+}
+
+dberr_t Parallel_reader::spawn(size_t n_threads) noexcept {
+  /* In case this is a retry after a DB_OUT_OF_RESOURCES error. */
+  m_err = DB_SUCCESS;
+
+  m_n_threads = n_threads;
+
+  if (max_threads() > m_n_threads) {
+    release_unused_threads(max_threads() - m_n_threads);
+  }
+
+  parallel_read();
+
+  return DB_SUCCESS;
 }
 
 dberr_t Parallel_reader::run(size_t n_threads) {
-  if (!m_scan_ctxs.empty()) {
-    if (n_threads == 0) {
-      n_threads = std::min(m_max_threads, m_ctxs.size());
-
-      /* No need to spawn any threads if only one thread is required. */
-      if (n_threads == 1 || m_single_threaded_mode) {
-        n_threads = 0;
-      }
-    }
-
-    m_n_threads = n_threads;
-
-    if (!m_single_threaded_mode) {
-      release_unused_threads(m_max_threads - m_n_threads);
-    }
-
-    parallel_read();
-  }
-
-  /* Don't wait for the threads to finish if the read is not synchronous or if
-  there's no parallel read. */
-  if (!m_sync || m_n_threads == 0) {
-    return DB_SUCCESS;
-  }
-
-  if (is_error_set()) {
-    return m_err;
-  }
-
-  for (auto &scan_ctx : m_scan_ctxs) {
-    if (scan_ctx->is_error_set()) {
-      /* Return the state of the first Scan context that is in state ERROR. */
-      return scan_ctx->m_err;
+  /* In case this is a retry after a DB_OUT_OF_RESOURCES error. */
+  m_err = DB_SUCCESS;
+
+  ut_a(max_threads() >= n_threads);
+
+  if (n_threads == 0) {
+    m_sync = true;
+  }
+
+  const auto err = spawn(n_threads);
+
+  /* Don't wait for the threads to finish if the read is not synchronous or
+  if there's no parallel read. */
+  if (m_sync) {
+    if (err != DB_SUCCESS) {
+      return err;
+    }
+    ut_a(m_n_threads == 0);
+    return is_error_set() ? m_err.load() : DB_SUCCESS;
+  } else {
+    join();
+
+    if (err != DB_SUCCESS) {
+      return err;
+    } else if (is_error_set()) {
+      return m_err;
+    }
+
+    for (auto &scan_ctx : m_scan_ctxs) {
+      if (scan_ctx->is_error_set()) {
+        /* Return the state of the first Scan context that is in state ERROR. */
+        return scan_ctx->m_err;
+      }
     }
   }
 
@@ -1227,8 +1355,8 @@
   // clang-format off
 
   auto scan_ctx = std::shared_ptr<Scan_ctx>(
-      UT_NEW_NOKEY(Scan_ctx(this, m_scan_ctx_id, trx, config, std::move(f))),
-      [](Scan_ctx *scan_ctx) { UT_DELETE(scan_ctx); });
+      ut::new_withkey<Scan_ctx>(UT_NEW_THIS_FILE_PSI_KEY, this, m_scan_ctx_id, trx, config, std::move(f)),
+      [](Scan_ctx *scan_ctx) { ut::delete_(scan_ctx); });
 
   // clang-format on
 
