/*****************************************************************************

Copyright (c) 1997, 2022, Oracle and/or its affiliates.

This program is free software; you can redistribute it and/or modify it under
the terms of the GNU General Public License, version 2.0, as published by the
Free Software Foundation.

This program is also distributed with certain software (including but not
limited to OpenSSL) that is licensed under separate terms, as designated in a
particular file or component or in included license documentation. The authors
of MySQL hereby grant you an additional permission to link the program and
your derivative works with the separately licensed software that they have
included with MySQL.

This program is distributed in the hope that it will be useful, but WITHOUT
ANY WARRANTY; without even the implied warranty of MERCHANTABILITY or FITNESS
FOR A PARTICULAR PURPOSE. See the GNU General Public License, version 2.0,
for more details.

You should have received a copy of the GNU General Public License along with
this program; if not, write to the Free Software Foundation, Inc.,
51 Franklin St, Fifth Floor, Boston, MA 02110-1301  USA

*****************************************************************************/

/** @file row/row0vers.cc
 Row versions

 Created 2/6/1997 Heikki Tuuri
 *******************************************************/

#include <stddef.h>

#include "btr0btr.h"
#include "current_thd.h"
#include "dict0boot.h"
#include "dict0dict.h"
#include "ha_prototypes.h"
#include "lock0lock.h"
#include "mach0data.h"
#include "que0que.h"
#include "read0read.h"
#include "rem0cmp.h"
#include "row0ext.h"
#include "row0mysql.h"
#include "row0row.h"
#include "row0upd.h"
#include "row0vers.h"
#include "trx0purge.h"
#include "trx0rec.h"
#include "trx0roll.h"
#include "trx0rseg.h"
#include "trx0trx.h"
#include "trx0undo.h"

#include "my_dbug.h"

/** Check whether all non-virtual columns in a index entries match
@param[in]      index           the secondary index
@param[in]      ientry1         first index entry to compare
@param[in]      ientry2         second index entry to compare
@param[in,out]  n_non_v_col             number of non-virtual columns
in the index
@return true if all matches, false otherwise */
static bool row_vers_non_vc_index_entry_match(dict_index_t *index,
                                              const dtuple_t *ientry1,
                                              const dtuple_t *ientry2,
                                              ulint *n_non_v_col);

/** Checks if a particular version of a record from clustered index matches
the secondary index record. The match occurs if and only if two condition hold:
1) the clust_rec exists and is not delete marked
2) the values in columns in clust_rec match those in sec_rec
Please note that the delete marker on sec_rec does not play any role in this
definition!
@param[in]    clust_index       the clustered index
@param[in]    clust_rec         the clustered index record, can be null or
                                delete marked
@param[in]    clust_vrow        the values of virtual columns, can be NULL if
                                the clust_rec was stored in undo log by
                                operation that did not change any secondary
                                index column (and was not a DELETE operation)
@param[in]    clust_offsets     the offsets for clust_rec,
                                rec_get_offsets(clust_rec, clust_index)
@param[in]    sec_index         the secondary index
@param[in]    sec_rec           the secondary index record
@param[in]    sec_offsets       the offsets for secondary index record,
                                rec_get_offsets(sec_rec, sec_index)
@param[in]    comp              the compression flag for both the clustered and
                                the secondary index, as both are assumed equal
@param[in]    looking_for_match are we looking for match?
                                false means that we are looking for non-match
@param[in]    heap              the heap to be used for all allocations
@return true iff the clust_rec matches sec_rec
*/
static bool row_clust_vers_matches_sec(
    const dict_index_t *const clust_index, const rec_t *const clust_rec,
    const dtuple_t *const clust_vrow, const ulint *const clust_offsets,
    const dict_index_t *const sec_index, const rec_t *const sec_rec,
    const ulint *const sec_offsets, const bool comp,
    const bool looking_for_match, mem_heap_t *const heap) {
  /** If we could not find a clust_rec version, it means it either never existed
  or was garbage collected, in either case we can interpret it as the row not
  being present at that point in time. Similarly, if it is delete marked.
  In all this cases, we report that there is no match. */
  if (!clust_rec || rec_get_deleted_flag(clust_rec, comp)) {
    return false;
  }

  /** If the index involves virtual columns, then we can relay on the assumption
  that `trx_undo_prev_version_build` will try to retrieve clust_vrow, and the
  only reason it can not retrieve it is because there was no change to any of
  the indexed columns. In particular this should mean, that the answer to the
  question "does this clust_rec match sec_row?" did not change, and we can
  return the same value as before, which was !looking_for_match. We know it was
  not looking_for_match because in such case the loop would stop.

  There are some difficulties we should take into consideration here:

  1. It could be the case that there was no "previous iteration".
  Indeed, it can happen, that this is the first call.
  If we got to this line, it means that there are at least two versions of the
  clustered index row: the most recent, which we don't see, and the one passed
  here as `clust_rec`, which we know has all the important columns equal to the
  most recent one.
  Moreover, we know that `clust_rec` is not delete marked.
  We also know, that the most recent version is also not delete marked,
  because, if it was delete marked, then the most recent change would be a
  DELETE operation, and in such cases we always undo log the values of columns,
  yet `clust_vrow` is null.
  So, the most recent version, and the version just before it, not only have
  the same values of indexed columns, but also the same delete mark.
  If so, then it is impossible, that this particular change created, or
  removed a secondary index entry.
  Therefore we need to continue the loop, and to do so we have to return the
  opposite of what the loop is searching for, thus !looking_for_match.

  Here's a bit different argument, perhaps more persuasive in case we want to
  prove that the returned value correctly answers the question "does clust_rec
  match the sec_rec?".
  Consider two cases, depending on sec_rec delete mark:

  A) sec_rec is delete marked
  In this case, looking_for_match is set to true, thus we are about to return
  false. So, our claim is that clust_rec does not match sec_rec.
  For consider for a moment the opposite, that clust_rec does match sec_rec -
  it would follow, that also the most recent version matches sec_rec, as it has
  the same values of columns, and delete mark. But then, we have that two most
  recent versions of the clustered index record are not delete marked and match
  the secondary index record, yet for some reason the change was not
  synchronized to the secondary index, which is still delete marked!
  This contradicts the assumption that at most one most recent change is not
  synchronized to the secondary index.

  B) sec_rec is not delete marked
  In this case, looking_for_match is set to false, thus we are about to return
  true. So, our claim is that clust_rec does match sec_rec.
  For consider for a moment the opposite, that clust_rec doesn't match sec_rec -
  it would follow, that also the most recent version doesn't match sec_rec, as
  it has the same values of columns, and delete mark. But then, we have that two
  most recent versions of the clustered index record do not match the secondary
  index record, yet for some reason the change was not synchronized to the
  secondary index, which is still not delete marked!
  This contradicts the assumption that at most one most recent change is not
  synchronized to the secondary index.

  2. It could (hypothetically) be the case that in previous iteration the answer
  was different, because the two versions differ in delete mark

  Again, before getting here we've already established that `clust_rec` is not
  delete marked, and if `clust_vrow` is missing, then it must mean that the
  later version is also not delete marked, as otherwise we would have to log all
  columns to the undo log */
  if (dict_index_has_virtual(sec_index) && !clust_vrow) {
    return !looking_for_match;
  }

  /** Reconstruct all the columns */
  row_ext_t *ext;
  dtuple_t *row =
      row_build(ROW_COPY_POINTERS, clust_index, clust_rec, clust_offsets,
                nullptr, nullptr, nullptr, &ext, heap);
  if (dict_index_has_virtual(sec_index)) {
    ut_ad(row->n_v_fields == clust_vrow->n_v_fields);
    dtuple_copy_v_fields(row, clust_vrow);
  }
  dtuple_t *entry = row_build_index_entry(row, ext, sec_index, heap);

  /** If the reconstructed values do not match the secondary index then we know
  we should report no match. We compare the strings in binary mode to make it
  more robust, because a thread which has changed "a" to "A" should prevent
  concurrent transactions from peeking into the new binary representation,
  say via CONVERT(column_name, binary). */
  dtuple_set_types_binary(entry, dtuple_get_n_fields(entry));
  return (0 == cmp_dtuple_rec(entry, sec_rec, sec_index, sec_offsets));
}

/**
Loops through the history of clustered index record in the undo log, stopping
after the first version which was not created by the given active transaction,
and reports if it found a version which satisfies criterion specified by
looking_for_match. If looking_for_match is true, it searches for a version which
matches the secondary index record. Otherwise it searches for a version which
does not match.
@param[in]      looking_for_match are we looking for match?
                                  false means that we are looking for non-match
@param[in]      clust_index       the clustered index
@param[in]      clust_rec         the clustered index record, can be null or
                                  delete marked
@param[in]      clust_offsets     the offsets for clust_rec,
                                  rec_get_offsets(clust_rec, clust_index)
@param[in]      sec_index         the secondary index
@param[in]      sec_rec           the secondary index record
@param[in]      sec_offsets       the offsets for secondary index record,
                                  rec_get_offsets(sec_rec, sec_index)
@param[in]      comp              the compression flag for both the clustered
                                  and the secondary index, as both are assumed
                                  equal
@param[in]      trx_id            the active transaction which created the most
                                  recent version of clustered index record
@param[in]      mtr               the mtr inside which we are operating
@param[in,out]  heap              the heap to be used for all allocations. This
                                  heap might get deallocated, and a newly
                                  allocated one will be returned, along with its
                                  ownership
@return true iff a version of the clust_rec which is in relation specified by
looking_for_match to the given sec_rec is found among versions created by trx_id
or the one version before them
*/
static bool row_vers_find_matching(
    bool looking_for_match, const dict_index_t *const clust_index,
    const rec_t *const clust_rec, ulint *&clust_offsets,
    const dict_index_t *const sec_index, const rec_t *const sec_rec,
    const ulint *const sec_offsets, const bool comp, const trx_id_t trx_id,
    mtr_t *const mtr, mem_heap_t *&heap) {
  const rec_t *version = clust_rec;
  trx_id_t version_trx_id = trx_id;

  while (version_trx_id == trx_id) {
    mem_heap_t *old_heap = heap;
    const dtuple_t *clust_vrow = nullptr;
    rec_t *prev_version = nullptr;

    /* We keep the semaphore in mtr on the clust_rec page, so
    that no other transaction can update it and get an
    implicit x-lock on rec until mtr_commit(mtr). */

    heap = mem_heap_create(1024, UT_LOCATION_HERE);

    trx_undo_prev_version_build(
        clust_rec, mtr, version, clust_index, clust_offsets, heap,
        &prev_version, nullptr,
        dict_index_has_virtual(sec_index) ? &clust_vrow : nullptr, 0, nullptr);

    /* The oldest visible clustered index version must not be
    delete-marked, because we never start a transaction by
    inserting a delete-marked record. */
    ut_ad(prev_version || !rec_get_deleted_flag(version, comp) ||
          !trx_rw_is_active(trx_id, nullptr, false));

    /* Free version and clust_offsets. */
    mem_heap_free(old_heap);

    version = prev_version;

    if (version == nullptr) {
      version_trx_id = 0;
    } else {
      clust_offsets = rec_get_offsets(version, clust_index, nullptr,
                                      ULINT_UNDEFINED, UT_LOCATION_HERE, &heap);
      version_trx_id = row_get_rec_trx_id(version, clust_index, clust_offsets);
    }

    if (row_clust_vers_matches_sec(
            clust_index, version, clust_vrow, clust_offsets, sec_index, sec_rec,
            sec_offsets, comp, looking_for_match, heap) == looking_for_match) {
      return true;
    }
  }

  return false;
}

/** Finds out if an active transaction has inserted or modified a secondary
 index record.
 @param[in]       clust_rec     Clustered index record
 @param[in]       clust_index   The clustered index
 @param[in]       sec_rec       Secondary index record
 @param[in]       sec_index     The secondary index
 @param[in]       sec_offsets   Rec_get_offsets(sec_rec, sec_index)
 @param[in,out]   mtr           Mini-transaction
 @return 0 if committed, else the active transaction id;
 NOTE that this function can return false positives but never false
 negatives. The caller must confirm all positive results by calling checking if
 the trx is still active.*/
UNIV_INLINE
trx_t *row_vers_impl_x_locked_low(const rec_t *const clust_rec,
                                  const dict_index_t *const clust_index,
                                  const rec_t *const sec_rec,
                                  const dict_index_t *const sec_index,
                                  const ulint *const sec_offsets,
                                  mtr_t *const mtr) {
  trx_id_t trx_id;
<<<<<<< HEAD
  ibool corrupt;
  ulint comp;
=======
>>>>>>> fbdaa4de

  ulint *clust_offsets;
  mem_heap_t *heap;

  /** Here's my best understanding of what this code is doing.

  When we call this function we already have `sec_rec` - a row from secondary
  index `sec_index`, which includes:
  - obviously the values of columns mentioned in secondary index definition,
    in particular materialized values of virtual columns
  - primary key columns not mentioned explicitly in secondary index definition,
  - information about row format (`comp`)
  - information if the row is delete marked or not (`rec_del`: 32 or 0)

  We assume that this `sec_rec` really is a record in the secondary index, as
  opposed to some artificially "made up" sequence of bytes. Moreover we
  assume that this secondary index row is currently latched (not to be confused
  with "locked"), so that `sec_rec` is the most current state of this row.

  Also, we assume, that rows in secondary index are either added, or removed,
  (or delete marked, or delete un-marked) but never modified.
  Moreover, we assume, that each of these secondary index operations is done
  after the primary (clustered) index was modified, to reflect the new state of
  affairs.

  We assume that `clust_rec` is the current version of the clustered index
  record to which the secondary record `sec_rec` points to.

  To be more precise:

  Let S[f] mean value of field f in the secondary index record S.
  Let C[t][f] mean value of field f in version t of clustered record C, where we
  use consecutive natural numbers to denote versions: t=0,1,...,current_version.

  Note: secondary index is not versioned

  Let S.deleted and C[t].deleted be delete markers of these records.

  Definition 1.
  We say that secondary index row S `points-to` a clustered index row C if and
  only if:
    S[pkey] = C[t][pkey] for each primary key column pkey (for any version t)

  Note: it does not matter which version t we pick, as for our purposes primary
  key fields may be thought as immutable (say, we emulate their modification by
  combination of delete + insert).

  Definition 2.
  We say that secondary index row S `matches` a clustered index row C in
  version t if and only if:
    (S[f] = C[t][f] for each column f) and not (C[t].deleted)

  Note: In the above definition f might be a virtual column.
  Note: There might be multiple versions which a single S `matches`, for
  example when a transaction modifies a row back and forth, or changes columns
  which are not indexed by secondary index.
  Note: The definition of `matches` does not depend on S.deleted

  Definition 3.
  We say that secondary index row S `corresponds-to` a clustered index row C in
  version t if and only if:
    (not(S.deleted) and (S `matches` C[t]))
    or
    (S.deleted and not (S `matches` C[t]))

  In other words, S `corresponds-to` C[t] means that the state of secondary
  index row S is synchronized with the state of the row in clustered index in
  version t.

  Assumption 1.
    (S `corresponds-to` C[current_version]) or
    (S `corresponds-to` C[current_version-1])
  In other words, `sec_rec` `corresponds-to` either the most current_version of
  the primary record it `points-to` (i.e. the changes in the clustered index
  were synchronized to the secondary index), or the current_version-1 - (i.e.
  the changes in the clustered index was not synchronized to the secondary index
  yet). This belief is supported by reading the source code and observation that
  to modify secondary index, one has to modify clustered index first, and
  modifying clustered index and later secondary index requires holding (implicit
  or explicit) lock on the clustered index record, so there is at most one
  transaction operating on any given clustered index row, and thus at most one
  change "unsynchronized" to secondary index yet.

  An equivalent formulation of Assumption 1 in terms of `matches` is:
  (not(S.deleted) =>
    ((S `matches` C[current_version]) or (S `matches` C[current_version-1]))
  ) and (
    S.deleted =>
    not((S `matches` C[current_version]) and (S `matches` C[current_version-1]))
  )
  So, a non-deleted S implies that one of the two most recent versions
  `matches` it, and a deleted S, means that at least one of the two most recent
  versions does not `match` it.

  Definition 4.
  We say that S `could-be-authored-by` a clustered index row C in
  version t if and only if:
    (S `corresponds-to` C[t]) and !(S `corresponds-to` C[t-1])

  This can be equivalently expressed using `matches` relation as:
    (not(S.deleted) and (S `matches` C[t]) and not(S `matches` C[t-1]))
    or
    (S.deleted and not(S `matches` C[t]) and (S `matches` C[t-1]))


  Definition 5.
  We say that secondary index row S `was-authored-by` a clustered index row C in
  version t if and only if:
    (S `could-be-authored-by` C[t]) and
    (for each v > t. not(S `could-be-authored-by` C[v]))
  So, t is the latest version in which S `could-be-authored-by` C[t].

  Equivalently, one can define `was-authored-by` in terms of `matches`, by
  identifying the most recent version t for which `matches` relation between
  S and C[t] has changed in the right direction, that is,
  in case S.deleted we search for the first change from (S `matches` C[t-1]) to
  not(S `matches` C[t]), while in case of not(S.deleted) we search for the first
  change from not(S `matches` C[t-1]) to (S `matches` C[t]).

  We are now ready to explain precisely what the call to
  row_vers_impl_x_locked_low(C=`clust_rec`,...,S=`sec_rec`,...)
  tries to achieve.

  Post-condition of row_vers_impl_x_locked_low:
  =============================================

  If there is t, such that S `was-authored-by` C[t], and C[t].trx_id is active
  then the return value is C[t].trx_id.
  Otherwise the return value is 0.

  Explanation of the algorithm in row_vers_impl_x_locked_low:
  ===========================================================

  The implementation is tricky, as it tries hard to avoid ever looking at the
  C[current_version], instead looking only at older versions.
  (One reason for this effort, IMHO, is that virtual columns might be expensive
  to materialize, and are not stored in clustered index at all. Another reason,
  I guess, might be to have only one way of reading data - from undo log).
  Take a moment to realize that this is wonderful that it's even possible, as
  this is not apparent from the Def 5! After all it might well be the case that
  the `t` we are looking for is equal to `current_version` in which case the
  definition of `was-authored-by` used naively would require us to check if S
  `matches` C[current_version], which in turn done naively forces us to
  look at fields of C[current_version]!

  So, how can we do that without ever looking at C[current_version] fields?

  We start by reading C[current_version].trx_id, and this is the only piece of
  information we read from current_version.
  We store that in `trx_id` variable.

  We check if `trx_id` is active.

  If `trx_id` is not active, then we know that we can return 0.
  Why? Because it is impossible for any other C[t].trx_id to be still active, if
  the most recent trx to modify the record is already inactive.

  From now on we assume that `trx_id` is active.

  We observe that the definition of S `was-authored-by` C[t] requires
  not(S `corresponds-to` C[t-1]).
  So, one thing we can use to filter interesting versions, is to proceed through
  most recent versions t=current_version, current_version-1, ...
  until we find the first t, such that not(S `corresponds-to` C[t-1]).
  Surprisingly this is the only condition we have to check! Why?
  Observe, that it must also be the case that (S `corresponds-to` C[t]),
  because we either have tested that explicitly in the previous step of the loop
  or in case of first iteration, it follows from Assumption 1.
  This means, that (S `could-be-authored-by` C[t]), and since the t is maximal,
  we have (S `was-authored-by` C[t]).

  Therefore our algorithm is to simply loop over versions t, as long as
  C[t].trx_id = trx_id, and stop as soon as not(S `corresponds-to` C[t-1]) in
  which case the answer is yes, or if we can't find such a version, the answer
  is no.

  The reality is however much more complicated, as it needs to deal with:
  A) incomplete history of versions (we remove old undo log entries from tail)
  B) missing information about virtual columns (we don't log values of virtual
  columns to undo log if they had not changed)

  I'll explain our approach to these two problems in comments at the place they
  are handled.*/

  DBUG_TRACE;

  ut_ad(rec_offs_validate(sec_rec, sec_index, sec_offsets));

  heap = mem_heap_create(1024, UT_LOCATION_HERE);

  clust_offsets = rec_get_offsets(clust_rec, clust_index, nullptr,
                                  ULINT_UNDEFINED, UT_LOCATION_HERE, &heap);

  trx_id = row_get_rec_trx_id(clust_rec, clust_index, clust_offsets);
  corrupt = FALSE;

  trx_t *trx = trx_rw_is_active(trx_id, &corrupt, true);

  if (trx == nullptr) {
    /* The transaction that modified or inserted clust_rec is no
    longer active, or it is corrupt: no implicit lock on rec */
<<<<<<< HEAD
    if (corrupt) {
      lock_report_trx_id_insanity(trx_id, clust_rec, clust_index, clust_offsets,
                                  trx_sys_get_max_trx_id());
    }
=======
    lock_check_trx_id_sanity(trx_id, clust_rec, clust_index, clust_offsets);
>>>>>>> fbdaa4de
    mem_heap_free(heap);
    return nullptr;
  }

  auto comp = page_rec_is_comp(sec_rec);
  ut_ad(sec_index->table == clust_index->table);
  ut_ad(comp == dict_table_is_comp(sec_index->table));
  ut_ad(!comp == !page_rec_is_comp(clust_rec));

  bool looking_for_match = rec_get_deleted_flag(sec_rec, comp);

  if (!row_vers_find_matching(looking_for_match, clust_index, clust_rec,
                              clust_offsets, sec_index, sec_rec, sec_offsets,
                              comp, trx_id, mtr, heap)) {
    trx_release_reference(trx);
    trx = nullptr;
  }

  DBUG_PRINT("info", ("Implicit lock is held by trx:" TRX_ID_FMT, trx_id));

  mem_heap_free(heap);
  return trx;
}

trx_t *row_vers_impl_x_locked(const rec_t *rec, const dict_index_t *index,
                              const ulint *offsets) {
  mtr_t mtr;
  trx_t *trx;
  const rec_t *clust_rec;
  dict_index_t *clust_index;

  ut_ad(!locksys::owns_exclusive_global_latch());
  ut_ad(!trx_sys_mutex_own());

  mtr_start(&mtr);

  /* Search for the clustered index record. The latch on the
  page of clust_rec locks the top of the stack of versions. The
  bottom of the version stack is not locked; oldest versions may
  disappear by the fact that transactions may be committed and
  collected by the purge. This is not a problem, because we are
  only interested in active transactions. */

  clust_rec =
      row_get_clust_rec(BTR_SEARCH_LEAF, rec, index, &clust_index, &mtr);

  if (!clust_rec) {
    /* In a rare case it is possible that no clust rec is found
    for a secondary index record: if in row0umod.cc
    row_undo_mod_remove_clust_low() we have already removed the
    clust rec, while purge is still cleaning and removing
    secondary index records associated with earlier versions of
    the clustered index record. In that case there cannot be
    any implicit lock on the secondary index record, because
    an active transaction which has modified the secondary index
    record has also modified the clustered index record. And in
    a rollback we always undo the modifications to secondary index
    records before the clustered index record. */

    trx = nullptr;
  } else {
    trx = row_vers_impl_x_locked_low(clust_rec, clust_index, rec, index,
                                     offsets, &mtr);

    ut_ad(trx == nullptr || trx_is_referenced(trx));
  }

  mtr_commit(&mtr);

  return (trx);
}

/** Finds out if we must preserve a delete marked earlier version of a clustered
 index record, because it is >= the purge view.
 @param[in]     trx_id          Transaction id in the version
 @param[in]     name            Table name
 @param[in,out] mtr             Mini-transaction holding the latch on the
                                 clustered index record; it will also hold
                                 the latch on purge_view
 @return true if earlier version should be preserved */
bool row_vers_must_preserve_del_marked(trx_id_t trx_id,
                                       const table_name_t &name, mtr_t *mtr) {
  ut_ad(!rw_lock_own(&(purge_sys->latch), RW_LOCK_S));

  mtr_s_lock(&purge_sys->latch, mtr, UT_LOCATION_HERE);

  return (!purge_sys->view.changes_visible(trx_id, name));
}

/** Check whether all non-virtual columns in a index entries match
@param[in]      index           the secondary index
@param[in]      ientry1         first index entry to compare
@param[in]      ientry2         second index entry to compare
@param[in,out]  n_non_v_col             number of non-virtual columns
in the index
@return true if all matches, false otherwise */
static bool row_vers_non_vc_index_entry_match(dict_index_t *index,
                                              const dtuple_t *ientry1,
                                              const dtuple_t *ientry2,
                                              ulint *n_non_v_col) {
  ulint n_fields = dtuple_get_n_fields(ientry1);
  ulint ret = true;

  *n_non_v_col = 0;

  ut_ad(n_fields == dtuple_get_n_fields(ientry2));

  for (ulint i = 0; i < n_fields; i++) {
    const dict_field_t *ind_field = index->get_field(i);

    const dict_col_t *col = ind_field->col;

    /* Only check non-virtual columns */
    if (col->is_virtual()) {
      continue;
    }

    if (ret) {
      const dfield_t *field1 = dtuple_get_nth_field(ientry1, i);
      const dfield_t *field2 = dtuple_get_nth_field(ientry2, i);

      if (cmp_dfield_dfield(field1, field2, ind_field->is_ascending) != 0) {
        ret = false;
      }
    }

    (*n_non_v_col)++;
  }

  return (ret);
}

/** build virtual column value from current cluster index record data
@param[in,out]  row             the cluster index row in dtuple form
@param[in]      clust_index     clustered index
@param[in]      index           the secondary index
@param[in]      heap            heap used to build virtual dtuple */
static void row_vers_build_clust_v_col(dtuple_t *row, dict_index_t *clust_index,
                                       dict_index_t *index, mem_heap_t *heap) {
  mem_heap_t *local_heap = nullptr;
  for (ulint i = 0; i < dict_index_get_n_fields(index); i++) {
    const dict_field_t *ind_field = index->get_field(i);

    if (ind_field->col->is_virtual()) {
      const dict_v_col_t *col;

      col = reinterpret_cast<const dict_v_col_t *>(ind_field->col);

      innobase_get_computed_value(row, col, clust_index, &local_heap, heap,
                                  nullptr, current_thd, nullptr, nullptr,
                                  nullptr, nullptr);
    }
  }

  if (local_heap) {
    mem_heap_free(local_heap);
  }
}

/** Build latest virtual column data from undo log
@param[in]      in_purge        whether this is the purge thread
@param[in]      rec             clustered index record
@param[in]      clust_index     clustered index
@param[in,out]  clust_offsets   offsets on the clustered index record
@param[in]      index           the secondary index
@param[in]      roll_ptr        the rollback pointer for the purging record
@param[in]      trx_id          trx id for the purging record
@param[in,out]  v_heap          heap used to build vrow
@param[out]     vrow            dtuple holding the virtual rows
@param[in,out]  mtr             mtr holding the latch on rec */
static void row_vers_build_cur_vrow_low(
    bool in_purge, const rec_t *rec, dict_index_t *clust_index,
    ulint *clust_offsets, dict_index_t *index, roll_ptr_t roll_ptr,
    trx_id_t trx_id, mem_heap_t *v_heap, const dtuple_t **vrow, mtr_t *mtr) {
  const rec_t *version;
  rec_t *prev_version;
  mem_heap_t *heap = nullptr;
  ulint num_v = dict_table_get_n_v_cols(index->table);
  const dfield_t *field;
  ulint i;
  bool all_filled = false;

  *vrow = dtuple_create_with_vcol(v_heap, 0, num_v);
  dtuple_init_v_fld(*vrow);

  for (i = 0; i < num_v; i++) {
    dfield_get_type(dtuple_get_nth_v_field(*vrow, i))->mtype = DATA_MISSING;
  }

  version = rec;

  /* If this is called by purge thread, set TRX_UNDO_PREV_IN_PURGE
  bit to search the undo log until we hit the current undo log with
  roll_ptr */
  const ulint status = in_purge
                           ? TRX_UNDO_PREV_IN_PURGE | TRX_UNDO_GET_OLD_V_VALUE
                           : TRX_UNDO_GET_OLD_V_VALUE;

  while (!all_filled) {
    mem_heap_t *heap2 = heap;
    heap = mem_heap_create(1024, UT_LOCATION_HERE);
    roll_ptr_t cur_roll_ptr =
        row_get_rec_roll_ptr(version, clust_index, clust_offsets);

    trx_undo_prev_version_build(rec, mtr, version, clust_index, clust_offsets,
                                heap, &prev_version, nullptr, vrow, status,
                                nullptr);

    if (heap2) {
      mem_heap_free(heap2);
    }

    if (!prev_version) {
      /* Versions end here */
      break;
    }

    clust_offsets = rec_get_offsets(prev_version, clust_index, nullptr,
                                    ULINT_UNDEFINED, UT_LOCATION_HERE, &heap);

    ulint entry_len = dict_index_get_n_fields(index);

    all_filled = true;

    for (i = 0; i < entry_len; i++) {
      const dict_field_t *ind_field = index->get_field(i);
      const dict_col_t *col = ind_field->col;

      if (!col->is_virtual()) {
        continue;
      }

      const dict_v_col_t *v_col = reinterpret_cast<const dict_v_col_t *>(col);
      field = dtuple_get_nth_v_field(*vrow, v_col->v_pos);

      if (dfield_get_type(field)->mtype == DATA_MISSING) {
        all_filled = false;
        break;
      }
    }

    trx_id_t rec_trx_id =
        row_get_rec_trx_id(prev_version, clust_index, clust_offsets);

    if (rec_trx_id < trx_id || roll_ptr == cur_roll_ptr) {
      break;
    }

    version = prev_version;
  }

  mem_heap_free(heap);
}

/** Check a virtual column value index secondary virtual index matches
that of current cluster index record, which is recreated from information
stored in undo log
@param[in]      in_purge        called by purge thread
@param[in]      rec             record in the clustered index
@param[in]      icentry         the index entry built from a cluster row
@param[in]      clust_index     cluster index
@param[in]      clust_offsets   offsets on the cluster record
@param[in]      index           the secondary index
@param[in]      ientry          the secondary index entry
@param[in]      roll_ptr        the rollback pointer for the purging record
@param[in]      trx_id          trx id for the purging record
@param[in,out]  v_heap          heap used to build virtual dtuple
@param[in,out]  vrow            dtuple holding the virtual rows (if needed)
@param[in]      mtr             mtr holding the latch on rec
@return true if matches, false otherwise */
static bool row_vers_vc_matches_cluster(
    bool in_purge, const rec_t *rec, const dtuple_t *icentry,
    dict_index_t *clust_index, ulint *clust_offsets, dict_index_t *index,
    const dtuple_t *ientry, roll_ptr_t roll_ptr, trx_id_t trx_id,
    mem_heap_t *v_heap, const dtuple_t **vrow, mtr_t *mtr) {
  const rec_t *version;
  rec_t *prev_version;
  mem_heap_t *heap2;
  mem_heap_t *heap = nullptr;
  mem_heap_t *tuple_heap;
  ulint num_v = dict_table_get_n_v_cols(index->table);
  bool compare[REC_MAX_N_FIELDS];
  ulint n_fields = dtuple_get_n_fields(ientry);
  ulint n_non_v_col = 0;
  ulint n_cmp_v_col = 0;
  const dfield_t *field1;
  dfield_t *field2;
  ulint i;

  /* First compare non-virtual columns (primary keys) */
  if (!row_vers_non_vc_index_entry_match(index, ientry, icentry,
                                         &n_non_v_col)) {
    return (false);
  }

  tuple_heap = mem_heap_create(1024, UT_LOCATION_HERE);

  ut_ad(n_fields > n_non_v_col);

  *vrow = dtuple_create_with_vcol(v_heap ? v_heap : tuple_heap, 0, num_v);
  dtuple_init_v_fld(*vrow);

  for (i = 0; i < num_v; i++) {
    dfield_get_type(dtuple_get_nth_v_field(*vrow, i))->mtype = DATA_MISSING;
    compare[i] = false;
  }

  version = rec;

  /* If this is called by purge thread, set TRX_UNDO_PREV_IN_PURGE
  bit to search the undo log until we hit the current undo log with
  roll_ptr */
  ulint status =
      (in_purge ? TRX_UNDO_PREV_IN_PURGE : 0) | TRX_UNDO_GET_OLD_V_VALUE;

  while (n_cmp_v_col < n_fields - n_non_v_col) {
    heap2 = heap;
    heap = mem_heap_create(1024, UT_LOCATION_HERE);
    roll_ptr_t cur_roll_ptr =
        row_get_rec_roll_ptr(version, clust_index, clust_offsets);

    ut_ad(cur_roll_ptr != 0);
    ut_ad(in_purge == (roll_ptr != 0));

    trx_undo_prev_version_build(rec, mtr, version, clust_index, clust_offsets,
                                heap, &prev_version, nullptr, vrow, status,
                                nullptr);

    if (heap2) {
      mem_heap_free(heap2);
    }

    if (!prev_version) {
      /* Versions end here */
      goto func_exit;
    }

    clust_offsets = rec_get_offsets(prev_version, clust_index, nullptr,
                                    ULINT_UNDEFINED, UT_LOCATION_HERE, &heap);

    ulint entry_len = dict_index_get_n_fields(index);

    for (i = 0; i < entry_len; i++) {
      const dict_field_t *ind_field = index->get_field(i);
      const dict_col_t *col = ind_field->col;
      field1 = dtuple_get_nth_field(ientry, i);

      if (!col->is_virtual()) {
        continue;
      }

      const dict_v_col_t *v_col = reinterpret_cast<const dict_v_col_t *>(col);
      field2 = dtuple_get_nth_v_field(*vrow, v_col->v_pos);

      if ((dfield_get_type(field2)->mtype != DATA_MISSING) &&
          (!compare[v_col->v_pos])) {
        if (ind_field->prefix_len != 0 && !dfield_is_null(field2) &&
            field2->len > ind_field->prefix_len) {
          field2->len = ind_field->prefix_len;
        }

        /* For multi-byte character sets (like utf8mb4)
        and index on prefix of varchar vcol, we log
        prefix_len * mbmaxlen bytes but the actual
        secondary index record size can be less than
        that. For comparison, use actual length of
        secondary index record */
        ulint mbmax_len = DATA_MBMAXLEN(field2->type.mbminmaxlen);
        if (ind_field->prefix_len != 0 && !dfield_is_null(field2) &&
            mbmax_len > 1) {
          field2->len = field1->len;
        }

        /* The index field mismatch */
        if (v_heap ||
            (dfield_is_multi_value(field2) &&
             cmp_multi_value_dfield_dfield(field2, field1) != 0) ||
            (!dfield_is_multi_value(field2) &&
             cmp_dfield_dfield(field2, field1, ind_field->is_ascending) != 0)) {
          if (v_heap) {
            dtuple_dup_v_fld(*vrow, v_heap);
          }

          mem_heap_free(tuple_heap);
          mem_heap_free(heap);
          return (false);
        }

        compare[v_col->v_pos] = true;
        n_cmp_v_col++;
      }
    }

    trx_id_t rec_trx_id =
        row_get_rec_trx_id(prev_version, clust_index, clust_offsets);

    if (rec_trx_id < trx_id || roll_ptr == cur_roll_ptr) {
      break;
    }

    version = prev_version;
  }

func_exit:
  if (n_cmp_v_col == 0) {
    *vrow = nullptr;
  }

  mem_heap_free(tuple_heap);
  mem_heap_free(heap);

  /* FIXME: In the case of n_cmp_v_col is not the same as
  n_fields - n_non_v_col, callback is needed to compare the rest
  columns. At the timebeing, we will need to return true */
  return (true);
}

/** Build a dtuple contains virtual column data for current cluster index
@param[in]      in_purge        called by purge thread
@param[in]      rec             cluster index rec
@param[in]      clust_index     cluster index
@param[in]      clust_offsets   cluster rec offset
@param[in]      index           secondary index
@param[in]      roll_ptr        roll_ptr for the purge record
@param[in]      trx_id          transaction ID on the purging record
@param[in,out]  heap            heap memory
@param[in,out]  v_heap          heap memory to keep virtual column dtuple
@param[in]      mtr             mtr holding the latch on rec
@return dtuple contains virtual column data */
static const dtuple_t *row_vers_build_cur_vrow(
    bool in_purge, const rec_t *rec, dict_index_t *clust_index,
    ulint **clust_offsets, dict_index_t *index, roll_ptr_t roll_ptr,
    trx_id_t trx_id, mem_heap_t *heap, mem_heap_t *v_heap, mtr_t *mtr) {
  const dtuple_t *cur_vrow = nullptr;

  roll_ptr_t t_roll_ptr =
      row_get_rec_roll_ptr(rec, clust_index, *clust_offsets);

  /* if the row is newly inserted, then the virtual
  columns need to be computed */
  if (trx_undo_roll_ptr_is_insert(t_roll_ptr)) {
    ut_ad(!rec_get_deleted_flag(rec, page_rec_is_comp(rec)));

    /* This is a newly inserted record and cannot
    be deleted, So the externally stored field
    cannot be freed yet. */
    dtuple_t *row =
        row_build(ROW_COPY_POINTERS, clust_index, rec, *clust_offsets, nullptr,
                  nullptr, nullptr, nullptr, heap);

    row_vers_build_clust_v_col(row, clust_index, index, heap);
    cur_vrow = dtuple_copy(row, v_heap);
    dtuple_dup_v_fld(cur_vrow, v_heap);
  } else {
    /* Try to fetch virtual column data from undo log */
    row_vers_build_cur_vrow_low(in_purge, rec, clust_index, *clust_offsets,
                                index, roll_ptr, trx_id, v_heap, &cur_vrow,
                                mtr);
  }

  *clust_offsets = rec_get_offsets(rec, clust_index, nullptr, ULINT_UNDEFINED,
                                   UT_LOCATION_HERE, &heap);
  return (cur_vrow);
}

/** Finds out if a version of the record, where the version >= the current
 purge view, should have ientry as its secondary index entry. We check
 if there is any not delete marked version of the record where the trx
 id >= purge view, and the secondary index entry and ientry are identified in
 the alphabetical ordering; exactly in this case we return true.
 @return true if earlier version should have */
bool row_vers_old_has_index_entry(
    bool also_curr,         /*!< in: true if also rec is included in the
                           versions to search; otherwise only versions
                           prior to it are searched */
    const rec_t *rec,       /*!< in: record in the clustered index; the
                            caller must have a latch on the page */
    mtr_t *mtr,             /*!< in: mtr holding the latch on rec; it will
                            also hold the latch on purge_view */
    dict_index_t *index,    /*!< in: the secondary index */
    const dtuple_t *ientry, /*!< in: the secondary index entry */
    roll_ptr_t roll_ptr,    /*!< in: roll_ptr for the purge record */
    trx_id_t trx_id)        /*!< in: transaction ID on the purging record */
{
  const rec_t *version;
  rec_t *prev_version;
  dict_index_t *clust_index;
  ulint *clust_offsets;
  mem_heap_t *heap;
  mem_heap_t *heap2;
  dtuple_t *row;
  const dtuple_t *entry;
  ulint comp;
  const dtuple_t *vrow = nullptr;
  mem_heap_t *v_heap = nullptr;
  const dtuple_t *cur_vrow = nullptr;

  ut_ad(mtr_memo_contains_page(mtr, rec, MTR_MEMO_PAGE_X_FIX) ||
        mtr_memo_contains_page(mtr, rec, MTR_MEMO_PAGE_S_FIX));
  ut_ad(!rw_lock_own(&(purge_sys->latch), RW_LOCK_S));

  clust_index = index->table->first_index();

  comp = page_rec_is_comp(rec);
  ut_ad(!dict_table_is_comp(index->table) == !comp);
  heap = mem_heap_create(1024, UT_LOCATION_HERE);
  clust_offsets = rec_get_offsets(rec, clust_index, nullptr, ULINT_UNDEFINED,
                                  UT_LOCATION_HERE, &heap);

  DBUG_EXECUTE_IF("ib_purge_virtual_index_crash", DBUG_SUICIDE(););

  DBUG_EXECUTE_IF("ib_purge_virtual_index_crash", DBUG_SUICIDE(););

  DBUG_EXECUTE_IF("ib_purge_virtual_index_crash", DBUG_SUICIDE(););

  DBUG_EXECUTE_IF("ib_purge_virtual_index_crash", DBUG_SUICIDE(););

  if (dict_index_has_virtual(index)) {
    v_heap = mem_heap_create(100, UT_LOCATION_HERE);
  }

  if (also_curr && !rec_get_deleted_flag(rec, comp)) {
    row_ext_t *ext;

    /* The top of the stack of versions is locked by the
    mtr holding a latch on the page containing the
    clustered index record. The bottom of the stack is
    locked by the fact that the purge_sys->view must
    'overtake' any read view of an active transaction.
    Thus, it is safe to fetch the prefixes for
    externally stored columns. */
    row = row_build(ROW_COPY_POINTERS, clust_index, rec, clust_offsets, nullptr,
                    nullptr, nullptr, &ext, heap);

    if (dict_index_has_virtual(index)) {
#ifndef UNIV_DEBUG
#define dbug_v_purge false
#else  /* UNIV_DEBUG */
      bool dbug_v_purge = false;
#endif /* UNIV_DEBUG */

      DBUG_EXECUTE_IF("ib_purge_virtual_index_callback", dbug_v_purge = true;);

      roll_ptr_t t_roll_ptr =
          row_get_rec_roll_ptr(rec, clust_index, clust_offsets);

      /* if the row is newly inserted, then the virtual
      columns need to be computed */
      if (trx_undo_roll_ptr_is_insert(t_roll_ptr) || dbug_v_purge) {
#ifdef INNODB_DD_VC_SUPPORT
        row_vers_build_clust_v_col(row, clust_index, index, heap);

        entry = row_build_index_entry(row, ext, index, heap);
        if (entry && dtuple_coll_eq(entry, ientry)) {
          mem_heap_free(heap);

          if (v_heap) {
            mem_heap_free(v_heap);
          }

          return true;
        }
#else
        mem_heap_free(heap);

        if (v_heap) {
          mem_heap_free(v_heap);
        }

        return true;
#endif /* INNODB_DD_VC_SUPPORT */
      } else {
        /* Build index entry out of row */
        entry = row_build_index_entry(row, ext, index, heap);

        /* If entry == NULL, the record contains unset
        BLOB pointers. The record may be safely removed,
        see below for full explanation */

        if (entry &&
            row_vers_vc_matches_cluster(also_curr, rec, entry, clust_index,
                                        clust_offsets, index, ientry, roll_ptr,
                                        trx_id, nullptr, &vrow, mtr)) {
          mem_heap_free(heap);

          if (v_heap) {
            mem_heap_free(v_heap);
          }

          return true;
        }
      }
      clust_offsets = rec_get_offsets(rec, clust_index, nullptr,
                                      ULINT_UNDEFINED, UT_LOCATION_HERE, &heap);
    } else {
      entry = row_build_index_entry(row, ext, index, heap);

      /* If entry == NULL, the record contains unset BLOB
      pointers.  This must be a freshly inserted record.  If
      this is called from
      row_purge_remove_sec_if_poss_low(), the thread will
      hold latches on the clustered index and the secondary
      index.  Because the insert works in three steps:

              (1) insert the record to clustered index
              (2) store the BLOBs and update BLOB pointers
              (3) insert records to secondary indexes

      the purge thread can safely ignore freshly inserted
      records and delete the secondary index record.  The
      thread that inserted the new record will be inserting
      the secondary index records. */

      /* NOTE that we cannot do the comparison as binary
      fields because the row is maybe being modified so that
      the clustered index record has already been updated to
      a different binary value in a char field, but the
      collation identifies the old and new value anyway! */
      if (entry && dtuple_coll_eq(entry, ientry)) {
        mem_heap_free(heap);

        if (v_heap) {
          mem_heap_free(v_heap);
        }
        return true;
      }
    }
  } else if (dict_index_has_virtual(index)) {
    /* The current cluster index record could be
    deleted, but the previous version of it might not. We will
    need to get the virtual column data from undo record
    associated with current cluster index */
    cur_vrow =
        row_vers_build_cur_vrow(also_curr, rec, clust_index, &clust_offsets,
                                index, roll_ptr, trx_id, heap, v_heap, mtr);
  }

  version = rec;

  for (;;) {
    heap2 = heap;
    heap = mem_heap_create(1024, UT_LOCATION_HERE);
    vrow = nullptr;

    trx_undo_prev_version_build(
        rec, mtr, version, clust_index, clust_offsets, heap, &prev_version,
        nullptr, dict_index_has_virtual(index) ? &vrow : nullptr, 0, nullptr);
    mem_heap_free(heap2); /* free version and clust_offsets */

    if (!prev_version) {
      /* Versions end here */

      mem_heap_free(heap);

      if (v_heap) {
        mem_heap_free(v_heap);
      }

      return false;
    }

    clust_offsets = rec_get_offsets(prev_version, clust_index, nullptr,
                                    ULINT_UNDEFINED, UT_LOCATION_HERE, &heap);

    if (dict_index_has_virtual(index)) {
      if (vrow) {
        /* Keep the virtual row info for the next
        version, unless it is changed */
        mem_heap_empty(v_heap);
        cur_vrow = dtuple_copy(vrow, v_heap);
        dtuple_dup_v_fld(cur_vrow, v_heap);
      }

      if (!cur_vrow) {
        /* Nothing for this index has changed,
        continue */
        version = prev_version;
        continue;
      }
    }

    if (!rec_get_deleted_flag(prev_version, comp)) {
      row_ext_t *ext;

      /* The stack of versions is locked by mtr.
      Thus, it is safe to fetch the prefixes for
      externally stored columns. */
      row = row_build(ROW_COPY_POINTERS, clust_index, prev_version,
                      clust_offsets, nullptr, nullptr, nullptr, &ext, heap);

      if (dict_index_has_virtual(index)) {
        ut_ad(cur_vrow);
        ut_ad(row->n_v_fields == cur_vrow->n_v_fields);
        dtuple_copy_v_fields(row, cur_vrow);
      }

      entry = row_build_index_entry(row, ext, index, heap);

      /* If entry == NULL, the record contains unset
      BLOB pointers.  This must be a freshly
      inserted record that we can safely ignore.
      For the justification, see the comments after
      the previous row_build_index_entry() call. */

      /* NOTE that we cannot do the comparison as binary
      fields because maybe the secondary index record has
      already been updated to a different binary value in
      a char field, but the collation identifies the old
      and new value anyway! */

      if (entry && dtuple_coll_eq(entry, ientry)) {
        mem_heap_free(heap);
        if (v_heap) {
          mem_heap_free(v_heap);
        }

        return true;
      }
    }

    version = prev_version;
  }
}

/** Constructs the version of a clustered index record which a consistent
 read should see. We assume that the trx id stored in rec is such that
 the consistent read should not see rec in its present version.
 @param[in]   rec   record in a clustered index; the caller must have a latch
                    on the page; this latch locks the top of the stack of
                    versions of this records
 @param[in]   mtr   mtr holding the latch on rec; it will also hold the latch
                    on purge_view
 @param[in]   index   the clustered index
 @param[in]   offsets   offsets returned by rec_get_offsets(rec, index)
 @param[in]   view   the consistent read view
 @param[in,out]   offset_heap   memory heap from which the offsets are
                                allocated
 @param[in]   in_heap   memory heap from which the memory for *old_vers is
                        allocated; memory for possible intermediate versions
                        is allocated and freed locally within the function
 @param[out]   old_vers   old version, or NULL if the history is missing or
                          the record does not exist in the view, that is, it
                          was freshly inserted afterwards.
 @param[out]   vrow   reports virtual column info if any
 @param[in]   lob_undo   undo log to be applied to blobs.
 @return DB_SUCCESS or DB_MISSING_HISTORY */
dberr_t row_vers_build_for_consistent_read(
    const rec_t *rec, mtr_t *mtr, dict_index_t *index, ulint **offsets,
    ReadView *view, mem_heap_t **offset_heap, mem_heap_t *in_heap,
    rec_t **old_vers, const dtuple_t **vrow, lob::undo_vers_t *lob_undo) {
  DBUG_TRACE;
  const rec_t *version;
  rec_t *prev_version;
  trx_id_t trx_id;
  mem_heap_t *heap = nullptr;
  byte *buf;
  dberr_t err;

  ut_ad(index->is_clustered());
  ut_ad(mtr_memo_contains_page(mtr, rec, MTR_MEMO_PAGE_X_FIX) ||
        mtr_memo_contains_page(mtr, rec, MTR_MEMO_PAGE_S_FIX));
  ut_ad(!rw_lock_own(&(purge_sys->latch), RW_LOCK_S));

  ut_ad(rec_offs_validate(rec, index, *offsets));

  trx_id = row_get_rec_trx_id(rec, index, *offsets);

  /* Reset the collected LOB undo information. */
  if (lob_undo != nullptr) {
    lob_undo->reset();
  }

  ut_ad(!view->changes_visible(trx_id, index->table->name));

  ut_ad(!vrow || !(*vrow));

  version = rec;

  for (;;) {
    mem_heap_t *prev_heap = heap;

    heap = mem_heap_create(1024, UT_LOCATION_HERE);

    if (vrow) {
      *vrow = nullptr;
    }

    /* If purge can't see the record then we can't rely on
    the UNDO log record. */

    bool purge_sees =
        trx_undo_prev_version_build(rec, mtr, version, index, *offsets, heap,
                                    &prev_version, nullptr, vrow, 0, lob_undo);

    err = (purge_sees) ? DB_SUCCESS : DB_MISSING_HISTORY;

    if (prev_heap != nullptr) {
      mem_heap_free(prev_heap);
    }

    if (prev_version == nullptr) {
      /* It was a freshly inserted version */
      *old_vers = nullptr;
      ut_ad(!vrow || !(*vrow));
      break;
    }

    *offsets = rec_get_offsets(prev_version, index, *offsets, ULINT_UNDEFINED,
                               UT_LOCATION_HERE, offset_heap);

#if defined UNIV_DEBUG || defined UNIV_BLOB_LIGHT_DEBUG
    ut_a(!rec_offs_any_null_extern(index, prev_version, *offsets));
#endif /* UNIV_DEBUG || UNIV_BLOB_LIGHT_DEBUG */

    trx_id = row_get_rec_trx_id(prev_version, index, *offsets);

    if (view->changes_visible(trx_id, index->table->name)) {
      /* The view already sees this version: we can copy
      it to in_heap and return */

      buf =
          static_cast<byte *>(mem_heap_alloc(in_heap, rec_offs_size(*offsets)));

      *old_vers = rec_copy(buf, prev_version, *offsets);
      rec_offs_make_valid(*old_vers, index, *offsets);

      if (vrow && *vrow) {
        *vrow = dtuple_copy(*vrow, in_heap);
        dtuple_dup_v_fld(*vrow, in_heap);
      }
      break;
    }

    version = prev_version;
  }

  mem_heap_free(heap);

  return err;
}

/** Constructs the last committed version of a clustered index record,
 which should be seen by a semi-consistent read.
@param[in] rec Record in a clustered index; the caller must have a latch on the
page; this latch locks the top of the stack of versions of this records
@param[in] mtr Mini-transaction holding the latch on rec
@param[in] index The clustered index
@param[in,out] offsets Offsets returned by rec_get_offsets(rec, index)
@param[in,out] offset_heap Memory heap from which the offsets are allocated
@param[in] in_heap Memory heap from which the memory for *old_vers is allocated;
memory for possible intermediate versions is allocated and freed locally within
the function
@param[out] old_vers Rec, old version, or null if the record does not exist in
the view, that is, it was freshly inserted afterwards
@param[out] vrow Virtual row, old version, or null if it is not updated in the
view */
void row_vers_build_for_semi_consistent_read(
    const rec_t *rec, mtr_t *mtr, dict_index_t *index, ulint **offsets,
    mem_heap_t **offset_heap, mem_heap_t *in_heap, const rec_t **old_vers,
    const dtuple_t **vrow) {
  const rec_t *version;
  mem_heap_t *heap = nullptr;
  byte *buf;
  trx_id_t rec_trx_id = 0;

  ut_ad(index->is_clustered());
  ut_ad(mtr_memo_contains_page(mtr, rec, MTR_MEMO_PAGE_X_FIX) ||
        mtr_memo_contains_page(mtr, rec, MTR_MEMO_PAGE_S_FIX));
  ut_ad(!rw_lock_own(&(purge_sys->latch), RW_LOCK_S));

  ut_ad(rec_offs_validate(rec, index, *offsets));

  version = rec;
  ut_ad(!vrow || !(*vrow));

  for (;;) {
    const trx_t *version_trx;
    mem_heap_t *heap2;
    rec_t *prev_version;
    trx_id_t version_trx_id;

    version_trx_id = row_get_rec_trx_id(version, index, *offsets);
    if (rec == version) {
      rec_trx_id = version_trx_id;
    }

    trx_sys_mutex_enter();
    version_trx = trx_get_rw_trx_by_id(version_trx_id);
    /* Because version_trx is a read-write transaction,
    its state cannot change from or to NOT_STARTED while
    we are holding the trx_sys->mutex.  It may change from
    ACTIVE to PREPARED or COMMITTED. */
    if (version_trx &&
        trx_state_eq(version_trx, TRX_STATE_COMMITTED_IN_MEMORY)) {
      version_trx = nullptr;
    }
    trx_sys_mutex_exit();

    if (!version_trx) {
    committed_version_trx:
      /* We found a version that belongs to a
      committed transaction: return it. */

#if defined UNIV_DEBUG || defined UNIV_BLOB_LIGHT_DEBUG
      ut_a(!rec_offs_any_null_extern(index, version, *offsets));
#endif /* UNIV_DEBUG || UNIV_BLOB_LIGHT_DEBUG */

      if (rec == version) {
        *old_vers = rec;
        if (vrow) {
          *vrow = nullptr;
        }
        break;
      }

      /* We assume that a rolled-back transaction stays in
      TRX_STATE_ACTIVE state until all the changes have been
      rolled back and the transaction is removed from
      the global list of transactions. */

      if (rec_trx_id == version_trx_id) {
        /* The transaction was committed while
        we searched for earlier versions.
        Return the current version as a
        semi-consistent read. */

        version = rec;
        *offsets = rec_get_offsets(version, index, *offsets, ULINT_UNDEFINED,
                                   UT_LOCATION_HERE, offset_heap);
      }

      buf =
          static_cast<byte *>(mem_heap_alloc(in_heap, rec_offs_size(*offsets)));

      *old_vers = rec_copy(buf, version, *offsets);
      rec_offs_make_valid(*old_vers, index, *offsets);
      if (vrow && *vrow) {
        *vrow = dtuple_copy(*vrow, in_heap);
        dtuple_dup_v_fld(*vrow, in_heap);
      }
      break;
    }

    DEBUG_SYNC_C("after_row_vers_check_trx_active");

    heap2 = heap;
    heap = mem_heap_create(1024, UT_LOCATION_HERE);

    if (!trx_undo_prev_version_build(rec, mtr, version, index, *offsets, heap,
                                     &prev_version, in_heap, vrow, 0,
                                     nullptr)) {
      mem_heap_free(heap);
      heap = heap2;
      heap2 = nullptr;
      goto committed_version_trx;
    }

    if (heap2) {
      mem_heap_free(heap2); /* free version */
    }

    if (prev_version == nullptr) {
      /* It was a freshly inserted version */
      *old_vers = nullptr;
      ut_ad(!vrow || !(*vrow));
      break;
    }

    version = prev_version;
    *offsets = rec_get_offsets(version, index, *offsets, ULINT_UNDEFINED,
                               UT_LOCATION_HERE, offset_heap);
#if defined UNIV_DEBUG || defined UNIV_BLOB_LIGHT_DEBUG
    ut_a(!rec_offs_any_null_extern(index, version, *offsets));
#endif /* UNIV_DEBUG || UNIV_BLOB_LIGHT_DEBUG */
  }    /* for (;;) */

  if (heap) {
    mem_heap_free(heap);
  }
}<|MERGE_RESOLUTION|>--- conflicted
+++ resolved
@@ -257,7 +257,7 @@
     delete-marked, because we never start a transaction by
     inserting a delete-marked record. */
     ut_ad(prev_version || !rec_get_deleted_flag(version, comp) ||
-          !trx_rw_is_active(trx_id, nullptr, false));
+          !trx_rw_is_active(trx_id, false));
 
     /* Free version and clust_offsets. */
     mem_heap_free(old_heap);
@@ -294,19 +294,11 @@
  NOTE that this function can return false positives but never false
  negatives. The caller must confirm all positive results by calling checking if
  the trx is still active.*/
-UNIV_INLINE
-trx_t *row_vers_impl_x_locked_low(const rec_t *const clust_rec,
-                                  const dict_index_t *const clust_index,
-                                  const rec_t *const sec_rec,
-                                  const dict_index_t *const sec_index,
-                                  const ulint *const sec_offsets,
-                                  mtr_t *const mtr) {
+static inline trx_t *row_vers_impl_x_locked_low(
+    const rec_t *const clust_rec, const dict_index_t *const clust_index,
+    const rec_t *const sec_rec, const dict_index_t *const sec_index,
+    const ulint *const sec_offsets, mtr_t *const mtr) {
   trx_id_t trx_id;
-<<<<<<< HEAD
-  ibool corrupt;
-  ulint comp;
-=======
->>>>>>> fbdaa4de
 
   ulint *clust_offsets;
   mem_heap_t *heap;
@@ -501,21 +493,13 @@
                                   ULINT_UNDEFINED, UT_LOCATION_HERE, &heap);
 
   trx_id = row_get_rec_trx_id(clust_rec, clust_index, clust_offsets);
-  corrupt = FALSE;
-
-  trx_t *trx = trx_rw_is_active(trx_id, &corrupt, true);
+
+  trx_t *trx = trx_rw_is_active(trx_id, true);
 
   if (trx == nullptr) {
     /* The transaction that modified or inserted clust_rec is no
     longer active, or it is corrupt: no implicit lock on rec */
-<<<<<<< HEAD
-    if (corrupt) {
-      lock_report_trx_id_insanity(trx_id, clust_rec, clust_index, clust_offsets,
-                                  trx_sys_get_max_trx_id());
-    }
-=======
     lock_check_trx_id_sanity(trx_id, clust_rec, clust_index, clust_offsets);
->>>>>>> fbdaa4de
     mem_heap_free(heap);
     return nullptr;
   }
@@ -1392,7 +1376,6 @@
   ut_ad(!vrow || !(*vrow));
 
   for (;;) {
-    const trx_t *version_trx;
     mem_heap_t *heap2;
     rec_t *prev_version;
     trx_id_t version_trx_id;
@@ -1401,20 +1384,7 @@
     if (rec == version) {
       rec_trx_id = version_trx_id;
     }
-
-    trx_sys_mutex_enter();
-    version_trx = trx_get_rw_trx_by_id(version_trx_id);
-    /* Because version_trx is a read-write transaction,
-    its state cannot change from or to NOT_STARTED while
-    we are holding the trx_sys->mutex.  It may change from
-    ACTIVE to PREPARED or COMMITTED. */
-    if (version_trx &&
-        trx_state_eq(version_trx, TRX_STATE_COMMITTED_IN_MEMORY)) {
-      version_trx = nullptr;
-    }
-    trx_sys_mutex_exit();
-
-    if (!version_trx) {
+    if (!trx_rw_is_active(version_trx_id, false)) {
     committed_version_trx:
       /* We found a version that belongs to a
       committed transaction: return it. */
