--- conflicted
+++ resolved
@@ -80,7 +80,7 @@
 
 /** Undoes a modify in a clustered index record.
  @return DB_SUCCESS, DB_FAIL, or error code: we may run out of file space */
-static MY_ATTRIBUTE((warn_unused_result)) dberr_t row_undo_mod_clust_low(
+[[nodiscard]] static dberr_t row_undo_mod_clust_low(
     undo_node_t *node, /*!< in: row undo node */
     ulint **offsets,   /*!< out: rec_get_offsets() on the record */
     mem_heap_t **offsets_heap,
@@ -171,7 +171,7 @@
  that would see the delete-marked record.
  @return        DB_SUCCESS, DB_FAIL, or error code: we may run out of file space
  */
-static MY_ATTRIBUTE((warn_unused_result)) dberr_t row_undo_mod_remove_clust_low(
+[[nodiscard]] static dberr_t row_undo_mod_remove_clust_low(
     undo_node_t *node, /*!< in: row undo node */
     mtr_t *mtr,        /*!< in/out: mini-transaction */
     ulint mode)        /*!< in: BTR_MODIFY_LEAF or BTR_MODIFY_TREE */
@@ -239,14 +239,9 @@
     after it had been completely inserted. Therefore, we
     are passing rollback=false, just like purge does. */
 
-<<<<<<< HEAD
-    btr_cur_pessimistic_delete(&err, FALSE, btr_cur, 0, false, node->trx->id,
-                               node->undo_no, node->rec_type, mtr);
-=======
     btr_cur_pessimistic_delete(&err, false, btr_cur, 0, false, node->trx->id,
                                node->undo_no, node->rec_type, mtr, &node->pcur,
                                nullptr);
->>>>>>> fbdaa4de
 
     /* The delete operation may fail if we have little
     file space left: TODO: easiest to crash the database
@@ -259,9 +254,9 @@
 /** Undoes a modify in a clustered index record. Sets also the node state for
  the next round of undo.
  @return DB_SUCCESS or error code: we may run out of file space */
-static MY_ATTRIBUTE((warn_unused_result)) dberr_t
-    row_undo_mod_clust(undo_node_t *node, /*!< in: row undo node */
-                       que_thr_t *thr)    /*!< in: query thread */
+[[nodiscard]] static dberr_t row_undo_mod_clust(
+    undo_node_t *node, /*!< in: row undo node */
+    que_thr_t *thr)    /*!< in: query thread */
 {
   btr_pcur_t *pcur;
   mtr_t mtr;
@@ -386,14 +381,13 @@
 
 /** Delete marks or removes a secondary index entry if found.
  @return DB_SUCCESS, DB_FAIL, or DB_OUT_OF_FILE_SPACE */
-static MY_ATTRIBUTE((warn_unused_result)) dberr_t
-    row_undo_mod_del_mark_or_remove_sec_low(
-        undo_node_t *node,   /*!< in: row undo node */
-        que_thr_t *thr,      /*!< in: query thread */
-        dict_index_t *index, /*!< in: index */
-        dtuple_t *entry,     /*!< in: index entry */
-        ulint mode)          /*!< in: latch mode BTR_MODIFY_LEAF or
-                             BTR_MODIFY_TREE */
+[[nodiscard]] static dberr_t row_undo_mod_del_mark_or_remove_sec_low(
+    undo_node_t *node,   /*!< in: row undo node */
+    que_thr_t *thr,      /*!< in: query thread */
+    dict_index_t *index, /*!< in: index */
+    dtuple_t *entry,     /*!< in: index entry */
+    ulint mode)          /*!< in: latch mode BTR_MODIFY_LEAF or
+                         BTR_MODIFY_TREE */
 {
   btr_pcur_t pcur;
   btr_cur_t *btr_cur;
@@ -523,14 +517,9 @@
       the distinction only matters when deleting a
       record that contains externally stored columns. */
       ut_ad(!index->is_clustered());
-<<<<<<< HEAD
-      btr_cur_pessimistic_delete(&err, FALSE, btr_cur, 0, false, node->trx->id,
-                                 node->undo_no, node->rec_type, &mtr);
-=======
       btr_cur_pessimistic_delete(&err, false, btr_cur, 0, false, node->trx->id,
                                  node->undo_no, node->rec_type, &mtr,
                                  &node->pcur, nullptr);
->>>>>>> fbdaa4de
       /* The delete operation may fail if we have little
       file space left: TODO: easiest to crash the database
       and restart with more file space */
@@ -555,12 +544,11 @@
  clustered index record or an earlier version of it, if the secondary index
  record through which we do the search is delete-marked.
  @return DB_SUCCESS or DB_OUT_OF_FILE_SPACE */
-static MY_ATTRIBUTE((warn_unused_result)) dberr_t
-    row_undo_mod_del_mark_or_remove_sec(
-        undo_node_t *node,   /*!< in: row undo node */
-        que_thr_t *thr,      /*!< in: query thread */
-        dict_index_t *index, /*!< in: index */
-        dtuple_t *entry)     /*!< in: index entry */
+[[nodiscard]] static dberr_t row_undo_mod_del_mark_or_remove_sec(
+    undo_node_t *node,   /*!< in: row undo node */
+    que_thr_t *thr,      /*!< in: query thread */
+    dict_index_t *index, /*!< in: index */
+    dtuple_t *entry)     /*!< in: index entry */
 {
   dberr_t err;
 
@@ -584,14 +572,13 @@
  @retval DB_OUT_OF_FILE_SPACE when running out of tablespace
  @retval DB_DUPLICATE_KEY if the value was missing
          and an insert would lead to a duplicate exists */
-static MY_ATTRIBUTE((warn_unused_result)) dberr_t
-    row_undo_mod_del_unmark_sec_and_undo_update(
-        ulint mode,          /*!< in: search mode: BTR_MODIFY_LEAF or
-                             BTR_MODIFY_TREE */
-        que_thr_t *thr,      /*!< in: query thread */
-        dict_index_t *index, /*!< in: index */
-        dtuple_t *entry,     /*!< in: index entry */
-        undo_no_t undo_no)
+[[nodiscard]] static dberr_t row_undo_mod_del_unmark_sec_and_undo_update(
+    ulint mode,          /*!< in: search mode: BTR_MODIFY_LEAF or
+                         BTR_MODIFY_TREE */
+    que_thr_t *thr,      /*!< in: query thread */
+    dict_index_t *index, /*!< in: index */
+    dtuple_t *entry,     /*!< in: index entry */
+    undo_no_t undo_no)
 /*!< in: undo number upto which to rollback.*/
 {
   btr_pcur_t pcur;
@@ -794,7 +781,7 @@
       dict_set_corrupted(index);
       break;
     default:
-      /* fall through */
+      [[fallthrough]];
     case RW_X_LATCH:
       /* This should be the rollback of a data dictionary
       transaction. */
@@ -809,9 +796,10 @@
 @param[in]      index   the multi-value index
 @param[in,out]  heap    memory heap
 @return DB_SUCCESS or DB_OUT_OF_FILE_SPACE */
-static MY_ATTRIBUTE((warn_unused_result)) dberr_t
-    row_undo_mod_upd_del_multi_sec(undo_node_t *node, que_thr_t *thr,
-                                   dict_index_t *index, mem_heap_t *heap) {
+[[nodiscard]] static dberr_t row_undo_mod_upd_del_multi_sec(undo_node_t *node,
+                                                            que_thr_t *thr,
+                                                            dict_index_t *index,
+                                                            mem_heap_t *heap) {
   dberr_t err = DB_SUCCESS;
   Multi_value_entry_builder_normal mv_entry_builder(node->row, node->ext, index,
                                                     heap, true, false);
@@ -832,9 +820,9 @@
 
 /** Undoes a modify in secondary indexes when undo record type is UPD_DEL.
  @return DB_SUCCESS or DB_OUT_OF_FILE_SPACE */
-static MY_ATTRIBUTE((warn_unused_result)) dberr_t
-    row_undo_mod_upd_del_sec(undo_node_t *node, /*!< in: row undo node */
-                             que_thr_t *thr)    /*!< in: query thread */
+[[nodiscard]] static dberr_t row_undo_mod_upd_del_sec(
+    undo_node_t *node, /*!< in: row undo node */
+    que_thr_t *thr)    /*!< in: query thread */
 {
   mem_heap_t *heap;
   dberr_t err = DB_SUCCESS;
@@ -908,9 +896,8 @@
 @param[in]      index   the multi-value index
 @param[in,out]  heap    memory heap
 @return DB_SUCCESS or DB_OUT_OF_FILE_SPACE */
-static MY_ATTRIBUTE((warn_unused_result)) dberr_t
-    row_undo_mod_del_mark_multi_sec(undo_node_t *node, que_thr_t *thr,
-                                    dict_index_t *index, mem_heap_t *heap) {
+[[nodiscard]] static dberr_t row_undo_mod_del_mark_multi_sec(
+    undo_node_t *node, que_thr_t *thr, dict_index_t *index, mem_heap_t *heap) {
   dberr_t err = DB_SUCCESS;
   Multi_value_entry_builder_normal mv_entry_builder(node->row, node->ext, index,
                                                     heap, true, false);
@@ -946,9 +933,9 @@
 
 /** Undoes a modify in secondary indexes when undo record type is DEL_MARK.
  @return DB_SUCCESS or DB_OUT_OF_FILE_SPACE */
-static MY_ATTRIBUTE((warn_unused_result)) dberr_t
-    row_undo_mod_del_mark_sec(undo_node_t *node, /*!< in: row undo node */
-                              que_thr_t *thr)    /*!< in: query thread */
+[[nodiscard]] static dberr_t row_undo_mod_del_mark_sec(
+    undo_node_t *node, /*!< in: row undo node */
+    que_thr_t *thr)    /*!< in: query thread */
 {
   mem_heap_t *heap;
   dberr_t err = DB_SUCCESS;
@@ -1075,9 +1062,9 @@
 
 /** Undoes a modify in secondary indexes when undo record type is UPD_EXIST.
  @return DB_SUCCESS or DB_OUT_OF_FILE_SPACE */
-static MY_ATTRIBUTE((warn_unused_result)) dberr_t
-    row_undo_mod_upd_exist_sec(undo_node_t *node, /*!< in: row undo node */
-                               que_thr_t *thr)    /*!< in: query thread */
+[[nodiscard]] static dberr_t row_undo_mod_upd_exist_sec(
+    undo_node_t *node, /*!< in: row undo node */
+    que_thr_t *thr)    /*!< in: query thread */
 {
   mem_heap_t *heap;
   dberr_t err = DB_SUCCESS;
