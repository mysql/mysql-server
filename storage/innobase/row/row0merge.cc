--- conflicted
+++ resolved
@@ -1476,23 +1476,11 @@
 	const dtuple_t*		add_cols,
 	const ulint*		col_map,
 	ulint			add_autoinc,
-<<<<<<< HEAD
-					/*!< in: number of added
-					AUTO_INCREMENT column, or
-					ULINT_UNDEFINED if none is added */
-	ib_sequence_t&		sequence,/*!< in/out: autoinc sequence */
-	row_merge_block_t*	block,	/*!< in/out: file buffer */
-	bool			skip_pk_sort,/*!< in: whether the new
-						PRIMARY KEY will follow
-						existing order */
-	int*			tmpfd,	/*!< in/out: temporary file handle */
-	ut_stage_alter_t*	stage)
-=======
 	ib_sequence_t&		sequence,
 	row_merge_block_t*	block,
 	bool			skip_pk_sort,
-	int*			tmpfd)
->>>>>>> d08e5c78
+	int*			tmpfd,
+	ut_stage_alter_t*	stage)
 {
 	dict_index_t*		clust_index;	/* Clustered index */
 	mem_heap_t*		row_heap;	/* Heap memory to create
@@ -2442,7 +2430,6 @@
 		}							\
 	} while (0)
 
-<<<<<<< HEAD
 #ifdef HAVE_PSI_STAGE_INTERFACE
 #define ROW_MERGE_WRITE_GET_NEXT(N, INDEX, AT_END)			\
 	do {								\
@@ -2456,9 +2443,6 @@
 	ROW_MERGE_WRITE_GET_NEXT_LOW(N, INDEX, AT_END)
 #endif /* HAVE_PSI_STAGE_INTERFACE */
 
-/*************************************************************//**
-Merge two blocks of records on disk and write a bigger block.
-=======
 /** Merge two blocks of records on disk and write a bigger block.
 @param[in]	dup	descriptor of index being created
 @param[in]	file	file containing index entries
@@ -2466,32 +2450,17 @@
 @param[in,out]	foffs0	offset of first source list in the file
 @param[in,out]	foffs1	offset of second source list in the file
 @param[in,out]	of	output file
->>>>>>> d08e5c78
 @return DB_SUCCESS or error code */
 static __attribute__((warn_unused_result))
 dberr_t
 row_merge_blocks(
-<<<<<<< HEAD
-/*=============*/
-	const row_merge_dup_t*	dup,	/*!< in: descriptor of
-					index being created */
-	const merge_file_t*	file,	/*!< in: file containing
-					index entries */
-	row_merge_block_t*	block,	/*!< in/out: 3 buffers */
-	ulint*			foffs0,	/*!< in/out: offset of first
-					source list in the file */
-	ulint*			foffs1,	/*!< in/out: offset of second
-					source list in the file */
-	merge_file_t*		of,	/*!< in/out: output file */
-	ut_stage_alter_t*	stage)
-=======
 	const row_merge_dup_t*	dup,
 	const merge_file_t*	file,
 	row_merge_block_t*	block,
 	ulint*			foffs0,
 	ulint*			foffs1,
-	merge_file_t*		of)
->>>>>>> d08e5c78
+	merge_file_t*		of,
+	ut_stage_alter_t*	stage)
 {
 	mem_heap_t*	heap;	/*!< memory heap for offsets0, offsets1 */
 
@@ -2587,21 +2556,12 @@
 static __attribute__((warn_unused_result))
 ibool
 row_merge_blocks_copy(
-<<<<<<< HEAD
-/*==================*/
-	const dict_index_t*	index,	/*!< in: index being created */
-	const merge_file_t*	file,	/*!< in: input file */
-	row_merge_block_t*	block,	/*!< in/out: 3 buffers */
-	ulint*			foffs0,	/*!< in/out: input file offset */
-	merge_file_t*		of,	/*!< in/out: output file */
-	ut_stage_alter_t*	stage)
-=======
 	const dict_index_t*	index,
 	const merge_file_t*	file,
 	row_merge_block_t*	block,
 	ulint*			foffs0,
-	merge_file_t*		of)
->>>>>>> d08e5c78
+	merge_file_t*		of,
+	ut_stage_alter_t*	stage)
 {
 	mem_heap_t*	heap;	/*!< memory heap for offsets0, offsets1 */
 
@@ -2672,30 +2632,14 @@
 static
 dberr_t
 row_merge(
-<<<<<<< HEAD
-/*======*/
-	trx_t*			trx,	/*!< in: transaction */
-	const row_merge_dup_t*	dup,	/*!< in: descriptor of
-					index being created */
-	merge_file_t*		file,	/*!< in/out: file containing
-					index entries */
-	row_merge_block_t*	block,	/*!< in/out: 3 buffers */
-	int*			tmpfd,	/*!< in/out: temporary file handle */
-	ulint*			num_run,/*!< in/out: Number of runs remain
-					to be merged */
-	ulint*			run_offset, /*!< in/out: Array contains the
-					first offset number for each merge
-					run */
-	ut_stage_alter_t*	stage)
-=======
 	trx_t*			trx,
 	const row_merge_dup_t*	dup,
 	merge_file_t*		file,
 	row_merge_block_t*	block,
 	int*			tmpfd,
 	ulint*			num_run,
-	ulint*			run_offset)
->>>>>>> d08e5c78
+	ulint*			run_offset,
+	ut_stage_alter_t*	stage)
 {
 	ulint		foffs0;	/*!< first input offset */
 	ulint		foffs1;	/*!< second input offset */
@@ -2816,23 +2760,12 @@
 @return DB_SUCCESS or error code */
 dberr_t
 row_merge_sort(
-<<<<<<< HEAD
-/*===========*/
-	trx_t*			trx,	/*!< in: transaction */
-	const row_merge_dup_t*	dup,	/*!< in: descriptor of
-					index being created */
-	merge_file_t*		file,	/*!< in/out: file containing
-					index entries */
-	row_merge_block_t*	block,	/*!< in/out: 3 buffers */
-	int*			tmpfd,	/*!< in/out: temporary file handle */
-	ut_stage_alter_t*	stage /* = NULL */)
-=======
 	trx_t*			trx,
 	const row_merge_dup_t*	dup,
 	merge_file_t*		file,
 	row_merge_block_t*	block,
-	int*			tmpfd)
->>>>>>> d08e5c78
+	int*			tmpfd,
+	ut_stage_alter_t*	stage /* = NULL */)
 {
 	const ulint	half	= file->offset / 2;
 	ulint		num_runs;
@@ -4100,36 +4033,6 @@
 @return DB_SUCCESS or error code */
 dberr_t
 row_merge_build_indexes(
-<<<<<<< HEAD
-/*====================*/
-	trx_t*		trx,		/*!< in: transaction */
-	dict_table_t*	old_table,	/*!< in: table where rows are
-					read from */
-	dict_table_t*	new_table,	/*!< in: table where indexes are
-					created; identical to old_table
-					unless creating a PRIMARY KEY */
-	bool		online,		/*!< in: true if creating indexes
-					online */
-	dict_index_t**	indexes,	/*!< in: indexes to be created */
-	const ulint*	key_numbers,	/*!< in: MySQL key numbers */
-	ulint		n_indexes,	/*!< in: size of indexes[] */
-	struct TABLE*	table,		/*!< in/out: MySQL table, for
-					reporting erroneous key value
-					if applicable */
-	const dtuple_t*	add_cols,	/*!< in: default values of
-					added columns, or NULL */
-	const ulint*	col_map,	/*!< in: mapping of old column
-					numbers to new ones, or NULL
-					if old_table == new_table */
-	ulint		add_autoinc,	/*!< in: number of added
-					AUTO_INCREMENT column, or
-					ULINT_UNDEFINED if none is added */
-	ib_sequence_t&	sequence,	/*!< in: autoinc instance if
-					add_autoinc != ULINT_UNDEFINED */
-	bool		skip_pk_sort,	/*!< in: whether the new PRIMARY KEY
-					will follow existing order */
-	ut_stage_alter_t*	stage)
-=======
 	trx_t*			trx,
 	dict_table_t*		old_table,
 	dict_table_t*		new_table,
@@ -4142,8 +4045,8 @@
 	const ulint*		col_map,
 	ulint			add_autoinc,
 	ib_sequence_t&		sequence,
-	bool			skip_pk_sort)
->>>>>>> d08e5c78
+	bool			skip_pk_sort,
+	ut_stage_alter_t*	stage)
 {
 	merge_file_t*		merge_files;
 	row_merge_block_t*	block;
