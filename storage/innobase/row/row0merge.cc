--- conflicted
+++ resolved
@@ -71,46 +71,12 @@
 		delete m_dtuple_vec;
 	}
 
-<<<<<<< HEAD
 	/** Get the index object
 	@return the index object */
 	dict_index_t*   get_index() UNIV_NOTHROW
 	{
 		return(m_index);
 	}
-=======
-/** Insert sorted data tuples to the index.
-@param[in]	trx_id		transaction identifier
-@param[in]	index		index to be inserted
-@param[in]	old_table	old table
-@param[in]	fd		file descriptor
-@param[in,out]	block		file buffer
-@param[in]	row_buf		row_buf	the sorted data tuples,
-or NULL if fd, block will be used instead
-@return DB_SUCCESS or error number */
-static	__attribute__((warn_unused_result))
-dberr_t
-row_merge_insert_index_tuples(
-	trx_id_t		trx_id,
-	dict_index_t*		index,
-	const dict_table_t*	old_table,
-	int			fd,
-	row_merge_block_t*	block,
-	const row_merge_buf_t*	row_buf);
-
-#ifdef UNIV_DEBUG
-/******************************************************//**
-Display a merge tuple. */
-static __attribute__((nonnull))
-void
-row_merge_tuple_print(
-/*==================*/
-	FILE*		f,	/*!< in: output stream */
-	const mtuple_t*	entry,	/*!< in: tuple to print */
-	ulint		n_fields)/*!< in: number of fields in the tuple */
-{
-	ulint	j;
->>>>>>> 66efa208
 
 	/** Caches an index row into index tuple vector
 	@param[in]	row	table row */
@@ -282,6 +248,25 @@
 /* Maximum pending doc memory limit in bytes for a fts tokenization thread */
 #define FTS_PENDING_DOC_MEMORY_LIMIT	1000000
 
+/** Insert sorted data tuples to the index.
+@param[in]	trx_id		transaction identifier
+@param[in]	index		index to be inserted
+@param[in]	old_table	old table
+@param[in]	fd		file descriptor
+@param[in,out]	block		file buffer
+@param[in]	row_buf		row_buf the sorted data tuples,
+or NULL if fd, block will be used instead
+@return DB_SUCCESS or error number */
+static	__attribute__((warn_unused_result))
+dberr_t
+row_merge_insert_index_tuples(
+	trx_id_t		trx_id,
+	dict_index_t*		index,
+	const dict_table_t*	old_table,
+	int			fd,
+	row_merge_block_t*	block,
+	const row_merge_buf_t*	row_buf);
+
 /******************************************************//**
 Encode an index record. */
 static __attribute__((nonnull))
@@ -1312,12 +1297,12 @@
 }
 
 /** Create a temporary file if it has not been created already.
-@param[in,out] tmpfd    temporary file handle
+@param[in,out] tmpfd	temporary file handle
 @return file descriptor, or -1 on failure */
 static __attribute__((warn_unused_result))
 int
 row_merge_tmpfile_if_needed(
-	int*    tmpfd)
+	int*	tmpfd)
 {
 	if (*tmpfd < 0) {
 		*tmpfd = row_merge_file_create_low();
@@ -1353,6 +1338,7 @@
 	ut_ad(file->fd < 0 || *tmpfd >=0);
 	return(file->fd);
 }
+
 /********************************************************************//**
 Reads clustered index of the table and create temporary files
 containing the index entries for the indexes to be built.
@@ -1398,6 +1384,7 @@
 						PRIMARY KEY will follow
 						existing order */
 	int*			tmpfd)	/*!< in/out: temporary file handle */
+
 {
 	dict_index_t*		clust_index;	/* Clustered index */
 	mem_heap_t*		row_heap;	/* Heap memory to create
@@ -1863,7 +1850,6 @@
 				a single row can generate more
 				records for tokenized word */
 				file->n_rec += rows_added;
-
 				if (doc_id > max_doc_id) {
 					max_doc_id = doc_id;
 				}
@@ -1910,6 +1896,9 @@
 			      ? !dict_index_is_clust(buf->index)
 			      : (i == 0) == dict_index_is_clust(buf->index));
 
+			/* We have enough data tuples to form a block.
+			Sort them and write to disk. */
+
 			if (buf->n_tuples) {
 				if (skip_sort) {
 					/* Temporary File is not used.
@@ -1920,7 +1909,7 @@
 						mtr_commit() in order to be
 						able to call log_free_check()
 						in row_merge_insert_index_tuples().
-						Due to the mtr_commit(), the
+						Due to mtr_commit(), the
 						current row will be invalid, and
 						we must reread it on the next
 						loop iteration. */
@@ -2047,7 +2036,7 @@
 					row_merge_buf_write(buf, file, block);
 
 					if (!row_merge_write(
-					            file->fd, file->offset++,
+						    file->fd, file->offset++,
 						    block)) {
 						err = DB_TEMP_FILE_WRITE_FAIL;
 						trx->error_key_num = i;
@@ -2587,34 +2576,20 @@
 }
 
 /** Copy externally stored columns to the data tuple.
-<<<<<<< HEAD
-@param[in]	mrec		merge record
-@param[in]	offsets		offsets of mrec
-@param[in]	page_size	page size
-=======
 @param[in]	mrec		record containing BLOB pointers,
 or NULL to use tuple instead
 @param[in]	offsets		offsets of mrec
 @param[in]	zip_size	compressed page size in bytes, or 0
->>>>>>> 66efa208
 @param[in,out]	tuple		data tuple
 @param[in,out]	heap		memory heap */
 static
 void
 row_merge_copy_blobs(
-<<<<<<< HEAD
 	const mrec_t*		mrec,
 	const ulint*		offsets,
 	const page_size_t&	page_size,
 	dtuple_t*		tuple,
 	mem_heap_t*		heap)
-=======
-	const mrec_t*	mrec,
-	const ulint*	offsets,
-	ulint		zip_size,
-	dtuple_t*	tuple,
-	mem_heap_t*	heap)
->>>>>>> 66efa208
 {
 	ut_ad(mrec == NULL || rec_offs_any_extern(offsets));
 
@@ -2637,10 +2612,6 @@
 		columns cannot possibly be freed between the time the
 		BLOB pointers are read (row_merge_read_clustered_index())
 		and dereferenced (below). */
-<<<<<<< HEAD
-		data = btr_rec_copy_externally_stored_field(
-			mrec, offsets, page_size, i, &len, heap);
-=======
 		if (mrec == NULL) {
 			field_data
 				= static_cast<byte*>(dfield_get_data(field));
@@ -2651,9 +2622,8 @@
 		}
 
 		data = btr_copy_externally_stored_field(
-			&len, field_data, zip_size, field_len, heap);
-
->>>>>>> 66efa208
+			&len, field_data, page_size, field_len, heap);
+
 		/* Because we have locked the table, any records
 		written by incomplete transactions must have been
 		rolled back already. There must not be any incomplete
@@ -2664,27 +2634,12 @@
 	}
 }
 
-<<<<<<< HEAD
-/********************************************************************//**
-Read sorted file containing index data tuples and insert these data
-tuples to the index
-@return DB_SUCCESS or error number */
-static __attribute__((nonnull, warn_unused_result))
-dberr_t
-row_merge_insert_index_tuples(
-/*==========================*/
-	trx_id_t		trx_id, /*!< in: transaction identifier */
-	dict_index_t*		index,	/*!< in: index */
-	const dict_table_t*	old_table,/*!< in: old table */
-	int			fd,	/*!< in: file descriptor */
-	row_merge_block_t*	block)	/*!< in/out: file buffer */
-=======
 /** Convert a merge record to a typed data tuple. Note that externally
 stored fields are not copied to heap.
 @param[in,out]	index	index on the table
 @param[in]	mtuple	merge record
 @param[in]	heap	memory heap from which memory needed is allocated
-@return		index entry built. */
+@return	index entry built. */
 static
 void
 row_merge_mtuple_to_dtuple(
@@ -2707,7 +2662,7 @@
 @param[in]	row_buf		row_buf the sorted data tuples,
 or NULL if fd, block will be used instead
 @return DB_SUCCESS or error number */
-static  __attribute__((warn_unused_result))
+static	__attribute__((warn_unused_result))
 dberr_t
 row_merge_insert_index_tuples(
 	trx_id_t		trx_id,
@@ -2716,7 +2671,7 @@
 	int			fd,
 	row_merge_block_t*	block,
 	const row_merge_buf_t*	row_buf)
->>>>>>> 66efa208
+
 {
 	const byte*		b;
 	mem_heap_t*		heap;
@@ -2773,6 +2728,7 @@
 		}
 	}
 
+
 	for (;;) {
 		const mrec_t*	mrec;
 		ulint		n_ext;
@@ -2781,7 +2737,7 @@
 		btr_cur_t	cursor;
 		mtr_t		mtr;
 
-		if (row_buf != NULL) {
+		 if (row_buf != NULL) {
 			if (n_rows >= row_buf->n_tuples) {
 				break;
 			}
@@ -2796,6 +2752,7 @@
 			/* BLOB pointers must be copied from dtuple */
 			mrec = NULL;
 		} else {
+
 			b = row_merge_read_rec(block, buf, b, index,
 					       fd, &foffs, &mrec, offsets);
 			if (UNIV_UNLIKELY(!b)) {
@@ -2810,35 +2767,6 @@
 				mrec, index, offsets, &n_ext, tuple_heap);
 		}
 
-<<<<<<< HEAD
-			if (!n_ext) {
-				/* There are no externally stored columns. */
-			} else {
-				ut_ad(dict_index_is_clust(index));
-				/* Off-page columns can be fetched safely
-				when concurrent modifications to the table
-				are disabled. (Purge can process delete-marked
-				records, but row_merge_read_clustered_index()
-				would have skipped them.)
-
-				When concurrent modifications are enabled,
-				row_merge_read_clustered_index() will
-				only see rows from transactions that were
-				committed before the ALTER TABLE started
-				(REPEATABLE READ).
-
-				Any modifications after the
-				row_merge_read_clustered_index() scan
-				will go through row_log_table_apply().
-				Any modifications to off-page columns
-				will be tracked by
-				row_log_table_blob_alloc() and
-				row_log_table_blob_free(). */
-				row_merge_copy_blobs(
-					mrec, offsets,
-					dict_table_page_size(old_table),
-					dtuple, tuple_heap);
-=======
 		dict_index_t*	old_index
 			= dict_table_get_first_index(old_table);
 
@@ -2847,7 +2775,6 @@
 			error = row_log_table_get_error(old_index);
 			if (error != DB_SUCCESS) {
 				break;
->>>>>>> 66efa208
 			}
 		}
 
@@ -2876,7 +2803,7 @@
 			row_log_table_blob_free(). */
 			row_merge_copy_blobs(
 				mrec, offsets,
-				dict_table_zip_size(old_table),
+				dict_table_page_size(old_table),
 				dtuple, tuple_heap);
 		}
 
@@ -2884,6 +2811,7 @@
 		log_free_check();
 
 		mtr_start(&mtr);
+		mtr.set_named_space(index->space);
 		/* Insert after the last user record. */
 		btr_cur_open_at_index_side(
 			false, index, BTR_MODIFY_LEAF,
@@ -2917,16 +2845,14 @@
 			ut_ad(!big_rec);
 			mtr_commit(&mtr);
 			mtr_start(&mtr);
-<<<<<<< HEAD
 			mtr.set_named_space(index->space);
-			/* Insert after the last user record. */
-=======
->>>>>>> 66efa208
 			btr_cur_open_at_index_side(
-				false, index, BTR_MODIFY_TREE,
+				false, index,
+				BTR_MODIFY_TREE | BTR_LATCH_FOR_INSERT,
 				&cursor, 0, &mtr);
 			page_cur_position(
-				page_rec_get_prev(btr_cur_get_rec(&cursor)),
+				page_rec_get_prev(btr_cur_get_rec(
+						&cursor)),
 				btr_cur_get_block(&cursor),
 				btr_cur_get_page_cur(&cursor));
 
@@ -2938,64 +2864,12 @@
 				dtuple, &rec, &big_rec, 0, NULL, &mtr);
 		}
 
-<<<<<<< HEAD
-			if (error == DB_FAIL) {
-				ut_ad(!big_rec);
-				mtr_commit(&mtr);
-				mtr_start(&mtr);
-				mtr.set_named_space(index->space);
-				btr_cur_open_at_index_side(
-					false, index,
-					BTR_MODIFY_TREE | BTR_LATCH_FOR_INSERT,
-					&cursor, 0, &mtr);
-				page_cur_position(
-					page_rec_get_prev(btr_cur_get_rec(
-								  &cursor)),
-					btr_cur_get_block(&cursor),
-					btr_cur_get_page_cur(&cursor));
-
-				error = btr_cur_pessimistic_insert(
-					BTR_NO_UNDO_LOG_FLAG
-					| BTR_NO_LOCKING_FLAG
-					| BTR_KEEP_SYS_FLAG | BTR_CREATE_FLAG,
-					&cursor, &ins_offsets, &ins_heap,
-					dtuple, &rec, &big_rec, 0, NULL, &mtr);
-			}
-
-			if (!dict_index_is_clust(index)) {
-				page_update_max_trx_id(
-					btr_cur_get_block(&cursor),
-					btr_cur_get_page_zip(&cursor),
-					trx_id, &mtr);
-			}
-
-			mtr_commit(&mtr);
-
-			if (UNIV_LIKELY_NULL(big_rec)) {
-				/* If the system crashes at this
-				point, the clustered index record will
-				contain a null BLOB pointer. This
-				should not matter, because the copied
-				table will be dropped on crash
-				recovery anyway. */
-
-				ut_ad(dict_index_is_clust(index));
-				ut_ad(error == DB_SUCCESS);
-				error = row_ins_index_entry_big_rec(
-					dtuple, big_rec,
-					ins_offsets, &ins_heap,
-					index, NULL, __FILE__, __LINE__);
-				dtuple_convert_back_big_rec(
-					index, dtuple, big_rec);
-			}
-=======
 		if (!dict_index_is_clust(index)) {
 			page_update_max_trx_id(
 				btr_cur_get_block(&cursor),
 				btr_cur_get_page_zip(&cursor),
 				trx_id, &mtr);
 		}
->>>>>>> 66efa208
 
 		mtr_commit(&mtr);
 
@@ -4008,9 +3882,9 @@
 	ulint		add_autoinc,	/*!< in: number of added
 					AUTO_INCREMENT column, or
 					ULINT_UNDEFINED if none is added */
-	ib_sequence_t&	sequence,	/*!< in/out: autoinc instance if
+	ib_sequence_t&	sequence,	/*!< in: autoinc instance if
 					add_autoinc != ULINT_UNDEFINED */
-	bool		skip_pk_sort)	/*!< in: whether the new PRIMARY KEY
+	bool		skip_pk_sort)   /*!< in: whether the new PRIMARY KEY
 					will follow existing order */
 {
 	merge_file_t*		merge_files;
@@ -4180,7 +4054,6 @@
 			DEBUG_FTS_SORT_PRINT("FTS_SORT: Complete Insert\n");
 #endif
 		} else if (merge_files[i].fd >= 0) {
-
 			row_merge_dup_t	dup = {
 				sort_idx, table, col_map, 0};
 
