/*****************************************************************************

Copyright (c) 2005, 2016, Oracle and/or its affiliates. All Rights Reserved.

This program is free software; you can redistribute it and/or modify it under
the terms of the GNU General Public License as published by the Free Software
Foundation; version 2 of the License.

This program is distributed in the hope that it will be useful, but WITHOUT
ANY WARRANTY; without even the implied warranty of MERCHANTABILITY or FITNESS
FOR A PARTICULAR PURPOSE. See the GNU General Public License for more details.

You should have received a copy of the GNU General Public License along with
this program; if not, write to the Free Software Foundation, Inc.,
51 Franklin Street, Suite 500, Boston, MA 02110-1335 USA

*****************************************************************************/

/**************************************************//**
@file row/row0merge.cc
New index creation routines using a merge sort

Created 12/4/2005 Jan Lindstrom
Completed by Sunny Bains and Marko Makela
*******************************************************/

#include <math.h>

#include "ha_prototypes.h"

#include "row0merge.h"
#include "row0ext.h"
#include "row0log.h"
#include "row0ins.h"
#include "row0sel.h"
#include "dict0crea.h"
#include "trx0purge.h"
#include "lock0lock.h"
#include "pars0pars.h"
#include "ut0sort.h"
#include "row0ftsort.h"
#include "row0import.h"
#include "handler0alter.h"
#include "btr0bulk.h"
#include "fsp0sysspace.h"
#include "ut0new.h"
#include "ut0stage.h"

/* Ignore posix_fadvise() on those platforms where it does not exist */
#if defined _WIN32
# define posix_fadvise(fd, offset, len, advice) /* nothing */
#endif /* _WIN32 */

/* Whether to disable file system cache */
char	srv_disable_sort_file_cache;

/** Class that caches index row tuples made from a single cluster
index page scan, and then insert into corresponding index tree */
class index_tuple_info_t {
public:
	/** constructor
	@param[in]	heap	memory heap
	@param[in]	index	index to be created */
	index_tuple_info_t(
		mem_heap_t*	heap,
		dict_index_t*	index) UNIV_NOTHROW
	{
		m_heap = heap;
		m_index = index;
		m_dtuple_vec = UT_NEW_NOKEY(idx_tuple_vec());
	}

	/** destructor */
	~index_tuple_info_t()
	{
		UT_DELETE(m_dtuple_vec);
	}

	/** Get the index object
	@return the index object */
	dict_index_t*   get_index() UNIV_NOTHROW
	{
		return(m_index);
	}

	/** Caches an index row into index tuple vector
	@param[in]	row	table row
	@param[in]	ext	externally stored column
	prefixes, or NULL */
	void add(
		const dtuple_t*		row,
		const row_ext_t*	ext) UNIV_NOTHROW
	{
		dtuple_t*	dtuple;

		dtuple = row_build_index_entry(row, ext, m_index, m_heap);

		ut_ad(dtuple);

		m_dtuple_vec->push_back(dtuple);
	}

	/** Insert spatial index rows cached in vector into spatial index
	@param[in]	trx_id		transaction id
	@param[in,out]	row_heap	memory heap
	@param[in]	pcur		cluster index scanning cursor
	@param[in,out]	scan_mtr	mini-transaction for pcur
	@param[out]	mtr_committed	whether scan_mtr got committed
	@return DB_SUCCESS if successful, else error number */
	dberr_t insert(
		trx_id_t		trx_id,
		mem_heap_t*		row_heap,
		btr_pcur_t*		pcur,
		mtr_t*			scan_mtr,
		bool*			mtr_committed)
	{
		big_rec_t*      big_rec;
		rec_t*          rec;
		btr_cur_t       ins_cur;
		mtr_t           mtr;
		rtr_info_t      rtr_info;
		ulint*		ins_offsets = NULL;
		dberr_t		error = DB_SUCCESS;
		dtuple_t*	dtuple;
		ulint		count = 0;
		const ulint	flag = BTR_NO_UNDO_LOG_FLAG
				       | BTR_NO_LOCKING_FLAG
				       | BTR_KEEP_SYS_FLAG | BTR_CREATE_FLAG;

		ut_ad(dict_index_is_spatial(m_index));

		DBUG_EXECUTE_IF("row_merge_instrument_log_check_flush",
			log_sys->check_flush_or_checkpoint = true;
		);

		for (idx_tuple_vec::iterator it = m_dtuple_vec->begin();
		     it != m_dtuple_vec->end();
		     ++it) {
			dtuple = *it;
			ut_ad(dtuple);

			if (log_sys->check_flush_or_checkpoint) {
				if (!(*mtr_committed)) {
					btr_pcur_move_to_prev_on_page(pcur);
					btr_pcur_store_position(pcur, scan_mtr);
					mtr_commit(scan_mtr);
					*mtr_committed = true;
				}

				log_free_check();
			}

			mtr.start();
			mtr.set_named_space(m_index->space);

			ins_cur.index = m_index;
			rtr_init_rtr_info(&rtr_info, false, &ins_cur, m_index,
					  false);
			rtr_info_update_btr(&ins_cur, &rtr_info);

			btr_cur_search_to_nth_level(m_index, 0, dtuple,
						    PAGE_CUR_RTREE_INSERT,
						    BTR_MODIFY_LEAF, &ins_cur,
						    0, __FILE__, __LINE__,
						    &mtr);

			/* It need to update MBR in parent entry,
			so change search mode to BTR_MODIFY_TREE */
			if (rtr_info.mbr_adj) {
				mtr_commit(&mtr);
				rtr_clean_rtr_info(&rtr_info, true);
				rtr_init_rtr_info(&rtr_info, false, &ins_cur,
						  m_index, false);
				rtr_info_update_btr(&ins_cur, &rtr_info);
				mtr_start(&mtr);
				mtr.set_named_space(m_index->space);
				btr_cur_search_to_nth_level(
					m_index, 0, dtuple,
					PAGE_CUR_RTREE_INSERT,
					BTR_MODIFY_TREE, &ins_cur, 0,
					__FILE__, __LINE__, &mtr);
			}

			error = btr_cur_optimistic_insert(
				flag, &ins_cur, &ins_offsets, &row_heap,
				dtuple, &rec, &big_rec, 0, NULL, &mtr);

			if (error == DB_FAIL) {
				ut_ad(!big_rec);
				mtr.commit();
				mtr.start();
				mtr.set_named_space(m_index->space);

				rtr_clean_rtr_info(&rtr_info, true);
				rtr_init_rtr_info(&rtr_info, false,
						  &ins_cur, m_index, false);

				rtr_info_update_btr(&ins_cur, &rtr_info);
				btr_cur_search_to_nth_level(
					m_index, 0, dtuple,
					PAGE_CUR_RTREE_INSERT,
					BTR_MODIFY_TREE,
					&ins_cur, 0,
					__FILE__, __LINE__, &mtr);


				error = btr_cur_pessimistic_insert(
						flag, &ins_cur, &ins_offsets,
						&row_heap, dtuple, &rec,
						&big_rec, 0, NULL, &mtr);
			}

			DBUG_EXECUTE_IF(
				"row_merge_ins_spatial_fail",
				error = DB_FAIL;
			);

			if (error == DB_SUCCESS) {
				if (rtr_info.mbr_adj) {
					error = rtr_ins_enlarge_mbr(
							&ins_cur, NULL, &mtr);
				}

				if (error == DB_SUCCESS) {
					page_update_max_trx_id(
						btr_cur_get_block(&ins_cur),
						btr_cur_get_page_zip(&ins_cur),
						trx_id, &mtr);
				}
			}

			mtr_commit(&mtr);

			rtr_clean_rtr_info(&rtr_info, true);
			count++;
		}

		m_dtuple_vec->clear();

		return(error);
	}

private:
	/** Cache index rows made from a cluster index scan. Usually
	for rows on single cluster index page */
	typedef std::vector<dtuple_t*, ut_allocator<dtuple_t*> >
		idx_tuple_vec;

	/** vector used to cache index rows made from cluster index scan */
	idx_tuple_vec*		m_dtuple_vec;

	/** the index being built */
	dict_index_t*		m_index;

	/** memory heap for creating index tuples */
	mem_heap_t*		m_heap;
};

/* Maximum pending doc memory limit in bytes for a fts tokenization thread */
#define FTS_PENDING_DOC_MEMORY_LIMIT	1000000

/** Insert sorted data tuples to the index.
@param[in]	trx_id		transaction identifier
@param[in]	index		index to be inserted
@param[in]	old_table	old table
@param[in]	fd		file descriptor
@param[in,out]	block		file buffer
@param[in]	row_buf		row_buf the sorted data tuples,
or NULL if fd, block will be used instead
@param[in,out]	btr_bulk	btr bulk instance
@param[in,out]	stage		performance schema accounting object, used by
ALTER TABLE. If not NULL stage->begin_phase_insert() will be called initially
and then stage->inc() will be called for each record that is processed.
@return DB_SUCCESS or error number */
static	MY_ATTRIBUTE((warn_unused_result))
dberr_t
row_merge_insert_index_tuples(
	trx_id_t		trx_id,
	dict_index_t*		index,
	const dict_table_t*	old_table,
	int			fd,
	row_merge_block_t*	block,
	const row_merge_buf_t*	row_buf,
	BtrBulk*		btr_bulk,
	ut_stage_alter_t*	stage = NULL);

/******************************************************//**
Encode an index record. */
static MY_ATTRIBUTE((nonnull))
void
row_merge_buf_encode(
/*=================*/
	byte**			b,		/*!< in/out: pointer to
						current end of output buffer */
	const dict_index_t*	index,		/*!< in: index */
	const mtuple_t*		entry,		/*!< in: index fields
						of the record to encode */
	ulint			n_fields)	/*!< in: number of fields
						in the entry */
{
	ulint	size;
	ulint	extra_size;

	size = rec_get_converted_size_temp(
		index, entry->fields, n_fields, NULL, &extra_size);
	ut_ad(size >= extra_size);

	/* Encode extra_size + 1 */
	if (extra_size + 1 < 0x80) {
		*(*b)++ = (byte) (extra_size + 1);
	} else {
		ut_ad((extra_size + 1) < 0x8000);
		*(*b)++ = (byte) (0x80 | ((extra_size + 1) >> 8));
		*(*b)++ = (byte) (extra_size + 1);
	}

	rec_convert_dtuple_to_temp(*b + extra_size, index,
				   entry->fields, n_fields, NULL);

	*b += size;
}

/******************************************************//**
Allocate a sort buffer.
@return own: sort buffer */
static MY_ATTRIBUTE((malloc, nonnull))
row_merge_buf_t*
row_merge_buf_create_low(
/*=====================*/
	mem_heap_t*	heap,		/*!< in: heap where allocated */
	dict_index_t*	index,		/*!< in: secondary index */
	ulint		max_tuples,	/*!< in: maximum number of
					data tuples */
	ulint		buf_size)	/*!< in: size of the buffer,
					in bytes */
{
	row_merge_buf_t*	buf;

	ut_ad(max_tuples > 0);

	ut_ad(max_tuples <= srv_sort_buf_size);

	buf = static_cast<row_merge_buf_t*>(mem_heap_zalloc(heap, buf_size));
	buf->heap = heap;
	buf->index = index;
	buf->max_tuples = max_tuples;
	buf->tuples = static_cast<mtuple_t*>(
		ut_malloc_nokey(2 * max_tuples * sizeof *buf->tuples));
	buf->tmp_tuples = buf->tuples + max_tuples;

	return(buf);
}

/******************************************************//**
Allocate a sort buffer.
@return own: sort buffer */
row_merge_buf_t*
row_merge_buf_create(
/*=================*/
	dict_index_t*	index)	/*!< in: secondary index */
{
	row_merge_buf_t*	buf;
	ulint			max_tuples;
	ulint			buf_size;
	mem_heap_t*		heap;

	max_tuples = static_cast<ulint>(srv_sort_buf_size)
		/ ut_max(static_cast<ulint>(1),
			 dict_index_get_min_size(index));

	buf_size = (sizeof *buf);

	heap = mem_heap_create(buf_size);

	buf = row_merge_buf_create_low(heap, index, max_tuples, buf_size);

	return(buf);
}

/******************************************************//**
Empty a sort buffer.
@return sort buffer */
row_merge_buf_t*
row_merge_buf_empty(
/*================*/
	row_merge_buf_t*	buf)	/*!< in,own: sort buffer */
{
	ulint		buf_size	= sizeof *buf;
	ulint		max_tuples	= buf->max_tuples;
	mem_heap_t*	heap		= buf->heap;
	dict_index_t*	index		= buf->index;
	mtuple_t*	tuples		= buf->tuples;

	mem_heap_empty(heap);

	buf = static_cast<row_merge_buf_t*>(mem_heap_zalloc(heap, buf_size));
	buf->heap = heap;
	buf->index = index;
	buf->max_tuples = max_tuples;
	buf->tuples = tuples;
	buf->tmp_tuples = buf->tuples + max_tuples;

	return(buf);
}

/******************************************************//**
Deallocate a sort buffer. */
void
row_merge_buf_free(
/*===============*/
	row_merge_buf_t*	buf)	/*!< in,own: sort buffer to be freed */
{
	ut_free(buf->tuples);
	mem_heap_free(buf->heap);
}

/** Convert the field data from compact to redundant format.
@param[in]	row_field	field to copy from
@param[out]	field		field to copy to
@param[in]	len		length of the field data
@param[in]	zip_size	compressed BLOB page size,
				zero for uncompressed BLOBs
@param[in,out]	heap		memory heap where to allocate data when
				converting to ROW_FORMAT=REDUNDANT, or NULL
				when not to invoke
				row_merge_buf_redundant_convert(). */
static
void
row_merge_buf_redundant_convert(
	const dfield_t*		row_field,
	dfield_t*		field,
	ulint			len,
	const page_size_t&	page_size,
	mem_heap_t*		heap)
{
	ut_ad(DATA_MBMINLEN(field->type.mbminmaxlen) == 1);
	ut_ad(DATA_MBMAXLEN(field->type.mbminmaxlen) > 1);

	byte*		buf = (byte*) mem_heap_alloc(heap, len);
	ulint		field_len = row_field->len;
	ut_ad(field_len <= len);

	if (row_field->ext) {
		const byte*	field_data = static_cast<byte*>(
			dfield_get_data(row_field));
		ulint		ext_len;

		ut_a(field_len >= BTR_EXTERN_FIELD_REF_SIZE);
		ut_a(memcmp(field_data + field_len - BTR_EXTERN_FIELD_REF_SIZE,
			    field_ref_zero, BTR_EXTERN_FIELD_REF_SIZE));

		byte*	data = btr_copy_externally_stored_field(
			&ext_len, field_data, page_size, field_len, heap);

		ut_ad(ext_len < len);

		memcpy(buf, data, ext_len);
		field_len = ext_len;
	} else {
		memcpy(buf, row_field->data, field_len);
	}

	memset(buf + field_len, 0x20, len - field_len);

	dfield_set_data(field, buf, len);
}

/** Insert a data tuple into a sort buffer.
@param[in,out]	buf		sort buffer
@param[in]	fts_index	fts index to be created
@param[in]	old_table	original table
@param[in]	new_table	new table
@param[in,out]	psort_info	parallel sort info
@param[in]	row		table row
@param[in]	ext		cache of externally stored
				column prefixes, or NULL
@param[in,out]	doc_id		Doc ID if we are creating
				FTS index
@param[in,out]	conv_heap	memory heap where to allocate data when
				converting to ROW_FORMAT=REDUNDANT, or NULL
				when not to invoke
				row_merge_buf_redundant_convert()
@param[in,out]	err		set if error occurs
@param[in,out]	v_heap		heap memory to process data for virtual column
@param[in,out]	my_table	mysql table object
@param[in]	trx		transaction object
@return number of rows added, 0 if out of space */
static
ulint
row_merge_buf_add(
	row_merge_buf_t*	buf,
	dict_index_t*		fts_index,
	const dict_table_t*	old_table,
	const dict_table_t*	new_table,
	fts_psort_t*		psort_info,
	const dtuple_t*		row,
	const row_ext_t*	ext,
	doc_id_t*		doc_id,
	mem_heap_t*		conv_heap,
	dberr_t*		err,
	mem_heap_t**		v_heap,
	TABLE*			my_table,
	trx_t*			trx)
{
	ulint			i;
	const dict_index_t*	index;
	mtuple_t*		entry;
	dfield_t*		field;
	const dict_field_t*	ifield;
	ulint			n_fields;
	ulint			data_size;
	ulint			extra_size;
	ulint			bucket = 0;
	doc_id_t		write_doc_id;
	ulint			n_row_added = 0;
	DBUG_ENTER("row_merge_buf_add");

	if (buf->n_tuples >= buf->max_tuples) {
		DBUG_RETURN(0);
	}

	DBUG_EXECUTE_IF(
		"ib_row_merge_buf_add_two",
		if (buf->n_tuples >= 2) DBUG_RETURN(0););

	UNIV_PREFETCH_R(row->fields);

	/* If we are building FTS index, buf->index points to
	the 'fts_sort_idx', and real FTS index is stored in
	fts_index */
	index = (buf->index->type & DICT_FTS) ? fts_index : buf->index;

	/* create spatial index should not come here */
	ut_ad(!dict_index_is_spatial(index));

	n_fields = dict_index_get_n_fields(index);

	entry = &buf->tuples[buf->n_tuples];
	field = entry->fields = static_cast<dfield_t*>(
		mem_heap_alloc(buf->heap, n_fields * sizeof *entry->fields));

	data_size = 0;
	extra_size = UT_BITS_IN_BYTES(index->n_nullable);

	ifield = dict_index_get_nth_field(index, 0);

	for (i = 0; i < n_fields; i++, field++, ifield++) {
		ulint			len;
		const dict_col_t*	col;
		const dict_v_col_t*	v_col = NULL;
		ulint			col_no;
		ulint			fixed_len;
		const dfield_t*		row_field;

		col = ifield->col;
		if (dict_col_is_virtual(col)) {
			v_col = reinterpret_cast<const dict_v_col_t*>(col);
		}

		col_no = dict_col_get_no(col);

		/* Process the Doc ID column */
		if (*doc_id > 0
		    && col_no == index->table->fts->doc_col
		    && !dict_col_is_virtual(col)) {
			fts_write_doc_id((byte*) &write_doc_id, *doc_id);

			/* Note: field->data now points to a value on the
			stack: &write_doc_id after dfield_set_data(). Because
			there is only one doc_id per row, it shouldn't matter.
			We allocate a new buffer before we leave the function
			later below. */

			dfield_set_data(
				field, &write_doc_id, sizeof(write_doc_id));

			field->type.mtype = ifield->col->mtype;
			field->type.prtype = ifield->col->prtype;
			field->type.mbminmaxlen = DATA_MBMINMAXLEN(0, 0);
			field->type.len = ifield->col->len;
		} else {
			/* Use callback to get the virtual column value */
			if (dict_col_is_virtual(col)) {
				dict_index_t*	clust_index
					= dict_table_get_first_index(new_table);

				row_field = innobase_get_computed_value(
					row, v_col, clust_index,
					v_heap, NULL, ifield, trx->mysql_thd,
					my_table, old_table, NULL, NULL);

				if (row_field == NULL) {
					*err = DB_COMPUTE_VALUE_FAILED;
					DBUG_RETURN(0);
				}
				dfield_copy(field, row_field);
			} else {
				row_field = dtuple_get_nth_field(row, col_no);
				dfield_copy(field, row_field);
			}


			/* Tokenize and process data for FTS */
			if (index->type & DICT_FTS) {
				fts_doc_item_t*	doc_item;
				byte*		value;
				void*		ptr;
				const ulint	max_trial_count = 10000;
				ulint		trial_count = 0;

				/* fetch Doc ID if it already exists
				in the row, and not supplied by the
				caller. Even if the value column is
				NULL, we still need to get the Doc
				ID so to maintain the correct max
				Doc ID */
				if (*doc_id == 0) {
					const dfield_t*	doc_field;
					doc_field = dtuple_get_nth_field(
						row,
						index->table->fts->doc_col);
					*doc_id = (doc_id_t) mach_read_from_8(
						static_cast<byte*>(
						dfield_get_data(doc_field)));

					if (*doc_id == 0) {
						ib::warn() << "FTS Doc ID is"
							" zero. Record"
							" skipped";
						DBUG_RETURN(0);
					}
				}

				if (dfield_is_null(field)) {
					n_row_added = 1;
					continue;
				}

				ptr = ut_malloc_nokey(sizeof(*doc_item)
						      + field->len);

				doc_item = static_cast<fts_doc_item_t*>(ptr);
				value = static_cast<byte*>(ptr)
					+ sizeof(*doc_item);
				memcpy(value, field->data, field->len);
				field->data = value;

				doc_item->field = field;
				doc_item->doc_id = *doc_id;

				bucket = *doc_id % fts_sort_pll_degree;

				/* Add doc item to fts_doc_list */
				mutex_enter(&psort_info[bucket].mutex);

				if (psort_info[bucket].error == DB_SUCCESS) {
					UT_LIST_ADD_LAST(
						psort_info[bucket].fts_doc_list,
						doc_item);
					psort_info[bucket].memory_used +=
						sizeof(*doc_item) + field->len;
				} else {
					ut_free(doc_item);
				}

				mutex_exit(&psort_info[bucket].mutex);

				/* Sleep when memory used exceeds limit*/
				while (psort_info[bucket].memory_used
				       > FTS_PENDING_DOC_MEMORY_LIMIT
				       && trial_count++ < max_trial_count) {
					os_thread_sleep(1000);
				}

				n_row_added = 1;
				continue;
			}

			if (field->len != UNIV_SQL_NULL
			    && col->mtype == DATA_MYSQL
			    && col->len != field->len) {
				if (conv_heap != NULL) {
					row_merge_buf_redundant_convert(
						row_field, field, col->len,
						dict_table_page_size(old_table),
						conv_heap);
				} else {
					/* Field length mismatch should not
					happen when rebuilding redundant row
					format table. */
					ut_ad(dict_table_is_comp(index->table));
				}
			}
		}

		len = dfield_get_len(field);

		if (dfield_is_null(field)) {
			ut_ad(!(col->prtype & DATA_NOT_NULL));
			continue;
		} else if (!ext) {
		} else if (dict_index_is_clust(index)) {
			/* Flag externally stored fields. */
			const byte*	buf = row_ext_lookup(ext, col_no,
							     &len);
			if (UNIV_LIKELY_NULL(buf)) {
				ut_a(buf != field_ref_zero);
				if (i < dict_index_get_n_unique(index)) {
					dfield_set_data(field, buf, len);
				} else {
					dfield_set_ext(field);
					len = dfield_get_len(field);
				}
			}
		} else if (!dict_col_is_virtual(col)) {
			/* Only non-virtual column are stored externally */
			const byte*	buf = row_ext_lookup(ext, col_no,
							     &len);
			if (UNIV_LIKELY_NULL(buf)) {
				ut_a(buf != field_ref_zero);
				dfield_set_data(field, buf, len);
			}
		}

		/* If a column prefix index, take only the prefix */

		if (ifield->prefix_len) {
			len = dtype_get_at_most_n_mbchars(
				col->prtype,
				col->mbminmaxlen,
				ifield->prefix_len,
				len,
				static_cast<char*>(dfield_get_data(field)));
			dfield_set_len(field, len);
		}

		ut_ad(len <= col->len
		      || DATA_LARGE_MTYPE(col->mtype)
		      || (col->mtype == DATA_POINT
			  && len == DATA_MBR_LEN));

		fixed_len = ifield->fixed_len;
		if (fixed_len && !dict_table_is_comp(index->table)
		    && DATA_MBMINLEN(col->mbminmaxlen)
		    != DATA_MBMAXLEN(col->mbminmaxlen)) {
			/* CHAR in ROW_FORMAT=REDUNDANT is always
			fixed-length, but in the temporary file it is
			variable-length for variable-length character
			sets. */
			fixed_len = 0;
		}

		if (fixed_len) {
#ifdef UNIV_DEBUG
			ulint	mbminlen = DATA_MBMINLEN(col->mbminmaxlen);
			ulint	mbmaxlen = DATA_MBMAXLEN(col->mbminmaxlen);

			/* len should be between size calcualted base on
			mbmaxlen and mbminlen */
			ut_ad(len <= fixed_len);
			ut_ad(!mbmaxlen || len >= mbminlen
			      * (fixed_len / mbmaxlen));

			ut_ad(!dfield_is_ext(field));
#endif /* UNIV_DEBUG */
		} else if (dfield_is_ext(field)) {
			extra_size += 2;
		} else if (len < 128
			   || (!DATA_BIG_COL(col))) {
			extra_size++;
		} else {
			/* For variable-length columns, we look up the
			maximum length from the column itself.  If this
			is a prefix index column shorter than 256 bytes,
			this will waste one byte. */
			extra_size += 2;
		}
		data_size += len;
	}

	/* If this is FTS index, we already populated the sort buffer, return
	here */
	if (index->type & DICT_FTS) {
		DBUG_RETURN(n_row_added);
	}

#ifdef UNIV_DEBUG
	{
		ulint	size;
		ulint	extra;

		size = rec_get_converted_size_temp(
			index, entry->fields, n_fields, NULL, &extra);

		ut_ad(data_size + extra_size == size);
		ut_ad(extra_size == extra);
	}
#endif /* UNIV_DEBUG */

	/* Add to the total size of the record in row_merge_block_t
	the encoded length of extra_size and the extra bytes (extra_size).
	See row_merge_buf_write() for the variable-length encoding
	of extra_size. */
	data_size += (extra_size + 1) + ((extra_size + 1) >= 0x80);

	/* Record size can exceed page size while converting to
	redundant row format. But there is assert
	ut_ad(size < UNIV_PAGE_SIZE) in rec_offs_data_size().
	It may hit the assert before attempting to insert the row. */
	if (conv_heap != NULL && data_size > UNIV_PAGE_SIZE) {
		*err = DB_TOO_BIG_RECORD;
	}

	ut_ad(data_size < srv_sort_buf_size);

	/* Reserve one byte for the end marker of row_merge_block_t. */
	if (buf->total_size + data_size >= srv_sort_buf_size - 1) {
		DBUG_RETURN(0);
	}

	buf->total_size += data_size;
	buf->n_tuples++;
	n_row_added++;

	field = entry->fields;

	/* Copy the data fields. */

	do {
		dfield_dup(field++, buf->heap);
	} while (--n_fields);

	if (conv_heap != NULL) {
		mem_heap_empty(conv_heap);
	}

	DBUG_RETURN(n_row_added);
}

/*************************************************************//**
Report a duplicate key. */
void
row_merge_dup_report(
/*=================*/
	row_merge_dup_t*	dup,	/*!< in/out: for reporting duplicates */
	const dfield_t*		entry)	/*!< in: duplicate index entry */
{
	if (!dup->n_dup++) {
		/* Only report the first duplicate record,
		but count all duplicate records. */
		innobase_fields_to_mysql(dup->table, dup->index, entry);
	}
}

/*************************************************************//**
Compare two tuples.
@return positive, 0, negative if a is greater, equal, less, than b,
respectively */
static MY_ATTRIBUTE((warn_unused_result))
int
row_merge_tuple_cmp(
/*================*/
	ulint			n_uniq,	/*!< in: number of unique fields */
	ulint			n_field,/*!< in: number of fields */
	const mtuple_t&		a,	/*!< in: first tuple to be compared */
	const mtuple_t&		b,	/*!< in: second tuple to be compared */
	row_merge_dup_t*	dup)	/*!< in/out: for reporting duplicates,
					NULL if non-unique index */
{
	int		cmp;
	const dfield_t*	af	= a.fields;
	const dfield_t*	bf	= b.fields;
	ulint		n	= n_uniq;

	ut_ad(n_uniq > 0);
	ut_ad(n_uniq <= n_field);

	/* Compare the fields of the tuples until a difference is
	found or we run out of fields to compare.  If !cmp at the
	end, the tuples are equal. */
	do {
		cmp = cmp_dfield_dfield(af++, bf++);
	} while (!cmp && --n);

	if (cmp) {
		return(cmp);
	}

	if (dup) {
		/* Report a duplicate value error if the tuples are
		logically equal.  NULL columns are logically inequal,
		although they are equal in the sorting order.  Find
		out if any of the fields are NULL. */
		for (const dfield_t* df = a.fields; df != af; df++) {
			if (dfield_is_null(df)) {
				goto no_report;
			}
		}

		row_merge_dup_report(dup, a.fields);
	}

no_report:
	/* The n_uniq fields were equal, but we compare all fields so
	that we will get the same (internal) order as in the B-tree. */
	for (n = n_field - n_uniq + 1; --n; ) {
		cmp = cmp_dfield_dfield(af++, bf++);
		if (cmp) {
			return(cmp);
		}
	}

	/* This should never be reached, except in a secondary index
	when creating a secondary index and a PRIMARY KEY, and there
	is a duplicate in the PRIMARY KEY that has not been detected
	yet. Internally, an index must never contain duplicates. */
	return(cmp);
}

/** Wrapper for row_merge_tuple_sort() to inject some more context to
UT_SORT_FUNCTION_BODY().
@param tuples array of tuples that being sorted
@param aux work area, same size as tuples[]
@param low lower bound of the sorting area, inclusive
@param high upper bound of the sorting area, inclusive */
#define row_merge_tuple_sort_ctx(tuples, aux, low, high)		\
	row_merge_tuple_sort(n_uniq, n_field, dup, tuples, aux, low, high)
/** Wrapper for row_merge_tuple_cmp() to inject some more context to
UT_SORT_FUNCTION_BODY().
@param a first tuple to be compared
@param b second tuple to be compared
@return positive, 0, negative, if a is greater, equal, less, than b,
respectively */
#define row_merge_tuple_cmp_ctx(a,b)			\
	row_merge_tuple_cmp(n_uniq, n_field, a, b, dup)

/**********************************************************************//**
Merge sort the tuple buffer in main memory. */
static MY_ATTRIBUTE((nonnull(4,5)))
void
row_merge_tuple_sort(
/*=================*/
	ulint			n_uniq,	/*!< in: number of unique fields */
	ulint			n_field,/*!< in: number of fields */
	row_merge_dup_t*	dup,	/*!< in/out: reporter of duplicates
					(NULL if non-unique index) */
	mtuple_t*		tuples,	/*!< in/out: tuples */
	mtuple_t*		aux,	/*!< in/out: work area */
	ulint			low,	/*!< in: lower bound of the
					sorting area, inclusive */
	ulint			high)	/*!< in: upper bound of the
					sorting area, exclusive */
{
	ut_ad(n_field > 0);
	ut_ad(n_uniq <= n_field);

	UT_SORT_FUNCTION_BODY(row_merge_tuple_sort_ctx,
			      tuples, aux, low, high, row_merge_tuple_cmp_ctx);
}

/******************************************************//**
Sort a buffer. */
void
row_merge_buf_sort(
/*===============*/
	row_merge_buf_t*	buf,	/*!< in/out: sort buffer */
	row_merge_dup_t*	dup)	/*!< in/out: reporter of duplicates
					(NULL if non-unique index) */
{
	ut_ad(!dict_index_is_spatial(buf->index));

	row_merge_tuple_sort(dict_index_get_n_unique(buf->index),
			     dict_index_get_n_fields(buf->index),
			     dup,
			     buf->tuples, buf->tmp_tuples, 0, buf->n_tuples);
}

/******************************************************//**
Write a buffer to a block. */
void
row_merge_buf_write(
/*================*/
	const row_merge_buf_t*	buf,	/*!< in: sorted buffer */
	const merge_file_t*	of UNIV_UNUSED,
					/*!< in: output file */
	row_merge_block_t*	block)	/*!< out: buffer for writing to file */
{
	const dict_index_t*	index	= buf->index;
	ulint			n_fields= dict_index_get_n_fields(index);
	byte*			b	= &block[0];

	DBUG_ENTER("row_merge_buf_write");

	for (ulint i = 0; i < buf->n_tuples; i++) {
		const mtuple_t*	entry	= &buf->tuples[i];

		row_merge_buf_encode(&b, index, entry, n_fields);
		ut_ad(b < &block[srv_sort_buf_size]);

		DBUG_PRINT("ib_merge_sort",
			   ("%p,fd=%d,%lu %lu: %s",
			    reinterpret_cast<const void*>(b), of->fd,
			    ulong(of->offset), ulong(i),
			    rec_printer(entry->fields,
					n_fields).str().c_str()));
	}

	/* Write an "end-of-chunk" marker. */
	ut_a(b < &block[srv_sort_buf_size]);
	ut_a(b == &block[0] + buf->total_size);
	*b++ = 0;
#ifdef UNIV_DEBUG_VALGRIND
	/* The rest of the block is uninitialized.  Initialize it
	to avoid bogus warnings. */
	memset(b, 0xff, &block[srv_sort_buf_size] - b);
#endif /* UNIV_DEBUG_VALGRIND */
	DBUG_PRINT("ib_merge_sort",
		   ("write %p,%d,%lu EOF",
		    reinterpret_cast<const void*>(b), of->fd,
		    ulong(of->offset)));
	DBUG_VOID_RETURN;
}

/******************************************************//**
Create a memory heap and allocate space for row_merge_rec_offsets()
and mrec_buf_t[3].
@return memory heap */
static
mem_heap_t*
row_merge_heap_create(
/*==================*/
	const dict_index_t*	index,		/*!< in: record descriptor */
	mrec_buf_t**		buf,		/*!< out: 3 buffers */
	ulint**			offsets1,	/*!< out: offsets */
	ulint**			offsets2)	/*!< out: offsets */
{
	ulint		i	= 1 + REC_OFFS_HEADER_SIZE
		+ dict_index_get_n_fields(index);
	mem_heap_t*	heap	= mem_heap_create(2 * i * sizeof **offsets1
						  + 3 * sizeof **buf);

	*buf = static_cast<mrec_buf_t*>(
		mem_heap_alloc(heap, 3 * sizeof **buf));
	*offsets1 = static_cast<ulint*>(
		mem_heap_alloc(heap, i * sizeof **offsets1));
	*offsets2 = static_cast<ulint*>(
		mem_heap_alloc(heap, i * sizeof **offsets2));

	(*offsets1)[0] = (*offsets2)[0] = i;
	(*offsets1)[1] = (*offsets2)[1] = dict_index_get_n_fields(index);

	return(heap);
}

/********************************************************************//**
Read a merge block from the file system.
@return TRUE if request was successful, FALSE if fail */
ibool
row_merge_read(
/*===========*/
	int			fd,	/*!< in: file descriptor */
	ulint			offset,	/*!< in: offset where to read
					in number of row_merge_block_t
					elements */
	row_merge_block_t*	buf)	/*!< out: data */
{
	os_offset_t	ofs = ((os_offset_t) offset) * srv_sort_buf_size;

	DBUG_ENTER("row_merge_read");
	DBUG_PRINT("ib_merge_sort", ("fd=%d ofs=" UINT64PF, fd, ofs));
	DBUG_EXECUTE_IF("row_merge_read_failure", DBUG_RETURN(FALSE););

	IORequest	request;

	/* Merge sort pages are never compressed. */
	request.disable_compression();

	dberr_t	err = os_file_read_no_error_handling(
		request,
		OS_FILE_FROM_FD(fd), buf, ofs, srv_sort_buf_size, NULL);
#ifdef POSIX_FADV_DONTNEED
	/* Each block is read exactly once.  Free up the file cache. */
	posix_fadvise(fd, ofs, srv_sort_buf_size, POSIX_FADV_DONTNEED);
#endif /* POSIX_FADV_DONTNEED */

	if (err != DB_SUCCESS) {
		ib::error() << "Failed to read merge block at " << ofs;
	}

	DBUG_RETURN(err == DB_SUCCESS);
}

/********************************************************************//**
Write a merge block to the file system.
@return TRUE if request was successful, FALSE if fail */
ibool
row_merge_write(
/*============*/
	int		fd,	/*!< in: file descriptor */
	ulint		offset,	/*!< in: offset where to write,
				in number of row_merge_block_t elements */
	const void*	buf)	/*!< in: data */
{
	size_t		buf_len = srv_sort_buf_size;
	os_offset_t	ofs = buf_len * (os_offset_t) offset;

	DBUG_ENTER("row_merge_write");
	DBUG_PRINT("ib_merge_sort", ("fd=%d ofs=" UINT64PF, fd, ofs));
	DBUG_EXECUTE_IF("row_merge_write_failure", DBUG_RETURN(FALSE););

	IORequest	request(IORequest::WRITE);

	request.disable_compression();

	dberr_t	err = os_file_write(
		request,
		"(merge)", OS_FILE_FROM_FD(fd), buf, ofs, buf_len);

#ifdef POSIX_FADV_DONTNEED
	/* The block will be needed on the next merge pass,
	but it can be evicted from the file cache meanwhile. */
	posix_fadvise(fd, ofs, buf_len, POSIX_FADV_DONTNEED);
#endif /* POSIX_FADV_DONTNEED */

	DBUG_RETURN(err == DB_SUCCESS);
}

/********************************************************************//**
Read a merge record.
@return pointer to next record, or NULL on I/O error or end of list */
const byte*
row_merge_read_rec(
/*===============*/
	row_merge_block_t*	block,	/*!< in/out: file buffer */
	mrec_buf_t*		buf,	/*!< in/out: secondary buffer */
	const byte*		b,	/*!< in: pointer to record */
	const dict_index_t*	index,	/*!< in: index of the record */
	int			fd,	/*!< in: file descriptor */
	ulint*			foffs,	/*!< in/out: file offset */
	const mrec_t**		mrec,	/*!< out: pointer to merge record,
					or NULL on end of list
					(non-NULL on I/O error) */
	ulint*			offsets)/*!< out: offsets of mrec */
{
	ulint	extra_size;
	ulint	data_size;
	ulint	avail_size;

	ut_ad(block);
	ut_ad(buf);
	ut_ad(b >= &block[0]);
	ut_ad(b < &block[srv_sort_buf_size]);
	ut_ad(index);
	ut_ad(foffs);
	ut_ad(mrec);
	ut_ad(offsets);

	ut_ad(*offsets == 1 + REC_OFFS_HEADER_SIZE
	      + dict_index_get_n_fields(index));

	DBUG_ENTER("row_merge_read_rec");

	extra_size = *b++;

	if (UNIV_UNLIKELY(!extra_size)) {
		/* End of list */
		*mrec = NULL;
		DBUG_PRINT("ib_merge_sort",
			   ("read %p,%p,%d,%lu EOF\n",
			    reinterpret_cast<const void*>(b),
			    reinterpret_cast<const void*>(block),
			    fd, ulong(*foffs)));
		DBUG_RETURN(NULL);
	}

	if (extra_size >= 0x80) {
		/* Read another byte of extra_size. */

		if (UNIV_UNLIKELY(b >= &block[srv_sort_buf_size])) {
			if (!row_merge_read(fd, ++(*foffs), block)) {
err_exit:
				/* Signal I/O error. */
				*mrec = b;
				DBUG_RETURN(NULL);
			}

			/* Wrap around to the beginning of the buffer. */
			b = &block[0];
		}

		extra_size = (extra_size & 0x7f) << 8;
		extra_size |= *b++;
	}

	/* Normalize extra_size.  Above, value 0 signals "end of list". */
	extra_size--;

	/* Read the extra bytes. */

	if (UNIV_UNLIKELY(b + extra_size >= &block[srv_sort_buf_size])) {
		/* The record spans two blocks.  Copy the entire record
		to the auxiliary buffer and handle this as a special
		case. */

		avail_size = &block[srv_sort_buf_size] - b;
		ut_ad(avail_size < sizeof *buf);
		memcpy(*buf, b, avail_size);

		if (!row_merge_read(fd, ++(*foffs), block)) {

			goto err_exit;
		}

		/* Wrap around to the beginning of the buffer. */
		b = &block[0];

		/* Copy the record. */
		memcpy(*buf + avail_size, b, extra_size - avail_size);
		b += extra_size - avail_size;

		*mrec = *buf + extra_size;

		rec_init_offsets_temp(*mrec, index, offsets);

		data_size = rec_offs_data_size(offsets);

		/* These overflows should be impossible given that
		records are much smaller than either buffer, and
		the record starts near the beginning of each buffer. */
		ut_a(extra_size + data_size < sizeof *buf);
		ut_a(b + data_size < &block[srv_sort_buf_size]);

		/* Copy the data bytes. */
		memcpy(*buf + extra_size, b, data_size);
		b += data_size;

		goto func_exit;
	}

	*mrec = b + extra_size;

	rec_init_offsets_temp(*mrec, index, offsets);

	data_size = rec_offs_data_size(offsets);
	ut_ad(extra_size + data_size < sizeof *buf);

	b += extra_size + data_size;

	if (UNIV_LIKELY(b < &block[srv_sort_buf_size])) {
		/* The record fits entirely in the block.
		This is the normal case. */
		goto func_exit;
	}

	/* The record spans two blocks.  Copy it to buf. */

	b -= extra_size + data_size;
	avail_size = &block[srv_sort_buf_size] - b;
	memcpy(*buf, b, avail_size);
	*mrec = *buf + extra_size;

	/* We cannot invoke rec_offs_make_valid() here, because there
	are no REC_N_NEW_EXTRA_BYTES between extra_size and data_size.
	Similarly, rec_offs_validate() would fail, because it invokes
	rec_get_status(). */
	ut_d(offsets[2] = (ulint) *mrec);
	ut_d(offsets[3] = (ulint) index);

	if (!row_merge_read(fd, ++(*foffs), block)) {

		goto err_exit;
	}

	/* Wrap around to the beginning of the buffer. */
	b = &block[0];

	/* Copy the rest of the record. */
	memcpy(*buf + avail_size, b, extra_size + data_size - avail_size);
	b += extra_size + data_size - avail_size;

func_exit:
	DBUG_PRINT("ib_merge_sort",
		   ("%p,%p,fd=%d,%lu: %s",
		    reinterpret_cast<const void*>(b),
		    reinterpret_cast<const void*>(block),
		    fd, ulong(*foffs),
		    rec_printer(*mrec, 0, offsets).str().c_str()));
	DBUG_RETURN(b);
}

/********************************************************************//**
Write a merge record. */
static
void
row_merge_write_rec_low(
/*====================*/
	byte*		b,	/*!< out: buffer */
	ulint		e,	/*!< in: encoded extra_size */
#ifndef DBUG_OFF
	ulint		size,	/*!< in: total size to write */
	int		fd,	/*!< in: file descriptor */
	ulint		foffs,	/*!< in: file offset */
#endif /* !DBUG_OFF */
	const mrec_t*	mrec,	/*!< in: record to write */
	const ulint*	offsets)/*!< in: offsets of mrec */
#ifdef DBUG_OFF
# define row_merge_write_rec_low(b, e, size, fd, foffs, mrec, offsets)	\
	row_merge_write_rec_low(b, e, mrec, offsets)
#endif /* DBUG_OFF */
{
	DBUG_ENTER("row_merge_write_rec_low");

#ifndef DBUG_OFF
	const byte* const end = b + size;
#endif /* DBUG_OFF */
	DBUG_ASSERT(e == rec_offs_extra_size(offsets) + 1);
	DBUG_PRINT("ib_merge_sort",
		   ("%p,fd=%d,%lu: %s",
		    reinterpret_cast<const void*>(b), fd, ulong(foffs),
		    rec_printer(mrec, 0, offsets).str().c_str()));

	if (e < 0x80) {
		*b++ = (byte) e;
	} else {
		*b++ = (byte) (0x80 | (e >> 8));
		*b++ = (byte) e;
	}

	memcpy(b, mrec - rec_offs_extra_size(offsets), rec_offs_size(offsets));
	DBUG_ASSERT(b + rec_offs_size(offsets) == end);
	DBUG_VOID_RETURN;
}

/********************************************************************//**
Write a merge record.
@return pointer to end of block, or NULL on error */
static
byte*
row_merge_write_rec(
/*================*/
	row_merge_block_t*	block,	/*!< in/out: file buffer */
	mrec_buf_t*		buf,	/*!< in/out: secondary buffer */
	byte*			b,	/*!< in: pointer to end of block */
	int			fd,	/*!< in: file descriptor */
	ulint*			foffs,	/*!< in/out: file offset */
	const mrec_t*		mrec,	/*!< in: record to write */
	const ulint*		offsets)/*!< in: offsets of mrec */
{
	ulint	extra_size;
	ulint	size;
	ulint	avail_size;

	ut_ad(block);
	ut_ad(buf);
	ut_ad(b >= &block[0]);
	ut_ad(b < &block[srv_sort_buf_size]);
	ut_ad(mrec);
	ut_ad(foffs);
	ut_ad(mrec < &block[0] || mrec > &block[srv_sort_buf_size]);
	ut_ad(mrec < buf[0] || mrec > buf[1]);

	/* Normalize extra_size.  Value 0 signals "end of list". */
	extra_size = rec_offs_extra_size(offsets) + 1;

	size = extra_size + (extra_size >= 0x80)
		+ rec_offs_data_size(offsets);

	if (UNIV_UNLIKELY(b + size >= &block[srv_sort_buf_size])) {
		/* The record spans two blocks.
		Copy it to the temporary buffer first. */
		avail_size = &block[srv_sort_buf_size] - b;

		row_merge_write_rec_low(buf[0],
					extra_size, size, fd, *foffs,
					mrec, offsets);

		/* Copy the head of the temporary buffer, write
		the completed block, and copy the tail of the
		record to the head of the new block. */
		memcpy(b, buf[0], avail_size);

		if (!row_merge_write(fd, (*foffs)++, block)) {
			return(NULL);
		}

		UNIV_MEM_INVALID(&block[0], srv_sort_buf_size);

		/* Copy the rest. */
		b = &block[0];
		memcpy(b, buf[0] + avail_size, size - avail_size);
		b += size - avail_size;
	} else {
		row_merge_write_rec_low(b, extra_size, size, fd, *foffs,
					mrec, offsets);
		b += size;
	}

	return(b);
}

/********************************************************************//**
Write an end-of-list marker.
@return pointer to end of block, or NULL on error */
static
byte*
row_merge_write_eof(
/*================*/
	row_merge_block_t*	block,	/*!< in/out: file buffer */
	byte*			b,	/*!< in: pointer to end of block */
	int			fd,	/*!< in: file descriptor */
	ulint*			foffs)	/*!< in/out: file offset */
{
	ut_ad(block);
	ut_ad(b >= &block[0]);
	ut_ad(b < &block[srv_sort_buf_size]);
	ut_ad(foffs);

	DBUG_ENTER("row_merge_write_eof");
	DBUG_PRINT("ib_merge_sort",
		   ("%p,%p,fd=%d,%lu",
		    reinterpret_cast<const void*>(b),
		    reinterpret_cast<const void*>(block),
		    fd, ulong(*foffs)));

	*b++ = 0;
	UNIV_MEM_ASSERT_RW(&block[0], b - &block[0]);
	UNIV_MEM_ASSERT_W(&block[0], srv_sort_buf_size);
#ifdef UNIV_DEBUG_VALGRIND
	/* The rest of the block is uninitialized.  Initialize it
	to avoid bogus warnings. */
	memset(b, 0xff, &block[srv_sort_buf_size] - b);
#endif /* UNIV_DEBUG_VALGRIND */

	if (!row_merge_write(fd, (*foffs)++, block)) {
		DBUG_RETURN(NULL);
	}

	UNIV_MEM_INVALID(&block[0], srv_sort_buf_size);
	DBUG_RETURN(&block[0]);
}

/** Create a temporary file if it has not been created already.
@param[in,out]	tmpfd	temporary file handle
@param[in]	path	location for creating temporary file
@return file descriptor, or -1 on failure */
static MY_ATTRIBUTE((warn_unused_result))
int
row_merge_tmpfile_if_needed(
	int*		tmpfd,
	const char*	path)
{
	if (*tmpfd < 0) {
		*tmpfd = row_merge_file_create_low(path);
		if (*tmpfd >= 0) {
			MONITOR_ATOMIC_INC(MONITOR_ALTER_TABLE_SORT_FILES);
		}
	}

	return(*tmpfd);
}

/** Create a temporary file for merge sort if it was not created already.
@param[in,out]	file	merge file structure
@param[in]	nrec	number of records in the file
@param[in]	path	location for creating temporary file
@return file descriptor, or -1 on failure */
static MY_ATTRIBUTE((warn_unused_result))
int
row_merge_file_create_if_needed(
	merge_file_t*	file,
	int*		tmpfd,
	ulint		nrec,
	const char*	path)
{
	ut_ad(file->fd < 0 || *tmpfd >=0);
	if (file->fd < 0 && row_merge_file_create(file, path) >= 0) {
		MONITOR_ATOMIC_INC(MONITOR_ALTER_TABLE_SORT_FILES);
		if (row_merge_tmpfile_if_needed(tmpfd, path) < 0) {
			return(-1);
		}

		file->n_rec = nrec;
	}

	ut_ad(file->fd < 0 || *tmpfd >=0);
	return(file->fd);
}

/** Copy the merge data tuple from another merge data tuple.
@param[in]	mtuple		source merge data tuple
@param[in,out]	prev_mtuple	destination merge data tuple
@param[in]	n_unique	number of unique fields exist in the mtuple
@param[in,out]	heap		memory heap where last_mtuple allocated */
static
void
row_mtuple_create(
	const mtuple_t*	mtuple,
	mtuple_t*	prev_mtuple,
	ulint		n_unique,
	mem_heap_t*	heap)
{
	memcpy(prev_mtuple->fields, mtuple->fields,
	       n_unique * sizeof *mtuple->fields);

	dfield_t*	field = prev_mtuple->fields;

	for (ulint i = 0; i < n_unique; i++) {
		dfield_dup(field++, heap);
	}
}

/** Compare two merge data tuples.
@param[in]	prev_mtuple	merge data tuple
@param[in]	current_mtuple	merge data tuple
@param[in,out]	dup		reporter of duplicates
@retval positive, 0, negative if current_mtuple is greater, equal, less, than
last_mtuple. */
static
int
row_mtuple_cmp(
	const mtuple_t*		prev_mtuple,
	const mtuple_t*		current_mtuple,
	row_merge_dup_t*	dup)
{
	ut_ad(dict_index_is_clust(dup->index));
	const ulint	n_unique = dict_index_get_n_unique(dup->index);

	return(row_merge_tuple_cmp(
		       n_unique, n_unique, *current_mtuple, *prev_mtuple, dup));
}

/** Insert cached spatial index rows.
@param[in]	trx_id		transaction id
@param[in]	sp_tuples	cached spatial rows
@param[in]	num_spatial	number of spatial indexes
@param[in,out]	row_heap	heap for insert
@param[in,out]	sp_heap		heap for tuples
@param[in,out]	pcur		cluster index cursor
@param[in,out]	mtr		mini transaction
@param[in,out]	mtr_committed	whether scan_mtr got committed
@return DB_SUCCESS or error number */
static
dberr_t
row_merge_spatial_rows(
	trx_id_t		trx_id,
	index_tuple_info_t**	sp_tuples,
	ulint			num_spatial,
	mem_heap_t*		row_heap,
	mem_heap_t*		sp_heap,
	btr_pcur_t*		pcur,
	mtr_t*			mtr,
	bool*			mtr_committed)
{
	dberr_t			err = DB_SUCCESS;

	if (sp_tuples == NULL) {
		return(DB_SUCCESS);
	}

	ut_ad(sp_heap != NULL);

	for (ulint j = 0; j < num_spatial; j++) {
		err = sp_tuples[j]->insert(
			trx_id, row_heap,
			pcur, mtr, mtr_committed);

		if (err != DB_SUCCESS) {
			return(err);
		}
	}

	mem_heap_empty(sp_heap);

	return(err);
}

/** Check if the geometry field is valid.
@param[in]	row		the row
@param[in]	index		spatial index
@return true if it's valid, false if it's invalid. */
static
bool
row_geo_field_is_valid(
	const dtuple_t*		row,
	dict_index_t*		index)
{
	const dict_field_t*	ind_field
		= dict_index_get_nth_field(index, 0);
	const dict_col_t*	col
		= ind_field->col;
	ulint			col_no
		= dict_col_get_no(col);
	const dfield_t*		dfield
		= dtuple_get_nth_field(row, col_no);

	if (dfield_is_null(dfield)
	    || dfield_get_len(dfield) < GEO_DATA_HEADER_SIZE) {
		return(false);
	}

	return(true);
}

/** Reads clustered index of the table and create temporary files
containing the index entries for the indexes to be built.
@param[in]	trx		transaction
@param[in,out]	table		MySQL table object, for reporting erroneous
records
@param[in]	old_table	table where rows are read from
@param[in]	new_table	table where indexes are created; identical to
old_table unless creating a PRIMARY KEY
@param[in]	online		true if creating indexes online
@param[in]	index		indexes to be created
@param[in]	fts_sort_idx	full-text index to be created, or NULL
@param[in]	psort_info	parallel sort info for fts_sort_idx creation,
or NULL
@param[in]	files		temporary files
@param[in]	key_numbers	MySQL key numbers to create
@param[in]	n_index		number of indexes to create
@param[in]	add_cols	default values of added columns, or NULL
@param[in]	add_v		newly added virtual columns along with indexes
@param[in]	col_map		mapping of old column numbers to new ones, or
NULL if old_table == new_table
@param[in]	add_autoinc	number of added AUTO_INCREMENT columns, or
ULINT_UNDEFINED if none is added
@param[in,out]	sequence	autoinc sequence
@param[in,out]	block		file buffer
@param[in]	skip_pk_sort	whether the new PRIMARY KEY will follow
existing order
@param[in,out]	tmpfd		temporary file handle
@param[in,out]	stage		performance schema accounting object, used by
ALTER TABLE. stage->n_pk_recs_inc() will be called for each record read and
stage->inc() will be called for each page read.
@param[in]	eval_table	mysql table used to evaluate virtual column
				value, see innobase_get_computed_value().
@return DB_SUCCESS or error */
static MY_ATTRIBUTE((warn_unused_result))
dberr_t
row_merge_read_clustered_index(
	trx_t*			trx,
	struct TABLE*		table,
	const dict_table_t*	old_table,
	const dict_table_t*	new_table,
	bool			online,
	dict_index_t**		index,
	dict_index_t*		fts_sort_idx,
	fts_psort_t*		psort_info,
	merge_file_t*		files,
	const ulint*		key_numbers,
	ulint			n_index,
	const dtuple_t*		add_cols,
	const dict_add_v_col_t*	add_v,
	const ulint*		col_map,
	ulint			add_autoinc,
	ib_sequence_t&		sequence,
	row_merge_block_t*	block,
	bool			skip_pk_sort,
	int*			tmpfd,
	ut_stage_alter_t*	stage,
	struct TABLE*		eval_table)
{
	dict_index_t*		clust_index;	/* Clustered index */
	mem_heap_t*		row_heap;	/* Heap memory to create
						clustered index tuples */
	row_merge_buf_t**	merge_buf;	/* Temporary list for records*/
	mem_heap_t*		v_heap = NULL;	/* Heap memory to process large
						data for virtual column */
	btr_pcur_t		pcur;		/* Cursor on the clustered
						index */
	mtr_t			mtr;		/* Mini transaction */
	dberr_t			err = DB_SUCCESS;/* Return code */
	ulint			n_nonnull = 0;	/* number of columns
						changed to NOT NULL */
	ulint*			nonnull = NULL;	/* NOT NULL columns */
	dict_index_t*		fts_index = NULL;/* FTS index */
	doc_id_t		doc_id = 0;
	doc_id_t		max_doc_id = 0;
	ibool			add_doc_id = FALSE;
	os_event_t		fts_parallel_sort_event = NULL;
	ibool			fts_pll_sort = FALSE;
	int64_t			sig_count = 0;
	index_tuple_info_t**	sp_tuples = NULL;
	mem_heap_t*		sp_heap = NULL;
	ulint			num_spatial = 0;
	BtrBulk*		clust_btr_bulk = NULL;
	bool			clust_temp_file = false;
	mem_heap_t*		mtuple_heap = NULL;
	mtuple_t		prev_mtuple;
	mem_heap_t*		conv_heap = NULL;
	FlushObserver*		observer = trx->flush_observer;
	DBUG_ENTER("row_merge_read_clustered_index");

	ut_ad((old_table == new_table) == !col_map);
	ut_ad(!add_cols || col_map);

	trx->op_info = "reading clustered index";

#ifdef FTS_INTERNAL_DIAG_PRINT
	DEBUG_FTS_SORT_PRINT("FTS_SORT: Start Create Index\n");
#endif

	/* Create and initialize memory for record buffers */

	merge_buf = static_cast<row_merge_buf_t**>(
		ut_malloc_nokey(n_index * sizeof *merge_buf));

	row_merge_dup_t	clust_dup = {index[0], table, col_map, 0};
	dfield_t*	prev_fields;
	const ulint	n_uniq = dict_index_get_n_unique(index[0]);

	ut_ad(trx->mysql_thd != NULL);

	const char*	path = thd_innodb_tmpdir(trx->mysql_thd);

	ut_ad(!skip_pk_sort || dict_index_is_clust(index[0]));
	/* There is no previous tuple yet. */
	prev_mtuple.fields = NULL;

	for (ulint i = 0; i < n_index; i++) {
		if (index[i]->type & DICT_FTS) {

			/* We are building a FT index, make sure
			we have the temporary 'fts_sort_idx' */
			ut_a(fts_sort_idx);

			fts_index = index[i];

			merge_buf[i] = row_merge_buf_create(fts_sort_idx);

			add_doc_id = DICT_TF2_FLAG_IS_SET(
				new_table, DICT_TF2_FTS_ADD_DOC_ID);

			/* If Doc ID does not exist in the table itself,
			fetch the first FTS Doc ID */
			if (add_doc_id) {
				fts_get_next_doc_id(
					(dict_table_t*) new_table,
					&doc_id);
				ut_ad(doc_id > 0);
			}

			fts_pll_sort = TRUE;
			row_fts_start_psort(psort_info);
			fts_parallel_sort_event =
				 psort_info[0].psort_common->sort_event;
		} else {
			if (dict_index_is_spatial(index[i])) {
				num_spatial++;
			}

			merge_buf[i] = row_merge_buf_create(index[i]);
		}
	}

	if (num_spatial > 0) {
		ulint	count = 0;

		sp_heap = mem_heap_create(512);

		sp_tuples = static_cast<index_tuple_info_t**>(
			ut_malloc_nokey(num_spatial
					* sizeof(*sp_tuples)));

		for (ulint i = 0; i < n_index; i++) {
			if (dict_index_is_spatial(index[i])) {
				sp_tuples[count]
					= UT_NEW_NOKEY(
						index_tuple_info_t(
							sp_heap,
							index[i]));
				count++;
			}
		}

		ut_ad(count == num_spatial);
	}

	mtr_start(&mtr);

	/* Find the clustered index and create a persistent cursor
	based on that. */

	clust_index = dict_table_get_first_index(old_table);

	btr_pcur_open_at_index_side(
		true, clust_index, BTR_SEARCH_LEAF, &pcur, true, 0, &mtr);

	if (old_table != new_table) {
		/* The table is being rebuilt.  Identify the columns
		that were flagged NOT NULL in the new table, so that
		we can quickly check that the records in the old table
		do not violate the added NOT NULL constraints. */

		nonnull = static_cast<ulint*>(
			ut_malloc_nokey(dict_table_get_n_cols(new_table)
				  * sizeof *nonnull));

		for (ulint i = 0; i < dict_table_get_n_cols(old_table); i++) {
			if (dict_table_get_nth_col(old_table, i)->prtype
			    & DATA_NOT_NULL) {
				continue;
			}

			const ulint j = col_map[i];

			if (j == ULINT_UNDEFINED) {
				/* The column was dropped. */
				continue;
			}

			if (dict_table_get_nth_col(new_table, j)->prtype
			    & DATA_NOT_NULL) {
				nonnull[n_nonnull++] = j;
			}
		}

		if (!n_nonnull) {
			ut_free(nonnull);
			nonnull = NULL;
		}
	}

	row_heap = mem_heap_create(sizeof(mrec_buf_t));

	if (dict_table_is_comp(old_table)
	    && !dict_table_is_comp(new_table)) {
		conv_heap = mem_heap_create(sizeof(mrec_buf_t));
	}

	if (skip_pk_sort) {
		prev_fields = static_cast<dfield_t*>(
			ut_malloc_nokey(n_uniq * sizeof *prev_fields));
		mtuple_heap = mem_heap_create(sizeof(mrec_buf_t));
	} else {
		prev_fields = NULL;
	}

	/* Scan the clustered index. */
	for (;;) {
		const rec_t*	rec;
		ulint*		offsets;
		const dtuple_t*	row;
		row_ext_t*	ext;
		page_cur_t*	cur	= btr_pcur_get_page_cur(&pcur);

		page_cur_move_to_next(cur);

		stage->n_pk_recs_inc();

		if (page_cur_is_after_last(cur)) {

			stage->inc();

			if (UNIV_UNLIKELY(trx_is_interrupted(trx))) {
				err = DB_INTERRUPTED;
				trx->error_key_num = 0;
				goto func_exit;
			}

			if (online && old_table != new_table) {
				err = row_log_table_get_error(clust_index);
				if (err != DB_SUCCESS) {
					trx->error_key_num = 0;
					goto func_exit;
				}
			}

#ifdef DBUG_OFF
# define dbug_run_purge	false
#else /* DBUG_OFF */
			bool	dbug_run_purge = false;
#endif /* DBUG_OFF */
			DBUG_EXECUTE_IF(
				"ib_purge_on_create_index_page_switch",
				dbug_run_purge = true;);

			/* Insert the cached spatial index rows. */
			bool	mtr_committed = false;

			err = row_merge_spatial_rows(
				trx->id, sp_tuples, num_spatial,
				row_heap, sp_heap, &pcur,
				&mtr, &mtr_committed);

			if (err != DB_SUCCESS) {
				goto func_exit;
			}

			if (mtr_committed) {
				goto scan_next;
			}

			if (dbug_run_purge
			    || rw_lock_get_waiters(
				    dict_index_get_lock(clust_index))) {
				/* There are waiters on the clustered
				index tree lock, likely the purge
				thread. Store and restore the cursor
				position, and yield so that scanning a
				large table will not starve other
				threads. */

				/* Store the cursor position on the last user
				record on the page. */
				btr_pcur_move_to_prev_on_page(&pcur);
				/* Leaf pages must never be empty, unless
				this is the only page in the index tree. */
				ut_ad(btr_pcur_is_on_user_rec(&pcur)
				      || btr_pcur_get_block(
					      &pcur)->page.id.page_no()
				      == clust_index->page);

				btr_pcur_store_position(&pcur, &mtr);
				mtr_commit(&mtr);

				if (dbug_run_purge) {
					/* This is for testing
					purposes only (see
					DBUG_EXECUTE_IF above).  We
					signal the purge thread and
					hope that the purge batch will
					complete before we execute
					btr_pcur_restore_position(). */
					trx_purge_run();
					os_thread_sleep(1000000);
				}

				/* Give the waiters a chance to proceed. */
				os_thread_yield();
scan_next:
				mtr_start(&mtr);
				/* Restore position on the record, or its
				predecessor if the record was purged
				meanwhile. */
				btr_pcur_restore_position(
					BTR_SEARCH_LEAF, &pcur, &mtr);
				/* Move to the successor of the
				original record. */
				if (!btr_pcur_move_to_next_user_rec(
					    &pcur, &mtr)) {
end_of_index:
					row = NULL;
					mtr_commit(&mtr);
					mem_heap_free(row_heap);
					ut_free(nonnull);
					goto write_buffers;
				}
			} else {
				ulint		next_page_no;
				buf_block_t*	block;

				next_page_no = btr_page_get_next(
					page_cur_get_page(cur), &mtr);

				if (next_page_no == FIL_NULL) {
					goto end_of_index;
				}

				block = page_cur_get_block(cur);
				block = btr_block_get(
					page_id_t(block->page.id.space(),
						  next_page_no),
					block->page.size,
					BTR_SEARCH_LEAF,
					clust_index, &mtr);

				btr_leaf_page_release(page_cur_get_block(cur),
						      BTR_SEARCH_LEAF, &mtr);
				page_cur_set_before_first(block, cur);
				page_cur_move_to_next(cur);

				ut_ad(!page_cur_is_after_last(cur));
			}
		}

		rec = page_cur_get_rec(cur);

		offsets = rec_get_offsets(rec, clust_index, NULL,
					  ULINT_UNDEFINED, &row_heap);

		if (online) {
			/* Perform a REPEATABLE READ.

			When rebuilding the table online,
			row_log_table_apply() must not see a newer
			state of the table when applying the log.
			This is mainly to prevent false duplicate key
			errors, because the log will identify records
			by the PRIMARY KEY, and also to prevent unsafe
			BLOB access.

			When creating a secondary index online, this
			table scan must not see records that have only
			been inserted to the clustered index, but have
			not been written to the online_log of
			index[]. If we performed READ UNCOMMITTED, it
			could happen that the ADD INDEX reaches
			ONLINE_INDEX_COMPLETE state between the time
			the DML thread has updated the clustered index
			but has not yet accessed secondary index. */
			ut_ad(MVCC::is_view_active(trx->read_view));

			if (!trx->read_view->changes_visible(
				    row_get_rec_trx_id(
					    rec, clust_index, offsets),
				    old_table->name)) {
				rec_t*	old_vers;

				row_vers_build_for_consistent_read(
					rec, &mtr, clust_index, &offsets,
					trx->read_view, &row_heap,
					row_heap, &old_vers, NULL);

				rec = old_vers;

				if (!rec) {
					continue;
				}
			}

			if (rec_get_deleted_flag(
				    rec,
				    dict_table_is_comp(old_table))) {
				/* This record was deleted in the latest
				committed version, or it was deleted and
				then reinserted-by-update before purge
				kicked in. Skip it. */
				continue;
			}

			ut_ad(!rec_offs_any_null_extern(rec, offsets));
		} else if (rec_get_deleted_flag(
				   rec, dict_table_is_comp(old_table))) {
			/* Skip delete-marked records.

			Skipping delete-marked records will make the
			created indexes unuseable for transactions
			whose read views were created before the index
			creation completed, but preserving the history
			would make it tricky to detect duplicate
			keys. */
			continue;
		}

		/* When !online, we are holding a lock on old_table, preventing
		any inserts that could have written a record 'stub' before
		writing out off-page columns. */
		ut_ad(!rec_offs_any_null_extern(rec, offsets));

		/* Build a row based on the clustered index. */

		row = row_build_w_add_vcol(ROW_COPY_POINTERS, clust_index,
					   rec, offsets, new_table,
					   add_cols, add_v, col_map, &ext,
					   row_heap);
		ut_ad(row);

		for (ulint i = 0; i < n_nonnull; i++) {
			const dfield_t*	field	= &row->fields[nonnull[i]];

			ut_ad(dfield_get_type(field)->prtype & DATA_NOT_NULL);

			if (dfield_is_null(field)) {
				err = DB_INVALID_NULL;
				trx->error_key_num = 0;
				goto func_exit;
			}
		}

		/* Get the next Doc ID */
		if (add_doc_id) {
			doc_id++;
		} else {
			doc_id = 0;
		}

		if (add_autoinc != ULINT_UNDEFINED) {

			ut_ad(add_autoinc
			      < dict_table_get_n_user_cols(new_table));

			const dfield_t*	dfield;

			dfield = dtuple_get_nth_field(row, add_autoinc);
			if (dfield_is_null(dfield)) {
				goto write_buffers;
			}

			const dtype_t*  dtype = dfield_get_type(dfield);
			byte*	b = static_cast<byte*>(dfield_get_data(dfield));

			if (sequence.eof()) {
				err = DB_ERROR;
				trx->error_key_num = 0;

				ib_errf(trx->mysql_thd, IB_LOG_LEVEL_ERROR,
					ER_AUTOINC_READ_FAILED, "[NULL]");

				goto func_exit;
			}

			ulonglong	value = sequence++;

			switch (dtype_get_mtype(dtype)) {
			case DATA_INT: {
				ibool	usign;
				ulint	len = dfield_get_len(dfield);

				usign = dtype_get_prtype(dtype) & DATA_UNSIGNED;
				mach_write_ulonglong(b, value, len, usign);

				break;
				}

			case DATA_FLOAT:
				mach_float_write(
					b, static_cast<float>(value));
				break;

			case DATA_DOUBLE:
				mach_double_write(
					b, static_cast<double>(value));
				break;

			default:
				ut_ad(0);
			}
		}

write_buffers:
		/* Build all entries for all the indexes to be created
		in a single scan of the clustered index. */

		ulint	s_idx_cnt = 0;
		bool	skip_sort = skip_pk_sort
			&& dict_index_is_clust(merge_buf[0]->index);

		for (ulint i = 0; i < n_index; i++, skip_sort = false) {
			row_merge_buf_t*	buf	= merge_buf[i];
			merge_file_t*		file	= &files[i];
			ulint			rows_added = 0;

			if (dict_index_is_spatial(buf->index)) {
				if (!row) {
					continue;
				}

				ut_ad(sp_tuples[s_idx_cnt]->get_index()
				      == buf->index);

				/* If the geometry field is invalid, report
				error. */
				if (!row_geo_field_is_valid(row, buf->index)) {
					err = DB_CANT_CREATE_GEOMETRY_OBJECT;
					break;
				}

				sp_tuples[s_idx_cnt]->add(row, ext);
				s_idx_cnt++;

				continue;
			}

			if (UNIV_LIKELY
			    (row && (rows_added = row_merge_buf_add(
					buf, fts_index, old_table, new_table,
					psort_info, row, ext, &doc_id,
					conv_heap, &err,
					&v_heap, eval_table, trx)))) {

				/* If we are creating FTS index,
				a single row can generate more
				records for tokenized word */
				file->n_rec += rows_added;

				if (err != DB_SUCCESS) {
					ut_ad(err == DB_TOO_BIG_RECORD);
					break;
				}

				if (doc_id > max_doc_id) {
					max_doc_id = doc_id;
				}

				if (buf->index->type & DICT_FTS) {
					/* Check if error occurs in child thread */
					for (ulint j = 0;
					     j < fts_sort_pll_degree; j++) {
						if (psort_info[j].error
							!= DB_SUCCESS) {
							err = psort_info[j].error;
							trx->error_key_num = i;
							break;
						}
					}

					if (err != DB_SUCCESS) {
						break;
					}
				}

				if (skip_sort) {
					ut_ad(buf->n_tuples > 0);
					const mtuple_t*	curr =
						&buf->tuples[buf->n_tuples - 1];

					ut_ad(i == 0);
					ut_ad(dict_index_is_clust(merge_buf[0]->index));
					/* Detect duplicates by comparing the
					current record with previous record.
					When temp file is not used, records
					should be in sorted order. */
					if (prev_mtuple.fields != NULL
					    && (row_mtuple_cmp(
						&prev_mtuple, curr,
						&clust_dup) == 0)) {

						err = DB_DUPLICATE_KEY;
						trx->error_key_num
							= key_numbers[0];
						goto func_exit;
					}

					prev_mtuple.fields = curr->fields;
				}

				continue;
			}

			if (err == DB_COMPUTE_VALUE_FAILED) {
				trx->error_key_num = i;
				goto func_exit;
			}

			if (buf->index->type & DICT_FTS) {
				if (!row || !doc_id) {
					continue;
				}
			}

			/* The buffer must be sufficiently large
			to hold at least one record. It may only
			be empty when we reach the end of the
			clustered index. row_merge_buf_add()
			must not have been called in this loop. */
			ut_ad(buf->n_tuples || row == NULL);

			/* We have enough data tuples to form a block.
			Sort them and write to disk if temp file is used
			or insert into index if temp file is not used. */
			ut_ad(old_table == new_table
			      ? !dict_index_is_clust(buf->index)
			      : (i == 0) == dict_index_is_clust(buf->index));

			/* We have enough data tuples to form a block.
			Sort them (if !skip_sort) and write to disk. */

			if (buf->n_tuples) {
				if (skip_sort) {
					/* Temporary File is not used.
					so insert sorted block to the index */
					if (row != NULL) {
						bool	mtr_committed = false;

						/* We have to do insert the
						cached spatial index rows, since
						after the mtr_commit, the cluster
						index page could be updated, then
						the data in cached rows become
						invalid. */
						err = row_merge_spatial_rows(
							trx->id, sp_tuples,
							num_spatial,
							row_heap, sp_heap,
							&pcur, &mtr,
							&mtr_committed);

						if (err != DB_SUCCESS) {
							goto func_exit;
						}

						/* We are not at the end of
						the scan yet. We must
						mtr_commit() in order to be
						able to call log_free_check()
						in row_merge_insert_index_tuples().
						Due to mtr_commit(), the
						current row will be invalid, and
						we must reread it on the next
						loop iteration. */
						if (!mtr_committed) {
							btr_pcur_move_to_prev_on_page(
								&pcur);
							btr_pcur_store_position(
								&pcur, &mtr);

							mtr_commit(&mtr);
						}
					}

					mem_heap_empty(mtuple_heap);
					prev_mtuple.fields = prev_fields;

					row_mtuple_create(
						&buf->tuples[buf->n_tuples - 1],
						&prev_mtuple, n_uniq,
						mtuple_heap);

					if (clust_btr_bulk == NULL) {
						clust_btr_bulk = UT_NEW_NOKEY(
							BtrBulk(index[i],
								trx->id,
								observer));

						clust_btr_bulk->init();
					} else {
						clust_btr_bulk->latch();
					}

					err = row_merge_insert_index_tuples(
						trx->id, index[i], old_table,
						-1, NULL, buf, clust_btr_bulk);

					if (row == NULL) {
						err = clust_btr_bulk->finish(
							err);
						UT_DELETE(clust_btr_bulk);
						clust_btr_bulk = NULL;
					} else {
						/* Release latches for possible
						log_free_chck in spatial index
						build. */
						clust_btr_bulk->release();
					}

					if (err != DB_SUCCESS) {
						break;
					}

					if (row != NULL) {
						/* Restore the cursor on the
						previous clustered index record,
						and empty the buffer. The next
						iteration of the outer loop will
						advance the cursor and read the
						next record (the one which we
						had to ignore due to the buffer
						overflow). */
						mtr_start(&mtr);
						btr_pcur_restore_position(
							BTR_SEARCH_LEAF, &pcur,
							&mtr);
						buf = row_merge_buf_empty(buf);
						/* Restart the outer loop on the
						record. We did not insert it
						into any index yet. */
						ut_ad(i == 0);
						break;
					}
				} else if (dict_index_is_unique(buf->index)) {
					row_merge_dup_t	dup = {
						buf->index, table, col_map, 0};

					row_merge_buf_sort(buf, &dup);

					if (dup.n_dup) {
						err = DB_DUPLICATE_KEY;
						trx->error_key_num
							= key_numbers[i];
						break;
					}
				} else {
					row_merge_buf_sort(buf, NULL);
				}
			} else if (online && new_table == old_table) {
				/* Note the newest transaction that
				modified this index when the scan was
				completed. We prevent older readers
				from accessing this index, to ensure
				read consistency. */

				trx_id_t	max_trx_id;

				ut_a(row == NULL);
				rw_lock_x_lock(
					dict_index_get_lock(buf->index));
				ut_a(dict_index_get_online_status(buf->index)
				     == ONLINE_INDEX_CREATION);

				max_trx_id = row_log_get_max_trx(buf->index);

				if (max_trx_id > buf->index->trx_id) {
					buf->index->trx_id = max_trx_id;
				}

				rw_lock_x_unlock(
					dict_index_get_lock(buf->index));
			}

			/* Secondary index and clustered index which is
			not in sorted order can use the temporary file.
			Fulltext index should not use the temporary file. */
			if (!skip_sort && !(buf->index->type & DICT_FTS)) {
				/* In case we can have all rows in sort buffer,
				we can insert directly into the index without
				temporary file if clustered index does not uses
				temporary file. */
				if (row == NULL && file->fd == -1
				    && !clust_temp_file) {
					DBUG_EXECUTE_IF(
						"row_merge_write_failure",
						err = DB_TEMP_FILE_WRITE_FAIL;
						trx->error_key_num = i;
						goto all_done;);

					DBUG_EXECUTE_IF(
						"row_merge_tmpfile_fail",
						err = DB_OUT_OF_MEMORY;
						trx->error_key_num = i;
						goto all_done;);

					BtrBulk	btr_bulk(index[i], trx->id,
							 observer);
					btr_bulk.init();

					err = row_merge_insert_index_tuples(
						trx->id, index[i], old_table,
						-1, NULL, buf, &btr_bulk);

					err = btr_bulk.finish(err);

					DBUG_EXECUTE_IF(
						"row_merge_insert_big_row",
						err = DB_TOO_BIG_RECORD;);

					if (err != DB_SUCCESS) {
						break;
					}
				} else {
					if (row_merge_file_create_if_needed(
						file, tmpfd,
						buf->n_tuples, path) < 0) {
						err = DB_OUT_OF_MEMORY;
						trx->error_key_num = i;
						goto func_exit;
					}

					/* Ensure that duplicates in the
					clustered index will be detected before
					inserting secondary index records. */
					if (dict_index_is_clust(buf->index)) {
						clust_temp_file = true;
					}

					ut_ad(file->n_rec > 0);

					row_merge_buf_write(buf, file, block);

					if (!row_merge_write(
						    file->fd, file->offset++,
						    block)) {
						err = DB_TEMP_FILE_WRITE_FAIL;
						trx->error_key_num = i;
						break;
					}

					UNIV_MEM_INVALID(
						&block[0], srv_sort_buf_size);
				}
			}
			merge_buf[i] = row_merge_buf_empty(buf);

			if (UNIV_LIKELY(row != NULL)) {
				/* Try writing the record again, now
				that the buffer has been written out
				and emptied. */

				if (UNIV_UNLIKELY
				    (!(rows_added = row_merge_buf_add(
						buf, fts_index, old_table,
						new_table, psort_info, row, ext,
						&doc_id, conv_heap,
						&err, &v_heap, table, trx)))) {
					/* An empty buffer should have enough
					room for at least one record. */
					ut_error;
				}

				if (err != DB_SUCCESS) {
					break;
				}

				file->n_rec += rows_added;
			}
		}

		if (row == NULL) {
			goto all_done;
		}

		if (err != DB_SUCCESS) {
			goto func_exit;
		}

		mem_heap_empty(row_heap);
		if (v_heap) {
			mem_heap_empty(v_heap);
		}
	}

func_exit:
	/* row_merge_spatial_rows may have committed
	the mtr	before an error occurs. */
	if (mtr.is_active()) {
		mtr_commit(&mtr);
	}
	mem_heap_free(row_heap);
	ut_free(nonnull);

all_done:
	if (clust_btr_bulk != NULL) {
		ut_ad(err != DB_SUCCESS);
		clust_btr_bulk->latch();
		err = clust_btr_bulk->finish(
			err);
		UT_DELETE(clust_btr_bulk);
	}

	if (prev_fields != NULL) {
		ut_free(prev_fields);
		mem_heap_free(mtuple_heap);
	}

	if (v_heap) {
		mem_heap_free(v_heap);
	}

	if (conv_heap != NULL) {
		mem_heap_free(conv_heap);
	}

#ifdef FTS_INTERNAL_DIAG_PRINT
	DEBUG_FTS_SORT_PRINT("FTS_SORT: Complete Scan Table\n");
#endif
	if (fts_pll_sort) {
		bool	all_exit = false;
		ulint	trial_count = 0;
		const ulint max_trial_count = 10000;

wait_again:
                /* Check if error occurs in child thread */
		for (ulint j = 0; j < fts_sort_pll_degree; j++) {
			if (psort_info[j].error != DB_SUCCESS) {
				err = psort_info[j].error;
				trx->error_key_num = j;
				break;
			}
		}

		/* Tell all children that parent has done scanning */
		for (ulint i = 0; i < fts_sort_pll_degree; i++) {
			if (err == DB_SUCCESS) {
				psort_info[i].state = FTS_PARENT_COMPLETE;
			} else {
				psort_info[i].state = FTS_PARENT_EXITING;
			}
		}

		/* Now wait all children to report back to be completed */
		os_event_wait_time_low(fts_parallel_sort_event,
				       1000000, sig_count);

		for (ulint i = 0; i < fts_sort_pll_degree; i++) {
			if (psort_info[i].child_status != FTS_CHILD_COMPLETE
			    && psort_info[i].child_status != FTS_CHILD_EXITING) {
				sig_count = os_event_reset(
					fts_parallel_sort_event);
				goto wait_again;
			}
		}

		/* Now all children should complete, wait a bit until
		they all finish setting the event, before we free everything.
		This has a 10 second timeout */
		do {
			all_exit = true;

			for (ulint j = 0; j < fts_sort_pll_degree; j++) {
				if (psort_info[j].child_status
				    != FTS_CHILD_EXITING) {
					all_exit = false;
					os_thread_sleep(1000);
					break;
				}
			}
			trial_count++;
		} while (!all_exit && trial_count < max_trial_count);

		if (!all_exit) {
			ib::fatal() << "Not all child sort threads exited"
				" when creating FTS index '"
				<< fts_sort_idx->name << "'";
		}
	}

#ifdef FTS_INTERNAL_DIAG_PRINT
	DEBUG_FTS_SORT_PRINT("FTS_SORT: Complete Tokenization\n");
#endif
	for (ulint i = 0; i < n_index; i++) {
		row_merge_buf_free(merge_buf[i]);
	}

	row_fts_free_pll_merge_buf(psort_info);

	ut_free(merge_buf);

	btr_pcur_close(&pcur);

	if (sp_tuples != NULL) {
		for (ulint i = 0; i < num_spatial; i++) {
			UT_DELETE(sp_tuples[i]);
		}
		ut_free(sp_tuples);

		if (sp_heap) {
			mem_heap_free(sp_heap);
		}
	}

	/* Update the next Doc ID we used. Table should be locked, so
	no concurrent DML */
	if (max_doc_id && err == DB_SUCCESS) {
		/* Sync fts cache for other fts indexes to keep all
		fts indexes consistent in sync_doc_id. */
		err = fts_sync_table(const_cast<dict_table_t*>(new_table),
				     false, true, false);

		if (err == DB_SUCCESS) {
			fts_update_next_doc_id(
				0, new_table,
				old_table->name.m_name, max_doc_id);
		}
	}

	trx->op_info = "";

	DBUG_RETURN(err);
}

/** Write a record via buffer 2 and read the next record to buffer N.
@param N number of the buffer (0 or 1)
@param INDEX record descriptor
@param AT_END statement to execute at end of input */
#define ROW_MERGE_WRITE_GET_NEXT_LOW(N, INDEX, AT_END)			\
	do {								\
		b2 = row_merge_write_rec(&block[2 * srv_sort_buf_size], \
					 &buf[2], b2,			\
					 of->fd, &of->offset,		\
					 mrec##N, offsets##N);		\
		if (UNIV_UNLIKELY(!b2 || ++of->n_rec > file->n_rec)) {	\
			goto corrupt;					\
		}							\
		b##N = row_merge_read_rec(&block[N * srv_sort_buf_size],\
					  &buf[N], b##N, INDEX,		\
					  file->fd, foffs##N,		\
					  &mrec##N, offsets##N);	\
		if (UNIV_UNLIKELY(!b##N)) {				\
			if (mrec##N) {					\
				goto corrupt;				\
			}						\
			AT_END;						\
		}							\
	} while (0)

#ifdef HAVE_PSI_STAGE_INTERFACE
#define ROW_MERGE_WRITE_GET_NEXT(N, INDEX, AT_END)			\
	do {								\
		if (stage != NULL) {					\
			stage->inc();					\
		}							\
		ROW_MERGE_WRITE_GET_NEXT_LOW(N, INDEX, AT_END);		\
	} while (0)
#else /* HAVE_PSI_STAGE_INTERFACE */
#define ROW_MERGE_WRITE_GET_NEXT(N, INDEX, AT_END)			\
	ROW_MERGE_WRITE_GET_NEXT_LOW(N, INDEX, AT_END)
#endif /* HAVE_PSI_STAGE_INTERFACE */

/** Merge two blocks of records on disk and write a bigger block.
@param[in]	dup	descriptor of index being created
@param[in]	file	file containing index entries
@param[in,out]	block	3 buffers
@param[in,out]	foffs0	offset of first source list in the file
@param[in,out]	foffs1	offset of second source list in the file
@param[in,out]	of	output file
@param[in,out]	stage	performance schema accounting object, used by
ALTER TABLE. If not NULL stage->inc() will be called for each record
processed.
@return DB_SUCCESS or error code */
static MY_ATTRIBUTE((warn_unused_result))
dberr_t
row_merge_blocks(
	const row_merge_dup_t*	dup,
	const merge_file_t*	file,
	row_merge_block_t*	block,
	ulint*			foffs0,
	ulint*			foffs1,
	merge_file_t*		of,
	ut_stage_alter_t*	stage)
{
	mem_heap_t*	heap;	/*!< memory heap for offsets0, offsets1 */

	mrec_buf_t*	buf;	/*!< buffer for handling
				split mrec in block[] */
	const byte*	b0;	/*!< pointer to block[0] */
	const byte*	b1;	/*!< pointer to block[srv_sort_buf_size] */
	byte*		b2;	/*!< pointer to block[2 * srv_sort_buf_size] */
	const mrec_t*	mrec0;	/*!< merge rec, points to block[0] or buf[0] */
	const mrec_t*	mrec1;	/*!< merge rec, points to
				block[srv_sort_buf_size] or buf[1] */
	ulint*		offsets0;/* offsets of mrec0 */
	ulint*		offsets1;/* offsets of mrec1 */

	DBUG_ENTER("row_merge_blocks");
	DBUG_PRINT("ib_merge_sort",
		   ("fd=%d,%lu+%lu to fd=%d,%lu",
		    file->fd, ulong(*foffs0), ulong(*foffs1),
		    of->fd, ulong(of->offset)));

	heap = row_merge_heap_create(dup->index, &buf, &offsets0, &offsets1);

	/* Write a record and read the next record.  Split the output
	file in two halves, which can be merged on the following pass. */

	if (!row_merge_read(file->fd, *foffs0, &block[0])
	    || !row_merge_read(file->fd, *foffs1, &block[srv_sort_buf_size])) {
corrupt:
		mem_heap_free(heap);
		DBUG_RETURN(DB_CORRUPTION);
	}

	b0 = &block[0];
	b1 = &block[srv_sort_buf_size];
	b2 = &block[2 * srv_sort_buf_size];

	b0 = row_merge_read_rec(
		&block[0], &buf[0], b0, dup->index,
		file->fd, foffs0, &mrec0, offsets0);
	b1 = row_merge_read_rec(
		&block[srv_sort_buf_size],
		&buf[srv_sort_buf_size], b1, dup->index,
		file->fd, foffs1, &mrec1, offsets1);
	if (UNIV_UNLIKELY(!b0 && mrec0)
	    || UNIV_UNLIKELY(!b1 && mrec1)) {

		goto corrupt;
	}

	while (mrec0 && mrec1) {
		int cmp = cmp_rec_rec_simple(
			mrec0, mrec1, offsets0, offsets1,
			dup->index, dup->table);
		if (cmp < 0) {
			ROW_MERGE_WRITE_GET_NEXT(0, dup->index, goto merged);
		} else if (cmp) {
			ROW_MERGE_WRITE_GET_NEXT(1, dup->index, goto merged);
		} else {
			mem_heap_free(heap);
			DBUG_RETURN(DB_DUPLICATE_KEY);
		}
	}

merged:
	if (mrec0) {
		/* append all mrec0 to output */
		for (;;) {
			ROW_MERGE_WRITE_GET_NEXT(0, dup->index, goto done0);
		}
	}
done0:
	if (mrec1) {
		/* append all mrec1 to output */
		for (;;) {
			ROW_MERGE_WRITE_GET_NEXT(1, dup->index, goto done1);
		}
	}
done1:

	mem_heap_free(heap);
	b2 = row_merge_write_eof(&block[2 * srv_sort_buf_size],
				 b2, of->fd, &of->offset);
	DBUG_RETURN(b2 ? DB_SUCCESS : DB_CORRUPTION);
}

/** Copy a block of index entries.
@param[in]	index	index being created
@param[in]	file	input file
@param[in,out]	block	3 buffers
@param[in,out]	foffs0	input file offset
@param[in,out]	of	output file
@param[in,out]	stage	performance schema accounting object, used by
ALTER TABLE. If not NULL stage->inc() will be called for each record
processed.
@return TRUE on success, FALSE on failure */
static MY_ATTRIBUTE((warn_unused_result))
ibool
row_merge_blocks_copy(
	const dict_index_t*	index,
	const merge_file_t*	file,
	row_merge_block_t*	block,
	ulint*			foffs0,
	merge_file_t*		of,
	ut_stage_alter_t*	stage)
{
	mem_heap_t*	heap;	/*!< memory heap for offsets0, offsets1 */

	mrec_buf_t*	buf;	/*!< buffer for handling
				split mrec in block[] */
	const byte*	b0;	/*!< pointer to block[0] */
	byte*		b2;	/*!< pointer to block[2 * srv_sort_buf_size] */
	const mrec_t*	mrec0;	/*!< merge rec, points to block[0] */
	ulint*		offsets0;/* offsets of mrec0 */
	ulint*		offsets1;/* dummy offsets */

	DBUG_ENTER("row_merge_blocks_copy");
	DBUG_PRINT("ib_merge_sort",
		   ("fd=%d," ULINTPF " to fd=%d," ULINTPF,
		    file->fd, *foffs0,
		    of->fd, of->offset));

	heap = row_merge_heap_create(index, &buf, &offsets0, &offsets1);

	/* Write a record and read the next record.  Split the output
	file in two halves, which can be merged on the following pass. */

	if (!row_merge_read(file->fd, *foffs0, &block[0])) {
corrupt:
		mem_heap_free(heap);
		DBUG_RETURN(FALSE);
	}

	b0 = &block[0];

	b2 = &block[2 * srv_sort_buf_size];

	b0 = row_merge_read_rec(&block[0], &buf[0], b0, index,
				file->fd, foffs0, &mrec0, offsets0);
	if (UNIV_UNLIKELY(!b0 && mrec0)) {

		goto corrupt;
	}

	if (mrec0) {
		/* append all mrec0 to output */
		for (;;) {
			ROW_MERGE_WRITE_GET_NEXT(0, index, goto done0);
		}
	}
done0:

	/* The file offset points to the beginning of the last page
	that has been read.  Update it to point to the next block. */
	(*foffs0)++;

	mem_heap_free(heap);
	DBUG_RETURN(row_merge_write_eof(&block[2 * srv_sort_buf_size],
					b2, of->fd, &of->offset)
		    != NULL);
}

/** Merge disk files.
@param[in]	trx		transaction
@param[in]	dup		descriptor of index being created
@param[in,out]	file		file containing index entries
@param[in,out]	block		3 buffers
@param[in,out]	tmpfd		temporary file handle
@param[in,out]	num_run		Number of runs that remain to be merged
@param[in,out]	run_offset	Array that contains the first offset number
for each merge run
@param[in,out]	stage		performance schema accounting object, used by
ALTER TABLE. If not NULL stage->inc() will be called for each record
processed.
@return DB_SUCCESS or error code */
static
dberr_t
row_merge(
	trx_t*			trx,
	const row_merge_dup_t*	dup,
	merge_file_t*		file,
	row_merge_block_t*	block,
	int*			tmpfd,
	ulint*			num_run,
	ulint*			run_offset,
	ut_stage_alter_t*	stage)
{
	ulint		foffs0;	/*!< first input offset */
	ulint		foffs1;	/*!< second input offset */
	dberr_t		error;	/*!< error code */
	merge_file_t	of;	/*!< output file */
	const ulint	ihalf	= run_offset[*num_run / 2];
				/*!< half the input file */
	ulint		n_run	= 0;
				/*!< num of runs generated from this merge */

	UNIV_MEM_ASSERT_W(&block[0], 3 * srv_sort_buf_size);

	ut_ad(ihalf < file->offset);

	of.fd = *tmpfd;
	of.offset = 0;
	of.n_rec = 0;

#ifdef POSIX_FADV_SEQUENTIAL
	/* The input file will be read sequentially, starting from the
	beginning and the middle.  In Linux, the POSIX_FADV_SEQUENTIAL
	affects the entire file.  Each block will be read exactly once. */
	posix_fadvise(file->fd, 0, 0,
		      POSIX_FADV_SEQUENTIAL | POSIX_FADV_NOREUSE);
#endif /* POSIX_FADV_SEQUENTIAL */

	/* Merge blocks to the output file. */
	foffs0 = 0;
	foffs1 = ihalf;

	UNIV_MEM_INVALID(run_offset, *num_run * sizeof *run_offset);

	for (; foffs0 < ihalf && foffs1 < file->offset; foffs0++, foffs1++) {

		if (trx_is_interrupted(trx)) {
			return(DB_INTERRUPTED);
		}

		/* Remember the offset number for this run */
		run_offset[n_run++] = of.offset;

		error = row_merge_blocks(dup, file, block,
					 &foffs0, &foffs1, &of, stage);

		if (error != DB_SUCCESS) {
			return(error);
		}

	}

	/* Copy the last blocks, if there are any. */

	while (foffs0 < ihalf) {
		if (UNIV_UNLIKELY(trx_is_interrupted(trx))) {
			return(DB_INTERRUPTED);
		}

		/* Remember the offset number for this run */
		run_offset[n_run++] = of.offset;

		if (!row_merge_blocks_copy(dup->index, file, block,
					   &foffs0, &of, stage)) {
			return(DB_CORRUPTION);
		}
	}

	ut_ad(foffs0 == ihalf);

	while (foffs1 < file->offset) {
		if (trx_is_interrupted(trx)) {
			return(DB_INTERRUPTED);
		}

		/* Remember the offset number for this run */
		run_offset[n_run++] = of.offset;

		if (!row_merge_blocks_copy(dup->index, file, block,
					   &foffs1, &of, stage)) {
			return(DB_CORRUPTION);
		}
	}

	ut_ad(foffs1 == file->offset);

	if (UNIV_UNLIKELY(of.n_rec != file->n_rec)) {
		return(DB_CORRUPTION);
	}

	ut_ad(n_run <= *num_run);

	*num_run = n_run;

	/* Each run can contain one or more offsets. As merge goes on,
	the number of runs (to merge) will reduce until we have one
	single run. So the number of runs will always be smaller than
	the number of offsets in file */
	ut_ad((*num_run) <= file->offset);

	/* The number of offsets in output file is always equal or
	smaller than input file */
	ut_ad(of.offset <= file->offset);

	/* Swap file descriptors for the next pass. */
	*tmpfd = file->fd;
	*file = of;

	UNIV_MEM_INVALID(&block[0], 3 * srv_sort_buf_size);

	return(DB_SUCCESS);
}

/** Merge disk files.
@param[in]	trx	transaction
@param[in]	dup	descriptor of index being created
@param[in,out]	file	file containing index entries
@param[in,out]	block	3 buffers
@param[in,out]	tmpfd	temporary file handle
@param[in,out]	stage	performance schema accounting object, used by
ALTER TABLE. If not NULL, stage->begin_phase_sort() will be called initially
and then stage->inc() will be called for each record processed.
@return DB_SUCCESS or error code */
dberr_t
row_merge_sort(
	trx_t*			trx,
	const row_merge_dup_t*	dup,
	merge_file_t*		file,
	row_merge_block_t*	block,
	int*			tmpfd,
	ut_stage_alter_t*	stage /* = NULL */)
{
	const ulint	half	= file->offset / 2;
	ulint		num_runs;
	ulint*		run_offset;
	dberr_t		error	= DB_SUCCESS;
	DBUG_ENTER("row_merge_sort");

	/* Record the number of merge runs we need to perform */
	num_runs = file->offset;

	if (stage != NULL) {
		stage->begin_phase_sort(log2(num_runs));
	}

	/* If num_runs are less than 1, nothing to merge */
	if (num_runs <= 1) {
		DBUG_RETURN(error);
	}

	/* "run_offset" records each run's first offset number */
	run_offset = (ulint*) ut_malloc_nokey(file->offset * sizeof(ulint));

	/* This tells row_merge() where to start for the first round
	of merge. */
	run_offset[half] = half;

	/* The file should always contain at least one byte (the end
	of file marker).  Thus, it must be at least one block. */
	ut_ad(file->offset > 0);

	/* Merge the runs until we have one big run */
	do {
		error = row_merge(trx, dup, file, block, tmpfd,
				  &num_runs, run_offset, stage);

		if (error != DB_SUCCESS) {
			break;
		}

		UNIV_MEM_ASSERT_RW(run_offset, num_runs * sizeof *run_offset);
	} while (num_runs > 1);

	ut_free(run_offset);

	DBUG_RETURN(error);
}

/** Copy externally stored columns to the data tuple.
@param[in]	mrec		record containing BLOB pointers,
or NULL to use tuple instead
@param[in]	offsets		offsets of mrec
@param[in]	zip_size	compressed page size in bytes, or 0
@param[in,out]	tuple		data tuple
@param[in,out]	heap		memory heap */
static
void
row_merge_copy_blobs(
	const mrec_t*		mrec,
	const ulint*		offsets,
	const page_size_t&	page_size,
	dtuple_t*		tuple,
	mem_heap_t*		heap)
{
	ut_ad(mrec == NULL || rec_offs_any_extern(offsets));

	for (ulint i = 0; i < dtuple_get_n_fields(tuple); i++) {
		ulint		len;
		const void*	data;
		dfield_t*	field = dtuple_get_nth_field(tuple, i);
		ulint		field_len;
		const byte*	field_data;

		if (!dfield_is_ext(field)) {
			continue;
		}

		ut_ad(!dfield_is_null(field));

		/* During the creation of a PRIMARY KEY, the table is
		X-locked, and we skip copying records that have been
		marked for deletion. Therefore, externally stored
		columns cannot possibly be freed between the time the
		BLOB pointers are read (row_merge_read_clustered_index())
		and dereferenced (below). */
		if (mrec == NULL) {
			field_data
				= static_cast<byte*>(dfield_get_data(field));
			field_len = dfield_get_len(field);

			ut_a(field_len >= BTR_EXTERN_FIELD_REF_SIZE);

			ut_a(memcmp(field_data + field_len
				     - BTR_EXTERN_FIELD_REF_SIZE,
				     field_ref_zero,
				     BTR_EXTERN_FIELD_REF_SIZE));

			data = btr_copy_externally_stored_field(
				&len, field_data, page_size, field_len, heap);
		} else {
			data = btr_rec_copy_externally_stored_field(
				mrec, offsets, page_size, i, &len, heap);
		}

		/* Because we have locked the table, any records
		written by incomplete transactions must have been
		rolled back already. There must not be any incomplete
		BLOB columns. */
		ut_a(data);

		dfield_set_data(field, data, len);
	}
}

/** Convert a merge record to a typed data tuple. Note that externally
stored fields are not copied to heap.
@param[in,out]	index	index on the table
@param[in]	mtuple	merge record
@param[in]	heap	memory heap from which memory needed is allocated
@return	index entry built. */
static
void
row_merge_mtuple_to_dtuple(
	dict_index_t*	index,
	dtuple_t*	dtuple,
	const mtuple_t* mtuple)
{
	ut_ad(!dict_index_is_ibuf(index));

	memcpy(dtuple->fields, mtuple->fields,
	       dtuple->n_fields * sizeof *mtuple->fields);
}

/** Insert sorted data tuples to the index.
@param[in]	trx_id		transaction identifier
@param[in]	index		index to be inserted
@param[in]	old_table	old table
@param[in]	fd		file descriptor
@param[in,out]	block		file buffer
@param[in]	row_buf		row_buf the sorted data tuples,
or NULL if fd, block will be used instead
@param[in,out]	btr_bulk	btr bulk instance
@param[in,out]	stage		performance schema accounting object, used by
ALTER TABLE. If not NULL stage->begin_phase_insert() will be called initially
and then stage->inc() will be called for each record that is processed.
@return DB_SUCCESS or error number */
static	MY_ATTRIBUTE((warn_unused_result))
dberr_t
row_merge_insert_index_tuples(
	trx_id_t		trx_id,
	dict_index_t*		index,
	const dict_table_t*	old_table,
	int			fd,
	row_merge_block_t*	block,
	const row_merge_buf_t*	row_buf,
	BtrBulk*		btr_bulk,
	ut_stage_alter_t*	stage /* = NULL */)
{
	const byte*		b;
	mem_heap_t*		heap;
	mem_heap_t*		tuple_heap;
	dberr_t			error = DB_SUCCESS;
	ulint			foffs = 0;
	ulint*			offsets;
	mrec_buf_t*		buf;
	ulint			n_rows = 0;
	dtuple_t*		dtuple;
	DBUG_ENTER("row_merge_insert_index_tuples");

	ut_ad(!srv_read_only_mode);
	ut_ad(!(index->type & DICT_FTS));
	ut_ad(!dict_index_is_spatial(index));
	ut_ad(trx_id);

	if (stage != NULL) {
		stage->begin_phase_insert();
	}

	tuple_heap = mem_heap_create(1000);

	{
		ulint i	= 1 + REC_OFFS_HEADER_SIZE
			+ dict_index_get_n_fields(index);
		heap = mem_heap_create(sizeof *buf + i * sizeof *offsets);
		offsets = static_cast<ulint*>(
			mem_heap_alloc(heap, i * sizeof *offsets));
		offsets[0] = i;
		offsets[1] = dict_index_get_n_fields(index);
	}

	if (row_buf != NULL) {
		ut_ad(fd == -1);
		ut_ad(block == NULL);
		DBUG_EXECUTE_IF("row_merge_read_failure",
				error = DB_CORRUPTION;
				goto err_exit;);
		buf = NULL;
		b = NULL;
		dtuple = dtuple_create(
			heap, dict_index_get_n_fields(index));
		dtuple_set_n_fields_cmp(
			dtuple, dict_index_get_n_unique_in_tree(index));
	} else {
		b = block;
		dtuple = NULL;

		if (!row_merge_read(fd, foffs, block)) {
			error = DB_CORRUPTION;
			goto err_exit;
		} else {
			buf = static_cast<mrec_buf_t*>(
				mem_heap_alloc(heap, sizeof *buf));
		}
	}


	for (;;) {
		const mrec_t*	mrec;
		ulint		n_ext;
		mtr_t		mtr;

		if (stage != NULL) {
			stage->inc();
		}

		if (row_buf != NULL) {
			if (n_rows >= row_buf->n_tuples) {
				break;
			}

			/* Convert merge tuple record from
			row buffer to data tuple record */
			row_merge_mtuple_to_dtuple(
				index, dtuple, &row_buf->tuples[n_rows]);

			n_ext = dtuple_get_n_ext(dtuple);
			n_rows++;
			/* BLOB pointers must be copied from dtuple */
			mrec = NULL;
		} else {
			b = row_merge_read_rec(block, buf, b, index,
					       fd, &foffs, &mrec, offsets);
			if (UNIV_UNLIKELY(!b)) {
				/* End of list, or I/O error */
				if (mrec) {
					error = DB_CORRUPTION;
				}
				break;
			}

			dtuple = row_rec_to_index_entry_low(
				mrec, index, offsets, &n_ext, tuple_heap);
		}

		dict_index_t*	old_index
			= dict_table_get_first_index(old_table);

		if (dict_index_is_clust(index)
		    && dict_index_is_online_ddl(old_index)) {
			error = row_log_table_get_error(old_index);
			if (error != DB_SUCCESS) {
				break;
			}
		}

		if (!n_ext) {
			/* There are no externally stored columns. */
		} else {
			ut_ad(dict_index_is_clust(index));
			/* Off-page columns can be fetched safely
			when concurrent modifications to the table
			are disabled. (Purge can process delete-marked
			records, but row_merge_read_clustered_index()
			would have skipped them.)

			When concurrent modifications are enabled,
			row_merge_read_clustered_index() will
			only see rows from transactions that were
			committed before the ALTER TABLE started
			(REPEATABLE READ).

			Any modifications after the
			row_merge_read_clustered_index() scan
			will go through row_log_table_apply().
			Any modifications to off-page columns
			will be tracked by
			row_log_table_blob_alloc() and
			row_log_table_blob_free(). */
			row_merge_copy_blobs(
				mrec, offsets,
				dict_table_page_size(old_table),
				dtuple, tuple_heap);
		}

		ut_ad(dtuple_validate(dtuple));

		error = btr_bulk->insert(dtuple);

		if (error != DB_SUCCESS) {
			goto err_exit;
		}

		mem_heap_empty(tuple_heap);
	}

err_exit:
	mem_heap_free(tuple_heap);
	mem_heap_free(heap);

	DBUG_RETURN(error);
}

/*********************************************************************//**
Sets an exclusive lock on a table, for the duration of creating indexes.
@return error code or DB_SUCCESS */
dberr_t
row_merge_lock_table(
/*=================*/
	trx_t*		trx,		/*!< in/out: transaction */
	dict_table_t*	table,		/*!< in: table to lock */
	enum lock_mode	mode)		/*!< in: LOCK_X or LOCK_S */
{
	ut_ad(!srv_read_only_mode);
	ut_ad(mode == LOCK_X || mode == LOCK_S);

	trx->op_info = "setting table lock for creating or dropping index";
	trx->ddl = true;
	/* Trx for DDL should not be forced to rollback for now */
	trx->in_innodb |= TRX_FORCE_ROLLBACK_DISABLE;

	return(lock_table_for_trx(table, trx, mode));
}

/*********************************************************************//**
Drop an index that was created before an error occurred.
The data dictionary must have been locked exclusively by the caller,
because the transaction will not be committed. */
static
void
row_merge_drop_index_dict(
/*======================*/
	trx_t*		trx,	/*!< in/out: dictionary transaction */
	index_id_t	index_id)/*!< in: index identifier */
{
	static const char sql[] =
		"PROCEDURE DROP_INDEX_PROC () IS\n"
		"BEGIN\n"
		"DELETE FROM SYS_FIELDS WHERE INDEX_ID=:indexid;\n"
		"DELETE FROM SYS_INDEXES WHERE ID=:indexid;\n"
		"END;\n";
	dberr_t		error;
	pars_info_t*	info;

	ut_ad(!srv_read_only_mode);
	ut_ad(mutex_own(&dict_sys->mutex));
	ut_ad(trx->dict_operation_lock_mode == RW_X_LATCH);
	ut_ad(trx_get_dict_operation(trx) == TRX_DICT_OP_INDEX);
	ut_ad(rw_lock_own(dict_operation_lock, RW_LOCK_X));

	info = pars_info_create();
	pars_info_add_ull_literal(info, "indexid", index_id);
	trx->op_info = "dropping index from dictionary";
	error = que_eval_sql(info, sql, FALSE, trx);

	if (error != DB_SUCCESS) {
		/* Even though we ensure that DDL transactions are WAIT
		and DEADLOCK free, we could encounter other errors e.g.,
		DB_TOO_MANY_CONCURRENT_TRXS. */
		trx->error_state = DB_SUCCESS;

		ib::error() << "row_merge_drop_index_dict failed with error "
			<< error;
	}

	trx->op_info = "";
}

/*********************************************************************//**
Drop indexes that were created before an error occurred.
The data dictionary must have been locked exclusively by the caller,
because the transaction will not be committed. */
void
row_merge_drop_indexes_dict(
/*========================*/
	trx_t*		trx,	/*!< in/out: dictionary transaction */
	table_id_t	table_id)/*!< in: table identifier */
{
	static const char sql[] =
		"PROCEDURE DROP_INDEXES_PROC () IS\n"
		"ixid CHAR;\n"
		"found INT;\n"

		"DECLARE CURSOR index_cur IS\n"
		" SELECT ID FROM SYS_INDEXES\n"
		" WHERE TABLE_ID=:tableid AND\n"
		" SUBSTR(NAME,0,1)='" TEMP_INDEX_PREFIX_STR "'\n"
		"FOR UPDATE;\n"

		"BEGIN\n"
		"found := 1;\n"
		"OPEN index_cur;\n"
		"WHILE found = 1 LOOP\n"
		"  FETCH index_cur INTO ixid;\n"
		"  IF (SQL % NOTFOUND) THEN\n"
		"    found := 0;\n"
		"  ELSE\n"
		"    DELETE FROM SYS_FIELDS WHERE INDEX_ID=ixid;\n"
		"    DELETE FROM SYS_INDEXES WHERE CURRENT OF index_cur;\n"
		"  END IF;\n"
		"END LOOP;\n"
		"CLOSE index_cur;\n"

		"END;\n";
	dberr_t		error;
	pars_info_t*	info;

	ut_ad(!srv_read_only_mode);
	ut_ad(mutex_own(&dict_sys->mutex));
	ut_ad(trx->dict_operation_lock_mode == RW_X_LATCH);
	ut_ad(trx_get_dict_operation(trx) == TRX_DICT_OP_INDEX);
	ut_ad(rw_lock_own(dict_operation_lock, RW_LOCK_X));

	/* It is possible that table->n_ref_count > 1 when
	locked=TRUE. In this case, all code that should have an open
	handle to the table be waiting for the next statement to execute,
	or waiting for a meta-data lock.

	A concurrent purge will be prevented by dict_operation_lock. */

	info = pars_info_create();
	pars_info_add_ull_literal(info, "tableid", table_id);
	trx->op_info = "dropping indexes";
	error = que_eval_sql(info, sql, FALSE, trx);

	switch (error) {
	case DB_SUCCESS:
		break;
	default:
		/* Even though we ensure that DDL transactions are WAIT
		and DEADLOCK free, we could encounter other errors e.g.,
		DB_TOO_MANY_CONCURRENT_TRXS. */
		ib::error() << "row_merge_drop_indexes_dict failed with error "
			<< error;
		/* fall through */
	case DB_TOO_MANY_CONCURRENT_TRXS:
		trx->error_state = DB_SUCCESS;
	}

	trx->op_info = "";
}

/*********************************************************************//**
Drop indexes that were created before an error occurred.
The data dictionary must have been locked exclusively by the caller,
because the transaction will not be committed. */
void
row_merge_drop_indexes(
/*===================*/
	trx_t*		trx,	/*!< in/out: dictionary transaction */
	dict_table_t*	table,	/*!< in/out: table containing the indexes */
	ibool		locked)	/*!< in: TRUE=table locked,
				FALSE=may need to do a lazy drop */
{
	dict_index_t*	index;
	dict_index_t*	next_index;

	ut_ad(!srv_read_only_mode);
	ut_ad(mutex_own(&dict_sys->mutex));
	ut_ad(trx->dict_operation_lock_mode == RW_X_LATCH);
	ut_ad(trx_get_dict_operation(trx) == TRX_DICT_OP_INDEX);
	ut_ad(rw_lock_own(dict_operation_lock, RW_LOCK_X));

	index = dict_table_get_first_index(table);
	ut_ad(dict_index_is_clust(index));
	ut_ad(dict_index_get_online_status(index) == ONLINE_INDEX_COMPLETE);

	/* the caller should have an open handle to the table */
	ut_ad(table->get_ref_count() >= 1);

	/* It is possible that table->n_ref_count > 1 when
	locked=TRUE. In this case, all code that should have an open
	handle to the table be waiting for the next statement to execute,
	or waiting for a meta-data lock.

	A concurrent purge will be prevented by dict_operation_lock. */

	if (!locked && table->get_ref_count() > 1) {
		/* We will have to drop the indexes later, when the
		table is guaranteed to be no longer in use.  Mark the
		indexes as incomplete and corrupted, so that other
		threads will stop using them.  Let dict_table_close()
		or crash recovery or the next invocation of
		prepare_inplace_alter_table() take care of dropping
		the indexes. */

		while ((index = dict_table_get_next_index(index)) != NULL) {
			ut_ad(!dict_index_is_clust(index));

			switch (dict_index_get_online_status(index)) {
			case ONLINE_INDEX_ABORTED_DROPPED:
				continue;
			case ONLINE_INDEX_COMPLETE:
				if (index->is_committed()) {
					/* Do nothing to already
					published indexes. */
				} else if (index->type & DICT_FTS) {
					/* Drop a completed FULLTEXT
					index, due to a timeout during
					MDL upgrade for
					commit_inplace_alter_table().
					Because only concurrent reads
					are allowed (and they are not
					seeing this index yet) we
					are safe to drop the index. */
					dict_index_t* prev = UT_LIST_GET_PREV(
						indexes, index);
					/* At least there should be
					the clustered index before
					this one. */
					ut_ad(prev);
					ut_a(table->fts);
					fts_drop_index(table, index, trx);
					/* Since
					INNOBASE_SHARE::idx_trans_tbl
					is shared between all open
					ha_innobase handles to this
					table, no thread should be
					accessing this dict_index_t
					object. Also, we should be
					holding LOCK=SHARED MDL on the
					table even after the MDL
					upgrade timeout. */

					/* We can remove a DICT_FTS
					index from the cache, because
					we do not allow ADD FULLTEXT INDEX
					with LOCK=NONE. If we allowed that,
					we should exclude FTS entries from
					prebuilt->ins_node->entry_list
					in ins_node_create_entry_list(). */
					dict_index_remove_from_cache(
						table, index);
					index = prev;
				} else {
					rw_lock_x_lock(
						dict_index_get_lock(index));
					dict_index_set_online_status(
						index, ONLINE_INDEX_ABORTED);
					index->type |= DICT_CORRUPT;
					table->drop_aborted = TRUE;
					goto drop_aborted;
				}
				continue;
			case ONLINE_INDEX_CREATION:
				rw_lock_x_lock(dict_index_get_lock(index));
				ut_ad(!index->is_committed());
				row_log_abort_sec(index);
			drop_aborted:
				rw_lock_x_unlock(dict_index_get_lock(index));

				DEBUG_SYNC_C("merge_drop_index_after_abort");
				/* covered by dict_sys->mutex */
				MONITOR_INC(MONITOR_BACKGROUND_DROP_INDEX);
				/* fall through */
			case ONLINE_INDEX_ABORTED:
				/* Drop the index tree from the
				data dictionary and free it from
				the tablespace, but keep the object
				in the data dictionary cache. */
				row_merge_drop_index_dict(trx, index->id);
				rw_lock_x_lock(dict_index_get_lock(index));
				dict_index_set_online_status(
					index, ONLINE_INDEX_ABORTED_DROPPED);
				rw_lock_x_unlock(dict_index_get_lock(index));
				table->drop_aborted = TRUE;
				continue;
			}
			ut_error;
		}

		return;
	}

	row_merge_drop_indexes_dict(trx, table->id);

	/* Invalidate all row_prebuilt_t::ins_graph that are referring
	to this table. That is, force row_get_prebuilt_insert_row() to
	rebuild prebuilt->ins_node->entry_list). */
	ut_ad(table->def_trx_id <= trx->id);
	table->def_trx_id = trx->id;

	next_index = dict_table_get_next_index(index);

	while ((index = next_index) != NULL) {
		/* read the next pointer before freeing the index */
		next_index = dict_table_get_next_index(index);

		ut_ad(!dict_index_is_clust(index));

		if (!index->is_committed()) {
			/* If it is FTS index, drop from table->fts
			and also drop its auxiliary tables */
			if (index->type & DICT_FTS) {
				ut_a(table->fts);
				fts_drop_index(table, index, trx);
			}

			switch (dict_index_get_online_status(index)) {
			case ONLINE_INDEX_CREATION:
				/* This state should only be possible
				when prepare_inplace_alter_table() fails
				after invoking row_merge_create_index().
				In inplace_alter_table(),
				row_merge_build_indexes()
				should never leave the index in this state.
				It would invoke row_log_abort_sec() on
				failure. */
			case ONLINE_INDEX_COMPLETE:
				/* In these cases, we are able to drop
				the index straight. The DROP INDEX was
				never deferred. */
				break;
			case ONLINE_INDEX_ABORTED:
			case ONLINE_INDEX_ABORTED_DROPPED:
				/* covered by dict_sys->mutex */
				MONITOR_DEC(MONITOR_BACKGROUND_DROP_INDEX);
			}

			dict_index_remove_from_cache(table, index);
		}
	}

	table->drop_aborted = FALSE;
	ut_d(dict_table_check_for_dup_indexes(table, CHECK_ALL_COMPLETE));
}

/*********************************************************************//**
Drop all partially created indexes during crash recovery. */
void
row_merge_drop_temp_indexes(void)
/*=============================*/
{
	static const char sql[] =
		"PROCEDURE DROP_TEMP_INDEXES_PROC () IS\n"
		"ixid CHAR;\n"
		"found INT;\n"

		"DECLARE CURSOR index_cur IS\n"
		" SELECT ID FROM SYS_INDEXES\n"
		" WHERE SUBSTR(NAME,0,1)='" TEMP_INDEX_PREFIX_STR "'\n"
		"FOR UPDATE;\n"

		"BEGIN\n"
		"found := 1;\n"
		"OPEN index_cur;\n"
		"WHILE found = 1 LOOP\n"
		"  FETCH index_cur INTO ixid;\n"
		"  IF (SQL % NOTFOUND) THEN\n"
		"    found := 0;\n"
		"  ELSE\n"
		"    DELETE FROM SYS_FIELDS WHERE INDEX_ID=ixid;\n"
		"    DELETE FROM SYS_INDEXES WHERE CURRENT OF index_cur;\n"
		"  END IF;\n"
		"END LOOP;\n"
		"CLOSE index_cur;\n"
		"END;\n";
	trx_t*	trx;
	dberr_t	error;

	/* Load the table definitions that contain partially defined
	indexes, so that the data dictionary information can be checked
	when accessing the tablename.ibd files. */
	trx = trx_allocate_for_background();
	trx->op_info = "dropping partially created indexes";
	row_mysql_lock_data_dictionary(trx);
	/* Ensure that this transaction will be rolled back and locks
	will be released, if the server gets killed before the commit
	gets written to the redo log. */
	trx_set_dict_operation(trx, TRX_DICT_OP_INDEX);

	trx->op_info = "dropping indexes";
	error = que_eval_sql(NULL, sql, FALSE, trx);

	if (error != DB_SUCCESS) {
		/* Even though we ensure that DDL transactions are WAIT
		and DEADLOCK free, we could encounter other errors e.g.,
		DB_TOO_MANY_CONCURRENT_TRXS. */
		trx->error_state = DB_SUCCESS;

		ib::error() << "row_merge_drop_temp_indexes failed with error"
			<< error;
	}

	trx_commit_for_mysql(trx);
	row_mysql_unlock_data_dictionary(trx);
	trx_free_for_background(trx);
}


/** Create temporary merge files in the given paramater path, and if
UNIV_PFS_IO defined, register the file descriptor with Performance Schema.
@param[in]	path	location for creating temporary merge files.
@return File descriptor */
int
row_merge_file_create_low(
	const char*	path)
{
	int	fd;
#ifdef UNIV_PFS_IO
	/* This temp file open does not go through normal
	file APIs, add instrumentation to register with
	performance schema */
	struct PSI_file_locker*	locker = NULL;
	PSI_file_locker_state	state;
	register_pfs_file_open_begin(&state, locker, innodb_temp_file_key,
				     PSI_FILE_OPEN,
				     "Innodb Merge Temp File",
				     __FILE__, __LINE__);
#endif
	fd = innobase_mysql_tmpfile(path);
#ifdef UNIV_PFS_IO
	register_pfs_file_open_end(locker, fd);
#endif

	if (fd < 0) {
		ib::error() << "Cannot create temporary merge file";
		return(-1);
	}
	return(fd);
}


/** Create a merge file in the given location.
@param[out]	merge_file	merge file structure
@param[in]	path		location for creating temporary file
@return file descriptor, or -1 on failure */
int
row_merge_file_create(
	merge_file_t*	merge_file,
	const char*	path)
{
	merge_file->fd = row_merge_file_create_low(path);
	merge_file->offset = 0;
	merge_file->n_rec = 0;

	if (merge_file->fd >= 0) {
		if (srv_disable_sort_file_cache) {
			os_file_set_nocache(merge_file->fd,
				"row0merge.cc", "sort");
		}
	}
	return(merge_file->fd);
}

/*********************************************************************//**
Destroy a merge file. And de-register the file from Performance Schema
if UNIV_PFS_IO is defined. */
void
row_merge_file_destroy_low(
/*=======================*/
	int		fd)	/*!< in: merge file descriptor */
{
#ifdef UNIV_PFS_IO
	struct PSI_file_locker*	locker = NULL;
	PSI_file_locker_state	state;
	register_pfs_file_io_begin(&state, locker,
				   fd, 0, PSI_FILE_CLOSE,
				   __FILE__, __LINE__);
#endif
	if (fd >= 0) {
		close(fd);
	}
#ifdef UNIV_PFS_IO
	register_pfs_file_io_end(locker, 0);
#endif
}
/*********************************************************************//**
Destroy a merge file. */
void
row_merge_file_destroy(
/*===================*/
	merge_file_t*	merge_file)	/*!< in/out: merge file structure */
{
	ut_ad(!srv_read_only_mode);

	if (merge_file->fd != -1) {
		row_merge_file_destroy_low(merge_file->fd);
		merge_file->fd = -1;
	}
}

/*********************************************************************//**
Rename an index in the dictionary that was created. The data
dictionary must have been locked exclusively by the caller, because
the transaction will not be committed.
@return DB_SUCCESS if all OK */
dberr_t
row_merge_rename_index_to_add(
/*==========================*/
	trx_t*		trx,		/*!< in/out: transaction */
	table_id_t	table_id,	/*!< in: table identifier */
	index_id_t	index_id)	/*!< in: index identifier */
{
	dberr_t		err = DB_SUCCESS;
	pars_info_t*	info = pars_info_create();

	/* We use the private SQL parser of Innobase to generate the
	query graphs needed in renaming indexes. */

	static const char rename_index[] =
		"PROCEDURE RENAME_INDEX_PROC () IS\n"
		"BEGIN\n"
		"UPDATE SYS_INDEXES SET NAME=SUBSTR(NAME,1,LENGTH(NAME)-1)\n"
		"WHERE TABLE_ID = :tableid AND ID = :indexid;\n"
		"END;\n";

	ut_ad(trx);
	ut_a(trx->dict_operation_lock_mode == RW_X_LATCH);
	ut_ad(trx_get_dict_operation(trx) == TRX_DICT_OP_INDEX);

	trx->op_info = "renaming index to add";

	pars_info_add_ull_literal(info, "tableid", table_id);
	pars_info_add_ull_literal(info, "indexid", index_id);

	err = que_eval_sql(info, rename_index, FALSE, trx);

	if (err != DB_SUCCESS) {
		/* Even though we ensure that DDL transactions are WAIT
		and DEADLOCK free, we could encounter other errors e.g.,
		DB_TOO_MANY_CONCURRENT_TRXS. */
		trx->error_state = DB_SUCCESS;

		ib::error() << "row_merge_rename_index_to_add failed with"
			" error " << err;
	}

	trx->op_info = "";

	return(err);
}

/*********************************************************************//**
Rename an index in the dictionary that is to be dropped. The data
dictionary must have been locked exclusively by the caller, because
the transaction will not be committed.
@return DB_SUCCESS if all OK */
dberr_t
row_merge_rename_index_to_drop(
/*===========================*/
	trx_t*		trx,		/*!< in/out: transaction */
	table_id_t	table_id,	/*!< in: table identifier */
	index_id_t	index_id)	/*!< in: index identifier */
{
	dberr_t		err;
	pars_info_t*	info = pars_info_create();

	ut_ad(!srv_read_only_mode);

	/* We use the private SQL parser of Innobase to generate the
	query graphs needed in renaming indexes. */

	static const char rename_index[] =
		"PROCEDURE RENAME_INDEX_PROC () IS\n"
		"BEGIN\n"
		"UPDATE SYS_INDEXES SET NAME=CONCAT('"
		TEMP_INDEX_PREFIX_STR "',NAME)\n"
		"WHERE TABLE_ID = :tableid AND ID = :indexid;\n"
		"END;\n";

	ut_ad(trx);
	ut_a(trx->dict_operation_lock_mode == RW_X_LATCH);
	ut_ad(trx_get_dict_operation(trx) == TRX_DICT_OP_INDEX);

	trx->op_info = "renaming index to drop";

	pars_info_add_ull_literal(info, "tableid", table_id);
	pars_info_add_ull_literal(info, "indexid", index_id);

	err = que_eval_sql(info, rename_index, FALSE, trx);

	if (err != DB_SUCCESS) {
		/* Even though we ensure that DDL transactions are WAIT
		and DEADLOCK free, we could encounter other errors e.g.,
		DB_TOO_MANY_CONCURRENT_TRXS. */
		trx->error_state = DB_SUCCESS;

		ib::error() << "row_merge_rename_index_to_drop failed with"
			" error " << err;
	}

	trx->op_info = "";

	return(err);
}

/*********************************************************************//**
Provide a new pathname for a table that is being renamed if it belongs to
a file-per-table tablespace.  The caller is responsible for freeing the
memory allocated for the return value.
@return new pathname of tablespace file, or NULL if space = 0 */
char*
row_make_new_pathname(
/*==================*/
	dict_table_t*	table,		/*!< in: table to be renamed */
	const char*	new_name)	/*!< in: new name */
{
	char*	new_path;
	char*	old_path;

	ut_ad(!is_system_tablespace(table->space));

	old_path = fil_space_get_first_path(table->space);
	ut_a(old_path);

	new_path = os_file_make_new_pathname(old_path, new_name);

	ut_free(old_path);

	return(new_path);
}

/*********************************************************************//**
Rename the tables in the data dictionary.  The data dictionary must
have been locked exclusively by the caller, because the transaction
will not be committed.
@return error code or DB_SUCCESS */
dberr_t
row_merge_rename_tables_dict(
/*=========================*/
	dict_table_t*	old_table,	/*!< in/out: old table, renamed to
					tmp_name */
	dict_table_t*	new_table,	/*!< in/out: new table, renamed to
					old_table->name */
	const char*	tmp_name,	/*!< in: new name for old_table */
	trx_t*		trx)		/*!< in/out: dictionary transaction */
{
	dberr_t		err	= DB_ERROR;
	pars_info_t*	info;

	ut_ad(!srv_read_only_mode);
	ut_ad(old_table != new_table);
	ut_ad(mutex_own(&dict_sys->mutex));
	ut_a(trx->dict_operation_lock_mode == RW_X_LATCH);
	ut_ad(trx_get_dict_operation(trx) == TRX_DICT_OP_TABLE
	      || trx_get_dict_operation(trx) == TRX_DICT_OP_INDEX);

	trx->op_info = "renaming tables";

	/* We use the private SQL parser of Innobase to generate the query
	graphs needed in updating the dictionary data in system tables. */

	info = pars_info_create();

	pars_info_add_str_literal(info, "new_name", new_table->name.m_name);
	pars_info_add_str_literal(info, "old_name", old_table->name.m_name);
	pars_info_add_str_literal(info, "tmp_name", tmp_name);

	err = que_eval_sql(info,
			   "PROCEDURE RENAME_TABLES () IS\n"
			   "BEGIN\n"
			   "UPDATE SYS_TABLES SET NAME = :tmp_name\n"
			   " WHERE NAME = :old_name;\n"
			   "UPDATE SYS_TABLES SET NAME = :old_name\n"
			   " WHERE NAME = :new_name;\n"
			   "END;\n", FALSE, trx);

	/* Update SYS_TABLESPACES and SYS_DATAFILES if the old table being
	renamed is a single-table tablespace, which must be implicitly
	renamed along with the table. */
	if (err == DB_SUCCESS
	    && dict_table_is_file_per_table(old_table)
	    && !old_table->ibd_file_missing) {
		/* Make pathname to update SYS_DATAFILES. */
		char* tmp_path = row_make_new_pathname(old_table, tmp_name);

		info = pars_info_create();

		pars_info_add_str_literal(info, "tmp_name", tmp_name);
		pars_info_add_str_literal(info, "tmp_path", tmp_path);
		pars_info_add_int4_literal(info, "old_space",
					   (lint) old_table->space);

		err = que_eval_sql(info,
				   "PROCEDURE RENAME_OLD_SPACE () IS\n"
				   "BEGIN\n"
				   "UPDATE SYS_TABLESPACES"
				   " SET NAME = :tmp_name\n"
				   " WHERE SPACE = :old_space;\n"
				   "UPDATE SYS_DATAFILES"
				   " SET PATH = :tmp_path\n"
				   " WHERE SPACE = :old_space;\n"
				   "END;\n", FALSE, trx);

		ut_free(tmp_path);
	}

	/* Update SYS_TABLESPACES and SYS_DATAFILES if the new table being
	renamed is a single-table tablespace, which must be implicitly
	renamed along with the table. */
	if (err == DB_SUCCESS
	    && dict_table_is_file_per_table(new_table)) {
		/* Make pathname to update SYS_DATAFILES. */
		char* old_path = row_make_new_pathname(
			new_table, old_table->name.m_name);

		info = pars_info_create();

		pars_info_add_str_literal(info, "old_name",
					  old_table->name.m_name);
		pars_info_add_str_literal(info, "old_path", old_path);
		pars_info_add_int4_literal(info, "new_space",
					   (lint) new_table->space);

		err = que_eval_sql(info,
				   "PROCEDURE RENAME_NEW_SPACE () IS\n"
				   "BEGIN\n"
				   "UPDATE SYS_TABLESPACES"
				   " SET NAME = :old_name\n"
				   " WHERE SPACE = :new_space;\n"
				   "UPDATE SYS_DATAFILES"
				   " SET PATH = :old_path\n"
				   " WHERE SPACE = :new_space;\n"
				   "END;\n", FALSE, trx);

		ut_free(old_path);
	}

	if (err == DB_SUCCESS && dict_table_is_discarded(new_table)) {
		err = row_import_update_discarded_flag(
			trx, new_table->id, true, true);
	}

	trx->op_info = "";

	return(err);
}

/** Create and execute a query graph for creating an index.
@param[in,out]	trx	trx
@param[in,out]	table	table
@param[in,out]	index	index
@param[in]	add_v	new virtual columns added along with add index call
@return DB_SUCCESS or error code */
static MY_ATTRIBUTE((nonnull, warn_unused_result))
dberr_t
row_merge_create_index_graph(
	trx_t*			trx,
	dict_table_t*		table,
	dict_index_t*		index,
	const dict_add_v_col_t* add_v)
{
	ind_node_t*	node;		/*!< Index creation node */
	mem_heap_t*	heap;		/*!< Memory heap */
	que_thr_t*	thr;		/*!< Query thread */
	dberr_t		err;

	DBUG_ENTER("row_merge_create_index_graph");

	ut_ad(trx);
	ut_ad(table);
	ut_ad(index);

	heap = mem_heap_create(512);

	index->table = table;
	node = ind_create_graph_create(index, heap, add_v);
	thr = pars_complete_graph_for_exec(node, trx, heap, NULL);

	ut_a(thr == que_fork_start_command(
			static_cast<que_fork_t*>(que_node_get_parent(thr))));

	que_run_threads(thr);

	err = trx->error_state;

	que_graph_free((que_t*) que_node_get_parent(thr));

	DBUG_RETURN(err);
}

/** Create the index and load in to the dictionary.
@param[in,out]	trx		trx (sets error_state)
@param[in,out]	table		the index is on this table
@param[in]	index_def	the index definition
@param[in]	add_v		new virtual columns added along with add
				index call
@return index, or NULL on error */
dict_index_t*
row_merge_create_index(
	trx_t*			trx,
	dict_table_t*		table,
	const index_def_t*	index_def,
	const dict_add_v_col_t*	add_v)
{
	dict_index_t*	index;
	dberr_t		err;
	ulint		n_fields = index_def->n_fields;
	ulint		i;
	bool		has_new_v_col = false;

	DBUG_ENTER("row_merge_create_index");

	ut_ad(!srv_read_only_mode);

	/* Create the index prototype, using the passed in def, this is not
	a persistent operation. We pass 0 as the space id, and determine at
	a lower level the space id where to store the table. */

	index = dict_mem_index_create(table->name.m_name, index_def->name,
				      0, index_def->ind_type, n_fields);

	ut_a(index);

	index->set_committed(index_def->rebuild);

	for (i = 0; i < n_fields; i++) {
		const char*	name;
		index_field_t*	ifield = &index_def->fields[i];

		if (ifield->is_v_col) {
			if (ifield->col_no >= table->n_v_def) {
				ut_ad(ifield->col_no < table->n_v_def
				      + add_v->n_v_col);
				ut_ad(ifield->col_no >= table->n_v_def);
				name = add_v->v_col_name[
					ifield->col_no - table->n_v_def];

				has_new_v_col = true;
			} else {
				name = dict_table_get_v_col_name(
					table, ifield->col_no);
			}
		} else {
			name = dict_table_get_col_name(table, ifield->col_no);

		}

		dict_mem_index_add_field(index, name, ifield->prefix_len);
	}

	/* Add the index to SYS_INDEXES, using the index prototype. */
	err = row_merge_create_index_graph(trx, table, index, add_v);

	if (err == DB_SUCCESS) {

		index = dict_table_get_index_on_name(table, index_def->name,
						     index_def->rebuild);

		ut_a(index);

		index->parser = index_def->parser;
		index->is_ngram = index_def->is_ngram;
		index->has_new_v_col = has_new_v_col;

		/* Note the id of the transaction that created this
		index, we use it to restrict readers from accessing
		this index, to ensure read consistency. */
		ut_ad(index->trx_id == trx->id);
	} else {
		index = NULL;
	}

	DBUG_RETURN(index);
}

/*********************************************************************//**
Check if a transaction can use an index. */
ibool
row_merge_is_index_usable(
/*======================*/
	const trx_t*		trx,	/*!< in: transaction */
	const dict_index_t*	index)	/*!< in: index to check */
{
	if (!dict_index_is_clust(index)
	    && dict_index_is_online_ddl(index)) {
		/* Indexes that are being created are not useable. */
		return(FALSE);
	}

	return(!dict_index_is_corrupted(index)
	       && (dict_table_is_temporary(index->table)
		   || index->trx_id == 0
		   || !MVCC::is_view_active(trx->read_view)
		   || trx->read_view->changes_visible(
			   index->trx_id,
			   index->table->name)));
}

/*********************************************************************//**
Drop a table. The caller must have ensured that the background stats
thread is not processing the table. This can be done by calling
dict_stats_wait_bg_to_stop_using_table() after locking the dictionary and
before calling this function.
@return DB_SUCCESS or error code */
dberr_t
row_merge_drop_table(
/*=================*/
	trx_t*		trx,		/*!< in: transaction */
	dict_table_t*	table)		/*!< in: table to drop */
{
	ut_ad(!srv_read_only_mode);

	/* There must be no open transactions on the table. */
	ut_a(table->get_ref_count() == 0);

	return(row_drop_table_for_mysql(table->name.m_name,
					trx, false, false));
}

/** Write an MLOG_INDEX_LOAD record to indicate in the redo-log
that redo-logging of individual index pages was disabled, and
the flushing of such pages to the data files was completed.
@param[in]	index	an index tree on which redo logging was disabled */
static
void
row_merge_write_redo(
	const dict_index_t*	index)
{
	mtr_t	mtr;
	byte*	log_ptr;

	ut_ad(!dict_table_is_temporary(index->table));
	mtr.start();
	log_ptr = mlog_open(&mtr, 11 + 8);
	log_ptr = mlog_write_initial_log_record_low(
		MLOG_INDEX_LOAD,
		index->space, index->page, log_ptr, &mtr);
	mach_write_to_8(log_ptr, index->id);
	mlog_close(&mtr, log_ptr + 8);
	mtr.commit();
}

/** Build indexes on a table by reading a clustered index, creating a temporary
file containing index entries, merge sorting these index entries and inserting
sorted index entries to indexes.
@param[in]	trx		transaction
@param[in]	old_table	table where rows are read from
@param[in]	new_table	table where indexes are created; identical to
old_table unless creating a PRIMARY KEY
@param[in]	online		true if creating indexes online
@param[in]	indexes		indexes to be created
@param[in]	key_numbers	MySQL key numbers
@param[in]	n_indexes	size of indexes[]
@param[in,out]	table		MySQL table, for reporting erroneous key value
if applicable
@param[in]	add_cols	default values of added columns, or NULL
@param[in]	col_map		mapping of old column numbers to new ones, or
NULL if old_table == new_table
@param[in]	add_autoinc	number of added AUTO_INCREMENT columns, or
ULINT_UNDEFINED if none is added
@param[in,out]	sequence	autoinc sequence
@param[in]	skip_pk_sort	whether the new PRIMARY KEY will follow
existing order
@param[in,out]	stage		performance schema accounting object, used by
ALTER TABLE. stage->begin_phase_read_pk() will be called at the beginning of
this function and it will be passed to other functions for further accounting.
@param[in]	add_v		new virtual columns added along with indexes
@param[in]	eval_table	mysql table used to evaluate virtual column
				value, see innobase_get_computed_value().
@return DB_SUCCESS or error code */
dberr_t
row_merge_build_indexes(
	trx_t*			trx,
	dict_table_t*		old_table,
	dict_table_t*		new_table,
	bool			online,
	dict_index_t**		indexes,
	const ulint*		key_numbers,
	ulint			n_indexes,
	struct TABLE*		table,
	const dtuple_t*		add_cols,
	const ulint*		col_map,
	ulint			add_autoinc,
	ib_sequence_t&		sequence,
	bool			skip_pk_sort,
	ut_stage_alter_t*	stage,
	const dict_add_v_col_t*	add_v,
	struct TABLE*		eval_table)
{
	merge_file_t*		merge_files;
	row_merge_block_t*	block;
	ut_new_pfx_t		block_pfx;
	ulint			i;
	ulint			j;
	dberr_t			error;
	int			tmpfd = -1;
	dict_index_t*		fts_sort_idx = NULL;
	fts_psort_t*		psort_info = NULL;
	fts_psort_t*		merge_info = NULL;
	int64_t			sig_count = 0;
	bool			fts_psort_initiated = false;
	DBUG_ENTER("row_merge_build_indexes");

	ut_ad(!srv_read_only_mode);
	ut_ad((old_table == new_table) == !col_map);
	ut_ad(!add_cols || col_map);

	stage->begin_phase_read_pk(skip_pk_sort && new_table != old_table
				   ? n_indexes - 1
				   : n_indexes);

	/* Allocate memory for merge file data structure and initialize
	fields */

	ut_allocator<row_merge_block_t>	alloc(mem_key_row_merge_sort);

	/* This will allocate "3 * srv_sort_buf_size" elements of type
	row_merge_block_t. The latter is defined as byte. */
	block = alloc.allocate_large(3 * srv_sort_buf_size, &block_pfx);

	if (block == NULL) {
		DBUG_RETURN(DB_OUT_OF_MEMORY);
	}

	trx_start_if_not_started_xa(trx, true);

	/* Check if we need a flush observer to flush dirty pages.
	Since we disable redo logging in bulk load, so we should flush
	dirty pages before online log apply, because online log apply enables
	redo logging(we can do further optimization here).
	1. online add index: flush dirty pages right before row_log_apply().
	2. table rebuild: flush dirty pages before row_log_table_apply().

	we use bulk load to create all types of indexes except spatial index,
	for which redo logging is enabled. If we create only spatial indexes,
	we don't need to flush dirty pages at all. */
	bool	need_flush_observer = (old_table != new_table);

	for (i = 0; i < n_indexes; i++) {
		if (!dict_index_is_spatial(indexes[i])) {
			need_flush_observer = true;
		}
	}

	FlushObserver*	flush_observer = NULL;
	if (need_flush_observer) {
		flush_observer = UT_NEW_NOKEY(
			FlushObserver(new_table->space, trx, stage));

		trx_set_flush_observer(trx, flush_observer);
	}

	merge_files = static_cast<merge_file_t*>(
		ut_malloc_nokey(n_indexes * sizeof *merge_files));

	/* Initialize all the merge file descriptors, so that we
	don't call row_merge_file_destroy() on uninitialized
	merge file descriptor */

	for (i = 0; i < n_indexes; i++) {
		merge_files[i].fd = -1;
	}

	for (i = 0; i < n_indexes; i++) {
		if (indexes[i]->type & DICT_FTS) {
			ibool	opt_doc_id_size = FALSE;

			/* To build FTS index, we would need to extract
			doc's word, Doc ID, and word's position, so
			we need to build a "fts sort index" indexing
			on above three 'fields' */
			fts_sort_idx = row_merge_create_fts_sort_index(
				indexes[i], old_table, &opt_doc_id_size);

			row_merge_dup_t*	dup
				= static_cast<row_merge_dup_t*>(
					ut_malloc_nokey(sizeof *dup));
			dup->index = fts_sort_idx;
			dup->table = table;
			dup->col_map = col_map;
			dup->n_dup = 0;

			row_fts_psort_info_init(
				trx, dup, new_table, opt_doc_id_size,
				&psort_info, &merge_info);

			/* We need to ensure that we free the resources
			allocated */
			fts_psort_initiated = true;
		}
	}

	/* Reset the MySQL row buffer that is used when reporting
	duplicate keys. */
	innobase_rec_reset(table);

	/* Read clustered index of the table and create files for
	secondary index entries for merge sort */
	error = row_merge_read_clustered_index(
		trx, table, old_table, new_table, online, indexes,
		fts_sort_idx, psort_info, merge_files, key_numbers,
		n_indexes, add_cols, add_v, col_map, add_autoinc,
		sequence, block, skip_pk_sort, &tmpfd, stage, eval_table);

	stage->end_phase_read_pk();

	if (error != DB_SUCCESS) {

		goto func_exit;
	}

	DEBUG_SYNC_C("row_merge_after_scan");

	/* Now we have files containing index entries ready for
	sorting and inserting. */

	for (i = 0; i < n_indexes; i++) {
		dict_index_t*	sort_idx = indexes[i];

		if (dict_index_is_spatial(sort_idx)) {
			continue;
		}

		if (indexes[i]->type & DICT_FTS) {
			os_event_t	fts_parallel_merge_event;

			sort_idx = fts_sort_idx;

			fts_parallel_merge_event
				= merge_info[0].psort_common->merge_event;

			if (FTS_PLL_MERGE) {
				ulint	trial_count = 0;
				bool	all_exit = false;

				os_event_reset(fts_parallel_merge_event);
				row_fts_start_parallel_merge(merge_info);
wait_again:
				os_event_wait_time_low(
					fts_parallel_merge_event, 1000000,
					sig_count);

				for (j = 0; j < FTS_NUM_AUX_INDEX; j++) {
					if (merge_info[j].child_status
					    != FTS_CHILD_COMPLETE
					    && merge_info[j].child_status
					    != FTS_CHILD_EXITING) {
						sig_count = os_event_reset(
						fts_parallel_merge_event);

						goto wait_again;
					}
				}

				/* Now all children should complete, wait
				a bit until they all finish using event */
				while (!all_exit && trial_count < 10000) {
					all_exit = true;

					for (j = 0; j < FTS_NUM_AUX_INDEX;
					     j++) {
						if (merge_info[j].child_status
						    != FTS_CHILD_EXITING) {
							all_exit = false;
							os_thread_sleep(1000);
							break;
						}
					}
					trial_count++;
				}

				if (!all_exit) {
<<<<<<< HEAD
					ib::error() << "Not all child merge"
						" threads exited when creating"
						" FTS index '"
						<< indexes[i]->name << "'";
=======
					ib_logf(IB_LOG_LEVEL_ERROR,
						"Not all child merge threads"
						" exited when creating FTS"
						" index '%s'",
						indexes[i]->name);
				} else {
					for (j = 0; j < FTS_NUM_AUX_INDEX;
					     j++) {

						os_thread_join(merge_info[j]
							       .thread_hdl);
					}
>>>>>>> 186a9aa7
				}
			} else {
				/* This cannot report duplicates; an
				assertion would fail in that case. */
				error = row_fts_merge_insert(
					sort_idx, new_table,
					psort_info, 0);
			}

#ifdef FTS_INTERNAL_DIAG_PRINT
			DEBUG_FTS_SORT_PRINT("FTS_SORT: Complete Insert\n");
#endif
		} else if (merge_files[i].fd >= 0) {
			row_merge_dup_t	dup = {
				sort_idx, table, col_map, 0};

			error = row_merge_sort(
				trx, &dup, &merge_files[i],
				block, &tmpfd, stage);

			if (error == DB_SUCCESS) {
				BtrBulk	btr_bulk(sort_idx, trx->id,
						 flush_observer);
				btr_bulk.init();

				error = row_merge_insert_index_tuples(
					trx->id, sort_idx, old_table,
					merge_files[i].fd, block, NULL,
					&btr_bulk, stage);

				error = btr_bulk.finish(error);
			}
		}

		/* Close the temporary file to free up space. */
		row_merge_file_destroy(&merge_files[i]);

		if (indexes[i]->type & DICT_FTS) {
			row_fts_psort_info_destroy(psort_info, merge_info);
			fts_psort_initiated = false;
		} else if (error != DB_SUCCESS || !online) {
			/* Do not apply any online log. */
		} else if (old_table != new_table) {
			ut_ad(!sort_idx->online_log);
			ut_ad(sort_idx->online_status
			      == ONLINE_INDEX_COMPLETE);
		} else {
			ut_ad(need_flush_observer);

			flush_observer->flush();
			row_merge_write_redo(indexes[i]);

			DEBUG_SYNC_C("row_log_apply_before");
			error = row_log_apply(trx, sort_idx, table, stage);
			DEBUG_SYNC_C("row_log_apply_after");
		}

		if (error != DB_SUCCESS) {
			trx->error_key_num = key_numbers[i];
			goto func_exit;
		}

		if (indexes[i]->type & DICT_FTS && fts_enable_diag_print) {
			ib::info() << "Finished building full-text index "
				<< indexes[i]->name;
		}
	}

func_exit:
	DBUG_EXECUTE_IF(
		"ib_build_indexes_too_many_concurrent_trxs",
		error = DB_TOO_MANY_CONCURRENT_TRXS;
		trx->error_state = error;);

	if (fts_psort_initiated) {
		/* Clean up FTS psort related resource */
		row_fts_psort_info_destroy(psort_info, merge_info);
		fts_psort_initiated = false;
	}

	row_merge_file_destroy_low(tmpfd);

	for (i = 0; i < n_indexes; i++) {
		row_merge_file_destroy(&merge_files[i]);
	}

	if (fts_sort_idx) {
		dict_mem_index_free(fts_sort_idx);
	}

	ut_free(merge_files);

	alloc.deallocate_large(block, &block_pfx);

	DICT_TF2_FLAG_UNSET(new_table, DICT_TF2_FTS_ADD_DOC_ID);

	if (online && old_table == new_table && error != DB_SUCCESS) {
		/* On error, flag all online secondary index creation
		as aborted. */
		for (i = 0; i < n_indexes; i++) {
			ut_ad(!(indexes[i]->type & DICT_FTS));
			ut_ad(!indexes[i]->is_committed());
			ut_ad(!dict_index_is_clust(indexes[i]));

			/* Completed indexes should be dropped as
			well, and indexes whose creation was aborted
			should be dropped from the persistent
			storage. However, at this point we can only
			set some flags in the not-yet-published
			indexes. These indexes will be dropped later
			in row_merge_drop_indexes(), called by
			rollback_inplace_alter_table(). */

			switch (dict_index_get_online_status(indexes[i])) {
			case ONLINE_INDEX_COMPLETE:
				break;
			case ONLINE_INDEX_CREATION:
				rw_lock_x_lock(
					dict_index_get_lock(indexes[i]));
				row_log_abort_sec(indexes[i]);
				indexes[i]->type |= DICT_CORRUPT;
				rw_lock_x_unlock(
					dict_index_get_lock(indexes[i]));
				new_table->drop_aborted = TRUE;
				/* fall through */
			case ONLINE_INDEX_ABORTED_DROPPED:
			case ONLINE_INDEX_ABORTED:
				MONITOR_ATOMIC_INC(
					MONITOR_BACKGROUND_DROP_INDEX);
			}
		}
	}

	DBUG_EXECUTE_IF("ib_index_crash_after_bulk_load", DBUG_SUICIDE(););

	if (flush_observer != NULL) {
		ut_ad(need_flush_observer);

		DBUG_EXECUTE_IF("ib_index_build_fail_before_flush",
			error = DB_FAIL;
		);

		if (error != DB_SUCCESS) {
			flush_observer->interrupted();
		}

		flush_observer->flush();

		UT_DELETE(flush_observer);

		if (trx_is_interrupted(trx)) {
			error = DB_INTERRUPTED;
		}

		if (error == DB_SUCCESS && old_table != new_table) {
			for (const dict_index_t* index
				     = dict_table_get_first_index(new_table);
			     index != NULL;
			     index = dict_table_get_next_index(index)) {
				row_merge_write_redo(index);
			}
		}
	}

	DBUG_RETURN(error);
}<|MERGE_RESOLUTION|>--- conflicted
+++ resolved
@@ -4482,17 +4482,10 @@
 				}
 
 				if (!all_exit) {
-<<<<<<< HEAD
 					ib::error() << "Not all child merge"
 						" threads exited when creating"
 						" FTS index '"
 						<< indexes[i]->name << "'";
-=======
-					ib_logf(IB_LOG_LEVEL_ERROR,
-						"Not all child merge threads"
-						" exited when creating FTS"
-						" index '%s'",
-						indexes[i]->name);
 				} else {
 					for (j = 0; j < FTS_NUM_AUX_INDEX;
 					     j++) {
@@ -4500,7 +4493,6 @@
 						os_thread_join(merge_info[j]
 							       .thread_hdl);
 					}
->>>>>>> 186a9aa7
 				}
 			} else {
 				/* This cannot report duplicates; an
