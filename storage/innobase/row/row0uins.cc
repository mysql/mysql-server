/*****************************************************************************

Copyright (c) 1997, 2022, Oracle and/or its affiliates.

This program is free software; you can redistribute it and/or modify it under
the terms of the GNU General Public License, version 2.0, as published by the
Free Software Foundation.

This program is also distributed with certain software (including but not
limited to OpenSSL) that is licensed under separate terms, as designated in a
particular file or component or in included license documentation. The authors
of MySQL hereby grant you an additional permission to link the program and
your derivative works with the separately licensed software that they have
included with MySQL.

This program is distributed in the hope that it will be useful, but WITHOUT
ANY WARRANTY; without even the implied warranty of MERCHANTABILITY or FITNESS
FOR A PARTICULAR PURPOSE. See the GNU General Public License, version 2.0,
for more details.

You should have received a copy of the GNU General Public License along with
this program; if not, write to the Free Software Foundation, Inc.,
51 Franklin St, Fifth Floor, Boston, MA 02110-1301  USA

*****************************************************************************/

/** @file row/row0uins.cc
 Fresh insert undo

 Created 2/25/1997 Heikki Tuuri
 *******************************************************/

#include "row0uins.h"

#include "btr0btr.h"
#include "dict0boot.h"
#include "dict0crea.h"
#include "dict0dd.h"
#include "dict0dict.h"
#include "ibuf0ibuf.h"
#include "log0chkp.h"
#include "mach0data.h"
#include "que0que.h"
#include "row0log.h"
#include "row0row.h"
#include "row0undo.h"
#include "row0upd.h"
#include "row0vers.h"
#include "trx0rec.h"
#include "trx0roll.h"
#include "trx0trx.h"
#include "trx0undo.h"

/*************************************************************************
IMPORTANT NOTE: Any operation that generates redo MUST check that there
is enough space in the redo log before for that operation. This is
done by calling log_free_check(). The reason for checking the
availability of the redo log space before the start of the operation is
that we MUST not hold any synchonization objects when performing the
check.
If you make a change in this module make sure that no codepath is
introduced where a call to log_free_check() is bypassed. */

/** Removes a clustered index record. The pcur in node was positioned on the
 record, now it is detached.
 @return DB_SUCCESS or DB_OUT_OF_FILE_SPACE */
static MY_ATTRIBUTE((warn_unused_result)) dberr_t
    row_undo_ins_remove_clust_rec(undo_node_t *node) /*!< in: undo node */
{
  btr_cur_t *btr_cur;
  dberr_t err;
  ulint n_tries = 0;
  mtr_t mtr;
  dict_index_t *index = node->pcur.m_btr_cur.index;
  bool online;

  ut_ad(index->is_clustered());
  ut_ad(node->trx->in_rollback);

  mtr_start(&mtr);

  dict_disable_redo_if_temporary(index->table, &mtr);

  /* This is similar to row_undo_mod_clust(). The DDL thread may
  already have copied this row from the log to the new table.
  We must log the removal, so that the row will be correctly
  purged. However, we can log the removal out of sync with the
  B-tree modification. */

  online = dict_index_is_online_ddl(index);
  if (online) {
    ut_ad(node->trx->dict_operation_lock_mode != RW_X_LATCH);
    ut_ad(node->table->id != DICT_INDEXES_ID);
    mtr_s_lock(dict_index_get_lock(index), &mtr, UT_LOCATION_HERE);
  }

  auto success = node->pcur.restore_position(
      online ? BTR_MODIFY_LEAF | BTR_ALREADY_S_LATCHED : BTR_MODIFY_LEAF, &mtr,
      UT_LOCATION_HERE);
  ut_a(success);

  btr_cur = node->pcur.get_btr_cur();

  ut_ad(rec_get_trx_id(btr_cur_get_rec(btr_cur), btr_cur->index) ==
        node->trx->id);
  ut_ad(!rec_get_deleted_flag(btr_cur_get_rec(btr_cur),
                              dict_table_is_comp(btr_cur->index->table)));

  if (online && dict_index_is_online_ddl(index)) {
    const rec_t *rec = btr_cur_get_rec(btr_cur);
    mem_heap_t *heap = nullptr;
    const ulint *offsets = rec_get_offsets(rec, index, nullptr, ULINT_UNDEFINED,
                                           UT_LOCATION_HERE, &heap);
    row_log_table_delete(rec, node->row, index, offsets, nullptr);
    mem_heap_free(heap);
  }

  row_convert_impl_to_expl_if_needed(btr_cur, node);
  if (btr_cur_optimistic_delete(btr_cur, 0, &mtr)) {
    err = DB_SUCCESS;
    goto func_exit;
  }

  node->pcur.commit_specify_mtr(&mtr);
retry:
  /* If did not succeed, try pessimistic descent to tree */
  mtr_start(&mtr);

  dict_disable_redo_if_temporary(index->table, &mtr);

  success = node->pcur.restore_position(BTR_MODIFY_TREE | BTR_LATCH_FOR_DELETE,
                                        &mtr, UT_LOCATION_HERE);
  ut_a(success);

<<<<<<< HEAD
  btr_cur_pessimistic_delete(&err, FALSE, btr_cur, 0, true, node->trx->id,
                             node->undo_no, node->rec_type, &mtr, &node->pcur);
=======
  btr_cur_pessimistic_delete(&err, false, btr_cur, 0, true, node->trx->id,
                             node->undo_no, node->rec_type, &mtr, &node->pcur,
                             nullptr);
>>>>>>> fbdaa4de

  /* The delete operation may fail if we have little
  file space left: TODO: easiest to crash the database
  and restart with more file space */

  if (err == DB_OUT_OF_FILE_SPACE && n_tries < BTR_CUR_RETRY_DELETE_N_TIMES) {
    node->pcur.commit_specify_mtr(&mtr);

    n_tries++;

    std::this_thread::sleep_for(
        std::chrono::milliseconds(BTR_CUR_RETRY_SLEEP_TIME_MS));

    goto retry;
  }

func_exit:
  node->pcur.commit_specify_mtr(&mtr);

  return (err);
}

/** Removes a secondary index entry if found.
@param[in]      mode    BTR_MODIFY_LEAF or BTR_MODIFY_TREE,
                        depending on whether we wish optimistic or
                        pessimistic descent down the index tree
@param[in]      index   index
@param[in]      entry   index entry to remove
@param[in]      thr     query thread
@param[in]      node    undo node
@return DB_SUCCESS, DB_FAIL, or DB_OUT_OF_FILE_SPACE */
static MY_ATTRIBUTE((warn_unused_result)) dberr_t
    row_undo_ins_remove_sec_low(ulint mode, dict_index_t *index,
                                dtuple_t *entry, que_thr_t *thr,
                                undo_node_t *node) {
  btr_pcur_t pcur;
  btr_cur_t *btr_cur;
  dberr_t err = DB_SUCCESS;
  mtr_t mtr;
  enum row_search_result search_result;
  bool modify_leaf = false;
  ulint rec_deleted;

  log_free_check();

  mtr_start(&mtr);

  dict_disable_redo_if_temporary(index->table, &mtr);

  if (mode == BTR_MODIFY_LEAF) {
    mode = BTR_MODIFY_LEAF | BTR_ALREADY_S_LATCHED;
    mtr_s_lock(dict_index_get_lock(index), &mtr, UT_LOCATION_HERE);
    modify_leaf = true;
  } else {
    ut_ad(mode == (BTR_MODIFY_TREE | BTR_LATCH_FOR_DELETE));
    mtr_sx_lock(dict_index_get_lock(index), &mtr, UT_LOCATION_HERE);
  }

  if (row_log_online_op_try(index, entry, 0)) {
    goto func_exit_no_pcur;
  }

  if (dict_index_is_spatial(index)) {
    if (mode & BTR_MODIFY_LEAF) {
      mode |= BTR_RTREE_DELETE_MARK;
    }
    pcur.get_btr_cur()->thr = thr;
    mode |= BTR_RTREE_UNDO_INS;
  }

  search_result = row_search_index_entry(index, entry, mode, &pcur, &mtr);

  switch (search_result) {
    case ROW_NOT_FOUND:
      goto func_exit;
    case ROW_FOUND:
      break;

    case ROW_BUFFERED:
    case ROW_NOT_DELETED_REF:
      /* These are invalid outcomes, because the mode passed
      to row_search_index_entry() did not include any of the
      flags BTR_INSERT, BTR_DELETE, or BTR_DELETE_MARK. */
      ut_error;
  }

  rec_deleted =
      rec_get_deleted_flag(pcur.get_rec(), dict_table_is_comp(index->table));

  if (search_result == ROW_FOUND && dict_index_is_spatial(index)) {
    if (rec_deleted) {
      ib::error(ER_IB_MSG_1036) << "Record found in index " << index->name
                                << " is deleted marked on insert rollback.";
    }
  }

  btr_cur = pcur.get_btr_cur();

  if (rec_deleted == 0) {
    /* This record is not delete marked and has an implicit
    lock on it. For delete marked record, INSERT has not
    modified it yet and we don't have implicit lock on it.
    We must convert to explicit if and only if we have
    implicit lock on the record.*/
    row_convert_impl_to_expl_if_needed(btr_cur, node);
  }

  if (modify_leaf) {
    err = btr_cur_optimistic_delete(btr_cur, 0, &mtr) ? DB_SUCCESS : DB_FAIL;
  } else {
    /* Passing rollback=false here, because we are
    deleting a secondary index record: the distinction
    only matters when deleting a record that contains
    externally stored columns. */
    ut_ad(!index->is_clustered());
<<<<<<< HEAD
    btr_cur_pessimistic_delete(&err, FALSE, btr_cur, 0, false, 0, 0, 0, &mtr);
=======
    btr_cur_pessimistic_delete(&err, false, btr_cur, 0, false, 0, 0, 0, &mtr,
                               &pcur, nullptr);
>>>>>>> fbdaa4de
  }
func_exit:
  pcur.close();
func_exit_no_pcur:
  mtr_commit(&mtr);

  return (err);
}

/** Removes a secondary index entry from the index if found. Tries first
 optimistic, then pessimistic descent down the tree.
@param[in]      index   index
@param[in]      entry   index entry to insert
@param[in]      thr     query thread
@param[in]      node    undo node
@return DB_SUCCESS or DB_OUT_OF_FILE_SPACE */
static MY_ATTRIBUTE((warn_unused_result)) dberr_t
    row_undo_ins_remove_sec(dict_index_t *index, dtuple_t *entry,
                            que_thr_t *thr, undo_node_t *node) {
  dberr_t err;
  ulint n_tries = 0;

  /* Try first optimistic descent to the B-tree */

  err = row_undo_ins_remove_sec_low(BTR_MODIFY_LEAF, index, entry, thr, node);

  if (err == DB_SUCCESS) {
    return (err);
  }

/* Try then pessimistic descent to the B-tree */
retry:
  err = row_undo_ins_remove_sec_low(BTR_MODIFY_TREE | BTR_LATCH_FOR_DELETE,
                                    index, entry, thr, node);

  /* The delete operation may fail if we have little
  file space left: TODO: easiest to crash the database
  and restart with more file space */

  if (err != DB_SUCCESS && n_tries < BTR_CUR_RETRY_DELETE_N_TIMES) {
    n_tries++;

    std::this_thread::sleep_for(
        std::chrono::milliseconds(BTR_CUR_RETRY_SLEEP_TIME_MS));

    goto retry;
  }

  return (err);
}

/** Parses the row reference and other info in a fresh insert undo record.
@param[in,out]  node    row undo node
@param[in]      thd     THD associated with the node
@param[in,out]  mdl     MDL ticket or nullptr if unnecessary */
static void row_undo_ins_parse_undo_rec(undo_node_t *node, THD *thd,
                                        MDL_ticket **mdl) {
  dict_index_t *clust_index;
  byte *ptr;
  undo_no_t undo_no;
  table_id_t table_id;
  ulint type;
  ulint dummy;
  bool dummy_extern;
  type_cmpl_t type_cmpl;

  ut_ad(node);

  ptr = trx_undo_rec_get_pars(node->undo_rec, &type, &dummy, &dummy_extern,
                              &undo_no, &table_id, type_cmpl);
  ut_ad(type == TRX_UNDO_INSERT_REC);
  node->rec_type = type;

  node->update = nullptr;

  node->table = dd_table_open_on_id(table_id, thd, mdl, false, true);

  /* Skip the UNDO if we can't find the table or the .ibd file. */
  if (node->table == nullptr) {
  } else if (node->table->ibd_file_missing) {
  close_table:
    dd_table_close(node->table, thd, mdl, false);

    node->table = nullptr;
  } else {
    ut_ad(!node->table->skip_alter_undo);

    clust_index = node->table->first_index();

    if (clust_index != nullptr) {
      ptr = trx_undo_rec_get_row_ref(ptr, clust_index, &node->ref, node->heap);

      if (!row_undo_search_clust_to_pcur(node)) {
        goto close_table;
      }
      if (node->table->n_v_cols) {
        trx_undo_read_v_cols(node->table, ptr, node->row, false, false, nullptr,
                             node->heap);
      }

    } else {
      ib::warn(ER_IB_MSG_1037) << "Table " << node->table->name
                               << " has no indexes,"
                                  " ignoring the table";
      goto close_table;
    }
  }
}

/** Removes a secondary index entry from the index, which is built on
multi-value field, if found. For each value, it tries first optimistic,
then pessimistic descent down the tree.
@param[in,out]  index   multi-value index
@param[in]      node    undo node
@param[in]      thr     query thread
@param[in,out]  heap    memory heap
@return DB_SUCCESS or error code */
static dberr_t row_undo_ins_remove_multi_sec(dict_index_t *index,
                                             undo_node_t *node, que_thr_t *thr,
                                             mem_heap_t *heap) {
  dberr_t err = DB_SUCCESS;
  Multi_value_entry_builder_normal mv_entry_builder(node->row, node->ext, index,
                                                    heap, true, false);

  ut_ad(index->is_multi_value());

  for (dtuple_t *entry = mv_entry_builder.begin(); entry != nullptr;
       entry = mv_entry_builder.next()) {
    err = row_undo_ins_remove_sec(index, entry, thr, node);
    if (UNIV_UNLIKELY(err != DB_SUCCESS)) {
      break;
    }
  }

  return (err);
}

/** Removes secondary index records.
 @return DB_SUCCESS or DB_OUT_OF_FILE_SPACE */
static MY_ATTRIBUTE((warn_unused_result)) dberr_t
    row_undo_ins_remove_sec_rec(undo_node_t *node, /*!< in/out: row undo node */
                                que_thr_t *thr)    /*!< in: query thread */
{
  dberr_t err = DB_SUCCESS;
  dict_index_t *index = node->index;
  mem_heap_t *heap;

  heap = mem_heap_create(1024, UT_LOCATION_HERE);

  while (index != nullptr) {
    dtuple_t *entry;

    if (index->type & DICT_FTS) {
      dict_table_next_uncorrupted_index(index);
      continue;
    }

    if (index->is_multi_value()) {
      err = row_undo_ins_remove_multi_sec(index, node, thr, heap);
      if (err != DB_SUCCESS) {
        goto func_exit;
      }
      mem_heap_empty(heap);
      dict_table_next_uncorrupted_index(index);
      continue;
    }

    /* An insert undo record TRX_UNDO_INSERT_REC will
    always contain all fields of the index. It does not
    matter if any indexes were created afterwards; all
    index entries can be reconstructed from the row. */
    entry = row_build_index_entry(node->row, node->ext, index, heap);
    if (UNIV_UNLIKELY(!entry)) {
      /* The database must have crashed after
      inserting a clustered index record but before
      writing all the externally stored columns of
      that record, or a statement is being rolled
      back because an error occurred while storing
      off-page columns.

      Because secondary index entries are inserted
      after the clustered index record, we may
      assume that the secondary index record does
      not exist. */
    } else {
      err = row_undo_ins_remove_sec(index, entry, thr, node);

      if (UNIV_UNLIKELY(err != DB_SUCCESS)) {
        goto func_exit;
      }
    }

    mem_heap_empty(heap);
    dict_table_next_uncorrupted_index(index);
  }

func_exit:
  node->index = index;
  mem_heap_free(heap);
  return (err);
}

/** Undoes a fresh insert of a row to a table. A fresh insert means that
 the same clustered index unique key did not have any record, even delete
 marked, at the time of the insert.  InnoDB is eager in a rollback:
 if it figures out that an index record will be removed in the purge
 anyway, it will remove it in the rollback.
 @return DB_SUCCESS or DB_OUT_OF_FILE_SPACE */
dberr_t row_undo_ins(undo_node_t *node, /*!< in: row undo node */
                     que_thr_t *thr)    /*!< in: query thread */
{
  dberr_t err;
  MDL_ticket *mdl = nullptr;

  ut_ad(node->state == UNDO_NODE_INSERT);
  ut_ad(node->trx->in_rollback);
  ut_ad(trx_undo_roll_ptr_is_insert(node->roll_ptr));

  THD *thd = dd_thd_for_undo(node->trx);

  row_undo_ins_parse_undo_rec(node, thd,
                              dd_mdl_for_undo(node->trx) ? &mdl : nullptr);

  if (node->table == nullptr) {
    return (DB_SUCCESS);
  }

  /* Iterate over all the indexes and undo the insert.*/

  node->index = node->table->first_index();
  ut_ad(node->index->is_clustered());
  /* Skip the clustered index (the first index) */
  node->index = node->index->next();

  dict_table_skip_corrupt_index(node->index);

  err = row_undo_ins_remove_sec_rec(node, thr);

  if (err == DB_SUCCESS) {
    log_free_check();

    // FIXME: We need to update the dict_index_t::space and
    // page number fields too.
    err = row_undo_ins_remove_clust_rec(node);
  }

  dd_table_close(node->table, thd, &mdl, false);

  node->table = nullptr;

  return (err);
}<|MERGE_RESOLUTION|>--- conflicted
+++ resolved
@@ -64,8 +64,8 @@
 /** Removes a clustered index record. The pcur in node was positioned on the
  record, now it is detached.
  @return DB_SUCCESS or DB_OUT_OF_FILE_SPACE */
-static MY_ATTRIBUTE((warn_unused_result)) dberr_t
-    row_undo_ins_remove_clust_rec(undo_node_t *node) /*!< in: undo node */
+[[nodiscard]] static dberr_t row_undo_ins_remove_clust_rec(
+    undo_node_t *node) /*!< in: undo node */
 {
   btr_cur_t *btr_cur;
   dberr_t err;
@@ -132,14 +132,9 @@
                                         &mtr, UT_LOCATION_HERE);
   ut_a(success);
 
-<<<<<<< HEAD
-  btr_cur_pessimistic_delete(&err, FALSE, btr_cur, 0, true, node->trx->id,
-                             node->undo_no, node->rec_type, &mtr, &node->pcur);
-=======
   btr_cur_pessimistic_delete(&err, false, btr_cur, 0, true, node->trx->id,
                              node->undo_no, node->rec_type, &mtr, &node->pcur,
                              nullptr);
->>>>>>> fbdaa4de
 
   /* The delete operation may fail if we have little
   file space left: TODO: easiest to crash the database
@@ -171,10 +166,11 @@
 @param[in]      thr     query thread
 @param[in]      node    undo node
 @return DB_SUCCESS, DB_FAIL, or DB_OUT_OF_FILE_SPACE */
-static MY_ATTRIBUTE((warn_unused_result)) dberr_t
-    row_undo_ins_remove_sec_low(ulint mode, dict_index_t *index,
-                                dtuple_t *entry, que_thr_t *thr,
-                                undo_node_t *node) {
+[[nodiscard]] static dberr_t row_undo_ins_remove_sec_low(ulint mode,
+                                                         dict_index_t *index,
+                                                         dtuple_t *entry,
+                                                         que_thr_t *thr,
+                                                         undo_node_t *node) {
   btr_pcur_t pcur;
   btr_cur_t *btr_cur;
   dberr_t err = DB_SUCCESS;
@@ -255,12 +251,8 @@
     only matters when deleting a record that contains
     externally stored columns. */
     ut_ad(!index->is_clustered());
-<<<<<<< HEAD
-    btr_cur_pessimistic_delete(&err, FALSE, btr_cur, 0, false, 0, 0, 0, &mtr);
-=======
     btr_cur_pessimistic_delete(&err, false, btr_cur, 0, false, 0, 0, 0, &mtr,
                                &pcur, nullptr);
->>>>>>> fbdaa4de
   }
 func_exit:
   pcur.close();
@@ -277,9 +269,10 @@
 @param[in]      thr     query thread
 @param[in]      node    undo node
 @return DB_SUCCESS or DB_OUT_OF_FILE_SPACE */
-static MY_ATTRIBUTE((warn_unused_result)) dberr_t
-    row_undo_ins_remove_sec(dict_index_t *index, dtuple_t *entry,
-                            que_thr_t *thr, undo_node_t *node) {
+[[nodiscard]] static dberr_t row_undo_ins_remove_sec(dict_index_t *index,
+                                                     dtuple_t *entry,
+                                                     que_thr_t *thr,
+                                                     undo_node_t *node) {
   dberr_t err;
   ulint n_tries = 0;
 
@@ -400,9 +393,9 @@
 
 /** Removes secondary index records.
  @return DB_SUCCESS or DB_OUT_OF_FILE_SPACE */
-static MY_ATTRIBUTE((warn_unused_result)) dberr_t
-    row_undo_ins_remove_sec_rec(undo_node_t *node, /*!< in/out: row undo node */
-                                que_thr_t *thr)    /*!< in: query thread */
+[[nodiscard]] static dberr_t row_undo_ins_remove_sec_rec(
+    undo_node_t *node, /*!< in/out: row undo node */
+    que_thr_t *thr)    /*!< in: query thread */
 {
   dberr_t err = DB_SUCCESS;
   dict_index_t *index = node->index;
