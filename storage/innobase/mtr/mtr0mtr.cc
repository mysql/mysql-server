--- conflicted
+++ resolved
@@ -174,6 +174,27 @@
   mtr_memo_slot_t *m_slot;
 };
 
+struct Mtr_memo_print {
+  Mtr_memo_print(std::ostream &out) : m_out(out) {}
+
+  bool operator()(mtr_memo_slot_t *slot) {
+    slot->print(m_out);
+    return true;
+  }
+
+ private:
+  std::ostream &m_out;
+};
+
+std::ostream &mtr_t::print_memos(std::ostream &out) const {
+  Mtr_memo_print printer(out);
+  Iterate<Mtr_memo_print> iterator(printer);
+  out << "[mtr_t: this=" << (void *)this << ", ";
+  m_impl.m_memo.for_each_block_in_reverse(iterator);
+  out << "]" << std::endl;
+  return out;
+}
+
 #ifndef UNIV_HOTBACKUP
 #ifdef UNIV_DEBUG
 struct Mtr_memo_contains {
@@ -202,7 +223,12 @@
   Mtr_memo_contains check(mtr2, MTR_MEMO_MODIFY);
   Iterate<Mtr_memo_contains> iterator(check);
 
-  return !m_impl.m_memo.for_each_block_in_reverse(iterator);
+  bool conflict = !m_impl.m_memo.for_each_block_in_reverse(iterator);
+  if (conflict) {
+    print_memos(std::cout);
+    mtr2->print_memos(std::cout);
+  }
+  return conflict;
 }
 #endif /* UNIV_DEBUG */
 #endif /* !UNIV_HOTBACKUP */
@@ -273,11 +299,7 @@
 
 #ifdef UNIV_DEBUG
 /** Assure that there are no slots that are latching any resources. Only buffer
-<<<<<<< HEAD
- * fixing a page is allowed. */
-=======
  fixing a page is allowed. */
->>>>>>> fbdaa4de
 struct Debug_check_no_latching {
   /** @return true always. */
   bool operator()(const mtr_memo_slot_t *slot) const {
@@ -285,13 +307,12 @@
       case MTR_MEMO_BUF_FIX:
         break;
       default:
-        ib::fatal() << "Debug_check_no_latching failed, slot->type="
-                    << slot->type;
+        ib::fatal(UT_LOCATION_HERE, ER_MTR_MSG_1, (int)slot->type);
     }
     return true;
   }
 };
-#endif
+#endif /* UNIV_DEBUG */
 
 /** Add blocks modified by the mini-transaction to the flush list. */
 struct Add_dirty_blocks_to_flush_list {
@@ -302,7 +323,7 @@
                                   added to REDO by the MTR
   @param[in,out]        observer        flush observer */
   Add_dirty_blocks_to_flush_list(lsn_t start_lsn, lsn_t end_lsn,
-                                 FlushObserver *observer);
+                                 Flush_observer *observer);
 
   /** Add the modified page to the buffer flush list. */
   void add_dirty_page_to_flush_list(mtr_memo_slot_t *slot) const {
@@ -345,7 +366,7 @@
   const lsn_t m_start_lsn;
 
   /** Flush observer */
-  FlushObserver *const m_flush_observer;
+  Flush_observer *const m_flush_observer;
 };
 
 /** Constructor.
@@ -355,7 +376,7 @@
                                 to REDO by the MTR
 @param[in,out]  observer        flush observer */
 Add_dirty_blocks_to_flush_list::Add_dirty_blocks_to_flush_list(
-    lsn_t start_lsn, lsn_t end_lsn, FlushObserver *observer)
+    lsn_t start_lsn, lsn_t end_lsn, Flush_observer *observer)
     : m_end_lsn(end_lsn), m_start_lsn(start_lsn), m_flush_observer(observer) {
   /* Do nothing */
 }
@@ -753,6 +774,7 @@
     case MTR_LOG_SHORT_INSERTS:
       ut_d(ut_error);
       /* fall through (write no redo log) */
+      [[fallthrough]];
     case MTR_LOG_NO_REDO:
     case MTR_LOG_NONE:
       ut_ad(m_impl->m_log.size() == 0);
@@ -875,6 +897,19 @@
   release_resources();
 }
 
+std::ostream &mtr_memo_slot_t::print(std::ostream &out) const {
+  buf_block_t *block = nullptr;
+  if (!is_lock()) {
+    block = reinterpret_cast<buf_block_t *>(object);
+  }
+  out << "[mtr_memo_slot_t: object=" << object << ", type=" << type << " ("
+      << mtr_memo_type(type) << "), page_id="
+      << ((block == nullptr) ? page_id_t(FIL_NULL, FIL_NULL)
+                             : block->get_page_id())
+      << "]" << std::endl;
+  return out;
+}
+
 #ifndef UNIV_HOTBACKUP
 int mtr_t::Logging::enable(THD *thd) {
   if (is_enabled()) {
@@ -899,7 +934,7 @@
   the max transaction ID which is generally done at TRX_SYS_TRX_ID_WRITE_MARGIN
   interval but safe to do any time. */
   trx_sys_mutex_enter();
-  trx_sys_flush_max_trx_id();
+  trx_sys_write_max_trx_id();
   trx_sys_mutex_exit();
 
   /* It would ensure that the modified page in previous mtr and all other
@@ -938,10 +973,13 @@
     return ER_INNODB_REDO_ARCHIVING_ENABLED;
   }
 
-  /* Concurrent clone is blocked by BACKUP MDL lock except when
-  clone_ddl_timeout = 0. Force any existing clone to abort. */
-  clone_mark_abort(true);
-  ut_ad(!clone_check_active());
+  /* Concurrent clone operation is not supported. */
+  Clone_notify notifier(Clone_notify::Type::SYSTEM_REDO_DISABLE,
+                        dict_sys_t::s_invalid_space_id, false);
+  if (notifier.failed()) {
+    m_state.store(ENABLED);
+    return notifier.get_error();
+  }
 
   /* Mark that it is unsafe to crash going forward. */
   if (!srv_read_only_mode) {
@@ -962,8 +1000,6 @@
   ib::warn(ER_IB_WRN_REDO_DISABLED);
   m_state.store(DISABLED);
 
-  clone_mark_active();
-
   return 0;
 }
 
