--- conflicted
+++ resolved
@@ -7895,7 +7895,6 @@
 	THD*		thd,		/*!< in: connection thread handle */
 	HA_CHECK_OPT*	check_opt)	/*!< in: currently ignored */
 {
-<<<<<<< HEAD
 	enum dict_stats_upd_how	upd_how;
 	int			ret;
 
@@ -7905,28 +7904,16 @@
 		upd_how = DICT_STATS_UPD_RECALC_TRANSIENT;
 	}
 
-	/* Serialize ANALYZE TABLE inside InnoDB, see
-	Bug#38996 Race condition in ANALYZE TABLE */
-	mysql_mutex_lock(&analyze_mutex);
-
 	/* Simply call ::info_low() with all the flags
 	and request recalculation of the statistics */
 	ret = info_low(HA_STATUS_TIME | HA_STATUS_CONST | HA_STATUS_VARIABLE,
 		       upd_how);
 
-	mysql_mutex_unlock(&analyze_mutex);
-
 	if (ret != 0) {
 		return(HA_ADMIN_FAILED);
 	}
 
 	return(HA_ADMIN_OK);
-=======
-	/* Simply call ::info() with all the flags */
-	info(HA_STATUS_TIME | HA_STATUS_CONST | HA_STATUS_VARIABLE);
-
-	return(0);
->>>>>>> c34a64f4
 }
 
 /**********************************************************************//**
