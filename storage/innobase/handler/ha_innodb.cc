/*****************************************************************************

Copyright (c) 2000, 2011, Oracle and/or its affiliates. All Rights Reserved.
Copyright (c) 2008, 2009 Google Inc.
Copyright (c) 2009, Percona Inc.

Portions of this file contain modifications contributed and copyrighted by
Google, Inc. Those modifications are gratefully acknowledged and are described
briefly in the InnoDB documentation. The contributions by Google are
incorporated with their permission, and subject to the conditions contained in
the file COPYING.Google.

Portions of this file contain modifications contributed and copyrighted
by Percona Inc.. Those modifications are
gratefully acknowledged and are described briefly in the InnoDB
documentation. The contributions by Percona Inc. are incorporated with
their permission, and subject to the conditions contained in the file
COPYING.Percona.

This program is free software; you can redistribute it and/or modify it under
the terms of the GNU General Public License as published by the Free Software
Foundation; version 2 of the License.

This program is distributed in the hope that it will be useful, but WITHOUT
ANY WARRANTY; without even the implied warranty of MERCHANTABILITY or FITNESS
FOR A PARTICULAR PURPOSE. See the GNU General Public License for more details.

You should have received a copy of the GNU General Public License along with
this program; if not, write to the Free Software Foundation, Inc.,
51 Franklin Street, Suite 500, Boston, MA 02110-1335 USA

*****************************************************************************/

#include <sql_table.h>	// explain_filename, nz2, EXPLAIN_PARTITIONS_AS_COMMENT,
			// EXPLAIN_FILENAME_MAX_EXTRA_LENGTH

#include <sql_acl.h>	// PROCESS_ACL
#include <m_ctype.h>
#include <mysys_err.h>
#include <mysql/plugin.h>
#include <mysql/innodb_priv.h>
#include <mysql/psi/psi.h>
#include <my_sys.h>

/** @file ha_innodb.cc */

/* Include necessary InnoDB headers */
extern "C" {
#include "univ.i"
#include "buf0dump.h"
#include "buf0lru.h"
#include "buf0flu.h"
#include "btr0sea.h"
#include "os0file.h"
#include "os0thread.h"
#include "srv0start.h"
#include "srv0srv.h"
#include "trx0roll.h"
#include "trx0trx.h"
#include "trx0sys.h"
#include "mtr0mtr.h"
#include "row0ins.h"
#include "row0mysql.h"
#include "row0sel.h"
#include "row0upd.h"
#include "log0log.h"
#include "lock0lock.h"
#include "dict0crea.h"
#include "btr0cur.h"
#include "btr0btr.h"
#include "fsp0fsp.h"
#include "sync0sync.h"
#include "fil0fil.h"
#include "trx0xa.h"
#include "row0merge.h"
#include "dict0boot.h"
#include "dict0stats.h"
#include "ha_prototypes.h"
#include "ut0mem.h"
#include "ibuf0ibuf.h"
#include "dict0dict.h"
#include "srv0mon.h"
}

#include "ha_innodb.h"
#include "i_s.h"

# ifndef MYSQL_PLUGIN_IMPORT
#  define MYSQL_PLUGIN_IMPORT /* nothing */
# endif /* MYSQL_PLUGIN_IMPORT */

/** to protect innobase_open_files */
static mysql_mutex_t innobase_share_mutex;
/** to force correct commit order in binlog */
static mysql_mutex_t prepare_commit_mutex;
static ulong commit_threads = 0;
static mysql_mutex_t commit_threads_m;
static mysql_cond_t commit_cond;
static mysql_mutex_t commit_cond_m;
static bool innodb_inited = 0;

#define INSIDE_HA_INNOBASE_CC

/* In the Windows plugin, the return value of current_thd is
undefined.  Map it to NULL. */

#define EQ_CURRENT_THD(thd) ((thd) == current_thd)


static struct handlerton* innodb_hton_ptr;

static const long AUTOINC_OLD_STYLE_LOCKING = 0;
static const long AUTOINC_NEW_STYLE_LOCKING = 1;
static const long AUTOINC_NO_LOCKING = 2;

static long innobase_mirrored_log_groups;
static long innobase_log_files_in_group;
static long innobase_log_buffer_size;
static long innobase_additional_mem_pool_size;
static long innobase_file_io_threads;
static long innobase_force_recovery;
static long innobase_open_files;
static long innobase_autoinc_lock_mode;
static ulong innobase_commit_concurrency = 0;
static ulong innobase_read_io_threads;
static ulong innobase_write_io_threads;
static long innobase_buffer_pool_instances = 1;

static long long innobase_buffer_pool_size, innobase_log_file_size;

/** Percentage of the buffer pool to reserve for 'old' blocks.
Connected to buf_LRU_old_ratio. */
static uint innobase_old_blocks_pct;

/** Maximum on-disk size of change buffer in terms of percentage
of the buffer pool. */
static uint innobase_change_buffer_max_size = CHANGE_BUFFER_DEFAULT_SIZE;

/* The default values for the following char* start-up parameters
are determined in innobase_init below: */

static char*	innobase_data_home_dir			= NULL;
static char*	innobase_data_file_path			= NULL;
static char*	innobase_log_group_home_dir		= NULL;
static char*	innobase_file_format_name		= NULL;
static char*	innobase_change_buffering		= NULL;
static char*	innobase_enable_monitor_counter		= NULL;
static char*	innobase_disable_monitor_counter	= NULL;
static char*	innobase_reset_monitor_counter		= NULL;
static char*	innobase_reset_all_monitor_counter	= NULL;

/* The highest file format being used in the database. The value can be
set by user, however, it will be adjusted to the newer file format if
a table of such format is created/opened. */
static char*	innobase_file_format_max		= NULL;

static char*	innobase_file_flush_method		= NULL;

/* Below we have boolean-valued start-up parameters, and their default
values */

static ulong	innobase_fast_shutdown			= 1;
static my_bool	innobase_file_format_check		= TRUE;
#ifdef UNIV_LOG_ARCHIVE
static my_bool	innobase_log_archive			= FALSE;
static char*	innobase_log_arch_dir			= NULL;
#endif /* UNIV_LOG_ARCHIVE */
static my_bool	innobase_use_doublewrite		= TRUE;
static my_bool	innobase_use_checksums			= TRUE;
static my_bool	innobase_locks_unsafe_for_binlog	= FALSE;
static my_bool	innobase_rollback_on_timeout		= FALSE;
static my_bool	innobase_create_status_file		= FALSE;
static my_bool	innobase_stats_on_metadata		= TRUE;
static my_bool	innobase_large_prefix			= FALSE;


static char*	internal_innobase_data_file_path	= NULL;

static char*	innodb_version_str = (char*) INNODB_VERSION_STR;

/** Possible values for system variable "innodb_stats_method". The values
are defined the same as its corresponding MyISAM system variable
"myisam_stats_method"(see "myisam_stats_method_names"), for better usability */
static const char* innodb_stats_method_names[] = {
	"nulls_equal",
	"nulls_unequal",
	"nulls_ignored",
	NullS
};

/** Used to define an enumerate type of the system variable innodb_stats_method.
This is the same as "myisam_stats_method_typelib" */
static TYPELIB innodb_stats_method_typelib = {
	array_elements(innodb_stats_method_names) - 1,
	"innodb_stats_method_typelib",
	innodb_stats_method_names,
	NULL
};

/** Possible values for system variable "innodb_checksum_algorithm". */
static const char* innodb_checksum_algorithm_names[] = {
	"crc32",
	"strict_crc32",
	"innodb",
	"strict_innodb",
	"none",
	"strict_none",
	NullS
};

/** Used to define an enumerate type of the system variable
innodb_checksum_algorithm. */
static TYPELIB innodb_checksum_algorithm_typelib = {
	array_elements(innodb_checksum_algorithm_names) - 1,
	"innodb_checksum_algorithm_typelib",
	innodb_checksum_algorithm_names,
	NULL
};

/* The following counter is used to convey information to InnoDB
about server activity: in selects it is not sensible to call
srv_active_wake_master_thread after each fetch or search, we only do
it every INNOBASE_WAKE_INTERVAL'th step. */

#define INNOBASE_WAKE_INTERVAL	32
static ulong	innobase_active_counter	= 0;

static hash_table_t*	innobase_open_tables;

/** Allowed values of innodb_change_buffering */
static const char* innobase_change_buffering_values[IBUF_USE_COUNT] = {
	"none",		/* IBUF_USE_NONE */
	"inserts",	/* IBUF_USE_INSERT */
	"deletes",	/* IBUF_USE_DELETE_MARK */
	"changes",	/* IBUF_USE_INSERT_DELETE_MARK */
	"purges",	/* IBUF_USE_DELETE */
	"all"		/* IBUF_USE_ALL */
};

#ifdef HAVE_PSI_INTERFACE
/* Keys to register pthread mutexes/cond in the current file with
performance schema */
static mysql_pfs_key_t	innobase_share_mutex_key;
static mysql_pfs_key_t	prepare_commit_mutex_key;
static mysql_pfs_key_t	commit_threads_m_key;
static mysql_pfs_key_t	commit_cond_mutex_key;
static mysql_pfs_key_t	commit_cond_key;

static PSI_mutex_info	all_pthread_mutexes[] = {
	{&commit_threads_m_key, "commit_threads_m", 0},
 	{&commit_cond_mutex_key, "commit_cond_mutex", 0},
 	{&innobase_share_mutex_key, "innobase_share_mutex", 0},
 	{&prepare_commit_mutex_key, "prepare_commit_mutex", 0}
};

static PSI_cond_info	all_innodb_conds[] = {
	{&commit_cond_key, "commit_cond", 0}
};

# ifdef UNIV_PFS_MUTEX
/* all_innodb_mutexes array contains mutexes that are
performance schema instrumented if "UNIV_PFS_MUTEX"
is defined */
static PSI_mutex_info all_innodb_mutexes[] = {
	{&autoinc_mutex_key, "autoinc_mutex", 0},
	{&btr_search_enabled_mutex_key, "btr_search_enabled_mutex", 0},
#  ifndef PFS_SKIP_BUFFER_MUTEX_RWLOCK
	{&buffer_block_mutex_key, "buffer_block_mutex", 0},
#  endif /* !PFS_SKIP_BUFFER_MUTEX_RWLOCK */
	{&buf_pool_mutex_key, "buf_pool_mutex", 0},
	{&buf_pool_zip_mutex_key, "buf_pool_zip_mutex", 0},
	{&cache_last_read_mutex_key, "cache_last_read_mutex", 0},
	{&dict_foreign_err_mutex_key, "dict_foreign_err_mutex", 0},
	{&dict_sys_mutex_key, "dict_sys_mutex", 0},
	{&file_format_max_mutex_key, "file_format_max_mutex", 0},
	{&fil_system_mutex_key, "fil_system_mutex", 0},
	{&flush_list_mutex_key, "flush_list_mutex", 0},
	{&log_flush_order_mutex_key, "log_flush_order_mutex", 0},
	{&hash_table_mutex_key, "hash_table_mutex", 0},
	{&ibuf_bitmap_mutex_key, "ibuf_bitmap_mutex", 0},
	{&ibuf_mutex_key, "ibuf_mutex", 0},
	{&ibuf_pessimistic_insert_mutex_key,
		 "ibuf_pessimistic_insert_mutex", 0},
#  ifndef HAVE_ATOMIC_BUILTINS
	{&server_mutex_key, "server_mutex", 0},
#  endif /* !HAVE_ATOMIC_BUILTINS */
	{&log_sys_mutex_key, "log_sys_mutex", 0},
#  ifdef UNIV_MEM_DEBUG
	{&mem_hash_mutex_key, "mem_hash_mutex", 0},
#  endif /* UNIV_MEM_DEBUG */
	{&mem_pool_mutex_key, "mem_pool_mutex", 0},
	{&mutex_list_mutex_key, "mutex_list_mutex", 0},
	{&purge_sys_bh_mutex_key, "purge_sys_bh_mutex", 0},
	{&recv_sys_mutex_key, "recv_sys_mutex", 0},
	{&rseg_mutex_key, "rseg_mutex", 0},
#  ifdef UNIV_SYNC_DEBUG
	{&rw_lock_debug_mutex_key, "rw_lock_debug_mutex", 0},
#  endif /* UNIV_SYNC_DEBUG */
	{&rw_lock_list_mutex_key, "rw_lock_list_mutex", 0},
	{&rw_lock_mutex_key, "rw_lock_mutex", 0},
	{&srv_dict_tmpfile_mutex_key, "srv_dict_tmpfile_mutex", 0},
	{&srv_innodb_monitor_mutex_key, "srv_innodb_monitor_mutex", 0},
	{&srv_misc_tmpfile_mutex_key, "srv_misc_tmpfile_mutex", 0},
	{&srv_monitor_file_mutex_key, "srv_monitor_file_mutex", 0},
#  ifdef UNIV_SYNC_DEBUG
	{&sync_thread_mutex_key, "sync_thread_mutex", 0},
#  endif /* UNIV_SYNC_DEBUG */
	{&trx_doublewrite_mutex_key, "trx_doublewrite_mutex", 0},
	{&trx_undo_mutex_key, "trx_undo_mutex", 0},
	{&srv_sys_mutex_key, "srv_sys_mutex", 0},
	{&lock_sys_mutex_key, "lock_mutex", 0},
	{&lock_sys_wait_mutex_key, "lock_wait_mutex", 0},
	{&trx_mutex_key, "trx_mutex", 0},
	{&srv_sys_tasks_mutex_key, "srv_threads_mutex", 0},
	/* mutex with os_fast_mutex_ interfaces */
#  ifndef PFS_SKIP_EVENT_MUTEX
	{&event_os_mutex_key, "event_os_mutex", 0},
#  endif /* PFS_SKIP_EVENT_MUTEX */
	{&os_mutex_key, "os_mutex", 0},
#ifndef HAVE_ATOMIC_BUILTINS
	{&srv_conc_mutex_key, "srv_conc_mutex", 0},
#endif /* !HAVE_ATOMIC_BUILTINS */
	{&ut_list_mutex_key, "ut_list_mutex", 0},
	{&trx_sys_mutex_key, "trx_sys_mutex", 0},
};
# endif /* UNIV_PFS_MUTEX */

# ifdef UNIV_PFS_RWLOCK
/* all_innodb_rwlocks array contains rwlocks that are
performance schema instrumented if "UNIV_PFS_RWLOCK"
is defined */
static PSI_rwlock_info all_innodb_rwlocks[] = {
#  ifdef UNIV_LOG_ARCHIVE
	{&archive_lock_key, "archive_lock", 0},
#  endif /* UNIV_LOG_ARCHIVE */
	{&btr_search_latch_key, "btr_search_latch", 0},
#  ifndef PFS_SKIP_BUFFER_MUTEX_RWLOCK
	{&buf_block_lock_key, "buf_block_lock", 0},
#  endif /* !PFS_SKIP_BUFFER_MUTEX_RWLOCK */
#  ifdef UNIV_SYNC_DEBUG
	{&buf_block_debug_latch_key, "buf_block_debug_latch", 0},
#  endif /* UNIV_SYNC_DEBUG */
	{&dict_operation_lock_key, "dict_operation_lock", 0},
	{&fil_space_latch_key, "fil_space_latch", 0},
	{&checkpoint_lock_key, "checkpoint_lock", 0},
	{&trx_i_s_cache_lock_key, "trx_i_s_cache_lock", 0},
	{&trx_purge_latch_key, "trx_purge_latch", 0},
	{&index_tree_rw_lock_key, "index_tree_rw_lock", 0},
	{&dict_table_stats_latch_key, "dict_table_stats", 0},
	{&hash_table_rw_lock_key, "hash table locks", 0}
};
# endif /* UNIV_PFS_RWLOCK */

# ifdef UNIV_PFS_THREAD
/* all_innodb_threads array contains threads that are
performance schema instrumented if "UNIV_PFS_THREAD"
is defined */
static PSI_thread_info	all_innodb_threads[] = {
	{&trx_rollback_clean_thread_key, "trx_rollback_clean_thread", 0},
	{&io_handler_thread_key, "io_handler_thread", 0},
	{&srv_lock_timeout_thread_key, "srv_lock_timeout_thread", 0},
	{&srv_error_monitor_thread_key, "srv_error_monitor_thread", 0},
	{&srv_monitor_thread_key, "srv_monitor_thread", 0},
	{&srv_master_thread_key, "srv_master_thread", 0},
	{&srv_purge_thread_key, "srv_purge_thread", 0},
	{&buf_page_cleaner_thread_key, "page_cleaner_thread", 0}
};
# endif /* UNIV_PFS_THREAD */

# ifdef UNIV_PFS_IO
/* all_innodb_files array contains the type of files that are
performance schema instrumented if "UNIV_PFS_IO" is defined */
static PSI_file_info	all_innodb_files[] = {
	{&innodb_file_data_key, "innodb_data_file", 0},
	{&innodb_file_log_key, "innodb_log_file", 0},
	{&innodb_file_temp_key, "innodb_temp_file", 0}
};
# endif /* UNIV_PFS_IO */
#endif /* HAVE_PSI_INTERFACE */

/** "GEN_CLUST_INDEX" is the name reserved for Innodb default
system primary index. */
static const char innobase_index_reserve_name[]= "GEN_CLUST_INDEX";

static const char innobase_hton_name[]= "InnoDB";

static MYSQL_THDVAR_BOOL(support_xa, PLUGIN_VAR_OPCMDARG,
  "Enable InnoDB support for the XA two-phase commit",
  /* check_func */ NULL, /* update_func */ NULL,
  /* default */ TRUE);

static MYSQL_THDVAR_BOOL(table_locks, PLUGIN_VAR_OPCMDARG,
  "Enable InnoDB locking in LOCK TABLES",
  /* check_func */ NULL, /* update_func */ NULL,
  /* default */ TRUE);

static MYSQL_THDVAR_BOOL(strict_mode, PLUGIN_VAR_OPCMDARG,
  "Use strict mode when evaluating create options.",
  NULL, NULL, FALSE);

static MYSQL_THDVAR_BOOL(analyze_is_persistent, PLUGIN_VAR_OPCMDARG,
  "ANALYZE TABLE in InnoDB uses a more precise (and slow) sampling "
  "algorithm and saves the results persistently.",
  /* check_func */ NULL, /* update_func */ NULL,
  /* default */ FALSE);

static MYSQL_THDVAR_ULONG(lock_wait_timeout, PLUGIN_VAR_RQCMDARG,
  "Timeout in seconds an InnoDB transaction may wait for a lock before being rolled back. Values above 100000000 disable the timeout.",
  NULL, NULL, 50, 1, 1024 * 1024 * 1024, 0);

static SHOW_VAR innodb_status_variables[]= {
  {"buffer_pool_dump_status",
  (char*) &export_vars.innodb_buffer_pool_dump_status,	  SHOW_CHAR},
  {"buffer_pool_load_status",
  (char*) &export_vars.innodb_buffer_pool_load_status,	  SHOW_CHAR},
  {"buffer_pool_pages_data",
  (char*) &export_vars.innodb_buffer_pool_pages_data,	  SHOW_LONG},
  {"buffer_pool_pages_dirty",
  (char*) &export_vars.innodb_buffer_pool_pages_dirty,	  SHOW_LONG},
  {"buffer_pool_pages_flushed",
  (char*) &export_vars.innodb_buffer_pool_pages_flushed,  SHOW_LONG},
  {"buffer_pool_pages_free",
  (char*) &export_vars.innodb_buffer_pool_pages_free,	  SHOW_LONG},
#ifdef UNIV_DEBUG
  {"buffer_pool_pages_latched",
  (char*) &export_vars.innodb_buffer_pool_pages_latched,  SHOW_LONG},
#endif /* UNIV_DEBUG */
  {"buffer_pool_pages_misc",
  (char*) &export_vars.innodb_buffer_pool_pages_misc,	  SHOW_LONG},
  {"buffer_pool_pages_total",
  (char*) &export_vars.innodb_buffer_pool_pages_total,	  SHOW_LONG},
  {"buffer_pool_read_ahead_rnd",
  (char*) &export_vars.innodb_buffer_pool_read_ahead_rnd, SHOW_LONG},
  {"buffer_pool_read_ahead",
  (char*) &export_vars.innodb_buffer_pool_read_ahead,	  SHOW_LONG},
  {"buffer_pool_read_ahead_evicted",
  (char*) &export_vars.innodb_buffer_pool_read_ahead_evicted, SHOW_LONG},
  {"buffer_pool_read_requests",
  (char*) &export_vars.innodb_buffer_pool_read_requests,  SHOW_LONG},
  {"buffer_pool_reads",
  (char*) &export_vars.innodb_buffer_pool_reads,	  SHOW_LONG},
  {"buffer_pool_wait_free",
  (char*) &export_vars.innodb_buffer_pool_wait_free,	  SHOW_LONG},
  {"buffer_pool_write_requests",
  (char*) &export_vars.innodb_buffer_pool_write_requests, SHOW_LONG},
  {"data_fsyncs",
  (char*) &export_vars.innodb_data_fsyncs,		  SHOW_LONG},
  {"data_pending_fsyncs",
  (char*) &export_vars.innodb_data_pending_fsyncs,	  SHOW_LONG},
  {"data_pending_reads",
  (char*) &export_vars.innodb_data_pending_reads,	  SHOW_LONG},
  {"data_pending_writes",
  (char*) &export_vars.innodb_data_pending_writes,	  SHOW_LONG},
  {"data_read",
  (char*) &export_vars.innodb_data_read,		  SHOW_LONG},
  {"data_reads",
  (char*) &export_vars.innodb_data_reads,		  SHOW_LONG},
  {"data_writes",
  (char*) &export_vars.innodb_data_writes,		  SHOW_LONG},
  {"data_written",
  (char*) &export_vars.innodb_data_written,		  SHOW_LONG},
  {"dblwr_pages_written",
  (char*) &export_vars.innodb_dblwr_pages_written,	  SHOW_LONG},
  {"dblwr_writes",
  (char*) &export_vars.innodb_dblwr_writes,		  SHOW_LONG},
  {"have_atomic_builtins",
  (char*) &export_vars.innodb_have_atomic_builtins,	  SHOW_BOOL},
  {"log_waits",
  (char*) &export_vars.innodb_log_waits,		  SHOW_LONG},
  {"log_write_requests",
  (char*) &export_vars.innodb_log_write_requests,	  SHOW_LONG},
  {"log_writes",
  (char*) &export_vars.innodb_log_writes,		  SHOW_LONG},
  {"os_log_fsyncs",
  (char*) &export_vars.innodb_os_log_fsyncs,		  SHOW_LONG},
  {"os_log_pending_fsyncs",
  (char*) &export_vars.innodb_os_log_pending_fsyncs,	  SHOW_LONG},
  {"os_log_pending_writes",
  (char*) &export_vars.innodb_os_log_pending_writes,	  SHOW_LONG},
  {"os_log_written",
  (char*) &export_vars.innodb_os_log_written,		  SHOW_LONGLONG},
  {"page_size",
  (char*) &export_vars.innodb_page_size,		  SHOW_LONG},
  {"pages_created",
  (char*) &export_vars.innodb_pages_created,		  SHOW_LONG},
  {"pages_read",
  (char*) &export_vars.innodb_pages_read,		  SHOW_LONG},
  {"pages_written",
  (char*) &export_vars.innodb_pages_written,		  SHOW_LONG},
  {"row_lock_current_waits",
  (char*) &export_vars.innodb_row_lock_current_waits,	  SHOW_LONG},
  {"row_lock_time",
  (char*) &export_vars.innodb_row_lock_time,		  SHOW_LONGLONG},
  {"row_lock_time_avg",
  (char*) &export_vars.innodb_row_lock_time_avg,	  SHOW_LONG},
  {"row_lock_time_max",
  (char*) &export_vars.innodb_row_lock_time_max,	  SHOW_LONG},
  {"row_lock_waits",
  (char*) &export_vars.innodb_row_lock_waits,		  SHOW_LONG},
  {"rows_deleted",
  (char*) &export_vars.innodb_rows_deleted,		  SHOW_LONG},
  {"rows_inserted",
  (char*) &export_vars.innodb_rows_inserted,		  SHOW_LONG},
  {"rows_read",
  (char*) &export_vars.innodb_rows_read,		  SHOW_LONG},
  {"rows_updated",
  (char*) &export_vars.innodb_rows_updated,		  SHOW_LONG},
  {"num_open_files",
  (char*) &export_vars.innodb_num_open_files,		  SHOW_LONG},
  {"truncated_status_writes",
  (char*) &export_vars.innodb_truncated_status_writes,	  SHOW_LONG},
  {NullS, NullS, SHOW_LONG}
};

/************************************************************************//**
Handling the shared INNOBASE_SHARE structure that is needed to provide table
locking. Register the table name if it doesn't exist in the hash table. */
static
INNOBASE_SHARE*
get_share(
/*======*/
	const char*	table_name);	/*!< in: table to lookup */

/************************************************************************//**
Free the shared object that was registered with get_share(). */
static
void
free_share(
/*=======*/
	INNOBASE_SHARE*	share);		/*!< in/own: share to free */

/*****************************************************************//**
Frees a possible InnoDB trx object associated with the current THD.
@return	0 or error number */
static
int
innobase_close_connection(
/*======================*/
	handlerton*	hton,		/*!< in/out: Innodb handlerton */
	THD*		thd);		/*!< in: MySQL thread handle for
					which to close the connection */

/*****************************************************************//**
Commits a transaction in an InnoDB database or marks an SQL statement
ended.
@return	0 */
static
int
innobase_commit(
/*============*/
	handlerton*	hton,		/*!< in/out: Innodb handlerton */
	THD*		thd,		/*!< in: MySQL thread handle of the
					user for whom the transaction should
					be committed */
	bool		commit_trx);	/*!< in: true - commit transaction
					false - the current SQL statement
					ended */

/*****************************************************************//**
Rolls back a transaction to a savepoint.
@return 0 if success, HA_ERR_NO_SAVEPOINT if no savepoint with the
given name */
static
int
innobase_rollback(
/*==============*/
	handlerton*	hton,		/*!< in/out: Innodb handlerton */
	THD*		thd,		/*!< in: handle to the MySQL thread
					of the user whose transaction should
					be rolled back */
	bool		rollback_trx);	/*!< in: TRUE - rollback entire
					transaction FALSE - rollback the current
					statement only */

/*****************************************************************//**
Rolls back a transaction to a savepoint.
@return 0 if success, HA_ERR_NO_SAVEPOINT if no savepoint with the
given name */
static
int
innobase_rollback_to_savepoint(
/*===========================*/
	handlerton*	hton,		/*!< in/out: InnoDB handlerton */
	THD*		thd,		/*!< in: handle to the MySQL thread of
					the user whose XA transaction should
					be rolled back to savepoint */
	void*		savepoint);	/*!< in: savepoint data */

/*****************************************************************//**
Sets a transaction savepoint.
@return	always 0, that is, always succeeds */
static
int
innobase_savepoint(
/*===============*/
	handlerton*	hton,		/*!< in/out: InnoDB handlerton */
	THD*		thd,		/*!< in: handle to the MySQL thread of
					the user's XA transaction for which
					we need to take a savepoint */
	void*		savepoint);	/*!< in: savepoint data */

/*****************************************************************//**
Release transaction savepoint name.
@return 0 if success, HA_ERR_NO_SAVEPOINT if no savepoint with the
given name */
static
int
innobase_release_savepoint(
/*=======================*/
	handlerton*	hton,		/*!< in/out: handlerton for Innodb */
	THD*		thd,		/*!< in: handle to the MySQL thread
					of the user whose transaction's
					savepoint should be released */
	void*		savepoint);	/*!< in: savepoint data */

/************************************************************************//**
Function for constructing an InnoDB table handler instance. */
static
handler*
innobase_create_handler(
/*====================*/
	handlerton*	hton,		/*!< in/out: handlerton for Innodb */
	TABLE_SHARE*	table,
	MEM_ROOT*	mem_root);

/** @brief Initialize the default value of innodb_commit_concurrency.

Once InnoDB is running, the innodb_commit_concurrency must not change
from zero to nonzero. (Bug #42101)

The initial default value is 0, and without this extra initialization,
SET GLOBAL innodb_commit_concurrency=DEFAULT would set the parameter
to 0, even if it was initially set to nonzero at the command line
or configuration file. */
static
void
innobase_commit_concurrency_init_default();
/*=======================================*/

/************************************************************//**
Validate the file format name and return its corresponding id.
@return	valid file format id */
static
uint
innobase_file_format_name_lookup(
/*=============================*/
	const char*	format_name);	/*!< in: pointer to file format
					name */
/************************************************************//**
Validate the file format check config parameters, as a side effect it
sets the srv_max_file_format_at_startup variable.
@return	the format_id if valid config value, otherwise, return -1 */
static
int
innobase_file_format_validate_and_set(
/*==================================*/
	const char*	format_max);	/*!< in: parameter value */
/****************************************************************//**
Return alter table flags supported in an InnoDB database. */
static
uint
innobase_alter_table_flags(
/*=======================*/
	uint	flags);

/*******************************************************************//**
This function is used to prepare an X/Open XA distributed transaction.
@return	0 or error number */
static
int
innobase_xa_prepare(
/*================*/
	handlerton*	hton,		/*!< in: InnoDB handlerton */
	THD*		thd,		/*!< in: handle to the MySQL thread of
					the user whose XA transaction should
					be prepared */
	bool		all);		/*!< in: true - prepare transaction
					false - the current SQL statement
					ended */
/*******************************************************************//**
This function is used to recover X/Open XA distributed transactions.
@return	number of prepared transactions stored in xid_list */
static
int
innobase_xa_recover(
/*================*/
	handlerton*	hton,		/*!< in: InnoDB handlerton */
	XID*		xid_list,	/*!< in/out: prepared transactions */
	uint		len);		/*!< in: number of slots in xid_list */
/*******************************************************************//**
This function is used to commit one X/Open XA distributed transaction
which is in the prepared state
@return	0 or error number */
static
int
innobase_commit_by_xid(
/*===================*/
	handlerton*	hton,		/*!< in: InnoDB handlerton */
	XID*		xid);		/*!< in: X/Open XA transaction
					identification */
/*******************************************************************//**
This function is used to rollback one X/Open XA distributed transaction
which is in the prepared state
@return	0 or error number */
static
int
innobase_rollback_by_xid(
/*=====================*/
	handlerton*	hton,		/*!< in: InnoDB handlerton */
	XID*		xid);		/*!< in: X/Open XA transaction
					identification */
/*******************************************************************//**
Create a consistent view for a cursor based on current transaction
which is created if the corresponding MySQL thread still lacks one.
This consistent view is then used inside of MySQL when accessing records
using a cursor.
@return	pointer to cursor view or NULL */
static
void*
innobase_create_cursor_view(
/*========================*/
	handlerton*	hton,		/*!< in: innobase hton */
	THD*		thd);		/*!< in: user thread handle */
/*******************************************************************//**
Set the given consistent cursor view to a transaction which is created
if the corresponding MySQL thread still lacks one. If the given
consistent cursor view is NULL global read view of a transaction is
restored to a transaction read view. */
static
void
innobase_set_cursor_view(
/*=====================*/
	handlerton*	hton,		/*!< in: handlerton of Innodb */
	THD*		thd,		/*!< in: user thread handle */
	void*		curview);	/*!< in: Consistent cursor view to
					be set */
/*******************************************************************//**
Close the given consistent cursor view of a transaction and restore
global read view to a transaction read view. Transaction is created if the
corresponding MySQL thread still lacks one. */
static
void
innobase_close_cursor_view(
/*=======================*/
	handlerton*	hton,		/*!< in: handlerton of Innodb */
	THD*		thd,		/*!< in: user thread handle */
	void*		curview);	/*!< in: Consistent read view to be
					closed */
/*****************************************************************//**
Removes all tables in the named database inside InnoDB. */
static
void
innobase_drop_database(
/*===================*/
	handlerton*	hton,		/*!< in: handlerton of Innodb */
	char*		path);		/*!< in: database path; inside InnoDB
					the name of the last directory in
					the path is used as the database name:
					for example, in 'mysql/data/test' the
					database name is 'test' */
/*******************************************************************//**
Closes an InnoDB database. */
static
int
innobase_end(
/*=========*/
	handlerton*		hton,	/* in: Innodb handlerton */
	ha_panic_function	type);

/*****************************************************************//**
Creates an InnoDB transaction struct for the thd if it does not yet have one.
Starts a new InnoDB transaction if a transaction is not yet started. And
assigns a new snapshot for a consistent read if the transaction does not yet
have one.
@return	0 */
static
int
innobase_start_trx_and_assign_read_view(
/*====================================*/
	handlerton*	hton,		/* in: Innodb handlerton */
	THD*		thd);		/* in: MySQL thread handle of the
					user for whom the transaction should
					be committed */
/****************************************************************//**
Flushes InnoDB logs to disk and makes a checkpoint. Really, a commit flushes
the logs, and the name of this function should be innobase_checkpoint.
@return	TRUE if error */
static
bool
innobase_flush_logs(
/*================*/
	handlerton*	hton);		/*!< in: InnoDB handlerton */

/************************************************************************//**
Implements the SHOW ENGINE INNODB STATUS command. Sends the output of the
InnoDB Monitor to the client.
@return 0 on success */
static
int
innodb_show_status(
/*===============*/
	handlerton*	hton,		/*!< in: the innodb handlerton */
	THD*		thd,		/*!< in: the MySQL query thread of
					the caller */
	stat_print_fn*	stat_print);
/************************************************************************//**
Return 0 on success and non-zero on failure. Note: the bool return type
seems to be abused here, should be an int. */
static
bool
innobase_show_status(
/*=================*/
	handlerton*		hton,	/*!< in: the innodb handlerton */
	THD*			thd,	/*!< in: the MySQL query thread of
					the caller */
	stat_print_fn*		stat_print,
	enum ha_stat_type	stat_type);

/*****************************************************************//**
Commits a transaction in an InnoDB database. */
static
void
innobase_commit_low(
/*================*/
	trx_t*	trx);	/*!< in: transaction handle */

/****************************************************************//**
Parse and enable InnoDB monitor counters during server startup.
User can enable monitor counters/groups by specifying
"loose-innodb_monitor_enable = monitor_name1;monitor_name2..."
in server configuration file or at the command line. */
static
void
innodb_enable_monitor_at_startup(
/*=============================*/
	char*	str);	/*!< in: monitor counter enable list */

/*************************************************************//**
Check for a valid value of innobase_commit_concurrency.
@return	0 for valid innodb_commit_concurrency */
static
int
innobase_commit_concurrency_validate(
/*=================================*/
	THD*				thd,	/*!< in: thread handle */
	struct st_mysql_sys_var*	var,	/*!< in: pointer to system
						variable */
	void*				save,	/*!< out: immediate result
						for update function */
	struct st_mysql_value*		value)	/*!< in: incoming string */
{
	long long	intbuf;
	ulong		commit_concurrency;

	DBUG_ENTER("innobase_commit_concurrency_validate");

	if (value->val_int(value, &intbuf)) {
		/* The value is NULL. That is invalid. */
		DBUG_RETURN(1);
	}

	*reinterpret_cast<ulong*>(save) = commit_concurrency
		= static_cast<ulong>(intbuf);

	/* Allow the value to be updated, as long as it remains zero
	or nonzero. */
	DBUG_RETURN(!(!commit_concurrency == !innobase_commit_concurrency));
}

/*******************************************************************//**
Function for constructing an InnoDB table handler instance. */
static
handler*
innobase_create_handler(
/*====================*/
	handlerton*	hton,	/*!< in: InnoDB handlerton */
	TABLE_SHARE*	table,
	MEM_ROOT*	mem_root)
{
	return new (mem_root) ha_innobase(hton, table);
}

/* General functions */

/******************************************************************//**
Returns true if the thread is the replication thread on the slave
server. Used in srv_conc_enter_innodb() to determine if the thread
should be allowed to enter InnoDB - the replication thread is treated
differently than other threads. Also used in
srv_conc_force_exit_innodb().
@return	true if thd is the replication thread */
extern "C" UNIV_INTERN
ibool
thd_is_replication_slave_thread(
/*============================*/
	void*	thd)	/*!< in: thread handle (THD*) */
{
	return((ibool) thd_slave_thread((THD*) thd));
}

/******************************************************************//**
Save some CPU by testing the value of srv_thread_concurrency in inline
functions. */
static inline
void
innobase_srv_conc_enter_innodb(
/*===========================*/
	trx_t*	trx)	/*!< in: transaction handle */
{
	if (srv_thread_concurrency) {
		if (trx->n_tickets_to_enter_innodb > 0) {

			/* If trx has 'free tickets' to enter the engine left,
			then use one such ticket */

			--trx->n_tickets_to_enter_innodb;

		} else if (trx->mysql_thd != NULL
			   && thd_is_replication_slave_thread(trx->mysql_thd)) {

			UT_WAIT_FOR(
				srv_conc_get_active_threads()
				< srv_thread_concurrency,
				srv_replication_delay * 1000);

		}  else {
			srv_conc_enter_innodb(trx);
		}
	}
}

/******************************************************************//**
Note that the thread wants to leave InnoDB only if it doesn't have
any spare tickets. */
static inline
void
innobase_srv_conc_exit_innodb(
/*==========================*/
	trx_t*	trx)	/*!< in: transaction handle */
{
#ifdef UNIV_SYNC_DEBUG
	ut_ad(!sync_thread_levels_nonempty_trx(trx->has_search_latch));
#endif /* UNIV_SYNC_DEBUG */

	/* This is to avoid making an unnecessary function call. */
	if (trx->declared_to_be_inside_innodb
	    && trx->n_tickets_to_enter_innodb == 0) {

		srv_conc_force_exit_innodb(trx);
	}
}

/******************************************************************//**
Force a thread to leave InnoDB even if it has spare tickets. */
static inline
void
innobase_srv_conc_force_exit_innodb(
/*================================*/
	trx_t*	trx)	/*!< in: transaction handle */
{
#ifdef UNIV_SYNC_DEBUG
	ut_ad(!sync_thread_levels_nonempty_trx(trx->has_search_latch));
#endif /* UNIV_SYNC_DEBUG */

	/* This is to avoid making an unnecessary function call. */
	if (trx->declared_to_be_inside_innodb) {
		srv_conc_force_exit_innodb(trx);
	}
}

/******************************************************************//**
Returns true if the transaction this thread is processing has edited
non-transactional tables. Used by the deadlock detector when deciding
which transaction to rollback in case of a deadlock - we try to avoid
rolling back transactions that have edited non-transactional tables.
@return	true if non-transactional tables have been edited */
extern "C" UNIV_INTERN
ibool
thd_has_edited_nontrans_tables(
/*===========================*/
	void*	thd)	/*!< in: thread handle (THD*) */
{
	return((ibool) thd_non_transactional_update((THD*) thd));
}

/******************************************************************//**
Returns true if the thread is executing a SELECT statement.
@return	true if thd is executing SELECT */
extern "C" UNIV_INTERN
ibool
thd_is_select(
/*==========*/
	const void*	thd)	/*!< in: thread handle (THD*) */
{
	return(thd_sql_command((const THD*) thd) == SQLCOM_SELECT);
}

/******************************************************************//**
Returns true if the thread supports XA,
global value of innodb_supports_xa if thd is NULL.
@return	true if thd has XA support */
extern "C" UNIV_INTERN
ibool
thd_supports_xa(
/*============*/
	void*	thd)	/*!< in: thread handle (THD*), or NULL to query
			the global innodb_supports_xa */
{
	return(THDVAR((THD*) thd, support_xa));
}

/******************************************************************//**
Returns the lock wait timeout for the current connection.
@return	the lock wait timeout, in seconds */
extern "C" UNIV_INTERN
ulong
thd_lock_wait_timeout(
/*==================*/
	void*	thd)	/*!< in: thread handle (THD*), or NULL to query
			the global innodb_lock_wait_timeout */
{
	/* According to <mysql/plugin.h>, passing thd == NULL
	returns the global value of the session variable. */
	return(THDVAR((THD*) thd, lock_wait_timeout));
}

/******************************************************************//**
Set the time waited for the lock for the current query. */
extern "C" UNIV_INTERN
void
thd_set_lock_wait_time(
/*===================*/
	void*	thd,	/*!< in: thread handle (THD*) */
	ulint	value)	/*!< in: time waited for the lock */
{
	if (thd) {
		thd_storage_lock_wait((THD*)thd, value);
	}
}

/********************************************************************//**
Obtain the InnoDB transaction of a MySQL thread.
@return	reference to transaction pointer */
static inline
trx_t*&
thd_to_trx(
/*=======*/
	THD*	thd)	/*!< in: MySQL thread */
{
	return(*(trx_t**) thd_ha_data(thd, innodb_hton_ptr));
}

/********************************************************************//**
Call this function when mysqld passes control to the client. That is to
avoid deadlocks on the adaptive hash S-latch possibly held by thd. For more
documentation, see handler.cc.
@return	0 */
static
int
innobase_release_temporary_latches(
/*===============================*/
	handlerton*	hton,	/*!< in: handlerton */
	THD*		thd)	/*!< in: MySQL thread */
{
	DBUG_ASSERT(hton == innodb_hton_ptr);

	if (!innodb_inited) {

		return(0);
	}

	trx_t*	trx = thd_to_trx(thd);

	if (trx != NULL) {
		trx_search_latch_release_if_reserved(trx);
	}

	return(0);
}

/********************************************************************//**
Increments innobase_active_counter and every INNOBASE_WAKE_INTERVALth
time calls srv_active_wake_master_thread. This function should be used
when a single database operation may introduce a small need for
server utility activity, like checkpointing. */
static inline
void
innobase_active_small(void)
/*=======================*/
{
	innobase_active_counter++;

	if ((innobase_active_counter % INNOBASE_WAKE_INTERVAL) == 0) {
		srv_active_wake_master_thread();
	}
}

/********************************************************************//**
Converts an InnoDB error code to a MySQL error code and also tells to MySQL
about a possible transaction rollback inside InnoDB caused by a lock wait
timeout or a deadlock.
@return	MySQL error code */
extern "C" UNIV_INTERN
int
convert_error_code_to_mysql(
/*========================*/
	int	error,	/*!< in: InnoDB error code */
	ulint	flags,  /*!< in: InnoDB table flags, or 0 */
	THD*	thd)	/*!< in: user thread handle or NULL */
{
	switch (error) {
	case DB_SUCCESS:
		return(0);

	case DB_INTERRUPTED:
		my_error(ER_QUERY_INTERRUPTED, MYF(0));
		/* fall through */

	case DB_FOREIGN_EXCEED_MAX_CASCADE:
		push_warning_printf(thd, Sql_condition::WARN_LEVEL_WARN,
				    HA_ERR_ROW_IS_REFERENCED,
				    "InnoDB: Cannot delete/update "
				    "rows with cascading foreign key "
				    "constraints that exceed max "
				    "depth of %d. Please "
				    "drop extra constraints and try "
				    "again", DICT_FK_MAX_RECURSIVE_LOAD);

		/* fall through */

	case DB_ERROR:
	default:
		return(-1); /* unspecified error */

	case DB_DUPLICATE_KEY:
		/* Be cautious with returning this error, since
		mysql could re-enter the storage layer to get
		duplicated key info, the operation requires a
		valid table handle and/or transaction information,
		which might not always be available in the error
		handling stage. */
		return(HA_ERR_FOUND_DUPP_KEY);

	case DB_FOREIGN_DUPLICATE_KEY:
		return(HA_ERR_FOREIGN_DUPLICATE_KEY);

	case DB_MISSING_HISTORY:
		return(HA_ERR_TABLE_DEF_CHANGED);

	case DB_RECORD_NOT_FOUND:
		return(HA_ERR_NO_ACTIVE_RECORD);

	case DB_DEADLOCK:
		/* Since we rolled back the whole transaction, we must
		tell it also to MySQL so that MySQL knows to empty the
		cached binlog for this transaction */

		if (thd) {
			thd_mark_transaction_to_rollback(thd, TRUE);
		}

		return(HA_ERR_LOCK_DEADLOCK);

	case DB_LOCK_WAIT_TIMEOUT:
		/* Starting from 5.0.13, we let MySQL just roll back the
		latest SQL statement in a lock wait timeout. Previously, we
		rolled back the whole transaction. */

		if (thd) {
			thd_mark_transaction_to_rollback(
				thd, (bool)row_rollback_on_timeout);
		}

		return(HA_ERR_LOCK_WAIT_TIMEOUT);

	case DB_NO_REFERENCED_ROW:
		return(HA_ERR_NO_REFERENCED_ROW);

	case DB_ROW_IS_REFERENCED:
		return(HA_ERR_ROW_IS_REFERENCED);

	case DB_CANNOT_ADD_CONSTRAINT:
	case DB_CHILD_NO_INDEX:
	case DB_PARENT_NO_INDEX:
		return(HA_ERR_CANNOT_ADD_FOREIGN);

	case DB_CANNOT_DROP_CONSTRAINT:

		return(HA_ERR_ROW_IS_REFERENCED); /* TODO: This is a bit
						misleading, a new MySQL error
						code should be introduced */

	case DB_CORRUPTION:
		return(HA_ERR_CRASHED);

	case DB_OUT_OF_FILE_SPACE:
		return(HA_ERR_RECORD_FILE_FULL);

	case DB_TABLE_IS_BEING_USED:
		return(HA_ERR_WRONG_COMMAND);

	case DB_TABLE_NOT_FOUND:
		return(HA_ERR_NO_SUCH_TABLE);

	case DB_TOO_BIG_RECORD:
		my_error(ER_TOO_BIG_ROWSIZE, MYF(0),
			 page_get_free_space_of_empty(flags
						      & DICT_TF_COMPACT) / 2);
		return(HA_ERR_TO_BIG_ROW);

	case DB_TOO_BIG_INDEX_COL:
		my_error(ER_INDEX_COLUMN_TOO_LONG, MYF(0),
			 DICT_MAX_FIELD_LEN_BY_FORMAT_FLAG(flags));
		return(HA_ERR_INDEX_COL_TOO_LONG);

	case DB_NO_SAVEPOINT:
		return(HA_ERR_NO_SAVEPOINT);

	case DB_LOCK_TABLE_FULL:
		/* Since we rolled back the whole transaction, we must
		tell it also to MySQL so that MySQL knows to empty the
		cached binlog for this transaction */

		if (thd) {
			thd_mark_transaction_to_rollback(thd, TRUE);
		}

		return(HA_ERR_LOCK_TABLE_FULL);

	case DB_PRIMARY_KEY_IS_NULL:
		return(ER_PRIMARY_CANT_HAVE_NULL);

	case DB_TOO_MANY_CONCURRENT_TRXS:
		/* New error code HA_ERR_TOO_MANY_CONCURRENT_TRXS is only
		available in 5.1.38 and later, but the plugin should still
		work with previous versions of MySQL. */
#ifdef HA_ERR_TOO_MANY_CONCURRENT_TRXS
		return(HA_ERR_TOO_MANY_CONCURRENT_TRXS);
#else /* HA_ERR_TOO_MANY_CONCURRENT_TRXS */
		return(HA_ERR_RECORD_FILE_FULL);
#endif /* HA_ERR_TOO_MANY_CONCURRENT_TRXS */
	case DB_UNSUPPORTED:
		return(HA_ERR_UNSUPPORTED);
	case DB_INDEX_CORRUPT:
		return(HA_ERR_INDEX_CORRUPT);
	case DB_UNDO_RECORD_TOO_BIG:
		return(HA_ERR_UNDO_REC_TOO_BIG);
	}
}

/*************************************************************//**
Prints info of a THD object (== user session thread) to the given file. */
extern "C" UNIV_INTERN
void
innobase_mysql_print_thd(
/*=====================*/
	FILE*	f,		/*!< in: output stream */
	void*	thd,		/*!< in: pointer to a MySQL THD object */
	uint	max_query_len)	/*!< in: max query length to print, or 0 to
				use the default max length */
{
	char	buffer[1024];

	fputs(thd_security_context((THD*) thd, buffer, sizeof buffer,
				   max_query_len), f);
	putc('\n', f);
}

/******************************************************************//**
Get the variable length bounds of the given character set. */
extern "C" UNIV_INTERN
void
innobase_get_cset_width(
/*====================*/
	ulint	cset,		/*!< in: MySQL charset-collation code */
	ulint*	mbminlen,	/*!< out: minimum length of a char (in bytes) */
	ulint*	mbmaxlen)	/*!< out: maximum length of a char (in bytes) */
{
	CHARSET_INFO*	cs;
	ut_ad(cset <= MAX_CHAR_COLL_NUM);
	ut_ad(mbminlen);
	ut_ad(mbmaxlen);

	cs = all_charsets[cset];
	if (cs) {
		*mbminlen = cs->mbminlen;
		*mbmaxlen = cs->mbmaxlen;
		ut_ad(*mbminlen < DATA_MBMAX);
		ut_ad(*mbmaxlen < DATA_MBMAX);
	} else {
		THD*	thd = current_thd;

		if (thd && thd_sql_command(thd) == SQLCOM_DROP_TABLE) {

			/* Fix bug#46256: allow tables to be dropped if the
			collation is not found, but issue a warning. */
			if ((global_system_variables.log_warnings)
			    && (cset != 0)){

				sql_print_warning(
					"Unknown collation #%lu.", cset);
			}
		} else {

			ut_a(cset == 0);
		}

		*mbminlen = *mbmaxlen = 0;
	}
}

/******************************************************************//**
Converts an identifier to a table name. */
extern "C" UNIV_INTERN
void
innobase_convert_from_table_id(
/*===========================*/
	struct charset_info_st*	cs,	/*!< in: the 'from' character set */
	char*			to,	/*!< out: converted identifier */
	const char*		from,	/*!< in: identifier to convert */
	ulint			len)	/*!< in: length of 'to', in bytes */
{
	uint	errors;

	strconvert(cs, from, &my_charset_filename, to, (uint) len, &errors);
}

/******************************************************************//**
Converts an identifier to UTF-8. */
extern "C" UNIV_INTERN
void
innobase_convert_from_id(
/*=====================*/
	struct charset_info_st*	cs,	/*!< in: the 'from' character set */
	char*			to,	/*!< out: converted identifier */
	const char*		from,	/*!< in: identifier to convert */
	ulint			len)	/*!< in: length of 'to', in bytes */
{
	uint	errors;

	strconvert(cs, from, system_charset_info, to, (uint) len, &errors);
}

/******************************************************************//**
Compares NUL-terminated UTF-8 strings case insensitively.
@return	0 if a=b, <0 if a<b, >1 if a>b */
extern "C" UNIV_INTERN
int
innobase_strcasecmp(
/*================*/
	const char*	a,	/*!< in: first string to compare */
	const char*	b)	/*!< in: second string to compare */
{
	return(my_strcasecmp(system_charset_info, a, b));
}

/******************************************************************//**
Compares NUL-terminated UTF-8 strings case insensitively. The
second string contains wildcards.
@return 0 if a match is found, 1 if not */
extern "C" UNIV_INTERN
int
innobase_wildcasecmp(
/*=================*/
	const char*	a,	/*!< in: string to compare */
	const char*	b)	/*!< in: wildcard string to compare */
{
	return(wild_case_compare(system_charset_info, a, b));
}

/******************************************************************//**
Strip dir name from a full path name and return only the file name
@return file name or "null" if no file name */
extern "C" UNIV_INTERN
const char*
innobase_basename(
/*==============*/
	const char*	path_name)	/*!< in: full path name */
{
	const char*	name = base_name(path_name);

	return((name) ? name : "null");
}

/******************************************************************//**
Makes all characters in a NUL-terminated UTF-8 string lower case. */
extern "C" UNIV_INTERN
void
innobase_casedn_str(
/*================*/
	char*	a)	/*!< in/out: string to put in lower case */
{
	my_casedn_str(system_charset_info, a);
}

/**********************************************************************//**
Determines the connection character set.
@return	connection character set */
extern "C" UNIV_INTERN
struct charset_info_st*
innobase_get_charset(
/*=================*/
	void*	mysql_thd)	/*!< in: MySQL thread handle */
{
	return(thd_charset((THD*) mysql_thd));
}

/**********************************************************************//**
Determines the current SQL statement.
@return	SQL statement string */
extern "C" UNIV_INTERN
const char*
innobase_get_stmt(
/*==============*/
	void*	mysql_thd,	/*!< in: MySQL thread handle */
	size_t*	length)		/*!< out: length of the SQL statement */
{
	LEX_STRING* stmt;

	stmt = thd_query_string((THD*) mysql_thd);
	*length = stmt->length;
	return(stmt->str);
}

/**********************************************************************//**
Get the current setting of the table_def_size global parameter. We do
a dirty read because for one there is no synchronization object and
secondly there is little harm in doing so even if we get a torn read.
@return	value of table_def_size */
extern "C" UNIV_INTERN
ulint
innobase_get_table_cache_size(void)
/*===============================*/
{
	return(table_def_size);
}

/**********************************************************************//**
Get the current setting of the lower_case_table_names global parameter from
mysqld.cc. We do a dirty read because for one there is no synchronization
object and secondly there is little harm in doing so even if we get a torn
read.
@return	value of lower_case_table_names */
extern "C" UNIV_INTERN
ulint
innobase_get_lower_case_table_names(void)
/*=====================================*/
{
	return(lower_case_table_names);
}

#if defined (__WIN__) && defined (MYSQL_DYNAMIC_PLUGIN)
extern MYSQL_PLUGIN_IMPORT MY_TMPDIR mysql_tmpdir_list;
/*******************************************************************//**
Map an OS error to an errno value. The OS error number is stored in
_doserrno and the mapped value is stored in errno) */
extern "C"
void __cdecl
_dosmaperr(
	unsigned long);	/*!< in: OS error value */

/*********************************************************************//**
Creates a temporary file.
@return	temporary file descriptor, or < 0 on error */
extern "C" UNIV_INTERN
int
innobase_mysql_tmpfile(void)
/*========================*/
{
	int	fd;				/* handle of opened file */
	HANDLE	osfh;				/* OS handle of opened file */
	char*	tmpdir;				/* point to the directory
						where to create file */
	TCHAR	path_buf[MAX_PATH - 14];	/* buffer for tmp file path.
						The length cannot be longer
						than MAX_PATH - 14, or
						GetTempFileName will fail. */
	char	filename[MAX_PATH];		/* name of the tmpfile */
	DWORD	fileaccess = GENERIC_READ	/* OS file access */
			     | GENERIC_WRITE
			     | DELETE;
	DWORD	fileshare = FILE_SHARE_READ	/* OS file sharing mode */
			    | FILE_SHARE_WRITE
			    | FILE_SHARE_DELETE;
	DWORD	filecreate = CREATE_ALWAYS;	/* OS method of open/create */
	DWORD	fileattrib =			/* OS file attribute flags */
			     FILE_ATTRIBUTE_NORMAL
			     | FILE_FLAG_DELETE_ON_CLOSE
			     | FILE_ATTRIBUTE_TEMPORARY
			     | FILE_FLAG_SEQUENTIAL_SCAN;

	DBUG_ENTER("innobase_mysql_tmpfile");

	tmpdir = my_tmpdir(&mysql_tmpdir_list);

	/* The tmpdir parameter can not be NULL for GetTempFileName. */
	if (!tmpdir) {
		uint	ret;

		/* Use GetTempPath to determine path for temporary files. */
		ret = GetTempPath(sizeof(path_buf), path_buf);
		if (ret > sizeof(path_buf) || (ret == 0)) {

			_dosmaperr(GetLastError());	/* map error */
			DBUG_RETURN(-1);
		}

		tmpdir = path_buf;
	}

	/* Use GetTempFileName to generate a unique filename. */
	if (!GetTempFileName(tmpdir, "ib", 0, filename)) {

		_dosmaperr(GetLastError());	/* map error */
		DBUG_RETURN(-1);
	}

	DBUG_PRINT("info", ("filename: %s", filename));

	/* Open/Create the file. */
	osfh = CreateFile(filename, fileaccess, fileshare, NULL,
			  filecreate, fileattrib, NULL);
	if (osfh == INVALID_HANDLE_VALUE) {

		/* open/create file failed! */
		_dosmaperr(GetLastError());	/* map error */
		DBUG_RETURN(-1);
	}

	do {
		/* Associates a CRT file descriptor with the OS file handle. */
		fd = _open_osfhandle((intptr_t) osfh, 0);
	} while (fd == -1 && errno == EINTR);

	if (fd == -1) {
		/* Open failed, close the file handle. */

		_dosmaperr(GetLastError());	/* map error */
		CloseHandle(osfh);		/* no need to check if
						CloseHandle fails */
	}

	DBUG_RETURN(fd);
}
#else
/*********************************************************************//**
Creates a temporary file.
@return	temporary file descriptor, or < 0 on error */
extern "C" UNIV_INTERN
int
innobase_mysql_tmpfile(void)
/*========================*/
{
	int	fd2 = -1;
	File	fd = mysql_tmpfile("ib");
	if (fd >= 0) {
		/* Copy the file descriptor, so that the additional resources
		allocated by create_temp_file() can be freed by invoking
		my_close().

		Because the file descriptor returned by this function
		will be passed to fdopen(), it will be closed by invoking
		fclose(), which in turn will invoke close() instead of
		my_close(). */

#ifdef _WIN32
		/* Note that on Windows, the integer returned by mysql_tmpfile
		has no relation to C runtime file descriptor. Here, we need
		to call my_get_osfhandle to get the HANDLE and then convert it 
		to C runtime filedescriptor. */
		{
			HANDLE hFile = my_get_osfhandle(fd);
			HANDLE hDup;
			BOOL bOK = DuplicateHandle(
					GetCurrentProcess(),
					hFile, GetCurrentProcess(),
					&hDup, 0, FALSE, DUPLICATE_SAME_ACCESS);
			if (bOK) {
				fd2 = _open_osfhandle((intptr_t)hDup,0);
			} else {
				my_osmaperr(GetLastError());
				fd2 = -1;
			}	
		}
#else
		fd2 = dup(fd);
#endif
		if (fd2 < 0) {
			DBUG_PRINT("error",("Got error %d on dup",fd2));
			my_errno=errno;
			my_error(EE_OUT_OF_FILERESOURCES,
				 MYF(ME_BELL+ME_WAITTANG),
				 "ib*", my_errno);
		}
		my_close(fd, MYF(MY_WME));
	}
	return(fd2);
}
#endif /* defined (__WIN__) && defined (MYSQL_DYNAMIC_PLUGIN) */

/*********************************************************************//**
Wrapper around MySQL's copy_and_convert function.
@return	number of bytes copied to 'to' */
extern "C" UNIV_INTERN
ulint
innobase_convert_string(
/*====================*/
	void*		to,		/*!< out: converted string */
	ulint		to_length,	/*!< in: number of bytes reserved
					for the converted string */
	CHARSET_INFO*	to_cs,		/*!< in: character set to convert to */
	const void*	from,		/*!< in: string to convert */
	ulint		from_length,	/*!< in: number of bytes to convert */
	CHARSET_INFO*	from_cs,	/*!< in: character set to convert
					from */
	uint*		errors)		/*!< out: number of errors encountered
					during the conversion */
{
	return(copy_and_convert(
			(char*) to, (uint32) to_length, to_cs,
			(const char*) from, (uint32) from_length, from_cs,
			errors));
}

/*******************************************************************//**
Formats the raw data in "data" (in InnoDB on-disk format) that is of
type DATA_(CHAR|VARCHAR|MYSQL|VARMYSQL) using "charset_coll" and writes
the result to "buf". The result is converted to "system_charset_info".
Not more than "buf_size" bytes are written to "buf".
The result is always NUL-terminated (provided buf_size > 0) and the
number of bytes that were written to "buf" is returned (including the
terminating NUL).
@return	number of bytes that were written */
extern "C" UNIV_INTERN
ulint
innobase_raw_format(
/*================*/
	const char*	data,		/*!< in: raw data */
	ulint		data_len,	/*!< in: raw data length
					in bytes */
	ulint		charset_coll,	/*!< in: charset collation */
	char*		buf,		/*!< out: output buffer */
	ulint		buf_size)	/*!< in: output buffer size
					in bytes */
{
	/* XXX we use a hard limit instead of allocating
	but_size bytes from the heap */
	CHARSET_INFO*	data_cs;
	char		buf_tmp[8192];
	ulint		buf_tmp_used;
	uint		num_errors;

	data_cs = all_charsets[charset_coll];

	buf_tmp_used = innobase_convert_string(buf_tmp, sizeof(buf_tmp),
					       system_charset_info,
					       data, data_len, data_cs,
					       &num_errors);

	return(ut_str_sql_format(buf_tmp, buf_tmp_used, buf, buf_size));
}

/*********************************************************************//**
Compute the next autoinc value.

For MySQL replication the autoincrement values can be partitioned among
the nodes. The offset is the start or origin of the autoincrement value
for a particular node. For n nodes the increment will be n and the offset
will be in the interval [1, n]. The formula tries to allocate the next
value for a particular node.

Note: This function is also called with increment set to the number of
values we want to reserve for multi-value inserts e.g.,

	INSERT INTO T VALUES(), (), ();

innobase_next_autoinc() will be called with increment set to
n * 3 where autoinc_lock_mode != TRADITIONAL because we want
to reserve 3 values for the multi-value INSERT above.
@return	the next value */
static
ulonglong
innobase_next_autoinc(
/*==================*/
	ulonglong	current,	/*!< in: Current value */
	ulonglong	increment,	/*!< in: increment current by */
	ulonglong	offset,		/*!< in: AUTOINC offset */
	ulonglong	max_value)	/*!< in: max value for type */
{
	ulonglong	next_value;

	/* Should never be 0. */
	ut_a(increment > 0);

	/* According to MySQL documentation, if the offset is greater than
	the increment then the offset is ignored. */
	if (offset > increment) {
		offset = 0;
	}

	if (max_value <= current) {
		next_value = max_value;
	} else if (offset <= 1) {
		/* Offset 0 and 1 are the same, because there must be at
		least one node in the system. */
		if (max_value - current <= increment) {
			next_value = max_value;
		} else {
			next_value = current + increment;
		}
	} else if (max_value > current) {
		if (current > offset) {
			next_value = ((current - offset) / increment) + 1;
		} else {
			next_value = ((offset - current) / increment) + 1;
		}

		ut_a(increment > 0);
		ut_a(next_value > 0);

		/* Check for multiplication overflow. */
		if (increment > (max_value / next_value)) {

			next_value = max_value;
		} else {
			next_value *= increment;

			ut_a(max_value >= next_value);

			/* Check for overflow. */
			if (max_value - next_value <= offset) {
				next_value = max_value;
			} else {
				next_value += offset;
			}
		}
	} else {
		next_value = max_value;
	}

	ut_a(next_value <= max_value);

	return(next_value);
}

/*********************************************************************//**
Initializes some fields in an InnoDB transaction object. */
static
void
innobase_trx_init(
/*==============*/
	THD*	thd,	/*!< in: user thread handle */
	trx_t*	trx)	/*!< in/out: InnoDB transaction handle */
{
	DBUG_ENTER("innobase_trx_init");
	DBUG_ASSERT(EQ_CURRENT_THD(thd));
	DBUG_ASSERT(thd == trx->mysql_thd);

	trx->check_foreigns = !thd_test_options(
		thd, OPTION_NO_FOREIGN_KEY_CHECKS);

	trx->check_unique_secondary = !thd_test_options(
		thd, OPTION_RELAXED_UNIQUE_CHECKS);

	DBUG_VOID_RETURN;
}

/*********************************************************************//**
Allocates an InnoDB transaction for a MySQL handler object.
@return	InnoDB transaction handle */
extern "C" UNIV_INTERN
trx_t*
innobase_trx_allocate(
/*==================*/
	THD*	thd)	/*!< in: user thread handle */
{
	trx_t*	trx;

	DBUG_ENTER("innobase_trx_allocate");
	DBUG_ASSERT(thd != NULL);
	DBUG_ASSERT(EQ_CURRENT_THD(thd));

	trx = trx_allocate_for_mysql();

	trx->mysql_thd = thd;

	innobase_trx_init(thd, trx);

	DBUG_RETURN(trx);
}

/*********************************************************************//**
Gets the InnoDB transaction handle for a MySQL handler object, creates
an InnoDB transaction struct if the corresponding MySQL thread struct still
lacks one.
@return	InnoDB transaction handle */
static inline
trx_t*
check_trx_exists(
/*=============*/
	THD*	thd)	/*!< in: user thread handle */
{
	trx_t*&	trx = thd_to_trx(thd);

	ut_ad(EQ_CURRENT_THD(thd));

	if (trx == NULL) {
		trx = innobase_trx_allocate(thd);
	} else if (UNIV_UNLIKELY(trx->magic_n != TRX_MAGIC_N)) {
		mem_analyze_corruption(trx);
		ut_error;
	}

	innobase_trx_init(thd, trx);

	return(trx);
}

/*********************************************************************//**
Note that a transaction has been registered with MySQL.
@return true if transaction is registered with MySQL 2PC coordinator */
static inline
bool
trx_is_registered_for_2pc(
/*=========================*/
	const trx_t*	trx)	/* in: transaction */
{
	return(trx->is_registered == 1);
}

/*********************************************************************//**
Note that a transaction owns the prepare_commit_mutex. */
static inline
void
trx_owns_prepare_commit_mutex_set(
/*==============================*/
	trx_t*	trx)	/* in: transaction */
{
	ut_a(trx_is_registered_for_2pc(trx));
	trx->owns_prepare_mutex = 1;
}

/*********************************************************************//**
Note that a transaction has been registered with MySQL 2PC coordinator. */
static inline
void
trx_register_for_2pc(
/*==================*/
	trx_t*	trx)	/* in: transaction */
{
	trx->is_registered = 1;
	ut_ad(trx->owns_prepare_mutex == 0);
}

/*********************************************************************//**
Note that a transaction has been deregistered. */
static inline
void
trx_deregister_from_2pc(
/*====================*/
	trx_t*	trx)	/* in: transaction */
{
	trx->is_registered = 0;
	trx->owns_prepare_mutex = 0;
}

/*********************************************************************//**
Check whether atransaction owns the prepare_commit_mutex.
@return true if transaction owns the prepare commit mutex */
static inline
bool
trx_has_prepare_commit_mutex(
/*=========================*/
	const trx_t*	trx)	/* in: transaction */
{
	return(trx->owns_prepare_mutex == 1);
}

/*********************************************************************//**
Check if transaction is started.
@reutrn true if transaction is in state started */
static
bool
trx_is_started(
/*===========*/
	trx_t*	trx)	/* in: transaction */
{
	return(trx->state != TRX_STATE_NOT_STARTED);
}

/*********************************************************************//**
Construct ha_innobase handler. */
UNIV_INTERN
ha_innobase::ha_innobase(
/*=====================*/
	handlerton*	hton,
	TABLE_SHARE*	table_arg)
	:handler(hton, table_arg),
	int_table_flags(HA_REC_NOT_IN_SEQ |
		  HA_NULL_IN_KEY |
		  HA_CAN_INDEX_BLOBS |
		  HA_CAN_SQL_HANDLER |
		  HA_PRIMARY_KEY_REQUIRED_FOR_POSITION |
		  HA_PRIMARY_KEY_IN_READ_INDEX |
		  HA_BINLOG_ROW_CAPABLE |
		  HA_CAN_GEOMETRY | HA_PARTIAL_COLUMN_READ |
		  HA_TABLE_SCAN_ON_INDEX),
	start_of_scan(0),
	num_write_row(0)
{}

/*********************************************************************//**
Destruct ha_innobase handler. */
UNIV_INTERN
ha_innobase::~ha_innobase()
/*======================*/
{
}

/*********************************************************************//**
Updates the user_thd field in a handle and also allocates a new InnoDB
transaction handle if needed, and updates the transaction fields in the
prebuilt struct. */
UNIV_INTERN inline
void
ha_innobase::update_thd(
/*====================*/
	THD*	thd)	/*!< in: thd to use the handle */
{
	trx_t*		trx;

	trx = check_trx_exists(thd);

	if (prebuilt->trx != trx) {

		row_update_prebuilt_trx(prebuilt, trx);
	}

	user_thd = thd;
}

/*********************************************************************//**
Updates the user_thd field in a handle and also allocates a new InnoDB
transaction handle if needed, and updates the transaction fields in the
prebuilt struct. */
UNIV_INTERN
void
ha_innobase::update_thd()
/*=====================*/
{
	THD*	thd = ha_thd();

	ut_ad(EQ_CURRENT_THD(thd));
	update_thd(thd);
}

/*********************************************************************//**
Registers an InnoDB transaction with the MySQL 2PC coordinator, so that
the MySQL XA code knows to call the InnoDB prepare and commit, or rollback
for the transaction. This MUST be called for every transaction for which
the user may call commit or rollback. Calling this several times to register
the same transaction is allowed, too. This function also registers the
current SQL statement. */
static inline
void
innobase_register_trx(
/*==================*/
	handlerton*	hton,	/* in: Innobase handlerton */
	THD*		thd,	/* in: MySQL thd (connection) object */
	trx_t*		trx)	/* in: transaction to register */
{
	trans_register_ha(thd, FALSE, hton);

	if (!trx_is_registered_for_2pc(trx)
	    && thd_test_options(thd, OPTION_NOT_AUTOCOMMIT | OPTION_BEGIN)) {

		trans_register_ha(thd, TRUE, hton);
	}

	trx_register_for_2pc(trx);
}

/*	BACKGROUND INFO: HOW THE MYSQL QUERY CACHE WORKS WITH INNODB
	------------------------------------------------------------

1) The use of the query cache for TBL is disabled when there is an
uncommitted change to TBL.

2) When a change to TBL commits, InnoDB stores the current value of
its global trx id counter, let us denote it by INV_TRX_ID, to the table object
in the InnoDB data dictionary, and does only allow such transactions whose
id <= INV_TRX_ID to use the query cache.

3) When InnoDB does an INSERT/DELETE/UPDATE to a table TBL, or an implicit
modification because an ON DELETE CASCADE, we invalidate the MySQL query cache
of TBL immediately.

How this is implemented inside InnoDB:

1) Since every modification always sets an IX type table lock on the InnoDB
table, it is easy to check if there can be uncommitted modifications for a
table: just check if there are locks in the lock list of the table.

2) When a transaction inside InnoDB commits, it reads the global trx id
counter and stores the value INV_TRX_ID to the tables on which it had a lock.

3) If there is an implicit table change from ON DELETE CASCADE or SET NULL,
InnoDB calls an invalidate method for the MySQL query cache for that table.

How this is implemented inside sql_cache.cc:

1) The query cache for an InnoDB table TBL is invalidated immediately at an
INSERT/UPDATE/DELETE, just like in the case of MyISAM. No need to delay
invalidation to the transaction commit.

2) To store or retrieve a value from the query cache of an InnoDB table TBL,
any query must first ask InnoDB's permission. We must pass the thd as a
parameter because InnoDB will look at the trx id, if any, associated with
that thd.

3) Use of the query cache for InnoDB tables is now allowed also when
AUTOCOMMIT==0 or we are inside BEGIN ... COMMIT. Thus transactions no longer
put restrictions on the use of the query cache.
*/

/******************************************************************//**
The MySQL query cache uses this to check from InnoDB if the query cache at
the moment is allowed to operate on an InnoDB table. The SQL query must
be a non-locking SELECT.

The query cache is allowed to operate on certain query only if this function
returns TRUE for all tables in the query.

If thd is not in the autocommit state, this function also starts a new
transaction for thd if there is no active trx yet, and assigns a consistent
read view to it if there is no read view yet.

Why a deadlock of threads is not possible: the query cache calls this function
at the start of a SELECT processing. Then the calling thread cannot be
holding any InnoDB semaphores. The calling thread is holding the
query cache mutex, and this function will reserve the InnoDB trx_sys->mutex.
Thus, the 'rank' in sync0sync.h of the MySQL query cache mutex is above
the InnoDB trx_sys->mutex.
@return TRUE if permitted, FALSE if not; note that the value FALSE
does not mean we should invalidate the query cache: invalidation is
called explicitly */
static
my_bool
innobase_query_caching_of_table_permitted(
/*======================================*/
	THD*	thd,		/*!< in: thd of the user who is trying to
				store a result to the query cache or
				retrieve it */
	char*	full_name,	/*!< in: concatenation of database name,
				the null character NUL, and the table
				name */
	uint	full_name_len,	/*!< in: length of the full name, i.e.
				len(dbname) + len(tablename) + 1 */
	ulonglong *unused)	/*!< unused for this engine */
{
	ibool	is_autocommit;
	trx_t*	trx;
	char	norm_name[1000];

	ut_a(full_name_len < 999);

	trx = check_trx_exists(thd);

	if (trx->isolation_level == TRX_ISO_SERIALIZABLE) {
		/* In the SERIALIZABLE mode we add LOCK IN SHARE MODE to every
		plain SELECT if AUTOCOMMIT is not on. */

		return((my_bool)FALSE);
	}

	if (UNIV_UNLIKELY(trx->has_search_latch)) {
		sql_print_error("The calling thread is holding the adaptive "
				"search, latch though calling "
				"innobase_query_caching_of_table_permitted.");
		trx_print(stderr, trx, 1024);
	}

	trx_search_latch_release_if_reserved(trx);

	innobase_srv_conc_force_exit_innodb(trx);

	if (!thd_test_options(thd, OPTION_NOT_AUTOCOMMIT | OPTION_BEGIN)) {

		is_autocommit = TRUE;
	} else {
		is_autocommit = FALSE;

	}

	if (is_autocommit && trx->n_mysql_tables_in_use == 0) {
		/* We are going to retrieve the query result from the query
		cache. This cannot be a store operation to the query cache
		because then MySQL would have locks on tables already.

		TODO: if the user has used LOCK TABLES to lock the table,
		then we open a transaction in the call of row_.. below.
		That trx can stay open until UNLOCK TABLES. The same problem
		exists even if we do not use the query cache. MySQL should be
		modified so that it ALWAYS calls some cleanup function when
		the processing of a query ends!

		We can imagine we instantaneously serialize this consistent
		read trx to the current trx id counter. If trx2 would have
		changed the tables of a query result stored in the cache, and
		trx2 would have already committed, making the result obsolete,
		then trx2 would have already invalidated the cache. Thus we
		can trust the result in the cache is ok for this query. */

		return((my_bool)TRUE);
	}

	/* Normalize the table name to InnoDB format */

	memcpy(norm_name, full_name, full_name_len);

	norm_name[strlen(norm_name)] = '/'; 	/* InnoDB uses '/' as the
						separator between db and
						table */
	norm_name[full_name_len] = '\0';
#ifdef __WIN__
	innobase_casedn_str(norm_name);
#endif

	innobase_register_trx(innodb_hton_ptr, thd, trx);

	if (row_search_check_if_query_cache_permitted(trx, norm_name)) {

		/* printf("Query cache for %s permitted\n", norm_name); */

		return((my_bool)TRUE);
	}

	/* printf("Query cache for %s NOT permitted\n", norm_name); */

	return((my_bool)FALSE);
}

/*****************************************************************//**
Invalidates the MySQL query cache for the table. */
extern "C" UNIV_INTERN
void
innobase_invalidate_query_cache(
/*============================*/
	trx_t*		trx,		/*!< in: transaction which
					modifies the table */
	const char*	full_name,	/*!< in: concatenation of
					database name, null char NUL,
					table name, null char NUL;
					NOTE that in Windows this is
					always in LOWER CASE! */
	ulint		full_name_len)	/*!< in: full name length where
					also the null chars count */
{
	/* Note that the sync0sync.h rank of the query cache mutex is just
	above the InnoDB trx_sys_t->lock. The caller of this function must
	not have latches of a lower rank. */

	/* Argument TRUE below means we are using transactions */
#ifdef HAVE_QUERY_CACHE
	mysql_query_cache_invalidate4((THD*) trx->mysql_thd,
				      full_name,
				      (uint32) full_name_len,
				      TRUE);
#endif
}

/*****************************************************************//**
Convert an SQL identifier to the MySQL system_charset_info (UTF-8)
and quote it if needed.
@return	pointer to the end of buf */
static
char*
innobase_convert_identifier(
/*========================*/
	char*		buf,	/*!< out: buffer for converted identifier */
	ulint		buflen,	/*!< in: length of buf, in bytes */
	const char*	id,	/*!< in: identifier to convert */
	ulint		idlen,	/*!< in: length of id, in bytes */
	void*		thd,	/*!< in: MySQL connection thread, or NULL */
	ibool		file_id)/*!< in: TRUE=id is a table or database name;
				FALSE=id is an UTF-8 string */
{
	char nz[NAME_LEN + 1];
	char nz2[NAME_LEN + 1 + EXPLAIN_FILENAME_MAX_EXTRA_LENGTH];

	const char*	s	= id;
	int		q;

	if (file_id) {
		/* Decode the table name.  The MySQL function expects
		a NUL-terminated string.  The input and output strings
		buffers must not be shared. */

		if (UNIV_UNLIKELY(idlen > (sizeof nz) - 1)) {
			idlen = (sizeof nz) - 1;
		}

		memcpy(nz, id, idlen);
		nz[idlen] = 0;

		s = nz2;
		idlen = explain_filename((THD*) thd, nz, nz2, sizeof nz2,
					 EXPLAIN_PARTITIONS_AS_COMMENT);
		goto no_quote;
	}

	/* See if the identifier needs to be quoted. */
	if (UNIV_UNLIKELY(!thd)) {
		q = '"';
	} else {
		q = get_quote_char_for_identifier((THD*) thd, s, (int) idlen);
	}

	if (q == EOF) {
no_quote:
		if (UNIV_UNLIKELY(idlen > buflen)) {
			idlen = buflen;
		}
		memcpy(buf, s, idlen);
		return(buf + idlen);
	}

	/* Quote the identifier. */
	if (buflen < 2) {
		return(buf);
	}

	*buf++ = q;
	buflen--;

	for (; idlen; idlen--) {
		int	c = *s++;
		if (UNIV_UNLIKELY(c == q)) {
			if (UNIV_UNLIKELY(buflen < 3)) {
				break;
			}

			*buf++ = c;
			*buf++ = c;
			buflen -= 2;
		} else {
			if (UNIV_UNLIKELY(buflen < 2)) {
				break;
			}

			*buf++ = c;
			buflen--;
		}
	}

	*buf++ = q;
	return(buf);
}

/*****************************************************************//**
Convert a table or index name to the MySQL system_charset_info (UTF-8)
and quote it if needed.
@return	pointer to the end of buf */
extern "C" UNIV_INTERN
char*
innobase_convert_name(
/*==================*/
	char*		buf,	/*!< out: buffer for converted identifier */
	ulint		buflen,	/*!< in: length of buf, in bytes */
	const char*	id,	/*!< in: identifier to convert */
	ulint		idlen,	/*!< in: length of id, in bytes */
	void*		thd,	/*!< in: MySQL connection thread, or NULL */
	ibool		table_id)/*!< in: TRUE=id is a table or database name;
				FALSE=id is an index name */
{
	char*		s	= buf;
	const char*	bufend	= buf + buflen;

	if (table_id) {
		const char*	slash = (const char*) memchr(id, '/', idlen);
		if (!slash) {

			goto no_db_name;
		}

		/* Print the database name and table name separately. */
		s = innobase_convert_identifier(s, bufend - s, id, slash - id,
						thd, TRUE);
		if (UNIV_LIKELY(s < bufend)) {
			*s++ = '.';
			s = innobase_convert_identifier(s, bufend - s,
							slash + 1, idlen
							- (slash - id) - 1,
							thd, TRUE);
		}
	} else if (UNIV_UNLIKELY(*id == TEMP_INDEX_PREFIX)) {
		/* Temporary index name (smart ALTER TABLE) */
		const char temp_index_suffix[]= "--temporary--";

		s = innobase_convert_identifier(buf, buflen, id + 1, idlen - 1,
						thd, FALSE);
		if (s - buf + (sizeof temp_index_suffix - 1) < buflen) {
			memcpy(s, temp_index_suffix,
			       sizeof temp_index_suffix - 1);
			s += sizeof temp_index_suffix - 1;
		}
	} else {
no_db_name:
		s = innobase_convert_identifier(buf, buflen, id, idlen,
						thd, table_id);
	}

	return(s);

}

/*****************************************************************//**
A wrapper function of innobase_convert_name(), convert a table or
index name to the MySQL system_charset_info (UTF-8) and quote it if needed.
@return	pointer to the end of buf */
static inline
void
innobase_format_name(
/*==================*/
	char*		buf,	/*!< out: buffer for converted identifier */
	ulint		buflen,	/*!< in: length of buf, in bytes */
	const char*	name,	/*!< in: index or table name to format */
	ibool		is_index_name) /*!< in: index name */
{
	const char*     bufend;

	bufend = innobase_convert_name(buf, buflen, name, strlen(name),
				       NULL, !is_index_name);

	ut_ad((ulint) (bufend - buf) < buflen);

	buf[bufend - buf] = '\0';
}

/**********************************************************************//**
Determines if the currently running transaction has been interrupted.
@return	TRUE if interrupted */
extern "C" UNIV_INTERN
ibool
trx_is_interrupted(
/*===============*/
	trx_t*	trx)	/*!< in: transaction */
{
	return(trx && trx->mysql_thd && thd_killed((THD*) trx->mysql_thd));
}

/**********************************************************************//**
Determines if the currently running transaction is in strict mode.
@return	TRUE if strict */
extern "C" UNIV_INTERN
ibool
trx_is_strict(
/*==========*/
	trx_t*	trx)	/*!< in: transaction */
{
	return(trx && trx->mysql_thd
	       && THDVAR((THD*) trx->mysql_thd, strict_mode));
}

/**************************************************************//**
Resets some fields of a prebuilt struct. The template is used in fast
retrieval of just those column values MySQL needs in its processing. */
inline
void
ha_innobase::reset_template(void)
/*=============================*/
{
	ut_ad(prebuilt->magic_n == ROW_PREBUILT_ALLOCATED);
	ut_ad(prebuilt->magic_n2 == prebuilt->magic_n);

	prebuilt->keep_other_fields_on_keyread = 0;
	prebuilt->read_just_key = 0;
	/* Reset index condition pushdown state. */
	if (prebuilt->idx_cond) {
		prebuilt->idx_cond = NULL;
		prebuilt->idx_cond_n_cols = 0;
		/* Invalidate prebuilt->mysql_template
		in ha_innobase::write_row(). */
		prebuilt->template_type = ROW_MYSQL_NO_TEMPLATE;
	}
}

/*****************************************************************//**
Call this when you have opened a new table handle in HANDLER, before you
call index_read_idx() etc. Actually, we can let the cursor stay open even
over a transaction commit! Then you should call this before every operation,
fetch next etc. This function inits the necessary things even after a
transaction commit. */
UNIV_INTERN
void
ha_innobase::init_table_handle_for_HANDLER(void)
/*============================================*/
{
	/* If current thd does not yet have a trx struct, create one.
	If the current handle does not yet have a prebuilt struct, create
	one. Update the trx pointers in the prebuilt struct. Normally
	this operation is done in external_lock. */

	update_thd(ha_thd());

	/* Initialize the prebuilt struct much like it would be inited in
	external_lock */

	trx_search_latch_release_if_reserved(prebuilt->trx);

	innobase_srv_conc_force_exit_innodb(prebuilt->trx);

	/* If the transaction is not started yet, start it */

	trx_start_if_not_started_xa(prebuilt->trx);

	/* Assign a read view if the transaction does not have it yet */

	trx_assign_read_view(prebuilt->trx);

	innobase_register_trx(ht, user_thd, prebuilt->trx);

	/* We did the necessary inits in this function, no need to repeat them
	in row_search_for_mysql */

	prebuilt->sql_stat_start = FALSE;

	/* We let HANDLER always to do the reads as consistent reads, even
	if the trx isolation level would have been specified as SERIALIZABLE */

	prebuilt->select_lock_type = LOCK_NONE;
	prebuilt->stored_select_lock_type = LOCK_NONE;

	/* Always fetch all columns in the index record */

	prebuilt->hint_need_to_fetch_extra_cols = ROW_RETRIEVE_ALL_COLS;

	/* We want always to fetch all columns in the whole row? Or do
	we???? */

	prebuilt->used_in_HANDLER = TRUE;
	reset_template();
}

/*********************************************************************//**
Opens an InnoDB database.
@return	0 on success, error code on failure */
static
int
innobase_init(
/*==========*/
	void	*p)	/*!< in: InnoDB handlerton */
{
	static char	current_dir[3];		/*!< Set if using current lib */
	int		err;
	bool		ret;
	char		*default_path;
	uint		format_id;

	DBUG_ENTER("innobase_init");
	handlerton *innobase_hton= (handlerton *)p;
	innodb_hton_ptr = innobase_hton;

	innobase_hton->state = SHOW_OPTION_YES;
	innobase_hton->db_type= DB_TYPE_INNODB;
	innobase_hton->savepoint_offset = sizeof(trx_named_savept_t);
	innobase_hton->close_connection = innobase_close_connection;
	innobase_hton->savepoint_set = innobase_savepoint;
	innobase_hton->savepoint_rollback = innobase_rollback_to_savepoint;
	innobase_hton->savepoint_release = innobase_release_savepoint;
	innobase_hton->commit = innobase_commit;
	innobase_hton->rollback = innobase_rollback;
	innobase_hton->prepare = innobase_xa_prepare;
	innobase_hton->recover = innobase_xa_recover;
	innobase_hton->commit_by_xid = innobase_commit_by_xid;
	innobase_hton->rollback_by_xid = innobase_rollback_by_xid;
	innobase_hton->create_cursor_read_view = innobase_create_cursor_view;
	innobase_hton->set_cursor_read_view = innobase_set_cursor_view;
	innobase_hton->close_cursor_read_view = innobase_close_cursor_view;
	innobase_hton->create = innobase_create_handler;
	innobase_hton->drop_database = innobase_drop_database;
	innobase_hton->panic = innobase_end;

	innobase_hton->start_consistent_snapshot =
		innobase_start_trx_and_assign_read_view;

	innobase_hton->flush_logs = innobase_flush_logs;
	innobase_hton->show_status = innobase_show_status;
	innobase_hton->flags = HTON_NO_FLAGS;

	innobase_hton->release_temporary_latches =
		innobase_release_temporary_latches;

	innobase_hton->alter_table_flags = innobase_alter_table_flags;

	ut_a(DATA_MYSQL_TRUE_VARCHAR == (ulint)MYSQL_TYPE_VARCHAR);

#ifndef DBUG_OFF
	static const char	test_filename[] = "-@";
	char			test_tablename[sizeof test_filename
				+ sizeof srv_mysql50_table_name_prefix];
	if ((sizeof test_tablename) - 1
			!= filename_to_tablename(test_filename, test_tablename,
			sizeof test_tablename, true)
			|| strncmp(test_tablename,
			srv_mysql50_table_name_prefix,
			sizeof srv_mysql50_table_name_prefix)
			|| strcmp(test_tablename
			+ sizeof srv_mysql50_table_name_prefix,
			test_filename)) {
		sql_print_error("tablename encoding has been changed");
		goto error;
	}
#endif /* DBUG_OFF */

	/* Check that values don't overflow on 32-bit systems. */
	if (sizeof(ulint) == 4) {
		if (innobase_buffer_pool_size > UINT_MAX32) {
			sql_print_error(
				"innobase_buffer_pool_size can't be over 4GB"
				" on 32-bit systems");

			goto error;
		}
	}

	os_innodb_umask = (ulint)my_umask;

	/* First calculate the default path for innodb_data_home_dir etc.,
	in case the user has not given any value.

	Note that when using the embedded server, the datadirectory is not
	necessarily the current directory of this program. */

	if (mysqld_embedded) {
		default_path = mysql_real_data_home;
		fil_path_to_mysql_datadir = mysql_real_data_home;
	} else {
		/* It's better to use current lib, to keep paths short */
		current_dir[0] = FN_CURLIB;
		current_dir[1] = FN_LIBCHAR;
		current_dir[2] = 0;
		default_path = current_dir;
	}

	ut_a(default_path);

	/* Set InnoDB initialization parameters according to the values
	read from MySQL .cnf file */

	/*--------------- Data files -------------------------*/

	/* The default dir for data files is the datadir of MySQL */

	srv_data_home = (innobase_data_home_dir ? innobase_data_home_dir :
			 default_path);

	/* Set default InnoDB data file size to 10 MB and let it be
	auto-extending. Thus users can use InnoDB in >= 4.0 without having
	to specify any startup options. */

	if (!innobase_data_file_path) {
		innobase_data_file_path = (char*) "ibdata1:10M:autoextend";
	}

	/* Since InnoDB edits the argument in the next call, we make another
	copy of it: */

	internal_innobase_data_file_path = my_strdup(innobase_data_file_path,
						   MYF(MY_FAE));

	ret = (bool) srv_parse_data_file_paths_and_sizes(
		internal_innobase_data_file_path);
	if (ret == FALSE) {
		sql_print_error(
			"InnoDB: syntax error in innodb_data_file_path");
mem_free_and_error:
		srv_free_paths_and_sizes();
		my_free(internal_innobase_data_file_path);
		goto error;
	}

	/* -------------- All log files ---------------------------*/

	/* The default dir for log files is the datadir of MySQL */

	if (!innobase_log_group_home_dir) {
		innobase_log_group_home_dir = default_path;
	}

#ifdef UNIV_LOG_ARCHIVE
	/* Since innodb_log_arch_dir has no relevance under MySQL,
	starting from 4.0.6 we always set it the same as
	innodb_log_group_home_dir: */

	innobase_log_arch_dir = innobase_log_group_home_dir;

	srv_arch_dir = innobase_log_arch_dir;
#endif /* UNIG_LOG_ARCHIVE */

	ret = (bool)
		srv_parse_log_group_home_dirs(innobase_log_group_home_dir);

	if (ret == FALSE || innobase_mirrored_log_groups != 1) {
	  sql_print_error("syntax error in innodb_log_group_home_dir, or a "
			  "wrong number of mirrored log groups");

		goto mem_free_and_error;
	}

	/* Validate the file format by animal name */
	if (innobase_file_format_name != NULL) {

		format_id = innobase_file_format_name_lookup(
			innobase_file_format_name);

		if (format_id > UNIV_FORMAT_MAX) {

			sql_print_error("InnoDB: wrong innodb_file_format.");

			goto mem_free_and_error;
		}
	} else {
		/* Set it to the default file format id. Though this
		should never happen. */
		format_id = 0;
	}

	srv_file_format = format_id;

	/* Given the type of innobase_file_format_name we have little
	choice but to cast away the constness from the returned name.
	innobase_file_format_name is used in the MySQL set variable
	interface and so can't be const. */

	innobase_file_format_name =
		(char*) trx_sys_file_format_id_to_name(format_id);

	/* Check innobase_file_format_check variable */
	if (!innobase_file_format_check) {

		/* Set the value to disable checking. */
		srv_max_file_format_at_startup = UNIV_FORMAT_MAX + 1;

	} else {

		/* Set the value to the lowest supported format. */
		srv_max_file_format_at_startup = UNIV_FORMAT_MIN;
	}

	/* Did the user specify a format name that we support?
	As a side effect it will update the variable
	srv_max_file_format_at_startup */
	if (innobase_file_format_validate_and_set(
			innobase_file_format_max) < 0) {

		sql_print_error("InnoDB: invalid "
				"innodb_file_format_max value: "
				"should be any value up to %s or its "
				"equivalent numeric id",
				trx_sys_file_format_id_to_name(
					UNIV_FORMAT_MAX));

		goto mem_free_and_error;
	}

	if (innobase_change_buffering) {
		ulint	use;

		for (use = 0;
		     use < UT_ARR_SIZE(innobase_change_buffering_values);
		     use++) {
			if (!innobase_strcasecmp(
				    innobase_change_buffering,
				    innobase_change_buffering_values[use])) {
				ibuf_use = (ibuf_use_t) use;
				goto innobase_change_buffering_inited_ok;
			}
		}

		sql_print_error("InnoDB: invalid value "
				"innodb_change_buffering=%s",
				innobase_change_buffering);
		goto mem_free_and_error;
	}

innobase_change_buffering_inited_ok:
	ut_a((ulint) ibuf_use < UT_ARR_SIZE(innobase_change_buffering_values));
	innobase_change_buffering = (char*)
		innobase_change_buffering_values[ibuf_use];

	/* --------------------------------------------------*/

	srv_file_flush_method_str = innobase_file_flush_method;

	srv_n_log_groups = (ulint) innobase_mirrored_log_groups;
	srv_n_log_files = (ulint) innobase_log_files_in_group;
	srv_log_file_size = (ib_uint64_t) innobase_log_file_size;

#ifdef UNIV_LOG_ARCHIVE
	srv_log_archive_on = (ulint) innobase_log_archive;
#endif /* UNIV_LOG_ARCHIVE */
	srv_log_buffer_size = (ulint) innobase_log_buffer_size;

	srv_buf_pool_size = (ulint) innobase_buffer_pool_size;
	srv_buf_pool_instances = (ulint) innobase_buffer_pool_instances;

	srv_mem_pool_size = (ulint) innobase_additional_mem_pool_size;

	if (innobase_additional_mem_pool_size
	    != 8*1024*1024L /* the default */ ) {

		ut_print_timestamp(stderr);
		fprintf(stderr,
			" InnoDB: Warning: Using " 
			"innodb_additional_mem_pool_size is DEPRECATED. "
			"This option may be removed in future releases, "
			"together with the option innodb_use_sys_malloc "
			"and with the InnoDB's internal memory "
			"allocator.\n");
	}

	if (!srv_use_sys_malloc ) {
		ut_print_timestamp(stderr);
		fprintf(stderr,
			" InnoDB: Warning: Setting " 
			"innodb_use_sys_malloc to FALSE is DEPRECATED. "
			"This option may be removed in future releases, "
			"together with the InnoDB's internal memory "
			"allocator.\n");
	}

	srv_n_file_io_threads = (ulint) innobase_file_io_threads;
	srv_n_read_io_threads = (ulint) innobase_read_io_threads;
	srv_n_write_io_threads = (ulint) innobase_write_io_threads;

	srv_force_recovery = (ulint) innobase_force_recovery;

	srv_use_doublewrite_buf = (ibool) innobase_use_doublewrite;
	if (!innobase_use_checksums) {
		ut_print_timestamp(stderr);
		fprintf(stderr,
			" InnoDB: Warning: Setting " 
			"innodb_checksums to OFF is DEPRECATED. "
			"This option may be removed in future releases. "
			"You should set innodb_checksum_algorithm=NONE "
			"instead.\n");
		srv_checksum_algorithm = SRV_CHECKSUM_ALGORITHM_NONE;
	}

#ifdef HAVE_LARGE_PAGES
	if ((os_use_large_pages = (ibool) my_use_large_pages)) {
		os_large_page_size = (ulint) opt_large_page_size;
	}
#endif

	row_rollback_on_timeout = (ibool) innobase_rollback_on_timeout;

	srv_locks_unsafe_for_binlog = (ibool) innobase_locks_unsafe_for_binlog;
	if (innobase_locks_unsafe_for_binlog) {
		ut_print_timestamp(stderr);
		fprintf(stderr,
			" InnoDB: Warning: Using " 
			"innodb_locks_unsafe_for_binlog is DEPRECATED. "
			"This option may be removed in future releases. "
			"Please use READ COMMITTED transaction isolation "
			"level instead, see " REFMAN "set-transaction.html.\n");
	}

	srv_max_n_open_files = (ulint) innobase_open_files;
	srv_innodb_status = (ibool) innobase_create_status_file;

	srv_print_verbose_log = mysqld_embedded ? 0 : 1;

	/* Store the default charset-collation number of this MySQL
	installation */

	data_mysql_default_charset_coll = (ulint)default_charset_info->number;

	ut_a(DATA_MYSQL_LATIN1_SWEDISH_CHARSET_COLL ==
					my_charset_latin1.number);
	ut_a(DATA_MYSQL_BINARY_CHARSET_COLL == my_charset_bin.number);

	/* Store the latin1_swedish_ci character ordering table to InnoDB. For
	non-latin1_swedish_ci charsets we use the MySQL comparison functions,
	and consequently we do not need to know the ordering internally in
	InnoDB. */

	ut_a(0 == strcmp(my_charset_latin1.name, "latin1_swedish_ci"));
	srv_latin1_ordering = my_charset_latin1.sort_order;

	innobase_commit_concurrency_init_default();

#ifdef HAVE_PSI_INTERFACE
	/* Register keys with MySQL performance schema */
	int	count;

	count = array_elements(all_pthread_mutexes);
 	mysql_mutex_register("innodb", all_pthread_mutexes, count);

# ifdef UNIV_PFS_MUTEX
	count = array_elements(all_innodb_mutexes);
	mysql_mutex_register("innodb", all_innodb_mutexes, count);
# endif /* UNIV_PFS_MUTEX */

# ifdef UNIV_PFS_RWLOCK
	count = array_elements(all_innodb_rwlocks);
	mysql_rwlock_register("innodb", all_innodb_rwlocks, count);
# endif /* UNIV_PFS_MUTEX */

# ifdef UNIV_PFS_THREAD
	count = array_elements(all_innodb_threads);
	mysql_thread_register("innodb", all_innodb_threads, count);
# endif /* UNIV_PFS_THREAD */

# ifdef UNIV_PFS_IO
	count = array_elements(all_innodb_files);
	mysql_file_register("innodb", all_innodb_files, count);
# endif /* UNIV_PFS_IO */

	count = array_elements(all_innodb_conds);
	mysql_cond_register("innodb", all_innodb_conds, count);
#endif /* HAVE_PSI_INTERFACE */

	/* Since we in this module access directly the fields of a trx
	struct, and due to different headers and flags it might happen that
	mutex_t has a different size in this module and in InnoDB
	modules, we check at run time that the size is the same in
	these compilation modules. */

	err = innobase_start_or_create_for_mysql();

	if (err != DB_SUCCESS) {
		goto mem_free_and_error;
	}

	innobase_old_blocks_pct = buf_LRU_old_ratio_update(
		innobase_old_blocks_pct, TRUE);

	ibuf_max_size_update(innobase_change_buffer_max_size);

	innobase_open_tables = hash_create(200);
	mysql_mutex_init(innobase_share_mutex_key,
			 &innobase_share_mutex,
			 MY_MUTEX_INIT_FAST);
	mysql_mutex_init(prepare_commit_mutex_key,
			 &prepare_commit_mutex, MY_MUTEX_INIT_FAST);
	mysql_mutex_init(commit_threads_m_key,
			 &commit_threads_m, MY_MUTEX_INIT_FAST);
	mysql_mutex_init(commit_cond_mutex_key,
			 &commit_cond_m, MY_MUTEX_INIT_FAST);
	mysql_cond_init(commit_cond_key, &commit_cond, NULL);
	innodb_inited= 1;
#ifdef MYSQL_DYNAMIC_PLUGIN
	if (innobase_hton != p) {
		innobase_hton = reinterpret_cast<handlerton*>(p);
		*innobase_hton = *innodb_hton_ptr;
	}
#endif /* MYSQL_DYNAMIC_PLUGIN */

	/* Get the current high water mark format. */
	innobase_file_format_max = (char*) trx_sys_file_format_max_get();

<<<<<<< HEAD
	/* Currently, monitor counter information are not persistent. */
	memset(monitor_set_tbl, 0, sizeof monitor_set_tbl);

	memset(innodb_counter_value, 0, sizeof innodb_counter_value);

	/* Do this as late as possible so server is fully starts up,
	since  we might get some initial stats if user choose to turn
	on some counters from start up */
	if (innobase_enable_monitor_counter) {
		innodb_enable_monitor_at_startup(
			innobase_enable_monitor_counter);
	}

	/* Turn on monitor counters that are default on */
	srv_mon_default_on();

	btr_search_fully_disabled = (!btr_search_enabled);
=======
>>>>>>> 626da3e8
	DBUG_RETURN(FALSE);
error:
	DBUG_RETURN(TRUE);
}

/*******************************************************************//**
Closes an InnoDB database.
@return	TRUE if error */
static
int
innobase_end(
/*=========*/
	handlerton*		hton,	/*!< in/out: InnoDB handlerton */
	ha_panic_function	type __attribute__((unused)))
					/*!< in: ha_panic() parameter */
{
	int	err= 0;

	DBUG_ENTER("innobase_end");
	DBUG_ASSERT(hton == innodb_hton_ptr);

	if (innodb_inited) {

		srv_fast_shutdown = (ulint) innobase_fast_shutdown;

		innodb_inited = 0;
		hash_table_free(innobase_open_tables);
		innobase_open_tables = NULL;
		if (innobase_shutdown_for_mysql() != DB_SUCCESS) {
			err = 1;
		}
		srv_free_paths_and_sizes();
		my_free(internal_innobase_data_file_path);
		mysql_mutex_destroy(&innobase_share_mutex);
		mysql_mutex_destroy(&prepare_commit_mutex);
		mysql_mutex_destroy(&commit_threads_m);
		mysql_mutex_destroy(&commit_cond_m);
		mysql_cond_destroy(&commit_cond);
	}

	DBUG_RETURN(err);
}

/****************************************************************//**
Flushes InnoDB logs to disk and makes a checkpoint. Really, a commit flushes
the logs, and the name of this function should be innobase_checkpoint.
@return	TRUE if error */
static
bool
innobase_flush_logs(
/*================*/
	handlerton*	hton)	/*!< in/out: InnoDB handlerton */
{
	bool	result = 0;

	DBUG_ENTER("innobase_flush_logs");
	DBUG_ASSERT(hton == innodb_hton_ptr);

	log_buffer_flush_to_disk();

	DBUG_RETURN(result);
}

/****************************************************************//**
Return alter table flags supported in an InnoDB database. */
static
uint
innobase_alter_table_flags(
/*=======================*/
	uint	flags)
{
	return(HA_INPLACE_ADD_INDEX_NO_READ_WRITE
		| HA_INPLACE_ADD_INDEX_NO_WRITE
		| HA_INPLACE_DROP_INDEX_NO_READ_WRITE
		| HA_INPLACE_ADD_UNIQUE_INDEX_NO_READ_WRITE
		| HA_INPLACE_ADD_UNIQUE_INDEX_NO_WRITE
		| HA_INPLACE_DROP_UNIQUE_INDEX_NO_READ_WRITE
		| HA_INPLACE_ADD_PK_INDEX_NO_READ_WRITE);
}

/*****************************************************************//**
Commits a transaction in an InnoDB database. */
static
void
innobase_commit_low(
/*================*/
	trx_t*	trx)	/*!< in: transaction handle */
{
	if (trx_is_started(trx)) {

		trx_commit_for_mysql(trx);
	}
}

/*****************************************************************//**
Creates an InnoDB transaction struct for the thd if it does not yet have one.
Starts a new InnoDB transaction if a transaction is not yet started. And
assigns a new snapshot for a consistent read if the transaction does not yet
have one.
@return	0 */
static
int
innobase_start_trx_and_assign_read_view(
/*====================================*/
	handlerton*	hton,	/*!< in: Innodb handlerton */
	THD*		thd)	/*!< in: MySQL thread handle of the user for
				whom the transaction should be committed */
{
	trx_t*	trx;

	DBUG_ENTER("innobase_start_trx_and_assign_read_view");
	DBUG_ASSERT(hton == innodb_hton_ptr);

	/* Create a new trx struct for thd, if it does not yet have one */

	trx = check_trx_exists(thd);

	/* This is just to play safe: release a possible FIFO ticket and
	search latch. Since we can potentially reserve the trx_sys->mutex,
	we have to release the search system latch first to obey the latching
	order. */

	trx_search_latch_release_if_reserved(trx);

	innobase_srv_conc_force_exit_innodb(trx);

	/* If the transaction is not started yet, start it */

	trx_start_if_not_started_xa(trx);

	/* Assign a read view if the transaction does not have it yet */

	trx_assign_read_view(trx);

	/* Set the MySQL flag to mark that there is an active transaction */

	innobase_register_trx(hton, current_thd, trx);

	DBUG_RETURN(0);
}

/*****************************************************************//**
Commits a transaction in an InnoDB database or marks an SQL statement
ended.
@return	0 */
static
int
innobase_commit(
/*============*/
	handlerton*	hton,		/*!< in: Innodb handlerton */
	THD*		thd,		/*!< in: MySQL thread handle of the
					user for whom the transaction should
					be committed */
	bool		commit_trx)	/*!< in: true - commit transaction
					false - the current SQL statement
					ended */
{
	trx_t*		trx;

	DBUG_ENTER("innobase_commit");
	DBUG_ASSERT(hton == innodb_hton_ptr);
	DBUG_PRINT("trans", ("ending transaction"));

	trx = check_trx_exists(thd);

	/* Since we will reserve the trx_sys->mutex, we have to release
	the search system latch first to obey the latching order. */

	if (trx->has_search_latch) {
		trx_search_latch_release_if_reserved(trx);
	}

	/* Transaction is deregistered only in a commit or a rollback. If
	it is deregistered we know there cannot be resources to be freed
	and we could return immediately.  For the time being, we play safe
	and do the cleanup though there should be nothing to clean up. */

	if (!trx_is_registered_for_2pc(trx) && trx_is_started(trx)) {

		sql_print_error("Transaction not registered for MySQL 2PC, "
				"but transaction is active");
	}

	if (commit_trx
	    || (!thd_test_options(thd, OPTION_NOT_AUTOCOMMIT | OPTION_BEGIN))) {

		/* We were instructed to commit the whole transaction, or
		this is an SQL statement end and autocommit is on */

		/* We need current binlog position for ibbackup to work.
		Note, the position is current because of
		prepare_commit_mutex */
retry:
		if (innobase_commit_concurrency > 0) {
			mysql_mutex_lock(&commit_cond_m);
			commit_threads++;

			if (commit_threads > innobase_commit_concurrency) {
				commit_threads--;
				mysql_cond_wait(&commit_cond,
					&commit_cond_m);
				mysql_mutex_unlock(&commit_cond_m);
				goto retry;
			}
			else {
				mysql_mutex_unlock(&commit_cond_m);
			}
		}

		/* The following calls to read the MySQL binary log
		file name and the position return consistent results:
		1) Other InnoDB transactions cannot intervene between
		these calls as we are holding prepare_commit_mutex.
		2) Binary logging of other engines is not relevant
		to InnoDB as all InnoDB requires is that committing
		InnoDB transactions appear in the same order in the
		MySQL binary log as they appear in InnoDB logs.
		3) A MySQL log file rotation cannot happen because
		MySQL protects against this by having a counter of
		transactions in prepared state and it only allows
		a rotation when the counter drops to zero. See
		LOCK_prep_xids and COND_prep_xids in log.cc. */
		trx->mysql_log_file_name = mysql_bin_log_file_name();
		trx->mysql_log_offset = (ib_int64_t) mysql_bin_log_file_pos();

		/* Don't do write + flush right now. For group commit
		to work we want to do the flush after releasing the
		prepare_commit_mutex. */
		trx->flush_log_later = TRUE;
		innobase_commit_low(trx);
		trx->flush_log_later = FALSE;

		if (innobase_commit_concurrency > 0) {
			mysql_mutex_lock(&commit_cond_m);
			commit_threads--;
			mysql_cond_signal(&commit_cond);
			mysql_mutex_unlock(&commit_cond_m);
		}

		if (trx_has_prepare_commit_mutex(trx)) {

			mysql_mutex_unlock(&prepare_commit_mutex);
		}
 
		trx_deregister_from_2pc(trx);

		/* Now do a write + flush of logs. */
		trx_commit_complete_for_mysql(trx);
	} else {
		/* We just mark the SQL statement ended and do not do a
		transaction commit */

		/* If we had reserved the auto-inc lock for some
		table in this SQL statement we release it now */

		lock_unlock_table_autoinc(trx);

		/* Store the current undo_no of the transaction so that we
		know where to roll back if we have to roll back the next
		SQL statement */

		trx_mark_sql_stat_end(trx);
	}

	trx->n_autoinc_rows = 0; /* Reset the number AUTO-INC rows required */

	innobase_srv_conc_force_exit_innodb(trx);

	/* Tell the InnoDB server that there might be work for utility
	threads: */
	srv_active_wake_master_thread();

	DBUG_RETURN(0);
}

/*****************************************************************//**
Rolls back a transaction or the latest SQL statement.
@return	0 or error number */
static
int
innobase_rollback(
/*==============*/
	handlerton*	hton,		/*!< in: Innodb handlerton */
	THD*		thd,		/*!< in: handle to the MySQL thread
					of the user whose transaction should
					be rolled back */
	bool		rollback_trx)	/*!< in: TRUE - rollback entire
					transaction FALSE - rollback the current
					statement only */
{
	int	error = 0;
	trx_t*	trx;

	DBUG_ENTER("innobase_rollback");
	DBUG_ASSERT(hton == innodb_hton_ptr);
	DBUG_PRINT("trans", ("aborting transaction"));

	trx = check_trx_exists(thd);

	/* Release a possible FIFO ticket and search latch. Since we will
	reserve the trx_sys->mutex, we have to release the search system
	latch first to obey the latching order. */

	trx_search_latch_release_if_reserved(trx);

	innobase_srv_conc_force_exit_innodb(trx);

	trx->n_autoinc_rows = 0; /* Reset the number AUTO-INC rows required */

	/* If we had reserved the auto-inc lock for some table (if
	we come here to roll back the latest SQL statement) we
	release it now before a possibly lengthy rollback */

	lock_unlock_table_autoinc(trx);

	if (rollback_trx
	    || !thd_test_options(thd, OPTION_NOT_AUTOCOMMIT | OPTION_BEGIN)) {

		error = trx_rollback_for_mysql(trx);
		trx_deregister_from_2pc(trx);
	} else {
		error = trx_rollback_last_sql_stat_for_mysql(trx);
	}

	DBUG_RETURN(convert_error_code_to_mysql(error, 0, NULL));
}

/*****************************************************************//**
Rolls back a transaction
@return	0 or error number */
static
int
innobase_rollback_trx(
/*==================*/
	trx_t*	trx)	/*!< in: transaction */
{
	int	error = 0;

	DBUG_ENTER("innobase_rollback_trx");
	DBUG_PRINT("trans", ("aborting transaction"));

	/* Release a possible FIFO ticket and search latch. Since we will
	reserve the trx_sys->mutex, we have to release the search system
	latch first to obey the latching order. */

	trx_search_latch_release_if_reserved(trx);

	innobase_srv_conc_force_exit_innodb(trx);

	/* If we had reserved the auto-inc lock for some table (if
	we come here to roll back the latest SQL statement) we
	release it now before a possibly lengthy rollback */

	lock_unlock_table_autoinc(trx);

	error = trx_rollback_for_mysql(trx);

	DBUG_RETURN(convert_error_code_to_mysql(error, 0, NULL));
}

/*****************************************************************//**
Rolls back a transaction to a savepoint.
@return 0 if success, HA_ERR_NO_SAVEPOINT if no savepoint with the
given name */
static
int
innobase_rollback_to_savepoint(
/*===========================*/
	handlerton*	hton,		/*!< in: Innodb handlerton */
	THD*		thd,		/*!< in: handle to the MySQL thread
					of the user whose transaction should
					be rolled back to savepoint */
	void*		savepoint)	/*!< in: savepoint data */
{
	ib_int64_t	mysql_binlog_cache_pos;
	int		error = 0;
	trx_t*		trx;
	char		name[64];

	DBUG_ENTER("innobase_rollback_to_savepoint");
	DBUG_ASSERT(hton == innodb_hton_ptr);

	trx = check_trx_exists(thd);

	/* Release a possible FIFO ticket and search latch. Since we will
	reserve the trx_sys->mutex, we have to release the search system
	latch first to obey the latching order. */

	trx_search_latch_release_if_reserved(trx);

	innobase_srv_conc_force_exit_innodb(trx);

	/* TODO: use provided savepoint data area to store savepoint data */

	longlong2str((ulint)savepoint, name, 36);

	error = (int) trx_rollback_to_savepoint_for_mysql(
		trx, name, &mysql_binlog_cache_pos);

	DBUG_RETURN(convert_error_code_to_mysql(error, 0, NULL));
}

/*****************************************************************//**
Release transaction savepoint name.
@return 0 if success, HA_ERR_NO_SAVEPOINT if no savepoint with the
given name */
static
int
innobase_release_savepoint(
/*=======================*/
	handlerton*	hton,		/*!< in: handlerton for Innodb */
	THD*		thd,		/*!< in: handle to the MySQL thread
					of the user whose transaction's
					savepoint should be released */
	void*		savepoint)	/*!< in: savepoint data */
{
	int		error = 0;
	trx_t*		trx;
	char		name[64];

	DBUG_ENTER("innobase_release_savepoint");
	DBUG_ASSERT(hton == innodb_hton_ptr);

	trx = check_trx_exists(thd);

	/* TODO: use provided savepoint data area to store savepoint data */

	longlong2str((ulint)savepoint, name, 36);

	error = (int) trx_release_savepoint_for_mysql(trx, name);

	DBUG_RETURN(convert_error_code_to_mysql(error, 0, NULL));
}

/*****************************************************************//**
Sets a transaction savepoint.
@return	always 0, that is, always succeeds */
static
int
innobase_savepoint(
/*===============*/
	handlerton*	hton,	/*!< in: handle to the Innodb handlerton */
	THD*	thd,		/*!< in: handle to the MySQL thread */
	void*	savepoint)	/*!< in: savepoint data */
{
	int	error = 0;
	trx_t*	trx;

	DBUG_ENTER("innobase_savepoint");
	DBUG_ASSERT(hton == innodb_hton_ptr);

	/* In the autocommit mode there is no sense to set a savepoint
	(unless we are in sub-statement), so SQL layer ensures that
	this method is never called in such situation.  */

	trx = check_trx_exists(thd);

	/* Release a possible FIFO ticket and search latch. Since we will
	reserve the trx_sys->mutex, we have to release the search system
	latch first to obey the latching order. */

	trx_search_latch_release_if_reserved(trx);

	innobase_srv_conc_force_exit_innodb(trx);

	/* Cannot happen outside of transaction */
	DBUG_ASSERT(trx_is_registered_for_2pc(trx));

	/* TODO: use provided savepoint data area to store savepoint data */
	char name[64];
	longlong2str((ulint)savepoint,name,36);

	error = (int) trx_savepoint_for_mysql(trx, name, (ib_int64_t)0);

	DBUG_RETURN(convert_error_code_to_mysql(error, 0, NULL));
}

/*****************************************************************//**
Frees a possible InnoDB trx object associated with the current THD.
@return	0 or error number */
static
int
innobase_close_connection(
/*======================*/
	handlerton*	hton,	/*!< in: innobase handlerton */
	THD*		thd)	/*!< in: handle to the MySQL thread of the user
				whose resources should be free'd */
{
	trx_t*	trx;

	DBUG_ENTER("innobase_close_connection");
	DBUG_ASSERT(hton == innodb_hton_ptr);
	trx = thd_to_trx(thd);

	ut_a(trx);

	if (!trx_is_registered_for_2pc(trx) && trx_is_started(trx)) {

		sql_print_error("Transaction not registered for MySQL 2PC, "
				"but transaction is active");
	}


	if (trx_is_started(trx) && global_system_variables.log_warnings) {

		sql_print_warning(
			"MySQL is closing a connection that has an active "
			"InnoDB transaction.  %llu row modifications will "
			"roll back.",
			(ullint) trx->undo_no);
	}

	innobase_rollback_trx(trx);

	trx_free_for_mysql(trx);

	DBUG_RETURN(0);
}


/*************************************************************************//**
** InnoDB database tables
*****************************************************************************/

/****************************************************************//**
Get the record format from the data dictionary.
@return one of ROW_TYPE_REDUNDANT, ROW_TYPE_COMPACT,
ROW_TYPE_COMPRESSED, ROW_TYPE_DYNAMIC */
UNIV_INTERN
enum row_type
ha_innobase::get_row_type() const
/*=============================*/
{
	if (prebuilt && prebuilt->table) {
		const ulint	flags = prebuilt->table->flags;

		if (UNIV_UNLIKELY(!flags)) {
			return(ROW_TYPE_REDUNDANT);
		}

		ut_ad(flags & DICT_TF_COMPACT);

		switch (flags & DICT_TF_FORMAT_MASK) {
		case UNIV_FORMAT_A << DICT_TF_FORMAT_SHIFT:
			return(ROW_TYPE_COMPACT);
		case UNIV_FORMAT_B << DICT_TF_FORMAT_SHIFT:
			if (flags & DICT_TF_ZSSIZE_MASK) {
				return(ROW_TYPE_COMPRESSED);
			} else {
				return(ROW_TYPE_DYNAMIC);
			}
#if UNIV_FORMAT_B != UNIV_FORMAT_MAX
# error "UNIV_FORMAT_B != UNIV_FORMAT_MAX"
#endif
		}
	}
	ut_ad(0);
	return(ROW_TYPE_NOT_USED);
}



/****************************************************************//**
Get the table flags to use for the statement.
@return	table flags */
UNIV_INTERN
handler::Table_flags
ha_innobase::table_flags() const
/*============================*/
{
	/* Need to use tx_isolation here since table flags is (also)
	called before prebuilt is inited. */
	ulong const tx_isolation = thd_tx_isolation(ha_thd());

	if (tx_isolation <= ISO_READ_COMMITTED) {
		return int_table_flags;
	}

	return(int_table_flags | HA_BINLOG_STMT_CAPABLE);
}

/****************************************************************//**
Gives the file extension of an InnoDB single-table tablespace. */
static const char* ha_innobase_exts[] = {
	".ibd",
	NullS
};

/****************************************************************//**
Returns the table type (storage engine name).
@return	table type */
UNIV_INTERN
const char*
ha_innobase::table_type() const
/*===========================*/
{
	return(innobase_hton_name);
}

/****************************************************************//**
Returns the index type. */
UNIV_INTERN
const char*
ha_innobase::index_type(
/*====================*/
	uint)
				/*!< out: index type */
{
	return("BTREE");
}

/****************************************************************//**
Returns the table file name extension.
@return	file extension string */
UNIV_INTERN
const char**
ha_innobase::bas_ext() const
/*========================*/
{
	return(ha_innobase_exts);
}

/****************************************************************//**
Returns the operations supported for indexes.
@return	flags of supported operations */
UNIV_INTERN
ulong
ha_innobase::index_flags(
/*=====================*/
	uint,
	uint,
	bool) const
{
	return(HA_READ_NEXT | HA_READ_PREV | HA_READ_ORDER
	       | HA_READ_RANGE | HA_KEYREAD_ONLY
	       | HA_DO_INDEX_COND_PUSHDOWN);
}

/****************************************************************//**
Returns the maximum number of keys.
@return	MAX_KEY */
UNIV_INTERN
uint
ha_innobase::max_supported_keys() const
/*===================================*/
{
	return(MAX_KEY);
}

/****************************************************************//**
Returns the maximum key length.
@return	maximum supported key length, in bytes */
UNIV_INTERN
uint
ha_innobase::max_supported_key_length() const
/*=========================================*/
{
	/* An InnoDB page must store >= 2 keys; a secondary key record
	must also contain the primary key value: max key length is
	therefore set to slightly less than 1 / 4 of page size which
	is 16 kB; but currently MySQL does not work with keys whose
	size is > MAX_KEY_LENGTH */
	return(3500);
}

/****************************************************************//**
Returns the key map of keys that are usable for scanning.
@return	key_map_full */
UNIV_INTERN
const key_map*
ha_innobase::keys_to_use_for_scanning()
/*===================================*/
{
	return(&key_map_full);
}

/****************************************************************//**
Determines if table caching is supported.
@return	HA_CACHE_TBL_ASKTRANSACT */
UNIV_INTERN
uint8
ha_innobase::table_cache_type()
/*===========================*/
{
	return(HA_CACHE_TBL_ASKTRANSACT);
}

/****************************************************************//**
Determines if the primary key is clustered index.
@return	true */
UNIV_INTERN
bool
ha_innobase::primary_key_is_clustered()
/*===================================*/
{
	return(true);
}

/*****************************************************************//**
Normalizes a table name string. A normalized name consists of the
database name catenated to '/' and table name. An example:
test/mytable. On Windows normalization puts both the database name and the
table name always to lower case. */
static
void
normalize_table_name(
/*=================*/
	char*		norm_name,	/*!< out: normalized name as a
					null-terminated string */
	const char*	name)		/*!< in: table name string */
{
	char*	name_ptr;
	char*	db_ptr;
	char*	ptr;

	/* Scan name from the end */

	ptr = strend(name)-1;

	while (ptr >= name && *ptr != '\\' && *ptr != '/') {
		ptr--;
	}

	name_ptr = ptr + 1;

	DBUG_ASSERT(ptr > name);

	ptr--;

	while (ptr >= name && *ptr != '\\' && *ptr != '/') {
		ptr--;
	}

	db_ptr = ptr + 1;

	memcpy(norm_name, db_ptr, strlen(name) + 1 - (db_ptr - name));

	norm_name[name_ptr - db_ptr - 1] = '/';

#ifdef __WIN__
	innobase_casedn_str(norm_name);
#endif
}

/********************************************************************//**
Get the upper limit of the MySQL integral and floating-point type.
@return maximum allowed value for the field */
static
ulonglong
innobase_get_int_col_max_value(
/*===========================*/
	const Field*	field)	/*!< in: MySQL field */
{
	ulonglong	max_value = 0;

	switch(field->key_type()) {
	/* TINY */
	case HA_KEYTYPE_BINARY:
		max_value = 0xFFULL;
		break;
	case HA_KEYTYPE_INT8:
		max_value = 0x7FULL;
		break;
	/* SHORT */
	case HA_KEYTYPE_USHORT_INT:
		max_value = 0xFFFFULL;
		break;
	case HA_KEYTYPE_SHORT_INT:
		max_value = 0x7FFFULL;
		break;
	/* MEDIUM */
	case HA_KEYTYPE_UINT24:
		max_value = 0xFFFFFFULL;
		break;
	case HA_KEYTYPE_INT24:
		max_value = 0x7FFFFFULL;
		break;
	/* LONG */
	case HA_KEYTYPE_ULONG_INT:
		max_value = 0xFFFFFFFFULL;
		break;
	case HA_KEYTYPE_LONG_INT:
		max_value = 0x7FFFFFFFULL;
		break;
	/* BIG */
	case HA_KEYTYPE_ULONGLONG:
		max_value = 0xFFFFFFFFFFFFFFFFULL;
		break;
	case HA_KEYTYPE_LONGLONG:
		max_value = 0x7FFFFFFFFFFFFFFFULL;
		break;
	case HA_KEYTYPE_FLOAT:
		/* We use the maximum as per IEEE754-2008 standard, 2^24 */
		max_value = 0x1000000ULL;
		break;
	case HA_KEYTYPE_DOUBLE:
		/* We use the maximum as per IEEE754-2008 standard, 2^53 */
		max_value = 0x20000000000000ULL;
		break;
	default:
		ut_error;
	}

	return(max_value);
}

/*******************************************************************//**
This function checks whether the index column information
is consistent between KEY info from mysql and that from innodb index.
@return TRUE if all column types match. */
static
ibool
innobase_match_index_columns(
/*=========================*/
	const KEY*		key_info,	/*!< in: Index info
						from mysql */
	const dict_index_t*	index_info)	/*!< in: Index info
						from Innodb */
{
	const KEY_PART_INFO*	key_part;
	const KEY_PART_INFO*	key_end;
	const dict_field_t*	innodb_idx_fld;
	const dict_field_t*	innodb_idx_fld_end;

	DBUG_ENTER("innobase_match_index_columns");

	/* Check whether user defined index column count matches */
	if (key_info->key_parts != index_info->n_user_defined_cols) {
		DBUG_RETURN(FALSE);
	}

	key_part = key_info->key_part;
	key_end = key_part + key_info->key_parts;
	innodb_idx_fld = index_info->fields;
	innodb_idx_fld_end = index_info->fields + index_info->n_fields;

	/* Check each index column's datatype. We do not check
	column name because there exists case that index
	column name got modified in mysql but such change does not
	propagate to InnoDB.
	One hidden assumption here is that the index column sequences
	are matched up between those in mysql and Innodb. */
	for (; key_part != key_end; ++key_part) {
		ulint	col_type;
		ibool	is_unsigned;
		ulint	mtype = innodb_idx_fld->col->mtype;

		/* Need to translate to InnoDB column type before
		comparison. */
		col_type = get_innobase_type_from_mysql_type(&is_unsigned,
							     key_part->field);

		/* Ignore Innodb specific system columns. */
		while (mtype == DATA_SYS) {
			innodb_idx_fld++;

			if (innodb_idx_fld >= innodb_idx_fld_end) {
				DBUG_RETURN(FALSE);
			}
		}

		if (col_type != mtype) {
			/* Column Type mismatches */
			DBUG_RETURN(FALSE);
		}

		innodb_idx_fld++;
	}

	DBUG_RETURN(TRUE);
}

/*******************************************************************//**
This function builds a translation table in INNOBASE_SHARE
structure for fast index location with mysql array number from its
table->key_info structure. This also provides the necessary translation
between the key order in mysql key_info and Innodb ib_table->indexes if
they are not fully matched with each other.
Note we do not have any mutex protecting the translation table
building based on the assumption that there is no concurrent
index creation/drop and DMLs that requires index lookup. All table
handle will be closed before the index creation/drop.
@return TRUE if index translation table built successfully */
static
ibool
innobase_build_index_translation(
/*=============================*/
	const TABLE*		table,	/*!< in: table in MySQL data
					dictionary */
	dict_table_t*		ib_table,/*!< in: table in Innodb data
					dictionary */
	INNOBASE_SHARE*		share)	/*!< in/out: share structure
					where index translation table
					will be constructed in. */
{
	ulint		mysql_num_index;
	ulint		ib_num_index;
	dict_index_t**	index_mapping;
	ibool		ret = TRUE;

	DBUG_ENTER("innobase_build_index_translation");

	mutex_enter(&dict_sys->mutex);

	mysql_num_index = table->s->keys;
	ib_num_index = UT_LIST_GET_LEN(ib_table->indexes);

	index_mapping = share->idx_trans_tbl.index_mapping;

	/* If there exists inconsistency between MySQL and InnoDB dictionary
	(metadata) information, the number of index defined in MySQL
	could exceed that in InnoDB, do not build index translation
	table in such case */
	if (UNIV_UNLIKELY(ib_num_index < mysql_num_index)) {
		ret = FALSE;
		goto func_exit;
	}

	/* If index entry count is non-zero, nothing has
	changed since last update, directly return TRUE */
	if (share->idx_trans_tbl.index_count) {
		/* Index entry count should still match mysql_num_index */
		ut_a(share->idx_trans_tbl.index_count == mysql_num_index);
		goto func_exit;
	}

	/* The number of index increased, rebuild the mapping table */
	if (mysql_num_index > share->idx_trans_tbl.array_size) {
		index_mapping = (dict_index_t**) my_realloc(index_mapping,
							mysql_num_index *
							sizeof(*index_mapping),
							MYF(MY_ALLOW_ZERO_PTR));

		if (!index_mapping) {
			/* Report an error if index_mapping continues to be
			NULL and mysql_num_index is a non-zero value */
			sql_print_error("InnoDB: fail to allocate memory for "
					"index translation table. Number of "
					"Index:%lu, array size:%lu",
					mysql_num_index,
					share->idx_trans_tbl.array_size);
			ret = FALSE;
			goto func_exit;
		}

		share->idx_trans_tbl.array_size = mysql_num_index;
	}

	/* For each index in the mysql key_info array, fetch its
	corresponding InnoDB index pointer into index_mapping
	array. */
	for (ulint count = 0; count < mysql_num_index; count++) {

		/* Fetch index pointers into index_mapping according to mysql
		index sequence */
		index_mapping[count] = dict_table_get_index_on_name(
			ib_table, table->key_info[count].name);

		if (!index_mapping[count]) {
			sql_print_error("Cannot find index %s in InnoDB "
					"index dictionary.",
					table->key_info[count].name);
			ret = FALSE;
			goto func_exit;
		}

		/* Double check fetched index has the same
		column info as those in mysql key_info. */
		if (!innobase_match_index_columns(&table->key_info[count],
					          index_mapping[count])) {
			sql_print_error("Found index %s whose column info "
					"does not match that of MySQL.",
					table->key_info[count].name);
			ret = FALSE;
			goto func_exit;
		}
	}

	/* Successfully built the translation table */
	share->idx_trans_tbl.index_count = mysql_num_index;

func_exit:
	if (!ret) {
		/* Build translation table failed. */
		my_free(index_mapping);

		share->idx_trans_tbl.array_size = 0;
		share->idx_trans_tbl.index_count = 0;
		index_mapping = NULL;
	}

	share->idx_trans_tbl.index_mapping = index_mapping;

	mutex_exit(&dict_sys->mutex);

	DBUG_RETURN(ret);
}

/*******************************************************************//**
This function uses index translation table to quickly locate the
requested index structure.
Note we do not have mutex protection for the index translatoin table
access, it is based on the assumption that there is no concurrent
translation table rebuild (fter create/drop index) and DMLs that
require index lookup.
@return dict_index_t structure for requested index. NULL if
fail to locate the index structure. */
static
dict_index_t*
innobase_index_lookup(
/*==================*/
	INNOBASE_SHARE*	share,	/*!< in: share structure for index
				translation table. */
	uint		keynr)	/*!< in: index number for the requested
				index */
{
	if (!share->idx_trans_tbl.index_mapping
	    || keynr >= share->idx_trans_tbl.index_count) {
		return(NULL);
	}

	return(share->idx_trans_tbl.index_mapping[keynr]);
}

/************************************************************************
Set the autoinc column max value. This should only be called once from
ha_innobase::open(). Therefore there's no need for a covering lock. */
UNIV_INTERN
void
ha_innobase::innobase_initialize_autoinc()
/*======================================*/
{
	ulonglong	auto_inc;
	const Field*	field = table->found_next_number_field;

	if (field != NULL) {
		auto_inc = innobase_get_int_col_max_value(field);
	} else {
		/* We have no idea what's been passed in to us as the
		autoinc column. We set it to the 0, effectively disabling
		updates to the table. */
		auto_inc = 0;

		ut_print_timestamp(stderr);
		fprintf(stderr, "  InnoDB: Unable to determine the AUTOINC "
				"column name\n");
	}

	if (srv_force_recovery >= SRV_FORCE_NO_IBUF_MERGE) {
		/* If the recovery level is set so high that writes
		are disabled we force the AUTOINC counter to 0
		value effectively disabling writes to the table.
		Secondly, we avoid reading the table in case the read
		results in failure due to a corrupted table/index.

		We will not return an error to the client, so that the
		tables can be dumped with minimal hassle.  If an error
		were returned in this case, the first attempt to read
		the table would fail and subsequent SELECTs would succeed. */
		auto_inc = 0;
	} else if (field == NULL) {
		/* This is a far more serious error, best to avoid
		opening the table and return failure. */
		my_error(ER_AUTOINC_READ_FAILED, MYF(0));
	} else {
		dict_index_t*	index;
		const char*	col_name;
		ulonglong	read_auto_inc;
		ulint		err;

		update_thd(ha_thd());

		ut_a(prebuilt->trx == thd_to_trx(user_thd));

		col_name = field->field_name;
		index = innobase_get_index(table->s->next_number_index);

		/* Execute SELECT MAX(col_name) FROM TABLE; */
		err = row_search_max_autoinc(index, col_name, &read_auto_inc);

		switch (err) {
		case DB_SUCCESS: {
			ulonglong	col_max_value;

			col_max_value = innobase_get_int_col_max_value(field);

			/* At the this stage we do not know the increment
			nor the offset, so use a default increment of 1. */

			auto_inc = innobase_next_autoinc(
				read_auto_inc, 1, 1, col_max_value);

			break;
		}
		case DB_RECORD_NOT_FOUND:
			ut_print_timestamp(stderr);
			fprintf(stderr, "  InnoDB: MySQL and InnoDB data "
				"dictionaries are out of sync.\n"
				"InnoDB: Unable to find the AUTOINC column "
				"%s in the InnoDB table %s.\n"
				"InnoDB: We set the next AUTOINC column "
				"value to 0,\n"
				"InnoDB: in effect disabling the AUTOINC "
				"next value generation.\n"
				"InnoDB: You can either set the next "
				"AUTOINC value explicitly using ALTER TABLE\n"
				"InnoDB: or fix the data dictionary by "
				"recreating the table.\n",
				col_name, index->table->name);

			/* This will disable the AUTOINC generation. */
			auto_inc = 0;

			/* We want the open to succeed, so that the user can
			take corrective action. ie. reads should succeed but
			updates should fail. */
			err = DB_SUCCESS;
			break;
		default:
			/* row_search_max_autoinc() should only return
			one of DB_SUCCESS or DB_RECORD_NOT_FOUND. */
			ut_error;
		}
	}

	dict_table_autoinc_initialize(prebuilt->table, auto_inc);
}

/*****************************************************************//**
Creates and opens a handle to a table which already exists in an InnoDB
database.
@return	1 if error, 0 if success */
UNIV_INTERN
int
ha_innobase::open(
/*==============*/
	const char*	name,		/*!< in: table name */
	int		mode,		/*!< in: not used */
	uint		test_if_locked)	/*!< in: not used */
{
	dict_table_t*	ib_table;
	char		norm_name[1000];
	THD*		thd;
	ulint		retries = 0;
	char*		is_part = NULL;

	DBUG_ENTER("ha_innobase::open");

	UT_NOT_USED(mode);
	UT_NOT_USED(test_if_locked);

	thd = ha_thd();

	/* Under some cases MySQL seems to call this function while
	holding btr_search_latch. This breaks the latching order as
	we acquire dict_sys->mutex below and leads to a deadlock. */
	if (thd != NULL) {
		innobase_release_temporary_latches(ht, thd);
	}

	normalize_table_name(norm_name, name);

	user_thd = NULL;

	if (!(share=get_share(name))) {

		DBUG_RETURN(1);
	}

	/* Create buffers for packing the fields of a record. Why
	table->reclength did not work here? Obviously, because char
	fields when packed actually became 1 byte longer, when we also
	stored the string length as the first byte. */

	upd_and_key_val_buff_len =
				table->s->reclength + table->s->max_key_length
							+ MAX_REF_PARTS * 3;
	if (!(uchar*) my_multi_malloc(MYF(MY_WME),
			&upd_buff, upd_and_key_val_buff_len,
			&key_val_buff, upd_and_key_val_buff_len,
			NullS)) {
		free_share(share);

		DBUG_RETURN(1);
	}

	/* We look for pattern #P# to see if the table is partitioned
	MySQL table. The retry logic for partitioned tables is a
	workaround for http://bugs.mysql.com/bug.php?id=33349. Look
	at support issue https://support.mysql.com/view.php?id=21080
	for more details. */
	is_part = strstr(norm_name, "#P#");
retry:
	/* Get pointer to a table object in InnoDB dictionary cache */
	ib_table = dict_table_open_on_name(norm_name, FALSE);

	if (NULL == ib_table) {
		if (is_part && retries < 10) {
			++retries;
			os_thread_sleep(100000);
			goto retry;
		}

		if (is_part) {
			sql_print_error("Failed to open table %s after "
					"%lu attempts.\n", norm_name,
					retries);
		}

		sql_print_error("Cannot find or open table %s from\n"
				"the internal data dictionary of InnoDB "
				"though the .frm file for the\n"
				"table exists. Maybe you have deleted and "
				"recreated InnoDB data\n"
				"files but have forgotten to delete the "
				"corresponding .frm files\n"
				"of InnoDB tables, or you have moved .frm "
				"files to another database?\n"
				"or, the table contains indexes that this "
				"version of the engine\n"
				"doesn't support.\n"
				"See " REFMAN "innodb-troubleshooting.html\n"
				"how you can resolve the problem.\n",
				norm_name);
		free_share(share);
		my_free(upd_buff);
		my_errno = ENOENT;

		DBUG_RETURN(HA_ERR_NO_SUCH_TABLE);
	}

	MONITOR_INC(MONITOR_TABLE_OPEN);

	if (ib_table->ibd_file_missing && !thd_tablespace_op(thd)) {
		sql_print_error("MySQL is trying to open a table handle but "
				"the .ibd file for\ntable %s does not exist.\n"
				"Have you deleted the .ibd file from the "
				"database directory under\nthe MySQL datadir, "
				"or have you used DISCARD TABLESPACE?\n"
				"See " REFMAN "innodb-troubleshooting.html\n"
				"how you can resolve the problem.\n",
				norm_name);
		free_share(share);
		my_free(upd_buff);
		my_errno = ENOENT;

		dict_table_close(ib_table, FALSE);
		DBUG_RETURN(HA_ERR_NO_SUCH_TABLE);
	}

	prebuilt = row_create_prebuilt(ib_table);

	prebuilt->mysql_row_len = table->s->reclength;
	prebuilt->default_rec = table->s->default_values;
	ut_ad(prebuilt->default_rec);

	/* Looks like MySQL-3.23 sometimes has primary key number != 0 */
	primary_key = table->s->primary_key;
	key_used_on_scan = primary_key;

	if (!innobase_build_index_translation(table, ib_table, share)) {
		  sql_print_error("Build InnoDB index translation table for"
				  " Table %s failed", name);
	}

	/* Allocate a buffer for a 'row reference'. A row reference is
	a string of bytes of length ref_length which uniquely specifies
	a row in our table. Note that MySQL may also compare two row
	references for equality by doing a simple memcmp on the strings
	of length ref_length! */

	if (!row_table_got_default_clust_index(ib_table)) {

		prebuilt->clust_index_was_generated = FALSE;

		if (UNIV_UNLIKELY(primary_key >= MAX_KEY)) {
			sql_print_error("Table %s has a primary key in "
					"InnoDB data dictionary, but not "
					"in MySQL!", name);

			/* This mismatch could cause further problems
			if not attended, bring this to the user's attention
			by printing a warning in addition to log a message
			in the errorlog */
			push_warning_printf(thd, Sql_condition::WARN_LEVEL_WARN,
					    ER_NO_SUCH_INDEX,
					    "InnoDB: Table %s has a "
					    "primary key in InnoDB data "
					    "dictionary, but not in "
					    "MySQL!", name);

			/* If primary_key >= MAX_KEY, its (primary_key)
			value could be out of bound if continue to index
			into key_info[] array. Find InnoDB primary index,
			and assign its key_length to ref_length.
			In addition, since MySQL indexes are sorted starting
			with primary index, unique index etc., initialize
			ref_length to the first index key length in
			case we fail to find InnoDB cluster index.

			Please note, this will not resolve the primary
			index mismatch problem, other side effects are
			possible if users continue to use the table.
			However, we allow this table to be opened so
			that user can adopt necessary measures for the
			mismatch while still being accessible to the table
			date. */
			if (!table->key_info) {
				ut_ad(!table->s->keys);
				ref_length = 0;
			} else {
				ref_length = table->key_info[0].key_length;
			}

			/* Find corresponding cluster index
			key length in MySQL's key_info[] array */
			for (ulint i = 0; i < table->s->keys; i++) {
				dict_index_t*	index;
				index = innobase_get_index(i);
				if (dict_index_is_clust(index)) {
					ref_length =
						 table->key_info[i].key_length;
				}
			}
		} else {
			/* MySQL allocates the buffer for ref.
			key_info->key_length includes space for all key
			columns + one byte for each column that may be
			NULL. ref_length must be as exact as possible to
			save space, because all row reference buffers are
			allocated based on ref_length. */

			ref_length = table->key_info[primary_key].key_length;
		}
	} else {
		if (primary_key != MAX_KEY) {
			sql_print_error(
				"Table %s has no primary key in InnoDB data "
				"dictionary, but has one in MySQL! If you "
				"created the table with a MySQL version < "
				"3.23.54 and did not define a primary key, "
				"but defined a unique key with all non-NULL "
				"columns, then MySQL internally treats that "
				"key as the primary key. You can fix this "
				"error by dump + DROP + CREATE + reimport "
				"of the table.", name);

			/* This mismatch could cause further problems
			if not attended, bring this to the user attention
			by printing a warning in addition to log a message
			in the errorlog */
			push_warning_printf(thd, Sql_condition::WARN_LEVEL_WARN,
					    ER_NO_SUCH_INDEX,
					    "InnoDB: Table %s has no "
					    "primary key in InnoDB data "
					    "dictionary, but has one in "
					    "MySQL!", name);
		}

		prebuilt->clust_index_was_generated = TRUE;

		ref_length = DATA_ROW_ID_LEN;

		/* If we automatically created the clustered index, then
		MySQL does not know about it, and MySQL must NOT be aware
		of the index used on scan, to make it avoid checking if we
		update the column of the index. That is why we assert below
		that key_used_on_scan is the undefined value MAX_KEY.
		The column is the row id in the automatical generation case,
		and it will never be updated anyway. */

		if (key_used_on_scan != MAX_KEY) {
			sql_print_warning(
				"Table %s key_used_on_scan is %lu even "
				"though there is no primary key inside "
				"InnoDB.", name, (ulong) key_used_on_scan);
		}
	}

	/* Index block size in InnoDB: used by MySQL in query optimization */
	stats.block_size = 16 * 1024;

	/* Init table lock structure */
	thr_lock_data_init(&share->lock,&lock,(void*) 0);

	if (prebuilt->table) {
		/* We update the highest file format in the system table
		space, if this table has higher file format setting. */

		trx_sys_file_format_max_upgrade(
			(const char**) &innobase_file_format_max,
			dict_table_get_format(prebuilt->table));
	}

	/* Only if the table has an AUTOINC column. */
	if (prebuilt->table != NULL && table->found_next_number_field != NULL) {
		dict_table_autoinc_lock(prebuilt->table);

		/* Since a table can already be "open" in InnoDB's internal
		data dictionary, we only init the autoinc counter once, the
		first time the table is loaded. We can safely reuse the
		autoinc value from a previous MySQL open. */
		if (dict_table_autoinc_read(prebuilt->table) == 0) {

			innobase_initialize_autoinc();
		}

		dict_table_autoinc_unlock(prebuilt->table);
	}

	info(HA_STATUS_NO_LOCK | HA_STATUS_VARIABLE | HA_STATUS_CONST);

	DBUG_RETURN(0);
}

UNIV_INTERN
uint
ha_innobase::max_supported_key_part_length() const
/*==============================================*/
{
	/* A table format specific index column length check will be performed
	at ha_innobase::add_index() and row_create_index_for_mysql() */
	return(innobase_large_prefix
		? REC_VERSION_56_MAX_INDEX_COL_LEN
		: REC_ANTELOPE_MAX_INDEX_COL_LEN - 1);
}

/******************************************************************//**
Closes a handle to an InnoDB table.
@return	0 */
UNIV_INTERN
int
ha_innobase::close()
/*================*/
{
	THD*	thd;

	DBUG_ENTER("ha_innobase::close");

	thd = ha_thd();
	if (thd != NULL) {
		innobase_release_temporary_latches(ht, thd);
	}

	row_prebuilt_free(prebuilt, FALSE);

	my_free(upd_buff);
	free_share(share);

	MONITOR_INC(MONITOR_TABLE_CLOSE);

	/* Tell InnoDB server that there might be work for
	utility threads: */

	srv_active_wake_master_thread();

	DBUG_RETURN(0);
}

/* The following accessor functions should really be inside MySQL code! */

/**************************************************************//**
Gets field offset for a field in a table.
@return	offset */
static inline
uint
get_field_offset(
/*=============*/
	const TABLE*	table,	/*!< in: MySQL table object */
	const Field*	field)	/*!< in: MySQL field object */
{
	return((uint) (field->ptr - table->record[0]));
}

/**************************************************************//**
Checks if a field in a record is SQL NULL. Uses the record format
information in table to track the null bit in record.
@return	1 if NULL, 0 otherwise */
static inline
uint
field_in_record_is_null(
/*====================*/
	TABLE*	table,	/*!< in: MySQL table object */
	Field*	field,	/*!< in: MySQL field object */
	char*	record)	/*!< in: a row in MySQL format */
{
	int	null_offset;

	if (!field->null_ptr) {

		return(0);
	}

	null_offset = (uint) ((char*) field->null_ptr
		    - (char*) table->record[0]);

	if (record[null_offset] & field->null_bit) {

		return(1);
	}

	return(0);
}

/*************************************************************//**
InnoDB uses this function to compare two data fields for which the data type
is such that we must use MySQL code to compare them. NOTE that the prototype
of this function is in rem0cmp.c in InnoDB source code! If you change this
function, remember to update the prototype there!
@return	1, 0, -1, if a is greater, equal, less than b, respectively */
extern "C" UNIV_INTERN
int
innobase_mysql_cmp(
/*===============*/
	int		mysql_type,	/*!< in: MySQL type */
	uint		charset_number,	/*!< in: number of the charset */
	const unsigned char* a,		/*!< in: data field */
	unsigned int	a_length,	/*!< in: data field length,
					not UNIV_SQL_NULL */
	const unsigned char* b,		/*!< in: data field */
	unsigned int	b_length)	/*!< in: data field length,
					not UNIV_SQL_NULL */
{
	CHARSET_INFO*		charset;
	enum_field_types	mysql_tp;
	int			ret;

	DBUG_ASSERT(a_length != UNIV_SQL_NULL);
	DBUG_ASSERT(b_length != UNIV_SQL_NULL);

	mysql_tp = (enum_field_types) mysql_type;

	switch (mysql_tp) {

	case MYSQL_TYPE_BIT:
	case MYSQL_TYPE_STRING:
	case MYSQL_TYPE_VAR_STRING:
	case MYSQL_TYPE_TINY_BLOB:
	case MYSQL_TYPE_MEDIUM_BLOB:
	case MYSQL_TYPE_BLOB:
	case MYSQL_TYPE_LONG_BLOB:
	case MYSQL_TYPE_VARCHAR:
		/* Use the charset number to pick the right charset struct for
		the comparison. Since the MySQL function get_charset may be
		slow before Bar removes the mutex operation there, we first
		look at 2 common charsets directly. */

		if (charset_number == default_charset_info->number) {
			charset = default_charset_info;
		} else if (charset_number == my_charset_latin1.number) {
			charset = &my_charset_latin1;
		} else {
			charset = get_charset(charset_number, MYF(MY_WME));

			if (charset == NULL) {
			  sql_print_error("InnoDB needs charset %lu for doing "
					  "a comparison, but MySQL cannot "
					  "find that charset.",
					  (ulong) charset_number);
				ut_a(0);
			}
		}

		/* Starting from 4.1.3, we use strnncollsp() in comparisons of
		non-latin1_swedish_ci strings. NOTE that the collation order
		changes then: 'b\0\0...' is ordered BEFORE 'b  ...'. Users
		having indexes on such data need to rebuild their tables! */

		ret = charset->coll->strnncollsp(
			charset, a, a_length, b, b_length, 0);

		if (ret < 0) {
			return(-1);
		} else if (ret > 0) {
			return(1);
		} else {
			return(0);
		}
	default:
		ut_error;
	}

	return(0);
}

/**************************************************************//**
Converts a MySQL type to an InnoDB type. Note that this function returns
the 'mtype' of InnoDB. InnoDB differentiates between MySQL's old <= 4.1
VARCHAR and the new true VARCHAR in >= 5.0.3 by the 'prtype'.
@return	DATA_BINARY, DATA_VARCHAR, ... */
extern "C" UNIV_INTERN
ulint
get_innobase_type_from_mysql_type(
/*==============================*/
	ulint*		unsigned_flag,	/*!< out: DATA_UNSIGNED if an
					'unsigned type';
					at least ENUM and SET,
					and unsigned integer
					types are 'unsigned types' */
	const void*	f)		/*!< in: MySQL Field */
{
	const class Field* field = reinterpret_cast<const class Field*>(f);

	/* The following asserts try to check that the MySQL type code fits in
	8 bits: this is used in ibuf and also when DATA_NOT_NULL is ORed to
	the type */

	DBUG_ASSERT((ulint)MYSQL_TYPE_STRING < 256);
	DBUG_ASSERT((ulint)MYSQL_TYPE_VAR_STRING < 256);
	DBUG_ASSERT((ulint)MYSQL_TYPE_DOUBLE < 256);
	DBUG_ASSERT((ulint)MYSQL_TYPE_FLOAT < 256);
	DBUG_ASSERT((ulint)MYSQL_TYPE_DECIMAL < 256);

	if (field->flags & UNSIGNED_FLAG) {

		*unsigned_flag = DATA_UNSIGNED;
	} else {
		*unsigned_flag = 0;
	}

	if (field->real_type() == MYSQL_TYPE_ENUM
		|| field->real_type() == MYSQL_TYPE_SET) {

		/* MySQL has field->type() a string type for these, but the
		data is actually internally stored as an unsigned integer
		code! */

		*unsigned_flag = DATA_UNSIGNED; /* MySQL has its own unsigned
						flag set to zero, even though
						internally this is an unsigned
						integer type */
		return(DATA_INT);
	}

	switch (field->type()) {
		/* NOTE that we only allow string types in DATA_MYSQL and
		DATA_VARMYSQL */
	case MYSQL_TYPE_VAR_STRING:	/* old <= 4.1 VARCHAR */
	case MYSQL_TYPE_VARCHAR:	/* new >= 5.0.3 true VARCHAR */
		if (field->binary()) {
			return(DATA_BINARY);
		} else if (strcmp(field->charset()->name,
				  "latin1_swedish_ci") == 0) {
			return(DATA_VARCHAR);
		} else {
			return(DATA_VARMYSQL);
		}
	case MYSQL_TYPE_BIT:
	case MYSQL_TYPE_STRING: if (field->binary()) {

			return(DATA_FIXBINARY);
		} else if (strcmp(field->charset()->name,
				  "latin1_swedish_ci") == 0) {
			return(DATA_CHAR);
		} else {
			return(DATA_MYSQL);
		}
	case MYSQL_TYPE_NEWDECIMAL:
		return(DATA_FIXBINARY);
	case MYSQL_TYPE_LONG:
	case MYSQL_TYPE_LONGLONG:
	case MYSQL_TYPE_TINY:
	case MYSQL_TYPE_SHORT:
	case MYSQL_TYPE_INT24:
	case MYSQL_TYPE_DATE:
	case MYSQL_TYPE_DATETIME:
	case MYSQL_TYPE_YEAR:
	case MYSQL_TYPE_NEWDATE:
	case MYSQL_TYPE_TIME:
	case MYSQL_TYPE_TIMESTAMP:
		return(DATA_INT);
	case MYSQL_TYPE_FLOAT:
		return(DATA_FLOAT);
	case MYSQL_TYPE_DOUBLE:
		return(DATA_DOUBLE);
	case MYSQL_TYPE_DECIMAL:
		return(DATA_DECIMAL);
	case MYSQL_TYPE_GEOMETRY:
	case MYSQL_TYPE_TINY_BLOB:
	case MYSQL_TYPE_MEDIUM_BLOB:
	case MYSQL_TYPE_BLOB:
	case MYSQL_TYPE_LONG_BLOB:
		return(DATA_BLOB);
	case MYSQL_TYPE_NULL:
		/* MySQL currently accepts "NULL" datatype, but will
		reject such datatype in the next release. We will cope
		with it and not trigger assertion failure in 5.1 */
		break;
	default:
		ut_error;
	}

	return(0);
}

/*******************************************************************//**
Writes an unsigned integer value < 64k to 2 bytes, in the little-endian
storage format. */
static inline
void
innobase_write_to_2_little_endian(
/*==============================*/
	byte*	buf,	/*!< in: where to store */
	ulint	val)	/*!< in: value to write, must be < 64k */
{
	ut_a(val < 256 * 256);

	buf[0] = (byte)(val & 0xFF);
	buf[1] = (byte)(val / 256);
}

/*******************************************************************//**
Reads an unsigned integer value < 64k from 2 bytes, in the little-endian
storage format.
@return	value */
static inline
uint
innobase_read_from_2_little_endian(
/*===============================*/
	const uchar*	buf)	/*!< in: from where to read */
{
	return (uint) ((ulint)(buf[0]) + 256 * ((ulint)(buf[1])));
}

/*******************************************************************//**
Stores a key value for a row to a buffer.
@return	key value length as stored in buff */
UNIV_INTERN
uint
ha_innobase::store_key_val_for_row(
/*===============================*/
	uint		keynr,	/*!< in: key number */
	char*		buff,	/*!< in/out: buffer for the key value (in MySQL
				format) */
	uint		buff_len,/*!< in: buffer length */
	const uchar*	record)/*!< in: row in MySQL format */
{
	KEY*		key_info	= table->key_info + keynr;
	KEY_PART_INFO*	key_part	= key_info->key_part;
	KEY_PART_INFO*	end		= key_part + key_info->key_parts;
	char*		buff_start	= buff;
	enum_field_types mysql_type;
	Field*		field;
	ibool		is_null;

	DBUG_ENTER("store_key_val_for_row");

	/* The format for storing a key field in MySQL is the following:

	1. If the column can be NULL, then in the first byte we put 1 if the
	field value is NULL, 0 otherwise.

	2. If the column is of a BLOB type (it must be a column prefix field
	in this case), then we put the length of the data in the field to the
	next 2 bytes, in the little-endian format. If the field is SQL NULL,
	then these 2 bytes are set to 0. Note that the length of data in the
	field is <= column prefix length.

	3. In a column prefix field, prefix_len next bytes are reserved for
	data. In a normal field the max field length next bytes are reserved
	for data. For a VARCHAR(n) the max field length is n. If the stored
	value is the SQL NULL then these data bytes are set to 0.

	4. We always use a 2 byte length for a true >= 5.0.3 VARCHAR. Note that
	in the MySQL row format, the length is stored in 1 or 2 bytes,
	depending on the maximum allowed length. But in the MySQL key value
	format, the length always takes 2 bytes.

	We have to zero-fill the buffer so that MySQL is able to use a
	simple memcmp to compare two key values to determine if they are
	equal. MySQL does this to compare contents of two 'ref' values. */

	memset(buff, 0, buff_len);

	for (; key_part != end; key_part++) {
		is_null = FALSE;

		if (key_part->null_bit) {
			if (record[key_part->null_offset]
						& key_part->null_bit) {
				*buff = 1;
				is_null = TRUE;
			} else {
				*buff = 0;
			}
			buff++;
		}

		field = key_part->field;
		mysql_type = field->type();

		if (mysql_type == MYSQL_TYPE_VARCHAR) {
						/* >= 5.0.3 true VARCHAR */
			ulint		lenlen;
			ulint		len;
			const byte*	data;
			ulint		key_len;
			ulint		true_len;
			const CHARSET_INFO* cs;
			int		error=0;

			key_len = key_part->length;

			if (is_null) {
				buff += key_len + 2;

				continue;
			}
			cs = field->charset();

			lenlen = (ulint)
				(((Field_varstring*)field)->length_bytes);

			data = row_mysql_read_true_varchar(&len,
				(byte*) (record
				+ (ulint)get_field_offset(table, field)),
				lenlen);

			true_len = len;

			/* For multi byte character sets we need to calculate
			the true length of the key */

			if (len > 0 && cs->mbmaxlen > 1) {
				true_len = (ulint) cs->cset->well_formed_len(cs,
						(const char *) data,
						(const char *) data + len,
 						(uint) (key_len / cs->mbmaxlen),
						&error);
			}

			/* In a column prefix index, we may need to truncate
			the stored value: */

			if (true_len > key_len) {
				true_len = key_len;
			}

			/* The length in a key value is always stored in 2
			bytes */

			row_mysql_store_true_var_len((byte*)buff, true_len, 2);
			buff += 2;

			memcpy(buff, data, true_len);

			/* Note that we always reserve the maximum possible
			length of the true VARCHAR in the key value, though
			only len first bytes after the 2 length bytes contain
			actual data. The rest of the space was reset to zero
			in the memset() call above. */

			buff += key_len;

		} else if (mysql_type == MYSQL_TYPE_TINY_BLOB
			|| mysql_type == MYSQL_TYPE_MEDIUM_BLOB
			|| mysql_type == MYSQL_TYPE_BLOB
			|| mysql_type == MYSQL_TYPE_LONG_BLOB
			/* MYSQL_TYPE_GEOMETRY data is treated
			as BLOB data in innodb. */
			|| mysql_type == MYSQL_TYPE_GEOMETRY) {

			const CHARSET_INFO* cs;
			ulint		key_len;
			ulint		true_len;
			int		error=0;
			ulint		blob_len;
			const byte*	blob_data;

			ut_a(key_part->key_part_flag & HA_PART_KEY_SEG);

			key_len = key_part->length;

			if (is_null) {
				buff += key_len + 2;

				continue;
			}

			cs = field->charset();

			blob_data = row_mysql_read_blob_ref(&blob_len,
				(byte*) (record
				+ (ulint)get_field_offset(table, field)),
					(ulint) field->pack_length());

			true_len = blob_len;

			ut_a(get_field_offset(table, field)
				== key_part->offset);

			/* For multi byte character sets we need to calculate
			the true length of the key */

			if (blob_len > 0 && cs->mbmaxlen > 1) {
				true_len = (ulint) cs->cset->well_formed_len(cs,
						(const char *) blob_data,
						(const char *) blob_data
							+ blob_len,
						(uint) (key_len / cs->mbmaxlen),
						&error);
			}

			/* All indexes on BLOB and TEXT are column prefix
			indexes, and we may need to truncate the data to be
			stored in the key value: */

			if (true_len > key_len) {
				true_len = key_len;
			}

			/* MySQL reserves 2 bytes for the length and the
			storage of the number is little-endian */

			innobase_write_to_2_little_endian(
					(byte*)buff, true_len);
			buff += 2;

			memcpy(buff, blob_data, true_len);

			/* Note that we always reserve the maximum possible
			length of the BLOB prefix in the key value. */

			buff += key_len;
		} else {
			/* Here we handle all other data types except the
			true VARCHAR, BLOB and TEXT. Note that the column
			value we store may be also in a column prefix
			index. */

			const CHARSET_INFO*	cs = NULL;
			ulint			true_len;
			ulint			key_len;
			const uchar*		src_start;
			int			error=0;
			enum_field_types	real_type;

			key_len = key_part->length;

			if (is_null) {
				 buff += key_len;

				 continue;
			}

			src_start = record + key_part->offset;
			real_type = field->real_type();
			true_len = key_len;

			/* Character set for the field is defined only
			to fields whose type is string and real field
			type is not enum or set. For these fields check
			if character set is multi byte. */

			if (real_type != MYSQL_TYPE_ENUM
				&& real_type != MYSQL_TYPE_SET
				&& ( mysql_type == MYSQL_TYPE_VAR_STRING
					|| mysql_type == MYSQL_TYPE_STRING)) {

				cs = field->charset();

				/* For multi byte character sets we need to
				calculate the true length of the key */

				if (key_len > 0 && cs->mbmaxlen > 1) {

					true_len = (ulint)
						cs->cset->well_formed_len(cs,
							(const char *)src_start,
							(const char *)src_start
								+ key_len,
							(uint) (key_len
								/ cs->mbmaxlen),
							&error);
				}
			}

			memcpy(buff, src_start, true_len);
			buff += true_len;

			/* Pad the unused space with spaces. */

			if (true_len < key_len) {
				ulint	pad_len = key_len - true_len;
				ut_a(cs != NULL);
				ut_a(!(pad_len % cs->mbminlen));

				cs->cset->fill(cs, buff, pad_len,
					       0x20 /* space */);
				buff += pad_len;
			}
		}
	}

	ut_a(buff <= buff_start + buff_len);

	DBUG_RETURN((uint)(buff - buff_start));
}

/**************************************************************//**
Determines if a field is needed in a prebuilt struct 'template'.
@return field to use, or NULL if the field is not needed */
static
const Field*
build_template_needs_field(
/*=======================*/
	ibool		index_contains,	/*!< in:
					dict_index_contains_col_or_prefix(
					index, i) */
	ibool		read_just_key,	/*!< in: TRUE when MySQL calls
					ha_innobase::extra with the
					argument HA_EXTRA_KEYREAD; it is enough
					to read just columns defined in
					the index (i.e., no read of the
					clustered index record necessary) */
	ibool		fetch_all_in_key,
					/*!< in: true=fetch all fields in
					the index */
	ibool		fetch_primary_key_cols,
					/*!< in: true=fetch the
					primary key columns */
	dict_index_t*	index,		/*!< in: InnoDB index to use */
	const TABLE*	table,		/*!< in: MySQL table object */
	ulint		i)		/*!< in: field index in InnoDB table */
{
	const Field*	field	= table->field[i];

	ut_ad(index_contains == dict_index_contains_col_or_prefix(index, i));

	if (!index_contains) {
		if (read_just_key) {
			/* If this is a 'key read', we do not need
			columns that are not in the key */

			return(NULL);
		}
	} else if (fetch_all_in_key) {
		/* This field is needed in the query */

		return(field);
	}

	if (bitmap_is_set(table->read_set, i)
	    || bitmap_is_set(table->write_set, i)) {
		/* This field is needed in the query */

		return(field);
	}

	if (fetch_primary_key_cols
	    && dict_table_col_in_clustered_key(index->table, i)) {
		/* This field is needed in the query */

		return(field);
	}

	/* This field is not needed in the query, skip it */

	return(NULL);
}

/**************************************************************//**
Determines if a field is needed in a prebuilt struct 'template'.
@return whether the field is needed for index condition pushdown */
inline
bool
build_template_needs_field_in_icp(
/*==============================*/
	const dict_index_t*	index,	/*!< in: InnoDB index */
	const row_prebuilt_t*	prebuilt,/*!< in: row fetch template */
	bool			contains,/*!< in: whether the index contains
					column i */
	ulint			i)	/*!< in: column number */
{
	ut_ad(contains == dict_index_contains_col_or_prefix(index, i));

	return(index == prebuilt->index
	       ? contains
	       : dict_index_contains_col_or_prefix(prebuilt->index, i));
}

/**************************************************************//**
Adds a field to a prebuilt struct 'template'.
@return the field template */
static
mysql_row_templ_t*
build_template_field(
/*=================*/
	row_prebuilt_t*	prebuilt,	/*!< in/out: template */
	dict_index_t*	clust_index,	/*!< in: InnoDB clustered index */
	dict_index_t*	index,		/*!< in: InnoDB index to use */
	TABLE*		table,		/*!< in: MySQL table object */
	const Field*	field,		/*!< in: field in MySQL table */
	ulint		i)		/*!< in: field index in InnoDB table */
{
	mysql_row_templ_t*	templ;
	const dict_col_t*	col;

	ut_ad(field == table->field[i]);
	ut_ad(clust_index->table == index->table);

	col = dict_table_get_nth_col(index->table, i);

	templ = prebuilt->mysql_template + prebuilt->n_template++;
	UNIV_MEM_INVALID(templ, sizeof *templ);
	templ->col_no = i;
	templ->clust_rec_field_no = dict_col_get_clust_pos(col, clust_index);
	ut_a(templ->clust_rec_field_no != ULINT_UNDEFINED);

	if (dict_index_is_clust(index)) {
		templ->rec_field_no = templ->clust_rec_field_no;
	} else {
		templ->rec_field_no = dict_index_get_nth_col_pos(index, i);
	}

	if (field->null_ptr) {
		templ->mysql_null_byte_offset =
			(ulint) ((char*) field->null_ptr
				 - (char*) table->record[0]);

		templ->mysql_null_bit_mask = (ulint) field->null_bit;
	} else {
		templ->mysql_null_bit_mask = 0;
	}

	templ->mysql_col_offset = (ulint) get_field_offset(table, field);

	templ->mysql_col_len = (ulint) field->pack_length();
	templ->type = col->mtype;
	templ->mysql_type = (ulint)field->type();

	if (templ->mysql_type == DATA_MYSQL_TRUE_VARCHAR) {
		templ->mysql_length_bytes = (ulint)
			(((Field_varstring*)field)->length_bytes);
	}

	templ->charset = dtype_get_charset_coll(col->prtype);
	templ->mbminlen = dict_col_get_mbminlen(col);
	templ->mbmaxlen = dict_col_get_mbmaxlen(col);
	templ->is_unsigned = col->prtype & DATA_UNSIGNED;

	if (!dict_index_is_clust(index)
	    && templ->rec_field_no == ULINT_UNDEFINED) {
		prebuilt->need_to_access_clustered = TRUE;
	}

	if (prebuilt->mysql_prefix_len < templ->mysql_col_offset
	    + templ->mysql_col_len) {
		prebuilt->mysql_prefix_len = templ->mysql_col_offset
			+ templ->mysql_col_len;
	}

	if (templ->type == DATA_BLOB) {
		prebuilt->templ_contains_blob = TRUE;
	}

	return(templ);
}

/**************************************************************//**
Builds a 'template' to the prebuilt struct. The template is used in fast
retrieval of just those column values MySQL needs in its processing. */
UNIV_INTERN
void
ha_innobase::build_template(
/*========================*/
	bool		whole_row)	/*!< in: true=ROW_MYSQL_WHOLE_ROW,
					false=ROW_MYSQL_REC_FIELDS */
{
	dict_index_t*	index;
	dict_index_t*	clust_index;
	ulint		n_fields;
	ibool		fetch_all_in_key	= FALSE;
	ibool		fetch_primary_key_cols	= FALSE;
	ulint		i;

	if (prebuilt->select_lock_type == LOCK_X) {
		/* We always retrieve the whole clustered index record if we
		use exclusive row level locks, for example, if the read is
		done in an UPDATE statement. */

		whole_row = true;
	} else if (!whole_row) {
		if (prebuilt->hint_need_to_fetch_extra_cols
			== ROW_RETRIEVE_ALL_COLS) {

			/* We know we must at least fetch all columns in the
			key, or all columns in the table */

			if (prebuilt->read_just_key) {
				/* MySQL has instructed us that it is enough
				to fetch the columns in the key; looks like
				MySQL can set this flag also when there is
				only a prefix of the column in the key: in
				that case we retrieve the whole column from
				the clustered index */

				fetch_all_in_key = TRUE;
			} else {
				whole_row = true;
			}
		} else if (prebuilt->hint_need_to_fetch_extra_cols
			== ROW_RETRIEVE_PRIMARY_KEY) {
			/* We must at least fetch all primary key cols. Note
			that if the clustered index was internally generated
			by InnoDB on the row id (no primary key was
			defined), then row_search_for_mysql() will always
			retrieve the row id to a special buffer in the
			prebuilt struct. */

			fetch_primary_key_cols = TRUE;
		}
	}

	clust_index = dict_table_get_first_index(prebuilt->table);

	index = whole_row ? clust_index : prebuilt->index;

	prebuilt->need_to_access_clustered = (index == clust_index);

	/* Below we check column by column if we need to access
	the clustered index. */

	n_fields = (ulint)table->s->fields; /* number of columns */

	if (!prebuilt->mysql_template) {
		prebuilt->mysql_template = (mysql_row_templ_t*)
			mem_alloc(n_fields * sizeof(mysql_row_templ_t));
	}

	prebuilt->template_type = whole_row
		? ROW_MYSQL_WHOLE_ROW : ROW_MYSQL_REC_FIELDS;
	prebuilt->null_bitmap_len = table->s->null_bytes;

	/* Prepare to build prebuilt->mysql_template[]. */
	prebuilt->templ_contains_blob = FALSE;
	prebuilt->mysql_prefix_len = 0;
	prebuilt->n_template = 0;
	prebuilt->idx_cond_n_cols = 0;

	/* Note that in InnoDB, i is the column number in the table.
	MySQL calls columns 'fields'. */

	if (active_index != MAX_KEY && active_index == pushed_idx_cond_keyno) {
		/* Push down an index condition or an end_range check. */
		for (i = 0; i < n_fields; i++) {
			const ibool		index_contains
				= dict_index_contains_col_or_prefix(index, i);

			/* Test if an end_range or an index condition
			refers to the field. Note that "index" and
			"index_contains" may refer to the clustered index.
			Index condition pushdown is relative to prebuilt->index
			(the index that is being looked up first). */

			/* When join_read_always_key() invokes this
			code via handler::ha_index_init() and
			ha_innobase::index_init(), end_range is not
			yet initialized. Because of that, we must
			always check for index_contains, instead of
			the subset
			field->part_of_key.is_set(active_index)
			which would be acceptable if end_range==NULL. */
			if (build_template_needs_field_in_icp(
				    index, prebuilt, index_contains, i)) {
				/* Needed in ICP */
				const Field*		field;
				mysql_row_templ_t*	templ;

				if (whole_row) {
					field = table->field[i];
				} else {
					field = build_template_needs_field(
						index_contains,
						prebuilt->read_just_key,
						fetch_all_in_key,
						fetch_primary_key_cols,
						index, table, i);
					if (!field) {
						continue;
					}
				}

				templ = build_template_field(
					prebuilt, clust_index, index,
					table, field, i);
				prebuilt->idx_cond_n_cols++;
				ut_ad(prebuilt->idx_cond_n_cols
				      == prebuilt->n_template);

				if (index == prebuilt->index) {
					templ->icp_rec_field_no
						= templ->rec_field_no;
				} else {
					templ->icp_rec_field_no
						= dict_index_get_nth_col_pos(
							prebuilt->index, i);
				}

				if (dict_index_is_clust(prebuilt->index)) {
					ut_ad(templ->icp_rec_field_no
					      != ULINT_UNDEFINED);
					/* If the primary key includes
					a column prefix, use it in
					index condition pushdown,
					because the condition is
					evaluated before fetching any
					off-page (externally stored)
					columns. */
					if (templ->icp_rec_field_no
					    < prebuilt->index->n_uniq) {
						/* This is a key column;
						all set. */
						continue;
					}
				} else if (templ->icp_rec_field_no
					   != ULINT_UNDEFINED) {
					continue;
				}

				/* This is a column prefix index.
				The column prefix can be used in
				an end_range comparison. */

				templ->icp_rec_field_no
					= dict_index_get_nth_col_or_prefix_pos(
						prebuilt->index, i, TRUE);
				ut_ad(templ->icp_rec_field_no
				      != ULINT_UNDEFINED);

				/* Index condition pushdown can be used on
				all columns of a secondary index, and on
				the PRIMARY KEY columns. On the clustered
				index, it must never be used on other than
				PRIMARY KEY columns, because those columns
				may be stored off-page, and we will not
				fetch externally stored columns before
				checking the index condition. */
				/* TODO: test the above with an assertion
				like this. Note that index conditions are
				currently pushed down as part of the
				"optimizer phase" while end_range is done
				as part of the execution phase. Therefore,
				we were unable to use an accurate condition
				for end_range in the "if" condition above,
				and the following assertion would fail.
				ut_ad(!dict_index_is_clust(prebuilt->index)
				      || templ->rec_field_no
				      < prebuilt->index->n_uniq);
				*/
			}
		}

		ut_ad(prebuilt->idx_cond_n_cols > 0);
		ut_ad(prebuilt->idx_cond_n_cols == prebuilt->n_template);

		/* Include the fields that are not needed in index condition
		pushdown. */
		for (i = 0; i < n_fields; i++) {
			const ibool		index_contains
				= dict_index_contains_col_or_prefix(index, i);

			if (!build_template_needs_field_in_icp(
				    index, prebuilt, index_contains, i)) {
				/* Not needed in ICP */
				const Field*	field;

				if (whole_row) {
					field = table->field[i];
				} else {
					field = build_template_needs_field(
						index_contains,
						prebuilt->read_just_key,
						fetch_all_in_key,
						fetch_primary_key_cols,
						index, table, i);
					if (!field) {
						continue;
					}
				}

				build_template_field(prebuilt,
						     clust_index, index,
						     table, field, i);
			}
		}

		prebuilt->idx_cond = this;
	} else {
		/* No index condition pushdown */
		prebuilt->idx_cond = NULL;

		for (i = 0; i < n_fields; i++) {
			const Field*	field;

			if (whole_row) {
				field = table->field[i];
			} else {
				field = build_template_needs_field(
					dict_index_contains_col_or_prefix(
						index, i),
					prebuilt->read_just_key,
					fetch_all_in_key,
					fetch_primary_key_cols,
					index, table, i);
				if (!field) {
					continue;
				}
			}

			build_template_field(prebuilt, clust_index, index,
					     table, field, i);
		}
	}

	if (index != clust_index && prebuilt->need_to_access_clustered) {
		/* Change rec_field_no's to correspond to the clustered index
		record */
		for (i = 0; i < prebuilt->n_template; i++) {

			mysql_row_templ_t*	templ
				= &prebuilt->mysql_template[i];

			templ->rec_field_no = templ->clust_rec_field_no;
		}
	}
}

/********************************************************************//**
This special handling is really to overcome the limitations of MySQL's
binlogging. We need to eliminate the non-determinism that will arise in
INSERT ... SELECT type of statements, since MySQL binlog only stores the
min value of the autoinc interval. Once that is fixed we can get rid of
the special lock handling.
@return	DB_SUCCESS if all OK else error code */
UNIV_INTERN
ulint
ha_innobase::innobase_lock_autoinc(void)
/*====================================*/
{
	ulint		error = DB_SUCCESS;

	switch (innobase_autoinc_lock_mode) {
	case AUTOINC_NO_LOCKING:
		/* Acquire only the AUTOINC mutex. */
		dict_table_autoinc_lock(prebuilt->table);
		break;

	case AUTOINC_NEW_STYLE_LOCKING:
		/* For simple (single/multi) row INSERTs, we fallback to the
		old style only if another transaction has already acquired
		the AUTOINC lock on behalf of a LOAD FILE or INSERT ... SELECT
		etc. type of statement. */
		if (thd_sql_command(user_thd) == SQLCOM_INSERT
		    || thd_sql_command(user_thd) == SQLCOM_REPLACE) {
			dict_table_t*	table = prebuilt->table;

			/* Acquire the AUTOINC mutex. */
			dict_table_autoinc_lock(table);

			/* We need to check that another transaction isn't
			already holding the AUTOINC lock on the table. */
			if (table->n_waiting_or_granted_auto_inc_locks) {
				/* Release the mutex to avoid deadlocks. */
				dict_table_autoinc_unlock(table);
			} else {
				break;
			}
		}
		/* Fall through to old style locking. */

	case AUTOINC_OLD_STYLE_LOCKING:
		error = row_lock_table_autoinc_for_mysql(prebuilt);

		if (error == DB_SUCCESS) {

			/* Acquire the AUTOINC mutex. */
			dict_table_autoinc_lock(prebuilt->table);
		}
		break;

	default:
		ut_error;
	}

	return(ulong(error));
}

/********************************************************************//**
Reset the autoinc value in the table.
@return	DB_SUCCESS if all went well else error code */
UNIV_INTERN
ulint
ha_innobase::innobase_reset_autoinc(
/*================================*/
	ulonglong	autoinc)	/*!< in: value to store */
{
	ulint		error;

	error = innobase_lock_autoinc();

	if (error == DB_SUCCESS) {

		dict_table_autoinc_initialize(prebuilt->table, autoinc);

		dict_table_autoinc_unlock(prebuilt->table);
	}

	return(ulong(error));
}

/********************************************************************//**
Store the autoinc value in the table. The autoinc value is only set if
it's greater than the existing autoinc value in the table.
@return	DB_SUCCESS if all went well else error code */
UNIV_INTERN
ulint
ha_innobase::innobase_set_max_autoinc(
/*==================================*/
	ulonglong	auto_inc)	/*!< in: value to store */
{
	ulint		error;

	error = innobase_lock_autoinc();

	if (error == DB_SUCCESS) {

		dict_table_autoinc_update_if_greater(prebuilt->table, auto_inc);

		dict_table_autoinc_unlock(prebuilt->table);
	}

	return(ulong(error));
}

/********************************************************************//**
Stores a row in an InnoDB database, to the table specified in this
handle.
@return	error code */
UNIV_INTERN
int
ha_innobase::write_row(
/*===================*/
	uchar*	record)	/*!< in: a row in MySQL format */
{
	ulint		error = 0;
	int		error_result= 0;
	ibool		auto_inc_used= FALSE;
	ulint		sql_command;
	trx_t*		trx = thd_to_trx(user_thd);

	DBUG_ENTER("ha_innobase::write_row");

	if (prebuilt->trx != trx) {
		sql_print_error("The transaction object for the table handle "
				"is at %p, but for the current thread it is at "
				"%p",
				(const void*) prebuilt->trx, (const void*) trx);

		fputs("InnoDB: Dump of 200 bytes around prebuilt: ", stderr);
		ut_print_buf(stderr, ((const byte*)prebuilt) - 100, 200);
		fputs("\n"
			"InnoDB: Dump of 200 bytes around ha_data: ",
			stderr);
		ut_print_buf(stderr, ((const byte*) trx) - 100, 200);
		putc('\n', stderr);
		ut_error;
	}

	ha_statistic_increment(&SSV::ha_write_count);

	if (table->timestamp_field_type & TIMESTAMP_AUTO_SET_ON_INSERT)
		table->timestamp_field->set_time();

	sql_command = thd_sql_command(user_thd);

	if ((sql_command == SQLCOM_ALTER_TABLE
	     || sql_command == SQLCOM_OPTIMIZE
	     || sql_command == SQLCOM_CREATE_INDEX
	     || sql_command == SQLCOM_DROP_INDEX)
	    && num_write_row >= 10000) {
		/* ALTER TABLE is COMMITted at every 10000 copied rows.
		The IX table lock for the original table has to be re-issued.
		As this method will be called on a temporary table where the
		contents of the original table is being copied to, it is
		a bit tricky to determine the source table.  The cursor
		position in the source table need not be adjusted after the
		intermediate COMMIT, since writes by other transactions are
		being blocked by a MySQL table lock TL_WRITE_ALLOW_READ. */

		dict_table_t*	src_table;
		enum lock_mode	mode;

		num_write_row = 0;

		/* Commit the transaction.  This will release the table
		locks, so they have to be acquired again. */

		/* Altering an InnoDB table */
		/* Get the source table. */
		src_table = lock_get_src_table(
				prebuilt->trx, prebuilt->table, &mode);
		if (!src_table) {
no_commit:
			/* Unknown situation: do not commit */
			/*
			ut_print_timestamp(stderr);
			fprintf(stderr,
				"  InnoDB: ALTER TABLE is holding lock"
				" on %lu tables!\n",
				prebuilt->trx->mysql_n_tables_locked);
			*/
			;
		} else if (src_table == prebuilt->table) {
			/* Source table is not in InnoDB format:
			no need to re-acquire locks on it. */

			/* Altering to InnoDB format */
			innobase_commit(ht, user_thd, 1);
			/* Note that this transaction is still active. */
			trx_register_for_2pc(prebuilt->trx);
			/* We will need an IX lock on the destination table. */
			prebuilt->sql_stat_start = TRUE;
		} else {
			/* Ensure that there are no other table locks than
			LOCK_IX and LOCK_AUTO_INC on the destination table. */

			if (!lock_is_table_exclusive(prebuilt->table,
							prebuilt->trx)) {
				goto no_commit;
			}

			/* Commit the transaction.  This will release the table
			locks, so they have to be acquired again. */
			innobase_commit(ht, user_thd, 1);
			/* Note that this transaction is still active. */
			trx_register_for_2pc(prebuilt->trx);
			/* Re-acquire the table lock on the source table. */
			row_lock_table_for_mysql(prebuilt, src_table, mode);
			/* We will need an IX lock on the destination table. */
			prebuilt->sql_stat_start = TRUE;
		}
	}

	num_write_row++;

	/* This is the case where the table has an auto-increment column */
	if (table->next_number_field && record == table->record[0]) {

		/* Reset the error code before calling
		innobase_get_auto_increment(). */
		prebuilt->autoinc_error = DB_SUCCESS;

		if ((error = update_auto_increment())) {
			/* We don't want to mask autoinc overflow errors. */

			/* Handle the case where the AUTOINC sub-system
			failed during initialization. */
			if (prebuilt->autoinc_error == DB_UNSUPPORTED) {
				error_result = ER_AUTOINC_READ_FAILED;
				/* Set the error message to report too. */
				my_error(ER_AUTOINC_READ_FAILED, MYF(0));
				goto func_exit;
			} else if (prebuilt->autoinc_error != DB_SUCCESS) {
				error = (int) prebuilt->autoinc_error;
				goto report_error;
			}

			/* MySQL errors are passed straight back. */
			error_result = (int) error;
			goto func_exit;
		}

		auto_inc_used = TRUE;
	}

	if (prebuilt->mysql_template == NULL
	    || prebuilt->template_type != ROW_MYSQL_WHOLE_ROW) {

		/* Build the template used in converting quickly between
		the two database formats */

		build_template(true);
	}

	innobase_srv_conc_enter_innodb(prebuilt->trx);

	error = row_insert_for_mysql((byte*) record, prebuilt);

	/* Handle duplicate key errors */
	if (auto_inc_used) {
		ulint		err;
		ulonglong	auto_inc;
		ulonglong	col_max_value;

		/* Note the number of rows processed for this statement, used
		by get_auto_increment() to determine the number of AUTO-INC
		values to reserve. This is only useful for a mult-value INSERT
		and is a statement level counter.*/
		if (trx->n_autoinc_rows > 0) {
			--trx->n_autoinc_rows;
		}

		/* We need the upper limit of the col type to check for
		whether we update the table autoinc counter or not. */
		col_max_value = innobase_get_int_col_max_value(
			table->next_number_field);

		/* Get the value that MySQL attempted to store in the table.*/
		auto_inc = table->next_number_field->val_int();

		switch (error) {
		case DB_DUPLICATE_KEY:

			/* A REPLACE command and LOAD DATA INFILE REPLACE
			handle a duplicate key error themselves, but we
			must update the autoinc counter if we are performing
			those statements. */

			switch (sql_command) {
			case SQLCOM_LOAD:
				if ((trx->duplicates
				    & (TRX_DUP_IGNORE | TRX_DUP_REPLACE))) {

					goto set_max_autoinc;
				}
				break;

			case SQLCOM_REPLACE:
			case SQLCOM_INSERT_SELECT:
			case SQLCOM_REPLACE_SELECT:
				goto set_max_autoinc;

			default:
				break;
			}

			break;

		case DB_SUCCESS:
			/* If the actual value inserted is greater than
			the upper limit of the interval, then we try and
			update the table upper limit. Note: last_value
			will be 0 if get_auto_increment() was not called.*/

			if (auto_inc >= prebuilt->autoinc_last_value) {
set_max_autoinc:
				/* This should filter out the negative
				values set explicitly by the user. */
				if (auto_inc <= col_max_value) {
					ut_a(prebuilt->autoinc_increment > 0);

					ulonglong	need;
					ulonglong	offset;

					offset = prebuilt->autoinc_offset;
					need = prebuilt->autoinc_increment;

					auto_inc = innobase_next_autoinc(
						auto_inc,
						need, offset, col_max_value);

					err = innobase_set_max_autoinc(
						auto_inc);

					if (err != DB_SUCCESS) {
						error = err;
					}
				}
			}
			break;
		}
	}

	innobase_srv_conc_exit_innodb(prebuilt->trx);

report_error:
	error_result = convert_error_code_to_mysql((int) error,
						   prebuilt->table->flags,
						   user_thd);

func_exit:
	innobase_active_small();

	DBUG_RETURN(error_result);
}

/**********************************************************************//**
Checks which fields have changed in a row and stores information
of them to an update vector.
@return	error number or 0 */
static
int
calc_row_difference(
/*================*/
	upd_t*		uvect,		/*!< in/out: update vector */
	uchar*		old_row,	/*!< in: old row in MySQL format */
	uchar*		new_row,	/*!< in: new row in MySQL format */
	TABLE*		table,		/*!< in: table in MySQL data
					dictionary */
	uchar*		upd_buff,	/*!< in: buffer to use */
	ulint		buff_len,	/*!< in: buffer length */
	row_prebuilt_t*	prebuilt,	/*!< in: InnoDB prebuilt struct */
	THD*		thd)		/*!< in: user thread */
{
	uchar*		original_upd_buff = upd_buff;
	Field*		field;
	enum_field_types field_mysql_type;
	uint		n_fields;
	ulint		o_len;
	ulint		n_len;
	ulint		col_pack_len;
	const byte*	new_mysql_row_col;
	const byte*	o_ptr;
	const byte*	n_ptr;
	byte*		buf;
	upd_field_t*	ufield;
	ulint		col_type;
	ulint		n_changed = 0;
	dfield_t	dfield;
	dict_index_t*	clust_index;
	uint		i;

	n_fields = table->s->fields;
	clust_index = dict_table_get_first_index(prebuilt->table);

	/* We use upd_buff to convert changed fields */
	buf = (byte*) upd_buff;

	for (i = 0; i < n_fields; i++) {
		field = table->field[i];

		o_ptr = (const byte*) old_row + get_field_offset(table, field);
		n_ptr = (const byte*) new_row + get_field_offset(table, field);

		/* Use new_mysql_row_col and col_pack_len save the values */

		new_mysql_row_col = n_ptr;
		col_pack_len = field->pack_length();

		o_len = col_pack_len;
		n_len = col_pack_len;

		/* We use o_ptr and n_ptr to dig up the actual data for
		comparison. */

		field_mysql_type = field->type();

		col_type = prebuilt->table->cols[i].mtype;

		switch (col_type) {

		case DATA_BLOB:
			o_ptr = row_mysql_read_blob_ref(&o_len, o_ptr, o_len);
			n_ptr = row_mysql_read_blob_ref(&n_len, n_ptr, n_len);

			break;

		case DATA_VARCHAR:
		case DATA_BINARY:
		case DATA_VARMYSQL:
			if (field_mysql_type == MYSQL_TYPE_VARCHAR) {
				/* This is a >= 5.0.3 type true VARCHAR where
				the real payload data length is stored in
				1 or 2 bytes */

				o_ptr = row_mysql_read_true_varchar(
					&o_len, o_ptr,
					(ulint)
					(((Field_varstring*)field)->length_bytes));

				n_ptr = row_mysql_read_true_varchar(
					&n_len, n_ptr,
					(ulint)
					(((Field_varstring*)field)->length_bytes));
			}

			break;
		default:
			;
		}

		if (field->null_ptr) {
			if (field_in_record_is_null(table, field,
							(char*) old_row)) {
				o_len = UNIV_SQL_NULL;
			}

			if (field_in_record_is_null(table, field,
							(char*) new_row)) {
				n_len = UNIV_SQL_NULL;
			}
		}

		if (o_len != n_len || (o_len != UNIV_SQL_NULL &&
					0 != memcmp(o_ptr, n_ptr, o_len))) {
			/* The field has changed */

			ufield = uvect->fields + n_changed;

			/* Let us use a dummy dfield to make the conversion
			from the MySQL column format to the InnoDB format */

			dict_col_copy_type(prebuilt->table->cols + i,
					   dfield_get_type(&dfield));

			if (n_len != UNIV_SQL_NULL) {
				buf = row_mysql_store_col_in_innobase_format(
					&dfield,
					(byte*)buf,
					TRUE,
					new_mysql_row_col,
					col_pack_len,
					dict_table_is_comp(prebuilt->table));
				dfield_copy_data(&ufield->new_val, &dfield);
			} else {
				dfield_set_null(&ufield->new_val);
			}

			ufield->exp = NULL;
			ufield->orig_len = 0;
			ufield->field_no = dict_col_get_clust_pos(
				&prebuilt->table->cols[i], clust_index);
			n_changed++;
		}
	}

	uvect->n_fields = n_changed;
	uvect->info_bits = 0;

	ut_a(buf <= (byte*)original_upd_buff + buff_len);

	return(0);
}

/**********************************************************************//**
Updates a row given as a parameter to a new value. Note that we are given
whole rows, not just the fields which are updated: this incurs some
overhead for CPU when we check which fields are actually updated.
TODO: currently InnoDB does not prevent the 'Halloween problem':
in a searched update a single row can get updated several times
if its index columns are updated!
@return	error number or 0 */
UNIV_INTERN
int
ha_innobase::update_row(
/*====================*/
	const uchar*	old_row,	/*!< in: old row in MySQL format */
	uchar*		new_row)	/*!< in: new row in MySQL format */
{
	upd_t*		uvect;
	int		error = 0;
	trx_t*		trx = thd_to_trx(user_thd);

	DBUG_ENTER("ha_innobase::update_row");

	ut_a(prebuilt->trx == trx);

	ha_statistic_increment(&SSV::ha_update_count);

	if (table->timestamp_field_type & TIMESTAMP_AUTO_SET_ON_UPDATE)
		table->timestamp_field->set_time();

	if (prebuilt->upd_node) {
		uvect = prebuilt->upd_node->update;
	} else {
		uvect = row_get_prebuilt_update_vector(prebuilt);
	}

	/* Build an update vector from the modified fields in the rows
	(uses upd_buff of the handle) */

	calc_row_difference(uvect, (uchar*) old_row, new_row, table,
			upd_buff, (ulint)upd_and_key_val_buff_len,
			prebuilt, user_thd);

	/* This is not a delete */
	prebuilt->upd_node->is_delete = FALSE;

	ut_a(prebuilt->template_type == ROW_MYSQL_WHOLE_ROW);

	innobase_srv_conc_enter_innodb(trx);

	error = row_update_for_mysql((byte*) old_row, prebuilt);

	/* We need to do some special AUTOINC handling for the following case:

	INSERT INTO t (c1,c2) VALUES(x,y) ON DUPLICATE KEY UPDATE ...

	We need to use the AUTOINC counter that was actually used by
	MySQL in the UPDATE statement, which can be different from the
	value used in the INSERT statement.*/

	if (error == DB_SUCCESS
	    && table->next_number_field
	    && new_row == table->record[0]
	    && thd_sql_command(user_thd) == SQLCOM_INSERT
	    && (trx->duplicates & (TRX_DUP_IGNORE | TRX_DUP_REPLACE))
		== TRX_DUP_IGNORE)  {

		ulonglong	auto_inc;
		ulonglong	col_max_value;

		auto_inc = table->next_number_field->val_int();

		/* We need the upper limit of the col type to check for
		whether we update the table autoinc counter or not. */
		col_max_value = innobase_get_int_col_max_value(
			table->next_number_field);

		if (auto_inc <= col_max_value && auto_inc != 0) {

			ulonglong	need;
			ulonglong	offset;

			offset = prebuilt->autoinc_offset;
			need = prebuilt->autoinc_increment;

			auto_inc = innobase_next_autoinc(
				auto_inc, need, offset, col_max_value);

			error = innobase_set_max_autoinc(auto_inc);
		}
	}

	innobase_srv_conc_exit_innodb(trx);

	error = convert_error_code_to_mysql(error,
					    prebuilt->table->flags, user_thd);

	if (error == 0 /* success */
	    && uvect->n_fields == 0 /* no columns were updated */) {

		/* This is the same as success, but instructs
		MySQL that the row is not really updated and it
		should not increase the count of updated rows.
		This is fix for http://bugs.mysql.com/29157 */
		error = HA_ERR_RECORD_IS_THE_SAME;
	}

	/* Tell InnoDB server that there might be work for
	utility threads: */

	innobase_active_small();

	DBUG_RETURN(error);
}

/**********************************************************************//**
Deletes a row given as the parameter.
@return	error number or 0 */
UNIV_INTERN
int
ha_innobase::delete_row(
/*====================*/
	const uchar*	record)	/*!< in: a row in MySQL format */
{
	int		error = 0;
	trx_t*		trx = thd_to_trx(user_thd);

	DBUG_ENTER("ha_innobase::delete_row");

	ut_a(prebuilt->trx == trx);

	ha_statistic_increment(&SSV::ha_delete_count);

	if (!prebuilt->upd_node) {
		row_get_prebuilt_update_vector(prebuilt);
	}

	/* This is a delete */

	prebuilt->upd_node->is_delete = TRUE;

	innobase_srv_conc_enter_innodb(trx);

	error = row_update_for_mysql((byte*) record, prebuilt);

	innobase_srv_conc_exit_innodb(trx);

	error = convert_error_code_to_mysql(
		error, prebuilt->table->flags, user_thd);

	/* Tell the InnoDB server that there might be work for
	utility threads: */

	innobase_active_small();

	DBUG_RETURN(error);
}

/**********************************************************************//**
Removes a new lock set on a row, if it was not read optimistically. This can
be called after a row has been read in the processing of an UPDATE or a DELETE
query, if the option innodb_locks_unsafe_for_binlog is set. */
UNIV_INTERN
void
ha_innobase::unlock_row(void)
/*=========================*/
{
	DBUG_ENTER("ha_innobase::unlock_row");

	/* Consistent read does not take any locks, thus there is
	nothing to unlock. */

	if (prebuilt->select_lock_type == LOCK_NONE) {
		DBUG_VOID_RETURN;
	}

	switch (prebuilt->row_read_type) {
	case ROW_READ_WITH_LOCKS:
		if (!srv_locks_unsafe_for_binlog
		    && prebuilt->trx->isolation_level
		    > TRX_ISO_READ_COMMITTED) {
			break;
		}
		/* fall through */
	case ROW_READ_TRY_SEMI_CONSISTENT:
		row_unlock_for_mysql(prebuilt, FALSE);
		break;
	case ROW_READ_DID_SEMI_CONSISTENT:
		prebuilt->row_read_type = ROW_READ_TRY_SEMI_CONSISTENT;
		break;
	}

	DBUG_VOID_RETURN;
}

/* See handler.h and row0mysql.h for docs on this function. */
UNIV_INTERN
bool
ha_innobase::was_semi_consistent_read(void)
/*=======================================*/
{
	return(prebuilt->row_read_type == ROW_READ_DID_SEMI_CONSISTENT);
}

/* See handler.h and row0mysql.h for docs on this function. */
UNIV_INTERN
void
ha_innobase::try_semi_consistent_read(bool yes)
/*===========================================*/
{
	ut_a(prebuilt->trx == thd_to_trx(ha_thd()));

	/* Row read type is set to semi consistent read if this was
	requested by the MySQL and either innodb_locks_unsafe_for_binlog
	option is used or this session is using READ COMMITTED isolation
	level. */

	if (yes
	    && (srv_locks_unsafe_for_binlog
		|| prebuilt->trx->isolation_level <= TRX_ISO_READ_COMMITTED)) {
		prebuilt->row_read_type = ROW_READ_TRY_SEMI_CONSISTENT;
	} else {
		prebuilt->row_read_type = ROW_READ_WITH_LOCKS;
	}
}

/******************************************************************//**
Initializes a handle to use an index.
@return	0 or error number */
UNIV_INTERN
int
ha_innobase::index_init(
/*====================*/
	uint	keynr,	/*!< in: key (index) number */
	bool sorted)	/*!< in: 1 if result MUST be sorted according to index */
{
	DBUG_ENTER("index_init");

	DBUG_RETURN(change_active_index(keynr));
}

/******************************************************************//**
Currently does nothing.
@return	0 */
UNIV_INTERN
int
ha_innobase::index_end(void)
/*========================*/
{
	int	error	= 0;
	DBUG_ENTER("index_end");
	active_index = MAX_KEY;
	in_range_check_pushed_down = FALSE;
	ds_mrr.dsmrr_close();
	DBUG_RETURN(error);
}

/*********************************************************************//**
Converts a search mode flag understood by MySQL to a flag understood
by InnoDB. */
static inline
ulint
convert_search_mode_to_innobase(
/*============================*/
	enum ha_rkey_function	find_flag)
{
	switch (find_flag) {
	case HA_READ_KEY_EXACT:
		/* this does not require the index to be UNIQUE */
		return(PAGE_CUR_GE);
	case HA_READ_KEY_OR_NEXT:
		return(PAGE_CUR_GE);
	case HA_READ_KEY_OR_PREV:
		return(PAGE_CUR_LE);
	case HA_READ_AFTER_KEY:	
		return(PAGE_CUR_G);
	case HA_READ_BEFORE_KEY:
		return(PAGE_CUR_L);
	case HA_READ_PREFIX:
		return(PAGE_CUR_GE);
	case HA_READ_PREFIX_LAST:
		return(PAGE_CUR_LE);
	case HA_READ_PREFIX_LAST_OR_PREV:
		return(PAGE_CUR_LE);
		/* In MySQL-4.0 HA_READ_PREFIX and HA_READ_PREFIX_LAST always
		pass a complete-field prefix of a key value as the search
		tuple. I.e., it is not allowed that the last field would
		just contain n first bytes of the full field value.
		MySQL uses a 'padding' trick to convert LIKE 'abc%'
		type queries so that it can use as a search tuple
		a complete-field-prefix of a key value. Thus, the InnoDB
		search mode PAGE_CUR_LE_OR_EXTENDS is never used.
		TODO: when/if MySQL starts to use also partial-field
		prefixes, we have to deal with stripping of spaces
		and comparison of non-latin1 char type fields in
		innobase_mysql_cmp() to get PAGE_CUR_LE_OR_EXTENDS to
		work correctly. */
	case HA_READ_MBR_CONTAIN:
	case HA_READ_MBR_INTERSECT:
	case HA_READ_MBR_WITHIN:
	case HA_READ_MBR_DISJOINT:
	case HA_READ_MBR_EQUAL:
		return(PAGE_CUR_UNSUPP);
	/* do not use "default:" in order to produce a gcc warning:
	enumeration value '...' not handled in switch
	(if -Wswitch or -Wall is used) */
	}

	my_error(ER_CHECK_NOT_IMPLEMENTED, MYF(0), "this functionality");

	return(PAGE_CUR_UNSUPP);
}

/*
   BACKGROUND INFO: HOW A SELECT SQL QUERY IS EXECUTED
   ---------------------------------------------------
The following does not cover all the details, but explains how we determine
the start of a new SQL statement, and what is associated with it.

For each table in the database the MySQL interpreter may have several
table handle instances in use, also in a single SQL query. For each table
handle instance there is an InnoDB  'prebuilt' struct which contains most
of the InnoDB data associated with this table handle instance.

  A) if the user has not explicitly set any MySQL table level locks:

  1) MySQL calls ::external_lock to set an 'intention' table level lock on
the table of the handle instance. There we set
prebuilt->sql_stat_start = TRUE. The flag sql_stat_start should be set
true if we are taking this table handle instance to use in a new SQL
statement issued by the user. We also increment trx->n_mysql_tables_in_use.

  2) If prebuilt->sql_stat_start == TRUE we 'pre-compile' the MySQL search
instructions to prebuilt->template of the table handle instance in
::index_read. The template is used to save CPU time in large joins.

  3) In row_search_for_mysql, if prebuilt->sql_stat_start is true, we
allocate a new consistent read view for the trx if it does not yet have one,
or in the case of a locking read, set an InnoDB 'intention' table level
lock on the table.

  4) We do the SELECT. MySQL may repeatedly call ::index_read for the
same table handle instance, if it is a join.

  5) When the SELECT ends, MySQL removes its intention table level locks
in ::external_lock. When trx->n_mysql_tables_in_use drops to zero,
 (a) we execute a COMMIT there if the autocommit is on,
 (b) we also release possible 'SQL statement level resources' InnoDB may
have for this SQL statement. The MySQL interpreter does NOT execute
autocommit for pure read transactions, though it should. That is why the
table handler in that case has to execute the COMMIT in ::external_lock.

  B) If the user has explicitly set MySQL table level locks, then MySQL
does NOT call ::external_lock at the start of the statement. To determine
when we are at the start of a new SQL statement we at the start of
::index_read also compare the query id to the latest query id where the
table handle instance was used. If it has changed, we know we are at the
start of a new SQL statement. Since the query id can theoretically
overwrap, we use this test only as a secondary way of determining the
start of a new SQL statement. */


/**********************************************************************//**
Positions an index cursor to the index specified in the handle. Fetches the
row if any.
@return	0, HA_ERR_KEY_NOT_FOUND, or error number */
UNIV_INTERN
int
ha_innobase::index_read(
/*====================*/
	uchar*		buf,		/*!< in/out: buffer for the returned
					row */
	const uchar*	key_ptr,	/*!< in: key value; if this is NULL
					we position the cursor at the
					start or end of index; this can
					also contain an InnoDB row id, in
					which case key_len is the InnoDB
					row id length; the key value can
					also be a prefix of a full key value,
					and the last column can be a prefix
					of a full column */
	uint			key_len,/*!< in: key value length */
	enum ha_rkey_function find_flag)/*!< in: search flags from my_base.h */
{
	ulint		mode;
	dict_index_t*	index;
	ulint		match_mode	= 0;
	int		error;
	ulint		ret;

	DBUG_ENTER("index_read");

	ut_a(prebuilt->trx == thd_to_trx(user_thd));

	ha_statistic_increment(&SSV::ha_read_key_count);

	index = prebuilt->index;

	if (UNIV_UNLIKELY(index == NULL) || dict_index_is_corrupted(index)) {
		prebuilt->index_usable = FALSE;
		DBUG_RETURN(HA_ERR_CRASHED);
	}
	if (UNIV_UNLIKELY(!prebuilt->index_usable)) {
		DBUG_RETURN(dict_index_is_corrupted(index)
			    ? HA_ERR_INDEX_CORRUPT
			    : HA_ERR_TABLE_DEF_CHANGED);
	}

	/* Note that if the index for which the search template is built is not
	necessarily prebuilt->index, but can also be the clustered index */

	if (prebuilt->sql_stat_start) {
		build_template(false);
	}

	if (key_ptr) {
		/* Convert the search key value to InnoDB format into
		prebuilt->search_tuple */

		row_sel_convert_mysql_key_to_innobase(
			prebuilt->search_tuple,
			(byte*) key_val_buff,
			(ulint)upd_and_key_val_buff_len,
			index,
			(byte*) key_ptr,
			(ulint) key_len,
			prebuilt->trx);
	} else {
		/* We position the cursor to the last or the first entry
		in the index */

		dtuple_set_n_fields(prebuilt->search_tuple, 0);
	}

	mode = convert_search_mode_to_innobase(find_flag);

	match_mode = 0;

	if (find_flag == HA_READ_KEY_EXACT) {

		match_mode = ROW_SEL_EXACT;

	} else if (find_flag == HA_READ_PREFIX
		   || find_flag == HA_READ_PREFIX_LAST) {

		match_mode = ROW_SEL_EXACT_PREFIX;
	}

	last_match_mode = (uint) match_mode;

	if (mode != PAGE_CUR_UNSUPP) {

		innobase_srv_conc_enter_innodb(prebuilt->trx);

		ret = row_search_for_mysql((byte*) buf, mode, prebuilt,
					   match_mode, 0);

		innobase_srv_conc_exit_innodb(prebuilt->trx);
	} else {

		ret = DB_UNSUPPORTED;
	}

	switch (ret) {
	case DB_SUCCESS:
		error = 0;
		table->status = 0;
		break;
	case DB_RECORD_NOT_FOUND:
		error = HA_ERR_KEY_NOT_FOUND;
		table->status = STATUS_NOT_FOUND;
		break;
	case DB_END_OF_INDEX:
		error = HA_ERR_KEY_NOT_FOUND;
		table->status = STATUS_NOT_FOUND;
		break;
	default:
		error = convert_error_code_to_mysql((int) ret,
						    prebuilt->table->flags,
						    user_thd);
		table->status = STATUS_NOT_FOUND;
		break;
	}

	DBUG_RETURN(error);
}

/*******************************************************************//**
The following functions works like index_read, but it find the last
row with the current key value or prefix.
@return	0, HA_ERR_KEY_NOT_FOUND, or an error code */
UNIV_INTERN
int
ha_innobase::index_read_last(
/*=========================*/
	uchar*		buf,	/*!< out: fetched row */
	const uchar*	key_ptr,/*!< in: key value, or a prefix of a full
				key value */
	uint		key_len)/*!< in: length of the key val or prefix
				in bytes */
{
	return(index_read(buf, key_ptr, key_len, HA_READ_PREFIX_LAST));
}

/********************************************************************//**
Get the index for a handle. Does not change active index.
@return	NULL or index instance. */
UNIV_INTERN
dict_index_t*
ha_innobase::innobase_get_index(
/*============================*/
	uint		keynr)	/*!< in: use this index; MAX_KEY means always
				clustered index, even if it was internally
				generated by InnoDB */
{
	KEY*		key = 0;
	dict_index_t*	index = 0;

	DBUG_ENTER("innobase_get_index");
	ha_statistic_increment(&SSV::ha_read_key_count);

	if (keynr != MAX_KEY && table->s->keys > 0) {
		key = table->key_info + keynr;

		index = innobase_index_lookup(share, keynr);

		if (index) {
			ut_a(ut_strcmp(index->name, key->name) == 0);
		} else {
			/* Can't find index with keynr in the translation
			table. Only print message if the index translation
			table exists */
			if (share->idx_trans_tbl.index_mapping) {
				sql_print_error("InnoDB could not find "
						"index %s key no %u for "
						"table %s through its "
						"index translation table",
						key ? key->name : "NULL",
						keynr,
						prebuilt->table->name);
			}

			index = dict_table_get_index_on_name(prebuilt->table,
							     key->name);
		}
	} else {
		index = dict_table_get_first_index(prebuilt->table);
	}

	if (!index) {
		sql_print_error(
			"Innodb could not find key n:o %u with name %s "
			"from dict cache for table %s",
			keynr, key ? key->name : "NULL",
			prebuilt->table->name);
	}

	DBUG_RETURN(index);
}

/********************************************************************//**
Changes the active index of a handle.
@return	0 or error code */
UNIV_INTERN
int
ha_innobase::change_active_index(
/*=============================*/
	uint	keynr)	/*!< in: use this index; MAX_KEY means always clustered
			index, even if it was internally generated by
			InnoDB */
{
	DBUG_ENTER("change_active_index");

	ut_ad(user_thd == ha_thd());
	ut_a(prebuilt->trx == thd_to_trx(user_thd));

	active_index = keynr;

	prebuilt->index = innobase_get_index(keynr);

	if (UNIV_UNLIKELY(!prebuilt->index)) {
		sql_print_warning("InnoDB: change_active_index(%u) failed",
				  keynr);
		prebuilt->index_usable = FALSE;
		DBUG_RETURN(1);
	}

	prebuilt->index_usable = row_merge_is_index_usable(prebuilt->trx,
							   prebuilt->index);

	if (UNIV_UNLIKELY(!prebuilt->index_usable)) {
		if (dict_index_is_corrupted(prebuilt->index)) {
			char index_name[MAX_FULL_NAME_LEN + 1];
			char table_name[MAX_FULL_NAME_LEN + 1];

			innobase_format_name(
				index_name, sizeof index_name,
				prebuilt->index->name, TRUE);

			innobase_format_name(
				table_name, sizeof table_name,
				prebuilt->index->table->name, FALSE);

			push_warning_printf(
				user_thd, Sql_condition::WARN_LEVEL_WARN,
				HA_ERR_INDEX_CORRUPT,
				"InnoDB: Index %s for table %s is"
				" marked as corrupted",
				index_name, table_name);
			DBUG_RETURN(1);
		} else {
			push_warning_printf(
				user_thd, Sql_condition::WARN_LEVEL_WARN,
				HA_ERR_TABLE_DEF_CHANGED,
				"InnoDB: insufficient history for index %u",
				keynr);
		}

		/* The caller seems to ignore this.  Thus, we must check
		this again in row_search_for_mysql(). */
		DBUG_RETURN(2);
	}

	ut_a(prebuilt->search_tuple != 0);

	dtuple_set_n_fields(prebuilt->search_tuple, prebuilt->index->n_fields);

	dict_index_copy_types(prebuilt->search_tuple, prebuilt->index,
			      prebuilt->index->n_fields);

	/* MySQL changes the active index for a handle also during some
	queries, for example SELECT MAX(a), SUM(a) first retrieves the MAX()
	and then calculates the sum. Previously we played safe and used
	the flag ROW_MYSQL_WHOLE_ROW below, but that caused unnecessary
	copying. Starting from MySQL-4.1 we use a more efficient flag here. */

	build_template(false);

	DBUG_RETURN(0);
}

/**********************************************************************//**
Positions an index cursor to the index specified in keynr. Fetches the
row if any.
??? This is only used to read whole keys ???
@return	error number or 0 */
UNIV_INTERN
int
ha_innobase::index_read_idx(
/*========================*/
	uchar*		buf,		/*!< in/out: buffer for the returned
					row */
	uint		keynr,		/*!< in: use this index */
	const uchar*	key,		/*!< in: key value; if this is NULL
					we position the cursor at the
					start or end of index */
	uint		key_len,	/*!< in: key value length */
	enum ha_rkey_function find_flag)/*!< in: search flags from my_base.h */
{
	if (change_active_index(keynr)) {

		return(1);
	}

	return(index_read(buf, key, key_len, find_flag));
}

/***********************************************************************//**
Reads the next or previous row from a cursor, which must have previously been
positioned using index_read.
@return	0, HA_ERR_END_OF_FILE, or error number */
UNIV_INTERN
int
ha_innobase::general_fetch(
/*=======================*/
	uchar*	buf,		/*!< in/out: buffer for next row in MySQL
				format */
	uint	direction,	/*!< in: ROW_SEL_NEXT or ROW_SEL_PREV */
	uint	match_mode)	/*!< in: 0, ROW_SEL_EXACT, or
				ROW_SEL_EXACT_PREFIX */
{
	ulint		ret;
	int		error	= 0;

	DBUG_ENTER("general_fetch");

	ut_a(prebuilt->trx == thd_to_trx(user_thd));

	innobase_srv_conc_enter_innodb(prebuilt->trx);

	ret = row_search_for_mysql(
		(byte*)buf, 0, prebuilt, match_mode, direction);

	innobase_srv_conc_exit_innodb(prebuilt->trx);

	switch (ret) {
	case DB_SUCCESS:
		error = 0;
		table->status = 0;
		break;
	case DB_RECORD_NOT_FOUND:
		error = HA_ERR_END_OF_FILE;
		table->status = STATUS_NOT_FOUND;
		break;
	case DB_END_OF_INDEX:
		error = HA_ERR_END_OF_FILE;
		table->status = STATUS_NOT_FOUND;
		break;
	default:
		error = convert_error_code_to_mysql(
			(int) ret, prebuilt->table->flags, user_thd);
		table->status = STATUS_NOT_FOUND;
		break;
	}

	DBUG_RETURN(error);
}

/***********************************************************************//**
Reads the next row from a cursor, which must have previously been
positioned using index_read.
@return	0, HA_ERR_END_OF_FILE, or error number */
UNIV_INTERN
int
ha_innobase::index_next(
/*====================*/
	uchar*		buf)	/*!< in/out: buffer for next row in MySQL
				format */
{
	ha_statistic_increment(&SSV::ha_read_next_count);

	return(general_fetch(buf, ROW_SEL_NEXT, 0));
}

/*******************************************************************//**
Reads the next row matching to the key value given as the parameter.
@return	0, HA_ERR_END_OF_FILE, or error number */
UNIV_INTERN
int
ha_innobase::index_next_same(
/*=========================*/
	uchar*		buf,	/*!< in/out: buffer for the row */
	const uchar*	key,	/*!< in: key value */
	uint		keylen)	/*!< in: key value length */
{
	ha_statistic_increment(&SSV::ha_read_next_count);

	return(general_fetch(buf, ROW_SEL_NEXT, last_match_mode));
}

/***********************************************************************//**
Reads the previous row from a cursor, which must have previously been
positioned using index_read.
@return	0, HA_ERR_END_OF_FILE, or error number */
UNIV_INTERN
int
ha_innobase::index_prev(
/*====================*/
	uchar*	buf)	/*!< in/out: buffer for previous row in MySQL format */
{
	ha_statistic_increment(&SSV::ha_read_prev_count);

	return(general_fetch(buf, ROW_SEL_PREV, 0));
}

/********************************************************************//**
Positions a cursor on the first record in an index and reads the
corresponding row to buf.
@return	0, HA_ERR_END_OF_FILE, or error code */
UNIV_INTERN
int
ha_innobase::index_first(
/*=====================*/
	uchar*	buf)	/*!< in/out: buffer for the row */
{
	int	error;

	DBUG_ENTER("index_first");
	ha_statistic_increment(&SSV::ha_read_first_count);

	error = index_read(buf, NULL, 0, HA_READ_AFTER_KEY);

	/* MySQL does not seem to allow this to return HA_ERR_KEY_NOT_FOUND */

	if (error == HA_ERR_KEY_NOT_FOUND) {
		error = HA_ERR_END_OF_FILE;
	}

	DBUG_RETURN(error);
}

/********************************************************************//**
Positions a cursor on the last record in an index and reads the
corresponding row to buf.
@return	0, HA_ERR_END_OF_FILE, or error code */
UNIV_INTERN
int
ha_innobase::index_last(
/*====================*/
	uchar*	buf)	/*!< in/out: buffer for the row */
{
	int	error;

	DBUG_ENTER("index_last");
	ha_statistic_increment(&SSV::ha_read_last_count);

	error = index_read(buf, NULL, 0, HA_READ_BEFORE_KEY);

	/* MySQL does not seem to allow this to return HA_ERR_KEY_NOT_FOUND */

	if (error == HA_ERR_KEY_NOT_FOUND) {
		error = HA_ERR_END_OF_FILE;
	}

	DBUG_RETURN(error);
}

/****************************************************************//**
Initialize a table scan.
@return	0 or error number */
UNIV_INTERN
int
ha_innobase::rnd_init(
/*==================*/
	bool	scan)	/*!< in: TRUE if table/index scan FALSE otherwise */
{
	int	err;

	/* Store the active index value so that we can restore the original
	value after a scan */

	if (prebuilt->clust_index_was_generated) {
		err = change_active_index(MAX_KEY);
	} else {
		err = change_active_index(primary_key);
	}

	/* Don't use semi-consistent read in random row reads (by position).
	This means we must disable semi_consistent_read if scan is false */

	if (!scan) {
		try_semi_consistent_read(0);
	}

	start_of_scan = 1;

	return(err);
}

/*****************************************************************//**
Ends a table scan.
@return	0 or error number */
UNIV_INTERN
int
ha_innobase::rnd_end(void)
/*======================*/
{
	return(index_end());
}

/*****************************************************************//**
Reads the next row in a table scan (also used to read the FIRST row
in a table scan).
@return	0, HA_ERR_END_OF_FILE, or error number */
UNIV_INTERN
int
ha_innobase::rnd_next(
/*==================*/
	uchar*	buf)	/*!< in/out: returns the row in this buffer,
			in MySQL format */
{
	int	error;

	DBUG_ENTER("rnd_next");
	ha_statistic_increment(&SSV::ha_read_rnd_next_count);

	if (start_of_scan) {
		error = index_first(buf);

		if (error == HA_ERR_KEY_NOT_FOUND) {
			error = HA_ERR_END_OF_FILE;
		}

		start_of_scan = 0;
	} else {
		error = general_fetch(buf, ROW_SEL_NEXT, 0);
	}

	DBUG_RETURN(error);
}

/**********************************************************************//**
Fetches a row from the table based on a row reference.
@return	0, HA_ERR_KEY_NOT_FOUND, or error code */
UNIV_INTERN
int
ha_innobase::rnd_pos(
/*=================*/
	uchar*	buf,	/*!< in/out: buffer for the row */
	uchar*	pos)	/*!< in: primary key value of the row in the
			MySQL format, or the row id if the clustered
			index was internally generated by InnoDB; the
			length of data in pos has to be ref_length */
{
	int		error;
	DBUG_ENTER("rnd_pos");
	DBUG_DUMP("key", pos, ref_length);

	ha_statistic_increment(&SSV::ha_read_rnd_count);

	ut_a(prebuilt->trx == thd_to_trx(ha_thd()));

	/* Note that we assume the length of the row reference is fixed
	for the table, and it is == ref_length */

	error = index_read(buf, pos, ref_length, HA_READ_KEY_EXACT);

	if (error) {
		DBUG_PRINT("error", ("Got error: %d", error));
	}

	DBUG_RETURN(error);
}

/*********************************************************************//**
Stores a reference to the current row to 'ref' field of the handle. Note
that in the case where we have generated the clustered index for the
table, the function parameter is illogical: we MUST ASSUME that 'record'
is the current 'position' of the handle, because if row ref is actually
the row id internally generated in InnoDB, then 'record' does not contain
it. We just guess that the row id must be for the record where the handle
was positioned the last time. */
UNIV_INTERN
void
ha_innobase::position(
/*==================*/
	const uchar*	record)	/*!< in: row in MySQL format */
{
	uint		len;

	ut_a(prebuilt->trx == thd_to_trx(ha_thd()));

	if (prebuilt->clust_index_was_generated) {
		/* No primary key was defined for the table and we
		generated the clustered index from row id: the
		row reference will be the row id, not any key value
		that MySQL knows of */

		len = DATA_ROW_ID_LEN;

		memcpy(ref, prebuilt->row_id, len);
	} else {
		len = store_key_val_for_row(primary_key, (char*)ref,
							 ref_length, record);
	}

	/* We assume that the 'ref' value len is always fixed for the same
	table. */

	if (len != ref_length) {
		sql_print_error("Stored ref len is %lu, but table ref len is "
				"%lu", (ulong) len, (ulong) ref_length);
	}
}

/* limit innodb monitor access to users with PROCESS privilege.
See http://bugs.mysql.com/32710 for expl. why we choose PROCESS. */
#define IS_MAGIC_TABLE_AND_USER_DENIED_ACCESS(table_name, thd) \
	(row_is_magic_monitor_table(table_name) \
	 && check_global_access(thd, PROCESS_ACL))

/*****************************************************************//**
Creates a table definition to an InnoDB database. */
static
int
create_table_def(
/*=============*/
	trx_t*		trx,		/*!< in: InnoDB transaction handle */
	TABLE*		form,		/*!< in: information on table
					columns and indexes */
	const char*	table_name,	/*!< in: table name */
	const char*	path_of_temp_table,/*!< in: if this is a table explicitly
					created by the user with the
					TEMPORARY keyword, then this
					parameter is the dir path where the
					table should be placed if we create
					an .ibd file for it (no .ibd extension
					in the path, though); otherwise this
					is NULL */
	ulint		flags,		/*!< in: table flags */
	ulint		flags2)		/*!< in: table flags2 */
{
	Field*		field;
	dict_table_t*	table;
	ulint		n_cols;
	int		error;
	ulint		col_type;
	ulint		col_len;
	ulint		nulls_allowed;
	ulint		unsigned_type;
	ulint		binary_type;
	ulint		long_true_varchar;
	ulint		charset_no;
	ulint		i;

	DBUG_ENTER("create_table_def");
	DBUG_PRINT("enter", ("table_name: %s", table_name));

	ut_a(trx->mysql_thd != NULL);

	/* MySQL does the name length check. But we do additional check
	on the name length here */
	if (strlen(table_name) > MAX_FULL_NAME_LEN) {
		push_warning_printf(
			(THD*) trx->mysql_thd, Sql_condition::WARN_LEVEL_WARN,
			ER_TABLE_NAME,
			"InnoDB: Table Name or Database Name is too long");

		DBUG_RETURN(ER_TABLE_NAME);
	}

	/* table_name must contain '/'. Later in the code we assert if it
	does not */
	if (strcmp(strchr(table_name, '/') + 1,
		   "innodb_table_monitor") == 0) {
		push_warning(
			(THD*) trx->mysql_thd, Sql_condition::WARN_LEVEL_WARN,
			HA_ERR_WRONG_COMMAND,
			DEPRECATED_MSG_INNODB_TABLE_MONITOR);
	}

	n_cols = form->s->fields;

	/* We pass 0 as the space id, and determine at a lower level the space
	id where to store the table */

	table = dict_mem_table_create(table_name, 0, n_cols, flags, flags2);

	if (path_of_temp_table) {
		table->dir_path_of_temp_table =
			mem_heap_strdup(table->heap, path_of_temp_table);
	}

	for (i = 0; i < n_cols; i++) {
		field = form->field[i];

		col_type = get_innobase_type_from_mysql_type(&unsigned_type,
							     field);

		if (!col_type) {
			push_warning_printf(
				(THD*) trx->mysql_thd,
				Sql_condition::WARN_LEVEL_WARN,
				ER_CANT_CREATE_TABLE,
				"Error creating table '%s' with "
				"column '%s'. Please check its "
				"column type and try to re-create "
				"the table with an appropriate "
				"column type.",
				table->name, (char*) field->field_name);
			goto err_col;
		}

		if (field->null_ptr) {
			nulls_allowed = 0;
		} else {
			nulls_allowed = DATA_NOT_NULL;
		}

		if (field->binary()) {
			binary_type = DATA_BINARY_TYPE;
		} else {
			binary_type = 0;
		}

		charset_no = 0;

		if (dtype_is_string_type(col_type)) {

			charset_no = (ulint)field->charset()->number;

			if (UNIV_UNLIKELY(charset_no > MAX_CHAR_COLL_NUM)) {
				/* in data0type.h we assume that the
				number fits in one byte in prtype */
				push_warning_printf(
					(THD*) trx->mysql_thd,
					Sql_condition::WARN_LEVEL_WARN,
					ER_CANT_CREATE_TABLE,
					"In InnoDB, charset-collation codes"
					" must be below 256."
					" Unsupported code %lu.",
					(ulong) charset_no);
				DBUG_RETURN(ER_CANT_CREATE_TABLE);
			}
		}

		/* we assume in dtype_form_prtype() that this fits in
		two bytes */
		ut_a(field->type() <= MAX_CHAR_COLL_NUM);
		col_len = field->pack_length();

		/* The MySQL pack length contains 1 or 2 bytes length field
		for a true VARCHAR. Let us subtract that, so that the InnoDB
		column length in the InnoDB data dictionary is the real
		maximum byte length of the actual data. */

		long_true_varchar = 0;

		if (field->type() == MYSQL_TYPE_VARCHAR) {
			col_len -= ((Field_varstring*)field)->length_bytes;

			if (((Field_varstring*)field)->length_bytes == 2) {
				long_true_varchar = DATA_LONG_TRUE_VARCHAR;
			}
		}

		/* First check whether the column to be added has a
		system reserved name. */
		if (dict_col_name_is_reserved(field->field_name)){
			my_error(ER_WRONG_COLUMN_NAME, MYF(0),
				 field->field_name);
err_col:
			dict_mem_table_free(table);
			trx_commit_for_mysql(trx);

			error = DB_ERROR;
			goto error_ret;
		}

		dict_mem_table_add_col(table, table->heap,
			(char*) field->field_name,
			col_type,
			dtype_form_prtype(
				(ulint)field->type()
				| nulls_allowed | unsigned_type
				| binary_type | long_true_varchar,
				charset_no),
			col_len);
	}

	error = row_create_table_for_mysql(table, trx);

	if (error == DB_DUPLICATE_KEY) {
		char buf[100];
		char* buf_end = innobase_convert_identifier(
			buf, sizeof buf - 1, table_name, strlen(table_name),
			trx->mysql_thd, TRUE);

		*buf_end = '\0';
		my_error(ER_TABLE_EXISTS_ERROR, MYF(0), buf);
	}

error_ret:
	error = convert_error_code_to_mysql(error, flags, NULL);

	DBUG_RETURN(error);
}

/*****************************************************************//**
Creates an index in an InnoDB database. */
static
int
create_index(
/*=========*/
	trx_t*		trx,		/*!< in: InnoDB transaction handle */
	TABLE*		form,		/*!< in: information on table
					columns and indexes */
	ulint		flags,		/*!< in: InnoDB table flags */
	const char*	table_name,	/*!< in: table name */
	uint		key_num)	/*!< in: index number */
{
	Field*		field;
	dict_index_t*	index;
	int		error;
	ulint		n_fields;
	KEY*		key;
	KEY_PART_INFO*	key_part;
	ulint		ind_type;
	ulint		col_type;
	ulint		prefix_len;
	ulint		is_unsigned;
	ulint		i;
	ulint		j;
	ulint*		field_lengths;

	DBUG_ENTER("create_index");

	key = form->key_info + key_num;

	n_fields = key->key_parts;

	/* Assert that "GEN_CLUST_INDEX" cannot be used as non-primary index */
	ut_a(innobase_strcasecmp(key->name, innobase_index_reserve_name) != 0);

	ind_type = 0;

	if (key_num == form->s->primary_key) {
		ind_type = ind_type | DICT_CLUSTERED;
	}

	if (key->flags & HA_NOSAME ) {
		ind_type = ind_type | DICT_UNIQUE;
	}

	/* We pass 0 as the space id, and determine at a lower level the space
	id where to store the table */

	index = dict_mem_index_create(table_name, key->name, 0,
				      ind_type, n_fields);

	field_lengths = (ulint*) my_malloc(sizeof(ulint) * n_fields,
		MYF(MY_FAE));

	for (i = 0; i < n_fields; i++) {
		key_part = key->key_part + i;

		/* (The flag HA_PART_KEY_SEG denotes in MySQL a column prefix
		field in an index: we only store a specified number of first
		bytes of the column to the index field.) The flag does not
		seem to be properly set by MySQL. Let us fall back on testing
		the length of the key part versus the column. */

		field = NULL;
		for (j = 0; j < form->s->fields; j++) {

			field = form->field[j];

			if (0 == innobase_strcasecmp(
					field->field_name,
					key_part->field->field_name)) {
				/* Found the corresponding column */

				break;
			}
		}

		ut_a(j < form->s->fields);

		col_type = get_innobase_type_from_mysql_type(
					&is_unsigned, key_part->field);

		if (DATA_BLOB == col_type
			|| (key_part->length < field->pack_length()
				&& field->type() != MYSQL_TYPE_VARCHAR)
			|| (field->type() == MYSQL_TYPE_VARCHAR
				&& key_part->length < field->pack_length()
				- ((Field_varstring*)field)->length_bytes)) {

			prefix_len = key_part->length;

			if (col_type == DATA_INT
				|| col_type == DATA_FLOAT
				|| col_type == DATA_DOUBLE
				|| col_type == DATA_DECIMAL) {
				sql_print_error(
					"MySQL is trying to create a column "
					"prefix index field, on an "
					"inappropriate data type. Table "
					"name %s, column name %s.",
					table_name,
					key_part->field->field_name);

				prefix_len = 0;
			}
		} else {
			prefix_len = 0;
		}

		field_lengths[i] = key_part->length;

		dict_mem_index_add_field(index,
			(char*) key_part->field->field_name, prefix_len);
	}

	/* Even though we've defined max_supported_key_part_length, we
	still do our own checking using field_lengths to be absolutely
	sure we don't create too long indexes. */
	error = row_create_index_for_mysql(index, trx, field_lengths);

	error = convert_error_code_to_mysql(error, flags, NULL);

	my_free(field_lengths);

	DBUG_RETURN(error);
}

/*****************************************************************//**
Creates an index to an InnoDB table when the user has defined no
primary index. */
static
int
create_clustered_index_when_no_primary(
/*===================================*/
	trx_t*		trx,		/*!< in: InnoDB transaction handle */
	ulint		flags,		/*!< in: InnoDB table flags */
	const char*	table_name)	/*!< in: table name */
{
	dict_index_t*	index;
	int		error;

	/* We pass 0 as the space id, and determine at a lower level the space
	id where to store the table */
	index = dict_mem_index_create(table_name,
				      innobase_index_reserve_name,
				      0, DICT_CLUSTERED, 0);

	error = row_create_index_for_mysql(index, trx, NULL);

	error = convert_error_code_to_mysql(error, flags, NULL);

	return(error);
}

/*****************************************************************//**
Return a display name for the row format
@return row format name */
UNIV_INTERN
const char*
get_row_format_name(
/*================*/
	enum row_type	row_format)		/*!< in: Row Format */
{
	switch (row_format) {
	case ROW_TYPE_COMPACT:
		return("COMPACT");
	case ROW_TYPE_COMPRESSED:
		return("COMPRESSED");
	case ROW_TYPE_DYNAMIC:
		return("DYNAMIC");
	case ROW_TYPE_REDUNDANT:
		return("REDUNDANT");
	case ROW_TYPE_DEFAULT:
		return("DEFAULT");
	case ROW_TYPE_FIXED:
		return("FIXED");
	case ROW_TYPE_PAGE:
	case ROW_TYPE_NOT_USED:
		break;
	}
	return("NOT USED");
}

/** If file-per-table is missing, issue warning and set ret false */
#define CHECK_ERROR_ROW_TYPE_NEEDS_FILE_PER_TABLE		\
	if (!srv_file_per_table) {				\
		push_warning_printf(				\
			thd, Sql_condition::WARN_LEVEL_WARN,	\
			ER_ILLEGAL_HA_CREATE_OPTION,		\
			"InnoDB: ROW_FORMAT=%s requires"	\
			" innodb_file_per_table.",		\
			get_row_format_name(row_format));	\
		ret = FALSE;					\
	}

/** If file-format is Antelope, issue warning and set ret false */
#define CHECK_ERROR_ROW_TYPE_NEEDS_GT_ANTELOPE			\
	if (srv_file_format < UNIV_FORMAT_B) {		\
		push_warning_printf(				\
			thd, Sql_condition::WARN_LEVEL_WARN,	\
			ER_ILLEGAL_HA_CREATE_OPTION,		\
			"InnoDB: ROW_FORMAT=%s requires"	\
			" innodb_file_format > Antelope.",	\
			get_row_format_name(row_format));	\
		ret = FALSE;					\
	}


/*****************************************************************//**
Validates the create options. We may build on this function
in future. For now, it checks two specifiers:
KEY_BLOCK_SIZE and ROW_FORMAT
If innodb_strict_mode is not set then this function is a no-op
@return	TRUE if valid. */
static
ibool
create_options_are_valid(
/*=====================*/
	THD*		thd,		/*!< in: connection thread. */
	TABLE*		form,		/*!< in: information on table
					columns and indexes */
	HA_CREATE_INFO*	create_info)	/*!< in: create info. */
{
	ibool	kbs_specified	= FALSE;
	ibool	ret		= TRUE;
	enum row_type	row_format	= form->s->row_type;

	ut_ad(thd != NULL);

	/* If innodb_strict_mode is not set don't do any validation. */
	if (!(THDVAR(thd, strict_mode))) {
		return(TRUE);
	}

	ut_ad(form != NULL);
	ut_ad(create_info != NULL);

	/* First check if a non-zero KEY_BLOCK_SIZE was specified. */
	if (create_info->key_block_size) {
		kbs_specified = TRUE;
		switch (create_info->key_block_size) {
		case 1:
		case 2:
		case 4:
		case 8:
		case 16:
			/* Valid KEY_BLOCK_SIZE, check its dependencies. */
			if (!srv_file_per_table) {
				push_warning(
					thd, Sql_condition::WARN_LEVEL_WARN,
					ER_ILLEGAL_HA_CREATE_OPTION,
					"InnoDB: KEY_BLOCK_SIZE requires"
					" innodb_file_per_table.");
				ret = FALSE;
			}
			if (srv_file_format < UNIV_FORMAT_B) {
				push_warning(
					thd, Sql_condition::WARN_LEVEL_WARN,
					ER_ILLEGAL_HA_CREATE_OPTION,
					"InnoDB: KEY_BLOCK_SIZE requires"
					" innodb_file_format > Antelope.");
					ret = FALSE;
			}
			break;
		default:
			push_warning_printf(
				thd, Sql_condition::WARN_LEVEL_WARN,
				ER_ILLEGAL_HA_CREATE_OPTION,
				"InnoDB: invalid KEY_BLOCK_SIZE = %lu."
				" Valid values are [1, 2, 4, 8, 16]",
				create_info->key_block_size);
			ret = FALSE;
			break;
		}
	}
	
	/* Check for a valid Innodb ROW_FORMAT specifier and
	other incompatibilities. */
	switch (row_format) {
	case ROW_TYPE_COMPRESSED:
		CHECK_ERROR_ROW_TYPE_NEEDS_FILE_PER_TABLE;
		CHECK_ERROR_ROW_TYPE_NEEDS_GT_ANTELOPE;
		break;
	case ROW_TYPE_DYNAMIC:
		CHECK_ERROR_ROW_TYPE_NEEDS_FILE_PER_TABLE;
		CHECK_ERROR_ROW_TYPE_NEEDS_GT_ANTELOPE;
		/* fall through since dynamic also shuns KBS */
	case ROW_TYPE_COMPACT:
	case ROW_TYPE_REDUNDANT:
		if (kbs_specified) {
			push_warning_printf(
				thd, Sql_condition::WARN_LEVEL_WARN,
				ER_ILLEGAL_HA_CREATE_OPTION,
				"InnoDB: cannot specify ROW_FORMAT = %s"
				" with KEY_BLOCK_SIZE.",
				get_row_format_name(row_format));
			ret = FALSE;
		}
		break;
	case ROW_TYPE_DEFAULT:
		break;
	case ROW_TYPE_FIXED:
	case ROW_TYPE_PAGE:
	case ROW_TYPE_NOT_USED:
		push_warning(
			thd, Sql_condition::WARN_LEVEL_WARN,
			ER_ILLEGAL_HA_CREATE_OPTION,		\
			"InnoDB: invalid ROW_FORMAT specifier.");
		ret = FALSE;
		break;
	}

	return(ret);
}

/*****************************************************************//**
Update create_info.  Used in SHOW CREATE TABLE et al. */
UNIV_INTERN
void
ha_innobase::update_create_info(
/*============================*/
	HA_CREATE_INFO*	create_info)	/*!< in/out: create info */
{
	if (!(create_info->used_fields & HA_CREATE_USED_AUTO)) {
		ha_innobase::info(HA_STATUS_AUTO);
		create_info->auto_increment_value = stats.auto_increment_value;
	}
}

/*****************************************************************//**
Creates a new table to an InnoDB database.
@return	error number */
UNIV_INTERN
int
ha_innobase::create(
/*================*/
	const char*	name,		/*!< in: table name */
	TABLE*		form,		/*!< in: information on table
					columns and indexes */
	HA_CREATE_INFO*	create_info)	/*!< in: more information of the
					created table, contains also the
					create statement string */
{
	int		error;
	dict_table_t*	innobase_table;
	trx_t*		parent_trx;
	trx_t*		trx;
	int		primary_key_no;
	uint		i;
	char		name2[FN_REFLEN];
	char		norm_name[FN_REFLEN];
	THD*		thd = ha_thd();
	ib_int64_t	auto_inc_value;
	ulint		flags = 0;
	ulint		flags2 = 0;
	/* Cache the value of innodb_file_format, in case it is
	modified by another thread while the table is being created. */
	const ulint	file_format = srv_file_format;
	const char*	stmt;
	size_t		stmt_len;
	enum row_type	row_format;

	DBUG_ENTER("ha_innobase::create");

	DBUG_ASSERT(thd != NULL);
	DBUG_ASSERT(create_info != NULL);

#ifdef __WIN__
	/* Names passed in from server are in two formats:
	1. <database_name>/<table_name>: for normal table creation
	2. full path: for temp table creation, or sym link

	When srv_file_per_table is on and mysqld_embedded is off,
	check for full path pattern, i.e.
	X:\dir\...,		X is a driver letter, or
	\\dir1\dir2\...,	UNC path
	returns error if it is in full path format, but not creating a temp.
	table. Currently InnoDB does not support symbolic link on Windows. */

	if (srv_file_per_table
	    && !mysqld_embedded
	    && (!create_info->options & HA_LEX_CREATE_TMP_TABLE)) {

		if ((name[1] == ':')
		    || (name[0] == '\\' && name[1] == '\\')) {
			sql_print_error("Cannot create table %s\n", name);
			DBUG_RETURN(HA_ERR_GENERIC);
		}
	}
#endif

	if (form->s->fields > 1000) {
		/* The limit probably should be REC_MAX_N_FIELDS - 3 = 1020,
		but we play safe here */

		DBUG_RETURN(HA_ERR_TO_BIG_ROW);
	}

	strcpy(name2, name);

	normalize_table_name(norm_name, name2);

	/* Create the table definition in InnoDB */

	/* Validate create options if innodb_strict_mode is set. */
	if (!create_options_are_valid(thd, form, create_info)) {
		DBUG_RETURN(ER_ILLEGAL_HA_CREATE_OPTION);
	}

	if (create_info->key_block_size) {
		/* Determine the page_zip.ssize corresponding to the
		requested page size (key_block_size) in kilobytes. */

		ulint	ssize, ksize;
		ulint	key_block_size = create_info->key_block_size;

		/*  Set 'flags' to the correct key_block_size.
		It will be zero if key_block_size is an invalid number.*/
		for (ssize = ksize = 1; ssize <= DICT_TF_ZSSIZE_MAX;
		     ssize++, ksize <<= 1) {
			if (key_block_size == ksize) {
				flags = ssize << DICT_TF_ZSSIZE_SHIFT
					| DICT_TF_COMPACT
					| UNIV_FORMAT_B
					  << DICT_TF_FORMAT_SHIFT;
				break;
			}
		}

		if (!srv_file_per_table) {
			push_warning(
				thd, Sql_condition::WARN_LEVEL_WARN,
				ER_ILLEGAL_HA_CREATE_OPTION,
				"InnoDB: KEY_BLOCK_SIZE requires"
				" innodb_file_per_table.");
			flags = 0;
		}

		if (file_format < UNIV_FORMAT_B) {
			push_warning(
				thd, Sql_condition::WARN_LEVEL_WARN,
				ER_ILLEGAL_HA_CREATE_OPTION,
				"InnoDB: KEY_BLOCK_SIZE requires"
				" innodb_file_format > Antelope.");
			flags = 0;
		}

		if (!flags) {
			push_warning_printf(
				thd, Sql_condition::WARN_LEVEL_WARN,
				ER_ILLEGAL_HA_CREATE_OPTION,
				"InnoDB: ignoring KEY_BLOCK_SIZE=%lu.",
				create_info->key_block_size);
		}
	}

	row_format = form->s->row_type;

	if (flags) {
		/* if ROW_FORMAT is set to default,
		automatically change it to COMPRESSED.*/
		if (row_format == ROW_TYPE_DEFAULT) {
			row_format = ROW_TYPE_COMPRESSED;
		} else if (row_format != ROW_TYPE_COMPRESSED) {
			/* ROW_FORMAT other than COMPRESSED
			ignores KEY_BLOCK_SIZE.  It does not
			make sense to reject conflicting
			KEY_BLOCK_SIZE and ROW_FORMAT, because
			such combinations can be obtained
			with ALTER TABLE anyway. */
			push_warning_printf(
				thd, Sql_condition::WARN_LEVEL_WARN,
				ER_ILLEGAL_HA_CREATE_OPTION,
				"InnoDB: ignoring KEY_BLOCK_SIZE=%lu"
				" unless ROW_FORMAT=COMPRESSED.",
				create_info->key_block_size);
			flags = 0;
		}
	} else {
		/* flags == 0 means no KEY_BLOCK_SIZE.*/
		if (row_format == ROW_TYPE_COMPRESSED) {
			/* ROW_FORMAT=COMPRESSED without
			KEY_BLOCK_SIZE implies half the
			maximum KEY_BLOCK_SIZE. */
			flags = (DICT_TF_ZSSIZE_MAX - 1)
				<< DICT_TF_ZSSIZE_SHIFT
				| DICT_TF_COMPACT
				| UNIV_FORMAT_B
				<< DICT_TF_FORMAT_SHIFT;
#if DICT_TF_ZSSIZE_MAX < 1
# error "DICT_TF_ZSSIZE_MAX < 1"
#endif
		}
	}

	switch (row_format) {
	case ROW_TYPE_REDUNDANT:
		break;
	case ROW_TYPE_COMPRESSED:
	case ROW_TYPE_DYNAMIC:
		if (!srv_file_per_table) {
			push_warning_printf(
				thd, Sql_condition::WARN_LEVEL_WARN,
				ER_ILLEGAL_HA_CREATE_OPTION,
				"InnoDB: ROW_FORMAT=%s requires"
				" innodb_file_per_table.",
				get_row_format_name(row_format));
		} else if (file_format < UNIV_FORMAT_B) {
			push_warning_printf(
				thd, Sql_condition::WARN_LEVEL_WARN,
				ER_ILLEGAL_HA_CREATE_OPTION,
				"InnoDB: ROW_FORMAT=%s requires"
				" innodb_file_format > Antelope.",
				get_row_format_name(row_format));
		} else {
			flags |= DICT_TF_COMPACT
			         | (UNIV_FORMAT_B
			            << DICT_TF_FORMAT_SHIFT);
			break;
		}

		/* fall through */
	case ROW_TYPE_NOT_USED:
	case ROW_TYPE_FIXED:
	case ROW_TYPE_PAGE:
		push_warning(
			thd, Sql_condition::WARN_LEVEL_WARN,
			ER_ILLEGAL_HA_CREATE_OPTION,
			"InnoDB: assuming ROW_FORMAT=COMPACT.");
	case ROW_TYPE_DEFAULT:
	case ROW_TYPE_COMPACT:
		flags = DICT_TF_COMPACT;
		break;
	}

	/* Look for a primary key */

	primary_key_no = (form->s->primary_key != MAX_KEY ?
			 (int) form->s->primary_key :
			 -1);

	/* Our function innobase_get_mysql_key_number_for_index assumes
	the primary key is always number 0, if it exists */

	ut_a(primary_key_no == -1 || primary_key_no == 0);

	/* Check for name conflicts (with reserved name) for
	any user indices to be created. */
	if (innobase_index_name_is_reserved(thd, form->key_info,
					    form->s->keys)) {
		DBUG_RETURN(-1);
	}

	if (IS_MAGIC_TABLE_AND_USER_DENIED_ACCESS(norm_name, thd)) {
		DBUG_RETURN(HA_ERR_GENERIC);
	}

	if (create_info->options & HA_LEX_CREATE_TMP_TABLE) {
		flags2 |= DICT_TF2_TEMPORARY;
	}

	/* Get the transaction associated with the current thd, or create one
	if not yet created */

	parent_trx = check_trx_exists(thd);

	/* In case MySQL calls this in the middle of a SELECT query, release
	possible adaptive hash latch to avoid deadlocks of threads */

	trx_search_latch_release_if_reserved(parent_trx);

	trx = innobase_trx_allocate(thd);

	/* Latch the InnoDB data dictionary exclusively so that no deadlocks
	or lock waits can happen in it during a table create operation.
	Drop table etc. do this latching in row0mysql.c. */

	row_mysql_lock_data_dictionary(trx);

	error = create_table_def(trx, form, norm_name,
		create_info->options & HA_LEX_CREATE_TMP_TABLE ? name2 : NULL,
		flags, flags2);

	if (error) {
		goto cleanup;
	}


	/* Create the keys */

	if (form->s->keys == 0 || primary_key_no == -1) {
		/* Create an index which is used as the clustered index;
		order the rows by their row id which is internally generated
		by InnoDB */

		error = create_clustered_index_when_no_primary(
			trx, flags, norm_name);
		if (error) {
			goto cleanup;
		}
	}

	if (primary_key_no != -1) {
		/* In InnoDB the clustered index must always be created
		first */
		if ((error = create_index(trx, form, flags, norm_name,
					  (uint) primary_key_no))) {
			goto cleanup;
		}
	}

	for (i = 0; i < form->s->keys; i++) {

		if (i != (uint) primary_key_no) {

			if ((error = create_index(trx, form, flags,
						  norm_name, i))) {
				goto cleanup;
			}
		}
	}

	stmt = innobase_get_stmt(thd, &stmt_len);

	if (stmt) {
		error = row_table_add_foreign_constraints(
			trx, stmt, stmt_len, norm_name,
			create_info->options & HA_LEX_CREATE_TMP_TABLE);

		switch (error) {

		case DB_PARENT_NO_INDEX:
			push_warning_printf(
				thd, Sql_condition::WARN_LEVEL_WARN,
				HA_ERR_CANNOT_ADD_FOREIGN,
				"Create table '%s' with foreign key constraint"
				" failed. There is no index in the referenced"
				" table where the referenced columns appear"
				" as the first columns.\n", norm_name);
			break;

		case DB_CHILD_NO_INDEX:
			push_warning_printf(
				thd, Sql_condition::WARN_LEVEL_WARN,
				HA_ERR_CANNOT_ADD_FOREIGN,
				"Create table '%s' with foreign key constraint"
				" failed. There is no index in the referencing"
				" table where referencing columns appear"
				" as the first columns.\n", norm_name);
			break;
		}

		error = convert_error_code_to_mysql(error, flags, NULL);

		if (error) {
			goto cleanup;
		}
	}

	innobase_commit_low(trx);

	row_mysql_unlock_data_dictionary(trx);

	/* Flush the log to reduce probability that the .frm files and
	the InnoDB data dictionary get out-of-sync if the user runs
	with innodb_flush_log_at_trx_commit = 0 */

	log_buffer_flush_to_disk();

	innobase_table = dict_table_open_on_name(norm_name, FALSE);

	DBUG_ASSERT(innobase_table != 0);

	if (innobase_table) {
		/* We update the highest file format in the system table
		space, if this table has higher file format setting. */

		trx_sys_file_format_max_upgrade(
			(const char**) &innobase_file_format_max,
			dict_table_get_format(innobase_table));
	}

	/* Note: We can't call update_thd() as prebuilt will not be
	setup at this stage and so we use thd. */

	/* We need to copy the AUTOINC value from the old table if
	this is an ALTER|OPTIMIZE TABLE or CREATE INDEX because CREATE INDEX
	does a table copy too. If query was one of :

		CREATE TABLE ...AUTO_INCREMENT = x; or
		ALTER TABLE...AUTO_INCREMENT = x;   or
		OPTIMIZE TABLE t; or
		CREATE INDEX x on t(...);

	Find out a table definition from the dictionary and get
	the current value of the auto increment field. Set a new
	value to the auto increment field if the value is greater
	than the maximum value in the column. */

	if (((create_info->used_fields & HA_CREATE_USED_AUTO)
	    || thd_sql_command(thd) == SQLCOM_ALTER_TABLE
	    || thd_sql_command(thd) == SQLCOM_OPTIMIZE
	    || thd_sql_command(thd) == SQLCOM_CREATE_INDEX)
	    && create_info->auto_increment_value > 0) {

		auto_inc_value = create_info->auto_increment_value;

		dict_table_autoinc_lock(innobase_table);
		dict_table_autoinc_initialize(innobase_table, auto_inc_value);
		dict_table_autoinc_unlock(innobase_table);
	}

	dict_table_close(innobase_table, FALSE);

	/* Tell the InnoDB server that there might be work for
	utility threads: */

	srv_active_wake_master_thread();

	trx_free_for_mysql(trx);

	DBUG_RETURN(0);

cleanup:
	innobase_commit_low(trx);

	row_mysql_unlock_data_dictionary(trx);

	trx_free_for_mysql(trx);

	DBUG_RETURN(error);
}

/*****************************************************************//**
Discards or imports an InnoDB tablespace.
@return	0 == success, -1 == error */
UNIV_INTERN
int
ha_innobase::discard_or_import_tablespace(
/*======================================*/
	my_bool discard)	/*!< in: TRUE if discard, else import */
{
	dict_table_t*	dict_table;
	trx_t*		trx;
	int		err;

	DBUG_ENTER("ha_innobase::discard_or_import_tablespace");

	ut_a(prebuilt->trx);
	ut_a(prebuilt->trx->magic_n == TRX_MAGIC_N);
	ut_a(prebuilt->trx == thd_to_trx(ha_thd()));

	dict_table = prebuilt->table;
	trx = prebuilt->trx;

	if (discard) {
		err = row_discard_tablespace_for_mysql(dict_table->name, trx);
	} else {
		err = row_import_tablespace_for_mysql(dict_table->name, trx);
	}

	err = convert_error_code_to_mysql(err, dict_table->flags, NULL);

	DBUG_RETURN(err);
}

/*****************************************************************//**
Deletes all rows of an InnoDB table.
@return	error number */
UNIV_INTERN
int
ha_innobase::truncate()
/*===================*/
{
	int		error;

	DBUG_ENTER("ha_innobase::truncate");

	/* Get the transaction associated with the current thd, or create one
	if not yet created, and update prebuilt->trx */

	update_thd(ha_thd());

	/* Truncate the table in InnoDB */

	error = row_truncate_table_for_mysql(prebuilt->table, prebuilt->trx);

	error = convert_error_code_to_mysql(error, prebuilt->table->flags,
					    NULL);

	DBUG_RETURN(error);
}

/*****************************************************************//**
Drops a table from an InnoDB database. Before calling this function,
MySQL calls innobase_commit to commit the transaction of the current user.
Then the current user cannot have locks set on the table. Drop table
operation inside InnoDB will remove all locks any user has on the table
inside InnoDB.
@return	error number */
UNIV_INTERN
int
ha_innobase::delete_table(
/*======================*/
	const char*	name)	/*!< in: table name */
{
	ulint	name_len;
	int	error;
	trx_t*	parent_trx;
	trx_t*	trx;
	THD	*thd = ha_thd();
	char	norm_name[1000];
	char	errstr[1024];

	DBUG_ENTER("ha_innobase::delete_table");

	/* Strangely, MySQL passes the table name without the '.frm'
	extension, in contrast to ::create */
	normalize_table_name(norm_name, name);

	if (IS_MAGIC_TABLE_AND_USER_DENIED_ACCESS(norm_name, thd)) {
		DBUG_RETURN(HA_ERR_GENERIC);
	}

	/* Remove stats for this table and all of its indexes from the
	persistent storage if it exists and if there are stats for this
	table in there. This function creates its own trx and commits
	it. */
	error = dict_stats_delete_table_stats(norm_name,
					      errstr, sizeof(errstr));
	if (error != DB_SUCCESS) {
		push_warning(thd, Sql_condition::WARN_LEVEL_WARN,
			     ER_LOCK_WAIT_TIMEOUT, errstr);
	}

	/* Get the transaction associated with the current thd, or create one
	if not yet created */

	parent_trx = check_trx_exists(thd);

	/* In case MySQL calls this in the middle of a SELECT query, release
	possible adaptive hash latch to avoid deadlocks of threads */

	trx_search_latch_release_if_reserved(parent_trx);

	trx = innobase_trx_allocate(thd);

	name_len = strlen(name);

	ut_a(name_len < 1000);

	/* Drop the table in InnoDB */

	error = row_drop_table_for_mysql(norm_name, trx,
					 thd_sql_command(thd)
					 == SQLCOM_DROP_DB);

	/* Flush the log to reduce probability that the .frm files and
	the InnoDB data dictionary get out-of-sync if the user runs
	with innodb_flush_log_at_trx_commit = 0 */

	log_buffer_flush_to_disk();

	/* Tell the InnoDB server that there might be work for
	utility threads: */

	srv_active_wake_master_thread();

	innobase_commit_low(trx);

	trx_free_for_mysql(trx);

	error = convert_error_code_to_mysql(error, 0, NULL);

	DBUG_RETURN(error);
}

/*****************************************************************//**
Removes all tables in the named database inside InnoDB. */
static
void
innobase_drop_database(
/*===================*/
	handlerton*	hton,	/*!< in: handlerton of Innodb */
	char*		path)	/*!< in: database path; inside InnoDB the name
				of the last directory in the path is used as
				the database name: for example, in
				'mysql/data/test' the database name is 'test' */
{
	ulint	len		= 0;
	trx_t*	trx;
	char*	ptr;
	char*	namebuf;
	THD*	thd		= current_thd;

	/* Get the transaction associated with the current thd, or create one
	if not yet created */

	DBUG_ASSERT(hton == innodb_hton_ptr);

	/* In the Windows plugin, thd = current_thd is always NULL */
	if (thd) {
		trx_t*	parent_trx = check_trx_exists(thd);

		/* In case MySQL calls this in the middle of a SELECT
		query, release possible adaptive hash latch to avoid
		deadlocks of threads */

		trx_search_latch_release_if_reserved(parent_trx);
	}

	ptr = strend(path) - 2;

	while (ptr >= path && *ptr != '\\' && *ptr != '/') {
		ptr--;
		len++;
	}

	ptr++;
	namebuf = (char*) my_malloc((uint) len + 2, MYF(0));

	memcpy(namebuf, ptr, len);
	namebuf[len] = '/';
	namebuf[len + 1] = '\0';
#ifdef	__WIN__
	innobase_casedn_str(namebuf);
#endif
	trx = innobase_trx_allocate(thd);

	row_drop_database_for_mysql(namebuf, trx);

	my_free(namebuf);

	/* Flush the log to reduce probability that the .frm files and
	the InnoDB data dictionary get out-of-sync if the user runs
	with innodb_flush_log_at_trx_commit = 0 */

	log_buffer_flush_to_disk();

	/* Tell the InnoDB server that there might be work for
	utility threads: */

	srv_active_wake_master_thread();

	innobase_commit_low(trx);
	trx_free_for_mysql(trx);
}
/*********************************************************************//**
Renames an InnoDB table.
@return	0 or error code */
static
int
innobase_rename_table(
/*==================*/
	trx_t*		trx,	/*!< in: transaction */
	const char*	from,	/*!< in: old name of the table */
	const char*	to,	/*!< in: new name of the table */
	ibool		lock_and_commit)
				/*!< in: TRUE=lock data dictionary and commit */
{
	int	error;
	char*	norm_to;
	char*	norm_from;

	// Magic number 64 arbitrary
	norm_to = (char*) my_malloc(strlen(to) + 64, MYF(0));
	norm_from = (char*) my_malloc(strlen(from) + 64, MYF(0));

	normalize_table_name(norm_to, to);
	normalize_table_name(norm_from, from);

	/* Serialize data dictionary operations with dictionary mutex:
	no deadlocks can occur then in these operations */

	if (lock_and_commit) {
		row_mysql_lock_data_dictionary(trx);
	}

	error = row_rename_table_for_mysql(
		norm_from, norm_to, trx, lock_and_commit);

	if (error != DB_SUCCESS) {
		FILE* ef = dict_foreign_err_file;

		fputs("InnoDB: Renaming table ", ef);
		ut_print_name(ef, trx, TRUE, norm_from);
		fputs(" to ", ef);
		ut_print_name(ef, trx, TRUE, norm_to);
		fputs(" failed!\n", ef);
	}

	if (lock_and_commit) {
		row_mysql_unlock_data_dictionary(trx);

		/* Flush the log to reduce probability that the .frm
		files and the InnoDB data dictionary get out-of-sync
		if the user runs with innodb_flush_log_at_trx_commit = 0 */

		log_buffer_flush_to_disk();
	}

	my_free(norm_to);
	my_free(norm_from);

	return error;
}

/*********************************************************************//**
Renames an InnoDB table.
@return	0 or error code */
UNIV_INTERN
int
ha_innobase::rename_table(
/*======================*/
	const char*	from,	/*!< in: old name of the table */
	const char*	to)	/*!< in: new name of the table */
{
	trx_t*	trx;
	int	error;
	trx_t*	parent_trx;
	THD*	thd		= ha_thd();

	DBUG_ENTER("ha_innobase::rename_table");

	/* Get the transaction associated with the current thd, or create one
	if not yet created */

	parent_trx = check_trx_exists(thd);

	/* In case MySQL calls this in the middle of a SELECT query, release
	possible adaptive hash latch to avoid deadlocks of threads */

	trx_search_latch_release_if_reserved(parent_trx);

	trx = innobase_trx_allocate(thd);

	error = innobase_rename_table(trx, from, to, TRUE);

	/* Tell the InnoDB server that there might be work for
	utility threads: */

	srv_active_wake_master_thread();

	innobase_commit_low(trx);
	trx_free_for_mysql(trx);

	/* Add a special case to handle the Duplicated Key error
	and return DB_ERROR instead.
	This is to avoid a possible SIGSEGV error from mysql error
	handling code. Currently, mysql handles the Duplicated Key
	error by re-entering the storage layer and getting dup key
	info by calling get_dup_key(). This operation requires a valid
	table handle ('row_prebuilt_t' structure) which could no
	longer be available in the error handling stage. The suggested
	solution is to report a 'table exists' error message (since
	the dup key error here is due to an existing table whose name
	is the one we are trying to rename to) and return the generic
	error code. */
	if (error == (int) DB_DUPLICATE_KEY) {
		my_error(ER_TABLE_EXISTS_ERROR, MYF(0), to);

		error = DB_ERROR;
	}

	error = convert_error_code_to_mysql(error, 0, NULL);

	DBUG_RETURN(error);
}

/*********************************************************************//**
Estimates the number of index records in a range.
@return	estimated number of rows */
UNIV_INTERN
ha_rows
ha_innobase::records_in_range(
/*==========================*/
	uint			keynr,		/*!< in: index number */
	key_range		*min_key,	/*!< in: start key value of the
						range, may also be 0 */
	key_range		*max_key)	/*!< in: range end key val, may
						also be 0 */
{
	KEY*		key;
	dict_index_t*	index;
	uchar*		key_val_buff2	= (uchar*) my_malloc(
						  table->s->reclength
					+ table->s->max_key_length + 100,
								MYF(MY_FAE));
	ulint		buff2_len = table->s->reclength
					+ table->s->max_key_length + 100;
	dtuple_t*	range_start;
	dtuple_t*	range_end;
	ib_int64_t	n_rows;
	ulint		mode1;
	ulint		mode2;
	mem_heap_t*	heap;

	DBUG_ENTER("records_in_range");

	ut_a(prebuilt->trx == thd_to_trx(ha_thd()));

	prebuilt->trx->op_info = (char*)"estimating records in index range";

	/* In case MySQL calls this in the middle of a SELECT query, release
	possible adaptive hash latch to avoid deadlocks of threads */

	trx_search_latch_release_if_reserved(prebuilt->trx);

	active_index = keynr;

	key = table->key_info + active_index;

	index = innobase_get_index(keynr);

	/* There exists possibility of not being able to find requested
	index due to inconsistency between MySQL and InoDB dictionary info.
	Necessary message should have been printed in innobase_get_index() */
	if (UNIV_UNLIKELY(!index)) {
		n_rows = HA_POS_ERROR;
		goto func_exit;
	}
	if (dict_index_is_corrupted(index)) {
		n_rows = HA_ERR_INDEX_CORRUPT;
		goto func_exit;
	}
	if (UNIV_UNLIKELY(!row_merge_is_index_usable(prebuilt->trx, index))) {
		n_rows = HA_ERR_TABLE_DEF_CHANGED;
		goto func_exit;
	}

	heap = mem_heap_create(2 * (key->key_parts * sizeof(dfield_t)
				    + sizeof(dtuple_t)));

	range_start = dtuple_create(heap, key->key_parts);
	dict_index_copy_types(range_start, index, key->key_parts);

	range_end = dtuple_create(heap, key->key_parts);
	dict_index_copy_types(range_end, index, key->key_parts);

	row_sel_convert_mysql_key_to_innobase(
				range_start, (byte*) key_val_buff,
				(ulint)upd_and_key_val_buff_len,
				index,
				(byte*) (min_key ? min_key->key :
					 (const uchar*) 0),
				(ulint) (min_key ? min_key->length : 0),
				prebuilt->trx);

	row_sel_convert_mysql_key_to_innobase(
				range_end, (byte*) key_val_buff2,
				buff2_len, index,
				(byte*) (max_key ? max_key->key :
					 (const uchar*) 0),
				(ulint) (max_key ? max_key->length : 0),
				prebuilt->trx);

	mode1 = convert_search_mode_to_innobase(min_key ? min_key->flag :
						HA_READ_KEY_EXACT);
	mode2 = convert_search_mode_to_innobase(max_key ? max_key->flag :
						HA_READ_KEY_EXACT);

	if (mode1 != PAGE_CUR_UNSUPP && mode2 != PAGE_CUR_UNSUPP) {

		n_rows = btr_estimate_n_rows_in_range(index, range_start,
						      mode1, range_end,
						      mode2);
	} else {

		n_rows = HA_POS_ERROR;
	}

	mem_heap_free(heap);

func_exit:
	my_free(key_val_buff2);

	prebuilt->trx->op_info = (char*)"";

	/* The MySQL optimizer seems to believe an estimate of 0 rows is
	always accurate and may return the result 'Empty set' based on that.
	The accuracy is not guaranteed, and even if it were, for a locking
	read we should anyway perform the search to set the next-key lock.
	Add 1 to the value to make sure MySQL does not make the assumption! */

	if (n_rows == 0) {
		n_rows = 1;
	}

	DBUG_RETURN((ha_rows) n_rows);
}

/*********************************************************************//**
Gives an UPPER BOUND to the number of rows in a table. This is used in
filesort.cc.
@return	upper bound of rows */
UNIV_INTERN
ha_rows
ha_innobase::estimate_rows_upper_bound()
/*====================================*/
{
	dict_index_t*	index;
	ulonglong	estimate;
	ulonglong	local_data_file_length;
	ulint		stat_n_leaf_pages;

	DBUG_ENTER("estimate_rows_upper_bound");

	/* We do not know if MySQL can call this function before calling
	external_lock(). To be safe, update the thd of the current table
	handle. */

	update_thd(ha_thd());

	prebuilt->trx->op_info = (char*)
				 "calculating upper bound for table rows";

	/* In case MySQL calls this in the middle of a SELECT query, release
	possible adaptive hash latch to avoid deadlocks of threads */

	trx_search_latch_release_if_reserved(prebuilt->trx);

	index = dict_table_get_first_index(prebuilt->table);

	stat_n_leaf_pages = index->stat_n_leaf_pages;

	ut_a(stat_n_leaf_pages > 0);

	local_data_file_length =
		((ulonglong) stat_n_leaf_pages) * UNIV_PAGE_SIZE;


	/* Calculate a minimum length for a clustered index record and from
	that an upper bound for the number of rows. Since we only calculate
	new statistics in row0mysql.c when a table has grown by a threshold
	factor, we must add a safety factor 2 in front of the formula below. */

	estimate = 2 * local_data_file_length /
					 dict_index_calc_min_rec_len(index);

	prebuilt->trx->op_info = (char*)"";

	DBUG_RETURN((ha_rows) estimate);
}

/*********************************************************************//**
How many seeks it will take to read through the table. This is to be
comparable to the number returned by records_in_range so that we can
decide if we should scan the table or use keys.
@return	estimated time measured in disk seeks */
UNIV_INTERN
double
ha_innobase::scan_time()
/*====================*/
{
	/* Since MySQL seems to favor table scans too much over index
	searches, we pretend that a sequential read takes the same time
	as a random disk read, that is, we do not divide the following
	by 10, which would be physically realistic. */

	return((double) (prebuilt->table->stat_clustered_index_size));
}

/******************************************************************//**
Calculate the time it takes to read a set of ranges through an index
This enables us to optimise reads for clustered indexes.
@return	estimated time measured in disk seeks */
UNIV_INTERN
double
ha_innobase::read_time(
/*===================*/
	uint	index,	/*!< in: key number */
	uint	ranges,	/*!< in: how many ranges */
	ha_rows rows)	/*!< in: estimated number of rows in the ranges */
{
	ha_rows total_rows;
	double	time_for_scan;

	if (index != table->s->primary_key) {
		/* Not clustered */
		return(handler::read_time(index, ranges, rows));
	}

	if (rows <= 2) {

		return((double) rows);
	}

	/* Assume that the read time is proportional to the scan time for all
	rows + at most one seek per range. */

	time_for_scan = scan_time();

	if ((total_rows = estimate_rows_upper_bound()) < rows) {

		return(time_for_scan);
	}

	return(ranges + (double) rows / (double) total_rows * time_for_scan);
}

/*********************************************************************//**
Calculates the key number used inside MySQL for an Innobase index. We will
first check the "index translation table" for a match of the index to get
the index number. If there does not exist an "index translation table",
or not able to find the index in the translation table, then we will fall back
to the traditional way of looping through dict_index_t list to find a
match. In this case, we have to take into account if we generated a
default clustered index for the table
@return the key number used inside MySQL */
static
unsigned int
innobase_get_mysql_key_number_for_index(
/*====================================*/
	INNOBASE_SHARE*		share,	/*!< in: share structure for index
					translation table. */
	const TABLE*		table,	/*!< in: table in MySQL data
					dictionary */
	dict_table_t*		ib_table,/*!< in: table in Innodb data
					dictionary */
	const dict_index_t*	index)	/*!< in: index */
{
	const dict_index_t*	ind;
	unsigned int		i;

 	ut_a(index);
	/*
	ut_ad(strcmp(index->table->name, ib_table->name) == 0);
	*/

	/* If index does not belong to the table object of share structure
	(ib_table comes from the share structure) search the index->table
	object instead */
	if (index->table != ib_table) {
		i = 0;
		ind = dict_table_get_first_index(index->table);

		while (index != ind) {
			ind = dict_table_get_next_index(ind);
			i++;
		}

		if (row_table_got_default_clust_index(index->table)) {
			ut_a(i > 0);
			i--;
		}

		return(i);
	}

	/* If index translation table exists, we will first check
	the index through index translation table for a match. */
	if (share->idx_trans_tbl.index_mapping) {
		for (i = 0; i < share->idx_trans_tbl.index_count; i++) {
			if (share->idx_trans_tbl.index_mapping[i] == index) {
				return(i);
			}
		}

		/* Print an error message if we cannot find the index
		** in the "index translation table". */
		sql_print_error("Cannot find index %s in InnoDB index "
				"translation table.", index->name);
	}

	/* If we do not have an "index translation table", or not able
	to find the index in the translation table, we'll directly find
	matching index with information from mysql TABLE structure and
	InnoDB dict_index_t list */
	for (i = 0; i < table->s->keys; i++) {
		ind = dict_table_get_index_on_name(
			ib_table, table->key_info[i].name);

		if (index == ind) {
			return(i);
		}
	}

	ut_error;

	return(0);
}

/*********************************************************************//**
Calculate Record Per Key value. Need to exclude the NULL value if
innodb_stats_method is set to "nulls_ignored"
@return estimated record per key value */
static
ha_rows
innodb_rec_per_key(
/*===============*/
	dict_index_t*	index,		/*!< in: dict_index_t structure */
	ulint		i,		/*!< in: the column we are
					calculating rec per key */
	ha_rows		records)	/*!< in: estimated total records */
{
	ha_rows		rec_per_key;

	ut_ad(i < dict_index_get_n_unique(index));

	/* Note the stat_n_diff_key_vals[] stores the diff value with
	n-prefix indexing, so it is always stat_n_diff_key_vals[i + 1] */
	if (index->stat_n_diff_key_vals[i + 1] == 0) {

		rec_per_key = records;
	} else if (srv_innodb_stats_method == SRV_STATS_NULLS_IGNORED) {
		ib_uint64_t	num_null;

		/* In theory, index->stat_n_non_null_key_vals[i]
		should always be less than the number of records.
		Since this is statistics value, the value could
		have slight discrepancy. But we will make sure
		the number of null values is not a negative number. */
		if (records < index->stat_n_non_null_key_vals[i]) {
			num_null = 0;
		} else {
			num_null = records - index->stat_n_non_null_key_vals[i];
		}

		/* If the number of NULL values is the same as or
		large than that of the distinct values, we could
		consider that the table consists mostly of NULL value. 
		Set rec_per_key to 1. */
		if (index->stat_n_diff_key_vals[i + 1] <= num_null) {
			rec_per_key = 1;
		} else {
			/* Need to exclude rows with NULL values from
			rec_per_key calculation */
			rec_per_key = (ha_rows)(
				(records - num_null)
				/ (index->stat_n_diff_key_vals[i + 1]
				   - num_null));
		}
	} else {
		rec_per_key = (ha_rows)
			 (records / index->stat_n_diff_key_vals[i + 1]);
	}

	return(rec_per_key);
}

/*********************************************************************//**
Returns statistics information of the table to the MySQL interpreter,
in various fields of the handle object.
@return HA_ERR_* error code or 0 */
UNIV_INTERN
int
ha_innobase::info_low(
/*==================*/
	uint			flag,	/*!< in: what information MySQL
					requests */
	dict_stats_upd_option_t	stats_upd_option)
					/*!< in: whether to (re)calc
					the stats or to fetch them from
					the persistent storage */
{
	dict_table_t*	ib_table;
	dict_index_t*	index;
	ha_rows		rec_per_key;
	ib_int64_t	n_rows;
	char		path[FN_REFLEN];
	os_file_stat_t	stat_info;

	DBUG_ENTER("info");

	/* If we are forcing recovery at a high level, we will suppress
	statistics calculation on tables, because that may crash the
	server if an index is badly corrupted. */

	/* We do not know if MySQL can call this function before calling
	external_lock(). To be safe, update the thd of the current table
	handle. */

	update_thd(ha_thd());

	/* In case MySQL calls this in the middle of a SELECT query, release
	possible adaptive hash latch to avoid deadlocks of threads */

	prebuilt->trx->op_info = (char*)"returning various info to MySQL";

	trx_search_latch_release_if_reserved(prebuilt->trx);

	ib_table = prebuilt->table;

	if (flag & HA_STATUS_TIME) {
		if (stats_upd_option != DICT_STATS_FETCH
		    || innobase_stats_on_metadata) {
			/* In sql_show we call with this flag: update
			then statistics so that they are up-to-date */
			enum db_err	ret;

			prebuilt->trx->op_info = "updating table statistics";

			ut_ad(!mutex_own(&dict_sys->mutex));
			ret = dict_stats_update(ib_table, stats_upd_option,
						FALSE);

			if (ret != DB_SUCCESS) {
				prebuilt->trx->op_info = "";
				DBUG_RETURN(HA_ERR_GENERIC);
			}

			prebuilt->trx->op_info = "returning various info to MySQL";
		}

		my_snprintf(path, sizeof(path), "%s/%s%s",
				mysql_data_home, ib_table->name, reg_ext);

		unpack_filename(path,path);

		/* Note that we do not know the access time of the table,
		nor the CHECK TABLE time, nor the UPDATE or INSERT time. */

		if (os_file_get_status(path,&stat_info)) {
			stats.create_time = (ulong) stat_info.ctime;
		}
	}

	if (flag & HA_STATUS_VARIABLE) {

		ulint	page_size;

		n_rows = ib_table->stat_n_rows;

		/* Because we do not protect stat_n_rows by any mutex in a
		delete, it is theoretically possible that the value can be
		smaller than zero! TODO: fix this race.

		The MySQL optimizer seems to assume in a left join that n_rows
		is an accurate estimate if it is zero. Of course, it is not,
		since we do not have any locks on the rows yet at this phase.
		Since SHOW TABLE STATUS seems to call this function with the
		HA_STATUS_TIME flag set, while the left join optimizer does not
		set that flag, we add one to a zero value if the flag is not
		set. That way SHOW TABLE STATUS will show the best estimate,
		while the optimizer never sees the table empty. */

		if (n_rows < 0) {
			n_rows = 0;
		}

		if (n_rows == 0 && !(flag & HA_STATUS_TIME)) {
			n_rows++;
		}

		/* Fix bug#40386: Not flushing query cache after truncate.
		n_rows can not be 0 unless the table is empty, set to 1
		instead. The original problem of bug#29507 is actually
		fixed in the server code. */
		if (thd_sql_command(user_thd) == SQLCOM_TRUNCATE) {

			n_rows = 1;

			/* We need to reset the prebuilt value too, otherwise
			checks for values greater than the last value written
			to the table will fail and the autoinc counter will
			not be updated. This will force write_row() into
			attempting an update of the table's AUTOINC counter. */

			prebuilt->autoinc_last_value = 0;
		}

		page_size = dict_table_zip_size(ib_table);
		if (page_size == 0) {
			page_size = UNIV_PAGE_SIZE;
		}

		stats.records = (ha_rows)n_rows;
		stats.deleted = 0;
		stats.data_file_length
			= ((ulonglong) ib_table->stat_clustered_index_size)
			* page_size;
		stats.index_file_length =
			((ulonglong) ib_table->stat_sum_of_other_index_sizes)
			* page_size;

		/* Since fsp_get_available_space_in_free_extents() is
		acquiring latches inside InnoDB, we do not call it if we
		are asked by MySQL to avoid locking. Another reason to
		avoid the call is that it uses quite a lot of CPU.
		See Bug#38185. */
		if (flag & HA_STATUS_NO_LOCK
		    || !(flag & HA_STATUS_VARIABLE_EXTRA)) {
			/* We do not update delete_length if no
			locking is requested so the "old" value can
			remain. delete_length is initialized to 0 in
			the ha_statistics' constructor. Also we only
			need delete_length to be set when
			HA_STATUS_VARIABLE_EXTRA is set */
		} else if (UNIV_UNLIKELY
			   (srv_force_recovery >= SRV_FORCE_NO_IBUF_MERGE)) {
			/* Avoid accessing the tablespace if
			innodb_crash_recovery is set to a high value. */
			stats.delete_length = 0;
		} else {
			ullint	avail_space;

			avail_space = fsp_get_available_space_in_free_extents(
				ib_table->space);

			if (avail_space == ULLINT_UNDEFINED) {
				THD*	thd;

				thd = ha_thd();

				push_warning_printf(
					thd,
					Sql_condition::WARN_LEVEL_WARN,
					ER_CANT_GET_STAT,
					"InnoDB: Trying to get the free "
					"space for table %s but its "
					"tablespace has been discarded or "
					"the .ibd file is missing. Setting "
					"the free space to zero.",
					ib_table->name);

				stats.delete_length = 0;
			} else {
				stats.delete_length = avail_space * 1024;
			}
		}

		stats.check_time = 0;
		stats.mrr_length_per_rec = ref_length + sizeof(void*);

		if (stats.records == 0) {
			stats.mean_rec_length = 0;
		} else {
			stats.mean_rec_length = (ulong)
				(stats.data_file_length / stats.records);
		}
	}

	if (flag & HA_STATUS_CONST) {
		ulong	i;
		/* Verify the number of index in InnoDB and MySQL
		matches up. If prebuilt->clust_index_was_generated
		holds, InnoDB defines GEN_CLUST_INDEX internally */
		ulint	num_innodb_index = UT_LIST_GET_LEN(ib_table->indexes)
					- prebuilt->clust_index_was_generated;

		if (table->s->keys != num_innodb_index) {
			sql_print_error("Table %s contains %lu "
					"indexes inside InnoDB, which "
					"is different from the number of "
					"indexes %u defined in the MySQL ",
					ib_table->name, num_innodb_index,
					table->s->keys);
		}

		for (i = 0; i < table->s->keys; i++) {
			ulong	j;
			/* We could get index quickly through internal
			index mapping with the index translation table.
			The identity of index (match up index name with
			that of table->key_info[i]) is already verified in
			innobase_get_index().  */
			index = innobase_get_index(i);

			if (index == NULL) {
				sql_print_error("Table %s contains fewer "
						"indexes inside InnoDB than "
						"are defined in the MySQL "
						".frm file. Have you mixed up "
						".frm files from different "
						"installations? See "
						REFMAN
						"innodb-troubleshooting.html\n",
						ib_table->name);
				break;
			}

			for (j = 0; j < table->key_info[i].key_parts; j++) {

				if (j + 1 > index->n_uniq) {
					sql_print_error(
"Index %s of %s has %lu columns unique inside InnoDB, but MySQL is asking "
"statistics for %lu columns. Have you mixed up .frm files from different "
"installations? "
"See " REFMAN "innodb-troubleshooting.html\n",
							index->name,
							ib_table->name,
							(unsigned long)
							index->n_uniq, j + 1);
					break;
				}

				rec_per_key = innodb_rec_per_key(
					index, j, stats.records);

				/* Since MySQL seems to favor table scans
				too much over index searches, we pretend
				index selectivity is 2 times better than
				our estimate: */

				rec_per_key = rec_per_key / 2;

				if (rec_per_key == 0) {
					rec_per_key = 1;
				}

				table->key_info[i].rec_per_key[j] =
				  rec_per_key >= ~(ulong) 0 ? ~(ulong) 0 :
				  (ulong) rec_per_key;
			}
		}
	}

	if (srv_force_recovery >= SRV_FORCE_NO_IBUF_MERGE) {

		goto func_exit;
	}

	if (flag & HA_STATUS_ERRKEY) {
		const dict_index_t*	err_index;

		ut_a(prebuilt->trx);
		ut_a(prebuilt->trx->magic_n == TRX_MAGIC_N);

		err_index = trx_get_error_info(prebuilt->trx);

		if (err_index) {
			errkey = innobase_get_mysql_key_number_for_index(
					share, table, ib_table, err_index);
		} else {
			errkey = (unsigned int) prebuilt->trx->error_key_num;
		}
	}

	if ((flag & HA_STATUS_AUTO) && table->found_next_number_field) {
		stats.auto_increment_value = innobase_peek_autoinc();
	}

func_exit:
	prebuilt->trx->op_info = (char*)"";

	DBUG_RETURN(0);
}

/*********************************************************************//**
Returns statistics information of the table to the MySQL interpreter,
in various fields of the handle object.
@return HA_ERR_* error code or 0 */
UNIV_INTERN
int
ha_innobase::info(
/*==============*/
	uint	flag)	/*!< in: what information MySQL requests */
{
	return(info_low(flag, DICT_STATS_FETCH));
}

/**********************************************************************//**
Updates index cardinalities of the table, based on random dives into
each index tree. This does NOT calculate exact statistics on the table.
@return	HA_ADMIN_* error code or HA_ADMIN_OK */
UNIV_INTERN
int
ha_innobase::analyze(
/*=================*/
	THD*		thd,		/*!< in: connection thread handle */
	HA_CHECK_OPT*	check_opt)	/*!< in: currently ignored */
{
	dict_stats_upd_option_t	upd_option;
	int			ret;

	if (THDVAR(thd, analyze_is_persistent)) {
		upd_option = DICT_STATS_RECALC_PERSISTENT;
	} else {
		upd_option = DICT_STATS_RECALC_TRANSIENT;
	}

	/* Simply call ::info_low() with all the flags
	and request recalculation of the statistics */
	ret = info_low(HA_STATUS_TIME | HA_STATUS_CONST | HA_STATUS_VARIABLE,
		       upd_option);

	if (ret != 0) {
		return(HA_ADMIN_FAILED);
	}

	return(HA_ADMIN_OK);
}

/**********************************************************************//**
This is mapped to "ALTER TABLE tablename ENGINE=InnoDB", which rebuilds
the table in MySQL. */
UNIV_INTERN
int
ha_innobase::optimize(
/*==================*/
	THD*		thd,		/*!< in: connection thread handle */
	HA_CHECK_OPT*	check_opt)	/*!< in: currently ignored */
{
	return(HA_ADMIN_TRY_ALTER);
}

/*******************************************************************//**
Tries to check that an InnoDB table is not corrupted. If corruption is
noticed, prints to stderr information about it. In case of corruption
may also assert a failure and crash the server.
@return	HA_ADMIN_CORRUPT or HA_ADMIN_OK */
UNIV_INTERN
int
ha_innobase::check(
/*===============*/
	THD*		thd,		/*!< in: user thread handle */
	HA_CHECK_OPT*	check_opt)	/*!< in: check options, currently
					ignored */
{
	dict_index_t*	index;
	ulint		n_rows;
	ulint		n_rows_in_table	= ULINT_UNDEFINED;
	ibool		is_ok		= TRUE;
	ulint		old_isolation_level;
	ibool		table_corrupted;

	DBUG_ENTER("ha_innobase::check");
	DBUG_ASSERT(thd == ha_thd());
	ut_a(prebuilt->trx);
	ut_a(prebuilt->trx->magic_n == TRX_MAGIC_N);
	ut_a(prebuilt->trx == thd_to_trx(thd));

	if (prebuilt->mysql_template == NULL) {
		/* Build the template; we will use a dummy template
		in index scans done in checking */

		build_template(true);
	}

	if (prebuilt->table->ibd_file_missing) {
		sql_print_error("InnoDB: Error:\n"
			"InnoDB: MySQL is trying to use a table handle"
			" but the .ibd file for\n"
			"InnoDB: table %s does not exist.\n"
			"InnoDB: Have you deleted the .ibd file"
			" from the database directory under\n"
			"InnoDB: the MySQL datadir, or have you"
			" used DISCARD TABLESPACE?\n"
			"InnoDB: Please refer to\n"
			"InnoDB: " REFMAN "innodb-troubleshooting.html\n"
			"InnoDB: how you can resolve the problem.\n",
			prebuilt->table->name);
		DBUG_RETURN(HA_ADMIN_CORRUPT);
	}

	prebuilt->trx->op_info = "checking table";

	old_isolation_level = prebuilt->trx->isolation_level;

	/* We must run the index record counts at an isolation level
	>= READ COMMITTED, because a dirty read can see a wrong number
	of records in some index; to play safe, we use always
	REPEATABLE READ here */

	prebuilt->trx->isolation_level = TRX_ISO_REPEATABLE_READ;

	/* Check whether the table is already marked as corrupted
	before running the check table */
	table_corrupted = prebuilt->table->corrupted;

	/* Reset table->corrupted bit so that check table can proceed to
	do additional check */
	prebuilt->table->corrupted = FALSE;

	/* Enlarge the fatal lock wait timeout during CHECK TABLE. */
	os_increment_counter_by_amount(
		server_mutex,
		srv_fatal_semaphore_wait_threshold, 7200/*2 hours*/);

	for (index = dict_table_get_first_index(prebuilt->table);
	     index != NULL;
	     index = dict_table_get_next_index(index)) {
		char	index_name[MAX_FULL_NAME_LEN + 1];
#if 0
		fputs("Validating index ", stderr);
		ut_print_name(stderr, trx, FALSE, index->name);
		putc('\n', stderr);
#endif

		if (!btr_validate_index(index, prebuilt->trx)) {
			is_ok = FALSE;

			innobase_format_name(
				index_name, sizeof index_name,
				prebuilt->index->name, TRUE);

			push_warning_printf(thd, Sql_condition::WARN_LEVEL_WARN,
					    ER_NOT_KEYFILE,
					    "InnoDB: The B-tree of"
					    " index %s is corrupted.",
					    index_name);
			continue;
		}

		/* Instead of invoking change_active_index(), set up
		a dummy template for non-locking reads, disabling
		access to the clustered index. */
		prebuilt->index = index;

		prebuilt->index_usable = row_merge_is_index_usable(
			prebuilt->trx, prebuilt->index);

		if (UNIV_UNLIKELY(!prebuilt->index_usable)) {
			innobase_format_name(
				index_name, sizeof index_name,
				prebuilt->index->name, TRUE);

			if (dict_index_is_corrupted(prebuilt->index)) {
				push_warning_printf(
					user_thd,
					Sql_condition::WARN_LEVEL_WARN,
					HA_ERR_INDEX_CORRUPT,
					"InnoDB: Index %s is marked as"
					" corrupted",
					index_name);
				is_ok = FALSE;
			} else {
				push_warning_printf(
					thd,
					Sql_condition::WARN_LEVEL_WARN,
					HA_ERR_TABLE_DEF_CHANGED,
					"InnoDB: Insufficient history for"
					" index %s",
					index_name);
			}
			continue;
		}

		prebuilt->sql_stat_start = TRUE;
		prebuilt->template_type = ROW_MYSQL_DUMMY_TEMPLATE;
		prebuilt->n_template = 0;
		prebuilt->need_to_access_clustered = FALSE;

		dtuple_set_n_fields(prebuilt->search_tuple, 0);

		prebuilt->select_lock_type = LOCK_NONE;

		if (!row_check_index_for_mysql(prebuilt, index, &n_rows)) {
			innobase_format_name(
				index_name, sizeof index_name,
				index->name, TRUE);

			push_warning_printf(thd, Sql_condition::WARN_LEVEL_WARN,
					    ER_NOT_KEYFILE,
					    "InnoDB: The B-tree of"
					    " index %s is corrupted.",
					    index_name);
			is_ok = FALSE;
			row_mysql_lock_data_dictionary(prebuilt->trx);
			dict_set_corrupted(index);
			row_mysql_unlock_data_dictionary(prebuilt->trx);
		}

		if (thd_killed(user_thd)) {
			break;
		}

#if 0
		fprintf(stderr, "%lu entries in index %s\n", n_rows,
			index->name);
#endif

		if (index == dict_table_get_first_index(prebuilt->table)) {
			n_rows_in_table = n_rows;
		} else if (n_rows != n_rows_in_table) {
			push_warning_printf(thd, Sql_condition::WARN_LEVEL_WARN,
					    ER_NOT_KEYFILE,
					    "InnoDB: Index '%-.200s'"
					    " contains %lu entries,"
					    " should be %lu.",
					    index->name,
					    (ulong) n_rows,
					    (ulong) n_rows_in_table);
			is_ok = FALSE;
		}
	}

	if (table_corrupted) {
		/* If some previous operation has marked the table as
		corrupted in memory, and has not propagated such to
		clustered index, we will do so here */
		index = dict_table_get_first_index(prebuilt->table);

		if (!dict_index_is_corrupted(index)) {
			mutex_enter(&dict_sys->mutex);
			dict_set_corrupted(index);
			mutex_exit(&dict_sys->mutex);
		}
		prebuilt->table->corrupted = TRUE;
	}

	/* Restore the original isolation level */
	prebuilt->trx->isolation_level = old_isolation_level;

	/* We validate also the whole adaptive hash index for all tables
	at every CHECK TABLE */

	if (!btr_search_validate()) {
		push_warning(thd, Sql_condition::WARN_LEVEL_WARN,
			     ER_NOT_KEYFILE,
			     "InnoDB: The adaptive hash index is corrupted.");
		is_ok = FALSE;
	}

	/* Restore the fatal lock wait timeout after CHECK TABLE. */
	os_decrement_counter_by_amount(
		server_mutex,
		srv_fatal_semaphore_wait_threshold, 7200/*2 hours*/);

	prebuilt->trx->op_info = "";
	if (thd_killed(user_thd)) {
		my_error(ER_QUERY_INTERRUPTED, MYF(0));
	}

	DBUG_RETURN(is_ok ? HA_ADMIN_OK : HA_ADMIN_CORRUPT);
}

/*************************************************************//**
Adds information about free space in the InnoDB tablespace to a table comment
which is printed out when a user calls SHOW TABLE STATUS. Adds also info on
foreign keys.
@return	table comment + InnoDB free space + info on foreign keys */
UNIV_INTERN
char*
ha_innobase::update_table_comment(
/*==============================*/
	const char*	comment)/*!< in: table comment defined by user */
{
	uint	length = (uint) strlen(comment);
	char*	str;
	long	flen;

	/* We do not know if MySQL can call this function before calling
	external_lock(). To be safe, update the thd of the current table
	handle. */

	if (length > 64000 - 3) {
		return((char*)comment); /* string too long */
	}

	update_thd(ha_thd());

	prebuilt->trx->op_info = (char*)"returning table comment";

	/* In case MySQL calls this in the middle of a SELECT query, release
	possible adaptive hash latch to avoid deadlocks of threads */

	trx_search_latch_release_if_reserved(prebuilt->trx);
	str = NULL;

	/* output the data to a temporary file */

	mutex_enter(&srv_dict_tmpfile_mutex);
	rewind(srv_dict_tmpfile);

	fprintf(srv_dict_tmpfile, "InnoDB free: %llu kB",
		fsp_get_available_space_in_free_extents(
			prebuilt->table->space));

	dict_print_info_on_foreign_keys(FALSE, srv_dict_tmpfile,
				prebuilt->trx, prebuilt->table);
	flen = ftell(srv_dict_tmpfile);
	if (flen < 0) {
		flen = 0;
	} else if (length + flen + 3 > 64000) {
		flen = 64000 - 3 - length;
	}

	/* allocate buffer for the full string, and
	read the contents of the temporary file */

	str = (char*) my_malloc(length + flen + 3, MYF(0));

	if (str) {
		char* pos	= str + length;
		if (length) {
			memcpy(str, comment, length);
			*pos++ = ';';
			*pos++ = ' ';
		}
		rewind(srv_dict_tmpfile);
		flen = (uint) fread(pos, 1, flen, srv_dict_tmpfile);
		pos[flen] = 0;
	}

	mutex_exit(&srv_dict_tmpfile_mutex);

	prebuilt->trx->op_info = (char*)"";

	return(str ? str : (char*) comment);
}

/*******************************************************************//**
Gets the foreign key create info for a table stored in InnoDB.
@return own: character string in the form which can be inserted to the
CREATE TABLE statement, MUST be freed with
ha_innobase::free_foreign_key_create_info */
UNIV_INTERN
char*
ha_innobase::get_foreign_key_create_info(void)
/*==========================================*/
{
	char*	str	= 0;
	long	flen;

	ut_a(prebuilt != NULL);

	/* We do not know if MySQL can call this function before calling
	external_lock(). To be safe, update the thd of the current table
	handle. */

	update_thd(ha_thd());

	prebuilt->trx->op_info = (char*)"getting info on foreign keys";

	/* In case MySQL calls this in the middle of a SELECT query,
	release possible adaptive hash latch to avoid
	deadlocks of threads */

	trx_search_latch_release_if_reserved(prebuilt->trx);

	mutex_enter(&srv_dict_tmpfile_mutex);
	rewind(srv_dict_tmpfile);

	/* output the data to a temporary file */
	dict_print_info_on_foreign_keys(TRUE, srv_dict_tmpfile,
				prebuilt->trx, prebuilt->table);
	prebuilt->trx->op_info = (char*)"";

	flen = ftell(srv_dict_tmpfile);
	if (flen < 0) {
		flen = 0;
	}

	/* allocate buffer for the string, and
	read the contents of the temporary file */

	str = (char*) my_malloc(flen + 1, MYF(0));

	if (str) {
		rewind(srv_dict_tmpfile);
		flen = (uint) fread(str, 1, flen, srv_dict_tmpfile);
		str[flen] = 0;
	}

	mutex_exit(&srv_dict_tmpfile_mutex);

	return(str);
}


/***********************************************************************//**
Maps a InnoDB foreign key constraint to a equivalent MySQL foreign key info.
@return pointer to foreign key info */
static
FOREIGN_KEY_INFO*
get_foreign_key_info(
/*=================*/
	THD*			thd,		/*!< in: user thread handle */
	dict_foreign_t*		foreign)	/*!< in: foreign key constraint */
{
	FOREIGN_KEY_INFO	f_key_info;
	FOREIGN_KEY_INFO*	pf_key_info;
	uint			i = 0;
	ulint			len;
	char			tmp_buff[NAME_LEN+1];
	char			name_buff[NAME_LEN+1];
	const char*		ptr;
	LEX_STRING*		referenced_key_name;
	LEX_STRING*		name = NULL;

	ptr = dict_remove_db_name(foreign->id);
	f_key_info.foreign_id = thd_make_lex_string(thd, 0, ptr,
						    (uint) strlen(ptr), 1);

	/* Name format: database name, '/', table name, '\0' */

	/* Referenced (parent) database name */
	len = dict_get_db_name_len(foreign->referenced_table_name);
	ut_a(len < sizeof(tmp_buff));
	ut_memcpy(tmp_buff, foreign->referenced_table_name, len);
	tmp_buff[len] = 0;

	len = filename_to_tablename(tmp_buff, name_buff, sizeof(name_buff));
	f_key_info.referenced_db = thd_make_lex_string(thd, 0, name_buff, len, 1);

	/* Referenced (parent) table name */
	ptr = dict_remove_db_name(foreign->referenced_table_name);
	len = filename_to_tablename(ptr, name_buff, sizeof(name_buff));
	f_key_info.referenced_table = thd_make_lex_string(thd, 0, name_buff, len, 1);

	/* Dependent (child) database name */
	len = dict_get_db_name_len(foreign->foreign_table_name);
	ut_a(len < sizeof(tmp_buff));
	ut_memcpy(tmp_buff, foreign->foreign_table_name, len);
	tmp_buff[len] = 0;

	len = filename_to_tablename(tmp_buff, name_buff, sizeof(name_buff));
	f_key_info.foreign_db = thd_make_lex_string(thd, 0, name_buff, len, 1);

	/* Dependent (child) table name */
	ptr = dict_remove_db_name(foreign->foreign_table_name);
	len = filename_to_tablename(ptr, name_buff, sizeof(name_buff));
	f_key_info.foreign_table = thd_make_lex_string(thd, 0, name_buff, len, 1);

	do {
		ptr = foreign->foreign_col_names[i];
		name = thd_make_lex_string(thd, name, ptr,
					   (uint) strlen(ptr), 1);
		f_key_info.foreign_fields.push_back(name);
		ptr = foreign->referenced_col_names[i];
		name = thd_make_lex_string(thd, name, ptr,
					   (uint) strlen(ptr), 1);
		f_key_info.referenced_fields.push_back(name);
	} while (++i < foreign->n_fields);

	if (foreign->type & DICT_FOREIGN_ON_DELETE_CASCADE) {
		len = 7;
		ptr = "CASCADE";
	} else if (foreign->type & DICT_FOREIGN_ON_DELETE_SET_NULL) {
		len = 8;
		ptr = "SET NULL";
	} else if (foreign->type & DICT_FOREIGN_ON_DELETE_NO_ACTION) {
		len = 9;
		ptr = "NO ACTION";
	} else {
		len = 8;
		ptr = "RESTRICT";
	}

	f_key_info.delete_method = thd_make_lex_string(thd,
						       f_key_info.delete_method,
						       ptr, len, 1);

	if (foreign->type & DICT_FOREIGN_ON_UPDATE_CASCADE) {
		len = 7;
		ptr = "CASCADE";
	} else if (foreign->type & DICT_FOREIGN_ON_UPDATE_SET_NULL) {
		len = 8;
		ptr = "SET NULL";
	} else if (foreign->type & DICT_FOREIGN_ON_UPDATE_NO_ACTION) {
		len = 9;
		ptr = "NO ACTION";
	} else {
		len = 8;
		ptr = "RESTRICT";
	}

	f_key_info.update_method = thd_make_lex_string(thd,
						       f_key_info.update_method,
						       ptr, len, 1);

	if (foreign->referenced_index && foreign->referenced_index->name) {
		referenced_key_name = thd_make_lex_string(thd,
					f_key_info.referenced_key_name,
					foreign->referenced_index->name,
					 (uint) strlen(foreign->referenced_index->name),
					1);
	} else {
		referenced_key_name = NULL;
	}

	f_key_info.referenced_key_name = referenced_key_name;

	pf_key_info = (FOREIGN_KEY_INFO *) thd_memdup(thd, &f_key_info,
						      sizeof(FOREIGN_KEY_INFO));

	return(pf_key_info);
}

/*******************************************************************//**
Gets the list of foreign keys in this table.
@return always 0, that is, always succeeds */
UNIV_INTERN
int
ha_innobase::get_foreign_key_list(
/*==============================*/
	THD*			thd,		/*!< in: user thread handle */
	List<FOREIGN_KEY_INFO>*	f_key_list)	/*!< out: foreign key list */
{
	FOREIGN_KEY_INFO*	pf_key_info;
	dict_foreign_t*		foreign;

	ut_a(prebuilt != NULL);
	update_thd(ha_thd());

	prebuilt->trx->op_info = "getting list of foreign keys";

	trx_search_latch_release_if_reserved(prebuilt->trx);

	mutex_enter(&(dict_sys->mutex));

	for (foreign = UT_LIST_GET_FIRST(prebuilt->table->foreign_list);
	     foreign != NULL;
	     foreign = UT_LIST_GET_NEXT(foreign_list, foreign)) {
		pf_key_info = get_foreign_key_info(thd, foreign);
		if (pf_key_info) {
			f_key_list->push_back(pf_key_info);
		}
	}

	mutex_exit(&(dict_sys->mutex));

	prebuilt->trx->op_info = "";

	return(0);
}

/*******************************************************************//**
Gets the set of foreign keys where this table is the referenced table.
@return always 0, that is, always succeeds */
UNIV_INTERN
int
ha_innobase::get_parent_foreign_key_list(
/*=====================================*/
	THD*			thd,		/*!< in: user thread handle */
	List<FOREIGN_KEY_INFO>*	f_key_list)	/*!< out: foreign key list */
{
	FOREIGN_KEY_INFO*	pf_key_info;
	dict_foreign_t*		foreign;

	ut_a(prebuilt != NULL);
	update_thd(ha_thd());

	prebuilt->trx->op_info = "getting list of referencing foreign keys";

	trx_search_latch_release_if_reserved(prebuilt->trx);

	mutex_enter(&(dict_sys->mutex));

	for (foreign = UT_LIST_GET_FIRST(prebuilt->table->referenced_list);
	     foreign != NULL;
	     foreign = UT_LIST_GET_NEXT(referenced_list, foreign)) {
		pf_key_info = get_foreign_key_info(thd, foreign);
		if (pf_key_info) {
			f_key_list->push_back(pf_key_info);
		}
	}

	mutex_exit(&(dict_sys->mutex));

	prebuilt->trx->op_info = "";

	return(0);
}

/*****************************************************************//**
Checks if ALTER TABLE may change the storage engine of the table.
Changing storage engines is not allowed for tables for which there
are foreign key constraints (parent or child tables).
@return	TRUE if can switch engines */
UNIV_INTERN
bool
ha_innobase::can_switch_engines(void)
/*=================================*/
{
	bool	can_switch;

	DBUG_ENTER("ha_innobase::can_switch_engines");

	ut_a(prebuilt->trx == thd_to_trx(ha_thd()));

	prebuilt->trx->op_info =
			"determining if there are foreign key constraints";
	row_mysql_lock_data_dictionary(prebuilt->trx);

	can_switch = !UT_LIST_GET_FIRST(prebuilt->table->referenced_list)
			&& !UT_LIST_GET_FIRST(prebuilt->table->foreign_list);

	row_mysql_unlock_data_dictionary(prebuilt->trx);
	prebuilt->trx->op_info = "";

	DBUG_RETURN(can_switch);
}

/*******************************************************************//**
Checks if a table is referenced by a foreign key. The MySQL manual states that
a REPLACE is either equivalent to an INSERT, or DELETE(s) + INSERT. Only a
delete is then allowed internally to resolve a duplicate key conflict in
REPLACE, not an update.
@return	> 0 if referenced by a FOREIGN KEY */
UNIV_INTERN
uint
ha_innobase::referenced_by_foreign_key(void)
/*========================================*/
{
	if (dict_table_is_referenced_by_foreign_key(prebuilt->table)) {

		return(1);
	}

	return(0);
}

/*******************************************************************//**
Frees the foreign key create info for a table stored in InnoDB, if it is
non-NULL. */
UNIV_INTERN
void
ha_innobase::free_foreign_key_create_info(
/*======================================*/
	char*	str)	/*!< in, own: create info string to free */
{
	if (str) {
		my_free(str);
	}
}

/*******************************************************************//**
Tells something additional to the handler about how to do things.
@return	0 or error number */
UNIV_INTERN
int
ha_innobase::extra(
/*===============*/
	enum ha_extra_function operation)
			   /*!< in: HA_EXTRA_FLUSH or some other flag */
{
	/* Warning: since it is not sure that MySQL calls external_lock
	before calling this function, the trx field in prebuilt can be
	obsolete! */

	switch (operation) {
		case HA_EXTRA_FLUSH:
			if (prebuilt->blob_heap) {
				row_mysql_prebuilt_free_blob_heap(prebuilt);
			}
			break;
		case HA_EXTRA_RESET_STATE:
			reset_template();
			break;
		case HA_EXTRA_NO_KEYREAD:
			prebuilt->read_just_key = 0;
			break;
		case HA_EXTRA_KEYREAD:
			prebuilt->read_just_key = 1;
			break;
		case HA_EXTRA_KEYREAD_PRESERVE_FIELDS:
			prebuilt->keep_other_fields_on_keyread = 1;
			break;

			/* IMPORTANT: prebuilt->trx can be obsolete in
			this method, because it is not sure that MySQL
			calls external_lock before this method with the
			parameters below.  We must not invoke update_thd()
			either, because the calling threads may change.
			CAREFUL HERE, OR MEMORY CORRUPTION MAY OCCUR! */
		case HA_EXTRA_IGNORE_DUP_KEY:
			thd_to_trx(ha_thd())->duplicates |= TRX_DUP_IGNORE;
			break;
		case HA_EXTRA_WRITE_CAN_REPLACE:
			thd_to_trx(ha_thd())->duplicates |= TRX_DUP_REPLACE;
			break;
		case HA_EXTRA_WRITE_CANNOT_REPLACE:
			thd_to_trx(ha_thd())->duplicates &= ~TRX_DUP_REPLACE;
			break;
		case HA_EXTRA_NO_IGNORE_DUP_KEY:
			thd_to_trx(ha_thd())->duplicates &=
				~(TRX_DUP_IGNORE | TRX_DUP_REPLACE);
			break;
		default:/* Do nothing */
			;
	}

	return(0);
}

/******************************************************************//**
*/
UNIV_INTERN
int
ha_innobase::reset()
/*================*/
{
	if (prebuilt->blob_heap) {
		row_mysql_prebuilt_free_blob_heap(prebuilt);
	}

	reset_template();
	ds_mrr.dsmrr_close();

	/* TODO: This should really be reset in reset_template() but for now
	it's safer to do it explicitly here. */

	/* This is a statement level counter. */
	prebuilt->autoinc_last_value = 0;

	return(0);
}

/******************************************************************//**
MySQL calls this function at the start of each SQL statement inside LOCK
TABLES. Inside LOCK TABLES the ::external_lock method does not work to
mark SQL statement borders. Note also a special case: if a temporary table
is created inside LOCK TABLES, MySQL has not called external_lock() at all
on that table.
MySQL-5.0 also calls this before each statement in an execution of a stored
procedure. To make the execution more deterministic for binlogging, MySQL-5.0
locks all tables involved in a stored procedure with full explicit table
locks (thd_in_lock_tables(thd) holds in store_lock()) before executing the
procedure.
@return	0 or error code */
UNIV_INTERN
int
ha_innobase::start_stmt(
/*====================*/
	THD*		thd,	/*!< in: handle to the user thread */
	thr_lock_type	lock_type)
{
	trx_t*		trx;

	update_thd(thd);

	trx = prebuilt->trx;

	/* Here we release the search latch and the InnoDB thread FIFO ticket
	if they were reserved. They should have been released already at the
	end of the previous statement, but because inside LOCK TABLES the
	lock count method does not work to mark the end of a SELECT statement,
	that may not be the case. We MUST release the search latch before an
	INSERT, for example. */

	trx_search_latch_release_if_reserved(trx);

	innobase_srv_conc_force_exit_innodb(trx);

	/* Reset the AUTOINC statement level counter for multi-row INSERTs. */
	trx->n_autoinc_rows = 0;

	prebuilt->sql_stat_start = TRUE;
	prebuilt->hint_need_to_fetch_extra_cols = 0;
	reset_template();

	if (!prebuilt->mysql_has_locked) {
		/* This handle is for a temporary table created inside
		this same LOCK TABLES; since MySQL does NOT call external_lock
		in this case, we must use x-row locks inside InnoDB to be
		prepared for an update of a row */

		prebuilt->select_lock_type = LOCK_X;

	} else if (trx->isolation_level != TRX_ISO_SERIALIZABLE
		   && thd_sql_command(thd) == SQLCOM_SELECT
		   && lock_type == TL_READ) {

		/* For other than temporary tables, we obtain
		no lock for consistent read (plain SELECT). */

		prebuilt->select_lock_type = LOCK_NONE;
	} else {
		/* Not a consistent read: restore the
		select_lock_type value. The value of
		stored_select_lock_type was decided in:
		1) ::store_lock(),
		2) ::external_lock(),
		3) ::init_table_handle_for_HANDLER(), and
		4) ::transactional_table_lock(). */

		prebuilt->select_lock_type = prebuilt->stored_select_lock_type;
	}

	*trx->detailed_error = 0;

	innobase_register_trx(ht, thd, trx);

	return(0);
}

/******************************************************************//**
Maps a MySQL trx isolation level code to the InnoDB isolation level code
@return	InnoDB isolation level */
static inline
ulint
innobase_map_isolation_level(
/*=========================*/
	enum_tx_isolation	iso)	/*!< in: MySQL isolation level code */
{
	switch(iso) {
	case ISO_REPEATABLE_READ:	return(TRX_ISO_REPEATABLE_READ);
	case ISO_READ_COMMITTED:	return(TRX_ISO_READ_COMMITTED);
	case ISO_SERIALIZABLE:		return(TRX_ISO_SERIALIZABLE);
	case ISO_READ_UNCOMMITTED:	return(TRX_ISO_READ_UNCOMMITTED);
	}

	ut_error;

	return(0);
}

/******************************************************************//**
As MySQL will execute an external lock for every new table it uses when it
starts to process an SQL statement (an exception is when MySQL calls
start_stmt for the handle) we can use this function to store the pointer to
the THD in the handle. We will also use this function to communicate
to InnoDB that a new SQL statement has started and that we must store a
savepoint to our transaction handle, so that we are able to roll back
the SQL statement in case of an error.
@return	0 */
UNIV_INTERN
int
ha_innobase::external_lock(
/*=======================*/
	THD*	thd,		/*!< in: handle to the user thread */
	int	lock_type)	/*!< in: lock type */
{
	trx_t*		trx;

	DBUG_ENTER("ha_innobase::external_lock");
	DBUG_PRINT("enter",("lock_type: %d", lock_type));

	update_thd(thd);

	/* Statement based binlogging does not work in isolation level
	READ UNCOMMITTED and READ COMMITTED since the necessary
	locks cannot be taken. In this case, we print an
	informative error message and return with an error.
	Note: decide_logging_format would give the same error message,
	except it cannot give the extra details. */
	if (lock_type == F_WRLCK
	    && !(table_flags() & HA_BINLOG_STMT_CAPABLE)
	    && thd_binlog_format(thd) == BINLOG_FORMAT_STMT
	    && thd_binlog_filter_ok(thd)
	    && thd_sqlcom_can_generate_row_events(thd))
	{
		int skip = 0;
		/* used by test case */
		DBUG_EXECUTE_IF("no_innodb_binlog_errors", skip = 1;);
		if (!skip) {
			my_error(ER_BINLOG_STMT_MODE_AND_ROW_ENGINE, MYF(0),
			         " InnoDB is limited to row-logging when "
			         "transaction isolation level is "
			         "READ COMMITTED or READ UNCOMMITTED.");
			DBUG_RETURN(HA_ERR_LOGGING_IMPOSSIBLE);
		}
	}


	trx = prebuilt->trx;

	prebuilt->sql_stat_start = TRUE;
	prebuilt->hint_need_to_fetch_extra_cols = 0;

	reset_template();

	if (lock_type == F_WRLCK) {

		/* If this is a SELECT, then it is in UPDATE TABLE ...
		or SELECT ... FOR UPDATE */
		prebuilt->select_lock_type = LOCK_X;
		prebuilt->stored_select_lock_type = LOCK_X;
	}

	if (lock_type != F_UNLCK) {
		/* MySQL is setting a new table lock */

		*trx->detailed_error = 0;

		innobase_register_trx(ht, thd, trx);

		if (trx->isolation_level == TRX_ISO_SERIALIZABLE
		    && prebuilt->select_lock_type == LOCK_NONE
		    && thd_test_options(
			    thd, OPTION_NOT_AUTOCOMMIT | OPTION_BEGIN)) {

			/* To get serializable execution, we let InnoDB
			conceptually add 'LOCK IN SHARE MODE' to all SELECTs
			which otherwise would have been consistent reads. An
			exception is consistent reads in the AUTOCOMMIT=1 mode:
			we know that they are read-only transactions, and they
			can be serialized also if performed as consistent
			reads. */

			prebuilt->select_lock_type = LOCK_S;
			prebuilt->stored_select_lock_type = LOCK_S;
		}

		/* Starting from 4.1.9, no InnoDB table lock is taken in LOCK
		TABLES if AUTOCOMMIT=1. It does not make much sense to acquire
		an InnoDB table lock if it is released immediately at the end
		of LOCK TABLES, and InnoDB's table locks in that case cause
		VERY easily deadlocks.

		We do not set InnoDB table locks if user has not explicitly
		requested a table lock. Note that thd_in_lock_tables(thd)
		can hold in some cases, e.g., at the start of a stored
		procedure call (SQLCOM_CALL). */

		if (prebuilt->select_lock_type != LOCK_NONE) {

			if (thd_sql_command(thd) == SQLCOM_LOCK_TABLES
			    && THDVAR(thd, table_locks)
			    && thd_test_options(thd, OPTION_NOT_AUTOCOMMIT)
			    && thd_in_lock_tables(thd)) {

				ulint	error = row_lock_table_for_mysql(
					prebuilt, NULL, 0);

				if (error != DB_SUCCESS) {
					error = convert_error_code_to_mysql(
						(int) error, 0, thd);
					DBUG_RETURN((int) error);
				}
			}

			trx->mysql_n_tables_locked++;
		}

		trx->n_mysql_tables_in_use++;
		prebuilt->mysql_has_locked = TRUE;

		DBUG_RETURN(0);
	}

	/* MySQL is releasing a table lock */

	trx->n_mysql_tables_in_use--;
	prebuilt->mysql_has_locked = FALSE;

	/* Release a possible FIFO ticket and search latch. Since we
	may reserve the trx_sys->mutex, we have to release the search
	system latch first to obey the latching order. */

	trx_search_latch_release_if_reserved(trx);

	innobase_srv_conc_force_exit_innodb(trx);

	/* If the MySQL lock count drops to zero we know that the current SQL
	statement has ended */

	if (trx->n_mysql_tables_in_use == 0) {

		trx->mysql_n_tables_locked = 0;
		prebuilt->used_in_HANDLER = FALSE;

		if (!thd_test_options(
				thd, OPTION_NOT_AUTOCOMMIT | OPTION_BEGIN)) {

			if (trx_is_started(trx)) {
				innobase_commit(ht, thd, TRUE);
			}

		} else if (trx->isolation_level <= TRX_ISO_READ_COMMITTED
			   && trx->global_read_view) {

			/* At low transaction isolation levels we let
			each consistent read set its own snapshot */

			read_view_close_for_mysql(trx);
		}
	}

	DBUG_RETURN(0);
}

/******************************************************************//**
With this function MySQL request a transactional lock to a table when
user issued query LOCK TABLES..WHERE ENGINE = InnoDB.
@return	error code */
UNIV_INTERN
int
ha_innobase::transactional_table_lock(
/*==================================*/
	THD*	thd,		/*!< in: handle to the user thread */
	int	lock_type)	/*!< in: lock type */
{
	trx_t*		trx;

	DBUG_ENTER("ha_innobase::transactional_table_lock");
	DBUG_PRINT("enter",("lock_type: %d", lock_type));

	/* We do not know if MySQL can call this function before calling
	external_lock(). To be safe, update the thd of the current table
	handle. */

	update_thd(thd);

	if (prebuilt->table->ibd_file_missing && !thd_tablespace_op(thd)) {
		ut_print_timestamp(stderr);
		fprintf(stderr,
			"  InnoDB: MySQL is trying to use a table handle"
			" but the .ibd file for\n"
			"InnoDB: table %s does not exist.\n"
			"InnoDB: Have you deleted the .ibd file"
			" from the database directory under\n"
			"InnoDB: the MySQL datadir?"
			"InnoDB: See " REFMAN
			"innodb-troubleshooting.html\n"
			"InnoDB: how you can resolve the problem.\n",
			prebuilt->table->name);
		DBUG_RETURN(HA_ERR_CRASHED);
	}

	trx = prebuilt->trx;

	prebuilt->sql_stat_start = TRUE;
	prebuilt->hint_need_to_fetch_extra_cols = 0;

	reset_template();

	if (lock_type == F_WRLCK) {
		prebuilt->select_lock_type = LOCK_X;
		prebuilt->stored_select_lock_type = LOCK_X;
	} else if (lock_type == F_RDLCK) {
		prebuilt->select_lock_type = LOCK_S;
		prebuilt->stored_select_lock_type = LOCK_S;
	} else {
		ut_print_timestamp(stderr);
		fprintf(stderr, "  InnoDB error:\n"
"MySQL is trying to set transactional table lock with corrupted lock type\n"
"to table %s, lock type %d does not exist.\n",
				prebuilt->table->name, lock_type);
		DBUG_RETURN(HA_ERR_CRASHED);
	}

	/* MySQL is setting a new transactional table lock */

	innobase_register_trx(ht, thd, trx);

	if (THDVAR(thd, table_locks) && thd_in_lock_tables(thd)) {
		ulint	error = DB_SUCCESS;

		error = row_lock_table_for_mysql(prebuilt, NULL, 0);

		if (error != DB_SUCCESS) {
			error = convert_error_code_to_mysql(
				(int) error, prebuilt->table->flags, thd);
			DBUG_RETURN((int) error);
		}

		if (thd_test_options(
			thd, OPTION_NOT_AUTOCOMMIT | OPTION_BEGIN)) {

			/* Store the current undo_no of the transaction
			so that we know where to roll back if we have
			to roll back the next SQL statement */

			trx_mark_sql_stat_end(trx);
		}
	}

	DBUG_RETURN(0);
}

/************************************************************************//**
Here we export InnoDB status variables to MySQL. */
static
void
innodb_export_status()
/*==================*/
{
	if (innodb_inited) {
		srv_export_innodb_status();
	}
}

/************************************************************************//**
Implements the SHOW ENGINE INNODB STATUS command. Sends the output of the
InnoDB Monitor to the client.
@return 0 on success */
static
int
innodb_show_status(
/*===============*/
	handlerton*	hton,	/*!< in: the innodb handlerton */
	THD*		thd,	/*!< in: the MySQL query thread of the caller */
	stat_print_fn*	stat_print)
{
	trx_t*			trx;
	static const char	truncated_msg[] = "... truncated...\n";
	const long		MAX_STATUS_SIZE = 1048576;
	ulint			trx_list_start = ULINT_UNDEFINED;
	ulint			trx_list_end = ULINT_UNDEFINED;

	DBUG_ENTER("innodb_show_status");
	DBUG_ASSERT(hton == innodb_hton_ptr);

	trx = check_trx_exists(thd);

	trx_search_latch_release_if_reserved(trx);

	innobase_srv_conc_force_exit_innodb(trx);

	/* We let the InnoDB Monitor to output at most MAX_STATUS_SIZE
	bytes of text. */

	char*	str;
	ssize_t	flen, usable_len;

	mutex_enter(&srv_monitor_file_mutex);
	rewind(srv_monitor_file);

	srv_printf_innodb_monitor(srv_monitor_file, FALSE,
				  &trx_list_start, &trx_list_end);

	os_file_set_eof(srv_monitor_file);

	if ((flen = ftell(srv_monitor_file)) < 0) {
		flen = 0;
	}

	if (flen > MAX_STATUS_SIZE) {
		usable_len = MAX_STATUS_SIZE;
		srv_truncated_status_writes++;
	} else {
		usable_len = flen;
	}

	/* allocate buffer for the string, and
	read the contents of the temporary file */

	if (!(str = (char*) my_malloc(usable_len + 1, MYF(0)))) {
		mutex_exit(&srv_monitor_file_mutex);
		DBUG_RETURN(1);
	}

	rewind(srv_monitor_file);

	if (flen < MAX_STATUS_SIZE) {
		/* Display the entire output. */
		flen = fread(str, 1, flen, srv_monitor_file);
	} else if (trx_list_end < (ulint) flen
		   && trx_list_start < trx_list_end
		   && trx_list_start + (flen - trx_list_end)
		   < MAX_STATUS_SIZE - sizeof truncated_msg - 1) {

		/* Omit the beginning of the list of active transactions. */
		ssize_t	len = fread(str, 1, trx_list_start, srv_monitor_file);

		memcpy(str + len, truncated_msg, sizeof truncated_msg - 1);
		len += sizeof truncated_msg - 1;
		usable_len = (MAX_STATUS_SIZE - 1) - len;
		fseek(srv_monitor_file, flen - usable_len, SEEK_SET);
		len += fread(str + len, 1, usable_len, srv_monitor_file);
		flen = len;
	} else {
		/* Omit the end of the output. */
		flen = fread(str, 1, MAX_STATUS_SIZE - 1, srv_monitor_file);
	}

	mutex_exit(&srv_monitor_file_mutex);

	stat_print(thd, innobase_hton_name, (uint) strlen(innobase_hton_name),
		   STRING_WITH_LEN(""), str, flen);

	my_free(str);

	DBUG_RETURN(0);
}

/************************************************************************//**
Implements the SHOW MUTEX STATUS command.
@return 0 on success. */
static
int
innodb_mutex_show_status(
/*=====================*/
	handlerton*	hton,		/*!< in: the innodb handlerton */
	THD*		thd,		/*!< in: the MySQL query thread of the
					caller */
	stat_print_fn*	stat_print)	/*!< in: function for printing
					statistics */
{
	char		buf1[IO_SIZE];
	char		buf2[IO_SIZE];
	mutex_t*	mutex;
	rw_lock_t*	lock;
	ulint		block_mutex_oswait_count = 0;
	ulint		block_lock_oswait_count = 0;
	mutex_t*	block_mutex = NULL;
	rw_lock_t*	block_lock = NULL;
#ifdef UNIV_DEBUG
	ulint		rw_lock_count= 0;
	ulint		rw_lock_count_spin_loop= 0;
	ulint		rw_lock_count_spin_rounds= 0;
	ulint		rw_lock_count_os_wait= 0;
	ulint		rw_lock_count_os_yield= 0;
	ulonglong	rw_lock_wait_time= 0;
#endif /* UNIV_DEBUG */
	uint		buf1len;
	uint		buf2len;
	uint		hton_name_len;

	hton_name_len = (uint) strlen(innobase_hton_name);

	DBUG_ENTER("innodb_mutex_show_status");
	DBUG_ASSERT(hton == innodb_hton_ptr);

	mutex_enter(&mutex_list_mutex);

	for (mutex = UT_LIST_GET_FIRST(mutex_list); mutex != NULL;
	     mutex = UT_LIST_GET_NEXT(list, mutex)) {
		if (mutex->count_os_wait == 0) {
			continue;
		}

		if (buf_pool_is_block_mutex(mutex)) {
			block_mutex = mutex;
			block_mutex_oswait_count += mutex->count_os_wait;
			continue;
		}
#ifdef UNIV_DEBUG
		if (mutex->mutex_type != 1) {
			if (mutex->count_using > 0) {
				buf1len= my_snprintf(buf1, sizeof(buf1),
					"%s:%s",
					mutex->cmutex_name,
					innobase_basename(mutex->cfile_name));
				buf2len= my_snprintf(buf2, sizeof(buf2),
					"count=%lu, spin_waits=%lu,"
					" spin_rounds=%lu, "
					"os_waits=%lu, os_yields=%lu,"
					" os_wait_times=%lu",
					mutex->count_using,
					mutex->count_spin_loop,
					mutex->count_spin_rounds,
					mutex->count_os_wait,
					mutex->count_os_yield,
					(ulong) (mutex->lspent_time/1000));

				if (stat_print(thd, innobase_hton_name,
						hton_name_len, buf1, buf1len,
						buf2, buf2len)) {
					mutex_exit(&mutex_list_mutex);
					DBUG_RETURN(1);
				}
			}
		} else {
			rw_lock_count += mutex->count_using;
			rw_lock_count_spin_loop += mutex->count_spin_loop;
			rw_lock_count_spin_rounds += mutex->count_spin_rounds;
			rw_lock_count_os_wait += mutex->count_os_wait;
			rw_lock_count_os_yield += mutex->count_os_yield;
			rw_lock_wait_time += mutex->lspent_time;
		}
#else /* UNIV_DEBUG */
		buf1len= (uint) my_snprintf(buf1, sizeof(buf1), "%s:%lu",
				     innobase_basename(mutex->cfile_name),
				     (ulong) mutex->cline);
		buf2len= (uint) my_snprintf(buf2, sizeof(buf2), "os_waits=%lu",
				     (ulong) mutex->count_os_wait);

		if (stat_print(thd, innobase_hton_name,
			       hton_name_len, buf1, buf1len,
			       buf2, buf2len)) {
			mutex_exit(&mutex_list_mutex);
			DBUG_RETURN(1);
		}
#endif /* UNIV_DEBUG */
	}

	if (block_mutex) {
		buf1len = (uint) my_snprintf(buf1, sizeof buf1,
					     "combined %s:%lu",
					     innobase_basename(
						block_mutex->cfile_name),
					     (ulong) block_mutex->cline);
		buf2len = (uint) my_snprintf(buf2, sizeof buf2,
					     "os_waits=%lu",
					     (ulong) block_mutex_oswait_count);

		if (stat_print(thd, innobase_hton_name,
			       hton_name_len, buf1, buf1len,
			       buf2, buf2len)) {
			mutex_exit(&mutex_list_mutex);
			DBUG_RETURN(1);
		}
	}

	mutex_exit(&mutex_list_mutex);

	mutex_enter(&rw_lock_list_mutex);

	for (lock = UT_LIST_GET_FIRST(rw_lock_list); lock != NULL;
	     lock = UT_LIST_GET_NEXT(list, lock)) {
		if (lock->count_os_wait == 0) {
			continue;
		}

		if (buf_pool_is_block_lock(lock)) {
			block_lock = lock;
			block_lock_oswait_count += lock->count_os_wait;
			continue;
		}

		buf1len = my_snprintf(buf1, sizeof buf1, "%s:%lu",
				     innobase_basename(lock->cfile_name),
				     (ulong) lock->cline);
		buf2len = my_snprintf(buf2, sizeof buf2, "os_waits=%lu",
				      (ulong) lock->count_os_wait);

		if (stat_print(thd, innobase_hton_name,
			       hton_name_len, buf1, buf1len,
			       buf2, buf2len)) {
			mutex_exit(&rw_lock_list_mutex);
			DBUG_RETURN(1);
		}
	}

	if (block_lock) {
		buf1len = (uint) my_snprintf(buf1, sizeof buf1,
					     "combined %s:%lu",
					     innobase_basename(
						block_lock->cfile_name),
					     (ulong) block_lock->cline);
		buf2len = (uint) my_snprintf(buf2, sizeof buf2,
					     "os_waits=%lu",
					     (ulong) block_lock_oswait_count);

		if (stat_print(thd, innobase_hton_name,
			       hton_name_len, buf1, buf1len,
			       buf2, buf2len)) {
			mutex_exit(&rw_lock_list_mutex);
			DBUG_RETURN(1);
		}
	}

	mutex_exit(&rw_lock_list_mutex);

#ifdef UNIV_DEBUG
	buf2len = my_snprintf(buf2, sizeof buf2,
			     "count=%lu, spin_waits=%lu, spin_rounds=%lu, "
			     "os_waits=%lu, os_yields=%lu, os_wait_times=%lu",
			      (ulong) rw_lock_count,
			      (ulong) rw_lock_count_spin_loop,
			      (ulong) rw_lock_count_spin_rounds,
			      (ulong) rw_lock_count_os_wait,
			      (ulong) rw_lock_count_os_yield,
			      (ulong) (rw_lock_wait_time / 1000));

	if (stat_print(thd, innobase_hton_name, hton_name_len,
			STRING_WITH_LEN("rw_lock_mutexes"), buf2, buf2len)) {
		DBUG_RETURN(1);
	}
#endif /* UNIV_DEBUG */

	/* Success */
	DBUG_RETURN(0);
}

/************************************************************************//**
Return 0 on success and non-zero on failure. Note: the bool return type
seems to be abused here, should be an int. */
static
bool
innobase_show_status(
/*=================*/
	handlerton*		hton,	/*!< in: the innodb handlerton */
	THD*			thd,	/*!< in: the MySQL query thread
					of the caller */
	stat_print_fn*		stat_print,
	enum ha_stat_type	stat_type)
{
	DBUG_ASSERT(hton == innodb_hton_ptr);

	switch (stat_type) {
	case HA_ENGINE_STATUS:
		/* Non-zero return value means there was an error. */
		return(innodb_show_status(hton, thd, stat_print) != 0);

	case HA_ENGINE_MUTEX:
		/* Non-zero return value means there was an error. */
		return(innodb_mutex_show_status(hton, thd, stat_print) != 0);

	case HA_ENGINE_LOGS:
		/* Not handled */
		break;
	}

	/* Success */
	return(false);
}

/************************************************************************//**
Handling the shared INNOBASE_SHARE structure that is needed to provide table
locking. Register the table name if it doesn't exist in the hash table. */
static
INNOBASE_SHARE*
get_share(
/*======*/
	const char*	table_name)
{
	INNOBASE_SHARE*	share;

	mysql_mutex_lock(&innobase_share_mutex);

	ulint	fold = ut_fold_string(table_name);

	HASH_SEARCH(table_name_hash, innobase_open_tables, fold,
		    INNOBASE_SHARE*, share,
		    ut_ad(share->use_count > 0),
		    !strcmp(share->table_name, table_name));

	if (!share) {

		uint length = (uint) strlen(table_name);

		/* TODO: invoke HASH_MIGRATE if innobase_open_tables
		grows too big */

		share = (INNOBASE_SHARE *) my_malloc(sizeof(*share)+length+1,
			MYF(MY_FAE | MY_ZEROFILL));

		share->table_name = (char*) memcpy(share + 1,
						   table_name, length + 1);

		HASH_INSERT(INNOBASE_SHARE, table_name_hash,
			    innobase_open_tables, fold, share);

		thr_lock_init(&share->lock);

		/* Index translation table initialization */
		share->idx_trans_tbl.index_mapping = NULL;
		share->idx_trans_tbl.index_count = 0;
		share->idx_trans_tbl.array_size = 0;
	}

	share->use_count++;
	mysql_mutex_unlock(&innobase_share_mutex);

	return(share);
}

/************************************************************************//**
Free the shared object that was registered with get_share(). */
static
void
free_share(
/*=======*/
	INNOBASE_SHARE*	share)	/*!< in/own: table share to free */
{
	mysql_mutex_lock(&innobase_share_mutex);

#ifdef UNIV_DEBUG
	INNOBASE_SHARE* share2;
	ulint	fold = ut_fold_string(share->table_name);

	HASH_SEARCH(table_name_hash, innobase_open_tables, fold,
		    INNOBASE_SHARE*, share2,
		    ut_ad(share->use_count > 0),
		    !strcmp(share->table_name, share2->table_name));

	ut_a(share2 == share);
#endif /* UNIV_DEBUG */

	if (!--share->use_count) {
		ulint	fold = ut_fold_string(share->table_name);

		HASH_DELETE(INNOBASE_SHARE, table_name_hash,
			    innobase_open_tables, fold, share);
		thr_lock_delete(&share->lock);

		/* Free any memory from index translation table */
		my_free(share->idx_trans_tbl.index_mapping);

		my_free(share);

		/* TODO: invoke HASH_MIGRATE if innobase_open_tables
		shrinks too much */
	}

	mysql_mutex_unlock(&innobase_share_mutex);
}

/*****************************************************************//**
Converts a MySQL table lock stored in the 'lock' field of the handle to
a proper type before storing pointer to the lock into an array of pointers.
MySQL also calls this if it wants to reset some table locks to a not-locked
state during the processing of an SQL query. An example is that during a
SELECT the read lock is released early on the 'const' tables where we only
fetch one row. MySQL does not call this when it releases all locks at the
end of an SQL statement.
@return	pointer to the next element in the 'to' array */
UNIV_INTERN
THR_LOCK_DATA**
ha_innobase::store_lock(
/*====================*/
	THD*			thd,		/*!< in: user thread handle */
	THR_LOCK_DATA**		to,		/*!< in: pointer to an array
						of pointers to lock structs;
						pointer to the 'lock' field
						of current handle is stored
						next to this array */
	enum thr_lock_type	lock_type)	/*!< in: lock type to store in
						'lock'; this may also be
						TL_IGNORE */
{
	trx_t*		trx;

	/* Note that trx in this function is NOT necessarily prebuilt->trx
	because we call update_thd() later, in ::external_lock()! Failure to
	understand this caused a serious memory corruption bug in 5.1.11. */

	trx = check_trx_exists(thd);

	/* NOTE: MySQL can call this function with lock 'type' TL_IGNORE!
	Be careful to ignore TL_IGNORE if we are going to do something with
	only 'real' locks! */

	/* If no MySQL table is in use, we need to set the isolation level
	of the transaction. */

	if (lock_type != TL_IGNORE
	    && trx->n_mysql_tables_in_use == 0) {
		trx->isolation_level = innobase_map_isolation_level(
			(enum_tx_isolation) thd_tx_isolation(thd));

		if (trx->isolation_level <= TRX_ISO_READ_COMMITTED
		    && trx->global_read_view) {

			/* At low transaction isolation levels we let
			each consistent read set its own snapshot */

			read_view_close_for_mysql(trx);
		}
	}

	DBUG_ASSERT(EQ_CURRENT_THD(thd));
	const bool in_lock_tables = thd_in_lock_tables(thd);
	const uint sql_command = thd_sql_command(thd);

	if (sql_command == SQLCOM_DROP_TABLE) {

		/* MySQL calls this function in DROP TABLE though this table
		handle may belong to another thd that is running a query. Let
		us in that case skip any changes to the prebuilt struct. */ 

	} else if ((lock_type == TL_READ && in_lock_tables)
		   || (lock_type == TL_READ_HIGH_PRIORITY && in_lock_tables)
		   || lock_type == TL_READ_WITH_SHARED_LOCKS
		   || lock_type == TL_READ_NO_INSERT
		   || (lock_type != TL_IGNORE
		       && sql_command != SQLCOM_SELECT)) {

		/* The OR cases above are in this order:
		1) MySQL is doing LOCK TABLES ... READ LOCAL, or we
		are processing a stored procedure or function, or
		2) (we do not know when TL_READ_HIGH_PRIORITY is used), or
		3) this is a SELECT ... IN SHARE MODE, or
		4) we are doing a complex SQL statement like
		INSERT INTO ... SELECT ... and the logical logging (MySQL
		binlog) requires the use of a locking read, or
		MySQL is doing LOCK TABLES ... READ.
		5) we let InnoDB do locking reads for all SQL statements that
		are not simple SELECTs; note that select_lock_type in this
		case may get strengthened in ::external_lock() to LOCK_X.
		Note that we MUST use a locking read in all data modifying
		SQL statements, because otherwise the execution would not be
		serializable, and also the results from the update could be
		unexpected if an obsolete consistent read view would be
		used. */

		ulint	isolation_level;

		isolation_level = trx->isolation_level;

		if ((srv_locks_unsafe_for_binlog
		     || isolation_level <= TRX_ISO_READ_COMMITTED)
		    && isolation_level != TRX_ISO_SERIALIZABLE
		    && (lock_type == TL_READ || lock_type == TL_READ_NO_INSERT)
		    && (sql_command == SQLCOM_INSERT_SELECT
			|| sql_command == SQLCOM_REPLACE_SELECT
			|| sql_command == SQLCOM_UPDATE
			|| sql_command == SQLCOM_CREATE_TABLE)) {

			/* If we either have innobase_locks_unsafe_for_binlog
			option set or this session is using READ COMMITTED
			isolation level and isolation level of the transaction
			is not set to serializable and MySQL is doing
			INSERT INTO...SELECT or REPLACE INTO...SELECT
			or UPDATE ... = (SELECT ...) or CREATE  ...
			SELECT... without FOR UPDATE or IN SHARE
			MODE in select, then we use consistent read
			for select. */

			prebuilt->select_lock_type = LOCK_NONE;
			prebuilt->stored_select_lock_type = LOCK_NONE;
		} else if (sql_command == SQLCOM_CHECKSUM) {
			/* Use consistent read for checksum table */

			prebuilt->select_lock_type = LOCK_NONE;
			prebuilt->stored_select_lock_type = LOCK_NONE;
		} else {
			prebuilt->select_lock_type = LOCK_S;
			prebuilt->stored_select_lock_type = LOCK_S;
		}

	} else if (lock_type != TL_IGNORE) {

		/* We set possible LOCK_X value in external_lock, not yet
		here even if this would be SELECT ... FOR UPDATE */

		prebuilt->select_lock_type = LOCK_NONE;
		prebuilt->stored_select_lock_type = LOCK_NONE;
	}

	if (lock_type != TL_IGNORE && lock.type == TL_UNLOCK) {

		/* Starting from 5.0.7, we weaken also the table locks
		set at the start of a MySQL stored procedure call, just like
		we weaken the locks set at the start of an SQL statement.
		MySQL does set in_lock_tables TRUE there, but in reality
		we do not need table locks to make the execution of a
		single transaction stored procedure call deterministic
		(if it does not use a consistent read). */

		if (lock_type == TL_READ
		    && sql_command == SQLCOM_LOCK_TABLES) {
			/* We come here if MySQL is processing LOCK TABLES
			... READ LOCAL. MyISAM under that table lock type
			reads the table as it was at the time the lock was
			granted (new inserts are allowed, but not seen by the
			reader). To get a similar effect on an InnoDB table,
			we must use LOCK TABLES ... READ. We convert the lock
			type here, so that for InnoDB, READ LOCAL is
			equivalent to READ. This will change the InnoDB
			behavior in mysqldump, so that dumps of InnoDB tables
			are consistent with dumps of MyISAM tables. */

			lock_type = TL_READ_NO_INSERT;
		}

		/* If we are not doing a LOCK TABLE, DISCARD/IMPORT
		TABLESPACE or TRUNCATE TABLE then allow multiple
		writers. Note that ALTER TABLE uses a TL_WRITE_ALLOW_READ
		< TL_WRITE_CONCURRENT_INSERT.

		We especially allow multiple writers if MySQL is at the
		start of a stored procedure call (SQLCOM_CALL) or a
		stored function call (MySQL does have in_lock_tables
		TRUE there). */

		if ((lock_type >= TL_WRITE_CONCURRENT_INSERT
		     && lock_type <= TL_WRITE)
		    && !(in_lock_tables
			 && sql_command == SQLCOM_LOCK_TABLES)
		    && !thd_tablespace_op(thd)
		    && sql_command != SQLCOM_TRUNCATE
		    && sql_command != SQLCOM_OPTIMIZE
		    && sql_command != SQLCOM_CREATE_TABLE) {

			lock_type = TL_WRITE_ALLOW_WRITE;
		}

		/* In queries of type INSERT INTO t1 SELECT ... FROM t2 ...
		MySQL would use the lock TL_READ_NO_INSERT on t2, and that
		would conflict with TL_WRITE_ALLOW_WRITE, blocking all inserts
		to t2. Convert the lock to a normal read lock to allow
		concurrent inserts to t2.

		We especially allow concurrent inserts if MySQL is at the
		start of a stored procedure call (SQLCOM_CALL)
		(MySQL does have thd_in_lock_tables() TRUE there). */

		if (lock_type == TL_READ_NO_INSERT
		    && sql_command != SQLCOM_LOCK_TABLES) {

			lock_type = TL_READ;
		}

		lock.type = lock_type;
	}

	*to++= &lock;

	return(to);
}

/*********************************************************************//**
Read the next autoinc value. Acquire the relevant locks before reading
the AUTOINC value. If SUCCESS then the table AUTOINC mutex will be locked
on return and all relevant locks acquired.
@return	DB_SUCCESS or error code */
UNIV_INTERN
ulint
ha_innobase::innobase_get_autoinc(
/*==============================*/
	ulonglong*	value)		/*!< out: autoinc value */
{
	*value = 0;
 
	prebuilt->autoinc_error = innobase_lock_autoinc();

	if (prebuilt->autoinc_error == DB_SUCCESS) {

		/* Determine the first value of the interval */
		*value = dict_table_autoinc_read(prebuilt->table);

		/* It should have been initialized during open. */
		if (*value == 0) {
			prebuilt->autoinc_error = DB_UNSUPPORTED;
			dict_table_autoinc_unlock(prebuilt->table);
		}
	}

	return(prebuilt->autoinc_error);
}

/*******************************************************************//**
This function reads the global auto-inc counter. It doesn't use the
AUTOINC lock even if the lock mode is set to TRADITIONAL.
@return	the autoinc value */
UNIV_INTERN
ulonglong
ha_innobase::innobase_peek_autoinc(void)
/*====================================*/
{
	ulonglong	auto_inc;
	dict_table_t*	innodb_table;

	ut_a(prebuilt != NULL);
	ut_a(prebuilt->table != NULL);

	innodb_table = prebuilt->table;

	dict_table_autoinc_lock(innodb_table);

	auto_inc = dict_table_autoinc_read(innodb_table);

	if (auto_inc == 0) {
		ut_print_timestamp(stderr);
		fprintf(stderr, "  InnoDB: AUTOINC next value generation "
			"is disabled for '%s'\n", innodb_table->name);
	}

	dict_table_autoinc_unlock(innodb_table);

	return(auto_inc);
}

/*********************************************************************//**
This function initializes the auto-inc counter if it has not been
initialized yet. This function does not change the value of the auto-inc
counter if it already has been initialized. Returns the value of the
auto-inc counter in *first_value, and ULONGLONG_MAX in *nb_reserved_values (as
we have a table-level lock). offset, increment, nb_desired_values are ignored.
*first_value is set to -1 if error (deadlock or lock wait timeout) */
UNIV_INTERN
void
ha_innobase::get_auto_increment(
/*============================*/
	ulonglong	offset,			/*!< in: table autoinc offset */
 	ulonglong	increment,		/*!< in: table autoinc
						increment */
	ulonglong	nb_desired_values,	/*!< in: number of values
						reqd */
 	ulonglong*	first_value,		/*!< out: the autoinc value */
	ulonglong*	nb_reserved_values)	/*!< out: count of reserved
						values */
{
	trx_t*		trx;
	ulint		error;
	ulonglong	autoinc = 0;

	/* Prepare prebuilt->trx in the table handle */
	update_thd(ha_thd());

	error = innobase_get_autoinc(&autoinc);

	if (error != DB_SUCCESS) {
		*first_value = (~(ulonglong) 0);
		return;
	}

	/* This is a hack, since nb_desired_values seems to be accurate only
	for the first call to get_auto_increment() for multi-row INSERT and
	meaningless for other statements e.g, LOAD etc. Subsequent calls to
	this method for the same statement results in different values which
	don't make sense. Therefore we store the value the first time we are
	called and count down from that as rows are written (see write_row()).
	*/

	trx = prebuilt->trx;

	/* Note: We can't rely on *first_value since some MySQL engines,
	in particular the partition engine, don't initialize it to 0 when
	invoking this method. So we are not sure if it's guaranteed to
	be 0 or not. */

	/* We need the upper limit of the col type to check for
	whether we update the table autoinc counter or not. */
	ulonglong	col_max_value = innobase_get_int_col_max_value(
		table->next_number_field);

	/* Called for the first time ? */
	if (trx->n_autoinc_rows == 0) {

		trx->n_autoinc_rows = (ulint) nb_desired_values;

		/* It's possible for nb_desired_values to be 0:
		e.g., INSERT INTO T1(C) SELECT C FROM T2; */
		if (nb_desired_values == 0) {

			trx->n_autoinc_rows = 1;
		}

		set_if_bigger(*first_value, autoinc);
	/* Not in the middle of a mult-row INSERT. */
	} else if (prebuilt->autoinc_last_value == 0) {
		set_if_bigger(*first_value, autoinc);
	/* Check for -ve values. */
	} else if (*first_value > col_max_value && trx->n_autoinc_rows > 0) {
		/* Set to next logical value. */
		ut_a(autoinc > trx->n_autoinc_rows);
		*first_value = (autoinc - trx->n_autoinc_rows) - 1;
	}

	*nb_reserved_values = trx->n_autoinc_rows;

	/* With old style AUTOINC locking we only update the table's
	AUTOINC counter after attempting to insert the row. */
	if (innobase_autoinc_lock_mode != AUTOINC_OLD_STYLE_LOCKING) {
		ulonglong	need;
		ulonglong	current;
		ulonglong	next_value;

		current = *first_value > col_max_value ? autoinc : *first_value;
		need = *nb_reserved_values * increment;

		/* Compute the last value in the interval */
		next_value = innobase_next_autoinc(
			current, need, offset, col_max_value);

		prebuilt->autoinc_last_value = next_value;

		if (prebuilt->autoinc_last_value < *first_value) {
			*first_value = (~(ulonglong) 0);
		} else {
			/* Update the table autoinc variable */
			dict_table_autoinc_update_if_greater(
				prebuilt->table, prebuilt->autoinc_last_value);
		}
	} else {
		/* This will force write_row() into attempting an update
		of the table's AUTOINC counter. */
		prebuilt->autoinc_last_value = 0;
	}

	/* The increment to be used to increase the AUTOINC value, we use
	this in write_row() and update_row() to increase the autoinc counter
	for columns that are filled by the user. We need the offset and
	the increment. */
	prebuilt->autoinc_offset = offset;
	prebuilt->autoinc_increment = increment;

	dict_table_autoinc_unlock(prebuilt->table);
}

/*******************************************************************//**
Reset the auto-increment counter to the given value, i.e. the next row
inserted will get the given value. This is called e.g. after TRUNCATE
is emulated by doing a 'DELETE FROM t'. HA_ERR_WRONG_COMMAND is
returned by storage engines that don't support this operation.
@return	0 or error code */
UNIV_INTERN
int
ha_innobase::reset_auto_increment(
/*==============================*/
	ulonglong	value)		/*!< in: new value for table autoinc */
{
	DBUG_ENTER("ha_innobase::reset_auto_increment");

	int	error;

	update_thd(ha_thd());

	error = row_lock_table_autoinc_for_mysql(prebuilt);

	if (error != DB_SUCCESS) {
		error = convert_error_code_to_mysql(error,
						    prebuilt->table->flags,
						    user_thd);

		DBUG_RETURN(error);
	}

	/* The next value can never be 0. */
	if (value == 0) {
		value = 1;
	}

	innobase_reset_autoinc(value);

	DBUG_RETURN(0);
}

/*******************************************************************//**
See comment in handler.cc */
UNIV_INTERN
bool
ha_innobase::get_error_message(
/*===========================*/
	int	error,
	String*	buf)
{
	trx_t*	trx = check_trx_exists(ha_thd());

	buf->copy(trx->detailed_error, (uint) strlen(trx->detailed_error),
		system_charset_info);

	return(FALSE);
}

/*******************************************************************//**
Compares two 'refs'. A 'ref' is the (internal) primary key value of the row.
If there is no explicitly declared non-null unique key or a primary key, then
InnoDB internally uses the row id as the primary key.
@return	< 0 if ref1 < ref2, 0 if equal, else > 0 */
UNIV_INTERN
int
ha_innobase::cmp_ref(
/*=================*/
	const uchar*	ref1,	/*!< in: an (internal) primary key value in the
				MySQL key value format */
	const uchar*	ref2)	/*!< in: an (internal) primary key value in the
				MySQL key value format */
{
	enum_field_types mysql_type;
	Field*		field;
	KEY_PART_INFO*	key_part;
	KEY_PART_INFO*	key_part_end;
	uint		len1;
	uint		len2;
	int		result;

	if (prebuilt->clust_index_was_generated) {
		/* The 'ref' is an InnoDB row id */

		return(memcmp(ref1, ref2, DATA_ROW_ID_LEN));
	}

	/* Do a type-aware comparison of primary key fields. PK fields
	are always NOT NULL, so no checks for NULL are performed. */

	key_part = table->key_info[table->s->primary_key].key_part;

	key_part_end = key_part
			+ table->key_info[table->s->primary_key].key_parts;

	for (; key_part != key_part_end; ++key_part) {
		field = key_part->field;
		mysql_type = field->type();

		if (mysql_type == MYSQL_TYPE_TINY_BLOB
			|| mysql_type == MYSQL_TYPE_MEDIUM_BLOB
			|| mysql_type == MYSQL_TYPE_BLOB
			|| mysql_type == MYSQL_TYPE_LONG_BLOB) {

			/* In the MySQL key value format, a column prefix of
			a BLOB is preceded by a 2-byte length field */

			len1 = innobase_read_from_2_little_endian(ref1);
			len2 = innobase_read_from_2_little_endian(ref2);

			ref1 += 2;
			ref2 += 2;
			result = ((Field_blob*)field)->cmp(
				ref1, len1, ref2, len2);
		} else {
			result = field->key_cmp(ref1, ref2);
		}

		if (result) {

			return(result);
		}

		ref1 += key_part->store_length;
		ref2 += key_part->store_length;
	}

	return(0);
}

/*******************************************************************//**
Ask InnoDB if a query to a table can be cached.
@return	TRUE if query caching of the table is permitted */
UNIV_INTERN
my_bool
ha_innobase::register_query_cache_table(
/*====================================*/
	THD*		thd,		/*!< in: user thread handle */
	char*		table_key,	/*!< in: concatenation of database name,
					the null character NUL,
					and the table name */
	uint		key_length,	/*!< in: length of the full name, i.e.
					len(dbname) + len(tablename) + 1 */
	qc_engine_callback*
			call_back,	/*!< out: pointer to function for
					checking if query caching
					is permitted */
	ulonglong	*engine_data)	/*!< in/out: data to call_back */
{
	*call_back = innobase_query_caching_of_table_permitted;
	*engine_data = 0;
	return(innobase_query_caching_of_table_permitted(thd, table_key,
							 key_length,
							 engine_data));
}

/*******************************************************************//**
Get the bin log name. */
UNIV_INTERN
const char*
ha_innobase::get_mysql_bin_log_name()
/*=================================*/
{
	return(trx_sys_mysql_bin_log_name);
}

/*******************************************************************//**
Get the bin log offset (or file position). */
UNIV_INTERN
ulonglong
ha_innobase::get_mysql_bin_log_pos()
/*================================*/
{
	/* trx... is ib_int64_t, which is a typedef for a 64-bit integer
	(__int64 or longlong) so it's ok to cast it to ulonglong. */

	return(trx_sys_mysql_bin_log_pos);
}

/******************************************************************//**
This function is used to find the storage length in bytes of the first n
characters for prefix indexes using a multibyte character set. The function
finds charset information and returns length of prefix_len characters in the
index field in bytes.
@return	number of bytes occupied by the first n characters */
extern "C" UNIV_INTERN
ulint
innobase_get_at_most_n_mbchars(
/*===========================*/
	ulint charset_id,	/*!< in: character set id */
	ulint prefix_len,	/*!< in: prefix length in bytes of the index
				(this has to be divided by mbmaxlen to get the
				number of CHARACTERS n in the prefix) */
	ulint data_len,		/*!< in: length of the string in bytes */
	const char* str)	/*!< in: character string */
{
	ulint char_length;	/*!< character length in bytes */
	ulint n_chars;		/*!< number of characters in prefix */
	CHARSET_INFO* charset;	/*!< charset used in the field */

	charset = get_charset((uint) charset_id, MYF(MY_WME));

	ut_ad(charset);
	ut_ad(charset->mbmaxlen);

	/* Calculate how many characters at most the prefix index contains */

	n_chars = prefix_len / charset->mbmaxlen;

	/* If the charset is multi-byte, then we must find the length of the
	first at most n chars in the string. If the string contains less
	characters than n, then we return the length to the end of the last
	character. */

	if (charset->mbmaxlen > 1) {
		/* my_charpos() returns the byte length of the first n_chars
		characters, or a value bigger than the length of str, if
		there were not enough full characters in str.

		Why does the code below work:
		Suppose that we are looking for n UTF-8 characters.

		1) If the string is long enough, then the prefix contains at
		least n complete UTF-8 characters + maybe some extra
		characters + an incomplete UTF-8 character. No problem in
		this case. The function returns the pointer to the
		end of the nth character.

		2) If the string is not long enough, then the string contains
		the complete value of a column, that is, only complete UTF-8
		characters, and we can store in the column prefix index the
		whole string. */

		char_length = my_charpos(charset, str,
						str + data_len, (int) n_chars);
		if (char_length > data_len) {
			char_length = data_len;
		}
	} else {
		if (data_len < prefix_len) {
			char_length = data_len;
		} else {
			char_length = prefix_len;
		}
	}

	return(char_length);
}

/*******************************************************************//**
This function is used to prepare an X/Open XA distributed transaction.
@return	0 or error number */
static
int
innobase_xa_prepare(
/*================*/
	handlerton*	hton,		/*!< in: InnoDB handlerton */
	THD*		thd,		/*!< in: handle to the MySQL thread of
					the user whose XA transaction should
					be prepared */
	bool		prepare_trx)	/*!< in: true - prepare transaction
					false - the current SQL statement
					ended */
{
	int error = 0;
	trx_t* trx = check_trx_exists(thd);

	DBUG_ASSERT(hton == innodb_hton_ptr);

	/* we use support_xa value as it was seen at transaction start
	time, not the current session variable value. Any possible changes
	to the session variable take effect only in the next transaction */
	if (!trx->support_xa) {

		return(0);
	}

	thd_get_xid(thd, (MYSQL_XID*) &trx->xid);

	/* Release a possible FIFO ticket and search latch. Since we will
	reserve the trx_sys->mutex, we have to release the search system
	latch first to obey the latching order. */

	trx_search_latch_release_if_reserved(trx);

	innobase_srv_conc_force_exit_innodb(trx);

	if (!trx_is_registered_for_2pc(trx) && trx_is_started(trx)) {

		sql_print_error("Transaction not registered for MySQL 2PC, "
				"but transaction is active");
	}

	if (prepare_trx
	    || (!thd_test_options(thd, OPTION_NOT_AUTOCOMMIT | OPTION_BEGIN))) {

		/* We were instructed to prepare the whole transaction, or
		this is an SQL statement end and autocommit is on */

		ut_ad(trx_is_registered_for_2pc(trx));

		trx_prepare_for_mysql(trx);

		error = 0;
	} else {
		/* We just mark the SQL statement ended and do not do a
		transaction prepare */

		/* If we had reserved the auto-inc lock for some
		table in this SQL statement we release it now */

		lock_unlock_table_autoinc(trx);

		/* Store the current undo_no of the transaction so that we
		know where to roll back if we have to roll back the next
		SQL statement */

		trx_mark_sql_stat_end(trx);
	}

	/* Tell the InnoDB server that there might be work for utility
	threads: */

	srv_active_wake_master_thread();

	if (thd_sql_command(thd) != SQLCOM_XA_PREPARE
	    && (prepare_trx
		|| !thd_test_options(
			thd, OPTION_NOT_AUTOCOMMIT | OPTION_BEGIN))) {

		/* For ibbackup to work the order of transactions in binlog
		and InnoDB must be the same. Consider the situation

		  thread1> prepare; write to binlog; ...
			  <context switch>
		  thread2> prepare; write to binlog; commit
		  thread1>			     ... commit

		To ensure this will not happen we're taking the mutex on
		prepare, and releasing it on commit.

		Note: only do it for normal commits, done via ha_commit_trans.
		If 2pc protocol is executed by external transaction
		coordinator, it will be just a regular MySQL client
		executing XA PREPARE and XA COMMIT commands.
		In this case we cannot know how many minutes or hours
		will be between XA PREPARE and XA COMMIT, and we don't want
		to block for undefined period of time. */
		mysql_mutex_lock(&prepare_commit_mutex);
		trx_owns_prepare_commit_mutex_set(trx);
	}

	return(error);
}

/*******************************************************************//**
This function is used to recover X/Open XA distributed transactions.
@return	number of prepared transactions stored in xid_list */
static
int
innobase_xa_recover(
/*================*/
	handlerton*	hton,	/*!< in: InnoDB handlerton */
	XID*		xid_list,/*!< in/out: prepared transactions */
	uint		len)	/*!< in: number of slots in xid_list */
{
	DBUG_ASSERT(hton == innodb_hton_ptr);

	if (len == 0 || xid_list == NULL) {

		return(0);
	}

	return(trx_recover_for_mysql(xid_list, len));
}

/*******************************************************************//**
This function is used to commit one X/Open XA distributed transaction
which is in the prepared state
@return	0 or error number */
static
int
innobase_commit_by_xid(
/*===================*/
	handlerton*	hton,
	XID*		xid)	/*!< in: X/Open XA transaction identification */
{
	trx_t*	trx;

	DBUG_ASSERT(hton == innodb_hton_ptr);

	trx = trx_get_trx_by_xid(xid);

	if (trx) {
		innobase_commit_low(trx);
		trx_free_for_background(trx);
		return(XA_OK);
	} else {
		return(XAER_NOTA);
	}
}

/*******************************************************************//**
This function is used to rollback one X/Open XA distributed transaction
which is in the prepared state
@return	0 or error number */
static
int
innobase_rollback_by_xid(
/*=====================*/
	handlerton*	hton,	/*!< in: InnoDB handlerton */
	XID*		xid)	/*!< in: X/Open XA transaction
				identification */
{
	trx_t*	trx;

	DBUG_ASSERT(hton == innodb_hton_ptr);

	trx = trx_get_trx_by_xid(xid);

	if (trx) {
		int	ret = innobase_rollback_trx(trx);
		trx_free_for_background(trx);
		return(ret);
	} else {
		return(XAER_NOTA);
	}
}

/*******************************************************************//**
Create a consistent view for a cursor based on current transaction
which is created if the corresponding MySQL thread still lacks one.
This consistent view is then used inside of MySQL when accessing records
using a cursor.
@return	pointer to cursor view or NULL */
static
void*
innobase_create_cursor_view(
/*========================*/
	handlerton*	hton,	/*!< in: innobase hton */
	THD*		thd)	/*!< in: user thread handle */
{
	DBUG_ASSERT(hton == innodb_hton_ptr);

	return(read_cursor_view_create_for_mysql(check_trx_exists(thd)));
}

/*******************************************************************//**
Close the given consistent cursor view of a transaction and restore
global read view to a transaction read view. Transaction is created if the
corresponding MySQL thread still lacks one. */
static
void
innobase_close_cursor_view(
/*=======================*/
	handlerton*	hton,	/*!< in: innobase hton */
	THD*		thd,	/*!< in: user thread handle */
	void*		curview)/*!< in: Consistent read view to be closed */
{
	DBUG_ASSERT(hton == innodb_hton_ptr);

	read_cursor_view_close_for_mysql(check_trx_exists(thd),
					 (cursor_view_t*) curview);
}

/*******************************************************************//**
Set the given consistent cursor view to a transaction which is created
if the corresponding MySQL thread still lacks one. If the given
consistent cursor view is NULL global read view of a transaction is
restored to a transaction read view. */
static
void
innobase_set_cursor_view(
/*=====================*/
	handlerton*	hton,	/*!< in: innobase hton */
	THD*		thd,	/*!< in: user thread handle */
	void*		curview)/*!< in: Consistent cursor view to be set */
{
	DBUG_ASSERT(hton == innodb_hton_ptr);

	read_cursor_set_for_mysql(check_trx_exists(thd),
				  (cursor_view_t*) curview);
}

/*******************************************************************//**
If col_name is not NULL, check whether the named column is being
renamed in the table. If col_name is not provided, check
whether any one of columns in the table is being renamed.
@return true if the column is being renamed */
static
bool
check_column_being_renamed(
/*=======================*/
	const TABLE*	table,		/*!< in: MySQL table */
	const char*	col_name)	/*!< in: name of the column */
{
	uint		k;
	Field*		field;

	for (k = 0; k < table->s->fields; k++) {
		field = table->field[k];

		if (field->flags & FIELD_IS_RENAMED) {

			/* If col_name is not provided, return
			if the field is marked as being renamed. */
			if (!col_name) {
				return(true);
			}

			/* If col_name is provided, return only
			if names match */
			if (innobase_strcasecmp(field->field_name,
						col_name) == 0) {
				return(true);
			}
		}
	}

	return(false);
}

/*******************************************************************//**
Check whether any of the given columns is being renamed in the table.
@return true if any of col_names is being renamed in table */
static
bool
column_is_being_renamed(
/*====================*/
	TABLE*		table,		/*!< in: MySQL table */
	uint		n_cols,		/*!< in: number of columns */
	const char**	col_names)	/*!< in: names of the columns */
{
	uint		j;

	for (j = 0; j < n_cols; j++) {
		if (check_column_being_renamed(table, col_names[j])) {
			return(true);
		}
	}

	return(false);
}

/*******************************************************************//**
Check whether a column in table "table" is being renamed and if this column
is part of a foreign key, either part of another table, referencing this
table or part of this table, referencing another table.
@return true if a column that participates in a foreign key definition
is being renamed */
static
bool
foreign_key_column_is_being_renamed(
/*================================*/
	row_prebuilt_t*	prebuilt,	/* in: InnoDB prebuilt struct */
	TABLE*		table)		/* in: MySQL table */
{
	dict_foreign_t*	foreign;

	/* check whether there are foreign keys at all */
	if (UT_LIST_GET_LEN(prebuilt->table->foreign_list) == 0
	    && UT_LIST_GET_LEN(prebuilt->table->referenced_list) == 0) {
		/* no foreign keys involved with prebuilt->table */

		return(false);
	}

	row_mysql_lock_data_dictionary(prebuilt->trx);

	/* Check whether any column in the foreign key constraints which refer
	to this table is being renamed. */
	for (foreign = UT_LIST_GET_FIRST(prebuilt->table->referenced_list);
	     foreign != NULL;
	     foreign = UT_LIST_GET_NEXT(referenced_list, foreign)) {

		if (column_is_being_renamed(table, foreign->n_fields,
					    foreign->referenced_col_names)) {

			row_mysql_unlock_data_dictionary(prebuilt->trx);
			return(true);
		}
	}

	/* Check whether any column in the foreign key constraints in the
	table is being renamed. */
	for (foreign = UT_LIST_GET_FIRST(prebuilt->table->foreign_list);
	     foreign != NULL;
	     foreign = UT_LIST_GET_NEXT(foreign_list, foreign)) {

		if (column_is_being_renamed(table, foreign->n_fields,
					    foreign->foreign_col_names)) {

			row_mysql_unlock_data_dictionary(prebuilt->trx);
			return(true);
		}
	}

	row_mysql_unlock_data_dictionary(prebuilt->trx);

	return(false);
}

/*******************************************************************//**
*/
UNIV_INTERN
bool
ha_innobase::check_if_incompatible_data(
/*====================================*/
	HA_CREATE_INFO*	info,
	uint		table_changes)
{
	if (table_changes != IS_EQUAL_YES) {

		return(COMPATIBLE_DATA_NO);
	}

	/* Check that auto_increment value was not changed */
	if ((info->used_fields & HA_CREATE_USED_AUTO) &&
		info->auto_increment_value != 0) {

		return(COMPATIBLE_DATA_NO);
	}

	/* For column rename operation, MySQL does not supply enough
	information (new column name etc.) for InnoDB to make appropriate
	system metadata change. To avoid system metadata inconsistency,
	currently we can just request a table rebuild/copy by returning
	COMPATIBLE_DATA_NO */
	if (check_column_being_renamed(table, NULL)) {
		return(COMPATIBLE_DATA_NO);
	}

	/* Check if a column participating in a foreign key is being renamed.
	There is no mechanism for updating InnoDB foreign key definitions. */
	if (foreign_key_column_is_being_renamed(prebuilt, table)) {

		return(COMPATIBLE_DATA_NO);
	}

	/* Check that row format didn't change */
	if ((info->used_fields & HA_CREATE_USED_ROW_FORMAT)
	    && info->row_type != ROW_TYPE_DEFAULT
	    && info->row_type != get_row_type()) {

		return(COMPATIBLE_DATA_NO);
	}

	/* Specifying KEY_BLOCK_SIZE requests a rebuild of the table. */
	if (info->used_fields & HA_CREATE_USED_KEY_BLOCK_SIZE) {
		return(COMPATIBLE_DATA_NO);
	}

	return(COMPATIBLE_DATA_YES);
}

/************************************************************//**
Validate the file format name and return its corresponding id.
@return	valid file format id */
static
uint
innobase_file_format_name_lookup(
/*=============================*/
	const char*	format_name)	/*!< in: pointer to file format name */
{
	char*	endp;
	uint	format_id;

	ut_a(format_name != NULL);

	/* The format name can contain the format id itself instead of
	the name and we check for that. */
	format_id = (uint) strtoul(format_name, &endp, 10);

	/* Check for valid parse. */
	if (*endp == '\0' && *format_name != '\0') {

		if (format_id <= UNIV_FORMAT_MAX) {

			return(format_id);
		}
	} else {

		for (format_id = 0; format_id <= UNIV_FORMAT_MAX;
		     format_id++) {
			const char*	name;

			name = trx_sys_file_format_id_to_name(format_id);

			if (!innobase_strcasecmp(format_name, name)) {

				return(format_id);
			}
		}
	}

	return(UNIV_FORMAT_MAX + 1);
}

/************************************************************//**
Validate the file format check config parameters, as a side effect it
sets the srv_max_file_format_at_startup variable.
@return the format_id if valid config value, otherwise, return -1 */
static
int
innobase_file_format_validate_and_set(
/*==================================*/
	const char*	format_max)	/*!< in: parameter value */
{
	uint		format_id;

	format_id = innobase_file_format_name_lookup(format_max);

	if (format_id < UNIV_FORMAT_MAX + 1) {
		srv_max_file_format_at_startup = format_id;

		return((int) format_id);
	} else {
		return(-1);
	}
}

/*************************************************************//**
Check if it is a valid file format. This function is registered as
a callback with MySQL.
@return	0 for valid file format */
static
int
innodb_file_format_name_validate(
/*=============================*/
	THD*				thd,	/*!< in: thread handle */
	struct st_mysql_sys_var*	var,	/*!< in: pointer to system
						variable */
	void*				save,	/*!< out: immediate result
						for update function */
	struct st_mysql_value*		value)	/*!< in: incoming string */
{
	const char*	file_format_input;
	char		buff[STRING_BUFFER_USUAL_SIZE];
	int		len = sizeof(buff);

	ut_a(save != NULL);
	ut_a(value != NULL);

	file_format_input = value->val_str(value, buff, &len);

	if (file_format_input != NULL) {
		uint	format_id;

		format_id = innobase_file_format_name_lookup(
			file_format_input);

		if (format_id <= UNIV_FORMAT_MAX) {

			/* Save a pointer to the name in the
			'file_format_name_map' constant array. */
			*static_cast<const char**>(save) =
			    trx_sys_file_format_id_to_name(format_id);

			return(0);
		}
	}

	*static_cast<const char**>(save) = NULL;
	return(1);
}

/****************************************************************//**
Update the system variable innodb_file_format using the "saved"
value. This function is registered as a callback with MySQL. */
static
void
innodb_file_format_name_update(
/*===========================*/
	THD*				thd,		/*!< in: thread handle */
	struct st_mysql_sys_var*	var,		/*!< in: pointer to
							system variable */
	void*				var_ptr,	/*!< out: where the
							formal string goes */
	const void*			save)		/*!< in: immediate result
							from check function */
{
	const char* format_name;

	ut_a(var_ptr != NULL);
	ut_a(save != NULL);

	format_name = *static_cast<const char*const*>(save);

	if (format_name) {
		uint	format_id;

		format_id = innobase_file_format_name_lookup(format_name);

		if (format_id <= UNIV_FORMAT_MAX) {
			srv_file_format = format_id;
		}
	}

	*static_cast<const char**>(var_ptr)
		= trx_sys_file_format_id_to_name(srv_file_format);
}

/*************************************************************//**
Check if valid argument to innodb_file_format_max. This function
is registered as a callback with MySQL.
@return	0 for valid file format */
static
int
innodb_file_format_max_validate(
/*============================*/
	THD*				thd,	/*!< in: thread handle */
	struct st_mysql_sys_var*	var,	/*!< in: pointer to system
						variable */
	void*				save,	/*!< out: immediate result
						for update function */
	struct st_mysql_value*		value)	/*!< in: incoming string */
{
	const char*	file_format_input;
	char		buff[STRING_BUFFER_USUAL_SIZE];
	int		len = sizeof(buff);
	int		format_id;

	ut_a(save != NULL);
	ut_a(value != NULL);

	file_format_input = value->val_str(value, buff, &len);

	if (file_format_input != NULL) {

		format_id = innobase_file_format_validate_and_set(
			file_format_input);

		if (format_id >= 0) {
			/* Save a pointer to the name in the
			'file_format_name_map' constant array. */
			*static_cast<const char**>(save) =
			    trx_sys_file_format_id_to_name(
						(uint)format_id);

			return(0);

		} else {
			push_warning_printf(thd,
			  Sql_condition::WARN_LEVEL_WARN,
			  ER_WRONG_ARGUMENTS,
			  "InnoDB: invalid innodb_file_format_max "
			  "value; can be any format up to %s "
			  "or equivalent id of %d",
			  trx_sys_file_format_id_to_name(UNIV_FORMAT_MAX),
			  UNIV_FORMAT_MAX);
		}
	}

	*static_cast<const char**>(save) = NULL;
	return(1);
}

/****************************************************************//**
Update the system variable innodb_file_format_max using the "saved"
value. This function is registered as a callback with MySQL. */
static
void
innodb_file_format_max_update(
/*==========================*/
	THD*				thd,	/*!< in: thread handle */
	struct st_mysql_sys_var*	var,	/*!< in: pointer to
						system variable */
	void*				var_ptr,/*!< out: where the
						formal string goes */
	const void*			save)	/*!< in: immediate result
						from check function */
{
	const char*	format_name_in;
	const char**	format_name_out;
	uint		format_id;

	ut_a(save != NULL);
	ut_a(var_ptr != NULL);

	format_name_in = *static_cast<const char*const*>(save);

	if (!format_name_in) {

		return;
	}

	format_id = innobase_file_format_name_lookup(format_name_in);

	if (format_id > UNIV_FORMAT_MAX) {
		/* DEFAULT is "on", which is invalid at runtime. */
		push_warning_printf(thd, Sql_condition::WARN_LEVEL_WARN,
				    ER_WRONG_ARGUMENTS,
				    "Ignoring SET innodb_file_format=%s",
				    format_name_in);
		return;
	}

	format_name_out = static_cast<const char**>(var_ptr);

	/* Update the max format id in the system tablespace. */
	if (trx_sys_file_format_max_set(format_id, format_name_out)) {
		ut_print_timestamp(stderr);
		fprintf(stderr,
			" [Info] InnoDB: the file format in the system "
			"tablespace is now set to %s.\n", *format_name_out);
	}
}

/****************************************************************//**
Update the system variable innodb_adaptive_hash_index using the "saved"
value. This function is registered as a callback with MySQL. */
static
void
innodb_adaptive_hash_index_update(
/*==============================*/
	THD*				thd,	/*!< in: thread handle */
	struct st_mysql_sys_var*	var,	/*!< in: pointer to
						system variable */
	void*				var_ptr,/*!< out: where the
						formal string goes */
	const void*			save)	/*!< in: immediate result
						from check function */
{
	if (*(my_bool*) save) {
		btr_search_enable();
	} else {
		btr_search_disable();
	}
}

/****************************************************************//**
Update the system variable innodb_old_blocks_pct using the "saved"
value. This function is registered as a callback with MySQL. */
static
void
innodb_old_blocks_pct_update(
/*=========================*/
	THD*				thd,	/*!< in: thread handle */
	struct st_mysql_sys_var*	var,	/*!< in: pointer to
						system variable */
	void*				var_ptr,/*!< out: where the
						formal string goes */
	const void*			save)	/*!< in: immediate result
						from check function */
{
	innobase_old_blocks_pct = buf_LRU_old_ratio_update(
		*static_cast<const uint*>(save), TRUE);
}

/****************************************************************//**
Update the system variable innodb_old_blocks_pct using the "saved"
value. This function is registered as a callback with MySQL. */
static
void
innodb_change_buffer_max_size_update(
/*=================================*/
	THD*				thd,	/*!< in: thread handle */
	struct st_mysql_sys_var*	var,	/*!< in: pointer to
						system variable */
	void*				var_ptr,/*!< out: where the
						formal string goes */
	const void*			save)	/*!< in: immediate result
						from check function */
{
	innobase_change_buffer_max_size =
			(*static_cast<const uint*>(save));
	ibuf_max_size_update(innobase_change_buffer_max_size);
}

/*************************************************************//**
Find the corresponding ibuf_use_t value that indexes into
innobase_change_buffering_values[] array for the input
change buffering option name.
@return	corresponding IBUF_USE_* value for the input variable
name, or IBUF_USE_COUNT if not able to find a match */
static
ibuf_use_t
innodb_find_change_buffering_value(
/*===============================*/
	const char*	input_name)	/*!< in: input change buffering
					option name */
{
	ulint	use;

	for (use = 0; use < UT_ARR_SIZE(innobase_change_buffering_values);
	     use++) {
		/* found a match */
		if (!innobase_strcasecmp(
			input_name, innobase_change_buffering_values[use])) {
			return((ibuf_use_t)use);
		}
	}

	/* Did not find any match */
	return(IBUF_USE_COUNT);
}

/*************************************************************//**
Check if it is a valid value of innodb_change_buffering. This function is
registered as a callback with MySQL.
@return	0 for valid innodb_change_buffering */
static
int
innodb_change_buffering_validate(
/*=============================*/
	THD*				thd,	/*!< in: thread handle */
	struct st_mysql_sys_var*	var,	/*!< in: pointer to system
						variable */
	void*				save,	/*!< out: immediate result
						for update function */
	struct st_mysql_value*		value)	/*!< in: incoming string */
{
	const char*	change_buffering_input;
	char		buff[STRING_BUFFER_USUAL_SIZE];
	int		len = sizeof(buff);

	ut_a(save != NULL);
	ut_a(value != NULL);

	change_buffering_input = value->val_str(value, buff, &len);

	if (change_buffering_input != NULL) {
		ibuf_use_t	use;

		use = innodb_find_change_buffering_value(
			change_buffering_input);

		if (use != IBUF_USE_COUNT) {
			/* Find a matching change_buffering option value. */
			*static_cast<const char**>(save) =
				innobase_change_buffering_values[use];

			return(0);
		}
	}

	/* No corresponding change buffering option for user supplied
	"change_buffering_input" */
	return(1);
}

/****************************************************************//**
Update the system variable innodb_change_buffering using the "saved"
value. This function is registered as a callback with MySQL. */
static
void
innodb_change_buffering_update(
/*===========================*/
	THD*				thd,	/*!< in: thread handle */
	struct st_mysql_sys_var*	var,	/*!< in: pointer to
						system variable */
	void*				var_ptr,/*!< out: where the
						formal string goes */
	const void*			save)	/*!< in: immediate result
						from check function */
{
	ibuf_use_t	use;

	ut_a(var_ptr != NULL);
	ut_a(save != NULL);

	use = innodb_find_change_buffering_value(
		*static_cast<const char*const*>(save));

	ut_a(use < IBUF_USE_COUNT);

	ibuf_use = use;
	*static_cast<const char**>(var_ptr) =
		 *static_cast<const char*const*>(save);
}

/*************************************************************//**
Just emit a warning that the usage of the variable is deprecated.
@return	0 */
static
void
innodb_stats_sample_pages_update(
/*=============================*/
	THD*				thd,	/*!< in: thread handle */
	struct st_mysql_sys_var*	var,	/*!< in: pointer to
						system variable */
	void*				var_ptr,/*!< out: where the
						formal string goes */
	const void*			save)	/*!< in: immediate result
						from check function */
{
#define STATS_SAMPLE_PAGES_DEPRECATED_MSG \
	"Using innodb_stats_sample_pages is deprecated and " \
	"the variable may be removed in future releases. " \
	"Please use innodb_stats_transient_sample_pages " \
	"instead."

	push_warning(thd, Sql_condition::WARN_LEVEL_WARN,
		     HA_ERR_WRONG_COMMAND, STATS_SAMPLE_PAGES_DEPRECATED_MSG);

	ut_print_timestamp(stderr);
	fprintf(stderr,
		" InnoDB: Warning: %s\n",
		STATS_SAMPLE_PAGES_DEPRECATED_MSG);

	srv_stats_transient_sample_pages =
		*static_cast<const unsigned long long*>(save);
}

/****************************************************************//**
Update the monitor counter according to the "set_option",  turn
on/off or reset specified monitor counter. */
static
void
innodb_monitor_set_option(
/*======================*/
	const monitor_info_t* monitor_info,/*!< in: monitor info for the monitor
					to set */
	mon_option_t	set_option)	/*!< in: Turn on/off reset the
					counter */
{
	monitor_id_t	monitor_id = monitor_info->monitor_id;

	/* If module type is MONITOR_GROUP_MODULE, it cannot be
	turned on/off individually. It should never use this
	function to set options */
	ut_a(!(monitor_info->monitor_type & MONITOR_GROUP_MODULE));

	switch (set_option) {
	case MONITOR_TURN_ON:
		MONITOR_ON(monitor_id);
		MONITOR_INIT(monitor_id);
		MONITOR_SET_START(monitor_id);

		/* If the monitor to be turned on uses
		exisitng monitor counter (status variable),
		make special processing to remember existing
		counter value. */
		if (monitor_info->monitor_type
		    & MONITOR_EXISTING) {
			srv_mon_process_existing_counter(
				monitor_id, MONITOR_TURN_ON);
		}
		break;

	case MONITOR_TURN_OFF:
		if (monitor_info->monitor_type & MONITOR_EXISTING) {
			srv_mon_process_existing_counter(
				monitor_id, MONITOR_TURN_OFF);
		}

		MONITOR_OFF(monitor_id);
		MONITOR_SET_OFF(monitor_id);
		break;

	case MONITOR_RESET_VALUE:
		srv_mon_reset(monitor_id);
		break;

	case MONITOR_RESET_ALL_VALUE:
		srv_mon_reset_all(monitor_id);
		break;

	default:
		ut_error;
	}
}

/****************************************************************//**
Find matching InnoDB monitor counters and update their status
according to the "set_option",  turn on/off or reset specified
monitor counter. */
static
void
innodb_monitor_update_wildcard(
/*===========================*/
	const char*	name,		/*!< in: monitor name to match */
	mon_option_t	set_option)	/*!< in: the set option, whether
					to turn on/off or reset the counter */
{
	ut_a(name);

	for (ulint use = 0; use < NUM_MONITOR; use++) {
		monitor_type_t	type;
		monitor_id_t	monitor_id = static_cast<monitor_id_t>(use);
		monitor_info_t*	monitor_info;

		if (!innobase_wildcasecmp(
			srv_mon_get_name(monitor_id), name)) {
			monitor_info = srv_mon_get_info(monitor_id);

			type = monitor_info->monitor_type;

			/* If the monitor counter is of MONITOR_MODULE
			type, skip it. Except for those also marked with
			MONITOR_GROUP_MODULE flag, which can be turned
			on only as a module. */
			if (!(type & MONITOR_MODULE)
			     && !(type & MONITOR_GROUP_MODULE)) {
				innodb_monitor_set_option(monitor_info,
							  set_option);
			}

			/* Need to special handle counters marked with
			MONITOR_GROUP_MODULE, turn on the whole module if
			any one of it comes here. Currently, only
			"module_buf_page" is marked with MONITOR_GROUP_MODULE */
			if (type & MONITOR_GROUP_MODULE) {
				if ((monitor_id >= MONITOR_MODULE_BUF_PAGE)
				     && (monitor_id < MONITOR_MODULE_OS)) {
					if (set_option == MONITOR_TURN_ON
					    && MONITOR_IS_ON(
						MONITOR_MODULE_BUF_PAGE)) {
						continue;
					}

					srv_mon_set_module_control(
						MONITOR_MODULE_BUF_PAGE,
						set_option);
				} else {
					/* If new monitor is added with
					MONITOR_GROUP_MODULE, it needs
					to be added here. */
					ut_ad(0);
				}
			}
		}
	}
}

/*************************************************************//**
Given a configuration variable name, find corresponding monitor counter
and return its monitor ID if found.
@return	monitor ID if found, MONITOR_NO_MATCH if there is no match */
static
ulint
innodb_monitor_id_by_name_get(
/*==========================*/
	const char*	name)	/*!< in: monitor counter namer */
{
	ut_a(name);

	/* Search for wild character '%' in the name, if
	found, we treat it as a wildcard match. We do not search for
	single character wildcard '_' since our monitor names already contain
	such character. To avoid confusion, we request user must include
	at least one '%' character to activate the wildcard search. */
	if (strchr(name, '%')) {
		return(MONITOR_WILDCARD_MATCH);
	}

	/* Not wildcard match, check for an exact match */
	for (ulint i = 0; i < NUM_MONITOR; i++) {
		if (!innobase_strcasecmp(
			name, srv_mon_get_name(static_cast<monitor_id_t>(i)))) {
			return(i);
		}
	}

	return(MONITOR_NO_MATCH);
}
/*************************************************************//**
Validate that the passed in monitor name matches at least one
monitor counter name with wildcard compare.
@return	TRUE if at least one monitor name matches */
static
ibool
innodb_monitor_validate_wildcard_name(
/*==================================*/
	const char*	name)	/*!< in: monitor counter namer */
{
	for (ulint i = 0; i < NUM_MONITOR; i++) {
		if (!innobase_wildcasecmp(
			srv_mon_get_name(static_cast<monitor_id_t>(i)), name)) {
			return(TRUE);
		}
	}

	return(FALSE);
}
/*************************************************************//**
Validate the passed in monitor name, find and save the
corresponding monitor name in the function parameter "save".
@return	0 if monitor name is valid */
static
int
innodb_monitor_valid_byname(
/*========================*/
	void*			save,	/*!< out: immediate result
					for update function */
	const char*		name)	/*!< in: incoming monitor name */
{
	ulint		use;
	monitor_info_t*	monitor_info;

	if (!name) {
		return(1);
	}

	use = innodb_monitor_id_by_name_get(name);

	/* No monitor name matches, nor it is wildcard match */
	if (use == MONITOR_NO_MATCH) {
		return(1);
	}

	if (use < NUM_MONITOR) {
		monitor_info = srv_mon_get_info((monitor_id_t)use);

		/* If the monitor counter is marked with
		MONITOR_GROUP_MODULE flag, then this counter
		cannot be turned on/off individually, instead
		it shall be turned on/off as a group using
		its module name */
		if ((monitor_info->monitor_type & MONITOR_GROUP_MODULE)
		    && (!(monitor_info->monitor_type & MONITOR_MODULE))) {
			sql_print_warning(
				"Monitor counter '%s' cannot"
				" be turned on/off individually."
				" Please use its module name"
				" to turn on/off the counters"
				" in the module as a group.\n",
				name);

			return(1);
		}

	} else {
		ut_a(use == MONITOR_WILDCARD_MATCH);

		/* For wildcard match, if there is not a single monitor
		counter name that matches, treat it as an invalid
		value for the system configuration variables */
		if (!innodb_monitor_validate_wildcard_name(name)) {
			return(1);
		}
	}

	/* Save the configure name for innodb_monitor_update() */
	*static_cast<const char**>(save) = name;

	return(0);
}
/*************************************************************//**
Validate passed-in "value" is a valid monitor counter name.
This function is registered as a callback with MySQL.
@return	0 for valid name */
static
int
innodb_monitor_validate(
/*====================*/
	THD*				thd,	/*!< in: thread handle */
	struct st_mysql_sys_var*	var,	/*!< in: pointer to system
						variable */
	void*				save,	/*!< out: immediate result
						for update function */
	struct st_mysql_value*		value)	/*!< in: incoming string */
{
	const char*	name;
	char*		monitor_name;
	char		buff[STRING_BUFFER_USUAL_SIZE];
	int		len = sizeof(buff);
	int		ret;

	ut_a(save != NULL);
	ut_a(value != NULL);

	name = value->val_str(value, buff, &len);

	/* monitor_name could point to memory from MySQL
	or buff[]. Always dup the name to memory allocated
	by InnoDB, so we can access it in another callback
	function innodb_monitor_update() and free it appropriately */
	if (name) {
		monitor_name = my_strdup(name, MYF(0));
	} else {
		return(1);
	}

	ret = innodb_monitor_valid_byname(save, monitor_name);

	if (ret) {
		/* Validation failed */
		my_free(monitor_name);
	} else {
		/* monitor_name will be freed in separate callback function
		innodb_monitor_update(). Assert "save" point to
		the "monitor_name" variable */
		ut_ad(*static_cast<char**>(save) == monitor_name);
	}

	return(ret);
}

/****************************************************************//**
Update the system variable innodb_enable(disable/reset/reset_all)_monitor
according to the "set_option" and turn on/off or reset specified monitor
counter. */
static
void
innodb_monitor_update(
/*==================*/
	THD*			thd,		/*!< in: thread handle */
	void*			var_ptr,	/*!< out: where the
						formal string goes */
	const void*		save,		/*!< in: immediate result
						from check function */
	mon_option_t		set_option,	/*!< in: the set option,
						whether to turn on/off or
						reset the counter */
	ibool			free_mem)	/*!< in: whether we will
						need to free the memory */
{
	monitor_info_t*	monitor_info;
	ulint		monitor_id;
	ulint		err_monitor = 0;
	const char*	name;

	ut_a(save != NULL);

	name = *static_cast<const char*const*>(save);

	if (!name) {
		monitor_id = MONITOR_DEFAULT_START;
	} else {
		monitor_id = innodb_monitor_id_by_name_get(name);

		/* Double check we have a valid monitor ID */
		if (monitor_id == MONITOR_NO_MATCH) {
			return;
		}
	}

	if (monitor_id == MONITOR_DEFAULT_START) {
		/* If user set the variable to "default", we will
		print a message and make this set operation a "noop".
		The check is being made here is because "set default"
		does not go through validation function */
		if (thd) {
			push_warning_printf(
				thd, Sql_condition::WARN_LEVEL_WARN,
				ER_NO_DEFAULT,
				"Default value is not defined for "
				"this set option. Please specify "
				"correct counter or module name.");
		} else {
			sql_print_error(
				"Default value is not defined for "
				"this set option. Please specify "
				"correct counter or module name.\n");
		}

		if (var_ptr) {
			*(const char**) var_ptr = NULL;
		}
	} else if (monitor_id == MONITOR_WILDCARD_MATCH) {
		innodb_monitor_update_wildcard(name, set_option);
	} else {
		monitor_info = srv_mon_get_info(
			static_cast<monitor_id_t>(monitor_id));

		ut_a(monitor_info);

		/* If monitor is already truned on, someone could already
		collect monitor data, exit and ask user to turn off the
		monitor before turn it on again. */
		if (set_option == MONITOR_TURN_ON
		    && MONITOR_IS_ON(monitor_id)) {
			err_monitor = monitor_id;
			goto exit;
		}

		if (var_ptr) {
			*(const char**) var_ptr = monitor_info->monitor_name;
		}

		/* Depending on the monitor name is for a module or
		a counter, process counters in the whole module or
		individual counter. */
		if (monitor_info->monitor_type & MONITOR_MODULE) {
			srv_mon_set_module_control(
				static_cast<monitor_id_t>(monitor_id),
				set_option);
		} else {
			innodb_monitor_set_option(monitor_info, set_option);
		}
	}
exit:
	/* Only if we are trying to turn on a monitor that already
	been turned on, we will set err_monitor. Print related
	information */
	if (err_monitor) {
		sql_print_warning("Monitor %s is already enabled.",
				  srv_mon_get_name((monitor_id_t)err_monitor));
	}

	if (free_mem && name) {
		my_free((void*) name);
	}

	return;
}

/****************************************************************//**
Update the system variable innodb_monitor_enable and enable
specified monitor counter.
This function is registered as a callback with MySQL. */
static
void
innodb_enable_monitor_update(
/*=========================*/
	THD*				thd,	/*!< in: thread handle */
	struct st_mysql_sys_var*	var,	/*!< in: pointer to
						system variable */
	void*				var_ptr,/*!< out: where the
						formal string goes */
	const void*			save)	/*!< in: immediate result
						from check function */
{
	innodb_monitor_update(thd, var_ptr, save, MONITOR_TURN_ON, TRUE);
}

/****************************************************************//**
Update the system variable innodb_monitor_disable and turn
off specified monitor counter. */
static
void
innodb_disable_monitor_update(
/*==========================*/
	THD*				thd,	/*!< in: thread handle */
	struct st_mysql_sys_var*	var,	/*!< in: pointer to
						system variable */
	void*				var_ptr,/*!< out: where the
						formal string goes */
	const void*			save)	/*!< in: immediate result
						from check function */
{
	innodb_monitor_update(thd, var_ptr, save, MONITOR_TURN_OFF, TRUE);
}

/****************************************************************//**
Update the system variable innodb_monitor_reset and reset
specified monitor counter(s).
This function is registered as a callback with MySQL. */
static
void
innodb_reset_monitor_update(
/*========================*/
	THD*				thd,	/*!< in: thread handle */
	struct st_mysql_sys_var*	var,	/*!< in: pointer to
						system variable */
	void*				var_ptr,/*!< out: where the
						formal string goes */
	const void*			save)	/*!< in: immediate result
						from check function */
{
	innodb_monitor_update(thd, var_ptr, save, MONITOR_RESET_VALUE, TRUE);
}

/****************************************************************//**
Update the system variable innodb_monitor_reset_all and reset
all value related monitor counter.
This function is registered as a callback with MySQL. */
static
void
innodb_reset_all_monitor_update(
/*============================*/
	THD*				thd,	/*!< in: thread handle */
	struct st_mysql_sys_var*	var,	/*!< in: pointer to
						system variable */
	void*				var_ptr,/*!< out: where the
						formal string goes */
	const void*			save)	/*!< in: immediate result
						from check function */
{
	innodb_monitor_update(thd, var_ptr, save, MONITOR_RESET_ALL_VALUE,
			      TRUE);
}

/****************************************************************//**
Parse and enable InnoDB monitor counters during server startup.
User can list the monitor counters/groups to be enable by specifying
"loose-innodb_monitor_enable=monitor_name1;monitor_name2..."
in server configuration file or at the command line. The string
separate could be ";", "," or empty space. */
static
void
innodb_enable_monitor_at_startup(
/*=============================*/
	char*	str)	/*!< in/out: monitor counter enable list */
{
	static const char*	sep = " ;,";
	char*			last;

	ut_a(str);

	/* Walk through the string, and separate each monitor counter
	and/or counter group name, and calling innodb_monitor_update()
	if successfully updated. Please note that the "str" would be
	changed by strtok_r() as it walks through it. */
	for (char* option = strtok_r(str, sep, &last);
	     option;
	     option = strtok_r(NULL, sep, &last)) {
		ulint	ret;
		char*	option_name;

		ret = innodb_monitor_valid_byname(&option_name, option);

		/* The name is validated if ret == 0 */
		if (!ret) {
			innodb_monitor_update(NULL, NULL, &option,
					      MONITOR_TURN_ON, FALSE);
		} else {
			sql_print_warning("Invalid monitor counter"
					  " name: '%s'", option);
		}
	}
}

/****************************************************************//**
Callback function for accessing the InnoDB variables from MySQL:
SHOW VARIABLES. */
static
int
show_innodb_vars(
/*=============*/
	THD*		thd,
	SHOW_VAR*	var,
	char*		buff)
{
	innodb_export_status();
	var->type = SHOW_ARRAY;
	var->value = (char *) &innodb_status_variables;

	return(0);
}

/****************************************************************//**
This function checks each index name for a table against reserved
system default primary index name 'GEN_CLUST_INDEX'. If a name
matches, this function pushes an warning message to the client,
and returns true.
@return true if the index name matches the reserved name */
extern "C" UNIV_INTERN
bool
innobase_index_name_is_reserved(
/*============================*/
	THD*		thd,		/*!< in/out: MySQL connection */
	const KEY*	key_info,	/*!< in: Indexes to be created */
	ulint		num_of_keys)	/*!< in: Number of indexes to
					be created. */
{
	const KEY*	key;
	uint		key_num;	/* index number */

	for (key_num = 0; key_num < num_of_keys; key_num++) {
		key = &key_info[key_num];

		if (innobase_strcasecmp(key->name,
					innobase_index_reserve_name) == 0) {
			/* Push warning to mysql */
			push_warning_printf(thd,
					    Sql_condition::WARN_LEVEL_WARN,
					    ER_WRONG_NAME_FOR_INDEX,
					    "Cannot Create Index with name "
					    "'%s'. The name is reserved "
					    "for the system default primary "
					    "index.",
					    innobase_index_reserve_name);

			my_error(ER_WRONG_NAME_FOR_INDEX, MYF(0),
				 innobase_index_reserve_name);

			return(true);
		}
	}

	return(false);
}

/* These variables are never read by InnoDB or changed. They are a kind of
dummies that are needed by the MySQL infrastructure to call
buffer_pool_dump_now(), buffer_pool_load_now() and buffer_pool_load_abort()
by the user by doing:
  SET GLOBAL innodb_buffer_pool_dump_now=ON;
  SET GLOBAL innodb_buffer_pool_load_now=ON;
  SET GLOBAL innodb_buffer_pool_load_abort=ON;
Their values are read by MySQL and displayed to the user when the variables
are queried, e.g.:
  SELECT @@innodb_buffer_pool_dump_now;
  SELECT @@innodb_buffer_pool_load_now;
  SELECT @@innodb_buffer_pool_load_abort; */
static my_bool	innodb_buffer_pool_dump_now = FALSE;
static my_bool	innodb_buffer_pool_load_now = FALSE;
static my_bool	innodb_buffer_pool_load_abort = FALSE;

/****************************************************************//**
Trigger a dump of the buffer pool if innodb_buffer_pool_dump_now is set
to ON. This function is registered as a callback with MySQL. */
static
void
buffer_pool_dump_now(
/*=================*/
	THD*				thd	/*!< in: thread handle */
					__attribute__((unused)),
	struct st_mysql_sys_var*	var	/*!< in: pointer to system
						variable */
					__attribute__((unused)),
	void*				var_ptr	/*!< out: where the formal
						string goes */
					__attribute__((unused)),
	const void*			save)	/*!< in: immediate result from
						check function */
{
	if (*(my_bool*) save) {
		buf_dump_start();
	}
}

/****************************************************************//**
Trigger a load of the buffer pool if innodb_buffer_pool_load_now is set
to ON. This function is registered as a callback with MySQL. */
static
void
buffer_pool_load_now(
/*=================*/
	THD*				thd	/*!< in: thread handle */
					__attribute__((unused)),
	struct st_mysql_sys_var*	var	/*!< in: pointer to system
						variable */
					__attribute__((unused)),
	void*				var_ptr	/*!< out: where the formal
						string goes */
					__attribute__((unused)),
	const void*			save)	/*!< in: immediate result from
						check function */
{
	if (*(my_bool*) save) {
		buf_load_start();
	}
}

/****************************************************************//**
Abort a load of the buffer pool if innodb_buffer_pool_load_abort
is set to ON. This function is registered as a callback with MySQL. */
static
void
buffer_pool_load_abort(
/*===================*/
	THD*				thd	/*!< in: thread handle */
					__attribute__((unused)),
	struct st_mysql_sys_var*	var	/*!< in: pointer to system
						variable */
					__attribute__((unused)),
	void*				var_ptr	/*!< out: where the formal
						string goes */
					__attribute__((unused)),
	const void*			save)	/*!< in: immediate result from
						check function */
{
	if (*(my_bool*) save) {
		buf_load_abort();
	}
}

static SHOW_VAR innodb_status_variables_export[]= {
  {"Innodb",                   (char*) &show_innodb_vars, SHOW_FUNC},
  {NullS, NullS, SHOW_LONG}
};

static struct st_mysql_storage_engine innobase_storage_engine=
{ MYSQL_HANDLERTON_INTERFACE_VERSION };

/* plugin options */

static MYSQL_SYSVAR_ENUM(checksum_algorithm, srv_checksum_algorithm,
  PLUGIN_VAR_RQCMDARG,
  "The algorithm InnoDB uses for page checksumming. Possible values are "
  "CRC32 (hardware accelerated if the CPU supports it) "
    "write crc32, allow any of the other checksums to match when reading; "
  "STRICT_CRC32 "
    "write crc32, do not allow other algorithms to match when reading; "
  "INNODB "
    "write a software calculated checksum, allow any other checksums "
    "to match when reading; "
  "STRICT_INNODB "
    "write a software calculated checksum, do not allow other algorithms "
    "to match when reading; "
  "NONE "
    "write a constant magic number, do not do any checksum verification "
    "when reading (same as innodb_checksums=OFF); "
  "STRICT_NONE "
    "write a constant magic number, do not allow values other than that "
    "magic number when reading; "
  "Files updated when this option is set to crc32 or strict_crc32 will "
  "not be readable by MySQL versions older than 5.6.3",
  NULL, NULL, SRV_CHECKSUM_ALGORITHM_INNODB,
  &innodb_checksum_algorithm_typelib);

static MYSQL_SYSVAR_BOOL(checksums, innobase_use_checksums,
  PLUGIN_VAR_NOCMDARG | PLUGIN_VAR_READONLY,
  "DEPRECATED. Use innodb_checksum_algorithm=NONE instead of setting "
  "this to OFF. "
  "Enable InnoDB checksums validation (enabled by default). "
  "Disable with --skip-innodb-checksums.",
  NULL, NULL, TRUE);

static MYSQL_SYSVAR_STR(data_home_dir, innobase_data_home_dir,
  PLUGIN_VAR_READONLY,
  "The common part for InnoDB table spaces.",
  NULL, NULL, NULL);

static MYSQL_SYSVAR_BOOL(doublewrite, innobase_use_doublewrite,
  PLUGIN_VAR_NOCMDARG | PLUGIN_VAR_READONLY,
  "Enable InnoDB doublewrite buffer (enabled by default). "
  "Disable with --skip-innodb-doublewrite.",
  NULL, NULL, TRUE);

static MYSQL_SYSVAR_ULONG(io_capacity, srv_io_capacity,
  PLUGIN_VAR_RQCMDARG,
  "Number of IOPs the server can do. Tunes the background IO rate",
  NULL, NULL, 200, 100, ~0L, 0);

static MYSQL_SYSVAR_ULONG(purge_batch_size, srv_purge_batch_size,
  PLUGIN_VAR_OPCMDARG,
  "Number of UNDO log pages to purge in one batch from the history list.",
  NULL, NULL,
  300,			/* Default setting */
  1,			/* Minimum value */
  5000, 0);		/* Maximum value */

static MYSQL_SYSVAR_ULONG(purge_threads, srv_n_purge_threads,
  PLUGIN_VAR_OPCMDARG | PLUGIN_VAR_READONLY,
  "Purge threads can be from 0 to 32. Default is 0.",
  NULL, NULL,
  0,			/* Default setting */
  0,			/* Minimum value */
  32, 0);		/* Maximum value */

static MYSQL_SYSVAR_ULONG(sync_array_size, srv_sync_array_size,
  PLUGIN_VAR_OPCMDARG,
  "Size of the mutex/lock wait array.",
  NULL, NULL,
  1,			/* Default setting */
  1,			/* Minimum value */
  1024, 0);		/* Maximum value */

static MYSQL_SYSVAR_ULONG(fast_shutdown, innobase_fast_shutdown,
  PLUGIN_VAR_OPCMDARG,
  "Speeds up the shutdown process of the InnoDB storage engine. Possible "
  "values are 0, 1 (faster) or 2 (fastest - crash-like).",
  NULL, NULL, 1, 0, 2, 0);

static MYSQL_SYSVAR_BOOL(file_per_table, srv_file_per_table,
  PLUGIN_VAR_NOCMDARG,
  "Stores each InnoDB table to an .ibd file in the database dir.",
  NULL, NULL, FALSE);

static MYSQL_SYSVAR_STR(file_format, innobase_file_format_name,
  PLUGIN_VAR_RQCMDARG,
  "File format to use for new tables in .ibd files.",
  innodb_file_format_name_validate,
  innodb_file_format_name_update, "Antelope");

/* "innobase_file_format_check" decides whether we would continue
booting the server if the file format stamped on the system
table space exceeds the maximum file format supported
by the server. Can be set during server startup at command
line or configure file, and a read only variable after
server startup */
static MYSQL_SYSVAR_BOOL(file_format_check, innobase_file_format_check,
  PLUGIN_VAR_NOCMDARG | PLUGIN_VAR_READONLY,
  "Whether to perform system file format check.",
  NULL, NULL, TRUE);

/* If a new file format is introduced, the file format
name needs to be updated accordingly. Please refer to
file_format_name_map[] defined in trx0sys.c for the next
file format name. */
static MYSQL_SYSVAR_STR(file_format_max, innobase_file_format_max,
  PLUGIN_VAR_OPCMDARG,
  "The highest file format in the tablespace.",
  innodb_file_format_max_validate,
  innodb_file_format_max_update, "Antelope");

static MYSQL_SYSVAR_ULONG(flush_log_at_trx_commit, srv_flush_log_at_trx_commit,
  PLUGIN_VAR_OPCMDARG,
  "Set to 0 (write and flush once per second),"
  " 1 (write and flush at each commit)"
  " or 2 (write at commit, flush once per second).",
  NULL, NULL, 1, 0, 2, 0);

static MYSQL_SYSVAR_STR(flush_method, innobase_file_flush_method,
  PLUGIN_VAR_RQCMDARG | PLUGIN_VAR_READONLY,
  "With which method to flush data.", NULL, NULL, NULL);

static MYSQL_SYSVAR_BOOL(large_prefix, innobase_large_prefix,
  PLUGIN_VAR_NOCMDARG,
  "Support large index prefix length of REC_VERSION_56_MAX_INDEX_COL_LEN (3072) bytes.",
  NULL, NULL, FALSE);

static MYSQL_SYSVAR_BOOL(force_load_corrupted, srv_load_corrupted,
  PLUGIN_VAR_NOCMDARG | PLUGIN_VAR_READONLY,
  "Force InnoDB to load metadata of corrupted table.",
  NULL, NULL, FALSE);

static MYSQL_SYSVAR_BOOL(locks_unsafe_for_binlog, innobase_locks_unsafe_for_binlog,
  PLUGIN_VAR_NOCMDARG | PLUGIN_VAR_READONLY,
  "DEPRECATED. This option may be removed in future releases. "
  "Please use READ COMMITTED transaction isolation level instead. "
  "Force InnoDB to not use next-key locking, to use only row-level locking.",
  NULL, NULL, FALSE);

#ifdef UNIV_LOG_ARCHIVE
static MYSQL_SYSVAR_STR(log_arch_dir, innobase_log_arch_dir,
  PLUGIN_VAR_RQCMDARG | PLUGIN_VAR_READONLY,
  "Where full logs should be archived.", NULL, NULL, NULL);

static MYSQL_SYSVAR_BOOL(log_archive, innobase_log_archive,
  PLUGIN_VAR_OPCMDARG | PLUGIN_VAR_READONLY,
  "Set to 1 if you want to have logs archived.", NULL, NULL, FALSE);
#endif /* UNIV_LOG_ARCHIVE */

static MYSQL_SYSVAR_STR(log_group_home_dir, innobase_log_group_home_dir,
  PLUGIN_VAR_RQCMDARG | PLUGIN_VAR_READONLY,
  "Path to InnoDB log files.", NULL, NULL, NULL);

static MYSQL_SYSVAR_ULONG(max_dirty_pages_pct, srv_max_buf_pool_modified_pct,
  PLUGIN_VAR_RQCMDARG,
  "Percentage of dirty pages allowed in bufferpool.",
  NULL, NULL, 75, 0, 99, 0);

static MYSQL_SYSVAR_BOOL(adaptive_flushing, srv_adaptive_flushing,
  PLUGIN_VAR_NOCMDARG,
  "Attempt flushing dirty pages to avoid IO bursts at checkpoints.",
  NULL, NULL, TRUE);

static MYSQL_SYSVAR_ULONG(max_purge_lag, srv_max_purge_lag,
  PLUGIN_VAR_RQCMDARG,
  "Desired maximum length of the purge queue (0 = no limit)",
  NULL, NULL, 0, 0, ~0L, 0);

static MYSQL_SYSVAR_BOOL(rollback_on_timeout, innobase_rollback_on_timeout,
  PLUGIN_VAR_OPCMDARG | PLUGIN_VAR_READONLY,
  "Roll back the complete transaction on lock wait timeout, for 4.x compatibility (disabled by default)",
  NULL, NULL, FALSE);

static MYSQL_SYSVAR_BOOL(status_file, innobase_create_status_file,
  PLUGIN_VAR_OPCMDARG | PLUGIN_VAR_NOSYSVAR,
  "Enable SHOW ENGINE INNODB STATUS output in the innodb_status.<pid> file",
  NULL, NULL, FALSE);

static MYSQL_SYSVAR_BOOL(stats_on_metadata, innobase_stats_on_metadata,
  PLUGIN_VAR_OPCMDARG,
  "Enable statistics gathering for metadata commands such as SHOW TABLE STATUS (on by default)",
  NULL, NULL, TRUE);

static MYSQL_SYSVAR_ULONGLONG(stats_sample_pages, srv_stats_transient_sample_pages,
  PLUGIN_VAR_RQCMDARG,
  "Deprecated, use innodb_stats_transient_sample_pages instead",
  NULL, innodb_stats_sample_pages_update, 8, 1, ~0ULL, 0);

static MYSQL_SYSVAR_ULONGLONG(stats_transient_sample_pages,
  srv_stats_transient_sample_pages,
  PLUGIN_VAR_RQCMDARG,
  "The number of leaf index pages to sample when calculating transient "
  "statistics (if persistent statistics are not used, default 8)",
  NULL, NULL, 8, 1, ~0ULL, 0);

static MYSQL_SYSVAR_ULONGLONG(stats_persistent_sample_pages,
  srv_stats_persistent_sample_pages,
  PLUGIN_VAR_RQCMDARG,
  "The number of leaf index pages to sample when calculating persistent "
  "statistics (by ANALYZE, default 20)",
  NULL, NULL, 20, 1, ~0ULL, 0);

static MYSQL_SYSVAR_BOOL(adaptive_hash_index, btr_search_enabled,
  PLUGIN_VAR_OPCMDARG,
  "Enable InnoDB adaptive hash index (enabled by default).  "
  "Disable with --skip-innodb-adaptive-hash-index.",
  NULL, innodb_adaptive_hash_index_update, TRUE);

static MYSQL_SYSVAR_ULONG(replication_delay, srv_replication_delay,
  PLUGIN_VAR_RQCMDARG,
  "Replication thread delay (ms) on the slave server if "
  "innodb_thread_concurrency is reached (0 by default)",
  NULL, NULL, 0, 0, ~0UL, 0);

static MYSQL_SYSVAR_LONG(additional_mem_pool_size, innobase_additional_mem_pool_size,
  PLUGIN_VAR_RQCMDARG | PLUGIN_VAR_READONLY,
  "DEPRECATED. This option may be removed in future releases, "
  "together with the option innodb_use_sys_malloc and with the InnoDB's "
  "internal memory allocator. "
  "Size of a memory pool InnoDB uses to store data dictionary information and other internal data structures.",
  NULL, NULL, 8*1024*1024L, 512*1024L, LONG_MAX, 1024);

static MYSQL_SYSVAR_ULONG(autoextend_increment, srv_auto_extend_increment,
  PLUGIN_VAR_RQCMDARG,
  "Data file autoextend increment in megabytes",
  NULL, NULL, 8L, 1L, 1000L, 0);

static MYSQL_SYSVAR_LONGLONG(buffer_pool_size, innobase_buffer_pool_size,
  PLUGIN_VAR_RQCMDARG | PLUGIN_VAR_READONLY,
  "The size of the memory buffer InnoDB uses to cache data and indexes of its tables.",
  NULL, NULL, 128*1024*1024L, 5*1024*1024L, LONGLONG_MAX, 1024*1024L);

#if defined UNIV_DEBUG || defined UNIV_PERF_DEBUG
static MYSQL_SYSVAR_ULONG(page_hash_locks, srv_n_page_hash_locks,
  PLUGIN_VAR_OPCMDARG | PLUGIN_VAR_READONLY,
  "Number of rw_locks protecting buffer pool page_hash. Rounded up to the next power of 2",
  NULL, NULL, 16, 1, MAX_PAGE_HASH_LOCKS, 0);

static MYSQL_SYSVAR_ULONG(doublewrite_batch_size, srv_doublewrite_batch_size,
  PLUGIN_VAR_OPCMDARG | PLUGIN_VAR_READONLY,
  "Number of pages reserved in doublewrite buffer for batch flushing",
  NULL, NULL, 120, 1, 127, 0);
#endif /* defined UNIV_DEBUG || defined UNIV_PERF_DEBUG */

static MYSQL_SYSVAR_LONG(buffer_pool_instances, innobase_buffer_pool_instances,
  PLUGIN_VAR_RQCMDARG | PLUGIN_VAR_READONLY,
  "Number of buffer pool instances, set to higher value on high-end machines to increase scalability",
  NULL, NULL, 1L, 1L, MAX_BUFFER_POOLS, 1L);

static MYSQL_SYSVAR_STR(buffer_pool_filename, srv_buf_dump_filename,
  PLUGIN_VAR_RQCMDARG | PLUGIN_VAR_MEMALLOC,
  "Filename to/from which to dump/load the InnoDB buffer pool",
  NULL, NULL, SRV_BUF_DUMP_FILENAME_DEFAULT);

static MYSQL_SYSVAR_BOOL(buffer_pool_dump_now, innodb_buffer_pool_dump_now,
  PLUGIN_VAR_RQCMDARG,
  "Trigger an immediate dump of the buffer pool into a file named @@innodb_buffer_pool_filename",
  NULL, buffer_pool_dump_now, FALSE);

static MYSQL_SYSVAR_BOOL(buffer_pool_dump_at_shutdown, srv_buffer_pool_dump_at_shutdown,
  PLUGIN_VAR_RQCMDARG,
  "Dump the buffer pool into a file named @@innodb_buffer_pool_filename",
  NULL, NULL, FALSE);

static MYSQL_SYSVAR_BOOL(buffer_pool_load_now, innodb_buffer_pool_load_now,
  PLUGIN_VAR_RQCMDARG,
  "Trigger an immediate load of the buffer pool from a file named @@innodb_buffer_pool_filename",
  NULL, buffer_pool_load_now, FALSE);

static MYSQL_SYSVAR_BOOL(buffer_pool_load_abort, innodb_buffer_pool_load_abort,
  PLUGIN_VAR_RQCMDARG,
  "Abort a currently running load of the buffer pool",
  NULL, buffer_pool_load_abort, FALSE);

/* there is no point in changing this during runtime, thus readonly */
static MYSQL_SYSVAR_BOOL(buffer_pool_load_at_startup, srv_buffer_pool_load_at_startup,
  PLUGIN_VAR_RQCMDARG | PLUGIN_VAR_READONLY,
  "Load the buffer pool from a file named @@innodb_buffer_pool_filename",
  NULL, NULL, FALSE);

static MYSQL_SYSVAR_ULONG(lru_scan_depth, srv_LRU_scan_depth,
  PLUGIN_VAR_RQCMDARG,
  "How deep to scan LRU to keep it clean",
  NULL, NULL, 1024, 100, ~0L, 0);

static MYSQL_SYSVAR_BOOL(flush_neighbors, srv_flush_neighbors,
  PLUGIN_VAR_NOCMDARG,
  "Flush neighbors from buffer pool when flushing a block.",
  NULL, NULL, TRUE);

static MYSQL_SYSVAR_ULONG(commit_concurrency, innobase_commit_concurrency,
  PLUGIN_VAR_RQCMDARG,
  "Helps in performance tuning in heavily concurrent environments.",
  innobase_commit_concurrency_validate, NULL, 0, 0, 1000, 0);

static MYSQL_SYSVAR_ULONG(concurrency_tickets, srv_n_free_tickets_to_enter,
  PLUGIN_VAR_RQCMDARG,
  "Number of times a thread is allowed to enter InnoDB within the same SQL query after it has once got the ticket",
  NULL, NULL, 500L, 1L, ~0L, 0);

static MYSQL_SYSVAR_LONG(file_io_threads, innobase_file_io_threads,
  PLUGIN_VAR_RQCMDARG | PLUGIN_VAR_READONLY | PLUGIN_VAR_NOSYSVAR,
  "Number of file I/O threads in InnoDB.",
  NULL, NULL, 4, 4, 64, 0);

static MYSQL_SYSVAR_ULONG(read_io_threads, innobase_read_io_threads,
  PLUGIN_VAR_RQCMDARG | PLUGIN_VAR_READONLY,
  "Number of background read I/O threads in InnoDB.",
  NULL, NULL, 4, 1, 64, 0);

static MYSQL_SYSVAR_ULONG(write_io_threads, innobase_write_io_threads,
  PLUGIN_VAR_RQCMDARG | PLUGIN_VAR_READONLY,
  "Number of background write I/O threads in InnoDB.",
  NULL, NULL, 4, 1, 64, 0);

static MYSQL_SYSVAR_LONG(force_recovery, innobase_force_recovery,
  PLUGIN_VAR_RQCMDARG | PLUGIN_VAR_READONLY,
  "Helps to save your data in case the disk image of the database becomes corrupt.",
  NULL, NULL, 0, 0, 6, 0);

static MYSQL_SYSVAR_LONG(log_buffer_size, innobase_log_buffer_size,
  PLUGIN_VAR_RQCMDARG | PLUGIN_VAR_READONLY,
  "The size of the buffer which InnoDB uses to write log to the log files on disk.",
  NULL, NULL, 8*1024*1024L, 256*1024L, LONG_MAX, 1024);

static MYSQL_SYSVAR_LONGLONG(log_file_size, innobase_log_file_size,
  PLUGIN_VAR_RQCMDARG | PLUGIN_VAR_READONLY,
  "Size of each log file in a log group.",
  NULL, NULL, 5*1024*1024L, 1*1024*1024L, LONGLONG_MAX, 1024*1024L);

static MYSQL_SYSVAR_LONG(log_files_in_group, innobase_log_files_in_group,
  PLUGIN_VAR_RQCMDARG | PLUGIN_VAR_READONLY,
  "Number of log files in the log group. InnoDB writes to the files in a circular fashion. Value 3 is recommended here.",
  NULL, NULL, 2, 2, 100, 0);

static MYSQL_SYSVAR_LONG(mirrored_log_groups, innobase_mirrored_log_groups,
  PLUGIN_VAR_RQCMDARG | PLUGIN_VAR_READONLY,
  "Number of identical copies of log groups we keep for the database. Currently this should be set to 1.",
  NULL, NULL, 1, 1, 10, 0);

static MYSQL_SYSVAR_UINT(old_blocks_pct, innobase_old_blocks_pct,
  PLUGIN_VAR_RQCMDARG,
  "Percentage of the buffer pool to reserve for 'old' blocks.",
  NULL, innodb_old_blocks_pct_update, 100 * 3 / 8, 5, 95, 0);

static MYSQL_SYSVAR_UINT(old_blocks_time, buf_LRU_old_threshold_ms,
  PLUGIN_VAR_RQCMDARG,
  "Move blocks to the 'new' end of the buffer pool if the first access"
  " was at least this many milliseconds ago."
  " The timeout is disabled if 0 (the default).",
  NULL, NULL, 0, 0, UINT_MAX32, 0);

static MYSQL_SYSVAR_LONG(open_files, innobase_open_files,
  PLUGIN_VAR_RQCMDARG | PLUGIN_VAR_READONLY,
  "How many files at the maximum InnoDB keeps open at the same time.",
  NULL, NULL, 300L, 10L, LONG_MAX, 0);

static MYSQL_SYSVAR_ULONG(sync_spin_loops, srv_n_spin_wait_rounds,
  PLUGIN_VAR_RQCMDARG,
  "Count of spin-loop rounds in InnoDB mutexes (30 by default)",
  NULL, NULL, 30L, 0L, ~0L, 0);

static MYSQL_SYSVAR_ULONG(spin_wait_delay, srv_spin_wait_delay,
  PLUGIN_VAR_OPCMDARG,
  "Maximum delay between polling for a spin lock (6 by default)",
  NULL, NULL, 6L, 0L, ~0L, 0);

static MYSQL_SYSVAR_ULONG(thread_concurrency, srv_thread_concurrency,
  PLUGIN_VAR_RQCMDARG,
  "Helps in performance tuning in heavily concurrent environments. Sets the maximum number of threads allowed inside InnoDB. Value 0 will disable the thread throttling.",
  NULL, NULL, 0, 0, 1000, 0);

#ifdef HAVE_ATOMIC_BUILTINS
static MYSQL_SYSVAR_ULONG(
  adaptive_max_sleep_delay, srv_adaptive_max_sleep_delay,
  PLUGIN_VAR_RQCMDARG,
  "The upper limit of the sleep delay in usec. Value of 0 disables it.",
  NULL, NULL,
  150000,			/* Default setting */
  0,				/* Minimum value */
  1000000, 0);			/* Maximum value */
#endif /* HAVE_ATOMIC_BUILTINS */

static MYSQL_SYSVAR_ULONG(thread_sleep_delay, srv_thread_sleep_delay,
  PLUGIN_VAR_RQCMDARG,
  "Time of innodb thread sleeping before joining InnoDB queue (usec). "
  "Value 0 disable a sleep",
  NULL, NULL,
  10000L,
  0L,
  ~0L, 0);

static MYSQL_SYSVAR_STR(data_file_path, innobase_data_file_path,
  PLUGIN_VAR_RQCMDARG | PLUGIN_VAR_READONLY,
  "Path to individual files and their sizes.",
  NULL, NULL, NULL);

static MYSQL_SYSVAR_STR(undo_directory, srv_undo_dir,
  PLUGIN_VAR_RQCMDARG | PLUGIN_VAR_READONLY,
  "Directory where undo tablespace files live, this path can be absolute.",
  NULL, NULL, ".");

static MYSQL_SYSVAR_ULONG(undo_tablespaces, srv_undo_tablespaces,
  PLUGIN_VAR_RQCMDARG | PLUGIN_VAR_READONLY,
  "Number of undo tablespaces to use. ",
  NULL, NULL,
  0L,			/* Default seting */
  0L,			/* Minimum value */
  126L, 0);		/* Maximum value */

static MYSQL_SYSVAR_ULONG(undo_logs, srv_undo_logs,
  PLUGIN_VAR_OPCMDARG,
  "Number of undo logs to use.",
  NULL, NULL,
  TRX_SYS_N_RSEGS,	/* Default setting */
  1,			/* Minimum value */
  TRX_SYS_N_RSEGS, 0);	/* Maximum value */

/* Alias for innodb_undo_logs, this config variable is deprecated. */
static MYSQL_SYSVAR_ULONG(rollback_segments, srv_undo_logs,
  PLUGIN_VAR_OPCMDARG,
  "Number of undo logs to use (deprecated).",
  NULL, NULL,
  TRX_SYS_N_RSEGS,	/* Default setting */
  1,			/* Minimum value */
  TRX_SYS_N_RSEGS, 0);	/* Maximum value */

static MYSQL_SYSVAR_LONG(autoinc_lock_mode, innobase_autoinc_lock_mode,
  PLUGIN_VAR_RQCMDARG | PLUGIN_VAR_READONLY,
  "The AUTOINC lock modes supported by InnoDB:               "
  "0 => Old style AUTOINC locking (for backward"
  " compatibility)                                           "
  "1 => New style AUTOINC locking                            "
  "2 => No AUTOINC locking (unsafe for SBR)",
  NULL, NULL,
  AUTOINC_NEW_STYLE_LOCKING,	/* Default setting */
  AUTOINC_OLD_STYLE_LOCKING,	/* Minimum value */
  AUTOINC_NO_LOCKING, 0);	/* Maximum value */

static MYSQL_SYSVAR_STR(version, innodb_version_str,
  PLUGIN_VAR_NOCMDOPT | PLUGIN_VAR_READONLY,
  "InnoDB version", NULL, NULL, INNODB_VERSION_STR);

static MYSQL_SYSVAR_BOOL(use_sys_malloc, srv_use_sys_malloc,
  PLUGIN_VAR_NOCMDARG | PLUGIN_VAR_READONLY,
  "DEPRECATED. This option may be removed in future releases, "
  "together with the InnoDB's internal memory allocator. "
  "Use OS memory allocator instead of InnoDB's internal memory allocator",
  NULL, NULL, TRUE);

static MYSQL_SYSVAR_BOOL(use_native_aio, srv_use_native_aio,
  PLUGIN_VAR_NOCMDARG | PLUGIN_VAR_READONLY,
  "Use native AIO if supported on this platform.",
  NULL, NULL, TRUE);

static MYSQL_SYSVAR_STR(change_buffering, innobase_change_buffering,
  PLUGIN_VAR_RQCMDARG,
  "Buffer changes to reduce random access: "
  "OFF, ON, inserting, deleting, changing, or purging.",
  innodb_change_buffering_validate,
  innodb_change_buffering_update, "all");

static MYSQL_SYSVAR_UINT(change_buffer_max_size,
  innobase_change_buffer_max_size,
  PLUGIN_VAR_RQCMDARG,
  "Maximum on-disk size of change buffer in terms of percentage"
  " of the buffer pool.",
  NULL, innodb_change_buffer_max_size_update,
  CHANGE_BUFFER_DEFAULT_SIZE, 0, 50, 0);

static MYSQL_SYSVAR_ENUM(stats_method, srv_innodb_stats_method,
   PLUGIN_VAR_RQCMDARG,
  "Specifies how InnoDB index statistics collection code should "
  "treat NULLs. Possible values are NULLS_EQUAL (default), "
  "NULLS_UNEQUAL and NULLS_IGNORED",
   NULL, NULL, SRV_STATS_NULLS_EQUAL, &innodb_stats_method_typelib);

#if defined UNIV_DEBUG || defined UNIV_IBUF_DEBUG
static MYSQL_SYSVAR_UINT(change_buffering_debug, ibuf_debug,
  PLUGIN_VAR_RQCMDARG,
  "Debug flags for InnoDB change buffering (0=none)",
  NULL, NULL, 0, 0, 1, 0);
#endif /* UNIV_DEBUG || UNIV_IBUF_DEBUG */

static MYSQL_SYSVAR_BOOL(random_read_ahead, srv_random_read_ahead,
  PLUGIN_VAR_NOCMDARG,
  "Whether to use read ahead for random access within an extent.",
  NULL, NULL, FALSE);

static MYSQL_SYSVAR_ULONG(read_ahead_threshold, srv_read_ahead_threshold,
  PLUGIN_VAR_RQCMDARG,
  "Number of pages that must be accessed sequentially for InnoDB to "
  "trigger a readahead.",
  NULL, NULL, 56, 0, 64, 0);

static MYSQL_SYSVAR_STR(monitor_enable, innobase_enable_monitor_counter,
  PLUGIN_VAR_RQCMDARG,
  "Turn on a monitor counter",
  innodb_monitor_validate,
  innodb_enable_monitor_update, NULL);

static MYSQL_SYSVAR_STR(monitor_disable, innobase_disable_monitor_counter,
  PLUGIN_VAR_RQCMDARG,
  "Turn off a monitor counter",
  innodb_monitor_validate,
  innodb_disable_monitor_update, NULL);

static MYSQL_SYSVAR_STR(monitor_reset, innobase_reset_monitor_counter,
  PLUGIN_VAR_RQCMDARG,
  "Reset a monitor counter",
  innodb_monitor_validate,
  innodb_reset_monitor_update, NULL);

static MYSQL_SYSVAR_STR(monitor_reset_all, innobase_reset_all_monitor_counter,
  PLUGIN_VAR_RQCMDARG,
  "Reset all values for a monitor counter",
  innodb_monitor_validate,
  innodb_reset_all_monitor_update, NULL);

static MYSQL_SYSVAR_BOOL(print_all_deadlocks, srv_print_all_deadlocks,
  PLUGIN_VAR_OPCMDARG,
  "Print all deadlocks to MySQL error log (off by default)",
  NULL, NULL, FALSE);

static struct st_mysql_sys_var* innobase_system_variables[]= {
  MYSQL_SYSVAR(additional_mem_pool_size),
  MYSQL_SYSVAR(autoextend_increment),
  MYSQL_SYSVAR(buffer_pool_size),
  MYSQL_SYSVAR(buffer_pool_instances),
  MYSQL_SYSVAR(buffer_pool_filename),
  MYSQL_SYSVAR(buffer_pool_dump_now),
  MYSQL_SYSVAR(buffer_pool_dump_at_shutdown),
  MYSQL_SYSVAR(buffer_pool_load_now),
  MYSQL_SYSVAR(buffer_pool_load_abort),
  MYSQL_SYSVAR(buffer_pool_load_at_startup),
  MYSQL_SYSVAR(lru_scan_depth),
  MYSQL_SYSVAR(flush_neighbors),
  MYSQL_SYSVAR(checksum_algorithm),
  MYSQL_SYSVAR(checksums),
  MYSQL_SYSVAR(commit_concurrency),
  MYSQL_SYSVAR(concurrency_tickets),
  MYSQL_SYSVAR(data_file_path),
  MYSQL_SYSVAR(data_home_dir),
  MYSQL_SYSVAR(doublewrite),
  MYSQL_SYSVAR(fast_shutdown),
  MYSQL_SYSVAR(file_io_threads),
  MYSQL_SYSVAR(read_io_threads),
  MYSQL_SYSVAR(write_io_threads),
  MYSQL_SYSVAR(file_per_table),
  MYSQL_SYSVAR(file_format),
  MYSQL_SYSVAR(file_format_check),
  MYSQL_SYSVAR(file_format_max),
  MYSQL_SYSVAR(flush_log_at_trx_commit),
  MYSQL_SYSVAR(flush_method),
  MYSQL_SYSVAR(force_recovery),
  MYSQL_SYSVAR(large_prefix),
  MYSQL_SYSVAR(force_load_corrupted),
  MYSQL_SYSVAR(locks_unsafe_for_binlog),
  MYSQL_SYSVAR(lock_wait_timeout),
#ifdef UNIV_LOG_ARCHIVE
  MYSQL_SYSVAR(log_arch_dir),
  MYSQL_SYSVAR(log_archive),
#endif /* UNIV_LOG_ARCHIVE */
  MYSQL_SYSVAR(log_buffer_size),
  MYSQL_SYSVAR(log_file_size),
  MYSQL_SYSVAR(log_files_in_group),
  MYSQL_SYSVAR(log_group_home_dir),
  MYSQL_SYSVAR(max_dirty_pages_pct),
  MYSQL_SYSVAR(adaptive_flushing),
  MYSQL_SYSVAR(max_purge_lag),
  MYSQL_SYSVAR(mirrored_log_groups),
  MYSQL_SYSVAR(old_blocks_pct),
  MYSQL_SYSVAR(old_blocks_time),
  MYSQL_SYSVAR(open_files),
  MYSQL_SYSVAR(rollback_on_timeout),
  MYSQL_SYSVAR(stats_on_metadata),
  MYSQL_SYSVAR(stats_sample_pages),
  MYSQL_SYSVAR(stats_transient_sample_pages),
  MYSQL_SYSVAR(stats_persistent_sample_pages),
  MYSQL_SYSVAR(adaptive_hash_index),
  MYSQL_SYSVAR(stats_method),
  MYSQL_SYSVAR(replication_delay),
  MYSQL_SYSVAR(status_file),
  MYSQL_SYSVAR(strict_mode),
  MYSQL_SYSVAR(support_xa),
  MYSQL_SYSVAR(analyze_is_persistent),
  MYSQL_SYSVAR(sync_spin_loops),
  MYSQL_SYSVAR(spin_wait_delay),
  MYSQL_SYSVAR(table_locks),
  MYSQL_SYSVAR(thread_concurrency),
#ifdef HAVE_ATOMIC_BUILTINS
  MYSQL_SYSVAR(adaptive_max_sleep_delay),
#endif /* HAVE_ATOMIC_BUILTINS */
  MYSQL_SYSVAR(thread_sleep_delay),
  MYSQL_SYSVAR(autoinc_lock_mode),
  MYSQL_SYSVAR(version),
  MYSQL_SYSVAR(use_sys_malloc),
  MYSQL_SYSVAR(use_native_aio),
  MYSQL_SYSVAR(change_buffering),
  MYSQL_SYSVAR(change_buffer_max_size),
#if defined UNIV_DEBUG || defined UNIV_IBUF_DEBUG
  MYSQL_SYSVAR(change_buffering_debug),
#endif /* UNIV_DEBUG || UNIV_IBUF_DEBUG */
  MYSQL_SYSVAR(random_read_ahead),
  MYSQL_SYSVAR(read_ahead_threshold),
  MYSQL_SYSVAR(io_capacity),
  MYSQL_SYSVAR(monitor_enable),
  MYSQL_SYSVAR(monitor_disable),
  MYSQL_SYSVAR(monitor_reset),
  MYSQL_SYSVAR(monitor_reset_all),
  MYSQL_SYSVAR(purge_threads),
  MYSQL_SYSVAR(purge_batch_size),
#if defined UNIV_DEBUG || defined UNIV_PERF_DEBUG
  MYSQL_SYSVAR(page_hash_locks),
  MYSQL_SYSVAR(doublewrite_batch_size),
#endif /* defined UNIV_DEBUG || defined UNIV_PERF_DEBUG */
  MYSQL_SYSVAR(print_all_deadlocks),
  MYSQL_SYSVAR(undo_logs),
  MYSQL_SYSVAR(rollback_segments),
  MYSQL_SYSVAR(undo_directory),
  MYSQL_SYSVAR(undo_tablespaces),
  MYSQL_SYSVAR(sync_array_size),
  NULL
};

mysql_declare_plugin(innobase)
{
  MYSQL_STORAGE_ENGINE_PLUGIN,
  &innobase_storage_engine,
  innobase_hton_name,
  plugin_author,
  "Supports transactions, row-level locking, and foreign keys",
  PLUGIN_LICENSE_GPL,
  innobase_init, /* Plugin Init */
  NULL, /* Plugin Deinit */
  INNODB_VERSION_SHORT,
  innodb_status_variables_export,/* status variables             */
  innobase_system_variables, /* system variables */
  NULL, /* reserved */
  0,    /* flags */
},
i_s_innodb_trx,
i_s_innodb_locks,
i_s_innodb_lock_waits,
i_s_innodb_cmp,
i_s_innodb_cmp_reset,
i_s_innodb_cmpmem,
i_s_innodb_cmpmem_reset,
i_s_innodb_buffer_page,
i_s_innodb_buffer_page_lru,
i_s_innodb_buffer_stats,
i_s_innodb_metrics,
i_s_innodb_sys_tables,
i_s_innodb_sys_tablestats,
i_s_innodb_sys_indexes,
i_s_innodb_sys_columns,
i_s_innodb_sys_fields,
i_s_innodb_sys_foreign,
i_s_innodb_sys_foreign_cols

mysql_declare_plugin_end;

/** @brief Initialize the default value of innodb_commit_concurrency.

Once InnoDB is running, the innodb_commit_concurrency must not change
from zero to nonzero. (Bug #42101)

The initial default value is 0, and without this extra initialization,
SET GLOBAL innodb_commit_concurrency=DEFAULT would set the parameter
to 0, even if it was initially set to nonzero at the command line
or configuration file. */
static
void
innobase_commit_concurrency_init_default()
/*======================================*/
{
	MYSQL_SYSVAR_NAME(commit_concurrency).def_val
		= innobase_commit_concurrency;
}

#ifdef UNIV_COMPILE_TEST_FUNCS

typedef struct innobase_convert_name_test_struct {
	char*		buf;
	ulint		buflen;
	const char*	id;
	ulint		idlen;
	void*		thd;
	ibool		file_id;

	const char*	expected;
} innobase_convert_name_test_t;

void
test_innobase_convert_name()
{
	char	buf[1024];
	ulint	i;

	innobase_convert_name_test_t test_input[] = {
		{buf, sizeof(buf), "abcd", 4, NULL, TRUE, "\"abcd\""},
		{buf, 7, "abcd", 4, NULL, TRUE, "\"abcd\""},
		{buf, 6, "abcd", 4, NULL, TRUE, "\"abcd\""},
		{buf, 5, "abcd", 4, NULL, TRUE, "\"abc\""},
		{buf, 4, "abcd", 4, NULL, TRUE, "\"ab\""},

		{buf, sizeof(buf), "ab@0060cd", 9, NULL, TRUE, "\"ab`cd\""},
		{buf, 9, "ab@0060cd", 9, NULL, TRUE, "\"ab`cd\""},
		{buf, 8, "ab@0060cd", 9, NULL, TRUE, "\"ab`cd\""},
		{buf, 7, "ab@0060cd", 9, NULL, TRUE, "\"ab`cd\""},
		{buf, 6, "ab@0060cd", 9, NULL, TRUE, "\"ab`c\""},
		{buf, 5, "ab@0060cd", 9, NULL, TRUE, "\"ab`\""},
		{buf, 4, "ab@0060cd", 9, NULL, TRUE, "\"ab\""},

		{buf, sizeof(buf), "ab\"cd", 5, NULL, TRUE,
			"\"#mysql50#ab\"\"cd\""},
		{buf, 17, "ab\"cd", 5, NULL, TRUE,
			"\"#mysql50#ab\"\"cd\""},
		{buf, 16, "ab\"cd", 5, NULL, TRUE,
			"\"#mysql50#ab\"\"c\""},
		{buf, 15, "ab\"cd", 5, NULL, TRUE,
			"\"#mysql50#ab\"\"\""},
		{buf, 14, "ab\"cd", 5, NULL, TRUE,
			"\"#mysql50#ab\""},
		{buf, 13, "ab\"cd", 5, NULL, TRUE,
			"\"#mysql50#ab\""},
		{buf, 12, "ab\"cd", 5, NULL, TRUE,
			"\"#mysql50#a\""},
		{buf, 11, "ab\"cd", 5, NULL, TRUE,
			"\"#mysql50#\""},
		{buf, 10, "ab\"cd", 5, NULL, TRUE,
			"\"#mysql50\""},

		{buf, sizeof(buf), "ab/cd", 5, NULL, TRUE, "\"ab\".\"cd\""},
		{buf, 9, "ab/cd", 5, NULL, TRUE, "\"ab\".\"cd\""},
		{buf, 8, "ab/cd", 5, NULL, TRUE, "\"ab\".\"c\""},
		{buf, 7, "ab/cd", 5, NULL, TRUE, "\"ab\".\"\""},
		{buf, 6, "ab/cd", 5, NULL, TRUE, "\"ab\"."},
		{buf, 5, "ab/cd", 5, NULL, TRUE, "\"ab\"."},
		{buf, 4, "ab/cd", 5, NULL, TRUE, "\"ab\""},
		{buf, 3, "ab/cd", 5, NULL, TRUE, "\"a\""},
		{buf, 2, "ab/cd", 5, NULL, TRUE, "\"\""},
		/* XXX probably "" is a better result in this case
		{buf, 1, "ab/cd", 5, NULL, TRUE, "."},
		*/
		{buf, 0, "ab/cd", 5, NULL, TRUE, ""},
	};

	for (i = 0; i < sizeof(test_input) / sizeof(test_input[0]); i++) {

		char*	end;
		ibool	ok = TRUE;
		size_t	res_len;

		fprintf(stderr, "TESTING %lu, %s, %lu, %s\n",
			test_input[i].buflen,
			test_input[i].id,
			test_input[i].idlen,
			test_input[i].expected);

		end = innobase_convert_name(
			test_input[i].buf,
			test_input[i].buflen,
			test_input[i].id,
			test_input[i].idlen,
			test_input[i].thd,
			test_input[i].file_id);

		res_len = (size_t) (end - test_input[i].buf);

		if (res_len != strlen(test_input[i].expected)) {

			fprintf(stderr, "unexpected len of the result: %u, "
				"expected: %u\n", (unsigned) res_len,
				(unsigned) strlen(test_input[i].expected));
			ok = FALSE;
		}

		if (memcmp(test_input[i].buf,
			   test_input[i].expected,
			   strlen(test_input[i].expected)) != 0
		    || !ok) {

			fprintf(stderr, "unexpected result: %.*s, "
				"expected: %s\n", (int) res_len,
				test_input[i].buf,
				test_input[i].expected);
			ok = FALSE;
		}

		if (ok) {
			fprintf(stderr, "OK: res: %.*s\n\n", (int) res_len,
				buf);
		} else {
			fprintf(stderr, "FAILED\n\n");
			return;
		}
	}
}

#endif /* UNIV_COMPILE_TEST_FUNCS */

/****************************************************************************
 * DS-MRR implementation
 ***************************************************************************/

/**
 * Multi Range Read interface, DS-MRR calls
 */

int
ha_innobase::multi_range_read_init(
	RANGE_SEQ_IF*	seq,
	void*		seq_init_param,
	uint		n_ranges,
	uint		mode,
	HANDLER_BUFFER*	buf)
{
	return(ds_mrr.dsmrr_init(this, seq, seq_init_param,
				 n_ranges, mode, buf));
}

int
ha_innobase::multi_range_read_next(
	char**		range_info)
{
	return(ds_mrr.dsmrr_next(range_info));
}

ha_rows
ha_innobase::multi_range_read_info_const(
	uint		keyno,
	RANGE_SEQ_IF*	seq,
	void*		seq_init_param,
	uint		n_ranges,
	uint*		bufsz,
	uint*		flags,
	COST_VECT*	cost)
{
	/* See comments in ha_myisam::multi_range_read_info_const */
	ds_mrr.init(this, table);
	return(ds_mrr.dsmrr_info_const(keyno, seq, seq_init_param,
				       n_ranges, bufsz, flags, cost));
}

ha_rows
ha_innobase::multi_range_read_info(
	uint		keyno,
	uint		n_ranges,
	uint		keys,
	uint*		bufsz,
	uint*		flags,
	COST_VECT*	cost)
{
	ds_mrr.init(this, table);
	return(ds_mrr.dsmrr_info(keyno, n_ranges, keys, bufsz, flags, cost));
}


/**
 * Index Condition Pushdown interface implementation
 */

/*************************************************************//**
InnoDB index push-down condition check
@return ICP_NO_MATCH, ICP_MATCH, or ICP_OUT_OF_RANGE */
extern "C" UNIV_INTERN
enum icp_result
innobase_index_cond(
/*================*/
	void*	file)	/*!< in/out: pointer to ha_innobase */
{
	DBUG_ENTER("innobase_index_cond");

	ha_innobase*	h = reinterpret_cast<class ha_innobase*>(file);

	DBUG_ASSERT(h->pushed_idx_cond);
	DBUG_ASSERT(h->pushed_idx_cond_keyno != MAX_KEY);

	if (h->end_range && h->compare_key2(h->end_range) > 0) {

		/* caller should return HA_ERR_END_OF_FILE already */
		DBUG_RETURN(ICP_OUT_OF_RANGE);
	}

	DBUG_RETURN(h->pushed_idx_cond->val_int() ? ICP_MATCH : ICP_NO_MATCH);
}

/** Attempt to push down an index condition.
* @param[in] keyno	MySQL key number
* @param[in] idx_cond	Index condition to be checked
* @return Part of idx_cond which the handler will not evaluate
*/
UNIV_INTERN
class Item*
ha_innobase::idx_cond_push(
	uint		keyno,
	class Item*	idx_cond)
{
	DBUG_ENTER("ha_innobase::idx_cond_push");
	DBUG_ASSERT(keyno != MAX_KEY);
	DBUG_ASSERT(idx_cond != NULL);

	pushed_idx_cond = idx_cond;
	pushed_idx_cond_keyno = keyno;
	in_range_check_pushed_down = TRUE;
	/* We will evaluate the condition entirely */
	DBUG_RETURN(NULL);
}<|MERGE_RESOLUTION|>--- conflicted
+++ resolved
@@ -263,7 +263,6 @@
 is defined */
 static PSI_mutex_info all_innodb_mutexes[] = {
 	{&autoinc_mutex_key, "autoinc_mutex", 0},
-	{&btr_search_enabled_mutex_key, "btr_search_enabled_mutex", 0},
 #  ifndef PFS_SKIP_BUFFER_MUTEX_RWLOCK
 	{&buffer_block_mutex_key, "buffer_block_mutex", 0},
 #  endif /* !PFS_SKIP_BUFFER_MUTEX_RWLOCK */
@@ -2861,7 +2860,6 @@
 	/* Get the current high water mark format. */
 	innobase_file_format_max = (char*) trx_sys_file_format_max_get();
 
-<<<<<<< HEAD
 	/* Currently, monitor counter information are not persistent. */
 	memset(monitor_set_tbl, 0, sizeof monitor_set_tbl);
 
@@ -2878,9 +2876,6 @@
 	/* Turn on monitor counters that are default on */
 	srv_mon_default_on();
 
-	btr_search_fully_disabled = (!btr_search_enabled);
-=======
->>>>>>> 626da3e8
 	DBUG_RETURN(FALSE);
 error:
 	DBUG_RETURN(TRUE);
