/*****************************************************************************

Copyright (c) 2009, 2014, Oracle and/or its affiliates. All Rights Reserved.

This program is free software; you can redistribute it and/or modify it under
the terms of the GNU General Public License as published by the Free Software
Foundation; version 2 of the License.

This program is distributed in the hope that it will be useful, but WITHOUT
ANY WARRANTY; without even the implied warranty of MERCHANTABILITY or FITNESS
FOR A PARTICULAR PURPOSE. See the GNU General Public License for more details.

You should have received a copy of the GNU General Public License along with
this program; if not, write to the Free Software Foundation, Inc.,
51 Franklin Street, Suite 500, Boston, MA 02110-1335 USA

*****************************************************************************/

/**************************************************//**
@file dict/dict0stats.cc
Code used for calculating and manipulating table statistics.

Created Jan 06, 2010 Vasil Dimov
*******************************************************/

#ifndef UNIV_HOTBACKUP

#include "univ.i"

#include "ut0ut.h"
#include "ut0rnd.h"
#include "dyn0buf.h"
#include "row0sel.h"
#include "trx0trx.h"
#include "pars0pars.h"
#include "dict0stats.h"
#include "ha_prototypes.h"
#include <mysql_com.h>

#include <map>
#include <vector>

/* Sampling algorithm description @{

The algorithm is controlled by one number - N_SAMPLE_PAGES(index),
let it be A, which is the number of leaf pages to analyze for a given index
for each n-prefix (if the index is on 3 columns, then 3*A leaf pages will be
analyzed).

Let the total number of leaf pages in the table be T.
Level 0 - leaf pages, level H - root.

Definition: N-prefix-boring record is a record on a non-leaf page that equals
the next (to the right, cross page boundaries, skipping the supremum and
infimum) record on the same level when looking at the fist n-prefix columns.
The last (user) record on a level is not boring (it does not match the
non-existent user record to the right). We call the records boring because all
the records on the page below a boring record are equal to that boring record.

We avoid diving below boring records when searching for a leaf page to
estimate the number of distinct records because we know that such a leaf
page will have number of distinct records == 1.

For each n-prefix: start from the root level and full scan subsequent lower
levels until a level that contains at least A*10 distinct records is found.
Lets call this level LA.
As an optimization the search is canceled if it has reached level 1 (never
descend to the level 0 (leaf)) and also if the next level to be scanned
would contain more than A pages. The latter is because the user has asked
to analyze A leaf pages and it does not make sense to scan much more than
A non-leaf pages with the sole purpose of finding a good sample of A leaf
pages.

After finding the appropriate level LA with >A*10 distinct records (or less in
the exceptions described above), divide it into groups of equal records and
pick A such groups. Then pick the last record from each group. For example,
let the level be:

index:  0,1,2,3,4,5,6,7,8,9,10
record: 1,1,1,2,2,7,7,7,7,7,9

There are 4 groups of distinct records and if A=2 random ones are selected,
e.g. 1,1,1 and 7,7,7,7,7, then records with indexes 2 and 9 will be selected.

After selecting A records as described above, dive below them to find A leaf
pages and analyze them, finding the total number of distinct records. The
dive to the leaf level is performed by selecting a non-boring record from
each page and diving below it.

This way, a total of A leaf pages are analyzed for the given n-prefix.

Let the number of different key values found in each leaf page i be Pi (i=1..A).
Let N_DIFF_AVG_LEAF be (P1 + P2 + ... + PA) / A.
Let the number of different key values on level LA be N_DIFF_LA.
Let the total number of records on level LA be TOTAL_LA.
Let R be N_DIFF_LA / TOTAL_LA, we assume this ratio is the same on the
leaf level.
Let the number of leaf pages be N.
Then the total number of different key values on the leaf level is:
N * R * N_DIFF_AVG_LEAF.
See REF01 for the implementation.

The above describes how to calculate the cardinality of an index.
This algorithm is executed for each n-prefix of a multi-column index
where n=1..n_uniq.
@} */

/* names of the tables from the persistent statistics storage */
#define TABLE_STATS_NAME	"mysql/innodb_table_stats"
#define TABLE_STATS_NAME_PRINT	"mysql.innodb_table_stats"
#define INDEX_STATS_NAME	"mysql/innodb_index_stats"
#define INDEX_STATS_NAME_PRINT	"mysql.innodb_index_stats"

#ifdef UNIV_STATS_DEBUG
#define DEBUG_PRINTF(fmt, ...)	printf(fmt, ## __VA_ARGS__)
#else /* UNIV_STATS_DEBUG */
#define DEBUG_PRINTF(fmt, ...)	/* noop */
#endif /* UNIV_STATS_DEBUG */

/* Gets the number of leaf pages to sample in persistent stats estimation */
#define N_SAMPLE_PAGES(index)				\
	((index)->table->stats_sample_pages != 0 ?	\
	 (index)->table->stats_sample_pages :		\
	 srv_stats_persistent_sample_pages)

/* number of distinct records on a given level that are required to stop
descending to lower levels and fetch N_SAMPLE_PAGES(index) records
from that level */
#define N_DIFF_REQUIRED(index)	(N_SAMPLE_PAGES(index) * 10)

/* A dynamic array where we store the boundaries of each distinct group
of keys. For example if a btree level is:
index: 0,1,2,3,4,5,6,7,8,9,10,11,12
data:  b,b,b,b,b,b,g,g,j,j,j, x, y
then we would store 5,7,10,11,12 in the array. */
typedef std::vector<ib_uint64_t>	boundaries_t;

/* This is used to arrange the index based on the index name.
@return true if index_name1 is smaller than index_name2. */
struct index_cmp
{
	bool operator()(const char* index_name1, const char* index_name2) const {
		return(strcmp(index_name1, index_name2) < 0);
	}
};

typedef std::map<const char*, dict_index_t*, index_cmp>	index_map_t;

/*********************************************************************//**
Checks whether an index should be ignored in stats manipulations:
* stats fetch
* stats recalc
* stats save
@return true if exists and all tables are ok */
UNIV_INLINE
bool
dict_stats_should_ignore_index(
/*===========================*/
	const dict_index_t*	index)	/*!< in: index */
{
	return((index->type & DICT_FTS)
	       || dict_index_is_corrupted(index)
	       || index->to_be_dropped
	       || *index->name == TEMP_INDEX_PREFIX);
}

/*********************************************************************//**
Checks whether the persistent statistics storage exists and that all
tables have the proper structure.
@return true if exists and all tables are ok */
static
bool
dict_stats_persistent_storage_check(
/*================================*/
	bool	caller_has_dict_sys_mutex)	/*!< in: true if the caller
						owns dict_sys->mutex */
{
	/* definition for the table TABLE_STATS_NAME */
	dict_col_meta_t	table_stats_columns[] = {
		{"database_name", DATA_VARMYSQL,
			DATA_NOT_NULL, 192},

		{"table_name", DATA_VARMYSQL,
			DATA_NOT_NULL, 192},

		{"last_update", DATA_FIXBINARY,
			DATA_NOT_NULL, 4},

		{"n_rows", DATA_INT,
			DATA_NOT_NULL | DATA_UNSIGNED, 8},

		{"clustered_index_size", DATA_INT,
			DATA_NOT_NULL | DATA_UNSIGNED, 8},

		{"sum_of_other_index_sizes", DATA_INT,
			DATA_NOT_NULL | DATA_UNSIGNED, 8}
	};
	dict_table_schema_t	table_stats_schema = {
		TABLE_STATS_NAME,
		UT_ARR_SIZE(table_stats_columns),
		table_stats_columns,
		0 /* n_foreign */,
		0 /* n_referenced */
	};

	/* definition for the table INDEX_STATS_NAME */
	dict_col_meta_t	index_stats_columns[] = {
		{"database_name", DATA_VARMYSQL,
			DATA_NOT_NULL, 192},

		{"table_name", DATA_VARMYSQL,
			DATA_NOT_NULL, 192},

		{"index_name", DATA_VARMYSQL,
			DATA_NOT_NULL, 192},

		{"last_update", DATA_FIXBINARY,
			DATA_NOT_NULL, 4},

		{"stat_name", DATA_VARMYSQL,
			DATA_NOT_NULL, 64*3},

		{"stat_value", DATA_INT,
			DATA_NOT_NULL | DATA_UNSIGNED, 8},

		{"sample_size", DATA_INT,
			DATA_UNSIGNED, 8},

		{"stat_description", DATA_VARMYSQL,
			DATA_NOT_NULL, 1024*3}
	};
	dict_table_schema_t	index_stats_schema = {
		INDEX_STATS_NAME,
		UT_ARR_SIZE(index_stats_columns),
		index_stats_columns,
		0 /* n_foreign */,
		0 /* n_referenced */
	};

	char		errstr[512];
	dberr_t		ret;

	if (!caller_has_dict_sys_mutex) {
		mutex_enter(&(dict_sys->mutex));
	}

	ut_ad(mutex_own(&dict_sys->mutex));

	/* first check table_stats */
	ret = dict_table_schema_check(&table_stats_schema, errstr,
				      sizeof(errstr));
	if (ret == DB_SUCCESS) {
		/* if it is ok, then check index_stats */
		ret = dict_table_schema_check(&index_stats_schema, errstr,
					      sizeof(errstr));
	}

	if (!caller_has_dict_sys_mutex) {
		mutex_exit(&(dict_sys->mutex));
	}

	if (ret != DB_SUCCESS) {
		ib_logf(IB_LOG_LEVEL_ERROR, "%s", errstr);
		return(false);
	}
	/* else */

	return(true);
}

/** Executes a given SQL statement using the InnoDB internal SQL parser.
This function will free the pinfo object.
@param[in,out]	pinfo	pinfo to pass to que_eval_sql() must already
have any literals bound to it
@param[in]	sql	SQL string to execute
@param[in,out]	trx	in case of NULL the function will allocate and
free the trx object. If it is not NULL then it will be rolled back
only in the case of error, but not freed.
@return DB_SUCCESS or error code */
static
dberr_t
dict_stats_exec_sql(
	pars_info_t*	pinfo,
	const char*	sql,
	trx_t*		trx)
{
	dberr_t	err;
	bool	trx_started = false;
#ifdef UNIV_SYNC_DEBUG
	ut_ad(rw_lock_own(&dict_operation_lock, RW_LOCK_X));
#endif /* UNIV_SYNC_DEBUG */
	ut_ad(mutex_own(&dict_sys->mutex));

	if (!dict_stats_persistent_storage_check(true)) {
		pars_info_free(pinfo);
		return(DB_STATS_DO_NOT_EXIST);
	}

<<<<<<< HEAD
	trx = trx_allocate_for_background();

	if (srv_read_only_mode) {
		trx_start_internal_read_only(trx);
	} else {
		trx_start_internal(trx);
=======
	if (trx == NULL) {
		trx = trx_allocate_for_background();
		trx_start_if_not_started(trx);
		trx_started = true;
>>>>>>> 48e79d29
	}

	err = que_eval_sql(pinfo, sql, FALSE, trx); /* pinfo is freed here */

	DBUG_EXECUTE_IF("stats_index_error",
		if (!trx_started) {
			err = DB_STATS_DO_NOT_EXIST;
			trx->error_state = DB_STATS_DO_NOT_EXIST;
		});

	if (!trx_started && err == DB_SUCCESS) {
		return(DB_SUCCESS);
	}

	if (err == DB_SUCCESS) {
		trx_commit_for_mysql(trx);
	} else {
		trx->op_info = "rollback of internal trx on stats tables";
		trx->dict_operation_lock_mode = RW_X_LATCH;
		trx_rollback_to_savepoint(trx, NULL);
		trx->dict_operation_lock_mode = 0;
		trx->op_info = "";
		ut_a(trx->error_state == DB_SUCCESS);
	}

	if (trx_started) {
		trx_free_for_background(trx);
	}

	return(err);
}

/*********************************************************************//**
Duplicate a table object and its indexes.
This function creates a dummy dict_table_t object and initializes the
following table and index members:
dict_table_t::id (copied)
dict_table_t::heap (newly created)
dict_table_t::name (copied)
dict_table_t::corrupted (copied)
dict_table_t::indexes<> (newly created)
dict_table_t::magic_n
for each entry in dict_table_t::indexes, the following are initialized:
(indexes that have DICT_FTS set in index->type are skipped)
dict_index_t::id (copied)
dict_index_t::name (copied)
dict_index_t::table_name (points to the copied table name)
dict_index_t::table (points to the above semi-initialized object)
dict_index_t::type (copied)
dict_index_t::to_be_dropped (copied)
dict_index_t::online_status (copied)
dict_index_t::n_uniq (copied)
dict_index_t::fields[] (newly created, only first n_uniq, only fields[i].name)
dict_index_t::indexes<> (newly created)
dict_index_t::stat_n_diff_key_vals[] (only allocated, left uninitialized)
dict_index_t::stat_n_sample_sizes[] (only allocated, left uninitialized)
dict_index_t::stat_n_non_null_key_vals[] (only allocated, left uninitialized)
dict_index_t::magic_n
The returned object should be freed with dict_stats_table_clone_free()
when no longer needed.
@return incomplete table object */
static
dict_table_t*
dict_stats_table_clone_create(
/*==========================*/
	const dict_table_t*	table)	/*!< in: table whose stats to copy */
{
	size_t		heap_size;
	dict_index_t*	index;

	/* Estimate the size needed for the table and all of its indexes */

	heap_size = 0;
	heap_size += sizeof(dict_table_t);
	heap_size += strlen(table->name) + 1;

	for (index = dict_table_get_first_index(table);
	     index != NULL;
	     index = dict_table_get_next_index(index)) {

		if (dict_stats_should_ignore_index(index)) {
			continue;
		}

		ut_ad(!dict_index_is_univ(index));

		ulint	n_uniq = dict_index_get_n_unique(index);

		heap_size += sizeof(dict_index_t);
		heap_size += strlen(index->name) + 1;
		heap_size += n_uniq * sizeof(index->fields[0]);
		for (ulint i = 0; i < n_uniq; i++) {
			heap_size += strlen(index->fields[i].name) + 1;
		}
		heap_size += n_uniq * sizeof(index->stat_n_diff_key_vals[0]);
		heap_size += n_uniq * sizeof(index->stat_n_sample_sizes[0]);
		heap_size += n_uniq * sizeof(index->stat_n_non_null_key_vals[0]);
	}

	/* Allocate the memory and copy the members */

	mem_heap_t*	heap;

	heap = mem_heap_create(heap_size);

	dict_table_t*	t;

	t = (dict_table_t*) mem_heap_alloc(heap, sizeof(*t));

	UNIV_MEM_ASSERT_RW_ABORT(&table->id, sizeof(table->id));
	t->id = table->id;

	t->heap = heap;

	UNIV_MEM_ASSERT_RW_ABORT(table->name, strlen(table->name) + 1);
	t->name = (char*) mem_heap_strdup(heap, table->name);

	t->corrupted = table->corrupted;

	/* This private object "t" is not shared with other threads, so
	we do not need the stats_latch. The lock/unlock routines will do
	nothing if stats_latch is NULL. */
	t->stats_latch = NULL;

	UT_LIST_INIT(t->indexes, &dict_index_t::indexes);

	for (index = dict_table_get_first_index(table);
	     index != NULL;
	     index = dict_table_get_next_index(index)) {

		if (dict_stats_should_ignore_index(index)) {
			continue;
		}

		ut_ad(!dict_index_is_univ(index));

		dict_index_t*	idx;

		idx = (dict_index_t*) mem_heap_alloc(heap, sizeof(*idx));

		UNIV_MEM_ASSERT_RW_ABORT(&index->id, sizeof(index->id));
		idx->id = index->id;

		UNIV_MEM_ASSERT_RW_ABORT(index->name, strlen(index->name) + 1);
		idx->name = (char*) mem_heap_strdup(heap, index->name);

		idx->table_name = t->name;

		idx->table = t;

		idx->type = index->type;

		idx->to_be_dropped = 0;

		idx->online_status = ONLINE_INDEX_COMPLETE;

		idx->n_uniq = index->n_uniq;

		idx->fields = (dict_field_t*) mem_heap_alloc(
			heap, idx->n_uniq * sizeof(idx->fields[0]));

		for (ulint i = 0; i < idx->n_uniq; i++) {

			UNIV_MEM_ASSERT_RW_ABORT(
				index->fields[i].name,
				strlen(index->fields[i].name) + 1);

			idx->fields[i].name = (char*) mem_heap_strdup(
				heap, index->fields[i].name);
		}

		/* hook idx into t->indexes */
		UT_LIST_ADD_LAST(t->indexes, idx);

		idx->stat_n_diff_key_vals = (ib_uint64_t*) mem_heap_alloc(
			heap,
			idx->n_uniq * sizeof(idx->stat_n_diff_key_vals[0]));

		idx->stat_n_sample_sizes = (ib_uint64_t*) mem_heap_alloc(
			heap,
			idx->n_uniq * sizeof(idx->stat_n_sample_sizes[0]));

		idx->stat_n_non_null_key_vals = (ib_uint64_t*) mem_heap_alloc(
			heap,
			idx->n_uniq * sizeof(idx->stat_n_non_null_key_vals[0]));
		ut_d(idx->magic_n = DICT_INDEX_MAGIC_N);
	}

	ut_d(t->magic_n = DICT_TABLE_MAGIC_N);

	return(t);
}

/*********************************************************************//**
Free the resources occupied by an object returned by
dict_stats_table_clone_create(). */
static
void
dict_stats_table_clone_free(
/*========================*/
	dict_table_t*	t)	/*!< in: dummy table object to free */
{
	mem_heap_free(t->heap);
}

/*********************************************************************//**
Write all zeros (or 1 where it makes sense) into an index
statistics members. The resulting stats correspond to an empty index.
The caller must own index's table stats latch in X mode
(dict_table_stats_lock(table, RW_X_LATCH)) */
static
void
dict_stats_empty_index(
/*===================*/
	dict_index_t*	index)	/*!< in/out: index */
{
	ut_ad(!(index->type & DICT_FTS));
	ut_ad(!dict_index_is_univ(index));

	ulint	n_uniq = index->n_uniq;

	for (ulint i = 0; i < n_uniq; i++) {
		index->stat_n_diff_key_vals[i] = 0;
		index->stat_n_sample_sizes[i] = 1;
		index->stat_n_non_null_key_vals[i] = 0;
	}

	index->stat_index_size = 1;
	index->stat_n_leaf_pages = 1;
}

/*********************************************************************//**
Write all zeros (or 1 where it makes sense) into a table and its indexes'
statistics members. The resulting stats correspond to an empty table. */
static
void
dict_stats_empty_table(
/*===================*/
	dict_table_t*	table)	/*!< in/out: table */
{
	/* Zero the stats members */

	dict_table_stats_lock(table, RW_X_LATCH);

	table->stat_n_rows = 0;
	table->stat_clustered_index_size = 1;
	/* 1 page for each index, not counting the clustered */
	table->stat_sum_of_other_index_sizes
		= UT_LIST_GET_LEN(table->indexes) - 1;
	table->stat_modified_counter = 0;

	dict_index_t*	index;

	for (index = dict_table_get_first_index(table);
	     index != NULL;
	     index = dict_table_get_next_index(index)) {

		if (index->type & DICT_FTS) {
			continue;
		}

		ut_ad(!dict_index_is_univ(index));

		dict_stats_empty_index(index);
	}

	table->stat_initialized = TRUE;

	dict_table_stats_unlock(table, RW_X_LATCH);
}

/*********************************************************************//**
Check whether index's stats are initialized (assert if they are not). */
static
void
dict_stats_assert_initialized_index(
/*================================*/
	const dict_index_t*	index)	/*!< in: index */
{
	UNIV_MEM_ASSERT_RW_ABORT(
		index->stat_n_diff_key_vals,
		index->n_uniq * sizeof(index->stat_n_diff_key_vals[0]));

	UNIV_MEM_ASSERT_RW_ABORT(
		index->stat_n_sample_sizes,
		index->n_uniq * sizeof(index->stat_n_sample_sizes[0]));

	UNIV_MEM_ASSERT_RW_ABORT(
		index->stat_n_non_null_key_vals,
		index->n_uniq * sizeof(index->stat_n_non_null_key_vals[0]));

	UNIV_MEM_ASSERT_RW_ABORT(
		&index->stat_index_size,
		sizeof(index->stat_index_size));

	UNIV_MEM_ASSERT_RW_ABORT(
		&index->stat_n_leaf_pages,
		sizeof(index->stat_n_leaf_pages));
}

/*********************************************************************//**
Check whether table's stats are initialized (assert if they are not). */
static
void
dict_stats_assert_initialized(
/*==========================*/
	const dict_table_t*	table)	/*!< in: table */
{
	ut_a(table->stat_initialized);

	UNIV_MEM_ASSERT_RW_ABORT(&table->stats_last_recalc,
			   sizeof(table->stats_last_recalc));

	UNIV_MEM_ASSERT_RW_ABORT(&table->stat_persistent,
			   sizeof(table->stat_persistent));

	UNIV_MEM_ASSERT_RW_ABORT(&table->stats_auto_recalc,
			   sizeof(table->stats_auto_recalc));

	UNIV_MEM_ASSERT_RW_ABORT(&table->stats_sample_pages,
			   sizeof(table->stats_sample_pages));

	UNIV_MEM_ASSERT_RW_ABORT(&table->stat_n_rows,
			   sizeof(table->stat_n_rows));

	UNIV_MEM_ASSERT_RW_ABORT(&table->stat_clustered_index_size,
			   sizeof(table->stat_clustered_index_size));

	UNIV_MEM_ASSERT_RW_ABORT(&table->stat_sum_of_other_index_sizes,
			   sizeof(table->stat_sum_of_other_index_sizes));

	UNIV_MEM_ASSERT_RW_ABORT(&table->stat_modified_counter,
			   sizeof(table->stat_modified_counter));

	UNIV_MEM_ASSERT_RW_ABORT(&table->stats_bg_flag,
			   sizeof(table->stats_bg_flag));

	for (dict_index_t* index = dict_table_get_first_index(table);
	     index != NULL;
	     index = dict_table_get_next_index(index)) {

		if (!dict_stats_should_ignore_index(index)) {
			dict_stats_assert_initialized_index(index);
		}
	}
}

#define INDEX_EQ(i1, i2) \
	((i1) != NULL \
	 && (i2) != NULL \
	 && (i1)->id == (i2)->id \
	 && strcmp((i1)->name, (i2)->name) == 0)

/*********************************************************************//**
Copy table and index statistics from one table to another, including index
stats. Extra indexes in src are ignored and extra indexes in dst are
initialized to correspond to an empty index. */
static
void
dict_stats_copy(
/*============*/
	dict_table_t*		dst,	/*!< in/out: destination table */
	const dict_table_t*	src)	/*!< in: source table */
{
	dst->stats_last_recalc = src->stats_last_recalc;
	dst->stat_n_rows = src->stat_n_rows;
	dst->stat_clustered_index_size = src->stat_clustered_index_size;
	dst->stat_sum_of_other_index_sizes = src->stat_sum_of_other_index_sizes;
	dst->stat_modified_counter = src->stat_modified_counter;

	dict_index_t*	dst_idx;
	dict_index_t*	src_idx;

	for (dst_idx = dict_table_get_first_index(dst),
	     src_idx = dict_table_get_first_index(src);
	     dst_idx != NULL;
	     dst_idx = dict_table_get_next_index(dst_idx),
	     (src_idx != NULL
	      && (src_idx = dict_table_get_next_index(src_idx)))) {

		if (dict_stats_should_ignore_index(dst_idx)) {
			continue;
		}

		ut_ad(!dict_index_is_univ(dst_idx));

		if (!INDEX_EQ(src_idx, dst_idx)) {
			for (src_idx = dict_table_get_first_index(src);
			     src_idx != NULL;
			     src_idx = dict_table_get_next_index(src_idx)) {

				if (INDEX_EQ(src_idx, dst_idx)) {
					break;
				}
			}
		}

		if (!INDEX_EQ(src_idx, dst_idx)) {
			dict_stats_empty_index(dst_idx);
			continue;
		}

		ulint	n_copy_el;

		if (dst_idx->n_uniq > src_idx->n_uniq) {
			n_copy_el = src_idx->n_uniq;
			/* Since src is smaller some elements in dst
			will remain untouched by the following memmove(),
			thus we init all of them here. */
			dict_stats_empty_index(dst_idx);
		} else {
			n_copy_el = dst_idx->n_uniq;
		}

		memmove(dst_idx->stat_n_diff_key_vals,
			src_idx->stat_n_diff_key_vals,
			n_copy_el * sizeof(dst_idx->stat_n_diff_key_vals[0]));

		memmove(dst_idx->stat_n_sample_sizes,
			src_idx->stat_n_sample_sizes,
			n_copy_el * sizeof(dst_idx->stat_n_sample_sizes[0]));

		memmove(dst_idx->stat_n_non_null_key_vals,
			src_idx->stat_n_non_null_key_vals,
			n_copy_el * sizeof(dst_idx->stat_n_non_null_key_vals[0]));

		dst_idx->stat_index_size = src_idx->stat_index_size;

		dst_idx->stat_n_leaf_pages = src_idx->stat_n_leaf_pages;
	}

	dst->stat_initialized = TRUE;
}

/** Duplicate the stats of a table and its indexes.
This function creates a dummy dict_table_t object and copies the input
table's stats into it. The returned table object is not in the dictionary
cache and cannot be accessed by any other threads. In addition to the
members copied in dict_stats_table_clone_create() this function initializes
the following:
dict_table_t::stat_initialized
dict_table_t::stat_persistent
dict_table_t::stat_n_rows
dict_table_t::stat_clustered_index_size
dict_table_t::stat_sum_of_other_index_sizes
dict_table_t::stat_modified_counter
dict_index_t::stat_n_diff_key_vals[]
dict_index_t::stat_n_sample_sizes[]
dict_index_t::stat_n_non_null_key_vals[]
dict_index_t::stat_index_size
dict_index_t::stat_n_leaf_pages
The returned object should be freed with dict_stats_snapshot_free()
when no longer needed.
@param[in]	table	table whose stats to copy
@return incomplete table object */
static
dict_table_t*
dict_stats_snapshot_create(
	dict_table_t*	table)
{
	mutex_enter(&dict_sys->mutex);

	dict_table_stats_lock(table, RW_S_LATCH);

	dict_stats_assert_initialized(table);

	dict_table_t*	t;

	t = dict_stats_table_clone_create(table);

	dict_stats_copy(t, table);

	t->stat_persistent = table->stat_persistent;
	t->stats_auto_recalc = table->stats_auto_recalc;
	t->stats_sample_pages = table->stats_sample_pages;
	t->stats_bg_flag = table->stats_bg_flag;

	dict_table_stats_unlock(table, RW_S_LATCH);

	mutex_exit(&dict_sys->mutex);

	return(t);
}

/*********************************************************************//**
Free the resources occupied by an object returned by
dict_stats_snapshot_create(). */
static
void
dict_stats_snapshot_free(
/*=====================*/
	dict_table_t*	t)	/*!< in: dummy table object to free */
{
	dict_stats_table_clone_free(t);
}

/*********************************************************************//**
Calculates new estimates for index statistics. This function is
relatively quick and is used to calculate transient statistics that
are not saved on disk. This was the only way to calculate statistics
before the Persistent Statistics feature was introduced. */
static
void
dict_stats_update_transient_for_index(
/*==================================*/
	dict_index_t*	index)	/*!< in/out: index */
{
	if (srv_force_recovery >= SRV_FORCE_NO_TRX_UNDO
	    && (srv_force_recovery >= SRV_FORCE_NO_LOG_REDO
		|| !dict_index_is_clust(index))) {
		/* If we have set a high innodb_force_recovery
		level, do not calculate statistics, as a badly
		corrupted index can cause a crash in it.
		Initialize some bogus index cardinality
		statistics, so that the data can be queried in
		various means, also via secondary indexes. */
		dict_stats_empty_index(index);
#if defined UNIV_DEBUG || defined UNIV_IBUF_DEBUG
	} else if (ibuf_debug && !dict_index_is_clust(index)) {
		dict_stats_empty_index(index);
#endif /* UNIV_DEBUG || UNIV_IBUF_DEBUG */
	} else {
		mtr_t	mtr;
		ulint	size;

		mtr_start(&mtr);
		dict_disable_redo_if_temporary(index->table, &mtr);

		mtr_s_lock(dict_index_get_lock(index), &mtr);

		size = btr_get_size(index, BTR_TOTAL_SIZE, &mtr);

		if (size != ULINT_UNDEFINED) {
			index->stat_index_size = size;

			size = btr_get_size(
				index, BTR_N_LEAF_PAGES, &mtr);
		}

		mtr_commit(&mtr);

		switch (size) {
		case ULINT_UNDEFINED:
			dict_stats_empty_index(index);
			return;
		case 0:
			/* The root node of the tree is a leaf */
			size = 1;
		}

		index->stat_n_leaf_pages = size;

		btr_estimate_number_of_different_key_vals(index);
	}
}

/*********************************************************************//**
Calculates new estimates for table and index statistics. This function
is relatively quick and is used to calculate transient statistics that
are not saved on disk.
This was the only way to calculate statistics before the
Persistent Statistics feature was introduced. */

void
dict_stats_update_transient(
/*========================*/
	dict_table_t*	table)	/*!< in/out: table */
{
	dict_index_t*	index;
	ulint		sum_of_index_sizes	= 0;

	/* Find out the sizes of the indexes and how many different values
	for the key they approximately have */

	index = dict_table_get_first_index(table);

	if (dict_table_is_discarded(table)) {
		/* Nothing to do. */
		dict_stats_empty_table(table);
		return;
	} else if (index == NULL) {
		/* Table definition is corrupt */

		char	buf[MAX_FULL_NAME_LEN];
		ib_logf(IB_LOG_LEVEL_WARN,
			"Table %s has no indexes."
			" Cannot calculate statistics.",
			ut_format_name(table->name, TRUE, buf, sizeof(buf)));
		dict_stats_empty_table(table);
		return;
	}

	for (; index != NULL; index = dict_table_get_next_index(index)) {

		ut_ad(!dict_index_is_univ(index));

		if (index->type & DICT_FTS) {
			continue;
		}

		dict_stats_empty_index(index);

		if (dict_stats_should_ignore_index(index)) {
			continue;
		}

		dict_stats_update_transient_for_index(index);

		sum_of_index_sizes += index->stat_index_size;
	}

	index = dict_table_get_first_index(table);

	table->stat_n_rows = index->stat_n_diff_key_vals[
		dict_index_get_n_unique(index) - 1];

	table->stat_clustered_index_size = index->stat_index_size;

	table->stat_sum_of_other_index_sizes = sum_of_index_sizes
		- index->stat_index_size;

	table->stats_last_recalc = ut_time();

	table->stat_modified_counter = 0;

	table->stat_initialized = TRUE;
}

/* @{ Pseudo code about the relation between the following functions

let N = N_SAMPLE_PAGES(index)

dict_stats_analyze_index()
  for each n_prefix
    search for good enough level:
      dict_stats_analyze_index_level() // only called if level has <= N pages
        // full scan of the level in one mtr
        collect statistics about the given level
      if we are not satisfied with the level, search next lower level
    we have found a good enough level here
    dict_stats_analyze_index_for_n_prefix(that level, stats collected above)
      // full scan of the level in one mtr
      dive below some records and analyze the leaf page there:
      dict_stats_analyze_index_below_cur()
@} */

/*********************************************************************//**
Find the total number and the number of distinct keys on a given level in
an index. Each of the 1..n_uniq prefixes are looked up and the results are
saved in the array n_diff[0] .. n_diff[n_uniq - 1]. The total number of
records on the level is saved in total_recs.
Also, the index of the last record in each group of equal records is saved
in n_diff_boundaries[0..n_uniq - 1], records indexing starts from the leftmost
record on the level and continues cross pages boundaries, counting from 0. */
static
void
dict_stats_analyze_index_level(
/*===========================*/
	dict_index_t*	index,		/*!< in: index */
	ulint		level,		/*!< in: level */
	ib_uint64_t*	n_diff,		/*!< out: array for number of
					distinct keys for all prefixes */
	ib_uint64_t*	total_recs,	/*!< out: total number of records */
	ib_uint64_t*	total_pages,	/*!< out: total number of pages */
	boundaries_t*	n_diff_boundaries,/*!< out: boundaries of the groups
					of distinct keys */
	mtr_t*		mtr)		/*!< in/out: mini-transaction */
{
	ulint		n_uniq;
	mem_heap_t*	heap;
	btr_pcur_t	pcur;
	const page_t*	page;
	const rec_t*	rec;
	const rec_t*	prev_rec;
	bool		prev_rec_is_copied;
	byte*		prev_rec_buf = NULL;
	ulint		prev_rec_buf_size = 0;
	ulint*		rec_offsets;
	ulint*		prev_rec_offsets;
	ulint		i;

	DEBUG_PRINTF("    %s(table=%s, index=%s, level=%lu)\n", __func__,
		     index->table->name, index->name, level);

	ut_ad(mtr_memo_contains(mtr, dict_index_get_lock(index),
				MTR_MEMO_SX_LOCK));

	n_uniq = dict_index_get_n_unique(index);

	/* elements in the n_diff array are 0..n_uniq-1 (inclusive) */
	memset(n_diff, 0x0, n_uniq * sizeof(n_diff[0]));

	/* Allocate space for the offsets header (the allocation size at
	offsets[0] and the REC_OFFS_HEADER_SIZE bytes), and n_fields + 1,
	so that this will never be less than the size calculated in
	rec_get_offsets_func(). */
	i = (REC_OFFS_HEADER_SIZE + 1 + 1) + index->n_fields;

	heap = mem_heap_create((2 * sizeof *rec_offsets) * i);
	rec_offsets = static_cast<ulint*>(
		mem_heap_alloc(heap, i * sizeof *rec_offsets));
	prev_rec_offsets = static_cast<ulint*>(
		mem_heap_alloc(heap, i * sizeof *prev_rec_offsets));
	rec_offs_set_n_alloc(rec_offsets, i);
	rec_offs_set_n_alloc(prev_rec_offsets, i);

	/* reset the dynamic arrays n_diff_boundaries[0..n_uniq-1] */
	if (n_diff_boundaries != NULL) {
		for (i = 0; i < n_uniq; i++) {
			n_diff_boundaries[i].erase(
				n_diff_boundaries[i].begin(),
				n_diff_boundaries[i].end());
		}
	}

	/* Position pcur on the leftmost record on the leftmost page
	on the desired level. */

	btr_pcur_open_at_index_side(
		true, index, BTR_SEARCH_TREE | BTR_ALREADY_S_LATCHED,
		&pcur, true, level, mtr);
	btr_pcur_move_to_next_on_page(&pcur);

	page = btr_pcur_get_page(&pcur);

	/* The page must not be empty, except when
	it is the root page (and the whole index is empty). */
	ut_ad(btr_pcur_is_on_user_rec(&pcur) || page_is_leaf(page));
	ut_ad(btr_pcur_get_rec(&pcur)
	      == page_rec_get_next_const(page_get_infimum_rec(page)));

	/* check that we are indeed on the desired level */
	ut_a(btr_page_get_level(page, mtr) == level);

	/* there should not be any pages on the left */
	ut_a(btr_page_get_prev(page, mtr) == FIL_NULL);

	/* check whether the first record on the leftmost page is marked
	as such, if we are on a non-leaf level */
	ut_a((level == 0)
	     == !(REC_INFO_MIN_REC_FLAG & rec_get_info_bits(
			  btr_pcur_get_rec(&pcur), page_is_comp(page))));

	prev_rec = NULL;
	prev_rec_is_copied = false;

	/* no records by default */
	*total_recs = 0;

	*total_pages = 0;

	/* iterate over all user records on this level
	and compare each two adjacent ones, even the last on page
	X and the fist on page X+1 */
	for (;
	     btr_pcur_is_on_user_rec(&pcur);
	     btr_pcur_move_to_next_user_rec(&pcur, mtr)) {

		bool	rec_is_last_on_page;

		rec = btr_pcur_get_rec(&pcur);

		/* If rec and prev_rec are on different pages, then prev_rec
		must have been copied, because we hold latch only on the page
		where rec resides. */
		if (prev_rec != NULL
		    && page_align(rec) != page_align(prev_rec)) {

			ut_a(prev_rec_is_copied);
		}

		rec_is_last_on_page =
			page_rec_is_supremum(page_rec_get_next_const(rec));

		/* increment the pages counter at the end of each page */
		if (rec_is_last_on_page) {

			(*total_pages)++;
		}

		/* Skip delete-marked records on the leaf level. If we
		do not skip them, then ANALYZE quickly after DELETE
		could count them or not (purge may have already wiped
		them away) which brings non-determinism. We skip only
		leaf-level delete marks because delete marks on
		non-leaf level do not make sense. */
		if (level == 0 &&
		    rec_get_deleted_flag(
			    rec,
			    page_is_comp(btr_pcur_get_page(&pcur)))) {

			if (rec_is_last_on_page
			    && !prev_rec_is_copied
			    && prev_rec != NULL) {
				/* copy prev_rec */

				prev_rec_offsets = rec_get_offsets(
					prev_rec, index, prev_rec_offsets,
					n_uniq, &heap);

				prev_rec = rec_copy_prefix_to_buf(
					prev_rec, index,
					rec_offs_n_fields(prev_rec_offsets),
					&prev_rec_buf, &prev_rec_buf_size);

				prev_rec_is_copied = true;
			}

			continue;
		}

		rec_offsets = rec_get_offsets(
			rec, index, rec_offsets, n_uniq, &heap);

		(*total_recs)++;

		if (prev_rec != NULL) {
			ulint	matched_fields;

			prev_rec_offsets = rec_get_offsets(
				prev_rec, index, prev_rec_offsets,
				n_uniq, &heap);

			cmp_rec_rec_with_match(rec,
					       prev_rec,
					       rec_offsets,
					       prev_rec_offsets,
					       index,
					       FALSE,
					       &matched_fields);

			for (i = matched_fields; i < n_uniq; i++) {

				if (n_diff_boundaries != NULL) {
					/* push the index of the previous
					record, that is - the last one from
					a group of equal keys */

					ib_uint64_t	idx;

					/* the index of the current record
					is total_recs - 1, the index of the
					previous record is total_recs - 2;
					we know that idx is not going to
					become negative here because if we
					are in this branch then there is a
					previous record and thus
					total_recs >= 2 */
					idx = *total_recs - 2;

					n_diff_boundaries[i].push_back(idx);
				}

				/* increment the number of different keys
				for n_prefix=i+1 (e.g. if i=0 then we increment
				for n_prefix=1 which is stored in n_diff[0]) */
				n_diff[i]++;
			}
		} else {
			/* this is the first non-delete marked record */
			for (i = 0; i < n_uniq; i++) {
				n_diff[i] = 1;
			}
		}

		if (rec_is_last_on_page) {
			/* end of a page has been reached */

			/* we need to copy the record instead of assigning
			like prev_rec = rec; because when we traverse the
			records on this level at some point we will jump from
			one page to the next and then rec and prev_rec will
			be on different pages and
			btr_pcur_move_to_next_user_rec() will release the
			latch on the page that prev_rec is on */
			prev_rec = rec_copy_prefix_to_buf(
				rec, index, rec_offs_n_fields(rec_offsets),
				&prev_rec_buf, &prev_rec_buf_size);
			prev_rec_is_copied = true;

		} else {
			/* still on the same page, the next call to
			btr_pcur_move_to_next_user_rec() will not jump
			on the next page, we can simply assign pointers
			instead of copying the records like above */

			prev_rec = rec;
			prev_rec_is_copied = false;
		}
	}

	/* if *total_pages is left untouched then the above loop was not
	entered at all and there is one page in the whole tree which is
	empty or the loop was entered but this is level 0, contains one page
	and all records are delete-marked */
	if (*total_pages == 0) {

		ut_ad(level == 0);
		ut_ad(*total_recs == 0);

		*total_pages = 1;
	}

	/* if there are records on this level and boundaries
	should be saved */
	if (*total_recs > 0 && n_diff_boundaries != NULL) {

		/* remember the index of the last record on the level as the
		last one from the last group of equal keys; this holds for
		all possible prefixes */
		for (i = 0; i < n_uniq; i++) {
			ib_uint64_t	idx;

			idx = *total_recs - 1;

			n_diff_boundaries[i].push_back(idx);
		}
	}

	/* now in n_diff_boundaries[i] there are exactly n_diff[i] integers,
	for i=0..n_uniq-1 */

#ifdef UNIV_STATS_DEBUG
	for (i = 0; i < n_uniq; i++) {

		DEBUG_PRINTF("    %s(): total recs: " UINT64PF
			     ", total pages: " UINT64PF
			     ", n_diff[%lu]: " UINT64PF "\n",
			     __func__, *total_recs,
			     *total_pages,
			     i, n_diff[i]);

#if 0
		if (n_diff_boundaries != NULL) {
			ib_uint64_t	j;

			DEBUG_PRINTF("    %s(): boundaries[%lu]: ",
				     __func__, i);

			for (j = 0; j < n_diff[i]; j++) {
				ib_uint64_t	idx;

				idx = n_diff_boundaries[i][j];

				DEBUG_PRINTF(UINT64PF "=" UINT64PF ", ",
					     j, idx);
			}
			DEBUG_PRINTF("\n");
		}
#endif
	}
#endif /* UNIV_STATS_DEBUG */

	/* Release the latch on the last page, because that is not done by
	btr_pcur_close(). This function works also for non-leaf pages. */
	btr_leaf_page_release(btr_pcur_get_block(&pcur), BTR_SEARCH_LEAF, mtr);

	btr_pcur_close(&pcur);
	ut_free(prev_rec_buf);
	mem_heap_free(heap);
}

/* aux enum for controlling the behavior of dict_stats_scan_page() @{ */
enum page_scan_method_t {
	COUNT_ALL_NON_BORING_AND_SKIP_DEL_MARKED,/* scan all records on
				the given page and count the number of
				distinct ones, also ignore delete marked
				records */
	QUIT_ON_FIRST_NON_BORING/* quit when the first record that differs
				from its right neighbor is found */
};
/* @} */

/*********************************************************************//**
Scan a page, reading records from left to right and counting the number
of distinct records on that page (looking only at the first n_prefix
columns). If scan_method is QUIT_ON_FIRST_NON_BORING then the function
will return as soon as it finds a record that does not match its neighbor
to the right, which means that in the case of QUIT_ON_FIRST_NON_BORING the
returned n_diff can either be 0 (empty page), 1 (the whole page has all keys
equal) or 2 (the function found a non-boring record and returned).
@return offsets1 or offsets2 (the offsets of *out_rec),
or NULL if the page is empty and does not contain user records. */
UNIV_INLINE __attribute__((nonnull))
ulint*
dict_stats_scan_page(
/*=================*/
	const rec_t**		out_rec,	/*!< out: record, or NULL */
	ulint*			offsets1,	/*!< out: rec_get_offsets()
						working space (must be big
						enough) */
	ulint*			offsets2,	/*!< out: rec_get_offsets()
						working space (must be big
						enough) */
	dict_index_t*		index,		/*!< in: index of the page */
	const page_t*		page,		/*!< in: the page to scan */
	ulint			n_prefix,	/*!< in: look at the first
						n_prefix columns */
	page_scan_method_t	scan_method,	/*!< in: scan to the end of
						the page or not */
	ib_uint64_t*		n_diff)		/*!< out: number of distinct
						records encountered */
{
	ulint*		offsets_rec		= offsets1;
	ulint*		offsets_next_rec	= offsets2;
	const rec_t*	rec;
	const rec_t*	next_rec;
	/* A dummy heap, to be passed to rec_get_offsets().
	Because offsets1,offsets2 should be big enough,
	this memory heap should never be used. */
	mem_heap_t*	heap			= NULL;
	const rec_t*	(*get_next)(const rec_t*);

	if (scan_method == COUNT_ALL_NON_BORING_AND_SKIP_DEL_MARKED) {
		get_next = page_rec_get_next_non_del_marked;
	} else {
		get_next = page_rec_get_next_const;
	}

	rec = get_next(page_get_infimum_rec(page));

	if (page_rec_is_supremum(rec)) {
		/* the page is empty or contains only delete-marked records */
		*n_diff = 0;
		*out_rec = NULL;
		return(NULL);
	}

	offsets_rec = rec_get_offsets(rec, index, offsets_rec,
				      ULINT_UNDEFINED, &heap);

	next_rec = get_next(rec);

	*n_diff = 1;

	while (!page_rec_is_supremum(next_rec)) {

		ulint	matched_fields;

		offsets_next_rec = rec_get_offsets(next_rec, index,
						   offsets_next_rec,
						   ULINT_UNDEFINED,
						   &heap);

		/* check whether rec != next_rec when looking at
		the first n_prefix fields */
		cmp_rec_rec_with_match(rec, next_rec,
				       offsets_rec, offsets_next_rec,
				       index, FALSE, &matched_fields);

		if (matched_fields < n_prefix) {
			/* rec != next_rec, => rec is non-boring */

			(*n_diff)++;

			if (scan_method == QUIT_ON_FIRST_NON_BORING) {
				goto func_exit;
			}
		}

		rec = next_rec;
		{
			/* Assign offsets_rec = offsets_next_rec
			so that offsets_rec matches with rec which
			was just assigned rec = next_rec above.
			Also need to point offsets_next_rec to the
			place where offsets_rec was pointing before
			because we have just 2 placeholders where
			data is actually stored:
			offsets_onstack1 and offsets_onstack2 and we
			are using them in circular fashion
			(offsets[_next]_rec are just pointers to
			those placeholders). */
			ulint*	offsets_tmp;
			offsets_tmp = offsets_rec;
			offsets_rec = offsets_next_rec;
			offsets_next_rec = offsets_tmp;
		}

		next_rec = get_next(next_rec);
	}

func_exit:
	/* offsets1,offsets2 should have been big enough */
	ut_a(heap == NULL);
	*out_rec = rec;
	return(offsets_rec);
}

/*********************************************************************//**
Dive below the current position of a cursor and calculate the number of
distinct records on the leaf page, when looking at the fist n_prefix
columns.
@return number of distinct records on the leaf page */
static
ib_uint64_t
dict_stats_analyze_index_below_cur(
/*===============================*/
	const btr_cur_t*cur,		/*!< in: cursor */
	ulint		n_prefix,	/*!< in: look at the first n_prefix
					columns when comparing records */
	mtr_t*		mtr)		/*!< in/out: mini-transaction */
{
	dict_index_t*	index;
	ulint		space;
	ulint		zip_size;
	buf_block_t*	block;
	ulint		page_no;
	const page_t*	page;
	mem_heap_t*	heap;
	const rec_t*	rec;
	ulint*		offsets1;
	ulint*		offsets2;
	ulint*		offsets_rec;
	ib_uint64_t	n_diff; /* the result */
	ulint		size;

	index = btr_cur_get_index(cur);

	/* Allocate offsets for the record and the node pointer, for
	node pointer records. In a secondary index, the node pointer
	record will consist of all index fields followed by a child
	page number.
	Allocate space for the offsets header (the allocation size at
	offsets[0] and the REC_OFFS_HEADER_SIZE bytes), and n_fields + 1,
	so that this will never be less than the size calculated in
	rec_get_offsets_func(). */
	size = (1 + REC_OFFS_HEADER_SIZE) + 1 + dict_index_get_n_fields(index);

	heap = mem_heap_create(size * (sizeof *offsets1 + sizeof *offsets2));

	offsets1 = static_cast<ulint*>(mem_heap_alloc(
			heap, size * sizeof *offsets1));

	offsets2 = static_cast<ulint*>(mem_heap_alloc(
			heap, size * sizeof *offsets2));

	rec_offs_set_n_alloc(offsets1, size);
	rec_offs_set_n_alloc(offsets2, size);

	space = dict_index_get_space(index);
	zip_size = dict_table_zip_size(index->table);

	rec = btr_cur_get_rec(cur);

	offsets_rec = rec_get_offsets(rec, index, offsets1,
				      ULINT_UNDEFINED, &heap);

	page_no = btr_node_ptr_get_child_page_no(rec, offsets_rec);

	/* descend to the leaf level on the B-tree */
	for (;;) {

		block = buf_page_get_gen(space, zip_size, page_no, RW_S_LATCH,
					 NULL /* no guessed block */,
					 BUF_GET, __FILE__, __LINE__, mtr);

		page = buf_block_get_frame(block);

		if (btr_page_get_level(page, mtr) == 0) {
			/* leaf level */
			break;
		}
		/* else */

		/* search for the first non-boring record on the page */
		offsets_rec = dict_stats_scan_page(
			&rec, offsets1, offsets2, index, page, n_prefix,
			QUIT_ON_FIRST_NON_BORING, &n_diff);

		/* pages on level > 0 are not allowed to be empty */
		ut_a(offsets_rec != NULL);
		/* if page is not empty (offsets_rec != NULL) then n_diff must
		be > 0, otherwise there is a bug in dict_stats_scan_page() */
		ut_a(n_diff > 0);

		if (n_diff == 1) {
			/* page has all keys equal and the end of the page
			was reached by dict_stats_scan_page(), no need to
			descend to the leaf level */
			mem_heap_free(heap);
			return(1);
		}
		/* else */

		/* when we instruct dict_stats_scan_page() to quit on the
		first non-boring record it finds, then the returned n_diff
		can either be 0 (empty page), 1 (page has all keys equal) or
		2 (non-boring record was found) */
		ut_a(n_diff == 2);

		/* we have a non-boring record in rec, descend below it */

		page_no = btr_node_ptr_get_child_page_no(rec, offsets_rec);
	}

	/* make sure we got a leaf page as a result from the above loop */
	ut_ad(btr_page_get_level(page, mtr) == 0);

	/* scan the leaf page and find the number of distinct keys,
	when looking only at the first n_prefix columns */

	offsets_rec = dict_stats_scan_page(
		&rec, offsets1, offsets2, index, page, n_prefix,
		COUNT_ALL_NON_BORING_AND_SKIP_DEL_MARKED, &n_diff);

#if 0
	DEBUG_PRINTF("      %s(): n_diff below page_no=%lu: " UINT64PF "\n",
		     __func__, page_no, n_diff);
#endif

	mem_heap_free(heap);

	return(n_diff);
}

/*********************************************************************//**
For a given level in an index select N_SAMPLE_PAGES(index)
(or less) records from that level and dive below them to the corresponding
leaf pages, then scan those leaf pages and save the sampling results in
index->stat_n_diff_key_vals[n_prefix - 1] and the number of pages scanned in
index->stat_n_sample_sizes[n_prefix - 1]. */
static
void
dict_stats_analyze_index_for_n_prefix(
/*==================================*/
	dict_index_t*	index,		/*!< in/out: index */
	ulint		level,		/*!< in: level, must be >= 1 */
	ib_uint64_t	total_recs_on_level,
					/*!< in: total number of
					records on the given level */
	ulint		n_prefix,	/*!< in: look at first
					n_prefix columns when
					comparing records */
	ib_uint64_t	n_diff_for_this_prefix,
					/*!< in: number of distinct
					records on the given level,
					when looking at the first
					n_prefix columns */
	boundaries_t*	boundaries,	/*!< in: array that contains
					n_diff_for_this_prefix
					integers each of which
					represents the index (on the
					level, counting from
					left/smallest to right/biggest
					from 0) of the last record
					from each group of distinct
					keys */
	mtr_t*		mtr)		/*!< in/out: mini-transaction */
{
	btr_pcur_t	pcur;
	const page_t*	page;
	ib_uint64_t	rec_idx;
	ib_uint64_t	last_idx_on_level;
	ib_uint64_t	n_recs_to_dive_below;
	ib_uint64_t	n_diff_sum_of_all_analyzed_pages;
	ib_uint64_t	i;

#if 0
	DEBUG_PRINTF("    %s(table=%s, index=%s, level=%lu, n_prefix=%lu,"
		     " n_diff_for_this_prefix=" UINT64PF ")\n",
		     __func__, index->table->name, index->name, level,
		     n_prefix, n_diff_for_this_prefix);
#endif

	ut_ad(mtr_memo_contains(mtr, dict_index_get_lock(index),
				MTR_MEMO_SX_LOCK));

	/* if some of those is 0 then this means that there is exactly one
	page in the B-tree and it is empty and we should have done full scan
	and should not be here */
	ut_ad(total_recs_on_level > 0);
	ut_ad(n_diff_for_this_prefix > 0);

	/* this must be at least 1 */
	ut_ad(N_SAMPLE_PAGES(index) > 0);

	/* Position pcur on the leftmost record on the leftmost page
	on the desired level. */

	btr_pcur_open_at_index_side(
		true, index, BTR_SEARCH_TREE | BTR_ALREADY_S_LATCHED,
		&pcur, true, level, mtr);
	btr_pcur_move_to_next_on_page(&pcur);

	page = btr_pcur_get_page(&pcur);

	/* The page must not be empty, except when
	it is the root page (and the whole index is empty). */
	ut_ad(btr_pcur_is_on_user_rec(&pcur) || page_is_leaf(page));
	ut_ad(btr_pcur_get_rec(&pcur)
	      == page_rec_get_next_const(page_get_infimum_rec(page)));

	/* check that we are indeed on the desired level */
	ut_a(btr_page_get_level(page, mtr) == level);

	/* there should not be any pages on the left */
	ut_a(btr_page_get_prev(page, mtr) == FIL_NULL);

	/* check whether the first record on the leftmost page is marked
	as such, if we are on a non-leaf level */
	ut_a((level == 0)
	     == !(REC_INFO_MIN_REC_FLAG & rec_get_info_bits(
			  btr_pcur_get_rec(&pcur), page_is_comp(page))));

	last_idx_on_level = boundaries->at(
		static_cast<unsigned int>(n_diff_for_this_prefix - 1));

	rec_idx = 0;

	n_diff_sum_of_all_analyzed_pages = 0;

	n_recs_to_dive_below = ut_min(N_SAMPLE_PAGES(index),
				      n_diff_for_this_prefix);

	for (i = 0; i < n_recs_to_dive_below; i++) {
		ib_uint64_t	left;
		ib_uint64_t	right;
		ib_uint64_t	rnd;
		ib_uint64_t	dive_below_idx;

		/* there are n_diff_for_this_prefix elements
		in 'boundaries' and we divide those elements
		into n_recs_to_dive_below segments, for example:

		let n_diff_for_this_prefix=100, n_recs_to_dive_below=4, then:
		segment i=0:  [0, 24]
		segment i=1: [25, 49]
		segment i=2: [50, 74]
		segment i=3: [75, 99] or

		let n_diff_for_this_prefix=1, n_recs_to_dive_below=1, then:
		segment i=0: [0, 0] or

		let n_diff_for_this_prefix=2, n_recs_to_dive_below=2, then:
		segment i=0: [0, 0]
		segment i=1: [1, 1] or

		let n_diff_for_this_prefix=13, n_recs_to_dive_below=7, then:
		segment i=0:  [0,  0]
		segment i=1:  [1,  2]
		segment i=2:  [3,  4]
		segment i=3:  [5,  6]
		segment i=4:  [7,  8]
		segment i=5:  [9, 10]
		segment i=6: [11, 12]

		then we select a random record from each segment and dive
		below it */
		left = n_diff_for_this_prefix * i / n_recs_to_dive_below;
		right = n_diff_for_this_prefix * (i + 1)
			/ n_recs_to_dive_below - 1;

		ut_a(left <= right);
		ut_a(right <= last_idx_on_level);

		/* we do not pass (left, right) because we do not want to ask
		ut_rnd_interval() to work with too big numbers since
		ib_uint64_t could be bigger than ulint */
		rnd = (ib_uint64_t) ut_rnd_interval(0, (ulint) (right - left));

		dive_below_idx = boundaries->at((unsigned int) (left + rnd));

#if 0
		DEBUG_PRINTF("    %s(): dive below record with index="
			     UINT64PF "\n", __func__, dive_below_idx);
#endif

		/* seek to the record with index dive_below_idx */
		while (rec_idx < dive_below_idx
		       && btr_pcur_is_on_user_rec(&pcur)) {

			btr_pcur_move_to_next_user_rec(&pcur, mtr);
			rec_idx++;
		}

		/* if the level has finished before the record we are
		searching for, this means that the B-tree has changed in
		the meantime, quit our sampling and use whatever stats
		we have collected so far */
		if (rec_idx < dive_below_idx) {

			ut_ad(!btr_pcur_is_on_user_rec(&pcur));
			break;
		}

		/* it could be that the tree has changed in such a way that
		the record under dive_below_idx is the supremum record, in
		this case rec_idx == dive_below_idx and pcur is positioned
		on the supremum, we do not want to dive below it */
		if (!btr_pcur_is_on_user_rec(&pcur)) {
			break;
		}

		ut_a(rec_idx == dive_below_idx);

		ib_uint64_t	n_diff_on_leaf_page;

		n_diff_on_leaf_page = dict_stats_analyze_index_below_cur(
			btr_pcur_get_btr_cur(&pcur), n_prefix, mtr);

		/* We adjust n_diff_on_leaf_page here to avoid counting
		one record twice - once as the last on some page and once
		as the first on another page. Consider the following example:
		Leaf level:
		page: (2,2,2,2,3,3)
		... many pages like (3,3,3,3,3,3) ...
		page: (3,3,3,3,5,5)
		... many pages like (5,5,5,5,5,5) ...
		page: (5,5,5,5,8,8)
		page: (8,8,8,8,9,9)
		our algo would (correctly) get an estimate that there are
		2 distinct records per page (average). Having 4 pages below
		non-boring records, it would (wrongly) estimate the number
		of distinct records to 8. */
		if (n_diff_on_leaf_page > 0) {
			n_diff_on_leaf_page--;
		}

		n_diff_sum_of_all_analyzed_pages += n_diff_on_leaf_page;
	}

	/* n_diff_sum_of_all_analyzed_pages can be 0 here if all the leaf
	pages sampled contained only delete-marked records. In this case
	we should assign 0 to index->stat_n_diff_key_vals[n_prefix - 1], which
	the formula below does. */

	/* See REF01 for an explanation of the algorithm */
	index->stat_n_diff_key_vals[n_prefix - 1]
		= index->stat_n_leaf_pages

		* n_diff_for_this_prefix
		/ total_recs_on_level

		* n_diff_sum_of_all_analyzed_pages
		/ n_recs_to_dive_below;

	index->stat_n_sample_sizes[n_prefix - 1] = n_recs_to_dive_below;

	DEBUG_PRINTF("    %s(): n_diff=" UINT64PF " for n_prefix=%lu"
		     " (%lu"
		     " * " UINT64PF " / " UINT64PF
		     " * " UINT64PF " / " UINT64PF ")\n",
		     __func__, index->stat_n_diff_key_vals[n_prefix - 1],
		     n_prefix,
		     index->stat_n_leaf_pages,
		     n_diff_for_this_prefix, total_recs_on_level,
		     n_diff_sum_of_all_analyzed_pages, n_recs_to_dive_below);

	btr_pcur_close(&pcur);
}

/*********************************************************************//**
Calculates new statistics for a given index and saves them to the index
members stat_n_diff_key_vals[], stat_n_sample_sizes[], stat_index_size and
stat_n_leaf_pages. This function could be slow. */
static
void
dict_stats_analyze_index(
/*=====================*/
	dict_index_t*	index)	/*!< in/out: index to analyze */
{
	ulint		root_level;
	ulint		level;
	bool		level_is_analyzed;
	ulint		n_uniq;
	ulint		n_prefix;
	ib_uint64_t*	n_diff_on_level;
	ib_uint64_t	total_recs;
	ib_uint64_t	total_pages;
	boundaries_t*	n_diff_boundaries;
	mtr_t		mtr;
	ulint		size;
	DBUG_ENTER("dict_stats_analyze_index");

	DBUG_PRINT("info", ("index: %s, online status: %d", index->name,
			    dict_index_get_online_status(index)));

	DEBUG_PRINTF("  %s(index=%s)\n", __func__, index->name);

	dict_stats_empty_index(index);

	mtr_start(&mtr);

	mtr_s_lock(dict_index_get_lock(index), &mtr);

	size = btr_get_size(index, BTR_TOTAL_SIZE, &mtr);

	if (size != ULINT_UNDEFINED) {
		index->stat_index_size = size;
		size = btr_get_size(index, BTR_N_LEAF_PAGES, &mtr);
	}

	/* Release the X locks on the root page taken by btr_get_size() */
	mtr_commit(&mtr);

	switch (size) {
	case ULINT_UNDEFINED:
		dict_stats_assert_initialized_index(index);
		DBUG_VOID_RETURN;
	case 0:
		/* The root node of the tree is a leaf */
		size = 1;
	}

	index->stat_n_leaf_pages = size;

	mtr_start(&mtr);

	mtr_sx_lock(dict_index_get_lock(index), &mtr);

	root_level = btr_height_get(index, &mtr);

	n_uniq = dict_index_get_n_unique(index);

	/* If the tree has just one level (and one page) or if the user
	has requested to sample too many pages then do full scan.

	For each n-column prefix (for n=1..n_uniq) N_SAMPLE_PAGES(index)
	will be sampled, so in total N_SAMPLE_PAGES(index) * n_uniq leaf
	pages will be sampled. If that number is bigger than the total
	number of leaf pages then do full scan of the leaf level instead
	since it will be faster and will give better results. */

	if (root_level == 0
	    || N_SAMPLE_PAGES(index) * n_uniq > index->stat_n_leaf_pages) {

		if (root_level == 0) {
			DEBUG_PRINTF("  %s(): just one page,"
				     " doing full scan\n", __func__);
		} else {
			DEBUG_PRINTF("  %s(): too many pages requested for"
				     " sampling, doing full scan\n", __func__);
		}

		/* do full scan of level 0; save results directly
		into the index */

		dict_stats_analyze_index_level(index,
					       0 /* leaf level */,
					       index->stat_n_diff_key_vals,
					       &total_recs,
					       &total_pages,
					       NULL /* boundaries not needed */,
					       &mtr);

		for (ulint i = 0; i < n_uniq; i++) {
			index->stat_n_sample_sizes[i] = total_pages;
		}

		mtr_commit(&mtr);

		dict_stats_assert_initialized_index(index);
		DBUG_VOID_RETURN;
	}

	/* set to zero */
	n_diff_on_level = reinterpret_cast<ib_uint64_t*>
		(ut_zalloc(n_uniq * sizeof(ib_uint64_t)));

	n_diff_boundaries = new boundaries_t[n_uniq];

	/* total_recs is also used to estimate the number of pages on one
	level below, so at the start we have 1 page (the root) */
	total_recs = 1;

	/* Here we use the following optimization:
	If we find that level L is the first one (searching from the
	root) that contains at least D distinct keys when looking at
	the first n_prefix columns, then:
	if we look at the first n_prefix-1 columns then the first
	level that contains D distinct keys will be either L or a
	lower one.
	So if we find that the first level containing D distinct
	keys (on n_prefix columns) is L, we continue from L when
	searching for D distinct keys on n_prefix-1 columns. */
	level = root_level;
	level_is_analyzed = false;

	for (n_prefix = n_uniq; n_prefix >= 1; n_prefix--) {

		DEBUG_PRINTF("  %s(): searching level with >=%llu"
			     " distinct records, n_prefix=%lu\n",
			     __func__, N_DIFF_REQUIRED(index), n_prefix);

		/* Commit the mtr to release the tree S lock to allow
		other threads to do some work too. */
		mtr_commit(&mtr);
		mtr_start(&mtr);
		mtr_sx_lock(dict_index_get_lock(index), &mtr);
		if (root_level != btr_height_get(index, &mtr)) {
			/* Just quit if the tree has changed beyond
			recognition here. The old stats from previous
			runs will remain in the values that we have
			not calculated yet. Initially when the index
			object is created the stats members are given
			some sensible values so leaving them untouched
			here even the first time will not cause us to
			read uninitialized memory later. */
			break;
		}

		/* check whether we should pick the current level;
		we pick level 1 even if it does not have enough
		distinct records because we do not want to scan the
		leaf level because it may contain too many records */
		if (level_is_analyzed
		    && (n_diff_on_level[n_prefix - 1] >= N_DIFF_REQUIRED(index)
			|| level == 1)) {

			goto found_level;
		}

		/* search for a level that contains enough distinct records */

		if (level_is_analyzed && level > 1) {

			/* if this does not hold we should be on
			"found_level" instead of here */
			ut_ad(n_diff_on_level[n_prefix - 1]
			      < N_DIFF_REQUIRED(index));

			level--;
			level_is_analyzed = false;
		}

		/* descend into the tree, searching for "good enough" level */
		for (;;) {

			/* make sure we do not scan the leaf level
			accidentally, it may contain too many pages */
			ut_ad(level > 0);

			/* scanning the same level twice is an optimization
			bug */
			ut_ad(!level_is_analyzed);

			/* Do not scan if this would read too many pages.
			Here we use the following fact:
			the number of pages on level L equals the number
			of records on level L+1, thus we deduce that the
			following call would scan total_recs pages, because
			total_recs is left from the previous iteration when
			we scanned one level upper or we have not scanned any
			levels yet in which case total_recs is 1. */
			if (total_recs > N_SAMPLE_PAGES(index)) {

				/* if the above cond is true then we are
				not at the root level since on the root
				level total_recs == 1 (set before we
				enter the n-prefix loop) and cannot
				be > N_SAMPLE_PAGES(index) */
				ut_a(level != root_level);

				/* step one level back and be satisfied with
				whatever it contains */
				level++;
				level_is_analyzed = true;

				break;
			}

			dict_stats_analyze_index_level(index,
						       level,
						       n_diff_on_level,
						       &total_recs,
						       &total_pages,
						       n_diff_boundaries,
						       &mtr);

			level_is_analyzed = true;

			if (n_diff_on_level[n_prefix - 1]
			    >= N_DIFF_REQUIRED(index)
			    || level == 1) {
				/* we found a good level with many distinct
				records or we have reached the last level we
				could scan */
				break;
			}

			level--;
			level_is_analyzed = false;
		}
found_level:

		DEBUG_PRINTF("  %s(): found level %lu that has " UINT64PF
			     " distinct records for n_prefix=%lu\n",
			     __func__, level, n_diff_on_level[n_prefix - 1],
			     n_prefix);

		/* here we are either on level 1 or the level that we are on
		contains >= N_DIFF_REQUIRED distinct keys or we did not scan
		deeper levels because they would contain too many pages */

		ut_ad(level > 0);

		ut_ad(level_is_analyzed);

		/* pick some records from this level and dive below them for
		the given n_prefix */

		dict_stats_analyze_index_for_n_prefix(
			index, level, total_recs, n_prefix,
			n_diff_on_level[n_prefix - 1],
			&n_diff_boundaries[n_prefix - 1], &mtr);
	}

	mtr_commit(&mtr);

	delete[] n_diff_boundaries;

	ut_free(n_diff_on_level);

	dict_stats_assert_initialized_index(index);
	DBUG_VOID_RETURN;
}

/*********************************************************************//**
Calculates new estimates for table and index statistics. This function
is relatively slow and is used to calculate persistent statistics that
will be saved on disk.
@return DB_SUCCESS or error code */
static
dberr_t
dict_stats_update_persistent(
/*=========================*/
	dict_table_t*	table)		/*!< in/out: table */
{
	dict_index_t*	index;

	DEBUG_PRINTF("%s(table=%s)\n", __func__, table->name);

	dict_table_stats_lock(table, RW_X_LATCH);

	/* analyze the clustered index first */

	index = dict_table_get_first_index(table);

	if (index == NULL
	    || dict_index_is_corrupted(index)
	    || (index->type | DICT_UNIQUE) != (DICT_CLUSTERED | DICT_UNIQUE)) {

		/* Table definition is corrupt */
		dict_table_stats_unlock(table, RW_X_LATCH);
		dict_stats_empty_table(table);

		return(DB_CORRUPTION);
	}

	ut_ad(!dict_index_is_univ(index));

	dict_stats_analyze_index(index);

	ulint	n_unique = dict_index_get_n_unique(index);

	table->stat_n_rows = index->stat_n_diff_key_vals[n_unique - 1];

	table->stat_clustered_index_size = index->stat_index_size;

	/* analyze other indexes from the table, if any */

	table->stat_sum_of_other_index_sizes = 0;

	for (index = dict_table_get_next_index(index);
	     index != NULL;
	     index = dict_table_get_next_index(index)) {

		ut_ad(!dict_index_is_univ(index));

		if (index->type & DICT_FTS) {
			continue;
		}

		dict_stats_empty_index(index);

		if (dict_stats_should_ignore_index(index)) {
			continue;
		}

		if (!(table->stats_bg_flag & BG_STAT_SHOULD_QUIT)) {
			dict_stats_analyze_index(index);
		}

		table->stat_sum_of_other_index_sizes
			+= index->stat_index_size;
	}

	table->stats_last_recalc = ut_time();

	table->stat_modified_counter = 0;

	table->stat_initialized = TRUE;

	dict_stats_assert_initialized(table);

	dict_table_stats_unlock(table, RW_X_LATCH);

	return(DB_SUCCESS);
}

<<<<<<< HEAD
/*********************************************************************//**
Save an individual index's statistic into the persistent statistics
=======
#include "mysql_com.h"
/** Save an individual index's statistic into the persistent statistics
>>>>>>> 48e79d29
storage.
@param[in]	index			index to be updated
@param[in]	last_update		timestamp of the stat
@param[in]	stat_name		name of the stat
@param[in]	stat_value		value of the stat
@param[in]	sample_size		n pages sampled or NULL
@param[in]	stat_description	description of the stat
@param[in,out]	trx			in case of NULL the function will
allocate and free the trx object. If it is not NULL then it will be
rolled back only in the case of error, but not freed.
@return DB_SUCCESS or error code */
static
dberr_t
dict_stats_save_index_stat(
	dict_index_t*	index,
	lint		last_update,
	const char*	stat_name,
	ib_uint64_t	stat_value,
	ib_uint64_t*	sample_size,
	const char*	stat_description,
	trx_t*		trx)
{
	pars_info_t*	pinfo;
	dberr_t		ret;
	char		db_utf8[MAX_DB_UTF8_LEN];
	char		table_utf8[MAX_TABLE_UTF8_LEN];

#ifdef UNIV_SYNC_DEBUG
	ut_ad(rw_lock_own(&dict_operation_lock, RW_LOCK_X));
#endif /* UNIV_SYNC_DEBUG */
	ut_ad(mutex_own(&dict_sys->mutex));

	dict_fs2utf8(index->table->name, db_utf8, sizeof(db_utf8),
		     table_utf8, sizeof(table_utf8));

	pinfo = pars_info_create();
	pars_info_add_str_literal(pinfo, "database_name", db_utf8);
	pars_info_add_str_literal(pinfo, "table_name", table_utf8);
	UNIV_MEM_ASSERT_RW_ABORT(index->name, strlen(index->name));
	pars_info_add_str_literal(pinfo, "index_name", index->name);
	UNIV_MEM_ASSERT_RW_ABORT(&last_update, 4);
	pars_info_add_int4_literal(pinfo, "last_update", last_update);
	UNIV_MEM_ASSERT_RW_ABORT(stat_name, strlen(stat_name));
	pars_info_add_str_literal(pinfo, "stat_name", stat_name);
	UNIV_MEM_ASSERT_RW_ABORT(&stat_value, 8);
	pars_info_add_ull_literal(pinfo, "stat_value", stat_value);
	if (sample_size != NULL) {
		UNIV_MEM_ASSERT_RW_ABORT(sample_size, 8);
		pars_info_add_ull_literal(pinfo, "sample_size", *sample_size);
	} else {
		pars_info_add_literal(pinfo, "sample_size", NULL,
				      UNIV_SQL_NULL, DATA_FIXBINARY, 0);
	}
	UNIV_MEM_ASSERT_RW_ABORT(stat_description, strlen(stat_description));
	pars_info_add_str_literal(pinfo, "stat_description",
				  stat_description);

	ret = dict_stats_exec_sql(
		pinfo,
		"PROCEDURE INDEX_STATS_SAVE () IS\n"
		"BEGIN\n"

		"DELETE FROM \"" INDEX_STATS_NAME "\"\n"
		"WHERE\n"
		"database_name = :database_name AND\n"
		"table_name = :table_name AND\n"
		"index_name = :index_name AND\n"
		"stat_name = :stat_name;\n"

		"INSERT INTO \"" INDEX_STATS_NAME "\"\n"
		"VALUES\n"
		"(\n"
		":database_name,\n"
		":table_name,\n"
		":index_name,\n"
		":last_update,\n"
		":stat_name,\n"
		":stat_value,\n"
		":sample_size,\n"
		":stat_description\n"
		");\n"
		"END;", trx);

	if (ret != DB_SUCCESS) {
		char	buf_table[MAX_FULL_NAME_LEN];
		char	buf_index[MAX_FULL_NAME_LEN];
		ib_logf(IB_LOG_LEVEL_ERROR,
			"Cannot save index statistics for table"
			" %s, index %s, stat name \"%s\": %s",
			ut_format_name(index->table->name, TRUE,
				       buf_table, sizeof(buf_table)),
			ut_format_name(index->name, FALSE,
				       buf_index, sizeof(buf_index)),
			stat_name, ut_strerr(ret));
	}

	return(ret);
}

/** Save the table's statistics into the persistent statistics storage.
@param[in]	table_orig	table whose stats to save
@param[in]	only_for_index	if this is non-NULL, then stats for indexes
that are not equal to it will not be saved, if NULL, then all indexes' stats
are saved
@return DB_SUCCESS or error code */
static
dberr_t
dict_stats_save(
	dict_table_t*		table_orig,
	const index_id_t*	only_for_index)
{
	pars_info_t*	pinfo;
	lint		now;
	dberr_t		ret;
	dict_table_t*	table;
	char		db_utf8[MAX_DB_UTF8_LEN];
	char		table_utf8[MAX_TABLE_UTF8_LEN];

	table = dict_stats_snapshot_create(table_orig);

	dict_fs2utf8(table->name, db_utf8, sizeof(db_utf8),
		     table_utf8, sizeof(table_utf8));

	rw_lock_x_lock(&dict_operation_lock);
	mutex_enter(&dict_sys->mutex);

	/* MySQL's timestamp is 4 byte, so we use
	pars_info_add_int4_literal() which takes a lint arg, so "now" is
	lint */
	now = (lint) ut_time();

	pinfo = pars_info_create();

	pars_info_add_str_literal(pinfo, "database_name", db_utf8);
	pars_info_add_str_literal(pinfo, "table_name", table_utf8);
	pars_info_add_int4_literal(pinfo, "last_update", now);
	pars_info_add_ull_literal(pinfo, "n_rows", table->stat_n_rows);
	pars_info_add_ull_literal(pinfo, "clustered_index_size",
		table->stat_clustered_index_size);
	pars_info_add_ull_literal(pinfo, "sum_of_other_index_sizes",
		table->stat_sum_of_other_index_sizes);

	ret = dict_stats_exec_sql(
		pinfo,
		"PROCEDURE TABLE_STATS_SAVE () IS\n"
		"BEGIN\n"

		"DELETE FROM \"" TABLE_STATS_NAME "\"\n"
		"WHERE\n"
		"database_name = :database_name AND\n"
		"table_name = :table_name;\n"

		"INSERT INTO \"" TABLE_STATS_NAME "\"\n"
		"VALUES\n"
		"(\n"
		":database_name,\n"
		":table_name,\n"
		":last_update,\n"
		":n_rows,\n"
		":clustered_index_size,\n"
		":sum_of_other_index_sizes\n"
		");\n"
		"END;", NULL);

	if (ret != DB_SUCCESS) {
		char	buf[MAX_FULL_NAME_LEN];
		ib_logf(IB_LOG_LEVEL_ERROR,
			"Cannot save table statistics for table %s: %s",
			ut_format_name(table->name, TRUE, buf, sizeof(buf)),
			ut_strerr(ret));

		mutex_exit(&dict_sys->mutex);
		rw_lock_x_unlock(&dict_operation_lock);

		dict_stats_snapshot_free(table);

		return(ret);
	}

	trx_t*	trx = trx_allocate_for_background();
	trx_start_if_not_started(trx);

	dict_index_t*	index;

	index_map_t	indexes;

	for (index = dict_table_get_first_index(table);
	     index != NULL;
	     index = dict_table_get_next_index(index)) {

		indexes[index->name] = index;
	}

	index_map_t::const_iterator	it;

	for (it = indexes.begin(); it != indexes.end(); ++it) {

		index = it->second;

		if (only_for_index != NULL && index->id != *only_for_index) {
			continue;
		}

		if (dict_stats_should_ignore_index(index)) {
			continue;
		}

		ut_ad(!dict_index_is_univ(index));

<<<<<<< HEAD
		ret = dict_stats_save_index_stat(index, now, "size",
						 index->stat_index_size,
						 NULL,
						 "Number of pages"
						 " in the index");
		if (ret != DB_SUCCESS) {
			goto end;
		}

		ret = dict_stats_save_index_stat(index, now, "n_leaf_pages",
						 index->stat_n_leaf_pages,
						 NULL,
						 "Number of leaf pages"
						 " in the index");
		if (ret != DB_SUCCESS) {
			goto end;
		}

=======
>>>>>>> 48e79d29
		for (ulint i = 0; i < index->n_uniq; i++) {

			char	stat_name[16];
			char	stat_description[1024];
			ulint	j;

			ut_snprintf(stat_name, sizeof(stat_name),
				    "n_diff_pfx%02lu", i + 1);

			/* craft a string that contains the column names */
			ut_snprintf(stat_description,
				    sizeof(stat_description),
				    "%s", index->fields[0].name);
			for (j = 1; j <= i; j++) {
				size_t	len;

				len = strlen(stat_description);

				ut_snprintf(stat_description + len,
					    sizeof(stat_description) - len,
					    ",%s", index->fields[j].name);
			}

			ret = dict_stats_save_index_stat(
				index, now, stat_name,
				index->stat_n_diff_key_vals[i],
				&index->stat_n_sample_sizes[i],
				stat_description, trx);

			if (ret != DB_SUCCESS) {
				goto end;
			}
		}

		ret = dict_stats_save_index_stat(index, now, "n_leaf_pages",
						 index->stat_n_leaf_pages,
						 NULL,
						 "Number of leaf pages "
						 "in the index", trx);
		if (ret != DB_SUCCESS) {
			goto end;
		}

		ret = dict_stats_save_index_stat(index, now, "size",
						 index->stat_index_size,
						 NULL,
						 "Number of pages "
						 "in the index", trx);
		if (ret != DB_SUCCESS) {
			goto end;
		}
	}

	trx_commit_for_mysql(trx);

end:
	trx_free_for_background(trx);

	mutex_exit(&dict_sys->mutex);
	rw_lock_x_unlock(&dict_operation_lock);

	dict_stats_snapshot_free(table);

	return(ret);
}

/*********************************************************************//**
Called for the row that is selected by
SELECT ... FROM mysql.innodb_table_stats WHERE table='...'
The second argument is a pointer to the table and the fetched stats are
written to it.
@return non-NULL dummy */
static
ibool
dict_stats_fetch_table_stats_step(
/*==============================*/
	void*	node_void,	/*!< in: select node */
	void*	table_void)	/*!< out: table */
{
	sel_node_t*	node = (sel_node_t*) node_void;
	dict_table_t*	table = (dict_table_t*) table_void;
	que_common_t*	cnode;
	int		i;

	/* this should loop exactly 3 times - for
	n_rows,clustered_index_size,sum_of_other_index_sizes */
	for (cnode = static_cast<que_common_t*>(node->select_list), i = 0;
	     cnode != NULL;
	     cnode = static_cast<que_common_t*>(que_node_get_next(cnode)),
	     i++) {

		const byte*	data;
		dfield_t*	dfield = que_node_get_val(cnode);
		dtype_t*	type = dfield_get_type(dfield);
		ulint		len = dfield_get_len(dfield);

		data = static_cast<const byte*>(dfield_get_data(dfield));

		switch (i) {
		case 0: /* mysql.innodb_table_stats.n_rows */

			ut_a(dtype_get_mtype(type) == DATA_INT);
			ut_a(len == 8);

			table->stat_n_rows = mach_read_from_8(data);

			break;

		case 1: /* mysql.innodb_table_stats.clustered_index_size */

			ut_a(dtype_get_mtype(type) == DATA_INT);
			ut_a(len == 8);

			table->stat_clustered_index_size
				= (ulint) mach_read_from_8(data);

			break;

		case 2: /* mysql.innodb_table_stats.sum_of_other_index_sizes */

			ut_a(dtype_get_mtype(type) == DATA_INT);
			ut_a(len == 8);

			table->stat_sum_of_other_index_sizes
				= (ulint) mach_read_from_8(data);

			break;

		default:

			/* someone changed SELECT
			n_rows,clustered_index_size,sum_of_other_index_sizes
			to select more columns from innodb_table_stats without
			adjusting here */
			ut_error;
		}
	}

	/* if i < 3 this means someone changed the
	SELECT n_rows,clustered_index_size,sum_of_other_index_sizes
	to select less columns from innodb_table_stats without adjusting here;
	if i > 3 we would have ut_error'ed earlier */
	ut_a(i == 3 /*n_rows,clustered_index_size,sum_of_other_index_sizes*/);

	/* XXX this is not used but returning non-NULL is necessary */
	return(TRUE);
}

/** Aux struct used to pass a table and a boolean to
dict_stats_fetch_index_stats_step(). */
struct index_fetch_t {
	dict_table_t*	table;	/*!< table whose indexes are to be modified */
	bool		stats_were_modified; /*!< will be set to true if at
				least one index stats were modified */
};

/*********************************************************************//**
Called for the rows that are selected by
SELECT ... FROM mysql.innodb_index_stats WHERE table='...'
The second argument is a pointer to the table and the fetched stats are
written to its indexes.
Let a table has N indexes and each index has Ui unique columns for i=1..N,
then mysql.innodb_index_stats will have SUM(Ui) i=1..N rows for that table.
So this function will be called SUM(Ui) times where SUM(Ui) is of magnitude
N*AVG(Ui). In each call it searches for the currently fetched index into
table->indexes linearly, assuming this list is not sorted. Thus, overall,
fetching all indexes' stats from mysql.innodb_index_stats is O(N^2) where N
is the number of indexes.
This can be improved if we sort table->indexes in a temporary area just once
and then search in that sorted list. Then the complexity will be O(N*log(N)).
We assume a table will not have more than 100 indexes, so we go with the
simpler N^2 algorithm.
@return non-NULL dummy */
static
ibool
dict_stats_fetch_index_stats_step(
/*==============================*/
	void*	node_void,	/*!< in: select node */
	void*	arg_void)	/*!< out: table + a flag that tells if we
				modified anything */
{
	sel_node_t*	node = (sel_node_t*) node_void;
	index_fetch_t*	arg = (index_fetch_t*) arg_void;
	dict_table_t*	table = arg->table;
	dict_index_t*	index = NULL;
	que_common_t*	cnode;
	const char*	stat_name = NULL;
	ulint		stat_name_len = ULINT_UNDEFINED;
	ib_uint64_t	stat_value = UINT64_UNDEFINED;
	ib_uint64_t	sample_size = UINT64_UNDEFINED;
	int		i;

	/* this should loop exactly 4 times - for the columns that
	were selected: index_name,stat_name,stat_value,sample_size */
	for (cnode = static_cast<que_common_t*>(node->select_list), i = 0;
	     cnode != NULL;
	     cnode = static_cast<que_common_t*>(que_node_get_next(cnode)),
	     i++) {

		const byte*	data;
		dfield_t*	dfield = que_node_get_val(cnode);
		dtype_t*	type = dfield_get_type(dfield);
		ulint		len = dfield_get_len(dfield);

		data = static_cast<const byte*>(dfield_get_data(dfield));

		switch (i) {
		case 0: /* mysql.innodb_index_stats.index_name */

			ut_a(dtype_get_mtype(type) == DATA_VARMYSQL);

			/* search for index in table's indexes whose name
			matches data; the fetched index name is in data,
			has no terminating '\0' and has length len */
			for (index = dict_table_get_first_index(table);
			     index != NULL;
			     index = dict_table_get_next_index(index)) {

				if (strlen(index->name) == len
				    && memcmp(index->name, data, len) == 0) {
					/* the corresponding index was found */
					break;
				}
			}

			/* if index is NULL here this means that
			mysql.innodb_index_stats contains more rows than the
			number of indexes in the table; this is ok, we just
			return ignoring those extra rows; in other words
			dict_stats_fetch_index_stats_step() has been called
			for a row from index_stats with unknown index_name
			column */
			if (index == NULL) {

				return(TRUE);
			}

			break;

		case 1: /* mysql.innodb_index_stats.stat_name */

			ut_a(dtype_get_mtype(type) == DATA_VARMYSQL);

			ut_a(index != NULL);

			stat_name = (const char*) data;
			stat_name_len = len;

			break;

		case 2: /* mysql.innodb_index_stats.stat_value */

			ut_a(dtype_get_mtype(type) == DATA_INT);
			ut_a(len == 8);

			ut_a(index != NULL);
			ut_a(stat_name != NULL);
			ut_a(stat_name_len != ULINT_UNDEFINED);

			stat_value = mach_read_from_8(data);

			break;

		case 3: /* mysql.innodb_index_stats.sample_size */

			ut_a(dtype_get_mtype(type) == DATA_INT);
			ut_a(len == 8 || len == UNIV_SQL_NULL);

			ut_a(index != NULL);
			ut_a(stat_name != NULL);
			ut_a(stat_name_len != ULINT_UNDEFINED);
			ut_a(stat_value != UINT64_UNDEFINED);

			if (len == UNIV_SQL_NULL) {
				break;
			}
			/* else */

			sample_size = mach_read_from_8(data);

			break;

		default:

			/* someone changed
			SELECT index_name,stat_name,stat_value,sample_size
			to select more columns from innodb_index_stats without
			adjusting here */
			ut_error;
		}
	}

	/* if i < 4 this means someone changed the
	SELECT index_name,stat_name,stat_value,sample_size
	to select less columns from innodb_index_stats without adjusting here;
	if i > 4 we would have ut_error'ed earlier */
	ut_a(i == 4 /* index_name,stat_name,stat_value,sample_size */);

	ut_a(index != NULL);
	ut_a(stat_name != NULL);
	ut_a(stat_name_len != ULINT_UNDEFINED);
	ut_a(stat_value != UINT64_UNDEFINED);
	/* sample_size could be UINT64_UNDEFINED here, if it is NULL */

#define PFX	"n_diff_pfx"
#define PFX_LEN	10

	if (stat_name_len == 4 /* strlen("size") */
	    && strncasecmp("size", stat_name, stat_name_len) == 0) {
		index->stat_index_size = (ulint) stat_value;
		arg->stats_were_modified = true;
	} else if (stat_name_len == 12 /* strlen("n_leaf_pages") */
		   && strncasecmp("n_leaf_pages", stat_name, stat_name_len)
		   == 0) {
		index->stat_n_leaf_pages = (ulint) stat_value;
		arg->stats_were_modified = true;
	} else if (stat_name_len > PFX_LEN /* e.g. stat_name=="n_diff_pfx01" */
		   && strncasecmp(PFX, stat_name, PFX_LEN) == 0) {

		const char*	num_ptr;
		unsigned long	n_pfx;

		/* point num_ptr into "1" from "n_diff_pfx12..." */
		num_ptr = stat_name + PFX_LEN;

		/* stat_name should have exactly 2 chars appended to PFX
		and they should be digits */
		if (stat_name_len != PFX_LEN + 2
		    || num_ptr[0] < '0' || num_ptr[0] > '9'
		    || num_ptr[1] < '0' || num_ptr[1] > '9') {

			char	db_utf8[MAX_DB_UTF8_LEN];
			char	table_utf8[MAX_TABLE_UTF8_LEN];

			dict_fs2utf8(table->name, db_utf8, sizeof(db_utf8),
				     table_utf8, sizeof(table_utf8));

			ib_logf(IB_LOG_LEVEL_INFO,
				"Ignoring strange row from %s WHERE"
				" database_name = '%s' AND table_name = '%s'"
				" AND index_name = '%s' AND stat_name = '%.*s';"
				" because stat_name is malformed",
				INDEX_STATS_NAME_PRINT,
				db_utf8,
				table_utf8,
				index->name,
				(int) stat_name_len,
				stat_name);
			return(TRUE);
		}
		/* else */

		/* extract 12 from "n_diff_pfx12..." into n_pfx
		note that stat_name does not have a terminating '\0' */
		n_pfx = (num_ptr[0] - '0') * 10 + (num_ptr[1] - '0');

		ulint	n_uniq = index->n_uniq;

		if (n_pfx == 0 || n_pfx > n_uniq) {

			char	db_utf8[MAX_DB_UTF8_LEN];
			char	table_utf8[MAX_TABLE_UTF8_LEN];

			dict_fs2utf8(table->name, db_utf8, sizeof(db_utf8),
				     table_utf8, sizeof(table_utf8));

			ib_logf(IB_LOG_LEVEL_INFO,
				"Ignoring strange row from %s WHERE"
				" database_name = '%s' AND table_name = '%s'"
				" AND index_name = '%s' AND stat_name = '%.*s';"
				" because stat_name is out of range, the index"
				" has %lu unique columns",
				INDEX_STATS_NAME_PRINT,
				db_utf8,
				table_utf8,
				index->name,
				(int) stat_name_len,
				stat_name,
				n_uniq);
			return(TRUE);
		}
		/* else */

		index->stat_n_diff_key_vals[n_pfx - 1] = stat_value;

		if (sample_size != UINT64_UNDEFINED) {
			index->stat_n_sample_sizes[n_pfx - 1] = sample_size;
		} else {
			/* hmm, strange... the user must have UPDATEd the
			table manually and SET sample_size = NULL */
			index->stat_n_sample_sizes[n_pfx - 1] = 0;
		}

		index->stat_n_non_null_key_vals[n_pfx - 1] = 0;

		arg->stats_were_modified = true;
	} else {
		/* silently ignore rows with unknown stat_name, the
		user may have developed her own stats */
	}

	/* XXX this is not used but returning non-NULL is necessary */
	return(TRUE);
}

/*********************************************************************//**
Read table's statistics from the persistent statistics storage.
@return DB_SUCCESS or error code */
static
dberr_t
dict_stats_fetch_from_ps(
/*=====================*/
	dict_table_t*	table)	/*!< in/out: table */
{
	index_fetch_t	index_fetch_arg;
	trx_t*		trx;
	pars_info_t*	pinfo;
	dberr_t		ret;
	char		db_utf8[MAX_DB_UTF8_LEN];
	char		table_utf8[MAX_TABLE_UTF8_LEN];

	ut_ad(!mutex_own(&dict_sys->mutex));

	/* Initialize all stats to dummy values before fetching because if
	the persistent storage contains incomplete stats (e.g. missing stats
	for some index) then we would end up with (partially) uninitialized
	stats. */
	dict_stats_empty_table(table);

	trx = trx_allocate_for_background();

	/* Use 'read-uncommitted' so that the SELECTs we execute
	do not get blocked in case some user has locked the rows we
	are SELECTing */

	trx->isolation_level = TRX_ISO_READ_UNCOMMITTED;

	if (srv_read_only_mode) {
		trx_start_internal_read_only(trx);
	} else {
		trx_start_internal(trx);
	}

	dict_fs2utf8(table->name, db_utf8, sizeof(db_utf8),
		     table_utf8, sizeof(table_utf8));

	pinfo = pars_info_create();

	pars_info_add_str_literal(pinfo, "database_name", db_utf8);

	pars_info_add_str_literal(pinfo, "table_name", table_utf8);

	pars_info_bind_function(pinfo,
			       "fetch_table_stats_step",
			       dict_stats_fetch_table_stats_step,
			       table);

	index_fetch_arg.table = table;
	index_fetch_arg.stats_were_modified = false;
	pars_info_bind_function(pinfo,
			        "fetch_index_stats_step",
			        dict_stats_fetch_index_stats_step,
			        &index_fetch_arg);

	ret = que_eval_sql(pinfo,
			   "PROCEDURE FETCH_STATS () IS\n"
			   "found INT;\n"
			   "DECLARE FUNCTION fetch_table_stats_step;\n"
			   "DECLARE FUNCTION fetch_index_stats_step;\n"
			   "DECLARE CURSOR table_stats_cur IS\n"
			   "  SELECT\n"
			   /* if you change the selected fields, be
			   sure to adjust
			   dict_stats_fetch_table_stats_step() */
			   "  n_rows,\n"
			   "  clustered_index_size,\n"
			   "  sum_of_other_index_sizes\n"
			   "  FROM \"" TABLE_STATS_NAME "\"\n"
			   "  WHERE\n"
			   "  database_name = :database_name AND\n"
			   "  table_name = :table_name;\n"
			   "DECLARE CURSOR index_stats_cur IS\n"
			   "  SELECT\n"
			   /* if you change the selected fields, be
			   sure to adjust
			   dict_stats_fetch_index_stats_step() */
			   "  index_name,\n"
			   "  stat_name,\n"
			   "  stat_value,\n"
			   "  sample_size\n"
			   "  FROM \"" INDEX_STATS_NAME "\"\n"
			   "  WHERE\n"
			   "  database_name = :database_name AND\n"
			   "  table_name = :table_name;\n"

			   "BEGIN\n"

			   "OPEN table_stats_cur;\n"
			   "FETCH table_stats_cur INTO\n"
			   "  fetch_table_stats_step();\n"
			   "IF (SQL % NOTFOUND) THEN\n"
			   "  CLOSE table_stats_cur;\n"
			   "  RETURN;\n"
			   "END IF;\n"
			   "CLOSE table_stats_cur;\n"

			   "OPEN index_stats_cur;\n"
			   "found := 1;\n"
			   "WHILE found = 1 LOOP\n"
			   "  FETCH index_stats_cur INTO\n"
			   "    fetch_index_stats_step();\n"
			   "  IF (SQL % NOTFOUND) THEN\n"
			   "    found := 0;\n"
			   "  END IF;\n"
			   "END LOOP;\n"
			   "CLOSE index_stats_cur;\n"

			   "END;",
			   TRUE, trx);
	/* pinfo is freed by que_eval_sql() */

	trx_commit_for_mysql(trx);

	trx_free_for_background(trx);

	if (!index_fetch_arg.stats_were_modified) {
		return(DB_STATS_DO_NOT_EXIST);
	}

	return(ret);
}

/*********************************************************************//**
Fetches or calculates new estimates for index statistics. */

void
dict_stats_update_for_index(
/*========================*/
	dict_index_t*	index)	/*!< in/out: index */
{
	DBUG_ENTER("dict_stats_update_for_index");

	ut_ad(!mutex_own(&dict_sys->mutex));

	if (dict_stats_is_persistent_enabled(index->table)) {

		if (dict_stats_persistent_storage_check(false)) {
			dict_table_stats_lock(index->table, RW_X_LATCH);
			dict_stats_analyze_index(index);
			dict_table_stats_unlock(index->table, RW_X_LATCH);
			dict_stats_save(index->table, &index->id);
			DBUG_VOID_RETURN;
		}
		/* else */

		/* Fall back to transient stats since the persistent
		storage is not present or is corrupted */
		char	buf_table[MAX_FULL_NAME_LEN];
		char	buf_index[MAX_FULL_NAME_LEN];

		ib_logf(IB_LOG_LEVEL_INFO,
			"Recalculation of persistent statistics"
			" requested for table %s index %s but the required"
			" persistent statistics storage is not present or is"
			" corrupted. Using transient stats instead.",
			ut_format_name(index->table->name, TRUE,
				       buf_table, sizeof(buf_table)),
			ut_format_name(index->name, FALSE,
				       buf_index, sizeof(buf_index)));
	}

	dict_table_stats_lock(index->table, RW_X_LATCH);
	dict_stats_update_transient_for_index(index);
	dict_table_stats_unlock(index->table, RW_X_LATCH);

	DBUG_VOID_RETURN;
}

/*********************************************************************//**
Calculates new estimates for table and index statistics. The statistics
are used in query optimization.
@return DB_SUCCESS or error code */

dberr_t
dict_stats_update(
/*==============*/
	dict_table_t*		table,	/*!< in/out: table */
	dict_stats_upd_option_t	stats_upd_option)
					/*!< in: whether to (re) calc
					the stats or to fetch them from
					the persistent statistics
					storage */
{
	char			buf[MAX_FULL_NAME_LEN];

	ut_ad(!mutex_own(&dict_sys->mutex));

	if (table->ibd_file_missing) {
		ib_logf(IB_LOG_LEVEL_WARN,
			"Cannot calculate statistics for table %s"
			" because the .ibd file is missing. For help, please"
			" refer to " REFMAN "innodb-troubleshooting.html",
			ut_format_name(table->name, TRUE, buf, sizeof(buf)));
		dict_stats_empty_table(table);
		return(DB_TABLESPACE_DELETED);
	} else if (srv_force_recovery >= SRV_FORCE_NO_IBUF_MERGE) {
		/* If we have set a high innodb_force_recovery level, do
		not calculate statistics, as a badly corrupted index can
		cause a crash in it. */
		dict_stats_empty_table(table);
		return(DB_SUCCESS);
	}

	switch (stats_upd_option) {
	case DICT_STATS_RECALC_PERSISTENT:

		if (srv_read_only_mode) {
			goto transient;
		}

		/* Persistent recalculation requested, called from
		1) ANALYZE TABLE, or
		2) the auto recalculation background thread, or
		3) open table if stats do not exist on disk and auto recalc
		   is enabled */

		/* InnoDB internal tables (e.g. SYS_TABLES) cannot have
		persistent stats enabled */
		ut_a(strchr(table->name, '/') != NULL);

		/* check if the persistent statistics storage exists
		before calling the potentially slow function
		dict_stats_update_persistent(); that is a
		prerequisite for dict_stats_save() succeeding */
		if (dict_stats_persistent_storage_check(false)) {

			dberr_t	err;

			err = dict_stats_update_persistent(table);

			if (err != DB_SUCCESS) {
				return(err);
			}

			err = dict_stats_save(table, NULL);

			return(err);
		}

		/* Fall back to transient stats since the persistent
		storage is not present or is corrupted */

		ib_logf(IB_LOG_LEVEL_WARN,
			"Recalculation of persistent statistics"
			" requested for table %s but the required persistent"
			" statistics storage is not present or is corrupted."
			" Using transient stats instead.",
			ut_format_name(table->name, TRUE, buf, sizeof(buf)));

		goto transient;

	case DICT_STATS_RECALC_TRANSIENT:

		goto transient;

	case DICT_STATS_EMPTY_TABLE:

		dict_stats_empty_table(table);

		/* If table is using persistent stats,
		then save the stats on disk */

		if (dict_stats_is_persistent_enabled(table)) {

			if (dict_stats_persistent_storage_check(false)) {

				return(dict_stats_save(table, NULL));
			}

			return(DB_STATS_DO_NOT_EXIST);
		}

		return(DB_SUCCESS);

	case DICT_STATS_FETCH_ONLY_IF_NOT_IN_MEMORY:

		/* fetch requested, either fetch from persistent statistics
		storage or use the old method */

		if (table->stat_initialized) {
			return(DB_SUCCESS);
		}

		/* InnoDB internal tables (e.g. SYS_TABLES) cannot have
		persistent stats enabled */
		ut_a(strchr(table->name, '/') != NULL);

		if (!dict_stats_persistent_storage_check(false)) {
			/* persistent statistics storage does not exist
			or is corrupted, calculate the transient stats */

			ib_logf(IB_LOG_LEVEL_ERROR,
				"Fetch of persistent statistics requested for"
				" table %s but the required system tables %s"
				" and %s are not present or have unexpected"
				" structure. Using transient stats instead.",
				ut_format_name(table->name, TRUE,
					       buf, sizeof(buf)),
				TABLE_STATS_NAME_PRINT,
				INDEX_STATS_NAME_PRINT);

			goto transient;
		}

		dict_table_t*	t;

		/* Create a dummy table object with the same name and
		indexes, suitable for fetching the stats into it. */
		t = dict_stats_table_clone_create(table);

		dberr_t	err = dict_stats_fetch_from_ps(t);

		t->stats_last_recalc = table->stats_last_recalc;
		t->stat_modified_counter = 0;

		switch (err) {
		case DB_SUCCESS:

			dict_table_stats_lock(table, RW_X_LATCH);

			/* Initialize all stats to dummy values before
			copying because dict_stats_table_clone_create() does
			skip corrupted indexes so our dummy object 't' may
			have less indexes than the real object 'table'. */
			dict_stats_empty_table(table);

			dict_stats_copy(table, t);

			dict_stats_assert_initialized(table);

			dict_table_stats_unlock(table, RW_X_LATCH);

			dict_stats_table_clone_free(t);

			return(DB_SUCCESS);
		case DB_STATS_DO_NOT_EXIST:

			dict_stats_table_clone_free(t);

			if (srv_read_only_mode) {
				goto transient;
			}

			if (dict_stats_auto_recalc_is_enabled(table)) {
				return(dict_stats_update(
						table,
						DICT_STATS_RECALC_PERSISTENT));
			}

			ut_format_name(table->name, TRUE, buf, sizeof(buf));
			ib_logf(IB_LOG_LEVEL_INFO,
				"Trying to use table %s which has persistent"
				" statistics enabled, but auto recalculation"
				" turned off and the statistics do not exist in"
				" %s and %s. Please either run"
				" \"ANALYZE TABLE %s;\" manually or enable the"
				" auto recalculation with"
				" \"ALTER TABLE %s STATS_AUTO_RECALC=1;\"."
				" InnoDB will now use transient statistics for"
				" %s.",
				buf, TABLE_STATS_NAME, INDEX_STATS_NAME, buf,
				buf, buf);

			goto transient;
		default:

			dict_stats_table_clone_free(t);
			ib_logf(IB_LOG_LEVEL_ERROR,
				"Error fetching persistent statistics"
				" for table %s from %s and %s: %s."
				" Using transient stats method instead.",
				ut_format_name(table->name, TRUE, buf,
					       sizeof(buf)),
				TABLE_STATS_NAME,
				INDEX_STATS_NAME,
				ut_strerr(err));

			goto transient;
		}
	/* no "default:" in order to produce a compilation warning
	about unhandled enumeration value */
	}

transient:

	dict_table_stats_lock(table, RW_X_LATCH);

	dict_stats_update_transient(table);

	dict_table_stats_unlock(table, RW_X_LATCH);

	return(DB_SUCCESS);
}

/*********************************************************************//**
Removes the information for a particular index's stats from the persistent
storage if it exists and if there is data stored for this index.
This function creates its own trx and commits it.
A note from Marko why we cannot edit user and sys_* tables in one trx:
marko: The problem is that ibuf merges should be disabled while we are
rolling back dict transactions.
marko: If ibuf merges are not disabled, we need to scan the *.ibd files.
But we shouldn't open *.ibd files before we have rolled back dict
transactions and opened the SYS_* records for the *.ibd files.
@return DB_SUCCESS or error code */

dberr_t
dict_stats_drop_index(
/*==================*/
	const char*	db_and_table,/*!< in: db and table, e.g. 'db/table' */
	const char*	iname,	/*!< in: index name */
	char*		errstr, /*!< out: error message if != DB_SUCCESS
				is returned */
	ulint		errstr_sz)/*!< in: size of the errstr buffer */
{
	char		db_utf8[MAX_DB_UTF8_LEN];
	char		table_utf8[MAX_TABLE_UTF8_LEN];
	pars_info_t*	pinfo;
	dberr_t		ret;

	ut_ad(!mutex_own(&dict_sys->mutex));

	/* skip indexes whose table names do not contain a database name
	e.g. if we are dropping an index from SYS_TABLES */
	if (strchr(db_and_table, '/') == NULL) {

		return(DB_SUCCESS);
	}

	dict_fs2utf8(db_and_table, db_utf8, sizeof(db_utf8),
		     table_utf8, sizeof(table_utf8));

	pinfo = pars_info_create();

	pars_info_add_str_literal(pinfo, "database_name", db_utf8);

	pars_info_add_str_literal(pinfo, "table_name", table_utf8);

	pars_info_add_str_literal(pinfo, "index_name", iname);

	rw_lock_x_lock(&dict_operation_lock);
	mutex_enter(&dict_sys->mutex);

	ret = dict_stats_exec_sql(
		pinfo,
		"PROCEDURE DROP_INDEX_STATS () IS\n"
		"BEGIN\n"
		"DELETE FROM \"" INDEX_STATS_NAME "\" WHERE\n"
		"database_name = :database_name AND\n"
		"table_name = :table_name AND\n"
		"index_name = :index_name;\n"
		"END;\n", NULL);

	mutex_exit(&dict_sys->mutex);
	rw_lock_x_unlock(&dict_operation_lock);

	if (ret == DB_STATS_DO_NOT_EXIST) {
		ret = DB_SUCCESS;
	}

	if (ret != DB_SUCCESS) {
		ut_snprintf(errstr, errstr_sz,
			    "Unable to delete statistics for index %s"
			    " from %s%s: %s. They can be deleted later using"
			    " DELETE FROM %s WHERE"
			    " database_name = '%s' AND"
			    " table_name = '%s' AND"
			    " index_name = '%s';",
			    iname,
			    INDEX_STATS_NAME_PRINT,
			    (ret == DB_LOCK_WAIT_TIMEOUT
			     ? " because the rows are locked"
			     : ""),
			    ut_strerr(ret),
			    INDEX_STATS_NAME_PRINT,
			    db_utf8,
			    table_utf8,
			    iname);

		ut_print_timestamp(stderr);
		fprintf(stderr, " InnoDB: %s\n", errstr);
	}

	return(ret);
}

/*********************************************************************//**
Executes
DELETE FROM mysql.innodb_table_stats
WHERE database_name = '...' AND table_name = '...';
Creates its own transaction and commits it.
@return DB_SUCCESS or error code */
UNIV_INLINE
dberr_t
dict_stats_delete_from_table_stats(
/*===============================*/
	const char*	database_name,	/*!< in: database name, e.g. 'db' */
	const char*	table_name)	/*!< in: table name, e.g. 'table' */
{
	pars_info_t*	pinfo;
	dberr_t		ret;

#ifdef UNIV_SYNC_DEBUG
	ut_ad(rw_lock_own(&dict_operation_lock, RW_LOCK_X));
#endif /* UNIV_SYNC_DEBUG */
	ut_ad(mutex_own(&dict_sys->mutex));

	pinfo = pars_info_create();

	pars_info_add_str_literal(pinfo, "database_name", database_name);
	pars_info_add_str_literal(pinfo, "table_name", table_name);

	ret = dict_stats_exec_sql(
		pinfo,
		"PROCEDURE DELETE_FROM_TABLE_STATS () IS\n"
		"BEGIN\n"
		"DELETE FROM \"" TABLE_STATS_NAME "\" WHERE\n"
		"database_name = :database_name AND\n"
		"table_name = :table_name;\n"
		"END;\n", NULL);

	return(ret);
}

/*********************************************************************//**
Executes
DELETE FROM mysql.innodb_index_stats
WHERE database_name = '...' AND table_name = '...';
Creates its own transaction and commits it.
@return DB_SUCCESS or error code */
UNIV_INLINE
dberr_t
dict_stats_delete_from_index_stats(
/*===============================*/
	const char*	database_name,	/*!< in: database name, e.g. 'db' */
	const char*	table_name)	/*!< in: table name, e.g. 'table' */
{
	pars_info_t*	pinfo;
	dberr_t		ret;

#ifdef UNIV_SYNC_DEBUG
	ut_ad(rw_lock_own(&dict_operation_lock, RW_LOCK_X));
#endif /* UNIV_SYNC_DEBUG */
	ut_ad(mutex_own(&dict_sys->mutex));

	pinfo = pars_info_create();

	pars_info_add_str_literal(pinfo, "database_name", database_name);
	pars_info_add_str_literal(pinfo, "table_name", table_name);

	ret = dict_stats_exec_sql(
		pinfo,
		"PROCEDURE DELETE_FROM_INDEX_STATS () IS\n"
		"BEGIN\n"
		"DELETE FROM \"" INDEX_STATS_NAME "\" WHERE\n"
		"database_name = :database_name AND\n"
		"table_name = :table_name;\n"
		"END;\n", NULL);

	return(ret);
}

/*********************************************************************//**
Removes the statistics for a table and all of its indexes from the
persistent statistics storage if it exists and if there is data stored for
the table. This function creates its own transaction and commits it.
@return DB_SUCCESS or error code */

dberr_t
dict_stats_drop_table(
/*==================*/
	const char*	db_and_table,	/*!< in: db and table, e.g. 'db/table' */
	char*		errstr,		/*!< out: error message
					if != DB_SUCCESS is returned */
	ulint		errstr_sz)	/*!< in: size of errstr buffer */
{
	char		db_utf8[MAX_DB_UTF8_LEN];
	char		table_utf8[MAX_TABLE_UTF8_LEN];
	dberr_t		ret;

#ifdef UNIV_SYNC_DEBUG
	ut_ad(rw_lock_own(&dict_operation_lock, RW_LOCK_X));
#endif /* UNIV_SYNC_DEBUG */
	ut_ad(mutex_own(&dict_sys->mutex));

	/* skip tables that do not contain a database name
	e.g. if we are dropping SYS_TABLES */
	if (strchr(db_and_table, '/') == NULL) {

		return(DB_SUCCESS);
	}

	/* skip innodb_table_stats and innodb_index_stats themselves */
	if (strcmp(db_and_table, TABLE_STATS_NAME) == 0
	    || strcmp(db_and_table, INDEX_STATS_NAME) == 0) {

		return(DB_SUCCESS);
	}

	dict_fs2utf8(db_and_table, db_utf8, sizeof(db_utf8),
		     table_utf8, sizeof(table_utf8));

	ret = dict_stats_delete_from_table_stats(db_utf8, table_utf8);

	if (ret == DB_SUCCESS) {
		ret = dict_stats_delete_from_index_stats(db_utf8, table_utf8);
	}

	if (ret == DB_STATS_DO_NOT_EXIST) {
		ret = DB_SUCCESS;
	}

	if (ret != DB_SUCCESS) {

		ut_snprintf(errstr, errstr_sz,
			    "Unable to delete statistics for table %s.%s: %s."
			    " They can be deleted later using"

			    " DELETE FROM %s WHERE"
			    " database_name = '%s' AND"
			    " table_name = '%s';"

			    " DELETE FROM %s WHERE"
			    " database_name = '%s' AND"
			    " table_name = '%s';",

			    db_utf8, table_utf8,
			    ut_strerr(ret),

			    INDEX_STATS_NAME_PRINT,
			    db_utf8, table_utf8,

			    TABLE_STATS_NAME_PRINT,
			    db_utf8, table_utf8);
	}

	return(ret);
}

/*********************************************************************//**
Executes
UPDATE mysql.innodb_table_stats SET
database_name = '...', table_name = '...'
WHERE database_name = '...' AND table_name = '...';
Creates its own transaction and commits it.
@return DB_SUCCESS or error code */
UNIV_INLINE
dberr_t
dict_stats_rename_table_in_table_stats(
/*===================================*/
	const char*	old_dbname_utf8,/*!< in: database name, e.g. 'olddb' */
	const char*	old_tablename_utf8,/*!< in: table name, e.g. 'oldtable' */
	const char*	new_dbname_utf8,/*!< in: database name, e.g. 'newdb' */
	const char*	new_tablename_utf8)/*!< in: table name, e.g. 'newtable' */
{
	pars_info_t*	pinfo;
	dberr_t		ret;

#ifdef UNIV_SYNC_DEBUG
	ut_ad(rw_lock_own(&dict_operation_lock, RW_LOCK_X));
#endif /* UNIV_SYNC_DEBUG */
	ut_ad(mutex_own(&dict_sys->mutex));

	pinfo = pars_info_create();

	pars_info_add_str_literal(pinfo, "old_dbname_utf8", old_dbname_utf8);
	pars_info_add_str_literal(pinfo, "old_tablename_utf8", old_tablename_utf8);
	pars_info_add_str_literal(pinfo, "new_dbname_utf8", new_dbname_utf8);
	pars_info_add_str_literal(pinfo, "new_tablename_utf8", new_tablename_utf8);

	ret = dict_stats_exec_sql(
		pinfo,
		"PROCEDURE RENAME_TABLE_IN_TABLE_STATS () IS\n"
		"BEGIN\n"
		"UPDATE \"" TABLE_STATS_NAME "\" SET\n"
		"database_name = :new_dbname_utf8,\n"
		"table_name = :new_tablename_utf8\n"
		"WHERE\n"
		"database_name = :old_dbname_utf8 AND\n"
		"table_name = :old_tablename_utf8;\n"
		"END;\n", NULL);

	return(ret);
}

/*********************************************************************//**
Executes
UPDATE mysql.innodb_index_stats SET
database_name = '...', table_name = '...'
WHERE database_name = '...' AND table_name = '...';
Creates its own transaction and commits it.
@return DB_SUCCESS or error code */
UNIV_INLINE
dberr_t
dict_stats_rename_table_in_index_stats(
/*===================================*/
	const char*	old_dbname_utf8,/*!< in: database name, e.g. 'olddb' */
	const char*	old_tablename_utf8,/*!< in: table name, e.g. 'oldtable' */
	const char*	new_dbname_utf8,/*!< in: database name, e.g. 'newdb' */
	const char*	new_tablename_utf8)/*!< in: table name, e.g. 'newtable' */
{
	pars_info_t*	pinfo;
	dberr_t		ret;

#ifdef UNIV_SYNC_DEBUG
	ut_ad(rw_lock_own(&dict_operation_lock, RW_LOCK_X));
#endif /* UNIV_SYNC_DEBUG */
	ut_ad(mutex_own(&dict_sys->mutex));

	pinfo = pars_info_create();

	pars_info_add_str_literal(pinfo, "old_dbname_utf8", old_dbname_utf8);
	pars_info_add_str_literal(pinfo, "old_tablename_utf8", old_tablename_utf8);
	pars_info_add_str_literal(pinfo, "new_dbname_utf8", new_dbname_utf8);
	pars_info_add_str_literal(pinfo, "new_tablename_utf8", new_tablename_utf8);

	ret = dict_stats_exec_sql(
		pinfo,
		"PROCEDURE RENAME_TABLE_IN_INDEX_STATS () IS\n"
		"BEGIN\n"
		"UPDATE \"" INDEX_STATS_NAME "\" SET\n"
		"database_name = :new_dbname_utf8,\n"
		"table_name = :new_tablename_utf8\n"
		"WHERE\n"
		"database_name = :old_dbname_utf8 AND\n"
		"table_name = :old_tablename_utf8;\n"
		"END;\n", NULL);

	return(ret);
}

/*********************************************************************//**
Renames a table in InnoDB persistent stats storage.
This function creates its own transaction and commits it.
@return DB_SUCCESS or error code */

dberr_t
dict_stats_rename_table(
/*====================*/
	const char*	old_name,	/*!< in: old name, e.g. 'db/table' */
	const char*	new_name,	/*!< in: new name, e.g. 'db/table' */
	char*		errstr,		/*!< out: error string if != DB_SUCCESS
					is returned */
	size_t		errstr_sz)	/*!< in: errstr size */
{
	char		old_db_utf8[MAX_DB_UTF8_LEN];
	char		new_db_utf8[MAX_DB_UTF8_LEN];
	char		old_table_utf8[MAX_TABLE_UTF8_LEN];
	char		new_table_utf8[MAX_TABLE_UTF8_LEN];
	dberr_t		ret;

#ifdef UNIV_SYNC_DEBUG
	ut_ad(!rw_lock_own(&dict_operation_lock, RW_LOCK_X));
#endif /* UNIV_SYNC_DEBUG */
	ut_ad(!mutex_own(&dict_sys->mutex));

	/* skip innodb_table_stats and innodb_index_stats themselves */
	if (strcmp(old_name, TABLE_STATS_NAME) == 0
	    || strcmp(old_name, INDEX_STATS_NAME) == 0
	    || strcmp(new_name, TABLE_STATS_NAME) == 0
	    || strcmp(new_name, INDEX_STATS_NAME) == 0) {

		return(DB_SUCCESS);
	}

	dict_fs2utf8(old_name, old_db_utf8, sizeof(old_db_utf8),
		     old_table_utf8, sizeof(old_table_utf8));

	dict_fs2utf8(new_name, new_db_utf8, sizeof(new_db_utf8),
		     new_table_utf8, sizeof(new_table_utf8));

	rw_lock_x_lock(&dict_operation_lock);
	mutex_enter(&dict_sys->mutex);

	ulint	n_attempts = 0;
	do {
		n_attempts++;

		ret = dict_stats_rename_table_in_table_stats(
			old_db_utf8, old_table_utf8,
			new_db_utf8, new_table_utf8);

		if (ret == DB_DUPLICATE_KEY) {
			dict_stats_delete_from_table_stats(
				new_db_utf8, new_table_utf8);
		}

		if (ret == DB_STATS_DO_NOT_EXIST) {
			ret = DB_SUCCESS;
		}

		if (ret != DB_SUCCESS) {
			mutex_exit(&dict_sys->mutex);
			rw_lock_x_unlock(&dict_operation_lock);
			os_thread_sleep(200000 /* 0.2 sec */);
			rw_lock_x_lock(&dict_operation_lock);
			mutex_enter(&dict_sys->mutex);
		}
	} while ((ret == DB_DEADLOCK
		  || ret == DB_DUPLICATE_KEY
		  || ret == DB_LOCK_WAIT_TIMEOUT)
		 && n_attempts < 5);

	if (ret != DB_SUCCESS) {
		ut_snprintf(errstr, errstr_sz,
			    "Unable to rename statistics from"
			    " %s.%s to %s.%s in %s: %s."
			    " They can be renamed later using"

			    " UPDATE %s SET"
			    " database_name = '%s',"
			    " table_name = '%s'"
			    " WHERE"
			    " database_name = '%s' AND"
			    " table_name = '%s';",

			    old_db_utf8, old_table_utf8,
			    new_db_utf8, new_table_utf8,
			    TABLE_STATS_NAME_PRINT,
			    ut_strerr(ret),

			    TABLE_STATS_NAME_PRINT,
			    new_db_utf8, new_table_utf8,
			    old_db_utf8, old_table_utf8);
		mutex_exit(&dict_sys->mutex);
		rw_lock_x_unlock(&dict_operation_lock);
		return(ret);
	}
	/* else */

	n_attempts = 0;
	do {
		n_attempts++;

		ret = dict_stats_rename_table_in_index_stats(
			old_db_utf8, old_table_utf8,
			new_db_utf8, new_table_utf8);

		if (ret == DB_DUPLICATE_KEY) {
			dict_stats_delete_from_index_stats(
				new_db_utf8, new_table_utf8);
		}

		if (ret == DB_STATS_DO_NOT_EXIST) {
			ret = DB_SUCCESS;
		}

		if (ret != DB_SUCCESS) {
			mutex_exit(&dict_sys->mutex);
			rw_lock_x_unlock(&dict_operation_lock);
			os_thread_sleep(200000 /* 0.2 sec */);
			rw_lock_x_lock(&dict_operation_lock);
			mutex_enter(&dict_sys->mutex);
		}
	} while ((ret == DB_DEADLOCK
		  || ret == DB_DUPLICATE_KEY
		  || ret == DB_LOCK_WAIT_TIMEOUT)
		 && n_attempts < 5);

	mutex_exit(&dict_sys->mutex);
	rw_lock_x_unlock(&dict_operation_lock);

	if (ret != DB_SUCCESS) {
		ut_snprintf(errstr, errstr_sz,
			    "Unable to rename statistics from"
			    " %s.%s to %s.%s in %s: %s."
			    " They can be renamed later using"

			    " UPDATE %s SET"
			    " database_name = '%s',"
			    " table_name = '%s'"
			    " WHERE"
			    " database_name = '%s' AND"
			    " table_name = '%s';",

			    old_db_utf8, old_table_utf8,
			    new_db_utf8, new_table_utf8,
			    INDEX_STATS_NAME_PRINT,
			    ut_strerr(ret),

			    INDEX_STATS_NAME_PRINT,
			    new_db_utf8, new_table_utf8,
			    old_db_utf8, old_table_utf8);
	}

	return(ret);
}

/*********************************************************************//**
Renames an index in InnoDB persistent stats storage.
This function creates its own transaction and commits it.
@return DB_SUCCESS or error code. DB_STATS_DO_NOT_EXIST will be returned
if the persistent stats do not exist. */

dberr_t
dict_stats_rename_index(
/*====================*/
	const dict_table_t*	table,		/*!< in: table whose index
						is renamed */
	const char*		old_index_name,	/*!< in: old index name */
	const char*		new_index_name)	/*!< in: new index name */
{
	rw_lock_x_lock(&dict_operation_lock);
	mutex_enter(&dict_sys->mutex);

	if (!dict_stats_persistent_storage_check(true)) {
		mutex_exit(&dict_sys->mutex);
		rw_lock_x_unlock(&dict_operation_lock);
		return(DB_STATS_DO_NOT_EXIST);
	}

	char	dbname_utf8[MAX_DB_UTF8_LEN];
	char	tablename_utf8[MAX_TABLE_UTF8_LEN];

	dict_fs2utf8(table->name, dbname_utf8, sizeof(dbname_utf8),
		     tablename_utf8, sizeof(tablename_utf8));

	pars_info_t*	pinfo;

	pinfo = pars_info_create();

	pars_info_add_str_literal(pinfo, "dbname_utf8", dbname_utf8);
	pars_info_add_str_literal(pinfo, "tablename_utf8", tablename_utf8);
	pars_info_add_str_literal(pinfo, "new_index_name", new_index_name);
	pars_info_add_str_literal(pinfo, "old_index_name", old_index_name);

	dberr_t	ret;

	ret = dict_stats_exec_sql(
		pinfo,
		"PROCEDURE RENAME_INDEX_IN_INDEX_STATS () IS\n"
		"BEGIN\n"
		"UPDATE \"" INDEX_STATS_NAME "\" SET\n"
		"index_name = :new_index_name\n"
		"WHERE\n"
		"database_name = :dbname_utf8 AND\n"
		"table_name = :tablename_utf8 AND\n"
		"index_name = :old_index_name;\n"
		"END;\n");

	mutex_exit(&dict_sys->mutex);
	rw_lock_x_unlock(&dict_operation_lock);

	return(ret);
}

/* tests @{ */
#ifdef UNIV_COMPILE_TEST_FUNCS

/* The following unit tests test some of the functions in this file
individually, such testing cannot be performed by the mysql-test framework
via SQL. */

/* test_dict_table_schema_check() @{ */
void
test_dict_table_schema_check()
{
	/*
	CREATE TABLE tcheck (
		c01 VARCHAR(123),
		c02 INT,
		c03 INT NOT NULL,
		c04 INT UNSIGNED,
		c05 BIGINT,
		c06 BIGINT UNSIGNED NOT NULL,
		c07 TIMESTAMP
	) ENGINE=INNODB;
	*/
	/* definition for the table 'test/tcheck' */
	dict_col_meta_t	columns[] = {
		{"c01", DATA_VARCHAR, 0, 123},
		{"c02", DATA_INT, 0, 4},
		{"c03", DATA_INT, DATA_NOT_NULL, 4},
		{"c04", DATA_INT, DATA_UNSIGNED, 4},
		{"c05", DATA_INT, 0, 8},
		{"c06", DATA_INT, DATA_NOT_NULL | DATA_UNSIGNED, 8},
		{"c07", DATA_INT, 0, 4},
		{"c_extra", DATA_INT, 0, 4}
	};
	dict_table_schema_t	schema = {
		"test/tcheck",
		0 /* will be set individually for each test below */,
		columns
	};
	char	errstr[512];

	ut_snprintf(errstr, sizeof(errstr), "Table not found");

	/* prevent any data dictionary modifications while we are checking
	the tables' structure */

	mutex_enter(&(dict_sys->mutex));

	/* check that a valid table is reported as valid */
	schema.n_cols = 7;
	if (dict_table_schema_check(&schema, errstr, sizeof(errstr))
	    == DB_SUCCESS) {
		printf("OK: test.tcheck ok\n");
	} else {
		printf("ERROR: %s\n", errstr);
		printf("ERROR: test.tcheck not present or corrupted\n");
		goto test_dict_table_schema_check_end;
	}

	/* check columns with wrong length */
	schema.columns[1].len = 8;
	if (dict_table_schema_check(&schema, errstr, sizeof(errstr))
	    != DB_SUCCESS) {
		printf("OK: test.tcheck.c02 has different length and is"
		       " reported as corrupted\n");
	} else {
		printf("OK: test.tcheck.c02 has different length but is"
		       " reported as ok\n");
		goto test_dict_table_schema_check_end;
	}
	schema.columns[1].len = 4;

	/* request that c02 is NOT NULL while actually it does not have
	this flag set */
	schema.columns[1].prtype_mask |= DATA_NOT_NULL;
	if (dict_table_schema_check(&schema, errstr, sizeof(errstr))
	    != DB_SUCCESS) {
		printf("OK: test.tcheck.c02 does not have NOT NULL while"
		       " it should and is reported as corrupted\n");
	} else {
		printf("ERROR: test.tcheck.c02 does not have NOT NULL while"
		       " it should and is not reported as corrupted\n");
		goto test_dict_table_schema_check_end;
	}
	schema.columns[1].prtype_mask &= ~DATA_NOT_NULL;

	/* check a table that contains some extra columns */
	schema.n_cols = 6;
	if (dict_table_schema_check(&schema, errstr, sizeof(errstr))
	    == DB_SUCCESS) {
		printf("ERROR: test.tcheck has more columns but is not"
		       " reported as corrupted\n");
		goto test_dict_table_schema_check_end;
	} else {
		printf("OK: test.tcheck has more columns and is"
		       " reported as corrupted\n");
	}

	/* check a table that has some columns missing */
	schema.n_cols = 8;
	if (dict_table_schema_check(&schema, errstr, sizeof(errstr))
	    != DB_SUCCESS) {
		printf("OK: test.tcheck has missing columns and is"
		       " reported as corrupted\n");
	} else {
		printf("ERROR: test.tcheck has missing columns but is"
		       " reported as ok\n");
		goto test_dict_table_schema_check_end;
	}

	/* check non-existent table */
	schema.table_name = "test/tcheck_nonexistent";
	if (dict_table_schema_check(&schema, errstr, sizeof(errstr))
	    != DB_SUCCESS) {
		printf("OK: test.tcheck_nonexistent is not present\n");
	} else {
		printf("ERROR: test.tcheck_nonexistent is present!?\n");
		goto test_dict_table_schema_check_end;
	}

test_dict_table_schema_check_end:

	mutex_exit(&(dict_sys->mutex));
}
/* @} */

/* save/fetch aux macros @{ */
#define TEST_DATABASE_NAME		"foobardb"
#define TEST_TABLE_NAME			"test_dict_stats"

#define TEST_N_ROWS			111
#define TEST_CLUSTERED_INDEX_SIZE	222
#define TEST_SUM_OF_OTHER_INDEX_SIZES	333

#define TEST_IDX1_NAME			"tidx1"
#define TEST_IDX1_COL1_NAME		"tidx1_col1"
#define TEST_IDX1_INDEX_SIZE		123
#define TEST_IDX1_N_LEAF_PAGES		234
#define TEST_IDX1_N_DIFF1		50
#define TEST_IDX1_N_DIFF1_SAMPLE_SIZE	500

#define TEST_IDX2_NAME			"tidx2"
#define TEST_IDX2_COL1_NAME		"tidx2_col1"
#define TEST_IDX2_COL2_NAME		"tidx2_col2"
#define TEST_IDX2_COL3_NAME		"tidx2_col3"
#define TEST_IDX2_COL4_NAME		"tidx2_col4"
#define TEST_IDX2_INDEX_SIZE		321
#define TEST_IDX2_N_LEAF_PAGES		432
#define TEST_IDX2_N_DIFF1		60
#define TEST_IDX2_N_DIFF1_SAMPLE_SIZE	600
#define TEST_IDX2_N_DIFF2		61
#define TEST_IDX2_N_DIFF2_SAMPLE_SIZE	610
#define TEST_IDX2_N_DIFF3		62
#define TEST_IDX2_N_DIFF3_SAMPLE_SIZE	620
#define TEST_IDX2_N_DIFF4		63
#define TEST_IDX2_N_DIFF4_SAMPLE_SIZE	630
/* @} */

/* test_dict_stats_save() @{ */
void
test_dict_stats_save()
{
	dict_table_t	table;
	dict_index_t	index1;
	dict_field_t	index1_fields[1];
	ib_uint64_t	index1_stat_n_diff_key_vals[1];
	ib_uint64_t	index1_stat_n_sample_sizes[1];
	dict_index_t	index2;
	dict_field_t	index2_fields[4];
	ib_uint64_t	index2_stat_n_diff_key_vals[4];
	ib_uint64_t	index2_stat_n_sample_sizes[4];
	dberr_t		ret;

	/* craft a dummy dict_table_t */
	table.name = (char*) (TEST_DATABASE_NAME "/" TEST_TABLE_NAME);
	table.stat_n_rows = TEST_N_ROWS;
	table.stat_clustered_index_size = TEST_CLUSTERED_INDEX_SIZE;
	table.stat_sum_of_other_index_sizes = TEST_SUM_OF_OTHER_INDEX_SIZES;
	UT_LIST_INIT(table.indexes);
	UT_LIST_ADD_LAST(indexes, table.indexes, &index1);
	UT_LIST_ADD_LAST(indexes, table.indexes, &index2);
	ut_d(table.magic_n = DICT_TABLE_MAGIC_N);
	ut_d(index1.magic_n = DICT_INDEX_MAGIC_N);

	index1.name = TEST_IDX1_NAME;
	index1.table = &table;
	index1.cached = 1;
	index1.n_uniq = 1;
	index1.fields = index1_fields;
	index1.stat_n_diff_key_vals = index1_stat_n_diff_key_vals;
	index1.stat_n_sample_sizes = index1_stat_n_sample_sizes;
	index1.stat_index_size = TEST_IDX1_INDEX_SIZE;
	index1.stat_n_leaf_pages = TEST_IDX1_N_LEAF_PAGES;
	index1_fields[0].name = TEST_IDX1_COL1_NAME;
	index1_stat_n_diff_key_vals[0] = TEST_IDX1_N_DIFF1;
	index1_stat_n_sample_sizes[0] = TEST_IDX1_N_DIFF1_SAMPLE_SIZE;

	ut_d(index2.magic_n = DICT_INDEX_MAGIC_N);
	index2.name = TEST_IDX2_NAME;
	index2.table = &table;
	index2.cached = 1;
	index2.n_uniq = 4;
	index2.fields = index2_fields;
	index2.stat_n_diff_key_vals = index2_stat_n_diff_key_vals;
	index2.stat_n_sample_sizes = index2_stat_n_sample_sizes;
	index2.stat_index_size = TEST_IDX2_INDEX_SIZE;
	index2.stat_n_leaf_pages = TEST_IDX2_N_LEAF_PAGES;
	index2_fields[0].name = TEST_IDX2_COL1_NAME;
	index2_fields[1].name = TEST_IDX2_COL2_NAME;
	index2_fields[2].name = TEST_IDX2_COL3_NAME;
	index2_fields[3].name = TEST_IDX2_COL4_NAME;
	index2_stat_n_diff_key_vals[0] = TEST_IDX2_N_DIFF1;
	index2_stat_n_diff_key_vals[1] = TEST_IDX2_N_DIFF2;
	index2_stat_n_diff_key_vals[2] = TEST_IDX2_N_DIFF3;
	index2_stat_n_diff_key_vals[3] = TEST_IDX2_N_DIFF4;
	index2_stat_n_sample_sizes[0] = TEST_IDX2_N_DIFF1_SAMPLE_SIZE;
	index2_stat_n_sample_sizes[1] = TEST_IDX2_N_DIFF2_SAMPLE_SIZE;
	index2_stat_n_sample_sizes[2] = TEST_IDX2_N_DIFF3_SAMPLE_SIZE;
	index2_stat_n_sample_sizes[3] = TEST_IDX2_N_DIFF4_SAMPLE_SIZE;

	ret = dict_stats_save(&table, NULL);

	ut_a(ret == DB_SUCCESS);

	printf("\nOK: stats saved successfully, now go ahead and read"
	       " what's inside %s and %s:\n\n",
	       TABLE_STATS_NAME_PRINT,
	       INDEX_STATS_NAME_PRINT);

	printf("SELECT COUNT(*) = 1 AS table_stats_saved_successfully\n"
	       "FROM %s\n"
	       "WHERE\n"
	       "database_name = '%s' AND\n"
	       "table_name = '%s' AND\n"
	       "n_rows = %d AND\n"
	       "clustered_index_size = %d AND\n"
	       "sum_of_other_index_sizes = %d;\n"
	       "\n",
	       TABLE_STATS_NAME_PRINT,
	       TEST_DATABASE_NAME,
	       TEST_TABLE_NAME,
	       TEST_N_ROWS,
	       TEST_CLUSTERED_INDEX_SIZE,
	       TEST_SUM_OF_OTHER_INDEX_SIZES);

	printf("SELECT COUNT(*) = 3 AS tidx1_stats_saved_successfully\n"
	       "FROM %s\n"
	       "WHERE\n"
	       "database_name = '%s' AND\n"
	       "table_name = '%s' AND\n"
	       "index_name = '%s' AND\n"
	       "(\n"
	       " (stat_name = 'size' AND stat_value = %d AND"
	       "  sample_size IS NULL) OR\n"
	       " (stat_name = 'n_leaf_pages' AND stat_value = %d AND"
	       "  sample_size IS NULL) OR\n"
	       " (stat_name = 'n_diff_pfx01' AND stat_value = %d AND"
	       "  sample_size = '%d' AND stat_description = '%s')\n"
	       ");\n"
	       "\n",
	       INDEX_STATS_NAME_PRINT,
	       TEST_DATABASE_NAME,
	       TEST_TABLE_NAME,
	       TEST_IDX1_NAME,
	       TEST_IDX1_INDEX_SIZE,
	       TEST_IDX1_N_LEAF_PAGES,
	       TEST_IDX1_N_DIFF1,
	       TEST_IDX1_N_DIFF1_SAMPLE_SIZE,
	       TEST_IDX1_COL1_NAME);

	printf("SELECT COUNT(*) = 6 AS tidx2_stats_saved_successfully\n"
	       "FROM %s\n"
	       "WHERE\n"
	       "database_name = '%s' AND\n"
	       "table_name = '%s' AND\n"
	       "index_name = '%s' AND\n"
	       "(\n"
	       " (stat_name = 'size' AND stat_value = %d AND"
	       "  sample_size IS NULL) OR\n"
	       " (stat_name = 'n_leaf_pages' AND stat_value = %d AND"
	       "  sample_size IS NULL) OR\n"
	       " (stat_name = 'n_diff_pfx01' AND stat_value = %d AND"
	       "  sample_size = '%d' AND stat_description = '%s') OR\n"
	       " (stat_name = 'n_diff_pfx02' AND stat_value = %d AND"
	       "  sample_size = '%d' AND stat_description = '%s,%s') OR\n"
	       " (stat_name = 'n_diff_pfx03' AND stat_value = %d AND"
	       "  sample_size = '%d' AND stat_description = '%s,%s,%s') OR\n"
	       " (stat_name = 'n_diff_pfx04' AND stat_value = %d AND"
	       "  sample_size = '%d' AND stat_description = '%s,%s,%s,%s')\n"
	       ");\n"
	       "\n",
	       INDEX_STATS_NAME_PRINT,
	       TEST_DATABASE_NAME,
	       TEST_TABLE_NAME,
	       TEST_IDX2_NAME,
	       TEST_IDX2_INDEX_SIZE,
	       TEST_IDX2_N_LEAF_PAGES,
	       TEST_IDX2_N_DIFF1,
	       TEST_IDX2_N_DIFF1_SAMPLE_SIZE, TEST_IDX2_COL1_NAME,
	       TEST_IDX2_N_DIFF2,
	       TEST_IDX2_N_DIFF2_SAMPLE_SIZE,
	       TEST_IDX2_COL1_NAME, TEST_IDX2_COL2_NAME,
	       TEST_IDX2_N_DIFF3,
	       TEST_IDX2_N_DIFF3_SAMPLE_SIZE,
	       TEST_IDX2_COL1_NAME, TEST_IDX2_COL2_NAME, TEST_IDX2_COL3_NAME,
	       TEST_IDX2_N_DIFF4,
	       TEST_IDX2_N_DIFF4_SAMPLE_SIZE,
	       TEST_IDX2_COL1_NAME, TEST_IDX2_COL2_NAME, TEST_IDX2_COL3_NAME,
	       TEST_IDX2_COL4_NAME);
}
/* @} */

/* test_dict_stats_fetch_from_ps() @{ */
void
test_dict_stats_fetch_from_ps()
{
	dict_table_t	table;
	dict_index_t	index1;
	ib_uint64_t	index1_stat_n_diff_key_vals[1];
	ib_uint64_t	index1_stat_n_sample_sizes[1];
	dict_index_t	index2;
	ib_uint64_t	index2_stat_n_diff_key_vals[4];
	ib_uint64_t	index2_stat_n_sample_sizes[4];
	dberr_t		ret;

	/* craft a dummy dict_table_t */
	table.name = (char*) (TEST_DATABASE_NAME "/" TEST_TABLE_NAME);
	UT_LIST_INIT(table.indexes);
	UT_LIST_ADD_LAST(indexes, table.indexes, &index1);
	UT_LIST_ADD_LAST(indexes, table.indexes, &index2);
	ut_d(table.magic_n = DICT_TABLE_MAGIC_N);

	index1.name = TEST_IDX1_NAME;
	ut_d(index1.magic_n = DICT_INDEX_MAGIC_N);
	index1.cached = 1;
	index1.n_uniq = 1;
	index1.stat_n_diff_key_vals = index1_stat_n_diff_key_vals;
	index1.stat_n_sample_sizes = index1_stat_n_sample_sizes;

	index2.name = TEST_IDX2_NAME;
	ut_d(index2.magic_n = DICT_INDEX_MAGIC_N);
	index2.cached = 1;
	index2.n_uniq = 4;
	index2.stat_n_diff_key_vals = index2_stat_n_diff_key_vals;
	index2.stat_n_sample_sizes = index2_stat_n_sample_sizes;

	ret = dict_stats_fetch_from_ps(&table);

	ut_a(ret == DB_SUCCESS);

	ut_a(table.stat_n_rows == TEST_N_ROWS);
	ut_a(table.stat_clustered_index_size == TEST_CLUSTERED_INDEX_SIZE);
	ut_a(table.stat_sum_of_other_index_sizes
	     == TEST_SUM_OF_OTHER_INDEX_SIZES);

	ut_a(index1.stat_index_size == TEST_IDX1_INDEX_SIZE);
	ut_a(index1.stat_n_leaf_pages == TEST_IDX1_N_LEAF_PAGES);
	ut_a(index1_stat_n_diff_key_vals[0] == TEST_IDX1_N_DIFF1);
	ut_a(index1_stat_n_sample_sizes[0] == TEST_IDX1_N_DIFF1_SAMPLE_SIZE);

	ut_a(index2.stat_index_size == TEST_IDX2_INDEX_SIZE);
	ut_a(index2.stat_n_leaf_pages == TEST_IDX2_N_LEAF_PAGES);
	ut_a(index2_stat_n_diff_key_vals[0] == TEST_IDX2_N_DIFF1);
	ut_a(index2_stat_n_sample_sizes[0] == TEST_IDX2_N_DIFF1_SAMPLE_SIZE);
	ut_a(index2_stat_n_diff_key_vals[1] == TEST_IDX2_N_DIFF2);
	ut_a(index2_stat_n_sample_sizes[1] == TEST_IDX2_N_DIFF2_SAMPLE_SIZE);
	ut_a(index2_stat_n_diff_key_vals[2] == TEST_IDX2_N_DIFF3);
	ut_a(index2_stat_n_sample_sizes[2] == TEST_IDX2_N_DIFF3_SAMPLE_SIZE);
	ut_a(index2_stat_n_diff_key_vals[3] == TEST_IDX2_N_DIFF4);
	ut_a(index2_stat_n_sample_sizes[3] == TEST_IDX2_N_DIFF4_SAMPLE_SIZE);

	printf("OK: fetch successful\n");
}
/* @} */

/* test_dict_stats_all() @{ */
void
test_dict_stats_all()
{
	test_dict_table_schema_check();

	test_dict_stats_save();

	test_dict_stats_fetch_from_ps();
}
/* @} */

#endif /* UNIV_COMPILE_TEST_FUNCS */
/* @} */

#endif /* UNIV_HOTBACKUP */<|MERGE_RESOLUTION|>--- conflicted
+++ resolved
@@ -296,19 +296,15 @@
 		return(DB_STATS_DO_NOT_EXIST);
 	}
 
-<<<<<<< HEAD
-	trx = trx_allocate_for_background();
-
-	if (srv_read_only_mode) {
-		trx_start_internal_read_only(trx);
-	} else {
-		trx_start_internal(trx);
-=======
 	if (trx == NULL) {
 		trx = trx_allocate_for_background();
-		trx_start_if_not_started(trx);
 		trx_started = true;
->>>>>>> 48e79d29
+
+		if (srv_read_only_mode) {
+			trx_start_internal_read_only(trx);
+		} else {
+			trx_start_internal(trx);
+		}
 	}
 
 	err = que_eval_sql(pinfo, sql, FALSE, trx); /* pinfo is freed here */
@@ -2110,13 +2106,8 @@
 	return(DB_SUCCESS);
 }
 
-<<<<<<< HEAD
-/*********************************************************************//**
-Save an individual index's statistic into the persistent statistics
-=======
 #include "mysql_com.h"
 /** Save an individual index's statistic into the persistent statistics
->>>>>>> 48e79d29
 storage.
 @param[in]	index			index to be updated
 @param[in]	last_update		timestamp of the stat
@@ -2297,7 +2288,12 @@
 	}
 
 	trx_t*	trx = trx_allocate_for_background();
-	trx_start_if_not_started(trx);
+
+	if (srv_read_only_mode) {
+		trx_start_internal_read_only(trx);
+	} else {
+		trx_start_internal(trx);
+	}
 
 	dict_index_t*	index;
 
@@ -2326,27 +2322,6 @@
 
 		ut_ad(!dict_index_is_univ(index));
 
-<<<<<<< HEAD
-		ret = dict_stats_save_index_stat(index, now, "size",
-						 index->stat_index_size,
-						 NULL,
-						 "Number of pages"
-						 " in the index");
-		if (ret != DB_SUCCESS) {
-			goto end;
-		}
-
-		ret = dict_stats_save_index_stat(index, now, "n_leaf_pages",
-						 index->stat_n_leaf_pages,
-						 NULL,
-						 "Number of leaf pages"
-						 " in the index");
-		if (ret != DB_SUCCESS) {
-			goto end;
-		}
-
-=======
->>>>>>> 48e79d29
 		for (ulint i = 0; i < index->n_uniq; i++) {
 
 			char	stat_name[16];
@@ -3695,7 +3670,7 @@
 		"database_name = :dbname_utf8 AND\n"
 		"table_name = :tablename_utf8 AND\n"
 		"index_name = :old_index_name;\n"
-		"END;\n");
+		"END;\n", NULL);
 
 	mutex_exit(&dict_sys->mutex);
 	rw_lock_x_unlock(&dict_operation_lock);
