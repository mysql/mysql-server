/*****************************************************************************

Copyright (c) 1996, 2022, Oracle and/or its affiliates.
Copyright (c) 2012, Facebook Inc.

This program is free software; you can redistribute it and/or modify it under
the terms of the GNU General Public License, version 2.0, as published by the
Free Software Foundation.

This program is also distributed with certain software (including but not
limited to OpenSSL) that is licensed under separate terms, as designated in a
particular file or component or in included license documentation. The authors
of MySQL hereby grant you an additional permission to link the program and
your derivative works with the separately licensed software that they have
included with MySQL.

This program is distributed in the hope that it will be useful, but WITHOUT
ANY WARRANTY; without even the implied warranty of MERCHANTABILITY or FITNESS
FOR A PARTICULAR PURPOSE. See the GNU General Public License, version 2.0,
for more details.

You should have received a copy of the GNU General Public License along with
this program; if not, write to the Free Software Foundation, Inc.,
51 Franklin St, Fifth Floor, Boston, MA 02110-1301  USA

*****************************************************************************/

/** @file dict/dict0mem.cc
 Data dictionary memory object creation

 Created 1/8/1996 Heikki Tuuri
 ***********************************************************************/

#include <atomic>
#ifndef UNIV_HOTBACKUP
#include <mysql_com.h>

#include "ha_prototypes.h"

#include "data0type.h"
#endif /* !UNIV_HOTBACKUP */
#include "dict0dd.h"
#include "dict0dict.h"
#include "dict0mem.h"
#ifndef UNIV_HOTBACKUP
#include "fts0priv.h"
#include "mach0data.h"
#include "my_dbug.h"
#include "rem0rec.h"
#include "ut0crc32.h"
#endif /* !UNIV_HOTBACKUP */

#include <iostream>

#include "sync0sync.h"

/** An interger randomly initialized at startup used to make a temporary
table name as unuique as possible. */
static std::atomic<uint32_t> dict_temp_file_num;

/** Display an identifier.
@param[in,out]  s       output stream
@param[in]      id_name SQL identifier (other than table name)
@return the output stream */
std::ostream &operator<<(std::ostream &s, const id_name_t &id_name) {
  const char q = '`';
  const char *c = id_name;
  s << q;
  for (; *c != 0; c++) {
    if (*c == q) {
      s << *c;
    }
    s << *c;
  }
  s << q;
  return (s);
}

/** Display a table name.
@param[in,out]  s               output stream
@param[in]      table_name      table name
@return the output stream */
std::ostream &operator<<(std::ostream &s, const table_name_t &table_name) {
#ifndef UNIV_HOTBACKUP
  return (s << ut_get_name(nullptr, table_name.m_name));
#else  /* !UNIV_HOTBACKUP */
  return (s << table_name.m_name);
#endif /* !UNIV_HOTBACKUP */
}

#ifndef UNIV_HOTBACKUP
dict_v_col_t *dict_mem_table_add_v_col(dict_table_t *table, mem_heap_t *heap,
                                       const char *name, ulint mtype,
                                       ulint prtype, ulint len, ulint pos,
                                       ulint num_base, bool is_visible) {
  dict_v_col_t *v_col;
  ulint i;

  ut_ad(table);
  ut_ad(table->magic_n == DICT_TABLE_MAGIC_N);
  ut_ad(!heap == !name);

  ut_ad(prtype & DATA_VIRTUAL);

  i = table->n_v_def++;

  table->n_t_def++;

  if (name != nullptr) {
    if (table->n_v_def == table->n_v_cols) {
      heap = table->heap;
    }

    if (i && !table->v_col_names) {
      /* All preceding column names are empty. */
      char *s = static_cast<char *>(mem_heap_zalloc(heap, table->n_v_def));

      table->v_col_names = s;
    }

    table->v_col_names = dict_add_col_name(table->v_col_names, i, name, heap);
  }

  v_col = dict_table_get_nth_v_col(table, i);

  dict_mem_fill_column_struct(&v_col->m_col, pos, mtype, prtype, len, true,
                              UINT32_UNDEFINED, 0, 0);
  v_col->v_pos = i;

  if (num_base != 0) {
    v_col->base_col = static_cast<dict_col_t **>(
        mem_heap_zalloc(table->heap, num_base * sizeof(*v_col->base_col)));
  } else {
    v_col->base_col = nullptr;
  }

  v_col->num_base = num_base;

  /* Initialize the index list for virtual columns */
  v_col->v_indexes = UT_NEW_NOKEY(dict_v_idx_list());

  v_col->m_col.is_visible = is_visible;
  return (v_col);
}

/** Adds a stored column definition to a table.
@param[in,out]  table           table
@param[in]      num_base        number of base columns. */
void dict_mem_table_add_s_col(dict_table_t *table, ulint num_base) {
  ulint i = table->n_def - 1;
  dict_col_t *col = table->get_col(i);
  dict_s_col_t s_col;

  ut_ad(col != nullptr);

  if (table->s_cols == nullptr) {
    table->s_cols = UT_NEW_NOKEY(dict_s_col_list());
  }

  s_col.m_col = col;
  s_col.s_pos = i + table->n_v_def;

  if (num_base != 0) {
    s_col.base_col = static_cast<dict_col_t **>(
        mem_heap_zalloc(table->heap, num_base * sizeof(dict_col_t *)));
  } else {
    s_col.base_col = nullptr;
  }

  s_col.num_base = num_base;
  table->s_cols->push_back(s_col);
}

/** Renames a column of a table in the data dictionary cache. */
static void dict_mem_table_col_rename_low(
    dict_table_t *table, /*!< in/out: table */
    unsigned i,          /*!< in: column offset corresponding to s */
    const char *to,      /*!< in: new column name */
    const char *s,       /*!< in: pointer to table->col_names */
    bool is_virtual)
/*!< in: if this is a virtual column */
{
  char *t_col_names =
      const_cast<char *>(is_virtual ? table->v_col_names : table->col_names);
  ulint n_col = is_virtual ? table->n_v_def : table->n_def;

  size_t from_len = strlen(s), to_len = strlen(to);

  ut_ad(i < table->n_def || is_virtual);
  ut_ad(i < table->n_v_def || !is_virtual);

  ut_ad(from_len <= NAME_LEN);
  ut_ad(to_len <= NAME_LEN);

  if (from_len == to_len) {
    /* The easy case: simply replace the column name in
    table->col_names. */
    strcpy(const_cast<char *>(s), to);
  } else {
    /* We need to adjust all affected index->field
    pointers, as in dict_index_add_col(). First, copy
    table->col_names. */
    ulint prefix_len = s - t_col_names;

    for (; i < n_col; i++) {
      s += strlen(s) + 1;
    }

    ulint full_len = s - t_col_names;
    char *col_names;

    if (to_len > from_len) {
      ulint table_size_before_rename_col = mem_heap_get_size(table->heap);
      col_names = static_cast<char *>(
          mem_heap_alloc(table->heap, full_len + to_len - from_len));
      ulint table_size_after_rename_col = mem_heap_get_size(table->heap);
      if (table_size_before_rename_col != table_size_after_rename_col) {
        dict_sys->size +=
            table_size_after_rename_col - table_size_before_rename_col;
      }
      memcpy(col_names, t_col_names, prefix_len);
    } else {
      col_names = const_cast<char *>(t_col_names);
    }

    memcpy(col_names + prefix_len, to, to_len);
    memmove(col_names + prefix_len + to_len,
            t_col_names + (prefix_len + from_len),
            full_len - (prefix_len + from_len));

    /* Replace the field names in every index. */
    for (dict_index_t *index = table->first_index(); index != nullptr;
         index = index->next()) {
      ulint n_fields = dict_index_get_n_fields(index);

      for (ulint i = 0; i < n_fields; i++) {
        dict_field_t *field = index->get_field(i);

        /* if is_virtual and that in field->col does
        not match, continue */
        if ((!is_virtual) != (!field->col->is_virtual())) {
          continue;
        }

        ulint name_ofs = field->name - t_col_names;
        if (name_ofs <= prefix_len) {
          field->name = col_names + name_ofs;
        } else {
          ut_a(name_ofs < full_len);
          field->name = col_names + name_ofs + to_len - from_len;
        }
      }
    }

    if (is_virtual) {
      table->v_col_names = col_names;
    } else {
      table->col_names = col_names;
    }
  }

  /* Virtual columns are not allowed for foreign key */
  if (is_virtual) {
    return;
  }

  dict_foreign_t *foreign;

  /* Replace the field names in every foreign key constraint. */
  for (dict_foreign_set::iterator it = table->foreign_set.begin();
       it != table->foreign_set.end(); ++it) {
    foreign = *it;

    for (unsigned f = 0; f < foreign->n_fields; f++) {
      /* These can point straight to
      table->col_names, because the foreign key
      constraints will be freed at the same time
      when the table object is freed. */
      foreign->foreign_col_names[f] =
          foreign->foreign_index->get_field(f)->name;
    }
  }

  for (dict_foreign_set::iterator it = table->referenced_set.begin();
       it != table->referenced_set.end(); ++it) {
    foreign = *it;

    for (unsigned f = 0; f < foreign->n_fields; f++) {
      /* foreign->referenced_col_names[] need to be
      copies, because the constraint may become
      orphan when foreign_key_checks=0 and the
      parent table is dropped. */

      const char *col_name = foreign->referenced_index->get_field(f)->name;

      if (strcmp(foreign->referenced_col_names[f], col_name)) {
        char **rc = const_cast<char **>(foreign->referenced_col_names + f);
        size_t col_name_len_1 = strlen(col_name) + 1;

        if (col_name_len_1 <= strlen(*rc) + 1) {
          memcpy(*rc, col_name, col_name_len_1);
        } else {
          *rc = static_cast<char *>(
              mem_heap_dup(foreign->heap, col_name, col_name_len_1));
        }
      }
    }
  }
}

/** Renames a column of a table in the data dictionary cache.
@param[in,out] table Table
@param[in] nth_col Column index
@param[in] from Old column name
@param[in] to New column name
@param[in] is_virtual If this is a virtual column */
void dict_mem_table_col_rename(dict_table_t *table, ulint nth_col,
                               const char *from, const char *to,
                               bool is_virtual) {
  const char *s = is_virtual ? table->v_col_names : table->col_names;

  ut_ad((!is_virtual && nth_col < table->n_def) ||
        (is_virtual && nth_col < table->n_v_def));

  for (ulint i = 0; i < nth_col; i++) {
    size_t len = strlen(s);
    ut_ad(len > 0);
    s += len + 1;
  }

  /* This could fail if the data dictionaries are out of sync.
  Proceed with the renaming anyway. */
  ut_ad(!strcmp(from, s));

  dict_mem_table_col_rename_low(table, static_cast<unsigned>(nth_col), to, s,
                                is_virtual);
}

/** Creates and initializes a foreign constraint memory object.
 @return own: foreign constraint struct */
dict_foreign_t *dict_mem_foreign_create(void) {
  dict_foreign_t *foreign;
  mem_heap_t *heap;
  DBUG_TRACE;

  heap = mem_heap_create(100, UT_LOCATION_HERE);

  foreign = static_cast<dict_foreign_t *>(
      mem_heap_zalloc(heap, sizeof(dict_foreign_t)));

  foreign->heap = heap;

  foreign->v_cols = nullptr;

  DBUG_PRINT("dict_mem_foreign_create", ("heap: %p", heap));

  return foreign;
}

/** Sets the foreign_table_name_lookup pointer based on the value of
 lower_case_table_names.  If that is 0 or 1, foreign_table_name_lookup
 will point to foreign_table_name.  If 2, then another string is
 allocated from foreign->heap and set to lower case. */
void dict_mem_foreign_table_name_lookup_set(
    dict_foreign_t *foreign, /*!< in/out: foreign struct */
    bool do_alloc)           /*!< in: is an alloc needed */
{
  if (innobase_get_lower_case_table_names() == 2) {
    if (do_alloc) {
      ulint len;

      len = strlen(foreign->foreign_table_name) + 1;

      foreign->foreign_table_name_lookup =
          static_cast<char *>(mem_heap_alloc(foreign->heap, len));
    }
    strcpy(foreign->foreign_table_name_lookup, foreign->foreign_table_name);
    innobase_casedn_str(foreign->foreign_table_name_lookup);
  } else {
    foreign->foreign_table_name_lookup = foreign->foreign_table_name;
  }
}

/** Sets the referenced_table_name_lookup pointer based on the value of
 lower_case_table_names.  If that is 0 or 1, referenced_table_name_lookup
 will point to referenced_table_name.  If 2, then another string is
 allocated from foreign->heap and set to lower case. */
void dict_mem_referenced_table_name_lookup_set(
    dict_foreign_t *foreign, /*!< in/out: foreign struct */
    bool do_alloc)           /*!< in: is an alloc needed */
{
  if (innobase_get_lower_case_table_names() == 2) {
    if (do_alloc) {
      ulint len;

      len = strlen(foreign->referenced_table_name) + 1;

      foreign->referenced_table_name_lookup =
          static_cast<char *>(mem_heap_alloc(foreign->heap, len));
    }
    strcpy(foreign->referenced_table_name_lookup,
           foreign->referenced_table_name);
    innobase_casedn_str(foreign->referenced_table_name_lookup);
  } else {
    foreign->referenced_table_name_lookup = foreign->referenced_table_name;
  }
}

/** Fill the virtual column set with virtual column information
present in the given virtual index.
@param[in]      index   virtual index
@param[out]     v_cols  virtual column set. */
static void dict_mem_fill_vcol_has_index(const dict_index_t *index,
                                         dict_vcol_set **v_cols) {
  for (ulint i = 0; i < index->table->n_v_cols; i++) {
    dict_v_col_t *v_col = dict_table_get_nth_v_col(index->table, i);
    if (!v_col->m_col.ord_part) {
      continue;
    }

    for (auto it = v_col->v_indexes->begin(); it != v_col->v_indexes->end();
         ++it) {
      dict_v_idx_t v_idx = *it;

      if (v_idx.index == index) {
        if (*v_cols == nullptr) {
          *v_cols = UT_NEW_NOKEY(dict_vcol_set());
        }

        (*v_cols)->insert(v_col);
      }
    }
  }
}

/** Fill the virtual column set with virtual column of the index
if the index contains the given column name.
@param[in]      col_name        column name
@param[in]      table           innodb table object
@param[out]     v_cols          set of virtual column information. */
static void dict_mem_fill_vcol_from_v_indexes(const char *col_name,
                                              const dict_table_t *table,
                                              dict_vcol_set **v_cols) {
  /* virtual column can't be Primary Key, so start with secondary index */
  for (const dict_index_t *index = table->first_index()->next();
       index != nullptr; index = index->next()) {
    /* Skip if the index have newly added
    virtual column because field name is NULL.
    Later virtual column set will be
    refreshed during loading of table. */
    if (!dict_index_has_virtual(index) || index->has_new_v_col) {
      continue;
    }

    for (ulint i = 0; i < index->n_fields; i++) {
      dict_field_t *field = index->get_field(i);

      if (strcmp(field->name, col_name) == 0) {
        dict_mem_fill_vcol_has_index(index, v_cols);
      }
    }
  }
}

/** Fill the virtual column set with virtual columns which have base columns
as the given col_name
@param[in]      col_name        column name
@param[in]      table           table object
@param[out]     v_cols          set of virtual columns. */
static void dict_mem_fill_vcol_set_for_base_col(const char *col_name,
                                                const dict_table_t *table,
                                                dict_vcol_set **v_cols) {
  for (ulint i = 0; i < table->n_v_cols; i++) {
    dict_v_col_t *v_col = dict_table_get_nth_v_col(table, i);

    if (!v_col->m_col.ord_part) {
      continue;
    }

    for (ulint j = 0; j < v_col->num_base; j++) {
      if (strcmp(col_name, table->get_col_name(v_col->base_col[j]->ind)) == 0) {
        if (*v_cols == nullptr) {
          *v_cols = UT_NEW_NOKEY(dict_vcol_set());
        }

        (*v_cols)->insert(v_col);
      }
    }
  }
}

/** Fills the dependent virtual columns in a set.
Reason for being dependent are
1) FK can be present on base column of virtual columns
2) FK can be present on column which is a part of virtual index
@param[in,out]  foreign foreign key information. */
void dict_mem_foreign_fill_vcol_set(dict_foreign_t *foreign) {
  ulint type = foreign->type;

  if (type == 0) {
    return;
  }

  for (ulint i = 0; i < foreign->n_fields; i++) {
    /** FK can be present on base columns
    of virtual columns. */
    dict_mem_fill_vcol_set_for_base_col(foreign->foreign_col_names[i],
                                        foreign->foreign_table,
                                        &foreign->v_cols);

    /** FK can be present on the columns
    which can be a part of virtual index. */
    dict_mem_fill_vcol_from_v_indexes(foreign->foreign_col_names[i],
                                      foreign->foreign_table, &foreign->v_cols);
  }
}

/** Fill virtual columns set in each fk constraint present in the table.
@param[in,out]  table   innodb table object. */
void dict_mem_table_fill_foreign_vcol_set(dict_table_t *table) {
  dict_foreign_set fk_set = table->foreign_set;
  dict_foreign_t *foreign;

  for (auto it = fk_set.begin(); it != fk_set.end(); ++it) {
    foreign = *it;

    dict_mem_foreign_fill_vcol_set(foreign);
  }
}

/** Free the vcol_set from all foreign key constraint on the table.
@param[in,out]  table   innodb table object. */
void dict_mem_table_free_foreign_vcol_set(dict_table_t *table) {
  dict_foreign_set fk_set = table->foreign_set;
  dict_foreign_t *foreign;

  for (auto it = fk_set.begin(); it != fk_set.end(); ++it) {
    foreign = *it;

    if (foreign->v_cols != nullptr) {
      UT_DELETE(foreign->v_cols);
      foreign->v_cols = nullptr;
    }
  }
}

/** Set default value
@param[in]      value   Default value
@param[in]      length  Default value length
@param[in,out]  heap    Heap to allocate memory */
void dict_col_t::set_default(const byte *value, size_t length,
                             mem_heap_t *heap) {
  ut_ad(instant_default == nullptr);
  ut_ad(length == 0 || length == UNIV_SQL_NULL || value != nullptr);

  instant_default = static_cast<dict_col_default_t *>(
      mem_heap_alloc(heap, sizeof(dict_col_default_t)));

  instant_default->col = this;

  if (length != UNIV_SQL_NULL) {
    const char *val =
        (value == nullptr ? "\0" : reinterpret_cast<const char *>(value));

    instant_default->value =
        reinterpret_cast<byte *>(mem_heap_strdupl(heap, val, length));
  } else {
    ut_ad(!(prtype & DATA_NOT_NULL));
    instant_default->value = nullptr;
  }

  instant_default->len = length;
}

bool dict_col_default_t::operator==(const dict_col_default_t &other) {
  /* If the lengths are different, trivially the default values are not
   * the same, return false immediately */
  if (len != other.len) {
    return false;
  }
  /* If the lengths are null or 0, the values are empty and equal.
   * No need to check both lengths since we only reach this point
   * if len == other.len */
  if (len == UNIV_SQL_NULL || len == 0) {
    return true;
  }

  auto length = len;
  while (length-- > 0) {
    if (value[length] != other.value[length]) {
      return false;
    }
  }
  return true;
}

bool dict_col_default_t::operator!=(const dict_col_default_t &other) {
  return !(*this == other);
}

/** Check whether index can be used by transaction
@param[in] trx          transaction*/
bool dict_index_t::is_usable(const trx_t *trx) const {
  /* Indexes that are being created are not usable. */
  if (!is_clustered() && dict_index_is_online_ddl(this)) {
    return false;
  }

  /* Cannot use a corrupted index. */
  if (is_corrupted()) {
    return false;
  }

  /* Check if the specified transaction can see this index. */
  return (table->is_temporary() || trx_id == 0 ||
          !MVCC::is_view_active(trx->read_view) ||
          trx->read_view->changes_visible(trx_id, table->name));
}
#endif /* !UNIV_HOTBACKUP */

void dict_index_t::create_nullables(uint32_t current_row_version) {
  ut_ad(is_clustered());
  ut_ad(current_row_version <= MAX_ROW_VERSION);

  memset(nullables, 0, (MAX_ROW_VERSION + 1) * sizeof(nullables[0]));

  auto update_nullable = [&](size_t start_version, bool is_increment) {
    ut_ad(start_version <= MAX_ROW_VERSION);
    for (size_t i = start_version; i <= current_row_version; i++) {
      ut_ad(is_increment || nullables[i] > 0);

      if (is_increment) {
        ++nullables[i];
      } else {
        --nullables[i];
      }
    }
  };

  for (uint32_t i = 0; i < n_def; i++) {
    dict_field_t *field = get_field(i);

    /* In case of redo recovery, names are not populated */
    ut_ad(field->name != nullptr ||
          strcmp(name, RECOVERY_INDEX_TABLE_NAME) == 0);

    if (field->name != nullptr && (strcmp(field->name, "DB_ROW_ID") == 0 ||
                                   strcmp(field->name, "DB_TRX_ID") == 0 ||
                                   strcmp(field->name, "DB_ROLL_PTR") == 0)) {
      continue;
    }

    if (field->col->prtype & DATA_NOT_NULL) {
      continue;
    }

    /* For each version increment by 1 starting from field->col->v_added */
    size_t start_from = 0;
    if (field->col->is_instant_added()) {
      start_from = field->col->get_version_added();
    }
    update_nullable(start_from, true);

    /* For each version decrement by 1 starting from field->col->v_dropped */
    if (field->col->is_instant_dropped()) {
      update_nullable(field->col->get_version_dropped(), false);
    }
  }
}

bool dict_index_t::is_tuple_instant_format(
    const uint16_t n_fields_in_tuple) const {
  if (!has_instant_cols_or_row_versions()) {
    return false;
  }

  ut_ad(n_fields_in_tuple <= n_total_fields);

  /* In versioned rows, always materialize INSTANT cols even in from ROLLBACK */
  if (has_row_versions()) {
    return true;
  }

  /* For instant index, if the tuple comes from UPDATE, its fields could be less
  than index definition. Because, we restore the table row as it was before
  UPDATE (i.e. we get rid of INSTANT ADD columns which weren't part of row) */
  if (n_fields_in_tuple < n_fields) {
    /* If PK is not specified, DB_ROW_ID will be part of tuple */
    uint16_t sys_fields_in_tuple = 0;
    if (innobase_strcasecmp(name, innobase_index_reserve_name) == 0) {
      sys_fields_in_tuple = table->get_n_sys_cols();
    } else {
      sys_fields_in_tuple = table->get_n_sys_cols() - 1;
    }

    uint16_t fields_in_tuple = n_fields_in_tuple - sys_fields_in_tuple;
    if (fields_in_tuple == table->get_instant_cols()) {
      return false;
    }
  }

  return true;
}

/** Gets the column number the nth field in an index.
@param[in] pos  position of the field
@return column number */
ulint dict_index_t::get_col_no(ulint pos) const {
  return (dict_col_get_no(get_col(pos)));
}

/** Returns the position of a system column in an index.
@param[in] type         DATA_ROW_ID, ...
@return position, ULINT_UNDEFINED if not contained */
ulint dict_index_t::get_sys_col_pos(ulint type) const {
  ut_ad(magic_n == DICT_INDEX_MAGIC_N);
  ut_ad(!dict_index_is_ibuf(this));

  if (is_clustered()) {
    return (dict_col_get_clust_pos(table->get_sys_col(type), this));
  }

  return (get_col_pos(dict_table_get_sys_col_no(table, type)));
}

/** Looks for column n in an index.
@param[in]      n               column number
@param[in]      inc_prefix      true=consider column prefixes too
@param[in]      is_virtual      true==virtual column
@return position in internal representation of the index;
ULINT_UNDEFINED if not contained */
ulint dict_index_t::get_col_pos(ulint n, bool inc_prefix,
                                bool is_virtual) const {
  const dict_field_t *field;
  const dict_col_t *col;
  ulint pos;
  ulint n_fields;

  ut_ad(magic_n == DICT_INDEX_MAGIC_N);

  if (is_virtual) {
    col = &(dict_table_get_nth_v_col(table, n)->m_col);
  } else {
    col = table->get_col(n);
  }

  if (is_clustered()) {
    return (dict_col_get_clust_pos(col, this));
  }

  n_fields = dict_index_get_n_fields(this);

  for (pos = 0; pos < n_fields; pos++) {
    field = get_field(pos);

    if (col == field->col && (inc_prefix || field->prefix_len == 0)) {
      return (pos);
    }
  }

  return (ULINT_UNDEFINED);
}

/** Frees an index memory object. */
void dict_mem_index_free(dict_index_t *index) /*!< in: index */
{
  ut_ad(index);
  ut_ad(index->magic_n == DICT_INDEX_MAGIC_N);

  index->destroy_fields_array();

#ifndef UNIV_HOTBACKUP
  dict_index_zip_pad_mutex_destroy(index);

  if (dict_index_is_spatial(index)) {
    rtr_info_active::iterator it;
    rtr_info_t *rtr_info;

    for (it = index->rtr_track->rtr_active->begin();
         it != index->rtr_track->rtr_active->end(); ++it) {
      rtr_info = *it;

      rtr_info->index = nullptr;
    }

    mutex_destroy(&index->rtr_ssn.mutex);
    mutex_destroy(&index->rtr_track->rtr_active_mutex);
    UT_DELETE(index->rtr_track->rtr_active);
  }
  dict_index_remove_from_v_col_list(index);
#endif /* !UNIV_HOTBACKUP */

  index->rtr_srs.reset();

  mem_heap_free(index->heap);
}
#ifndef UNIV_HOTBACKUP

/** Create a temporary tablename like "#sql-ibtid-inc" where
  tid = the Table ID
  inc = a randomly initialized number that is incremented for each file
The table ID is a 64 bit integer, can use up to 20 digits, and is initialized
at bootstrap. The second number is 32 bits, can use up to 10 digits, and is
initialized at startup to a randomly distributed number. It is hoped that the
combination of these two numbers will provide a reasonably unique temporary
file name.
@param[in]      heap    A memory heap
@param[in]      dbtab   Table name in the form database/table name
@param[in]      id      Table id
@return A unique temporary tablename suitable for InnoDB use */
char *dict_mem_create_temporary_tablename(mem_heap_t *heap, const char *dbtab,
                                          table_id_t id) {
  size_t size;
  char *name;
  const char *dbend = strchr(dbtab, '/');
  ut_ad(dbend);
  size_t dblen = dbend - dbtab + 1;

  /* Increment a randomly initialized  number for each temp file. */
  auto file_num =
      dict_temp_file_num.fetch_add(1, std::memory_order_relaxed) + 1;

  size = dblen + (sizeof(TEMP_FILE_PREFIX) + 3 + 20 + 1 + 10);
  name = static_cast<char *>(mem_heap_alloc(heap, size));
  memcpy(name, dbtab, dblen);
  snprintf(name + dblen, size - dblen,
           TEMP_FILE_PREFIX_INNODB UINT64PF "-" UINT32PF, id, file_num);

  return (name);
}

/** Initialize dict memory variables */
void dict_mem_init(void) {
  /* Initialize a randomly distributed temporary file number */
<<<<<<< HEAD
  ib_uint32_t now = static_cast<ib_uint32_t>(ut_time());
=======
  uint32_t now = static_cast<uint32_t>(
      std::chrono::system_clock::to_time_t(std::chrono::system_clock::now()));
>>>>>>> fbdaa4de

  const byte *buf = reinterpret_cast<const byte *>(&now);
  auto file_num = ut_crc32(buf, sizeof(now));
  dict_temp_file_num.store(file_num, std::memory_order_relaxed);

  DBUG_PRINT("dict_mem_init",
             ("Starting Temporary file number is " UINT32PF, file_num));
}

/** Validate the search order in the foreign key set.
@param[in]      fk_set  the foreign key set to be validated
@return true if search order is fine in the set, false otherwise. */
bool dict_foreign_set_validate(const dict_foreign_set &fk_set) {
  dict_foreign_not_exists not_exists(fk_set);

  dict_foreign_set::iterator it =
      std::find_if(fk_set.begin(), fk_set.end(), not_exists);

  if (it == fk_set.end()) {
    return (true);
  }

  dict_foreign_t *foreign = *it;
  std::cerr << "Foreign key lookup failed: " << *foreign;
  std::cerr << fk_set;
  ut_d(ut_error);
  ut_o(return (false));
}

/** Validate the search order in the foreign key sets of the table
(foreign_set and referenced_set).
@param[in]      table   table whose foreign key sets are to be validated
@return true if foreign key sets are fine, false otherwise. */
bool dict_foreign_set_validate(const dict_table_t &table) {
  return (dict_foreign_set_validate(table.foreign_set) &&
          dict_foreign_set_validate(table.referenced_set));
}
#endif /* !UNIV_HOTBACKUP */

std::ostream &operator<<(std::ostream &out, const dict_foreign_t &foreign) {
  out << "[dict_foreign_t: id='" << foreign.id << "'";

  if (foreign.foreign_table_name != nullptr) {
    out << ",for: '" << foreign.foreign_table_name << "'";
  }

  out << "]";
  return (out);
}

std::ostream &operator<<(std::ostream &out, const dict_foreign_set &fk_set) {
  out << "[dict_foreign_set:";
  std::for_each(fk_set.begin(), fk_set.end(), dict_foreign_print(out));
  out << "]" << std::endl;
  return (out);
}

page_size_t dict_index_t::get_page_size() const {
  return (dict_table_page_size(table));
}<|MERGE_RESOLUTION|>--- conflicted
+++ resolved
@@ -137,7 +137,7 @@
   v_col->num_base = num_base;
 
   /* Initialize the index list for virtual columns */
-  v_col->v_indexes = UT_NEW_NOKEY(dict_v_idx_list());
+  v_col->v_indexes = ut::new_withkey<dict_v_idx_list>(UT_NEW_THIS_FILE_PSI_KEY);
 
   v_col->m_col.is_visible = is_visible;
   return (v_col);
@@ -154,7 +154,7 @@
   ut_ad(col != nullptr);
 
   if (table->s_cols == nullptr) {
-    table->s_cols = UT_NEW_NOKEY(dict_s_col_list());
+    table->s_cols = ut::new_withkey<dict_s_col_list>(UT_NEW_THIS_FILE_PSI_KEY);
   }
 
   s_col.m_col = col;
@@ -424,7 +424,7 @@
 
       if (v_idx.index == index) {
         if (*v_cols == nullptr) {
-          *v_cols = UT_NEW_NOKEY(dict_vcol_set());
+          *v_cols = ut::new_withkey<dict_vcol_set>(UT_NEW_THIS_FILE_PSI_KEY);
         }
 
         (*v_cols)->insert(v_col);
@@ -480,7 +480,7 @@
     for (ulint j = 0; j < v_col->num_base; j++) {
       if (strcmp(col_name, table->get_col_name(v_col->base_col[j]->ind)) == 0) {
         if (*v_cols == nullptr) {
-          *v_cols = UT_NEW_NOKEY(dict_vcol_set());
+          *v_cols = ut::new_withkey<dict_vcol_set>(UT_NEW_THIS_FILE_PSI_KEY);
         }
 
         (*v_cols)->insert(v_col);
@@ -538,7 +538,7 @@
     foreign = *it;
 
     if (foreign->v_cols != nullptr) {
-      UT_DELETE(foreign->v_cols);
+      ut::delete_(foreign->v_cols);
       foreign->v_cols = nullptr;
     }
   }
@@ -574,13 +574,13 @@
 
 bool dict_col_default_t::operator==(const dict_col_default_t &other) {
   /* If the lengths are different, trivially the default values are not
-   * the same, return false immediately */
+  the same, return false immediately */
   if (len != other.len) {
     return false;
   }
   /* If the lengths are null or 0, the values are empty and equal.
-   * No need to check both lengths since we only reach this point
-   * if len == other.len */
+  No need to check both lengths since we only reach this point
+  if len == other.len */
   if (len == UNIV_SQL_NULL || len == 0) {
     return true;
   }
@@ -785,7 +785,7 @@
 
     mutex_destroy(&index->rtr_ssn.mutex);
     mutex_destroy(&index->rtr_track->rtr_active_mutex);
-    UT_DELETE(index->rtr_track->rtr_active);
+    ut::delete_(index->rtr_track->rtr_active);
   }
   dict_index_remove_from_v_col_list(index);
 #endif /* !UNIV_HOTBACKUP */
@@ -832,12 +832,8 @@
 /** Initialize dict memory variables */
 void dict_mem_init(void) {
   /* Initialize a randomly distributed temporary file number */
-<<<<<<< HEAD
-  ib_uint32_t now = static_cast<ib_uint32_t>(ut_time());
-=======
   uint32_t now = static_cast<uint32_t>(
       std::chrono::system_clock::to_time_t(std::chrono::system_clock::now()));
->>>>>>> fbdaa4de
 
   const byte *buf = reinterpret_cast<const byte *>(&now);
   auto file_num = ut_crc32(buf, sizeof(now));
