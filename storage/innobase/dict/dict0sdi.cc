--- conflicted
+++ resolved
@@ -44,21 +44,14 @@
 #include "trx0trx.h"
 
 /** Check if SDI Index exists in a tablespace
-@param[in]	tablespace	tablespace object
-@param[in,out]	space_id	space_id from tablespace object
+@param[in]      dd_space  DD tablespace object
+@param[in,out]  space_id  space_id from tablespace object
 @return DB_SUCCESS if SDI exists, else return DB_ERROR,
 DB_TABLESPACE_NOT_FOUND */
-<<<<<<< HEAD
-static dberr_t dict_sdi_exists(const dd::Tablespace &tablespace,
-                               uint32 *space_id) {
-  if (tablespace.se_private_data().get(dd_space_key_strings[DD_SPACE_ID],
-                                       space_id)) {
-=======
 static dberr_t dict_sdi_exists(const dd::Tablespace &dd_space,
                                uint32_t *space_id) {
   if (dd_space.se_private_data().get(dd_space_key_strings[DD_SPACE_ID],
                                      space_id)) {
->>>>>>> fbdaa4de
     /* error, attribute not found */
     ut_d(ut_error);
     ut_o(return (DB_ERROR));
@@ -260,41 +253,6 @@
         }
 #endif /* UNIV_DEBUG */
 
-<<<<<<< HEAD
-	trx_t*	trx = check_trx_exists(current_thd);
-	trx_start_if_not_started(trx, true);
-
-	ib_sdi_key_t	ib_sdi_key;
-	ib_sdi_key.sdi_key = sdi_key;
-
-	ut_ad(*sdi_len < UINT32_MAX);
-	uint32_t	uncompressed_sdi_len;
-	uint32_t	compressed_sdi_len = static_cast<uint32_t>(*sdi_len);
-	byte*		compressed_sdi = static_cast<byte*>(
-		ut_malloc_nokey(compressed_sdi_len));
-
-	dberr_t	err = ib_sdi_get(
-		space_id, &ib_sdi_key,
-		compressed_sdi, &compressed_sdi_len,
-		&uncompressed_sdi_len,
-		trx);
-
-	if (err == DB_OUT_OF_MEMORY) {
-		*sdi_len = uncompressed_sdi_len;
-	} else if (err != DB_SUCCESS) {
-		*sdi_len = UINT64_MAX;
-	} else {
-		*sdi_len = uncompressed_sdi_len;
-		/* Decompress the data */
-		Sdi_Decompressor decompressor(static_cast<byte*>(sdi),
-					      uncompressed_sdi_len,
-					      compressed_sdi,
-					      compressed_sdi_len);
-		decompressor.decompress();
-        }
-
-	ut_free(compressed_sdi);
-=======
         trx_t*  trx = check_trx_exists(current_thd);
         trx_start_if_not_started(trx, true, UT_LOCATION_HERE);
 
@@ -328,7 +286,6 @@
         }
 
         ut::free(compressed_sdi);
->>>>>>> fbdaa4de
 
         return(err != DB_SUCCESS);
 #endif /* TODO: Enable in WL#9761 */
