/*****************************************************************************

Copyright (c) 1996, 2022, Oracle and/or its affiliates.

This program is free software; you can redistribute it and/or modify it under
the terms of the GNU General Public License, version 2.0, as published by the
Free Software Foundation.

This program is also distributed with certain software (including but not
limited to OpenSSL) that is licensed under separate terms, as designated in a
particular file or component or in included license documentation. The authors
of MySQL hereby grant you an additional permission to link the program and
your derivative works with the separately licensed software that they have
included with MySQL.

This program is distributed in the hope that it will be useful, but WITHOUT
ANY WARRANTY; without even the implied warranty of MERCHANTABILITY or FITNESS
FOR A PARTICULAR PURPOSE. See the GNU General Public License, version 2.0,
for more details.

You should have received a copy of the GNU General Public License along with
this program; if not, write to the Free Software Foundation, Inc.,
51 Franklin St, Fifth Floor, Boston, MA 02110-1301  USA

*****************************************************************************/

/** @file dict/dict0load.cc
 Loads to the memory cache database object definitions
 from dictionary tables

 Created 4/24/1996 Heikki Tuuri
 *******************************************************/

#include "current_thd.h"
#include "ha_prototypes.h"

#include <set>
#include <stack>
#include "dict0load.h"

#include "btr0btr.h"
#include "btr0pcur.h"
#include "dict0boot.h"
#include "dict0crea.h"
#include "dict0dd.h"
#include "dict0dict.h"
#include "dict0load.h"
#include "dict0mem.h"
#include "dict0priv.h"
#include "dict0stats.h"
#include "fsp0file.h"
#include "fsp0sysspace.h"
#include "fts0priv.h"
#include "ha_prototypes.h"
#include "mach0data.h"

#include "my_dbug.h"

#include "fil0fil.h"
#include "fts0fts.h"
#include "mysql_version.h"
#include "page0page.h"
#include "rem0cmp.h"
#include "srv0srv.h"
#include "srv0start.h"

/** Following are the InnoDB system tables. The positions in
this array are referenced by enum dict_system_table_id. */
const char *SYSTEM_TABLE_NAME[] = {
    "SYS_TABLES",      "SYS_INDEXES",   "SYS_COLUMNS",
    "SYS_FIELDS",      "SYS_FOREIGN",   "SYS_FOREIGN_COLS",
    "SYS_TABLESPACES", "SYS_DATAFILES", "SYS_VIRTUAL"};

/** This variant is based on name comparision and is used because
system table id array is not built yet.
@param[in]      name    InnoDB table name
@return true if table name is InnoDB SYSTEM table */
static bool dict_load_is_system_table(const char *name) {
  ut_ad(name != nullptr);
  uint32_t size = sizeof(SYSTEM_TABLE_NAME) / sizeof(char *);
  for (uint32_t i = 0; i < size; i++) {
    if (strcmp(name, SYSTEM_TABLE_NAME[i]) == 0) {
      return (true);
    }
  }
  return (false);
}
/* This is set of tablespaces that are not found in SYS_TABLESPACES.
InnoDB tablespaces before 5.6 are not registered in SYS_TABLESPACES.
So we maintain a std::set, which is later used to register the
tablespaces to dictionary table mysql.tablespaces */
missing_sys_tblsp_t missing_spaces;

/** This bool denotes if we found a Table or Partition with discarded Tablespace
during load of SYS_TABLES (in dict_check_sys_tables).

We use it to stop upgrade from 5.7 to 8.0 if there are discarded Tablespaces. */
bool has_discarded_tablespaces = false;

/** Loads a table definition and also all its index definitions.

Loads those foreign key constraints whose referenced table is already in
dictionary cache.  If a foreign key constraint is not loaded, then the
referenced table is pushed into the output stack (fk_tables), if it is not
NULL.  These tables must be subsequently loaded so that all the foreign
key constraints are loaded into memory.

@param[in]      name            Table name in the db/tablename format
@param[in]      cached          true=add to cache, false=do not
@param[in]      ignore_err      Error to be ignored when loading table
                                and its index definition
@param[out]     fk_tables       Related table names that must also be
                                loaded to ensure that all foreign key
                                constraints are loaded.
@param[in]      prev_table      previous table name. The current table load
                                is happening because of the load of the
                                previous table name.  This parameter is used
                                to check for cyclic calls.
@return table, NULL if does not exist; if the table is stored in an
.ibd file, but the file does not exist, then we set the
ibd_file_missing flag true in the table object we return */
static dict_table_t *dict_load_table_one(table_name_t &name, bool cached,
                                         dict_err_ignore_t ignore_err,
                                         dict_names_t &fk_tables,
                                         const std::string *prev_table);

/** Loads a table definition from a SYS_TABLES record to dict_table_t.
Does not load any columns or indexes.
@param[in]      name    Table name
@param[in]      rec     SYS_TABLES record
@param[out]     table   Table, or NULL
@return error message, or NULL on success */
static const char *dict_load_table_low(table_name_t &name, const rec_t *rec,
                                       dict_table_t **table);

/* If this flag is true, then we will load the cluster index's (and tables')
metadata even if it is marked as "corrupted". */
bool srv_load_corrupted = false;

#ifdef UNIV_DEBUG
/** Compare the name of an index column.
 @return true if the i'th column of index is 'name'. */
static bool name_of_col_is(const dict_table_t *table, /*!< in: table */
                           const dict_index_t *index, /*!< in: index */
                           ulint i,          /*!< in: index field offset */
                           const char *name) /*!< in: name to compare to */
{
  ulint tmp = dict_col_get_no(index->get_field(i)->col);

  return (strcmp(name, table->get_col_name(tmp)) == 0);
}
#endif /* UNIV_DEBUG */

/** Finds the first table name in the given database.
 @return own: table name, NULL if does not exist; the caller must free
 the memory in the string! */
char *dict_get_first_table_name_in_db(
    const char *name) /*!< in: database name which ends in '/' */
{
  dict_table_t *sys_tables;
  btr_pcur_t pcur;
  dict_index_t *sys_index;
  dtuple_t *tuple;
  mem_heap_t *heap;
  dfield_t *dfield;
  const rec_t *rec;
  const byte *field;
  ulint len;
  mtr_t mtr;

  ut_ad(mutex_own(&dict_sys->mutex));

  heap = mem_heap_create(100, UT_LOCATION_HERE);

  mtr_start(&mtr);

  sys_tables = dict_table_get_low("SYS_TABLES");
  sys_index = UT_LIST_GET_FIRST(sys_tables->indexes);
  ut_ad(!dict_table_is_comp(sys_tables));

  tuple = dtuple_create(heap, 1);
  dfield = dtuple_get_nth_field(tuple, 0);

  dfield_set_data(dfield, name, ut_strlen(name));
  dict_index_copy_types(tuple, sys_index, 1);

  pcur.open_on_user_rec(sys_index, tuple, PAGE_CUR_GE, BTR_SEARCH_LEAF, &mtr,
                        UT_LOCATION_HERE);
loop:
  rec = pcur.get_rec();

  if (!pcur.is_on_user_rec()) {
    /* Not found */

    pcur.close();
    mtr_commit(&mtr);
    mem_heap_free(heap);

    return (nullptr);
  }

  field = rec_get_nth_field_old(nullptr, rec, DICT_FLD__SYS_TABLES__NAME, &len);

  if (len < strlen(name) || ut_memcmp(name, field, strlen(name)) != 0) {
    /* Not found */

    pcur.close();
    mtr_commit(&mtr);
    mem_heap_free(heap);

    return (nullptr);
  }

  if (!rec_get_deleted_flag(rec, 0)) {
    /* We found one */

    char *table_name = mem_strdupl((char *)field, len);

    pcur.close();
    mtr_commit(&mtr);
    mem_heap_free(heap);

    return (table_name);
  }

  btr_pcur_move_to_next_user_rec(&pcur, &mtr);

  goto loop;
}

/** This function gets the next system table record as it scans the table.
 @return the next record if found, NULL if end of scan */
static const rec_t *dict_getnext_system_low(
    btr_pcur_t *pcur, /*!< in/out: persistent cursor to the
                      record*/
    mtr_t *mtr)       /*!< in: the mini-transaction */
{
  rec_t *rec = nullptr;

  while (!rec || rec_get_deleted_flag(rec, 0)) {
    btr_pcur_move_to_next_user_rec(pcur, mtr);

    rec = pcur->get_rec();

    if (!pcur->is_on_user_rec()) {
      /* end of index */
      pcur->close();

      return (nullptr);
    }
  }

  /* Get a record, let's save the position */
  pcur->store_position(mtr);

  return (rec);
}

/** This function opens a system table, and returns the first record.
 @return first record of the system table */
const rec_t *dict_startscan_system(
    btr_pcur_t *pcur,           /*!< out: persistent cursor to
                                the record */
    mtr_t *mtr,                 /*!< in: the mini-transaction */
    dict_system_id_t system_id) /*!< in: which system table to open */
{
  dict_table_t *system_table;
  dict_index_t *clust_index;
  const rec_t *rec;

  ut_a(system_id < SYS_NUM_SYSTEM_TABLES);

  system_table = dict_table_get_low(SYSTEM_TABLE_NAME[system_id]);

  clust_index = UT_LIST_GET_FIRST(system_table->indexes);

  pcur->open_at_side(true, clust_index, BTR_SEARCH_LEAF, true, 0, mtr);

  rec = dict_getnext_system_low(pcur, mtr);

  return (rec);
}

/** This function gets the next system table record as it scans the table.
 @return the next record if found, NULL if end of scan */
const rec_t *dict_getnext_system(btr_pcur_t *pcur, /*!< in/out: persistent
                                                   cursor to the record */
                                 mtr_t *mtr) /*!< in: the mini-transaction */
{
  const rec_t *rec;

  /* Restore the position */
  pcur->restore_position(BTR_SEARCH_LEAF, mtr, UT_LOCATION_HERE);

  /* Get the next record */
  rec = dict_getnext_system_low(pcur, mtr);

  return (rec);
}

/** Error message for a delete-marked record in dict_load_index_low() */
static const char *dict_load_index_del = "delete-marked record in SYS_INDEXES";
/** Error message for table->id mismatch in dict_load_index_low() */
static const char *dict_load_index_id_err = "SYS_INDEXES.TABLE_ID mismatch";

/** Load an index definition from a SYS_INDEXES record to dict_index_t.
If allocate=true, we will create a dict_index_t structure and fill it
accordingly. If allocated=false, the dict_index_t will be supplied by
the caller and filled with information read from the record.  @return
error message, or NULL on success */
static const char *dict_load_index_low(
    byte *table_id,         /*!< in/out: table id (8 bytes),
                            an "in" value if allocate=true
                            and "out" when allocate=false */
    const char *table_name, /*!< in: table name */
    mem_heap_t *heap,       /*!< in/out: temporary memory heap */
    const rec_t *rec,       /*!< in: SYS_INDEXES record */
    bool allocate,          /*!< in: true=allocate *index,
                             false=fill in a pre-allocated
                             *index */
    dict_index_t **index)   /*!< out,own: index, or NULL */
{
  const byte *field;
  ulint len;
  ulint name_len;
  const char *name_buf;
  space_index_t id;
  ulint n_fields;
  ulint type;
  ulint space;
  ulint merge_threshold;

  if (allocate) {
    /* If allocate=true, no dict_index_t will
    be supplied. Initialize "*index" to NULL */
    *index = nullptr;
  }

  if (rec_get_deleted_flag(rec, 0)) {
    return (dict_load_index_del);
  }

  if (rec_get_n_fields_old_raw(rec) == DICT_NUM_FIELDS__SYS_INDEXES) {
    /* MERGE_THRESHOLD exists */
    field = rec_get_nth_field_old(nullptr, rec,
                                  DICT_FLD__SYS_INDEXES__MERGE_THRESHOLD, &len);
    switch (len) {
      case 4:
        merge_threshold = mach_read_from_4(field);
        break;
      case UNIV_SQL_NULL:
        merge_threshold = DICT_INDEX_MERGE_THRESHOLD_DEFAULT;
        break;
      default:
        return (
            "incorrect MERGE_THRESHOLD length"
            " in SYS_INDEXES");
    }
  } else if (rec_get_n_fields_old_raw(rec) ==
             DICT_NUM_FIELDS__SYS_INDEXES - 1) {
    /* MERGE_THRESHOLD doesn't exist */

    merge_threshold = DICT_INDEX_MERGE_THRESHOLD_DEFAULT;
  } else {
    return ("wrong number of columns in SYS_INDEXES record");
  }

  field = rec_get_nth_field_old(nullptr, rec, DICT_FLD__SYS_INDEXES__TABLE_ID,
                                &len);
  if (len != 8) {
  err_len:
    return ("incorrect column length in SYS_INDEXES");
  }

  if (!allocate) {
    /* We are reading a SYS_INDEXES record. Copy the table_id */
    memcpy(table_id, (const char *)field, 8);
  } else if (memcmp(field, table_id, 8)) {
    /* Caller supplied table_id, verify it is the same
    id as on the index record */
    return (dict_load_index_id_err);
  }

  field = rec_get_nth_field_old(nullptr, rec, DICT_FLD__SYS_INDEXES__ID, &len);
  if (len != 8) {
    goto err_len;
  }

  id = mach_read_from_8(field);

  rec_get_nth_field_offs_old(nullptr, rec, DICT_FLD__SYS_INDEXES__DB_TRX_ID,
                             &len);
  if (len != DATA_TRX_ID_LEN && len != UNIV_SQL_NULL) {
    goto err_len;
  }
  rec_get_nth_field_offs_old(nullptr, rec, DICT_FLD__SYS_INDEXES__DB_ROLL_PTR,
                             &len);
  if (len != DATA_ROLL_PTR_LEN && len != UNIV_SQL_NULL) {
    goto err_len;
  }

  field = rec_get_nth_field_old(nullptr, rec, DICT_FLD__SYS_INDEXES__NAME,
                                &name_len);
  if (name_len == UNIV_SQL_NULL) {
    goto err_len;
  }

  name_buf = mem_heap_strdupl(heap, (const char *)field, name_len);

  field = rec_get_nth_field_old(nullptr, rec, DICT_FLD__SYS_INDEXES__N_FIELDS,
                                &len);
  if (len != 4) {
    goto err_len;
  }
  n_fields = mach_read_from_4(field);

  field =
      rec_get_nth_field_old(nullptr, rec, DICT_FLD__SYS_INDEXES__TYPE, &len);
  if (len != 4) {
    goto err_len;
  }
  type = mach_read_from_4(field);
  if (type & (~0U << DICT_IT_BITS)) {
    return ("unknown SYS_INDEXES.TYPE bits");
  }

  field =
      rec_get_nth_field_old(nullptr, rec, DICT_FLD__SYS_INDEXES__SPACE, &len);
  if (len != 4) {
    goto err_len;
  }
  space = mach_read_from_4(field);

  field =
      rec_get_nth_field_old(nullptr, rec, DICT_FLD__SYS_INDEXES__PAGE_NO, &len);
  if (len != 4) {
    goto err_len;
  }

  if (srv_is_upgrade_mode) {
    if (strcmp(name_buf, innobase_index_reserve_name) == 0) {
      /* Data dictinory uses PRIMARY instead of GEN_CLUST_INDEX. */
      name_buf = "PRIMARY";
    }
  }

  if (srv_is_upgrade_mode) {
    fts_aux_table_t fts_table;
    bool is_fts =
        fts_is_aux_table_name(&fts_table, table_name, strlen(table_name));

    if (is_fts) {
      switch (fts_table.type) {
        case FTS_INDEX_TABLE:
          name_buf = FTS_INDEX_TABLE_IND_NAME;
          break;
        case FTS_COMMON_TABLE:
          name_buf = FTS_COMMON_TABLE_IND_NAME;
          break;
        case FTS_OBSOLETED_TABLE:
          break;
          /* do nothing */
      }
    }
  }

  if (allocate) {
    *index = dict_mem_index_create(table_name, name_buf, space, type, n_fields);
  } else {
    ut_a(*index);

    dict_mem_fill_index_struct(*index, nullptr, nullptr, name_buf, space, type,
                               n_fields);
  }

  (*index)->id = id;
  (*index)->page = mach_read_from_4(field);
  ut_ad((*index)->page);
  (*index)->merge_threshold = merge_threshold;

  return (nullptr);
}

/** Error message for a delete-marked record in dict_load_column_low() */
static const char *dict_load_column_del = "delete-marked record in SYS_COLUMN";

/** Load a table column definition from a SYS_COLUMNS record to
dict_table_t.
@return error message, or NULL on success */
static const char *dict_load_column_low(
    dict_table_t *table,   /*!< in/out: table, could be NULL
                           if we just populate a dict_column_t
                           struct with information from
                           a SYS_COLUMNS record */
    mem_heap_t *heap,      /*!< in/out: memory heap
                           for temporary storage */
    dict_col_t *column,    /*!< out: dict_column_t to fill,
                           or NULL if table != NULL */
    table_id_t *table_id,  /*!< out: table id */
    const char **col_name, /*!< out: column name */
    const rec_t *rec,      /*!< in: SYS_COLUMNS record */
    ulint *nth_v_col)      /*!< out: if not NULL, this
                           records the "n" of "nth" virtual
                           column */
{
  char *name;
  const byte *field;
  ulint len;
  ulint mtype;
  ulint prtype;
  ulint col_len;
  ulint pos;
  ulint num_base;

  ut_ad(table || column);

  if (rec_get_deleted_flag(rec, 0)) {
    return (dict_load_column_del);
  }

  if (rec_get_n_fields_old_raw(rec) != DICT_NUM_FIELDS__SYS_COLUMNS) {
    return ("wrong number of columns in SYS_COLUMNS record");
  }

  field = rec_get_nth_field_old(nullptr, rec, DICT_FLD__SYS_COLUMNS__TABLE_ID,
                                &len);
  if (len != 8) {
  err_len:
    return ("incorrect column length in SYS_COLUMNS");
  }

  if (table_id) {
    *table_id = mach_read_from_8(field);
  } else if (table->id != mach_read_from_8(field)) {
    return ("SYS_COLUMNS.TABLE_ID mismatch");
  }

  field = rec_get_nth_field_old(nullptr, rec, DICT_FLD__SYS_COLUMNS__POS, &len);
  if (len != 4) {
    goto err_len;
  }

  pos = mach_read_from_4(field);

  rec_get_nth_field_offs_old(nullptr, rec, DICT_FLD__SYS_COLUMNS__DB_TRX_ID,
                             &len);
  if (len != DATA_TRX_ID_LEN && len != UNIV_SQL_NULL) {
    goto err_len;
  }
  rec_get_nth_field_offs_old(nullptr, rec, DICT_FLD__SYS_COLUMNS__DB_ROLL_PTR,
                             &len);
  if (len != DATA_ROLL_PTR_LEN && len != UNIV_SQL_NULL) {
    goto err_len;
  }

  field =
      rec_get_nth_field_old(nullptr, rec, DICT_FLD__SYS_COLUMNS__NAME, &len);
  if (len == 0 || len == UNIV_SQL_NULL) {
    goto err_len;
  }

  name = mem_heap_strdupl(heap, (const char *)field, len);

  if (col_name) {
    *col_name = name;
  }

  field =
      rec_get_nth_field_old(nullptr, rec, DICT_FLD__SYS_COLUMNS__MTYPE, &len);
  if (len != 4) {
    goto err_len;
  }

  mtype = mach_read_from_4(field);

  field =
      rec_get_nth_field_old(nullptr, rec, DICT_FLD__SYS_COLUMNS__PRTYPE, &len);
  if (len != 4) {
    goto err_len;
  }
  prtype = mach_read_from_4(field);

  if (dtype_get_charset_coll(prtype) == 0 && dtype_is_string_type(mtype)) {
    /* The table was created with < 4.1.2. */

    if (dtype_is_binary_string_type(mtype, prtype)) {
      /* Use the binary collation for
      string columns of binary type. */

      prtype = dtype_form_prtype(prtype, DATA_MYSQL_BINARY_CHARSET_COLL);
    } else {
      /* Use the default charset for
      other than binary columns. */

      prtype = dtype_form_prtype(prtype, data_mysql_default_charset_coll);
    }
  }

  if (table && table->n_def != pos && !(prtype & DATA_VIRTUAL)) {
    return ("SYS_COLUMNS.POS mismatch");
  }

  field = rec_get_nth_field_old(nullptr, rec, DICT_FLD__SYS_COLUMNS__LEN, &len);
  if (len != 4) {
    goto err_len;
  }
  col_len = mach_read_from_4(field);
  field =
      rec_get_nth_field_old(nullptr, rec, DICT_FLD__SYS_COLUMNS__PREC, &len);
  if (len != 4) {
    goto err_len;
  }

  num_base = mach_read_from_4(field);

  if (column == nullptr) {
    if (prtype & DATA_VIRTUAL) {
#ifdef UNIV_DEBUG
      dict_v_col_t *vcol =
#endif
          dict_mem_table_add_v_col(table, heap, name, mtype, prtype, col_len,
                                   dict_get_v_col_mysql_pos(pos), num_base,
                                   true);
      ut_ad(vcol->v_pos == dict_get_v_col_pos(pos));
    } else {
      ut_ad(num_base == 0);
      dict_mem_table_add_col(table, heap, name, mtype, prtype, col_len, true);
    }
  } else {
    dict_mem_fill_column_struct(column, pos, mtype, prtype, col_len, true,
                                UINT32_UNDEFINED, 0, 0);
  }

  /* Report the virtual column number */
  if (prtype & DATA_VIRTUAL && nth_v_col != nullptr) {
    *nth_v_col = dict_get_v_col_pos(pos);
  }

  return (nullptr);
}

/** Error message for a delete-marked record in dict_load_virtual_low() */
static const char *dict_load_virtual_del =
    "delete-marked record in SYS_VIRTUAL";

/** Loads a virtual column "mapping" (to base columns) information
from a SYS_VIRTUAL record
@param[in,out]  table           table
@param[in,out]  column          mapped base column's dict_column_t
@param[in,out]  table_id        table id
@param[in,out]  pos             virtual column position
@param[in,out]  base_pos        base column position
@param[in]      rec             SYS_VIRTUAL record
@return error message, or NULL on success */
static const char *dict_load_virtual_low(dict_table_t *table,
                                         dict_col_t **column,
                                         table_id_t *table_id, ulint *pos,
                                         ulint *base_pos, const rec_t *rec) {
  const byte *field;
  ulint len;
  ulint base;

  if (rec_get_deleted_flag(rec, 0)) {
    return (dict_load_virtual_del);
  }

  if (rec_get_n_fields_old_raw(rec) != DICT_NUM_FIELDS__SYS_VIRTUAL) {
    return ("wrong number of columns in SYS_VIRTUAL record");
  }

  field = rec_get_nth_field_old(nullptr, rec, DICT_FLD__SYS_VIRTUAL__TABLE_ID,
                                &len);
  if (len != 8) {
  err_len:
    return ("incorrect column length in SYS_VIRTUAL");
  }

  if (table_id != nullptr) {
    *table_id = mach_read_from_8(field);
  } else if (table->id != mach_read_from_8(field)) {
    return ("SYS_VIRTUAL.TABLE_ID mismatch");
  }

  field = rec_get_nth_field_old(nullptr, rec, DICT_FLD__SYS_VIRTUAL__POS, &len);
  if (len != 4) {
    goto err_len;
  }

  if (pos != nullptr) {
    *pos = mach_read_from_4(field);
  }

  field = rec_get_nth_field_old(nullptr, rec, DICT_FLD__SYS_VIRTUAL__BASE_POS,
                                &len);
  if (len != 4) {
    goto err_len;
  }

  base = mach_read_from_4(field);

  if (base_pos != nullptr) {
    *base_pos = base;
  }

  rec_get_nth_field_offs_old(nullptr, rec, DICT_FLD__SYS_VIRTUAL__DB_TRX_ID,
                             &len);
  if (len != DATA_TRX_ID_LEN && len != UNIV_SQL_NULL) {
    goto err_len;
  }

  rec_get_nth_field_offs_old(nullptr, rec, DICT_FLD__SYS_VIRTUAL__DB_ROLL_PTR,
                             &len);
  if (len != DATA_ROLL_PTR_LEN && len != UNIV_SQL_NULL) {
    goto err_len;
  }

  if (column != nullptr) {
    *column = table->get_col(base);
  }

  return (nullptr);
}

/** Loads SYS_VIRTUAL info for one virtual column
@param[in,out]  table           table
@param[in]      nth_v_col       virtual column sequence num
@param[in,out]  v_col           virtual column
@param[in,out]  heap            memory heap
*/
static void dict_load_virtual_one_col(dict_table_t *table, ulint nth_v_col,
                                      dict_v_col_t *v_col, mem_heap_t *heap) {
  dict_table_t *sys_virtual;
  dict_index_t *sys_virtual_index;
  btr_pcur_t pcur;
  dtuple_t *tuple;
  dfield_t *dfield;
  const rec_t *rec;
  byte *buf;
  ulint i = 0;
  mtr_t mtr;
  ulint skipped = 0;

  ut_ad(mutex_own(&dict_sys->mutex));

  if (v_col->num_base == 0) {
    return;
  }

  mtr_start(&mtr);

  sys_virtual = dict_table_get_low("SYS_VIRTUAL");
  sys_virtual_index = UT_LIST_GET_FIRST(sys_virtual->indexes);
  ut_ad(!dict_table_is_comp(sys_virtual));

  ut_ad(name_of_col_is(sys_virtual, sys_virtual_index,
                       DICT_FLD__SYS_VIRTUAL__POS, "POS"));

  tuple = dtuple_create(heap, 2);

  /* table ID field */
  dfield = dtuple_get_nth_field(tuple, 0);

  buf = static_cast<byte *>(mem_heap_alloc(heap, 8));
  mach_write_to_8(buf, table->id);

  dfield_set_data(dfield, buf, 8);

  /* virtual column pos field */
  dfield = dtuple_get_nth_field(tuple, 1);

  buf = static_cast<byte *>(mem_heap_alloc(heap, 4));
  ulint vcol_pos = dict_create_v_col_pos(nth_v_col, v_col->m_col.ind);
  mach_write_to_4(buf, vcol_pos);

  dfield_set_data(dfield, buf, 4);

  dict_index_copy_types(tuple, sys_virtual_index, 2);

  pcur.open_on_user_rec(sys_virtual_index, tuple, PAGE_CUR_GE, BTR_SEARCH_LEAF,
                        &mtr, UT_LOCATION_HERE);

  for (i = 0; i < v_col->num_base + skipped; i++) {
    const char *err_msg;
    ulint pos;

    ut_ad(pcur.is_on_user_rec());

    rec = pcur.get_rec();

    ut_a(pcur.is_on_user_rec());

    err_msg = dict_load_virtual_low(table, &v_col->base_col[i - skipped],
                                    nullptr, &pos, nullptr, rec);

    if (err_msg) {
      if (err_msg != dict_load_virtual_del) {
        ib::fatal(ER_IB_MSG_187) << err_msg;
      } else {
        skipped++;
      }
    } else {
      ut_ad(pos == vcol_pos);
    }

    btr_pcur_move_to_next_user_rec(&pcur, &mtr);
  }

  pcur.close();
  mtr_commit(&mtr);
}

/** Loads info from SYS_VIRTUAL for virtual columns.
@param[in,out]  table   table
@param[in]      heap    memory heap
*/
static void dict_load_virtual(dict_table_t *table, mem_heap_t *heap) {
  for (ulint i = 0; i < table->n_v_cols; i++) {
    dict_v_col_t *v_col = dict_table_get_nth_v_col(table, i);

    dict_load_virtual_one_col(table, i, v_col, heap);
  }
}
/** Error message for a delete-marked record in dict_load_field_low() */
static const char *dict_load_field_del = "delete-marked record in SYS_FIELDS";

/** Loads an index field definition from a SYS_FIELDS record to
dict_index_t.
@return error message
@retval NULL on success */
static const char *dict_load_field_low(
    byte *index_id,          /*!< in/out: index id (8 bytes)
                             an "in" value if index != NULL
                             and "out" if index == NULL */
    dict_index_t *index,     /*!< in/out: index, could be NULL
                             if we just populate a dict_field_t
                             struct with information from
                             a SYS_FIELDS record */
    dict_field_t *sys_field, /*!< out: dict_field_t to be
                             filled */
    ulint *pos,              /*!< out: Field position */
    byte *last_index_id,     /*!< in: last index id */
    mem_heap_t *heap,        /*!< in/out: memory heap
                             for temporary storage */
    const rec_t *rec)        /*!< in: SYS_FIELDS record */
{
  const byte *field;
  ulint len;
  ulint pos_and_prefix_len;
  ulint prefix_len;
  bool is_ascending;
  bool first_field;
  ulint position;

  /* Either index or sys_field is supplied, not both */
  ut_a((!index) || (!sys_field));

  if (rec_get_deleted_flag(rec, 0)) {
    return (dict_load_field_del);
  }

  if (rec_get_n_fields_old_raw(rec) != DICT_NUM_FIELDS__SYS_FIELDS) {
    return ("wrong number of columns in SYS_FIELDS record");
  }

  field =
      rec_get_nth_field_old(nullptr, rec, DICT_FLD__SYS_FIELDS__INDEX_ID, &len);
  if (len != 8) {
  err_len:
    return ("incorrect column length in SYS_FIELDS");
  }

  if (!index) {
    ut_a(last_index_id);
    memcpy(index_id, (const char *)field, 8);
    first_field = memcmp(index_id, last_index_id, 8);
  } else {
    first_field = (index->n_def == 0);
    if (memcmp(field, index_id, 8)) {
      return ("SYS_FIELDS.INDEX_ID mismatch");
    }
  }

  /* The next field stores the field position in the index and a
  possible column prefix length if the index field does not
  contain the whole column. The storage format is like this: if
  there is at least one prefix field in the index, then the HIGH
  2 bytes contain the field number (index->n_def) and the low 2
  bytes the prefix length for the field. Otherwise the field
  number (index->n_def) is contained in the 2 LOW bytes. */

  field = rec_get_nth_field_old(nullptr, rec, DICT_FLD__SYS_FIELDS__POS, &len);
  if (len != 4) {
    goto err_len;
  }

  pos_and_prefix_len = mach_read_from_4(field);

  if (index &&
      UNIV_UNLIKELY((pos_and_prefix_len & 0xFFFFUL) != index->n_def &&
                    (pos_and_prefix_len >> 16 & 0xFFFF) != index->n_def)) {
    return ("SYS_FIELDS.POS mismatch");
  }

  if (first_field || pos_and_prefix_len > 0xFFFFUL) {
    prefix_len = pos_and_prefix_len & 0x7FFFUL;
    is_ascending = !(pos_and_prefix_len & 0x8000UL);
    position = (pos_and_prefix_len & 0xFFFF0000UL) >> 16;
  } else {
    prefix_len = 0;
    is_ascending = true;
    position = pos_and_prefix_len & 0xFFFFUL;
  }

  rec_get_nth_field_offs_old(nullptr, rec, DICT_FLD__SYS_FIELDS__DB_TRX_ID,
                             &len);
  if (len != DATA_TRX_ID_LEN && len != UNIV_SQL_NULL) {
    goto err_len;
  }
  rec_get_nth_field_offs_old(nullptr, rec, DICT_FLD__SYS_FIELDS__DB_ROLL_PTR,
                             &len);
  if (len != DATA_ROLL_PTR_LEN && len != UNIV_SQL_NULL) {
    goto err_len;
  }

  field =
      rec_get_nth_field_old(nullptr, rec, DICT_FLD__SYS_FIELDS__COL_NAME, &len);
  if (len == 0 || len == UNIV_SQL_NULL) {
    goto err_len;
  }

  if (index) {
    index->add_field(mem_heap_strdupl(heap, (const char *)field, len),
                     prefix_len, is_ascending);
  } else {
    ut_a(sys_field);
    ut_a(pos);

    sys_field->name = mem_heap_strdupl(heap, (const char *)field, len);
    sys_field->prefix_len = prefix_len;
    *pos = position;
  }

  return (nullptr);
}

/** This function parses a SYS_TABLESPACES record, extracts necessary
 information from the record and returns to caller.
 @return error message, or NULL on success */
const char *dict_process_sys_tablespaces(
    mem_heap_t *heap,  /*!< in/out: heap memory */
    const rec_t *rec,  /*!< in: current SYS_TABLESPACES rec */
    space_id_t *space, /*!< out: space id */
    const char **name, /*!< out: tablespace name */
    uint32_t *flags)   /*!< out: tablespace flags */
{
  ulint len;
  const byte *field;

  /* Initialize the output values */
  *space = SPACE_UNKNOWN;
  *name = nullptr;
  *flags = UINT32_UNDEFINED;

  if (rec_get_deleted_flag(rec, 0)) {
    return ("delete-marked record in SYS_TABLESPACES");
  }

  if (rec_get_n_fields_old_raw(rec) != DICT_NUM_FIELDS__SYS_TABLESPACES) {
    return ("wrong number of columns in SYS_TABLESPACES record");
  }

  field = rec_get_nth_field_old(nullptr, rec, DICT_FLD__SYS_TABLESPACES__SPACE,
                                &len);
  if (len != DICT_FLD_LEN_SPACE) {
  err_len:
    return ("incorrect column length in SYS_TABLESPACES");
  }
  *space = mach_read_from_4(field);

  rec_get_nth_field_offs_old(nullptr, rec, DICT_FLD__SYS_TABLESPACES__DB_TRX_ID,
                             &len);
  if (len != DATA_TRX_ID_LEN && len != UNIV_SQL_NULL) {
    goto err_len;
  }

  rec_get_nth_field_offs_old(nullptr, rec,
                             DICT_FLD__SYS_TABLESPACES__DB_ROLL_PTR, &len);
  if (len != DATA_ROLL_PTR_LEN && len != UNIV_SQL_NULL) {
    goto err_len;
  }

  field = rec_get_nth_field_old(nullptr, rec, DICT_FLD__SYS_TABLESPACES__NAME,
                                &len);
  if (len == 0 || len == UNIV_SQL_NULL) {
    goto err_len;
  }
  *name = mem_heap_strdupl(heap, (char *)field, len);

  field = rec_get_nth_field_old(nullptr, rec, DICT_FLD__SYS_TABLESPACES__FLAGS,
                                &len);
  if (len != DICT_FLD_LEN_FLAGS) {
    goto err_len;
  }
  *flags = mach_read_from_4(field);

  return (nullptr);
}

/** Get the first filepath from SYS_DATAFILES for a given space_id.
<<<<<<< HEAD
@param[in]	space_id	Tablespace ID
@return First filepath (caller must invoke ut_free() on it)
=======
@param[in]      space_id        Tablespace ID
@return First filepath (caller must invoke ut::free() on it)
>>>>>>> fbdaa4de
@retval NULL if no SYS_DATAFILES entry was found. */
char *dict_get_first_path(ulint space_id) {
  mtr_t mtr;
  dict_table_t *sys_datafiles;
  dict_index_t *sys_index;
  dtuple_t *tuple;
  dfield_t *dfield;
  byte *buf;
  btr_pcur_t pcur;
  const rec_t *rec;
  const byte *field;
  ulint len;
  char *filepath = nullptr;
  mem_heap_t *heap = mem_heap_create(1024, UT_LOCATION_HERE);

  ut_ad(mutex_own(&dict_sys->mutex));

  mtr_start(&mtr);

  sys_datafiles = dict_table_get_low("SYS_DATAFILES");
  sys_index = UT_LIST_GET_FIRST(sys_datafiles->indexes);

  ut_ad(!dict_table_is_comp(sys_datafiles));
  ut_ad(name_of_col_is(sys_datafiles, sys_index, DICT_FLD__SYS_DATAFILES__SPACE,
                       "SPACE"));
  ut_ad(name_of_col_is(sys_datafiles, sys_index, DICT_FLD__SYS_DATAFILES__PATH,
                       "PATH"));

  tuple = dtuple_create(heap, 1);
  dfield = dtuple_get_nth_field(tuple, DICT_FLD__SYS_DATAFILES__SPACE);

  buf = static_cast<byte *>(mem_heap_alloc(heap, 4));
  mach_write_to_4(buf, space_id);

  dfield_set_data(dfield, buf, 4);
  dict_index_copy_types(tuple, sys_index, 1);

  pcur.open_on_user_rec(sys_index, tuple, PAGE_CUR_GE, BTR_SEARCH_LEAF, &mtr,
                        UT_LOCATION_HERE);

  rec = pcur.get_rec();

  /* Get the filepath from this SYS_DATAFILES record. */
  if (pcur.is_on_user_rec()) {
    field = rec_get_nth_field_old(nullptr, rec, DICT_FLD__SYS_DATAFILES__SPACE,
                                  &len);
    ut_a(len == 4);

    if (space_id == mach_read_from_4(field)) {
      /* A record for this space ID was found. */
      field = rec_get_nth_field_old(nullptr, rec, DICT_FLD__SYS_DATAFILES__PATH,
                                    &len);

      ut_ad(len > 0);
      ut_ad(len < OS_FILE_MAX_PATH);

      if (len > 0 && len != UNIV_SQL_NULL) {
        filepath = mem_strdupl(reinterpret_cast<const char *>(field), len);
        ut_ad(filepath != nullptr);

        /* The dictionary may have been written on
        another OS. */
        Fil_path::normalize(filepath);
      }
    }
  }

  pcur.close();
  mtr_commit(&mtr);
  mem_heap_free(heap);

  return (filepath);
}

/** Gets the space name from SYS_TABLESPACES for a given space ID.
@param[in]      space_id        Tablespace ID
@param[in]      callers_heap    A heap to allocate from, may be NULL
@return Tablespace name (caller is responsible to free it)
@retval NULL if no dictionary entry was found. */
static char *dict_space_get_name(space_id_t space_id,
                                 mem_heap_t *callers_heap) {
  mtr_t mtr;
  dict_table_t *sys_tablespaces;
  dict_index_t *sys_index;
  dtuple_t *tuple;
  dfield_t *dfield;
  byte *buf;
  btr_pcur_t pcur;
  const rec_t *rec;
  const byte *field;
  ulint len;
  char *space_name = nullptr;
  mem_heap_t *heap = mem_heap_create(1024, UT_LOCATION_HERE);

  ut_ad(mutex_own(&dict_sys->mutex));

  sys_tablespaces = dict_table_get_low("SYS_TABLESPACES");
  if (sys_tablespaces == nullptr) {
    ut_a(!srv_sys_tablespaces_open);
    return (nullptr);
  }

  sys_index = UT_LIST_GET_FIRST(sys_tablespaces->indexes);

  ut_ad(!dict_table_is_comp(sys_tablespaces));
  ut_ad(name_of_col_is(sys_tablespaces, sys_index,
                       DICT_FLD__SYS_TABLESPACES__SPACE, "SPACE"));
  ut_ad(name_of_col_is(sys_tablespaces, sys_index,
                       DICT_FLD__SYS_TABLESPACES__NAME, "NAME"));

  tuple = dtuple_create(heap, 1);
  dfield = dtuple_get_nth_field(tuple, DICT_FLD__SYS_TABLESPACES__SPACE);

  buf = static_cast<byte *>(mem_heap_alloc(heap, 4));
  mach_write_to_4(buf, space_id);

  dfield_set_data(dfield, buf, 4);
  dict_index_copy_types(tuple, sys_index, 1);

  mtr_start(&mtr);

  pcur.open_on_user_rec(sys_index, tuple, PAGE_CUR_GE, BTR_SEARCH_LEAF, &mtr,
                        UT_LOCATION_HERE);

  rec = pcur.get_rec();

  /* Get the tablespace name from this SYS_TABLESPACES record. */
  if (pcur.is_on_user_rec()) {
    field = rec_get_nth_field_old(nullptr, rec,
                                  DICT_FLD__SYS_TABLESPACES__SPACE, &len);
    ut_a(len == 4);

    if (space_id == mach_read_from_4(field)) {
      /* A record for this space ID was found. */
      field = rec_get_nth_field_old(nullptr, rec,
                                    DICT_FLD__SYS_TABLESPACES__NAME, &len);

      ut_ad(len > 0);
      ut_ad(len < OS_FILE_MAX_PATH);

      if (len > 0 && len != UNIV_SQL_NULL) {
        /* Found a tablespace name. */
        if (callers_heap == nullptr) {
          space_name = mem_strdupl(reinterpret_cast<const char *>(field), len);
        } else {
          space_name = mem_heap_strdupl(
              callers_heap, reinterpret_cast<const char *>(field), len);
        }
        ut_ad(space_name);
      }
    }
  }

  pcur.close();
  mtr_commit(&mtr);
  mem_heap_free(heap);

  return (space_name);
}

/** Check the validity of a SYS_TABLES record
Make sure the fields are the right length and that they
do not contain invalid contents.
@param[in]      rec     SYS_TABLES record
@return error message, or NULL on success */
static const char *dict_sys_tables_rec_check(const rec_t *rec) {
  const byte *field;
  ulint len;

  ut_ad(mutex_own(&dict_sys->mutex));

  if (rec_get_deleted_flag(rec, 0)) {
    return ("delete-marked record in SYS_TABLES");
  }

  if (rec_get_n_fields_old_raw(rec) != DICT_NUM_FIELDS__SYS_TABLES) {
    return ("wrong number of columns in SYS_TABLES record");
  }

  rec_get_nth_field_offs_old(nullptr, rec, DICT_FLD__SYS_TABLES__NAME, &len);
  if (len == 0 || len == UNIV_SQL_NULL) {
  err_len:
    return ("incorrect column length in SYS_TABLES");
  }
  rec_get_nth_field_offs_old(nullptr, rec, DICT_FLD__SYS_TABLES__DB_TRX_ID,
                             &len);
  if (len != DATA_TRX_ID_LEN && len != UNIV_SQL_NULL) {
    goto err_len;
  }
  rec_get_nth_field_offs_old(nullptr, rec, DICT_FLD__SYS_TABLES__DB_ROLL_PTR,
                             &len);
  if (len != DATA_ROLL_PTR_LEN && len != UNIV_SQL_NULL) {
    goto err_len;
  }

  rec_get_nth_field_offs_old(nullptr, rec, DICT_FLD__SYS_TABLES__ID, &len);
  if (len != 8) {
    goto err_len;
  }

  field =
      rec_get_nth_field_old(nullptr, rec, DICT_FLD__SYS_TABLES__N_COLS, &len);
  if (field == nullptr || len != 4) {
    goto err_len;
  }

  rec_get_nth_field_offs_old(nullptr, rec, DICT_FLD__SYS_TABLES__TYPE, &len);
  if (len != 4) {
    goto err_len;
  }

  rec_get_nth_field_offs_old(nullptr, rec, DICT_FLD__SYS_TABLES__MIX_ID, &len);
  if (len != 8) {
    goto err_len;
  }

  field =
      rec_get_nth_field_old(nullptr, rec, DICT_FLD__SYS_TABLES__MIX_LEN, &len);
  if (field == nullptr || len != 4) {
    goto err_len;
  }

  rec_get_nth_field_offs_old(nullptr, rec, DICT_FLD__SYS_TABLES__CLUSTER_ID,
                             &len);
  if (len != UNIV_SQL_NULL) {
    goto err_len;
  }

  field =
      rec_get_nth_field_old(nullptr, rec, DICT_FLD__SYS_TABLES__SPACE, &len);
  if (field == nullptr || len != 4) {
    goto err_len;
  }

  return (nullptr);
}

/** Read and return the contents of a SYS_TABLESPACES record.
@param[in]      rec     A record of SYS_TABLESPACES
@param[out]     id      Pointer to the space_id for this table
@param[in,out]  name    Buffer for Tablespace Name of length NAME_LEN
@param[out]     flags   Pointer to tablespace flags
@return true if the record was read correctly, false if not. */
static bool dict_sys_tablespaces_rec_read(const rec_t *rec, space_id_t *id,
                                          char *name, uint32_t *flags) {
  const byte *field;
  ulint len;

  field = rec_get_nth_field_old(nullptr, rec, DICT_FLD__SYS_TABLESPACES__SPACE,
                                &len);
  if (len != DICT_FLD_LEN_SPACE) {
    ib::error(ER_IB_MSG_188)
        << "Wrong field length in SYS_TABLESPACES.SPACE: " << len;
    return (false);
  }
  *id = mach_read_from_4(field);

  field = rec_get_nth_field_old(nullptr, rec, DICT_FLD__SYS_TABLESPACES__NAME,
                                &len);
  if (len == 0 || len == UNIV_SQL_NULL) {
    ib::error(ER_IB_MSG_189)
        << "Wrong field length in SYS_TABLESPACES.NAME: " << len;
    return (false);
  }
  strncpy(name, reinterpret_cast<const char *>(field), NAME_LEN);

  /* read the 4 byte flags from the TYPE field */
  field = rec_get_nth_field_old(nullptr, rec, DICT_FLD__SYS_TABLESPACES__FLAGS,
                                &len);
  if (len != 4) {
    ib::error(ER_IB_MSG_190)
        << "Wrong field length in SYS_TABLESPACES.FLAGS: " << len;
    return (false);
  }
  *flags = mach_read_from_4(field);

  return (true);
}

/** Load and check each general tablespace mentioned in the SYS_TABLESPACES.
Ignore system and file-per-table tablespaces.
If it is valid, add it to the file_system list.
@param[in]      validate        true when the previous shutdown was not clean
@return the highest space ID found. */
UNIV_INLINE
space_id_t dict_check_sys_tablespaces(bool validate) {
  space_id_t max_space_id = 0;
  btr_pcur_t pcur;
  const rec_t *rec;
  mtr_t mtr;

  DBUG_TRACE;

  ut_ad(mutex_own(&dict_sys->mutex));

  /* Before traversing it, let's make sure we have
  SYS_TABLESPACES and SYS_DATAFILES loaded. */
  dict_table_get_low("SYS_TABLESPACES");
  dict_table_get_low("SYS_DATAFILES");

  mtr_start(&mtr);

  for (rec = dict_startscan_system(&pcur, &mtr, SYS_TABLESPACES);
       rec != nullptr; rec = dict_getnext_system(&pcur, &mtr)) {
    char space_name[NAME_LEN + 1];
    space_id_t space_id = 0;
    uint32_t fsp_flags;

    if (!dict_sys_tablespaces_rec_read(rec, &space_id, space_name,
                                       &fsp_flags)) {
      continue;
    }

    /* Ignore system, undo and file-per-table tablespaces,
    and tablespaces that already are in the tablespace cache. */
    if (fsp_is_system_or_temp_tablespace(space_id) ||
        fsp_is_undo_tablespace(space_id) ||
        !fsp_is_shared_tablespace(fsp_flags) ||
        fil_space_exists_in_mem(space_id, space_name, false, true)) {
      continue;
    }

    /* Set the expected filepath from the data dictionary.
    If the file is found elsewhere (from an ISL or the default
    location) or this path is the same file but looks different,
    fil_ibd_open() will update the dictionary with what is
    opened. */
    char *filepath = dict_get_first_path(space_id);

    /* Check that this ibd is in a known location. If not, allow this
    but make some noise. */
    if (!fil_path_is_known(filepath)) {
      ib::warn(ER_IB_MSG_UNPROTECTED_LOCATION_ALLOWED, filepath, space_name);
    }

    /* Check that the .ibd file exists. */
    dberr_t err = fil_ibd_open(validate, FIL_TYPE_TABLESPACE, space_id,
                               fsp_flags, space_name, filepath, true, true);

    if (err != DB_SUCCESS) {
      ib::warn(ER_IB_MSG_191) << "Ignoring tablespace " << id_name_t(space_name)
                              << " because it could not be opened.";
    }

    if (!dict_sys_t::is_reserved(space_id)) {
      max_space_id = std::max(max_space_id, space_id);
    }

    ut_free(filepath);
  }

  mtr_commit(&mtr);

  return max_space_id;
}

/** Read and return 5 integer fields from a SYS_TABLES record.
@param[in]      rec             A record of SYS_TABLES
@param[in]      table_name      Table Name, the same as SYS_TABLES.NAME
@param[out]     table_id        Pointer to the table_id for this table
@param[out]     space_id        Pointer to the space_id for this table
@param[out]     n_cols          Pointer to number of columns for this table.
@param[out]     flags           Pointer to table flags
@param[out]     flags2          Pointer to table flags2
@return true if the record was read correctly, false if not. */
static bool dict_sys_tables_rec_read(const rec_t *rec,
                                     const table_name_t &table_name,
                                     table_id_t *table_id, space_id_t *space_id,
                                     uint32_t *n_cols, uint32_t *flags,
                                     uint32_t *flags2) {
  const byte *field;
  ulint len;
  uint32_t type;

  *flags2 = 0;

  field = rec_get_nth_field_old(nullptr, rec, DICT_FLD__SYS_TABLES__ID, &len);
  ut_ad(len == 8);
  *table_id = static_cast<table_id_t>(mach_read_from_8(field));

  field =
      rec_get_nth_field_old(nullptr, rec, DICT_FLD__SYS_TABLES__SPACE, &len);
  ut_ad(len == 4);
  *space_id = mach_read_from_4(field);

  /* Read the 4 byte flags from the TYPE field */
  field = rec_get_nth_field_old(nullptr, rec, DICT_FLD__SYS_TABLES__TYPE, &len);
  ut_a(len == 4);
  type = mach_read_from_4(field);

  /* The low order bit of SYS_TABLES.TYPE is always set to 1. But in
  dict_table_t::flags the low order bit is used to determine if the
  row format is Redundant (0) or Compact (1) when the format is Antelope.
  Read the 4 byte N_COLS field and look at the high order bit.  It
  should be set for COMPACT and later.  It should not be set for
  REDUNDANT. */
  field =
      rec_get_nth_field_old(nullptr, rec, DICT_FLD__SYS_TABLES__N_COLS, &len);
  ut_a(len == 4);
  *n_cols = mach_read_from_4(field);

  /* This validation function also combines the DICT_N_COLS_COMPACT
  flag in n_cols into the type field to effectively make it a
  dict_table_t::flags. */

  if (UINT32_UNDEFINED == dict_sys_tables_type_validate(type, *n_cols)) {
    ib::error(ER_IB_MSG_192) << "Table " << table_name
                             << " in InnoDB"
                                " data dictionary contains invalid flags."
                                " SYS_TABLES.TYPE="
                             << type << " SYS_TABLES.N_COLS=" << *n_cols;
    *flags = UINT32_UNDEFINED;
    return (false);
  }

  *flags = dict_sys_tables_type_to_tf(type, *n_cols);

  /* Get flags2 from SYS_TABLES.MIX_LEN */
  field =
      rec_get_nth_field_old(nullptr, rec, DICT_FLD__SYS_TABLES__MIX_LEN, &len);
  *flags2 = mach_read_from_4(field);

  /* DICT_TF2_FTS will be set when indexes are being loaded */
  *flags2 &= ~DICT_TF2_FTS;

  /* Now that we have used this bit, unset it. */
  *n_cols &= ~DICT_N_COLS_COMPACT;

  return (true);
}

/** Load and check each non-predefined tablespace mentioned in SYS_TABLES.
Search SYS_TABLES and check each tablespace mentioned that has not
already been added to the fil_system.  If it is valid, add it to the
file_system list.  Perform extra validation on the table if recovery from
the REDO log occurred.
@param[in]      validate        Whether to do validation on the table.
@return the highest space ID found. */
UNIV_INLINE
space_id_t dict_check_sys_tables(bool validate) {
  space_id_t max_space_id = 0;
  btr_pcur_t pcur;
  const rec_t *rec;
  mtr_t mtr;

  DBUG_TRACE;

  ut_ad(mutex_own(&dict_sys->mutex));

  mtr_start(&mtr);

  /* Before traversing SYS_TABLES, let's make sure we have
  SYS_TABLESPACES and SYS_DATAFILES loaded. */
  dict_table_t *sys_tablespaces;
  dict_table_t *sys_datafiles;
  sys_tablespaces = dict_table_get_low("SYS_TABLESPACES");
  ut_a(sys_tablespaces != nullptr);
  sys_datafiles = dict_table_get_low("SYS_DATAFILES");
  ut_a(sys_datafiles != nullptr);

  for (rec = dict_startscan_system(&pcur, &mtr, SYS_TABLES); rec != nullptr;
       rec = dict_getnext_system(&pcur, &mtr)) {
    const byte *field;
    ulint len;
    const char *space_name;
    std::string tablespace_name;
    table_name_t table_name;
    table_id_t table_id;
    space_id_t space_id;
    uint32_t n_cols;
    uint32_t flags;
    uint32_t flags2;
    const char *tbl_name;
    std::string dict_table_name;

    /* If a table record is not useable, ignore it and continue
    on to the next record. Error messages were logged. */
    if (dict_sys_tables_rec_check(rec) != nullptr) {
      continue;
    }

    /* Copy the table name from rec */
    field =
        rec_get_nth_field_old(nullptr, rec, DICT_FLD__SYS_TABLES__NAME, &len);
    table_name.m_name = mem_strdupl((char *)field, len);
    DBUG_PRINT("dict_check_sys_tables",
               ("name: %p, '%s'", table_name.m_name, table_name.m_name));

    dict_sys_tables_rec_read(rec, table_name, &table_id, &space_id, &n_cols,
                             &flags, &flags2);
    if (flags == UINT32_UNDEFINED ||
        fsp_is_system_or_temp_tablespace(space_id)) {
      ut_ad(!fsp_is_undo_tablespace(space_id));
      ut_free(table_name.m_name);
      continue;
    }

    if (flags2 & DICT_TF2_DISCARDED) {
      ib::info(ER_IB_MSG_193)
          << "Tablespace " << table_name
          << " is set as DISCARDED. Upgrade will stop, please make sure "
             "there are no discarded Tables/Partitions before upgrading.";
      ut_free(table_name.m_name);
      has_discarded_tablespaces = true;
      continue;
    }

    /* If the table is not a predefined tablespace then it must
    be in a file-per-table or shared tablespace.
    Note that flags2 is not available for REDUNDANT tables and
    tables which are upgraded from 5.5 & earlier,
    so don't check those. */
    bool is_shared_space = DICT_TF_HAS_SHARED_SPACE(flags);

    ut_ad(is_shared_space || !DICT_TF_GET_COMPACT(flags) ||
          (flags2 == 0 || flags2 & DICT_TF2_USE_FILE_PER_TABLE));

    /* Look up the tablespace name in the data dictionary if this
    is a shared tablespace.  For file-per-table, the table_name
    and the tablespace_name are the same.
    Some hidden tables like FTS AUX tables may not be found in
    the dictionary since they can always be found in the default
    location. If so, then dict_space_get_name() will return NULL,
    the space name must be the table_name, and the filepath can be
    discovered in the default location.*/
    char *space_name_from_dict = dict_space_get_name(space_id, nullptr);

    if (space_id == dict_sys_t::s_space_id) {
      tbl_name = dict_sys_t::s_dd_space_name;
      space_name = dict_sys_t::s_dd_space_name;
      tablespace_name.assign(space_name);

    } else {
      tbl_name = (space_name_from_dict != nullptr) ? space_name_from_dict
                                                   : table_name.m_name;

      /* Convert 5.7 name to 8.0 for partitioned table. Skip for shared
      tablespace. */
      dict_table_name.assign(tbl_name);
      if (!is_shared_space) {
        dict_name::rebuild(dict_table_name);
      }
      tbl_name = dict_table_name.c_str();

      /* Convert tablespace name to system cs. Skip for shared tablespace. */
      tablespace_name.assign(tbl_name);
      if (!is_shared_space) {
        dict_name::convert_to_space(tablespace_name);
      }
      space_name = tablespace_name.c_str();
    }

    /* Now that we have the proper name for this tablespace,
    whether it is a shared tablespace or a single table
    tablespace, look to see if it is already in the tablespace
    cache. */
    if (fil_space_exists_in_mem(space_id, space_name, false, true)) {
      ut_free(table_name.m_name);
      ut_free(space_name_from_dict);
      continue;
    }

    /* Build FSP flag */
    uint32_t fsp_flags = dict_tf_to_fsp_flags(flags);
    /* Set tablespace encryption flag */
    if (flags2 & DICT_TF2_ENCRYPTION_FILE_PER_TABLE) {
      fsp_flags_set_encryption(fsp_flags);
    }

    /* Set the expected filepath from the data dictionary. */
    char *filepath = nullptr;
    if (space_id == dict_sys_t::s_space_id) {
      filepath = mem_strdup(dict_sys_t::s_dd_space_file_name);
    } else {
      filepath = dict_get_first_path(space_id);
      if (filepath == nullptr) {
        /* This record in dd::tablespaces does not have a path in
        dd:tablespace_files. This has been shown to occur during
        upgrade of some FTS tablespaces created in 5.6.
        Build a filepath in the default location from the table name. */
        filepath = Fil_path::make_ibd_from_table_name(tbl_name);
      } else {
        std::string dict_path(filepath);
        ut_free(filepath);
        /* Convert 5.7 name to 8.0 for partitioned table path. */
        fil_update_partition_name(space_id, fsp_flags, true, tablespace_name,
                                  dict_path);
        filepath = mem_strdup(dict_path.c_str());
      }
    }

    /* Check that this ibd is in a known location. If not, allow this
    but make some noise. */
    if (!fil_path_is_known(filepath)) {
      ib::warn(ER_IB_MSG_UNPROTECTED_LOCATION_ALLOWED, filepath, space_name);
    }

    /* Check that the .ibd file exists. */
    dberr_t err = fil_ibd_open(validate, FIL_TYPE_TABLESPACE, space_id,
                               fsp_flags, space_name, filepath, true, true);

    if (err != DB_SUCCESS) {
      ib::warn(ER_IB_MSG_194) << "Ignoring tablespace " << id_name_t(space_name)
                              << " because it could not be opened.";
    } else {
      /* This tablespace is not found in
      SYS_TABLESPACES and we are able to
      successfuly open it. Add it to std::set.
      It will be later used for register tablespaces
      to mysql.tablespaces */
      if (space_name_from_dict == nullptr) {
        fil_space_t *space = fil_space_get(space_id);
        ut_ad(space != nullptr);
#ifdef UNIV_DEBUG
        auto var =
#endif /* UNIV_DEBUG */
            missing_spaces.insert(space);
        /* duplicate space_ids are not expected */
        ut_ad(var.second == true);
      }
    }

    if (!dict_sys_t::is_reserved(space_id)) {
      max_space_id = std::max(max_space_id, space_id);
    }

    ut_free(table_name.m_name);
    ut_free(space_name_from_dict);
    ut_free(filepath);
  }

  mtr_commit(&mtr);

  return max_space_id;
}

/** Loads definitions for table columns. */
static void dict_load_columns(dict_table_t *table, /*!< in/out: table */
                              mem_heap_t *heap)    /*!< in/out: memory heap
                                                   for temporary storage */
{
  dict_table_t *sys_columns;
  dict_index_t *sys_index;
  btr_pcur_t pcur;
  dtuple_t *tuple;
  dfield_t *dfield;
  const rec_t *rec;
  byte *buf;
  ulint i;
  mtr_t mtr;
  ulint n_skipped = 0;

  ut_ad(mutex_own(&dict_sys->mutex));

  mtr_start(&mtr);

  sys_columns = dict_table_get_low("SYS_COLUMNS");
  sys_index = UT_LIST_GET_FIRST(sys_columns->indexes);
  ut_ad(!dict_table_is_comp(sys_columns));

  ut_ad(name_of_col_is(sys_columns, sys_index, DICT_FLD__SYS_COLUMNS__NAME,
                       "NAME"));
  ut_ad(name_of_col_is(sys_columns, sys_index, DICT_FLD__SYS_COLUMNS__PREC,
                       "PREC"));

  tuple = dtuple_create(heap, 1);
  dfield = dtuple_get_nth_field(tuple, 0);

  buf = static_cast<byte *>(mem_heap_alloc(heap, 8));
  mach_write_to_8(buf, table->id);

  dfield_set_data(dfield, buf, 8);
  dict_index_copy_types(tuple, sys_index, 1);

  pcur.open_on_user_rec(sys_index, tuple, PAGE_CUR_GE, BTR_SEARCH_LEAF, &mtr,
                        UT_LOCATION_HERE);

  ut_ad(table->n_t_cols == static_cast<ulint>(table->n_cols) +
                               static_cast<ulint>(table->n_v_cols));

  for (i = 0; i + DATA_N_SYS_COLS < table->n_t_cols + n_skipped; i++) {
    const char *err_msg;
    const char *name = nullptr;
    ulint nth_v_col = ULINT_UNDEFINED;

    rec = pcur.get_rec();

    ut_a(pcur.is_on_user_rec());

    err_msg = dict_load_column_low(table, heap, nullptr, nullptr, &name, rec,
                                   &nth_v_col);

    if (err_msg == dict_load_column_del) {
      n_skipped++;
      goto next_rec;
    } else if (err_msg) {
      ib::fatal(ER_IB_MSG_195) << err_msg;
    }

    /* Note: Currently we have one DOC_ID column that is
    shared by all FTS indexes on a table. And only non-virtual
    column can be used for FULLTEXT index */
    if (innobase_strcasecmp(name, FTS_DOC_ID_COL_NAME) == 0 &&
        nth_v_col == ULINT_UNDEFINED) {
      dict_col_t *col;
      /* As part of normal loading of tables the
      table->flag is not set for tables with FTS
      till after the FTS indexes are loaded. So we
      create the fts_t instance here if there isn't
      one already created.

      This case does not arise for table create as
      the flag is set before the table is created. */

      /* We do not add fts tables to optimize thread
      during upgrade because fts tables will be renamed
      as part of upgrade. These tables wil be added
      to fts optimize queue when they are opened. */
      if (table->fts == nullptr && !srv_is_upgrade_mode) {
        table->fts = fts_create(table);
        fts_optimize_add_table(table);
      }

      ut_a(table->fts->doc_col == ULINT_UNDEFINED);

      col = table->get_col(i - n_skipped);

      ut_ad(col->len == sizeof(doc_id_t));

      if (col->prtype & DATA_FTS_DOC_ID) {
        DICT_TF2_FLAG_SET(table, DICT_TF2_FTS_HAS_DOC_ID);
        DICT_TF2_FLAG_UNSET(table, DICT_TF2_FTS_ADD_DOC_ID);
      }

      table->fts->doc_col = i - n_skipped;
    }
  next_rec:
    btr_pcur_move_to_next_user_rec(&pcur, &mtr);
  }

  pcur.close();
  mtr_commit(&mtr);
}

/** Loads definitions for index fields.
 @return DB_SUCCESS if ok, DB_CORRUPTION if corruption */
static ulint dict_load_fields(
    dict_index_t *index, /*!< in/out: index whose fields to load */
    mem_heap_t *heap)    /*!< in: memory heap for temporary storage */
{
  dict_table_t *sys_fields;
  dict_index_t *sys_index;
  btr_pcur_t pcur;
  dtuple_t *tuple;
  dfield_t *dfield;
  const rec_t *rec;
  byte *buf;
  ulint i;
  mtr_t mtr;
  dberr_t error;

  ut_ad(mutex_own(&dict_sys->mutex));

  mtr_start(&mtr);

  sys_fields = dict_table_get_low("SYS_FIELDS");
  sys_index = UT_LIST_GET_FIRST(sys_fields->indexes);
  ut_ad(!dict_table_is_comp(sys_fields));
  ut_ad(name_of_col_is(sys_fields, sys_index, DICT_FLD__SYS_FIELDS__COL_NAME,
                       "COL_NAME"));

  tuple = dtuple_create(heap, 1);
  dfield = dtuple_get_nth_field(tuple, 0);

  buf = static_cast<byte *>(mem_heap_alloc(heap, 8));
  mach_write_to_8(buf, index->id);

  dfield_set_data(dfield, buf, 8);
  dict_index_copy_types(tuple, sys_index, 1);

  pcur.open_on_user_rec(sys_index, tuple, PAGE_CUR_GE, BTR_SEARCH_LEAF, &mtr,
                        UT_LOCATION_HERE);
  for (i = 0; i < index->n_fields; i++) {
    const char *err_msg;

    rec = pcur.get_rec();

    ut_a(pcur.is_on_user_rec());

    err_msg =
        dict_load_field_low(buf, index, nullptr, nullptr, nullptr, heap, rec);

    if (err_msg == dict_load_field_del) {
      /* There could be delete marked records in
      SYS_FIELDS because SYS_FIELDS.INDEX_ID can be
      updated by ALTER TABLE ADD INDEX. */

      goto next_rec;
    } else if (err_msg) {
      ib::error(ER_IB_MSG_196) << err_msg;
      error = DB_CORRUPTION;
      goto func_exit;
    }
  next_rec:
    btr_pcur_move_to_next_user_rec(&pcur, &mtr);
  }

  error = DB_SUCCESS;
func_exit:
  pcur.close();
  mtr_commit(&mtr);
  return (error);
}

/** Loads definitions for table indexes. Adds them to the data dictionary
 cache.
 @return DB_SUCCESS if ok, DB_CORRUPTION if corruption of dictionary
 table or DB_UNSUPPORTED if table has unknown index type */
static dberr_t dict_load_indexes(
    dict_table_t *table, /*!< in/out: table */
    mem_heap_t *heap,    /*!< in: memory heap for temporary storage */
    dict_err_ignore_t ignore_err)
/*!< in: error to be ignored when
loading the index definition */
{
  dict_table_t *sys_indexes;
  dict_index_t *sys_index;
  btr_pcur_t pcur;
  dtuple_t *tuple;
  dfield_t *dfield;
  const rec_t *rec;
  byte *buf;
  mtr_t mtr;
  dberr_t error = DB_SUCCESS;

  ut_ad(mutex_own(&dict_sys->mutex));

  mtr_start(&mtr);

  sys_indexes = dict_table_get_low("SYS_INDEXES");
  sys_index = UT_LIST_GET_FIRST(sys_indexes->indexes);
  ut_ad(!dict_table_is_comp(sys_indexes));
  ut_ad(name_of_col_is(sys_indexes, sys_index, DICT_FLD__SYS_INDEXES__NAME,
                       "NAME"));
  ut_ad(name_of_col_is(sys_indexes, sys_index, DICT_FLD__SYS_INDEXES__PAGE_NO,
                       "PAGE_NO"));

  tuple = dtuple_create(heap, 1);
  dfield = dtuple_get_nth_field(tuple, 0);

  buf = static_cast<byte *>(mem_heap_alloc(heap, 8));
  mach_write_to_8(buf, table->id);

  dfield_set_data(dfield, buf, 8);
  dict_index_copy_types(tuple, sys_index, 1);

  pcur.open_on_user_rec(sys_index, tuple, PAGE_CUR_GE, BTR_SEARCH_LEAF, &mtr,
                        UT_LOCATION_HERE);
  for (;;) {
    dict_index_t *index = nullptr;
    const char *err_msg;

    if (!pcur.is_on_user_rec()) {
      /* We should allow the table to open even
      without index when DICT_ERR_IGNORE_CORRUPT is set.
      DICT_ERR_IGNORE_CORRUPT is currently only set
      for drop table */
      if (table->first_index() == nullptr &&
          !(ignore_err & DICT_ERR_IGNORE_CORRUPT)) {
        ib::warn(ER_IB_MSG_197) << "Cannot load table " << table->name
                                << " because it has no indexes in"
                                   " InnoDB internal data dictionary.";
        error = DB_CORRUPTION;
        goto func_exit;
      }

      break;
    }

    rec = pcur.get_rec();

    if ((ignore_err & DICT_ERR_IGNORE_RECOVER_LOCK) &&
        (rec_get_n_fields_old_raw(rec) == DICT_NUM_FIELDS__SYS_INDEXES
         /* a record for older SYS_INDEXES table
         (missing merge_threshold column) is acceptable. */
         ||
         rec_get_n_fields_old_raw(rec) == DICT_NUM_FIELDS__SYS_INDEXES - 1)) {
      const byte *field;
      ulint len;
      field = rec_get_nth_field_old(nullptr, rec, DICT_FLD__SYS_INDEXES__NAME,
                                    &len);

      if (len != UNIV_SQL_NULL &&
          static_cast<char>(*field) ==
              static_cast<char>(*TEMP_INDEX_PREFIX_STR)) {
        /* Skip indexes whose name starts with
        TEMP_INDEX_PREFIX, because they will
        be dropped during crash recovery. */
        goto next_rec;
      }
    }

    err_msg =
        dict_load_index_low(buf, table->name.m_name, heap, rec, true, &index);
    ut_ad((index == nullptr && err_msg != nullptr) ||
          (index != nullptr && err_msg == nullptr));

    if (err_msg == dict_load_index_id_err) {
      /* TABLE_ID mismatch means that we have
      run out of index definitions for the table. */

      if (table->first_index() == nullptr &&
          !(ignore_err & DICT_ERR_IGNORE_CORRUPT)) {
        ib::warn(ER_IB_MSG_198)
            << "Failed to load the"
               " clustered index for table "
            << table->name << " because of the following error: " << err_msg
            << "."
               " Refusing to load the rest of the"
               " indexes (if any) and the whole table"
               " altogether.";
        error = DB_CORRUPTION;
        goto func_exit;
      }

      break;
    } else if (err_msg == dict_load_index_del) {
      /* Skip delete-marked records. */
      goto next_rec;
    } else if (err_msg) {
      ib::error(ER_IB_MSG_199) << err_msg;
      if (ignore_err & DICT_ERR_IGNORE_CORRUPT) {
        goto next_rec;
      }
      error = DB_CORRUPTION;
      goto func_exit;
    }

    ut_ad(index);

    /* Check whether the index is corrupted */
    if (index->is_corrupted()) {
      ib::error(ER_IB_MSG_200) << "Index " << index->name << " of table "
                               << table->name << " is corrupted";

      if (!srv_load_corrupted && !(ignore_err & DICT_ERR_IGNORE_CORRUPT) &&
          index->is_clustered()) {
        dict_mem_index_free(index);

        error = DB_INDEX_CORRUPT;
        goto func_exit;
      } else {
        /* We will load the index if
        1) srv_load_corrupted is true
        2) ignore_err is set with
        DICT_ERR_IGNORE_CORRUPT
        3) if the index corrupted is a secondary
        index */
        ib::info(ER_IB_MSG_201) << "Load corrupted index " << index->name
                                << " of table " << table->name;
      }
    }

    if (index->type & DICT_FTS && !dict_table_has_fts_index(table)) {
      /* This should have been created by now. */
      ut_a(table->fts != nullptr);
      DICT_TF2_FLAG_SET(table, DICT_TF2_FTS);
    }

    /* We check for unsupported types first, so that the
    subsequent checks are relevant for the supported types. */
    if (index->type & ~(DICT_CLUSTERED | DICT_UNIQUE | DICT_CORRUPT | DICT_FTS |
                        DICT_SPATIAL | DICT_VIRTUAL)) {
      ib::error(ER_IB_MSG_202) << "Unknown type " << index->type << " of index "
                               << index->name << " of table " << table->name;

      error = DB_UNSUPPORTED;
      dict_mem_index_free(index);
      goto func_exit;
    } else if (!index->is_clustered() && nullptr == table->first_index()) {
      ib::error(ER_IB_MSG_203)
          << "Trying to load index " << index->name << " for table "
          << table->name << ", but the first index is not clustered!";

      dict_mem_index_free(index);
      error = DB_CORRUPTION;
      goto func_exit;
    } else if (dict_is_old_sys_table(table->id) &&
               (index->is_clustered() || ((table == dict_sys->sys_tables) &&
                                          !strcmp("ID_IND", index->name)))) {
      /* The index was created in memory already at booting
      of the database server */
      dict_mem_index_free(index);
    } else {
      dict_load_fields(index, heap);

      mutex_exit(&dict_sys->mutex);

      error = dict_index_add_to_cache(table, index, index->page, false);

      mutex_enter(&dict_sys->mutex);

      /* The data dictionary tables should never contain
      invalid index definitions. */
      if (UNIV_UNLIKELY(error != DB_SUCCESS)) {
        goto func_exit;
      }
    }
  next_rec:
    btr_pcur_move_to_next_user_rec(&pcur, &mtr);
  }

  ut_ad(table->fts_doc_id_index == nullptr);

  if (table->fts != nullptr) {
    table->fts_doc_id_index =
        dict_table_get_index_on_name(table, FTS_DOC_ID_INDEX_NAME);
  }

  /* If the table contains FTS indexes, populate table->fts->indexes */
  if (dict_table_has_fts_index(table)) {
    ut_ad(table->fts_doc_id_index != nullptr);
    /* table->fts->indexes should have been created. */
    ut_a(table->fts->indexes != nullptr);
    dict_table_get_all_fts_indexes(table, table->fts->indexes);
  }

func_exit:
  pcur.close();
  mtr_commit(&mtr);

  return (error);
}

/** Loads a table definition from a SYS_TABLES record to dict_table_t.
Does not load any columns or indexes.
@param[in]      name    Table name
@param[in]      rec     SYS_TABLES record
@param[out]     table   Table, or NULL
@return error message, or NULL on success */
static const char *dict_load_table_low(table_name_t &name, const rec_t *rec,
                                       dict_table_t **table) {
  table_id_t table_id;
  space_id_t space_id;
  uint32_t n_cols;
  uint32_t t_num;
  uint32_t flags;
  uint32_t flags2;
  uint32_t n_v_col;

  const char *error_text = dict_sys_tables_rec_check(rec);
  if (error_text != nullptr) {
    return (error_text);
  }

  dict_sys_tables_rec_read(rec, name, &table_id, &space_id, &t_num, &flags,
                           &flags2);

  if (flags == UINT32_UNDEFINED) {
    return ("incorrect flags in SYS_TABLES");
  }

  dict_table_decode_n_col(t_num, &n_cols, &n_v_col);

  std::string table_name(name.m_name);
  /* Check and convert 5.7 table name. */
  if (dict_name::is_partition(table_name)) {
    dict_name::rebuild(table_name);
  }

  *table = dict_mem_table_create(table_name.c_str(), space_id, n_cols + n_v_col,
                                 n_v_col, 0, flags, flags2);

  (*table)->id = table_id;
  (*table)->ibd_file_missing = false;

  return (nullptr);
}

/** Using the table->heap, copy the null-terminated filepath into
table->data_dir_path. The data directory path is derived from the
filepath by stripping the the table->name.m_name component suffix.
If the filepath is not of the correct form (".../db/table.ibd"),
then table->data_dir_path will remain nullptr.
@param[in,out]  table           table instance
@param[in]      filepath        filepath of tablespace */
void dict_save_data_dir_path(dict_table_t *table, char *filepath) {
  ut_ad(mutex_own(&dict_sys->mutex));
  ut_ad(DICT_TF_HAS_DATA_DIR(table->flags));
  ut_ad(table->data_dir_path == nullptr);
  ut_a(Fil_path::has_suffix(IBD, filepath));

  /* Ensure this filepath is not the default filepath. */
  char *default_filepath = Fil_path::make("", table->name.m_name, IBD);

  if (default_filepath == nullptr) {
    /* Memory allocation problem. */
    return;
  }

  if (strcmp(filepath, default_filepath) != 0) {
    size_t pathlen = strlen(filepath);

    ut_a(pathlen < OS_FILE_MAX_PATH);
    ut_a(Fil_path::has_suffix(IBD, filepath));

    char *data_dir_path = mem_heap_strdup(table->heap, filepath);

    Fil_path::make_data_dir_path(data_dir_path);

    if (strlen(data_dir_path)) {
      table->data_dir_path = data_dir_path;
    }
  }

  ut_free(default_filepath);
}

/** Make sure the data_dir_path is saved in dict_table_t if DATA DIRECTORY
was used. Try to read it from the fil_system first, then from SYS_DATAFILES.
@param[in]      table           Table object
@param[in]      dict_mutex_own  true if dict_sys->mutex is owned already */
void dict_get_and_save_data_dir_path(dict_table_t *table, bool dict_mutex_own) {
  if (!(DICT_TF_HAS_DATA_DIR(table->flags) &&
        table->data_dir_path == nullptr)) {
    return;
  }

  char *path = fil_space_get_first_path(table->space);

  if (!dict_mutex_own) {
    dict_mutex_enter_for_mysql();
  }

  if (path == nullptr) {
    path = dict_get_first_path(table->space);
  }

  if (path != nullptr) {
    dict_save_data_dir_path(table, path);
    ut_free(path);
  }

  ut_ad(table->data_dir_path != nullptr);

  if (!dict_mutex_own) {
    dict_mutex_exit_for_mysql();
  }
}

void dict_get_and_save_space_name(dict_table_t *table) {
  /* Do this only for general tablespaces. */
  if (!DICT_TF_HAS_SHARED_SPACE(table->flags)) {
    return;
  }

  bool use_cache = true;
  if (table->tablespace != nullptr) {
    if (srv_sys_tablespaces_open &&
        dict_table_has_temp_general_tablespace_name(table->tablespace)) {
      /* We previous saved the temporary name,
      get the real one now. */
      use_cache = false;
    } else {
      /* Keep and use this name */
      return;
    }
  }

  if (use_cache) {
    fil_space_t *space = fil_space_acquire_silent(table->space);

    if (space != nullptr) {
      /* Use this name unless it is a temporary general
      tablespace name and we can now replace it. */
      if (!srv_sys_tablespaces_open ||
          !dict_table_has_temp_general_tablespace_name(space->name)) {
        /* Use this tablespace name */
        table->tablespace = mem_heap_strdup(table->heap, space->name);

        fil_space_release(space);
        return;
      }
      fil_space_release(space);
    }
  }
}

dict_table_t *dict_load_table(const char *name, bool cached,
                              dict_err_ignore_t ignore_err,
                              const std::string *prev_table) {
  dict_names_t fk_list;
  dict_names_t::iterator i;
  table_name_t table_name;
  dict_table_t *result;

  DBUG_TRACE;
  DBUG_PRINT("dict_load_table", ("loading table: '%s'", name));

  if (prev_table != nullptr && prev_table->compare(name) == 0) {
    return nullptr;
  }

  const std::string cur_table(name);

  ut_ad(mutex_own(&dict_sys->mutex));

  result = dict_table_check_if_in_cache_low(name);

  table_name.m_name = const_cast<char *>(name);

  if (!result) {
    result = dict_load_table_one(table_name, cached, ignore_err, fk_list,
                                 &cur_table);
    while (!fk_list.empty()) {
      table_name_t fk_table_name;
      dict_table_t *fk_table;

      fk_table_name.m_name = const_cast<char *>(fk_list.front());
      fk_table = dict_table_check_if_in_cache_low(fk_table_name.m_name);
      if (!fk_table) {
        dict_load_table_one(fk_table_name, cached, ignore_err, fk_list,
                            &cur_table);
      }
      fk_list.pop_front();
    }
  }

  return result;
}

void dict_load_tablespace(dict_table_t *table, dict_err_ignore_t ignore_err) {
  ut_ad(!table->is_temporary());

  /* The system and temporary tablespaces are preloaded and always available. */
  if (fsp_is_system_or_temp_tablespace(table->space)) {
    return;
  }

  if (table->flags2 & DICT_TF2_DISCARDED) {
    ib::warn(ER_IB_MSG_204)
        << "Tablespace for table " << table->name << " is set as discarded.";
    table->ibd_file_missing = true;
    return;
  }

  /* A file-per-table table name is also the tablespace name.
  A general tablespace name is not the same as the table name.
  Use the general tablespace name if it can be read from the
  dictionary, if not use 'innodb_general_##. */
  char *shared_space_name = nullptr;
  std::string tablespace_name;
  const char *space_name;
  const char *tbl_name;

  if (DICT_TF_HAS_SHARED_SPACE(table->flags)) {
    if (table->space == dict_sys_t::s_space_id) {
      shared_space_name = mem_strdup(dict_sys_t::s_dd_space_name);
    } else if (srv_sys_tablespaces_open) {
      shared_space_name = dict_space_get_name(table->space, nullptr);

    } else {
      /* Make the temporary tablespace name. */
      shared_space_name =
          static_cast<char *>(ut_malloc_nokey(strlen(general_space_name) + 20));

      sprintf(shared_space_name, "%s_" ULINTPF, general_space_name,
              static_cast<ulint>(table->space));
    }
    tbl_name = shared_space_name;
    space_name = shared_space_name;

  } else {
    tbl_name = table->name.m_name;

    tablespace_name.assign(tbl_name);
    dict_name::convert_to_space(tablespace_name);
    space_name = tablespace_name.c_str();
  }

  /* The tablespace may already be open. */
  if (fil_space_exists_in_mem(table->space, space_name, false, true)) {
    ut_free(shared_space_name);
    return;
  }

  if (!(ignore_err & DICT_ERR_IGNORE_RECOVER_LOCK) && !srv_is_upgrade_mode) {
    ib::error(ER_IB_MSG_205)
        << "Failed to find tablespace for table " << table->name
        << " in the cache. Attempting"
           " to load the tablespace with space id "
        << table->space;
  }

  /* Use the remote filepath if needed. This parameter is optional
  in the call to fil_ibd_open(). If not supplied, it will be built
  from the space_name. */
  char *filepath = nullptr;
  if (DICT_TF_HAS_DATA_DIR(table->flags)) {
    /* This will set table->data_dir_path from either
    fil_system or SYS_DATAFILES */
    dict_get_and_save_data_dir_path(table, true);

    if (table->data_dir_path != nullptr) {
      filepath = Fil_path::make(table->data_dir_path, table->name.m_name, IBD);
    }

  } else if (DICT_TF_HAS_SHARED_SPACE(table->flags)) {
    /* Set table->tablespace from either
    fil_system or SYS_TABLESPACES */
    dict_get_and_save_space_name(table);

    /* Set the filepath from either
    fil_system or SYS_DATAFILES. */
    filepath = dict_get_first_path(table->space);
    if (filepath == nullptr) {
      ib::warn(ER_IB_MSG_206) << "Could not find the filepath"
                                 " for table "
                              << table->name << ", space ID " << table->space;
    }
  }

  /* Try to open the tablespace.  We set the 2nd param (fix_dict) to
  false because we do not have an x-lock on dict_operation_lock */
  uint32_t fsp_flags = dict_tf_to_fsp_flags(table->flags);
  /* Set tablespace encryption flag */
  if (DICT_TF2_FLAG_IS_SET(table, DICT_TF2_ENCRYPTION_FILE_PER_TABLE)) {
    fsp_flags_set_encryption(fsp_flags);
  }

  /* This dict_load_tablespace() is only used on old 5.7 database during
  upgrade */
  dberr_t err = fil_ibd_open(true, FIL_TYPE_TABLESPACE, table->space, fsp_flags,
                             space_name, filepath, true, true);

  if (err != DB_SUCCESS) {
    /* We failed to find a sensible tablespace file */
    table->ibd_file_missing = true;
  }

  ut_free(shared_space_name);
  ut_free(filepath);
}

static dict_table_t *dict_load_table_one(table_name_t &name, bool cached,
                                         dict_err_ignore_t ignore_err,
                                         dict_names_t &fk_tables,
                                         const std::string *prev_table) {
  dberr_t err;
  dict_table_t *table;
  btr_pcur_t pcur;
  dict_index_t *sys_index;
  dtuple_t *tuple;
  mem_heap_t *heap;
  dfield_t *dfield;
  const rec_t *rec;
  const byte *field;
  ulint len;
  const char *err_msg;
  mtr_t mtr;

  DBUG_TRACE;
  DBUG_PRINT("dict_load_table_one", ("table: %s", name.m_name));

  ut_ad(mutex_own(&dict_sys->mutex));

  dict_table_t *sys_tables = dict_table_get_low("SYS_TABLES", prev_table);
  if (sys_tables == nullptr) {
    return nullptr;
  }

  heap = mem_heap_create(32000, UT_LOCATION_HERE);

  mtr_start(&mtr);
  sys_index = UT_LIST_GET_FIRST(sys_tables->indexes);
  ut_ad(!dict_table_is_comp(sys_tables));
  ut_ad(name_of_col_is(sys_tables, sys_index, DICT_FLD__SYS_TABLES__ID, "ID"));
  ut_ad(name_of_col_is(sys_tables, sys_index, DICT_FLD__SYS_TABLES__N_COLS,
                       "N_COLS"));
  ut_ad(name_of_col_is(sys_tables, sys_index, DICT_FLD__SYS_TABLES__TYPE,
                       "TYPE"));
  ut_ad(name_of_col_is(sys_tables, sys_index, DICT_FLD__SYS_TABLES__MIX_LEN,
                       "MIX_LEN"));
  ut_ad(name_of_col_is(sys_tables, sys_index, DICT_FLD__SYS_TABLES__SPACE,
                       "SPACE"));

  tuple = dtuple_create(heap, 1);
  dfield = dtuple_get_nth_field(tuple, 0);

  /* We suffix "_backup57" to 5.7 statistics tables/.ibds. This is
  to avoid conflict with 8.0 statistics tables. Since InnoDB dictionary
  refers 5.7 stats tables without the sufix, we strip the suffix and
  search in dictionary. */
  bool is_stats = false;
  if (strcmp(name.m_name, "mysql/innodb_index_stats_backup57") == 0 ||
      strcmp(name.m_name, "mysql/innodb_table_stats_backup57") == 0) {
    is_stats = true;
  }

  std::string orig_name(name.m_name);

  if (is_stats) {
    /* To load 5.7 stats tables, we search the table names
    with "_backup57" suffix. We now strip the suffix before
    searching InnoDB Dictionary */
    std::string substr("_backup57");
    std::size_t found = orig_name.find(substr);
    ut_ad(found != std::string::npos);
    orig_name.erase(found, substr.length());

    dfield_set_data(dfield, orig_name.c_str(), orig_name.length());
  } else {
    dfield_set_data(dfield, name.m_name, ut_strlen(name.m_name));
  }

  dict_index_copy_types(tuple, sys_index, 1);

  pcur.open_on_user_rec(sys_index, tuple, PAGE_CUR_GE, BTR_SEARCH_LEAF, &mtr,
                        UT_LOCATION_HERE);
  rec = pcur.get_rec();

  if (!pcur.is_on_user_rec() || rec_get_deleted_flag(rec, 0)) {
    /* Not found */
  err_exit:
    pcur.close();
    mtr_commit(&mtr);
    mem_heap_free(heap);

    return nullptr;
  }

  field = rec_get_nth_field_old(nullptr, rec, DICT_FLD__SYS_TABLES__NAME, &len);

  /* Check if the table name in record is the searched one */
  if (!is_stats && (len != ut_strlen(name.m_name) ||
                    0 != ut_memcmp(name.m_name, field, len))) {
    goto err_exit;
  }

  err_msg = dict_load_table_low(name, rec, &table);

  if (err_msg) {
    ib::error(ER_IB_MSG_207) << err_msg;
    goto err_exit;
  }

  pcur.close();
  mtr_commit(&mtr);

  dict_load_tablespace(table, ignore_err);

  dict_load_columns(table, heap);

  dict_load_virtual(table, heap);

  dict_table_add_system_columns(table, heap);

  mem_heap_empty(heap);

  /* If there is no tablespace for the table then we only need to
  load the index definitions. So that we can IMPORT the tablespace
  later. When recovering table locks for resurrected incomplete
  transactions, the tablespace should exist, because DDL operations
  were not allowed while the table is being locked by a transaction. */
  dict_err_ignore_t index_load_err =
      !(ignore_err & DICT_ERR_IGNORE_RECOVER_LOCK) && table->ibd_file_missing
          ? DICT_ERR_IGNORE_ALL
          : ignore_err;
  err = dict_load_indexes(table, heap, index_load_err);

  if (err == DB_SUCCESS) {
    if (srv_is_upgrade_mode && !srv_upgrade_old_undo_found &&
        !dict_load_is_system_table(table->name.m_name)) {
      table->id = table->id + DICT_MAX_DD_TABLES;
    }
    if (cached) {
      dict_table_add_to_cache(table, true);
    }
  }

  if (dict_sys->dynamic_metadata != nullptr) {
    dict_table_load_dynamic_metadata(table);
  }

  /* Re-check like we do in dict_load_indexes() */
  if (!srv_load_corrupted && !(index_load_err & DICT_ERR_IGNORE_CORRUPT) &&
      table->is_corrupted()) {
    err = DB_INDEX_CORRUPT;
  }

  if (err == DB_INDEX_CORRUPT) {
    /* Refuse to load the table if the table has a corrupted
    clustered index */
    ut_ad(!srv_load_corrupted);

    ib::error(ER_IB_MSG_208) << "Load table " << table->name
                             << " failed, the table contains a"
                                " corrupted clustered index. Turn on"
                                " 'innodb_force_load_corrupted' to drop it";
    dict_table_remove_from_cache(table);
    table = nullptr;
    goto func_exit;
  }

  /* We don't trust the table->flags2(retrieved from SYS_TABLES.MIX_LEN
  field) if the datafiles are from 3.23.52 version. To identify this
  version, we do the below check and reset the flags. */
  if (!DICT_TF2_FLAG_IS_SET(table, DICT_TF2_FTS_HAS_DOC_ID) &&
      table->space == TRX_SYS_SPACE && table->flags == 0) {
    table->flags2 = 0;
  }

  DBUG_EXECUTE_IF(
      "ib_table_invalid_flags",
      if (strcmp(table->name.m_name, "test/t1") == 0) {
        table->flags2 = 255;
        table->flags = 255;
      });

  if (!dict_tf2_is_valid(table->flags, table->flags2)) {
    ib::error(ER_IB_MSG_209) << "Table " << table->name
                             << " in InnoDB"
                                " data dictionary contains invalid flags."
                                " SYS_TABLES.MIX_LEN="
                             << table->flags2;
    table->flags2 &= ~(DICT_TF2_TEMPORARY | DICT_TF2_INTRINSIC);
    dict_table_remove_from_cache(table);
    table = nullptr;
    err = DB_FAIL;
    goto func_exit;
  }

  /* Initialize table foreign_child value. Its value could be
  changed when dict_load_foreigns() is called below */
  table->fk_max_recusive_level = 0;

  /* If the force recovery flag is set, we open the table irrespective
  of the error condition, since the user may want to dump data from the
  clustered index. However we load the foreign key information only if
  all indexes were loaded. */
  if (!cached || table->ibd_file_missing) {
    /* Don't attempt to load the indexes from disk. */
  } else if (err == DB_SUCCESS) {
    err = dict_load_foreigns(table->name.m_name, nullptr, true, true,
                             ignore_err, fk_tables);

    if (err != DB_SUCCESS) {
      ib::warn(ER_IB_MSG_210) << "Load table " << table->name
                              << " failed, the table has missing"
                                 " foreign key indexes. Turn off"
                                 " 'foreign_key_checks' and try again.";

      dict_table_remove_from_cache(table);
      table = nullptr;
    } else {
      dict_mem_table_free_foreign_vcol_set(table);
      dict_mem_table_fill_foreign_vcol_set(table);
      table->fk_max_recusive_level = 0;
    }
  } else {
    dict_index_t *index;

    /* Make sure that at least the clustered index was loaded.
    Otherwise refuse to load the table */
    index = table->first_index();

    if (!srv_force_recovery || !index || !index->is_clustered()) {
      dict_table_remove_from_cache(table);
      table = nullptr;
    }
  }

func_exit:
  mem_heap_free(heap);

  ut_ad(!table || ignore_err != DICT_ERR_IGNORE_NONE ||
        table->ibd_file_missing || !table->is_corrupted());

  if (table && table->fts) {
    /* We do not add fts tables to optimize thread
    during upgrade because fts tables will be renamed
    as part of upgrade. These tables wil be added
    to fts optimize queue when they are opened. */

    if (!(dict_table_has_fts_index(table) ||
          DICT_TF2_FLAG_IS_SET(table, DICT_TF2_FTS_HAS_DOC_ID) ||
          DICT_TF2_FLAG_IS_SET(table, DICT_TF2_FTS_ADD_DOC_ID))) {
      /* the table->fts could be created in dict_load_column
      when a user defined FTS_DOC_ID is present, but no
      FTS */
      fts_optimize_remove_table(table);
      fts_free(table);
    } else if (!srv_is_upgrade_mode) {
      fts_optimize_add_table(table);
    }
  }

  ut_ad(err != DB_SUCCESS || dict_foreign_set_validate(*table));

  return table;
}

/** This function is called when the database is booted. Loads system table
 index definitions except for the clustered index which is added to the
 dictionary cache at booting before calling this function. */
void dict_load_sys_table(dict_table_t *table) /*!< in: system table */
{
  mem_heap_t *heap;

  ut_ad(mutex_own(&dict_sys->mutex));

  heap = mem_heap_create(100, UT_LOCATION_HERE);

  dict_load_indexes(table, heap, DICT_ERR_IGNORE_NONE);

  mem_heap_free(heap);
}

/** Loads foreign key constraint col names (also for the referenced table).
 Members that must be set (and valid) in foreign:
 foreign->heap
 foreign->n_fields
 foreign->id ('\0'-terminated)
 Members that will be created and set by this function:
 foreign->foreign_col_names[i]
 foreign->referenced_col_names[i]
 (for i=0..foreign->n_fields-1) */
static void dict_load_foreign_cols(
    dict_foreign_t *foreign) /*!< in/out: foreign constraint object */
{
  dict_table_t *sys_foreign_cols;
  dict_index_t *sys_index;
  btr_pcur_t pcur;
  dtuple_t *tuple;
  dfield_t *dfield;
  const rec_t *rec;
  const byte *field;
  ulint len;
  ulint i;
  mtr_t mtr;
  size_t id_len;

  ut_ad(mutex_own(&dict_sys->mutex));

  id_len = strlen(foreign->id);

  foreign->foreign_col_names = static_cast<const char **>(
      mem_heap_alloc(foreign->heap, foreign->n_fields * sizeof(void *)));

  foreign->referenced_col_names = static_cast<const char **>(
      mem_heap_alloc(foreign->heap, foreign->n_fields * sizeof(void *)));

  mtr_start(&mtr);

  sys_foreign_cols = dict_table_get_low("SYS_FOREIGN_COLS");

  sys_index = UT_LIST_GET_FIRST(sys_foreign_cols->indexes);
  ut_ad(!dict_table_is_comp(sys_foreign_cols));

  tuple = dtuple_create(foreign->heap, 1);
  dfield = dtuple_get_nth_field(tuple, 0);

  dfield_set_data(dfield, foreign->id, id_len);
  dict_index_copy_types(tuple, sys_index, 1);

  pcur.open_on_user_rec(sys_index, tuple, PAGE_CUR_GE, BTR_SEARCH_LEAF, &mtr,
                        UT_LOCATION_HERE);
  for (i = 0; i < foreign->n_fields; i++) {
    rec = pcur.get_rec();

    ut_a(pcur.is_on_user_rec());
    ut_a(!rec_get_deleted_flag(rec, 0));

    field = rec_get_nth_field_old(nullptr, rec, DICT_FLD__SYS_FOREIGN_COLS__ID,
                                  &len);

    if (len != id_len || ut_memcmp(foreign->id, field, len) != 0) {
      const rec_t *pos;
      ulint pos_len;
      const rec_t *for_col_name;
      ulint for_col_name_len;
      const rec_t *ref_col_name;
      ulint ref_col_name_len;

      pos = rec_get_nth_field_old(nullptr, rec, DICT_FLD__SYS_FOREIGN_COLS__POS,
                                  &pos_len);

      for_col_name = rec_get_nth_field_old(
          nullptr, rec, DICT_FLD__SYS_FOREIGN_COLS__FOR_COL_NAME,
          &for_col_name_len);

      ref_col_name = rec_get_nth_field_old(
          nullptr, rec, DICT_FLD__SYS_FOREIGN_COLS__REF_COL_NAME,
          &ref_col_name_len);

      ib::fatal sout;

      sout << "Unable to load column names for foreign"
              " key '"
           << foreign->id
           << "' because it was not found in"
              " InnoDB internal table SYS_FOREIGN_COLS. The"
              " closest entry we found is:"
              " (ID='";
      sout.write(field, len);
      sout << "', POS=" << mach_read_from_4(pos) << ", FOR_COL_NAME='";
      sout.write(for_col_name, for_col_name_len);
      sout << "', REF_COL_NAME='";
      sout.write(ref_col_name, ref_col_name_len);
      sout << "')";
    }

    field = rec_get_nth_field_old(nullptr, rec, DICT_FLD__SYS_FOREIGN_COLS__POS,
                                  &len);
    ut_a(len == 4);
    ut_a(i == mach_read_from_4(field));

    field = rec_get_nth_field_old(
        nullptr, rec, DICT_FLD__SYS_FOREIGN_COLS__FOR_COL_NAME, &len);
    foreign->foreign_col_names[i] =
        mem_heap_strdupl(foreign->heap, (char *)field, len);

    field = rec_get_nth_field_old(
        nullptr, rec, DICT_FLD__SYS_FOREIGN_COLS__REF_COL_NAME, &len);
    foreign->referenced_col_names[i] =
        mem_heap_strdupl(foreign->heap, (char *)field, len);

    btr_pcur_move_to_next_user_rec(&pcur, &mtr);
  }

  pcur.close();
  mtr_commit(&mtr);
}

/** Loads a foreign key constraint to the dictionary cache. If the referenced
 table is not yet loaded, it is added in the output parameter (fk_tables).
 @return DB_SUCCESS or error code */
static MY_ATTRIBUTE((warn_unused_result)) dberr_t
    dict_load_foreign(const char *id,
                      /*!< in: foreign constraint id, must be
                      '\0'-terminated */
                      const char **col_names,
                      /*!< in: column names, or NULL
                      to use foreign->foreign_table->col_names */
                      bool check_recursive,
                      /*!< in: whether to record the foreign table
                      parent count to avoid unlimited recursive
                      load of chained foreign tables */
                      bool check_charsets,
                      /*!< in: whether to check charset
                      compatibility */
                      dict_err_ignore_t ignore_err,
                      /*!< in: error to be ignored */
                      dict_names_t &fk_tables)
/*!< out: the foreign key constraint is added
to the dictionary cache only if the referenced
table is already in cache.  Otherwise, the
foreign key constraint is not added to cache,
and the referenced table is added to this
stack. */
{
  dict_foreign_t *foreign;
  dict_table_t *sys_foreign;
  btr_pcur_t pcur;
  dict_index_t *sys_index;
  dtuple_t *tuple;
  mem_heap_t *heap2;
  dfield_t *dfield;
  const rec_t *rec;
  const byte *field;
  ulint len;
  ulint n_fields_and_type;
  mtr_t mtr;
  dict_table_t *for_table;
  dict_table_t *ref_table;
  size_t id_len;

  DBUG_TRACE;
  DBUG_PRINT("dict_load_foreign",
             ("id: '%s', check_recursive: %d", id, check_recursive));

  ut_ad(mutex_own(&dict_sys->mutex));

  id_len = strlen(id);

  heap2 = mem_heap_create(100, UT_LOCATION_HERE);

  mtr_start(&mtr);

  sys_foreign = dict_table_get_low("SYS_FOREIGN");

  sys_index = UT_LIST_GET_FIRST(sys_foreign->indexes);
  ut_ad(!dict_table_is_comp(sys_foreign));

  tuple = dtuple_create(heap2, 1);
  dfield = dtuple_get_nth_field(tuple, 0);

  dfield_set_data(dfield, id, id_len);
  dict_index_copy_types(tuple, sys_index, 1);

  pcur.open_on_user_rec(sys_index, tuple, PAGE_CUR_GE, BTR_SEARCH_LEAF, &mtr,
                        UT_LOCATION_HERE);
  rec = pcur.get_rec();

  if (!pcur.is_on_user_rec() || rec_get_deleted_flag(rec, 0)) {
    /* Not found */

    ib::error(ER_IB_MSG_211) << "Cannot load foreign constraint " << id
                             << ": could not find the relevant record in "
                             << "SYS_FOREIGN";

    pcur.close();
    mtr_commit(&mtr);
    mem_heap_free(heap2);

    return DB_ERROR;
  }

  field = rec_get_nth_field_old(nullptr, rec, DICT_FLD__SYS_FOREIGN__ID, &len);

  /* Check if the id in record is the searched one */
  if (len != id_len || ut_memcmp(id, field, len) != 0) {
    {
      ib::error err(ER_IB_MSG_1227);
      err << "Cannot load foreign constraint " << id << ": found ";
      err.write(field, len);
      err << " instead in SYS_FOREIGN";
    }

    pcur.close();
    mtr_commit(&mtr);
    mem_heap_free(heap2);

    return DB_ERROR;
  }

  /* Read the table names and the number of columns associated
  with the constraint */

  mem_heap_free(heap2);

  foreign = dict_mem_foreign_create();

  n_fields_and_type = mach_read_from_4(
      rec_get_nth_field_old(nullptr, rec, DICT_FLD__SYS_FOREIGN__N_COLS, &len));

  ut_a(len == 4);

  /* We store the type in the bits 24..29 of n_fields_and_type. */

  foreign->type = (unsigned int)(n_fields_and_type >> 24);
  foreign->n_fields = (unsigned int)(n_fields_and_type & 0x3FFUL);

  foreign->id = mem_heap_strdupl(foreign->heap, id, id_len);

  field = rec_get_nth_field_old(nullptr, rec, DICT_FLD__SYS_FOREIGN__FOR_NAME,
                                &len);

  foreign->foreign_table_name =
      mem_heap_strdupl(foreign->heap, (char *)field, len);
  dict_mem_foreign_table_name_lookup_set(foreign, true);

  const ulint foreign_table_name_len = len;

  field = rec_get_nth_field_old(nullptr, rec, DICT_FLD__SYS_FOREIGN__REF_NAME,
                                &len);
  foreign->referenced_table_name =
      mem_heap_strdupl(foreign->heap, (char *)field, len);
  dict_mem_referenced_table_name_lookup_set(foreign, true);

  pcur.close();
  mtr_commit(&mtr);

  dict_load_foreign_cols(foreign);

  ref_table =
      dict_table_check_if_in_cache_low(foreign->referenced_table_name_lookup);
  for_table =
      dict_table_check_if_in_cache_low(foreign->foreign_table_name_lookup);

  if (!for_table) {
    /* To avoid recursively loading the tables related through
    the foreign key constraints, the child table name is saved
    here.  The child table will be loaded later, along with its
    foreign key constraint. */

    lint old_size = mem_heap_get_size(ref_table->heap);

    ut_a(ref_table != nullptr);
    fk_tables.push_back(mem_heap_strdupl(ref_table->heap,
                                         foreign->foreign_table_name_lookup,
                                         foreign_table_name_len));

    lint new_size = mem_heap_get_size(ref_table->heap);
    dict_sys->size += new_size - old_size;

    dict_foreign_remove_from_cache(foreign);
    return DB_SUCCESS;
  }

  ut_a(for_table || ref_table);

  /* Note that there may already be a foreign constraint object in
  the dictionary cache for this constraint: then the following
  call only sets the pointers in it to point to the appropriate table
  and index objects and frees the newly created object foreign.
  Adding to the cache should always succeed since we are not creating
  a new foreign key constraint but loading one from the data
  dictionary. */

  return dict_foreign_add_to_cache(foreign, col_names, check_charsets, true,
                                   ignore_err);
}

/** Loads foreign key constraints where the table is either the foreign key
 holder or where the table is referenced by a foreign key. Adds these
 constraints to the data dictionary.

 The foreign key constraint is loaded only if the referenced table is also
 in the dictionary cache.  If the referenced table is not in dictionary
 cache, then it is added to the output parameter (fk_tables).

 @return DB_SUCCESS or error code */
dberr_t dict_load_foreigns(
    const char *table_name,       /*!< in: table name */
    const char **col_names,       /*!< in: column names, or NULL
                                  to use table->col_names */
    bool check_recursive,         /*!< in: Whether to check
                                  recursive load of tables
                                  chained by FK */
    bool check_charsets,          /*!< in: whether to check
                                  charset compatibility */
    dict_err_ignore_t ignore_err, /*!< in: error to be ignored */
    dict_names_t &fk_tables)
/*!< out: stack of table
names which must be loaded
subsequently to load all the
foreign key constraints. */
{
  ulint tuple_buf[(DTUPLE_EST_ALLOC(1) + sizeof(ulint) - 1) / sizeof(ulint)];
  btr_pcur_t pcur;
  dtuple_t *tuple;
  dfield_t *dfield;
  dict_index_t *sec_index;
  dict_table_t *sys_foreign;
  const rec_t *rec;
  const byte *field;
  ulint len;
  dberr_t err;
  mtr_t mtr;

  DBUG_TRACE;

  ut_ad(mutex_own(&dict_sys->mutex));

  sys_foreign = dict_table_get_low("SYS_FOREIGN");

  if (sys_foreign == nullptr) {
    /* No foreign keys defined yet in this database */

    ib::info(ER_IB_MSG_212) << "No foreign key system tables in the database";
    return DB_ERROR;
  }

  ut_ad(!dict_table_is_comp(sys_foreign));
  mtr_start(&mtr);

  /* Get the secondary index based on FOR_NAME from table
  SYS_FOREIGN */

  sec_index = sys_foreign->first_index()->next();
  ut_ad(!sec_index->is_clustered());
start_load:

  tuple = dtuple_create_from_mem(tuple_buf, sizeof(tuple_buf), 1, 0);
  dfield = dtuple_get_nth_field(tuple, 0);

  dfield_set_data(dfield, table_name, ut_strlen(table_name));
  dict_index_copy_types(tuple, sec_index, 1);

  pcur.open_on_user_rec(sec_index, tuple, PAGE_CUR_GE, BTR_SEARCH_LEAF, &mtr,
                        UT_LOCATION_HERE);
loop:
  rec = pcur.get_rec();

  if (!pcur.is_on_user_rec()) {
    /* End of index */

    goto load_next_index;
  }

  /* Now we have the record in the secondary index containing a table
  name and a foreign constraint ID */

  field = rec_get_nth_field_old(nullptr, rec,
                                DICT_FLD__SYS_FOREIGN_FOR_NAME__NAME, &len);

  /* Check if the table name in the record is the one searched for; the
  following call does the comparison in the latin1_swedish_ci
  charset-collation, in a case-insensitive way. */

  if (0 != cmp_data_data(dfield_get_type(dfield)->mtype,
                         dfield_get_type(dfield)->prtype, true,
                         static_cast<const byte *>(dfield_get_data(dfield)),
                         dfield_get_len(dfield), field, len)) {
    goto load_next_index;
  }

  /* Since table names in SYS_FOREIGN are stored in a case-insensitive
  order, we have to check that the table name matches also in a binary
  string comparison. On Unix, MySQL allows table names that only differ
  in character case.  If lower_case_table_names=2 then what is stored
  may not be the same case, but the previous comparison showed that they
  match with no-case.  */

  if (rec_get_deleted_flag(rec, 0)) {
    goto next_rec;
  }

  if ((innobase_get_lower_case_table_names() != 2) &&
      (0 != ut_memcmp(field, table_name, len))) {
    goto next_rec;
  }

  /* Now we get a foreign key constraint id */
  field = rec_get_nth_field_old(nullptr, rec,
                                DICT_FLD__SYS_FOREIGN_FOR_NAME__ID, &len);

  /* Copy the string because the page may be modified or evicted
  after mtr_commit() below. */
  char fk_id[MAX_TABLE_NAME_LEN + 1];

  ut_a(len <= MAX_TABLE_NAME_LEN);
  memcpy(fk_id, field, len);
  fk_id[len] = '\0';

  pcur.store_position(&mtr);

  mtr_commit(&mtr);

  /* Load the foreign constraint definition to the dictionary cache */

  err = dict_load_foreign(fk_id, col_names, check_recursive, check_charsets,
                          ignore_err, fk_tables);

  if (err != DB_SUCCESS) {
    pcur.close();

    return err;
  }

  mtr_start(&mtr);

  pcur.restore_position(BTR_SEARCH_LEAF, &mtr, UT_LOCATION_HERE);
next_rec:
  btr_pcur_move_to_next_user_rec(&pcur, &mtr);

  goto loop;

load_next_index:
  pcur.close();
  mtr_commit(&mtr);

  sec_index = sec_index->next();

  if (sec_index != nullptr) {
    mtr_start(&mtr);

    /* Switch to scan index on REF_NAME, fk_max_recusive_level
    already been updated when scanning FOR_NAME index, no need to
    update again */
    check_recursive = false;

    goto start_load;
  }

  return DB_SUCCESS;
}

/** Load all tablespaces during upgrade */
void dict_load_tablespaces_for_upgrade() {
  ut_ad(srv_is_upgrade_mode);

  mutex_enter(&dict_sys->mutex);

  mtr_t mtr;
  mtr_start(&mtr);
  space_id_t max_id = mtr_read_ulint(dict_hdr_get(&mtr) + DICT_HDR_MAX_SPACE_ID,
                                     MLOG_4BYTES, &mtr);
  mtr_commit(&mtr);
  fil_set_max_space_id_if_bigger(max_id);

  dict_check_sys_tablespaces(false);
  dict_check_sys_tables(false);

  mutex_exit(&dict_sys->mutex);
}<|MERGE_RESOLUTION|>--- conflicted
+++ resolved
@@ -168,7 +168,7 @@
   ulint len;
   mtr_t mtr;
 
-  ut_ad(mutex_own(&dict_sys->mutex));
+  ut_ad(dict_sys_mutex_own());
 
   heap = mem_heap_create(100, UT_LOCATION_HERE);
 
@@ -223,7 +223,7 @@
     return (table_name);
   }
 
-  btr_pcur_move_to_next_user_rec(&pcur, &mtr);
+  pcur.move_to_next_user_rec(&mtr);
 
   goto loop;
 }
@@ -238,7 +238,7 @@
   rec_t *rec = nullptr;
 
   while (!rec || rec_get_deleted_flag(rec, 0)) {
-    btr_pcur_move_to_next_user_rec(pcur, mtr);
+    pcur->move_to_next_user_rec(mtr);
 
     rec = pcur->get_rec();
 
@@ -740,7 +740,7 @@
   mtr_t mtr;
   ulint skipped = 0;
 
-  ut_ad(mutex_own(&dict_sys->mutex));
+  ut_ad(dict_sys_mutex_own());
 
   if (v_col->num_base == 0) {
     return;
@@ -794,7 +794,7 @@
 
     if (err_msg) {
       if (err_msg != dict_load_virtual_del) {
-        ib::fatal(ER_IB_MSG_187) << err_msg;
+        ib::fatal(UT_LOCATION_HERE, ER_IB_MSG_187) << err_msg;
       } else {
         skipped++;
       }
@@ -802,7 +802,7 @@
       ut_ad(pos == vcol_pos);
     }
 
-    btr_pcur_move_to_next_user_rec(&pcur, &mtr);
+    pcur.move_to_next_user_rec(&mtr);
   }
 
   pcur.close();
@@ -1007,13 +1007,8 @@
 }
 
 /** Get the first filepath from SYS_DATAFILES for a given space_id.
-<<<<<<< HEAD
-@param[in]	space_id	Tablespace ID
-@return First filepath (caller must invoke ut_free() on it)
-=======
 @param[in]      space_id        Tablespace ID
 @return First filepath (caller must invoke ut::free() on it)
->>>>>>> fbdaa4de
 @retval NULL if no SYS_DATAFILES entry was found. */
 char *dict_get_first_path(ulint space_id) {
   mtr_t mtr;
@@ -1029,7 +1024,7 @@
   char *filepath = nullptr;
   mem_heap_t *heap = mem_heap_create(1024, UT_LOCATION_HERE);
 
-  ut_ad(mutex_own(&dict_sys->mutex));
+  ut_ad(dict_sys_mutex_own());
 
   mtr_start(&mtr);
 
@@ -1108,7 +1103,7 @@
   char *space_name = nullptr;
   mem_heap_t *heap = mem_heap_create(1024, UT_LOCATION_HERE);
 
-  ut_ad(mutex_own(&dict_sys->mutex));
+  ut_ad(dict_sys_mutex_own());
 
   sys_tablespaces = dict_table_get_low("SYS_TABLESPACES");
   if (sys_tablespaces == nullptr) {
@@ -1183,7 +1178,7 @@
   const byte *field;
   ulint len;
 
-  ut_ad(mutex_own(&dict_sys->mutex));
+  ut_ad(dict_sys_mutex_own());
 
   if (rec_get_deleted_flag(rec, 0)) {
     return ("delete-marked record in SYS_TABLES");
@@ -1298,8 +1293,7 @@
 If it is valid, add it to the file_system list.
 @param[in]      validate        true when the previous shutdown was not clean
 @return the highest space ID found. */
-UNIV_INLINE
-space_id_t dict_check_sys_tablespaces(bool validate) {
+static inline space_id_t dict_check_sys_tablespaces(bool validate) {
   space_id_t max_space_id = 0;
   btr_pcur_t pcur;
   const rec_t *rec;
@@ -1307,7 +1301,7 @@
 
   DBUG_TRACE;
 
-  ut_ad(mutex_own(&dict_sys->mutex));
+  ut_ad(dict_sys_mutex_own());
 
   /* Before traversing it, let's make sure we have
   SYS_TABLESPACES and SYS_DATAFILES loaded. */
@@ -1362,7 +1356,7 @@
       max_space_id = std::max(max_space_id, space_id);
     }
 
-    ut_free(filepath);
+    ut::free(filepath);
   }
 
   mtr_commit(&mtr);
@@ -1452,8 +1446,7 @@
 the REDO log occurred.
 @param[in]      validate        Whether to do validation on the table.
 @return the highest space ID found. */
-UNIV_INLINE
-space_id_t dict_check_sys_tables(bool validate) {
+static inline space_id_t dict_check_sys_tables(bool validate) {
   space_id_t max_space_id = 0;
   btr_pcur_t pcur;
   const rec_t *rec;
@@ -1461,7 +1454,7 @@
 
   DBUG_TRACE;
 
-  ut_ad(mutex_own(&dict_sys->mutex));
+  ut_ad(dict_sys_mutex_own());
 
   mtr_start(&mtr);
 
@@ -1507,7 +1500,7 @@
     if (flags == UINT32_UNDEFINED ||
         fsp_is_system_or_temp_tablespace(space_id)) {
       ut_ad(!fsp_is_undo_tablespace(space_id));
-      ut_free(table_name.m_name);
+      ut::free(table_name.m_name);
       continue;
     }
 
@@ -1516,7 +1509,7 @@
           << "Tablespace " << table_name
           << " is set as DISCARDED. Upgrade will stop, please make sure "
              "there are no discarded Tables/Partitions before upgrading.";
-      ut_free(table_name.m_name);
+      ut::free(table_name.m_name);
       has_discarded_tablespaces = true;
       continue;
     }
@@ -1541,7 +1534,7 @@
     discovered in the default location.*/
     char *space_name_from_dict = dict_space_get_name(space_id, nullptr);
 
-    if (space_id == dict_sys_t::s_space_id) {
+    if (space_id == dict_sys_t::s_dict_space_id) {
       tbl_name = dict_sys_t::s_dd_space_name;
       space_name = dict_sys_t::s_dd_space_name;
       tablespace_name.assign(space_name);
@@ -1571,8 +1564,8 @@
     tablespace, look to see if it is already in the tablespace
     cache. */
     if (fil_space_exists_in_mem(space_id, space_name, false, true)) {
-      ut_free(table_name.m_name);
-      ut_free(space_name_from_dict);
+      ut::free(table_name.m_name);
+      ut::free(space_name_from_dict);
       continue;
     }
 
@@ -1585,7 +1578,7 @@
 
     /* Set the expected filepath from the data dictionary. */
     char *filepath = nullptr;
-    if (space_id == dict_sys_t::s_space_id) {
+    if (space_id == dict_sys_t::s_dict_space_id) {
       filepath = mem_strdup(dict_sys_t::s_dd_space_file_name);
     } else {
       filepath = dict_get_first_path(space_id);
@@ -1597,7 +1590,7 @@
         filepath = Fil_path::make_ibd_from_table_name(tbl_name);
       } else {
         std::string dict_path(filepath);
-        ut_free(filepath);
+        ut::free(filepath);
         /* Convert 5.7 name to 8.0 for partitioned table path. */
         fil_update_partition_name(space_id, fsp_flags, true, tablespace_name,
                                   dict_path);
@@ -1640,9 +1633,9 @@
       max_space_id = std::max(max_space_id, space_id);
     }
 
-    ut_free(table_name.m_name);
-    ut_free(space_name_from_dict);
-    ut_free(filepath);
+    ut::free(table_name.m_name);
+    ut::free(space_name_from_dict);
+    ut::free(filepath);
   }
 
   mtr_commit(&mtr);
@@ -1666,7 +1659,7 @@
   mtr_t mtr;
   ulint n_skipped = 0;
 
-  ut_ad(mutex_own(&dict_sys->mutex));
+  ut_ad(dict_sys_mutex_own());
 
   mtr_start(&mtr);
 
@@ -1710,7 +1703,7 @@
       n_skipped++;
       goto next_rec;
     } else if (err_msg) {
-      ib::fatal(ER_IB_MSG_195) << err_msg;
+      ib::fatal(UT_LOCATION_HERE, ER_IB_MSG_195) << err_msg;
     }
 
     /* Note: Currently we have one DOC_ID column that is
@@ -1751,7 +1744,7 @@
       table->fts->doc_col = i - n_skipped;
     }
   next_rec:
-    btr_pcur_move_to_next_user_rec(&pcur, &mtr);
+    pcur.move_to_next_user_rec(&mtr);
   }
 
   pcur.close();
@@ -1775,7 +1768,7 @@
   mtr_t mtr;
   dberr_t error;
 
-  ut_ad(mutex_own(&dict_sys->mutex));
+  ut_ad(dict_sys_mutex_own());
 
   mtr_start(&mtr);
 
@@ -1818,7 +1811,7 @@
       goto func_exit;
     }
   next_rec:
-    btr_pcur_move_to_next_user_rec(&pcur, &mtr);
+    pcur.move_to_next_user_rec(&mtr);
   }
 
   error = DB_SUCCESS;
@@ -1849,7 +1842,7 @@
   mtr_t mtr;
   dberr_t error = DB_SUCCESS;
 
-  ut_ad(mutex_own(&dict_sys->mutex));
+  ut_ad(dict_sys_mutex_own());
 
   mtr_start(&mtr);
 
@@ -2010,11 +2003,11 @@
     } else {
       dict_load_fields(index, heap);
 
-      mutex_exit(&dict_sys->mutex);
+      dict_sys_mutex_exit();
 
       error = dict_index_add_to_cache(table, index, index->page, false);
 
-      mutex_enter(&dict_sys->mutex);
+      dict_sys_mutex_enter();
 
       /* The data dictionary tables should never contain
       invalid index definitions. */
@@ -2023,7 +2016,7 @@
       }
     }
   next_rec:
-    btr_pcur_move_to_next_user_rec(&pcur, &mtr);
+    pcur.move_to_next_user_rec(&mtr);
   }
 
   ut_ad(table->fts_doc_id_index == nullptr);
@@ -2101,7 +2094,7 @@
 @param[in,out]  table           table instance
 @param[in]      filepath        filepath of tablespace */
 void dict_save_data_dir_path(dict_table_t *table, char *filepath) {
-  ut_ad(mutex_own(&dict_sys->mutex));
+  ut_ad(dict_sys_mutex_own());
   ut_ad(DICT_TF_HAS_DATA_DIR(table->flags));
   ut_ad(table->data_dir_path == nullptr);
   ut_a(Fil_path::has_suffix(IBD, filepath));
@@ -2129,7 +2122,7 @@
     }
   }
 
-  ut_free(default_filepath);
+  ut::free(default_filepath);
 }
 
 /** Make sure the data_dir_path is saved in dict_table_t if DATA DIRECTORY
@@ -2154,7 +2147,7 @@
 
   if (path != nullptr) {
     dict_save_data_dir_path(table, path);
-    ut_free(path);
+    ut::free(path);
   }
 
   ut_ad(table->data_dir_path != nullptr);
@@ -2219,7 +2212,7 @@
 
   const std::string cur_table(name);
 
-  ut_ad(mutex_own(&dict_sys->mutex));
+  ut_ad(dict_sys_mutex_own());
 
   result = dict_table_check_if_in_cache_low(name);
 
@@ -2253,7 +2246,7 @@
     return;
   }
 
-  if (table->flags2 & DICT_TF2_DISCARDED) {
+  if (dict_table_is_discarded(table)) {
     ib::warn(ER_IB_MSG_204)
         << "Tablespace for table " << table->name << " is set as discarded.";
     table->ibd_file_missing = true;
@@ -2270,15 +2263,15 @@
   const char *tbl_name;
 
   if (DICT_TF_HAS_SHARED_SPACE(table->flags)) {
-    if (table->space == dict_sys_t::s_space_id) {
+    if (table->space == dict_sys_t::s_dict_space_id) {
       shared_space_name = mem_strdup(dict_sys_t::s_dd_space_name);
     } else if (srv_sys_tablespaces_open) {
       shared_space_name = dict_space_get_name(table->space, nullptr);
 
     } else {
       /* Make the temporary tablespace name. */
-      shared_space_name =
-          static_cast<char *>(ut_malloc_nokey(strlen(general_space_name) + 20));
+      shared_space_name = static_cast<char *>(ut::malloc_withkey(
+          UT_NEW_THIS_FILE_PSI_KEY, strlen(general_space_name) + 20));
 
       sprintf(shared_space_name, "%s_" ULINTPF, general_space_name,
               static_cast<ulint>(table->space));
@@ -2296,7 +2289,7 @@
 
   /* The tablespace may already be open. */
   if (fil_space_exists_in_mem(table->space, space_name, false, true)) {
-    ut_free(shared_space_name);
+    ut::free(shared_space_name);
     return;
   }
 
@@ -2354,8 +2347,8 @@
     table->ibd_file_missing = true;
   }
 
-  ut_free(shared_space_name);
-  ut_free(filepath);
+  ut::free(shared_space_name);
+  ut::free(filepath);
 }
 
 static dict_table_t *dict_load_table_one(table_name_t &name, bool cached,
@@ -2378,7 +2371,7 @@
   DBUG_TRACE;
   DBUG_PRINT("dict_load_table_one", ("table: %s", name.m_name));
 
-  ut_ad(mutex_own(&dict_sys->mutex));
+  ut_ad(dict_sys_mutex_own());
 
   dict_table_t *sys_tables = dict_table_get_low("SYS_TABLES", prev_table);
   if (sys_tables == nullptr) {
@@ -2623,7 +2616,7 @@
 {
   mem_heap_t *heap;
 
-  ut_ad(mutex_own(&dict_sys->mutex));
+  ut_ad(dict_sys_mutex_own());
 
   heap = mem_heap_create(100, UT_LOCATION_HERE);
 
@@ -2656,7 +2649,7 @@
   mtr_t mtr;
   size_t id_len;
 
-  ut_ad(mutex_own(&dict_sys->mutex));
+  ut_ad(dict_sys_mutex_own());
 
   id_len = strlen(foreign->id);
 
@@ -2709,7 +2702,7 @@
           nullptr, rec, DICT_FLD__SYS_FOREIGN_COLS__REF_COL_NAME,
           &ref_col_name_len);
 
-      ib::fatal sout;
+      ib::fatal sout(UT_LOCATION_HERE);
 
       sout << "Unable to load column names for foreign"
               " key '"
@@ -2741,7 +2734,7 @@
     foreign->referenced_col_names[i] =
         mem_heap_strdupl(foreign->heap, (char *)field, len);
 
-    btr_pcur_move_to_next_user_rec(&pcur, &mtr);
+    pcur.move_to_next_user_rec(&mtr);
   }
 
   pcur.close();
@@ -2751,23 +2744,23 @@
 /** Loads a foreign key constraint to the dictionary cache. If the referenced
  table is not yet loaded, it is added in the output parameter (fk_tables).
  @return DB_SUCCESS or error code */
-static MY_ATTRIBUTE((warn_unused_result)) dberr_t
-    dict_load_foreign(const char *id,
-                      /*!< in: foreign constraint id, must be
-                      '\0'-terminated */
-                      const char **col_names,
-                      /*!< in: column names, or NULL
-                      to use foreign->foreign_table->col_names */
-                      bool check_recursive,
-                      /*!< in: whether to record the foreign table
-                      parent count to avoid unlimited recursive
-                      load of chained foreign tables */
-                      bool check_charsets,
-                      /*!< in: whether to check charset
-                      compatibility */
-                      dict_err_ignore_t ignore_err,
-                      /*!< in: error to be ignored */
-                      dict_names_t &fk_tables)
+[[nodiscard]] static dberr_t dict_load_foreign(
+    const char *id,
+    /*!< in: foreign constraint id, must be
+    '\0'-terminated */
+    const char **col_names,
+    /*!< in: column names, or NULL
+    to use foreign->foreign_table->col_names */
+    bool check_recursive,
+    /*!< in: whether to record the foreign table
+    parent count to avoid unlimited recursive
+    load of chained foreign tables */
+    bool check_charsets,
+    /*!< in: whether to check charset
+    compatibility */
+    dict_err_ignore_t ignore_err,
+    /*!< in: error to be ignored */
+    dict_names_t &fk_tables)
 /*!< out: the foreign key constraint is added
 to the dictionary cache only if the referenced
 table is already in cache.  Otherwise, the
@@ -2795,7 +2788,7 @@
   DBUG_PRINT("dict_load_foreign",
              ("id: '%s', check_recursive: %d", id, check_recursive));
 
-  ut_ad(mutex_own(&dict_sys->mutex));
+  ut_ad(dict_sys_mutex_own());
 
   id_len = strlen(id);
 
@@ -2967,7 +2960,7 @@
 
   DBUG_TRACE;
 
-  ut_ad(mutex_own(&dict_sys->mutex));
+  ut_ad(dict_sys_mutex_own());
 
   sys_foreign = dict_table_get_low("SYS_FOREIGN");
 
@@ -3069,8 +3062,7 @@
 
   pcur.restore_position(BTR_SEARCH_LEAF, &mtr, UT_LOCATION_HERE);
 next_rec:
-  btr_pcur_move_to_next_user_rec(&pcur, &mtr);
-
+  pcur.move_to_next_user_rec(&mtr);
   goto loop;
 
 load_next_index:
@@ -3097,7 +3089,7 @@
 void dict_load_tablespaces_for_upgrade() {
   ut_ad(srv_is_upgrade_mode);
 
-  mutex_enter(&dict_sys->mutex);
+  dict_sys_mutex_enter();
 
   mtr_t mtr;
   mtr_start(&mtr);
@@ -3109,5 +3101,5 @@
   dict_check_sys_tablespaces(false);
   dict_check_sys_tables(false);
 
-  mutex_exit(&dict_sys->mutex);
+  dict_sys_mutex_exit();
 }