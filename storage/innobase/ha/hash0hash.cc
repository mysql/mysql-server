/*****************************************************************************

Copyright (c) 1997, 2022, Oracle and/or its affiliates.

This program is free software; you can redistribute it and/or modify it under
the terms of the GNU General Public License, version 2.0, as published by the
Free Software Foundation.

This program is also distributed with certain software (including but not
limited to OpenSSL) that is licensed under separate terms, as designated in a
particular file or component or in included license documentation. The authors
of MySQL hereby grant you an additional permission to link the program and
your derivative works with the separately licensed software that they have
included with MySQL.

This program is distributed in the hope that it will be useful, but WITHOUT
ANY WARRANTY; without even the implied warranty of MERCHANTABILITY or FITNESS
FOR A PARTICULAR PURPOSE. See the GNU General Public License, version 2.0,
for more details.

You should have received a copy of the GNU General Public License along with
this program; if not, write to the Free Software Foundation, Inc.,
51 Franklin St, Fifth Floor, Boston, MA 02110-1301  USA

*****************************************************************************/

/** @file ha/hash0hash.cc
 The simple hash table utility

 Created 5/20/1997 Heikki Tuuri
 *******************************************************/

#include "hash0hash.h"
#include "mem0mem.h"
#include "sync0sync.h"
#include "ut0math.h"

#ifndef UNIV_HOTBACKUP

<<<<<<< HEAD
=======
#ifdef UNIV_DEBUG

bool hash_lock_has_all_x(const hash_table_t *table) {
  ut_ad(table->type == HASH_TABLE_SYNC_RW_LOCK);

  for (size_t i = 0; i < table->n_sync_obj; i++) {
    if (!rw_lock_own(table->rw_locks + i, RW_LOCK_X)) {
      return false;
    }
  }
  return true;
}
#endif
>>>>>>> fbdaa4de
/** Reserves all the locks of a hash table, in an ascending order. */
void hash_lock_x_all(hash_table_t *table) /*!< in: hash table */
{
  ut_ad(table->type == HASH_TABLE_SYNC_RW_LOCK);

<<<<<<< HEAD
  for (ulint i = 0; i < table->n_sync_obj; i++) {
    rw_lock_t *lock = table->sync_obj.rw_locks + i;
=======
  for (size_t i = 0; i < table->n_sync_obj; i++) {
    rw_lock_t *lock = table->rw_locks + i;
>>>>>>> fbdaa4de

    ut_ad(!rw_lock_own(lock, RW_LOCK_S));
    ut_ad(!rw_lock_own(lock, RW_LOCK_X));

    rw_lock_x_lock(lock, UT_LOCATION_HERE);
  }
}

/** Releases all the locks of a hash table, in an ascending order. */
void hash_unlock_x_all(hash_table_t *table) /*!< in: hash table */
{
  ut_ad(table->type == HASH_TABLE_SYNC_RW_LOCK);

<<<<<<< HEAD
  for (ulint i = 0; i < table->n_sync_obj; i++) {
    rw_lock_t *lock = table->sync_obj.rw_locks + i;
=======
  for (size_t i = 0; i < table->n_sync_obj; i++) {
    rw_lock_t *lock = table->rw_locks + i;
>>>>>>> fbdaa4de

    ut_ad(rw_lock_own(lock, RW_LOCK_X));

    rw_lock_x_unlock(lock);
  }
}

/** Releases all but passed in lock of a hash table, */
void hash_unlock_x_all_but(hash_table_t *table,  /*!< in: hash table */
                           rw_lock_t *keep_lock) /*!< in: lock to keep */
{
  ut_ad(table->type == HASH_TABLE_SYNC_RW_LOCK);

<<<<<<< HEAD
  for (ulint i = 0; i < table->n_sync_obj; i++) {
    rw_lock_t *lock = table->sync_obj.rw_locks + i;
=======
  for (size_t i = 0; i < table->n_sync_obj; i++) {
    rw_lock_t *lock = table->rw_locks + i;
>>>>>>> fbdaa4de

    ut_ad(rw_lock_own(lock, RW_LOCK_X));

    if (keep_lock != lock) {
      rw_lock_x_unlock(lock);
    }
  }
}

#endif /* !UNIV_HOTBACKUP */

<<<<<<< HEAD
/** Creates a hash table with >= n array cells. The actual number of cells is
 chosen to be a prime number slightly bigger than n.
 @return own: created table */
hash_table_t *hash_create(ulint n) /*!< in: number of array cells */
{
  hash_cell_t *array;
  ulint prime;
  hash_table_t *table;

  prime = ut_find_prime(n);

  table = static_cast<hash_table_t *>(ut_malloc_nokey(sizeof(hash_table_t)));

  array =
      static_cast<hash_cell_t *>(ut_malloc_nokey(sizeof(hash_cell_t) * prime));

  /* The default type of hash_table is HASH_TABLE_SYNC_NONE i.e.:
  the caller is responsible for access control to the table. */
  table->type = HASH_TABLE_SYNC_NONE;
  table->cells = array;
  table->n_cells = prime;
#ifndef UNIV_HOTBACKUP
#if defined UNIV_AHI_DEBUG || defined UNIV_DEBUG
  table->adaptive = FALSE;
#endif /* UNIV_AHI_DEBUG || UNIV_DEBUG */
  table->n_sync_obj = 0;
  table->sync_obj.mutexes = nullptr;
  table->heaps = nullptr;
#endif /* !UNIV_HOTBACKUP */
  table->heap = nullptr;
  ut_d(table->magic_n = HASH_TABLE_MAGIC_N);

  /* Initialize the cell array */
  hash_table_clear(table);

  return (table);
}

/** Frees a hash table. */
void hash_table_free(hash_table_t *table) /*!< in, own: hash table */
{
  ut_ad(table->magic_n == HASH_TABLE_MAGIC_N);

  ut_free(table->cells);
  ut_free(table);
}

#ifndef UNIV_HOTBACKUP

/** Creates a sync object array to protect a hash table. "::sync_obj" can be
mutexes or rw_locks depening on the type of hash table.
@param[in]	table		hash table
@param[in]	type		HASH_TABLE_SYNC_MUTEX or HASH_TABLE_SYNC_RW_LOCK
@param[in]	id		latch ID
@param[in]	n_sync_obj	number of sync objects, must be a power of 2 */
void hash_create_sync_obj(hash_table_t *table, enum hash_table_sync_t type,
                          latch_id_t id, ulint n_sync_obj) {
  ut_a(n_sync_obj > 0);
  ut_a(ut_is_2pow(n_sync_obj));
  ut_ad(table->magic_n == HASH_TABLE_MAGIC_N);
=======
#ifndef UNIV_HOTBACKUP

void hash_create_sync_obj(hash_table_t *table, latch_id_t id,
                          size_t n_sync_obj) {
  ut_a(n_sync_obj > 0);
  ut_a(ut_is_2pow(n_sync_obj));
  ut_ad(table->magic_n == hash_table_t::HASH_TABLE_MAGIC_N);
  table->type = HASH_TABLE_SYNC_RW_LOCK;
  latch_level_t level = sync_latch_get_level(id);
>>>>>>> fbdaa4de

  table->type = type;

  switch (table->type) {
    case HASH_TABLE_SYNC_MUTEX:
      table->sync_obj.mutexes = static_cast<ib_mutex_t *>(
          ut_malloc_nokey(n_sync_obj * sizeof(ib_mutex_t)));

      for (ulint i = 0; i < n_sync_obj; i++) {
        mutex_create(id, table->sync_obj.mutexes + i);
      }

      break;

    case HASH_TABLE_SYNC_RW_LOCK: {
      latch_level_t level = sync_latch_get_level(id);

      ut_a(level != SYNC_UNKNOWN);

      table->sync_obj.rw_locks = static_cast<rw_lock_t *>(
          ut_malloc_nokey(n_sync_obj * sizeof(rw_lock_t)));

      for (ulint i = 0; i < n_sync_obj; i++) {
        rw_lock_create(hash_table_locks_key, table->sync_obj.rw_locks + i,
                       level);
      }

      break;
    }

<<<<<<< HEAD
    case HASH_TABLE_SYNC_NONE:
      ut_error;
=======
  for (size_t i = 0; i < n_sync_obj; i++) {
    rw_lock_create(hash_table_locks_key, table->rw_locks + i, level);
>>>>>>> fbdaa4de
  }

  table->n_sync_obj = n_sync_obj;
}
#endif /* !UNIV_HOTBACKUP */<|MERGE_RESOLUTION|>--- conflicted
+++ resolved
@@ -37,8 +37,6 @@
 
 #ifndef UNIV_HOTBACKUP
 
-<<<<<<< HEAD
-=======
 #ifdef UNIV_DEBUG
 
 bool hash_lock_has_all_x(const hash_table_t *table) {
@@ -52,19 +50,13 @@
   return true;
 }
 #endif
->>>>>>> fbdaa4de
 /** Reserves all the locks of a hash table, in an ascending order. */
 void hash_lock_x_all(hash_table_t *table) /*!< in: hash table */
 {
   ut_ad(table->type == HASH_TABLE_SYNC_RW_LOCK);
 
-<<<<<<< HEAD
-  for (ulint i = 0; i < table->n_sync_obj; i++) {
-    rw_lock_t *lock = table->sync_obj.rw_locks + i;
-=======
   for (size_t i = 0; i < table->n_sync_obj; i++) {
     rw_lock_t *lock = table->rw_locks + i;
->>>>>>> fbdaa4de
 
     ut_ad(!rw_lock_own(lock, RW_LOCK_S));
     ut_ad(!rw_lock_own(lock, RW_LOCK_X));
@@ -78,13 +70,8 @@
 {
   ut_ad(table->type == HASH_TABLE_SYNC_RW_LOCK);
 
-<<<<<<< HEAD
-  for (ulint i = 0; i < table->n_sync_obj; i++) {
-    rw_lock_t *lock = table->sync_obj.rw_locks + i;
-=======
   for (size_t i = 0; i < table->n_sync_obj; i++) {
     rw_lock_t *lock = table->rw_locks + i;
->>>>>>> fbdaa4de
 
     ut_ad(rw_lock_own(lock, RW_LOCK_X));
 
@@ -98,13 +85,8 @@
 {
   ut_ad(table->type == HASH_TABLE_SYNC_RW_LOCK);
 
-<<<<<<< HEAD
-  for (ulint i = 0; i < table->n_sync_obj; i++) {
-    rw_lock_t *lock = table->sync_obj.rw_locks + i;
-=======
   for (size_t i = 0; i < table->n_sync_obj; i++) {
     rw_lock_t *lock = table->rw_locks + i;
->>>>>>> fbdaa4de
 
     ut_ad(rw_lock_own(lock, RW_LOCK_X));
 
@@ -116,68 +98,6 @@
 
 #endif /* !UNIV_HOTBACKUP */
 
-<<<<<<< HEAD
-/** Creates a hash table with >= n array cells. The actual number of cells is
- chosen to be a prime number slightly bigger than n.
- @return own: created table */
-hash_table_t *hash_create(ulint n) /*!< in: number of array cells */
-{
-  hash_cell_t *array;
-  ulint prime;
-  hash_table_t *table;
-
-  prime = ut_find_prime(n);
-
-  table = static_cast<hash_table_t *>(ut_malloc_nokey(sizeof(hash_table_t)));
-
-  array =
-      static_cast<hash_cell_t *>(ut_malloc_nokey(sizeof(hash_cell_t) * prime));
-
-  /* The default type of hash_table is HASH_TABLE_SYNC_NONE i.e.:
-  the caller is responsible for access control to the table. */
-  table->type = HASH_TABLE_SYNC_NONE;
-  table->cells = array;
-  table->n_cells = prime;
-#ifndef UNIV_HOTBACKUP
-#if defined UNIV_AHI_DEBUG || defined UNIV_DEBUG
-  table->adaptive = FALSE;
-#endif /* UNIV_AHI_DEBUG || UNIV_DEBUG */
-  table->n_sync_obj = 0;
-  table->sync_obj.mutexes = nullptr;
-  table->heaps = nullptr;
-#endif /* !UNIV_HOTBACKUP */
-  table->heap = nullptr;
-  ut_d(table->magic_n = HASH_TABLE_MAGIC_N);
-
-  /* Initialize the cell array */
-  hash_table_clear(table);
-
-  return (table);
-}
-
-/** Frees a hash table. */
-void hash_table_free(hash_table_t *table) /*!< in, own: hash table */
-{
-  ut_ad(table->magic_n == HASH_TABLE_MAGIC_N);
-
-  ut_free(table->cells);
-  ut_free(table);
-}
-
-#ifndef UNIV_HOTBACKUP
-
-/** Creates a sync object array to protect a hash table. "::sync_obj" can be
-mutexes or rw_locks depening on the type of hash table.
-@param[in]	table		hash table
-@param[in]	type		HASH_TABLE_SYNC_MUTEX or HASH_TABLE_SYNC_RW_LOCK
-@param[in]	id		latch ID
-@param[in]	n_sync_obj	number of sync objects, must be a power of 2 */
-void hash_create_sync_obj(hash_table_t *table, enum hash_table_sync_t type,
-                          latch_id_t id, ulint n_sync_obj) {
-  ut_a(n_sync_obj > 0);
-  ut_a(ut_is_2pow(n_sync_obj));
-  ut_ad(table->magic_n == HASH_TABLE_MAGIC_N);
-=======
 #ifndef UNIV_HOTBACKUP
 
 void hash_create_sync_obj(hash_table_t *table, latch_id_t id,
@@ -187,44 +107,14 @@
   ut_ad(table->magic_n == hash_table_t::HASH_TABLE_MAGIC_N);
   table->type = HASH_TABLE_SYNC_RW_LOCK;
   latch_level_t level = sync_latch_get_level(id);
->>>>>>> fbdaa4de
 
-  table->type = type;
+  ut_a(level != SYNC_UNKNOWN);
 
-  switch (table->type) {
-    case HASH_TABLE_SYNC_MUTEX:
-      table->sync_obj.mutexes = static_cast<ib_mutex_t *>(
-          ut_malloc_nokey(n_sync_obj * sizeof(ib_mutex_t)));
+  table->rw_locks = static_cast<rw_lock_t *>(ut::malloc_withkey(
+      UT_NEW_THIS_FILE_PSI_KEY, n_sync_obj * sizeof(rw_lock_t)));
 
-      for (ulint i = 0; i < n_sync_obj; i++) {
-        mutex_create(id, table->sync_obj.mutexes + i);
-      }
-
-      break;
-
-    case HASH_TABLE_SYNC_RW_LOCK: {
-      latch_level_t level = sync_latch_get_level(id);
-
-      ut_a(level != SYNC_UNKNOWN);
-
-      table->sync_obj.rw_locks = static_cast<rw_lock_t *>(
-          ut_malloc_nokey(n_sync_obj * sizeof(rw_lock_t)));
-
-      for (ulint i = 0; i < n_sync_obj; i++) {
-        rw_lock_create(hash_table_locks_key, table->sync_obj.rw_locks + i,
-                       level);
-      }
-
-      break;
-    }
-
-<<<<<<< HEAD
-    case HASH_TABLE_SYNC_NONE:
-      ut_error;
-=======
   for (size_t i = 0; i < n_sync_obj; i++) {
     rw_lock_create(hash_table_locks_key, table->rw_locks + i, level);
->>>>>>> fbdaa4de
   }
 
   table->n_sync_obj = n_sync_obj;
