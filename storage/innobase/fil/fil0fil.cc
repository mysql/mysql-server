--- conflicted
+++ resolved
@@ -5871,12 +5871,7 @@
 
 	mutex_free(&fil_system->mutex);
 
-<<<<<<< HEAD
 	ut_free(fil_system);
-
-=======
-	::ut_free(fil_system);
->>>>>>> fd3807ba
 	fil_system = NULL;
 }
 
