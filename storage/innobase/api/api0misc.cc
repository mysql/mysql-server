/*****************************************************************************

Copyright (c) 2008, 2022, Oracle and/or its affiliates.

This program is free software; you can redistribute it and/or modify it under
the terms of the GNU General Public License, version 2.0, as published by the
Free Software Foundation.

This program is also distributed with certain software (including but not
limited to OpenSSL) that is licensed under separate terms, as designated in a
particular file or component or in included license documentation. The authors
of MySQL hereby grant you an additional permission to link the program and
your derivative works with the separately licensed software that they have
included with MySQL.

This program is distributed in the hope that it will be useful, but WITHOUT
ANY WARRANTY; without even the implied warranty of MERCHANTABILITY or FITNESS
FOR A PARTICULAR PURPOSE. See the GNU General Public License, version 2.0,
for more details.

You should have received a copy of the GNU General Public License along with
this program; if not, write to the Free Software Foundation, Inc.,
51 Franklin St, Fifth Floor, Boston, MA 02110-1301  USA

*****************************************************************************/

/** @file api/api0misc.cc
 InnoDB Native API

 2008-08-01 Created by Sunny Bains
 3/20/2011 Jimmy Yang extracted from Embedded InnoDB
 *******************************************************/

#include "api0misc.h"
#include "dict0dict.h"
#include "dict0mem.h"
#include "ha_prototypes.h"
#include "lock0lock.h"

#include "pars0pars.h"
#include "row0sel.h"
#include "srv0srv.h"
#include "trx0roll.h"

/** Sets a lock on a table.
 @return error code or DB_SUCCESS */
dberr_t ib_trx_lock_table_with_retry(
    trx_t *trx,          /*!< in/out: transaction */
    dict_table_t *table, /*!< in: table to lock */
    enum lock_mode mode) /*!< in: LOCK_X or LOCK_S */
{
  trx->op_info = "setting table lock";

  return (lock_table_for_trx(table, trx, mode));
}
<<<<<<< HEAD
/* Handles user errors and lock waits detected by the database engine.
@param[out]	new_err	possible new error encountered in lock wait, or if no
=======
/** Handles user errors and lock waits detected by the database engine.
@param[out]     new_err possible new error encountered in lock wait, or if no
>>>>>>> fbdaa4de
new error, the value of trx->error_state at the entry of this function
@param[in]      trx     transaction
@param[in]      thr     query thread
@param[in]      savept  savepoint or NULL
@param[in]      is_sdi  true if table is SDI
@return true if it was a lock wait and we should continue running
the query thread. */
bool ib_handle_errors(dberr_t *new_err, trx_t *trx, que_thr_t *thr,
                      trx_savept_t *savept, bool is_sdi) {
  dberr_t err;
handle_new_error:
  err = trx->error_state;

  ut_a(err != DB_SUCCESS);

  trx->error_state = DB_SUCCESS;

  switch (err) {
    case DB_LOCK_WAIT_TIMEOUT:
      if (!is_sdi) {
        trx_rollback_for_mysql(trx);
      }
      break;
      /* fall through */
    case DB_DUPLICATE_KEY:
    case DB_FOREIGN_DUPLICATE_KEY:
    case DB_TOO_BIG_RECORD:
    case DB_ROW_IS_REFERENCED:
    case DB_NO_REFERENCED_ROW:
    case DB_CANNOT_ADD_CONSTRAINT:
    case DB_TOO_MANY_CONCURRENT_TRXS:
    case DB_OUT_OF_FILE_SPACE:
      if (savept) {
        /* Roll back the latest, possibly incomplete
        insertion or update */

        trx_rollback_to_savepoint(trx, savept);
      }
      break;
    case DB_LOCK_WAIT:
      lock_wait_suspend_thread(thr);

      if (trx->error_state != DB_SUCCESS) {
        que_thr_stop_for_mysql(thr);

        goto handle_new_error;
      }

      *new_err = err;

      return true; /* Operation needs to be retried. */

    case DB_DEADLOCK:
    case DB_LOCK_TABLE_FULL:
      /* Roll back the whole transaction; this resolution was added
      to version 3.23.43 */
      ut_ad(!is_sdi);
      trx_rollback_for_mysql(trx);
      break;

    case DB_MUST_GET_MORE_FILE_SPACE:

      ut_error;

    case DB_CORRUPTION:
    case DB_FOREIGN_EXCEED_MAX_CASCADE:
      break;
    default:
      ut_error;
  }

  if (trx->error_state != DB_SUCCESS) {
    *new_err = trx->error_state;
  } else {
    *new_err = err;
  }

  trx->error_state = DB_SUCCESS;

  return false;
}<|MERGE_RESOLUTION|>--- conflicted
+++ resolved
@@ -53,13 +53,8 @@
 
   return (lock_table_for_trx(table, trx, mode));
 }
-<<<<<<< HEAD
-/* Handles user errors and lock waits detected by the database engine.
-@param[out]	new_err	possible new error encountered in lock wait, or if no
-=======
 /** Handles user errors and lock waits detected by the database engine.
 @param[out]     new_err possible new error encountered in lock wait, or if no
->>>>>>> fbdaa4de
 new error, the value of trx->error_state at the entry of this function
 @param[in]      trx     transaction
 @param[in]      thr     query thread
@@ -83,7 +78,7 @@
         trx_rollback_for_mysql(trx);
       }
       break;
-      /* fall through */
+      [[fallthrough]];
     case DB_DUPLICATE_KEY:
     case DB_FOREIGN_DUPLICATE_KEY:
     case DB_TOO_BIG_RECORD:
