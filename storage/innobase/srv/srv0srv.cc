--- conflicted
+++ resolved
@@ -2545,14 +2545,7 @@
 	ut_ad(!srv_read_only_mode);
 	ut_a(srv_force_recovery < SRV_FORCE_NO_BACKGROUND);
 
-<<<<<<< HEAD
-	THD*	thd = create_thd(false, true, true, srv_worker_thread_key);
-=======
-#ifdef UNIV_PFS_THREAD
 	THD*	thd = create_thd(false, true, true, srv_worker_thread_key.m_value);
-#endif /* UNIV_PFS_THREAD */
->>>>>>> 7e114949
-
 	slot = srv_reserve_slot(SRV_WORKER);
 
 	ut_a(srv_n_purge_threads > 1);
@@ -2795,15 +2788,9 @@
 {
 	srv_slot_t*	slot;
 
-<<<<<<< HEAD
-	THD*	thd = create_thd(false, true, true, srv_purge_thread_key);
-
-=======
-#ifdef UNIV_PFS_THREAD
 	THD*	thd = create_thd(false, true, true,
 				 srv_purge_thread_key.m_value);
-#endif /* UNIV_PFS_THREAD */
->>>>>>> 7e114949
+
 	ulint	n_total_purged = ULINT_UNDEFINED;
 
 	my_thread_init();
