/*****************************************************************************

Copyright (c) 1995, 2016, Oracle and/or its affiliates. All Rights Reserved.
Copyright (c) 2008, 2009 Google Inc.
Copyright (c) 2009, Percona Inc.

Portions of this file contain modifications contributed and copyrighted by
Google, Inc. Those modifications are gratefully acknowledged and are described
briefly in the InnoDB documentation. The contributions by Google are
incorporated with their permission, and subject to the conditions contained in
the file COPYING.Google.

Portions of this file contain modifications contributed and copyrighted
by Percona Inc.. Those modifications are
gratefully acknowledged and are described briefly in the InnoDB
documentation. The contributions by Percona Inc. are incorporated with
their permission, and subject to the conditions contained in the file
COPYING.Percona.

This program is free software; you can redistribute it and/or modify it under
the terms of the GNU General Public License as published by the Free Software
Foundation; version 2 of the License.

This program is distributed in the hope that it will be useful, but WITHOUT
ANY WARRANTY; without even the implied warranty of MERCHANTABILITY or FITNESS
FOR A PARTICULAR PURPOSE. See the GNU General Public License for more details.

You should have received a copy of the GNU General Public License along with
this program; if not, write to the Free Software Foundation, Inc.,
51 Franklin Street, Suite 500, Boston, MA 02110-1335 USA

*****************************************************************************/

/**************************************************//**
@file srv/srv0srv.cc
The database server main program

Created 10/8/1995 Heikki Tuuri
*******************************************************/

#include "my_global.h"
#include "my_thread.h"

#include "mysql/psi/mysql_stage.h"
#include "mysql/psi/psi.h"
#include "sql_thd_internal_api.h"

#include "ha_prototypes.h"

#include "btr0sea.h"
#include "buf0flu.h"
#include "buf0lru.h"
#include "dict0boot.h"
#include "dict0load.h"
#include "dict0stats_bg.h"
#include "fsp0sysspace.h"
#include "ibuf0ibuf.h"
#include "lock0lock.h"
#include "log0recv.h"
#include "mem0mem.h"
#include "os0proc.h"
#include "pars0pars.h"
#include "que0que.h"
#include "row0mysql.h"
#include "row0trunc.h"
#include "srv0mon.h"
#include "srv0srv.h"
#include "srv0start.h"
#include "sync0sync.h"
#include "trx0i_s.h"
#include "trx0purge.h"
#include "usr0sess.h"
#include "ut0crc32.h"
#include "ut0mem.h"

/* The following is the maximum allowed duration of a lock wait. */
ulint	srv_fatal_semaphore_wait_threshold = 600;

/* How much data manipulation language (DML) statements need to be delayed,
in microseconds, in order to reduce the lagging of the purge thread. */
ulint	srv_dml_needed_delay = 0;

ibool	srv_monitor_active = FALSE;
ibool	srv_error_monitor_active = FALSE;

ibool	srv_buf_dump_thread_active = FALSE;

bool	srv_buf_resize_thread_active = false;

ibool	srv_dict_stats_thread_active = FALSE;

const char*	srv_main_thread_op_info = "";

/** Prefix used by MySQL to indicate pre-5.1 table name encoding */
const char		srv_mysql50_table_name_prefix[10] = "#mysql50#";

/* Server parameters which are read from the initfile */

/* The following three are dir paths which are catenated before file
names, where the file name itself may also contain a path */

char*	srv_data_home	= NULL;

/** Rollback files directory, can be absolute. */
char*	srv_undo_dir = NULL;

/** The number of tablespaces to use for rollback segments. */
ulong	srv_undo_tablespaces = 0;

/** The number of UNDO tablespaces that are open and ready to use. */
ulint	srv_undo_tablespaces_open = 0;

/** The number of UNDO tablespaces that are active (hosting some rollback
segment). It is quite possible that some of the tablespaces doesn't host
any of the rollback-segment based on configuration used. */
ulint	srv_undo_tablespaces_active = 0;

/* The number of rollback segments to use */
ulong	srv_undo_logs = 1;

/** Rate at which UNDO records should be purged. */
ulong	srv_purge_rseg_truncate_frequency = 128;

/** Enable or Disable Truncate of UNDO tablespace.
Note: If enabled then UNDO tablespace will be selected for truncate.
While Server waits for undo-tablespace to truncate if user disables
it, truncate action is completed but no new tablespace is marked
for truncate (action is never aborted). */
my_bool	srv_undo_log_truncate = FALSE;

/** Maximum size of undo tablespace. */
unsigned long long	srv_max_undo_log_size;

/** UNDO logs that are not redo logged.
These logs reside in the temp tablespace.*/
const ulong		srv_tmp_undo_logs = 32;

/** Default undo tablespace size in UNIV_PAGEs count (10MB). */
const ulint SRV_UNDO_TABLESPACE_SIZE_IN_PAGES =
	((1024 * 1024) * 10) / UNIV_PAGE_SIZE_DEF;

/** Set if InnoDB must operate in read-only mode. We don't do any
recovery and open all tables in RO mode instead of RW mode. We don't
sync the max trx id to disk either. */
my_bool	srv_read_only_mode;
/** store to its own file each table created by an user; data
dictionary tables are in the system tablespace 0 */
my_bool	srv_file_per_table;
/** The file format to use on new *.ibd files. */
ulint	srv_file_format = 0;
/** Whether to check file format during startup.  A value of
UNIV_FORMAT_MAX + 1 means no checking ie. FALSE.  The default is to
set it to the highest format we support. */
ulint	srv_max_file_format_at_startup = UNIV_FORMAT_MAX;
/** Set if InnoDB operates in read-only mode or innodb-force-recovery
is greater than SRV_FORCE_NO_TRX_UNDO. */
my_bool	high_level_read_only;

#if UNIV_FORMAT_A
# error "UNIV_FORMAT_A must be 0!"
#endif

/** Place locks to records only i.e. do not use next-key locking except
on duplicate key checking and foreign key checking */
ibool	srv_locks_unsafe_for_binlog = FALSE;
/** Sort buffer size in index creation */
ulong	srv_sort_buf_size = 1048576;
/** Maximum modification log file size for online index creation */
unsigned long long	srv_online_max_size;

/* If this flag is TRUE, then we will use the native aio of the
OS (provided we compiled Innobase with it in), otherwise we will
use simulated aio we build below with threads.
Currently we support native aio on windows and linux */
my_bool	srv_use_native_aio = TRUE;
my_bool	srv_numa_interleave = FALSE;

#ifdef UNIV_DEBUG
/** Force all user tables to use page compression. */
ulong	srv_debug_compress;
/** Used by SET GLOBAL innodb_master_thread_disabled_debug = X. */
my_bool	srv_master_thread_disabled_debug;
/** Event used to inform that master thread is disabled. */
static os_event_t	srv_master_thread_disabled_event;
/** Debug variable to find if any background threads are adding
to purge during slow shutdown. */
extern bool		trx_commit_disallowed;
#endif /* UNIV_DEBUG */

/*------------------------- LOG FILES ------------------------ */
char*	srv_log_group_home_dir	= NULL;

ulong	srv_n_log_files		= SRV_N_LOG_FILES_MAX;
/** At startup, this is the current redo log file size.
During startup, if this is different from srv_log_file_size_requested
(innodb_log_file_size), the redo log will be rebuilt and this size
will be initialized to srv_log_file_size_requested.
When upgrading from a previous redo log format, this will be set to 0,
and writing to the redo log is not allowed.

During startup, this is in bytes, and later converted to pages. */
ib_uint64_t	srv_log_file_size;
/** The value of the startup parameter innodb_log_file_size */
ib_uint64_t	srv_log_file_size_requested;
/* size in database pages */
ulint		srv_log_buffer_size = ULINT_MAX;
ulong		srv_flush_log_at_trx_commit = 1;
uint		srv_flush_log_at_timeout = 1;
ulong		srv_page_size = UNIV_PAGE_SIZE_DEF;
ulong		srv_page_size_shift = UNIV_PAGE_SIZE_SHIFT_DEF;
ulong		srv_log_write_ahead_size = 0;

page_size_t	univ_page_size(0, 0, false);

/* Try to flush dirty pages so as to avoid IO bursts at
the checkpoints. */
char	srv_adaptive_flushing	= TRUE;

/* Allow IO bursts at the checkpoints ignoring io_capacity setting. */
my_bool	srv_flush_sync		= TRUE;

/** Maximum number of times allowed to conditionally acquire
mutex before switching to blocking wait on the mutex */
#define MAX_MUTEX_NOWAIT	20

/** Check whether the number of failed nonblocking mutex
acquisition attempts exceeds maximum allowed value. If so,
srv_printf_innodb_monitor() will request mutex acquisition
with mutex_enter(), which will wait until it gets the mutex. */
#define MUTEX_NOWAIT(mutex_skipped)	((mutex_skipped) < MAX_MUTEX_NOWAIT)

/** Requested size in bytes */
ulint	srv_buf_pool_size	= ULINT_MAX;
/** Minimum pool size in bytes */
const ulint	srv_buf_pool_min_size	= 5 * 1024 * 1024;
/** Default pool size in bytes */
const ulint	srv_buf_pool_def_size	= 128 * 1024 * 1024;
/** Requested buffer pool chunk size. Each buffer pool instance consists
of one or more chunks. */
ulong	srv_buf_pool_chunk_unit;
/** Requested number of buffer pool instances */
ulong	srv_buf_pool_instances;
/** Default number of buffer pool instances */
const ulong	srv_buf_pool_instances_default = 0;
/** Number of locks to protect buf_pool->page_hash */
ulong	srv_n_page_hash_locks = 16;
/** Scan depth for LRU flush batch i.e.: number of blocks scanned*/
ulong	srv_LRU_scan_depth	= 1024;
/** Whether or not to flush neighbors of a block */
ulong	srv_flush_neighbors	= 1;
/** Previously requested size */
ulint	srv_buf_pool_old_size	= 0;
/** Current size as scaling factor for the other components */
ulint	srv_buf_pool_base_size	= 0;
/** Current size in bytes */
ulint	srv_buf_pool_curr_size	= 0;
/** Dump this % of each buffer pool during BP dump */
ulong	srv_buf_pool_dump_pct;
/** Lock table size in bytes */
ulint	srv_lock_table_size	= ULINT_MAX;

/* This parameter is deprecated. Use srv_n_io_[read|write]_threads
instead. */
ulint	srv_n_read_io_threads	= ULINT_MAX;
ulint	srv_n_write_io_threads	= ULINT_MAX;

/* Switch to enable random read ahead. */
my_bool	srv_random_read_ahead	= FALSE;
/* User settable value of the number of pages that must be present
in the buffer cache and accessed sequentially for InnoDB to trigger a
readahead request. */
ulong	srv_read_ahead_threshold	= 56;

/** Maximum on-disk size of change buffer in terms of percentage
of the buffer pool. */
uint	srv_change_buffer_max_size = CHANGE_BUFFER_DEFAULT_SIZE;

/* This parameter is used to throttle the number of insert buffers that are
merged in a batch. By increasing this parameter on a faster disk you can
possibly reduce the number of I/O operations performed to complete the
merge operation. The value of this parameter is used as is by the
background loop when the system is idle (low load), on a busy system
the parameter is scaled down by a factor of 4, this is to avoid putting
a heavier load on the I/O sub system. */

ulong	srv_insert_buffer_batch_size = 20;

char*	srv_file_flush_method_str = NULL;
#ifndef _WIN32
enum srv_unix_flush_t	srv_unix_file_flush_method = SRV_UNIX_FSYNC;
#else
enum srv_win_flush_t	srv_win_file_flush_method = SRV_WIN_IO_UNBUFFERED;
#endif /* _WIN32 */

ulint	srv_max_n_open_files	  = 300;

/* Number of IO operations per second the server can do */
ulong	srv_io_capacity         = 200;
ulong	srv_max_io_capacity     = 400;

/* The number of page cleaner threads to use.*/
ulong	srv_n_page_cleaners = 4;

/* The InnoDB main thread tries to keep the ratio of modified pages
in the buffer pool to all database pages in the buffer pool smaller than
the following number. But it is not guaranteed that the value stays below
that during a time of heavy update/insert activity. */

double	srv_max_buf_pool_modified_pct	= 75.0;
double	srv_max_dirty_pages_pct_lwm	= 0.0;

/* This is the percentage of log capacity at which adaptive flushing,
if enabled, will kick in. */
ulong	srv_adaptive_flushing_lwm	= 10;

/* Number of iterations over which adaptive flushing is averaged. */
ulong	srv_flushing_avg_loops		= 30;

/* The number of purge threads to use.*/
ulong	srv_n_purge_threads = 4;

/* the number of pages to purge in one batch */
ulong	srv_purge_batch_size = 20;

/* Internal setting for "innodb_stats_method". Decides how InnoDB treats
NULL value when collecting statistics. By default, it is set to
SRV_STATS_NULLS_EQUAL(0), ie. all NULL value are treated equal */
ulong srv_innodb_stats_method = SRV_STATS_NULLS_EQUAL;

srv_stats_t	srv_stats;

/* structure to pass status variables to MySQL */
export_var_t export_vars;

/** Normally 0. When nonzero, skip some phases of crash recovery,
starting from SRV_FORCE_IGNORE_CORRUPT, so that data can be recovered
by SELECT or mysqldump. When this is nonzero, we do not allow any user
modifications to the data. */
ulong	srv_force_recovery;
#ifndef DBUG_OFF
/** Inject a crash at different steps of the recovery process.
This is for testing and debugging only. */
ulong	srv_force_recovery_crash;
#endif /* !DBUG_OFF */

/** Print all user-level transactions deadlocks to mysqld stderr */

my_bool	srv_print_all_deadlocks = FALSE;

/** Enable INFORMATION_SCHEMA.innodb_cmp_per_index */
my_bool	srv_cmp_per_index_enabled = FALSE;

/* If the following is set to 1 then we do not run purge and insert buffer
merge to completion before shutdown. If it is set to 2, do not even flush the
buffer pool to data files at the shutdown: we effectively 'crash'
InnoDB (but lose no committed transactions). */
ulint	srv_fast_shutdown	= 0;

/* Generate a innodb_status.<pid> file */
ibool	srv_innodb_status	= FALSE;

/* When estimating number of different key values in an index, sample
this many index pages, there are 2 ways to calculate statistics:
* persistent stats that are calculated by ANALYZE TABLE and saved
  in the innodb database.
* quick transient stats, that are used if persistent stats for the given
  table/index are not found in the innodb database */
unsigned long long	srv_stats_transient_sample_pages = 8;
my_bool		srv_stats_persistent = TRUE;
unsigned long long	srv_stats_persistent_sample_pages = 20;
my_bool		srv_stats_auto_recalc = TRUE;

ibool	srv_use_doublewrite_buf	= TRUE;

/** doublewrite buffer is 1MB is size i.e.: it can hold 128 16K pages.
The following parameter is the size of the buffer that is used for
batch flushing i.e.: LRU flushing and flush_list flushing. The rest
of the pages are used for single page flushing. */
ulong	srv_doublewrite_batch_size	= 120;

ulong	srv_replication_delay		= 0;

/*-------------------------------------------*/
ulong	srv_n_spin_wait_rounds	= 30;
ulong	srv_spin_wait_delay	= 6;
ibool	srv_priority_boost	= TRUE;

static ulint		srv_n_rows_inserted_old		= 0;
static ulint		srv_n_rows_updated_old		= 0;
static ulint		srv_n_rows_deleted_old		= 0;
static ulint		srv_n_rows_read_old		= 0;

ulint	srv_truncated_status_writes	= 0;
ulint	srv_available_undo_logs         = 0;

/* Set the following to 0 if you want InnoDB to write messages on
stderr on startup/shutdown. */
ibool	srv_print_verbose_log		= TRUE;
my_bool	srv_print_innodb_monitor	= FALSE;
my_bool	srv_print_innodb_lock_monitor	= FALSE;

/* Array of English strings describing the current state of an
i/o handler thread */

const char* srv_io_thread_op_info[SRV_MAX_N_IO_THREADS];
const char* srv_io_thread_function[SRV_MAX_N_IO_THREADS];

time_t	srv_last_monitor_time;

ib_mutex_t	srv_innodb_monitor_mutex;

/** Mutex protecting page_zip_stat_per_index */
ib_mutex_t	page_zip_stat_per_index_mutex;

/* Mutex for locking srv_monitor_file. Not created if srv_read_only_mode */
ib_mutex_t	srv_monitor_file_mutex;

/** Temporary file for innodb monitor output */
FILE*	srv_monitor_file;
/** Mutex for locking srv_dict_tmpfile. Not created if srv_read_only_mode.
This mutex has a very high rank; threads reserving it should not
be holding any InnoDB latches. */
ib_mutex_t	srv_dict_tmpfile_mutex;
/** Temporary file for output from the data dictionary */
FILE*	srv_dict_tmpfile;
/** Mutex for locking srv_misc_tmpfile. Not created if srv_read_only_mode.
This mutex has a very low rank; threads reserving it should not
acquire any further latches or sleep before releasing this one. */
ib_mutex_t	srv_misc_tmpfile_mutex;
/** Temporary file for miscellanous diagnostic output */
FILE*	srv_misc_tmpfile;

ulint	srv_main_thread_process_no	= 0;
ulint	srv_main_thread_id		= 0;

/* The following counts are used by the srv_master_thread. */

/** Iterations of the loop bounded by 'srv_active' label. */
static ulint		srv_main_active_loops		= 0;
/** Iterations of the loop bounded by the 'srv_idle' label. */
static ulint		srv_main_idle_loops		= 0;
/** Iterations of the loop bounded by the 'srv_shutdown' label. */
static ulint		srv_main_shutdown_loops		= 0;
/** Log writes involving flush. */
static ulint		srv_log_writes_and_flush	= 0;

/* This is only ever touched by the master thread. It records the
time when the last flush of log file has happened. The master
thread ensures that we flush the log files at least once per
second. */
static time_t	srv_last_log_flush_time;

/* Interval in seconds at which various tasks are performed by the
master thread when server is active. In order to balance the workload,
we should try to keep intervals such that they are not multiple of
each other. For example, if we have intervals for various tasks
defined as 5, 10, 15, 60 then all tasks will be performed when
current_time % 60 == 0 and no tasks will be performed when
current_time % 5 != 0. */

# define	SRV_MASTER_CHECKPOINT_INTERVAL		(7)
# define	SRV_MASTER_PURGE_INTERVAL		(10)
# define	SRV_MASTER_DICT_LRU_INTERVAL		(47)

/** Acquire the system_mutex. */
#define srv_sys_mutex_enter() do {			\
	mutex_enter(&srv_sys->mutex);			\
} while (0)

/** Test if the system mutex is owned. */
#define srv_sys_mutex_own() (mutex_own(&srv_sys->mutex)	\
			     && !srv_read_only_mode)

/** Release the system mutex. */
#define srv_sys_mutex_exit() do {			\
	mutex_exit(&srv_sys->mutex);			\
} while (0)

#define fetch_lock_wait_timeout(trx)			\
	((trx)->lock.allowed_to_wait			\
	 ? thd_lock_wait_timeout((trx)->mysql_thd)	\
	 : 0)

/*
	IMPLEMENTATION OF THE SERVER MAIN PROGRAM
	=========================================

There is the following analogue between this database
server and an operating system kernel:

DB concept			equivalent OS concept
----------			---------------------
transaction		--	process;

query thread		--	thread;

lock			--	semaphore;

kernel			--	kernel;

query thread execution:
(a) without lock mutex
reserved		--	process executing in user mode;
(b) with lock mutex reserved
			--	process executing in kernel mode;

The server has several backgroind threads all running at the same
priority as user threads. It periodically checks if here is anything
happening in the server which requires intervention of the master
thread. Such situations may be, for example, when flushing of dirty
blocks is needed in the buffer pool or old version of database rows
have to be cleaned away (purged). The user can configure a separate
dedicated purge thread(s) too, in which case the master thread does not
do any purging.

The threads which we call user threads serve the queries of the MySQL
server. They run at normal priority.

When there is no activity in the system, also the master thread
suspends itself to wait for an event making the server totally silent.

There is still one complication in our server design. If a
background utility thread obtains a resource (e.g., mutex) needed by a user
thread, and there is also some other user activity in the system,
the user thread may have to wait indefinitely long for the
resource, as the OS does not schedule a background thread if
there is some other runnable user thread. This problem is called
priority inversion in real-time programming.

One solution to the priority inversion problem would be to keep record
of which thread owns which resource and in the above case boost the
priority of the background thread so that it will be scheduled and it
can release the resource.  This solution is called priority inheritance
in real-time programming.  A drawback of this solution is that the overhead
of acquiring a mutex increases slightly, maybe 0.2 microseconds on a 100
MHz Pentium, because the thread has to call os_thread_get_curr_id.  This may
be compared to 0.5 microsecond overhead for a mutex lock-unlock pair. Note
that the thread cannot store the information in the resource , say mutex,
itself, because competing threads could wipe out the information if it is
stored before acquiring the mutex, and if it stored afterwards, the
information is outdated for the time of one machine instruction, at least.
(To be precise, the information could be stored to lock_word in mutex if
the machine supports atomic swap.)

The above solution with priority inheritance may become actual in the
future, currently we do not implement any priority twiddling solution.
Our general aim is to reduce the contention of all mutexes by making
them more fine grained.

The thread table contains information of the current status of each
thread existing in the system, and also the event semaphores used in
suspending the master thread and utility threads when they have nothing
to do.  The thread table can be seen as an analogue to the process table
in a traditional Unix implementation. */

/** The server system struct */
struct srv_sys_t{
	ib_mutex_t	tasks_mutex;		/*!< variable protecting the
						tasks queue */
	UT_LIST_BASE_NODE_T(que_thr_t)
			tasks;			/*!< task queue */

	ib_mutex_t	mutex;			/*!< variable protecting the
						fields below. */
	ulint		n_sys_threads;		/*!< size of the sys_threads
						array */

	srv_slot_t*	sys_threads;		/*!< server thread table */

	ulint		n_threads_active[SRV_MASTER + 1];
						/*!< number of threads active
						in a thread class */

	srv_stats_t::ulint_ctr_1_t
			activity_count;		/*!< For tracking server
						activity */
};

static srv_sys_t*	srv_sys	= NULL;

/** Event to signal the monitor thread. */
os_event_t	srv_monitor_event;

/** Event to signal the error thread */
os_event_t	srv_error_event;

/** Event to signal the buffer pool dump/load thread */
os_event_t	srv_buf_dump_event;

/** Event to signal the buffer pool resize thread */
os_event_t	srv_buf_resize_event;

/** The buffer pool dump/load file name */
char*	srv_buf_dump_filename;

/** Boolean config knobs that tell InnoDB to dump the buffer pool at shutdown
and/or load it during startup. */
char	srv_buffer_pool_dump_at_shutdown = TRUE;
char	srv_buffer_pool_load_at_startup = TRUE;

/** Slot index in the srv_sys->sys_threads array for the purge thread. */
static const ulint	SRV_PURGE_SLOT	= 1;

/** Slot index in the srv_sys->sys_threads array for the master thread. */
static const ulint	SRV_MASTER_SLOT = 0;

#ifdef HAVE_PSI_STAGE_INTERFACE
/** Performance schema stage event for monitoring ALTER TABLE progress
everything after flush log_make_checkpoint_at(). */
PSI_stage_info	srv_stage_alter_table_end
	= {0, "alter table (end)", PSI_FLAG_STAGE_PROGRESS};

/** Performance schema stage event for monitoring ALTER TABLE progress
log_make_checkpoint_at(). */
PSI_stage_info	srv_stage_alter_table_flush
	= {0, "alter table (flush)", PSI_FLAG_STAGE_PROGRESS};

/** Performance schema stage event for monitoring ALTER TABLE progress
row_merge_insert_index_tuples(). */
PSI_stage_info	srv_stage_alter_table_insert
	= {0, "alter table (insert)", PSI_FLAG_STAGE_PROGRESS};

/** Performance schema stage event for monitoring ALTER TABLE progress
row_log_apply(). */
PSI_stage_info	srv_stage_alter_table_log_index
	= {0, "alter table (log apply index)", PSI_FLAG_STAGE_PROGRESS};

/** Performance schema stage event for monitoring ALTER TABLE progress
row_log_table_apply(). */
PSI_stage_info	srv_stage_alter_table_log_table
	= {0, "alter table (log apply table)", PSI_FLAG_STAGE_PROGRESS};

/** Performance schema stage event for monitoring ALTER TABLE progress
row_merge_sort(). */
PSI_stage_info	srv_stage_alter_table_merge_sort
	= {0, "alter table (merge sort)", PSI_FLAG_STAGE_PROGRESS};

/** Performance schema stage event for monitoring ALTER TABLE progress
row_merge_read_clustered_index(). */
PSI_stage_info	srv_stage_alter_table_read_pk_internal_sort
	= {0, "alter table (read PK and internal sort)", PSI_FLAG_STAGE_PROGRESS};

/** Performance schema stage event for monitoring buffer pool load progress. */
PSI_stage_info	srv_stage_buffer_pool_load
	= {0, "buffer pool load", PSI_FLAG_STAGE_PROGRESS};
#endif /* HAVE_PSI_STAGE_INTERFACE */

/*********************************************************************//**
Prints counters for work done by srv_master_thread. */
static
void
srv_print_master_thread_info(
/*=========================*/
	FILE  *file)    /* in: output stream */
{
	fprintf(file,
		"srv_master_thread loops: "
		ULINTPF " srv_active, "
		ULINTPF " srv_shutdown, "
		ULINTPF " srv_idle\n",
		srv_main_active_loops,
		srv_main_shutdown_loops,
		srv_main_idle_loops);
	fprintf(file,
		"srv_master_thread log flush and writes: " ULINTPF "\n",
		srv_log_writes_and_flush);
}

/*********************************************************************//**
Sets the info describing an i/o thread current state. */
void
srv_set_io_thread_op_info(
/*======================*/
	ulint		i,	/*!< in: the 'segment' of the i/o thread */
	const char*	str)	/*!< in: constant char string describing the
				state */
{
	ut_a(i < SRV_MAX_N_IO_THREADS);

	srv_io_thread_op_info[i] = str;
}

/*********************************************************************//**
Resets the info describing an i/o thread current state. */
void
srv_reset_io_thread_op_info()
/*=========================*/
{
	for (ulint i = 0; i < UT_ARR_SIZE(srv_io_thread_op_info); ++i) {
		srv_io_thread_op_info[i] = "not started yet";
	}
}

#ifdef UNIV_DEBUG
/*********************************************************************//**
Validates the type of a thread table slot.
@return TRUE if ok */
static
ibool
srv_thread_type_validate(
/*=====================*/
	srv_thread_type	type)	/*!< in: thread type */
{
	switch (type) {
	case SRV_NONE:
		break;
	case SRV_WORKER:
	case SRV_PURGE:
	case SRV_MASTER:
		return(TRUE);
	}
	ut_error;
	return(FALSE);
}
#endif /* UNIV_DEBUG */

/*********************************************************************//**
Gets the type of a thread table slot.
@return thread type */
static
srv_thread_type
srv_slot_get_type(
/*==============*/
	const srv_slot_t*	slot)	/*!< in: thread slot */
{
	srv_thread_type	type = slot->type;
	ut_ad(srv_thread_type_validate(type));
	return(type);
}

/*********************************************************************//**
Reserves a slot in the thread table for the current thread.
@return reserved slot */
static
srv_slot_t*
srv_reserve_slot(
/*=============*/
	srv_thread_type	type)	/*!< in: type of the thread */
{
	srv_slot_t*	slot = 0;

	srv_sys_mutex_enter();

	ut_ad(srv_thread_type_validate(type));

	switch (type) {
	case SRV_MASTER:
		slot = &srv_sys->sys_threads[SRV_MASTER_SLOT];
		break;

	case SRV_PURGE:
		slot = &srv_sys->sys_threads[SRV_PURGE_SLOT];
		break;

	case SRV_WORKER:
		/* Find an empty slot, skip the master and purge slots. */
		for (slot = &srv_sys->sys_threads[2];
		     slot->in_use;
		     ++slot) {

			ut_a(slot < &srv_sys->sys_threads[
			     srv_sys->n_sys_threads]);
		}
		break;

	case SRV_NONE:
		ut_error;
	}

	ut_a(!slot->in_use);

	slot->in_use = TRUE;
	slot->suspended = FALSE;
	slot->type = type;

	ut_ad(srv_slot_get_type(slot) == type);

	++srv_sys->n_threads_active[type];

	srv_sys_mutex_exit();

	return(slot);
}

/*********************************************************************//**
Suspends the calling thread to wait for the event in its thread slot.
@return the current signal count of the event. */
static
int64_t
srv_suspend_thread_low(
/*===================*/
	srv_slot_t*	slot)	/*!< in/out: thread slot */
{

	ut_ad(!srv_read_only_mode);
	ut_ad(srv_sys_mutex_own());

	ut_ad(slot->in_use);

	srv_thread_type	type = srv_slot_get_type(slot);

	switch (type) {
	case SRV_NONE:
		ut_error;

	case SRV_MASTER:
		/* We have only one master thread and it
		should be the first entry always. */
		ut_a(srv_sys->n_threads_active[type] == 1);
		break;

	case SRV_PURGE:
		/* We have only one purge coordinator thread
		and it should be the second entry always. */
		ut_a(srv_sys->n_threads_active[type] == 1);
		break;

	case SRV_WORKER:
		ut_a(srv_n_purge_threads > 1);
		ut_a(srv_sys->n_threads_active[type] > 0);
		break;
	}

	ut_a(!slot->suspended);
	slot->suspended = TRUE;

	ut_a(srv_sys->n_threads_active[type] > 0);

	srv_sys->n_threads_active[type]--;

	return(os_event_reset(slot->event));
}

/*********************************************************************//**
Suspends the calling thread to wait for the event in its thread slot.
@return the current signal count of the event. */
static
int64_t
srv_suspend_thread(
/*===============*/
	srv_slot_t*	slot)	/*!< in/out: thread slot */
{
	srv_sys_mutex_enter();

	int64_t		sig_count = srv_suspend_thread_low(slot);

	srv_sys_mutex_exit();

	return(sig_count);
}

/*********************************************************************//**
Releases threads of the type given from suspension in the thread table.
NOTE! The server mutex has to be reserved by the caller!
@return number of threads released: this may be less than n if not
        enough threads were suspended at the moment. */
ulint
srv_release_threads(
/*================*/
	srv_thread_type	type,	/*!< in: thread type */
	ulint		n)	/*!< in: number of threads to release */
{
	ulint		i;
	ulint		count	= 0;

	ut_ad(srv_thread_type_validate(type));
	ut_ad(n > 0);

	srv_sys_mutex_enter();

	for (i = 0; i < srv_sys->n_sys_threads; i++) {
		srv_slot_t*	slot;

		slot = &srv_sys->sys_threads[i];

		if (slot->in_use
		    && srv_slot_get_type(slot) == type
		    && slot->suspended) {

			switch (type) {
			case SRV_NONE:
				ut_error;

			case SRV_MASTER:
				/* We have only one master thread and it
				should be the first entry always. */
				ut_a(n == 1);
				ut_a(i == SRV_MASTER_SLOT);
				ut_a(srv_sys->n_threads_active[type] == 0);
				break;

			case SRV_PURGE:
				/* We have only one purge coordinator thread
				and it should be the second entry always. */
				ut_a(n == 1);
				ut_a(i == SRV_PURGE_SLOT);
				ut_a(srv_n_purge_threads > 0);
				ut_a(srv_sys->n_threads_active[type] == 0);
				break;

			case SRV_WORKER:
				ut_a(srv_n_purge_threads > 1);
				ut_a(srv_sys->n_threads_active[type]
				     < srv_n_purge_threads - 1);
				break;
			}

			slot->suspended = FALSE;

			++srv_sys->n_threads_active[type];

			os_event_set(slot->event);

			if (++count == n) {
				break;
			}
		}
	}

	srv_sys_mutex_exit();

	return(count);
}

/*********************************************************************//**
Release a thread's slot. */
static
void
srv_free_slot(
/*==========*/
	srv_slot_t*	slot)	/*!< in/out: thread slot */
{
	srv_sys_mutex_enter();

	if (!slot->suspended) {
		/* Mark the thread as inactive. */
		srv_suspend_thread_low(slot);
	}

	/* Free the slot for reuse. */
	ut_ad(slot->in_use);
	slot->in_use = FALSE;

	srv_sys_mutex_exit();
}

/*********************************************************************//**
Initializes the server. */
void
srv_init(void)
/*==========*/
{
	ulint	n_sys_threads = 0;
	ulint	srv_sys_sz = sizeof(*srv_sys);

	mutex_create(LATCH_ID_SRV_INNODB_MONITOR, &srv_innodb_monitor_mutex);

	if (!srv_read_only_mode) {

		/* Number of purge threads + master thread */
		n_sys_threads = srv_n_purge_threads + 1;

		srv_sys_sz += n_sys_threads * sizeof(*srv_sys->sys_threads);
	}

	srv_sys = static_cast<srv_sys_t*>(ut_zalloc_nokey(srv_sys_sz));

	srv_sys->n_sys_threads = n_sys_threads;

	/* Even in read-only mode we flush pages related to intrinsic table
	and so mutex creation is needed. */
	{

		mutex_create(LATCH_ID_SRV_SYS, &srv_sys->mutex);

		mutex_create(LATCH_ID_SRV_SYS_TASKS, &srv_sys->tasks_mutex);

		srv_sys->sys_threads = (srv_slot_t*) &srv_sys[1];

		for (ulint i = 0; i < srv_sys->n_sys_threads; ++i) {
			srv_slot_t*	slot = &srv_sys->sys_threads[i];

			slot->event = os_event_create(0);

			ut_a(slot->event);
		}

		srv_error_event = os_event_create(0);

		srv_monitor_event = os_event_create(0);

		srv_buf_dump_event = os_event_create(0);

		buf_flush_event = os_event_create("buf_flush_event");

		UT_LIST_INIT(srv_sys->tasks, &que_thr_t::queue);
	}

	srv_buf_resize_event = os_event_create(0);

	ut_d(srv_master_thread_disabled_event = os_event_create(0));

	/* page_zip_stat_per_index_mutex is acquired from:
	1. page_zip_compress() (after SYNC_FSP)
	2. page_zip_decompress()
	3. i_s_cmp_per_index_fill_low() (where SYNC_DICT is acquired)
	4. innodb_cmp_per_index_update(), no other latches
	since we do not acquire any other latches while holding this mutex,
	it can have very low level. We pick SYNC_ANY_LATCH for it. */
	mutex_create(LATCH_ID_PAGE_ZIP_STAT_PER_INDEX,
		     &page_zip_stat_per_index_mutex);

	/* Create dummy indexes for infimum and supremum records */

	dict_ind_init();

	/* Initialize some INFORMATION SCHEMA internal structures */
	trx_i_s_cache_init(trx_i_s_cache);

	ut_crc32_init();

	dict_mem_init();
}

/*********************************************************************//**
Frees the data structures created in srv_init(). */
void
srv_free(void)
/*==========*/
{
	mutex_free(&srv_innodb_monitor_mutex);
	mutex_free(&page_zip_stat_per_index_mutex);

	{
		mutex_free(&srv_sys->mutex);
		mutex_free(&srv_sys->tasks_mutex);

		for (ulint i = 0; i < srv_sys->n_sys_threads; ++i) {
			srv_slot_t*	slot = &srv_sys->sys_threads[i];

			os_event_destroy(slot->event);
		}

		os_event_destroy(srv_error_event);
		os_event_destroy(srv_monitor_event);
		os_event_destroy(srv_buf_dump_event);
		os_event_destroy(buf_flush_event);
	}

	os_event_destroy(srv_buf_resize_event);

#ifdef UNIV_DEBUG
	os_event_destroy(srv_master_thread_disabled_event);
	srv_master_thread_disabled_event = NULL;
#endif /* UNIV_DEBUG */

	trx_i_s_cache_free(trx_i_s_cache);

	ut_free(srv_sys);

	srv_sys = 0;
}

/*********************************************************************//**
Initializes the synchronization primitives, memory system, and the thread
local storage. */
void
srv_general_init(void)
/*==================*/
{
	sync_check_init();
	/* Reset the system variables in the recovery module. */
	recv_sys_var_init();
	os_thread_init();
	trx_pool_init();
	que_init();
	row_mysql_init();
}

/*********************************************************************//**
Normalizes init parameter values to use units we use inside InnoDB. */
static
void
srv_normalize_init_values(void)
/*===========================*/
{
	srv_sys_space.normalize();

	srv_tmp_space.normalize();

	srv_log_file_size /= UNIV_PAGE_SIZE;

	srv_log_buffer_size /= UNIV_PAGE_SIZE;

	srv_lock_table_size = 5 * (srv_buf_pool_size / UNIV_PAGE_SIZE);
}

/*********************************************************************//**
Boots the InnoDB server. */
void
srv_boot(void)
/*==========*/
{
	/* Transform the init parameter values given by MySQL to
	use units we use inside InnoDB: */

	srv_normalize_init_values();

	/* Initialize synchronization primitives, memory management, and thread
	local storage */

	srv_general_init();

	/* Initialize this module */

	srv_init();
}

/******************************************************************//**
Refreshes the values used to calculate per-second averages. */
static
void
srv_refresh_innodb_monitor_stats(void)
/*==================================*/
{
	mutex_enter(&srv_innodb_monitor_mutex);

	srv_last_monitor_time = time(NULL);

	os_aio_refresh_stats();

	btr_cur_n_sea_old = btr_cur_n_sea;
	btr_cur_n_non_sea_old = btr_cur_n_non_sea;

	log_refresh_stats();

	buf_refresh_io_stats_all();

	srv_n_rows_inserted_old = srv_stats.n_rows_inserted;
	srv_n_rows_updated_old = srv_stats.n_rows_updated;
	srv_n_rows_deleted_old = srv_stats.n_rows_deleted;
	srv_n_rows_read_old = srv_stats.n_rows_read;

	mutex_exit(&srv_innodb_monitor_mutex);
}

/******************************************************************//**
Outputs to a file the output of the InnoDB Monitor.
@return FALSE if not all information printed
due to failure to obtain necessary mutex */
ibool
srv_printf_innodb_monitor(
/*======================*/
	FILE*	file,		/*!< in: output stream */
	ibool	nowait,		/*!< in: whether to wait for the
				lock_sys_t:: mutex */
	ulint*	trx_start_pos,	/*!< out: file position of the start of
				the list of active transactions */
	ulint*	trx_end)	/*!< out: file position of the end of
				the list of active transactions */
{
	double	time_elapsed;
	time_t	current_time;
	ulint	n_reserved;
	ibool	ret;

	mutex_enter(&srv_innodb_monitor_mutex);

	current_time = time(NULL);

	/* We add 0.001 seconds to time_elapsed to prevent division
	by zero if two users happen to call SHOW ENGINE INNODB STATUS at the
	same time */

	time_elapsed = difftime(current_time, srv_last_monitor_time)
		+ 0.001;

	srv_last_monitor_time = time(NULL);

	fputs("\n=====================================\n", file);

	ut_print_timestamp(file);
	fprintf(file,
		" INNODB MONITOR OUTPUT\n"
		"=====================================\n"
		"Per second averages calculated from the last %lu seconds\n",
		(ulong) time_elapsed);

	fputs("-----------------\n"
	      "BACKGROUND THREAD\n"
	      "-----------------\n", file);
	srv_print_master_thread_info(file);

	fputs("----------\n"
	      "SEMAPHORES\n"
	      "----------\n", file);

	sync_print(file);

	/* Conceptually, srv_innodb_monitor_mutex has a very high latching
	order level in sync0sync.h, while dict_foreign_err_mutex has a very
	low level 135. Therefore we can reserve the latter mutex here without
	a danger of a deadlock of threads. */

	mutex_enter(&dict_foreign_err_mutex);

	if (!srv_read_only_mode && ftell(dict_foreign_err_file) != 0L) {
		fputs("------------------------\n"
		      "LATEST FOREIGN KEY ERROR\n"
		      "------------------------\n", file);
		ut_copy_file(file, dict_foreign_err_file);
	}

	mutex_exit(&dict_foreign_err_mutex);

	/* Only if lock_print_info_summary proceeds correctly,
	before we call the lock_print_info_all_transactions
	to print all the lock information. IMPORTANT NOTE: This
	function acquires the lock mutex on success. */
	ret = lock_print_info_summary(file, nowait);

	if (ret) {
		if (trx_start_pos) {
			long	t = ftell(file);
			if (t < 0) {
				*trx_start_pos = ULINT_UNDEFINED;
			} else {
				*trx_start_pos = (ulint) t;
			}
		}

		/* NOTE: If we get here then we have the lock mutex. This
		function will release the lock mutex that we acquired when
		we called the lock_print_info_summary() function earlier. */

		lock_print_info_all_transactions(file);

		if (trx_end) {
			long	t = ftell(file);
			if (t < 0) {
				*trx_end = ULINT_UNDEFINED;
			} else {
				*trx_end = (ulint) t;
			}
		}
	}

	fputs("--------\n"
	      "FILE I/O\n"
	      "--------\n", file);
	os_aio_print(file);

	fputs("-------------------------------------\n"
	      "INSERT BUFFER AND ADAPTIVE HASH INDEX\n"
	      "-------------------------------------\n", file);
	ibuf_print(file);

	for (ulint i = 0; i < btr_ahi_parts; ++i) {
		rw_lock_s_lock(btr_search_latches[i]);
		ha_print_info(file, btr_search_sys->hash_tables[i]);
		rw_lock_s_unlock(btr_search_latches[i]);
	}

	fprintf(file,
		"%.2f hash searches/s, %.2f non-hash searches/s\n",
		(btr_cur_n_sea - btr_cur_n_sea_old)
		/ time_elapsed,
		(btr_cur_n_non_sea - btr_cur_n_non_sea_old)
		/ time_elapsed);
	btr_cur_n_sea_old = btr_cur_n_sea;
	btr_cur_n_non_sea_old = btr_cur_n_non_sea;

	fputs("---\n"
	      "LOG\n"
	      "---\n", file);
	log_print(file);

	fputs("----------------------\n"
	      "BUFFER POOL AND MEMORY\n"
	      "----------------------\n", file);
	fprintf(file,
		"Total large memory allocated " ULINTPF "\n"
		"Dictionary memory allocated " ULINTPF "\n",
		os_total_large_mem_allocated,
		dict_sys->size);

	buf_print_io(file);

	fputs("--------------\n"
	      "ROW OPERATIONS\n"
	      "--------------\n", file);
	fprintf(file,
		ULINTPF " queries inside InnoDB, "
		ULINTPF " queries in queue\n",
		srv_conc_get_active_threads(),
		srv_conc_get_waiting_threads());

	/* This is a dirty read, without holding trx_sys->mutex. */
	fprintf(file,
		ULINTPF " read views open inside InnoDB\n",
		trx_sys->mvcc->size());

	n_reserved = fil_space_get_n_reserved_extents(0);
	if (n_reserved > 0) {
		fprintf(file,
			ULINTPF " tablespace extents now reserved for"
			" B-tree split operations\n",
			n_reserved);
	}

	fprintf(file,
		"Process ID=" ULINTPF
		", Main thread ID=" ULINTPF
		", state: %s\n",
		srv_main_thread_process_no,
		srv_main_thread_id,
		srv_main_thread_op_info);
	fprintf(file,
		"Number of rows inserted " ULINTPF
		", updated " ULINTPF
		", deleted " ULINTPF
		", read " ULINTPF "\n",
		(ulint) srv_stats.n_rows_inserted,
		(ulint) srv_stats.n_rows_updated,
		(ulint) srv_stats.n_rows_deleted,
		(ulint) srv_stats.n_rows_read);
	fprintf(file,
		"%.2f inserts/s, %.2f updates/s,"
		" %.2f deletes/s, %.2f reads/s\n",
		((ulint) srv_stats.n_rows_inserted - srv_n_rows_inserted_old)
		/ time_elapsed,
		((ulint) srv_stats.n_rows_updated - srv_n_rows_updated_old)
		/ time_elapsed,
		((ulint) srv_stats.n_rows_deleted - srv_n_rows_deleted_old)
		/ time_elapsed,
		((ulint) srv_stats.n_rows_read - srv_n_rows_read_old)
		/ time_elapsed);

	srv_n_rows_inserted_old = srv_stats.n_rows_inserted;
	srv_n_rows_updated_old = srv_stats.n_rows_updated;
	srv_n_rows_deleted_old = srv_stats.n_rows_deleted;
	srv_n_rows_read_old = srv_stats.n_rows_read;

	fputs("----------------------------\n"
	      "END OF INNODB MONITOR OUTPUT\n"
	      "============================\n", file);
	mutex_exit(&srv_innodb_monitor_mutex);
	fflush(file);

	return(ret);
}

/******************************************************************//**
Function to pass InnoDB status variables to MySQL */
void
srv_export_innodb_status(void)
/*==========================*/
{
	buf_pool_stat_t		stat;
	buf_pools_list_size_t	buf_pools_list_size;
	ulint			LRU_len;
	ulint			free_len;
	ulint			flush_list_len;

	buf_get_total_stat(&stat);
	buf_get_total_list_len(&LRU_len, &free_len, &flush_list_len);
	buf_get_total_list_size_in_bytes(&buf_pools_list_size);

	mutex_enter(&srv_innodb_monitor_mutex);

	export_vars.innodb_data_pending_reads =
		os_n_pending_reads;

	export_vars.innodb_data_pending_writes =
		os_n_pending_writes;

	export_vars.innodb_data_pending_fsyncs =
		fil_n_pending_log_flushes
		+ fil_n_pending_tablespace_flushes;

	export_vars.innodb_data_fsyncs = os_n_fsyncs;

	export_vars.innodb_data_read = srv_stats.data_read;

	export_vars.innodb_data_reads = os_n_file_reads;

	export_vars.innodb_data_writes = os_n_file_writes;

	export_vars.innodb_data_written = srv_stats.data_written;

	export_vars.innodb_buffer_pool_read_requests = stat.n_page_gets;

	export_vars.innodb_buffer_pool_write_requests =
		srv_stats.buf_pool_write_requests;

	export_vars.innodb_buffer_pool_wait_free =
		srv_stats.buf_pool_wait_free;

	export_vars.innodb_buffer_pool_pages_flushed =
		srv_stats.buf_pool_flushed;

	export_vars.innodb_buffer_pool_reads = srv_stats.buf_pool_reads;

	export_vars.innodb_buffer_pool_read_ahead_rnd =
		stat.n_ra_pages_read_rnd;

	export_vars.innodb_buffer_pool_read_ahead =
		stat.n_ra_pages_read;

	export_vars.innodb_buffer_pool_read_ahead_evicted =
		stat.n_ra_pages_evicted;

	export_vars.innodb_buffer_pool_pages_data = LRU_len;

	export_vars.innodb_buffer_pool_bytes_data =
		buf_pools_list_size.LRU_bytes
		+ buf_pools_list_size.unzip_LRU_bytes;

	export_vars.innodb_buffer_pool_pages_dirty = flush_list_len;

	export_vars.innodb_buffer_pool_bytes_dirty =
		buf_pools_list_size.flush_list_bytes;

	export_vars.innodb_buffer_pool_pages_free = free_len;

#ifdef UNIV_DEBUG
	export_vars.innodb_buffer_pool_pages_latched =
		buf_get_latched_pages_number();
#endif /* UNIV_DEBUG */
	export_vars.innodb_buffer_pool_pages_total = buf_pool_get_n_pages();

	export_vars.innodb_buffer_pool_pages_misc =
		buf_pool_get_n_pages() - LRU_len - free_len;

	export_vars.innodb_page_size = UNIV_PAGE_SIZE;

	export_vars.innodb_log_waits = srv_stats.log_waits;

	export_vars.innodb_os_log_written = srv_stats.os_log_written;

	export_vars.innodb_os_log_fsyncs = fil_n_log_flushes;

	export_vars.innodb_os_log_pending_fsyncs = fil_n_pending_log_flushes;

	export_vars.innodb_os_log_pending_writes =
		srv_stats.os_log_pending_writes;

	export_vars.innodb_log_write_requests = srv_stats.log_write_requests;

	export_vars.innodb_log_writes = srv_stats.log_writes;

	export_vars.innodb_dblwr_pages_written =
		srv_stats.dblwr_pages_written;

	export_vars.innodb_dblwr_writes = srv_stats.dblwr_writes;

	export_vars.innodb_pages_created = stat.n_pages_created;

	export_vars.innodb_pages_read = stat.n_pages_read;

	export_vars.innodb_pages_written = stat.n_pages_written;

	export_vars.innodb_row_lock_waits = srv_stats.n_lock_wait_count;

	export_vars.innodb_row_lock_current_waits =
		srv_stats.n_lock_wait_current_count;

	export_vars.innodb_row_lock_time = srv_stats.n_lock_wait_time / 1000;

	if (srv_stats.n_lock_wait_count > 0) {

		export_vars.innodb_row_lock_time_avg = (ulint)
			(srv_stats.n_lock_wait_time
			 / 1000 / srv_stats.n_lock_wait_count);

	} else {
		export_vars.innodb_row_lock_time_avg = 0;
	}

	export_vars.innodb_row_lock_time_max =
		lock_sys->n_lock_max_wait_time / 1000;

	export_vars.innodb_rows_read = srv_stats.n_rows_read;

	export_vars.innodb_rows_inserted = srv_stats.n_rows_inserted;

	export_vars.innodb_rows_updated = srv_stats.n_rows_updated;

	export_vars.innodb_rows_deleted = srv_stats.n_rows_deleted;

	export_vars.innodb_num_open_files = fil_n_file_opened;

	export_vars.innodb_truncated_status_writes =
		srv_truncated_status_writes;

	export_vars.innodb_available_undo_logs = srv_available_undo_logs;

#ifdef UNIV_DEBUG
	rw_lock_s_lock(&purge_sys->latch);
	trx_id_t	up_limit_id;
	trx_id_t	done_trx_no	= purge_sys->done.trx_no;

	up_limit_id	= purge_sys->view_active
		? purge_sys->view.up_limit_id() : 0;

	rw_lock_s_unlock(&purge_sys->latch);

	mutex_enter(&trx_sys->mutex);
	trx_id_t	max_trx_id	= trx_sys->rw_max_trx_id;
	mutex_exit(&trx_sys->mutex);

	if (!done_trx_no || max_trx_id < done_trx_no - 1) {
		export_vars.innodb_purge_trx_id_age = 0;
	} else {
		export_vars.innodb_purge_trx_id_age =
			(ulint) (max_trx_id - done_trx_no + 1);
	}

	if (!up_limit_id
	    || max_trx_id < up_limit_id) {
		export_vars.innodb_purge_view_trx_id_age = 0;
	} else {
		export_vars.innodb_purge_view_trx_id_age =
			(ulint) (max_trx_id - up_limit_id);
	}
#endif /* UNIV_DEBUG */

	mutex_exit(&srv_innodb_monitor_mutex);
}

/*********************************************************************//**
A thread which prints the info output by various InnoDB monitors.
@return a dummy parameter */
extern "C"
os_thread_ret_t
DECLARE_THREAD(srv_monitor_thread)(
/*===============================*/
	void*	arg MY_ATTRIBUTE((unused)))
			/*!< in: a dummy parameter required by
			os_thread_create */
{
	int64_t		sig_count;
	double		time_elapsed;
	time_t		current_time;
	time_t		last_monitor_time;
	ulint		mutex_skipped;
	ibool		last_srv_print_monitor;

	ut_ad(!srv_read_only_mode);

#ifdef UNIV_DEBUG_THREAD_CREATION
	ib::info() << "Lock timeout thread starts, id "
		<< os_thread_pf(os_thread_get_curr_id());
#endif /* UNIV_DEBUG_THREAD_CREATION */

#ifdef UNIV_PFS_THREAD
	pfs_register_thread(srv_monitor_thread_key);
#endif /* UNIV_PFS_THREAD */
	srv_monitor_active = TRUE;

	UT_NOT_USED(arg);
	srv_last_monitor_time = last_monitor_time = ut_time();
	mutex_skipped = 0;
	last_srv_print_monitor = srv_print_innodb_monitor;
loop:
	/* Wake up every 5 seconds to see if we need to print
	monitor information or if signalled at shutdown. */

	sig_count = os_event_reset(srv_monitor_event);

	os_event_wait_time_low(srv_monitor_event, 5000000, sig_count);

	current_time = ut_time();

	time_elapsed = difftime(current_time, last_monitor_time);

	if (time_elapsed > 15) {
		last_monitor_time = ut_time();

		if (srv_print_innodb_monitor) {
			/* Reset mutex_skipped counter everytime
			srv_print_innodb_monitor changes. This is to
			ensure we will not be blocked by lock_sys->mutex
			for short duration information printing,
			such as requested by sync_array_print_long_waits() */
			if (!last_srv_print_monitor) {
				mutex_skipped = 0;
				last_srv_print_monitor = TRUE;
			}

			if (!srv_printf_innodb_monitor(stderr,
						MUTEX_NOWAIT(mutex_skipped),
						NULL, NULL)) {
				mutex_skipped++;
			} else {
				/* Reset the counter */
				mutex_skipped = 0;
			}
		} else {
			last_srv_print_monitor = FALSE;
		}


		/* We don't create the temp files or associated
		mutexes in read-only-mode */

		if (!srv_read_only_mode && srv_innodb_status) {
			mutex_enter(&srv_monitor_file_mutex);
			rewind(srv_monitor_file);
			if (!srv_printf_innodb_monitor(srv_monitor_file,
						MUTEX_NOWAIT(mutex_skipped),
						NULL, NULL)) {
				mutex_skipped++;
			} else {
				mutex_skipped = 0;
			}

			os_file_set_eof(srv_monitor_file);
			mutex_exit(&srv_monitor_file_mutex);
		}
	}

	if (srv_shutdown_state >= SRV_SHUTDOWN_CLEANUP) {
		goto exit_func;
	}

	if (srv_print_innodb_monitor || srv_print_innodb_lock_monitor) {
		goto loop;
	}

	goto loop;

exit_func:
	srv_monitor_active = FALSE;

	/* We count the number of threads in os_thread_exit(). A created
	thread should always use that to exit and not use return() to exit. */

	os_thread_exit();

	OS_THREAD_DUMMY_RETURN;
}

/*********************************************************************//**
A thread which prints warnings about semaphore waits which have lasted
too long. These can be used to track bugs which cause hangs.
@return a dummy parameter */
extern "C"
os_thread_ret_t
DECLARE_THREAD(srv_error_monitor_thread)(
/*=====================================*/
	void*	arg MY_ATTRIBUTE((unused)))
			/*!< in: a dummy parameter required by
			os_thread_create */
{
	/* number of successive fatal timeouts observed */
	ulint		fatal_cnt	= 0;
	lsn_t		old_lsn;
	lsn_t		new_lsn;
	int64_t		sig_count;
	/* longest waiting thread for a semaphore */
	os_thread_id_t	waiter		= os_thread_get_curr_id();
	os_thread_id_t	old_waiter	= waiter;
	/* the semaphore that is being waited for */
	const void*	sema		= NULL;
	const void*	old_sema	= NULL;

	ut_ad(!srv_read_only_mode);

	old_lsn = srv_start_lsn;

#ifdef UNIV_DEBUG_THREAD_CREATION
	ib::info() << "Error monitor thread starts, id "
		<< os_thread_pf(os_thread_get_curr_id());
#endif /* UNIV_DEBUG_THREAD_CREATION */

#ifdef UNIV_PFS_THREAD
	pfs_register_thread(srv_error_monitor_thread_key);
#endif /* UNIV_PFS_THREAD */
	srv_error_monitor_active = TRUE;

loop:
	/* Try to track a strange bug reported by Harald Fuchs and others,
	where the lsn seems to decrease at times */

	new_lsn = log_get_lsn();

	if (new_lsn < old_lsn) {
		ib::error() << "Old log sequence number " << old_lsn << " was"
			<< " greater than the new log sequence number "
			<< new_lsn << ". Please submit a bug report to"
			" http://bugs.mysql.com";
		ut_ad(0);
	}

	old_lsn = new_lsn;

	if (difftime(time(NULL), srv_last_monitor_time) > 60) {
		/* We referesh InnoDB Monitor values so that averages are
		printed from at most 60 last seconds */

		srv_refresh_innodb_monitor_stats();
	}

	/* Update the statistics collected for deciding LRU
	eviction policy. */
	buf_LRU_stat_update();

	/* In case mutex_exit is not a memory barrier, it is
	theoretically possible some threads are left waiting though
	the semaphore is already released. Wake up those threads: */

	sync_arr_wake_threads_if_sema_free();

	if (sync_array_print_long_waits(&waiter, &sema)
	    && sema == old_sema && os_thread_eq(waiter, old_waiter)) {
		fatal_cnt++;
		if (fatal_cnt > 10) {
			ib::fatal() << "Semaphore wait has lasted > "
				<< srv_fatal_semaphore_wait_threshold
				<< " seconds. We intentionally crash the"
				" server because it appears to be hung.";
		}
	} else {
		fatal_cnt = 0;
		old_waiter = waiter;
		old_sema = sema;
	}

	/* Flush stderr so that a database user gets the output
	to possible MySQL error file */

	fflush(stderr);

	sig_count = os_event_reset(srv_error_event);

	os_event_wait_time_low(srv_error_event, 1000000, sig_count);

	if (srv_shutdown_state < SRV_SHUTDOWN_CLEANUP) {

		goto loop;
	}

	srv_error_monitor_active = FALSE;

	/* We count the number of threads in os_thread_exit(). A created
	thread should always use that to exit and not use return() to exit. */

	os_thread_exit();

	OS_THREAD_DUMMY_RETURN;
}

/******************************************************************//**
Increment the server activity count. */
void
srv_inc_activity_count(void)
/*========================*/
{
	srv_sys->activity_count.inc();
}

/**********************************************************************//**
Check whether any background thread is active. If so return the thread
type.
@return SRV_NONE if all are suspended or have exited, thread
type if any are still active. */
srv_thread_type
srv_get_active_thread_type(void)
/*============================*/
{
	srv_thread_type ret = SRV_NONE;

	if (srv_read_only_mode) {
		return(SRV_NONE);
	}

	srv_sys_mutex_enter();

	for (ulint i = SRV_WORKER; i <= SRV_MASTER; ++i) {
		if (srv_sys->n_threads_active[i] != 0) {
			ret = static_cast<srv_thread_type>(i);
			break;
		}
	}

	srv_sys_mutex_exit();

	/* Check only on shutdown. */
	if (ret == SRV_NONE
	    && srv_shutdown_state != SRV_SHUTDOWN_NONE
	    && trx_purge_state() != PURGE_STATE_DISABLED
	    && trx_purge_state() != PURGE_STATE_EXIT) {

		ret = SRV_PURGE;
	}

	return(ret);
}

/**********************************************************************//**
Check whether any background thread are active. If so print which thread
is active. Send the threads wakeup signal.
@return name of thread that is active or NULL */
const char*
srv_any_background_threads_are_active(void)
/*=======================================*/
{
	const char*	thread_active = NULL;

	if (srv_read_only_mode) {
		if (srv_buf_resize_thread_active) {
			thread_active = "buf_resize_thread";
		}
		os_event_set(srv_buf_resize_event);
		return(thread_active);
	} else if (srv_error_monitor_active) {
		thread_active = "srv_error_monitor_thread";
	} else if (lock_sys->timeout_thread_active) {
		thread_active = "srv_lock_timeout thread";
	} else if (srv_monitor_active) {
		thread_active = "srv_monitor_thread";
	} else if (srv_buf_dump_thread_active) {
		thread_active = "buf_dump_thread";
	} else if (srv_buf_resize_thread_active) {
		thread_active = "buf_resize_thread";
	} else if (srv_dict_stats_thread_active) {
		thread_active = "dict_stats_thread";
	}

	os_event_set(srv_error_event);
	os_event_set(srv_monitor_event);
	os_event_set(srv_buf_dump_event);
	os_event_set(lock_sys->timeout_event);
	os_event_set(dict_stats_event);
	os_event_set(srv_buf_resize_event);

	return(thread_active);
}

/*******************************************************************//**
Tells the InnoDB server that there has been activity in the database
and wakes up the master thread if it is suspended (not sleeping). Used
in the MySQL interface. Note that there is a small chance that the master
thread stays suspended (we do not protect our operation with the
srv_sys_t->mutex, for performance reasons). */
void
srv_active_wake_master_thread_low()
/*===============================*/
{
	ut_ad(!srv_read_only_mode);
	ut_ad(!srv_sys_mutex_own());

	srv_inc_activity_count();

	if (srv_sys->n_threads_active[SRV_MASTER] == 0) {
		srv_slot_t*	slot;

		srv_sys_mutex_enter();

		slot = &srv_sys->sys_threads[SRV_MASTER_SLOT];

		/* Only if the master thread has been started. */

		if (slot->in_use) {
			ut_a(srv_slot_get_type(slot) == SRV_MASTER);

			if (slot->suspended) {

				slot->suspended = FALSE;

				++srv_sys->n_threads_active[SRV_MASTER];

				os_event_set(slot->event);
			}
		}

		srv_sys_mutex_exit();
	}
}

/*******************************************************************//**
Tells the purge thread that there has been activity in the database
and wakes up the purge thread if it is suspended (not sleeping).  Note
that there is a small chance that the purge thread stays suspended
(we do not protect our check with the srv_sys_t:mutex and the
purge_sys->latch, for performance reasons). */
void
srv_wake_purge_thread_if_not_active(void)
/*=====================================*/
{
	ut_ad(!srv_sys_mutex_own());

	if (purge_sys->state == PURGE_STATE_RUN
	    && srv_sys->n_threads_active[SRV_PURGE] == 0) {

		srv_release_threads(SRV_PURGE, 1);
	}
}

/*******************************************************************//**
Wakes up the master thread if it is suspended or being suspended. */
void
srv_wake_master_thread(void)
/*========================*/
{
	ut_ad(!srv_sys_mutex_own());

	srv_inc_activity_count();

	srv_release_threads(SRV_MASTER, 1);
}

/*******************************************************************//**
Get current server activity count. We don't hold srv_sys::mutex while
reading this value as it is only used in heuristics.
@return activity count. */
ulint
srv_get_activity_count(void)
/*========================*/
{
	return(srv_sys->activity_count);
}

/*******************************************************************//**
Check if there has been any activity.
@return FALSE if no change in activity counter. */
ibool
srv_check_activity(
/*===============*/
	ulint		old_activity_count)	/*!< in: old activity count */
{
	return(srv_sys->activity_count != old_activity_count);
}

/********************************************************************//**
The master thread is tasked to ensure that flush of log file happens
once every second in the background. This is to ensure that not more
than one second of trxs are lost in case of crash when
innodb_flush_logs_at_trx_commit != 1 */
static
void
srv_sync_log_buffer_in_background(void)
/*===================================*/
{
	time_t	current_time = time(NULL);

	srv_main_thread_op_info = "flushing log";
	if (difftime(current_time, srv_last_log_flush_time)
	    >= srv_flush_log_at_timeout) {
		log_buffer_sync_in_background(true);
		srv_last_log_flush_time = current_time;
		srv_log_writes_and_flush++;
	}
}

/********************************************************************//**
Make room in the table cache by evicting an unused table.
@return number of tables evicted. */
static
ulint
srv_master_evict_from_table_cache(
/*==============================*/
	ulint	pct_check)	/*!< in: max percent to check */
{
	ulint	n_tables_evicted = 0;

	rw_lock_x_lock(dict_operation_lock);

	dict_mutex_enter_for_mysql();

	n_tables_evicted = dict_make_room_in_cache(
		innobase_get_table_cache_size(), pct_check);

	dict_mutex_exit_for_mysql();

	rw_lock_x_unlock(dict_operation_lock);

	return(n_tables_evicted);
}

/*********************************************************************//**
This function prints progress message every 60 seconds during server
shutdown, for any activities that master thread is pending on. */
static
void
srv_shutdown_print_master_pending(
/*==============================*/
	ib_time_t*	last_print_time,	/*!< last time the function
						print the message */
	ulint		n_tables_to_drop,	/*!< number of tables to
						be dropped */
	ulint		n_bytes_merged)		/*!< number of change buffer
						just merged */
{
	ib_time_t	current_time;
	double		time_elapsed;

	current_time = ut_time();
	time_elapsed = ut_difftime(current_time, *last_print_time);

	if (time_elapsed > 60) {
		*last_print_time = ut_time();

		if (n_tables_to_drop) {
			ib::info() << "Waiting for " << n_tables_to_drop
				<< " table(s) to be dropped";
		}

		/* Check change buffer merge, we only wait for change buffer
		merge if it is a slow shutdown */
		if (!srv_fast_shutdown && n_bytes_merged) {
			ib::info() << "Waiting for change buffer merge to"
				" complete number of bytes of change buffer"
				" just merged: " << n_bytes_merged;
		}
	}
}

#ifdef UNIV_DEBUG
/** Waits in loop as long as master thread is disabled (debug) */
static
void
srv_master_do_disabled_loop(void)
{
	if (!srv_master_thread_disabled_debug) {
		/* We return here to avoid changing op_info. */
		return;
	}

	srv_main_thread_op_info = "disabled";

	while (srv_master_thread_disabled_debug) {
		os_event_set(srv_master_thread_disabled_event);
		if (srv_shutdown_state != SRV_SHUTDOWN_NONE) {
			break;
		}
		os_thread_sleep(100000);
	}

	srv_main_thread_op_info = "";
}

/** Disables master thread. It's used by:
	SET GLOBAL innodb_master_thread_disabled_debug = 1 (0).
@param[in]	thd		thread handle
@param[in]	var		pointer to system variable
@param[out]	var_ptr		where the formal string goes
@param[in]	save		immediate result from check function */
void
srv_master_thread_disabled_debug_update(
	THD*				thd,
	struct st_mysql_sys_var*	var,
	void*				var_ptr,
	const void*			save)
{
	/* This method is protected by mutex, as every SET GLOBAL .. */
	ut_ad(srv_master_thread_disabled_event != NULL);

	const bool disable = *static_cast<const my_bool*>(save);

	const int64_t sig_count = os_event_reset(
		srv_master_thread_disabled_event);

	srv_master_thread_disabled_debug = disable;

	if (disable) {
		os_event_wait_low(
			srv_master_thread_disabled_event, sig_count);
	}
}
#endif /* UNIV_DEBUG */

/*********************************************************************//**
Perform the tasks that the master thread is supposed to do when the
server is active. There are two types of tasks. The first category is
of such tasks which are performed at each inovcation of this function.
We assume that this function is called roughly every second when the
server is active. The second category is of such tasks which are
performed at some interval e.g.: purge, dict_LRU cleanup etc. */
static
void
srv_master_do_active_tasks(void)
/*============================*/
{
	ib_time_t	cur_time = ut_time();
	uintmax_t	counter_time = ut_time_us(NULL);

	/* First do the tasks that we are suppose to do at each
	invocation of this function. */

	++srv_main_active_loops;

	MONITOR_INC(MONITOR_MASTER_ACTIVE_LOOPS);

	/* ALTER TABLE in MySQL requires on Unix that the table handler
	can drop tables lazily after there no longer are SELECT
	queries to them. */
	srv_main_thread_op_info = "doing background drop tables";
	row_drop_tables_for_mysql_in_background();
	MONITOR_INC_TIME_IN_MICRO_SECS(
		MONITOR_SRV_BACKGROUND_DROP_TABLE_MICROSECOND, counter_time);

	ut_d(srv_master_do_disabled_loop());

	if (srv_shutdown_state > 0) {
		return;
	}

	/* make sure that there is enough reusable space in the redo
	log files */
	srv_main_thread_op_info = "checking free log space";
	log_free_check();

	/* Do an ibuf merge */
	srv_main_thread_op_info = "doing insert buffer merge";
	counter_time = ut_time_us(NULL);
<<<<<<< HEAD
	ibuf_merge_in_background(false, ULINT_UNDEFINED);
=======
	ibuf_merge_in_background(false);
>>>>>>> 989d96af
	MONITOR_INC_TIME_IN_MICRO_SECS(
		MONITOR_SRV_IBUF_MERGE_MICROSECOND, counter_time);

	/* Flush logs if needed */
	srv_main_thread_op_info = "flushing log";
	srv_sync_log_buffer_in_background();
	MONITOR_INC_TIME_IN_MICRO_SECS(
		MONITOR_SRV_LOG_FLUSH_MICROSECOND, counter_time);

	/* Now see if various tasks that are performed at defined
	intervals need to be performed. */

	if (srv_shutdown_state > 0) {
		return;
	}

	if (srv_shutdown_state > 0) {
		return;
	}

	if (cur_time % SRV_MASTER_DICT_LRU_INTERVAL == 0) {
		srv_main_thread_op_info = "enforcing dict cache limit";
		ulint	n_evicted = srv_master_evict_from_table_cache(50);
		if (n_evicted != 0) {
			MONITOR_INC_VALUE(
				MONITOR_SRV_DICT_LRU_EVICT_COUNT, n_evicted);
		}
		MONITOR_INC_TIME_IN_MICRO_SECS(
			MONITOR_SRV_DICT_LRU_MICROSECOND, counter_time);
	}

	if (srv_shutdown_state > 0) {
		return;
	}

	/* Make a new checkpoint */
	if (cur_time % SRV_MASTER_CHECKPOINT_INTERVAL == 0) {
		srv_main_thread_op_info = "making checkpoint";
		log_checkpoint(TRUE, FALSE);
		MONITOR_INC_TIME_IN_MICRO_SECS(
			MONITOR_SRV_CHECKPOINT_MICROSECOND, counter_time);
	}
}

/*********************************************************************//**
Perform the tasks that the master thread is supposed to do whenever the
server is idle. We do check for the server state during this function
and if the server has entered the shutdown phase we may return from
the function without completing the required tasks.
Note that the server can move to active state when we are executing this
function but we don't check for that as we are suppose to perform more
or less same tasks when server is active. */
static
void
srv_master_do_idle_tasks(void)
/*==========================*/
{
	uintmax_t	counter_time;

	++srv_main_idle_loops;

	MONITOR_INC(MONITOR_MASTER_IDLE_LOOPS);


	/* ALTER TABLE in MySQL requires on Unix that the table handler
	can drop tables lazily after there no longer are SELECT
	queries to them. */
	counter_time = ut_time_us(NULL);
	srv_main_thread_op_info = "doing background drop tables";
	row_drop_tables_for_mysql_in_background();
	MONITOR_INC_TIME_IN_MICRO_SECS(
		MONITOR_SRV_BACKGROUND_DROP_TABLE_MICROSECOND,
			 counter_time);

	ut_d(srv_master_do_disabled_loop());

	if (srv_shutdown_state > 0) {
		return;
	}

	/* make sure that there is enough reusable space in the redo
	log files */
	srv_main_thread_op_info = "checking free log space";
	log_free_check();

	/* Do an ibuf merge */
	counter_time = ut_time_us(NULL);
	srv_main_thread_op_info = "doing insert buffer merge";
<<<<<<< HEAD
	ibuf_merge_in_background(true, ULINT_UNDEFINED);
=======
	ibuf_merge_in_background(true);
>>>>>>> 989d96af
	MONITOR_INC_TIME_IN_MICRO_SECS(
		MONITOR_SRV_IBUF_MERGE_MICROSECOND, counter_time);

	if (srv_shutdown_state > 0) {
		return;
	}

	srv_main_thread_op_info = "enforcing dict cache limit";
	ulint	n_evicted = srv_master_evict_from_table_cache(100);
	if (n_evicted != 0) {
		MONITOR_INC_VALUE(
			MONITOR_SRV_DICT_LRU_EVICT_COUNT, n_evicted);
	}
	MONITOR_INC_TIME_IN_MICRO_SECS(
		MONITOR_SRV_DICT_LRU_MICROSECOND, counter_time);

	/* Flush logs if needed */
	srv_sync_log_buffer_in_background();
	MONITOR_INC_TIME_IN_MICRO_SECS(
		MONITOR_SRV_LOG_FLUSH_MICROSECOND, counter_time);

	if (srv_shutdown_state > 0) {
		return;
	}

	/* Make a new checkpoint */
	srv_main_thread_op_info = "making checkpoint";
	log_checkpoint(TRUE, FALSE);
	MONITOR_INC_TIME_IN_MICRO_SECS(MONITOR_SRV_CHECKPOINT_MICROSECOND,
				       counter_time);
}

/*********************************************************************//**
Perform the tasks during shutdown. The tasks that we do at shutdown
depend on srv_fast_shutdown:
2 => very fast shutdown => do no book keeping
1 => normal shutdown => clear drop table queue and make checkpoint
0 => slow shutdown => in addition to above do complete purge and ibuf
merge
@return TRUE if some work was done. FALSE otherwise */
static
ibool
srv_master_do_shutdown_tasks(
/*=========================*/
	ib_time_t*	last_print_time)/*!< last time the function
					print the message */
{
	ulint		n_bytes_merged = 0;
	ulint		n_tables_to_drop = 0;

	ut_ad(!srv_read_only_mode);

	++srv_main_shutdown_loops;

	ut_a(srv_shutdown_state > 0);

	/* In very fast shutdown none of the following is necessary */
	if (srv_fast_shutdown == 2) {
		return(FALSE);
	}

	/* ALTER TABLE in MySQL requires on Unix that the table handler
	can drop tables lazily after there no longer are SELECT
	queries to them. */
	srv_main_thread_op_info = "doing background drop tables";
	n_tables_to_drop = row_drop_tables_for_mysql_in_background();

	/* make sure that there is enough reusable space in the redo
	log files */
	srv_main_thread_op_info = "checking free log space";
	log_free_check();

	/* In case of normal shutdown we don't do ibuf merge or purge */
	if (srv_fast_shutdown == 1) {
		goto func_exit;
	}

	/* Do an ibuf merge */
	srv_main_thread_op_info = "doing insert buffer merge";
<<<<<<< HEAD
	n_bytes_merged = ibuf_merge_in_background(true, ULINT_UNDEFINED);
=======
	n_bytes_merged = ibuf_merge_in_background(true);
>>>>>>> 989d96af

	/* Flush logs if needed */
	srv_sync_log_buffer_in_background();

func_exit:
	/* Make a new checkpoint about once in 10 seconds */
	srv_main_thread_op_info = "making checkpoint";
	log_checkpoint(TRUE, FALSE);

	/* Print progress message every 60 seconds during shutdown */
	if (srv_shutdown_state > 0 && srv_print_verbose_log) {
		srv_shutdown_print_master_pending(
			last_print_time, n_tables_to_drop, n_bytes_merged);
	}

	return(n_bytes_merged || n_tables_to_drop);
}

/*********************************************************************//**
Puts master thread to sleep. At this point we are using polling to
service various activities. Master thread sleeps for one second before
checking the state of the server again */
static
void
srv_master_sleep(void)
/*==================*/
{
	srv_main_thread_op_info = "sleeping";
	os_thread_sleep(1000000);
	srv_main_thread_op_info = "";
}

/*********************************************************************//**
The master thread controlling the server.
@return a dummy parameter */
extern "C"
os_thread_ret_t
DECLARE_THREAD(srv_master_thread)(
/*==============================*/
	void*	arg MY_ATTRIBUTE((unused)))
			/*!< in: a dummy parameter required by
			os_thread_create */
{
	my_thread_init();
	DBUG_ENTER("srv_master_thread");

	srv_slot_t*	slot;
	ulint		old_activity_count = srv_get_activity_count();
	ib_time_t	last_print_time;

	ut_ad(!srv_read_only_mode);

#ifdef UNIV_DEBUG_THREAD_CREATION
	ib::info() << "Master thread starts, id "
		<< os_thread_pf(os_thread_get_curr_id());
#endif /* UNIV_DEBUG_THREAD_CREATION */

#ifdef UNIV_PFS_THREAD
	pfs_register_thread(srv_master_thread_key);
#endif /* UNIV_PFS_THREAD */

	srv_main_thread_process_no = os_proc_get_number();
	srv_main_thread_id = os_thread_pf(os_thread_get_curr_id());

	slot = srv_reserve_slot(SRV_MASTER);
	ut_a(slot == srv_sys->sys_threads);

	last_print_time = ut_time();
loop:
	if (srv_force_recovery >= SRV_FORCE_NO_BACKGROUND) {
		goto suspend_thread;
	}

	while (srv_shutdown_state == SRV_SHUTDOWN_NONE) {

		srv_master_sleep();

		MONITOR_INC(MONITOR_MASTER_THREAD_SLEEP);

		if (srv_check_activity(old_activity_count)) {
			old_activity_count = srv_get_activity_count();
			srv_master_do_active_tasks();
		} else {
			srv_master_do_idle_tasks();
		}
	}

	while (srv_shutdown_state != SRV_SHUTDOWN_EXIT_THREADS
	       && srv_master_do_shutdown_tasks(&last_print_time)) {

		/* Shouldn't loop here in case of very fast shutdown */
		ut_ad(srv_fast_shutdown < 2);
	}

suspend_thread:
	srv_main_thread_op_info = "suspending";

	srv_suspend_thread(slot);

	/* DO NOT CHANGE THIS STRING. innobase_start_or_create_for_mysql()
	waits for database activity to die down when converting < 4.1.x
	databases, and relies on this string being exactly as it is. InnoDB
	manual also mentions this string in several places. */
	srv_main_thread_op_info = "waiting for server activity";

	os_event_wait(slot->event);

	if (srv_shutdown_state != SRV_SHUTDOWN_EXIT_THREADS) {
		goto loop;
	}

	my_thread_end();
	os_thread_exit();
	DBUG_RETURN(0);
}

/**
Check if purge should stop.
@return true if it should shutdown. */
static
bool
srv_purge_should_exit(
	ulint		n_purged)	/*!< in: pages purged in last batch */
{
	switch (srv_shutdown_state) {
	case SRV_SHUTDOWN_NONE:
		/* Normal operation. */
		break;

	case SRV_SHUTDOWN_CLEANUP:
	case SRV_SHUTDOWN_EXIT_THREADS:
		/* Exit unless slow shutdown requested or all done. */
		return(srv_fast_shutdown != 0 || n_purged == 0);

	case SRV_SHUTDOWN_LAST_PHASE:
	case SRV_SHUTDOWN_FLUSH_PHASE:
		ut_error;
	}

	return(false);
}

/*********************************************************************//**
Fetch and execute a task from the work queue.
@return true if a task was executed */
static
bool
srv_task_execute(void)
/*==================*/
{
	que_thr_t*	thr = NULL;

	ut_ad(!srv_read_only_mode);
	ut_a(srv_force_recovery < SRV_FORCE_NO_BACKGROUND);

	mutex_enter(&srv_sys->tasks_mutex);

	if (UT_LIST_GET_LEN(srv_sys->tasks) > 0) {

		thr = UT_LIST_GET_FIRST(srv_sys->tasks);

		ut_a(que_node_get_type(thr->child) == QUE_NODE_PURGE);

		UT_LIST_REMOVE(srv_sys->tasks, thr);
	}

	mutex_exit(&srv_sys->tasks_mutex);

	if (thr != NULL) {

		que_run_threads(thr);

		os_atomic_inc_ulint(
			&purge_sys->pq_mutex, &purge_sys->n_completed, 1);
	}

	return(thr != NULL);
}

/*********************************************************************//**
Worker thread that reads tasks from the work queue and executes them.
@return a dummy parameter */
extern "C"
os_thread_ret_t
DECLARE_THREAD(srv_worker_thread)(
/*==============================*/
	void*	arg MY_ATTRIBUTE((unused)))	/*!< in: a dummy parameter
						required by os_thread_create */
{
	srv_slot_t*	slot;

	ut_ad(!srv_read_only_mode);
	ut_a(srv_force_recovery < SRV_FORCE_NO_BACKGROUND);
	my_thread_init();
	THD *thd= create_thd(false, true, true, srv_worker_thread_key);

#ifdef UNIV_DEBUG_THREAD_CREATION
	ib::info() << "Worker thread starting, id "
		<< os_thread_pf(os_thread_get_curr_id());
#endif /* UNIV_DEBUG_THREAD_CREATION */

	slot = srv_reserve_slot(SRV_WORKER);

	ut_a(srv_n_purge_threads > 1);

	srv_sys_mutex_enter();

	ut_a(srv_sys->n_threads_active[SRV_WORKER] < srv_n_purge_threads);

	srv_sys_mutex_exit();

	/* We need to ensure that the worker threads exit after the
	purge coordinator thread. Otherwise the purge coordinaor can
	end up waiting forever in trx_purge_wait_for_workers_to_complete() */

	do {
		srv_suspend_thread(slot);

		os_event_wait(slot->event);

		if (srv_task_execute()) {

			/* If there are tasks in the queue, wakeup
			the purge coordinator thread. */

			srv_wake_purge_thread_if_not_active();
		}

		/* Note: we are checking the state without holding the
		purge_sys->latch here. */
	} while (purge_sys->state != PURGE_STATE_EXIT);

	srv_free_slot(slot);

	rw_lock_x_lock(&purge_sys->latch);

	ut_a(!purge_sys->running);
	ut_a(purge_sys->state == PURGE_STATE_EXIT);
	ut_a(srv_shutdown_state > SRV_SHUTDOWN_NONE);

	rw_lock_x_unlock(&purge_sys->latch);

#ifdef UNIV_DEBUG_THREAD_CREATION
	ib::info() << "Purge worker thread exiting, id "
		<< os_thread_pf(os_thread_get_curr_id());
#endif /* UNIV_DEBUG_THREAD_CREATION */

	destroy_thd(thd);
        my_thread_end();
	/* We count the number of threads in os_thread_exit(). A created
	thread should always use that to exit and not use return() to exit. */
	os_thread_exit();

	OS_THREAD_DUMMY_RETURN;	/* Not reached, avoid compiler warning */
}

/*********************************************************************//**
Do the actual purge operation.
@return length of history list before the last purge batch. */
static
ulint
srv_do_purge(
/*=========*/
	ulint		n_threads,	/*!< in: number of threads to use */
	ulint*		n_total_purged)	/*!< in/out: total pages purged */
{
	ulint		n_pages_purged;

	static ulint	count = 0;
	static ulint	n_use_threads = 0;
	static ulint	rseg_history_len = 0;
	ulint		old_activity_count = srv_get_activity_count();

	ut_a(n_threads > 0);
	ut_ad(!srv_read_only_mode);

	/* Purge until there are no more records to purge and there is
	no change in configuration or server state. If the user has
	configured more than one purge thread then we treat that as a
	pool of threads and only use the extra threads if purge can't
	keep up with updates. */

	if (n_use_threads == 0) {
		n_use_threads = n_threads;
	}

	do {
		if (trx_sys->rseg_history_len > rseg_history_len
		    || (srv_max_purge_lag > 0
			&& rseg_history_len > srv_max_purge_lag)) {

			/* History length is now longer than what it was
			when we took the last snapshot. Use more threads. */

			if (n_use_threads < n_threads) {
				++n_use_threads;
			}

		} else if (srv_check_activity(old_activity_count)
			   && n_use_threads > 1) {

			/* History length same or smaller since last snapshot,
			use fewer threads. */

			--n_use_threads;

			old_activity_count = srv_get_activity_count();
		}

		/* Ensure that the purge threads are less than what
		was configured. */

		ut_a(n_use_threads > 0);
		ut_a(n_use_threads <= n_threads);

		/* Take a snapshot of the history list before purge. */
		if ((rseg_history_len = trx_sys->rseg_history_len) == 0) {
			break;
		}

		ulint	undo_trunc_freq =
			purge_sys->undo_trunc.get_rseg_truncate_frequency();

		ulint	rseg_truncate_frequency = ut_min(
			static_cast<ulint>(srv_purge_rseg_truncate_frequency),
			undo_trunc_freq);

		n_pages_purged = trx_purge(
			n_use_threads, srv_purge_batch_size,
			(++count % rseg_truncate_frequency) == 0);

		*n_total_purged += n_pages_purged;

	} while (!srv_purge_should_exit(n_pages_purged)
		 && n_pages_purged > 0
		 && purge_sys->state == PURGE_STATE_RUN);

	return(rseg_history_len);
}

/*********************************************************************//**
Suspend the purge coordinator thread. */
static
void
srv_purge_coordinator_suspend(
/*==========================*/
	srv_slot_t*	slot,			/*!< in/out: Purge coordinator
						thread slot */
	ulint		rseg_history_len)	/*!< in: history list length
						before last purge */
{
	ut_ad(!srv_read_only_mode);
	ut_a(slot->type == SRV_PURGE);

	bool		stop = false;

	/** Maximum wait time on the purge event, in micro-seconds. */
	static const ulint SRV_PURGE_MAX_TIMEOUT = 10000;

	int64_t		sig_count = srv_suspend_thread(slot);

	do {
		ulint		ret;

		rw_lock_x_lock(&purge_sys->latch);

		purge_sys->running = false;

		rw_lock_x_unlock(&purge_sys->latch);

		/* We don't wait right away on the the non-timed wait because
		we want to signal the thread that wants to suspend purge. */

		if (stop) {
			os_event_wait_low(slot->event, sig_count);
			ret = 0;
		} else if (rseg_history_len <= trx_sys->rseg_history_len) {
			ret = os_event_wait_time_low(
				slot->event, SRV_PURGE_MAX_TIMEOUT, sig_count);
		} else {
			/* We don't want to waste time waiting, if the
			history list increased by the time we got here,
			unless purge has been stopped. */
			ret = 0;
		}

		srv_sys_mutex_enter();

		/* The thread can be in state !suspended after the timeout
		but before this check if another thread sent a wakeup signal. */

		if (slot->suspended) {
			slot->suspended = FALSE;
			++srv_sys->n_threads_active[slot->type];
			ut_a(srv_sys->n_threads_active[slot->type] == 1);
		}

		srv_sys_mutex_exit();

		sig_count = srv_suspend_thread(slot);

		rw_lock_x_lock(&purge_sys->latch);

		stop = (srv_shutdown_state == SRV_SHUTDOWN_NONE
			&& purge_sys->state == PURGE_STATE_STOP);

		if (!stop) {
			ut_a(purge_sys->n_stop == 0);
			purge_sys->running = true;
		} else {
			ut_a(purge_sys->n_stop > 0);

			/* Signal that we are suspended. */
			os_event_set(purge_sys->event);
		}

		rw_lock_x_unlock(&purge_sys->latch);

		if (ret == OS_SYNC_TIME_EXCEEDED) {

			/* No new records added since wait started then simply
			wait for new records. The magic number 5000 is an
			approximation for the case where we have cached UNDO
			log records which prevent truncate of the UNDO
			segments. */

			if (rseg_history_len == trx_sys->rseg_history_len
			    && trx_sys->rseg_history_len < 5000) {

				stop = true;
			}
		}

	} while (stop);

	srv_sys_mutex_enter();

	if (slot->suspended) {
		slot->suspended = FALSE;
		++srv_sys->n_threads_active[slot->type];
		ut_a(srv_sys->n_threads_active[slot->type] == 1);
	}

	srv_sys_mutex_exit();
}

/*********************************************************************//**
Purge coordinator thread that schedules the purge tasks.
@return a dummy parameter */
extern "C"
os_thread_ret_t
DECLARE_THREAD(srv_purge_coordinator_thread)(
/*=========================================*/
	void*	arg MY_ATTRIBUTE((unused)))	/*!< in: a dummy parameter
						required by os_thread_create */
{
	my_thread_init();
	THD *thd= create_thd(false, true, true, srv_purge_thread_key);
	srv_slot_t*	slot;
	ulint           n_total_purged = ULINT_UNDEFINED;

	ut_ad(!srv_read_only_mode);
	ut_a(srv_n_purge_threads >= 1);
	ut_a(trx_purge_state() == PURGE_STATE_INIT);
	ut_a(srv_force_recovery < SRV_FORCE_NO_BACKGROUND);

	rw_lock_x_lock(&purge_sys->latch);

	purge_sys->running = true;
	purge_sys->state = PURGE_STATE_RUN;

	rw_lock_x_unlock(&purge_sys->latch);

#ifdef UNIV_DEBUG_THREAD_CREATION
	ib::info() << "Purge coordinator thread created, id "
		<< os_thread_pf(os_thread_get_curr_id());
#endif /* UNIV_DEBUG_THREAD_CREATION */

	slot = srv_reserve_slot(SRV_PURGE);

	ulint	rseg_history_len = trx_sys->rseg_history_len;

	do {
		/* If there are no records to purge or the last
		purge didn't purge any records then wait for activity. */

		if (srv_shutdown_state == SRV_SHUTDOWN_NONE
		    && (purge_sys->state == PURGE_STATE_STOP
			|| n_total_purged == 0)) {

			srv_purge_coordinator_suspend(slot, rseg_history_len);
		}

		if (srv_purge_should_exit(n_total_purged)) {
			ut_a(!slot->suspended);
			break;
		}

		n_total_purged = 0;

		rseg_history_len = srv_do_purge(
			srv_n_purge_threads, &n_total_purged);

	} while (!srv_purge_should_exit(n_total_purged));

	/* Ensure that we don't jump out of the loop unless the
	exit condition is satisfied. */

	ut_a(srv_purge_should_exit(n_total_purged));

	ulint	n_pages_purged = ULINT_MAX;

	/* Ensure that all records are purged if it is not a fast shutdown.
	This covers the case where a record can be added after we exit the
	loop above. */
	while (srv_fast_shutdown == 0 && n_pages_purged > 0) {
		n_pages_purged = trx_purge(1, srv_purge_batch_size, false);
	}

#ifdef UNIV_DEBUG
	if (srv_fast_shutdown == 0) {
		trx_commit_disallowed = true;
	}
#endif /* UNIV_DEBUG */

	/* This trx_purge is called to remove any undo records (added by
	background threads) after completion of the above loop. When
	srv_fast_shutdown != 0, a large batch size can cause significant
	delay in shutdown ,so reducing the batch size to magic number 20
	(which was default in 5.5), which we hope will be sufficient to
	remove all the undo records */
	const	uint temp_batch_size = 20;

	n_pages_purged = trx_purge(1, srv_purge_batch_size <= temp_batch_size
				      ? srv_purge_batch_size : temp_batch_size,
				   true);
	ut_a(n_pages_purged == 0 || srv_fast_shutdown != 0);

	/* The task queue should always be empty, independent of fast
	shutdown state. */
	ut_a(srv_get_task_queue_length() == 0);

	srv_free_slot(slot);

	/* Note that we are shutting down. */
	rw_lock_x_lock(&purge_sys->latch);

	purge_sys->state = PURGE_STATE_EXIT;

	/* If there are any pending undo-tablespace truncate then clear
	it off as we plan to shutdown the purge thread. */
	purge_sys->undo_trunc.clear();

	purge_sys->running = false;

	rw_lock_x_unlock(&purge_sys->latch);

#ifdef UNIV_DEBUG_THREAD_CREATION
	ib::info() << "Purge coordinator exiting, id "
		<< os_thread_pf(os_thread_get_curr_id());
#endif /* UNIV_DEBUG_THREAD_CREATION */

	/* Ensure that all the worker threads quit. */
	if (srv_n_purge_threads > 1) {
		srv_release_threads(SRV_WORKER, srv_n_purge_threads - 1);
	}

	destroy_thd(thd);
	my_thread_end();
	/* We count the number of threads in os_thread_exit(). A created
	thread should always use that to exit and not use return() to exit. */
	os_thread_exit();

	OS_THREAD_DUMMY_RETURN;	/* Not reached, avoid compiler warning */
}

/**********************************************************************//**
Enqueues a task to server task queue and releases a worker thread, if there
is a suspended one. */
void
srv_que_task_enqueue_low(
/*=====================*/
	que_thr_t*	thr)	/*!< in: query thread */
{
	ut_ad(!srv_read_only_mode);
	mutex_enter(&srv_sys->tasks_mutex);

	UT_LIST_ADD_LAST(srv_sys->tasks, thr);

	mutex_exit(&srv_sys->tasks_mutex);

	srv_release_threads(SRV_WORKER, 1);
}

/**********************************************************************//**
Get count of tasks in the queue.
@return number of tasks in queue */
ulint
srv_get_task_queue_length(void)
/*===========================*/
{
	ulint	n_tasks;

	ut_ad(!srv_read_only_mode);

	mutex_enter(&srv_sys->tasks_mutex);

	n_tasks = UT_LIST_GET_LEN(srv_sys->tasks);

	mutex_exit(&srv_sys->tasks_mutex);

	return(n_tasks);
}

/**********************************************************************//**
Wakeup the purge threads. */
void
srv_purge_wakeup(void)
/*==================*/
{
	ut_ad(!srv_read_only_mode);

	if (srv_force_recovery < SRV_FORCE_NO_BACKGROUND) {

		srv_release_threads(SRV_PURGE, 1);

		if (srv_n_purge_threads > 1) {
			ulint	n_workers = srv_n_purge_threads - 1;

			srv_release_threads(SRV_WORKER, n_workers);
		}
	}
}

/** Check if tablespace is being truncated.
(Ignore system-tablespace as we don't re-create the tablespace
and so some of the action that are suppressed by this function
for independent tablespace are not applicable to system-tablespace).
@param	space_id	space_id to check for truncate action
@return true		if being truncated, false if not being
			truncated or tablespace is system-tablespace. */
bool
srv_is_tablespace_truncated(ulint space_id)
{
	if (is_system_tablespace(space_id)) {
		return(false);
	}

	return(truncate_t::is_tablespace_truncated(space_id)
	       || undo::Truncate::is_tablespace_truncated(space_id));

}

/** Check if tablespace was truncated.
@param[in]	space	space object to check for truncate action
@return true if tablespace was truncated and we still have an active
MLOG_TRUNCATE REDO log record. */
bool
srv_was_tablespace_truncated(const fil_space_t* space)
{
	if (space == NULL) {
		ut_ad(0);
		return(false);
	}

	bool	has_shared_space = FSP_FLAGS_GET_SHARED(space->flags);

	if (is_system_tablespace(space->id) || has_shared_space) {
		return(false);
	}

	return(truncate_t::was_tablespace_truncated(space->id));
}

/** Call exit(3) */
void
srv_fatal_error()
{

	ib::error() << "Cannot continue operation.";

	fflush(stderr);

	ut_d(innodb_calling_exit = true);

	srv_shutdown_all_bg_threads();

	exit(3);
}<|MERGE_RESOLUTION|>--- conflicted
+++ resolved
@@ -2115,11 +2115,7 @@
 	/* Do an ibuf merge */
 	srv_main_thread_op_info = "doing insert buffer merge";
 	counter_time = ut_time_us(NULL);
-<<<<<<< HEAD
-	ibuf_merge_in_background(false, ULINT_UNDEFINED);
-=======
 	ibuf_merge_in_background(false);
->>>>>>> 989d96af
 	MONITOR_INC_TIME_IN_MICRO_SECS(
 		MONITOR_SRV_IBUF_MERGE_MICROSECOND, counter_time);
 
@@ -2208,11 +2204,7 @@
 	/* Do an ibuf merge */
 	counter_time = ut_time_us(NULL);
 	srv_main_thread_op_info = "doing insert buffer merge";
-<<<<<<< HEAD
-	ibuf_merge_in_background(true, ULINT_UNDEFINED);
-=======
 	ibuf_merge_in_background(true);
->>>>>>> 989d96af
 	MONITOR_INC_TIME_IN_MICRO_SECS(
 		MONITOR_SRV_IBUF_MERGE_MICROSECOND, counter_time);
 
@@ -2292,11 +2284,7 @@
 
 	/* Do an ibuf merge */
 	srv_main_thread_op_info = "doing insert buffer merge";
-<<<<<<< HEAD
-	n_bytes_merged = ibuf_merge_in_background(true, ULINT_UNDEFINED);
-=======
 	n_bytes_merged = ibuf_merge_in_background(true);
->>>>>>> 989d96af
 
 	/* Flush logs if needed */
 	srv_sync_log_buffer_in_background();
