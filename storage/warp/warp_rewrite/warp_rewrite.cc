--- conflicted
+++ resolved
@@ -1,4 +1,3 @@
-/*  Copyright (c) 2015, 2020, Oracle and/or its affiliates. All rights reserved.
 
     This program is free software; you can redistribute it and/or modify
     it under the terms of the GNU General Public License, version 2.0,
@@ -159,10 +158,6 @@
   }
   return out;
 }
-<<<<<<< HEAD
-=======
-
->>>>>>> 92a12c3f
 std::vector<std::string> custom_lex(std::string sql, char escape_char = '\\') {
   char enclosure_type = 0;
   bool force_capture_next = false;
@@ -269,10 +264,6 @@
   
   if( token != "" ) {
     tokens.push_back(token);
-<<<<<<< HEAD
-  }
-
-=======
   }
 
   for(size_t i=0;i<tokens.size();++i) {
@@ -284,7 +275,7 @@
       }
     }
   }
->>>>>>> 92a12c3f
+
   return tokens;
   
 }
@@ -916,23 +907,14 @@
 
 std::string execute_remote_query(std::vector<std::string> tokens, bool is_insert_select = false) {
   std::string sqlstr = "";
-<<<<<<< HEAD
-  if(1) { // is_remote_query(tokens)){
-=======
   if(is_remote_query(tokens)){
->>>>>>> 92a12c3f
     if (is_valid_remote_query(tokens)) {
       std::string remote_host;
       std::string remote_db;
       std::string remote_user;
       std::string remote_pw;
-<<<<<<< HEAD
-
-      std::cerr << "VALID REMOTE QUERY DETECTED\n";
-=======
       uint32_t remote_port;
       
->>>>>>> 92a12c3f
       std::string rootpw = get_local_root_password();
       std::string servername = get_remote_server(tokens);
       // get rid of the leading @
@@ -950,20 +932,12 @@
         sqlstr  = "SIGNAL SQLSTATE '45000' SET MESSAGE_TEXT='Could not connect to local database connection'";
         return sqlstr;
       }
-<<<<<<< HEAD
-      std::cerr << "servername:" << servername << "\n";
-=======
-      
->>>>>>> 92a12c3f
+      
       std::string sql = "select * from mysql.servers where server_name='" + escape_for_call(servername) + "'";
       std::cerr << sql << "\n";
       mysql_real_query(local, sql.c_str(), sql.length());
       result = mysql_store_result(local);
       
-<<<<<<< HEAD
-      std::cerr << "BLITZBALL\n";
-=======
->>>>>>> 92a12c3f
       while((row = mysql_fetch_row(result))) {
         remote_host=std::string(row[1]);
         remote_db=std::string(row[2] != NULL ? row[2] : "");
@@ -995,7 +969,6 @@
       if(myerrno >0) {
         sqlstr = "SIGNAL SQLSTATE '45000' SET MESSAGE_TEXT='Remote query error [while starting transaction]:(" + 
           std::to_string(myerrno) + ")" + std::string(mysql_error(remote)) + "';";
-<<<<<<< HEAD
         mysql_close(remote);
         mysql_close(local);
         return sqlstr;
@@ -1007,9 +980,7 @@
       myerrno = mysql_errno(remote);
       if(myerrno >0) {
         sqlstr = "SIGNAL SQLSTATE '45000' SET MESSAGE_TEXT='Remote query error [while starting transaction]:(" + 
-          std::to_string(myerrno) + ")" + std::string(mysql_error(remote)) + "';";
-=======
->>>>>>> 92a12c3f
+        std::to_string(myerrno) + ")" + std::string(mysql_error(remote)) + "';";
         mysql_close(remote);
         mysql_close(local);
         return sqlstr;
@@ -1042,9 +1013,6 @@
       remote_sql = strip_remote_server(tokens);
       remote_sql = "CREATE TEMPORARY TABLE leapdb.remote_tmp AS " + remote_sql;
       
-<<<<<<< HEAD
-      std::cerr << "Execute remote SQL:\n" << remote_sql << "\n";
-=======
       remote_sql = "INSERT INTO leapdb.mview_signal values (DEFAULT,NOW())";
       mysql_real_query(remote, remote_sql.c_str(), remote_sql.length());
       
@@ -1083,7 +1051,6 @@
       remote_sql = strip_remote_server(tokens);
       remote_sql = "CREATE TEMPORARY TABLE leapdb.remote_tmp AS " + remote_sql;
       
->>>>>>> 92a12c3f
       mysql_real_query(remote, remote_sql.c_str(), remote_sql.length());
       myerrno = mysql_errno(remote);
       if(myerrno >0) {
@@ -1147,11 +1114,7 @@
       mysql_real_query(local, "begin", 5);
       result = mysql_store_result(remote);
       int col_cnt = mysql_num_fields(result);
-<<<<<<< HEAD
-      std::cerr << "FOOTBAL\n";
-=======
-      
->>>>>>> 92a12c3f
+
       while((row = mysql_fetch_row(result))) {
         std::string insert_sql = "";  
         for(auto n=0;n<col_cnt;++n) {
@@ -1192,25 +1155,13 @@
   const struct mysql_event_parse *event_parse =
       static_cast<const struct mysql_event_parse *>(event);
   std::string rewrite_error = "";
-<<<<<<< HEAD
-  //std::cerr << "INPUT QUERY: " << std::string(event_parse->query.str, event_parse->query.length) << "\n";
   std::vector<std::string> tokens = custom_lex(std::string(event_parse->query.str, event_parse->query.length));
   int mv_name_at = 0;
   
-=======
-  std::vector<std::string> tokens = custom_lex(std::string(event_parse->query.str, event_parse->query.length), false);
- 
->>>>>>> 92a12c3f
   if(tokens.size() == 0) {
 	 return 0;
   }
 
-  /*std::cerr << "AFTER LEX\n------------\n";
-  for(auto i = 0; i < tokens.size(); ++i) {
-    std::cerr << i << ": " << tokens[i] << "\n";
-  }
-  std::cerr << "===========\n";
-  */
   if (event_parse->event_subclass != MYSQL_AUDIT_PARSE_POSTPARSE) {
 
     bool is_incremental = false;
@@ -1365,11 +1316,7 @@
       }  
 
     }
-<<<<<<< HEAD
-
-=======
     process_sql:
->>>>>>> 92a12c3f
     if(sqlstr != "") {
       char *rewritten_query = static_cast<char *>(
       my_malloc(key_memory_warp_rewrite, sqlstr.length() + 1, MYF(0)));
