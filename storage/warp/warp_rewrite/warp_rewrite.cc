--- conflicted
+++ resolved
@@ -975,23 +975,15 @@
   std::string rewrite_error = "";
   //std::cerr << "INPUT QUERY: " << std::string(event_parse->query.str, event_parse->query.length) << "\n";
   std::vector<std::string> tokens = custom_lex(std::string(event_parse->query.str, event_parse->query.length), true);
-<<<<<<< HEAD
  
   if(tokens.size() == 0) {
 	 return 0;
   }
 
-=======
-  if(tokens.size() == 0) {
-	  return 0;
-  }
-  
->>>>>>> 2e5e6477
   if(strtolower(tokens[0]) == "drop") {
     return 0;
   }
   
-
   if (event_parse->event_subclass != MYSQL_AUDIT_PARSE_POSTPARSE) {
 
     bool is_incremental = false;
