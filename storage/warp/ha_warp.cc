/* Copyright (c) 2020 Justin Swanhart

  This program is free software; you can redistribute it and/or modify
  it under the terms of the GNU General Public License, version 2.0,
  as published by the Free Software Foundation.

  This program is also distributed with certain software (including
  but not limited to OpenSSL) that is licensed under separate terms,
  as designated in a particular file or component or in included license
  documentation.  The authors of MySQL hereby grant you an additional
  permission to link the program and your derivative works with the
  separately licensed software that they have included with MySQL.

  This program is distributed in the hope that it will be useful,
  but WITHOUT ANY WARRANTY; without even the implied warranty of
  MERCHANTABILITY or FITNESS FOR A PARTICULAR PURPOSE.  See the
  GNU General Public License, version 2.0, for more details.

  You should have received a copy of the GNU General Public License
  along with this program; if not, write to the Free Software
  Foundation, Inc., 51 Franklin St, Fifth Floor, Boston, MA 02110-1301  USA 

  ------
  
  This software uses MySQL which is also available under the above GPL2 
  license.
  
  ------

  This software uses Fastbit:
  "FastBit, Copyright (c) 2014, The Regents of the University of
  California, through Lawrence Berkeley National Laboratory (subject to
  receipt of any required approvals from the U.S. Dept. of Energy).  All
  rights reserved."

  Redistribution and use in source and binary forms, with or without
  modification, are permitted provided that the following conditions are
  met:

  (1) Redistributions of source code must retain the above copyright
  notice, this list of conditions and the following disclaimer.

  (2) Redistributions in binary form must reproduce the above copyright
  notice, this list of conditions and the following disclaimer in the
  documentation and/or other materials provided with the distribution.

  (3) Neither the name of the University of California, Lawrence Berkeley
  National Laboratory, U.S. Dept. of Energy nor the names of its
  contributors may be used to endorse or promote products derived from
  this software without specific prior written permission.

  THIS SOFTWARE IS PROVIDED BY THE COPYRIGHT HOLDERS AND CONTRIBUTORS "AS
  IS" AND ANY EXPRESS OR IMPLIED WARRANTIES, INCLUDING, BUT NOT LIMITED
  TO, THE IMPLIED WARRANTIES OF MERCHANTABILITY AND FITNESS FOR A
  PARTICULAR PURPOSE ARE DISCLAIMED. IN NO EVENT SHALL THE COPYRIGHT OWNER
  OR CONTRIBUTORS BE LIABLE FOR ANY DIRECT, INDIRECT, INCIDENTAL, SPECIAL,
  EXEMPLARY, OR CONSEQUENTIAL DAMAGES (INCLUDING, BUT NOT LIMITED TO,
  PROCUREMENT OF SUBSTITUTE GOODS OR SERVICES; LOSS OF USE, DATA, OR
  PROFITS; OR BUSINESS INTERRUPTION) HOWEVER CAUSED AND ON ANY THEORY OF
  LIABILITY, WHETHER IN CONTRACT, STRICT LIABILITY, OR TORT (INCLUDING
  NEGLIGENCE OR OTHERWISE) ARISING IN ANY WAY OUT OF THE USE OF THIS
  SOFTWARE, EVEN IF ADVISED OF THE POSSIBILITY OF SUCH DAMAGE.

  You are under no obligation whatsoever to provide any bug fixes,
  patches, or upgrades to the features, functionality or performance of
  the source code ("Enhancements") to anyone; however, if you choose to
  make your Enhancements available either publicly, or directly to
  Lawrence Berkeley National Laboratory, without imposing a separate
  written license agreement for such Enhancements, then you hereby grant
  the following license: a non-exclusive, royalty-free perpetual license
  to install, use, modify, prepare derivative works, incorporate into
  other computer software, distribute, and sublicense such enhancements or
  derivative works thereof, in binary and source code form.
*/
#define WARP_BITMAP_DEBUG
#include "ha_warp.h"
#ifdef WARP_USE_SIMD_INTERSECTION
#include "include/lemire-sorted-simd/codecfactory.h"
#include "include/lemire-sorted-simd/intersection.h"
using namespace SIMDCompressionLib;
#endif

int warp_push_to_engine(THD *, AccessPath *, JOIN *);
// Stuff for shares */
mysql_mutex_t warp_mutex;
static std::unique_ptr<collation_unordered_multimap<std::string, WARP_SHARE *>>
    warp_open_tables;

static handler *warp_create_handler(handlerton *hton, TABLE_SHARE *table,
                                    bool partitioned, MEM_ROOT *mem_root);

static handler *warp_create_handler(handlerton *hton, TABLE_SHARE *table, bool,
                                    MEM_ROOT *mem_root) {
  return new (mem_root) ha_warp(hton, table);
}

/*****************************************************************************
 ** WARP tables
 *****************************************************************************/
#ifdef HAVE_PSI_INTERFACE
static PSI_memory_key warp_key_memory_warp_share;
static PSI_memory_key warp_key_memory_row;
static PSI_memory_key warp_key_memory_blobroot;

static PSI_mutex_key warp_key_mutex_warp, warp_key_mutex_WARP_SHARE_mutex;

static PSI_mutex_info all_warp_mutexes[] = {
    {&warp_key_mutex_warp, "warp", PSI_FLAG_SINGLETON, 0, PSI_DOCUMENT_ME},
    {&warp_key_mutex_WARP_SHARE_mutex, "WARP_SHARE::mutex", 0, 0,
     PSI_DOCUMENT_ME}};

static PSI_memory_info all_warp_memory[] = {
    {&warp_key_memory_warp_share, "WARP_SHARE", PSI_FLAG_ONLY_GLOBAL_STAT, 0,
     PSI_DOCUMENT_ME},
    {&warp_key_memory_blobroot, "blobroot", 0, 0, PSI_DOCUMENT_ME},
    {&warp_key_memory_row, "row", 0, 0, PSI_DOCUMENT_ME}};

/*
static PSI_file_key warp_key_file_metadata, warp_key_file_data,
    warp_key_file_update;
*/

static void init_warp_psi_keys(void) {
  const char *category = "warp";
  int count;

  count = static_cast<int>(array_elements(all_warp_mutexes));
  mysql_mutex_register(category, all_warp_mutexes, count);

  count = static_cast<int>(array_elements(all_warp_memory));
  mysql_memory_register(category, all_warp_memory, count);
}
#endif /* HAVE_PSI_INTERFACE */

struct st_mysql_storage_engine warp_storage_engine = { MYSQL_HANDLERTON_INTERFACE_VERSION };
static int warp_init_func(void *p);
static int warp_done_func(void *p);

mysql_declare_plugin(warp){
  MYSQL_STORAGE_ENGINE_PLUGIN,
  &warp_storage_engine,
  "WARP",
  "Justin Swanhart",
  "WARP columnar storage engine(using FastBit 2.0.3 storage)",
  PLUGIN_LICENSE_GPL,
  warp_init_func, /* Plugin Init */
  NULL,           /* Plugin check uninstall */
  warp_done_func, /* Plugin Deinit */
  0x203 /* Based on Fastbit 2.0.3 */,
  NULL,             /* status variables                */
  system_variables, /* system variables    */
  NULL,             /* config options                  */
  0,                /* flags                           */
} mysql_declare_plugin_end;

 
static int warp_init_func(void *p) {
  DBUG_ENTER("warp_init_func");
  sql_print_information("WARP storage engine initialization started");
  handlerton *warp_hton;
  if(my_cache_size>0) {
    ibis::fileManager::adjustCacheSize(my_cache_size);
  }

  ibis::init(NULL, "/tmp/fastbit.log");
  ibis::util::setVerboseLevel(0);
#ifdef HAVE_PSI_INTERFACE
  init_warp_psi_keys();
#endif
  
  warp_hton = (handlerton *)p;
  mysql_mutex_init(warp_key_mutex_warp, &warp_mutex, MY_MUTEX_INIT_FAST);
  warp_open_tables.reset(
      new collation_unordered_multimap<std::string, WARP_SHARE *>(
          system_charset_info, warp_key_memory_warp_share));
  warp_hton->state = SHOW_OPTION_YES;
  warp_hton->db_type = DB_TYPE_UNKNOWN;
  warp_hton->create = warp_create_handler;
  warp_hton->flags = (HTON_CAN_RECREATE | HTON_NO_PARTITION);
  warp_hton->file_extensions = ha_warp_exts;
  warp_hton->rm_tmp_tables = default_rm_tmp_tables;
  warp_hton->commit = warp_commit;
  warp_hton->rollback = warp_rollback;
  warp_hton->push_to_engine = warp_push_to_engine;
  
  // starts the database and reads in the database state, upgrades
  // tables and does crash recovery
  warp_state = new warp_global_data();
  
  assert(warp_state != NULL);
  sql_print_information("WARP storage engine initialization completed");
  DBUG_RETURN(0);
}

static int warp_done_func(void *) {
  sql_print_information("WARP storage engine shutdown started");
  warp_open_tables.reset();

  // destroying warp_state writes the state to disk
  delete warp_state;
  mysql_mutex_destroy(&warp_mutex);
  sql_print_information("WARP storage engine shutdown completed");
  return 0;
}

/* Construct the warp handler */
ha_warp::ha_warp(handlerton *hton, TABLE_SHARE *table_arg) 
: handler(hton, table_arg),
  base_table(NULL),
  filtered_table(NULL),
  cursor(NULL),
  writer(NULL),
  current_rowid(0),
  blobroot(warp_key_memory_blobroot, BLOB_MEMROOT_ALLOC_SIZE) 
{
  warp_hton = hton;
}

const char **ha_warp::bas_ext() const {  
  return ha_warp_exts;
}

int ha_warp::rename_table(const char * from, const char * to, const dd::Table* , dd::Table* ) {
  DBUG_ENTER("ha_example::rename_table ");
  std::string cmd = "mv " + std::string(from) + ".data/ " + std::string(to) + ".data/";
  
  __attribute__((unused))int retval = system(cmd.c_str()); 
  DBUG_RETURN(0);
}

bool ha_warp::is_deleted(uint64_t rownum) {
  return warp_state->delete_bitmap->is_set(rownum);
}

/*
void ha_warp::get_auto_increment(ulonglong, ulonglong, ulonglong,
                                 ulonglong *first_value,
                                 ulonglong *nb_reserved_values) {
  *first_value = stats.auto_increment_value ? stats.auto_increment_value : 1;
  *nb_reserved_values = ULLONG_MAX;
}
*/

int ha_warp::encode_quote(uchar *) {
  char attribute_buffer[1024];
  String attribute(attribute_buffer, sizeof(attribute_buffer), &my_charset_bin);
  buffer.length(0);

  for (Field **field = table->field; *field; field++) {
    const char *ptr;
    const char *end_ptr;

    /* For both strings and numeric types, the value of a NULL
       column in the database is 0. This value isn't ever used
       as it is just a placeholder. The associated NULL marker
       is marked as 1.  There are no NULL markers for columns
       which are NOT NULLable.

       This side effect must be handled by condition pushdown
       because comparisons for the value zero must take into
       account the NULL marker and it is also used to handle
       IS NULL/IS NOT NULL too.
    */
    if((*field)->is_null()) {
      buffer.append("0,1,");
      continue;
    }

    /* Convert the value to string */
    bool no_quote = false;
    attribute.length(0);
    switch((*field)->real_type()) {
      case MYSQL_TYPE_DECIMAL:
      case MYSQL_TYPE_NEWDECIMAL:
        (*field)->val_str(&attribute, &attribute);
        break;

      case MYSQL_TYPE_YEAR:
        (*field)->val_int_as_str(&attribute, false);

        no_quote = true;
        break;

      case MYSQL_TYPE_DATE:
      case MYSQL_TYPE_TIME:
      case MYSQL_TYPE_TIMESTAMP:
      case MYSQL_TYPE_DATETIME:
      case MYSQL_TYPE_NEWDATE:
      case MYSQL_TYPE_TIMESTAMP2:
      case MYSQL_TYPE_DATETIME2:
      case MYSQL_TYPE_TIME2: 
      {
        MYSQL_TIME tmp_ltime;
        (*field)->get_date(&tmp_ltime, 6);
        auto tmp = TIME_to_longlong_datetime_packed(tmp_ltime);
        attribute.append(std::to_string(tmp).c_str());
        no_quote = true;
      }

      break;

      default:
        (*field)->val_str(&attribute, &attribute);
        break;
    }

    /* MySQL is going to tell us that the date and time types need quotes
       in string form, but they are being written into the storage engine
       in integer format the quotes are not needed in this encapsulation.
    */
    if((*field)->str_needs_quotes() && !no_quote) {
      ptr = attribute.ptr();
      end_ptr = attribute.length() + ptr;

      buffer.append('"');

      for (; ptr < end_ptr; ptr++) {
        if(*ptr == '"') {
          buffer.append('\\');
          buffer.append('"');
        } else if(*ptr == '\r') {
          buffer.append('\\');
          buffer.append('r');
        } else if(*ptr == '\\') {
          buffer.append('\\');
          buffer.append('\\');
        } else if(*ptr == '\n') {
          buffer.append('\\');
          buffer.append('n');
        } else if(*ptr == 0) {
          buffer.append('\\');
          buffer.append('0');
        } else {
          buffer.append(*ptr);
        }
      }
      buffer.append('"');
    } else {
      buffer.append(attribute);
    }

    /* A NULL marker (for example the column n0 for column c0) is
       marked as zero when the value is not NULL. The NULL marker
       column is always included in a fetch for the corresponding
       cX column. NOT NULL columns do not have an associated NULL
       marker.  Note the trailing comma (also above).
    */
    if((*field)->is_nullable()) {
      buffer.append(",0,");
    } else {
      buffer.append(',');
    }
  }

  /* the RID column is at the end of every table */
  buffer.append(std::to_string(current_rowid).c_str());
    
  /* add the transaction identifier */
  auto current_trx=warp_get_trx(warp_hton, table->in_use);
  assert(current_trx != NULL);
  buffer.append(",");
  buffer.append(std::to_string(current_trx->trx_id).c_str());
  return (buffer.length());
}

/*
  Simple lock controls.
*/
static WARP_SHARE *get_share(const char *table_name, TABLE *) {
  DBUG_ENTER("ha_warp::get_share");
  WARP_SHARE *share;
  char *tmp_name;
  uint length;
  length = (uint)strlen(table_name);

  mysql_mutex_lock(&warp_mutex);

  /*
    If share is not present in the hash, create a new share and
    initialize its members.
  */
  const auto it = warp_open_tables->find(table_name);
  if(it == warp_open_tables->end()) {
    if(!my_multi_malloc(warp_key_memory_warp_share, MYF(MY_WME | MY_ZEROFILL),
                         &share, sizeof(*share), &tmp_name, length + 1,
                         NullS)) {
      mysql_mutex_unlock(&warp_mutex);
      return NULL;
    }

    share->use_count = 0;
    share->table_name.assign(table_name, length);
    /* This is where the WARP data is actually stored.  It is usually 
       something like /var/lib/mysql/dbname/tablename.data
    */
    fn_format(share->data_dir_name, table_name, "", ".data",
              MY_REPLACE_EXT | MY_UNPACK_FILENAME);

    warp_open_tables->emplace(table_name, share);
    thr_lock_init(&share->lock);
    mysql_mutex_init(warp_key_mutex_WARP_SHARE_mutex, &share->mutex,
                     MY_MUTEX_INIT_FAST);

  } else {
    share = it->second;
  }

  share->use_count++;
  mysql_mutex_unlock(&warp_mutex);

  DBUG_RETURN(share);
}

bool ha_warp::check_and_repair(THD *) {
  HA_CHECK_OPT check_opt;
  DBUG_ENTER("ha_warp::check_and_repair");
  /*
  check_opt.init();

  DBUG_RETURN(repair(thd, &check_opt));
  */
  DBUG_RETURN(-1);
}

bool ha_warp::is_crashed() const {
  DBUG_ENTER("ha_warp::is_crashed");
  DBUG_RETURN(0);
}

/*
  Free lock controls.
*/
static int free_share(WARP_SHARE *share) {
  DBUG_ENTER("ha_warp::free_share");
  mysql_mutex_lock(&warp_mutex);
  int result_code = 0;
  if(!--share->use_count) {
    warp_open_tables->erase(share->table_name.c_str());
    thr_lock_delete(&share->lock);
    mysql_mutex_destroy(&share->mutex);
    my_free(share);
  }
  mysql_mutex_unlock(&warp_mutex);
  
  DBUG_RETURN(result_code);
}


int ha_warp::set_column_set() {
  DBUG_ENTER("ha_warp::set_column_set");
  column_set = "";

  int count = 0;
  for (Field **field = table->field; *field; field++) {
    if(bitmap_is_set(table->read_set, (*field)->field_index()) || current_thd->lex->sql_command == SQLCOM_UPDATE || current_thd->lex->sql_command == SQLCOM_UPDATE_MULTI || current_thd->lex->sql_command == SQLCOM_DELETE || current_thd->lex->sql_command == SQLCOM_DELETE_MULTI ) {
      ++count;

      /* this column must be read from disk */
      column_set += std::string("c") + std::to_string((*field)->field_index());

      /* Add the NULL bitmap for the column if the column is NULLable */
      if((*field)->is_nullable()) {
        column_set +=
            "," + std::string("n") + std::to_string((*field)->field_index());
      }
      column_set += ",";
    }
  }

  /* The RID column (r) needs to be read always in order to support UPDATE and
     DELETE. For queries that neither SELECT nor PROJECT columns, the RID column
     will be projected regardless.  The RID column is never included in the
     result set.

     The TRX_ID column (t) must be read for transaction visibility and to 
     exclude rows that were not commited.
  */
  column_set += "r,t";

  update_column_set.clear();
  nullable_column_set.clear();
  count=0;
  for (Field **field = table->field; *field; field++) {
    if(bitmap_is_set(table->write_set, (*field)->field_index())) { 
      update_column_set.push_back((*field)->field_index());
    }
    if((*field)->is_nullable()) {
        nullable_column_set.push_back(1);
    } else {
       nullable_column_set.push_back(0);
    }
  }

  DBUG_RETURN(count + 1);
}

/* store the binary data for each returned value into the MySQL buffer
   using field->store()
*/
int ha_warp::find_current_row(uchar *buf, ibis::table::cursor *cursor) {
  DBUG_ENTER("ha_warp::find_current_row");
  int rc = 0;
  memset(buf, 0, table->s->null_bytes);
  
  // Clear BLOB data from the previous row.
  blobroot.ClearForReuse();

  /* Avoid asserts in ::store() for columns that are not going to be updated */
  my_bitmap_map *org_bitmap(dbug_tmp_use_all_columns(table, table->write_set));
  
  /* Read all columns when a table is opened for update */
  

  for (Field **field = table->field; *field; field++) {
    buffer.length(0);
    if(bitmap_is_set(table->read_set, (*field)->field_index()) || current_thd->lex->sql_command == SQLCOM_UPDATE ||  current_thd->lex->sql_command == SQLCOM_UPDATE_MULTI  || current_thd->lex->sql_command == SQLCOM_DELETE || current_thd->lex->sql_command == SQLCOM_DELETE_MULTI ) {
      
      bool is_unsigned = (*field)->all_flags() & UNSIGNED_FLAG;
      std::string cname = "c" + std::to_string((*field)->field_index());
      std::string nname = "n" + std::to_string((*field)->field_index());

      if((*field)->is_nullable()) {
        unsigned char is_null = 0;

        rc = cursor->getColumnAsUByte(nname.c_str(), is_null);

        /* This column value is NULL */
        if(is_null != 0) {
          (*field)->set_null();
          rc = 0;
          continue;
        }
      }

      switch((*field)->real_type()) {
        case MYSQL_TYPE_TINY:
        case MYSQL_TYPE_YEAR: {
          if(is_unsigned) {
            unsigned int tmp = 0;
            rc = cursor->getColumnAsUInt(cname.c_str(), tmp);
            rc = (*field)->store(tmp, true);
          } else {
            int tmp = 0;
            rc = cursor->getColumnAsInt(cname.c_str(), tmp);
            rc = (*field)->store(tmp, false);
          }
          break;
        }
        case MYSQL_TYPE_SHORT: {
          if(is_unsigned) {
            uint16_t tmp = 0;
            rc = cursor->getColumnAsUShort(cname.c_str(), tmp);
            rc = (*field)->store(tmp, true);
          } else {
            int16_t tmp = 0;
            rc = cursor->getColumnAsShort(cname.c_str(), tmp);
            rc = (*field)->store(tmp, false);
          }
        } break;

        case MYSQL_TYPE_LONG: {
          if(is_unsigned) {
            uint32_t tmp = 0;
            rc = cursor->getColumnAsUInt(cname.c_str(), tmp);
            rc = (*field)->store(tmp, true);
          } else {
            int32_t tmp = 0;
            rc = cursor->getColumnAsInt(cname.c_str(), tmp);
            rc = (*field)->store(tmp, false);
          }
        } break;

        case MYSQL_TYPE_LONGLONG: {
          uint64_t tmp = 0;
          if(is_unsigned) {
            rc = cursor->getColumnAsULong(cname.c_str(), tmp);
            rc = (*field)->store(tmp, true);
          } else {
            int64_t tmp = 0;
            rc = cursor->getColumnAsLong(cname.c_str(), tmp);
            rc = (*field)->store(tmp, false);
          }
        } break;

        case MYSQL_TYPE_VAR_STRING:
        case MYSQL_TYPE_VARCHAR:
        case MYSQL_TYPE_STRING:
        case MYSQL_TYPE_TINY_BLOB:
        case MYSQL_TYPE_MEDIUM_BLOB:
        case MYSQL_TYPE_BLOB:
        case MYSQL_TYPE_LONG_BLOB:
        case MYSQL_TYPE_JSON: {
          std::string tmp;
          rc = cursor->getColumnAsString(cname.c_str(), tmp);
          if((*field)->store(tmp.c_str(), tmp.length(), (*field)->charset(),
                              CHECK_FIELD_WARN)) {
            rc = HA_ERR_CRASHED_ON_USAGE;
            goto err;
          }
          if((*field)->all_flags() & BLOB_FLAG) {
            Field_blob *blob_field = down_cast<Field_blob *>(*field);
            
            size_t length = blob_field->get_length();
            // BLOB data is not stored inside buffer. It only contains a
            // pointer to it. Copy the BLOB data into a separate memory
            // area so that it is not overwritten by subsequent calls to
            // Field::store() after moving the offset.
            if(length > 0) {
              const unsigned char *old_blob;
              old_blob = blob_field->data_ptr();
              unsigned char *new_blob = new (&blobroot) unsigned char[length];
              
              if(new_blob == nullptr) DBUG_RETURN(HA_ERR_OUT_OF_MEM);
              memcpy(new_blob, old_blob, length);
              blob_field->set_ptr(length, new_blob);

            }
          }
        }

        break;

        case MYSQL_TYPE_FLOAT: {
          float_t tmp;
          rc = cursor->getColumnAsFloat(cname.c_str(), tmp);
          rc = (*field)->store(tmp);
        } break;

        case MYSQL_TYPE_DOUBLE: {
          double_t tmp;
          rc = cursor->getColumnAsDouble(cname.c_str(), tmp);
          rc = (*field)->store(tmp);
        } break;

        case MYSQL_TYPE_INT24: {
          uint32_t tmp;
          if(is_unsigned) {
            rc = cursor->getColumnAsUInt(cname.c_str(), tmp);
            rc = (*field)->store(tmp, true);
          } else {
            int32_t tmp;
            rc = cursor->getColumnAsInt(cname.c_str(), tmp);
            rc = (*field)->store(tmp, false);
          }
        } break;

        case MYSQL_TYPE_NEWDATE:
        case MYSQL_TYPE_DATE:
        case MYSQL_TYPE_TIME:
        case MYSQL_TYPE_TIME2:
        case MYSQL_TYPE_DATETIME:
        case MYSQL_TYPE_TIMESTAMP:
        case MYSQL_TYPE_TIMESTAMP2:
        case MYSQL_TYPE_DATETIME2: {
          
          uint64_t tmp;
          rc = cursor->getColumnAsULong(cname.c_str(), tmp);
          rc = (*field)->store_packed(tmp);
        } break;
        /* the following are stored as strings in Fastbit */
        case MYSQL_TYPE_DECIMAL:
        case MYSQL_TYPE_NEWDECIMAL:
        case MYSQL_TYPE_NULL:
        case MYSQL_TYPE_BIT:
        case MYSQL_TYPE_ENUM:
        case MYSQL_TYPE_SET:
        case MYSQL_TYPE_GEOMETRY: {
          std::string tmp;
          rc = cursor->getColumnAsString(cname.c_str(), tmp);
          if((*field)->store(tmp.c_str(), tmp.length(), (*field)->charset(),
                              CHECK_FIELD_WARN)) {
            rc = HA_ERR_CRASHED_ON_USAGE;
            goto err;
          }
        } break;

        default: {
          std::string errmsg = "Unsupported data type for column: " +
                               std::string((*field)->field_name);
          my_error(ER_CHECK_NOT_IMPLEMENTED, MYF(0), errmsg.c_str());
          rc = HA_ERR_UNSUPPORTED;
          goto err;
          break;
        }
      }

      if(rc != 0) {
        goto err;
      }
    }
  }

err:
  dbug_tmp_restore_column_map(table->write_set, org_bitmap);
  
  DBUG_RETURN(rc);
}

int ha_warp::reset_table() {
  DBUG_ENTER("ha_warp::reset_table");
  /* ECP is reset here */
  push_where_clause = "";

  DBUG_RETURN(0);
}

void ha_warp::update_row_count() {
  DBUG_ENTER("ha_warp::row_count");
  if(base_table == NULL) {
    base_table = new ibis::mensa(share->data_dir_name);
  }

  stats.records = base_table->nRows();

  //delete base_table;
  //base_table = NULL;
  DBUG_VOID_RETURN;
}

int ha_warp::open(const char *name, int, uint, const dd::Table *) {
  DBUG_ENTER("ha_warp::open");
  if(!(share = get_share(name, table))) DBUG_RETURN(HA_ERR_OUT_OF_MEM);

  update_row_count();

  //  FIXME: support concurrent insert for LDI
  thr_lock_data_init(&share->lock, &lock, (void *)this);
  ref_length = sizeof(my_off_t);

  /* These closures are used to allow concurrent insert.  It isn't
     working with LOAD DATA INFILE though.  LDI sends 0 for the
     concurrent_insert parameter and requests a TL_WRITE lock.
     INSERT INTO ... however sends 1 and requests a
     TL_WRITE_CONCURRENT_INSERT lock and concurent insert works. I
     need to figure out how to get MySQL to allow concurrent
     insert for LDI
  */

  auto get_status = [](void *, int) { return; };

  auto update_status = [](void *) { return; };

  auto check_status = [](void *) { return false; };

  share->lock.get_status = get_status;
  share->lock.update_status = update_status;
  share->lock.check_status = check_status;

  /* reserve space for the buffer for INSERT statements */
  buffer.alloc(65535);

  DBUG_RETURN(0);
}

/*
  Close a database file. We remove ourselves from the shared strucutre.
  If it is empty we destroy it.
*/
int ha_warp::close(void) {
  DBUG_ENTER("ha_warp::close");
  if(writer) {
    writer->clearData();
    delete writer;
  } 
  writer = NULL;
  if(cursor) delete cursor;
  cursor = NULL;
  if(filtered_table) delete filtered_table;
  filtered_table = NULL;
  if(base_table) delete base_table;
  base_table = NULL;

  DBUG_RETURN(free_share(share));
}

void ha_warp::start_bulk_insert(ha_rows) {
}

int ha_warp::end_bulk_insert() {
  if(writer != NULL) {
    /* foreground write actually because it is not executed in a different `thread */
    write_buffered_rows_to_disk();
  }

  return 0;
}

std::string ha_warp::get_writer_partition() {
  auto parts = new ibis::partList ;
  int partition_count = ibis::util::gatherParts(*parts, share->data_dir_name);
  std::string retval;
  write_mutex.lock();
  // if there is only one partition, the table is empty and a new p0 must be created
  if(partition_count == 1) {
    retval =  std::string(share->data_dir_name) + std::string("/p0");
    goto done;
  }
  
  for (auto it = parts->begin(); it < parts->end(); ++it) {
    // skip the top level partition
    if(std::string((*it)->currentDataDir()) == std::string(share->data_dir_name)) {
      continue;
    }
    // find the partition with the least number of rows (top level partition is excluded above)
    if(writer->mRows() + (*it)->nRows() <= my_partition_max_rows) {
      retval = std::string((*it)->currentDataDir());
      goto done;
    }
  }   
  
  retval = std::string(share->data_dir_name) + std::string("/p") + (std::to_string(parts->size()-1));
  done:
  write_mutex.unlock();
  
  for(auto it=parts->begin();it!=parts->end();++it) {
    delete *it;
    *it=NULL;
  }
  delete parts;
  return retval;
}

/* write the rows and destroy the writer*/
void ha_warp::write_buffered_rows_to_disk() {
  mysql_mutex_lock(&share->mutex);

  std::string part_dir = get_writer_partition();
  auto part_dir_copy = strdup(part_dir.c_str());
  auto part_name = basename(part_dir_copy);
  writer->write(part_dir.c_str(), part_name);
  writer->clearData();
  /*if(update_indexes) { 
    maintain_indexes(part_dir.c_str());
  }*/
  free(part_dir_copy);
  //delete writer;
  //writer = NULL;
  
  mysql_mutex_unlock(&share->mutex);
};

/*
  This is an INSERT.  The row data is converted to CSV (just like the CSV
  engine) and this is passed to the storage layer for processing.  It would be
  more efficient to construct a vector of rows to insert (to also support bulk
  insert).
*/
int ha_warp::write_row(uchar *buf) {
  DBUG_ENTER("ha_warp::write_row");
  ha_statistic_increment(&System_status_var::ha_write_count);
  
  mysql_mutex_lock(&share->mutex);
  if(share->next_rowid == 0 || share->rowids_generated >= WARP_ROWID_BATCH_SIZE) {
    share->next_rowid = warp_state->get_next_rowid_batch();
    share->rowids_generated = 0;
  } 
  current_rowid = share->next_rowid--;
  share->rowids_generated++;
  mysql_mutex_unlock(&share->mutex);
    
  /* This will return a cached writer unless a background
    write was started on the last insert.  In that case
    a new writer is constructed because the old one will
    still be background writing.
  */
  if(create_writer(table)) {
    DBUG_RETURN(-1);
  }
  mysql_mutex_lock(&share->mutex);
  mysql_mutex_unlock(&share->mutex);
  /* The auto_increment value isn't being properly persisted between
    restarts at the moment.  AUTO_INCREMENT should definitely be
    considered and ALPHA level feature.
  */
  if(table->next_number_field && buf == table->record[0]) {
    int error;
    if((error = update_auto_increment())) DBUG_RETURN(error);
  }

  /* This encodes the data from the row buffer into a CSV string which
    is processed by Fastbit...  It is probably faster to construct a
    Fastbit row object but this is fast enough for now/ALPHA release.
  */
  ha_warp::encode_quote(buf);

  /* The writer object caches rows in memory.  Memory is reserved
    for a given number of rows, which defaults to 1 million.  The
    Fastbit cache size must be greater than or equal to this value
    or an allocation failure will happen.
  */
  writer->appendRow(buffer.c_ptr(), ",");
  stats.records++;
  
  /* In order to check for duplicate keys in a single insert
     statement the writer has to be flushed for each insert
     statement, which is not optimal - maybe there is a 
     better solution
  */
  /*if(unique_check_where_clause != "") {
    foreground_write();
    current_trx->write_insert_log_rowid(current_rowid);
  } else
  */
  if(writer->mRows() >= my_write_cache_size) {
    // write the rows to disk and destroy the writer (a new one will be created)
    write_buffered_rows_to_disk();
  }
  DBUG_RETURN(0);
}

// Updating a row in WARP is a bit weird.  A new version of the row is 
// written into the table and a LOCK_EX is taken on the row.  The
// delete bitmap isn't written until the transaction commits. The
// deleted row is written into the transaction log and it gets set
// when the log is read at commit which is quite different from
// InnoDB.  A history lock is also taken on the row.  During future
// scans this verion of the row will not be visible to this or 
// newer transactions and will be visible to older transactions.
int ha_warp::update_row(const uchar *, uchar *new_data) {
  is_update=true;
  DBUG_ENTER("ha_warp::update_row");
  auto current_trx = warp_get_trx(warp_hton, table->in_use);
  assert(current_trx != NULL);
  
  /*delete cursor;
  delete filtered_table;
  delete base_table;
  cursor = NULL;
  filtered_table = NULL;
  base_table = NULL;*/


  int lock_taken = warp_state->create_lock(current_rowid, current_trx, LOCK_EX);
  /* if deadlock or lock timeout return the error*/
  if(lock_taken != LOCK_EX) {
    DBUG_RETURN(lock_taken);
  }

  // current_rowid will be changed by write_row so save the 
  // value now
  uint64_t deleted_rowid = current_rowid;
  
  // if the write fails (for example due to duplicate key then
  // the statement will be rolled back and the deleted row 
  // will be 
  int retval = write_row(new_data);
    
  if(retval == 0) {
    // only log the delete and create the history lock 
    // if the write completed successfully.  The EX_LOCK
    // will still be held so the update can be retried
    // without having to lock the row again. 
    current_trx->write_delete_log_rowid(deleted_rowid);
    
    warp_state->create_lock(deleted_rowid, current_trx, LOCK_HISTORY);
  }
  
  ha_statistic_increment(&System_status_var::ha_update_count);
  is_update=false;

  
  DBUG_RETURN(retval);
}

/*
  Deletes a row. First the database will find the row, and then call this
  method. In the case of a table scan, the previous call to this will be
  the ::rnd_next() that found this row.
  The exception to this is an ORDER BY. This will cause the table handler
  to walk the table noting the positions of all rows that match a query.
  The table will then be deleted/positioned based on the ORDER (so RANDOM,
  DESC, ASC).
*/
int ha_warp::delete_row(const uchar *) {
  DBUG_ENTER("ha_warp::delete_row");
  
  auto current_trx = warp_get_trx(warp_hton, table->in_use);
  assert(current_trx != NULL);
  int lock_taken = warp_state->create_lock(current_rowid, current_trx, LOCK_EX);
  /* if deadlock or lock timeout return the error*/
  if(lock_taken != LOCK_EX) {
    DBUG_RETURN(lock_taken);
  }
  warp_state->create_lock(current_rowid, current_trx, LOCK_HISTORY);
  current_trx->write_delete_log_rowid(current_rowid);
  
  ha_statistic_increment(&System_status_var::ha_delete_count);
  stats.records--;
  DBUG_RETURN(0);
}

int ha_warp::delete_table(const char *table_name, const dd::Table *) {
  DBUG_ENTER("ha_warp::delete_table");

  // FIXME: this needs to be safer
  std::string cmdline =
      std::string("rm -rf ") + std::string(table_name) + ".data/";
  int rc = system(cmdline.c_str());
  ha_statistic_increment(&System_status_var::ha_delete_count);
  DBUG_RETURN(rc != 0);

}

// int ha_warp::truncate(dd::Table *dd) {
int ha_warp::delete_all_rows() {
  int rc = delete_table(share->table_name.c_str(), NULL);
  if(rc) return rc;
  return create(share->table_name.c_str(), table, NULL, NULL);
}

WARP_SHARE* ha_warp::get_warp_share() {
  return share;
}
/*
  ::info() is used to return information to the optimizer.
  Currently this table handler doesn't implement most of the fields
  really needed. SHOW also makes use of this data
*/
int ha_warp::info(uint) {
  DBUG_ENTER("ha_warp::info");
  std::unordered_map<std::string, bool> query_tables;
  close_in_extra = true;
  
  auto table_counts = get_table_counts_in_schema(share->data_dir_name);

  auto thd = current_thd;
  auto cur_table = thd->open_tables;
  
  while(cur_table != NULL) {
    auto handler = (ha_warp*)(cur_table->file);
    auto other_share = handler->get_warp_share();
    query_tables.emplace(std::make_pair(other_share->data_dir_name, true));
    cur_table=cur_table->next;
  }
  
  const char* table_with_most_rows = get_table_with_most_rows(&table_counts, query_tables);
  uint64_t least_row_count = get_least_row_count(&table_counts);
  assert(table_with_most_rows != NULL);
  bool is_fact_table = false;

  // list the tables in the query
  // if this is the fact table (largest table in schema) set the records to the smallest possible value
  // which is 2 (otherwise const evaluation will be used)
  if(strstr(share->data_dir_name, table_with_most_rows) != NULL) {
    is_fact_table = true;
    if(THDVAR(table->in_use, adjust_table_stats_for_joins)) {
      stats.records = least_row_count+2;
    }
  } 

  stats.mean_rec_length = 0;
  for (Field **field = table->s->field; *field; field++) {
    switch((*field)->real_type()) {
      case MYSQL_TYPE_TINY:
        stats.mean_rec_length += 1;
        break;

      case MYSQL_TYPE_SHORT:
        stats.mean_rec_length += 2;
        break;

      case MYSQL_TYPE_INT24:
        stats.mean_rec_length += 3;
        break;

      case MYSQL_TYPE_LONG:
      case MYSQL_TYPE_FLOAT:
        stats.mean_rec_length += 4;
        break;

      case MYSQL_TYPE_LONGLONG:
        stats.mean_rec_length += 8;
        break;

      case MYSQL_TYPE_VAR_STRING:
      case MYSQL_TYPE_VARCHAR:
      case MYSQL_TYPE_STRING:
      case MYSQL_TYPE_TINY_BLOB:
      case MYSQL_TYPE_MEDIUM_BLOB:
      case MYSQL_TYPE_LONG_BLOB:
      case MYSQL_TYPE_BLOB:
      case MYSQL_TYPE_JSON:
      case MYSQL_TYPE_DOUBLE:
      case MYSQL_TYPE_DECIMAL:
      case MYSQL_TYPE_NEWDECIMAL:
      case MYSQL_TYPE_DATE:
      case MYSQL_TYPE_TIME:
      case MYSQL_TYPE_TIMESTAMP:
      case MYSQL_TYPE_DATETIME:
      case MYSQL_TYPE_YEAR:
      case MYSQL_TYPE_NEWDATE:
      case MYSQL_TYPE_BIT:
      case MYSQL_TYPE_NULL:
      case MYSQL_TYPE_TIMESTAMP2:
      case MYSQL_TYPE_DATETIME2:
      case MYSQL_TYPE_TIME2:
      case MYSQL_TYPE_ENUM:
      case MYSQL_TYPE_SET:
      case MYSQL_TYPE_GEOMETRY:
      default:
        /* this is a total lie but this is just an estimate */
        stats.mean_rec_length += 8;
        break;
    }

    stats.auto_increment_value = stats.records;
  }

  /* estimate the data size from the record count and average record size */
  stats.data_file_length = stats.mean_rec_length * stats.records;
  
  /* register the table for condition pushdown..  ::info is always called before 
     ::engine_push so this ensures the table information for hybrid join is
     available when we get there
  */
  warp_pushdown_information* pushdown_info = get_or_create_pushdown_info(table->in_use, table->alias, share->data_dir_name);
  pushdown_info->fields = table->s->field;
  set_column_set();

  pushdown_info->column_set = column_set;

  if(is_fact_table) {
    pushdown_info->is_fact_table = true;
  }

  DBUG_RETURN(0);
}

int file_exists(const char *file_name) {
  struct stat buf;
  return (stat(file_name, &buf) == 0);
}

int file_exists(std::string file_name) {
  return file_exists(file_name.c_str());
}

void index_builder(ibis::table* tbl, const char* cname, const char* comment) {
  tbl->buildIndex(cname, comment);
}
/* Fastbit will normally maintain the indexes automatically, but if the type
   of bitmap index is to be set manually, the comment on the field will be
   taken into account. */
void ha_warp::maintain_indexes(const char *datadir) {
  
  ibis::table::stringArray columns;
  std::string opt = "";
  
  auto tbl = new ibis::part(datadir);
  for (Field **field = table->field; *field; field++) {
    std::string columnIndexFilename = std::string(datadir) + "/c" + std::to_string((*field)->field_index()) + ".idx";
    std::string columnIndexNullFilename = std::string(datadir) + "/n" + std::to_string((*field)->field_index());
    if(file_exists(columnIndexFilename)) {
      ibis::fileManager::instance().flushFile(columnIndexFilename.c_str());
      auto col = tbl->getColumn((*field)->field_index());
      if(col->hasIndex()) {
        col->loadIndex();
        if (col->indexedRows() != tbl->nRows() ) {
          // update the index if the existing one does not
          // have the same number of rows as the current data
          // partition
          col->unloadIndex();
          //col->purgeIndexFile();
          auto idx = ibis::index::create(col, NULL);
          delete idx;
        }
        col->unloadIndex();
      }
    }
  }
}

/* The ::extra function is called a bunch of times before and after various
   storage engine operations. I think it is used as a hint for faster alter
   for example. Right now, in warp if there are any dirty rows buffered in
   the writer object, flush them to disk when ::extra is called.   Seems to
   work.
*/
int ha_warp::extra(enum ha_extra_function xtra) {
  if(xtra == 0) {
    return -1;
  }
  /* if not bulk insert, and there are buffered inserts, write them out
     to disk.  This will destroy the writer.
  */
  /*if(writer != NULL) {
    write_buffered_rows_to_disk();
  }*/
  return 0;
}

void ha_warp::cleanup_pushdown_info() {
  // free up memory used for pushdown filters
  auto pushdown_info = get_pushdown_info(table->in_use, table->alias);
  
  pushdown_mtx.lock();
  auto it = pd_info.find(table->in_use);
  if(it != pd_info.end()) {
  
    // remove the pushdown info for this table
    auto it2 = it->second->find(table->alias);
    if(it2 != it->second->end()) {
      it->second->erase(it2);
    }
    // if all of the tables are removed delete the pushdown info completely
    if(it->second->size() == 0) {
      delete it->second;
      pd_info.erase(it);
    }

  }
  
  delete pushdown_info;
  pushdown_mtx.unlock();
  fact_table_filters.clear();
  pushdown_table_count = 0;
  bitmap_merge_join_executed = false;
}  

int ha_warp::repair(THD *, HA_CHECK_OPT *) {
  DBUG_ENTER("ha_warp::repair");
  my_error(ER_CHECK_NOT_IMPLEMENTED, MYF(0), "REPAIR is not supported");
  DBUG_RETURN(HA_ERR_UNSUPPORTED);
}

/*
  Called by the database to lock the table. Keep in mind that this
  is an internal lock.
*/
THR_LOCK_DATA **ha_warp::store_lock(THD *thd, THR_LOCK_DATA **to,
                                    enum thr_lock_type lock_type) {
  DBUG_ENTER("ha_warp::store_lock");

  lock_in_share_mode = false;
  lock_for_update = false;

  if(lock_type == TL_READ_WITH_SHARED_LOCKS) {
    lock_in_share_mode = true;
  }

  if(lock_type == TL_WRITE && thd->lex->sql_command == SQLCOM_SELECT) {
    lock_for_update = true;
  }

  if(lock_type != TL_IGNORE && lock.type == TL_UNLOCK) {
    lock.type = lock_type;
  }

  DBUG_RETURN(to);
}

int ha_warp::create_writer(TABLE *table_arg) {
  if(writer != NULL) {
    return 0;
  }
  
  /*
  Add the columns of the table to the writer object.

  MySQL types map to IBIS types:
  -----------------------------------------------------
  UNKNOWN_TYPE, OID, UDT, CATEGORY, BIT, BLOB
  BYTE, UBYTE , SHORT , USHORT, INT, UINT, LONG, ULONG
  FLOAT, DOUBLE
  TEXT
  */
  int column_count = 0;
  const char *index_spec=NULL;
  /* Create an empty writer.  Columns are added to it */
  writer = ibis::tablex::create();

  for (Field **field = table_arg->s->field; *field; field++) {
    std::string name = "c" + std::to_string(column_count);
    std::string nname = "n" + std::to_string(column_count);
    ++column_count;

    ibis::TYPE_T datatype = ibis::UNKNOWN_TYPE;
    bool is_unsigned = (*field)->all_flags() & UNSIGNED_FLAG;
    bool is_nullable = (*field)->is_nullable();

    /* create a tablex object to create the metadata for the table */
    switch((*field)->real_type()) {
      case MYSQL_TYPE_TINY:
        index_spec="<binning none/><encoding interval/>";
        if(is_unsigned) {
          datatype = ibis::UBYTE;
        } else {
          datatype = ibis::BYTE;
        }
        break;

      case MYSQL_TYPE_SHORT:
        index_spec="<binning none/><encoding interval-equality/>";
        if(is_unsigned) {
          datatype = ibis::USHORT;
        } else {
          datatype = ibis::SHORT;
        }
        break;

      case MYSQL_TYPE_INT24:
      case MYSQL_TYPE_LONG:
        index_spec="<binning none><encoding binary/>";
        if(is_unsigned) {
          datatype = ibis::UINT;
        } else {
          datatype = ibis::INT;
        }
        break;

      case MYSQL_TYPE_LONGLONG:
        index_spec="<binning none/><encoding binary/>";
        if(is_unsigned) {
          datatype = ibis::ULONG;
        } else {
          datatype = ibis::LONG;
        }
        break;

      case MYSQL_TYPE_VAR_STRING:
      case MYSQL_TYPE_VARCHAR:
      case MYSQL_TYPE_STRING:
      case MYSQL_TYPE_TINY_BLOB:
      case MYSQL_TYPE_MEDIUM_BLOB:
      case MYSQL_TYPE_LONG_BLOB:
      case MYSQL_TYPE_BLOB:
      case MYSQL_TYPE_JSON:
        /*CHARSET NUMBER:46
          CHARSET M_COL_NAME:utf8mb4_bin*/
        if((*field)->charset()->number != 46) {
          std::string errmsg = "Unsupported character set or collation for column (only utf8mb4/utf8mb4_bin supported): " +
                             std::string((*field)->field_name);
          my_error(1031, MYF(0), errmsg.c_str());
          return 1;
        }
        if(strcmp((*field)->charset()->m_coll_name, "utf8mb4_bin")) {
          std::string errmsg = "Unsupported character set or collation for column (only utf8mb4/utf8mb4_bin supported): " +
                             std::string((*field)->field_name);
          my_error(1031, MYF(0), errmsg.c_str());
          return 1;
        }
        index_spec="<binning none/><encoding binary/>";
        datatype = ibis::TEXT;
        break;

      case MYSQL_TYPE_FLOAT:
        index_spec="<binning precision=2/><encoding interval-equality/>";
        datatype = ibis::FLOAT;
        break;

      case MYSQL_TYPE_DOUBLE:
        index_spec="<binning precision=2/><encoding interval-equality/>";
        datatype = ibis::DOUBLE;
        break;

      case MYSQL_TYPE_DECIMAL:
      case MYSQL_TYPE_NEWDECIMAL:
        index_spec="<binning none/><encoding binary/>";
        datatype = ibis::TEXT;
        break;

      case MYSQL_TYPE_YEAR:
        index_spec="<binning none/><encoding interval-equality/>";
        datatype = ibis::USHORT;
        break;

      case MYSQL_TYPE_DATE:
      case MYSQL_TYPE_NEWDATE:
     /*   index_spec="<binning none/><encoding interval-equality/>";
        datatype = ibis::UINT;
        break;*/

      case MYSQL_TYPE_TIME:
      case MYSQL_TYPE_TIME2:
      case MYSQL_TYPE_TIMESTAMP:
      case MYSQL_TYPE_DATETIME:
      case MYSQL_TYPE_TIMESTAMP2:
      case MYSQL_TYPE_DATETIME2:
        index_spec="<binning none/><encoding interval-equality/>";
        datatype = ibis::ULONG;
        break;

      case MYSQL_TYPE_ENUM:
        datatype = ibis::CATEGORY;
        break;

      case MYSQL_TYPE_BIT:
      case MYSQL_TYPE_NULL:
      case MYSQL_TYPE_SET:
      case MYSQL_TYPE_GEOMETRY:
        datatype = ibis::TEXT;
        break;

      /* UNSUPPORTED TYPES */
      default:
        std::string errmsg = "Unsupported data type for column: " +
                             std::string((*field)->field_name);
        my_error(ER_CHECK_NOT_IMPLEMENTED, MYF(0), errmsg.c_str());
        datatype = ibis::UNKNOWN_TYPE;
        return 1;
        break;
    }
    /* Fastbit supports numerous bitmap index options.  You can place these
       options in the comment string of a column.  When an index is created on a
       column, then the indexing options used are taken from the comment.  In
       the future, the comment will support more options for compression, etc.
    */
    const char *custom_spec;
    if((custom_spec = strstr((*field)->comment.str, "index=")) != NULL) {
      index_spec = custom_spec+6;  
      if(index_spec[0] != '<') {
        std::string tmp_spec = "<" + std::string(custom_spec) + "/>";
        index_spec = tmp_spec.c_str();
      }
    } else {
      if(index_spec == NULL) { 
        index_spec = "<binary/>";
      }
    }
    
    writer->addColumn(name.c_str(), datatype, NULL, index_spec);

    /* Columns which are NULLable have a NULL marker.  A better approach might
       to have one NULL bitmap stored as a separate column instead of one byte
       per NULLable column, but that makes query processing a bit more complex
       so this simpler approach is taken for now.  Also, once compression is
       implemented, these columns will shrink quite a bit.
    */
    if(is_nullable) {
      // correspondingly numbered column");
      writer->addColumn(nname.c_str(), ibis::UBYTE,
                        "NULL marker for the correspondingly numbered column",
                        "<binning none/><encoding equality/>");
                        //"none");
    }
  }
  /* This is the psuedo-rowid which is used for deletes and updates */
  writer->addColumn("r", ibis::ULONG, "WARP rowid");

    /* This is the psuedo-rowid which is used for deletes and updates */
  writer->addColumn("t", ibis::ULONG, "WARP transaction identifier");

  /* This is the memory buffer for writes*/
  //writer->reserveBuffer(my_write_cache_size > my_partition_max_rows
  //                          ? my_partition_max_rows
  //                          : my_write_cache_size);

  /* FIXME: should be a table option and should be able to be set in size not
   * just count*/
  writer->setPartitionMax(my_partition_max_rows);
  mysql_mutex_lock(&share->mutex);
  mysql_mutex_unlock(&share->mutex);

  return 0;
}

/*
  Create a table. You do not want to leave the table open after a call to
  this (the database will call ::open() if it needs to).

  Note that the internal Fastbit columns are named after the field numbers
  in the MySQL table.
*/
// int ha_warp::create(const char *name, TABLE *table_arg, HA_CREATE_INFO *info,
int ha_warp::create(const char *name, TABLE *table_arg, HA_CREATE_INFO *,
                    dd::Table *) {
  DBUG_ENTER("ha_warp::create");
  int rc = 0;
  if(!(share = get_share(name, table))) DBUG_RETURN(HA_ERR_OUT_OF_MEM);
  /* create the writer object from the list of columns in the table 
     if non-zero is returned return error 1030 - unsupported option*/
  if(create_writer(table_arg)) {
    DBUG_RETURN(1031);
  }

  char errbuf[MYSYS_STRERROR_SIZE];
  DBUG_PRINT("ha_warp::create",
             ("creating table data directory=%s", share->data_dir_name));
  if(file_exists(share->data_dir_name)) {
    delete_table(name, NULL);
  }
  if(mkdir(share->data_dir_name, S_IRWXU | S_IXOTH) == -1) {
    my_error(ER_INTERNAL_ERROR, MYF(0),
             my_strerror(errbuf, sizeof(errbuf), errno));
    DBUG_RETURN(-1);
  }

  /* Write the metadata to disk (returns 1 on success but this function returns
     0 on success...) Be nice and try to clean up if metadata write failed (out
     of disk space for example)
  */
  DBUG_PRINT("ha_warp::create", ("Writing table metadata"));
  if(!writer->writeMetaData((std::string(share->data_dir_name)).c_str())) {
    if(file_exists(share->data_dir_name)) {
      rmdir(share->data_dir_name);
    }
    rc = -1;
  }

  DBUG_RETURN(rc);
}

int ha_warp::check(THD *, HA_CHECK_OPT *) {
  DBUG_ENTER("ha_warp::check");
  DBUG_RETURN(HA_ADMIN_OK);
}

bool ha_warp::check_if_incompatible_data(HA_CREATE_INFO *, uint) {
  return COMPATIBLE_DATA_YES;
}

/* This is where table scans happen.  While most storage engines
   scan ALL rows in this function, the WARP engine supports
   engine condition pushdown.  This means that the WHERE clause in
   the SQL statement is made available to the WARP engine for
   processing during the scan.

   This has MAJOR performance implications.

   Fastbit can evaluate and satisfy with indexes many complex
   conditions that MySQL itself can not support efficiently
   (or at all) with btree or hash indexes.

   These include conditions such as:
   col1 = 1 OR col2 = 1
   col1 < 10 and col2 between 1 and 2
   (col1 = 1 or col2 = 1) and col3 = 1

   Fastbit evaluation will bitmap intersect the index results
   for each evaluated expression.  Fastbit will automatically
   construct indexes for these evaluations when appropriate.
*/
int ha_warp::rnd_init(bool) {
  DBUG_ENTER("ha_warp::rnd_init");
  fetch_count = 0;
  auto pushdown_info = get_pushdown_info(table->in_use, table->alias);
  char* partition_filter = THDVAR(table->in_use, partition_filter);
  full_partition_scan = false;
  /* extract/use the partition filter if provided*/
  uint partition_filter_len = strlen(partition_filter);
  partition_filter_alias = "";
  partition_filter_partition_name = "";
  // partition filter is of form alias: pX 
  // minimum alias is one char, plus two char delim, plus two chars for partition = 5 chars
  
  if(partition_filter_len >= 5) {
    for(uint delim_at = 0;delim_at<partition_filter_len;delim_at++) {
      if(partition_filter[delim_at] == ':' && partition_filter[delim_at+1] == ' ') {
        partition_filter_alias.assign(partition_filter, delim_at);
      
        if(partition_filter_alias == table->alias) {
          partition_filter_partition_name.assign(partition_filter + delim_at+2);
        }
        break;
      }
    }
  }
  
  current_rowid = 0;
  /* When scanning this is used to skip evaluation of transactions
     that have already been evaluated
  */  
  last_trx_id = 0;

  /* This is the a big part of the performance advantage of WARP outside of
     the bitmap indexes.  This figures out which columns this query is reading
     so we only read the necesssary columns from disk.

     This is the primary advantage of a column store.
  */
  set_column_set();

  /* push_where_clause is populated in ha_warp::cond_push() which is the
     handler function invoked by engine condition pushdown.  When ECP is
     used, then push_where_clause will be a non-empty string.  If it
     isn't used, then the WHERE clause is set such that Fastbit will
     return all rows.
  */
  if(push_where_clause == "") {
    push_where_clause = "1=1";
  }
  
  if(pushdown_info->base_table != NULL) {
    partitions = NULL;
    base_table = pushdown_info->base_table;
    filtered_table = pushdown_info->filtered_table;
    if(filtered_table != NULL && pushdown_info->cursor != NULL) {
      cursor = pushdown_info->cursor;
    } else {
      if(filtered_table != NULL) {
        cursor = filtered_table->createCursor();
        pushdown_info->cursor=cursor; 
      }
    }
 
    for(auto filter_it = pushdown_info->fact_table_filters->begin(); filter_it != pushdown_info->fact_table_filters->end(); ++filter_it) {
 
      if((filter_it->first)->dim_alias == std::string(table->alias)) {
        auto tmp = (filter_it->first);
        current_matching_dim_ridset_it = tmp->get_rownums()->begin();
 
        current_matching_dim_ridset = tmp->get_rownums();
        
        break;
      }
    }
    rownum = 0;
    
  } else {
    base_table = NULL;
    if( (get_pushdown_info_count(current_thd) > 1 && pushdown_info->is_fact_table) || partition_filter_partition_name != "" ) {
      partitions = new ibis::partList;
    
      // read all partitions unless a filter is set
      if(partition_filter_partition_name == "") {
        ibis::util::gatherParts(*partitions, share->data_dir_name, true);
        part_it = partitions->begin();
      } else {
        // only read one partition if filter is set
        std::string tmpstr = std::string(share->data_dir_name);
        tmpstr += "/" + partition_filter_partition_name;
        ibis::util::gatherParts(*partitions, tmpstr.c_str(), true);
        part_it = partitions->begin();
      }
    } else {
      partitions = new ibis::partList;
      full_partition_scan = true;
      ibis::util::gatherParts(*partitions, share->data_dir_name, true);
      part_it = partitions->begin();
    }
  }
  
  DBUG_RETURN(0);
}

void filter_fact_column(
  ibis::query* column_query, 
  fact_table_filter::iterator fact_filter, 
  std::vector<uint32_t>* matching_rids, 
  std::set<uint64_t>* matching_dim_rids,
  uint32_t* running_filter_threads,
  std::mutex* fact_filter_mutex ) 
{ 
  auto column_vals = column_query->getQualifiedLongs((fact_filter->first)->fact_column.c_str());
    
  uint32_t rownum = 1;
  std::vector<uint64_t> matching_dim_rowids;
  matching_dim_rowids.clear();
  for(auto column_it = column_vals->begin(); column_it != column_vals->end(); ++column_it) {
    ++rownum;
    auto find_it = fact_filter->second->find(*column_it);
    if( find_it != fact_filter->second->end() ) {
      matching_rids->push_back(rownum);
      matching_dim_rids->insert(find_it->second);
    }
  }
  delete column_vals;
  column_vals = NULL;
  
  fact_filter_mutex->lock();
  --(*running_filter_threads);
  fact_filter_mutex->unlock();
  
}
// this is expensive because it has to try to insert many existing entries
// into the existing set.  This presents a synchronization point in the 
// join process to it is moved into a dedicated thread
// there should be one running threads per dimension because a
// mutex is held as each dimension is processed

void merge_dimension_keys(
  fact_table_filter::iterator filter_it, 
  std::set<uint64_t>* matching_dim_rowids, 
  uint32_t* running_dimension_merges, 
  std::mutex* dimension_merge_mutex ) {
 
  filter_it->first->mtx.lock();
  for(auto insert_it = matching_dim_rowids->begin(); insert_it != matching_dim_rowids->end(); ++insert_it) {
    filter_it->first->add_matching_rownum(*insert_it);
  }
  filter_it->first->mtx.unlock();   
  delete matching_dim_rowids;
  
  dimension_merge_mutex->lock();

  (*running_dimension_merges)--;
  dimension_merge_mutex->unlock();
}

void exec_pushdown_join(
  ibis::query* column_query, 
  ibis::partList::iterator part_it, 
  fact_table_filter* fact_table_filters,
  std::unordered_map<std::string, std::vector<uint32_t>*>* matching_ridset,
  uint32_t* running_join_threads, 
  std::mutex* parallel_join_mutex,
  uint32_t* running_dimension_merges,
  std::mutex* dimension_merge_mutex ) {
          
  std::unordered_map<uint32_t, uint8_t> tmp_matching_rids;
  auto rid_it = tmp_matching_rids.begin();

  uint8_t filter_exec_count = 0;
  auto filter_it = fact_table_filters->begin();
  
  for ( filter_exec_count = 1; filter_it != fact_table_filters->end(); ++filter_it,++filter_exec_count) {
    auto column_vals = column_query->getQualifiedLongs((filter_it->first)->fact_column.c_str());
    if(!column_vals) {
      tmp_matching_rids.clear();
      break;
    }
    
    uint32_t rownum =0;
    auto matching_dim_rowids = new std::set<uint64_t> ;

    for(auto column_it = column_vals->begin(); column_it != column_vals->end(); ++column_it) {
      
      ++rownum;
      if( filter_exec_count > 1 ) {
        /* if this is the second or later pass over column data
           if this rownum did not already match, then it does not
           have to be looked up again.  Lookups into filter_it->second
           are 64 bit while lookups into matching_rids are 32 bit.  That
           makes this lookup considerably faster than the column lookup.
        */
        rid_it = tmp_matching_rids.find(rownum);
        if( rid_it == tmp_matching_rids.end() ) {
          continue;
        }

        if( rid_it->second != filter_exec_count - 1 ) {
          continue;
        }

      }  
      auto find_it = filter_it->second->find(*column_it);
      if( find_it == filter_it->second->end() ) {
        continue;
      }
      if( filter_exec_count == 1 ) {
        tmp_matching_rids.insert(std::make_pair(rownum,1)); 
      } else {
        rid_it->second++;
      }
     
      matching_dim_rowids->insert(find_it->second);
    
    }
    // free up columnar values
    delete column_vals;

    dimension_merge_mutex->lock();
    ++running_dimension_merges;
    dimension_merge_mutex->unlock();

    //deletes matching_dim_rowids
    std::thread(merge_dimension_keys, filter_it, matching_dim_rowids, running_dimension_merges, dimension_merge_mutex).detach();

    #if 0
    filter_it->first->mtx.lock();
              
    for(auto insert_it = matching_dim_rowids.begin(); insert_it != matching_dim_rowids.end(); ++insert_it) {
      filter_it->first->add_matching_rownum(*insert_it);
    }
    
    filter_it->first->mtx.unlock();    
    #endif

  }
  
  if( tmp_matching_rids.size() > 0 ) {
    
    auto tmp = std::string((*part_it)->currentDataDir());
    auto find_it = matching_ridset->find(tmp);
    assert(find_it != matching_ridset->end());

    auto filtered_matching_ids = new std::vector<uint32_t>;
    for(auto tmp_it = tmp_matching_rids.begin(); tmp_it != tmp_matching_rids.end(); ++tmp_it) {
      if( tmp_it->second == fact_table_filters->size() ) {
        filtered_matching_ids->push_back(tmp_it->first);
      }
    }
    
    if(filtered_matching_ids->size() > 0) {
      find_it->second = filtered_matching_ids;
    } else {
      find_it->second = NULL;
    }
  }


  parallel_join_mutex->lock();
  (*running_join_threads)--;
  parallel_join_mutex->unlock();

  delete column_query;
}

int ha_warp::rnd_next(uchar *buf) {
  DBUG_ENTER("ha_warp::rnd_next");
  
  // transaction id of the current row
  uint64_t row_trx_id = 0;
fetch_again:  
  
  if( !full_partition_scan && partitions != NULL && bitmap_merge_join_executed == false ) {
    if( std::string((*part_it)->currentDataDir()) == std::string(share->data_dir_name) ) {
      ++part_it;
    }
  
    while( part_it != partitions->end() ) {        
      //verify that the partition is valid / not empty
      base_table = ibis::table::create((*part_it)->currentDataDir());
      rownum = 0;
      if(!base_table) {
        DBUG_RETURN(HA_ERR_END_OF_FILE);
      }
      
      delete base_table;
      base_table = NULL;
      filtered_table = NULL;
      
      auto column_query = new ibis::query((const char*)(0), (*part_it), (const char*)(0));
      if( push_where_clause == "" ) {
        push_where_clause = "1=1";
      }
      
      column_query->addConditions(push_where_clause.c_str());
      column_query->evaluate();
      if( column_query->getNumHits() != 0 ) {
        // nothing happens if this function is called more than once during query evaluation
        // but it must be executed at least once when parallel hash join is being used
        bitmap_merge_join();
        
        // this is zero if join optimization is not being used
        if(fact_table_filters.size() == 0) {
        
          if( push_where_clause == "" ) {
            push_where_clause = "1=1";
          }
          
        } else {
        
          if( matching_ridset.size() == 0 ) {
            for(auto part_it2 = partitions->begin();part_it2 != partitions->end();++part_it2) {
              matching_ridset.emplace(std::make_pair(std::string((*part_it2)->currentDataDir()),(std::vector<uint32_t>*)NULL));
            }
          }  
          
          while(1) {
            parallel_join_mutex.lock();
            auto tmp = running_join_threads;
            parallel_join_mutex.unlock();
            
            if(tmp >= THDVAR(table->in_use, max_degree_of_parallelism) ) {
              
              struct timespec sleep_time;
              struct timespec remaining_time;
              sleep_time.tv_sec = (time_t)0;
              sleep_time.tv_nsec = 100000000L; // sleep a millisecond
              
              nanosleep(&sleep_time, &remaining_time);
              continue;
            } 
            
            parallel_join_mutex.lock();
            ++running_join_threads;
            
            parallel_join_mutex.unlock();
            std::thread(exec_pushdown_join,column_query, part_it, &fact_table_filters, &matching_ridset, &running_join_threads, &parallel_join_mutex, &running_dimension_merges, &dimension_merge_mutex).detach();
            break;

          }  
        }
      } 
      ++part_it;
      
    } // jobs for joining all the partitions involved in the query have been scheduled   
    
    part_it = partitions->begin();
    current_matching_ridset = NULL;
  } 
  
  // wait for scheduled join to complete
  while(all_jobs_completed == false) {
    parallel_join_mutex.lock();
    if( running_join_threads == 0 ) {
      parallel_join_mutex.unlock();
      // next time the mutex won't be held!
      all_jobs_completed = true;
      rownum = 0;
      break;
    }
    
    struct timespec sleep_time;
    struct timespec remaining_time;
    sleep_time.tv_sec = (time_t)0;
    sleep_time.tv_nsec = 100000000L; // sleep a bit
    parallel_join_mutex.unlock();
    nanosleep(&sleep_time, &remaining_time);
  }

  // there may be dimension merging still going on!
  while(all_dimension_merges_completed == false) {
    dimension_merge_mutex.lock();
    if( running_dimension_merges == 0 ) {
      dimension_merge_mutex.unlock();
      all_dimension_merges_completed = true;  
      continue;
    }
    dimension_merge_mutex.unlock();
    
    struct timespec sleep_time;
    struct timespec remaining_time;
    sleep_time.tv_sec = (time_t)0;
    sleep_time.tv_nsec = 100000000L; // sleep a bit
    parallel_join_mutex.unlock();
    nanosleep(&sleep_time, &remaining_time);
  }
  
  ha_statistic_increment(&System_status_var::ha_read_rnd_next_count);
  
  next_ridset:

  if( matching_ridset.size() > 0 ) {
    if(part_it == partitions->end()) {
      DBUG_RETURN(HA_ERR_END_OF_FILE);
    }
    
    if( current_matching_ridset == NULL ) {
      auto find_it = matching_ridset.find(std::string((*part_it)->currentDataDir()));
      
      if( find_it == matching_ridset.end() ) {
        ++part_it;
        goto next_ridset;
      }
      
      if( find_it->second == NULL ) {
        ++part_it;
        goto next_ridset;
      } 
    
      if(base_table != NULL) {
        delete cursor;
        cursor = NULL;
        delete filtered_table;
        filtered_table = NULL;
        delete base_table;
        base_table = NULL;
      }
    
      current_matching_ridset = find_it->second;
      current_matching_ridset_it = find_it->second->begin();
      
      base_table = ibis::table::create(find_it->first.c_str());
      assert(base_table != NULL);
            
      // this will do some IO to read in projected columns that where not used for filters
      maintain_indexes(find_it->first.c_str());
      filtered_table = base_table->select(column_set.c_str(), push_where_clause.c_str());
      
      if(!filtered_table) {
        ++part_it;
        goto fetch_again;
      }
      
      cursor = filtered_table->createCursor();

    }
    
  } else {
    
    // table scan (possibly with filters) without any joins
    if(cursor == NULL) {
      if( std::string((*part_it)->currentDataDir()) == std::string(share->data_dir_name) ) {
      
        ++part_it;
        if(part_it == partitions->end()) {
          DBUG_RETURN(HA_ERR_END_OF_FILE);
        }
      }
      
      base_table = ibis::table::create((*part_it)->currentDataDir());
      assert(base_table != NULL);
      
      maintain_indexes((*part_it)->currentDataDir());
      filtered_table = base_table->select(column_set.c_str(), push_where_clause.c_str());
      
      if(filtered_table==NULL) {
        DBUG_RETURN(HA_ERR_END_OF_FILE);
      }
      
      cursor = filtered_table->createCursor();  
      rownum = 0;
    } 
  }
  
  if( !cursor ) {
    DBUG_RETURN(HA_ERR_END_OF_FILE);
  }
  
  // will remain 10 if we hit the end of current_matching_ridset
  // otherwise is the result of the fetch.  if there is no 
  // current_matching_ridset the next row is fetched and if the
  // end of the resultset is reached, res will end up non-zero 
  int res = 10;
  if(matching_ridset.size() >0 ) {
    
    if(current_matching_ridset_it != current_matching_ridset->end()) {
      rownum = (*current_matching_ridset_it);
      res = cursor->fetch(rownum-1);
      ++current_matching_ridset_it;
    } 
    // if end of ridset res still = 10 here and the fetch failure
    // is handled below, objects are free'd etc..
  } else {
    
    // during pushdown joins the dimensions have a set of buffered rowids
    // this is a scan of one of the dimension tables (because current_matching_ridset_it )
    if( current_matching_dim_ridset != NULL ) {  
      if( current_matching_dim_ridset_it != current_matching_dim_ridset->end() ) {
        rownum = *current_matching_dim_ridset_it;
        res = cursor->fetch((*current_matching_dim_ridset_it)-1);
        ++current_matching_dim_ridset_it;
      } else {
        res = -1;
      }
    } else {
      res = cursor->fetch();
      ++rownum;
    }
  }
  
  if( res != 0 ) {
    fetch_count = 0;
    if( partitions != NULL && fact_table_filters.size() > 0 ) {
      // free up the memory used for buffering the matching rowids
      if( current_matching_ridset != NULL ) {
        delete current_matching_ridset;
        auto find_it = matching_ridset.find(std::string((*part_it)->currentDataDir()));
        find_it->second = NULL;
        current_matching_ridset = NULL;
      }
      
      // move to the next partition
      ++part_it;
      goto next_ridset;
    }
       
    if(current_matching_dim_ridset != NULL) {
      delete current_matching_dim_ridset;
      current_matching_dim_ridset = NULL;
    }
    
    if(partitions != NULL) {
      ++part_it;
      if(part_it == partitions->end()) {
        DBUG_RETURN(HA_ERR_END_OF_FILE); 
      }
      delete cursor;
      cursor = NULL;
      delete filtered_table;
      filtered_table=NULL;
      delete base_table;
      base_table=NULL;
      
      goto fetch_again;
    }
       
    DBUG_RETURN(HA_ERR_END_OF_FILE);
  }  
  
  ++fetch_count;
  
  cursor->getColumnAsULong("r", current_rowid);
  cursor->getColumnAsULong("t", row_trx_id);
  
  /* This sets is_trx_visible handler variable!
     If we already checked this trx_id in the last iteration
     then it does not have to be checked again and the
     is_trx_visible variable does not change. This function
     also sets last_trx_id to the transaction being c
     checked if the value is not the same as this 
     transaction.
  */

  
  is_trx_visible_to_read(row_trx_id);
  
  if(!is_trx_visible) {
    goto fetch_again;
  }
  
  // if the row would be visible due to row_trx_id it might not
  // be visible if it has been changed in a future transaction.
  // because the delete_rows bitmap has bits possibly committed
  // from future transaction, a history lock is created to 
  // maintain row visiblity
  if(!is_row_visible_to_read(current_rowid)) {
    goto fetch_again;
  }
  
  
  // Lock rows during a read if requested
  auto current_trx = warp_get_trx(warp_hton, table->in_use);
  int lock_taken = 0;
  if( lock_in_share_mode ) {
    lock_taken = warp_state->create_lock(current_rowid, current_trx, LOCK_SH);
    // row is exclusive locked so it has been deleted but this row should 
    // have already been skipped because it has a history lock
    if( lock_taken == LOCK_EX ) {
      goto fetch_again;
    }
  
    if( lock_taken != LOCK_SH && lock_taken != WRITE_INTENTION ) {
        // some sort of error happened like DEADLOCK or LOCK_WAIT_TIMEOUt
      DBUG_RETURN(lock_taken);
    }
  } else {
    if( lock_for_update ) {
      lock_taken = warp_state->create_lock(current_rowid, current_trx, WRITE_INTENTION);
      if( lock_taken != WRITE_INTENTION ) {
        DBUG_RETURN(lock_taken);
      }
    }  
  }
  find_current_row(buf, cursor);

  DBUG_RETURN(0);
}

/*
  Called after each table scan.
*/
int ha_warp::rnd_end() {
  DBUG_ENTER("ha_warp::rnd_end");
  
  blobroot.Clear();
   
  push_where_clause = "";

  if(cursor) delete cursor;
  if(filtered_table) delete filtered_table;
  if(base_table) delete base_table;

  if(partitions) {
    for(auto it=partitions->begin();it!=partitions->end();++it) {
      delete *it;
      *it=NULL;
    } 
    delete partitions;
  }
  
  if(writer != NULL) {
    write_buffered_rows_to_disk();
  }
  ibis::fileManager::instance().flushDir(share->data_dir_name);

  base_table = NULL;
  filtered_table = NULL;
  cursor = NULL;
  partitions = NULL;
  // these have to be reset for consecutive execution of queries on this 
  // THD / handle to continue working properly (ie not crash)
  matching_ridset.clear();
  fact_table_filters.clear();
  all_dimension_merges_completed = false;
  all_jobs_completed = false;
  current_matching_ridset = NULL;
  buffer.length(0);
  DBUG_RETURN(0);
}

/*
  This records the current position *in the active cursor* for the current row.
  This is a logical reference to the row which doesn't have any meaning outside
  of this scan because scans will have different row numbers when the pushed
  conditions are different.

  For similar reasons, deletions must mark the physical rowid of the row in the
  deleted RID map.
*/
void ha_warp::position(const uchar *) {
  DBUG_ENTER("ha_warp::position");
  my_store_ptr(ref, ref_length, current_rowid);
  DBUG_VOID_RETURN;
}

/*
  Used to seek to a logical posiion stored with ::position().
*/
int ha_warp::rnd_pos(uchar *buf, uchar *pos) {
  int rc;
  DBUG_ENTER("ha_warp::rnd_pos");
  
  ha_statistic_increment(&System_status_var::ha_read_rnd_count);
  current_rowid = my_get_ptr(pos, ref_length);
  base_table = ibis::mensa::create(share->data_dir_name);
  filtered_table = base_table->select(column_set.c_str(), ("r=" + std::to_string(current_rowid)).c_str());
  cursor = filtered_table->createCursor();
  
  rc = find_current_row(buf, cursor);
   
  delete cursor;
  delete filtered_table;
  delete base_table;
  cursor = NULL;
  filtered_table = NULL;
  base_table = NULL;
  DBUG_RETURN(rc);
}



/*
ulong ha_warp::index_flags(uint, uint, bool) const {
  // return(HA_READ_NEXT | HA_READ_RANGE | HA_KEYREAD_ONLY |
  // HA_DO_INDEX_COND_PUSHDOWN);
  //return (HA_READ_NEXT | HA_READ_RANGE | HA_KEYREAD_ONLY);
  return (HA_READ_NEXT | HA_READ_RANGE | HA_KEYREAD_ONLY);
}

ha_rows ha_warp::records_in_range(uint, key_range *, key_range *) {
  close_in_extra = true;
  auto pushdown_info = get_pushdown_info(table->in_use, table->alias);
  auto estimator = ibis::mensa::create(pushdown_info->datadir);
  uint64_t min=0;
  uint64_t max=0;
  ha_rows cnt = 0;

  // always scan the fact table
  if(pushdown_info->is_fact_table == true) {
    cnt = -1ULL;
  } else {
    if(pushdown_info->filter == "") {
      cnt = estimator->nRows();  
    } else {
      estimator->estimate(pushdown_info->filter.c_str(), min, max);
    }
  }
  delete estimator;
  return cnt > 0 ? cnt : max - min;
}

int ha_warp::index_init(uint idxno, bool) {
  DBUG_ENTER("ha_warp::index_init");
  // just prevents unused variable warning
  //if(sorted) sorted = sorted;

  //FIXME: bitmap indexes are not sorted so figure out what the sorted arg
  //means..
  //assert(!sorted);

  //DBUG_PRINT("ha_warp::index_init", ("Key #%d, sorted:%d", idxno, sorted));
  DBUG_RETURN(index_init(idxno));
}


int ha_warp::index_init(uint idxno) {
  active_index = idxno;
  last_trx_id = 0;
  current_trx = NULL;

  if(column_set == "") {
    set_column_set();
  }

  auto pushdown_info = get_pushdown_info(table->in_use, table->alias);
  if(pushdown_info->base_table != NULL) {
    base_table = pushdown_info->base_table;
    idx_filtered_table = pushdown_info->filtered_table;
    if(idx_filtered_table != NULL && pushdown_info->cursor != NULL) {
      idx_cursor = pushdown_info->cursor;
    } else {
      if(idx_filtered_table != NULL) {
        idx_cursor = idx_filtered_table->createCursor();
        pushdown_info->cursor=idx_cursor; 
      }
    }
  } else {
    if(base_table == NULL) {
      base_table = new ibis::mensa(share->data_dir_name);
      idx_filtered_table =
        base_table->select(column_set.c_str(), push_where_clause.c_str());
      if(idx_filtered_table != NULL) {
        // Allocate a cursor for any queries that actually fetch columns 
        idx_cursor = idx_filtered_table->createCursor();
      }
      pushdown_info->base_table = base_table;
      pushdown_info->filtered_table = idx_filtered_table;
      pushdown_info->cursor = idx_cursor;
    }
  }
    
  //idx_filtered_table_with_pushdown =
  //   base_table->select(column_set.c_str(), push_where_clause.c_str());
  return (0);
}

int ha_warp::index_next(uchar *buf) {
  DBUG_ENTER("ha_warp::index_next");
  uint64_t row_trx_id;
  
fetch_again:
  ha_statistic_increment(&System_status_var::ha_read_next_count);
  if(idx_cursor->fetch() != 0) {
    DBUG_RETURN(HA_ERR_END_OF_FILE);
  }
  idx_cursor->getColumnAsULong("t", row_trx_id);
  if(!is_trx_visible_to_read(row_trx_id)) {
    goto fetch_again;
  }

  idx_cursor->getColumnAsULong("r", current_rowid);
  if(!is_row_visible_to_read(current_rowid)) {
    goto fetch_again;
  }   
  find_current_row(buf, idx_cursor);
  DBUG_RETURN(0);
}

int ha_warp::index_first(uchar *buf) {
  DBUG_ENTER("ha_warp::index_first");
  ha_statistic_increment(&System_status_var::ha_read_first_count);
  uint64_t row_trx_id;
  last_trx_id = 0;
  current_trx = NULL;
  
  set_column_set();
  std::string where_clause;

  if(idx_filtered_table == NULL) {
    DBUG_RETURN(HA_ERR_END_OF_FILE);
  }

fetch_again:
  if(idx_cursor->fetch() != 0) {
    DBUG_RETURN(HA_ERR_END_OF_FILE);
  }
  idx_cursor->getColumnAsULong("t", row_trx_id);
  if(!is_trx_visible_to_read(row_trx_id)) {
    goto fetch_again;
  }
  
  idx_cursor->getColumnAsULong("r", current_rowid);
  if(!is_row_visible_to_read(current_rowid)) {
    goto fetch_again;
  } 
  find_current_row(buf, idx_cursor);

  DBUG_RETURN(0);
}

int ha_warp::index_end() {
  DBUG_ENTER("ha_warp::index_end");
  idx_cursor = NULL;
  idx_filtered_table = NULL;
  base_table = NULL;
  idx_where_clause = "";
  push_where_clause = "";
  DBUG_RETURN(0);
}


uint64_t ha_warp::lookup_in_hash_index(const uchar *key, key_part_map keypart_map,
                               enum ha_rkey_function find_flag) {
  DBUG_ENTER("ha_warp::lookup_in_hash_index");
  Field *f = table->key_info[active_index].key_part[0].field;
  
  uint64_t uintval = 0;
  int64_t intval = 0;
  double dblval = 0;
  std::string strval;

  bool is_unsigned = f->all_flags() & UNSIGNED_FLAG;
  bool is_int = false;
  bool is_uint = false;
  bool is_double = false;
  bool is_string = false;

  switch(f->real_type()) {
    case MYSQL_TYPE_TINY:
    case MYSQL_TYPE_SHORT:
    case MYSQL_TYPE_LONG:
    case MYSQL_TYPE_LONGLONG:
    case MYSQL_TYPE_INT24:
      if(is_unsigned) {
        is_uint = true;
        uintval = f->val_int();
      } else {
        is_int = true;
        intval = f->val_int();
      }
    break;

    case MYSQL_TYPE_FLOAT:
    case MYSQL_TYPE_DOUBLE:
      is_double = true;
      dblval = f->val_real();
    break;

    case MYSQL_TYPE_DATE:
    case MYSQL_TYPE_TIME:
    case MYSQL_TYPE_TIMESTAMP:
    case MYSQL_TYPE_DATETIME:
    case MYSQL_TYPE_YEAR:
    case MYSQL_TYPE_NEWDATE:
    case MYSQL_TYPE_TIMESTAMP2:
    case MYSQL_TYPE_DATETIME2:
    case MYSQL_TYPE_TIME2: 
      is_unsigned = true;
      uintval = f->val_int();
    break;

    case MYSQL_TYPE_VAR_STRING:
    case MYSQL_TYPE_VARCHAR:
    case MYSQL_TYPE_STRING:
    case MYSQL_TYPE_TINY_BLOB:
    case MYSQL_TYPE_MEDIUM_BLOB:
    case MYSQL_TYPE_LONG_BLOB:
    case MYSQL_TYPE_BLOB:
    case MYSQL_TYPE_JSON:
    case MYSQL_TYPE_ENUM:
    case MYSQL_TYPE_SET: 
    case MYSQL_TYPE_DECIMAL:
    case MYSQL_TYPE_NEWDECIMAL:
    case MYSQL_TYPE_BIT:
    case MYSQL_TYPE_NULL:
    case MYSQL_TYPE_GEOMETRY:
    {
      is_string = true;
      // for strings, the key buffer is fixed width, and there is a two byte
      // prefix which lists the string length
      String tmpval;
      tmpval.reserve(8192);
      f->val_str(&tmpval, &tmpval);
      std::string strval;
      strval.assign(tmpval.ptr(), tmpval.length());
    }
    break;
    default:
    break;
  }

  auto pushdown_info = get_pushdown_info(table->in_use, table->alias);
  
  if(is_uint) {
    auto it = pushdown_info->uint_to_row_map.find(uintval);
    if(it !=  pushdown_info->uint_to_row_map.end()) {
      return it->second;
    }
  } 

  if(is_int) {
    auto it=pushdown_info->int_to_row_map.find(intval);
    if(it !=  pushdown_info->int_to_row_map.end()) {
      return it->second;
    }
  } 

  if(is_double) {
    auto it=pushdown_info->double_to_row_map.find(dblval);
    if(it !=  pushdown_info->double_to_row_map.end()) {
      return it->second;
    }
  } 

  if(is_string) {
    auto it=pushdown_info->string_to_row_map.find(strval);
    if(it !=  pushdown_info->string_to_row_map.end()) {
      return it->second;
    }
  }

  // not found returns maximum ulonglong
  return -1ULL;

  DBUG_RETURN(0);
}


int ha_warp::index_read_map(uchar *buf, const uchar *key,
                            key_part_map keypart_map,
                            enum ha_rkey_function find_flag) {
  DBUG_ENTER("ha_warp::index_read_map");
  ha_statistic_increment(&System_status_var::ha_read_key_count);
  // DBUG_RETURN(HA_ERR_WRONG_COMMAND);
  
  uint64_t row_trx_id;
  last_trx_id = 0;
  current_trx = NULL;
  auto pushdown_info = get_pushdown_info(table->in_use, table->alias);
  if(!idx_cursor) {
    base_table = pushdown_info->base_table;
    idx_filtered_table = pushdown_info->filtered_table;
  }
  if(idx_filtered_table == NULL) {
    DBUG_RETURN(HA_ERR_END_OF_FILE);
  }
  
  if(pushdown_info->cursor) {
    idx_cursor = pushdown_info->cursor;
  } else {
    idx_cursor = idx_filtered_table->createCursor();
  }  
  assert(idx_cursor != NULL);

  
fetch_again:
  if(idx_cursor->fetch() != 0) {
      DBUG_RETURN(HA_ERR_END_OF_FILE);
    }
 
  idx_cursor->getColumnAsULong("t", row_trx_id);
  if(!is_trx_visible_to_read(row_trx_id)) {
    goto fetch_again;
  }
  
  idx_cursor->getColumnAsULong("r", current_rowid);
  if(!is_row_visible_to_read(current_rowid)) {
    goto fetch_again;
  } 

  find_current_row(buf, idx_cursor);
   DBUG_RETURN(0);
}

int ha_warp::index_read_idx_map(uchar *buf, uint idxno, const uchar *key,
                                key_part_map keypart_map,
                                enum ha_rkey_function find_flag) {
  DBUG_ENTER("ha_warp::index_read_idx_map");
  auto save_idx = active_index;
  active_index = idxno;
  int rc = index_read_map(buf, key, keypart_map, find_flag);
  active_index = save_idx;
  DBUG_RETURN(rc);
}
*/

/**
 * This function replaces (for SELECT queries) the handler::cond_push
 * function.  Instead of using an array of ITEM* it uses an
 * abstract query plan.
 * This function now calls ha_warp::cond_push to do the work that it used
 * to do in 8.0.20
 * @param table_aqp The specific table in the join plan to examine.
 * @return Possible error code, '0' if no errors.
 */
int warp_push_to_engine(THD * thd , AccessPath * root_path, JOIN * join) {
  AQP::Join_plan query_plan(thd, root_path, join);
  const uint count = query_plan.get_access_count();
  
  for (uint i = 0; i < count; i++) {
    AQP::Table_access *table_access = query_plan.get_table_access(i);

    const Item *cond = table_access->get_condition();
    const TABLE *table = table_access->get_table();
    if(!table)  {
       continue;
    }
    QEP_TAB *qep_tab = nullptr;
    if(table->reginfo.qep_tab != nullptr) {
      qep_tab = table->reginfo.qep_tab;
    }

    // we can't do pushdown to non-WARP tables.  The following call will return
    // a non-zero value for storage engines other than WARP
    auto engineSupportsIndexes = table->file->get_default_index_algorithm();
    if(engineSupportsIndexes != 0) { 
      continue;
    }
    if (cond == nullptr && join->where_cond == nullptr) { 
      continue; 
    }
    ha_warp *const ha = (ha_warp*)(table->file);
    
    auto share = ha->get_warp_share();
    auto pushdown_info = get_or_create_pushdown_info(table->in_use, table->alias, share->data_dir_name);
    assert(pushdown_info != nullptr);
    ha->push_where_clause = "";
    const Item* remainder=nullptr;
<<<<<<< HEAD
    if(cond) {
      remainder = ha->warp_cond_push(cond,true);
=======
    //const Item* remainder1=nullptr;
    if(cond) {
      remainder = ha->cond_push(cond);
>>>>>>> 0182fa06
    }
    auto save_where = ha->push_where_clause;
    if(join->where_cond) {
      ha->push_where_clause = "";
<<<<<<< HEAD
      ha->warp_cond_push(join->where_cond, true);
=======
      ha->cond_push(join->where_cond);
>>>>>>> 0182fa06
    }
    if(ha->push_where_clause != "") {
      ha->push_where_clause += " AND ";
    }
    ha->push_where_clause += save_where;
    
    assert(root_path->filter().condition != nullptr);
    if(remainder) 
	    root_path->filter().condition = const_cast<Item *>(remainder);
    // To get correct explain output: (Does NOT affect what is executed)
    // Need to set the QEP_TAB condition as well. Note that QEP_TABs
    //are not 'executed' any longer -> affects only explain output.
    // Can be removed when/if the 'traditional' explain is rewritten
    // to not use the QEP_TAB's
    if (qep_tab != nullptr) {
      // The Hypergraph-optimizer do not construct QEP_TAB's
      qep_tab->set_condition(const_cast<Item *>(remainder));
      qep_tab->set_condition_optim();
    }

    pushdown_info->filter = ha->push_where_clause;
  }
  
  return 0;
  
}

/* This is the ECP (engine condition pushdown) handler code.  This is where the
   WARP magic really happens from a MySQL standpoint, since it allows index
   usage that MySQL would not normally support and provides automatic indexing
   for filter conditions.

   This code is called from ha_warp::engine_push in 8.0.20+
*/
<<<<<<< HEAD
const Item *ha_warp::warp_cond_push(const Item *cond, bool other_tbls_ok) {
  
=======
const Item *ha_warp::cond_push(const Item *cond) {
>>>>>>> 0182fa06
  static int depth=0;
  static int unpushed_condition_count = 0;
  static int condition_count = 0;
  static std::string where_clause = "";

  // reset the variables when called at depth 0
  if(depth == 0) {
    condition_count = 0;
    unpushed_condition_count = 0;
    where_clause = "";
  }

  /* A simple comparison without conjuction or disjunction */
  if(cond->type() == Item::Type::FUNC_ITEM) {
    condition_count++;
    
    int rc = append_column_filter(cond, where_clause);
    if(rc != 1) {
      unpushed_condition_count++;
      where_clause += "1=1";
      return cond;
    }
    /* List of connected simple conditions */
  } else if(cond->type() == Item::Type::COND_ITEM) {
    auto item_cond = (dynamic_cast<Item_cond *>(const_cast<Item *>(cond)));
    List<Item> items = *(item_cond->argument_list());
    auto cnt = items.size();
    where_clause += "(";
    
    for (uint i = 0; i < cnt; ++i) {
      auto item = items.pop();
      condition_count++;
      if(i > 0) {
        if(item_cond->functype() == Item_func::Functype::COND_AND_FUNC) {
          where_clause += " AND ";
        } else if(item_cond->functype() == Item_func::Functype::COND_OR_FUNC) {
          where_clause += " OR ";
        } else {
          where_clause += "1=1";
          unpushed_condition_count++;
          /* not handled */
          return cond;
        }
      }
      /* recurse to print the field and other items.  This should be a
         FUNC_ITEM. if it isn't, then the item will be returned by this function
         and pushdown evaluation will be abandoned.
      */
      ++depth;
      
<<<<<<< HEAD
      if(warp_cond_push(item, other_tbls_ok) != NULL) {
=======
      if(cond_push(item) != NULL) {
>>>>>>> 0182fa06
        unpushed_condition_count++;
        //items->push_back(item);
      }
      //items->push_front(item);
      --depth;
    }
    
    where_clause += ")";
  }
  
  // only push a where clause if there were condtiions that were actually pushed
  if(depth == 0 && (unpushed_condition_count != condition_count)){
    push_where_clause += where_clause;
  }
  
  if(unpushed_condition_count>0) {
     return cond;
  }
  return NULL;
}

/* return 1 if this clause could not be processed (will be processed by MySQL)*/
int ha_warp::append_column_filter(const Item *cond,
                                   std::string &where_clause) {
  bool field_may_be_null = false;
  bool is_between = false;
  bool is_in = false;
  bool is_is_null = false;
  bool is_isnot_null = false;
  bool is_eq = false;
  std::string build_where_clause = "";
  if(cond->type() == Item::Type::FUNC_ITEM) {

    Item_func *tmp = dynamic_cast<Item_func *>(const_cast<Item *>(cond));
    std::string op = "";

    /* There are only a small number of options currently available for
       filtering at the WARP SE level.  The basic numeric filters are presented
       here.
    */
    switch(tmp->functype()) {
      /* when op = " " there is special handling below because the
         syntax of the given function differs from the "regular"
         functions.
      */
      case Item_func::Functype::BETWEEN:
        is_between = true;
        break;

      case Item_func::Functype::IN_FUNC:
        is_in = true;
        break;

      case Item_func::Functype::ISNULL_FUNC:
        is_is_null = true;
        break;

      case Item_func::Functype::ISNOTNULL_FUNC:
        is_isnot_null = true;
        break;

      /* normal arg0 OP arg1 type operators */
      case Item_func::Functype::EQ_FUNC:
      case Item_func::Functype::EQUAL_FUNC:
        op = " = ";
        is_eq = true;
        break;

      case Item_func::Functype::LIKE_FUNC:
        op = " LIKE ";
        break;

      case Item_func::Functype::LT_FUNC:
        op = " < ";
        break;

      case Item_func::Functype::GT_FUNC:
        op = " > ";
        break;

      case Item_func::Functype::GE_FUNC:
        op = " >= ";
        break;

      case Item_func::Functype::LE_FUNC:
        op = " <= ";
        break;

      case Item_func::Functype::NE_FUNC:
        op = " != ";
        break;

      default:
        return 0;
    }

    Item **arg = tmp->arguments();
    //This is a fix for queries that have CONST filters on more than one table conjoined in an AND or an OR
    //when this happens, the field item will have a different alias from the table we are currently working
    //on (table->alias).  
    //For example, a TPC-H query contains the following:
    //and and ( (n1.n_name = 'JORDAN' and n2.n_name = 'BRAZIL') or (n1.n_name = 'BRAZIL' and n2.n_name = 'JORDAN') )                         
    //notice that there are AND conditions that compare constants in diffrent tables.
    for(size_t arg_num = 0; arg_num < tmp->arg_count-1; ++arg_num) {
      // if a field item refers to another field, then this is a join, and it is handled below in JOIN PUSHDOWN
      if( ( arg[arg_num]->type() == Item::Type::FIELD_ITEM && arg[arg_num+1]->type() != Item::Type::FIELD_ITEM ) )  {
        
        if(arg[arg_num]->used_tables() == 0) continue;
        
        auto str = ItemToString(arg[arg_num]);
        const char* dot_pos = strstr(str.c_str(), ".");
        const char* dot_pos2 = strstr(dot_pos+1, ".");
        std::string alias;
        //ssb.lineorder.LO_Quantity
        if(dot_pos2 != NULL) {
          alias=str.substr(dot_pos - str.c_str()+1, dot_pos2 - dot_pos -1);
        } else {
          alias=str.substr(0, dot_pos - str.c_str());
        }
        if(std::string(table->alias) != alias) {
          return 0;
        }
      }
    }
    /* JOIN PUSHDOWN
       ***********************************************************
       This detects where two fields are compared to each other in
       different tables which is a join condition.  The pushdown
       information is retrieved for both tables and pushdown conditions
       are attached to the larger table.  Note that nothing is pushed
       down right now, this just computes the structures for it to
       happen when a scan is initiated.
    */
    
    if(tmp->arg_count == 2 && arg[0]->type() == Item::Type::FIELD_ITEM &&
        arg[0]->type() == arg[1]->type()
    ) {
      
      // only support equijoin right now
      if(!is_eq) {
        return 0;
      }      
      
      Item_field* f0 = (Item_field *)(arg[0]);
      Item_field* f1 = (Item_field *)(arg[1]);

      // Get the pushdown information - something is quite broken if these are NULL
      auto f0_info = get_pushdown_info(table->in_use, f0->table_ref->alias);
      auto f1_info = get_pushdown_info(table->in_use, f1->table_ref->alias);
      
      if(f0_info == NULL || f1_info == NULL) {
        return 0;
      }
      
      bool this_is_dim_table = true;
      if(f1_info->datadir != share->data_dir_name) {
        this_is_dim_table = false; 
      }
      const char* dim_field_mysql_name;
      const char* fact_field_mysql_name;
      const char* dim_alias;
      //const char* fact_alias;
      
      // Used later translate the MySQL table column names into
      // WARP ordinal column names.  These are attched to the
      // join_info member in the pushdown structure.
      // join_info[fact_field] -> dim_info{dim_alias, dim_field}
      Field** dim_field;
      Field** fact_field;
      warp_join_info dim_info;

      // which table do we attach the join to?
      warp_pushdown_information* dim_table = NULL;
      warp_pushdown_information* fact_table = NULL;

      if(this_is_dim_table) {
        fact_table = f0_info;
        fact_field_mysql_name = f0->field_name;
        //fact_alias = f0->table_name;

        dim_table = f1_info;
        dim_field_mysql_name = f1->field_name;
        dim_alias = f1->table_name;
      } else {
        fact_table = f1_info;
        fact_field_mysql_name = f1->field_name;
        //fact_alias = f1->table_name;
        
        dim_table = f0_info;
        dim_field_mysql_name = f0->field_name;
        dim_alias = f0->table_name;
      }

      // find the field in the fact table
      for(fact_field = fact_table->fields; *fact_field; fact_field++) {
        //if((*fact_field)->field_name == fact_field_mysql_name) {
        //  break;
        //}
        if(strcasecmp((*fact_field)->field_name, fact_field_mysql_name) == 0) {
	  break;
        }
      }
      // have to find the field in the fact table or there was a serious error
      assert(*fact_field != NULL);

      // find the field in the dimension table
      for(dim_field = dim_table->fields; *dim_field; dim_field++) {
        //if((*dim_field)->field_name == dim_field_mysql_name) {    
        //   break;
        //}
        if(strcasecmp((*dim_field)->field_name, dim_field_mysql_name) == 0) {    
          break;
	}
      } 
      assert(*dim_field != NULL);

      dim_info.alias = dim_alias;
      dim_info.field = *dim_field;

      // attach the join to the fact table.  The actual pushdown will happen
      // when the table is first scanned (ie, ::rnd_init or ::index_init)
      fact_table->join_info.emplace(std::pair<Field*, warp_join_info>(*fact_field, dim_info));
      
      return 2;
    }
    
    /* BETWEEN AND IN() need some special syntax handling */
    for (uint i = 0; i < tmp->arg_count; ++i, ++arg) {
      if(i > 0) {
        if(!is_between && !is_in) { /* normal <, >, =, LIKE, etc */
          build_where_clause += op;
        } else {
          if(is_between) {
            if(i == 1) {
              build_where_clause += " BETWEEN ";
            } else {
              build_where_clause += " AND ";
            }
          } else {
            if(is_in) {
              if(i == 1) {
                build_where_clause += " IN (";
              } else {
                build_where_clause += ", ";
              }
            }
          }
        }
      }

      /* For most operators, only the column ordinal position is output here,
         but there is special handling for IS NULL and IS NOT NULL comparisons
         here too, because those functions only have one argument which is the
         field. These things only have meaning on NULLable columns of course,
         so there is special handling if the column is NOT NULL.
      */
      if((*arg)->type() == Item::Type::FIELD_ITEM) {
        auto field_index = ((Item_field *)(*arg))->field->field_index();
        field_may_be_null = ((Item_field *)(*arg))->field->is_nullable();

        /* this is the common case, where just the ordinal position is emitted
         */
        if(!is_is_null && !is_isnot_null) {
          /* If the field may be NULL it is necessary to check that that the
             NULL marker is zero because otherwise searching for 0 in a NULLable
             field would return true for NULL rows...
          */
          if(build_where_clause != "") {
            build_where_clause += " AND ";
          }
          if(field_may_be_null) {
            build_where_clause +=
                "(n" + std::to_string(field_index) + " = 0 AND ";
          }
          build_where_clause += "c" + std::to_string(field_index);
        } else {
          /* Handle IS NULL and IS NOT NULL, depending on NULLability */
          if(field_may_be_null) {
            if(is_is_null) {
              /* the NULL marker will be one if the value is NULL */
              build_where_clause += "(n" + std::to_string(field_index) + " = 1";
            } else if(is_isnot_null) {
              /* the NULL marker will be zero if the value is NOT NULL */
              build_where_clause += "(n" + std::to_string(field_index) + " = 0";
            }
          } else {
            if(is_is_null) {
              /* NOT NULL field is being compared with IS NULL so no rows can
               * match */
              build_where_clause += " 1=0 ";
            } else if(is_isnot_null) {
              /* NOT NULL field is being compared with IS NOT NULL so all rows
               * match */
              build_where_clause += " 1=1 ";
            }
          }
        }
        continue;
      }
      
      /* TODO:
         While there are some Fastbit functions that could be pushed down
         we don't handle that yet, but put this here as a reminder that it
         can be done at some point, as it will speed things up.  
         
         Special note: TEMPORAL values are passed down as an 
         Item_func::DATE_FUNC and the date is extracted from it.
      */
      if((*arg)->type() == Item::Type::CACHE_ITEM) {
        String str;
        //fixme: max_packet_length?
        str.reserve(1024*1024);
        (*arg)->print(current_thd, &str, QT_ORDINARY);
        if(
          memcmp("date",str.c_ptr()+9,4) == 0 || 
          strcasestr(str.c_ptr(), "interval ") != NULL ||
          strcasestr(str.c_ptr(), " as date") != NULL
          ) {
          auto t=(*arg)->val_temporal_by_field_type();
          build_where_clause += std::to_string(t);
          continue;        
        }
        // only date_sub date_add etc are supported right now
        return 0;
      }   

      if((*arg)->type() == Item::Type::FUNC_ITEM) {
        auto func_item = dynamic_cast<Item_func *>(*arg);
        
        switch(func_item->functype()) {
          case Item_func::DATE_FUNC:
          case Item_func::ADDTIME_FUNC:
            {  
            auto t=(*arg)->val_temporal_by_field_type();
            build_where_clause += std::to_string(t);
            }
            continue;
          break;
          default:
            return 0;
        }
      }
      
      if((*arg)->type() == Item::Type::INT_ITEM) {
        build_where_clause += std::to_string((*arg)->val_int());
        continue;
      }

      if((*arg)->type() == Item::Type::NULL_ITEM) {
        build_where_clause += " NULL ";
        continue;
      }

      // can't push down decimal comparisons as they are stored
      // as strings
      if((*arg)->type() == Item::Type::DECIMAL_ITEM) {
        //where_clause += "1=1";
        return 0;
      }

      if((*arg)->type() == Item::Type::REAL_ITEM) {
        String s;
        String *val = (*arg)->val_str(&s);
        build_where_clause += std::string(val->c_ptr());
        continue;
      }

      if((*arg)->type() == Item::Type::STRING_ITEM ||
         (*arg)->type() == Item::Type::VARBIN_ITEM) 
      {
        if(!is_eq) {
          return 0;
        }
        String s;
        String *val = (*arg)->val_str(&s);
        std::string escaped;
        char *ptr = val->c_ptr();
        for (unsigned int i = 0; i < val->length(); ++i) {
          char c = *(ptr + i);
          if(c == '\'') {
            escaped += '\\';
            escaped += '\'';
          } else if(c == 0) {
            escaped += '\\';
            escaped += '0';
          } else if(c == '\\') {
            escaped += "\\\\";
          } else {
            escaped += c;
          }
        }
        build_where_clause += "'" + escaped + "'";
        continue;
      }
    }

    if(is_in) {
      build_where_clause += ')';
    }

    if(field_may_be_null) {
      build_where_clause += ')';
    }
  }
  
  where_clause += build_where_clause;
  
  // clause was pushed down successfully 
  return 1;
}

int ha_warp::bitmap_merge_join() {
  if(bitmap_merge_join_executed != false) {
    return 0;
  }
  bitmap_merge_join_executed = true;
  auto fact_pushdown_info=get_pushdown_info(table->in_use, table->alias);
  
  if(fact_pushdown_info == NULL) {
    return 0;
  }
  
  std::string dim_pushdown_clause = "";
  
  for(auto join_it = fact_pushdown_info->join_info.begin(); join_it != fact_pushdown_info->join_info.end(); ++join_it) {
    
    Field* fact_field = join_it->first;
    // don't try to push down blob or JSON columns for joins 
    if(fact_field->real_type() == MYSQL_TYPE_TINY_BLOB ||
       fact_field->real_type() == MYSQL_TYPE_MEDIUM_BLOB ||
       fact_field->real_type() ==  MYSQL_TYPE_BLOB ||
       fact_field->real_type() ==  MYSQL_TYPE_LONG_BLOB ||
       fact_field->real_type() ==  MYSQL_TYPE_JSON) {
      continue;
    }
    
    Field* dim_field = join_it->second.field;
    auto dim_pushdown_info = get_pushdown_info(table->in_use, join_it->second.alias);
    if(dim_pushdown_info == NULL) {
      continue;
    }
    
    std::string fact_colname = std::string("c") + std::to_string(fact_field->field_index());
    std::string fact_nullname = std::string("n") + std::to_string(fact_field->field_index());
    std::string dim_colname = std::string("c") + std::to_string(dim_field->field_index());
    std::string dim_nullname = std::string("n") + std::to_string(dim_field->field_index());
    std::string dim_alias = join_it->second.alias;

    //FIXME: this is going to be needed to properly support outer joins
    //bool fact_is_nullable = fact_field->is_nullable();
    bool dim_is_nullable = dim_field->is_nullable();

    if(dim_pushdown_info->filter == "") {
	    continue;
	    //dim_pushdown_info->filter="1=1";
    } 
    
    dim_pushdown_clause = dim_pushdown_info->filter;
    if(dim_is_nullable) {
      dim_pushdown_clause += " AND " + dim_nullname + "=0";
    } 
    /* open the dimension table to read the data - the pointers are stored on the pushdown
        info structure so that they can be re-used in the scan
    */
    dim_pushdown_info->base_table = ibis::mensa::create(dim_pushdown_info->datadir);
    if(dim_pushdown_info->base_table == NULL) {
      continue;
    }
    
    dim_pushdown_info->filtered_table = 
    dim_pushdown_info->base_table->select(dim_pushdown_info->column_set.c_str(), dim_pushdown_clause.c_str());
    
    if(dim_pushdown_info->filtered_table == NULL) {
      continue;
    }

    auto dim_cursor = dim_pushdown_info->filtered_table->createCursor();      
    if(dim_cursor == NULL) {
      continue;
    }
  
    switch(dim_field->real_type()) {
      case MYSQL_TYPE_NULL:
      case MYSQL_TYPE_BIT:
      case MYSQL_TYPE_ENUM:
      case MYSQL_TYPE_SET:
      case MYSQL_TYPE_DECIMAL:
      case MYSQL_TYPE_NEWDECIMAL:
      case MYSQL_TYPE_GEOMETRY:
      case MYSQL_TYPE_VAR_STRING:
      case MYSQL_TYPE_VARCHAR:
      case MYSQL_TYPE_STRING:
      case MYSQL_TYPE_JSON:
      case MYSQL_TYPE_TINY_BLOB:
      case MYSQL_TYPE_MEDIUM_BLOB:
      case MYSQL_TYPE_LONG_BLOB:
      case MYSQL_TYPE_BLOB:
      case MYSQL_TYPE_TYPED_ARRAY:
        continue;
        break;
  
    }
    
    auto matches = new std::unordered_map<uint64_t, uint64_t>;
    uint64_t rownum = 0;
    while(dim_cursor->fetch() == 0) {
      
      ++rownum;   
  
      bool is_unsigned = fact_field->is_unsigned();
      int rc=0;
      switch(dim_field->real_type()) {

        case MYSQL_TYPE_TINY:
        case MYSQL_TYPE_YEAR: {
          if(is_unsigned) {
            unsigned int tmp = 0;
            rc = dim_cursor->getColumnAsUInt(dim_colname.c_str(), tmp);
            matches->insert(std::make_pair(tmp, rownum));
          } else {
            int tmp = 0;
            rc = dim_cursor->getColumnAsInt(dim_colname.c_str(), tmp);
            matches->insert(std::make_pair(tmp, rownum));            
          }
          
        } break;

        case MYSQL_TYPE_SHORT: {
          if(is_unsigned) {
            uint16_t tmp = 0;
            rc = dim_cursor->getColumnAsUShort(dim_colname.c_str(), tmp);
            matches->insert(std::make_pair(tmp, rownum));

          } else {
            int16_t tmp = 0;
            rc = dim_cursor->getColumnAsShort(dim_colname.c_str(), tmp);
            matches->insert(std::make_pair(tmp, rownum));
          }
        } break;

        case MYSQL_TYPE_LONG: {
          if(is_unsigned) {
            uint32_t tmp = 0;
            rc = dim_cursor->getColumnAsUInt(dim_colname.c_str(), tmp);
            matches->insert(std::make_pair(tmp, rownum));

          } else {
            int32_t tmp = 0;
            rc = dim_cursor->getColumnAsInt(dim_colname.c_str(), tmp);
            matches->insert(std::make_pair(tmp, rownum));

          }
        } break;

        case MYSQL_TYPE_LONGLONG: {
          uint64_t tmp = 0;
          if(is_unsigned) {
            rc = dim_cursor->getColumnAsULong(dim_colname.c_str(), tmp);
            matches->insert(std::make_pair(tmp, rownum));

          } else {
            int64_t tmp = 0;
            rc = dim_cursor->getColumnAsLong(dim_colname.c_str(), tmp);
            matches->insert(std::make_pair(tmp, rownum));

          }
        } break;

        case MYSQL_TYPE_INT24: {
          if(is_unsigned) {
            uint32_t tmp;
            rc = dim_cursor->getColumnAsUInt(dim_colname.c_str(), tmp);
            matches->insert(std::make_pair(tmp, rownum));

          } else {
            int32_t tmp;
            rc = dim_cursor->getColumnAsInt(dim_colname.c_str(), tmp);
            matches->insert(std::make_pair(tmp, rownum));

          }
        } break;

        case MYSQL_TYPE_NEWDATE:
        case MYSQL_TYPE_DATE:
        case MYSQL_TYPE_TIME:
        case MYSQL_TYPE_TIME2:
        case MYSQL_TYPE_DATETIME:
        case MYSQL_TYPE_TIMESTAMP:
        case MYSQL_TYPE_TIMESTAMP2:
        case MYSQL_TYPE_DATETIME2: {
          uint64_t tmp;
          rc = dim_cursor->getColumnAsULong(dim_colname.c_str(), tmp); 
          matches->insert(std::make_pair(tmp, rownum));

        } break;

        /* this should never happen but is here to avoid a warning */  
        default:
          continue;
      }
      if(rc != 0) {
        return -1;
      }
    } // end of fetch loop
    if( matches->size() > 0 ) {
      auto filter_info = new warp_filter_info(fact_colname, dim_alias, dim_colname);
      fact_table_filters.insert(std::make_pair(filter_info, matches));
    } else {
      delete matches;
    }
    dim_pushdown_info->fact_table_filters = &fact_table_filters;

  } // end of dim tables loop  
  
  return 0;
}

//FIXME: maybe this is supposed to do something?
//everything seems to work with it just returning zero
//but some unexpected bugs around transactions might be
//lurking.  Need to double check storage engine 
//interface documentation.  Note: Those docs are outdated and
//I think this function is no longer used...
//external_lock seems to handle it?
int ha_warp::start_stmt(THD *, thr_lock_type) {
  return 0;
}

int ha_warp::register_trx_with_mysql(THD* thd, warp_trx* trx) {
  long long all_trx = thd_test_options(thd, OPTION_NOT_AUTOCOMMIT | OPTION_BEGIN | OPTION_TABLE_LOCK);
  if(all_trx && !trx->registered) {
    trx->registered = true;
    trans_register_ha(thd, true, warp_hton, const_cast<ulonglong*>(&(trx->trx_id)));
  }
  trans_register_ha(thd, false, warp_hton, const_cast<ulonglong*>(&(trx->trx_id)));
  return 0;
}

int ha_warp::external_lock(THD *thd, int lock_type){ 
    
  if (lock_type != F_UNLCK)  {
    auto current_trx = warp_get_trx(warp_hton, table->in_use);
    if(current_trx == NULL) current_trx = create_trx(table->in_use);
    assert(current_trx != NULL);
  
    register_trx_with_mysql(thd, current_trx);
    current_trx->lock_count++;

    if(lock_type == F_WRLCK) {
      current_trx->for_update = true;
    } else {
      current_trx->for_update = false;
    }

    /* serializable isolation level takes shared locks on all visible rows traveresed
      and so does LOCK IN SHARE MODE
    */
    if (current_trx->isolation_level == ISO_SERIALIZABLE) {
      current_trx->lock_in_share_mode=true;
    }

    enum_sql_command sql_command = (enum_sql_command)thd_sql_command(thd);
    if(sql_command == SQLCOM_UPDATE || sql_command == SQLCOM_UPDATE_MULTI ||
      sql_command == SQLCOM_INSERT ||
      sql_command == SQLCOM_REPLACE ||
      sql_command == SQLCOM_DELETE || sql_command == SQLCOM_DELETE_MULTI ||
      sql_command == SQLCOM_INSERT_SELECT ||
      sql_command == SQLCOM_LOAD ||
      sql_command == SQLCOM_ALTER_TABLE ||
      sql_command == SQLCOM_CREATE_TABLE)  {  
      // the first time a data modification statement is encountered
      // the transaction is marked dirty.  Registering the open
      // transaction prevents a transaction from seeing inserts
      // that are not visible to it and to still find duplicate
      // keys in transactions doing concurrent inserts
      if(!current_trx->dirty) {
        warp_state->register_open_trx(current_trx->trx_id);
        current_trx->dirty = true;
      }
    } 
  } else {
    // unlock the table
    cleanup_pushdown_info();
  }

  return 0;
}

warp_trx* ha_warp::create_trx(THD* thd) {
  trx_mutex.lock();
  auto trx = new warp_trx;
  trx->isolation_level = thd_get_trx_isolation(thd);
  thd->get_ha_data(warp_hton->slot)->ha_ptr = (void*)trx;
  trx->begin();
  trx->open_log();
  trx->autocommit = !thd_test_options(thd, OPTION_NOT_AUTOCOMMIT | OPTION_BEGIN | OPTION_TABLE_LOCK);
  trx_mutex.unlock();
  return trx;
}

void warp_trx::open_log() {
  if(log == NULL) {
    log_filename = std::to_string(trx_id) + std::string(".txlog");
    log=fopen(log_filename.c_str(), "w+");
    if(log == NULL) {
      sql_print_error("Could not open transaction log %s", log_filename.c_str());
      assert(false);
    }
  }
}

void warp_trx::write_insert_log_rowid(uint64_t rowid) {
  int sz = 0;
  sz = fwrite(&insert_marker, sizeof(insert_marker), 1, log);
  if(sz == 0 || ferror(log) != 0) {
    sql_print_error("failed to write rowid into insert log: %s", log_filename.c_str());
    assert(false);
  }
  sz = fwrite(&rowid, sizeof(uint64_t), 1, log);
  if(sz == 0 || ferror(log) != 0) {
    sql_print_error("failed to write rowid into insert log: %s", log_filename.c_str());
    assert(false);
  }
}

void warp_trx::write_delete_log_rowid(uint64_t rowid) {
  int sz = 0;
  //sql_print_warning("Writing delete rowid %d", rowid);
  sz = fwrite(&delete_marker, sizeof(delete_marker), 1, log);
  if(sz == 0 || ferror(log) != 0) {
    sql_print_error("failed to write rowid into insert log: %s", log_filename.c_str());
    assert(false);
  }
  sz = fwrite(&rowid, sizeof(uint64_t), 1, log);
  if(sz == 0 || ferror(log) != 0) {
    sql_print_error("failed to write rowid into insert log: %s", log_filename.c_str());
    assert(false);
  }
}


int warp_trx::begin() {
  int retval = 0;
  if(trx_id == 0) {
    trx_id = warp_state->get_next_trx_id();
  } else {
    retval = 1;
  }
  return retval;
}

// This causes some visibility problems - leave commented for now
// revisit in BETA 3.
void warp_global_data::cleanup_history_locks() {
#ifdef WARP_CLEANUP_HISTORY_LOCKS  
  commit_mtx.lock();
  history_lock_mtx.lock();

  uint64_t oldest_open_trx_id = 0;
  auto trx_it = commit_list.begin();
  while(trx_it != commit_list.end()) {
    dbug("trx_id: " << trx_it->first << ", state: " << trx_it->second);
    if(trx_it->second == WARP_UNCOMMITTED_TRX) {
      if(oldest_open_trx_id < trx_it->first) {
        oldest_open_trx_id = trx_it->first;
      }
    }
    ++trx_it;
  }
  dbug("Oldest open trx: " << oldest_open_trx_id);
     
  if(!oldest_open_trx_id) {
    history_lock_mtx.unlock();
    commit_mtx.unlock();
    return;
  };

  
  
  auto history_lock_it = history_locks.begin();
  while(history_lock_it != history_locks.end()) {
    if(history_lock_it->second < oldest_open_trx_id) {
      dbug("Removing HISTORY lock on trx: " << oldest_open_trx_id << " for rowid: " << history_lock_it->first);
      history_locks.erase(history_lock_it);
    }
    ++history_lock_it;
  }
  
  // remove the rolled back trx from the commit list
  trx_it = commit_list.begin();
  while(trx_it != commit_list.end()) {
    if(trx_it->first < oldest_open_trx_id && trx_it->second == WARP_ROLLED_BACK_TRX) {
      commit_list.erase(trx_it);
    }
  }

  history_lock_mtx.unlock();
  commit_mtx.unlock();
#endif
}

// used when a transaction commits
// not called when statements commit
void warp_trx::commit() {
  commit_mtx.lock();
  int sz = 0;
  uint64_t rowid = 0;
  char marker;
  
  auto commit_it = warp_state->commit_list.find(trx_id);
  if(dirty) {
  
    if(commit_it == warp_state->commit_list.end()) {
      sql_print_error("Open transaction not in commit list");
      assert(false);
    }

    sz = fwrite(&commit_marker, sizeof(commit_marker), 1, log);
    if(sz != 1) {
      sql_print_error("failed to write commit marker into transaction log");
    }
    fflush(log);
    fsync(fileno(log));
    fseek(log, 0, SEEK_SET);
    while( (sz = fread(&marker, sizeof(marker), 1, log) == 1) ) {
      switch(marker) {
        case savepoint_marker:
          continue;
          break;

         case commit_marker:
          continue;
          break;
      
        case insert_marker:
          // insertions are already written to disk
          fseek(log, sizeof(uint64_t), SEEK_CUR);
          break;

        case delete_marker:
          fread(&rowid, sizeof(uint64_t), 1, log);
          if(sz != 1) {
            sql_print_error("transaction log read failed");
            assert(false);
          }
          
          warp_state->delete_bitmap->set_bit(rowid);
          continue;
          break;

        default:
          sql_print_error("transaction log read failed");
          assert(false);
          break;
      }
    } 

    // commit the deletes
    if(warp_state->delete_bitmap->commit() != 0) {
      sql_print_error("Failed to commit delete bitmap %s", warp_state->delete_bitmap->get_fname().c_str());
      assert(false);
    }
    
    // mark the transaction committed
    int sz = fwrite(&trx_id, sizeof(trx_id), 1, warp_state->commit_file);
    if(sz != 1) {
      sql_print_error("Failed to write to commits file");
      assert(false);
    }
    // ensure commit marker is on disk
    fflush(warp_state->commit_file);
    fsync(fileno(warp_state->commit_file));
    
    commit_it->second = WARP_COMMITTED_TRX;
    
    
  }
  if(log) fclose(log);
  log = NULL;
  unlink(log_filename.c_str());
  
  commit_mtx.unlock();
}

// used when a transaction or statement rolls back
void warp_trx::rollback(bool all) {
  commit_mtx.lock();
  auto commit_it = warp_state->commit_list.find(trx_id);
  size_t savepoint_at = 0;
  uint64_t rowid = 0;
  char marker;
  if(dirty) {
    if(commit_it == warp_state->commit_list.end()) {
      sql_print_error("Open transaction not in commit list");
      assert(false);
    }
    int sz;
    if(all != ROLLBACK_STATEMENT) {
      sz = fwrite(&rollback_marker, sizeof(rollback_marker), 1, log);
      if(sz != 1) {
        sql_print_error("failed to write rollback marker into transaction log");
      }
    } 
    fflush(log);
    fsync(fileno(log));
    fseek(log, 0, SEEK_SET);
    clearerr(log);
  
    while((sz = fread(&marker, sizeof(marker), 1, log))) {
      switch(marker) {
        case rollback_marker:
          // nothing to do - end of log
        break;

        case savepoint_marker:
          savepoint_at = ftell(log) - sizeof(marker);
          continue;
        break;

        case insert_marker:
          if(all == ROLLBACK_STATEMENT && savepoint_at == 0) {
            fseek(log, sizeof(uint64_t), SEEK_CUR);
          }
          if(all == ROLLBACK_STATEMENT) {
            sz = fread(&rowid, sizeof(uint64_t), 1, log);
            if(feof(log)) {
              break;
            }
            if(sz != 1) {
              sql_print_error("could not read from transaction log");
              assert(false);
            }
            // delete this insert, which is equivalent to rolling it back
            if(warp_state->delete_bitmap->set_bit(rowid) != 0) {
              sql_print_error("could not set bit in deleted bitmap");
              assert(false);
            }
          }
          // do not have to roll back insertions as they will not be
          // in the commit bitmap
        break;

        case delete_marker:
          //row will be unlocked at trx delete
          //seek past the rowid
          fseek(log, sizeof(uint64_t), SEEK_CUR);
        break;
      }
    } 
    /* was dirty */
  }

  // need to commit the rolled back inserts to the delete bitmap
  if(all==ROLLBACK_STATEMENT) {
    if(warp_state->delete_bitmap->is_dirty()) {
      if(warp_state->delete_bitmap->commit() != 0) {
        sql_print_error("could not commit delete bitmap for rollback of statement");
        assert(false);
      }
    }
  
    // remove the savepoint data
    if(savepoint_at > 0) {
      fflush(log);
      ftruncate(fileno(log), savepoint_at);
      fsync(fileno(log));
    }
  } else {
    /* TRX rollback removes the trx from the commit list */

    commit_it->second = WARP_ROLLED_BACK_TRX;
    fclose(log);
    log = NULL;
    unlink(log_filename.c_str());
  } 

  commit_mtx.unlock();
}


warp_trx* warp_get_trx(handlerton* hton, THD* thd) {
  return (warp_trx*)thd->get_ha_data(hton->slot)->ha_ptr;
}

/* Commits a transaction to the WARP storage engine.  
   If the statement is an AUTOCOMMIT statement, then the 
   transaction is immediately committed.  If this is a
   multi-statement transaction, then the commit only
   happens when the commit_trx flag is true
   
   Only transactions that modified data need to be written
   to the commit log.  Read-only transaction don't need
   to do this work.
*/
int warp_commit(handlerton* hton, THD *thd, bool commit_trx) {
  auto current_trx = warp_get_trx(hton, thd);
  
  if(commit_trx || current_trx->autocommit) {
    if(current_trx->dirty) {
      current_trx->commit();
    }
  } else {
    /* this transaction is not ready to be committed to the
       storage engine because it is part of a multi-statement
       transaction
    */
    return 0;
  }
    
  /* if the transaction (autocommit or multi-statement) was 
     commited to disk, then the transaction information for
     the connection must be destroyed.
  */
  thd->get_ha_data(hton->slot)->ha_ptr = NULL;
  warp_state->free_locks(current_trx);
  warp_state->cleanup_history_locks();
  delete current_trx;
  return 0;
}

/*  rollback a transaction in the WARP storage engine
    -------------------------------------------------------------
    rollback_trx will be false if either the transaction is
    autocommit or if this is a single statement in a 
    multi-statement transaction.  If it is a single statement
    in multi-statement transaction, then only the changes in that 
    statement are rolled back.
*/
int warp_rollback(handlerton* hton, THD *thd, bool rollback_trx) {
  warp_trx* current_trx = warp_get_trx(hton, thd);
  //if a statement failed, we need to rollback the insertions
  //
  if(rollback_trx) {
    if(current_trx->dirty) {
     // undo the changes
     current_trx->rollback(true);
    }
  } else {
    //statement rollback
    if(current_trx->dirty) {  
        current_trx->rollback(ROLLBACK_STATEMENT);
    }
    if(current_trx->autocommit) {
      //warp_state->mark_transaction_closed(trx->trx_id);
      current_trx->dirty = false;
    } else {
      return 0;
    }
  }
  
  // destroy the transaction
  warp_state->free_locks(current_trx);
  warp_state->cleanup_history_locks();
  delete current_trx;
  thd->get_ha_data(hton->slot)->ha_ptr = NULL;
  return 0;
}

bool ha_warp::is_row_visible_to_read(uint64_t rowid) {

  uint64_t history_trx_id = warp_state->get_history_lock(rowid);
  
  auto current_trx = warp_get_trx(warp_hton, table->in_use);
  assert(current_trx != NULL);
  
  if(history_trx_id == 0 
    || history_trx_id < current_trx->trx_id 
    || (history_trx_id > current_trx->trx_id && (current_trx->isolation_level != ISO_REPEATABLE_READ && current_trx->isolation_level != ISO_SERIALIZABLE))) {
    // no history lock or may have been commited into delete map
    // in a visible trx so have to check to see if the row is deleted
    if(is_deleted(current_rowid)) {
      return false;
    }
  } else {
    /* another transaction has deleted or updated this row */
    if(history_trx_id != current_trx->trx_id) {
      return true;
    }
    return false;
  }
  return true;
}

// checks the transaction marker to see if if this
// row is visible
bool ha_warp::is_trx_visible_to_read(uint64_t row_trx_id) {
  if(last_trx_id == row_trx_id) {
    return is_trx_visible;
  }
  last_trx_id = row_trx_id;

  auto current_trx = warp_get_trx(warp_hton, table->in_use);
  assert(current_trx != NULL);
  auto commit_it = warp_state->commit_list.find(row_trx_id);
  
  //dbug("trx_id:" << current_trx->trx_id << " row_trx_id: " << row_trx_id);

  /* row belongs to current trx so it is visible */
  if(current_trx->trx_id == row_trx_id) {
    is_trx_visible = true;
    return is_trx_visible;
  }
  
  /* not on the commit list so it was rolled back or not recovered */
  if(commit_it == warp_state->commit_list.end()) {
    is_trx_visible = false;
    return is_trx_visible;
  }

  if(commit_it->second == WARP_ROLLED_BACK_TRX) {
    is_trx_visible = false;
    return is_trx_visible;
  }

  /* older trx are only visible if committed */
  if(row_trx_id < current_trx->trx_id) {
    if(commit_it->second == false) {
      is_trx_visible = false;
    } else {
      is_trx_visible = true;
    }
    return is_trx_visible;
  }

  // row_trx_id is newer and RR or SERIALIZABLE thus not visible due to isolation level
  if (current_trx->isolation_level == ISO_REPEATABLE_READ || current_trx->isolation_level == ISO_SERIALIZABLE) { 
    is_trx_visible = false;
    return is_trx_visible;
  }

  // if RC or RU if the trx is committed it is visible
  is_trx_visible = commit_it->second;
  return is_trx_visible;

}

/* Internal functions for maintaining and working with
   WARP tables
*/
int warp_upgrade_tables(uint16_t version) {
  if(version == 0) {
    ibis::partList parts;
    if(ibis::util::gatherParts(parts, ".") == 0) {
      // No tables so nothing to do!
      return 0;
    }

    for (auto it = parts.begin(); it < parts.end(); ++it) {
      auto part = *it;
      bool found_trx_column = false;
      auto colnames = part->columnNames();
      for(auto colit = colnames.begin(); colit < colnames.end(); ++colit) {
        if(std::string(*colit) == "t") {
          found_trx_column = true;
          break;
        }
      }
      if(!found_trx_column) {
        ibis::tablex* writer = ibis::tablex::create();
        const char* datadir = part->currentDataDir();
        const std::string metafile = std::string(datadir) + "/-part.txt";
        const std::string backup_metafile = std::string(datadir) + "/-part.txt.old";
        writer->readNamesAndTypes(metafile.c_str());
        writer->addColumn("t", ibis::ULONG, "transaction identifier");
        if(rename(metafile.c_str(), backup_metafile.c_str()) != 0) {
          sql_print_error("metadata rename failed %s -> %s", metafile.c_str(), backup_metafile.c_str());
          assert(false);
        }
        if(writer->writeMetaData(datadir) == (int)(part->columnNames().size() + 1)) {
          if(unlink(backup_metafile.c_str()) != 0) {
            sql_print_error("metadata write failed %s -> %s", metafile.c_str());
            assert(false);
          }
        } else {
          std::string logmsg = "Metadata write failed for metadata file %s";
          sql_print_error(logmsg.c_str(), metafile);
          assert(false);
        }
        std::string logmsg = "Upgraded WARP partition %s to include transaction identifiers";
        sql_print_error(logmsg.c_str(), datadir);
        writer->clearData();
        delete writer;
        std::string column_fname = std::string(datadir) + "/t";
        if(part->nRows() > 0) {
          FILE* cfp=fopen(column_fname.c_str(), "w");
          fseek(cfp, part->nRows()-1, SEEK_SET);
          uint64_t zero = 0;
          fwrite(&zero, 1, sizeof(zero), cfp);
          int ferrno = ferror(cfp);
          if(ferrno != 0) {
            sql_print_error("Failed to zerofill file ", column_fname.c_str());
            assert(false);
          }
          fclose(cfp);
        }
      }
    }
  } else {
    sql_print_error( 
      "On disk WARP version is greater than storage engine version. Engine version: %d but on disk version is %d", 
      WARP_VERSION,
      version
    );
    assert(false);
  }
  return 0;
}

warp_global_data::warp_global_data() {
  uint64_t on_disk_version = 0;
  bool shutdown_ok = false;
  assert(check_state() == true);

  fp = fopen(warp_state_file.c_str(), "rb+");
  //if fp == NULL then the database is being initialized for the first time
  if(fp == NULL) {
    sql_print_error("First time startup - initializing new WARP database.");
    next_rowid = 1;
    next_trx_id = 1;
    fp = fopen(warp_state_file.c_str(), "w+"); 
    if(fp == NULL) {
      sql_print_error("Could not open for writing: %s", warp_state_file.c_str());
      assert(false);
    }
    write();
    on_disk_version = WARP_VERSION;
    shutdown_ok = true;
  } else {
    on_disk_version = get_state_and_return_version();
    shutdown_ok = was_shutdown_clean();
  }  
  
  if(!shutdown_ok) {
    DIR *dir = opendir(".");
    struct dirent* ent;
    const char trxlog_file_extension[7] = ".txlog";
    if(dir == NULL) {
      sql_print_error("Could not open directory entry for data directory");
      assert(false);
    }
    // find any insertion logs and remove them - there is no need to roll
    // back the insertions, the transactions associated with them will
    // not be in the commit bitmap and any deletions associated with
    // those transactions will be rolled back automatically when the
    // bitmaps are opened
    while((ent = readdir(dir)) != NULL) {
      // skip the deleted and commit bitmaps
      if(ent->d_name[0] == 'c' || ent->d_name[0] == 'd') {
        char* ext_at = ent->d_name;
        int filename_len = strlen(ent->d_name);
        bool found = false;
        for(int i = 0; i< filename_len; ++i) {
          if(*(ext_at + i) == '.') {
            found = true;
            break;
          }
        }
        if(!found) {
            continue;
        }

        if(strncmp(trxlog_file_extension,ext_at, 6) == 0) {
          // found a txlog to remove
          if(unlink(ent->d_name) != 0) {
            sql_print_error("Could not remove transaction log %s", ent->d_name);
            assert(false);
          }
        }
      }
    }

    if(!repair_tables()) {
      assert("Table repair failed. Database could not be initialized");
    }
  } 
  
  // this file will be rewritten at clean shutdown
  unlink(shutdown_clean_file.c_str());
 
  commit_file = fopen(commit_filename.c_str(), "ab+");
   if(!commit_file) {  
     sql_print_error("Could not open commit file: %s", commit_filename.c_str());
    assert(false);
  }
 
  fseek(commit_file, 0, SEEK_SET);
  int sz = 0;
  uint64_t trx_id;

  /* load list of committed transactions to the commit list */
  while( (sz = fread(&trx_id, sizeof(trx_id), 1, commit_file)) == 1) {
     commit_list.emplace(std::pair<uint64_t, bool>(trx_id, true));
  }
  
  // this will create the commits.warp bitmap if it does not exist
  try {
     delete_bitmap = new sparsebitmap(delete_bitmap_file, LOCK_SH); 
  } catch(...) {
    sql_print_error("Could not open delete bitmap: %s", delete_bitmap_file.c_str());
    assert(false);
  }
  
  // if tables are an older version on disk, proceed with upgrade process
  if(on_disk_version != WARP_VERSION) {
     if(!warp_upgrade_tables(on_disk_version)) {
       sql_print_error("WARP upgrade tables failed");
      assert(false);
    }
    // will write new version information to disk
    // asserts if writing fails
    write();
  }
  // ALL OK - DATABASE IS OPEN AND INITIALIZED!
}

/* Check the state of the database. 
  1) the state file must exist
  2) the state file must be the correct size
  3) the commit bitmap must exist on disk
  4) 
  If all of these things are not correct then print an error message
  and crash the database, unless the state file does not exist AND
  the commit bitmap do not exist, which means this is the first time
  that WARP is being initialized UNLESS WARP tables already exist.
  If no WARP tables exist, this is the first WARP initialization
  (which means mysqld --initialize is running) and the files are 
  created.
*/
bool warp_global_data::check_state() {
  struct stat st;
  int state_exists = (stat(warp_state_file.c_str(), &st) == 0);
  int commit_file_exists = (stat(commit_filename.c_str(), &st) == 0);

  if((state_exists && !commit_file_exists)) {
    sql_print_error("warp_state found but commits.warp is missing! Database can not be initialized.");
    return false;
  } 
  
  if((!state_exists && commit_file_exists)) {
    sql_print_error("commits.warp is found but warp_state is missing! Database can not be initialized.");
    return false;
  } 
  
  auto parts = new ibis::partList;
  int has_warp_tables = ibis::util::gatherParts(*parts, std::string(".").c_str());
  if(!state_exists && !commit_file_exists && has_warp_tables > 0) {
    sql_print_error("WARP tables found but database state is missing! This may be a beta 1 database. WARP can not be initialized.");
    return false;
  }
  delete parts;
  return true;
}

uint64_t warp_global_data::get_next_trx_id() {
  mtx.lock();
  ++next_trx_id;
  write();
  mtx.unlock();
  return next_trx_id;
}

uint64_t warp_global_data::get_next_rowid_batch() {
  mtx.lock();
  next_rowid += WARP_ROWID_BATCH_SIZE;
  write();
  mtx.unlock();
  return next_rowid;
}

/* Only transactions that are for write are registered on the transaction list
   called in ::external_lock when a transaction first makes changes
*/
void warp_global_data::register_open_trx(uint64_t trx_id) {
  commit_mtx.lock();
  commit_list.emplace(std::pair<uint64_t, int>(trx_id, WARP_UNCOMMITTED_TRX));
  commit_mtx.unlock();
}

/* if trx not on commit list it is could be either rolled back or has not made any changes yet
   if trx is on commit list and is WARP_UNCOMMITTED_TRX then the transaction is open for writes
   if it is any other value then the transaction is not open anymore and has committed or
   rolled back - it will be removed when the history locks are cleaned up...
*/
bool warp_global_data::is_transaction_open(uint64_t trx_id) {
  bool retval = false;
  commit_mtx.lock();
  auto commit_it = commit_list.find(trx_id);
  if(commit_it == commit_list.end()) {
    retval = false;
  } else {
    retval = (commit_it->second == WARP_UNCOMMITTED_TRX);
  }
  commit_mtx.unlock();
  return retval;
}

int warp_global_data::create_lock(uint64_t rowid, warp_trx* trx, int lock_type) {
  uint spin_count = 0;
  struct timespec sleep_time;
  struct timespec remaining_time;
  sleep_time.tv_sec = (time_t)0;
  sleep_time.tv_nsec = 100000000L; // sleep a millisecond
  
  // each sleep beyond the spin locks increments the 
  // waiting time
  ulonglong max_wait_time = THDVAR(current_thd, lock_wait_timeout) * 100000000L;
  ulonglong wait_time = 0;
  // create a new lock for our lock
  // will be deleted and replaced if 
  // we discover we already have this 
  // lock!  
  warp_lock new_lock;
    
  // history locks are taken after EX_LOCKS are granted
  // for more information about history locks, see 
  // ha_warp::update_row comments
  if(lock_type == LOCK_HISTORY) {
    retry_hist_lock:
    history_lock_mtx.lock();
    if(history_lock_writing == 1) {
      history_lock_mtx.unlock();
      goto retry_hist_lock;
    }
    history_lock_writing=1;
    history_lock_mtx.unlock();
    history_locks.emplace(std::pair<uint64_t, uint64_t>(rowid, trx->trx_id));
    history_lock_mtx.lock();
    history_lock_writing=0;
    history_lock_mtx.unlock();
    return LOCK_HISTORY;
  }

  new_lock.holder = trx->trx_id;
  new_lock.waiting_on = 0;
  new_lock.lock_type = lock_type;
retry_lock:
  lock_mtx.lock();
  // this is used to iterate over all the locks held
  // for this row.  
  auto it = row_locks.find(rowid);

  // check to see if any row locks exist for this
  // row
  if(it == row_locks.end()) {
    // row is not locked so lock can proceed without
    // checking anything further!
    row_locks.emplace(std::pair<uint64_t, warp_lock>(rowid, new_lock));
    lock_mtx.unlock();
    return lock_type;
  } else {
    // row is already locked
    for(auto it2 = it;it2 != row_locks.end();++it2) {
      warp_lock test_lock = it2->second;

      // this lock will be released because of deadlock
      // so go to sleep and wait for it to be released
      // so that we don't possibly hit another deadlock
      // from the same trx before all the locks are 
      // released as the transaction closes
      if(test_lock.lock_type == LOCK_DEADLOCK) {
        lock_mtx.unlock();
        it2 = it;
        goto sleep;
      }

      // the current transaction already holds a lock on this row
      if(test_lock.holder != trx->trx_id) {
        
        if(test_lock.lock_type != LOCK_HISTORY && (test_lock.lock_type != LOCK_SH && lock_type != LOCK_SH)) {
          lock_mtx.unlock();
          goto sleep;
        }

      } else {
        if(test_lock.waiting_on != 0) {
          // does the waiting transaction still exist?
          if(is_transaction_open(test_lock.waiting_on)) {
            lock_mtx.unlock();
            goto sleep;
          }
          new_lock.waiting_on = 0;
          row_locks.erase(it);
          row_locks.emplace(std::pair<uint64_t, warp_lock>(rowid, new_lock));
          lock_mtx.unlock();
          return lock_type;
        }
       
        if(test_lock.lock_type == WRITE_INTENTION && lock_type == LOCK_EX && test_lock.holder == trx->trx_id) {
          // upgrade intention lock to EX_LOCK
          row_locks.erase(it2);
          row_locks.emplace(std::pair<uint64_t, warp_lock>(rowid, new_lock));
          lock_mtx.unlock();
          return lock_type;
        } else {
          // if LOCK_SH is requested and LOCK_EX has been granted return the EX_LOCK
          // this should generally never happen unless an update produced a unique
          // key violation and the row is being updated again.  If LOCK_SH is requested
          // and trx already had LOCK_SH then the existing lock is reused
          if(test_lock.lock_type >= lock_type && lock_type >= 0) {
            // this transaction already has a strong enough lock on this row
            // no need to insert the new lock and just return the lock 
            lock_mtx.unlock();
            return lock_type; 
          } 

          if(test_lock.lock_type == LOCK_SH && (lock_type == WRITE_INTENTION || lock_type == LOCK_EX)) {
            it2->second.lock_type = lock_type;
            lock_mtx.unlock();
            return lock_type;
          }
        }
        
        row_locks.erase(it);
        it2 = it;
        continue;
      }
      
      // this lock is a shared lock by somebody else
      // and this lock request is for a shared lock
      // so keep searching - we will grant the lock request
      // as long as no conflicting EX_LOCK is found
      // AND as long as this lock is not waiting on another
      // transaction
      if(test_lock.lock_type == LOCK_SH && new_lock.lock_type == LOCK_SH) {
        // if the existing  shared lock is not waiting on an EX lock
        // the shared lock can be granted, othewrise
        // we have to wait on this lock
        if(test_lock.waiting_on == 0) {
          // iterate because this trx might already hold a shared lock 
          // to reuse
          continue;
        }
        // the shared lock is waiting on an EX lock!
        // can not acquire the shared lock right now
        // will sleep a bit if spinlocks are exhausted and 
        // will error out if lock_wait_timeout is exhausted
        new_lock.waiting_on = test_lock.waiting_on;
        row_locks.emplace(std::pair<uint64_t, warp_lock>(rowid, new_lock));
        lock_mtx.unlock();
        goto sleep;
      }
      
      // If new_lock points to an existing lock and the 
      // other transaction is already waiting on this
      // lock, then a DEADLOCK is detected!
      // this transaction will be rolled back
      if((lock_type == LOCK_EX || lock_type == WRITE_INTENTION) && test_lock.waiting_on == new_lock.holder) {
        new_lock.lock_type = LOCK_DEADLOCK;
        row_locks.emplace(std::pair<uint64_t, warp_lock>(rowid, new_lock));
        lock_mtx.unlock();
        return LOCK_DEADLOCK;
      } else {
        // have to wait to upgrade the lock
        lock_mtx.unlock();
        goto sleep;
      }
    }
  }  

  new_lock.waiting_on = 0;
  // insert the new lock
  row_locks.emplace(std::pair<uint64_t, warp_lock>(rowid, new_lock));
  
  lock_mtx.unlock();
  return lock_type;

sleep:
  //lock_mtx.unlock();
  //fixme - make this configurable
  if(spin_count++ > 0) {
    
    int err = nanosleep(&sleep_time, &remaining_time);
    if(err < 0) {
      if(err == EINTR) {
        sleep_time=remaining_time;
        goto sleep;
      }
      return ER_LOCK_ABORTED;
     } 
  }
  wait_time += sleep_time.tv_nsec;
  if(wait_time >= max_wait_time) {
    return ER_LOCK_WAIT_TIMEOUT;
  }

  // lock sleep completed 
  goto retry_lock;

  // never reached
  return -1;
  
}

/* When the database shuts down clean it writes the
   warp_clean_shutdown file to disk
*/
bool warp_global_data::was_shutdown_clean() {
  struct stat st;
  if(stat(shutdown_clean_file.c_str(), &st) != 0) {
    return false;
  }
  return st.st_size == sizeof(uint8_t);
}

uint64_t warp_global_data::get_state_and_return_version() {
  struct on_disk_state state_record1;
  struct on_disk_state state_record2;
  struct on_disk_state* state_record;
  
  fread(&state_record1, sizeof(struct on_disk_state), 1, fp);
  if(ferror(fp) != 0) {
      sql_print_error("Failed to read state record one from warp_state");
    return 0;
  }
  fread(&state_record2, sizeof(struct on_disk_state), 1, fp);
  if(ferror(fp) != 0) {
    sql_print_error("Failed to read state record two from warp_state");
    return 0;
  }
  
  if(state_record2.state_counter == 0 && state_record1.state_counter == 0) {
    sql_print_error("Both state records are invalid.");
    return 0;
  }
  
  if(state_record2.state_counter == 0) {
    state_record = &state_record1;
  }
  
  if(state_record2.state_counter > state_record1.state_counter) {
    state_record = &state_record2;
  } else {
    state_record = &state_record1;
  }

  next_trx_id = state_record->next_trx_id;
  next_rowid = state_record->next_rowid;
  state_counter = state_record->state_counter;

  return state_record->version;
}

bool warp_global_data::repair_tables() {
  return true;
}

void warp_global_data::write_clean_shutdown() {
  FILE *sd = NULL;
  sd = fopen(shutdown_clean_file.c_str(), "w");
  if(!sd) {
    sql_print_error("could not open shutdown file");
    assert(false);
  }
  uint8_t one = 1;
  fwrite(&one, sizeof(uint8_t), 1, sd);
  if(ferror(sd) != 0) {
    sql_print_error("could not write shutdown file");
  }
  fflush(sd);
  fsync(fileno(sd));
  fclose(sd);
}

// the data is written to disk twice because if the database 
// or system crashes during the write, the state information
// would be corrupted!  
void warp_global_data::write() {
  struct on_disk_state record;
  // write the second record
  memset(&record, 0, sizeof(struct on_disk_state));
  // write the second record first.  If this fails, then the
  // old record will be used when the database restarts.
  if(fseek(fp, sizeof(struct on_disk_state), SEEK_SET) != 0) {
    sql_print_error("seek on warp_state failed!");
    assert(false);
  }
  fwrite(&record, sizeof(struct on_disk_state), 1, fp);
  if(ferror(fp) != 0) {
    sql_print_error("Write to database state failed");
    assert(false);
  }
  fflush(fp);
  if(fseek(fp, sizeof(struct on_disk_state), SEEK_SET) != 0) {
    sql_print_error("seek on warp_state failed!");
    assert(false);
  }
  record.next_rowid  = next_rowid;
  record.next_trx_id = next_trx_id;
  record.version     = WARP_VERSION;
  record.state_counter = ++state_counter;
  fwrite(&record, sizeof(struct on_disk_state), 1, fp);
  if(ferror(fp) != 0) {
    sql_print_error("Write to database state failed");
    assert(false);
  }
  fflush(fp);
  if(fsync(fileno(fp)) != 0) {
    sql_print_error("fsync to database state failed");
    assert(false);
  }

  // write the first record
  rewind(fp);   
  memset(&record, 0, sizeof(struct on_disk_state));
  fwrite(&record, sizeof(struct on_disk_state), 1, fp);
  if(ferror(fp) != 0) {
    sql_print_error("Write to database state failed");
    assert(false);
  }  
  fflush(fp);
  record.next_rowid  = next_rowid;
  record.next_trx_id = next_trx_id;
  record.version     = WARP_VERSION;
  record.state_counter = ++state_counter;
  fwrite(&record, sizeof(struct on_disk_state), 1, fp);
  if(ferror(fp) != 0) {
    sql_print_error("Write to database state failed");
    assert(false);
  }  
  fflush(fp);
  if(fsync(fileno(fp)) != 0) {
    sql_print_error("fsync to database state failed");
    assert(false);
  }
}

// not currently used - here for completeness
int warp_global_data::unlock(uint64_t rowid, warp_trx* trx) {
  lock_mtx.lock();
  // row is not locked!
  for(auto it = row_locks.find(rowid); it != row_locks.end();++it) {
    if(it->second.holder == trx->trx_id) {
      row_locks.erase(it);
      break;
    }
  }
  lock_mtx.unlock();
  return 0;

}
// an EX_LOCK can be downgraded to a history lock
// this function is here for completeness but it
// is not currently used as ::update_row and 
// ::delete_row automatically take history locks
int warp_global_data::downgrade_to_history_lock(uint64_t rowid, warp_trx* trx) {
  // row is not locked!
  lock_mtx.lock();
  for(auto it = row_locks.find(rowid); it != row_locks.end();++it) {
    if(it->second.holder == trx->trx_id) {
      row_locks.erase(it);
      break;
    }
  }
  lock_mtx.unlock();
  // any trx open at or before this transaction will see the 
  // history lock - no need to check the delete bitmap for
  // any row that has a history lock - it was deleted 
  // and is no longer visible to newer transactions
  // if a history lock doesn't exist the deleted bitmap
  // will be checked
  retry_lock:
  history_lock_mtx.lock();
  if(history_lock_writing == 1) {
    history_lock_mtx.unlock();
    goto retry_lock;
  }
  history_lock_writing=1;
  history_lock_mtx.unlock();
  history_locks.emplace(std::pair<uint64_t, uint64_t>(rowid, trx->trx_id));
  history_lock_mtx.lock();
  history_lock_writing=0;
  history_lock_mtx.unlock();

  

  
  return 0;
}

int warp_global_data::free_locks(warp_trx* trx) {
  lock_mtx.lock();
  restart:
  for(auto it = row_locks.begin(); it != row_locks.end();++it) {
    if(it->second.holder == trx->trx_id) {
      row_locks.erase(it);
      // deleting the lock invalidates the iterator...
      // so restart at the beginning.   There is probably
      // a better way to do this...
      goto restart;
    }
  }
  lock_mtx.unlock();
  return 0;
}

// returns 0 if no history lock or the trx_id that created
// the lock otherwise
uint64_t warp_global_data::get_history_lock(uint64_t rowid) {
  wait_for_writer:
  history_lock_mtx.lock();
  if(history_lock_writing == 1) {
    history_lock_mtx.unlock();
    goto wait_for_writer;
  }
  history_lock_mtx.unlock();
  auto it = history_locks.find(rowid);
  if(it == history_locks.end()) {
    return 0;
  }
  return it->second;
}

warp_global_data::~warp_global_data() {
  fclose(commit_file);
  /*
  if(commit_bitmap->close(1) != 0) {
    sql_print_error("Could not close bitmap %s", commit_bitmap->get_fname().c_str());
    assert(false);
  }*/
  if(delete_bitmap->close(1) != 0) {
    sql_print_error("Could not close bitmap %s", delete_bitmap->get_fname().c_str());
    assert(false);
  }
  delete delete_bitmap;
  delete_bitmap=NULL;
  write();
  fclose(fp);
  
  write_clean_shutdown();
}

std::string ha_warp::explain_extra() const { 
  if (pushed_cond != nullptr) {
    return ", with pushed condition: " + ItemToString(pushed_cond);
  }
  return "";
}

// get the number of rows in all the tables in the current schema
std::unordered_map<const char*, uint64_t> get_table_counts_in_schema(char* table_dir) {
  static std::unordered_map<const char*, uint64_t> table_counts;
  ibis::partList parts;
  if(!table_counts.empty()) return table_counts;

  char* schema_dir = strdup(table_dir);
  schema_dir = dirname(schema_dir);
  ibis::util::gatherParts(parts, schema_dir, true);
  for(auto part_it = parts.begin(); part_it < parts.end(); ++part_it) {
    ibis::part* part = *part_it;
    // the top-level partition ends in .data, the other partitions are ./data/pXXX
    if(strstr(part->currentDataDir(), ".data/") == NULL) {
      ibis::table* tbl = ibis::mensa::create(part->currentDataDir());
      if(!tbl) {
        table_counts.emplace(part->currentDataDir(), 0);
        continue;
      }
      table_counts.emplace(part->currentDataDir(), tbl->nRows());
      delete tbl;
    }
    
  }
  
  free(schema_dir);
  
  return table_counts;
}

// return the path to the table with the most rows in the database
const char* get_table_with_most_rows(std::unordered_map<const char*, uint64_t>* table_counts, std::unordered_map<std::string, bool> query_tables) {
  uint64_t max_cnt = 0;
  static const char* table_with_max_cnt = NULL;
  if(table_with_max_cnt != NULL) return table_with_max_cnt;

  for(auto it = table_counts->begin(); it != table_counts->end(); it++) {
    auto it2=query_tables.find(std::string(it->first));
    if(it2 == query_tables.end()) {
      continue;
    }
      
    if(it->second >= max_cnt) {
      max_cnt = it->second;
      table_with_max_cnt = it->first;
    }
  }
  return table_with_max_cnt;
}

// return the path to the table with the most rows in the database
uint64_t get_least_row_count(std::unordered_map<const char*, uint64_t>* table_counts) {
  static uint64_t min_cnt = -1ULL;
  if(min_cnt < -1ULL) {
    return min_cnt;
  }
  
  for(auto it = table_counts->begin(); it != table_counts->end(); it++) {
    if(it->second <= min_cnt) {
      min_cnt = it->second;
    }
  }
  return min_cnt;
}

uint64_t get_pushdown_info_count(THD* thd) {

  pushdown_mtx.lock();
  if(pd_info.empty()) { 
    pushdown_mtx.unlock();
    return 0;
  }

  auto it = pd_info.find(thd);
  if(it == pd_info.end()) {
    pushdown_mtx.unlock();
    return 0;
  }
  
  auto pushdown_info_map = it->second;
  if(pushdown_info_map == NULL) {
    pushdown_mtx.unlock();
    return 0;
  }
  
  uint64_t retval = pushdown_info_map->size();

  pushdown_mtx.unlock();

  return retval;

}

warp_pushdown_information* get_pushdown_info(THD* thd, const char* alias) {
  pushdown_mtx.lock();
  // The pushdown information will be missing if the referenced table
  // belongs to a different storage engine
  if(pd_info.empty()) { 
    pushdown_mtx.unlock();
    return NULL;
  }

  auto it = pd_info.find(thd);
  if(it == pd_info.end()) {
    pushdown_mtx.unlock();
    return NULL;
  }

  // If it was found above it is a WARP table and the map 
  // information should be set - if it is NULL then something is broken!
  auto pushdown_info_map = it->second;
  if(pushdown_info_map == NULL) {
    pushdown_mtx.unlock();
    return NULL;
  }
  
  if(pushdown_info_map->empty()) { 
    pushdown_mtx.unlock();
    return NULL; 
  }
  
  int is_empty = true;
  for(auto it2 = pushdown_info_map->begin();it2!=pushdown_info_map->end(); ++it2) {
    if(it2->first == std::string(alias)) {
      is_empty = false;
      break;
    }
  }
  if(is_empty) {
    pushdown_mtx.unlock();
    return NULL;
  }
  auto it2 = pushdown_info_map->find(alias);
  if(it2 == pushdown_info_map->end()) {
    pushdown_mtx.unlock();
    return NULL;
  }
  /*  
  if(it2->first == NULL) {
    pushdown_mtx.unlock();
    return NULL;
  }*/
  
  pushdown_mtx.unlock();
  // return the pushdown info
  return it2->second;
}

warp_pushdown_information* get_or_create_pushdown_info(THD* thd, const char* alias, const char* data_dir_name) {
  std::unordered_map<std::string, warp_pushdown_information*> *pushdown_info_map;
  warp_pushdown_information* pushdown_info;

  pushdown_mtx.lock();
   
  auto it = pd_info.find(thd);
  if(it == pd_info.end()) {
    pushdown_info_map = new std::unordered_map<std::string, warp_pushdown_information*>;
    pushdown_info = new warp_pushdown_information();
    //map the alias used by MySQL to the directory of the Fastbit table
    pushdown_info->datadir = data_dir_name;
    pushdown_info_map->emplace(std::pair<std::string, warp_pushdown_information*>(std::string(alias), pushdown_info));
    pd_info.emplace(std::pair<THD*, std::unordered_map<std::string, warp_pushdown_information*>*>(thd, pushdown_info_map));
  } else {
    pushdown_info_map = it->second;
    auto it2 = pushdown_info_map->find(alias);
    if(it2 == pushdown_info_map->end()) {
      pushdown_info = new warp_pushdown_information();
      pushdown_info->datadir = data_dir_name;
      pushdown_info_map->emplace(std::pair<std::string, warp_pushdown_information*>(std::string(alias), pushdown_info));
    } else {
      pushdown_info = it2->second;
    }
  }
  
  pushdown_mtx.unlock();
  
  return pushdown_info;
}<|MERGE_RESOLUTION|>--- conflicted
+++ resolved
@@ -2579,23 +2579,14 @@
     assert(pushdown_info != nullptr);
     ha->push_where_clause = "";
     const Item* remainder=nullptr;
-<<<<<<< HEAD
-    if(cond) {
-      remainder = ha->warp_cond_push(cond,true);
-=======
     //const Item* remainder1=nullptr;
     if(cond) {
       remainder = ha->cond_push(cond);
->>>>>>> 0182fa06
     }
     auto save_where = ha->push_where_clause;
     if(join->where_cond) {
       ha->push_where_clause = "";
-<<<<<<< HEAD
-      ha->warp_cond_push(join->where_cond, true);
-=======
       ha->cond_push(join->where_cond);
->>>>>>> 0182fa06
     }
     if(ha->push_where_clause != "") {
       ha->push_where_clause += " AND ";
@@ -2630,12 +2621,7 @@
 
    This code is called from ha_warp::engine_push in 8.0.20+
 */
-<<<<<<< HEAD
-const Item *ha_warp::warp_cond_push(const Item *cond, bool other_tbls_ok) {
-  
-=======
 const Item *ha_warp::cond_push(const Item *cond) {
->>>>>>> 0182fa06
   static int depth=0;
   static int unpushed_condition_count = 0;
   static int condition_count = 0;
@@ -2686,11 +2672,7 @@
       */
       ++depth;
       
-<<<<<<< HEAD
-      if(warp_cond_push(item, other_tbls_ok) != NULL) {
-=======
       if(cond_push(item) != NULL) {
->>>>>>> 0182fa06
         unpushed_condition_count++;
         //items->push_back(item);
       }
