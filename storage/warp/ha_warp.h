/*  Copyright (c) 2003, 2018, Oracle and/or its affiliates. All rights reserved.

   This program is free software; you can redistribute it and/or modify
   it under the terms of the GNU General Public License, version 2.0,
   as published by the Free Software Foundation.

   This program is also distributed with certain software (including
   but not limited to OpenSSL) that is licensed under separate terms,
   as designated in a particular file or component or in included license
   documentation.  The authors of MySQL hereby grant you an additional
   permission to link the program and your derivative works with the
   separately licensed software that they have included with MySQL.

   This program is distributed in the hope that it will be useful,
   but WITHOUT ANY WARRANTY; without even the implied warranty of
   MERCHANTABILITY or FITNESS FOR A PARTICULAR PURPOSE.  See the
   GNU General Public License, version 2.0, for more details.

   You should have received a copy of the GNU General Public License
   along with this program; if not, write to the Free Software
   Foundation, Inc., 51 Franklin St, Fifth Floor, Boston, MA 02110-1301  USA */
/*
 * ha_warp.cc:76:
/data/warp/storage/warp/ha_warp.h:23:32: error: ‘-Werror=suggest-override’ is not an option that controls warnings [-Werror=pragmas]
*/
#pragma GCC diagnostic push
#pragma GCC diagnostic ignored "-Wsuggest-override"
#pragma GCC diagnostic push
#pragma GCC diagnostic ignored "-Wswitch"
#pragma GCC diagnostic push
#pragma GCC diagnostic ignored "-Wextra-semi"
#ifndef HA_WARP_HDR
#define HA_WARP_HDR
#define MYSQL_SERVER 1

// system includes
#include <sys/stat.h>
#include <sys/types.h>
#include <dirent.h>
#include <string.h>
#include <fcntl.h>
#include <libgen.h>
#include <fstream>  
#include <iostream>  
#include <string> 
#include <thread>
#include <forward_list>
#include <unordered_map>
#include <time.h>

// MySQL utility includes
#include "my_dir.h"
#include "my_inttypes.h"
#include "my_io.h"
#include "map_helpers.h"
#include "my_byteorder.h"
#include "my_dbug.h"
#include "my_psi_config.h"
#include "mysql/plugin.h"
#include "mysql/psi/mysql_memory.h"
#include <mysql/plugin.h>
#include <mysql/psi/mysql_file.h>
#include "template_utils.h"

// MySQL SQL includes
#include "sql/sql_class.h"
#include "sql/sql_lex.h"
#include "sql/item.h"
#include "sql/item_cmpfunc.h"
#include "sql/handler.h"
#include "sql_string.h"
#include "sql/dd/dd.h"
#include "sql/dd/dd_table.h"
#include "sql/dd/dd_schema.h"
#include "sql/abstract_query_plan.h"
#include "sql/field.h"
#include "sql/sql_class.h"
#include "sql/system_variables.h"
#include "sql/table.h"
#include "sql/log.h"
#include "sql/join_optimizer/walk_access_paths.h"
#include "sql/sql_thd_internal_api.h"
#include "sql/sql_executor.h"
#include "sql/sql_optimizer.h"

// Fastbit includes
#include "include/fastbit/ibis.h"
#include "include/fastbit/query.h"
#include "include/fastbit/bundle.h"
#include "include/fastbit/tafel.h"
#include "include/fastbit/array_t.h"
#include "include/fastbit/mensa.h"
#include "include/fastbit/resource.h"
#include "include/fastbit/util.h"
#include "include/fastbit/qExpr.h"
#include "include/fastbit/index.h"

// WARP includes
#include "sparse.hpp"

// used for debugging in development
#define dbug(x) std::cerr << __LINE__ << ": " << x << "\n"; fflush(stdout)

/*
  Version for file format.
  1 - Initial Version. That is, the version when the metafile was introduced.
*/
const uint16_t WARP_VERSION = 2;
const uint64_t WARP_ROWID_BATCH_SIZE = 100000;

#define BLOB_MEMROOT_ALLOC_SIZE 8192

static const char *ha_warp_exts[] = {
  ".data",
  NullS
};

/* engine variables */
static unsigned long long my_partition_max_rows, my_cache_size, my_write_cache_size;//, my_lock_wait_timeout;

static MYSQL_SYSVAR_ULONGLONG(
  partition_max_rows,
  my_partition_max_rows,
  PLUGIN_VAR_RQCMDARG,
  "The maximum number of rows in a Fastbit partition.  An entire partition must fit in the cache.",
  NULL,
  NULL,
  1000000,
  64000,
  1ULL<<63,
  0
);

static MYSQL_SYSVAR_ULONGLONG(
  cache_size,
  my_cache_size,
  PLUGIN_VAR_RQCMDARG,
  "Fastbit file cache size",
  NULL,
  NULL,
  1024ULL * 1024 * 512,
  0ULL,
  1ULL<<63,
  0
);

static MYSQL_SYSVAR_ULONGLONG(
  write_cache_size,
  my_write_cache_size,
  PLUGIN_VAR_RQCMDARG,
  "Fastbit file cache size",
  NULL,
  NULL,
  1000000,
  32000,
  1ULL<<63,
  0
);
bool is_update = false;
std::vector<uint32_t> update_column_set;
std::vector<uint32_t> nullable_column_set;
/*
static MYSQL_SYSVAR_ULONGLONG(
  lock_wait_timeout,
  my_lock_wait_timeout,
  PLUGIN_VAR_RQCMDARG,
  "Timeout in seconds a WARP transaction may wait "
  "for a lock before being rolled back.",
  NULL,
  NULL,
  1,
  50,
  ULONG_MAX,
  0
);
*/

static MYSQL_THDVAR_ULONG(lock_wait_timeout, PLUGIN_VAR_RQCMDARG,
                          "Timeout in seconds a WARP transaction may wait "
                          "for a lock before being rolled back.",
                          nullptr, nullptr, 50, 0, ULONG_MAX, 0);

static MYSQL_THDVAR_STR(partition_filter, PLUGIN_VAR_RQCMDARG|PLUGIN_VAR_MEMALLOC,
                          "Set partition to scan in a particular table using alias.partname",
                          nullptr, nullptr, "");

static MYSQL_THDVAR_BOOL(adjust_table_stats_for_joins, PLUGIN_VAR_NOCMDARG,
                          "Sets the largest table in a query to have a row count of 2.  Can cause problems with some MySQL subquery optimizations.",
                          nullptr, nullptr, true);

static MYSQL_THDVAR_ULONG(max_degree_of_parallelism, PLUGIN_VAR_RQCMDARG,
                          "Maximum number of threads which can be used for join optimization",
                          nullptr, nullptr, std::thread::hardware_concurrency(), 1, std::thread::hardware_concurrency() * 4, 0);

SYS_VAR* system_variables[] = {
  MYSQL_SYSVAR(partition_max_rows),
  MYSQL_SYSVAR(cache_size),
  MYSQL_SYSVAR(write_cache_size),
  MYSQL_SYSVAR(lock_wait_timeout),
  MYSQL_SYSVAR(partition_filter),
  MYSQL_SYSVAR(adjust_table_stats_for_joins),
  MYSQL_SYSVAR(max_degree_of_parallelism),
  NULL
};

struct warp_filter_info {
private:
  std::set<uint64_t> dim_rownums;
  bool frozen = false;
public:
  std::string fact_column = "";
  std::string dim_alias = "";
  std::string dim_column = "";
  enum_field_types fact_column_type;
  enum_field_types dim_column_type;
  std::mutex mtx;

  warp_filter_info(std::string fact_column, std::string dim_alias, std::string dim_column) {
    this->fact_column = fact_column;
    this->dim_alias = dim_alias;
    this->dim_column = dim_column; 
  }

  /* in order to do batch operations, the mutex can be taken manually
      and then the second parameter should be false
  */
  
  void add_matching_rownum(uint64_t rownum) {
    dim_rownums.insert(rownum);
  }

  std::set<uint64_t>* get_rownums() {
    return &dim_rownums;
  }
  
};  

typedef std::unordered_map<warp_filter_info*, std::unordered_map<uint64_t, uint64_t>*> fact_table_filter;

struct WARP_SHARE {
  std::string table_name;
  uint table_name_length, use_count;
  char data_dir_name[FN_REFLEN];
  uint64_t next_rowid = 0;  
  uint64_t rowids_generated = 0;
  mysql_mutex_t mutex;
  THR_LOCK lock;
};


class warp_join_info {
  public:
  const char* alias;
  Field* field;
};

// This class is filled out during ::info and ::engine_pushdown 
class warp_pushdown_information {
  public:
  bool is_fact_table = false;
  
  // columns projected from this table
  // if the table is opened during pushdown operations, these
  // columns will be projected so that the opened and filtered
  // table can be re-used for the scan
  std::string column_set = "";

  // where clause set in ::cond_push
  std::string filter;
  
  // data directory of the table
  const char* datadir;
  
  // fields of the table
  Field** fields;

  // number of rows in the table (may be adjusted down for star schema optimization)
  uint64_t rowcount = 0;

  // fastbit objects for iterating the filtered table (may be opened in ::cond_push)
  ibis::table* base_table;
  ibis::table* filtered_table;
  ibis::table::cursor* cursor;
  
  // This points to a field on a specific table
  // in the join.  It is used to project the join
  // field information on this when the fact table is
  // opened, and to construct an in-memory hash
  // index if there is key on the dimension table
  std::unordered_map<Field*, warp_join_info> join_info;
  fact_table_filter* fact_table_filters;
  // if an index exists for the join in the dimension
  // table, then an in memory has index will be built
  // on the table to improve join performance because
  // point lookups on a bitmap index are much slower
  // than a tree index
  bool build_hash_index = false;
  
  std::string fact_filter = "";
  /*
  std::unordered_multimap<std::string, uint64_t> string_to_row_map;
  std::unordered_multimap<uint64_t, uint64_t> uint_to_row_map;
  std::unordered_multimap<int64_t, uint64_t> int_to_row_map;
  std::unordered_multimap<double, uint64_t> double_to_row_map;
  */
  // free up the fastbit resources once the table is finshed
  // being used
  
};


// maps the table aliases for this query to pushdown information info
std::unordered_map<THD*, std::unordered_map<std::string, warp_pushdown_information*> * > pd_info;
// held when accessing or modifying the pushdown info
std::mutex pushdown_mtx;
std::mutex fact_filter_mutex;
std::mutex parallel_join_mutex;

// initializes or returns the pushdown information for a table used in a query
warp_pushdown_information* get_or_create_pushdown_info(THD* thd, const char* alias, const char* data_dir_name);
warp_pushdown_information* get_pushdown_info(THD* thd, const char* alias);
uint64_t get_pushdown_info_count(THD* thd);


// used as a type of lock to provide consistent snapshots
// to deleted rows not visible to older transactions
// when a write lock is freed it is downgraded to a 
// visibility lock.  when a transaction closes, any
// locks HISTORY locks older than that transaction are
// also freed

// history locks are for read consistent views after
// rows are deleted.  they are freed when the 
// all the transactions older then them have
// been closed.  When an EX lock is freed it is
// downgraded to a LOCK_HISTORY lock if any
// changes were made to the row under the EX lock
#define LOCK_HISTORY -1

// if a lock acquisition results in a deadlock then
// LOCK_DEADLOCK is returned from create_lock()
#define LOCK_DEADLOCK -2

// select FOR UPDATE takes READ_EX locks which can
// be converted to a LOCK_EX without checking
// for deadlocks
#define WRITE_INTENTION -3

class warp_lock {
  public:
  // trx_id that holds this lock
  uint64_t holder;

  //trx_id that this lock is waiting on
  uint64_t waiting_on;

  //lock type:LOCK_EX, LOCK_SH, LOCK_HISTORY, LOCK_DEADLOCK
  int lock_type = 0;
};

// held during commit and rollback
std::mutex commit_mtx;

// markers for the transaction logs
const char begin_marker     = 1;
const char insert_marker    = 2;
const char delete_marker    = 3;
const char commit_marker    = 4;
const char rollback_marker  = 5;
const char savepoint_marker = 6;
#define ROLLBACK_STATEMENT 0

/* each trx in the commit_list has one of these states */
#define WARP_UNCOMMITTED_TRX 0
#define WARP_COMMITTED_TRX   1
#define WARP_ROLLED_BACK_TRX 2

std::mutex trx_mutex;  
//Holds the state of a WARP transaction.  Instantiated in ::external_lock
//or ::start_stmt
class warp_trx {
  public:
  // used to log inserts during an insertion.  If a statement rolls
  // back this is used to undo the insert statements
  FILE* log = NULL;
  std::string log_filename = "";
  bool registered = false;
  bool table_lock = false;
  
  // set when a statement is a DML statement
  // forces UPDATE and DELETE statements 
  // to be read-committed
  bool is_dml = false;

  // set when a SELECT has LOCK IN SHARE MODE as
  // part of the SELECT clause - takes shared locks
  // for each traversed visible row
  bool lock_in_share_mode = false;

  // when FOR UPDATE is in a SELECT clause
  // LOCK_EX is taken on traversed visible rows
  bool for_update = false;

  
  //the transaction identifier 
  ulonglong trx_id = 0;

  //number of table locks (read or write) held by the transaction
  uint64_t lock_count = 0;

  //number of background writers that are doing work.  The commit
  //function must wait for this counter to reach zero before a 
  //transaction can be committed
  //uint64_t background_writer_count = 0;

  //the transaction was not a read-only transaction and it 
  //modified rows in the database, so it must be writen into
  //the commit bitmap when it commmits
  bool dirty = false;

  //autocommit statements commit each time the commit function
  //is called
  bool autocommit = false;

  //selected transaction isolation level.  Only SERIALIZABLE,
  //REPEATABLE-READ and READ-COMMITTED are actually supported
  enum enum_tx_isolation isolation_level;

  //called when transactions start
  int begin();
  
  //called when transcations end
  void commit();

  void rollback(bool all);
  void write_insert_log_rowid(uint64_t rowid);
  void write_delete_log_rowid(uint64_t rowid);
  void open_log();
};

class warp_global_data {
  private:
  // held when reading or modifying state
  std::mutex mtx;
  // used when reading/modifying the lock structures

  std::mutex lock_mtx;
  std::mutex history_lock_mtx;
  char history_lock_writing = 0;
  std::string shutdown_clean_file = "shutdown_clean.warp";
  std::string warp_state_file     = "state.warp";
  std::string commit_filename     = "commits.warp";
  std::string delete_bitmap_file  = "deletes.warp";

  uint64_t rowid_batch_size = 10000;

  // each write to the state file increments the state counter
  // the state file has two records.  the state record with
  // the highest counter is used.
  uint64_t state_counter = 1;
  
  // Each time a transaction is handed out, this is pre-incremented
  // and the value is used for the tranaction identifier.  When the
  // transaction is committed, this idenifier is written into the
  // commit bitmap.
  ulonglong next_trx_id = 1;

  // Each time a write into a table starts, WARP hands out 
  // a set of 10000 rowid values, and this counter is 
  // incremented by 10000.  If a transaction runs out of
  // rowid values, it can request another batch of 10000
  // more.  Since rowid values are 64 bit, handing out 
  // in 10000 row batches is fine.  This value is persisted
  // between database restarts.
  uint64_t next_rowid = 1;

  /* this is used to read/write on disk state */
  struct on_disk_state {
    public:
    uint64_t version;
    uint64_t next_trx_id;
    uint64_t next_rowid;
    uint64_t state_counter;
  };

  // handle to the warp state
  FILE* fp = NULL;

  //rowid, warp_lock object
  std::unordered_multimap<uint64_t, warp_lock> row_locks;
  
  // rowid, trx_id
  std::unordered_map<uint64_t, uint64_t> history_locks;

  // write the current state to the state file
  void write();

  // checks the state of the on-disk state
  bool check_state();

  // reads the state from disk
  uint64_t get_state_and_return_version();

  // return false if shutdown file was not found
  bool was_shutdown_clean();

  // used to repair tables
  bool repair_tables();

  void write_clean_shutdown();

  

  public:
  //sparsebitmap* commit_bitmap = NULL;
  sparsebitmap* delete_bitmap = NULL;
  
  std::unordered_map<uint64_t, int> commit_list;
  FILE* commit_file;
  
  // opens and reads the state file.  
  // if the on-disk version of data is older than the current verion
  // the database will be upgraded.  If the on disk version is newer
  // than the current version, this will assert and the database will
  // fail to start and MySQL will be crashed on purpose!
  // if shutdown was not clean, then table repair will be executed.
  warp_global_data();

  // called at database shutdown.  
  // Calls write() to persist the state to disk
  // writes the clean shutdown file
  ~warp_global_data();
  
  uint64_t get_next_rowid_batch();
  uint64_t get_next_trx_id();
  bool is_transaction_open(uint64_t check_trx_id);
  void mark_transaction_closed(uint64_t trx_id);
  void register_open_trx(uint64_t trx);

  int create_lock(uint64_t lock_id, warp_trx* trx, int lock_type);
  int unlock(uint64_t rowid, warp_trx* trx);
  int downgrade_to_history_lock(uint64_t rowid, warp_trx* trx);
  int free_locks(warp_trx* trx);
  uint64_t get_history_lock(uint64_t rowid);
  void cleanup_history_locks();

};

//Initialized in the SE init function, destroyed when engine is removed
warp_global_data* warp_state;

//The MySQL table share functions
static WARP_SHARE *get_share(const char *table_name, TABLE* table_ptr);
static int free_share(WARP_SHARE *share); 

//Called when a transaction or statement commits.  A pointer to this
//function is registered on the hanlderton
int warp_commit(handlerton*, THD *, bool);

//Called when a transaction or statement rolls back
// A pointer to this function is registered on the hanlderton                       
int warp_rollback(handlerton *, THD *, bool);

//Called by the warp_state constructor to upgrade on disk tables when
//the on-disk version is older than the current version
int warp_upgrade_tables(uint16_t version);

// determines is a transaction_id is an open transaction
// used for UNIQUE check visibility during inserts
// and for REPEATABLE READ during scans
bool warp_is_trx_open(uint64_t trx_id);

std::unordered_map<const char*, uint64_t> get_table_counts_in_schema(char* table_dir);
const char* get_table_with_most_rows(std::unordered_map<const char*, uint64_t>* table_counts, std::unordered_map<std::string, bool> query_tables = {});
uint64_t get_least_row_count(std::unordered_map<const char*, uint64_t>* table_counts);
bool has_empty_table(std::unordered_map<const char*, uint64_t>* table_counts);
//If any table is empty or limit 0 then abort the scan
bool abort_query = false;
bool full_partition_scan = false;
warp_trx* warp_get_trx(handlerton* hton, THD* thd);

//This is the handler where the majority of the work is done.  Handles
//creating and dropping tables, TRUNCATE table, reading from indexes,
//scanning tables, inserts, updates, deletes, engine condition pushdown
class ha_warp : public handler {
  /* MySQL lock - Fastbit has its own internal mutex implementation.  This is used to protect the share.*/
  THR_LOCK_DATA lock; 

  /* Shared lock info */
  WARP_SHARE *share;  

 /* used in visibility checks */
 uint64_t last_trx_id = 0;
 bool is_trx_visible = false;
 //warp_trx* current_trx = NULL;
 public:
 WARP_SHARE* get_warp_share();

 private:
  // used in combination with THDVAR partition_filter
  // to limit the partition scanned by a query
  std::string partition_filter_alias;
  std::string partition_filter_partition_name;

  ibis::partList* partitions = NULL;
  ibis::partList::iterator part_it;

  void update_row_count();
  int reset_table();
  int encode_quote(uchar *buf);
  int set_column_set(); 
  //int set_column_set(uint32_t idxno);
  int find_current_row(uchar *buf, ibis::table::cursor* cursor);
  int create_writer(TABLE *table_arg);
  std::string get_writer_partition();
  void write_buffered_rows_to_disk();
  void foreground_write();
  int append_column_filter(const Item* cond, std::string& push_where_clause); 
  void maintain_indexes(const char* datadir);
  void open_deleted_bitmap(int lock_mode = LOCK_SH);
  void close_deleted_bitmap();
  bool is_deleted(uint64_t rowid);
  int open_trx_log();
  int close_trx_log();

  bool lock_in_share_mode = false;
  bool lock_for_update = false;

  //std::string unique_check_where_clause = "";
  //bool table_checked_unique_keys = false;
  //bool table_has_unique_keys = false;
  //String key_part_tmp;
  //String key_part_esc;
  //bool has_unique_keys();
  //void make_unique_check_clause();
  //uint64_t lookup_in_hash_index(const uchar*, key_part_map, ha_rkey_function);
  bool bitmap_merge_join_executed = false;

  int bitmap_merge_join();
  void cleanup_pushdown_info();

  bool close_in_extra = false;
  std::mutex write_mutex;

  /* These objects are used to access the FastBit tables for tuple reads.*/ 
  ibis::table*         base_table         = NULL; 
  ibis::table*         filtered_table     = NULL;
  ibis::table::cursor* cursor             = NULL;
  //ibis::table*         idx_filtered_table = NULL;
  //ibis::table::cursor* idx_cursor         = NULL;

  /* These objects are used by WARP to add functionality to Fastbit
     such as deletion/update of rows and transactions
  */    
  FILE*                insert_log         = NULL; 

  /* WHERE clause constructed from engine condition pushdown */
 public:
  std::string          push_where_clause  = "";

 private:
  int64_t pushdown_table_count = 0;
  
  
  std::unordered_map<std::string, std::vector<uint32_t>*> matching_ridset;
  std::vector<uint32_t>* current_matching_ridset=NULL;
  std::vector<uint32_t>::iterator current_matching_ridset_it;

  //FIXME?:
  // This could totally break if a dimension table has more than ~4B rows!
  // I doubt anybody is going to try to do that with WARP so I am leaving
  // this as it is until somebody complains!  Will put a note in the 
  // release notes :)
  std::set<uint64_t>::iterator current_matching_dim_ridset_it;
  std::set<uint64_t>* current_matching_dim_ridset=NULL;

  uint32_t rownum = 0;
  uint32_t running_join_threads = 0;
  
  uint64_t fetch_count = 0;
  bool all_jobs_completed = false;
  uint32_t running_dimension_merges = 0;
  std::mutex dimension_merge_mutex;
  bool all_dimension_merges_completed = false;

  //static void warp_filter_table(ibis::mensa::table* filtered_table, std::string filter_column, std::vector<std::string>* batch, std::string push_where_clause, std::vector<uint64_t> matching_rowids, std::mutex* mtx, uint64_t* thread_count);
 
  fact_table_filter fact_table_filters;

  // used for index lookups
  //std::string          idx_where_clause   = "";
  //ibis::qExpr*         idx_qexpr;
  
  /* This object is used to append tuples to the table */
  ibis::tablex* writer = NULL;

  /* A list of row numbers to delete (filled in by delete_row) */
  std::vector<uint64_t> deleted_rows;

  /* this is always the rowid of the current row */
  uint64_t current_rowid = 0;  

  /* a SELECT lists of the columns that have been fetched for the current query */
  std::string column_set = "";
  //std::string index_column_set = "";

  /* temporary buffer populated with CSV of row for insertions*/
  String buffer;

  /* storage for BLOBS */
  MEM_ROOT blobroot; 

  /* set to true if the table has deleted rows */
  bool has_deleted_rows = false;
  
 public:
  ha_warp(handlerton *hton, TABLE_SHARE *table_arg);
  handlerton* warp_hton;
  ~ha_warp() {
    //free_root(&blobroot, MYF(0));
    blobroot.ClearForReuse();
  }
 
  const char *table_type() const { return "WARP"; }
 
  ulonglong table_flags() const {
    // return (HA_NO_TRANSACTIONS | HA_NO_AUTO_INCREMENT | HA_BINLOG_ROW_CAPABLE | HA_CAN_REPAIR);
    return (HA_BINLOG_ROW_CAPABLE | HA_NO_AUTO_INCREMENT | HA_CAN_REPAIR);
  }
 
  uint max_record_length() const { return 0; }
  uint max_keys() const { return 0; }
  uint max_key_parts() const { return 0; }
  uint max_key_length() const { return 0; }
  uint max_supported_keys() const { return 0; }
  uint max_supported_key_length() const { return 0; }
  uint max_supported_key_part_length(
      HA_CREATE_INFO *create_info MY_ATTRIBUTE((unused))) const {
    return 0;
  }

  /*
     Called in test_quick_select to determine if indexes should be used.
   */
  virtual double scan_time() {
    //return (double)(stats.records + stats.deleted) / 20.0 + 10;
    return 1.0/(stats.records > 0 ? stats.records : 1);
  }

  /* The next method will never be called */
  virtual bool fast_key_read() { return 1; }
  ha_rows estimate_rows_upper_bound() { return HA_POS_ERROR; }

  int open(const char *name, int mode, uint open_options,
           const dd::Table *table_def);
  int close(void);

  
  const char **bas_ext() const ;
  int write_row(uchar *buf);
  int update_row(const uchar *old_data, uchar *new_data);
  int delete_row(const uchar *buf);
  int rnd_init(bool scan = 1);
  int rnd_next(uchar *buf);
  int rnd_pos(uchar *buf, uchar *pos);
  bool check_and_repair(THD *thd);
  int check(THD *thd, HA_CHECK_OPT *check_opt);
  bool is_crashed() const;
  int rnd_end();
  int repair(THD *thd, HA_CHECK_OPT *check_opt);
  /* This is required for SQL layer to know that we support autorepair */
  bool auto_repair() const { return 1; }
  void position(const uchar *record);
  int info(uint);
  int extra(enum ha_extra_function operation);
  int delete_all_rows(void);
  int create(const char *name, TABLE *form, HA_CREATE_INFO *create_info,
             dd::Table *table_def);
  bool check_if_incompatible_data(HA_CREATE_INFO *info, uint table_changes);
  int delete_table(const char *table_name, const dd::Table *);
  warp_trx* create_trx(THD* thd);
  int external_lock(THD *thd, int lock_type);
  int start_stmt(THD *thd, thr_lock_type lock_type);
  int register_trx_with_mysql(THD* thd, warp_trx* trx);
  bool is_trx_visible_to_read(uint64_t row_trx_id);
  bool is_row_visible_to_read(uint64_t rowid);
  void start_bulk_insert(ha_rows rows);
  int end_bulk_insert();
  
  //int truncate(dd::Table *);
  THR_LOCK_DATA **store_lock(THD *thd, THR_LOCK_DATA **to,
                             enum thr_lock_type lock_type);

  /*
    These functions used to get/update status of the handler.
    Needed to enable concurrent inserts.
  */
  void get_status();
  void update_status();
  ulong index_flags(uint, uint, bool) const {
    return 0;
  };
  
  // Functions to support indexing
  /*
  
  ha_rows records_in_range(uint idxno, key_range *, key_range *); 
  int index_init(uint idxno, bool sorted);
  int index_init(uint idxno);
  int index_next(uchar * buf);
  int index_first(uchar * buf);
  int index_end();
  int index_read_map (uchar *buf, const uchar *key, key_part_map keypart_map, enum ha_rkey_function find_flag);
  int index_read_idx_map (uchar *buf, uint idxno, const uchar *key, key_part_map keypart_map, enum ha_rkey_function find_flag);
  int make_where_clause(const uchar *key, key_part_map keypart_map, enum ha_rkey_function find_flag);
  void get_auto_increment	(	
    ulonglong 	offset,
    ulonglong 	increment,
    ulonglong 	nb_desired_values,
    ulonglong * 	first_value,
    ulonglong * 	nb_reserved_values 
  );
  */

  // Functions to support engine condition pushdown (ECP)
  //int engine_push(AQP::Table_access *table_aqp);
<<<<<<< HEAD
  const Item* warp_cond_push(const Item *cond,	bool other_tbls_ok );
=======
  const Item* cond_push(const Item *cond);
>>>>>>> 0182fa06
	
  int rename_table(const char * from, const char * to, const dd::Table* , dd::Table* );

  std::string explain_extra() const;

  const handlerton *hton_supporting_engine_pushdown() override { return warp_hton; }
  friend int warp_push_to_engine(THD *thd, AccessPath *, JOIN *);
};

#endif
<|MERGE_RESOLUTION|>--- conflicted
+++ resolved
@@ -19,10 +19,6 @@
    You should have received a copy of the GNU General Public License
    along with this program; if not, write to the Free Software
    Foundation, Inc., 51 Franklin St, Fifth Floor, Boston, MA 02110-1301  USA */
-/*
- * ha_warp.cc:76:
-/data/warp/storage/warp/ha_warp.h:23:32: error: ‘-Werror=suggest-override’ is not an option that controls warnings [-Werror=pragmas]
-*/
 #pragma GCC diagnostic push
 #pragma GCC diagnostic ignored "-Wsuggest-override"
 #pragma GCC diagnostic push
@@ -824,11 +820,7 @@
 
   // Functions to support engine condition pushdown (ECP)
   //int engine_push(AQP::Table_access *table_aqp);
-<<<<<<< HEAD
-  const Item* warp_cond_push(const Item *cond,	bool other_tbls_ok );
-=======
   const Item* cond_push(const Item *cond);
->>>>>>> 0182fa06
 	
   int rename_table(const char * from, const char * to, const dd::Table* , dd::Table* );
 
