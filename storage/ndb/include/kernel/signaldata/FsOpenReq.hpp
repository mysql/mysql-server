--- conflicted
+++ resolved
@@ -88,7 +88,7 @@
   /**
    * Length of signal
    */
-  STATIC_CONST( SignalLength = 11 );
+  static constexpr Uint32 SignalLength = 11;
   SECTION( FILENAME = 0 );
   SECTION(ENCRYPT_KEY_MATERIAL = 1);
 
@@ -109,31 +109,6 @@
   Uint32 auto_sync_size; // In bytes
   
 public:
-<<<<<<< HEAD
-  STATIC_CONST( OM_READONLY        = 0 );
-  STATIC_CONST( OM_WRITEONLY       = 1 );
-  STATIC_CONST( OM_READWRITE       = 2 );
-  STATIC_CONST( OM_READ_WRITE_MASK = 3 );
-
-  STATIC_CONST( OM_APPEND    = 0x8   ); // Not Implemented on W2k
-  STATIC_CONST( OM_SYNC      = 0x10  );
-  STATIC_CONST( OM_CREATE    = 0x100 );
-  STATIC_CONST( OM_TRUNCATE  = 0x200 );
-  STATIC_CONST( OM_AUTOSYNC  = 0x400 ); 
-
-  STATIC_CONST( OM_CREATE_IF_NONE = 0x0800 );
-  STATIC_CONST( OM_INIT           = 0x1000 ); // 
-  STATIC_CONST( OM_CHECK_SIZE     = 0x2000 );
-  STATIC_CONST( OM_DIRECT         = 0x4000 );
-  STATIC_CONST( OM_GZ             = 0x8000 );
-  STATIC_CONST( OM_THREAD_POOL    = 0x10000 );
-  STATIC_CONST( OM_WRITE_BUFFER   = 0x20000 );
-  STATIC_CONST( OM_READ_SIZE      = 0x40000 );
-  STATIC_CONST( OM_DIRECT_SYNC    = 0x80000 );
-  STATIC_CONST( OM_ENCRYPT        = 0x100000 );
-  STATIC_CONST( OM_PASSWORD       = 0x200000 ); // Not really needed, implicit by section PASSWORD
-  
-=======
   static constexpr Uint32 OM_READONLY = 0;
   static constexpr Uint32 OM_WRITEONLY = 1;
   static constexpr Uint32 OM_READWRITE = 2;
@@ -167,7 +142,6 @@
   static constexpr Uint32 OM_ENCRYPT_CIPHER_MASK =
       OM_ENCRYPT_CBC | OM_ENCRYPT_XTS;
 
->>>>>>> fbdaa4de
   enum Suffixes {
     S_DATA = 0,
     S_FRAGLOG = 1,
