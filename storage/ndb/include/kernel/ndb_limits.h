/*
   Copyright (c) 2003, 2022, Oracle and/or its affiliates.

   This program is free software; you can redistribute it and/or modify
   it under the terms of the GNU General Public License, version 2.0,
   as published by the Free Software Foundation.

   This program is also distributed with certain software (including
   but not limited to OpenSSL) that is licensed under separate terms,
   as designated in a particular file or component or in included license
   documentation.  The authors of MySQL hereby grant you an additional
   permission to link the program and your derivative works with the
   separately licensed software that they have included with MySQL.

   This program is distributed in the hope that it will be useful,
   but WITHOUT ANY WARRANTY; without even the implied warranty of
   MERCHANTABILITY or FITNESS FOR A PARTICULAR PURPOSE.  See the
   GNU General Public License, version 2.0, for more details.

   You should have received a copy of the GNU General Public License
   along with this program; if not, write to the Free Software
   Foundation, Inc., 51 Franklin St, Fifth Floor, Boston, MA 02110-1301  USA
*/

#ifndef NDB_LIMITS_H
#define NDB_LIMITS_H

#include "ndb_version.h"  // Limits might depend on NDB version

#define RNIL    0xffffff00

/**
 * Note that actual value = MAX_NODES - 1,
 *  since NodeId = 0 can not be used
 */
#define MAX_NDB_NODES 145
#define MAX_NDB_NODES_v1 49
#define MAX_NDB_NODE_GROUPS 72
#define MAX_NODES     256
#define NDB_UNDEF_NODEGROUP 0xFFFF
#define MAX_BACKUPS   0xFFFFFFFF
#define MAX_INSTANCE_KEYS 1024
#define MAX_NUM_CPUS 2500
#define MAX_USED_NUM_CPUS 1024
#define MAX_QUERY_THREAD_PER_LDM 3
#define MIN_RR_GROUP_SIZE 4
#define MAX_RR_GROUP_SIZE 8

/**************************************************************************
 * IT SHOULD BE (MAX_NDB_NODES - 1).
 * WHEN MAX_NDB_NODE IS CHANGED, IT SHOULD BE CHANGED ALSO
 **************************************************************************/
#define MAX_DATA_NODE_ID 144
/**************************************************************************
 * IT SHOULD BE (MAX_NODES - 1).
 * WHEN MAX_NODES IS CHANGED, IT SHOULD BE CHANGED ALSO
 **************************************************************************/
#define MAX_NODES_ID 255

/**
 * MAX_API_NODES = MAX_NODES - No of NDB Nodes in use
 */

/**
 * The maximum number of replicas in the system
 */
#define MAX_REPLICAS 4

/**
 * The maximum number of transporters allowed
 * A maximum is needed to be able to allocate the array of transporters
 * We need one 
 */
#define MAX_NODE_GROUP_TRANSPORTERS 32
#define MAX_NTRANSPORTERS (MAX_NODES + \
                           ((MAX_REPLICAS - 1) * MAX_NODE_GROUP_TRANSPORTERS))

/**
 * The maximum number of local checkpoints stored at a time
 */
#define MAX_LCP_STORED 3

/**
 * Max LCP used (the reason for keeping MAX_LCP_STORED is that we
 *   need to restore from LCP's with lcp no == 2
 */
#define MAX_LCP_USED 2

/**
 * The maximum number of log execution rounds at system restart
 */
#define MAX_LOG_EXEC 4

/**
 * The maximum number of tuples per page
 **/
#define MAX_TUPLES_PER_PAGE 8191
#define MAX_TUPLES_BITS 13 		/* 13 bits = 8191 tuples per page */
#define NDB_MAX_TABLES 20320                /* SchemaFile.hpp */
#define MAX_TAB_NAME_SIZE 128
#define MAX_ATTR_NAME_SIZE NAME_LEN       /* From mysql_com.h */
#define MAX_ATTR_DEFAULT_VALUE_SIZE ((MAX_TUPLE_SIZE_IN_WORDS + 1) * 4)  //Add 1 word for AttributeHeader
#define MAX_ATTRIBUTES_IN_TABLE 512
#define MAX_ATTRIBUTES_IN_INDEX 32
#define MAX_TUPLE_SIZE_IN_WORDS 7500
#define MAX_KEY_SIZE_IN_WORDS 1023
#define MAX_NULL_BITS 4096

/*
 * Suma block sorts data changes of tables in buckets.
 * Sumas in a node group shares a number of buckets, which is the
 * factorial of the number of replicas, to ensure balance in any
 * node failure situations.
 */
#define MAX_SUMA_BUCKETS_PER_NG     24 /* factorial of MAX_REPLICAS */

/*
 * At any time, one Suma is responsible for streaming bucket data
 * to its subscribers, each bucket uses its own stream aka
 * subscriptions data stream.
 *
 * Note that each subscriber receives filtered data from the
 * stream depending on which objects it subscribes on.
 *
 * A stream sending data from a bucket will have a 16-bit identifier
 * with two parts.  The lower 8 bit determines a non zero stream
 * group.  The upper 8 bit determines an identifier with that group.
 *
 * Stream group identifiers range from 1 to MAX_SUB_DATA_STREAM_GROUPS.
 * Stream identifier within a group range from 0 to MAX_SUB_DATA_STREAMS_PER_GROUP - 1.
 * Stream identifier zero is reserved to not identify any stream.
 */
#define MAX_SUB_DATA_STREAMS (MAX_SUB_DATA_STREAMS_PER_GROUP * MAX_SUB_DATA_STREAM_GROUPS)
#define MAX_SUB_DATA_STREAM_GROUPS      (MAX_NDB_NODES-1)
#define MAX_SUB_DATA_STREAMS_PER_GROUP  (MAX_SUMA_BUCKETS_PER_NG / MAX_REPLICAS)

/*
 * Fragmentation data are Uint16, first two are #replicas,
 * and #fragments, then for each fragment, first log-part-id
 * then nodeid for each replica.
 * See creation in Dbdih::execCREATE_FRAGMENTATION_REQ()
 * and read in Dbdih::execDIADDTABREQ()
 */
#define MAX_FRAGMENT_DATA_ENTRIES (2 + (1 + MAX_REPLICAS) * MAX_NDB_PARTITIONS)
#define MAX_FRAGMENT_DATA_BYTES (2 * MAX_FRAGMENT_DATA_ENTRIES)
#define MAX_FRAGMENT_DATA_WORDS ((MAX_FRAGMENT_DATA_BYTES + 3) / 4)

#if NDB_VERSION_D < NDB_MAKE_VERSION(7,2,0)
#define MAX_NDB_PARTITIONS 240
#elif NDB_VERSION_D < NDB_MAKE_VERSION(7,6,8)
#define MAX_NDB_PARTITIONS 2048
#else
#define MAX_NDB_PARTITIONS 8160
#endif

#define NDB_PARTITION_BITS 16
#define NDB_PARTITION_MASK ((Uint32)((1 << NDB_PARTITION_BITS) - 1))

#define MAX_RANGE_DATA (131072+MAX_NDB_PARTITIONS) //0.5 MByte of list data

#define MAX_WORDS_META_FILE 24576

#define MIN_ATTRBUF ((MAX_ATTRIBUTES_IN_TABLE/24) + 1)
/*
 * Max Number of Records to fetch per SCAN_NEXTREQ in a scan in LQH. The
 * API can order a multiple of this number of records at a time since
 * fragments can be scanned in parallel.
 */
#define MAX_PARALLEL_OP_PER_SCAN 992
/*
* The default batch size. Configurable parameter.
*/
#define DEF_BATCH_SIZE 256
/*
* When calculating the number of records sent from LQH in each batch
* one uses SCAN_BATCH_SIZE divided by the expected size of signals
* per row. This gives the batch size used for the scan. The NDB API
* will receive one batch from each node at a time so there has to be
* some care taken also so that the NDB API is not overloaded with
* signals.
* This parameter is configurable, this is the default value.
*/
#define SCAN_BATCH_SIZE 16384
/*
* To protect the NDB API from overload we also define a maximum total
* batch size from all nodes. This parameter should most likely be
* configurable, or dependent on sendBufferSize.
* This parameter is configurable, this is the default value.
*/
#define MAX_SCAN_BATCH_SIZE 262144
/*
 * Maximum number of Parallel Scan queries on one hash index fragment
 */
#define MAX_PARALLEL_SCANS_PER_FRAG 12

/**
 * Computed defines
 */
#define MAXNROFATTRIBUTESINWORDS (MAX_ATTRIBUTES_IN_TABLE / 32)

/*
 * Ordered index constants.  Make configurable per index later.
 */
#define MAX_TTREE_NODE_SIZE 64	    /* total words in node */
#define MAX_TTREE_PREF_SIZE 4	    /* words in min prefix */
#define MAX_TTREE_NODE_SLACK 2	    /* diff between max and min occupancy */

/*
 * Blobs.
 */
#define NDB_BLOB_V1 1
#define NDB_BLOB_V2 2
#define NDB_BLOB_V1_HEAD_SIZE 2     /* sizeof(Uint64) >> 2 */
#define NDB_BLOB_V2_HEAD_SIZE 4     /* 2 + 2 + 4 + 8 bytes, see NdbBlob.hpp */

/*
 * Character sets.
 */
#define MAX_XFRM_MULTIPLY 8         /* max expansion when normalizing */

/**
 * Disk data
 */
#define MAX_FILES_PER_FILEGROUP 1024

/**
 * Page size in global page pool
 */
#define GLOBAL_PAGE_SIZE 32768
#define GLOBAL_PAGE_SIZE_WORDS 8192

/*
 * Schema transactions
 */
#define MAX_SCHEMA_OPERATIONS 256

/*
 * Long signals
 */
#define NDB_SECTION_SEGMENT_SZ 60

/*
 * The maximum size of signal before we split it into a bunch of
 * smaller signals. In words.
 */
#define MAX_SIZE_SINGLE_SIGNAL 7400

/*
 * Restore Buffer in pages
 *   4M
 */
#define LCP_RESTORE_BUFFER (4*32)


/**
 * The hashmap size should support at least one
 * partition per LDM. And also try to make size
 * a multiple of all possible data node counts,
 * so that all partitions are related to the same
 * number of hashmap buckets as possible,
 * otherwise some partitions will be bigger than
 * others.
 *
 * The historical size of hashmaps supported by old
 * versions of NDB is 240.  This guarantees at most
 * 1/6 of unusable data memory for some nodes, since
 * one can have atmost 48 data nodes so each node
 * will relate to at least 5 hashmap buckets.  Also
 * 240 is a multiple of 2, 3, 4, 5, 6, 8, 10, 12,
 * 15, 16, 20, 24, 30, 32, 40, and 48 so having any
 * of these number of nodes guarantees near no
 * unusable data memory.
 *
 * The current value 3840 is 16 times 240, and so gives
 * at least the same guarantees as the old value above,
 * also if up to 16 ldm threads per node is used.
 */

#define NDB_MAX_HASHMAP_BUCKETS (3840 * 2 * 3)
#define NDB_DEFAULT_HASHMAP_MAX_FRAGMENTS 1536

#if NDB_VERSION_D < NDB_MAKE_VERSION(7,2,0)
#define NDB_DEFAULT_HASHMAP_BUCKETS 240
#else
#define NDB_DEFAULT_HASHMAP_BUCKETS 3840
#endif

/**
 * Bits/mask used for coding/decoding blockno/blockinstance
 */
#define NDBMT_BLOCK_BITS 9
#define NDBMT_BLOCK_MASK ((1 << NDBMT_BLOCK_BITS) - 1)
#define NDBMT_BLOCK_INSTANCE_BITS 7
#define NDBMT_MAX_INSTANCES 1024

#define NDB_DEFAULT_LOG_PARTS 4

#define NDBMT_MAIN_THREADS         2 /* Without receiver threads */

#if NDB_VERSION_D < NDB_MAKE_VERSION(7,2,0)
#define NDB_MAX_LOG_PARTS          4
#define MAX_NDBMT_TC_THREADS       2
#define MAX_NDBMT_RECEIVE_THREADS  1
#define MAX_NDBMT_SEND_THREADS     0
#elif NDB_VERSION_D < NDB_MAKE_VERSION(8,0,23)
#define NDB_MAX_LOG_PARTS         32
#define MAX_NDBMT_TC_THREADS      32
#define MAX_NDBMT_RECEIVE_THREADS 16 
#define MAX_NDBMT_SEND_THREADS    16
#else
#define NDB_MAX_LOG_PARTS         32
#define MAX_NDBMT_TC_THREADS      160
#define MAX_NDBMT_RECEIVE_THREADS 80
#define MAX_NDBMT_SEND_THREADS    80
#endif

#define MAX_NDBMT_LQH_WORKERS 332 
#define MAX_NDBMT_LQH_THREADS 332
#define MAX_NDBMT_QUERY_THREADS 332

#define NDBMT_MAX_BLOCK_INSTANCES (MAX_NDBMT_LQH_THREADS + \
                                   MAX_NDBMT_QUERY_THREADS + \
                                   MAX_NDBMT_TC_THREADS + \
                                   MAX_NDBMT_RECEIVE_THREADS + \
                                   NDBMT_MAIN_THREADS)
/* Proxy block 0 is not a worker */
#define NDBMT_MAX_WORKER_INSTANCES (NDBMT_MAX_BLOCK_INSTANCES - 1)

#define MAX_THREADS_TO_WATCH (MAX_NDBMT_LQH_THREADS + \
                              MAX_NDBMT_QUERY_THREADS + \
                              MAX_NDBMT_TC_THREADS + \
                              MAX_NDBMT_SEND_THREADS + \
                              MAX_NDBMT_RECEIVE_THREADS + \
                              NDBMT_MAIN_THREADS)

#define NDB_FILE_BUFFER_SIZE (256*1024)

/*
 * NDB_FS_RW_PAGES must be big enough for biggest request,
 * probably PACK_TABLE_PAGES (see Dbdih.hpp)
 */
#if NDB_VERSION_D < NDB_MAKE_VERSION(7,2,0)
#define NDB_FS_RW_PAGES 32
#else
#define NDB_FS_RW_PAGES 268 * 4
#endif

/**
 * MAX_ATTRIBUTES_IN_TABLE old handling
 */
#define MAXNROFATTRIBUTESINWORDS_OLD (128 / 32)

/**
 * No of bits available for attribute mask in NDB$EVENTS_0
 */
#define MAX_ATTRIBUTES_IN_TABLE_NDB_EVENTS_0 4096

/**
 * Max treenodes per request SPJ
 *
 * Currently limited by nodemask being shipped back inside 32-bit
 *   word disguised as totalLen in ScanTabConf
 */
#define NDB_SPJ_MAX_TREE_NODES 32

/*
 * Stored ordered index stats uses 2 Longvarbinary pseudo-columns: the
 * packed index keys and the packed values.  Key size is limited by
 * SAMPLES table which has 3 other PK attributes.  Also length bytes is
 * counted as 1 word.  Values currently contain RIR (one word) and RPK
 * (one word for each key level).  The SAMPLEs table STAT_VALUE column
 * is longer to allow future changes.
 *
 * Stats tables are "lifted" to mysql level so for max key size use
 * MAX_KEY_LENGTH/4 instead of the bigger MAX_KEY_SIZE_IN_WORDS.  The
 * definition is not available by default, use 3072 directly now.
 */
#define MAX_INDEX_STAT_KEY_COUNT    MAX_ATTRIBUTES_IN_INDEX
#define MAX_INDEX_STAT_KEY_SIZE     ((3072/4) - 3 - 1)
#define MAX_INDEX_STAT_VALUE_COUNT  (1 + MAX_INDEX_STAT_KEY_COUNT)
#define MAX_INDEX_STAT_VALUE_SIZE   MAX_INDEX_STAT_VALUE_COUNT
#define MAX_INDEX_STAT_VALUE_CSIZE  512 /* Longvarbinary(2048) */
#define MAX_INDEX_STAT_VALUE_FORMAT 1

/**
 * When calculating batch size for unique key builds, reorg builds,
 * and foreign key builds we will treat this as the maximum normal
 * row size, if rows are bigger than this we will decrease the
 * parallelism to adjust for this.
 * See Suma.cpp
 */
#define MAX_NORMAL_ROW_SIZE 2048

/**
 * Maximum size that an EVENT_REP signal can carry in its
 * long signal section.
 */
#define MAX_EVENT_REP_SIZE_WORDS 1024

#define MAX_UNDO_DATA            20 + MAX_TUPLE_SIZE_IN_WORDS
// Max. number of pending undo records allowed per LDM
#define MAX_PENDING_UNDO_RECORDS 100

// Maximum handling of DROP_TRIG_REQs in parallel by LocalProxy
#define NDB_MAX_PROXY_DROP_TRIG_IMPL_REQ 21
/* Maximum number of DROP_TRIGGER_REQs SUMA can send in parallel after the
 * execution of SUB_STOP_REQ.
 *
 * We do not anticipate multiple parallel sub stop reqs from multiple APIs.
 * So, it should be fair to restrict the number of API nodes sending
 * sub stop requests in parallel to 2. Any further sub stop requests from any
 * other API nodes will be delayed. We delay the sub stop requests execution
 * based on outstanding trigger drop requests. Each sub stop request can
 * send a maximum of 3 drop trigger requests. So now a maximum of 6 is
 * allowed to execute in parallel from all api nodes.*/
#define NDB_MAX_SUMA_DROP_TRIG_REQ_SUBSTOP 2 * 3
/* Max DROP_TRIG_REQ allowed from api_fail_subscriber_list
 * This is greater than the maximum requests allowed from SUB_STOP_REQ
 * handling so as to give priority to API failure handling over normal start
 * and stop subscriptions if they both are competing. */
#define NDB_MAX_SUMA_DROP_TRIG_REQ_APIFAIL 3 * 3

// Max. 256 bytes for encryption password given via mgmapi
#define MAX_BACKUP_ENCRYPTION_PASSWORD_LENGTH 256

static_assert(NDB_DEFAULT_HASHMAP_BUCKETS <= NDB_MAX_HASHMAP_BUCKETS);
static_assert(MAX_NDB_PARTITIONS <= NDB_MAX_HASHMAP_BUCKETS);
static_assert(MAX_NDB_PARTITIONS - 1 <= NDB_PARTITION_MASK);

// MAX_NDB_NODES should be 48, but code assumes it is 49
static constexpr Uint32 MAX_NDB_DATA_NODES = MAX_DATA_NODE_ID;
static_assert(MAX_NDB_NODES == MAX_NDB_DATA_NODES + 1);

// Default partitioning is 1 partition per LDM
static_assert(MAX_NDB_DATA_NODES * NDB_MAX_LOG_PARTS <= MAX_NDB_PARTITIONS);

<<<<<<< HEAD
  NDB_STATIC_ASSERT(MAX_NDB_PARTITIONS - 1 <= NDB_PARTITION_MASK);

  // MAX_NDB_NODES should be 48, but code assumes it is 49
  STATIC_CONST(MAX_NDB_DATA_NODES = MAX_DATA_NODE_ID);
  NDB_STATIC_ASSERT(MAX_NDB_NODES == MAX_NDB_DATA_NODES + 1);

  // Default partitioning is 1 partition per LDM
  NDB_STATIC_ASSERT(MAX_NDB_DATA_NODES * NDB_MAX_LOG_PARTS <= MAX_NDB_PARTITIONS);

  // The default hashmap should atleast support the maximum default partitioning
  NDB_STATIC_ASSERT(MAX_NDB_DATA_NODES * NDB_MAX_LOG_PARTS <= NDB_MAX_HASHMAP_BUCKETS);
}

#endif
=======
// The default hashmap should at least support the maximum default partitioning
static_assert(MAX_NDB_DATA_NODES * NDB_MAX_LOG_PARTS <= NDB_MAX_HASHMAP_BUCKETS);
>>>>>>> fbdaa4de

#endif<|MERGE_RESOLUTION|>--- conflicted
+++ resolved
@@ -434,24 +434,7 @@
 // Default partitioning is 1 partition per LDM
 static_assert(MAX_NDB_DATA_NODES * NDB_MAX_LOG_PARTS <= MAX_NDB_PARTITIONS);
 
-<<<<<<< HEAD
-  NDB_STATIC_ASSERT(MAX_NDB_PARTITIONS - 1 <= NDB_PARTITION_MASK);
-
-  // MAX_NDB_NODES should be 48, but code assumes it is 49
-  STATIC_CONST(MAX_NDB_DATA_NODES = MAX_DATA_NODE_ID);
-  NDB_STATIC_ASSERT(MAX_NDB_NODES == MAX_NDB_DATA_NODES + 1);
-
-  // Default partitioning is 1 partition per LDM
-  NDB_STATIC_ASSERT(MAX_NDB_DATA_NODES * NDB_MAX_LOG_PARTS <= MAX_NDB_PARTITIONS);
-
-  // The default hashmap should atleast support the maximum default partitioning
-  NDB_STATIC_ASSERT(MAX_NDB_DATA_NODES * NDB_MAX_LOG_PARTS <= NDB_MAX_HASHMAP_BUCKETS);
-}
-
-#endif
-=======
 // The default hashmap should at least support the maximum default partitioning
 static_assert(MAX_NDB_DATA_NODES * NDB_MAX_LOG_PARTS <= NDB_MAX_HASHMAP_BUCKETS);
->>>>>>> fbdaa4de
 
 #endif