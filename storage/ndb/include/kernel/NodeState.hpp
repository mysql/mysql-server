--- conflicted
+++ resolved
@@ -112,12 +112,8 @@
   /**
    * Length in 32-bit words
    */
-<<<<<<< HEAD
-  STATIC_CONST( DataLength = 8 + NodeBitmask::Size );
-=======
   static_assert(NodeBitmask::Size == 8);
   static constexpr Uint32 DataLength = 8 + NodeBitmask::Size;
->>>>>>> fbdaa4de
   
   /**
    * Constructor(s)
