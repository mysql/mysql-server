/*
   Copyright (c) 2004, 2014, Oracle and/or its affiliates. All rights reserved.

   This program is free software; you can redistribute it and/or modify
   it under the terms of the GNU General Public License as published by
   the Free Software Foundation; version 2 of the License.

   This program is distributed in the hope that it will be useful,
   but WITHOUT ANY WARRANTY; without even the implied warranty of
   MERCHANTABILITY or FITNESS FOR A PARTICULAR PURPOSE.  See the
   GNU General Public License for more details.

   You should have received a copy of the GNU General Public License
   along with this program; if not, write to the Free Software
   Foundation, Inc., 51 Franklin St, Fifth Floor, Boston, MA 02110-1301  USA
*/

#ifndef NDB_VERSION_H
#define NDB_VERSION_H

#include <ndb_types.h>
#include <mysql_version.h>

/*
  Creates a composite version number from major, minor and build
  ex: NDB_MAKE_VERSION(5,1,47) => 0x00050147
*/
#define NDB_MAKE_VERSION(A,B,C) (((A) << 16) | ((B) << 8)  | ((C) << 0))

/*
  Creates a stringified version from major, minor and build
  ex: NDB_MAKE_STRING_VERSION(7,0,22) => "7.0.22"
*/
#define NDB_MAKE_QUOTED_VERSION(A,B,C) #A "." #B "." #C
#define NDB_MAKE_STRING_VERSION(A,B,C) NDB_MAKE_QUOTED_VERSION(A,B,C)

/* NDB version numbers and status  */
#define NDB_VERSION_MAJOR @NDB_VERSION_MAJOR@
#define NDB_VERSION_MINOR @NDB_VERSION_MINOR@
#define NDB_VERSION_BUILD @NDB_VERSION_BUILD@
#define NDB_VERSION_STATUS "@NDB_VERSION_STATUS@"

/* Composite version number for NDB */
#define NDB_VERSION_D \
  NDB_MAKE_VERSION(NDB_VERSION_MAJOR, NDB_VERSION_MINOR, NDB_VERSION_BUILD)

/* Version string for NDB, ex: "ndb-7.0.22" */
#define NDB_NDB_VERSION_STRING \
  "ndb-" NDB_MAKE_STRING_VERSION(NDB_VERSION_MAJOR, \
                                 NDB_VERSION_MINOR, \
                                 NDB_VERSION_BUILD) NDB_VERSION_STATUS

/*
  The version number of the MySQL Server that NDB is built
  with. Extracted from MYSQL_VERSION_ID
*/
#define NDB_MYSQL_VERSION_MAJOR ((MYSQL_VERSION_ID / 10000) % 100)
#define NDB_MYSQL_VERSION_MINOR ((MYSQL_VERSION_ID /100) % 100)
#define NDB_MYSQL_VERSION_BUILD (MYSQL_VERSION_ID % 100)

/* Composite version number for MYSQL Server */
#define NDB_MYSQL_VERSION_D \
  NDB_MAKE_VERSION(NDB_MYSQL_VERSION_MAJOR, \
                   NDB_MYSQL_VERSION_MINOR, \
                   NDB_MYSQL_VERSION_BUILD)

#define NDB_VERSION_STRING_BUF_SZ 100

#ifdef __cplusplus
extern "C" {
#endif

void ndbPrintVersion();

Uint32 ndbMakeVersion(Uint32 major, Uint32 minor, Uint32 build);

Uint32 ndbGetMajor(Uint32 version);
  
Uint32 ndbGetMinor(Uint32 version);
  
Uint32 ndbGetBuild(Uint32 version);

const char* ndbGetVersionString(Uint32 version, Uint32 mysql_version, const char * status,
                                char *buf, unsigned sz);
const char* ndbGetOwnVersionString();

Uint32 ndbGetOwnVersion();

#ifdef __cplusplus
}
#endif

#define NDB_VERSION_STRING ndbGetOwnVersionString()

#define NDB_VERSION ndbGetOwnVersion()

/**
 * This is updated each time a version of backup/lcp format is changed
 *   when it's updated, it's set to version that made the change
 */
#define NDB_BACKUP_VERSION NDB_MAKE_VERSION(6,3,11)

/**
 * From which version do we support rowid
 */ 
#define NDBD_ROWID_VERSION (NDB_MAKE_VERSION(5,1,6))
#define NDBD_INCL_NODECONF_VERSION_4 NDB_MAKE_VERSION(4,1,17)
#define NDBD_INCL_NODECONF_VERSION_5 NDB_MAKE_VERSION(5,0,18)
#define NDBD_FRAGID_VERSION (NDB_MAKE_VERSION(5,1,6))
#define NDBD_DICT_LOCK_VERSION_5 NDB_MAKE_VERSION(5,0,23)
#define NDBD_DICT_LOCK_VERSION_5_1 NDB_MAKE_VERSION(5,1,12)

#define NDBD_UPDATE_FRAG_DIST_KEY_50 NDB_MAKE_VERSION(5,0,26)
#define NDBD_UPDATE_FRAG_DIST_KEY_51 NDB_MAKE_VERSION(5,1,12)

#define NDBD_QMGR_SINGLEUSER_VERSION_5 NDB_MAKE_VERSION(5,0,25)

#define NDBD_SPLIT_VERSION NDB_MAKE_VERSION(6,1,0)
#define NDBD_NODE_VERSION_REP NDB_MAKE_VERSION(6,1,1)

#define NDBD_255_NODES_VERSION NDB_MAKE_VERSION(5,1,4)

#define NDBD_MICRO_GCP_62 NDB_MAKE_VERSION(6,2,5)
#define NDBD_MICRO_GCP_63 NDB_MAKE_VERSION(6,3,2)
#define NDBD_RAW_LCP MAKE_VERSION(6,3,11)
#define NDBD_LONG_TCKEYREQ NDB_MAKE_VERSION(6,4,0)
#define NDBD_LONG_LQHKEYREQ MAKE_VERSION(6,4,0)
#define NDBD_MAX_RECVBYTESIZE_32K MAKE_VERSION(6,3,18)
#define NDBD_LONG_SCANTABREQ NDB_MAKE_VERSION(6,4,0)
#define NDBD_LONG_SCANFRAGREQ MAKE_VERSION(6,4,0)
#define NDBD_MT_LQH_VERSION MAKE_VERSION(6,4,0)

#define NDBD_SCHEMA_TRANS_VERSION NDB_MAKE_VERSION(6,4,0)

static
inline
int
ndb_check_micro_gcp(Uint32 version)
{	
  if (version == NDB_VERSION_D)
    return 1;
  {
    const Uint32 major = (version >> 16) & 0xFF;
    const Uint32 minor = (version >>  8) & 0xFF;
    if (major >= 6)
    {
      if (minor == 2)
        return version >= NDBD_MICRO_GCP_62;
      return version >= NDBD_MICRO_GCP_63;
    }
  }
  return 0;
}

#define NDBD_PREPARE_COPY_FRAG_VERSION NDB_MAKE_VERSION(6,2,1)
#define NDBD_PREPARE_COPY_FRAG_V2_51 NDB_MAKE_VERSION(5,1,23)
#define NDBD_PREPARE_COPY_FRAG_V2_62 NDB_MAKE_VERSION(6,2,8)
#define NDBD_PREPARE_COPY_FRAG_V2_63 NDB_MAKE_VERSION(6,3,6)

/**
 * 0 = NO PREP COPY FRAG SUPPORT
 * 1 = NO MAX PAGE SUPPORT
 * 2 = LATEST VERSION
 */
static
inline
int
ndb_check_prep_copy_frag_version(Uint32 version)
{	
  const Uint32 major = (version >> 16) & 0xFF;
  const Uint32 minor = (version >>  8) & 0xFF;

  if (version == NDB_VERSION_D)
    return 2;

  if (major >= 6)
  {
    if (minor == 2)
    {
      if (version >= NDBD_PREPARE_COPY_FRAG_V2_62)
        return 2;
      if (version >= NDBD_PREPARE_COPY_FRAG_VERSION)
        return 1;
      return 0;
    }
    else if (minor == 3)
    {
      if (version >= NDBD_PREPARE_COPY_FRAG_V2_63)
        return 2;
      return 1;
    }
    return 2;
  }
  else if (major == 5 && minor == 1)
  {
    if (version >= NDBD_PREPARE_COPY_FRAG_V2_51)
      return 2;
  }
    
  return 0;
}

#define NDBD_PNR NDB_MAKE_VERSION(6,3,8)

static 
inline
int
ndb_pnr(Uint32 version)
{
  return 
    version == NDB_VERSION_D || version >= NDBD_PNR;
}

#define NDBD_SUMA_DICT_LOCK_62 NDB_MAKE_VERSION(6,2,14)
#define NDBD_SUMA_DICT_LOCK_63 NDB_MAKE_VERSION(6,3,11)

static
inline
int
ndbd_suma_dictlock_startme(Uint32 x)
{
  if (x >= NDB_VERSION_D)
    return 1;
  
  {
    const Uint32 major = (x >> 16) & 0xFF;
    const Uint32 minor = (x >>  8) & 0xFF;
    
    if (major >= 6)
    {
      if (minor == 2)
      return x >= NDBD_SUMA_DICT_LOCK_62;
    }
    
    return x >= NDBD_SUMA_DICT_LOCK_63;
  }
}

#define NDBD_LONG_LIST_TABLES_CONF_62 NDB_MAKE_VERSION(6,2,16)
#define NDBD_LONG_LIST_TABLES_CONF_63 NDB_MAKE_VERSION(6,3,15)

static
inline
int
ndbd_LIST_TABLES_CONF_long_signal(Uint32 x)
{
  if (x >= NDB_VERSION_D)
    return 1;

  {
    const Uint32 major = (x >> 16) & 0xFF;
    const Uint32 minor = (x >>  8) & 0xFF;
    
    if (major >= 6)
    {
      if (minor == 2)
        return x >= NDBD_LONG_LIST_TABLES_CONF_62;
    }
    
    return x >= NDBD_LONG_LIST_TABLES_CONF_63;
  }
}

#if NOT_YET
#define NDBD_FIRE_TRIG_ORD_TRANSID_63 NDB_MAKE_VERSION(6,3,9)
#define NDBD_FIRE_TRIG_ORD_TRANSID_62 NDB_MAKE_VERSION(6,2,12)
#endif

static
inline
int
ndb_fire_trig_ord_transid(Uint32 version)
{
  if (version >= NDB_VERSION_D)
    return 1;

#if NOT_YET
  const Uint32 major = (version >> 16) & 0xFF;
  const Uint32 minor = (version >>  8) & 0xFF;
  if (major >= 6)
  {
    if (minor == 2)
    {
      return version >= NDBD_FIRE_TRIG_ORD_TRANSID_62;
    }

    return version >= NDBD_FIRE_TRIG_ORD_TRANSID_63;
  }
#endif

  return 0;
}

#define NDBD_SCAN_DISTKEY NDB_MAKE_VERSION(6,4,0)

static
inline
int
ndb_scan_distributionkey(Uint32 version)
{
  return version >= NDBD_SCAN_DISTKEY;
}

#define NDBD_FILTER_INSTANCE_63 NDB_MAKE_VERSION(6,3,16)
#define NDBD_COPY_GCI_RESTART_NR NDB_MAKE_VERSION(6,3,18)

#define NDBD_SUMA_DICTLOCK_HANDOVER NDB_MAKE_VERSION(6,4,0)

static
inline
int
ndbd_suma_dictlock_handover(Uint32 x)
{
  return (x >= NDBD_SUMA_DICTLOCK_HANDOVER);
}

#define NDBD_API_TAKE_OVERTCCONF_60 NDB_MAKE_VERSION(5,2,4)
#define NDBD_API_TAKE_OVERTCCONF_62 NDB_MAKE_VERSION(6,2,17)
#define NDBD_API_TAKE_OVERTCCONF_63 NDB_MAKE_VERSION(6,3,19)

#define NDBD_DELAYED_COPY_ACTIVEREQ_63 NDB_MAKE_VERSION(6,3,29)
#define NDBD_DELAYED_COPY_ACTIVEREQ_70 NDB_MAKE_VERSION(7,0,10)

static
inline
int
ndb_takeovertc(Uint32 x)
{
  if (x >= NDB_VERSION_D)
    return 1;

  {
    const Uint32 major = (x >> 16) & 0xFF;
    const Uint32 minor = (x >>  8) & 0xFF;
    
    if (major >= 6)
    {
      if (minor == 2)
        return x >= NDBD_API_TAKE_OVERTCCONF_62;
    }
    
    return x >= NDBD_API_TAKE_OVERTCCONF_63;
  }
}

static
inline
int
ndb_delayed_copy_active_req(Uint32 x)
{
  if (x >= NDB_VERSION_D)
    return 1;

  {
    const Uint32 major = (x >> 16) & 0xFF;

    if (major == 6)
    {
      return x >= NDBD_DELAYED_COPY_ACTIVEREQ_63;
    }
    else
    {
      return x >= NDBD_DELAYED_COPY_ACTIVEREQ_70;
    }
  }
}

#define NDBD_SUMA_NOTSTARTED_REF_63 NDB_MAKE_VERSION(6,3,29)
#define NDBD_SUMA_NOTSTARTED_REF_70 NDB_MAKE_VERSION(7,0,10)

static
inline
int
ndb_suma_not_started_ref(Uint32 x)
{
  if (x >= NDB_VERSION_D)
    return 1;

  {
    const Uint32 major = (x >> 16) & 0xFF;

    if (major == 6)
    {
      return x >= NDBD_SUMA_NOTSTARTED_REF_63;
    }
    else
    {
      return x >= NDBD_SUMA_NOTSTARTED_REF_70;
    }
  }
}

#define NDBD_UNLOCK_OP_SUPPORTED NDB_MAKE_VERSION(7,0,12)

#define NDBD_ROUTE_EXEC_FRAG NDB_MAKE_VERSION(7,0,13)

static
inline
int
ndb_route_exec_frag(Uint32 x)
{
  if (x >= NDB_VERSION_D)
    return 1;

  return x >= NDBD_ROUTE_EXEC_FRAG;
}

#define NDBD_NATIVE_DEFAULT_SUPPORT_70 NDB_MAKE_VERSION(7,0,15)
#define NDBD_NATIVE_DEFAULT_SUPPORT_71 NDB_MAKE_VERSION(7,1,4)

static
inline
int
ndb_native_default_support(Uint32 x)
{
  const Uint32 major = (x >> 16) & 0xFF;
  const Uint32 minor = (x >>  8) & 0xFF;

  if (major == 7 && minor == 0)
    return x >= NDBD_NATIVE_DEFAULT_SUPPORT_70;
  
  return x >= NDBD_NATIVE_DEFAULT_SUPPORT_71;
}

#define NDBD_HB_ORDER_VERSION_63 NDB_MAKE_VERSION(6,3,35)
#define NDBD_HB_ORDER_VERSION_70 NDB_MAKE_VERSION(7,0,16)
#define NDBD_HB_ORDER_VERSION_71 NDB_MAKE_VERSION(7,1,5)

static
inline
int
ndb_check_hb_order_version(Uint32 x)
{
  {
    const Uint32 major = (x >> 16) & 0xFF;
    const Uint32 minor = (x >>  8) & 0xFF;

    if (major == 6 && minor == 3)
    {
      return x >= NDBD_HB_ORDER_VERSION_63;
    }
    if (major == 7 && minor == 0)
    {
      return x >= NDBD_HB_ORDER_VERSION_70;
    }
    return x >= NDBD_HB_ORDER_VERSION_71;
  }
}

#define NDBD_SYNCH_SP_70 NDB_MAKE_VERSION(7,0,17)
#define NDBD_SYNCH_SP_71 NDB_MAKE_VERSION(7,1,6)

static
inline
int
ndb_wait_sp(Uint32 x)
{
  {
    const Uint32 major = (x >> 16) & 0xFF;
    const Uint32 minor = (x >>  8) & 0xFF;

    if (major == 7 && minor == 0)
    {
      return x >= NDBD_SYNCH_SP_70;
    }
    return x >= NDBD_SYNCH_SP_71;
  }
}

#define NDBD_DIH_GET_TABINFO_70 NDB_MAKE_VERSION(7,0,17)
#define NDBD_DIH_GET_TABINFO_71 NDB_MAKE_VERSION(7,1,6)

static
inline
int
ndb_dih_get_tabinfo(Uint32 x)
{
  {
    const Uint32 major = (x >> 16) & 0xFF;
    const Uint32 minor = (x >>  8) & 0xFF;

    if (major == 7 && minor == 0)
    {
      return x >= NDBD_DIH_GET_TABINFO_70;
    }
    return x >= NDBD_DIH_GET_TABINFO_71;
  }
}

#define NDBD_SUMA_STOP_ME_63 NDB_MAKE_VERSION(6,3,37)
#define NDBD_SUMA_STOP_ME_70 NDB_MAKE_VERSION(7,0,18)
#define NDBD_SUMA_STOP_ME_71 NDB_MAKE_VERSION(7,1,7)

static
inline
int
ndbd_suma_stop_me(Uint32 x)
{
  {
    const Uint32 major = (x >> 16) & 0xFF;
    const Uint32 minor = (x >>  8) & 0xFF;

    if (major == 6)
    {
      return x >= NDBD_SUMA_STOP_ME_63;
    }
    if (major == 7 && minor == 0)
    {
      return x >= NDBD_SUMA_STOP_ME_70;
    }
    return x >= NDBD_SUMA_STOP_ME_71;
  }
}

#define NDBD_DIH_SUB_GCP_COMPLETE_ACK_63 NDB_MAKE_VERSION(6,3,39)
#define NDBD_DIH_SUB_GCP_COMPLETE_ACK_70 NDB_MAKE_VERSION(7,0,20)
#define NDBD_DIH_SUB_GCP_COMPLETE_ACK_71 NDB_MAKE_VERSION(7,1,9)

static
inline
int
ndbd_dih_sub_gcp_complete_ack(Uint32 x)
{
  {
    const Uint32 major = (x >> 16) & 0xFF;
    const Uint32 minor = (x >>  8) & 0xFF;

    if (major == 6)
    {
      return x >= NDBD_DIH_SUB_GCP_COMPLETE_ACK_63;
    }
    if (major == 7 && minor == 0)
    {
      return x >= NDBD_DIH_SUB_GCP_COMPLETE_ACK_70;
    }
    return x >= NDBD_DIH_SUB_GCP_COMPLETE_ACK_71;
  }
}

/**
 * After this version, TC/BACKUP/SUMA does not use ScanFragReq::setAttrLen
 *   when sending long SCAN_FRAGREQ
 */
#define NDBD_LONG_SCAN_FRAGREQ_70 NDB_MAKE_VERSION(7,0,20)
#define NDBD_LONG_SCAN_FRAGREQ_71 NDB_MAKE_VERSION(7,1,9)

#define NDBD_FAIL_REP_SOURCE_NODE_63 NDB_MAKE_VERSION(6,3,40)
#define NDBD_FAIL_REP_SOURCE_NODE_70 NDB_MAKE_VERSION(7,0,21)
#define NDBD_FAIL_REP_SOURCE_NODE_71 NDB_MAKE_VERSION(7,1,10)

static 
inline
int
ndbd_fail_rep_source_node(Uint32 x)
{
  {
    const Uint32 major = (x >> 16) & 0xFF;
    const Uint32 minor = (x >>  8) & 0xFF;

    if (major == 6)
    {
      return x >= NDBD_FAIL_REP_SOURCE_NODE_63;
    }
    if (major == 7 && minor == 0)
    {
      return x >= NDBD_FAIL_REP_SOURCE_NODE_70;
    }
    return x >= NDBD_FAIL_REP_SOURCE_NODE_71;
  }
}


#define NDBD_SYNC_REQ_SUPPORT_70 NDB_MAKE_VERSION(7,0,20)
#define NDBD_SYNC_REQ_SUPPORT_71 NDB_MAKE_VERSION(7,1,9)

static
inline
int
ndbd_sync_req_support(Uint32 x)
{
  const Uint32 major = (x >> 16) & 0xFF;
  const Uint32 minor = (x >>  8) & 0xFF;

  if (major == 7 && minor == 0)
    return x >= NDBD_SYNC_REQ_SUPPORT_70;

  return x >= NDBD_SYNC_REQ_SUPPORT_71;
}

/**
 * Does not support CopyFragReq::CFR_NON_TRANSACTIONAL
 */
#define NDBD_NON_TRANS_COPY_FRAG_REQ_70 NDB_MAKE_VERSION(7,0,22)
#define NDBD_NON_TRANS_COPY_FRAG_REQ_71 NDB_MAKE_VERSION(7,1,11)

static
inline
int
ndbd_non_trans_copy_frag_req(Uint32 x)
{
  const Uint32 major = (x >> 16) & 0xFF;
  const Uint32 minor = (x >>  8) & 0xFF;

  if (major == 7 && minor == 0)
    return x >= NDBD_NON_TRANS_COPY_FRAG_REQ_70;

  return x >= NDBD_NON_TRANS_COPY_FRAG_REQ_71;
}

#define NDBD_PING_REQ_70 NDB_MAKE_VERSION(7,0,24)
#define NDBD_PING_REQ_71 NDB_MAKE_VERSION(7,1,13)

static
inline
int
ndbd_connectivity_check(Uint32 x)
{
  const Uint32 major = (x >> 16) & 0xFF;
  const Uint32 minor = (x >>  8) & 0xFF;

  if (major == 7 && minor == 0)
    return x >= NDBD_PING_REQ_70;

  return x >= NDBD_PING_REQ_71;
}

#define NDBD_DEFERRED_UNIQUE_CONSTRAINTS_70 NDB_MAKE_VERSION(7,0,25)
#define NDBD_DEFERRED_UNIQUE_CONSTRAINTS_71 NDB_MAKE_VERSION(7,1,14)

static
inline
int
ndbd_deferred_unique_constraints(Uint32 x)
{
  const Uint32 major = (x >> 16) & 0xFF;
  const Uint32 minor = (x >>  8) & 0xFF;

  if (major == 7 && minor == 0)
    return x >= NDBD_DEFERRED_UNIQUE_CONSTRAINTS_70;

  return x >= NDBD_DEFERRED_UNIQUE_CONSTRAINTS_71;
}

#define NDBD_TUP_EXTRABITS_70 NDB_MAKE_VERSION(7,0,25)
#define NDBD_TUP_EXTRABITS_71 NDB_MAKE_VERSION(7,1,14)
#define NDBD_TUP_EXTRABITS_72 NDB_MAKE_VERSION(7,2,1)

static
inline
int
ndb_tup_extrabits(Uint32 x)
{
  {
    const Uint32 major = (x >> 16) & 0xFF;
    const Uint32 minor = (x >>  8) & 0xFF;

    if (major == 7 && minor < 2)
    {
      if (minor == 0)
        return x >= NDBD_TUP_EXTRABITS_70;
      else if (minor == 1)
        return x >= NDBD_TUP_EXTRABITS_71;
    }
    return x >= NDBD_TUP_EXTRABITS_72;
  }
}

#define NDBD_REFRESH_TUPLE_70 NDB_MAKE_VERSION(7,0,26)
#define NDBD_REFRESH_TUPLE_71 NDB_MAKE_VERSION(7,1,15)
#define NDBD_REFRESH_TUPLE_72 NDB_MAKE_VERSION(7,2,1)

static
inline
int
ndb_refresh_tuple(Uint32 x)
{
  {
    const Uint32 major = (x >> 16) & 0xFF;
    const Uint32 minor = (x >>  8) & 0xFF;

    if (major == 7 && minor < 2)
    {
      if (minor == 0)
        return x >= NDBD_REFRESH_TUPLE_70;
      else if (minor == 1)
        return x >= NDBD_REFRESH_TUPLE_71;
    }
    return x >= NDBD_REFRESH_TUPLE_72;
  }
}

#define NDBD_GET_CONFIG_SUPPORT_70 NDB_MAKE_VERSION(7,0,27)
#define NDBD_GET_CONFIG_SUPPORT_71 NDB_MAKE_VERSION(7,1,16)

static
inline
int
ndbd_get_config_supported(Uint32 x)
{
  const Uint32 major = (x >> 16) & 0xFF;
  const Uint32 minor = (x >>  8) & 0xFF;

  if (major == 7 && minor == 0)
    return x >= NDBD_GET_CONFIG_SUPPORT_70;

  return x >= NDBD_GET_CONFIG_SUPPORT_71;
}

#define NDBD_CONFIGURABLE_LOG_PARTS_70 NDB_MAKE_VERSION(7,0,29)
#define NDBD_CONFIGURABLE_LOG_PARTS_71 NDB_MAKE_VERSION(7,1,18)
#define NDBD_CONFIGURABLE_LOG_PARTS_72 NDB_MAKE_VERSION(7,2,3)

static
inline
int
ndb_configurable_log_parts(Uint32 x)
{
  const Uint32 major = (x >> 16) & 0xFF;
  const Uint32 minor = (x >>  8) & 0xFF;

  if (major == 7 && minor < 2)
  {
    if (minor == 0)
      return x >= NDBD_CONFIGURABLE_LOG_PARTS_70;
    else if (minor == 1)
      return x >= NDBD_CONFIGURABLE_LOG_PARTS_71;
  }
  return x >= NDBD_CONFIGURABLE_LOG_PARTS_72;
}

#define NDBD_128_INSTANCES_ADDRESS_70 NDB_MAKE_VERSION(7,0,31)
#define NDBD_128_INSTANCES_ADDRESS_71 NDB_MAKE_VERSION(7,1,20)
#define NDBD_128_INSTANCES_ADDRESS_72 NDB_MAKE_VERSION(7,2,5)

static
inline
int
ndbd_128_instances_address(Uint32 x)
{
  const Uint32 major = (x >> 16) & 0xFF;
  const Uint32 minor = (x >>  8) & 0xFF;

  if (major == 7 && minor < 2)
  {
    if (minor == 0)
      return x >= NDBD_128_INSTANCES_ADDRESS_70;
    else if (minor == 1)
      return x >= NDBD_128_INSTANCES_ADDRESS_71;
  }
  return x >= NDBD_128_INSTANCES_ADDRESS_72;
}

#define NDBD_SCAN_TABREQ_IMPLICIT_PARALLELISM_70 NDB_MAKE_VERSION(7,0,34)
#define NDBD_SCAN_TABREQ_IMPLICIT_PARALLELISM_71 NDB_MAKE_VERSION(7,1,23)
#define NDBD_SCAN_TABREQ_IMPLICIT_PARALLELISM_72 NDB_MAKE_VERSION(7,2,7)

static
inline
int
ndbd_scan_tabreq_implicit_parallelism(Uint32 x)
{
  const Uint32 major = (x >> 16) & 0xFF;
  const Uint32 minor = (x >>  8) & 0xFF;

  if (major == 7 && minor < 2)
  {
    if (minor == 0)
      return x >= NDBD_SCAN_TABREQ_IMPLICIT_PARALLELISM_70;
    else if (minor == 1)
      return x >= NDBD_SCAN_TABREQ_IMPLICIT_PARALLELISM_71;
  }
  return x >= NDBD_SCAN_TABREQ_IMPLICIT_PARALLELISM_72;
}

#define NDBD_FIXED_LOOKUP_QUERY_ABORT_72 NDB_MAKE_VERSION(7,2,5)

static
inline
int
ndbd_fixed_lookup_query_abort(Uint32 x)
{
  const Uint32 major = (x >> 16) & 0xFF;
  const Uint32 minor = (x >>  8) & 0xFF;

  if (major == 7 && minor < 2)
  {
    // Only experimental support of SPJ pre 7.2.0.
    // Assume we support 'fixed-abort' as we want it tested.
    return 1;
  }
  return x >= NDBD_FIXED_LOOKUP_QUERY_ABORT_72;
}

/**
 * NOTE1:
 *   Even though pushed join support wasn't GA intil 7.2.4
 *   we claim support for it in all 7.2.x versions.
 * NOTE2:
 *   By a mistake this online upgrade check was not
 *   added until version 7.2.6
 */
#define NDBD_JOIN_PUSHDOWN NDB_MAKE_VERSION(7,2,0)

static
inline
int
ndb_join_pushdown(Uint32 x)
{
  return x >= NDBD_JOIN_PUSHDOWN;
}

/**
 * DICT did not have a function for receiving GET_TABINFOREF signals
 * (see Bug#14647210).
 */
#define NDBD_DICT_GET_TABINFOREF_IMPLEMENTED NDB_MAKE_VERSION(7, 2, 9)

inline
int
ndbd_dict_get_tabinforef_implemented(Uint32 x)
{
  return x >= NDBD_DICT_GET_TABINFOREF_IMPLEMENTED;
}

<<<<<<< HEAD
/**
 * Dbtc::execFIRE_TRIG_ORD can receive long signals.
 */
#define NDBD_LONG_FIRE_TRIG_ORD NDB_MAKE_VERSION(7,3,2)
=======
#define NDBD_MULTI_TC_INSTANCE_TAKEOVER_72 NDB_MAKE_VERSION(7,2,17)
#define NDBD_MULTI_TC_INSTANCE_TAKEOVER_73 NDB_MAKE_VERSION(7,3,6)
>>>>>>> 710787c4

static
inline
int
<<<<<<< HEAD
ndbd_long_fire_trig_ord(Uint32 x)
{
  return x >= NDBD_LONG_FIRE_TRIG_ORD;
}

=======
ndbd_multi_tc_instance_takeover(Uint32 x)
{
  const Uint32 major = (x >> 16) & 0xFF;
  const Uint32 minor = (x >>  8) & 0xFF;

  if (major < 7)
  {
    return 0;
  }
  else if (major == 7)
  {
    if (minor < 2)
    {
      return 0;
    }
    else if (minor == 2)
    {
      return x >= NDBD_MULTI_TC_INSTANCE_TAKEOVER_72;
    }
    else if (minor == 3)
    {
      return x >= NDBD_MULTI_TC_INSTANCE_TAKEOVER_73;
    }
  }
  return 1;
}
>>>>>>> 710787c4
#endif<|MERGE_RESOLUTION|>--- conflicted
+++ resolved
@@ -822,26 +822,25 @@
   return x >= NDBD_DICT_GET_TABINFOREF_IMPLEMENTED;
 }
 
-<<<<<<< HEAD
 /**
  * Dbtc::execFIRE_TRIG_ORD can receive long signals.
  */
 #define NDBD_LONG_FIRE_TRIG_ORD NDB_MAKE_VERSION(7,3,2)
-=======
+
 #define NDBD_MULTI_TC_INSTANCE_TAKEOVER_72 NDB_MAKE_VERSION(7,2,17)
 #define NDBD_MULTI_TC_INSTANCE_TAKEOVER_73 NDB_MAKE_VERSION(7,3,6)
->>>>>>> 710787c4
-
-static
-inline
-int
-<<<<<<< HEAD
+
+static
+inline
+int
 ndbd_long_fire_trig_ord(Uint32 x)
 {
   return x >= NDBD_LONG_FIRE_TRIG_ORD;
 }
 
-=======
+static
+inline
+int
 ndbd_multi_tc_instance_takeover(Uint32 x)
 {
   const Uint32 major = (x >> 16) & 0xFF;
@@ -868,5 +867,4 @@
   }
   return 1;
 }
->>>>>>> 710787c4
 #endif