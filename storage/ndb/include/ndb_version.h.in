/*
   Copyright (c) 2004, 2019, Oracle and/or its affiliates. All rights reserved.

   This program is free software; you can redistribute it and/or modify
   it under the terms of the GNU General Public License, version 2.0,
   as published by the Free Software Foundation.

   This program is also distributed with certain software (including
   but not limited to OpenSSL) that is licensed under separate terms,
   as designated in a particular file or component or in included license
   documentation.  The authors of MySQL hereby grant you an additional
   permission to link the program and your derivative works with the
   separately licensed software that they have included with MySQL.

   This program is distributed in the hope that it will be useful,
   but WITHOUT ANY WARRANTY; without even the implied warranty of
   MERCHANTABILITY or FITNESS FOR A PARTICULAR PURPOSE.  See the
   GNU General Public License, version 2.0, for more details.

   You should have received a copy of the GNU General Public License
   along with this program; if not, write to the Free Software
   Foundation, Inc., 51 Franklin St, Fifth Floor, Boston, MA 02110-1301  USA
*/

#ifndef NDB_VERSION_H
#define NDB_VERSION_H

#include <ndb_types.h>
#include <mysql_version.h>

/*
  Creates a composite version number from major, minor and build
  ex: NDB_MAKE_VERSION(5,1,47) => 0x00050147
*/
#define NDB_MAKE_VERSION(A,B,C) (((A) << 16) | ((B) << 8)  | ((C) << 0))

/*
  Creates a stringified version from major, minor and build
  ex: NDB_MAKE_STRING_VERSION(7,0,22) => "7.0.22"
*/
#define NDB_MAKE_QUOTED_VERSION(A,B,C) #A "." #B "." #C
#define NDB_MAKE_STRING_VERSION(A,B,C) NDB_MAKE_QUOTED_VERSION(A,B,C)

/* NDB version numbers and status  */
#define NDB_VERSION_MAJOR @NDB_VERSION_MAJOR@
#define NDB_VERSION_MINOR @NDB_VERSION_MINOR@
#define NDB_VERSION_BUILD @NDB_VERSION_BUILD@
#define NDB_VERSION_STATUS "@NDB_VERSION_STATUS@"

/* Composite version number for NDB */
#define NDB_VERSION_D \
  NDB_MAKE_VERSION(NDB_VERSION_MAJOR, NDB_VERSION_MINOR, NDB_VERSION_BUILD)

/* Version string for NDB, ex: "ndb-7.0.22" */
#define NDB_NDB_VERSION_STRING \
  "ndb-" NDB_MAKE_STRING_VERSION(NDB_VERSION_MAJOR, \
                                 NDB_VERSION_MINOR, \
                                 NDB_VERSION_BUILD) NDB_VERSION_STATUS

/*
  The version number of the MySQL Server that NDB is built
  with. Extracted from MYSQL_VERSION_ID
*/
#define NDB_MYSQL_VERSION_MAJOR ((MYSQL_VERSION_ID / 10000) % 100)
#define NDB_MYSQL_VERSION_MINOR ((MYSQL_VERSION_ID /100) % 100)
#define NDB_MYSQL_VERSION_BUILD (MYSQL_VERSION_ID % 100)

/* Composite version number for MYSQL Server */
#define NDB_MYSQL_VERSION_D \
  NDB_MAKE_VERSION(NDB_MYSQL_VERSION_MAJOR, \
                   NDB_MYSQL_VERSION_MINOR, \
                   NDB_MYSQL_VERSION_BUILD)

#define NDB_VERSION_STRING_BUF_SZ 100

#ifdef __cplusplus
extern "C" {
#endif

void ndbPrintVersion();

Uint32 ndbMakeVersion(Uint32 major, Uint32 minor, Uint32 build);

Uint32 ndbGetMajor(Uint32 version);
  
Uint32 ndbGetMinor(Uint32 version);
  
Uint32 ndbGetBuild(Uint32 version);

const char* ndbGetVersionString(Uint32 version, Uint32 mysql_version, const char * status,
                                char *buf, unsigned sz);
const char* ndbGetOwnVersionString();

Uint32 ndbGetOwnVersion();

#ifdef __cplusplus
}
#endif

#define NDB_VERSION_STRING ndbGetOwnVersionString()

#define NDB_VERSION ndbGetOwnVersion()

/**
 * This is updated each time a version of backup/lcp format is changed
 *   when it's updated, it's set to version that made the change
 */
#define NDB_BACKUP_VERSION NDB_MAKE_VERSION(6,3,11)

/**
 * From which version do we support rowid
 */ 
#define NDBD_ROWID_VERSION (NDB_MAKE_VERSION(5,1,6))
#define NDBD_INCL_NODECONF_VERSION_4 NDB_MAKE_VERSION(4,1,17)
#define NDBD_INCL_NODECONF_VERSION_5 NDB_MAKE_VERSION(5,0,18)
#define NDBD_FRAGID_VERSION (NDB_MAKE_VERSION(5,1,6))
#define NDBD_DICT_LOCK_VERSION_5 NDB_MAKE_VERSION(5,0,23)
#define NDBD_DICT_LOCK_VERSION_5_1 NDB_MAKE_VERSION(5,1,12)

#define NDBD_UPDATE_FRAG_DIST_KEY_50 NDB_MAKE_VERSION(5,0,26)
#define NDBD_UPDATE_FRAG_DIST_KEY_51 NDB_MAKE_VERSION(5,1,12)

#define NDBD_QMGR_SINGLEUSER_VERSION_5 NDB_MAKE_VERSION(5,0,25)

#define NDBD_SPLIT_VERSION NDB_MAKE_VERSION(6,1,0)
#define NDBD_NODE_VERSION_REP NDB_MAKE_VERSION(6,1,1)

#define NDBD_255_NODES_VERSION NDB_MAKE_VERSION(5,1,4)

#define NDBD_MICRO_GCP_62 NDB_MAKE_VERSION(6,2,5)
#define NDBD_MICRO_GCP_63 NDB_MAKE_VERSION(6,3,2)
#define NDBD_RAW_LCP MAKE_VERSION(6,3,11)
#define NDBD_LONG_TCKEYREQ NDB_MAKE_VERSION(6,4,0)
#define NDBD_LONG_LQHKEYREQ MAKE_VERSION(6,4,0)
#define NDBD_MAX_RECVBYTESIZE_32K MAKE_VERSION(6,3,18)
#define NDBD_LONG_SCANTABREQ NDB_MAKE_VERSION(6,4,0)
#define NDBD_LONG_SCANFRAGREQ MAKE_VERSION(6,4,0)
#define NDBD_MT_LQH_VERSION MAKE_VERSION(6,4,0)

#define NDBD_SCHEMA_TRANS_VERSION NDB_MAKE_VERSION(6,4,0)

static
inline
int
ndb_check_micro_gcp(Uint32 version)
{	
  if (version == NDB_VERSION_D)
    return 1;
  {
    const Uint32 major = (version >> 16) & 0xFF;
    const Uint32 minor = (version >>  8) & 0xFF;
    if (major >= 6)
    {
      if (minor == 2)
        return version >= NDBD_MICRO_GCP_62;
      return version >= NDBD_MICRO_GCP_63;
    }
  }
  return 0;
}

#define NDBD_PREPARE_COPY_FRAG_VERSION NDB_MAKE_VERSION(6,2,1)
#define NDBD_PREPARE_COPY_FRAG_V2_51 NDB_MAKE_VERSION(5,1,23)
#define NDBD_PREPARE_COPY_FRAG_V2_62 NDB_MAKE_VERSION(6,2,8)
#define NDBD_PREPARE_COPY_FRAG_V2_63 NDB_MAKE_VERSION(6,3,6)

/**
 * 0 = NO PREP COPY FRAG SUPPORT
 * 1 = NO MAX PAGE SUPPORT
 * 2 = LATEST VERSION
 */
static
inline
int
ndb_check_prep_copy_frag_version(Uint32 version)
{	
  const Uint32 major = (version >> 16) & 0xFF;
  const Uint32 minor = (version >>  8) & 0xFF;

  if (version == NDB_VERSION_D)
    return 2;

  if (major >= 6)
  {
    if (minor == 2)
    {
      if (version >= NDBD_PREPARE_COPY_FRAG_V2_62)
        return 2;
      if (version >= NDBD_PREPARE_COPY_FRAG_VERSION)
        return 1;
      return 0;
    }
    else if (minor == 3)
    {
      if (version >= NDBD_PREPARE_COPY_FRAG_V2_63)
        return 2;
      return 1;
    }
    return 2;
  }
  else if (major == 5 && minor == 1)
  {
    if (version >= NDBD_PREPARE_COPY_FRAG_V2_51)
      return 2;
  }
    
  return 0;
}

#define NDBD_PNR NDB_MAKE_VERSION(6,3,8)

static 
inline
int
ndb_pnr(Uint32 version)
{
  return 
    version == NDB_VERSION_D || version >= NDBD_PNR;
}

#define NDBD_SUMA_DICT_LOCK_62 NDB_MAKE_VERSION(6,2,14)
#define NDBD_SUMA_DICT_LOCK_63 NDB_MAKE_VERSION(6,3,11)

static
inline
int
ndbd_suma_dictlock_startme(Uint32 x)
{
  if (x >= NDB_VERSION_D)
    return 1;
  
  {
    const Uint32 major = (x >> 16) & 0xFF;
    const Uint32 minor = (x >>  8) & 0xFF;
    
    if (major >= 6)
    {
      if (minor == 2)
      return x >= NDBD_SUMA_DICT_LOCK_62;
    }
    
    return x >= NDBD_SUMA_DICT_LOCK_63;
  }
}

#define NDBD_LONG_LIST_TABLES_CONF_62 NDB_MAKE_VERSION(6,2,16)
#define NDBD_LONG_LIST_TABLES_CONF_63 NDB_MAKE_VERSION(6,3,15)

static
inline
int
ndbd_LIST_TABLES_CONF_long_signal(Uint32 x)
{
  if (x >= NDB_VERSION_D)
    return 1;

  {
    const Uint32 major = (x >> 16) & 0xFF;
    const Uint32 minor = (x >>  8) & 0xFF;
    
    if (major >= 6)
    {
      if (minor == 2)
        return x >= NDBD_LONG_LIST_TABLES_CONF_62;
    }
    
    return x >= NDBD_LONG_LIST_TABLES_CONF_63;
  }
}

#if NOT_YET
#define NDBD_FIRE_TRIG_ORD_TRANSID_63 NDB_MAKE_VERSION(6,3,9)
#define NDBD_FIRE_TRIG_ORD_TRANSID_62 NDB_MAKE_VERSION(6,2,12)
#endif

static
inline
int
ndb_fire_trig_ord_transid(Uint32 version)
{
  if (version >= NDB_VERSION_D)
    return 1;

#if NOT_YET
  const Uint32 major = (version >> 16) & 0xFF;
  const Uint32 minor = (version >>  8) & 0xFF;
  if (major >= 6)
  {
    if (minor == 2)
    {
      return version >= NDBD_FIRE_TRIG_ORD_TRANSID_62;
    }

    return version >= NDBD_FIRE_TRIG_ORD_TRANSID_63;
  }
#endif

  return 0;
}

#define NDBD_SCAN_DISTKEY NDB_MAKE_VERSION(6,4,0)

static
inline
int
ndb_scan_distributionkey(Uint32 version)
{
  return version >= NDBD_SCAN_DISTKEY;
}

#define NDBD_FILTER_INSTANCE_63 NDB_MAKE_VERSION(6,3,16)
#define NDBD_COPY_GCI_RESTART_NR NDB_MAKE_VERSION(6,3,18)

#define NDBD_SUMA_DICTLOCK_HANDOVER NDB_MAKE_VERSION(6,4,0)

static
inline
int
ndbd_suma_dictlock_handover(Uint32 x)
{
  return (x >= NDBD_SUMA_DICTLOCK_HANDOVER);
}

#define NDBD_API_TAKE_OVERTCCONF_60 NDB_MAKE_VERSION(5,2,4)
#define NDBD_API_TAKE_OVERTCCONF_62 NDB_MAKE_VERSION(6,2,17)
#define NDBD_API_TAKE_OVERTCCONF_63 NDB_MAKE_VERSION(6,3,19)

#define NDBD_DELAYED_COPY_ACTIVEREQ_63 NDB_MAKE_VERSION(6,3,29)
#define NDBD_DELAYED_COPY_ACTIVEREQ_70 NDB_MAKE_VERSION(7,0,10)

static
inline
int
ndb_takeovertc(Uint32 x)
{
  if (x >= NDB_VERSION_D)
    return 1;

  {
    const Uint32 major = (x >> 16) & 0xFF;
    const Uint32 minor = (x >>  8) & 0xFF;
    
    if (major >= 6)
    {
      if (minor == 2)
        return x >= NDBD_API_TAKE_OVERTCCONF_62;
    }
    
    return x >= NDBD_API_TAKE_OVERTCCONF_63;
  }
}

static
inline
int
ndb_delayed_copy_active_req(Uint32 x)
{
  if (x >= NDB_VERSION_D)
    return 1;

  {
    const Uint32 major = (x >> 16) & 0xFF;

    if (major == 6)
    {
      return x >= NDBD_DELAYED_COPY_ACTIVEREQ_63;
    }
    else
    {
      return x >= NDBD_DELAYED_COPY_ACTIVEREQ_70;
    }
  }
}

#define NDBD_SUMA_NOTSTARTED_REF_63 NDB_MAKE_VERSION(6,3,29)
#define NDBD_SUMA_NOTSTARTED_REF_70 NDB_MAKE_VERSION(7,0,10)

static
inline
int
ndb_suma_not_started_ref(Uint32 x)
{
  if (x >= NDB_VERSION_D)
    return 1;

  {
    const Uint32 major = (x >> 16) & 0xFF;

    if (major == 6)
    {
      return x >= NDBD_SUMA_NOTSTARTED_REF_63;
    }
    else
    {
      return x >= NDBD_SUMA_NOTSTARTED_REF_70;
    }
  }
}

#define NDBD_UNLOCK_OP_SUPPORTED NDB_MAKE_VERSION(7,0,12)

#define NDBD_ROUTE_EXEC_FRAG NDB_MAKE_VERSION(7,0,13)

static
inline
int
ndb_route_exec_frag(Uint32 x)
{
  if (x >= NDB_VERSION_D)
    return 1;

  return x >= NDBD_ROUTE_EXEC_FRAG;
}

#define NDBD_NATIVE_DEFAULT_SUPPORT_70 NDB_MAKE_VERSION(7,0,15)
#define NDBD_NATIVE_DEFAULT_SUPPORT_71 NDB_MAKE_VERSION(7,1,4)

static
inline
int
ndb_native_default_support(Uint32 x)
{
  const Uint32 major = (x >> 16) & 0xFF;
  const Uint32 minor = (x >>  8) & 0xFF;

  if (major == 7 && minor == 0)
    return x >= NDBD_NATIVE_DEFAULT_SUPPORT_70;
  
  return x >= NDBD_NATIVE_DEFAULT_SUPPORT_71;
}

#define NDBD_HB_ORDER_VERSION_63 NDB_MAKE_VERSION(6,3,35)
#define NDBD_HB_ORDER_VERSION_70 NDB_MAKE_VERSION(7,0,16)
#define NDBD_HB_ORDER_VERSION_71 NDB_MAKE_VERSION(7,1,5)

static
inline
int
ndb_check_hb_order_version(Uint32 x)
{
  {
    const Uint32 major = (x >> 16) & 0xFF;
    const Uint32 minor = (x >>  8) & 0xFF;

    if (major == 6 && minor == 3)
    {
      return x >= NDBD_HB_ORDER_VERSION_63;
    }
    if (major == 7 && minor == 0)
    {
      return x >= NDBD_HB_ORDER_VERSION_70;
    }
    return x >= NDBD_HB_ORDER_VERSION_71;
  }
}

#define NDBD_SYNCH_SP_70 NDB_MAKE_VERSION(7,0,17)
#define NDBD_SYNCH_SP_71 NDB_MAKE_VERSION(7,1,6)

static
inline
int
ndb_wait_sp(Uint32 x)
{
  {
    const Uint32 major = (x >> 16) & 0xFF;
    const Uint32 minor = (x >>  8) & 0xFF;

    if (major == 7 && minor == 0)
    {
      return x >= NDBD_SYNCH_SP_70;
    }
    return x >= NDBD_SYNCH_SP_71;
  }
}

#define NDBD_DIH_GET_TABINFO_70 NDB_MAKE_VERSION(7,0,17)
#define NDBD_DIH_GET_TABINFO_71 NDB_MAKE_VERSION(7,1,6)

static
inline
int
ndb_dih_get_tabinfo(Uint32 x)
{
  {
    const Uint32 major = (x >> 16) & 0xFF;
    const Uint32 minor = (x >>  8) & 0xFF;

    if (major == 7 && minor == 0)
    {
      return x >= NDBD_DIH_GET_TABINFO_70;
    }
    return x >= NDBD_DIH_GET_TABINFO_71;
  }
}

#define NDBD_SUMA_STOP_ME_63 NDB_MAKE_VERSION(6,3,37)
#define NDBD_SUMA_STOP_ME_70 NDB_MAKE_VERSION(7,0,18)
#define NDBD_SUMA_STOP_ME_71 NDB_MAKE_VERSION(7,1,7)

static
inline
int
ndbd_suma_stop_me(Uint32 x)
{
  {
    const Uint32 major = (x >> 16) & 0xFF;
    const Uint32 minor = (x >>  8) & 0xFF;

    if (major == 6)
    {
      return x >= NDBD_SUMA_STOP_ME_63;
    }
    if (major == 7 && minor == 0)
    {
      return x >= NDBD_SUMA_STOP_ME_70;
    }
    return x >= NDBD_SUMA_STOP_ME_71;
  }
}

#define NDBD_DIH_SUB_GCP_COMPLETE_ACK_63 NDB_MAKE_VERSION(6,3,39)
#define NDBD_DIH_SUB_GCP_COMPLETE_ACK_70 NDB_MAKE_VERSION(7,0,20)
#define NDBD_DIH_SUB_GCP_COMPLETE_ACK_71 NDB_MAKE_VERSION(7,1,9)

static
inline
int
ndbd_dih_sub_gcp_complete_ack(Uint32 x)
{
  {
    const Uint32 major = (x >> 16) & 0xFF;
    const Uint32 minor = (x >>  8) & 0xFF;

    if (major == 6)
    {
      return x >= NDBD_DIH_SUB_GCP_COMPLETE_ACK_63;
    }
    if (major == 7 && minor == 0)
    {
      return x >= NDBD_DIH_SUB_GCP_COMPLETE_ACK_70;
    }
    return x >= NDBD_DIH_SUB_GCP_COMPLETE_ACK_71;
  }
}

/**
 * After this version, TC/BACKUP/SUMA does not use ScanFragReq::setAttrLen
 *   when sending long SCAN_FRAGREQ
 */
#define NDBD_LONG_SCAN_FRAGREQ_70 NDB_MAKE_VERSION(7,0,20)
#define NDBD_LONG_SCAN_FRAGREQ_71 NDB_MAKE_VERSION(7,1,9)

#define NDBD_FAIL_REP_SOURCE_NODE_63 NDB_MAKE_VERSION(6,3,40)
#define NDBD_FAIL_REP_SOURCE_NODE_70 NDB_MAKE_VERSION(7,0,21)
#define NDBD_FAIL_REP_SOURCE_NODE_71 NDB_MAKE_VERSION(7,1,10)

static 
inline
int
ndbd_fail_rep_source_node(Uint32 x)
{
  {
    const Uint32 major = (x >> 16) & 0xFF;
    const Uint32 minor = (x >>  8) & 0xFF;

    if (major == 6)
    {
      return x >= NDBD_FAIL_REP_SOURCE_NODE_63;
    }
    if (major == 7 && minor == 0)
    {
      return x >= NDBD_FAIL_REP_SOURCE_NODE_70;
    }
    return x >= NDBD_FAIL_REP_SOURCE_NODE_71;
  }
}


#define NDBD_SYNC_REQ_SUPPORT_70 NDB_MAKE_VERSION(7,0,20)
#define NDBD_SYNC_REQ_SUPPORT_71 NDB_MAKE_VERSION(7,1,9)

static
inline
int
ndbd_sync_req_support(Uint32 x)
{
  const Uint32 major = (x >> 16) & 0xFF;
  const Uint32 minor = (x >>  8) & 0xFF;

  if (major == 7 && minor == 0)
    return x >= NDBD_SYNC_REQ_SUPPORT_70;

  return x >= NDBD_SYNC_REQ_SUPPORT_71;
}

/**
 * Does not support CopyFragReq::CFR_NON_TRANSACTIONAL
 */
#define NDBD_NON_TRANS_COPY_FRAG_REQ_70 NDB_MAKE_VERSION(7,0,22)
#define NDBD_NON_TRANS_COPY_FRAG_REQ_71 NDB_MAKE_VERSION(7,1,11)

static
inline
int
ndbd_non_trans_copy_frag_req(Uint32 x)
{
  const Uint32 major = (x >> 16) & 0xFF;
  const Uint32 minor = (x >>  8) & 0xFF;

  if (major == 7 && minor == 0)
    return x >= NDBD_NON_TRANS_COPY_FRAG_REQ_70;

  return x >= NDBD_NON_TRANS_COPY_FRAG_REQ_71;
}

#define NDBD_PING_REQ_70 NDB_MAKE_VERSION(7,0,24)
#define NDBD_PING_REQ_71 NDB_MAKE_VERSION(7,1,13)

static
inline
int
ndbd_connectivity_check(Uint32 x)
{
  const Uint32 major = (x >> 16) & 0xFF;
  const Uint32 minor = (x >>  8) & 0xFF;

  if (major == 7 && minor == 0)
    return x >= NDBD_PING_REQ_70;

  return x >= NDBD_PING_REQ_71;
}

#define NDBD_DEFERRED_UNIQUE_CONSTRAINTS_70 NDB_MAKE_VERSION(7,0,25)
#define NDBD_DEFERRED_UNIQUE_CONSTRAINTS_71 NDB_MAKE_VERSION(7,1,14)

static
inline
int
ndbd_deferred_unique_constraints(Uint32 x)
{
  const Uint32 major = (x >> 16) & 0xFF;
  const Uint32 minor = (x >>  8) & 0xFF;

  if (major == 7 && minor == 0)
    return x >= NDBD_DEFERRED_UNIQUE_CONSTRAINTS_70;

  return x >= NDBD_DEFERRED_UNIQUE_CONSTRAINTS_71;
}

#define NDBD_TUP_EXTRABITS_70 NDB_MAKE_VERSION(7,0,25)
#define NDBD_TUP_EXTRABITS_71 NDB_MAKE_VERSION(7,1,14)
#define NDBD_TUP_EXTRABITS_72 NDB_MAKE_VERSION(7,2,1)

static
inline
int
ndb_tup_extrabits(Uint32 x)
{
  {
    const Uint32 major = (x >> 16) & 0xFF;
    const Uint32 minor = (x >>  8) & 0xFF;

    if (major == 7 && minor < 2)
    {
      if (minor == 0)
        return x >= NDBD_TUP_EXTRABITS_70;
      else if (minor == 1)
        return x >= NDBD_TUP_EXTRABITS_71;
    }
    return x >= NDBD_TUP_EXTRABITS_72;
  }
}

#define NDBD_REFRESH_TUPLE_70 NDB_MAKE_VERSION(7,0,26)
#define NDBD_REFRESH_TUPLE_71 NDB_MAKE_VERSION(7,1,15)
#define NDBD_REFRESH_TUPLE_72 NDB_MAKE_VERSION(7,2,1)

static
inline
int
ndb_refresh_tuple(Uint32 x)
{
  {
    const Uint32 major = (x >> 16) & 0xFF;
    const Uint32 minor = (x >>  8) & 0xFF;

    if (major == 7 && minor < 2)
    {
      if (minor == 0)
        return x >= NDBD_REFRESH_TUPLE_70;
      else if (minor == 1)
        return x >= NDBD_REFRESH_TUPLE_71;
    }
    return x >= NDBD_REFRESH_TUPLE_72;
  }
}

#define NDBD_GET_CONFIG_SUPPORT_70 NDB_MAKE_VERSION(7,0,27)
#define NDBD_GET_CONFIG_SUPPORT_71 NDB_MAKE_VERSION(7,1,16)

static
inline
int
ndbd_get_config_supported(Uint32 x)
{
  const Uint32 major = (x >> 16) & 0xFF;
  const Uint32 minor = (x >>  8) & 0xFF;

  if (major == 7 && minor == 0)
    return x >= NDBD_GET_CONFIG_SUPPORT_70;

  return x >= NDBD_GET_CONFIG_SUPPORT_71;
}

#define NDBD_CONFIGURABLE_LOG_PARTS_70 NDB_MAKE_VERSION(7,0,29)
#define NDBD_CONFIGURABLE_LOG_PARTS_71 NDB_MAKE_VERSION(7,1,18)
#define NDBD_CONFIGURABLE_LOG_PARTS_72 NDB_MAKE_VERSION(7,2,3)

static
inline
int
ndb_configurable_log_parts(Uint32 x)
{
  const Uint32 major = (x >> 16) & 0xFF;
  const Uint32 minor = (x >>  8) & 0xFF;

  if (major == 7 && minor < 2)
  {
    if (minor == 0)
      return x >= NDBD_CONFIGURABLE_LOG_PARTS_70;
    else if (minor == 1)
      return x >= NDBD_CONFIGURABLE_LOG_PARTS_71;
  }
  return x >= NDBD_CONFIGURABLE_LOG_PARTS_72;
}

#define NDBD_128_INSTANCES_ADDRESS_70 NDB_MAKE_VERSION(7,0,31)
#define NDBD_128_INSTANCES_ADDRESS_71 NDB_MAKE_VERSION(7,1,20)
#define NDBD_128_INSTANCES_ADDRESS_72 NDB_MAKE_VERSION(7,2,5)

static
inline
int
ndbd_128_instances_address(Uint32 x)
{
  const Uint32 major = (x >> 16) & 0xFF;
  const Uint32 minor = (x >>  8) & 0xFF;

  if (major == 7 && minor < 2)
  {
    if (minor == 0)
      return x >= NDBD_128_INSTANCES_ADDRESS_70;
    else if (minor == 1)
      return x >= NDBD_128_INSTANCES_ADDRESS_71;
  }
  return x >= NDBD_128_INSTANCES_ADDRESS_72;
}

#define NDBD_SCAN_TABREQ_IMPLICIT_PARALLELISM_70 NDB_MAKE_VERSION(7,0,34)
#define NDBD_SCAN_TABREQ_IMPLICIT_PARALLELISM_71 NDB_MAKE_VERSION(7,1,23)
#define NDBD_SCAN_TABREQ_IMPLICIT_PARALLELISM_72 NDB_MAKE_VERSION(7,2,7)

static
inline
int
ndbd_scan_tabreq_implicit_parallelism(Uint32 x)
{
  const Uint32 major = (x >> 16) & 0xFF;
  const Uint32 minor = (x >>  8) & 0xFF;

  if (major == 7 && minor < 2)
  {
    if (minor == 0)
      return x >= NDBD_SCAN_TABREQ_IMPLICIT_PARALLELISM_70;
    else if (minor == 1)
      return x >= NDBD_SCAN_TABREQ_IMPLICIT_PARALLELISM_71;
  }
  return x >= NDBD_SCAN_TABREQ_IMPLICIT_PARALLELISM_72;
}

#define NDBD_FIXED_LOOKUP_QUERY_ABORT_72 NDB_MAKE_VERSION(7,2,5)

static
inline
int
ndbd_fixed_lookup_query_abort(Uint32 x)
{
  const Uint32 major = (x >> 16) & 0xFF;
  const Uint32 minor = (x >>  8) & 0xFF;

  if (major == 7 && minor < 2)
  {
    // Only experimental support of SPJ pre 7.2.0.
    // Assume we support 'fixed-abort' as we want it tested.
    return 1;
  }
  return x >= NDBD_FIXED_LOOKUP_QUERY_ABORT_72;
}

/**
 * NOTE1:
 *   Even though pushed join support wasn't GA intil 7.2.4
 *   we claim support for it in all 7.2.x versions.
 * NOTE2:
 *   By a mistake this online upgrade check was not
 *   added until version 7.2.6
 */
#define NDBD_JOIN_PUSHDOWN NDB_MAKE_VERSION(7,2,0)

static
inline
int
ndb_join_pushdown(Uint32 x)
{
  return x >= NDBD_JOIN_PUSHDOWN;
}

/**
 * DICT did not have a function for receiving GET_TABINFOREF signals
 * (see Bug#14647210).
 */
#define NDBD_DICT_GET_TABINFOREF_IMPLEMENTED NDB_MAKE_VERSION(7, 2, 9)

inline
int
ndbd_dict_get_tabinforef_implemented(Uint32 x)
{
  return x >= NDBD_DICT_GET_TABINFOREF_IMPLEMENTED;
}

/**
 * Dbtc::execFIRE_TRIG_ORD can receive long signals.
 */
#define NDBD_LONG_FIRE_TRIG_ORD NDB_MAKE_VERSION(7,3,2)

#define NDBD_MULTI_TC_INSTANCE_TAKEOVER_72 NDB_MAKE_VERSION(7,2,17)
#define NDBD_MULTI_TC_INSTANCE_TAKEOVER_73 NDB_MAKE_VERSION(7,3,6)

static
inline
int
ndbd_long_fire_trig_ord(Uint32 x)
{
  return x >= NDBD_LONG_FIRE_TRIG_ORD;
}

static
inline
int
ndbd_multi_tc_instance_takeover(Uint32 x)
{
  const Uint32 major = (x >> 16) & 0xFF;
  const Uint32 minor = (x >>  8) & 0xFF;

  if (major < 7)
  {
    return 0;
  }
  else if (major == 7)
  {
    if (minor < 2)
    {
      return 0;
    }
    else if (minor == 2)
    {
      return x >= NDBD_MULTI_TC_INSTANCE_TAKEOVER_72;
    }
    else if (minor == 3)
    {
      return x >= NDBD_MULTI_TC_INSTANCE_TAKEOVER_73;
    }
  }
  return 1;
}

/**
 * Support for more parallel fragment LCPs
 */
#define NDBD_EXTRA_PARALLEL_FRAG_LCP NDB_MAKE_VERSION(7,4,1)

/**
 * Support for PAUSE LCPs
 */
#define NDBD_SUPPORT_PAUSE_LCP NDB_MAKE_VERSION(7,4,3)

/**
 * Support for Node Recovery Status module, including sending
 * END_TOREP.
 */
#define NDBD_NODE_RECOVERY_STATUS_VERSION NDB_MAKE_VERSION(7,4,3)

/**
 * Support for removing EMPTY_LCP_REQ protocol in master takeover
 */
#define NDBD_EMPTY_LCP_NOT_NEEDED NDB_MAKE_VERSION(7,4,3)

/**
 * Support for multiple take over threads per node group in parallel
 * in master node.
 */
#define NDBD_SUPPORT_PARALLEL_SYNCH NDB_MAKE_VERSION(7,4,3)

#define NDBD_ISOLATE_ORD_72 NDB_MAKE_VERSION(7,2,19)
#define NDBD_ISOLATE_ORD_73 NDB_MAKE_VERSION(7,3,8)
#define NDBD_ISOLATE_ORD_74 NDB_MAKE_VERSION(7,4,3)


static
inline
int
ndbd_isolate_ord(Uint32 x)
{
  const Uint32 major = (x >> 16) & 0xFF;
  const Uint32 minor = (x >>  8) & 0xFF;

  if (major < 7)
  {
    return 0;
  }
  else if (major == 7)
  {
    if (minor < 2)
    {
      return 0;
    }
    else if (minor == 2)
    {
      return x >= NDBD_ISOLATE_ORD_72;
    }
    else if (minor == 3)
    {
      return x >= NDBD_ISOLATE_ORD_73;
    }
    else if (minor == 4)
    {
      return x >= NDBD_ISOLATE_ORD_74;
    }
  }
  return 1;
}

<<<<<<< HEAD
=======
// New limitations from WL#12757

#define NDBD_80_PROTOCOL_ACCEPT_74 NDB_MAKE_VERSION(7,4,6)
#define NDBD_80_PROTOCOL_ACCEPT_75 NDB_MAKE_VERSION(7,5,6)
#define NDBD_80_PROTOCOL_ACCEPT_76 NDB_MAKE_VERSION(7,6,4)

static
inline
int
ndbd_protocol_accepted_by_8_0(Uint32 x)
{
  const Uint32 major = (x >> 16) & 0xFF;
  const Uint32 minor = (x >>  8) & 0xFF;
  if (major < 7)
  {
    return 0;
  }
  else if (major == 7)
  {
    if (minor < 4)
    {
      return 0;
    }
    else if (minor == 4)
    {
      return x >= NDBD_80_PROTOCOL_ACCEPT_74;
    }
    else if (minor == 5)
    {
      return x >= NDBD_80_PROTOCOL_ACCEPT_75;
    }
    else if (minor == 6)
    {
      return x >= NDBD_80_PROTOCOL_ACCEPT_76;
    }
  }
  return 1;
}


>>>>>>> e48e6d2e
#endif<|MERGE_RESOLUTION|>--- conflicted
+++ resolved
@@ -941,8 +941,6 @@
   return 1;
 }
 
-<<<<<<< HEAD
-=======
 // New limitations from WL#12757
 
 #define NDBD_80_PROTOCOL_ACCEPT_74 NDB_MAKE_VERSION(7,4,6)
@@ -982,6 +980,4 @@
   return 1;
 }
 
-
->>>>>>> e48e6d2e
 #endif