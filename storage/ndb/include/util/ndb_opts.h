/*
   Copyright (c) 2004, 2022, Oracle and/or its affiliates.

   This program is free software; you can redistribute it and/or modify
   it under the terms of the GNU General Public License, version 2.0,
   as published by the Free Software Foundation.

   This program is also distributed with certain software (including
   but not limited to OpenSSL) that is licensed under separate terms,
   as designated in a particular file or component or in included license
   documentation.  The authors of MySQL hereby grant you an additional
   permission to link the program and your derivative works with the
   separately licensed software that they have included with MySQL.

   This program is distributed in the hope that it will be useful,
   but WITHOUT ANY WARRANTY; without even the implied warranty of
   MERCHANTABILITY or FITNESS FOR A PARTICULAR PURPOSE.  See the
   GNU General Public License, version 2.0, for more details.

   You should have received a copy of the GNU General Public License
   along with this program; if not, write to the Free Software
   Foundation, Inc., 51 Franklin St, Fifth Floor, Boston, MA 02110-1301  USA
*/

#ifndef _NDB_OPTS_H
#define _NDB_OPTS_H

#include <ndb_global.h>

#include "my_alloc.h" // MEM_ROOT
#include "my_sys.h"   // loglevel needed by my_getopt.h
#include "my_getopt.h"
#include "util/BaseString.hpp"

#ifdef __cplusplus
extern "C" {
#endif

#ifdef OPTEXPORT
#define OPT_EXTERN(T,V,I) T V I
#else
#define OPT_EXTERN(T,V,I) extern T V
#endif

#define NONE
OPT_EXTERN(int,opt_ndb_nodeid,NONE);
OPT_EXTERN(bool,opt_ndb_endinfo,=0);
OPT_EXTERN(bool,opt_core,NONE);
OPT_EXTERN(bool,opt_ndb_optimized_node_selection,NONE);
OPT_EXTERN(const char *,opt_ndb_connectstring,=0);
OPT_EXTERN(int, opt_connect_retry_delay,NONE);
OPT_EXTERN(int, opt_connect_retries,NONE);

#ifndef NDEBUG
OPT_EXTERN(const char *,opt_debug,= 0);
#endif

#if defined VM_TRACE
#define OPT_WANT_CORE_DEFAULT 1
#else
#define OPT_WANT_CORE_DEFAULT 0
#endif

#define NDB_STD_OPTS_COMMON \
  { "usage", '?', "Display this help and exit.", \
    0, 0, 0, GET_NO_ARG, NO_ARG, 0, 0, 0, 0, 0, 0 }, \
  { "help", '?', "Display this help and exit.", \
    0, 0, 0, GET_NO_ARG, NO_ARG, 0, 0, 0, 0, 0, 0 }, \
  { "version", 'V', "Output version information and exit.", 0, 0, 0, \
    GET_NO_ARG, NO_ARG, 0, 0, 0, 0, 0, 0 }, \
  { "ndb-connectstring", OPT_NDB_CONNECTSTRING, \
    "Set connect string for connecting to ndb_mgmd. " \
    "Syntax: \"[nodeid=<id>;][host=]<hostname>[:<port>]\". " \
    "Overrides specifying entries in NDB_CONNECTSTRING and my.cnf", \
    &opt_ndb_connectstring, &opt_ndb_connectstring, \
    0, GET_STR, REQUIRED_ARG, 0, 0, 0, 0, 0, 0 },\
  { "ndb-mgmd-host", NDB_OPT_NOSHORT, \
    "same as --ndb-connectstring", \
    &opt_ndb_connectstring, &opt_ndb_connectstring, 0, \
    GET_STR, REQUIRED_ARG, 0, 0, 0, 0, 0, 0 },\
  { "ndb-nodeid", NDB_OPT_NOSHORT, \
    "Set node id for this node. Overrides node id specified " \
    "in --ndb-connectstring.", \
    &opt_ndb_nodeid, &opt_ndb_nodeid, 0, \
    GET_INT, REQUIRED_ARG, 0, 0, 0, 0, 0, 0 },\
  {"ndb-optimized-node-selection", NDB_OPT_NOSHORT,\
    "Select nodes for transactions in a more optimal way",\
    &opt_ndb_optimized_node_selection,\
    &opt_ndb_optimized_node_selection, 0,\
    GET_BOOL, OPT_ARG, 1, 0, 0, 0, 0, 0},\
  { "connect-string", OPT_NDB_CONNECTSTRING, "same as --ndb-connectstring",\
    &opt_ndb_connectstring, &opt_ndb_connectstring, \
    0, GET_STR, REQUIRED_ARG, 0, 0, 0, 0, 0, 0 },\
  { "core-file", NDB_OPT_NOSHORT, "Write core on errors.",\
    &opt_core, &opt_core, 0,\
    GET_BOOL, NO_ARG, OPT_WANT_CORE_DEFAULT, 0, 0, 0, 0, 0},\
  {"character-sets-dir", NDB_OPT_NOSHORT,\
     "Directory where character sets are.", &charsets_dir,\
     &charsets_dir, 0, GET_STR, REQUIRED_ARG, 0, 0, 0, 0, 0, 0},\
  {"connect-retry-delay", NDB_OPT_NOSHORT, \
     "Set connection time out." \
     " This is the number of seconds after which the tool tries" \
     " reconnecting to the cluster.", \
     &opt_connect_retry_delay, &opt_connect_retry_delay, 0, GET_INT, \
     REQUIRED_ARG, 5, 1, INT_MAX, 0, 0, 0},\
  {"connect-retries", NDB_OPT_NOSHORT, \
     "Set connection retries." \
     " This is the number of times the tool tries connecting" \
<<<<<<< HEAD
     " to the cluster.", \
     (uchar**) &opt_connect_retries, (uchar**) &opt_connect_retries, 0, GET_INT, \
     REQUIRED_ARG, 12, 0, INT_MAX, 0, 0, 0}
=======
     " to the cluster. -1 for eternal retries", \
     &opt_connect_retries, &opt_connect_retries, 0, GET_INT, \
     REQUIRED_ARG, 12, -1, INT_MAX, 0, 0, 0}
>>>>>>> fbdaa4de

#ifndef NDEBUG
#define NDB_STD_OPTS(prog_name) \
  { "debug", '#', "Output debug log. Often this is 'd:t:o,filename'.", \
    &opt_debug, &opt_debug, \
    0, GET_STR, OPT_ARG, 0, 0, 0, 0, 0, 0 }, \
  NDB_STD_OPTS_COMMON
#else
#define NDB_STD_OPTS(prog_name) NDB_STD_OPTS_COMMON
#endif

void ndb_std_print_version();

enum ndb_std_options {
  /*
    --ndb-connectstring=<connectstring> has short form 'c'
  */
  OPT_NDB_CONNECTSTRING = 'c',

  /*
    For arguments that have neither a short form option or need
    special processing in 'get_one_option' callback
  */
  NDB_OPT_NOSHORT = 256,

 /*
   should always be last in this enum and will be used as the
   start value by programs which use 'ndb_std_get_one_option' and
   need to define their own arguments with special processing
 */
  NDB_STD_OPTIONS_LAST
};

void ndb_opt_set_usage_funcs(void (*short_usage)(void),
                             void (*usage)(void));
bool
ndb_std_get_one_option(int optid,
		       const struct my_option *opt MY_ATTRIBUTE((unused)),
                       char *argument);

void ndb_short_usage_sub(const char* extra);

bool ndb_is_load_default_arg_separator(const char* arg);

#ifdef __cplusplus
}

/*
 * ndb_option
 *
 * When adding the same non trivial command line options to several programs
 * one can derive a class from ndb_option and then pass an instance in
 * my_option::app_type supported by my_getopt.
 *
 * Note that when using Ndb_opts with default get opt function one must set
 * appt_type to either nullptr or an instance of a class derived from
 * ndb_option.
 *
 * One need to implement get_option() function which will be called when
 * option is parsed, due to call Ndb_opts::handle_options().
 *
 * Also post_process() function should be implemented if one need to process
 * option after all options have been parsed.
 *
 * If any option need post processing the application must call
 * ndb_option::post_process_options() after hte call do Ndb_opts::handle_options().
 *
 * If an option need post processing, the get_option() function must register
 * option in a list by calling ndb_option::push_back().
 *
 * Options are post processed in the order they are parsed and registered in
 * the list.
 *
 * See also ndb_password_option and ndb_password_option_from_stdin below.
 */

class ndb_option
{
public:
  ndb_option();
  static bool get_one_option(int optid, const my_option *opt, char *arg);
  static bool post_process_options();
  virtual ~ndb_option() {}
protected:
  virtual bool get_option(int optid, const my_option *opt, char *arg) = 0;
  virtual bool post_process() = 0;
  void push_back();
  void erase();
private:
  /*
   * Intrusive double linked list keeping option order for post processing.
   * --skip-XXX removes option from list.
   */
  static ndb_option* m_first;
  static ndb_option* m_last;
  ndb_option* m_prev;
  ndb_option* m_next;
};

/*
 * Currently there are essential three ways to pass a password to application
 * using command line options:
 *
 * program --xxx-password=SECRET
 * program --xxx-password              (reading one line from terminal)
 * program --xxx-password-from-stdin   (read one line from stdin)
 *
 * The two first forms are handled by ndb_password_option, and the last by
 * ndb_password_from_stdin.
 *
 * Both classes should use a common instance of ndb_password_state.
 *
 * When reading password from stdin or terminal first line without end of line
 * markers are used as password.
 *
 * Multiple password options can be given on command line and in defaults file,
 * but at most one must be active when all options are parsed.
 *
 * If same option is given several times, the last is the one that counts.
 *
 * To unset an option add --skip-option.
 *
 * Example, the command line below will result in that password xxx is read
 * from terminal:
 *
 * $ echo TOP-SECRET | program --xxx-password=SECRET \
 *                             --xxx-password-from-stdin \
 *                             --xxx-password \
 *                             --skip--xxx-password-from-stdin ...
 * Enter xxx password:
 *
 * The reading from stdin and terminal is not done while parsing the option but
 * done while post processing options after all options have been parsed.  This
 * to not read more than at most once from a file or terminal for a password.
 *
 * For programs taking two password (such as ndbxfrm) the post processing is
 * done in the same order that respective active command line options was given.
 *
 * At most one password can be read from stdin, unless stdin in is a terminal.
 *
 * Example,
 * $ ndbxfrm --decrypt-password --encrypt-password ...
 * Enter decrypt password:
 * Enter encrypt password:
 */

class ndb_password_state
{
public:
  ndb_password_state(const char prefix[], const char prompt[]);
  char* get_password() const { return m_password; }
  size_t get_password_length() const { return m_password_length; }
  bool have_password_option() const { return (m_option_count > 0); }
  BaseString get_error_message() const;
private:
  friend class ndb_password_option;
  friend class ndb_password_from_stdin_option;
  enum status {
    NO_PASSWORD = 0,
    HAVE_PASSWORD = 1,
    ERR_MULTIPLE_SOURCES = -1,
    ERR_BAD_STDIN = -2,
    ERR_BAD_TTY = -3,
    ERR_TOO_LONG = -4,
    ERR_BAD_CHAR = -5,
    ERR_NO_END = -6};
  enum password_source { PS_NONE, PS_ARG, PS_TTY, PS_STDIN };
  static constexpr size_t MAX_PWD_LEN = 1023;

  const char* get_prefix() const { return m_prefix.c_str(); }
  size_t get_prefix_length() const { return m_prefix.length(); }
  int get_from_tty();
  int get_from_stdin();
  void set_password(const char src[], size_t len);
  void clear_password();
  void add_option_usage() { m_option_count++; }
  void remove_option_usage() { m_option_count--; }
  bool is_in_error() const { return m_status < 0; }
  void set_error(enum status err) { m_status = err; }
  void commit_password();
private:
  BaseString m_prompt;
  char* m_password;
  enum status m_status;
  int m_option_count; // How many options that is about to set password
  size_t m_password_length;
  char m_password_buffer[MAX_PWD_LEN + 1];
  BaseString m_prefix;
};

class ndb_password_option: ndb_option
{
public:
  ndb_password_option(ndb_password_state& pwd_buf);
  bool get_option(int optid, const my_option *opt, char *arg) override;
  bool post_process() override;
private:
  ndb_password_state& m_password_state;
  // One of PS_NONE, PS_ARG, PS_TTY
  ndb_password_state::password_source m_password_source;
};

class ndb_password_from_stdin_option: ndb_option
{
public:
  ndb_password_from_stdin_option(ndb_password_state& pwd_buf);
  bool get_option(int optid, const my_option *opt, char *arg) override;
  bool post_process() override;

  bool opt_value;
private:
  ndb_password_state& m_password_state;
  // One of PS_NONE, PS_STDIN
  ndb_password_state::password_source m_password_source;
};

class Ndb_opts {
public:
  Ndb_opts(int & argc_ref, char** & argv_ref,
           struct my_option * long_options,
           const char * default_groups[] = 0);

  ~Ndb_opts();

  void set_usage_funcs(void(*short_usage_fn)(void),
                       void(* long_usage_fn)(void) = 0);

  int handle_options(bool (*get_opt_fn)(int, const struct my_option *,
                                        char *) = ndb_std_get_one_option) const;
  void usage() const;

  static void registerUsage(Ndb_opts *);
  static void release();

private:
  struct MEM_ROOT opts_mem_root;
  int * main_argc_ptr;
  char *** main_argv_ptr;
  const char ** mycnf_default_groups;
  struct my_option * options;
  void (*short_usage_fn)(void), (*long_usage_extra_fn)(void);
};

#endif

#endif /*_NDB_OPTS_H */<|MERGE_RESOLUTION|>--- conflicted
+++ resolved
@@ -106,15 +106,9 @@
   {"connect-retries", NDB_OPT_NOSHORT, \
      "Set connection retries." \
      " This is the number of times the tool tries connecting" \
-<<<<<<< HEAD
-     " to the cluster.", \
-     (uchar**) &opt_connect_retries, (uchar**) &opt_connect_retries, 0, GET_INT, \
-     REQUIRED_ARG, 12, 0, INT_MAX, 0, 0, 0}
-=======
      " to the cluster. -1 for eternal retries", \
      &opt_connect_retries, &opt_connect_retries, 0, GET_INT, \
      REQUIRED_ARG, 12, -1, INT_MAX, 0, 0, 0}
->>>>>>> fbdaa4de
 
 #ifndef NDEBUG
 #define NDB_STD_OPTS(prog_name) \
@@ -152,7 +146,7 @@
                              void (*usage)(void));
 bool
 ndb_std_get_one_option(int optid,
-		       const struct my_option *opt MY_ATTRIBUTE((unused)),
+		       const struct my_option *opt [[maybe_unused]],
                        char *argument);
 
 void ndb_short_usage_sub(const char* extra);
