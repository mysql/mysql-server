--- conflicted
+++ resolved
@@ -92,11 +92,7 @@
    * the message
    */
   const Properties *parse(Context &, T &);
-<<<<<<< HEAD
-
-=======
-  
->>>>>>> 21cc0e82
+  
 private:
   ParserImpl * impl;
 };
