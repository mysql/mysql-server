--- conflicted
+++ resolved
@@ -199,13 +199,8 @@
   Uint32 m_current_row;
   /* m_result_rows: Total number of rows contained in this batch. */
   Uint32 m_result_rows;
-<<<<<<< HEAD
-  /* m_defined_rows: One less that the allocated length of the m_rows array. */
-//Uint32 m_defined_rows; - UNUSED
-=======
 
   Uint32 m__UNUSED;
->>>>>>> d8456136
 
   /*
     m_expected_result_length: Total number of 32-bit words of TRANSID_AI and
