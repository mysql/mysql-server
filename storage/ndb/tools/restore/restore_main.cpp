--- conflicted
+++ resolved
@@ -2378,18 +2378,8 @@
   }
 
   unsigned j;
-<<<<<<< HEAD
   for (j = 0; j < g_consumers.size(); j++) {
-    if (g_consumers[j]->has_temp_error()) {
-      ndbout_c(
-          "\nRestore successful, but encountered temporary error, "
-          "please look at configuration.");
-    }
-=======
-  for(j= 0; j < g_consumers.size(); j++) 
-  {
     g_consumers[j]->log_temp_errors();
->>>>>>> bbbd96f8
   }
 
   if (ga_rebuild_indexes) {
