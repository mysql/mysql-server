--- conflicted
+++ resolved
@@ -925,18 +925,12 @@
   {
     if(_restore_data || _print_data)
     {
-<<<<<<< HEAD
       if (!ga_skip_table_check && !ga_promote_attributes)
       {
         for(i=0; i < metaData.getNoOfTables(); i++)
         {
-          if (checkSysTable(metaData, i))
-=======
-      if (!ga_skip_table_check){
-        for(i=0; i < metaData.getNoOfTables(); i++){
           if (checkSysTable(metaData, i) && 
              checkDbAndTableName(metaData[i]))
->>>>>>> 7207ba3a
           {
             for(Uint32 j= 0; j < g_consumers.size(); j++)
               if (!g_consumers[j]->table_equal(* metaData[i]))
@@ -952,7 +946,8 @@
       { 
       //if want to promote attributes, compability check is done firstly
         for (i=0; i < metaData.getNoOfTables(); i++){
-          if (checkSysTable(metaData, i))
+          if (checkSysTable(metaData, i) &&
+             checkDbAndTableName(metaData[i]))
           {
             for(Uint32 j= 0; j < g_consumers.size(); j++)
             {
