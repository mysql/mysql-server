# Copyright (c) 2008, 2013, Oracle and/or its affiliates. All rights reserved.
#
# This program is free software; you can redistribute it and/or modify
# it under the terms of the GNU General Public License as published by
# the Free Software Foundation; version 2 of the License.
#
# This program is distributed in the hope that it will be useful,
# but WITHOUT ANY WARRANTY; without even the implied warranty of
# MERCHANTABILITY or FITNESS FOR A PARTICULAR PURPOSE.  See the
# GNU General Public License for more details.
#
# You should have received a copy of the GNU General Public License
# along with this program; if not, write to the Free Software
# Foundation, Inc., 51 Franklin St, Fifth Floor, Boston, MA  02110-1301  USA


INCLUDE(${CMAKE_SOURCE_DIR}/storage/ndb/config/type_ndbapitools.cmake)
INCLUDE_DIRECTORIES(
  ${CMAKE_SOURCE_DIR}/storage/ndb/src/ndbapi)

MYSQL_ADD_EXECUTABLE(ndb_waiter
  waiter.cpp
  COMPONENT ClusterTools)
TARGET_LINK_LIBRARIES(ndb_waiter ndbclient_static ndbNDBT)

MYSQL_ADD_EXECUTABLE(ndb_drop_table
  drop_tab.cpp
  COMPONENT ClusterTools)
TARGET_LINK_LIBRARIES(ndb_drop_table ndbclient_static ndbNDBT)

MYSQL_ADD_EXECUTABLE(ndb_delete_all
  delete_all.cpp
  COMPONENT ClusterTools)
TARGET_LINK_LIBRARIES(ndb_delete_all ndbclient_static ndbNDBT)

MYSQL_ADD_EXECUTABLE(ndb_desc
  desc.cpp
  COMPONENT ClusterTools)
TARGET_LINK_LIBRARIES(ndb_desc ndbclient_static ndbNDBT)

MYSQL_ADD_EXECUTABLE(ndb_drop_index
  drop_index.cpp
  COMPONENT ClusterTools)
TARGET_LINK_LIBRARIES(ndb_drop_index ndbclient_static ndbNDBT)

MYSQL_ADD_EXECUTABLE(ndb_show_tables
  listTables.cpp
  COMPONENT ClusterTools)
TARGET_LINK_LIBRARIES(ndb_show_tables ndbclient_static ndbNDBT)

MYSQL_ADD_EXECUTABLE(ndb_select_all
  select_all.cpp
  COMPONENT ClusterTools)
TARGET_LINK_LIBRARIES(ndb_select_all ndbclient_static ndbNDBT)

MYSQL_ADD_EXECUTABLE(ndb_select_count
  select_count.cpp
  COMPONENT ClusterTools)
TARGET_LINK_LIBRARIES(ndb_select_count ndbclient_static ndbNDBT)

MYSQL_ADD_EXECUTABLE(ndb_restore
  restore/restore_main.cpp
  restore/consumer.cpp
  restore/consumer_restore.cpp
  restore/consumer_printer.cpp
  restore/Restore.cpp
  ndb_lib_move_data.cpp
  COMPONENT ClusterTools)
TARGET_LINK_LIBRARIES(ndb_restore ndbclient_static ndbNDBT)

MYSQL_ADD_EXECUTABLE(ndb_config
  ndb_config.cpp
  COMPONENT ClusterTools)
TARGET_LINK_LIBRARIES(ndb_config ndbclient_static)

# Build ndbinfo_sql and run it to create ndbinfo.sql
ADD_EXECUTABLE(ndbinfo_sql
  ndbinfo_sql.cpp
  ${CMAKE_SOURCE_DIR}/storage/ndb/src/kernel/blocks/dbtc/DbtcStateDesc.cpp
  ${CMAKE_SOURCE_DIR}/storage/ndb/src/kernel/blocks/dblqh/DblqhStateDesc.cpp
)
TARGET_LINK_LIBRARIES(ndbinfo_sql ndbclient_static)
GET_TARGET_PROPERTY(NDBINFO_SQL_EXE ndbinfo_sql LOCATION)
ADD_CUSTOM_COMMAND(OUTPUT ${PROJECT_SOURCE_DIR}/storage/ndb/tools/ndbinfo.sql
                   COMMAND ${NDBINFO_SQL_EXE} ARGS > ndbinfo.sql
                   DEPENDS ndbinfo_sql)
ADD_CUSTOM_TARGET(ndbinfo_sql_run ALL
				  DEPENDS ${PROJECT_SOURCE_DIR}/storage/ndb/tools/ndbinfo.sql)

MYSQL_ADD_EXECUTABLE(ndb_index_stat
  ndb_index_stat.cpp
  COMPONENT ClusterTools)
TARGET_LINK_LIBRARIES(ndb_index_stat ndbclient_static ndbNDBT)

ADD_EXECUTABLE(ndb_dump_frm_data
  ndb_dump_frm_data.cpp)
TARGET_LINK_LIBRARIES(ndb_dump_frm_data ndbclient_static ndbNDBT)

MYSQL_ADD_EXECUTABLE(ndbinfo_select_all
  ndbinfo_select_all.cpp
  COMPONENT ClusterTools)
TARGET_LINK_LIBRARIES(ndbinfo_select_all ndbclient_static ndbNDBT)

MYSQL_ADD_EXECUTABLE(ndb_blob_tool
  ndb_blob_tool.cpp
  COMPONENT ClusterTools)
TARGET_LINK_LIBRARIES(ndb_blob_tool ndbclient_static ndbNDBT)
<<<<<<< HEAD

MYSQL_ADD_EXECUTABLE(ndb_move_data
  ndb_move_data.cpp
  ndb_lib_move_data.cpp
  COMPONENT ClusterTools)
TARGET_LINK_LIBRARIES(ndb_move_data ndbclient_static ndbNDBT)
=======
>>>>>>> a9800d0d

IF (MYSQL_VERSION_ID LESS "50501")
  # Don't build or install this program anymore in 5.5+
  ADD_EXECUTABLE(ndb_test_platform ndb_test_platform.cpp)
ENDIF()

# Install the ndb_dist_priv.sql script
INSTALL(FILES ${CMAKE_CURRENT_SOURCE_DIR}/ndb_dist_priv.sql
        DESTINATION ${INSTALL_MYSQLSHAREDIR})

if(NOT WIN32)
  configure_file("${CMAKE_CURRENT_SOURCE_DIR}/ndb_error_reporter.pl" "${CMAKE_CURRENT_BINARY_DIR}/ndb_error_reporter" COPYONLY)
  EXECUTE_PROCESS(COMMAND chmod +x ${CMAKE_CURRENT_BINARY_DIR}/ndb_error_reporter)
  INSTALL_SCRIPT(${CMAKE_CURRENT_BINARY_DIR}/ndb_error_reporter
         DESTINATION ${INSTALL_BINDIR}
         COMPONENT ClusterTools)
ENDIF()

INSTALL(PROGRAMS ${CMAKE_CURRENT_SOURCE_DIR}/ndb_size.pl
        DESTINATION ${INSTALL_BINDIR})<|MERGE_RESOLUTION|>--- conflicted
+++ resolved
@@ -105,15 +105,12 @@
   ndb_blob_tool.cpp
   COMPONENT ClusterTools)
 TARGET_LINK_LIBRARIES(ndb_blob_tool ndbclient_static ndbNDBT)
-<<<<<<< HEAD
 
 MYSQL_ADD_EXECUTABLE(ndb_move_data
   ndb_move_data.cpp
   ndb_lib_move_data.cpp
   COMPONENT ClusterTools)
 TARGET_LINK_LIBRARIES(ndb_move_data ndbclient_static ndbNDBT)
-=======
->>>>>>> a9800d0d
 
 IF (MYSQL_VERSION_ID LESS "50501")
   # Don't build or install this program anymore in 5.5+
