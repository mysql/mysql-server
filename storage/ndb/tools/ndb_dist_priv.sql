-- Copyright (c) 2011, 2016, Oracle and/or its affiliates. All rights reserved.
--
-- This program is free software; you can redistribute it and/or modify
-- it under the terms of the GNU General Public License as published by
-- the Free Software Foundation; version 2 of the License.
--
-- This program is distributed in the hope that it will be useful,
-- but WITHOUT ANY WARRANTY; without even the implied warranty of
-- MERCHANTABILITY or FITNESS FOR A PARTICULAR PURPOSE.  See the
-- GNU General Public License for more details.
--
-- You should have received a copy of the GNU General Public License
-- along with this program; if not, write to the Free Software
-- Foundation, Inc., 51 Franklin Street, Fifth Floor, Boston, MA 02110-1301, USA

delimiter |

drop function if exists mysql.mysql_cluster_privileges_are_distributed|
drop procedure if exists mysql.mysql_cluster_backup_privileges|
drop procedure if exists mysql.mysql_cluster_move_grant_tables|
drop procedure if exists mysql.mysql_cluster_restore_privileges_from_local|
drop procedure if exists mysql.mysql_cluster_restore_privileges|
drop procedure if exists mysql.mysql_cluster_restore_local_privileges|
drop procedure if exists mysql.mysql_cluster_move_privileges|

 -- Count number of privilege tables in NDB, require
 -- all the tables to be in NDB in order to return "true"
create function mysql.mysql_cluster_privileges_are_distributed()
returns bool
reads sql data
begin
 declare distributed bool default 0;

<<<<<<< HEAD
=======
 -- Ignore warning 3090 ER_WARN_DEPRECATED_SQLMODE when
 -- resetting sql_mode to the original value
 declare continue handler for 3090 begin end;
 SET @sql_mode_orig=@@SESSION.sql_mode;
 SET SESSION sql_mode='NO_ENGINE_SUBSTITUTION';
 
>>>>>>> 0920cfc8
 select COUNT(table_name) = 6
   into distributed
     from information_schema.tables
       where table_schema = "mysql" and
             table_name IN ("user", "db", "tables_priv",
                            "columns_priv", "procs_priv",
                            "proxies_priv") and
             table_type = 'BASE TABLE' and
             engine = 'NDBCLUSTER';

<<<<<<< HEAD
=======
 SET SESSION sql_mode=@sql_mode_orig;
>>>>>>> 0920cfc8
 return distributed;
end|

create procedure mysql.mysql_cluster_backup_privileges()
begin
 declare distributed_privileges bool default 0;
 declare first_backup bool default 1;
 declare first_distributed_backup bool default 1;

 -- Ignore error 1292 ER_TRUNCATED_WRONG_VALUE when
 -- copying rows into one of the backup tables. The
 -- source tables are known to hold invalid timestamp
 -- values in the Timestamp column but should be copied anyway
 declare continue handler for 1292 begin end;

<<<<<<< HEAD
=======
 -- Ignore warning 3090 ER_WARN_DEPRECATED_SQLMODE when
 -- resetting sql_mode to the original value
 declare continue handler for 3090 begin end;
 SET @sql_mode_orig=@@SESSION.sql_mode;
 SET SESSION sql_mode='NO_ENGINE_SUBSTITUTION';

>>>>>>> 0920cfc8
 select mysql.mysql_cluster_privileges_are_distributed()
   into distributed_privileges;
 select 0 into first_backup
   from information_schema.tables
     where table_schema = "mysql" and table_name = "user_backup";
 select 0 into first_distributed_backup
   from information_schema.tables
     where table_schema = "mysql" and table_name = "ndb_user_backup";
 if first_backup = 1 then
   create table if not exists mysql.user_backup
     like mysql.user;
   create table if not exists mysql.db_backup
     like mysql.db;
   create table if not exists mysql.tables_priv_backup
     like mysql.tables_priv;
   create table if not exists mysql.columns_priv_backup
     like mysql.columns_priv;
   create table if not exists mysql.procs_priv_backup
     like mysql.procs_priv;
<<<<<<< HEAD
   -- Remove possibly illegal timestamps in mysql.proxies_priv
   update mysql.proxies_priv set Timestamp = current_timestamp
   where Timestamp = timestamp(0);
=======
>>>>>>> 0920cfc8
   create table if not exists mysql.proxies_priv_backup
     like mysql.proxies_priv;
   if distributed_privileges = 1 then
     alter table mysql.user_backup engine = myisam;
     alter table mysql.db_backup engine = myisam;
     alter table mysql.tables_priv_backup engine = myisam;
     alter table mysql.columns_priv_backup engine = myisam;
     alter table mysql.procs_priv_backup engine = myisam;
     alter table mysql.proxies_priv_backup engine = myisam;
   end if;
 else
   truncate mysql.user_backup;
   truncate mysql.db_backup;
   truncate mysql.tables_priv_backup;
   truncate mysql.columns_priv_backup;
   truncate mysql.procs_priv_backup;
   truncate mysql.proxies_priv_backup;
 end if;
 if first_distributed_backup = 1 then
   create table if not exists mysql.ndb_user_backup
     like mysql.user;
   create table if not exists mysql.ndb_db_backup
     like mysql.db;
   create table if not exists mysql.ndb_tables_priv_backup
     like mysql.tables_priv;
   create table if not exists mysql.ndb_columns_priv_backup
     like mysql.columns_priv;
   create table if not exists mysql.ndb_procs_priv_backup
     like mysql.procs_priv;
   create table if not exists mysql.ndb_proxies_priv_backup
     like mysql.proxies_priv;

   if distributed_privileges = 0 then
     alter table mysql.ndb_user_backup algorithm = copy, engine = ndbcluster;
     alter table mysql.ndb_db_backup algorithm = copy, engine = ndbcluster;
     alter table mysql.ndb_tables_priv_backup algorithm = copy, engine = ndbcluster;
     alter table mysql.ndb_columns_priv_backup algorithm = copy, engine = ndbcluster;
     alter table mysql.ndb_procs_priv_backup algorithm = copy, engine = ndbcluster;
     alter table mysql.ndb_proxies_priv_backup algorithm = copy, engine = ndbcluster;
   end if;
 else
   truncate mysql.ndb_user_backup;
   truncate mysql.ndb_db_backup;
   truncate mysql.ndb_tables_priv_backup;
   truncate mysql.ndb_columns_priv_backup;
   truncate mysql.ndb_procs_priv_backup;
   truncate mysql.ndb_proxies_priv_backup;
 end if;
 insert into mysql.user_backup select * from mysql.user;
 insert into mysql.db_backup select * from mysql.db;
 insert into mysql.tables_priv_backup select * from mysql.tables_priv;
 insert into mysql.columns_priv_backup select * from mysql.columns_priv;
 insert into mysql.procs_priv_backup select * from mysql.procs_priv;
 insert into mysql.proxies_priv_backup select * from mysql.proxies_priv;

 insert into mysql.ndb_user_backup select * from mysql.user;
 insert into mysql.ndb_db_backup select * from mysql.db;
 insert into mysql.ndb_tables_priv_backup select * from mysql.tables_priv;
 insert into mysql.ndb_columns_priv_backup select * from mysql.columns_priv;
 insert into mysql.ndb_procs_priv_backup select * from mysql.procs_priv;
 insert into mysql.ndb_proxies_priv_backup select * from mysql.proxies_priv;
 SET SESSION sql_mode=@sql_mode_orig;
end|

create procedure mysql.mysql_cluster_restore_privileges_from_local()
begin
 declare local_backup bool default 0;

 -- Ignore warning 3090 ER_WARN_DEPRECATED_SQLMODE when
 -- resetting sql_mode to the original value
 declare continue handler for 3090 begin end;
 SET @sql_mode_orig=@@SESSION.sql_mode;
 SET SESSION sql_mode='NO_ENGINE_SUBSTITUTION';

 select 1 into local_backup
   from information_schema.tables
    where table_schema = "mysql" and table_name = "user_backup";
 if local_backup = 1 then
   create table if not exists mysql.user
     like mysql.user_backup;
   create table if not exists mysql.db
     like mysql.db_backup;
   create table if not exists mysql.tables_priv
     like mysql.tables_priv_backup;
   create table if not exists mysql.columns_priv
     like mysql.columns_priv_backup;
   create table if not exists mysql.procs_priv
     like mysql.procs_priv_backup;
   create table if not exists mysql.proxies_priv
     like mysql.proxies_priv_backup;
   delete from mysql.user;
   insert into mysql.user select * from mysql.user_backup;
   delete from mysql.db;
   insert into mysql.db select * from mysql.db_backup;
   delete from mysql.tables_priv;
   insert into mysql.tables_priv select * from mysql.tables_priv_backup;
   delete from mysql.columns_priv;
   insert into mysql.columns_priv select * from mysql.columns_priv_backup;
   delete from mysql.procs_priv;
   insert into mysql.procs_priv select * from mysql.procs_priv_backup;
   delete from mysql.proxies_priv;
   insert into mysql.proxies_priv select * from mysql.proxies_priv_backup;
 end if;
 SET SESSION sql_mode=@sql_mode_orig;
end|

create procedure mysql.mysql_cluster_restore_privileges()
begin
 declare distributed_backup bool default 0;

 -- Ignore warning 3090 ER_WARN_DEPRECATED_SQLMODE when
 -- resetting sql_mode to the original value
 declare continue handler for 3090 begin end;
 SET @sql_mode_orig=@@SESSION.sql_mode;
 SET SESSION sql_mode='NO_ENGINE_SUBSTITUTION';

 select 1 into distributed_backup
   from information_schema.tables
     where table_schema = "mysql" and table_name = "ndb_user_backup";
 if distributed_backup = 1 then
   flush tables;
   create table if not exists mysql.user
     like mysql.ndb_user_backup;
   create table if not exists mysql.db
     like mysql.ndb_db_backup;
   create table if not exists mysql.tables_priv
     like mysql.ndb_tables_priv_backup;
   create table if not exists mysql.columns_priv
     like mysql.ndb_columns_priv_backup;
   create table if not exists mysql.procs_priv
     like mysql.ndb_procs_priv_backup;
   create table if not exists mysql.proxies_priv
     like mysql.ndb_proxies_priv_backup;
   delete from mysql.user;
   insert into mysql.user
     select * from mysql.ndb_user_backup;
   delete from mysql.db;
   insert into mysql.db
     select * from mysql.ndb_db_backup;
   delete from mysql.tables_priv;
   insert into mysql.tables_priv
     select * from mysql.ndb_tables_priv_backup;
   delete from mysql.columns_priv;
   insert into mysql.columns_priv
     select * from mysql.ndb_columns_priv_backup;
   delete from mysql.procs_priv;
   insert into mysql.procs_priv
     select * from mysql.ndb_procs_priv_backup;
   delete from mysql.proxies_priv;
   insert into mysql.proxies_priv
     select * from mysql.ndb_proxies_priv_backup;
 else
   call mysql_cluster_restore_privileges_from_local();
 end if;
 SET SESSION sql_mode=@sql_mode_orig;
end|

create procedure mysql.mysql_cluster_restore_local_privileges()
begin
 declare distributed_privileges bool default 0;

 -- Ignore warning 3090 ER_WARN_DEPRECATED_SQLMODE when
 -- resetting sql_mode to the original value
 declare continue handler for 3090 begin end;
 SET @sql_mode_orig=@@SESSION.sql_mode;
 SET SESSION sql_mode='NO_ENGINE_SUBSTITUTION';

 select mysql.mysql_cluster_privileges_are_distributed()
   into distributed_privileges;
 if distributed_privileges = 1 then
  begin
    drop table mysql.user;
    drop table mysql.db;
    drop table mysql.tables_priv;
    drop table mysql.columns_priv;
    drop table mysql.procs_priv;
    drop table mysql.proxies_priv;
  end;
 end if;
 call mysql_cluster_restore_privileges_from_local();
 SET SESSION sql_mode=@sql_mode_orig;
end|

create procedure mysql.mysql_cluster_move_grant_tables()
begin
 declare distributed_privileges bool default 0;
 declare revert bool default 0;

 -- Ignore warning 3090 ER_WARN_DEPRECATED_SQLMODE when
 -- resetting sql_mode to the original value
 declare continue handler for 3090 begin end;
 SET @sql_mode_orig=@@SESSION.sql_mode;
 SET SESSION sql_mode='NO_ENGINE_SUBSTITUTION';

 select mysql.mysql_cluster_privileges_are_distributed()
   into distributed_privileges;
 if distributed_privileges = 0 then
  begin
   declare exit handler for sqlexception set revert = 1;
   alter table mysql.user algorithm = copy, engine = ndb;
   alter table mysql.db algorithm = copy, engine = ndb;
   alter table mysql.tables_priv algorithm = copy, engine = ndb;
   alter table mysql.columns_priv algorithm = copy, engine = ndb;
   alter table mysql.procs_priv algorithm = copy, engine = ndb;
<<<<<<< HEAD
   -- Remove possibly illegal timestamps in mysql.proxies_priv
   update mysql.proxies_priv set Timestamp = current_timestamp
   where Timestamp = timestamp(0);
=======
>>>>>>> 0920cfc8
   alter table mysql.proxies_priv algorithm = copy, engine = ndb;
  end;
 end if;
 if revert = 1 then
   call mysql_cluster_restore_privileges();
 end if;
 SET SESSION sql_mode=@sql_mode_orig;
end|

create procedure mysql.mysql_cluster_move_privileges()
begin
 call mysql_cluster_backup_privileges();
 call mysql_cluster_move_grant_tables();
end|

delimiter ;
<|MERGE_RESOLUTION|>--- conflicted
+++ resolved
@@ -31,15 +31,12 @@
 begin
  declare distributed bool default 0;
 
-<<<<<<< HEAD
-=======
  -- Ignore warning 3090 ER_WARN_DEPRECATED_SQLMODE when
  -- resetting sql_mode to the original value
  declare continue handler for 3090 begin end;
  SET @sql_mode_orig=@@SESSION.sql_mode;
  SET SESSION sql_mode='NO_ENGINE_SUBSTITUTION';
  
->>>>>>> 0920cfc8
  select COUNT(table_name) = 6
    into distributed
      from information_schema.tables
@@ -50,10 +47,7 @@
              table_type = 'BASE TABLE' and
              engine = 'NDBCLUSTER';
 
-<<<<<<< HEAD
-=======
- SET SESSION sql_mode=@sql_mode_orig;
->>>>>>> 0920cfc8
+ SET SESSION sql_mode=@sql_mode_orig;
  return distributed;
 end|
 
@@ -69,15 +63,12 @@
  -- values in the Timestamp column but should be copied anyway
  declare continue handler for 1292 begin end;
 
-<<<<<<< HEAD
-=======
- -- Ignore warning 3090 ER_WARN_DEPRECATED_SQLMODE when
- -- resetting sql_mode to the original value
- declare continue handler for 3090 begin end;
- SET @sql_mode_orig=@@SESSION.sql_mode;
- SET SESSION sql_mode='NO_ENGINE_SUBSTITUTION';
-
->>>>>>> 0920cfc8
+ -- Ignore warning 3090 ER_WARN_DEPRECATED_SQLMODE when
+ -- resetting sql_mode to the original value
+ declare continue handler for 3090 begin end;
+ SET @sql_mode_orig=@@SESSION.sql_mode;
+ SET SESSION sql_mode='NO_ENGINE_SUBSTITUTION';
+
  select mysql.mysql_cluster_privileges_are_distributed()
    into distributed_privileges;
  select 0 into first_backup
@@ -97,12 +88,6 @@
      like mysql.columns_priv;
    create table if not exists mysql.procs_priv_backup
      like mysql.procs_priv;
-<<<<<<< HEAD
-   -- Remove possibly illegal timestamps in mysql.proxies_priv
-   update mysql.proxies_priv set Timestamp = current_timestamp
-   where Timestamp = timestamp(0);
-=======
->>>>>>> 0920cfc8
    create table if not exists mysql.proxies_priv_backup
      like mysql.proxies_priv;
    if distributed_privileges = 1 then
@@ -307,12 +292,6 @@
    alter table mysql.tables_priv algorithm = copy, engine = ndb;
    alter table mysql.columns_priv algorithm = copy, engine = ndb;
    alter table mysql.procs_priv algorithm = copy, engine = ndb;
-<<<<<<< HEAD
-   -- Remove possibly illegal timestamps in mysql.proxies_priv
-   update mysql.proxies_priv set Timestamp = current_timestamp
-   where Timestamp = timestamp(0);
-=======
->>>>>>> 0920cfc8
    alter table mysql.proxies_priv algorithm = copy, engine = ndb;
   end;
  end if;
