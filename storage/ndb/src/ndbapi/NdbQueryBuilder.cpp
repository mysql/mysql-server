/*
   Copyright (c) 2011, Oracle and/or its affiliates. All rights reserved.

   This program is free software; you can redistribute it and/or modify
   it under the terms of the GNU General Public License as published by
   the Free Software Foundation; version 2 of the License.

   This program is distributed in the hope that it will be useful,
   but WITHOUT ANY WARRANTY; without even the implied warranty of
   MERCHANTABILITY or FITNESS FOR A PARTICULAR PURPOSE.  See the
   GNU General Public License for more details.

   You should have received a copy of the GNU General Public License
   along with this program; if not, write to the Free Software
   Foundation, Inc., 51 Franklin St, Fifth Floor, Boston, MA 02110-1301  USA
*/

#include <NdbDictionary.hpp>
#include "NdbIndexScanOperation.hpp"
#include "NdbQueryBuilder.hpp"
#include "NdbQueryBuilderImpl.hpp"
#include <ndb_global.h>
#include <Vector.hpp>
#include "signaldata/QueryTree.hpp"

#include "NdbDictionaryImpl.hpp"
#include <NdbRecord.hpp>
#include "AttributeHeader.hpp"
#include "NdbOut.hpp"
#include <NdbInterpretedCode.hpp>

/**
 * Implementation of all QueryBuilder objects are hidden from
 * both the API interface and other internals in the NDBAPI using the
 * pimpl idiom.
 *
 * The object hierarch visible through the interface has its 'Impl'
 * counterparts inside this module. Some classes are
 * even subclassed further as part of the implementation.
 * (Particular the ConstOperant in order to implement multiple datatypes)
 *
 * In order to avoid allocating both an interface object and its particular
 * Impl object, all 'final' Impl objects 'has a' interface object 
 * which is accessible through the virtual method ::getInterface.
 *
 * ::getImpl() methods has been defined for convenient access 
 * to all available Impl classes.
 * 
 */

// For debugging purposes. Enable to print query tree graph to ndbout.
static const bool doPrintQueryTree = false;

/* Various error codes that are not specific to NdbQuery. */
static const int Err_MemoryAlloc = 4000;
<<<<<<< HEAD
=======
static const int Err_FunctionNotImplemented = 4003;
>>>>>>> 8c8a5fac
static const int Err_UnknownColumn = 4004;
static const int Err_FinaliseNotCalled = 4519;

static void
setErrorCode(NdbQueryBuilderImpl* qb, int aErrorCode)
{ qb->setErrorCode(aErrorCode);
}

static void
setErrorCode(NdbQueryBuilder* qb, int aErrorCode)
{ qb->getImpl().setErrorCode(aErrorCode);
}


//////////////////////////////////////////////////////////////////
// Convenient macro for returning specific errorcodes if
// 'cond' does not evaluate to true.
//////////////////////////////////////////////////////////////////
#define returnErrIf(cond,err)		\
  if (unlikely((cond)))			\
  { ::setErrorCode(this,err);		\
    return NULL;			\
  }


//////////////////////////////////////////////
// Implementation of NdbQueryOperand interface
//
// The common baseclass 'class NdbQueryOperandImpl',
// and its 'const', 'linked' and 'param' subclasses are
// defined in "NdbQueryBuilderImpl.hpp"
// The 'const' operand subclass is a pure virtual baseclass
// which has different type specific subclasses defined below:
//////////////////////////////////////////////////////////////

//////////////////////////////////////////////////
// Implements different const datatypes by further
// subclassing of the baseclass NdbConstOperandImpl.
//////////////////////////////////////////////////
class NdbInt64ConstOperandImpl : public NdbConstOperandImpl
{
public:
  explicit NdbInt64ConstOperandImpl (Int64 value) : 
    NdbConstOperandImpl(), 
    m_value(value) {}

private:
  int convertInt8();
  int convertUint8();
  int convertInt16();
  int convertUint16();
  int convertInt24();
  int convertUint24();
  int convertInt32();
  int convertUint32();
  int convertInt64();
  int convertUint64();

  const Int64 m_value;
};

class NdbDoubleConstOperandImpl : public NdbConstOperandImpl
{
public:
  explicit NdbDoubleConstOperandImpl (double value) : 
    NdbConstOperandImpl(), 
    m_value(value) {}

private:
  int convertDouble();
  int convertFloat();
private:
  const double m_value;
};

class NdbCharConstOperandImpl : public NdbConstOperandImpl
{
public:
  explicit NdbCharConstOperandImpl (const char* value) : 
    NdbConstOperandImpl(), m_value(value) {}

private:
  int convertChar();
  int convertVChar();
//int convertLVChar();
private:
  const char* const m_value;
};

class NdbGenericConstOperandImpl : public NdbConstOperandImpl
{
public:
  explicit NdbGenericConstOperandImpl (const void* value,
                                       Uint32 len)
  : NdbConstOperandImpl(),
    m_value(value),
    m_len(len)
  {}

private:
  int convert2ColumnType();

  const void* const m_value;
  const Uint32 m_len;
};

////////////////////////////////////////////////
// Implementation of NdbQueryOperation interface
////////////////////////////////////////////////

// Common Baseclass 'class NdbQueryOperationDefImpl' is 
// defined in "NdbQueryBuilderImpl.hpp"

class NdbQueryLookupOperationDefImpl : public NdbQueryOperationDefImpl
{
  friend class NdbQueryBuilder;  // Allow privat access from builder interface

public:
  virtual const NdbQueryOperandImpl* const* getKeyOperands() const
  { return m_keys; }
 
protected:

  explicit NdbQueryLookupOperationDefImpl (
                           const NdbTableImpl& table,
                           const NdbQueryOperand* const keys[],
                           const NdbQueryOptionsImpl& options,
                           const char* ident,
                           Uint32      opNo,
                           Uint32      internalOpNo,
                           int& error);

  virtual const NdbQueryLookupOperationDef& getInterface() const
  { return m_interface; }

  // Append pattern for creating lookup key to serialized code 
  Uint32 appendKeyPattern(Uint32Buffer& serializedDef) const;

  virtual bool isScanOperation() const
  { return false; }

protected:
  NdbQueryLookupOperationDef m_interface;
  NdbQueryOperandImpl* m_keys[MAX_ATTRIBUTES_IN_INDEX+1];

}; // class NdbQueryLookupOperationDefImpl

class NdbQueryPKLookupOperationDefImpl : public NdbQueryLookupOperationDefImpl
{
  friend class NdbQueryBuilder;  // Allow privat access from builder interface

public:
  virtual int serializeOperation(Uint32Buffer& serializedDef);

private:

  explicit NdbQueryPKLookupOperationDefImpl (
                           const NdbTableImpl& table,
                           const NdbQueryOperand* const keys[],
                           const NdbQueryOptionsImpl& options,
                           const char* ident,
                           Uint32      opNo,
                           Uint32      internalOpNo,
                           int& error)
    : NdbQueryLookupOperationDefImpl(table, keys, options, ident, opNo,
                                     internalOpNo, error)
  {}

  virtual NdbQueryOperationDef::Type getType() const
  { return NdbQueryOperationDef::PrimaryKeyAccess; }

}; // class NdbQueryPKLookupOperationDefImpl


class NdbQueryIndexOperationDefImpl : public NdbQueryLookupOperationDefImpl
{
  friend class NdbQueryBuilder;  // Allow privat access from builder interface

public:
  virtual const NdbIndexImpl* getIndex() const
  { return &m_index; }

  virtual int serializeOperation(Uint32Buffer& serializedDef);

private:

  explicit NdbQueryIndexOperationDefImpl (
                           const NdbIndexImpl& index,
                           const NdbTableImpl& table,
                           const NdbQueryOperand* const keys[],
                           const NdbQueryOptionsImpl& options,
                           const char* ident,
                           Uint32      opNo,
                           Uint32      internalOpNo,
                           int& error)
    // Add 1 to 'id' since index lookup is serialized as two operations.
    : NdbQueryLookupOperationDefImpl(table, keys, options, ident, opNo,
                                     internalOpNo+1, error),
    m_index(index)
  {}

  virtual NdbQueryOperationDef::Type getType() const
  { return NdbQueryOperationDef::UniqueIndexAccess; }

private:
  const NdbIndexImpl& m_index;

}; // class NdbQueryIndexOperationDefImpl


class NdbQueryTableScanOperationDefImpl : public NdbQueryScanOperationDefImpl
{
  friend class NdbQueryBuilder;  // Allow privat access from builder interface

public:
  virtual int serializeOperation(Uint32Buffer& serializedDef);

  virtual const NdbQueryTableScanOperationDef& getInterface() const
  { return m_interface; }

  virtual NdbQueryOperationDef::Type getType() const
  { return NdbQueryOperationDef::TableScan; }

private:

  explicit NdbQueryTableScanOperationDefImpl (
                           const NdbTableImpl& table,
                           const NdbQueryOptionsImpl& options,
                           const char* ident,
                           Uint32      opNo,
                           Uint32      internalOpNo,
                           int& error)
    : NdbQueryScanOperationDefImpl(table, options, ident, opNo, 
                                   internalOpNo, error),
      m_interface(*this) 
  {}

  NdbQueryTableScanOperationDef m_interface;

}; // class NdbQueryTableScanOperationDefImpl




///////////////////////////////////////////////////
/////// End 'Impl' class declarations /////////////
///////////////////////////////////////////////////

NdbQueryDef::NdbQueryDef(NdbQueryDefImpl& impl) : m_impl(impl)
{}
NdbQueryDef::~NdbQueryDef()
{}

Uint32
NdbQueryDef::getNoOfOperations() const
{ return m_impl.getNoOfOperations();
}

const NdbQueryOperationDef*
NdbQueryDef::getQueryOperation(Uint32 index) const
{ return &m_impl.getQueryOperation(index).getInterface();
}

const NdbQueryOperationDef*
NdbQueryDef::getQueryOperation(const char* ident) const
{ const NdbQueryOperationDefImpl *opDef = m_impl.getQueryOperation(ident);
  return (opDef!=NULL) ? &opDef->getInterface() : NULL;
}

bool
NdbQueryDef::isScanQuery() const
{ return m_impl.isScanQuery();
}

NdbQueryDef::QueryType
NdbQueryDef::getQueryType() const
{ return m_impl.getQueryType();
}

NdbQueryDefImpl& 
NdbQueryDef::getImpl() const{
  return m_impl;
}

void 
NdbQueryDef::destroy() const
{
  delete &getImpl();
}

void
NdbQueryDef::print() const
{
  m_impl.getQueryOperation(0U)
    .printTree(0, NdbQueryOperationDefImpl::SiblingMask());
}

/*************************************************************************
 * Glue layer between NdbQueryOperand interface and its Impl'ementation.
 ************************************************************************/

NdbQueryOperand::NdbQueryOperand(NdbQueryOperandImpl& impl) : m_impl(impl)
{}
NdbConstOperand::NdbConstOperand(NdbQueryOperandImpl& impl) : NdbQueryOperand(impl)
{}
NdbParamOperand::NdbParamOperand(NdbQueryOperandImpl& impl) : NdbQueryOperand(impl)
{}
NdbLinkedOperand::NdbLinkedOperand(NdbQueryOperandImpl& impl) : NdbQueryOperand(impl)
{}

// D'tors
NdbQueryOperand::~NdbQueryOperand()
{}
NdbConstOperand::~NdbConstOperand()
{}
NdbParamOperand::~NdbParamOperand()
{}
NdbLinkedOperand::~NdbLinkedOperand()
{}

/**
 * Get'ers for NdbQueryOperand...Impl object.
 * Functions overridden to supply 'impl' casted to the correct '...OperandImpl' type
 * for each available interface class.
 */
inline NdbQueryOperandImpl&
NdbQueryOperand::getImpl() const
{ return m_impl;
}
inline static
NdbQueryOperandImpl& getImpl(const NdbQueryOperand& op)
{ return op.getImpl();
}
inline static
NdbConstOperandImpl& getImpl(const NdbConstOperand& op)
{ return static_cast<NdbConstOperandImpl&>(op.getImpl());
}
inline static
NdbParamOperandImpl& getImpl(const NdbParamOperand& op)
{ return static_cast<NdbParamOperandImpl&>(op.getImpl());
}
inline static
NdbLinkedOperandImpl& getImpl(const NdbLinkedOperand& op)
{ return static_cast<NdbLinkedOperandImpl&>(op.getImpl());
}

/**
 * BEWARE: Return 'NULL' Until the operand has been bound to an operation.
 */
const NdbDictionary::Column*
NdbQueryOperand::getColumn() const
{
  return ::getImpl(*this).getColumn();
}

const char*
NdbParamOperand::getName() const
{
  return ::getImpl(*this).getName();
}

Uint32
NdbParamOperand::getEnum() const
{
  return ::getImpl(*this).getParamIx();
}

/****************************************************************************
 * Implementation of NdbQueryOptions.
 * Because of the simplicity of this class, the implementation has *not*
 * been split into methods in the Impl class with a glue layer to the
 * outside interface. 
 ****************************************************************************/
static NdbQueryOptionsImpl defaultOptions;

NdbQueryOptions::NdbQueryOptions()
: m_pimpl(&defaultOptions)
{}

NdbQueryOptions::~NdbQueryOptions()
{
  if (m_pimpl!=&defaultOptions)
    delete m_pimpl;
}

const NdbQueryOptionsImpl& 
NdbQueryOptions::getImpl() const
{
  return *m_pimpl;
}

int
NdbQueryOptions::setOrdering(ScanOrdering ordering)
{
  if (m_pimpl==&defaultOptions)
  {
    m_pimpl = new NdbQueryOptionsImpl;
    if (unlikely(m_pimpl==0))
    {
      return Err_MemoryAlloc;
    }
  }
  m_pimpl->m_scanOrder = ordering;
  return 0;
}

int
NdbQueryOptions::setMatchType(MatchType matchType)
{
  if (m_pimpl==&defaultOptions)
  {
    m_pimpl = new NdbQueryOptionsImpl;
    if (unlikely(m_pimpl==0))
    {
      return Err_MemoryAlloc;
    }
  }
  m_pimpl->m_matchType = matchType;
  return 0;
}

int
NdbQueryOptions::setParent(const NdbQueryOperationDef* parent)
{
  if (m_pimpl==&defaultOptions)
  {
    m_pimpl = new NdbQueryOptionsImpl;
    if (unlikely(m_pimpl==0))
    {
      return Err_MemoryAlloc;
    }
  }
  m_pimpl->m_parent = &parent->getImpl();
  return 0;
}

int
NdbQueryOptions::setInterpretedCode(const NdbInterpretedCode& code)
{
  if (m_pimpl==&defaultOptions)
  {
    m_pimpl = new NdbQueryOptionsImpl;
    if (unlikely(m_pimpl==0))
    {
      return Err_MemoryAlloc;
    }
  }
  return m_pimpl->copyInterpretedCode(code);
}


NdbQueryOptionsImpl::~NdbQueryOptionsImpl()
{
  delete m_interpretedCode;
}

NdbQueryOptionsImpl::NdbQueryOptionsImpl(const NdbQueryOptionsImpl& src)
 : m_matchType(src.m_matchType),
   m_scanOrder(src.m_scanOrder),
   m_parent(src.m_parent),
   m_interpretedCode(NULL)
{
  if (src.m_interpretedCode)
  {
    copyInterpretedCode(*src.m_interpretedCode);
  }
}

/* 
 * Make a deep copy, such that 'src' can be destroyed when this method 
 * returns.
 */
int
NdbQueryOptionsImpl::copyInterpretedCode(const NdbInterpretedCode& src)
{
  /* Check the program's finalised */
  if (unlikely(!(src.m_flags & NdbInterpretedCode::Finalised)))
  {
    return Err_FinaliseNotCalled;  // NdbInterpretedCode::finalise() not called.
  }
  if (src.m_instructions_length == 0)
  {
    return 0;
  }

  NdbInterpretedCode* interpretedCode = new NdbInterpretedCode();
  if (unlikely(interpretedCode==NULL))
  {
    return Err_MemoryAlloc;
  }

  const int error = interpretedCode->copy(src);
  if (unlikely(error))
  {
    delete interpretedCode;
    return error;
  }

  /* Replace existing NdbInterpretedCode */
  if (m_interpretedCode)
    delete m_interpretedCode;

  m_interpretedCode = interpretedCode;
  return 0;
}


/****************************************************************************
 * Glue layer between NdbQueryOperationDef interface and its Impl'ementation.
 ****************************************************************************/
NdbQueryOperationDef::NdbQueryOperationDef(NdbQueryOperationDefImpl& impl) : m_impl(impl)
{}
NdbQueryLookupOperationDef::NdbQueryLookupOperationDef(NdbQueryOperationDefImpl& impl) : NdbQueryOperationDef(impl) 
{}
NdbQueryScanOperationDef::NdbQueryScanOperationDef(NdbQueryOperationDefImpl& impl) : NdbQueryOperationDef(impl) 
{}
NdbQueryTableScanOperationDef::NdbQueryTableScanOperationDef(NdbQueryOperationDefImpl& impl) : NdbQueryScanOperationDef(impl) 
{}
NdbQueryIndexScanOperationDef::NdbQueryIndexScanOperationDef(NdbQueryOperationDefImpl& impl) : NdbQueryScanOperationDef(impl) 
{}


// D'tors
NdbQueryOperationDef::~NdbQueryOperationDef()
{}
NdbQueryLookupOperationDef::~NdbQueryLookupOperationDef()
{}
NdbQueryScanOperationDef::~NdbQueryScanOperationDef()
{}
NdbQueryTableScanOperationDef::~NdbQueryTableScanOperationDef()
{}
NdbQueryIndexScanOperationDef::~NdbQueryIndexScanOperationDef()
{}

NdbQueryOperationDefImpl::~NdbQueryOperationDefImpl()
{
  // Unlink any parent and child refering this object
  if (m_parent != NULL)
  {
    m_parent->removeChild(this);
  }
  for (Uint32 i = 0; i<m_children.size(); i++)
  {
    assert(m_children[i]->m_parent == this);
    m_children[i]->m_parent = NULL;
  }
}

/**
 * Get'ers for QueryOperation...DefImpl object.
 * Functions overridden to supply 'impl' casted to the correct '...DefImpl' type
 * for each available interface class.
 */ 
NdbQueryOperationDefImpl&
NdbQueryOperationDef::getImpl() const
{ return m_impl;
}
inline static
NdbQueryOperationDefImpl& getImpl(const NdbQueryOperationDef& op)
{ return op.getImpl();
}
inline static
NdbQueryLookupOperationDefImpl& getImpl(const NdbQueryLookupOperationDef& op)
{ return static_cast<NdbQueryLookupOperationDefImpl&>(op.getImpl());
}
inline static
NdbQueryTableScanOperationDefImpl& getImpl(const NdbQueryTableScanOperationDef& op)
{ return static_cast<NdbQueryTableScanOperationDefImpl&>(op.getImpl());
}
inline static
NdbQueryIndexScanOperationDefImpl& getImpl(const NdbQueryIndexScanOperationDef& op)
{ return static_cast<NdbQueryIndexScanOperationDefImpl&>(op.getImpl());
}


Uint32
NdbQueryOperationDef::getOpNo() const
{
  return ::getImpl(*this).getOpNo();
}

Uint32
NdbQueryOperationDef::getNoOfParentOperations() const
{
  return ::getImpl(*this).getNoOfParentOperations();
}

const NdbQueryOperationDef*
NdbQueryOperationDef::getParentOperation(Uint32 i) const
{
  return &::getImpl(*this).getParentOperation(i).getInterface();
}

Uint32 
NdbQueryOperationDef::getNoOfChildOperations() const
{
  return ::getImpl(*this).getNoOfChildOperations();
}

const NdbQueryOperationDef* 
NdbQueryOperationDef::getChildOperation(Uint32 i) const
{
  return &::getImpl(*this).getChildOperation(i).getInterface();
}

const char* 
NdbQueryOperationDef::getTypeName(Type type)
{
  switch(type)
  {
  case PrimaryKeyAccess:
    return "PrimaryKeyAccess";
  case UniqueIndexAccess:
    return "UniqueIndexAccess";
  case TableScan:
    return "TableScan";
  case OrderedIndexScan:
    return "OrderedIndexScan";
  default:
    return "<Invalid NdbQueryOperationDef::Type value>";
  }
}


NdbQueryOperationDef::Type
NdbQueryOperationDef::getType() const
{
  return ::getImpl(*this).getType();
}

const NdbDictionary::Table*
NdbQueryOperationDef::getTable() const
{
  return &::getImpl(*this).getTable();
}

const NdbDictionary::Index*
NdbQueryOperationDef::getIndex() const
{
  return ::getImpl(*this).getIndex();
}

/*******************************************
 * Implementation of NdbQueryBuilder factory
 ******************************************/
// Static method.
NdbQueryBuilder* NdbQueryBuilder::create()
{
  NdbQueryBuilderImpl* const impl = new NdbQueryBuilderImpl();
<<<<<<< HEAD
  return (likely(impl!=NULL)) ? &impl->m_interface : NULL;
=======
  if (likely (impl != NULL))
  {
    if((!ndb_join_pushdown(ndbGetOwnVersion())))
    {
      /* The SPJ code is present in releases where the SPJ feature is
       * not yet enabled.
       */
      impl->setErrorCode(Err_FunctionNotImplemented);
    }
    return &impl->m_interface;
  }
  else
  {
    return NULL;
  }
>>>>>>> 8c8a5fac
}

void NdbQueryBuilder::destroy()
{
  delete &m_impl;
}

NdbQueryBuilder::NdbQueryBuilder(NdbQueryBuilderImpl& impl)
: m_impl(impl)
{}

NdbQueryBuilder::~NdbQueryBuilder()
{}

inline NdbQueryBuilderImpl&
NdbQueryBuilder::getImpl() const
{ return m_impl;
}

const NdbError&
NdbQueryBuilder::getNdbError() const
{
  return m_impl.getNdbError();
}

//////////////////////////////////////////////////
// Implements different const datatypes by further
// subclassing of NdbConstOperand.
/////////////////////////////////////////////////
NdbConstOperand* 
NdbQueryBuilder::constValue(const char* value)
{
  returnErrIf(value==0,QRY_REQ_ARG_IS_NULL);
  return static_cast<NdbConstOperand*>
    (m_impl.addOperand(new NdbCharConstOperandImpl(value)));
}

NdbConstOperand* 
NdbQueryBuilder::constValue(const void* value, Uint32 len)
{
  returnErrIf(value == 0, QRY_REQ_ARG_IS_NULL);
  return static_cast<NdbConstOperand*>
    (m_impl.addOperand(new NdbGenericConstOperandImpl(value,len)));
}

NdbConstOperand* 
NdbQueryBuilder::constValue(Int32 value)
{
  return static_cast<NdbConstOperand*>
    (m_impl.addOperand(new NdbInt64ConstOperandImpl(value)));
}

NdbConstOperand* 
NdbQueryBuilder::constValue(Uint32 value)
{
  return static_cast<NdbConstOperand*>
    (m_impl.addOperand(new NdbInt64ConstOperandImpl(value)));
}

NdbConstOperand* 
NdbQueryBuilder::constValue(Int64 value)
{
  return static_cast<NdbConstOperand*>
    (m_impl.addOperand(new NdbInt64ConstOperandImpl(value)));
}

NdbConstOperand* 
NdbQueryBuilder::constValue(Uint64 value)
{
  return static_cast<NdbConstOperand*>
    (m_impl.addOperand(new NdbInt64ConstOperandImpl(value)));
}

NdbConstOperand* 
NdbQueryBuilder::constValue(double value)
{
  return static_cast<NdbConstOperand*>
    (m_impl.addOperand(new NdbDoubleConstOperandImpl(value)));
}

NdbParamOperand* 
NdbQueryBuilder::paramValue(const char* name)
{
  return static_cast<NdbParamOperand*>
    (m_impl.addOperand(new NdbParamOperandImpl(name,getImpl().m_paramCnt++)));
}

NdbLinkedOperand* 
NdbQueryBuilder::linkedValue(const NdbQueryOperationDef* parent, const char* attr)
{
  // Required non-NULL arguments
  returnErrIf(parent==0 || attr==0, QRY_REQ_ARG_IS_NULL);
  NdbQueryOperationDefImpl& parentImpl = parent->getImpl();

  // Parent should be a OperationDef contained in this query builder context
  returnErrIf(!m_impl.contains(&parentImpl), QRY_UNKNOWN_PARENT);

  // 'attr' should refer a column from the underlying table in parent:
  const NdbColumnImpl* column = parentImpl.getTable().getColumn(attr);
  returnErrIf(column==0, Err_UnknownColumn); // Unknown column

  // Locate refered parrent column in parent operations SPJ projection list;
  // Add if not already present
  int error = 0;
  Uint32 colIx = parentImpl.addColumnRef(column, error);
  if (unlikely(error != 0))
  {
    m_impl.setErrorCode(error);
    return NULL;
  }

  return static_cast<NdbLinkedOperand*>
    (m_impl.addOperand(new NdbLinkedOperandImpl(parentImpl,colIx)));
}

// Check if there is at least one linked operand.
static bool hasLinkedOperand(const NdbQueryOperand* const keys[])
{
  int i = 0;
  while (keys[i] != NULL)
  {
    if (keys[i]->getImpl().getKind() == NdbQueryOperandImpl::Linked)
    {
      return true;
    }
    i++;
  }
  return false;
}

const NdbQueryLookupOperationDef*
NdbQueryBuilder::readTuple(const NdbDictionary::Table* table,    // Primary key lookup
                           const NdbQueryOperand* const keys[],  // Terminated by NULL element 
                           const NdbQueryOptions* options,
                           const char* ident)
{
  int i;
  if (m_impl.hasError())
    return NULL;

  returnErrIf(table==0 || keys==0, QRY_REQ_ARG_IS_NULL);
  // All operations but the first one must depend on some other operation.
  returnErrIf(m_impl.m_operations.size() > 0 && !hasLinkedOperand(keys),
              QRY_UNKNOWN_PARENT);

  const NdbTableImpl& tableImpl = NdbTableImpl::getImpl(*table);

  // All column values being part of primary key should be specified:
  int keyfields = table->getNoOfPrimaryKeys();
  int colcount = table->getNoOfColumns();

  // Check: keys[] are specified for all fields in PK
  for (i=0; i<keyfields; ++i)
  {
    // A 'Key' value is undefined
    returnErrIf(keys[i]==NULL, QRY_TOO_FEW_KEY_VALUES);
  }
  // Check for propper NULL termination of keys[] spec
  returnErrIf(keys[keyfields]!=NULL, QRY_TOO_MANY_KEY_VALUES);

  int error = 0;
  NdbQueryPKLookupOperationDefImpl* op =
    new NdbQueryPKLookupOperationDefImpl(tableImpl,
                                       keys, 
                                       options ? options->getImpl() : defaultOptions,
                                       ident,
                                       m_impl.m_operations.size(),
                                       m_impl.getNextInternalOpNo(),
                                       error);

  returnErrIf(m_impl.takeOwnership(op)!=0, Err_MemoryAlloc);
  returnErrIf(error!=0, error); // C'tor returned error, bailout

  Uint32 keyindex = 0;
  for (i=0; i<colcount; ++i)
  {
    const NdbColumnImpl *col = tableImpl.getColumn(i);
    if (col->getPrimaryKey())
    {
      assert (keyindex==col->m_keyInfoPos);
      int error = op->m_keys[col->m_keyInfoPos]->bindOperand(*col,*op);
      returnErrIf(error!=0, error);

      keyindex++;
      if (keyindex >= static_cast<Uint32>(keyfields))
        break;  // Seen all PK fields
    }
  }
  
  return &op->m_interface;
}


const NdbQueryLookupOperationDef*
NdbQueryBuilder::readTuple(const NdbDictionary::Index* index,    // Unique key lookup w/ index
                           const NdbDictionary::Table* table,    // Primary key lookup
                           const NdbQueryOperand* const keys[],  // Terminated by NULL element 
                           const NdbQueryOptions* options,
                           const char* ident)
{
  int i;

  if (m_impl.hasError())
    return NULL;

  returnErrIf(table==0 || index==0 || keys==0, QRY_REQ_ARG_IS_NULL);
  // All operations but the first one must depend on some other operation.
  returnErrIf(m_impl.m_operations.size() > 0 && !hasLinkedOperand(keys),
              QRY_UNKNOWN_PARENT);

  const NdbIndexImpl& indexImpl = NdbIndexImpl::getImpl(*index);
  const NdbTableImpl& tableImpl = NdbTableImpl::getImpl(*table);

  // TODO: Restrict to only table_version_major() mismatch?
  returnErrIf(indexImpl.m_table_id 
              != static_cast<Uint32>(table->getObjectId()) ||
              indexImpl.m_table_version 
              != static_cast<Uint32>(table->getObjectVersion()), 
              QRY_UNRELATED_INDEX);

  // Only 'UNIQUE' indexes may be used for lookup operations:
  returnErrIf(index->getType()!=NdbDictionary::Index::UniqueHashIndex,
              QRY_WRONG_INDEX_TYPE);

  // Check: keys[] are specified for all fields in 'index'
  int inxfields = index->getNoOfColumns();
  for (i=0; i<inxfields; ++i)
  {
    // A 'Key' value is undefined
    returnErrIf(keys[i]==NULL, QRY_TOO_FEW_KEY_VALUES);
  }
  // Check for propper NULL termination of keys[] spec
  returnErrIf(keys[inxfields]!=NULL, QRY_TOO_MANY_KEY_VALUES);

  int error = 0;
  NdbQueryIndexOperationDefImpl* op = 
    new NdbQueryIndexOperationDefImpl(indexImpl, tableImpl,
                                       keys,
                                       options ? options->getImpl() : defaultOptions,
                                       ident,
                                       m_impl.m_operations.size(),
                                       m_impl.getNextInternalOpNo(),
                                       error);

  returnErrIf(m_impl.takeOwnership(op)!=0, Err_MemoryAlloc);
  returnErrIf(error!=0, error); // C'tor returned error, bailout

  // Bind to Column and check type compatibility
  for (i=0; i<inxfields; ++i)
  {
    const NdbColumnImpl& col = NdbColumnImpl::getImpl(*indexImpl.getColumn(i));
    assert (col.getColumnNo() == i);

    error = keys[i]->getImpl().bindOperand(col,*op);
    returnErrIf(error!=0, error);
  }

  return &op->m_interface;
}


const NdbQueryTableScanOperationDef*
NdbQueryBuilder::scanTable(const NdbDictionary::Table* table,
                           const NdbQueryOptions* options,
                           const char* ident)
{
  if (m_impl.hasError())
    return NULL;
  returnErrIf(table==0, QRY_REQ_ARG_IS_NULL);  // Required non-NULL arguments
  /**
   * A table scan does not depend on other operations, since there cannot be
   * linked operands in a scan filter. Therefore, it must be the first
   * operation.
   */
  returnErrIf(m_impl.m_operations.size() > 0, QRY_UNKNOWN_PARENT);

  int error = 0;
  NdbQueryTableScanOperationDefImpl* op =
    new NdbQueryTableScanOperationDefImpl(NdbTableImpl::getImpl(*table),
                                          options ? options->getImpl() : defaultOptions,
                                          ident,
                                          m_impl.m_operations.size(),
                                          m_impl.getNextInternalOpNo(),
                                          error);

  returnErrIf(m_impl.takeOwnership(op)!=0, Err_MemoryAlloc);
  returnErrIf(error!=0, error); // C'tor returned error, bailout

  return &op->m_interface;
}


const NdbQueryIndexScanOperationDef*
NdbQueryBuilder::scanIndex(const NdbDictionary::Index* index, 
	                   const NdbDictionary::Table* table,
                           const NdbQueryIndexBound* bound,
                           const NdbQueryOptions* options,
                           const char* ident)
{
  if (m_impl.hasError())
    return NULL;
  // Required non-NULL arguments
  returnErrIf(table==0 || index==0, QRY_REQ_ARG_IS_NULL);

  if (m_impl.m_operations.size() > 0)
  {
    // All operations but the first one must depend on some other operation.
    returnErrIf(bound == NULL ||
                (!hasLinkedOperand(bound->m_low) &&
                 !hasLinkedOperand(bound->m_high)),
                QRY_UNKNOWN_PARENT);

    // Scan with root lookup operation has not been implemented.
    returnErrIf(!m_impl.m_operations[0]->isScanOperation(),
                QRY_WRONG_OPERATION_TYPE);

    if (options != NULL)
    {
      // A child scan should not be sorted.
      const NdbQueryOptions::ScanOrdering order =
        options->getImpl().getOrdering();
      returnErrIf(order == NdbQueryOptions::ScanOrdering_ascending ||
                  order == NdbQueryOptions::ScanOrdering_descending,
                  QRY_MULTIPLE_SCAN_SORTED);
    }
  }

  const NdbIndexImpl& indexImpl = NdbIndexImpl::getImpl(*index);
  const NdbTableImpl& tableImpl = NdbTableImpl::getImpl(*table);

  // TODO: Restrict to only table_version_major() mismatch?
  returnErrIf(indexImpl.m_table_id 
              != static_cast<Uint32>(table->getObjectId()) ||
              indexImpl.m_table_version 
              != static_cast<Uint32>(table->getObjectVersion()), 
              QRY_UNRELATED_INDEX);

  // Only ordered indexes may be used in scan operations:
  returnErrIf(index->getType()!=NdbDictionary::Index::OrderedIndex,
              QRY_WRONG_INDEX_TYPE);

  int error = 0;
  NdbQueryIndexScanOperationDefImpl* op =
    new NdbQueryIndexScanOperationDefImpl(indexImpl, tableImpl,
                                          bound,
                                          options ? options->getImpl() : defaultOptions,
                                          ident,
                                          m_impl.m_operations.size(),
                                          m_impl.getNextInternalOpNo(),
                                          error);

  returnErrIf(m_impl.takeOwnership(op)!=0, Err_MemoryAlloc);
  returnErrIf(error!=0, error); // C'tor returned error, bailout

  returnErrIf(op->m_bound.lowKeys  > indexImpl.getNoOfColumns() ||
              op->m_bound.highKeys > indexImpl.getNoOfColumns(),
              QRY_TOO_MANY_KEY_VALUES);

  // Bind lowKeys, and if applicable, highKeys to the column being refered
  Uint32 i;
  for (i=0; i<op->m_bound.lowKeys; ++i)
  {
    const NdbColumnImpl& col = NdbColumnImpl::getImpl(*indexImpl.getColumn(i));

    const int error = (i<op->m_bound.highKeys && op->m_bound.high[i]!=op->m_bound.low[i])
       ? op->m_bound.low[i]->bindOperand(col,*op) || op->m_bound.high[i]->bindOperand(col,*op)
       : op->m_bound.low[i]->bindOperand(col,*op);

    returnErrIf(error!=0, error);
  }

  // Bind any remaining highKeys past '#lowKeys'
  for (; i<op->m_bound.highKeys; ++i)
  {
    const NdbColumnImpl& col = NdbColumnImpl::getImpl(*indexImpl.getColumn(i));
    error = op->m_bound.high[i]->bindOperand(col,*op);
    returnErrIf(error!=0, error);
  }

  return &op->m_interface;
}

const NdbQueryDef*
NdbQueryBuilder::prepare()
{
  const NdbQueryDefImpl* def = m_impl.prepare();
  return (def) ? &def->getInterface() : NULL;
}

////////////////////////////////////////
// The (hidden) Impl of NdbQueryBuilder
////////////////////////////////////////

NdbQueryBuilderImpl::NdbQueryBuilderImpl()
: m_interface(*this),
  m_error(),
  m_operations(0),
  m_operands(0),
  m_paramCnt(0),
  m_hasError(false)
{}

NdbQueryBuilderImpl::~NdbQueryBuilderImpl()
{
  // Delete all operand and operator in Vector's
  for (Uint32 i=0; i<m_operations.size(); ++i)
  {
    delete m_operations[i];
  }
  for (Uint32 i=0; i<m_operands.size(); ++i)
  {
    delete m_operands[i];
  }
}

void NdbQueryBuilderImpl::setErrorCode(int aErrorCode)
{ 
  DBUG_ASSERT(aErrorCode != 0);
  m_error.code = aErrorCode;
  m_hasError = true;
}

bool 
NdbQueryBuilderImpl::contains(const NdbQueryOperationDefImpl* opDef)
{
  for (Uint32 i=0; i<m_operations.size(); ++i)
  { if (m_operations[i] == opDef)
      return true;
  }
  return false;
}


const NdbQueryDefImpl*
NdbQueryBuilderImpl::prepare()
{
  if (hasError())
  {
    return NULL;
  }
  if (m_operations.size() == 0)
  {
    setErrorCode(QRY_HAS_ZERO_OPERATIONS);
    return NULL;
  }

  int error;
  NdbQueryDefImpl* def = new NdbQueryDefImpl(m_operations, m_operands, error);
  m_operations.clear();
  m_operands.clear();
  m_paramCnt = 0;

  returnErrIf(def==0, Err_MemoryAlloc);
  if(unlikely(error!=0)){
    delete def;
    setErrorCode(error);
    return NULL;
  }

  if (doPrintQueryTree)
  {
    ndbout << "Query tree:" << endl;
    def->getQueryOperation(0U)
      .printTree(0, NdbQueryOperationDefImpl::SiblingMask());
  }

  return def;
}

inline int 
NdbQueryBuilderImpl::takeOwnership(NdbQueryOperandImpl* operand)
{
  if (unlikely(operand == NULL))
  {
    return Err_MemoryAlloc;
  }
  else if (unlikely(m_operands.push_back(operand) != 0))
  {
    assert(errno == ENOMEM);
    delete operand;
    return Err_MemoryAlloc;
  }
  return 0;
}

inline int 
NdbQueryBuilderImpl::takeOwnership(NdbQueryOperationDefImpl* operation)
{
  if (unlikely(operation == NULL))
  {
    return Err_MemoryAlloc;
  }
  else if (unlikely(m_operations.push_back(operation) != 0))
  {
    assert(errno == ENOMEM);
    delete operation;
    return Err_MemoryAlloc;
  }
  return 0;
}

NdbQueryOperand* 
NdbQueryBuilderImpl::addOperand(NdbQueryOperandImpl* operand)
{
  returnErrIf(takeOwnership(operand)!=0, Err_MemoryAlloc);
  return &operand->getInterface();
}

///////////////////////////////////
// The (hidden) Impl of NdbQueryDef
///////////////////////////////////
NdbQueryDefImpl::
NdbQueryDefImpl(const Vector<NdbQueryOperationDefImpl*>& operations,
                const Vector<NdbQueryOperandImpl*>& operands,
                int& error)
 : m_interface(*this), 
   m_operations(0),
   m_operands(0)
{
  if (m_operations.assign(operations) || m_operands.assign(operands))
  {
    // Failed to allocate memory in Vector::assign().
    error = Err_MemoryAlloc;
    return;
  }

  /* Grab first word, such that serialization of operation 0 will start from 
   * offset 1, leaving space for the length field to be updated later
   */
  m_serializedDef.append(0); 
  for(Uint32 i = 0; i<m_operations.size(); i++){
    NdbQueryOperationDefImpl* op =  m_operations[i];
    error = op->serializeOperation(m_serializedDef);
    if(unlikely(error != 0)){
      return;
    }
  }

  // Set length and number of nodes in tree.
  Uint32 cntLen;
  QueryTree::setCntLen(cntLen, 
		       m_operations[m_operations.size()-1]->getInternalOpNo()+1,
		       m_serializedDef.getSize());
  m_serializedDef.put(0,cntLen);

#ifdef __TRACE_SERIALIZATION
  ndbout << "Serialized tree : ";
  for(Uint32 i = 0; i < m_serializedDef.getSize(); i++){
    char buf[12];
    sprintf(buf, "%.8x", m_serializedDef.get(i));
    ndbout << buf << " ";
  }
  ndbout << endl;
#endif
}

NdbQueryDefImpl::~NdbQueryDefImpl()
{
  // Release all NdbQueryOperations
  for (Uint32 i=0; i<m_operations.size(); ++i)
  {
    delete m_operations[i];
  }
  for (Uint32 i=0; i<m_operands.size(); ++i)
  {
    delete m_operands[i];
  }
}

const NdbQueryOperationDefImpl*
NdbQueryDefImpl::getQueryOperation(const char* ident) const
{
  if (ident==NULL)
    return NULL;

  Uint32 sz = m_operations.size();
  const NdbQueryOperationDefImpl* const* opDefs = m_operations.getBase();
  for(Uint32 i = 0; i<sz; i++, opDefs++){
    const char* opName = (*opDefs)->getName();
    if(opName!=NULL && strcmp(opName, ident) == 0)
      return *opDefs;
  }
  return NULL;
}

NdbQueryDef::QueryType
NdbQueryDefImpl::getQueryType() const
{
  if (!m_operations[0]->isScanOperation())
    return NdbQueryDef::LookupQuery;

  for (Uint32 i=1; i<m_operations.size(); ++i)
  {
    if (m_operations[i]->isScanOperation())
      return NdbQueryDef::MultiScanQuery;
  }
  return NdbQueryDef::SingleScanQuery;
}

////////////////////////////////////////////////////////////////
// The (hidden) Impl of NdbQueryOperand (w/ various subclasses)
////////////////////////////////////////////////////////////////

/* Implicit typeconversion between related datatypes: */
int NdbInt64ConstOperandImpl::convertUint8()
{
  if (unlikely(m_value < 0 || m_value > 0xFF))
    return QRY_NUM_OPERAND_RANGE;
  m_converted.val.uint8 = (Uint8)m_value;
  m_converted.len = static_cast<Uint32>(sizeof(m_converted.val.uint8));
  return 0;
}
int NdbInt64ConstOperandImpl::convertInt8()
{
  if (unlikely(m_value < -0x80L || m_value > 0x7F))
    return QRY_NUM_OPERAND_RANGE;
  m_converted.val.int8 = (Int8)m_value;
  m_converted.len = static_cast<Uint32>(sizeof(m_converted.val.int8));
  return 0;
}
int NdbInt64ConstOperandImpl::convertUint16()
{
  if (unlikely(m_value < 0 || m_value > 0xFFFF))
    return QRY_NUM_OPERAND_RANGE;
  m_converted.val.uint16 = (Uint16)m_value;
  m_converted.len = static_cast<Uint32>(sizeof(m_converted.val.uint16));
  return 0;
}
int NdbInt64ConstOperandImpl::convertInt16()
{
  if (unlikely(m_value < -0x8000L || m_value > 0x7FFF))
    return QRY_NUM_OPERAND_RANGE;
  m_converted.val.int16 = (Int16)m_value;
  m_converted.len = static_cast<Uint32>(sizeof(m_converted.val.int16));
  return 0;
}
int NdbInt64ConstOperandImpl::convertUint24()
{
  if (unlikely(m_value < 0 || m_value > 0xFFFFFF))
    return QRY_NUM_OPERAND_RANGE;
  m_converted.val.uint32 = (Uint32)m_value;
  m_converted.len = static_cast<Uint32>(sizeof(m_converted.val.uint32));
  return 0;
}
int NdbInt64ConstOperandImpl::convertInt24()
{
  if (unlikely(m_value < -0x800000L || m_value > 0x7FFFFF))
    return QRY_NUM_OPERAND_RANGE;
  m_converted.val.int32 = (Int32)m_value;
  m_converted.len = static_cast<Uint32>(sizeof(m_converted.val.int32));
  return 0;
}
int NdbInt64ConstOperandImpl::convertUint32()
{
  if (unlikely(m_value < 0 || m_value > 0xFFFFFFFF))
    return QRY_NUM_OPERAND_RANGE;
  m_converted.val.uint32 = (Uint32)m_value;
  m_converted.len = static_cast<Uint32>(sizeof(m_converted.val.uint32));
  return 0;
}
int NdbInt64ConstOperandImpl::convertInt32()
{
  if (unlikely(m_value < -((Int64)0x80000000L) || m_value > 0x7FFFFFFF))
    return QRY_NUM_OPERAND_RANGE;
  m_converted.val.int32 = (Int32)m_value;
  m_converted.len = static_cast<Uint32>(sizeof(m_converted.val.int32));
  return 0;
}
int NdbInt64ConstOperandImpl::convertInt64()
{
  m_converted.val.int64 = m_value;
  m_converted.len = static_cast<Uint32>(sizeof(m_converted.val.int64));
  return 0;
}
int NdbInt64ConstOperandImpl::convertUint64()
{
  m_converted.val.uint64 = (Uint64)m_value;
  m_converted.len = static_cast<Uint32>(sizeof(m_converted.val.uint64));
  return 0;
}

int NdbDoubleConstOperandImpl::convertFloat()
{
  m_converted.val.flt = (float)m_value;
  m_converted.len = static_cast<Uint32>(sizeof(m_converted.val.flt));
  return 0;
}
int NdbDoubleConstOperandImpl::convertDouble()
{
  m_converted.val.dbl = m_value;
  m_converted.len = static_cast<Uint32>(sizeof(m_converted.val.dbl));
  return 0;
}

int NdbCharConstOperandImpl::convertChar()
{
  Uint32 len = m_column->getLength();
  Uint32 srclen = (m_value) ? static_cast<Uint32>(strlen(m_value)) : 0;
  if (unlikely(srclen > len)) {
    // TODO: Truncates: May silently remove trailing spaces:
    return QRY_CHAR_OPERAND_TRUNCATED;
    srclen = len;
  }

  char* dst = m_converted.getCharBuffer(len);
  if (unlikely(dst==NULL))
    return Err_MemoryAlloc;

  memcpy (dst, m_value, srclen);
  if (unlikely(srclen < len)) {
    memset (dst+srclen, ' ', len-srclen);
  }
  return 0;
} //NdbCharConstOperandImpl::convertChar


int NdbCharConstOperandImpl::convertVChar()
{
  Uint32 maxlen = m_column->getLength();
  Uint32 len = (m_value) ? static_cast<Uint32>(strlen(m_value)) : 0;
  if (unlikely(len > maxlen)) {
    // TODO: Truncates: May silently remove trailing spaces:
    return QRY_CHAR_OPERAND_TRUNCATED;
    len = maxlen;
  }

  char* dst = m_converted.getCharBuffer(len);
  if (unlikely(dst==NULL))
    return Err_MemoryAlloc;

  memcpy (dst, m_value, len);
  return 0;
} //NdbCharConstOperandImpl::convertVChar


/**
 * GenericConst is 'raw data' with minimal type checking and conversion capability.
 */
int
NdbGenericConstOperandImpl::convert2ColumnType()
{
  Uint32 len = m_len;
  Uint32 maxSize = m_column->getSizeInBytes();

  char* dst = NULL;

  if (likely(m_column->m_arrayType == NDB_ARRAYTYPE_FIXED))
  {
    if (unlikely(len != maxSize))
      return QRY_OPERAND_HAS_WRONG_TYPE;

    dst = m_converted.getCharBuffer(len);
    if (unlikely(dst==NULL))
      return Err_MemoryAlloc;
  }
  else if (m_column->m_arrayType == NDB_ARRAYTYPE_SHORT_VAR)
  {
    if (unlikely(len+1 > maxSize))
      return QRY_CHAR_OPERAND_TRUNCATED;

    dst = m_converted.getCharBuffer(len+1);
    if (unlikely(dst==NULL))
      return Err_MemoryAlloc;

    *(Uint8*)dst++ = (Uint8)len;
  }
  else if (m_column->m_arrayType == NDB_ARRAYTYPE_MEDIUM_VAR)
  {
    if (unlikely(len+2 > maxSize))
      return QRY_CHAR_OPERAND_TRUNCATED;

    dst = m_converted.getCharBuffer(len+2);
    if (unlikely(dst==NULL))
      return Err_MemoryAlloc;

    *(Uint8*)dst++ = (Uint8)(len & 0xFF);
    *(Uint8*)dst++ = (Uint8)(len >> 8);
  }
  else
  {
    DBUG_ASSERT(0);
  }

  memcpy (dst, m_value, len);
  return 0;
}  //NdbGenericConstOperandImpl::convert2ColumnType


int
NdbConstOperandImpl::convert2ColumnType()
{
  switch(m_column->getType()) {
    case NdbDictionary::Column::Tinyint:         return convertInt8();
    case NdbDictionary::Column::Tinyunsigned:    return convertUint8();
    case NdbDictionary::Column::Smallint:        return convertInt16();
    case NdbDictionary::Column::Smallunsigned:   return convertUint16();
    case NdbDictionary::Column::Mediumint:       return convertInt24();
    case NdbDictionary::Column::Mediumunsigned:  return convertUint24();
    case NdbDictionary::Column::Int:             return convertInt32();
    case NdbDictionary::Column::Unsigned:        return convertUint32();
    case NdbDictionary::Column::Bigint:          return convertInt64();
    case NdbDictionary::Column::Bigunsigned:     return convertUint64();
    case NdbDictionary::Column::Float:           return convertFloat();
    case NdbDictionary::Column::Double:          return convertDouble();

    case NdbDictionary::Column::Decimal:         return convertDec();
    case NdbDictionary::Column::Decimalunsigned: return convertUDec();

    case NdbDictionary::Column::Char:            return convertChar();
    case NdbDictionary::Column::Varchar:         return convertVChar();
    case NdbDictionary::Column::Longvarchar:     return convertLVChar();
    case NdbDictionary::Column::Binary:          return convertBin();
    case NdbDictionary::Column::Varbinary:       return convertVBin();
    case NdbDictionary::Column::Longvarbinary:   return convertLVBin();
    case NdbDictionary::Column::Bit:             return convertBit();

    case NdbDictionary::Column::Date:            return convertDate();
    case NdbDictionary::Column::Time:            return convertTime();
    case NdbDictionary::Column::Datetime:        return convertDatetime();
    case NdbDictionary::Column::Timestamp:       return convertTimestamp();
    case NdbDictionary::Column::Year:            return convertYear();

    // Type conversion intentionally not supported (yet)
    case NdbDictionary::Column::Olddecimal:
    case NdbDictionary::Column::Olddecimalunsigned: 
    case NdbDictionary::Column::Blob:
    case NdbDictionary::Column::Text: 
      // Fall through:

    default:
    case NdbDictionary::Column::Undefined:    return QRY_OPERAND_HAS_WRONG_TYPE;
  }

  return 0;
} //NdbConstOperandImpl::convert2ColumnType


int
NdbConstOperandImpl::bindOperand(
                           const NdbColumnImpl& column,
                           NdbQueryOperationDefImpl& operation)
{
  const int error = NdbQueryOperandImpl::bindOperand(column,operation);
  if (unlikely(error))
    return error;

  return convert2ColumnType();
}


int
NdbLinkedOperandImpl::bindOperand(
                           const NdbColumnImpl& column,
                           NdbQueryOperationDefImpl& operation)
{
  const NdbColumnImpl& parentColumn = getParentColumn();
  
  if (unlikely(column.m_type      != parentColumn.m_type ||
               column.m_precision != parentColumn.m_precision ||
               column.m_scale     != parentColumn.m_scale ||
               column.m_length    != parentColumn.m_length ||
               column.m_cs        != parentColumn.m_cs))
    return QRY_OPERAND_HAS_WRONG_TYPE;  // Incompatible datatypes

  if (unlikely(column.m_type == NdbDictionary::Column::Blob ||
               column.m_type == NdbDictionary::Column::Text))
    return QRY_OPERAND_HAS_WRONG_TYPE;  // BLOB/CLOB datatypes intentionally not supported

  // TODO: Allow and autoconvert compatible datatypes

  // Register parent/child operation relations
  const int error = operation.linkWithParent(&this->m_parentOperation);
  if (unlikely(error))
    return error;

  return NdbQueryOperandImpl::bindOperand(column,operation);
}


int
NdbParamOperandImpl::bindOperand(
                           const NdbColumnImpl& column,
                           NdbQueryOperationDefImpl& operation)
{
  if (unlikely(column.m_type == NdbDictionary::Column::Blob ||
               column.m_type == NdbDictionary::Column::Text))
    return QRY_OPERAND_HAS_WRONG_TYPE;  // BLOB/CLOB datatypes intentionally not supported

  const int res = operation.addParamRef(this);
  if (unlikely(res != 0))
  {
    return res;
  }
  return NdbQueryOperandImpl::bindOperand(column,operation);
}


/////////////////////////////////////////////////////////////////
// The (hidden) Impl of NdbQueryOperation (w/ various subclasses)
///////////////////////>/////////////////////////////////////////

NdbQueryLookupOperationDefImpl::NdbQueryLookupOperationDefImpl (
                           const NdbTableImpl& table,
                           const NdbQueryOperand* const keys[],
                           const NdbQueryOptionsImpl& options,
                           const char* ident,
                           Uint32      opNo,
                           Uint32      internalOpNo,
                           int& error)
  : NdbQueryOperationDefImpl(table, options, ident, opNo,
                             internalOpNo, error),
   m_interface(*this)
{
  int i;
  for (i=0; i<MAX_ATTRIBUTES_IN_INDEX; ++i)
  { if (keys[i] == NULL)
      break;
    m_keys[i] = &keys[i]->getImpl();
  }
  assert (i > 0);
  assert (keys[i] == NULL);
  m_keys[i] = NULL;
}

NdbQueryIndexScanOperationDefImpl::NdbQueryIndexScanOperationDefImpl (
                           const NdbIndexImpl& index,
                           const NdbTableImpl& table,
                           const NdbQueryIndexBound* bound,
                           const NdbQueryOptionsImpl& options,
                           const char* ident,
                           Uint32      opNo,
                           Uint32      internalOpNo,
                           int& error)
  : NdbQueryScanOperationDefImpl(table, options, ident, opNo, internalOpNo, 
                                 error),
  m_interface(*this), 
  m_index(index),
  m_paramInPruneKey(false)
{
  memset(&m_bound, 0, sizeof m_bound);
  if (bound!=NULL) {

    if (bound->m_low!=NULL) {
      int i;
      for (i=0; bound->m_low[i] != NULL; ++i)
      { assert (i<MAX_ATTRIBUTES_IN_INDEX);
        m_bound.low[i] = &bound->m_low[i]->getImpl();
      }
      m_bound.lowKeys = i;
    } else {
      m_bound.lowKeys = 0;
    }

    if (bound->m_high!=NULL) {
      int i;
      for (i=0; bound->m_high[i] != NULL; ++i)
      { assert (i<MAX_ATTRIBUTES_IN_INDEX);
        m_bound.high[i] = &bound->m_high[i]->getImpl();
      }
      m_bound.highKeys = i;
    } else {
      m_bound.highKeys = 0;
    }

    m_bound.lowIncl = bound->m_lowInclusive;
    m_bound.highIncl = bound->m_highInclusive;
  }
  else {
    m_bound.lowKeys = m_bound.highKeys = 0;
    m_bound.lowIncl = m_bound.highIncl = true;
  }
}

int
NdbQueryIndexScanOperationDefImpl::checkPrunable(
                              const Uint32Buffer& keyInfo,
			      Uint32  shortestBound,
                              bool&   isPruned,
                              Uint32& hashValue) const  // 'hashValue' only defined if 'isPruned'
{ 
  /**
   * Determine if scan may be pruned to a single partition:
   */
  isPruned = false;
  const NdbRecord* const tableRecord = getTable().getDefaultRecord();
  const NdbRecord* const indexRecord = m_index.getDefaultRecord();
  /**
   * This is the prefix (in number of fields) of the index key that will contain
   * all the distribution key fields.
   */
  const Uint32 prefixLength = indexRecord->m_min_distkey_prefix_length;

  if (indexRecord->m_no_of_distribution_keys != tableRecord->m_no_of_distribution_keys)
  {
    return 0; // Index does not contain all fields in the distribution key.
  } 
  else if (shortestBound < prefixLength)
  {
    // Bounds set on query instance are to short to contain full dist key.
    return 0; 
  }
  // Bounds being part of query definitions should have been covered by 'shortestBound' above
  assert( (m_bound.lowKeys+m_bound.highKeys==0) ||
          (m_bound.lowKeys >= prefixLength && m_bound.highKeys >= prefixLength));

  /** 
   * The scan will be prunable if all upper and lower bound pairs are equal
   * for the prefix containing the distribution key, and if all bounds
   * give the same hash value for the distribution key.
   */
  Uint32 keyPos = 0;

  // Loop over all bounds.
  Uint32 boundNo = 0;
  while (keyPos < keyInfo.getSize())
  {
    const Uint32 keyEnd = keyPos + (keyInfo.get(keyPos) >> 16);
    Ndb::Key_part_ptr distKey[NDB_MAX_NO_OF_ATTRIBUTES_IN_KEY+1]
      = {{NULL, 0}};
    
    // Loop over the fields in each bound.
    Uint32 keyPartNo = 0;
    Uint32 distKeyPartNo = 0;
    while (keyPos < keyEnd)
    {
      const NdbIndexScanOperation::BoundType type = 
        static_cast<NdbIndexScanOperation::BoundType>
        (keyInfo.get(keyPos) & 0xF);
      const AttributeHeader attHead1(keyInfo.get(keyPos+1));
      const Ndb::Key_part_ptr keyPart1 = { keyInfo.addr(keyPos+2),
                                           attHead1.getByteSize() };
  
      keyPos += 1+1+attHead1.getDataSize();  // Skip data read above.

      const NdbColumnImpl& column 
        = NdbColumnImpl::getImpl(*m_index.getColumn(keyPartNo));

      switch (type)
      {
      case NdbIndexScanOperation::BoundEQ:
        break;
      case NdbIndexScanOperation::BoundGE:
      case NdbIndexScanOperation::BoundGT:
        /**
         * We have a one-sided limit for this field, which is part of
         * the prefix containing the distribution key. We thus cannot prune. 
         */
        return 0;
      case NdbIndexScanOperation::BoundLE:
      case NdbIndexScanOperation::BoundLT:
        /**
         * If keyPart1 is a lower limit for this column, there may be an upper 
         * limit also.
         */
        if (keyPos == keyEnd ||
            ((keyInfo.get(keyPos) & 0xF) != NdbIndexScanOperation::BoundGE &&
             (keyInfo.get(keyPos) & 0xF) != NdbIndexScanOperation::BoundGT))
        {
          /**
           * We have a one-sided limit for this field, which is part of
           * the prefix containing the distribution key. We thus cannot prune. 
           */
          return 0;
        }
        else // There is an upper limit.
        {
          const AttributeHeader attHeadHigh(keyInfo.get(keyPos+1));
          const Ndb::Key_part_ptr highKeyPart = { keyInfo.addr(keyPos+2),
                                                  attHeadHigh.getByteSize() };
  
          keyPos += 1+1+attHeadHigh.getDataSize();  // Skip data read above.
  
          /**
           * We must compare key parts in the prefix that contains the 
           * distribution key. Even if subseqent parts should be different,
           * all matching tuples must have the same (distribution) hash.
           *
           * For example, assume there is a ordered index on {a, dist_key, b}.
           * Then any tuple in the range {a=c1, <dist key=c2>, b=c3} to 
           * {a=c1, dist_key=c2, b=c4} will have dist_key=c2.
           * Then consider a range where fields before the distribution key are 
           * different, e.g. {a=c6, <dist key=c7>, b=c8} to 
           * {a=c9, <dist key=c7>, b=c8} then matching tuples can have any value 
           * for the distribution key as long as c6 <= a <= c9, so there can be 
           * no pruning.
           */
          assert(column.m_keyInfoPos < tableRecord->noOfColumns);
          const NdbRecord::Attr& recAttr = tableRecord->columns[column.m_keyInfoPos];
          /**
           * Shinked varchars should already have been converted in 
           * NdbQueryImpl::setBound(), so no need to deal with them here.
           * (See also bug#56853 and http://lists.mysql.com/commits/121387 .)
           */
          assert((recAttr.flags & NdbRecord::IsMysqldShrinkVarchar) == 0);
          const int res=
            (*recAttr.compare_function)(recAttr.charset_info,
                                        keyPart1.ptr, keyPart1.len,
                                        highKeyPart.ptr, highKeyPart.len);
          if (res!=0)
          {  // Not equal
            return 0;
          }
        } // if (keyPos == keyEnd ||
        break;
      default:
        assert(false);
      } // switch (type)

      // If this field is part of the distribution key:
      // Keep the key value for later use by Ndb::computeHash.
      if (getTable().m_columns[column.m_keyInfoPos]->m_distributionKey)
      {
        /* Find the proper place for this field in the distribution key.*/
        Ndb::Key_part_ptr* distKeyPtr = distKey;
        for (Uint32 i = 0; i < column.m_keyInfoPos; i++)
        {
          if (getTable().m_columns[i]->m_distributionKey)
          {
            distKeyPtr++;
          }
        }
          
        assert(distKeyPtr->len == 0 && distKeyPtr->ptr == NULL);
        *distKeyPtr = keyPart1;
        distKeyPartNo++;
      }

      keyPartNo++;
      if (keyPartNo == prefixLength)
      {
        /** 
         * Skip key parts after the prefix containing the distribution key,
         * as these do not affect prunability.
         */
        keyPos = keyEnd;
      }
    } // while (keyPos < keyEnd)
    
    assert(distKeyPartNo == tableRecord->m_no_of_distribution_keys);
    
    // hi/low are equal and prunable bounds.
    Uint32 newHashValue = 0;
    const int error = Ndb::computeHash(&newHashValue, &getTable(), distKey, 
                                       NULL, 0);
    if (unlikely(error))
      return error;

    if (boundNo == 0)
    {
      hashValue = newHashValue;
    }
    else if (hashValue != newHashValue)
    {
      /* This bound does not have the same hash value as the previous one. 
       * So we make the pessimistic assumtion that it will not hash to the 
       * same node. (See also comments in 
       * NdbScanOperation::getPartValueFromInfo()).
       */
      return 0;
    }

    boundNo++;
  } // while (keyPos < keyInfo.getSize())

  isPruned = true;
  return 0;
} // NdbQueryIndexScanOperationDefImpl::checkPrunable


NdbQueryOperationDefImpl::NdbQueryOperationDefImpl (
                                     const NdbTableImpl& table,
                                     const NdbQueryOptionsImpl& options,
                                     const char* ident,
                                     Uint32      opNo,
                                     Uint32      internalOpNo,
                                     int& error)
  :m_isPrepared(false), 
   m_diskInChildProjection(false), 
   m_table(table), 
   m_ident(ident), 
   m_opNo(opNo), m_internalOpNo(internalOpNo),
   m_options(options),
   m_parent(NULL), 
   m_children(0), 
   m_params(0),
   m_spjProjection(0) 
{
  if (unlikely(m_internalOpNo >= NDB_SPJ_MAX_TREE_NODES))
  {
    error = QRY_DEFINITION_TOO_LARGE;
    return;
  }
  if (m_options.m_parent != NULL)
  {
    m_parent = m_options.m_parent;
    const int res = m_parent->addChild(this);
    if (unlikely(res != 0))
    {
      error = res;
      return;
    }
  }  // else, ::linkWithParent() will assign 'm_parent'
}


int
NdbQueryOperationDefImpl::addChild(NdbQueryOperationDefImpl* childOp)
{
  for (Uint32 i=0; i<m_children.size(); ++i)
  { if (m_children[i] == childOp)
      return 0;
  }
  if (likely(m_children.push_back(childOp) == 0))
  {
    return 0;
  }
  else
  {
    assert(errno == ENOMEM);
    return Err_MemoryAlloc;
  }
}

void
NdbQueryOperationDefImpl::removeChild(const NdbQueryOperationDefImpl* childOp)
{
  for (unsigned i=0; i<m_children.size(); ++i)
  {
    if (m_children[i] == childOp)
    {
      m_children.erase(i);
      return;
    }
  }
}

bool
NdbQueryOperationDefImpl::isChildOf(const NdbQueryOperationDefImpl* parentOp) const
{
  if (m_parent != NULL)
  { if (this->m_parent == parentOp)
    {
#ifndef NDEBUG
      // Assert that parentOp also refer 'this' as a child.
      for (Uint32 j=0; j<parentOp->getNoOfChildOperations(); j++)
      { if (&parentOp->getChildOperation(j) == this)
          return true;
      }
      assert(false);
#endif
      return true;
    }
    else if (m_parent->isChildOf(parentOp))
    {
      return true;
    }
  }
  return false;
}

int
NdbQueryOperationDefImpl::linkWithParent(NdbQueryOperationDefImpl* parentOp)
{
  if (this->isChildOf(parentOp))
  {
    // There should only be a single parent/child relationship registered.
    return 0;
  }

  if (m_parent != NULL)
  {
    /**
     * Multiple parental relationship not allowed.
     * It is likely that the conflict is due to one of the
     * parents actually being a grand parent.
     * This can be resolved if existing parent actually was a grandparent.
     * Then register new parentOp as the real parrent.
     */
    if (parentOp->isChildOf(m_parent))
    { // Remove existing grandparent linkage being replaced by parentOp.
      m_parent->removeChild(this);
      m_parent = NULL;
    }
    else
    { // This is a real multiparent error.
      return QRY_MULTIPLE_PARENTS;
    }
  }
  m_parent = parentOp;
  parentOp->addChild(this);
  return 0;
}


// Register a linked reference to a column available from this operation
Uint32
NdbQueryOperationDefImpl::addColumnRef(const NdbColumnImpl* column,
                                       int& error)
{
  Uint32 spjRef;
  for (spjRef=0; spjRef<m_spjProjection.size(); ++spjRef)
  { if (m_spjProjection[spjRef] == column)
      return spjRef;
  }

  // Add column if not already available
  if (unlikely(m_spjProjection.push_back(column) != 0))
  {
    assert(errno == ENOMEM);
    error = Err_MemoryAlloc;
    return ~0;
  }
  if (column->getStorageType() == NDB_STORAGETYPE_DISK)
  {
    m_diskInChildProjection = true;
  }
  return spjRef;
}

int NdbQueryOperationDefImpl::addParamRef(const NdbParamOperandImpl* param)
{ 
  if (unlikely(m_params.push_back(param) != 0))
  {
    assert(errno == ENOMEM);
    return Err_MemoryAlloc;
  }
  return 0;
}

/** This class is used for serializing sequences of 16 bit integers,
 * where the first 16 bit integer specifies the length of the sequence.
 */
class Uint16Sequence{
public:
  explicit Uint16Sequence(Uint32Buffer& buffer, Uint32 size):
    m_seq(NULL),
    m_size(size),
    m_pos(0),
    m_finished(false)
 {
    m_seq = buffer.alloc(1 + size/2);
    assert (size <= 0xFFFF);
    m_seq[0] = size;
  }

  ~Uint16Sequence()
  { assert(m_finished);
  }

  /** Add an item to the sequence.*/
  void append(Uint16 value) {
    assert(m_pos < m_size);
    assert(m_seq);
    m_pos++;
    if ((m_pos & 1) == 1) {
      m_seq[m_pos/2] |= (value<<16);
    } else {
      m_seq[m_pos/2] = value;
    }
  }


  /** End the sequence and pad possibly unused Int16 word at end. */
  void finish() {
    assert(m_pos == m_size);
    assert(!m_finished);
    m_finished = true;
    if (m_pos>0) {
      if ((m_pos & 1) == 0) {
	m_seq[m_pos/2] |= (0xBABE<<16);
      }
    }
  }

private:
  /** Should not be copied.*/
  Uint16Sequence(Uint16Sequence&);
  /** Should not be assigned.*/
  Uint16Sequence& operator=(Uint16Sequence&);

  Uint32*       m_seq;      // Preallocated buffer to append Uint16's into
  const Uint32  m_size;     // Uint16 words available in m_seq
  Uint32        m_pos;      // Current Uint16 word to fill in
  bool          m_finished; // Debug assert of correct call convention
};


Uint32
NdbQueryOperationDefImpl::appendParentList(Uint32Buffer& serializedDef) const
{
  if (getParentOperation() != NULL)
  {
    Uint16Sequence parentSeq(serializedDef, 1);
    assert (getParentOperation()->getInternalOpNo() < getInternalOpNo());
    parentSeq.append(getParentOperation()->getInternalOpNo());
    parentSeq.finish();
    return DABits::NI_HAS_PARENT;
  }
  return 0;
} // NdbQueryOperationDefImpl::appendParentList


/* Add the projection that should be send to the SPJ block such that 
 * child operations can be instantiated.
 */
Uint32
NdbQueryOperationDefImpl::appendChildProjection(Uint32Buffer& serializedDef) const
{
  Uint32 requestInfo = 0;
  if (m_spjProjection.size() > 0 || getNoOfChildOperations() > 0)
  {
    requestInfo |= DABits::NI_LINKED_ATTR;
    Uint16Sequence spjProjSeq(serializedDef, m_spjProjection.size());
    for (Uint32 i = 0; i<m_spjProjection.size(); i++)
    {
      spjProjSeq.append(m_spjProjection[i]->getColumnNo());
    }
    spjProjSeq.finish();

    if (m_diskInChildProjection)
    {
      requestInfo |= DABits::NI_LINKED_DISK;
    }
  }
  return requestInfo;
} // NdbQueryOperationDefImpl::appendChildProjection

/** Used by NdbQueryOperationDefImpl::printTree() to print the arrows
 * that connect the tree nodes.
 */
static void printMargin(Uint32 depth, 
                        NdbQueryOperationDefImpl::SiblingMask 
                        hasMoreSiblingsMask, 
                        bool header)
{
  if (depth > 0)
  {
    // Print vertical lines to the siblings of the ancestore nodes.
    for (Uint32 i = 0; i<depth-1; i++)
    {
      if (hasMoreSiblingsMask.get(i+1))
      {
        ndbout << "|  ";
      }
      else
      {
        ndbout << "   ";
      }
    }
    if (header)
    {
      ndbout << "+->";
    }
    else if (hasMoreSiblingsMask.get(depth))
    {
      ndbout << "|  ";
    }
    else
    {
      ndbout << "   ";
    }
  }
}

void 
NdbQueryOperationDefImpl::printTree(Uint32 depth, 
                                    SiblingMask hasMoreSiblingsMask) const
{
  // Print vertical line leading down to this node.
  SiblingMask firstLineMask = hasMoreSiblingsMask;
  firstLineMask.set(depth);
  printMargin(depth, firstLineMask, false);
  ndbout << endl;
  // Print +-> leading to this node.
  printMargin(depth, hasMoreSiblingsMask, true);
  ndbout << NdbQueryOperationDef::getTypeName(getType()) << endl;
  printMargin(depth, hasMoreSiblingsMask, false);
  // Print attributes.
  ndbout << " opNo: " << getOpNo()
         << " (internal: " << getInternalOpNo() << ")" << endl;
  printMargin(depth, hasMoreSiblingsMask, false);
  ndbout << " table: " << getTable().getName() << endl;
  if (getIndex() != NULL)
  {
    printMargin(depth, hasMoreSiblingsMask, false);
    ndbout << " index: " << getIndex()->getName() << endl; 
  }

  for (int childNo = 0; 
       childNo < static_cast<int>(getNoOfChildOperations()); 
       childNo++)
  {
    if (childNo == 0)
    {
      /* For each child but the last one, use a mask with an extra bit set to
       * indicate that there are more siblings.
       */
      hasMoreSiblingsMask.set(depth+1);
    }
    if (childNo == static_cast<int>(getNoOfChildOperations()) - 1)
    {
      // The last child has no more siblings.
      hasMoreSiblingsMask.clear(depth+1);
    }
    getChildOperation(childNo).printTree(depth+1, hasMoreSiblingsMask); 
  }
} // NdbQueryOperationDefImpl::printTree()


Uint32
NdbQueryLookupOperationDefImpl::appendKeyPattern(Uint32Buffer& serializedDef) const
{
  Uint32 appendedPattern = 0;

  /**
   * Key value for root operation is constructed when query is instantiated with
   * NdbQueryOperationImpl::prepareIndexKeyInfo()
   */
  if (getOpNo() == 0)
    return 0;

  if (m_keys[0]!=NULL)
  {
    Uint32 startPos = serializedDef.getSize();
    serializedDef.append(0);     // Grab first word for length field, updated at end
    int paramCnt = 0;
    int keyNo = 0;
    const NdbQueryOperandImpl* key = m_keys[0];
    do
    {
      switch(key->getKind()){
      case NdbQueryOperandImpl::Linked:
      {
        appendedPattern |= DABits::NI_KEY_LINKED;
        const NdbLinkedOperandImpl& linkedOp = *static_cast<const NdbLinkedOperandImpl*>(key);
        const NdbQueryOperationDefImpl* parent = getParentOperation();
        uint32 levels = 0;
        while (parent != &linkedOp.getParentOperation())
        {
          if (parent->getType() == NdbQueryOperationDef::UniqueIndexAccess)  // Represented with two nodes in QueryTree
            levels+=2;
          else
            levels+=1;
          parent = parent->getParentOperation();
          assert(parent != NULL);
        }
        if (levels > 0)
        {
          serializedDef.append(QueryPattern::parent(levels));
        }
        serializedDef.append(QueryPattern::col(linkedOp.getLinkedColumnIx()));
        break;
      }
      case NdbQueryOperandImpl::Const:
      {
        appendedPattern |= DABits::NI_KEY_CONSTS;
        const NdbConstOperandImpl& constOp = *static_cast<const NdbConstOperandImpl*>(key);
     
        // No of words needed for storing the constant data.
        const Uint32 wordCount =  AttributeHeader::getDataSize(constOp.getSizeInBytes());
        // Set type and length in words of key pattern field. 
        serializedDef.append(QueryPattern::data(wordCount));
        serializedDef.appendBytes(constOp.getAddr(),constOp.getSizeInBytes());
        break;
      }
      case NdbQueryOperandImpl::Param:
      {
        appendedPattern |= DABits::NI_KEY_PARAMS;
        serializedDef.append(QueryPattern::param(paramCnt++));
        break;
      }
      default:
        assert(false);
      }
      key = m_keys[++keyNo];
    } while (key!=NULL);

    // Set total length of key pattern.
    Uint32 len = serializedDef.getSize() - startPos -1;
    serializedDef.put(startPos, (paramCnt << 16) | (len));
  }

  return appendedPattern;
} // NdbQueryLookupOperationDefImpl::appendKeyPattern


Uint32
NdbQueryIndexScanOperationDefImpl::appendPrunePattern(Uint32Buffer& serializedDef)
{
  Uint32 appendedPattern = 0;

  /**
   * Bound value for root operation is constructed when query is instantiated with
   * NdbQueryOperationImpl::prepareIndexKeyInfo()
   */
  if (getOpNo() == 0)
    return 0;

  if (m_bound.lowKeys>0 || m_bound.highKeys>0)
  {
    const NdbRecord* const tableRecord = getTable().getDefaultRecord();
    const NdbRecord* const indexRecord = m_index.getDefaultRecord();

    if (indexRecord->m_no_of_distribution_keys != tableRecord->m_no_of_distribution_keys)
    {
      return 0; // Index does not contain all fields in the distribution key.
    } 

    /**
     * This is the prefix (in number of fields) of the index key that will contain
     * all the distribution key fields.
     */
    Uint32 distKeys = indexRecord->m_min_distkey_prefix_length;
    if (m_bound.lowKeys < distKeys || m_bound.highKeys < distKeys)
    {
      // Bounds set on query definition are to short to contain full dist key.
      return 0; 
    }

    /* All low/high bounds should be defined equal within the 'distKey' */
    for (unsigned keyNo = 0; keyNo < distKeys; keyNo++)
    {
      if (m_bound.low[keyNo] != m_bound.high[keyNo])
        return 0; 
    }

    {
      int paramCnt = 0;
      Uint32 startPos = serializedDef.getSize();
      serializedDef.append(0);     // Grab first word for length field, updated at end

      for (unsigned i = 0; i < indexRecord->distkey_index_length; i++)
      {
        const unsigned keyNo = indexRecord->distkey_indexes[i];
        assert(keyNo<indexRecord->noOfColumns);
        const NdbRecord::Attr& indexAttr = indexRecord->columns[keyNo];
        assert(indexAttr.flags & NdbRecord::IsDistributionKey);
        assert(indexAttr.index_attrId<m_bound.lowKeys);
        const NdbQueryOperandImpl* key = m_bound.low[indexAttr.index_attrId];

        switch(key->getKind())
        {
          case NdbQueryOperandImpl::Linked:
          {
            appendedPattern |= QN_ScanIndexNode::SI_PRUNE_LINKED;
            const NdbLinkedOperandImpl& linkedOp = *static_cast<const NdbLinkedOperandImpl*>(key);
            const NdbQueryOperationDefImpl* parent = getParentOperation();
            uint32 levels = 0;
            while (parent != &linkedOp.getParentOperation())
            {
              if (parent->getType() == NdbQueryOperationDef::UniqueIndexAccess)  // Represented with two nodes in QueryTree
                levels+=2;
              else
                levels+=1;
              parent = parent->getParentOperation();
              assert(parent != NULL);
            }
            if (levels > 0)
            {
              serializedDef.append(QueryPattern::parent(levels));
            }
            serializedDef.append(QueryPattern::col(linkedOp.getLinkedColumnIx()));
            break;
          }
          case NdbQueryOperandImpl::Const:
          {
//          appendedPattern |= QN_ScanIndexNode::SI_PRUNE_CONST;
            const NdbConstOperandImpl& constOp = *static_cast<const NdbConstOperandImpl*>(key);
     
            // No of words needed for storing the constant data.
            const Uint32 wordCount =  AttributeHeader::getDataSize(constOp.getSizeInBytes());
            // Set type and length in words of key pattern field. 
            serializedDef.append(QueryPattern::data(wordCount));
            serializedDef.appendBytes(constOp.getAddr(),
                                      constOp.getSizeInBytes());
            break;
          }
          case NdbQueryOperandImpl::Param:
            appendedPattern |= QN_ScanIndexNode::SI_PRUNE_PARAMS;
            m_paramInPruneKey = true;
            serializedDef.append(QueryPattern::param(paramCnt++));
            break;
          default:
            assert(false);
        }
      }

      // Set total length of bound pattern.
      Uint32 len = serializedDef.getSize() - startPos -1;
      serializedDef.put(startPos, (paramCnt << 16) | (len));
      appendedPattern |= QN_ScanIndexNode::SI_PRUNE_PATTERN;
    }
  }
  return appendedPattern;
} // NdbQueryIndexScanOperationDefImpl::appendPrunePattern


Uint32
NdbQueryIndexScanOperationDefImpl::appendBoundValue(
                                 Uint32Buffer& serializedDef,
                                 NdbIndexScanOperation::BoundType type,
                                 const NdbQueryOperandImpl* value,
                                 int& paramCnt) const
{
  Uint32 appendedPattern = 0;

  // Append BoundType as a constant value
  serializedDef.append(QueryPattern::data(1));
  serializedDef.append(type);

  switch(value->getKind())
  {
    case NdbQueryOperandImpl::Linked:
    {
      appendedPattern |= DABits::NI_KEY_LINKED;
      const NdbLinkedOperandImpl& linkedOp = *static_cast<const NdbLinkedOperandImpl*>(value);
      const NdbQueryOperationDefImpl* parent = getParentOperation();
      uint32 levels = 0;
      while (parent != &linkedOp.getParentOperation())
      {
        if (parent->getType() == NdbQueryOperationDef::UniqueIndexAccess)  // Represented with two nodes in QueryTree
          levels+=2;
        else
          levels+=1;
        parent = parent->getParentOperation();
        assert(parent != NULL);
      }
      if (levels > 0)
      {
        serializedDef.append(QueryPattern::parent(levels));
      }
//    serializedDef.append(QueryPattern::col(linkedOp.getLinkedColumnIx()));
      serializedDef.append(QueryPattern::attrInfo(linkedOp.getLinkedColumnIx())); // col w/ AttributeHeader
      break;
    }
    case NdbQueryOperandImpl::Const:
    {
      appendedPattern |= DABits::NI_KEY_CONSTS;
      const NdbConstOperandImpl& constOp = *static_cast<const NdbConstOperandImpl*>(value);
     
      // Build the AttributeHeader for const value
      // (AttributeId is later filled in by SPJ in Dbspj::scanIndex_fixupBound())
      AttributeHeader ah(0, constOp.getSizeInBytes());

      // Constant is then appended as AttributeHeader + const-value
      serializedDef.append(QueryPattern::data(1+ah.getDataSize()));
      serializedDef.append(ah.m_value);
      serializedDef.appendBytes(constOp.getAddr(),constOp.getSizeInBytes());
      break;
    }
    case NdbQueryOperandImpl::Param:
    {
      appendedPattern |= DABits::NI_KEY_PARAMS;
//    serializedDef.append(QueryPattern::param(paramCnt++));
      serializedDef.append(QueryPattern::paramHeader(paramCnt++));
      break;
    }
    default:
      assert(false);
  }

  return appendedPattern;
} // NdbQueryIndexScanOperationDefImpl::appendBoundValue


/**
 * Append the complete patterns for hi & low bound for an index range scan.
 * Each bound may consist of multiple values which in turn are
 * added with NdbQueryIndexScanOperationDefImpl::appendBoundPattern()
 */
Uint32
NdbQueryIndexScanOperationDefImpl::appendBoundPattern(Uint32Buffer& serializedDef) const
{
  Uint32 appendedPattern = 0;

  /**
   * Bound value for root operation is constructed when query is instantiated with
   * NdbQueryOperationImpl::prepareIndexKeyInfo()
   */
  if (getOpNo() == 0)
    return 0;

  if (m_bound.lowKeys>0 || m_bound.highKeys>0)
  {
    int paramCnt = 0;
    Uint32 startPos = serializedDef.getSize();
    serializedDef.append(0);     // Grab first word for length field, updated at end

    const uint key_count = 
       (m_bound.lowKeys >= m_bound.highKeys) ? m_bound.lowKeys : m_bound.highKeys;

    for (uint keyNo=0; keyNo<key_count; ++keyNo)
    {
      NdbIndexScanOperation::BoundType bound_type;

      /* If upper and lower limits are equal, a single BoundEQ is sufficient */
      if (keyNo < m_bound.lowKeys  &&
          keyNo < m_bound.highKeys &&
          m_bound.low[keyNo] == m_bound.high[keyNo])
      {
        /* Inclusive if defined, or matching rows can include this value */
        bound_type= NdbIndexScanOperation::BoundEQ;

        appendedPattern |=
          appendBoundValue(serializedDef, bound_type, m_bound.low[keyNo], paramCnt);

      } else {

        /* If key is part of lower bound */
        if (keyNo < m_bound.lowKeys)
        {
          /* Inclusive if defined, or matching rows can include this value */
          bound_type= m_bound.lowIncl || keyNo+1 < m_bound.lowKeys ?
              NdbIndexScanOperation::BoundLE : NdbIndexScanOperation::BoundLT;

          appendedPattern |=
            appendBoundValue(serializedDef, bound_type, m_bound.low[keyNo], paramCnt);
        }

        /* If key is part of upper bound */
        if (keyNo < m_bound.highKeys)
        {
          /* Inclusive if defined, or matching rows can include this value */
          bound_type= m_bound.highIncl || keyNo+1 < m_bound.highKeys ?
              NdbIndexScanOperation::BoundGE : NdbIndexScanOperation::BoundGT;

          appendedPattern |=
            appendBoundValue(serializedDef, bound_type, m_bound.high[keyNo], paramCnt);
        }
      }
    } // for 'all bound values'

    // Set total length of bound pattern.
    Uint32 len = serializedDef.getSize() - startPos -1;
    serializedDef.put(startPos, (paramCnt << 16) | (len));
  }

  return appendedPattern;
} // NdbQueryIndexScanOperationDefImpl::appendBoundPattern


int
NdbQueryPKLookupOperationDefImpl
::serializeOperation(Uint32Buffer& serializedDef)
{
  assert (m_keys[0]!=NULL);
  // This method should only be invoked once.
  assert (!m_isPrepared);
  m_isPrepared = true;

  // Reserve memory for LookupNode, fill in contents later when
  // 'length' and 'requestInfo' has been calculated.
  Uint32 startPos = serializedDef.getSize();
  serializedDef.alloc(QN_LookupNode::NodeSize);
  Uint32 requestInfo = 0;

  /**
   * NOTE: Order of sections within the optional part is fixed as:
   *    Part1:  'NI_HAS_PARENT'
   *    Part2:  'NI_KEY_PARAMS, NI_KEY_LINKED, NI_KEY_CONST'
   *    PART3:  'NI_LINKED_ATTR ++
   */

  // Optional part1: Make list of parent nodes.
  requestInfo |= appendParentList (serializedDef);

  // Part2: Append m_keys[] values specifying lookup key.
  requestInfo |= appendKeyPattern(serializedDef);

  // Part3: Columns required by SPJ to instantiate further child operations.
  requestInfo |= appendChildProjection(serializedDef);

  // Fill in LookupNode contents (Already allocated, 'startPos' is our handle:
  QN_LookupNode* node = reinterpret_cast<QN_LookupNode*>(serializedDef.addr(startPos));
  if (unlikely(node==NULL)) {
    return Err_MemoryAlloc;
  }
  node->tableId = getTable().getObjectId();
  node->tableVersion = getTable().getObjectVersion();
  node->requestInfo = requestInfo;
  const Uint32 length = serializedDef.getSize() - startPos;
  if (unlikely(length > 0xFFFF)) {
    return QRY_DEFINITION_TOO_LARGE; //Query definition too large.
  } else {
    QueryNode::setOpLen(node->len, QueryNode::QN_LOOKUP, length);
  }

#ifdef __TRACE_SERIALIZATION
  ndbout << "Serialized node " << getInternalOpNo() << " : ";
  for (Uint32 i = startPos; i < serializedDef.getSize(); i++) {
    char buf[12];
    sprintf(buf, "%.8x", serializedDef.get(i));
    ndbout << buf << " ";
  }
  ndbout << endl;
#endif

  return 0;
} // NdbQueryPKLookupOperationDefImpl::serializeOperation


int
NdbQueryIndexOperationDefImpl
::serializeOperation(Uint32Buffer& serializedDef)
{
  assert (m_keys[0]!=NULL);
  // This method should only be invoked once.
  assert (!m_isPrepared);
  m_isPrepared = true;

  /**
   * Serialize unique index as a seperate lookupNode
   */
  {
    // Reserve memory for Index LookupNode, fill in contents later when
    // 'length' and 'requestInfo' has been calculated.
    Uint32 startPos = serializedDef.getSize();
    serializedDef.alloc(QN_LookupNode::NodeSize);
    Uint32 requestInfo = QN_LookupNode::L_UNIQUE_INDEX;

    // Optional part1: Make list of parent nodes.
    assert (getInternalOpNo() > 0);
    requestInfo |= appendParentList (serializedDef);

    // Part2: m_keys[] are the keys to be used for index
    requestInfo |= appendKeyPattern(serializedDef);

    /* Basetable is executed as child operation of index:
     * Add projection of (only) NDB$PK column which is hidden *after* last index column.
     */
    {
      requestInfo |= DABits::NI_LINKED_ATTR;
      Uint16Sequence spjProjSeq(serializedDef,1);
      spjProjSeq.append(getIndex()->getNoOfColumns());
      spjProjSeq.finish();
    }

    // Fill in LookupNode contents (Already allocated, 'startPos' is our handle:
    QN_LookupNode* node = reinterpret_cast<QN_LookupNode*>(serializedDef.addr(startPos));
    if (unlikely(node==NULL)) {
      return Err_MemoryAlloc;
    }
    node->tableId = getIndex()->getObjectId();
    node->tableVersion = getIndex()->getObjectVersion();
    node->requestInfo = requestInfo;
    const Uint32 length = serializedDef.getSize() - startPos;
    if (unlikely(length > 0xFFFF)) {
      return QRY_DEFINITION_TOO_LARGE; //Query definition too large.
    } else {
      QueryNode::setOpLen(node->len, QueryNode::QN_LOOKUP, length);
    }

#ifdef __TRACE_SERIALIZATION
    ndbout << "Serialized index " << getInternalOpNo()-1 << " : ";
    for (Uint32 i = startPos; i < serializedDef.getSize(); i++){
      char buf[12];
      sprintf(buf, "%.8x", serializedDef.get(i));
      ndbout << buf << " ";
    }
    ndbout << endl;
#endif
  } // End: Serialize unique index access

  // Reserve memory for LookupNode, fill in contents later when
  // 'length' and 'requestInfo' has been calculated.
  Uint32 startPos = serializedDef.getSize();
  serializedDef.alloc(QN_LookupNode::NodeSize);
  Uint32 requestInfo = 0;

  /**
   * NOTE: Order of sections within the optional part is fixed as:
   *    Part1:  'NI_HAS_PARENT'
   *    Part2:  'NI_KEY_PARAMS, NI_KEY_LINKED, NI_KEY_CONST'
   *    PART3:  'NI_LINKED_ATTR ++
   */

  // Optional part1: Append index as (single) parent op..
  { requestInfo |= DABits::NI_HAS_PARENT;
    Uint16Sequence parentSeq(serializedDef,1);
    parentSeq.append(getInternalOpNo()-1);
    parentSeq.finish();
  }

  // Part2: Append projected NDB$PK column as index -> table linkage
  {
    requestInfo |= DABits::NI_KEY_LINKED;
    serializedDef.append(1U); // Length: Key pattern contains only the single PK column
    serializedDef.append(QueryPattern::colPk(0));
  }

  // Part3: Columns required by SPJ to instantiate descendant child operations.
  requestInfo |= appendChildProjection(serializedDef);

  // Fill in LookupNode contents (Already allocated, 'startPos' is our handle:
  QN_LookupNode* node = reinterpret_cast<QN_LookupNode*>(serializedDef.addr(startPos)); 
  if (unlikely(node==NULL)) {
    return Err_MemoryAlloc;
  }
  node->tableId = getTable().getObjectId();
  node->tableVersion = getTable().getObjectVersion();
  node->requestInfo = requestInfo;
  const Uint32 length = serializedDef.getSize() - startPos;
  if (unlikely(length > 0xFFFF)) {
    return QRY_DEFINITION_TOO_LARGE; //Query definition too large.
  } else {
    QueryNode::setOpLen(node->len, QueryNode::QN_LOOKUP, length);
  }

#ifdef __TRACE_SERIALIZATION
  ndbout << "Serialized node " << getInternalOpNo() << " : ";
  for (Uint32 i = startPos; i < serializedDef.getSize(); i++) {
    char buf[12];
    sprintf(buf, "%.8x", serializedDef.get(i));
    ndbout << buf << " ";
  }
  ndbout << endl;
#endif

  return 0;
} // NdbQueryIndexOperationDefImpl::serializeOperation


NdbQueryScanOperationDefImpl::NdbQueryScanOperationDefImpl (
                           const NdbTableImpl& table,
                           const NdbQueryOptionsImpl& options,
                           const char* ident,
                           Uint32      opNo,
                           Uint32      internalOpNo,
                           int& error)
  : NdbQueryOperationDefImpl(table, options, ident, opNo, internalOpNo, error)
{}

int
NdbQueryScanOperationDefImpl::serialize(Uint32Buffer& serializedDef,
                                        const NdbTableImpl& tableOrIndex)
{
  bool isRoot = (getOpNo()==0);

  // This method should only be invoked once.
  assert (!m_isPrepared);
  m_isPrepared = true;
  // Reserve memory for ScanFragNode, fill in contents later when
  // 'length' and 'requestInfo' has been calculated.
  Uint32 startPos = serializedDef.getSize();
  assert (QN_ScanFragNode::NodeSize==QN_ScanIndexNode::NodeSize);
  serializedDef.alloc(QN_ScanFragNode::NodeSize);
  Uint32 requestInfo = 0;

  // Optional part1: Make list of parent nodes.
  requestInfo |= appendParentList (serializedDef);

  // Part2: Append pattern for building upper/lower bounds.
  requestInfo |= appendBoundPattern(serializedDef);

  // Part3: Columns required by SPJ to instantiate descendant child operations.
  requestInfo |= appendChildProjection(serializedDef);

  // Part4: Pattern to creating a prune key for range scan
  requestInfo |= appendPrunePattern(serializedDef);

  const Uint32 length = serializedDef.getSize() - startPos;
  if (unlikely(length > 0xFFFF))
  {
    return QRY_DEFINITION_TOO_LARGE; //Query definition too large.
  }
  // Fill in ScanFragNode/ScanIndexNode contents (Already allocated, 'startPos' is our handle:
  if (isRoot)
  {
    QN_ScanFragNode* node = reinterpret_cast<QN_ScanFragNode*>(serializedDef.addr(startPos)); 
    if (unlikely(node==NULL)) {
      return Err_MemoryAlloc;
    }
    node->tableId = tableOrIndex.getObjectId();
    node->tableVersion = tableOrIndex.getObjectVersion();
    node->requestInfo = requestInfo;
    QueryNode::setOpLen(node->len, QueryNode::QN_SCAN_FRAG, length);
  }
  else 
  {
    QN_ScanIndexNode* node = reinterpret_cast<QN_ScanIndexNode*>(serializedDef.addr(startPos)); 
    if (unlikely(node==NULL)) {
      return Err_MemoryAlloc;
    }
    node->tableId = tableOrIndex.getObjectId();
    node->tableVersion = tableOrIndex.getObjectVersion();
    // Need NI_REPEAT_SCAN_RESULT if there are star-joined scans 
    node->requestInfo = requestInfo | DABits::NI_REPEAT_SCAN_RESULT;
    QueryNode::setOpLen(node->len, QueryNode::QN_SCAN_INDEX, length);
  }

#ifdef __TRACE_SERIALIZATION
  ndbout << "Serialized node " << getInternalOpNo() << " : ";
  for(Uint32 i = startPos; i < serializedDef.getSize(); i++){
    char buf[12];
    sprintf(buf, "%.8x", serializedDef.get(i));
    ndbout << buf << " ";
  }
  ndbout << endl;
#endif
  return 0;
} // NdbQueryScanOperationDefImpl::serialize


int
NdbQueryTableScanOperationDefImpl
::serializeOperation(Uint32Buffer& serializedDef)
{
  return NdbQueryScanOperationDefImpl::serialize(serializedDef, getTable());
} // NdbQueryTableScanOperationDefImpl::serializeOperation


int
NdbQueryIndexScanOperationDefImpl
::serializeOperation(Uint32Buffer& serializedDef)
{
  return NdbQueryScanOperationDefImpl::serialize(serializedDef, *m_index.getIndexTable());
} // NdbQueryIndexScanOperationDefImpl::serializeOperation


// Instantiate Vector templates
template class Vector<NdbQueryOperationDefImpl*>;
template class Vector<NdbQueryOperandImpl*>;

template class Vector<const NdbParamOperandImpl*>;
template class Vector<const NdbColumnImpl*>;

#if 0
/**********************************************
 * Simple hack for module test & experimenting
 **********************************************/
#include <stdio.h>
#include <assert.h>

int
main(int argc, const char** argv)
{
  printf("Hello, I am the unit test for NdbQueryBuilder\n");

  printf("sizeof(NdbQueryOperationDef): %d\n", sizeof(NdbQueryOperationDef));
  printf("sizeof(NdbQueryLookupOperationDef): %d\n", sizeof(NdbQueryLookupOperationDef));

  // Assert that interfaces *only* contain the pimpl pointer:
  assert (sizeof(NdbQueryOperationDef) == sizeof(NdbQueryOperationDefImpl*));
  assert (sizeof(NdbQueryLookupOperationDef) == sizeof(NdbQueryOperationDefImpl*));
  assert (sizeof(NdbQueryTableScanOperationDef) == sizeof(NdbQueryOperationDefImpl*));
  assert (sizeof(NdbQueryIndexScanOperationDef) == sizeof(NdbQueryOperationDefImpl*));

  assert (sizeof(NdbQueryOperand) == sizeof(NdbQueryOperandImpl*));
  assert (sizeof(NdbConstOperand) == sizeof(NdbQueryOperandImpl*));
  assert (sizeof(NdbParamOperand) == sizeof(NdbQueryOperandImpl*));
  assert (sizeof(NdbLinkedOperand) == sizeof(NdbQueryOperandImpl*));

  NdbQueryBuilder* const myBuilder= NdbQueryBuilder::create();

  const NdbDictionary::Table *manager = (NdbDictionary::Table*)0xDEADBEAF;
//  const NdbDictionary::Index *ix = (NdbDictionary::Index*)0x11223344;

  const NdbQueryDef* q1 = 0;
  {
    NdbQueryBuilder* qb = myBuilder;

    const NdbQueryOperand* managerKey[] =  // Manager is indexed om {"dept_no", "emp_no"}
    {  qb->constValue("d005"),             // dept_no = "d005"
       qb->constValue(110567),             // emp_no  = 110567
       0
    };

    const NdbQueryLookupOperationDef *readManager = qb->readTuple(manager, managerKey);
//  if (readManager == NULL) APIERROR(myNdb.getNdbError());
    assert (readManager);

    printf("readManager : %p\n", readManager);
    printf("Index : %p\n", readManager->getIndex());
    printf("Table : %p\n", readManager->getTable());

    q1 = qb->prepare();
//  if (q1 == NULL) APIERROR(qb->getNdbError());
    assert (q1);

    // Some operations are intentionally disallowed through private declaration 
//  delete readManager;
//  NdbQueryLookupOperationDef illegalAssign = *readManager;
//  NdbQueryLookupOperationDef *illegalCopy1 = new NdbQueryLookupOperationDef(*readManager);
//  NdbQueryLookupOperationDef illegalCopy2(*readManager);
  }
}

#endif<|MERGE_RESOLUTION|>--- conflicted
+++ resolved
@@ -53,10 +53,7 @@
 
 /* Various error codes that are not specific to NdbQuery. */
 static const int Err_MemoryAlloc = 4000;
-<<<<<<< HEAD
-=======
 static const int Err_FunctionNotImplemented = 4003;
->>>>>>> 8c8a5fac
 static const int Err_UnknownColumn = 4004;
 static const int Err_FinaliseNotCalled = 4519;
 
@@ -706,9 +703,6 @@
 NdbQueryBuilder* NdbQueryBuilder::create()
 {
   NdbQueryBuilderImpl* const impl = new NdbQueryBuilderImpl();
-<<<<<<< HEAD
-  return (likely(impl!=NULL)) ? &impl->m_interface : NULL;
-=======
   if (likely (impl != NULL))
   {
     if((!ndb_join_pushdown(ndbGetOwnVersion())))
@@ -724,7 +718,6 @@
   {
     return NULL;
   }
->>>>>>> 8c8a5fac
 }
 
 void NdbQueryBuilder::destroy()
