/*
   Copyright (c) 2003, 2015, Oracle and/or its affiliates. All rights reserved.

   This program is free software; you can redistribute it and/or modify
   it under the terms of the GNU General Public License as published by
   the Free Software Foundation; version 2 of the License.

   This program is distributed in the hope that it will be useful,
   but WITHOUT ANY WARRANTY; without even the implied warranty of
   MERCHANTABILITY or FITNESS FOR A PARTICULAR PURPOSE.  See the
   GNU General Public License for more details.

   You should have received a copy of the GNU General Public License
   along with this program; if not, write to the Free Software
   Foundation, Inc., 51 Franklin St, Fifth Floor, Boston, MA 02110-1301  USA
*/

#include <ndb_global.h>
#include <ndb_limits.h>
#include "TransporterFacade.hpp"
#include "trp_client.hpp"
#include "ClusterMgr.hpp"
#include <IPCConfig.hpp>
#include <TransporterCallback.hpp>
#include <TransporterRegistry.hpp>
#include "NdbApiSignal.hpp"
#include "NdbWaiter.hpp"
#include <NdbOut.hpp>
#include <NdbEnv.h>
#include <NdbSleep.h>
#include <NdbLockCpuUtil.h>

#include <kernel/GlobalSignalNumbers.h>
#include <mgmapi_config_parameters.h>
#include <mgmapi_configuration.hpp>
#include <NdbConfig.h>
#include <ndb_version.h>
#include <SignalLoggerManager.hpp>
#include <kernel/ndb_limits.h>
#include <signaldata/AlterTable.hpp>
#include <signaldata/SumaImpl.hpp>
#include <signaldata/AllocNodeId.hpp>
#include <signaldata/CloseComReqConf.hpp>

//#define REPORT_TRANSPORTER
//#define API_TRACE

static int numberToIndex(int number)
{
  return number - MIN_API_BLOCK_NO;
}

static int indexToNumber(int index)
{
  return index + MIN_API_BLOCK_NO;
}

#if defined DEBUG_TRANSPORTER
#define TRP_DEBUG(t) ndbout << __FILE__ << ":" << __LINE__ << ":" << t << endl;
#else
#define TRP_DEBUG(t)
#endif

#define DBG_POLL 0
#define dbg(x,y) if (DBG_POLL) printf("%llu : " x "\n", NdbTick_CurrentMillisecond(), y)
#define dbg2(x,y,z) if (DBG_POLL) printf("%llu : " x "\n", NdbTick_CurrentMillisecond(), y, z)

/*****************************************************************************
 * Call back functions
 *****************************************************************************/
void
TransporterFacade::reportError(NodeId nodeId,
                               TransporterError errorCode, const char *info)
{
#ifdef REPORT_TRANSPORTER
  ndbout_c("REPORT_TRANSP: reportError (nodeId=%d, errorCode=%d) %s", 
	   (int)nodeId, (int)errorCode, info ? info : "");
#endif
  if(errorCode & TE_DO_DISCONNECT) {
    ndbout_c("reportError (%d, %d) %s", (int)nodeId, (int)errorCode,
	     info ? info : "");
    doDisconnect(nodeId);
  }
}

/**
 * Report average send length in bytes (4096 last sends)
 */
void
TransporterFacade::reportSendLen(NodeId nodeId, Uint32 count, Uint64 bytes)
{
#ifdef REPORT_TRANSPORTER
  ndbout_c("REPORT_TRANSP: reportSendLen (nodeId=%d, bytes/count=%d)", 
	   (int)nodeId, (Uint32)(bytes/count));
#endif
  (void)nodeId;
  (void)count;
  (void)bytes;
}

/** 
 * Report average receive length in bytes (4096 last receives)
 */
void
TransporterFacade::reportReceiveLen(NodeId nodeId, Uint32 count, Uint64 bytes)
{
#ifdef REPORT_TRANSPORTER
  ndbout_c("REPORT_TRANSP: reportReceiveLen (nodeId=%d, bytes/count=%d)", 
	   (int)nodeId, (Uint32)(bytes/count));
#endif
  (void)nodeId;
  (void)count;
  (void)bytes;
}

/**
 * Report connection established
 */
void
TransporterFacade::reportConnect(NodeId nodeId)
{
#ifdef REPORT_TRANSPORTER
  ndbout_c("REPORT_TRANSP: API reportConnect (nodeId=%d)", (int)nodeId);
#endif
  reportConnected(nodeId);
}

/**
 * Report connection broken
 */
void
TransporterFacade::reportDisconnect(NodeId nodeId, Uint32 error){
#ifdef REPORT_TRANSPORTER
  ndbout_c("REPORT_TRANSP: API reportDisconnect (nodeId=%d)", (int)nodeId);
#endif
  reportDisconnected(nodeId);
}

void
TransporterFacade::transporter_recv_from(NodeId nodeId)
{
  hb_received(nodeId);
}

/****************************************************************************
 * 
 *****************************************************************************/

/**
 * Report connection broken
 */
int
TransporterFacade::checkJobBuffer()
{
  return 0;
}

#ifdef API_TRACE
static const char * API_SIGNAL_LOG = "API_SIGNAL_LOG";
static const char * apiSignalLog   = 0;
static SignalLoggerManager signalLogger;
static
inline
bool
setSignalLog(){
  signalLogger.flushSignalLog();

  const char * tmp = NdbEnv_GetEnv(API_SIGNAL_LOG, (char *)0, 0);
  if(tmp != 0 && apiSignalLog != 0 && strcmp(tmp,apiSignalLog) == 0){
    return true;
  } else if(tmp == 0 && apiSignalLog == 0){
    return false;
  } else if(tmp == 0 && apiSignalLog != 0){
    signalLogger.setOutputStream(0);
    apiSignalLog = tmp;
    return false;
  } else if(tmp !=0){
    if (strcmp(tmp, "-") == 0)
        signalLogger.setOutputStream(stdout);
#ifndef DBUG_OFF
    else if (strcmp(tmp, "+") == 0)
        signalLogger.setOutputStream(DBUG_FILE);
#endif
    else
        signalLogger.setOutputStream(fopen(tmp, "w"));
    apiSignalLog = tmp;
    return true;
  }
  return false;
}
inline
bool
TRACE_GSN(Uint32 gsn)
{
  switch(gsn){
#ifndef TRACE_APIREGREQ
  case GSN_API_REGREQ:
  case GSN_API_REGCONF:
    return false;
#endif
#if 1
  case GSN_SUB_GCP_COMPLETE_REP:
  case GSN_SUB_GCP_COMPLETE_ACK:
    return false;
#endif
  default:
    return true;
  }
}
#endif

/**
 * The execute function : Handle received signal
 */
bool
TransporterFacade::deliver_signal(SignalHeader * const header,
                                  Uint8 prio, Uint32 * const theData,
                                  LinearSectionPtr ptr[3])
{
  Uint32 tRecBlockNo = header->theReceiversBlockNumber;

#ifdef API_TRACE
  if(setSignalLog() && TRACE_GSN(header->theVerId_signalNumber)){
    signalLogger.executeSignal(* header, 
                               prio,
                               theData,
                               ownId(),
                               ptr, header->m_noOfSections);
    signalLogger.flushSignalLog();
  }
#endif  

  if (tRecBlockNo >= MIN_API_BLOCK_NO)
  {
    trp_client * clnt = m_threads.get(tRecBlockNo);
    if (clnt != 0)
    {
      const bool client_locked = clnt->is_locked_for_poll();
      /**
       * Handle received signal immediately to avoid any unnecessary
       * copying of data, allocation of memory and other things. Copying
       * of data could be interesting to support several priority levels
       * and to support a special memory structure when executing the
       * signals. Neither of those are interesting when receiving data
       * in the NDBAPI. The NDBAPI will thus read signal data directly as
       * it was written by the sender (SCI sender is other node, Shared
       * memory sender is other process and TCP/IP sender is the OS that
       * writes the TCP/IP message into a message buffer).
       */
      NdbApiSignal tmpSignal(*header);
      NdbApiSignal * tSignal = &tmpSignal;
      tSignal->setDataPtr(theData);
      if (!client_locked)
      {
        m_poll_owner->m_poll.lock_client(clnt);
      }
      assert(clnt->check_if_locked());
      clnt->trp_deliver_signal(tSignal, ptr);
    }
    else
    {
      handleMissingClnt(header, theData);
    }
  }
  else if (tRecBlockNo == API_PACKED)
  {
    /**
     * Block number == 2047 is used to signal a signal that consists of
     * multiple instances of the same signal. This is an effort to
     * package the signals so as to avoid unnecessary communication
     * overhead since TCP/IP has a great performance impact.
     */
    Uint32 Tlength = header->theLength;
    Uint32 Tsent = 0;
    /**
     * Since it contains at least two data packets we will first
     * copy the signal data to safe place.
     */
    while (Tsent < Tlength) {
      Uint32 Theader = theData[Tsent];
      Tsent++;
      Uint32 TpacketLen = (Theader & 0x1F) + 3;
      tRecBlockNo = Theader >> 16;
      if (TpacketLen <= 25)
      {
        if ((TpacketLen + Tsent) <= Tlength)
        {
          /**
           * Set the data length of the signal and the receivers block
           * reference and then call the API.
           */
          header->theLength = TpacketLen;
          header->theReceiversBlockNumber = tRecBlockNo;
          Uint32* tDataPtr = &theData[Tsent];
          Tsent += TpacketLen;
          if (tRecBlockNo >= MIN_API_BLOCK_NO)
          {
            trp_client * clnt = m_threads.get(tRecBlockNo);
            if(clnt != 0)
            {
              const bool client_locked = clnt->is_locked_for_poll();
              NdbApiSignal tmpSignal(*header);
              NdbApiSignal * tSignal = &tmpSignal;
              tSignal->setDataPtr(tDataPtr);
              if (!client_locked)
              {
                m_poll_owner->m_poll.lock_client(clnt);
              }
              assert(clnt->check_if_locked());
              clnt->trp_deliver_signal(tSignal, 0);
            }
            else
            {
              handleMissingClnt(header, tDataPtr);
            }
          }
        }
      }
    }
  }
  else if (tRecBlockNo >= MIN_API_FIXED_BLOCK_NO &&
           tRecBlockNo <= MAX_API_FIXED_BLOCK_NO) 
  {
    Uint32 dynamic= m_fixed2dynamic[tRecBlockNo - MIN_API_FIXED_BLOCK_NO];
    trp_client * clnt = m_threads.get(dynamic);
    if (clnt != 0)
    {
      const bool client_locked = clnt->is_locked_for_poll();
      NdbApiSignal tmpSignal(*header);
      NdbApiSignal * tSignal = &tmpSignal;
      tSignal->setDataPtr(theData);
      if (!client_locked)
      {
        m_poll_owner->m_poll.lock_client(clnt);
      }
      assert(clnt->check_if_locked());
      clnt->trp_deliver_signal(tSignal, ptr);
    }
    else
    {
      handleMissingClnt(header, theData);
    }
  }
  else
  {
    // Ignore all other block numbers.
    if(header->theVerId_signalNumber != GSN_API_REGREQ)
    {
      TRP_DEBUG( "TransporterFacade received signal to unknown block no." );
      ndbout << "BLOCK NO: "  << tRecBlockNo << " sig " 
             << header->theVerId_signalNumber  << endl;
      ndbout << *header << "-- Signal Data --" << endl;
      ndbout.hexdump(theData, MAX(header->theLength, 25)) << flush;
      abort();
    }
  }

  /**
   * API_PACKED contains a number of messages,
   * We need to have space for all of them, a
   * maximum of six signals can be carried in
   * one packed signal to the NDB API.
   */
  const Uint32 MAX_MESSAGES_IN_LOCKED_CLIENTS =
    m_poll_owner->m_poll.m_lock_array_size - 6;
   return m_poll_owner->m_poll.m_locked_cnt >= MAX_MESSAGES_IN_LOCKED_CLIENTS;
}

#include <signaldata/TcKeyConf.hpp>
#include <signaldata/TcCommit.hpp>
#include <signaldata/TcKeyFailConf.hpp>

void
TransporterFacade::handleMissingClnt(const SignalHeader * header,
                                     const Uint32 * theData)
{
  Uint32 gsn = header->theVerId_signalNumber;
  Uint32 transId[2];
  if (gsn == GSN_TCKEYCONF || gsn == GSN_TCINDXCONF)
  {
    const TcKeyConf * conf = CAST_CONSTPTR(TcKeyConf, theData);
    if (TcKeyConf::getMarkerFlag(conf->confInfo) == false)
    {
      return;
    }
    transId[0] = conf->transId1;
    transId[1] = conf->transId2;
  }
  else if (gsn == GSN_TC_COMMITCONF)
  {
    const TcCommitConf * conf = CAST_CONSTPTR(TcCommitConf, theData);
    if ((conf->apiConnectPtr & 1) == 0)
    {
      return;
    }
    transId[0] = conf->transId1;
    transId[1] = conf->transId2;
  }
  else if (gsn == GSN_TCKEY_FAILCONF)
  {
    const TcKeyFailConf * conf = CAST_CONSTPTR(TcKeyFailConf, theData);
    if ((conf->apiConnectPtr & 1) == 0)
    {
      return;
    }
    transId[0] = conf->transId1;
    transId[1] = conf->transId2;
  }
  else
  {
    return;
  }

  // ndbout_c("KESO KESO KESO: sending commit ack marker 0x%.8x 0x%.8x (gsn: %u)",
  //         transId[0], transId[1], gsn);

  Uint32 ownBlockNo = header->theReceiversBlockNumber;
  Uint32 aTCRef = header->theSendersBlockRef;

  NdbApiSignal tSignal(numberToRef(ownBlockNo, ownId()));
  tSignal.theReceiversBlockNumber = refToBlock(aTCRef);
  tSignal.theVerId_signalNumber   = GSN_TC_COMMIT_ACK;
  tSignal.theLength               = 2;

  Uint32 * dataPtr = tSignal.getDataPtrSend();
  dataPtr[0] = transId[0];
  dataPtr[1] = transId[1];

  m_poll_owner->safe_sendSignal(&tSignal, refToNode(aTCRef));
}

// These symbols are needed, but not used in the API
void 
SignalLoggerManager::printSegmentedSection(FILE *, const SignalHeader &,
					   const SegmentedSectionPtr ptr[3],
					   unsigned i){
  abort();
}

void 
copy(Uint32 * & insertPtr, 
     class SectionSegmentPool & thePool, const SegmentedSectionPtr & _ptr){
  abort();
}

/**
 * Note that this function needs no locking since it is
 * only called from the constructor of Ndb (the NdbObject)
 * 
 * Which is protected by a mutex
 */

int
TransporterFacade::start_instance(NodeId nodeId,
                                  const ndb_mgm_configuration* conf)
{
  assert(theOwnId == 0);
  theOwnId = nodeId;

#if defined SIGPIPE && !defined _WIN32
  (void)signal(SIGPIPE, SIG_IGN);
#endif

  theTransporterRegistry = new TransporterRegistry(this, this, false);
  if (theTransporterRegistry == NULL)
    return -1;

  if (!theTransporterRegistry->init(nodeId))
    return -1;

  if (theClusterMgr == NULL)
    theClusterMgr = new ClusterMgr(*this);

  if (theClusterMgr == NULL)
    return -1;

  if (!configure(nodeId, conf))
    return -1;

  if (!theTransporterRegistry->start_service(m_socket_server))
    return -1;

  theReceiveThread = NdbThread_Create(runReceiveResponse_C,
                                      (void**)this,
                                      0, // Use default stack size
                                      "ndb_receive",
                                      NDB_THREAD_PRIO_LOW);

  theSendThread = NdbThread_Create(runSendRequest_C,
                                   (void**)this,
                                   0, // Use default stack size
                                   "ndb_send",
                                   NDB_THREAD_PRIO_LOW);

  theClusterMgr->startThread();

  return 0;
}

void
TransporterFacade::stop_instance(){
  DBUG_ENTER("TransporterFacade::stop_instance");

  // Stop the send and receive threads
  void *status;
  theStopReceive = 1;
  if (theReceiveThread) {
    NdbThread_WaitFor(theReceiveThread, &status);
    NdbThread_Destroy(&theReceiveThread);
  }
  theStopSend = 1;
  if (theSendThread) {
    NdbThread_WaitFor(theSendThread, &status);
    NdbThread_Destroy(&theSendThread);
  }

  // Stop clustmgr last as (currently) recv thread accesses clusterMgr
  if (theClusterMgr)
  {
    theClusterMgr->doStop();
  }

  DBUG_VOID_RETURN;
}

void TransporterFacade::setSendThreadInterval(Uint32 ms)
{
  if(ms > 0 && ms <= 10) 
  { 
    sendThreadWaitMillisec = ms;
  }
}

Uint32 TransporterFacade::getSendThreadInterval(void)
{
  return sendThreadWaitMillisec;
}

extern "C" 
void* 
runSendRequest_C(void * me)
{
  ((TransporterFacade*) me)->threadMainSend();
  return 0;
}

static inline
void
link_buffer(TFBuffer* dst, const TFBuffer * src)
{
  assert(dst);
  assert(src);
  assert(src->m_head);
  assert(src->m_tail);
  TFBufferGuard g0(* dst);
  TFBufferGuard g1(* src);
  if (dst->m_head == 0)
  {
    dst->m_head = src->m_head;
  }
  else
  {
    dst->m_tail->m_next = src->m_head;
  }
  dst->m_tail = src->m_tail;
  dst->m_bytes_in_buffer += src->m_bytes_in_buffer;
}

static const Uint32 SEND_THREAD_NO = 0;

void
TransporterFacade::wakeup_send_thread(void)
{
  Guard g(m_send_thread_mutex);
  if (m_send_thread_nodes.get(SEND_THREAD_NO) == false)
  {
    NdbCondition_Signal(m_send_thread_cond);
  }
  m_send_thread_nodes.set(SEND_THREAD_NO);
}

void TransporterFacade::threadMainSend(void)
{
  while (theSendThread == NULL)
  {
    /* Wait until theSendThread have been set */
    NdbSleep_MilliSleep(10);
  }
  theTransporterRegistry->startSending();
  if (theTransporterRegistry->start_clients() == 0){
    ndbout_c("Unable to start theTransporterRegistry->start_clients");
    exit(0);
  }

  m_socket_server.startServer();

  while(!theStopSend)
  {
    NdbMutex_Lock(m_send_thread_mutex);
    if (m_send_thread_nodes.get(SEND_THREAD_NO) == false)
    {
      NdbCondition_WaitTimeout(m_send_thread_cond,
                               m_send_thread_mutex,
                               sendThreadWaitMillisec);
    }
    m_send_thread_nodes.clear(SEND_THREAD_NO);
    NdbMutex_Unlock(m_send_thread_mutex);
    bool all_empty;
    do
    {
      all_empty = true;
      for (Uint32 node = 1; node<MAX_NODES; node++)
      {
        struct TFSendBuffer * b = m_send_buffers + node;
        if (!b->m_node_active)
          continue;
        NdbMutex_Lock(&b->m_mutex);
        if (!b->try_lock_send())
        {
          /**
           * Did not get lock, held by other sender.
           * Sender does stuff when unlock_send()
           */
        }
        else
        {
          if (b->m_buffer.m_bytes_in_buffer > 0 ||
              b->m_out_buffer.m_bytes_in_buffer > 0)
          {
            do_send_buffer(node,b);

            if (b->m_current_send_buffer_size > 0)
            {
              all_empty = false;
            }
          }
          b->unlock_send();
        }
        NdbMutex_Unlock(&b->m_mutex);
      }
    } while (!theStopSend && all_empty == false);

  }
  theTransporterRegistry->stopSending();

  m_socket_server.stopServer();
  m_socket_server.stopSessions(true);

  theTransporterRegistry->stop_clients();
}

extern "C" 
void* 
runReceiveResponse_C(void * me)
{
  ((TransporterFacade*) me)->threadMainReceive();
  return 0;
}

ReceiveThreadClient::ReceiveThreadClient(TransporterFacade * facade)
{
  DBUG_ENTER("ReceiveThreadClient::ReceiveThreadClient");
  Uint32 ret = this->open(facade, -1, true);
  if (unlikely(ret == 0))
  {
    ndbout_c("Failed to register receive thread, ret = %d", ret);
    abort();
  }
  DBUG_VOID_RETURN;
}

ReceiveThreadClient::~ReceiveThreadClient()
{
  DBUG_ENTER("ReceiveThreadClient::~ReceiveThreadClient");
  this->close();
  DBUG_VOID_RETURN;
}

void
ReceiveThreadClient::trp_deliver_signal(const NdbApiSignal *signal,
                                        const LinearSectionPtr ptr[3])
{
  DBUG_ENTER("ReceiveThreadClient::trp_deliver_signal");
  switch (signal->theVerId_signalNumber)
  {
    case GSN_API_REGCONF:
    case GSN_CONNECT_REP:
    case GSN_NODE_FAILREP:
    case GSN_NF_COMPLETEREP:
    case GSN_TAKE_OVERTCCONF:
    case GSN_ALLOC_NODEID_CONF:
    case GSN_SUB_GCP_COMPLETE_REP:
      break;
    case GSN_CLOSE_COMREQ:
    {
      m_facade->perform_close_clnt(this);
      break;
    }
    default:
    {
      ndbout_c("Receive thread block should not receive signals, gsn: %d",
               signal->theVerId_signalNumber);
      abort();
    }
  }
  DBUG_VOID_RETURN;
}

int
TransporterFacade::unset_recv_thread_cpu(Uint32 recv_thread_id)
{
  if (recv_thread_id != 0)
  {
    return -1;
  }
  unlock_recv_thread_cpu();
  recv_thread_cpu_id = NO_RECV_THREAD_CPU_ID;
  return 0;
}

int
TransporterFacade::set_recv_thread_cpu(Uint16 *cpuid_array,
                                       Uint32 array_len,
                                       Uint32 recv_thread_id)
{
  if (array_len > 1 || array_len == 0)
  {
    return -1;
  }
  if (recv_thread_id != 0)
  {
    return -1;
  }
  recv_thread_cpu_id = cpuid_array[0];
  if (theTransporterRegistry)
  {
    /* Receiver thread already started, lock cpu now */
    lock_recv_thread_cpu();
  }
  return 0;
}

int
TransporterFacade::set_recv_thread_activation_threshold(Uint32 threshold)
{
  if (threshold >= 16)
  {
    threshold = 256;
  }
  min_active_clients_recv_thread = threshold;
  return 0;
}

void
TransporterFacade::unlock_recv_thread_cpu()
{
  if (theReceiveThread)
    Ndb_UnlockCPU(theReceiveThread);
}

void
TransporterFacade::lock_recv_thread_cpu()
{
  Uint32 cpu_id = recv_thread_cpu_id;
  if (cpu_id != NO_RECV_THREAD_CPU_ID && theReceiveThread)
  {
    Ndb_LockCPU(theReceiveThread, cpu_id);
  }
}

int
TransporterFacade::get_recv_thread_activation_threshold() const
{
  return min_active_clients_recv_thread;
}

static const int DEFAULT_MIN_ACTIVE_CLIENTS_RECV_THREAD = 8;
/*
  ::threadMainReceive() serves two purposes:

  1) Ensure that update_connection() is called regularly (100ms)
  2) If there are sufficient 'do_poll' activity from clients,
     it start acting as a receive thread, offloading the
     transporter polling from the clients.
  
  Both of these tasks need the poll rights. 
  ::update_connection() has to be synced with ::performReceive(),
  and both takes place from within the 'poll-loop'.

  Updates of the connections is triggered by setting the
  flag 'm_check_connections', which will trigger a single
  ::update_connection. Either in the do_poll called from
  threadMainReceive(), if we get the poll right, or in the
  do_poll from the thread already having the poll rights.
*/
void TransporterFacade::threadMainReceive(void)
{
  bool poll_owner = false;
  NDB_TICKS lastCheck = NdbTick_getCurrentTicks();
  NDB_TICKS receive_activation_time;

  while (theReceiveThread == NULL)
  {
    /* Wait until theReceiveThread have been set */
    NdbSleep_MilliSleep(10);
  }
  theTransporterRegistry->startReceiving();
#ifdef NDB_SHM_TRANSPORTER
  NdbThread_set_shm_sigmask(TRUE);
#endif
  ReceiveThreadClient *recv_client = new ReceiveThreadClient(this);
  lock_recv_thread_cpu();
  while(!theStopReceive)
  {
    bool stay_poll_owner = true;
    const NDB_TICKS currTime = NdbTick_getCurrentTicks();

    /**
     * Ensure that 'update_connections()' is checked every 100ms.
     * As connections has to be updated by the poll owner, we only
     * flag connections to require a check now. We will later
     * either update them ourself if we get the poll right, or leave
     * it to the thread holding the poll right, either one is fine.
     *
     * NOTE: We set this flag without mutex, which could result in
     * a 'check' to be missed now and then. 
     */
    if (NdbTick_Elapsed(lastCheck,currTime).milliSec() >= 100)
    {
      m_check_connections = true;
      lastCheck = currTime;
    }
   
    if (!poll_owner)
    {
      /*
         We only take the step to become poll owner in receive thread if
         we are sufficiently active, at least e.g. 16 threads active.
         We check this condition without mutex, there is no issue with
         what we select here, both paths will work.
      */
      if (m_num_active_clients > min_active_clients_recv_thread)
      {
        m_num_active_clients = 0;
        receive_activation_time = currTime;
      }
      else
      {
        if (m_check_connections)
        {
          recv_client->start_poll();
          do_poll(recv_client,0);
          recv_client->complete_poll();
        }
        NdbSleep_MilliSleep(100);
        continue;
      }
    }
    else
    {
      /**
       * We are holding the poll rights and acting as a receiver thread.
       * Check every 1000ms if activity is below the 50% threshold for
       * keeping the receiver thread still active.
       */
      if (NdbTick_Elapsed(receive_activation_time,currTime).milliSec() > 1000)
      {
        /* Reset timer for next activation check time */
        receive_activation_time = currTime;
        lock_poll_mutex();
        if (m_num_active_clients < (min_active_clients_recv_thread / 2))
        {
          /* Go back to not have an active receive thread */
          stay_poll_owner = false;
        }
        m_num_active_clients = 0; /* Reset active clients for next timeslot */
        unlock_poll_mutex();
      }
    }

    recv_client->start_poll();
    poll_owner = do_poll(recv_client, 10, poll_owner, stay_poll_owner);
    recv_client->complete_poll();
  }

  if (poll_owner)
  {
    /*
      Ensure to release poll ownership before proceeding to delete the
      transporter client and thus close it. That code expects not to be
      called when being the poll owner.
    */
    recv_client->start_poll();
    do_poll(recv_client, 0, true, false);
    recv_client->complete_poll();
  }
  delete recv_client;
  theTransporterRegistry->stopReceiving();
}

/*
  This method is called by worker thread that owns the poll "rights".
  It waits for events and if something arrives it takes care of it
  and returns to caller. It will quickly come back here if not all
  data was received for the worker thread.

  It is also responsible for doing ::update_connections status
  of transporters, as this also require the poll rights in order
  to not interfere with the polling itself.

  In order to not block awaiting 'update_connections' requests,
  we never wait longer than 10ms inside ::pollReceive().
  Longer timeouts are done in multiple 10ms periods
*/
void
TransporterFacade::external_poll(Uint32 wait_time)
{
  do
  {
#ifdef NDB_SHM_TRANSPORTER
    /*
      If shared memory transporters are used we need to set our sigmask
      such that we wake up also on interrupts on the shared memory
      interrupt signal.
    */
    NdbThread_set_shm_sigmask(FALSE);
#endif

    /* Long waits are done in short 10ms chunks */
    const Uint32 wait = (wait_time > 10) ? 10 : wait_time;
    const int res = theTransporterRegistry->pollReceive(wait);

#ifdef NDB_SHM_TRANSPORTER
    NdbThread_set_shm_sigmask(TRUE);
#endif

    if (m_check_connections)
    {
      m_check_connections = false;
      theTransporterRegistry->update_connections();
    }

    if (res > 0)
    {
      theTransporterRegistry->performReceive();
      break;
    }

    wait_time -= wait;
  }
  while (wait_time > 0);
}

TransporterFacade::TransporterFacade(GlobalDictCache *cache) :
  min_active_clients_recv_thread(DEFAULT_MIN_ACTIVE_CLIENTS_RECV_THREAD),
  recv_thread_cpu_id(NO_RECV_THREAD_CPU_ID),
  m_poll_owner(NULL),
  m_poll_queue_head(NULL),
  m_poll_queue_tail(NULL),
  m_num_active_clients(0),
  m_check_connections(true),
  theTransporterRegistry(0),
  theOwnId(0),
  theStartNodeId(1),
  theClusterMgr(NULL),
  dozer(NULL),
  theStopReceive(0),
  theStopSend(0),
  sendThreadWaitMillisec(10),
  theSendThread(NULL),
  theReceiveThread(NULL),
  m_fragmented_signal_id(0),
  m_globalDictCache(cache),
  m_send_buffer("sendbufferpool")
{
  DBUG_ENTER("TransporterFacade::TransporterFacade");
  thePollMutex = NdbMutex_CreateWithName("PollMutex");
  sendPerformedLastInterval = 0;
  m_open_close_mutex = NdbMutex_Create();
  for (Uint32 i = 0; i < NDB_ARRAY_SIZE(m_send_buffers); i++)
  {
    BaseString n;
    n.assfmt("sendbuffer:%u", i);
    NdbMutex_InitWithName(&m_send_buffers[i].m_mutex, n.c_str());
  }

  m_send_thread_cond = NdbCondition_Create();
  m_send_thread_mutex = NdbMutex_CreateWithName("SendThreadMutex");

  for (int i = 0; i < NO_API_FIXED_BLOCKS; i++)
    m_fixed2dynamic[i]= RNIL;

#ifdef API_TRACE
  apiSignalLog = 0;
#endif

  theClusterMgr = new ClusterMgr(*this);
  DBUG_VOID_RETURN;
}


/* Return true if node with "nodeId" is a MGM node */
static bool is_mgmd(Uint32 nodeId,
                    const ndb_mgm_configuration * conf)
{
  ndb_mgm_configuration_iterator iter(*conf, CFG_SECTION_NODE);
  if (iter.find(CFG_NODE_ID, nodeId))
    abort();
  Uint32 type;
  if(iter.get(CFG_TYPE_OF_SECTION, &type))
    abort();

  return (type == NODE_TYPE_MGM);
}


bool
TransporterFacade::do_connect_mgm(NodeId nodeId,
                                  const ndb_mgm_configuration* conf)
{
  // Allow other MGM nodes to connect
  DBUG_ENTER("TransporterFacade::do_connect_mgm");
  ndb_mgm_configuration_iterator iter(*conf, CFG_SECTION_CONNECTION);
  for(iter.first(); iter.valid(); iter.next())
  {
    Uint32 nodeId1, nodeId2;
    if (iter.get(CFG_CONNECTION_NODE_1, &nodeId1) ||
        iter.get(CFG_CONNECTION_NODE_2, &nodeId2))
      DBUG_RETURN(false);

    // Skip connections where this node is not involved
    if (nodeId1 != nodeId && nodeId2 != nodeId)
      continue;

    // If both sides are MGM, open connection
    if(is_mgmd(nodeId1, conf) && is_mgmd(nodeId2, conf))
    {
      Uint32 remoteNodeId = (nodeId == nodeId1 ? nodeId2 : nodeId1);
      DBUG_PRINT("info", ("opening connection to node %d", remoteNodeId));
      doConnect(remoteNodeId);
    }
  }

  DBUG_RETURN(true);
}

void
TransporterFacade::set_up_node_active_in_send_buffers(Uint32 nodeId,
                                   const ndb_mgm_configuration &conf)
{
  DBUG_ENTER("TransporterFacade::set_up_node_active_in_send_buffers");
  ndb_mgm_configuration_iterator iter(conf, CFG_SECTION_CONNECTION);
  Uint32 nodeId1, nodeId2, remoteNodeId;
  struct TFSendBuffer *b;

  /* Need to also communicate with myself, not found in config */
  b = m_send_buffers + nodeId;
  b->m_node_active = true;

  for (iter.first(); iter.valid(); iter.next())
  {
    if (iter.get(CFG_CONNECTION_NODE_1, &nodeId1)) continue;
    if (iter.get(CFG_CONNECTION_NODE_2, &nodeId2)) continue;
    if (nodeId1 != nodeId && nodeId2 != nodeId) continue;
    remoteNodeId = (nodeId == nodeId1 ? nodeId2 : nodeId1);
    b = m_send_buffers + remoteNodeId;
    b->m_node_active = true;
  }
  DBUG_VOID_RETURN;
}

bool
TransporterFacade::configure(NodeId nodeId,
                             const ndb_mgm_configuration* conf)
{
  DBUG_ENTER("TransporterFacade::configure");

  assert(theOwnId == nodeId);
  assert(theTransporterRegistry);
  assert(theClusterMgr);

  /* Set up active communication with all configured nodes */
  set_up_node_active_in_send_buffers(nodeId, *conf);

  // Configure transporters
  if (!IPCConfig::configureTransporters(nodeId,
                                        * conf,
                                        * theTransporterRegistry,
                                        true))
    DBUG_RETURN(false);

  // Configure cluster manager
  theClusterMgr->configure(nodeId, conf);

  ndb_mgm_configuration_iterator iter(* conf, CFG_SECTION_NODE);
  if(iter.find(CFG_NODE_ID, nodeId))
    DBUG_RETURN(false);

  // Configure send buffers
  if (!m_send_buffer.inited())
  {
    Uint32 total_send_buffer = 0;
    Uint64 total_send_buffer64;
    size_t total_send_buffer_size_t;
    iter.get(CFG_TOTAL_SEND_BUFFER_MEMORY, &total_send_buffer);

    total_send_buffer64 = total_send_buffer;
    if (total_send_buffer64 == 0)
    {
      total_send_buffer64 = theTransporterRegistry->get_total_max_send_buffer();
    }

    Uint64 extra_send_buffer = 0;
    iter.get(CFG_EXTRA_SEND_BUFFER_MEMORY, &extra_send_buffer);

    total_send_buffer64 += extra_send_buffer;
#if SIZEOF_CHARP == 4
    /* init method can only handle 32-bit sizes on 32-bit platforms */
    if (total_send_buffer64 > 0xFFFFFFFF)
    {
      total_send_buffer64 = 0xFFFFFFFF;
    }
#endif
    total_send_buffer_size_t = (size_t)total_send_buffer64;
    if (!m_send_buffer.init(total_send_buffer_size_t))
    {
      ndbout << "Unable to allocate "
             << total_send_buffer_size_t
             << " bytes of memory for send buffers!!" << endl;
      DBUG_RETURN(false);
    }
  }

  Uint32 auto_reconnect=1;
  iter.get(CFG_AUTO_RECONNECT, &auto_reconnect);

  const char * priospec = 0;
  if (iter.get(CFG_HB_THREAD_PRIO, &priospec) == 0)
  {
    NdbThread_SetHighPrioProperties(priospec);
  }

  /**
   * Keep value it set before connect (overriding config)
   */
  if (theClusterMgr->m_auto_reconnect == -1)
  {
    theClusterMgr->m_auto_reconnect = auto_reconnect;
  }
  
#ifdef API_TRACE
  signalLogger.logOn(true, 0, SignalLoggerManager::LogInOut);
#endif

#ifdef ERROR_INSERT
  Uint32 mixologyLevel = 0;

  iter.get(CFG_MIXOLOGY_LEVEL, &mixologyLevel);
  if (mixologyLevel)
  {
    ndbout_c("Mixology level set to 0x%x", mixologyLevel);
    theTransporterRegistry->setMixologyLevel(mixologyLevel);
  }
#endif

  // Open connection between MGM servers
  if (!do_connect_mgm(nodeId, conf))
    DBUG_RETURN(false);

  /**
   * Also setup Loopback Transporter
   */
  doConnect(nodeId);

  DBUG_RETURN(true);
}

void
TransporterFacade::for_each(trp_client* sender,
                            const NdbApiSignal* aSignal, 
                            const LinearSectionPtr ptr[3])
{
  /*
    Allow up to 16 threads to receive signals here before we start
    waking them up.
  */
  trp_client * woken[16];
  Uint32 cnt_woken = 0;
  Uint32 sz = m_threads.m_clients.size();
  for (Uint32 i = 0; i < sz ; i ++) 
  {
    trp_client * clnt = m_threads.m_clients[i].m_clnt;
    if (clnt != 0 && clnt != sender)
    {
      bool res = clnt->is_locked_for_poll();
      assert(clnt->check_if_locked() == res);
      if (res)
      {
        clnt->trp_deliver_signal(aSignal, ptr);
      }
      else
      {
        NdbMutex_Lock(clnt->m_mutex);
        int save = clnt->m_poll.m_waiting;
        clnt->trp_deliver_signal(aSignal, ptr);
        if (save != clnt->m_poll.m_waiting &&
            clnt->m_poll.m_waiting == trp_client::PollQueue::PQ_WOKEN)
        {
          woken[cnt_woken++] = clnt;
          if (cnt_woken == NDB_ARRAY_SIZE(woken))
          {
            lock_poll_mutex();
            remove_from_poll_queue(woken, cnt_woken);
            unlock_poll_mutex();
            unlock_and_signal(woken, cnt_woken);
            cnt_woken = 0;
          }
        }
        else
        {
          NdbMutex_Unlock(clnt->m_mutex);
        }
      }
    }
  }

  if (cnt_woken != 0)
  {
    lock_poll_mutex();
    remove_from_poll_queue(woken, cnt_woken);
    unlock_poll_mutex();
    unlock_and_signal(woken, cnt_woken);
  }
}

void
TransporterFacade::connected()
{
  DBUG_ENTER("TransporterFacade::connected");
  NdbApiSignal signal(numberToRef(API_CLUSTERMGR, theOwnId));
  signal.theVerId_signalNumber = GSN_ALLOC_NODEID_CONF;
  signal.theReceiversBlockNumber = 0;
  signal.theTrace  = 0;
  signal.theLength = AllocNodeIdConf::SignalLength;

  AllocNodeIdConf * rep = CAST_PTR(AllocNodeIdConf, signal.getDataPtrSend());
  rep->senderRef = 0;
  rep->senderData = 0;
  rep->nodeId = theOwnId;
  rep->secret_lo = 0;
  rep->secret_hi = 0;

  Uint32 sz = m_threads.m_clients.size();
  for (Uint32 i = 0; i < sz ; i ++)
  {
    trp_client * clnt = m_threads.m_clients[i].m_clnt;
    if (clnt != 0)
    {
      clnt->trp_deliver_signal(&signal, 0);
    }
  }
  DBUG_VOID_RETURN;
}

void
TransporterFacade::perform_close_clnt(trp_client* clnt)
{
  m_threads.close(clnt->m_blockNo);
  dbg("perform_close_clnt: poll_owner: %p", m_poll_owner);
  dbg("perform_close_clnt: clnt: %p", clnt);
  clnt->wakeup();
}

int 
TransporterFacade::close_clnt(trp_client* clnt)
{
  bool first = true;
  NdbApiSignal signal(numberToRef(clnt->m_blockNo, theOwnId));
  signal.theVerId_signalNumber = GSN_CLOSE_COMREQ;
  signal.theTrace = 0;
  signal.theLength = 1;
  CloseComReqConf * req = CAST_PTR(CloseComReqConf, signal.getDataPtrSend());
  req->xxxBlockRef = numberToRef(clnt->m_blockNo, theOwnId);

  if (clnt)
  {
    Guard g(m_open_close_mutex);
    signal.theReceiversBlockNumber = clnt->m_blockNo;
    signal.theData[0] = clnt->m_blockNo;
    dbg("close(%p)", clnt);
    if (m_threads.get(clnt->m_blockNo) != clnt)
    {
      abort();
    }

    /**
     * We close a client through the following procedure
     * 1) Ensure we close something which is open
     * 2) Send a signal to ourselves, this signal will be executed
     *    by the poll owner. When this signal is executed we're
     *    in the correct thread to write NULL into the mapping
     *    array.
     * 3) When this thread receives the signal sent to ourselves it
     *    it will call close (perform_close_clnt) on the client
     *    mapping.
     * 4) We will wait on a condition in this thread for the poll
     *    owner to set this entry to NULL.
     */
    if (!theTransporterRegistry)
    {
      /*
        We haven't even setup transporter registry, so no need to
        send signal to poll waiter to close.
      */
      m_threads.close(clnt->m_blockNo);
      return 0;
    }
    bool not_finished;
    do
    {
      clnt->start_poll();
      if (first)
      {
        clnt->raw_sendSignal(&signal, theOwnId);
        clnt->do_forceSend(1);
        first = false;
      }
      clnt->do_poll(10);
      not_finished = (m_threads.get(clnt->m_blockNo) == clnt);
      clnt->complete_poll();
    } while (not_finished);
  }
  return 0;
}

void
TransporterFacade::expand_clnt()  //Handle EXPAND_CLNT signal
{
  m_threads.expand(64);
}

Uint32
TransporterFacade::open_clnt(trp_client * clnt, int blockNo)
{
  DBUG_ENTER("TransporterFacade::open");

  bool first = true;
  Guard g(m_open_close_mutex);
<<<<<<< HEAD
  dbg("open(%p)", clnt);
  int r= m_threads.open(clnt);
=======
  if (DBG_POLL) ndbout_c("open(%p)", clnt);

  while (m_threads.freeCnt() == 0)
  {
    /* Ask ClusterMgr to do m_thread.expand() (Need poll rights)*/
    clnt->start_poll();
    if (first)
    {
      NdbApiSignal signal(numberToRef(0, theOwnId));
      signal.theVerId_signalNumber = GSN_EXPAND_CLNT;
      signal.theTrace = 0;
      signal.theLength = 1;
      signal.theReceiversBlockNumber = theClusterMgr->m_blockNo;
      signal.theData[0] = 0;  //Unused

      clnt->raw_sendSignal(&signal, theOwnId);
      clnt->do_forceSend(1);
      first = false;
    }
    clnt->do_poll(10);
    clnt->complete_poll();
  }

  const int r= m_threads.open(clnt);
>>>>>>> 46c589f7
  if (r < 0)
  {
    DBUG_RETURN(0);
  }

  if (unlikely(blockNo != -1))
  {
    // Using fixed block number, add fixed->dymamic mapping
    Uint32 fixed_index = blockNo - MIN_API_FIXED_BLOCK_NO;
    
    assert(blockNo >= MIN_API_FIXED_BLOCK_NO &&
           fixed_index <= NO_API_FIXED_BLOCKS);
    
    m_fixed2dynamic[fixed_index]= r;
  }

  DBUG_RETURN(numberToRef(r, (theOwnId >= 0 ? theOwnId : 0)));
}

TransporterFacade::~TransporterFacade()
{  
  DBUG_ENTER("TransporterFacade::~TransporterFacade");

  delete theClusterMgr;  
  NdbMutex_Lock(thePollMutex);
  delete theTransporterRegistry;
  NdbMutex_Unlock(thePollMutex);
  for (Uint32 i = 0; i < NDB_ARRAY_SIZE(m_send_buffers); i++)
  {
    NdbMutex_Deinit(&m_send_buffers[i].m_mutex);
  }
  NdbMutex_Destroy(thePollMutex);
  NdbMutex_Destroy(m_open_close_mutex);
  NdbMutex_Destroy(m_send_thread_mutex);
  NdbCondition_Destroy(m_send_thread_cond);
#ifdef API_TRACE
  signalLogger.setOutputStream(0);
#endif
  DBUG_VOID_RETURN;
}


/******************************************************************************
 * SEND SIGNAL METHODS
 *****************************************************************************/
int
TransporterFacade::sendSignal(trp_client* clnt,
                              const NdbApiSignal * aSignal, NodeId aNode)
{
  const Uint32* tDataPtr = aSignal->getConstDataPtrSend();
  Uint32 Tlen = aSignal->theLength;
  Uint32 TBno = aSignal->theReceiversBlockNumber;
#ifdef API_TRACE
  if(setSignalLog() && TRACE_GSN(aSignal->theVerId_signalNumber)){
    SignalHeader tmp = * aSignal;
    tmp.theSendersBlockRef = numberToRef(aSignal->theSendersBlockRef, theOwnId);
    LinearSectionPtr ptr[3];
    signalLogger.sendSignal(tmp,
                            1,
                            tDataPtr,
                            aNode, ptr, 0);
    signalLogger.flushSignalLog();
  }
#endif
  if ((Tlen != 0) && (Tlen <= 25) && (TBno != 0)) {
    SendStatus ss = theTransporterRegistry->prepareSend(clnt,
                                                        aSignal,
                                                        1, // JBB
                                                        tDataPtr,
                                                        aNode,
                                                        (LinearSectionPtr*)0);
    //if (ss != SEND_OK) ndbout << ss << endl;
    if (ss == SEND_OK)
    {
      assert(theClusterMgr->getNodeInfo(aNode).is_confirmed() ||
             aSignal->readSignalNumber() == GSN_API_REGREQ ||
             (aSignal->readSignalNumber() == GSN_CONNECT_REP &&
              aNode == ownId()) ||
             (aSignal->readSignalNumber() == GSN_CLOSE_COMREQ &&
              aNode == ownId()));
    }
    return (ss == SEND_OK ? 0 : -1);
  }
  else
  {
    ndbout << "ERR: SigLen = " << Tlen << " BlockRec = " << TBno;
    ndbout << " SignalNo = " << aSignal->theVerId_signalNumber << endl;
    assert(0);
  }//if
  return -1; // Node Dead
}

/**
 * FragmentedSectionIterator
 * -------------------------
 * This class acts as an adapter to a GenericSectionIterator
 * instance, providing a sub-range iterator interface.
 * It is used when long sections of a signal are fragmented
 * across multiple actual signals - the user-supplied
 * GenericSectionIterator is then adapted into a
 * GenericSectionIterator that only returns a subset of
 * the contained words for each signal fragment.
 */
class FragmentedSectionIterator: public GenericSectionIterator
{
private :
  GenericSectionIterator* realIterator; /* Real underlying iterator */
  Uint32 realIterWords;                 /* Total size of underlying */
  Uint32 realCurrPos;                   /* Current pos in underlying */
  Uint32 rangeStart;                    /* Sub range start in underlying */
  Uint32 rangeLen;                      /* Sub range len in underlying */
  Uint32 rangeRemain;                   /* Remaining words in underlying */
  const Uint32* lastReadPtr;            /* Ptr to last chunk obtained from
                                         * underlying */
  Uint32 lastReadPtrLen;                /* Remaining words in last chunk
                                         * obtained from underlying */
public:
  /* Constructor
   * The instance is constructed with the sub-range set to be the
   * full range of the underlying iterator
   */
  FragmentedSectionIterator(GenericSectionPtr ptr)
  {
    realIterator= ptr.sectionIter;
    realIterWords= ptr.sz;
    realCurrPos= 0;
    rangeStart= 0;
    rangeLen= rangeRemain= realIterWords;
    lastReadPtr= NULL;
    lastReadPtrLen= 0;
    moveToPos(0);

    assert(checkInvariants());
  }

private:
  /** 
   * checkInvariants
   * These class invariants must hold true at all stable states
   * of the iterator
   */
  bool checkInvariants()
  {
    assert( (realIterator != NULL) || (realIterWords == 0) );
    assert( realCurrPos <= realIterWords );
    assert( rangeStart <= realIterWords );
    assert( (rangeStart+rangeLen) <= realIterWords);
    assert( rangeRemain <= rangeLen );
    
    /* Can only have a null readptr if nothing is left */
    assert( (lastReadPtr != NULL) || (rangeRemain == 0));

    /* If we have a non-null readptr and some remaining 
     * words the readptr must have some words
     */
    assert( (lastReadPtr == NULL) || 
            ((rangeRemain == 0) || (lastReadPtrLen != 0)));
    return true;
  }

  /**
   * moveToPos
   * This method is used when the iterator is reset(), to move
   * to the start of the current sub-range.
   * If the iterator is already in-position then this is efficient
   * Otherwise, it has to reset() the underling iterator and
   * advance it until the start position is reached.
   */
  void moveToPos(Uint32 pos)
  {
    assert(pos <= realIterWords);

    if (pos < realCurrPos)
    {
      /* Need to reset, and advance from the start */
      realIterator->reset();
      realCurrPos= 0;
      lastReadPtr= NULL;
      lastReadPtrLen= 0;
    }

    if ((lastReadPtr == NULL) && 
        (realIterWords != 0) &&
        (pos != realIterWords))
      lastReadPtr= realIterator->getNextWords(lastReadPtrLen);
    
    if (pos == realCurrPos)
      return;

    /* Advance until we get a chunk which contains the pos */
    while (pos >= realCurrPos + lastReadPtrLen)
    {
      realCurrPos+= lastReadPtrLen;
      lastReadPtr= realIterator->getNextWords(lastReadPtrLen);
      assert(lastReadPtr != NULL);
    }

    const Uint32 chunkOffset= pos - realCurrPos;
    lastReadPtr+= chunkOffset;
    lastReadPtrLen-= chunkOffset;
    realCurrPos= pos;
  }

public:
  /**
   * setRange
   * Set the sub-range of the iterator.  Must be within the
   * bounds of the underlying iterator
   * After the range is set, the iterator is reset() to the
   * start of the supplied subrange
   */
  bool setRange(Uint32 start, Uint32 len)
  {
    assert(checkInvariants());
    if (start+len > realIterWords)
      return false;
    moveToPos(start);
    
    rangeStart= start;
    rangeLen= rangeRemain= len;

    assert(checkInvariants());
    return true;
  }

  /**
   * reset
   * (GenericSectionIterator)
   * Reset the iterator to the start of the current sub-range
   * Avoid calling as it could be expensive.
   */
  void reset()
  {
    /* Reset iterator to last specified range */
    assert(checkInvariants());
    moveToPos(rangeStart);
    rangeRemain= rangeLen;
    assert(checkInvariants());
  }

  /**
   * getNextWords
   * (GenericSectionIterator)
   * Get ptr and size of next contiguous words in subrange
   */
  const Uint32* getNextWords(Uint32& sz)
  {
    assert(checkInvariants());
    const Uint32* currPtr= NULL;

    if (rangeRemain)
    {
      assert(lastReadPtr != NULL);
      assert(lastReadPtrLen != 0);
      currPtr= lastReadPtr;
      
      sz= MIN(rangeRemain, lastReadPtrLen);
      
      if (sz == lastReadPtrLen)
        /* Will return everything in this chunk, move iterator to 
         * next
         */
        lastReadPtr= realIterator->getNextWords(lastReadPtrLen);
      else
      {
        /* Not returning all of this chunk, just advance within it */
        lastReadPtr+= sz;
        lastReadPtrLen-= sz;
      }
      realCurrPos+= sz;
      rangeRemain-= sz;
    }
    else
    {
      sz= 0;
    }
    
    assert(checkInvariants());
    return currPtr;
  }
};

/* Max fragmented signal chunk size (words) is max round number 
 * of NDB_SECTION_SEGMENT_SZ words with some slack left for 'main'
 * part of signal etc.
 */
#define CHUNK_SZ ((((MAX_SEND_MESSAGE_BYTESIZE >> 2) / NDB_SECTION_SEGMENT_SZ) - 2 ) \
                  * NDB_SECTION_SEGMENT_SZ)

/**
 * sendFragmentedSignal (GenericSectionPtr variant)
 * ------------------------------------------------
 * This method will send a signal with attached long sections.  If 
 * the signal is longer than CHUNK_SZ, the signal will be split into
 * multiple CHUNK_SZ fragments.
 * 
 * This is done by sending two or more long signals(fragments), with the
 * original GSN, but different signal data and with as much of the long 
 * sections as will fit in each.
 *
 * Non-final fragment signals contain a fraginfo value in the header
 * (1= first fragment, 2= intermediate fragment, 3= final fragment)
 * 
 * Fragment signals contain additional words in their signals :
 *   1..n words Mapping section numbers in fragment signal to original 
 *              signal section numbers
 *   1 word     Fragmented signal unique id.
 * 
 * Non final fragments (fraginfo=1/2) only have this data in them.  Final
 * fragments have this data in addition to the normal signal data.
 * 
 * Each fragment signal can transport one or more long sections, starting 
 * with section 0.  Sections are always split on NDB_SECTION_SEGMENT_SZ word
 * boundaries to simplify reassembly in the kernel.
 */
int
TransporterFacade::sendFragmentedSignal(trp_client* clnt,
                                        const NdbApiSignal* inputSignal,
                                        NodeId aNode,
                                        const GenericSectionPtr ptr[3],
                                        Uint32 secs)
{
  NdbApiSignal copySignal(* inputSignal);
  NdbApiSignal* aSignal = &copySignal;

  unsigned i;
  Uint32 totalSectionLength= 0;
  for (i= 0; i < secs; i++)
    totalSectionLength+= ptr[i].sz;
  
  /* If there's no need to fragment, send normally */
  if (totalSectionLength <= CHUNK_SZ)
    return sendSignal(clnt, aSignal, aNode, ptr, secs);
  
  // TODO : Consider tracing fragment signals?
#ifdef API_TRACE
  if(setSignalLog() && TRACE_GSN(aSignal->theVerId_signalNumber)){
    SignalHeader tmp = * aSignal;
    tmp.theSendersBlockRef = numberToRef(aSignal->theSendersBlockRef, theOwnId);
    signalLogger.sendSignal(tmp,
                            1,
                            aSignal->getConstDataPtrSend(),
                            aNode, ptr, 0);
    signalLogger.flushSignalLog();
    for (Uint32 i = 0; i<secs; i++)
      ptr[i].sectionIter->reset();
  }
#endif

  NdbApiSignal tmp_signal(*(SignalHeader*)aSignal);
  GenericSectionPtr tmp_ptr[3];
  GenericSectionPtr empty= {0, NULL};
  Uint32 unique_id= m_fragmented_signal_id++; // next unique id
  
  /* Init tmp_ptr array from ptr[] array, make sure we have
   * 0 length for missing sections
   */
  for (i= 0; i < 3; i++)
    tmp_ptr[i]= (i < secs)? ptr[i] : empty;

  /* Create our section iterator adapters */
  FragmentedSectionIterator sec0(tmp_ptr[0]);
  FragmentedSectionIterator sec1(tmp_ptr[1]);
  FragmentedSectionIterator sec2(tmp_ptr[2]);

  /* Replace caller's iterators with ours */
  tmp_ptr[0].sectionIter= &sec0;
  tmp_ptr[1].sectionIter= &sec1;
  tmp_ptr[2].sectionIter= &sec2;

  unsigned start_i= 0;
  unsigned this_chunk_sz= 0;
  unsigned fragment_info= 0;
  Uint32 *tmp_signal_data= tmp_signal.getDataPtrSend();
  for (i= 0; i < secs;) {
    unsigned remaining_sec_sz= tmp_ptr[i].sz;
    tmp_signal_data[i-start_i]= i;
    if (this_chunk_sz + remaining_sec_sz <= CHUNK_SZ)
    {
      /* This section fits whole, move onto next */
      this_chunk_sz+= remaining_sec_sz;
      i++;
      continue;
    }
    else
    {
      assert(this_chunk_sz <= CHUNK_SZ);
      /* This section doesn't fit, truncate it */
      unsigned send_sz= CHUNK_SZ - this_chunk_sz;
      if (i != start_i)
      {
        /* We ensure that the first piece of a new section which is
         * being truncated is a multiple of NDB_SECTION_SEGMENT_SZ
         * (to simplify reassembly).  Subsequent non-truncated pieces
         * will be CHUNK_SZ which is a multiple of NDB_SECTION_SEGMENT_SZ
         * The final piece does not need to be a multiple of
         * NDB_SECTION_SEGMENT_SZ
         * 
         * We round down the available send space to the nearest whole 
         * number of segments.
         * If there's not enough space for one segment, then we round up
         * to one segment.  This can make us send more than CHUNK_SZ, which
         * is ok as it's defined as less than the maximum message length.
         */
        send_sz = (send_sz / NDB_SECTION_SEGMENT_SZ) * 
          NDB_SECTION_SEGMENT_SZ;                        /* Round down */
        send_sz = MAX(send_sz, NDB_SECTION_SEGMENT_SZ);  /* At least one */
        send_sz = MIN(send_sz, remaining_sec_sz);        /* Only actual data */
        
        /* If we've squeezed the last bit of data in, jump out of 
         * here to send the last fragment.
         * Otherwise, send what we've collected so far.
         */
        if ((send_sz == remaining_sec_sz) &&      /* All sent */
            (i == secs - 1))                      /* No more sections */
        {
          this_chunk_sz+=  remaining_sec_sz;
          i++;
          continue;
        }
      }

      /* At this point, there must be data to send in a further signal */
      assert((send_sz < remaining_sec_sz) ||
             (i < secs - 1));

      /* Modify tmp generic section ptr to describe truncated
       * section
       */
      tmp_ptr[i].sz= send_sz;
      FragmentedSectionIterator* fragIter= 
        (FragmentedSectionIterator*) tmp_ptr[i].sectionIter;
      const Uint32 total_sec_sz= ptr[i].sz;
      const Uint32 start= (total_sec_sz - remaining_sec_sz);
      bool ok= fragIter->setRange(start, send_sz);
      assert(ok);
      if (!ok)
        return -1;
      
      if (fragment_info < 2) // 1 = first fragment signal
                             // 2 = middle fragments
	fragment_info++;

      // send tmp_signal
      tmp_signal_data[i-start_i+1]= unique_id;
      tmp_signal.setLength(i-start_i+2);
      tmp_signal.m_fragmentInfo= fragment_info;
      tmp_signal.m_noOfSections= i-start_i+1;
      // do prepare send
      {
	SendStatus ss = theTransporterRegistry->prepareSend
          (clnt,
           &tmp_signal,
	   1, /*JBB*/
	   tmp_signal_data,
	   aNode, 
	   &tmp_ptr[start_i]);
	assert(ss != SEND_MESSAGE_TOO_BIG);
	if (ss != SEND_OK) return -1;
        if (ss == SEND_OK)
        {
          assert(theClusterMgr->getNodeInfo(aNode).is_confirmed() ||
                 tmp_signal.readSignalNumber() == GSN_API_REGREQ);
        }
      }
      assert(remaining_sec_sz >= send_sz);
      Uint32 remaining= remaining_sec_sz - send_sz;
      tmp_ptr[i].sz= remaining;
      /* Set sub-range iterator to cover remaining words */
      ok= fragIter->setRange(start+send_sz, remaining);
      assert(ok);
      if (!ok)
        return -1;
      
      if (remaining == 0)
        /* This section's done, move onto the next */
	i++;
      
      // setup variables for next signal
      start_i= i;
      this_chunk_sz= 0;
    }
  }

  unsigned a_sz= aSignal->getLength();

  if (fragment_info > 0) {
    // update the original signal to include section info
    Uint32 *a_data= aSignal->getDataPtrSend();
    unsigned tmp_sz= i-start_i;
    memcpy(a_data+a_sz,
	   tmp_signal_data,
	   tmp_sz*sizeof(Uint32));
    a_data[a_sz+tmp_sz]= unique_id;
    aSignal->setLength(a_sz+tmp_sz+1);

    // send last fragment
    aSignal->m_fragmentInfo= 3; // 3 = last fragment
    aSignal->m_noOfSections= i-start_i;
  } else {
    aSignal->m_noOfSections= secs;
  }

  // send aSignal
  int ret;
  {
    SendStatus ss = theTransporterRegistry->prepareSend
      (clnt,
       aSignal,
       1/*JBB*/,
       aSignal->getConstDataPtrSend(),
       aNode,
       &tmp_ptr[start_i]);
    assert(ss != SEND_MESSAGE_TOO_BIG);
    if (ss == SEND_OK)
    {
      assert(theClusterMgr->getNodeInfo(aNode).is_confirmed() ||
             aSignal->readSignalNumber() == GSN_API_REGREQ);
    }
    ret = (ss == SEND_OK ? 0 : -1);
  }
  aSignal->m_noOfSections = 0;
  aSignal->m_fragmentInfo = 0;
  aSignal->setLength(a_sz);
  return ret;
}

int
TransporterFacade::sendFragmentedSignal(trp_client* clnt,
                                        const NdbApiSignal* aSignal,
                                        NodeId aNode,
                                        const LinearSectionPtr ptr[3],
                                        Uint32 secs)
{
  /* Use the GenericSection variant of sendFragmentedSignal */
  GenericSectionPtr tmpPtr[3];
  LinearSectionPtr linCopy[3];
  const LinearSectionPtr empty= {0, NULL};
  
  /* Make sure all of linCopy is initialised */
  for (Uint32 j=0; j<3; j++)
    linCopy[j]= (j < secs)? ptr[j] : empty;
  
  LinearSectionIterator zero (linCopy[0].p, linCopy[0].sz);
  LinearSectionIterator one  (linCopy[1].p, linCopy[1].sz);
  LinearSectionIterator two  (linCopy[2].p, linCopy[2].sz);

  /* Build GenericSectionPtr array using iterators */
  tmpPtr[0].sz= linCopy[0].sz;
  tmpPtr[0].sectionIter= &zero;
  tmpPtr[1].sz= linCopy[1].sz;
  tmpPtr[1].sectionIter= &one;
  tmpPtr[2].sz= linCopy[2].sz;
  tmpPtr[2].sectionIter= &two;

  return sendFragmentedSignal(clnt, aSignal, aNode, tmpPtr, secs);
}
  

int
TransporterFacade::sendSignal(trp_client* clnt,
                              const NdbApiSignal* aSignal, NodeId aNode,
                              const LinearSectionPtr ptr[3], Uint32 secs)
{
  Uint32 save = aSignal->m_noOfSections;
  const_cast<NdbApiSignal*>(aSignal)->m_noOfSections = secs;
#ifdef API_TRACE
  if(setSignalLog() && TRACE_GSN(aSignal->theVerId_signalNumber)){
    SignalHeader tmp = * aSignal;
    tmp.theSendersBlockRef = numberToRef(aSignal->theSendersBlockRef, theOwnId);
    signalLogger.sendSignal(tmp,
                            1,
                            aSignal->getConstDataPtrSend(),
                            aNode, ptr, secs);
    signalLogger.flushSignalLog();
  }
#endif
  SendStatus ss = theTransporterRegistry->prepareSend
    (clnt,
     aSignal,
     1, // JBB
     aSignal->getConstDataPtrSend(),
     aNode,
     ptr);
  assert(ss != SEND_MESSAGE_TOO_BIG);
  const_cast<NdbApiSignal*>(aSignal)->m_noOfSections = save;
  if (ss == SEND_OK)
  {
    assert(theClusterMgr->getNodeInfo(aNode).is_confirmed() ||
           aSignal->readSignalNumber() == GSN_API_REGREQ);
  }
  return (ss == SEND_OK ? 0 : -1);
}

int
TransporterFacade::sendSignal(trp_client* clnt,
                              const NdbApiSignal* aSignal, NodeId aNode,
                              const GenericSectionPtr ptr[3], Uint32 secs)
{
  Uint32 save = aSignal->m_noOfSections;
  const_cast<NdbApiSignal*>(aSignal)->m_noOfSections = secs;
#ifdef API_TRACE
  if(setSignalLog() && TRACE_GSN(aSignal->theVerId_signalNumber)){
    SignalHeader tmp = * aSignal;
    tmp.theSendersBlockRef = numberToRef(aSignal->theSendersBlockRef, theOwnId);
    signalLogger.sendSignal(tmp,
                            1,
                            aSignal->getConstDataPtrSend(),
                            aNode, ptr, secs);
    signalLogger.flushSignalLog();
    for (Uint32 i = 0; i<secs; i++)
      ptr[i].sectionIter->reset();
  }
#endif
  SendStatus ss = theTransporterRegistry->prepareSend
    (clnt,
     aSignal,
     1, // JBB
     aSignal->getConstDataPtrSend(),
     aNode,
     ptr);
  assert(ss != SEND_MESSAGE_TOO_BIG);
  const_cast<NdbApiSignal*>(aSignal)->m_noOfSections = save;
  if (ss == SEND_OK)
  {
    assert(theClusterMgr->getNodeInfo(aNode).is_confirmed() ||
           aSignal->readSignalNumber() == GSN_API_REGREQ);
  }
  return (ss == SEND_OK ? 0 : -1);
}

/******************************************************************************
 * CONNECTION METHODS  Etc
 ******************************************************************************/
void
TransporterFacade::doConnect(int aNodeId){
  theTransporterRegistry->setIOState(aNodeId, NoHalt);
  theTransporterRegistry->do_connect(aNodeId);
}

void
TransporterFacade::doDisconnect(int aNodeId)
{
  theTransporterRegistry->do_disconnect(aNodeId);
}

/**
 * As ClusterMgr maintains shared global data, updating
 * its connection state needs locking. Depending on
 * whether ClusterMgr already is the poll owner, we
 * should conditionally take that lock now.
 */
void
TransporterFacade::reportConnected(int aNodeId)
{
  assert(m_poll_owner != NULL);
  if (m_poll_owner != theClusterMgr)
  {
    theClusterMgr->lock();
    theClusterMgr->reportConnected(aNodeId);
    theClusterMgr->flush_send_buffers();
    theClusterMgr->unlock();
  }
  else
  {
    theClusterMgr->reportConnected(aNodeId);
  }
  return;
}

void
TransporterFacade::reportDisconnected(int aNodeId)
{
  assert(m_poll_owner != NULL);
  if (m_poll_owner != theClusterMgr)
  {
    theClusterMgr->lock();
    theClusterMgr->reportDisconnected(aNodeId);
    theClusterMgr->flush_send_buffers();
    theClusterMgr->unlock();
  }
  else
  {
    theClusterMgr->reportDisconnected(aNodeId);
  }
  return;
}

NodeId
TransporterFacade::ownId() const
{
  return theOwnId;
}

NodeId
TransporterFacade::get_an_alive_node()
{
  DBUG_ENTER("TransporterFacade::get_an_alive_node");
  DBUG_PRINT("enter", ("theStartNodeId: %d", theStartNodeId));
#ifdef VM_TRACE
#ifdef NDB_USE_GET_ENV
  const char* p = NdbEnv_GetEnv("NDB_ALIVE_NODE_ID", (char*)0, 0);
  if (p != 0 && *p != 0)
    DBUG_RETURN(atoi(p));
#endif
#endif
  NodeId i;
  for (i = theStartNodeId; i < MAX_NDB_NODES; i++) {
    if (get_node_alive(i)){
      DBUG_PRINT("info", ("Node %d is alive", i));
      theStartNodeId = ((i + 1) % MAX_NDB_NODES);
      DBUG_RETURN(i);
    }
  }
  for (i = 1; i < theStartNodeId; i++) {
    if (get_node_alive(i)){
      DBUG_PRINT("info", ("Node %d is alive", i));
      theStartNodeId = ((i + 1) % MAX_NDB_NODES);
      DBUG_RETURN(i);
    }
  }
  DBUG_RETURN((NodeId)0);
}

TransporterFacade::ThreadData::ThreadData(Uint32 size)
  : m_use_cnt(0), 
    m_firstFree(END_OF_LIST)
{
  expand(size);
}

/**
 * Expand the Vectors used to register open Clients.
 * As a Vector::expand() reallocates and moves the Vector
 * items, it has to be protected from concurrent get'ers.
 * This is achieved by requiring that both get, expand and close
 * is only called from ::deliver_signal while having the poll right.
 *
 * In addition to having the poll right, 
 * m_open_close_mutex should be held.
 */
void
TransporterFacade::ThreadData::expand(Uint32 size){
  const Uint32 sz = m_clients.size();
  m_clients.expand(sz + size);
  for(Uint32 i = 0; i<size; i++){
    m_clients.push_back(Client(NULL, sz + i + 1));
  }

  m_clients.back().m_next =  m_firstFree;
  m_firstFree = m_clients.size() - size;
}


/**
 * Register 'clnt' in the TransporterFacade.
 * Should be called with m_open_close_mutex locked.
 *
 * Poll right *not* required as ::open do not ::expand!:
 *
 * As there are no mutex protection between threads ::open'ing a 
 * trp_client and threads get'ing the trp_client* for *other clients*,
 * we can't let ::open do an ::expand of the Vectors. (See above.)
 * Concurrent open and get/close of the same clients can't happen as
 * there could be no such operation until after a succesful open.
 * Thus, this needs no concurrency control.
 */
int
TransporterFacade::ThreadData::open(trp_client * clnt)
{
  const Uint32 nextFree = m_firstFree;

  if(m_clients.size() >= MAX_NO_THREADS && nextFree == END_OF_LIST){
    return -1;
  }

  require(nextFree != END_OF_LIST); //::expand before ::open if required
  m_use_cnt++;
  m_firstFree = m_clients[nextFree].m_next;
  m_clients[nextFree] = Client(clnt, INACTIVE);;

  return indexToNumber(nextFree);
}

/**
 * Should be called with m_open_close_mutex locked and
 * only when having the poll right (Protects ::get())
 */
int
TransporterFacade::ThreadData::close(int number){
  const Uint32 nextFree = m_firstFree;
  const int index= numberToIndex(number);
  assert(m_clients[index].m_clnt != NULL);
  assert(m_use_cnt);
  m_use_cnt--;
  m_firstFree = index;
  m_clients[index] = Client(NULL, nextFree);
  return 0;
}

Uint32
TransporterFacade::get_active_ndb_objects() const
{
  return m_threads.m_use_cnt;
}

void
TransporterFacade::start_poll(trp_client* clnt)
{
  assert(clnt->m_poll.m_locked == true);
  assert(clnt->m_poll.m_poll_owner == false);
  assert(clnt->m_poll.m_poll_queue == false);
  assert(clnt->m_poll.m_waiting == trp_client::PollQueue::PQ_IDLE);
  dbg2("%p->start_poll on %p", clnt, this);
}

bool
TransporterFacade::try_become_poll_owner(trp_client* clnt, Uint32 wait_time)
{
  assert(clnt->m_poll.m_locked == true);
  lock_poll_mutex();
  if (m_poll_owner != NULL)
  {
    assert(m_poll_owner != clnt);
    assert(clnt->m_poll.m_poll_owner == false);

    /*
      Dont wait for the poll right to become available if
      no wait_time is allowed. Return without poll right,
      and without waiting in poll queue.
    */
    if (wait_time == 0)
    {
      unlock_poll_mutex();

      assert(clnt->m_poll.m_waiting == trp_client::PollQueue::PQ_WAITING);
      clnt->m_poll.m_waiting = trp_client::PollQueue::PQ_IDLE;
      dbg("%p - poll_owner == false && wait_time == 0 => return", clnt);
      return false;
    }

    /*
      We didn't get hold of the poll "right". We will sleep on a
      conditional mutex until the thread owning the poll "right"
      will wake us up after all data is received. If no data arrives
      we will wake up eventually due to the timeout.
      After receiving all data we take the object out of the cond wait
      queue if it hasn't happened already. It is usually already out of the
      queue but at time-out it could be that the object is still there.
    */
    add_to_poll_queue(clnt);
    unlock_poll_mutex();
    dbg("cond_wait(%p)", clnt);
    NdbCondition_WaitTimeout(clnt->m_poll.m_condition,
                             clnt->m_mutex,
                             wait_time);

    switch(clnt->m_poll.m_waiting) {
    case trp_client::PollQueue::PQ_WOKEN:
      dbg("%p - PQ_WOKEN", clnt);
      // we have already been taken out of poll queue
      assert(clnt->m_poll.m_poll_queue == false);

      /**
       * clear m_poll_owner
       *   it can be that we were proposed as poll owner
       *   and later woken by another thread that became poll owner
       */
      clnt->m_poll.m_poll_owner = false;
      clnt->m_poll.m_waiting = trp_client::PollQueue::PQ_IDLE;
      return false;
    case trp_client::PollQueue::PQ_IDLE:
      dbg("%p - PQ_IDLE", clnt);
      assert(false); // should not happen!!
      // ...treat as timeout...fall-through
    case trp_client::PollQueue::PQ_WAITING:
      dbg("%p - PQ_WAITING", clnt);
      break;
    }

    lock_poll_mutex();
    if (clnt->m_poll.m_poll_owner == false)
    {
      /**
       * We got timeout...hopefully rare...
       */
      assert(clnt->m_poll.m_poll_queue == true);
      remove_from_poll_queue(clnt);
      unlock_poll_mutex();
      clnt->m_poll.m_waiting = trp_client::PollQueue::PQ_IDLE;
      dbg("%p - PQ_WAITING poll_owner == false => return", clnt);
      return false;
    }
    else if (m_poll_owner != 0)
    {
      /**
       * We were proposed as new poll owner...but someone else beat us too it
       *   break out...and retry the whole thing...
       */
      clnt->m_poll.m_poll_owner = false;
      assert(clnt->m_poll.m_poll_queue == false);
      unlock_poll_mutex();
      clnt->m_poll.m_waiting = trp_client::PollQueue::PQ_IDLE;
      dbg("%p - PQ_WAITING m_poll_owner != 0 => return", clnt);
      return false;
    }

    /**
     * We were proposed as new poll owner, and was first to wakeup
     */
    dbg("%p - PQ_WAITING => new poll_owner", clnt);
  }
  m_poll_owner = clnt;
  unlock_poll_mutex();
  return true;
}

void
TransporterFacade::finish_poll(trp_client* clnt,
                               Uint32 cnt,
                               Uint32& cnt_woken,
                               trp_client** arr)
{
#ifndef NDEBUG
  {
    Uint32 lock_cnt = clnt->m_poll.m_locked_cnt;
    assert(lock_cnt >= 1);
    assert(lock_cnt <= clnt->m_poll.m_lock_array_size);
    assert(clnt->m_poll.m_locked_clients[0] == clnt);
    // no duplicates
    if (DBG_POLL) printf("after external_poll: cnt: %u ", lock_cnt);
    for (Uint32 i = 0; i < lock_cnt; i++)
    {
      trp_client * tmp = clnt->m_poll.m_locked_clients[i];
      if (DBG_POLL) printf("%p(%u) ", tmp, tmp->m_poll.m_waiting);
      for (Uint32 j = i + 1; j < lock_cnt; j++)
      {
        assert(tmp != clnt->m_poll.m_locked_clients[j]);
      }
    }
    if (DBG_POLL) printf("\n");

    for (Uint32 i = 1; i < lock_cnt; i++)
    {
      trp_client * tmp = clnt->m_poll.m_locked_clients[i];
      if (tmp->m_poll.m_locked == true)
      {
        assert(tmp->m_poll.m_waiting != trp_client::PollQueue::PQ_IDLE);
      }
      else
      {
        assert(tmp->m_poll.m_poll_owner == false);
        assert(tmp->m_poll.m_poll_queue == false);
        assert(tmp->m_poll.m_waiting == trp_client::PollQueue::PQ_IDLE);
      }
    }
  }
#endif

  /**
   * we're finished polling
   */
  clnt->m_poll.m_waiting = trp_client::PollQueue::PQ_IDLE;
  assert(clnt->is_locked_for_poll() == true);
  clnt->set_locked_for_poll(false);
  dbg("%p->set_locked_for_poll false", clnt);

  /**
   * count woken clients
   *   and put them to the left in array
   */
  for (Uint32 i = 0; i < cnt; i++)
  {
    trp_client * tmp = arr[i];
    bool woken = (tmp->m_poll.m_waiting == trp_client::PollQueue::PQ_WOKEN);
    assert(tmp->is_locked_for_poll() == true);
    tmp->set_locked_for_poll(false);
    dbg("%p->set_locked_for_poll false", tmp);
    if (woken)
    {
      arr[i] = arr[cnt_woken];
      arr[cnt_woken] = tmp;
      cnt_woken++;
    }
  }

  if (DBG_POLL)
  {
    Uint32 lock_cnt = clnt->m_poll.m_locked_cnt;
    printf("after sort: cnt: %u ", lock_cnt);
    for (Uint32 i = 0; i < lock_cnt; i++)
    {
      trp_client * tmp = clnt->m_poll.m_locked_clients[i];
      printf("%p(%u) ", tmp, tmp->m_poll.m_waiting);
    }
    printf("\n");
  }
}

void
TransporterFacade::try_lock_last_client(trp_client* clnt,
                                        bool& new_owner_locked,
                                        trp_client** new_owner_ptr,
                                        Uint32 first_check)
{
  /**
   * take last client in poll queue and try lock it
   */
  bool already_locked = false;
  trp_client* new_owner = remove_last_from_poll_queue();
  *new_owner_ptr = new_owner;
  assert(new_owner != clnt);
  if (new_owner != 0)
  {
    dbg("0 new_owner: %p", new_owner);
    /**
     * Note: we can only try lock here, to prevent potential deadlock
     *   given that we acquire mutex in different order when starting to poll
     *   Only lock if not already locked (can happen when signals received
     *   and trp_client isn't ready).
     */
    already_locked = clnt->m_poll.check_if_locked(new_owner, first_check);
    if ((!already_locked) &&
        (NdbMutex_Trylock(new_owner->m_mutex) != 0))
    {
      /**
       * If we fail to try lock...we put him back into poll-queue
       */
      new_owner_locked = false;
      add_to_poll_queue(new_owner);
      dbg("try-lock failed %p", new_owner);
    }
  }

  /**
   * clear poll owner variable and unlock
   */
  m_poll_owner = 0;
  unlock_poll_mutex();

  if (new_owner && new_owner_locked)
  {
    /**
     * Propose a poll owner
     *   Wakeup a client, that will race to become poll-owner
     *   I.e we don't assign m_poll_owner but let the wakeing up thread
     *   do this itself, if it is first
     */
    dbg("wake new_owner(%p)", new_owner);
#ifndef NDEBUG
    for (Uint32 i = 0; i < first_check; i++)
    {
      assert(clnt->m_poll.m_locked_clients[i] != new_owner);
    }
#endif
    assert(new_owner->m_poll.m_waiting == trp_client::PollQueue::PQ_WAITING);
    new_owner->m_poll.m_poll_owner = true;
    NdbCondition_Signal(new_owner->m_poll.m_condition);
    if (!already_locked)
    {
      /* Don't release lock if already locked */
      NdbMutex_Unlock(new_owner->m_mutex);
    }
  }
}

/**
 * Poll the Transporters for incomming messages.
 * Also 'update_connections' status in regular intervals
 * controlled by the flag 'm_check_connections'.
 * (::threadMainReceive() is responsible for requesting
 * this in regular intervals)
 * 
 * Both of these operations require the poll right to
 * have been aquired. If we are not already 'is_poll_owner',
 * we will try to set it within the timeout 'wait_time'.
 *
 * Poll ownership might be release on return if not
 * 'stay_poll_owner' is requested.
 *
 * Return 'true' if poll right is still owned upon return.
 */
bool
TransporterFacade::do_poll(trp_client* clnt,
                           Uint32 wait_time,
                           bool is_poll_owner,
                           bool stay_poll_owner)
{
  dbg("do_poll(%p)", clnt);
  clnt->m_poll.m_waiting = trp_client::PollQueue::PQ_WAITING;
  assert(clnt->m_poll.m_locked == true);
  assert(clnt->m_poll.m_poll_owner == false);
  assert(clnt->m_poll.m_poll_queue == false);
  if (!is_poll_owner)
  {
    if (!try_become_poll_owner(clnt, wait_time))
      return false;
  }

  /**
   * We have the poll "right" and we poll until data is received. After
   * receiving data we will check if all data is received,
   * if not we poll again.
   */
  clnt->m_poll.m_poll_owner = true;
  clnt->m_poll.start_poll(clnt);
  dbg("%p->external_poll", clnt);
  external_poll(wait_time);

  Uint32 cnt_woken = 0;
  Uint32 cnt = clnt->m_poll.m_locked_cnt - 1; // skip self
  trp_client ** arr = clnt->m_poll.m_locked_clients + 1; // skip self
  clnt->m_poll.m_poll_owner = false;
  finish_poll(clnt, cnt, cnt_woken, arr);

  lock_poll_mutex();

  if ((cnt + 1) > m_num_active_clients)
  {
    m_num_active_clients = cnt + 1;
  }
  /**
   * now remove all woken from poll queue
   * note: poll mutex held
   */
  remove_from_poll_queue(arr, cnt_woken);

  bool new_owner_locked = true;
  trp_client * new_owner = NULL;
  if (stay_poll_owner)
  {
    unlock_poll_mutex();
  }
  else
  {
    try_lock_last_client(clnt,
                         new_owner_locked,
                         &new_owner,
                         cnt_woken + 1);
  }

  /**
   * Now wake all the woken clients
   */
  unlock_and_signal(arr, cnt_woken);

  /**
   * And unlock the rest that we delivered messages to
   */
  for (Uint32 i = cnt_woken; i < cnt; i++)
  {
    dbg("unlock (%p)", arr[i]);
    NdbMutex_Unlock(arr[i]->m_mutex);
  }

  if (stay_poll_owner)
  {
    clnt->m_poll.m_locked_cnt = 0;
    dbg("%p->do_poll return", clnt);
    return true;
  }
  /**
   * If we failed to propose new poll owner above, then we retry it here
   */
  if (new_owner_locked == false)
  {
    dbg("new_owner_locked == %s", "false");
    trp_client * new_owner;
    while (true)
    {
      new_owner = 0;
      lock_poll_mutex();
      if (m_poll_owner != 0)
      {
        /**
         * new poll owner already appointed...no need to do anything
         */
        break;
      }

      new_owner = remove_last_from_poll_queue();
      if (new_owner == 0)
      {
        /**
         * poll queue empty...no need to do anything
         */
        break;
      }

      if (NdbMutex_Trylock(new_owner->m_mutex) == 0)
      {
        /**
         * We locked a client that we will propose as poll owner
         */
        break;
      }

      /**
       * Failed to lock new owner, put him back on queue, and retry
       */
      add_to_poll_queue(new_owner);
      unlock_poll_mutex();
    }

    unlock_poll_mutex();

    if (new_owner)
    {
      /**
       * Propose a poll owner
       */
      assert(new_owner->m_poll.m_waiting == trp_client::PollQueue::PQ_WAITING);
      new_owner->m_poll.m_poll_owner = true;
      NdbCondition_Signal(new_owner->m_poll.m_condition);
      NdbMutex_Unlock(new_owner->m_mutex);
    }
  }

  clnt->m_poll.m_locked_cnt = 0;
  dbg("%p->do_poll return", clnt);
  return false;
}

void
TransporterFacade::wakeup(trp_client* clnt)
{
  switch(clnt->m_poll.m_waiting) {
  case trp_client::PollQueue::PQ_WAITING:
    dbg2("wakeup(%p) PQ_WAITING => PQ_WOKEN on %p", clnt, this);
    clnt->m_poll.m_waiting = trp_client::PollQueue::PQ_WOKEN;
    break;
  case trp_client::PollQueue::PQ_WOKEN:
    dbg2("wakeup(%p) PQ_WOKEN on %p", clnt, this);
    break;
  case trp_client::PollQueue::PQ_IDLE:
    dbg2("wakeup(%p) PQ_IDLE on %p", clnt, this);
    break;
  }
}

void
TransporterFacade::unlock_and_signal(trp_client * const * arr, Uint32 cnt)
{
  for (Uint32 i = 0; i < cnt; i++)
  {
    NdbCondition_Signal(arr[i]->m_poll.m_condition);
    NdbMutex_Unlock(arr[i]->m_mutex);
  }
}

void
TransporterFacade::complete_poll(trp_client* clnt)
{
  dbg2("%p->complete_poll on %p", clnt, this);
  assert(clnt->m_poll.m_poll_owner == false);
  assert(clnt->m_poll.m_poll_queue == false);
  assert(clnt->m_poll.m_waiting == trp_client::PollQueue::PQ_IDLE);
  clnt->flush_send_buffers();
}

void
trp_client::PollQueue::start_poll(trp_client* self)
{
  assert(m_waiting == PQ_WAITING);
  assert(m_locked);
  assert(m_poll_owner);
  assert(m_locked_cnt == 0);
  assert(&self->m_poll == this);
  m_locked_cnt = 1;
  m_locked_clients[0] = self;
  assert(self->is_locked_for_poll() == false);
  self->set_locked_for_poll(true);
  dbg("%p becomes poll owner", self);
}

bool
trp_client::PollQueue::check_if_locked(const trp_client* clnt,
                                       const Uint32 start) const
{
  for (Uint32 i = start; i<m_locked_cnt; i++)
  {
    if (m_locked_clients[i] == clnt) // already locked
      return true;
  }
  return false;
}

void
trp_client::PollQueue::lock_client(trp_client* clnt)
{
  assert(m_locked_cnt <= m_lock_array_size);
  assert(check_if_locked((const trp_client*)this, (const Uint32)0) == false);
  assert(!clnt->is_locked_for_poll());

  Uint32 locked_cnt = m_locked_cnt;
  clnt->set_locked_for_poll(true);
  dbg("lock_client(%p)", clnt);

  assert(m_locked_cnt < m_lock_array_size);
  m_locked_clients[locked_cnt] = clnt;
  m_locked_cnt = locked_cnt + 1;
  NdbMutex_Lock(clnt->m_mutex);
  return;
}

void
TransporterFacade::add_to_poll_queue(trp_client* clnt)
{
  assert(clnt != 0);
  assert(clnt->m_poll.m_prev == 0);
  assert(clnt->m_poll.m_next == 0);
  assert(clnt->m_poll.m_locked == true);
  assert(clnt->m_poll.m_poll_owner == false);
  assert(clnt->m_poll.m_poll_queue == false);

  clnt->m_poll.m_poll_queue = true;
  if (m_poll_queue_head == 0)
  {
    assert(m_poll_queue_tail == 0);
    m_poll_queue_head = clnt;
    m_poll_queue_tail = clnt;
  }
  else
  {
    assert(m_poll_queue_tail->m_poll.m_next == 0);
    m_poll_queue_tail->m_poll.m_next = clnt;
    clnt->m_poll.m_prev = m_poll_queue_tail;
    m_poll_queue_tail = clnt;
  }
}

void
TransporterFacade::remove_from_poll_queue(trp_client* const * arr, Uint32 cnt)
{
  for (Uint32 i = 0; i< cnt; i++)
  {
    if (arr[i]->m_poll.m_poll_queue)
    {
      remove_from_poll_queue(arr[i]);
    }
  }
}

void
TransporterFacade::remove_from_poll_queue(trp_client* clnt)
{
  assert(clnt != 0);
  assert(clnt->m_poll.m_locked == true);
  assert(clnt->m_poll.m_poll_owner == false);
  assert(clnt->m_poll.m_poll_queue == true);

  clnt->m_poll.m_poll_queue = false;
  if (clnt->m_poll.m_prev != 0)
  {
    clnt->m_poll.m_prev->m_poll.m_next = clnt->m_poll.m_next;
  }
  else
  {
    assert(m_poll_queue_head == clnt);
    m_poll_queue_head = clnt->m_poll.m_next;
  }

  if (clnt->m_poll.m_next != 0)
  {
    clnt->m_poll.m_next->m_poll.m_prev = clnt->m_poll.m_prev;
  }
  else
  {
    assert(m_poll_queue_tail == clnt);
    m_poll_queue_tail = clnt->m_poll.m_prev;
  }

  if (m_poll_queue_head == 0)
    assert(m_poll_queue_tail == 0);
  else if (m_poll_queue_tail == 0)
    assert(m_poll_queue_head == 0);

  clnt->m_poll.m_prev = 0;
  clnt->m_poll.m_next = 0;
}

trp_client*
TransporterFacade::remove_last_from_poll_queue()
{
  trp_client * clnt = m_poll_queue_tail;
  if (clnt == 0)
    return 0;

  remove_from_poll_queue(clnt);
  return clnt;
}

template class Vector<TransporterFacade::ThreadData::Client>;

#include "SignalSender.hpp"

const Uint32*
SignalSectionIterator::getNextWords(Uint32& sz)
{
  if (likely(currentSignal != NULL))
  {
    NdbApiSignal* signal= currentSignal;
    currentSignal= currentSignal->next();
    sz= signal->getLength();
    return signal->getDataPtrSend();
  }
  sz= 0;
  return NULL;
}

void
TransporterFacade::flush_send_buffer(Uint32 node, const TFBuffer * sb)
{
  assert(node < NDB_ARRAY_SIZE(m_send_buffers));
  struct TFSendBuffer * b = m_send_buffers + node;
  Guard g(&b->m_mutex);
  b->m_current_send_buffer_size += b->m_buffer.m_bytes_in_buffer;
  link_buffer(&b->m_buffer, sb);
}

void
TransporterFacade::flush_and_send_buffer(Uint32 node, const TFBuffer * sb)
{
  assert(node < NDB_ARRAY_SIZE(m_send_buffers));
  struct TFSendBuffer * b = m_send_buffers + node;
  bool wake = false;
  NdbMutex_Lock(&b->m_mutex);
  b->m_current_send_buffer_size += b->m_buffer.m_bytes_in_buffer;
  link_buffer(&b->m_buffer, sb);

  if (!b->try_lock_send())
  {
    /**
     * Did not get lock, held by other sender.
     * Sender will check if here is data, and wake send-thread
     * if needed
     */
  }
  else
  {
    do_send_buffer(node,b);

    if (b->m_current_send_buffer_size > 0)
    {
      wake = true;
    }
    b->unlock_send();
  }
  NdbMutex_Unlock(&b->m_mutex);

  if (wake)
  {
    wakeup_send_thread();
  }
}

/**
 * Precondition: Called with 'm_mutex' lock held
 *               and m_sending flag set.
 *
 * Do actual send of data from m_out_buffer.
 * Any pending data in 'm_buffer' is appended to 
 * 'm_out_buffer' before sending.
 *
 * Will take care of any defered buffer reset
 * before return.
 */
void
TransporterFacade::do_send_buffer(Uint32 node, struct TFSendBuffer *b)
{
  assert(!b->try_lock_send()); //Sending already locked

  /**
   * Copy all data from m_buffer to m_out_buffer
   */
  TFBuffer copy = b->m_buffer;
  b->m_buffer.clear();
  NdbMutex_Unlock(&b->m_mutex);

  if (copy.m_bytes_in_buffer > 0)
  {
    link_buffer(&b->m_out_buffer, &copy);
  }
  theTransporterRegistry->performSend(node);

  NdbMutex_Lock(&b->m_mutex);
  /**
   * There might be a pending reset prev. skipped
   * as it would have interfered with ongoing send.
   */
  if (unlikely(b->m_reset))
  {
    if (b->m_out_buffer.m_head != NULL)
    {
      m_send_buffer.release_list(b->m_out_buffer.m_head);
      b->m_out_buffer.clear();
    }
    b->m_reset = false;
  }

  /* Update pending bytes to be sent. */
  b->m_current_send_buffer_size =
    b->m_buffer.m_bytes_in_buffer + b->m_out_buffer.m_bytes_in_buffer;
}

/**
 * Precondition: ::get_bytes_to_send_iovec() & ::bytes_sent()
 *
 * Required to be called with m_send_buffers[node].m_sending==true.
 * 'm_sending==true' is a 'lock' which signals to other threads
 * to back of from the 'm_out_buffer' for this node.
 */
Uint32
TransporterFacade::get_bytes_to_send_iovec(NodeId node, struct iovec *dst,
                                           Uint32 max)
{
  if (max == 0)
  {
    return 0;
  }

  Uint32 count = 0;
  TFBuffer *b = &m_send_buffers[node].m_out_buffer;
  TFBufferGuard g0(* b);
  TFPage *page = b->m_head;
  while (page != NULL && count < max)
  {
    dst[count].iov_base = page->m_data+page->m_start;
    dst[count].iov_len = page->m_bytes;
    assert(page->m_start + page->m_bytes <= page->max_data_bytes());
    page = page->m_next;
    count++;
  }

  return count;
}

Uint32
TransporterFacade::bytes_sent(NodeId node, Uint32 bytes)
{
  TFBuffer *b = &m_send_buffers[node].m_out_buffer;
  TFBufferGuard g0(* b);
  Uint32 used_bytes = b->m_bytes_in_buffer;
  Uint32 page_count = 0;

  if (bytes == 0)
  {
    return used_bytes;
  }

  assert(used_bytes >= bytes);
  used_bytes -= bytes;
  b->m_bytes_in_buffer = used_bytes;

  TFPage *page = b->m_head;
  TFPage *prev = 0;
  while (bytes && bytes >= page->m_bytes)
  {
    prev = page;
    bytes -= page->m_bytes;
    page = page->m_next;
    page_count++;
  }

  if (used_bytes == 0)
  {
    m_send_buffer.release(b->m_head, b->m_tail, page_count);
    b->m_head = 0;
    b->m_tail = 0;
  }
  else
  {
    if (prev)
    {
      m_send_buffer.release(b->m_head, prev, page_count);
    }

    page->m_start += bytes;
    page->m_bytes -= bytes;
    assert(page->m_start + page->m_bytes <= page->max_data_bytes());
    b->m_head = page;
  }

  return used_bytes;
}

bool
TransporterFacade::has_data_to_send(NodeId node)
{
  /**
   * Not used...
   */
  abort();
  return false;
}

/**
 * Precondition: No locks held, do the protection myself.
 *
 * Reset all buffered data to specified node. If there
 * are active senders (m_sending==true') to this node,
 * the reset of m_out_buffer is made 'pending'. It will
 * then be reset by the sender when it completes.
 */
void
TransporterFacade::reset_send_buffer(NodeId node, bool should_be_empty)
{
  Guard g(&m_send_buffers[node].m_mutex);
  {
    TFBuffer *b = &m_send_buffers[node].m_buffer;
    if (b->m_head != 0)
    {
      assert(!should_be_empty);
      m_send_buffer.release_list(b->m_head);
      b->clear();
    }
  }

  if (likely(m_send_buffers[node].try_lock_send()))
  {
    TFBuffer *b = &m_send_buffers[node].m_out_buffer;
    if (b->m_head != 0)
    {
      assert(!should_be_empty);
      m_send_buffer.release_list(b->m_head);
      b->clear();
    }
    m_send_buffers[node].m_reset = false;
    m_send_buffers[node].unlock_send();
  }
  else
  {
    // Await for current do_send_buffer() to complete
    // before 'm_out_buffers' can be released.
    m_send_buffers[node].m_reset = true;
  }
}

#ifdef UNIT_TEST

// Unit test code starts
#include <random.h>

#define VERIFY(x) if ((x) == 0) { printf("VERIFY failed at Line %u : %s\n",__LINE__, #x);  return -1; }

/* Verify that word[n] == bias + n */
int
verifyIteratorContents(GenericSectionIterator& gsi, int dataWords, int bias)
{
  int pos= 0;

  while (pos < dataWords)
  {
    const Uint32* readPtr=NULL;
    Uint32 len= 0;

    readPtr= gsi.getNextWords(len);
    
    VERIFY(readPtr != NULL);
    VERIFY(len != 0);
    VERIFY(len <= (Uint32) (dataWords - pos));
    
    for (int j=0; j < (int) len; j++)
      VERIFY(readPtr[j] == (Uint32) (bias ++));

    pos += len;
  }

  return 0;
}

int
checkGenericSectionIterator(GenericSectionIterator& iter, int size, int bias)
{
  /* Verify contents */
  VERIFY(verifyIteratorContents(iter, size, bias) == 0);
  
  Uint32 sz;
  
  /* Check that iterator is empty now */
  VERIFY(iter.getNextWords(sz) == NULL);
  VERIFY(sz == 0);
    
  VERIFY(iter.getNextWords(sz) == NULL);
  VERIFY(sz == 0);
  
  iter.reset();
  
  /* Verify reset put us back to the start */
  VERIFY(verifyIteratorContents(iter, size, bias) == 0);
  
  /* Verify no more words available */
  VERIFY(iter.getNextWords(sz) == NULL);
  VERIFY(sz == 0);  
  
  return 0;
}

int
checkIterator(GenericSectionIterator& iter, int size, int bias)
{
  /* Test iterator itself, and then FragmentedSectionIterator
   * adaptation
   */
  VERIFY(checkGenericSectionIterator(iter, size, bias) == 0);
  
  /* Now we'll test the FragmentedSectionIterator on the iterator
   * we were passed
   */
  const int subranges= 20;
  
  iter.reset();
  GenericSectionPtr ptr;
  ptr.sz= size;
  ptr.sectionIter= &iter;
  FragmentedSectionIterator fsi(ptr);

  for (int s=0; s< subranges; s++)
  {
    Uint32 start= 0;
    Uint32 len= 0;
    if (size > 0)
    {
      start= (Uint32) myRandom48(size);
      if (0 != (size-start)) 
        len= (Uint32) myRandom48(size-start);
    }
    
    /*
      printf("Range (0-%u) = (%u + %u)\n",
              size, start, len);
    */
    fsi.setRange(start, len);
    VERIFY(checkGenericSectionIterator(fsi, len, bias + start) == 0);
  }
  
  return 0;
}



int
testLinearSectionIterator()
{
  /* Test Linear section iterator of various
   * lengths with section[n] == bias + n
   */
  const int totalSize= 200000;
  const int bias= 13;

  Uint32 data[totalSize];
  for (int i=0; i<totalSize; i++)
    data[i]= bias + i;

  for (int len= 0; len < 50000; len++)
  {
    LinearSectionIterator something(data, len);

    VERIFY(checkIterator(something, len, bias) == 0);
  }

  return 0;
}

NdbApiSignal*
createSignalChain(NdbApiSignal*& poolHead, int length, int bias)
{
  /* Create signal chain, with word[n] == bias+n */
  NdbApiSignal* chainHead= NULL;
  NdbApiSignal* chainTail= NULL;
  int pos= 0;
  int signals= 0;

  while (pos < length)
  {
    int offset= pos % NdbApiSignal::MaxSignalWords;
    
    if (offset == 0)
    {
      if (poolHead == NULL)
        return 0;

      NdbApiSignal* newSig= poolHead;
      poolHead= poolHead->next();
      signals++;

      newSig->next(NULL);

      if (chainHead == NULL)
      {
        chainHead= chainTail= newSig;
      }
      else
      {
        chainTail->next(newSig);
        chainTail= newSig;
      }
    }
    
    chainTail->getDataPtrSend()[offset]= (bias + pos);
    chainTail->setLength(offset + 1);
    pos ++;
  }

  return chainHead;
}
    
int
testSignalSectionIterator()
{
  /* Create a pool of signals, build
   * signal chains from it, test
   * the iterator against the signal chains
   */
  const int totalNumSignals= 1000;
  NdbApiSignal* poolHead= NULL;

  /* Allocate some signals */
  for (int i=0; i < totalNumSignals; i++)
  {
    NdbApiSignal* sig= new NdbApiSignal((BlockReference) 0);

    if (poolHead == NULL)
    {
      poolHead= sig;
      sig->next(NULL);
    }
    else
    {
      sig->next(poolHead);
      poolHead= sig;
    }
  }

  const int bias= 7;
  for (int dataWords= 1; 
       dataWords <= (int)(totalNumSignals * 
                          NdbApiSignal::MaxSignalWords); 
       dataWords ++)
  {
    NdbApiSignal* signalChain= NULL;
    
    VERIFY((signalChain= createSignalChain(poolHead, dataWords, bias)) != NULL );
    
    SignalSectionIterator ssi(signalChain);
    
    VERIFY(checkIterator(ssi, dataWords, bias) == 0);
    
    /* Now return the signals to the pool */
    while (signalChain != NULL)
    {
      NdbApiSignal* sig= signalChain;
      signalChain= signalChain->next();
      
      sig->next(poolHead);
      poolHead= sig;
    }
  }
  
  /* Free signals from pool */
  while (poolHead != NULL)
  {
    NdbApiSignal* sig= poolHead;
    poolHead= sig->next();
    delete(sig);
  }
  
  return 0;
}

int main(int arg, char** argv)
{
  /* Test Section Iterators
   * ----------------------
   * To run this code : 
   *   cd storage/ndb/src/ndbapi
   *   make testSectionIterators
   *   ./testSectionIterators
   *
   * Will print "OK" in success case
   */
  

  VERIFY(testLinearSectionIterator() == 0);
  VERIFY(testSignalSectionIterator() == 0);
  
  printf("OK\n");

  return 0;
}
#endif

void
TransporterFacade::set_auto_reconnect(int val)
{
  theClusterMgr->m_auto_reconnect = val;
}

int
TransporterFacade::get_auto_reconnect() const
{
  return theClusterMgr->m_auto_reconnect;
}

void
TransporterFacade::ext_set_max_api_reg_req_interval(Uint32 interval)
{
  theClusterMgr->set_max_api_reg_req_interval(interval);
}

struct in_addr
TransporterFacade::ext_get_connect_address(Uint32 nodeId)
{
  return theTransporterRegistry->get_connect_address(nodeId);
}

bool
TransporterFacade::ext_isConnected(NodeId aNodeId)
{
  bool val;
  theClusterMgr->lock();
  val = theClusterMgr->theNodes[aNodeId].is_connected();
  theClusterMgr->unlock();
  return val;
}

void
TransporterFacade::ext_doConnect(int aNodeId)
{
  theClusterMgr->lock();
  assert(theClusterMgr->theNodes[aNodeId].is_connected() == false);
  doConnect(aNodeId);
  theClusterMgr->unlock();
}

bool
TransporterFacade::setupWakeup()
{
  /* Ask TransporterRegistry to setup wakeup sockets */
  bool rc;
  lock_poll_mutex();
  {
    dbg("setupWakeup on %p", this);
    rc = theTransporterRegistry->setup_wakeup_socket();
  }
  unlock_poll_mutex();
  return rc;
}

bool
TransporterFacade::registerForWakeup(trp_client* _dozer)
{
  /* Called with Transporter lock */
  /* In future use a DLList for dozers.
   * Ideally with some way to wake one rather than all
   * For now, we just have one/TransporterFacade
   */
  dbg2("register dozer = %p on  %p", _dozer, this);
  if (dozer != NULL)
    return false;

  dozer = _dozer;
  return true;
}

bool
TransporterFacade::unregisterForWakeup(trp_client* _dozer)
{
  /* Called with Transporter lock */
  if (dozer != _dozer)
    return false;

  dbg2("unregister dozer = %p on %p", _dozer, this);
  dozer = NULL;
  return true;
}

void
TransporterFacade::requestWakeup()
{
  /* Forward to TransporterRegistry
   * No need for locks, assuming only one client at a time will use
   */
  theTransporterRegistry->wakeup();
}


void
TransporterFacade::reportWakeup()
{
  /* Explicit wakeup callback
   * Called with Transporter Mutex held
   */
  /* Notify interested parties */
  if (dozer != NULL)
  {
    dozer->trp_wakeup();
  };
}<|MERGE_RESOLUTION|>--- conflicted
+++ resolved
@@ -1346,11 +1346,7 @@
 
   bool first = true;
   Guard g(m_open_close_mutex);
-<<<<<<< HEAD
   dbg("open(%p)", clnt);
-  int r= m_threads.open(clnt);
-=======
-  if (DBG_POLL) ndbout_c("open(%p)", clnt);
 
   while (m_threads.freeCnt() == 0)
   {
@@ -1374,7 +1370,6 @@
   }
 
   const int r= m_threads.open(clnt);
->>>>>>> 46c589f7
   if (r < 0)
   {
     DBUG_RETURN(0);
