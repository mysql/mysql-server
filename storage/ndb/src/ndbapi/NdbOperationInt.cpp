--- conflicted
+++ resolved
@@ -225,12 +225,6 @@
 int
 NdbOperation::initial_interpreterCheck()
 {
-<<<<<<< HEAD
-  printf("initial_interpreterCheck(), theStatus=%u\n",
-         theStatus);
-
-=======
->>>>>>> b280ba58
   if (isNdbRecordOperation()) {
     /* Wrong API.  Use NdbInterpretedCode for NdbRecord operations */
     setErrorCodeAbort(4537);
