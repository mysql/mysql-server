/*
   Copyright (c) 2003, 2010, Oracle and/or its affiliates. All rights reserved.

   This program is free software; you can redistribute it and/or modify
   it under the terms of the GNU General Public License as published by
   the Free Software Foundation; version 2 of the License.

   This program is distributed in the hope that it will be useful,
   but WITHOUT ANY WARRANTY; without even the implied warranty of
   MERCHANTABILITY or FITNESS FOR A PARTICULAR PURPOSE.  See the
   GNU General Public License for more details.

   You should have received a copy of the GNU General Public License
   along with this program; if not, write to the Free Software
   Foundation, Inc., 51 Franklin St, Fifth Floor, Boston, MA 02110-1301  USA
*/

#include <ndb_global.h>
#include <NdbOut.hpp>
#include "API.hpp"

#include <AttributeHeader.hpp>
#include <signaldata/TcKeyConf.hpp>
#include <signaldata/TcIndx.hpp>
#include <signaldata/TcCommit.hpp>
#include <signaldata/TcKeyFailConf.hpp>
#include <signaldata/TcHbRep.hpp>
#include <signaldata/TcRollbackRep.hpp>

/*****************************************************************************
NdbTransaction( Ndb* aNdb );

Return Value:  None
Parameters:    aNdb: Pointers to the Ndb object 
Remark:        Creates a connection object. 
*****************************************************************************/
NdbTransaction::NdbTransaction( Ndb* aNdb ) :
  theSendStatus(NotInit),
  theCallbackFunction(NULL),
  theCallbackObject(NULL),
  theTransArrayIndex(0),
  theStartTransTime(0),
  theErrorLine(0),
  theErrorOperation(NULL),
  theNdb(aNdb),
  theNext(NULL),
  theFirstOpInList(NULL),
  theLastOpInList(NULL),
  theFirstExecOpInList(NULL),
  theLastExecOpInList(NULL),
  theCompletedFirstOp(NULL),
  theCompletedLastOp(NULL),
  theNoOfOpSent(0),
  theNoOfOpCompleted(0),
  theMyRef(0),
  theTCConPtr(0),
  theTransactionId(0),
  theGlobalCheckpointId(0),
  p_latest_trans_gci(0),
  theStatus(NotConnected),
  theCompletionStatus(NotCompleted), 
  theCommitStatus(NotStarted),
  theMagicNumber(0xFE11DC),
  theTransactionIsStarted(false),
  theDBnode(0),
  theReleaseOnClose(false),
  // Composite query operations
  m_firstQuery(NULL),
  m_firstExecQuery(NULL),
  m_firstActiveQuery(NULL),
  // Scan operations
  m_waitForReply(true),
  m_theFirstScanOperation(NULL),
  m_theLastScanOperation(NULL),
  m_firstExecutedScanOp(NULL),
  // Scan operations
  theScanningOp(NULL),
  m_scanningQuery(NULL),
  theBuddyConPtr(0xFFFFFFFF),
  theBlobFlag(false),
  thePendingBlobOps(0),
  maxPendingBlobReadBytes(~Uint32(0)),
  maxPendingBlobWriteBytes(~Uint32(0)),
  pendingBlobReadBytes(0),
  pendingBlobWriteBytes(0),
  m_theFirstLockHandle(NULL),
  m_theLastLockHandle(NULL)
{
  theListState = NotInList;
  theError.code = 0;
  //theId = NdbObjectIdMap::InvalidId;
  theId = theNdb->theImpl->theNdbObjectIdMap.map(this);

#define CHECK_SZ(mask, sz) assert((sizeof(mask)/sizeof(mask[0])) == sz)

  CHECK_SZ(m_db_nodes, NdbNodeBitmask::Size);
  CHECK_SZ(m_failed_db_nodes, NdbNodeBitmask::Size);
}//NdbTransaction::NdbTransaction()

/*****************************************************************************
~NdbTransaction();

Remark:        Deletes the connection object. 
*****************************************************************************/
NdbTransaction::~NdbTransaction()
{
  DBUG_ENTER("NdbTransaction::~NdbTransaction");
  theNdb->theImpl->theNdbObjectIdMap.unmap(theId, this);
  DBUG_VOID_RETURN;
}//NdbTransaction::~NdbTransaction()

/*****************************************************************************
void init();

Remark:         Initialise connection object for new transaction. 
*****************************************************************************/
int
NdbTransaction::init()
{
  theListState            = NotInList;
  theInUseState           = true;
  theTransactionIsStarted = false;
  theNext		  = NULL;

  theFirstOpInList	  = NULL;
  theLastOpInList	  = NULL;

  theScanningOp           = NULL;
  m_scanningQuery         = NULL;

  theFirstExecOpInList	  = NULL;
  theLastExecOpInList	  = NULL;

  theCompletedFirstOp	  = NULL;
  theCompletedLastOp	  = NULL;

  theGlobalCheckpointId   = 0;
  p_latest_trans_gci      =
    theNdb->theImpl->m_ndb_cluster_connection.get_latest_trans_gci();
  theCommitStatus         = Started;
  theCompletionStatus     = NotCompleted;

  theError.code		  = 0;
  theErrorLine		  = 0;
  theErrorOperation	  = NULL;

  theReleaseOnClose       = false;
  theSimpleState          = true;
  theSendStatus           = InitState;
  theMagicNumber          = 0x37412619;

  // Query operations
  m_firstQuery            = NULL;
  m_firstExecQuery        = NULL;
  m_firstActiveQuery      = NULL;

  // Scan operations
  m_waitForReply          = true;
  m_theFirstScanOperation = NULL;
  m_theLastScanOperation  = NULL;
  m_firstExecutedScanOp   = 0;
  theBuddyConPtr          = 0xFFFFFFFF;
  //
  theBlobFlag = false;
  thePendingBlobOps = 0;
  m_theFirstLockHandle    = NULL;
  m_theLastLockHandle     = NULL;
  pendingBlobReadBytes = 0;
  pendingBlobWriteBytes = 0;
  if (theId == NdbObjectIdMap::InvalidId)
  {
    theId = theNdb->theImpl->theNdbObjectIdMap.map(this);
    if (theId == NdbObjectIdMap::InvalidId)
    {
      theError.code = 4000;
      return -1;
    }
  }
  return 0;

}//NdbTransaction::init()

/*****************************************************************************
setOperationErrorCode(int error);

Remark:        Sets an error code on the connection object from an 
               operation object. 
*****************************************************************************/
void
NdbTransaction::setOperationErrorCode(int error)
{
  DBUG_ENTER("NdbTransaction::setOperationErrorCode");
  setErrorCode(error);
  DBUG_VOID_RETURN;
}

/*****************************************************************************
setOperationErrorCodeAbort(int error);

Remark:        Sets an error code on the connection object from an 
               operation object. 
*****************************************************************************/
void
NdbTransaction::setOperationErrorCodeAbort(int error, int abortOption)
{
  DBUG_ENTER("NdbTransaction::setOperationErrorCodeAbort");
  if (theTransactionIsStarted == false) {
    theCommitStatus = Aborted;
  } else if ((theCommitStatus != Committed) &&
             (theCommitStatus != Aborted)) {
    theCommitStatus = NeedAbort;
  }//if
  setErrorCode(error);
  DBUG_VOID_RETURN;
}

/*****************************************************************************
setErrorCode(int anErrorCode);

Remark:        Sets an error indication on the connection object. 
*****************************************************************************/
void
NdbTransaction::setErrorCode(int error)
{
  DBUG_ENTER("NdbTransaction::setErrorCode");
  DBUG_PRINT("enter", ("error: %d, theError.code: %d", error, theError.code));

  if (theError.code == 0)
    theError.code = error;

  DBUG_VOID_RETURN;
}//NdbTransaction::setErrorCode()

int
NdbTransaction::restart(){
  DBUG_ENTER("NdbTransaction::restart");
  if(theCompletionStatus == CompletedSuccess){
    releaseCompletedOperations();
    releaseCompletedQueries();

    theTransactionId = theNdb->allocate_transaction_id();

    theCommitStatus = Started;
    theCompletionStatus = NotCompleted;
    theTransactionIsStarted = false;
    DBUG_RETURN(0);
  }
  DBUG_PRINT("error",("theCompletionStatus != CompletedSuccess"));
  DBUG_RETURN(-1);
}

/*****************************************************************************
void handleExecuteCompletion(void);

Remark:        Handle time-out on a transaction object. 
*****************************************************************************/
void
NdbTransaction::handleExecuteCompletion()
{
  /***************************************************************************
   *	  Move the NdbOperation objects from the list of executing 
   *      operations to list of completed
   **************************************************************************/
  NdbOperation* tFirstExecOp = theFirstExecOpInList;
  NdbOperation* tLastExecOp = theLastExecOpInList;
  if (tLastExecOp != NULL) {
    tLastExecOp->next(theCompletedFirstOp);
    theCompletedFirstOp = tFirstExecOp;
    if (theCompletedLastOp == NULL)
      theCompletedLastOp = tLastExecOp;
    theFirstExecOpInList = NULL;
    theLastExecOpInList = NULL;
  }//if

  theSendStatus = InitState;
  return;
}//NdbTransaction::handleExecuteCompletion()

/*****************************************************************************
int execute(ExecType aTypeOfExec, CommitType aTypeOfCommit, int forceSend);

Return Value:  Return 0 : execute was successful.
               Return -1: In all other case.  
Parameters :   aTypeOfExec: Type of execute.
Remark:        Initialise connection object for new transaction. 
*****************************************************************************/
int 
NdbTransaction::execute(ExecType aTypeOfExec, 
			NdbOperation::AbortOption abortOption,
			int forceSend)
{
  NdbError savedError= theError;
  DBUG_ENTER("NdbTransaction::execute");
  DBUG_PRINT("enter", ("aTypeOfExec: %d, abortOption: %d", 
		       aTypeOfExec, abortOption));

  if (! theBlobFlag)
    DBUG_RETURN(executeNoBlobs(aTypeOfExec, abortOption, forceSend));

  /*
   * execute prepared ops in batches, as requested by blobs
   * - blob error does not terminate execution
   * - blob error sets error on operation
   * - if error on operation skip blob calls
   *
   * In the call to preExecute(), each operation involving blobs can 
   * add (and execute) extra operations before (reads) and after 
   * (writes) the operation on the main row.
   * In the call to postExecute(), each blob can add extra read and
   * write operations to be executed immediately
   * It is assumed that all operations added in preExecute() are
   * defined 'before' operations added in postExecute().
   * To facilitate this, the transaction's list of operations is 
   * pre-emptively split when a Blob operation is encountered.
   * preExecute can add operations before and after the operation being
   * processed, and if no batch execute is required, the list is rejoined.
   * If batch execute is required, then execute() is performed, and then
   * the postExecute() actions (which can add operations) are called before
   * the list is rejoined.  See NdbBlob::preExecute() and 
   * NdbBlob::postExecute() for more info.
   */

  NdbOperation* tPrepOp;

  if (abortOption != NdbOperation::DefaultAbortOption)
  {
    DBUG_PRINT("info", ("Forcing operations to take execute() abortOption %d",
                        abortOption));
    /* For Blobs, we have to execute with DefaultAbortOption
     * If the user supplied a non default AbortOption to execute()
     * then we need to make sure that all of the operations in their
     * batch are set to use the supplied AbortOption so that the 
     * expected behaviour is obtained when executing below
     */
    tPrepOp= theFirstOpInList;
    while(tPrepOp != NULL)
    {
      DBUG_PRINT("info", ("Changing abortOption from %d", 
                          tPrepOp->m_abortOption));
      tPrepOp->m_abortOption= abortOption;
      tPrepOp= tPrepOp->next();
    }
  }


  ExecType tExecType;
  NdbOperation* tCompletedFirstOp = NULL;
  NdbOperation* tCompletedLastOp = NULL;

  int ret = 0;
  do {
    NdbOperation* firstSavedOp= NULL;
    NdbOperation* lastSavedOp= NULL;

    tExecType = aTypeOfExec;
    tPrepOp = theFirstOpInList;
    while (tPrepOp != NULL) {
      if (tPrepOp->theError.code == 0) {
        bool batch = false;
        NdbBlob* tBlob = tPrepOp->theBlobList;
        if (tBlob !=NULL) {
          /* We split the operation list just after this
           * operation, in case it adds extra ops
           */
          firstSavedOp = tPrepOp->next(); // Could be NULL
          lastSavedOp = theLastOpInList;
          DBUG_PRINT("info", ("Splitting ops list between %p and %p",
                              firstSavedOp, lastSavedOp));
          tPrepOp->next(NULL);
          theLastOpInList= tPrepOp;
        }
        while (tBlob != NULL) {
          if (tBlob->preExecute(tExecType, batch) == -1)
	  {
            ret = -1;
	    if(savedError.code==0)
	      savedError= theError;
	  }
          tBlob = tBlob->theNext;
        }
        if (batch) {
          // blob asked to execute all up to lastOpInBatch now
          tExecType = NoCommit;
          break;
        }
        else {
          /* No batching yet - rejoin the current and
           * saved operation lists
           */
          DBUG_PRINT("info", ("Rejoining ops list after preExecute between %p and %p",
                              theLastOpInList,
                              firstSavedOp));
          if (firstSavedOp != NULL && lastSavedOp != NULL) {
            if (theFirstOpInList == NULL)
              theFirstOpInList = firstSavedOp;
            else
              theLastOpInList->next(firstSavedOp);
            theLastOpInList = lastSavedOp;
          }
          firstSavedOp= lastSavedOp= NULL;
        }
      }
      tPrepOp = tPrepOp->next();
    }

    if (tExecType == Commit) {
      NdbOperation* tOp = theCompletedFirstOp;
      while (tOp != NULL) {
        if (tOp->theError.code == 0) {
          NdbBlob* tBlob = tOp->theBlobList;
          while (tBlob != NULL) {
            if (tBlob->preCommit() == -1)
	    {
	      ret = -1;
	      if(savedError.code==0)
		savedError= theError;
	    }
            tBlob = tBlob->theNext;
          }
        }
        tOp = tOp->next();
      }
    }

    // completed ops are in unspecified order
    if (theCompletedFirstOp != NULL) {
      if (tCompletedFirstOp == NULL) {
        tCompletedFirstOp = theCompletedFirstOp;
        tCompletedLastOp = theCompletedLastOp;
      } else {
        tCompletedLastOp->next(theCompletedFirstOp);
        tCompletedLastOp = theCompletedLastOp;
      }
      theCompletedFirstOp = NULL;
      theCompletedLastOp = NULL;
    }

    if (executeNoBlobs(tExecType, 
		       NdbOperation::DefaultAbortOption,
		       forceSend) == -1)
    {
      if(savedError.code==0)
	savedError= theError;
      /**
       * We abort the execute here. But we still need to put the split-off
       * operation list back into the transaction object, or we will get a
       * memory leak.
       */
      if (firstSavedOp != NULL && lastSavedOp != NULL) {
        DBUG_PRINT("info", ("Rejoining ops list after postExecute between "
                            "%p and %p", theLastOpInList, firstSavedOp));
        if (theFirstOpInList == NULL)
          theFirstOpInList = firstSavedOp;
        else
          theLastOpInList->next(firstSavedOp);
        theLastOpInList = lastSavedOp;
      }
      if (tCompletedFirstOp != NULL) {
        tCompletedLastOp->next(theCompletedFirstOp);
        theCompletedFirstOp = tCompletedFirstOp;
        if (theCompletedLastOp == NULL)
          theCompletedLastOp = tCompletedLastOp;
      }

      DBUG_RETURN(-1);
    }


#ifdef ndb_api_crash_on_complex_blob_abort
    assert(theFirstOpInList == NULL && theLastOpInList == NULL);
#else
    theFirstOpInList = theLastOpInList = NULL;
#endif

    {
      NdbOperation* tOp = theCompletedFirstOp;
      while (tOp != NULL) {
        if (tOp->theError.code == 0) {
          NdbBlob* tBlob = tOp->theBlobList;
          while (tBlob != NULL) {
            // may add new operations if batch
            if (tBlob->postExecute(tExecType) == -1)
	    {
              ret = -1;
	      if(savedError.code==0)
		savedError= theError;
	    }
            tBlob = tBlob->theNext;
          }
        }
        tOp = tOp->next();
      }
    }

    // Restore any saved prepared ops if we batched
    if (firstSavedOp != NULL && lastSavedOp != NULL) {
      DBUG_PRINT("info", ("Rejoining ops list after postExecute between %p and %p",
                          theLastOpInList,
                          firstSavedOp));
      if (theFirstOpInList == NULL)
        theFirstOpInList = firstSavedOp;
      else
        theLastOpInList->next(firstSavedOp);
      theLastOpInList = lastSavedOp;
    }
    assert(theFirstOpInList == NULL || tExecType == NoCommit);
  } while (theFirstOpInList != NULL || tExecType != aTypeOfExec);

  if (tCompletedFirstOp != NULL) {
    tCompletedLastOp->next(theCompletedFirstOp);
    theCompletedFirstOp = tCompletedFirstOp;
    if (theCompletedLastOp == NULL)
      theCompletedLastOp = tCompletedLastOp;
  }
#if ndb_api_count_completed_ops_after_blob_execute
  { NdbOperation* tOp; unsigned n = 0;
    for (tOp = theCompletedFirstOp; tOp != NULL; tOp = tOp->next()) n++;
    ndbout << "completed ops: " << n << endl;
  }
#endif

  if(savedError.code!=0 && theError.code==4350) // Trans already aborted
      theError= savedError;

  DBUG_RETURN(ret);
}

int 
NdbTransaction::executeNoBlobs(NdbTransaction::ExecType aTypeOfExec, 
			       NdbOperation::AbortOption abortOption,
			       int forceSend)
{
  DBUG_ENTER("NdbTransaction::executeNoBlobs");
  DBUG_PRINT("enter", ("aTypeOfExec: %d, abortOption: %d", 
		       aTypeOfExec, abortOption));

//------------------------------------------------------------------------
// We will start by preparing all operations in the transaction defined
// since last execute or since beginning. If this works ok we will continue
// by calling the poll with wait method. This method will return when
// the NDB kernel has completed its task or when 10 seconds have passed.
// The NdbTransactionCallBack-method will receive the return code of the
// transaction. The normal methods of reading error codes still apply.
//------------------------------------------------------------------------
  Ndb* tNdb = theNdb;

  Uint32 timeout = theNdb->theImpl->get_waitfor_timeout();
  m_waitForReply = false;
  executeAsynchPrepare(aTypeOfExec, NULL, NULL, abortOption);
  if (m_waitForReply){
    while (1) {
      int noOfComp = tNdb->sendPollNdb(3 * timeout, 1, forceSend);
      if (unlikely(noOfComp == 0)) {
        /*
         * Just for fun, this is only one of two places where
         * we could hit this error... It's quite possible we
         * hit it in Ndbif.cpp in Ndb::check_send_timeout()
         *
         * We behave rather similarly in both places.
         * Hitting this is certainly a bug though...
         */
        g_eventLogger->error("WARNING: Timeout in executeNoBlobs() waiting for "
                             "response from NDB data nodes. This should NEVER "
                             "occur. You have likely hit a NDB Bug. Please "
                             "file a bug.");
        DBUG_PRINT("error",("This timeout should never occure, execute()"));
        g_eventLogger->error("Forcibly trying to rollback txn (%p"
                             ") to try to clean up data node resources.",
                             this);
        executeNoBlobs(NdbTransaction::Rollback);
        theError.code = 4012;
        theError.status= NdbError::PermanentError;
        theError.classification= NdbError::TimeoutExpired;
        setOperationErrorCodeAbort(4012); // ndbd timeout
        DBUG_RETURN(-1);
      }//if

      /*
       * Check that the completed transactions include this one.  There
       * could be another thread running asynchronously.  Even in pure
       * async case rollback is done synchronously.
       */
      if (theListState != NotInList)
        continue;
#ifdef VM_TRACE
      unsigned anyway = 0;
      for (unsigned i = 0; i < theNdb->theNoOfPreparedTransactions; i++)
        anyway += theNdb->thePreparedTransactionsArray[i] == this;
      for (unsigned i = 0; i < theNdb->theNoOfSentTransactions; i++)
        anyway += theNdb->theSentTransactionsArray[i] == this;
      for (unsigned i = 0; i < theNdb->theNoOfCompletedTransactions; i++)
        anyway += theNdb->theCompletedTransactionsArray[i] == this;
      if (anyway) {
        theNdb->printState("execute %lx", (long)this);
        abort();
      }
#endif
      if (theReturnStatus == ReturnFailure) {
        DBUG_RETURN(-1);
      }//if
      break;
    }
  }
  thePendingBlobOps = 0;
  pendingBlobReadBytes = 0;
  pendingBlobWriteBytes = 0;
  DBUG_RETURN(0);
}//NdbTransaction::executeNoBlobs()

/** 
 * Get the first query in the current transaction that has a lookup operation
 * as its root.
 */
static NdbQueryImpl* getFirstLookupQuery(NdbQueryImpl* firstQuery)
{
  NdbQueryImpl* current = firstQuery;
  while (current != NULL && current->getQueryDef().isScanQuery()) {
    current = current->getNext();
  }
  return current;
}

/** 
 * Get the last query in the current transaction that has a lookup operation
 * as its root.
 */
static NdbQueryImpl* getLastLookupQuery(NdbQueryImpl* firstQuery)
{
  NdbQueryImpl* current = firstQuery;
  NdbQueryImpl* last = NULL;
  while (current != NULL) {
    if (!current->getQueryDef().isScanQuery()) {
      last = current;
    }
    current = current->getNext();
  }
  return last;
}

/*****************************************************************************
void executeAsynchPrepare(ExecType           aTypeOfExec,
                          NdbAsynchCallback  callBack,
                          void*              anyObject,
                          CommitType         aTypeOfCommit);

Return Value:  No return value
Parameters :   aTypeOfExec:   Type of execute.
               anyObject:     An object provided in the callback method
               callBack:      The callback method
               aTypeOfCommit: What to do when read/updated/deleted records 
                              are missing or inserted records already exist.

Remark:        Prepare a part of a transaction in an asynchronous manner. 
*****************************************************************************/
void 
NdbTransaction::executeAsynchPrepare(NdbTransaction::ExecType aTypeOfExec,
                                     NdbAsynchCallback  aCallback,
                                     void*              anyObject,
                                     NdbOperation::AbortOption abortOption)
{
  DBUG_ENTER("NdbTransaction::executeAsynchPrepare");
  DBUG_PRINT("enter", ("aTypeOfExec: %d, aCallback: 0x%lx, anyObject: Ox%lx",
		       aTypeOfExec, (long) aCallback, (long) anyObject));

  /**
   * Reset error.code on execute
   */
#ifndef DBUG_OFF
  if (theError.code != 0)
    DBUG_PRINT("enter", ("Resetting error %d on execute", theError.code));
#endif
  {
    switch (aTypeOfExec)
    {
    case NdbTransaction::Commit:
      theNdb->theImpl->incClientStat(Ndb::TransCommitCount, 1);
      break;
    case NdbTransaction::Rollback:
      theNdb->theImpl->incClientStat(Ndb::TransAbortCount, 1);
      break;
    default:
      break;
    }
  }
  /**
   * for timeout (4012) we want sendROLLBACK to behave differently.
   * Else, normal behaviour of reset errcode
   */
  if (theError.code != 4012)
    theError.code = 0;

  /***************************************************************************
   * Eager garbage collect queries which has completed execution 
   * w/ all its results made available to client.
   * TODO: Add a member 'doEagerRelease' to check below.
   **************************************************************************/
  if (false) {
    releaseCompletedQueries();
  }

  NdbScanOperation* tcOp = m_theFirstScanOperation;
  if (tcOp != 0){
    // Execute any cursor operations
    while (tcOp != NULL) {
      int tReturnCode;
      tReturnCode = tcOp->executeCursor(theDBnode);
      if (tReturnCode == -1) {
        DBUG_VOID_RETURN;
      }//if
      tcOp->postExecuteRelease(); // Release unneeded resources
                                  // outside TP mutex
      tcOp = (NdbScanOperation*)tcOp->next();
    } // while
    m_theLastScanOperation->next(m_firstExecutedScanOp);
    m_firstExecutedScanOp = m_theFirstScanOperation;
    // Discard cursor operations, since these are also
    // in the complete operations list we do not need
    // to release them.
    m_theFirstScanOperation = m_theLastScanOperation = NULL;
  }

  bool tTransactionIsStarted = theTransactionIsStarted;
  NdbOperation*	tLastOp = theLastOpInList;
  Ndb* tNdb = theNdb;
  CommitStatusType tCommitStatus = theCommitStatus;
  Uint32 tnoOfPreparedTransactions = tNdb->theNoOfPreparedTransactions;

  theReturnStatus     = ReturnSuccess;
  theCallbackFunction = aCallback;
  theCallbackObject   = anyObject;
  m_waitForReply = true;
  tNdb->thePreparedTransactionsArray[tnoOfPreparedTransactions] = this;
  theTransArrayIndex = tnoOfPreparedTransactions;
  theListState = InPreparedList;
  tNdb->theNoOfPreparedTransactions = tnoOfPreparedTransactions + 1;

  theNoOfOpSent		= 0;
  theNoOfOpCompleted	= 0;
  NdbNodeBitmask::clear(m_db_nodes);
  NdbNodeBitmask::clear(m_failed_db_nodes);

  if ((tCommitStatus != Started) ||
      (aTypeOfExec == Rollback)) {
/*****************************************************************************
 *	Rollback have been ordered on a started transaction. Call rollback.
 *      Could also be state problem or previous problem which leads to the 
 *      same action.
 ****************************************************************************/
    if (aTypeOfExec == Rollback) {
      if (theTransactionIsStarted == false || theSimpleState) {
	theCommitStatus = Aborted;
	theSendStatus = sendCompleted;
      } else {
	theSendStatus = sendABORT;
      }
    } else {
      theSendStatus = sendABORTfail;
    }//if
    if (theCommitStatus == Aborted){
      DBUG_PRINT("exit", ("theCommitStatus: Aborted"));
      setErrorCode(4350);
    }
    DBUG_VOID_RETURN;
  }//if

  NdbQueryImpl* const lastLookupQuery = getLastLookupQuery(m_firstQuery);

  if (tTransactionIsStarted == true) {
    if (tLastOp != NULL) {
      if (aTypeOfExec == Commit) {
/*****************************************************************************
 *	Set commit indicator on last operation when commit has been ordered
 *      and also a number of operations.
******************************************************************************/
        tLastOp->theCommitIndicator = 1;
      }//if
    } else if (lastLookupQuery != NULL) {
      if (aTypeOfExec == Commit) {
        lastLookupQuery->setCommitIndicator();
      }
    } else if (m_firstQuery == NULL) {
      if (aTypeOfExec == Commit && !theSimpleState) {
	/**********************************************************************
	 *   A Transaction have been started and no more operations exist. 
	 *   We will use the commit method.
	 *********************************************************************/
        theSendStatus = sendCOMMITstate;
	DBUG_VOID_RETURN;
      } else {
	/**********************************************************************
	 * We need to put it into the array of completed transactions to 
	 * ensure that we report the completion in a proper way. 
	 * We cannot do this here since that would endanger the completed
	 * transaction array since that is also updated from the receiver 
	 * thread and thus we need to do it under mutex lock and thus we 
	 * set the sendStatus to ensure that the send method will
	 * put it into the completed array.
	 **********************************************************************/
        theSendStatus = sendCompleted;
	DBUG_VOID_RETURN; // No Commit with no operations is OK
      }//if
    }//if
  } else if (tTransactionIsStarted == false) {
    NdbOperation* tFirstOp = theFirstOpInList;

    /* 
     * Lookups that are roots of queries are sent before non-linked lookups.
     * If both types are present, then the start indicator should be set
     * on a query root lookup, and the commit indicator on a non-linked 
     * lookup.
     */
    if (lastLookupQuery != NULL) {
      getFirstLookupQuery(m_firstQuery)->setStartIndicator();
    } else if (tFirstOp != NULL) {
      tFirstOp->setStartIndicator();
    }

    if (tFirstOp != NULL) {
      if (aTypeOfExec == Commit) {
        tLastOp->theCommitIndicator = 1;
      }//if
    } else if (lastLookupQuery != NULL) {
      if (aTypeOfExec == Commit) {
        lastLookupQuery->setCommitIndicator();
      }//if
    } else if (m_firstQuery == NULL) {
      /***********************************************************************
       *    No operations are defined and we have not started yet. 
       *    Simply return OK. Set commit status if Commit.
       ***********************************************************************/
      if (aTypeOfExec == Commit) {
        theCommitStatus = Committed;
      }//if
      /***********************************************************************
       * We need to put it into the array of completed transactions to
       * ensure that we report the completion in a proper way. We
       * cannot do this here since that would endanger the completed
       * transaction array since that is also updated from the
       * receiver thread and thus we need to do it under mutex lock
       * and thus we set the sendStatus to ensure that the send method
       * will put it into the completed array.
       ***********************************************************************/
      theSendStatus = sendCompleted;
      DBUG_VOID_RETURN;
    }//if
  }

  theCompletionStatus = NotCompleted;

  // Prepare sending of all pending NdbQuery's
  if (m_firstQuery) {
    NdbQueryImpl* query = m_firstQuery;
    NdbQueryImpl* last = NULL;
    while (query!=NULL) {
      const int tReturnCode = query->prepareSend();
      if (unlikely(tReturnCode != 0)) {
        theSendStatus = sendABORTfail;
        DBUG_VOID_RETURN;
      }//if
      last  = query;
      query = query->getNext();
    }
    assert (m_firstExecQuery==NULL);
    last->setNext(m_firstExecQuery);
    m_firstExecQuery = m_firstQuery;
    m_firstQuery = NULL;
  }

  // Prepare sending of all pending (non-scan) NdbOperations's
  NdbOperation* tOp = theFirstOpInList;
  Uint32 pkOpCount = 0;
  Uint32 ukOpCount = 0;
  while (tOp) {
    int tReturnCode;
    NdbOperation* tNextOp = tOp->next();

    /* Count operation */
    if (tOp->theTCREQ->theVerId_signalNumber == GSN_TCINDXREQ)
      ukOpCount++;
    else
      pkOpCount++;

    if (tOp->Status() == NdbOperation::UseNdbRecord)
      tReturnCode = tOp->prepareSendNdbRecord(abortOption);
    else
      tReturnCode= tOp->prepareSend(theTCConPtr, theTransactionId, abortOption);

    if (tReturnCode == -1) {
      theSendStatus = sendABORTfail;
      DBUG_VOID_RETURN;
    }//if

    /*************************************************************************
     * Now that we have successfully prepared the send of this operation we 
     * move it to the list of executing operations and remove it from the 
     * list of defined operations.
     ************************************************************************/
    tOp = tNextOp;
  } 

  theNdb->theImpl->incClientStat(Ndb::PkOpCount, pkOpCount);
  theNdb->theImpl->incClientStat(Ndb::UkOpCount, ukOpCount);

  NdbOperation* tLastOpInList = theLastOpInList;
  NdbOperation* tFirstOpInList = theFirstOpInList;

  theFirstOpInList = NULL;
  theLastOpInList = NULL;
  theFirstExecOpInList = tFirstOpInList;
  theLastExecOpInList = tLastOpInList;

  theCompletionStatus = CompletedSuccess;
  theSendStatus = sendOperations;
  DBUG_VOID_RETURN;
}//NdbTransaction::executeAsynchPrepare()

void
NdbTransaction::executeAsynch(ExecType aTypeOfExec,
                              NdbAsynchCallback aCallback,
                              void* anyObject,
                              NdbOperation::AbortOption abortOption,
                              int forceSend)
{
  executeAsynchPrepare(aTypeOfExec, aCallback, anyObject, abortOption);
  theNdb->sendPreparedTransactions(forceSend);
}

void NdbTransaction::close()
{
  theNdb->closeTransaction(this);
}

int NdbTransaction::refresh()
{
  for(NdbIndexScanOperation* scan_op = m_firstExecutedScanOp;
      scan_op != 0; scan_op = (NdbIndexScanOperation *) scan_op->theNext)
  {
    NdbTransaction* scan_trans = scan_op->theNdbCon;
    scan_trans->sendTC_HBREP();
  }
  return sendTC_HBREP();
}

/*****************************************************************************
int sendTC_HBREP();

Return Value:  No return value.  
Parameters :   None.
Remark:        Order NDB to refresh the timeout counter of the transaction. 
******************************************************************************/
int 	
NdbTransaction::sendTC_HBREP()		// Send a TC_HBREP signal;
{
  NdbApiSignal* tSignal;
  Ndb* tNdb = theNdb;
  Uint32 tTransId1, tTransId2;

  tSignal = tNdb->getSignal();
  if (tSignal == NULL) {
    return -1;
  }

  if (tSignal->setSignal(GSN_TC_HBREP, DBTC) == -1) {
    return -1;
  }

  TcHbRep * const tcHbRep = CAST_PTR(TcHbRep, tSignal->getDataPtrSend());
  
  tcHbRep->apiConnectPtr = theTCConPtr;    
  
  tTransId1 = (Uint32) theTransactionId;
  tTransId2 = (Uint32) (theTransactionId >> 32);
  tcHbRep->transId1      = tTransId1;
  tcHbRep->transId2      = tTransId2;
 
  tNdb->theImpl->lock();
  const int res = tNdb->theImpl->sendSignal(tSignal,theDBnode);
  tNdb->theImpl->unlock();
  tNdb->releaseSignal(tSignal);

  if (res == -1){
    return -1;
  }    
  
  return 0;
}//NdbTransaction::sendTC_HBREP()

/*****************************************************************************
int doSend();

Return Value:  Return 0 : send was successful.
               Return -1: In all other case.  
Remark:        Send all operations and queries belonging to this connection.
               The caller of this method has the responsibility to remove the
               object from the prepared transactions array on the Ndb-object.
*****************************************************************************/
int
NdbTransaction::doSend()
{
  DBUG_ENTER("NdbTransaction::doSend");
  /*
  This method assumes that at least one operation or query have been defined.
  This is ensured by the caller of this routine (=execute).
  */

  switch(theSendStatus){
  case sendOperations: {
    assert (m_firstExecQuery!=NULL || theFirstExecOpInList!=NULL);

    const NdbQueryImpl* const lastLookupQuery 
      = getLastLookupQuery(m_firstExecQuery);
    if (m_firstExecQuery!=NULL) {
      NdbQueryImpl* query = m_firstExecQuery;
      NdbQueryImpl* last  = NULL;
      while (query!=NULL) {
        const bool lastFlag = 
          query == lastLookupQuery && theFirstExecOpInList == NULL;
        const int tReturnCode = query->doSend(theDBnode, lastFlag);
        if (tReturnCode == -1) {
          goto fail;
        }
        last = query;
        query = query->getNext();
      } // while

      // Append to list of active queries
      last->setNext(m_firstActiveQuery);
      m_firstActiveQuery = m_firstExecQuery;
      m_firstExecQuery = NULL;
    }

    NdbOperation * tOp = theFirstExecOpInList;
    while (tOp != NULL) {
      NdbOperation* tNext = tOp->next();
      const Uint32 lastFlag = ((tNext == NULL) ? 1 : 0);
      const int tReturnCode = tOp->doSend(theDBnode, lastFlag);
      if (tReturnCode == -1) {
        goto fail;
      }//if
      tOp = tNext;
    }

    if (theFirstExecOpInList || lastLookupQuery != NULL) {
      theSendStatus = sendTC_OP;
      theTransactionIsStarted = true;
      theNdb->insert_sent_list(this);      // Lookup: completes with KEYCONF/REF
    } else {
      theSendStatus = sendCompleted;
      theNdb->insert_completed_list(this); // Scans query completes after send
    }
    DBUG_RETURN(0);
  }//case
  case sendABORT:
  case sendABORTfail:{
  /***********************************************************************
   * Rollback have been ordered on a not started transaction. 
   * Simply return OK and set abort status.
   ***********************************************************************/
    if (theSendStatus == sendABORTfail) {
      theReturnStatus = ReturnFailure;
    }//if
    if (sendROLLBACK() == 0) {
      DBUG_RETURN(0);
    }//if
    break;
  }//case
  case sendCOMMITstate:
    if (sendCOMMIT() == 0) {
      DBUG_RETURN(0);
    }//if
    break;
  case sendCompleted:
    theNdb->insert_completed_list(this); 
    DBUG_RETURN(0);
  default:
    ndbout << "Inconsistent theSendStatus = "
	   << (Uint32) theSendStatus << endl;
    abort();
    break;
  }//switch

  theReleaseOnClose = true;
  theTransactionIsStarted = false;
  theCommitStatus = Aborted;
fail:
  setOperationErrorCodeAbort(4002);
  DBUG_RETURN(-1);
}//NdbTransaction::doSend()

/**************************************************************************
int sendROLLBACK();

Return Value:  Return -1 if send unsuccessful.  
Parameters :   None.
Remark:        Order NDB to rollback the transaction. 
**************************************************************************/
int 	
NdbTransaction::sendROLLBACK()      // Send a TCROLLBACKREQ signal;
{
  Ndb* tNdb = theNdb;
  if ((theTransactionIsStarted == true) &&
      (theCommitStatus != Committed) &&
      (theCommitStatus != Aborted)) {
/**************************************************************************
 *	The user did not perform any rollback but simply closed the
 *      transaction. We must rollback Ndb since Ndb have been contacted.
 *************************************************************************/
    NdbApiSignal tSignal(tNdb->theMyRef);
    Uint32 tTransId1, tTransId2;
    NdbImpl * impl = theNdb->theImpl;
    int	  tReturnCode;

    tTransId1 = (Uint32) theTransactionId;
    tTransId2 = (Uint32) (theTransactionId >> 32);
    tSignal.setSignal(GSN_TCROLLBACKREQ, DBTC);
    tSignal.setData(theTCConPtr, 1);
    tSignal.setData(tTransId1, 2);
    tSignal.setData(tTransId2, 3);
    if(theError.code == 4012)
    {
      g_eventLogger->error("Sending TCROLLBACKREQ with Bad flag");
      tSignal.setLength(tSignal.getLength() + 1); // + flags
      tSignal.setData(0x1, 4); // potentially bad data
    }
    tReturnCode = impl->sendSignal(&tSignal,theDBnode);
    if (tReturnCode != -1) {
      theSendStatus = sendTC_ROLLBACK;
      tNdb->insert_sent_list(this);
      return 0;
    }//if
   /*********************************************************************
    * It was not possible to abort the transaction towards the NDB kernel
    * and thus we put it into the array of completed transactions that
    * are ready for reporting to the application.
    *********************************************************************/
    return -1;
  } else {
    /*
     It is not necessary to abort the transaction towards the NDB kernel and
     thus we put it into the array of completed transactions that are ready
     for reporting to the application.
     */
    theSendStatus = sendCompleted;
    tNdb->insert_completed_list(this);
    return 0;
    ;
  }//if
}//NdbTransaction::sendROLLBACK()

/***************************************************************************
int sendCOMMIT();

Return Value:  Return 0 : send was successful.
               Return -1: In all other case.  
Parameters :   None.
Remark:        Order NDB to commit the transaction. 
***************************************************************************/
int 	
NdbTransaction::sendCOMMIT()    // Send a TC_COMMITREQ signal;
{
  NdbApiSignal tSignal(theNdb->theMyRef);
  Uint32 tTransId1, tTransId2;
  NdbImpl * impl = theNdb->theImpl;
  int	  tReturnCode;

  tTransId1 = (Uint32) theTransactionId;
  tTransId2 = (Uint32) (theTransactionId >> 32);
  tSignal.setSignal(GSN_TC_COMMITREQ, DBTC);
  tSignal.setData(theTCConPtr, 1);
  tSignal.setData(tTransId1, 2);
  tSignal.setData(tTransId2, 3);
      
  tReturnCode = impl->sendSignal(&tSignal,theDBnode);
  if (tReturnCode != -1) {
    theSendStatus = sendTC_COMMIT;
    theNdb->insert_sent_list(this);
    return 0;
  } else {
    return -1;
  }//if
}//NdbTransaction::sendCOMMIT()

/******************************************************************************
void release();

Remark:         Release all operations.
******************************************************************************/
void 
NdbTransaction::release(){
  releaseOperations();
  releaseLockHandles();
  if ( (theTransactionIsStarted == true) &&
       ((theCommitStatus != Committed) &&
	(theCommitStatus != Aborted))) {
    /************************************************************************
     *	The user did not perform any rollback but simply closed the
     *      transaction. We must rollback Ndb since Ndb have been contacted.
     ************************************************************************/
    if (!theSimpleState)
    {
      execute(Rollback);
    }
  }//if
  theMagicNumber = 0xFE11DC;
  theInUseState = false;
#ifdef VM_TRACE
  if (theListState != NotInList) {
    theNdb->printState("release %lx", (long)this);
    abort();
  }
#endif
}//NdbTransaction::release()

void
NdbTransaction::releaseOps(NdbOperation* tOp){
  while (tOp != NULL) {
    NdbOperation* tmp = tOp;
    tOp->release();
    tOp = tOp->next();
    theNdb->releaseOperation(tmp);
  }//while
}

/******************************************************************************
void releaseOperations();

Remark:         Release all operations.
******************************************************************************/
void 
NdbTransaction::releaseOperations()
{
  // Release any open scans
  releaseScanOperations(m_theFirstScanOperation);
  releaseScanOperations(m_firstExecutedScanOp);
  
  releaseQueries(m_firstQuery);
  releaseQueries(m_firstExecQuery);
  releaseQueries(m_firstActiveQuery);
  releaseOps(theCompletedFirstOp);
  releaseOps(theFirstOpInList);
  releaseOps(theFirstExecOpInList);

  theCompletedFirstOp = NULL;
  theCompletedLastOp = NULL;
  theFirstOpInList = NULL;
  theFirstExecOpInList = NULL;
  theLastOpInList = NULL;
  theLastExecOpInList = NULL;
  theScanningOp = NULL;
  m_scanningQuery = NULL;
  m_theFirstScanOperation = NULL;
  m_theLastScanOperation = NULL;
  m_firstExecutedScanOp = NULL;
  m_firstQuery = NULL;
  m_firstExecQuery = NULL;
  m_firstActiveQuery = NULL;

}//NdbTransaction::releaseOperations()

void 
NdbTransaction::releaseCompletedOperations()
{
  releaseOps(theCompletedFirstOp);
  theCompletedFirstOp = NULL;
  theCompletedLastOp = NULL;
}//NdbTransaction::releaseCompletedOperations()


void 
NdbTransaction::releaseCompletedQueries()
{
  /**
   * Find & release all active queries which as completed.
   */
  NdbQueryImpl* prev  = NULL;
  NdbQueryImpl* query = m_firstActiveQuery;
  while (query != NULL) {
    NdbQueryImpl* next = query->getNext();

    if (query->hasCompleted()) {
      // Unlink from completed-query list
      if (prev)
        prev->setNext(next);
      else
        m_firstActiveQuery = next;

      query->release();
    } else {
      prev = query;
    }
    query = next;
  } // while
}//NdbTransaction::releaseCompletedQueries()


/******************************************************************************
void releaseQueries();

Remark:         Release all queries 
******************************************************************************/
void
NdbTransaction::releaseQueries(NdbQueryImpl* query)
{
  while (query != NULL) {
    NdbQueryImpl* next = query->getNext();
    query->release();
    query = next;
  }
}//NdbTransaction::releaseQueries

/******************************************************************************
void releaseScanOperations();

Remark:         Release all cursor operations. 
                (NdbScanOperation and NdbIndexOperation)
******************************************************************************/
void 
NdbTransaction::releaseScanOperations(NdbIndexScanOperation* cursorOp)
{
  while(cursorOp != 0){
    NdbIndexScanOperation* next = (NdbIndexScanOperation*)cursorOp->next();
    cursorOp->release();
    theNdb->releaseScanOperation(cursorOp);
    cursorOp = next;
  }
}//NdbTransaction::releaseScanOperations()

/*****************************************************************************
void releaseScanOperation();

Remark:         Release scan op when hupp'ed trans closed (save memory)
******************************************************************************/
#if 0
void 
NdbTransaction::releaseExecutedScanOperation(NdbIndexScanOperation* cursorOp)
{
  DBUG_ENTER("NdbTransaction::releaseExecutedScanOperation");
  DBUG_PRINT("enter", ("this: 0x%lx  op: 0x%lx", (long) this, (long) cursorOp));
  
  releaseScanOperation(&m_firstExecutedScanOp, 0, cursorOp);
  
  DBUG_VOID_RETURN;
}//NdbTransaction::releaseExecutedScanOperation()
#endif

bool
NdbTransaction::releaseScanOperation(NdbIndexScanOperation** listhead,
				     NdbIndexScanOperation** listtail,
				     NdbIndexScanOperation* op)
{
  if (* listhead == op)
  {
    * listhead = (NdbIndexScanOperation*)op->theNext;
    if (listtail && *listtail == op)
    {
      assert(* listhead == 0);
      * listtail = 0;
    }
      
  }
  else
  {
    NdbIndexScanOperation* tmp = * listhead;
    while (tmp != NULL)
    {
      if (tmp->theNext == op)
      {
	tmp->theNext = (NdbIndexScanOperation*)op->theNext;
	if (listtail && *listtail == op)
	{
	  assert(op->theNext == 0);
	  *listtail = tmp;
	}
	break;
      }
      tmp = (NdbIndexScanOperation*)tmp->theNext;
    }
    if (tmp == NULL)
      op = NULL;
  }
  
  if (op != NULL)
  {
    op->release();
    theNdb->releaseScanOperation(op);
    return true;
  }
  
  return false;
}

void
NdbTransaction::releaseLockHandles()
{
  NdbLockHandle* lh = m_theFirstLockHandle;

  while (lh)
  {
    NdbLockHandle* next = lh->next();
    lh->next(NULL);
    
    theNdb->releaseLockHandle(lh);
    lh = next;
  }

  m_theFirstLockHandle = NULL;
  m_theLastLockHandle = NULL;
}

/*****************************************************************************
NdbOperation* getNdbOperation(const char* aTableName);

Return Value    Return a pointer to a NdbOperation object if getNdbOperation 
                was succesful.
                Return NULL : In all other case. 	
Parameters:     aTableName : Name of the database table. 	
Remark:         Get an operation from NdbOperation idlelist and get the 
                NdbTransaction object 
		who was fetch by startTransaction pointing to this  operation  
		getOperation will set the theTableId in the NdbOperation object.
                synchronous
******************************************************************************/
NdbOperation*
NdbTransaction::getNdbOperation(const char* aTableName)
{
  if (theCommitStatus == Started){
    NdbTableImpl* table = theNdb->theDictionary->getTable(aTableName);
    if (table != 0){
      return getNdbOperation(table);
    } else {
      setErrorCode(theNdb->theDictionary->getNdbError().code);
      return NULL;
    }//if
  }

  setOperationErrorCodeAbort(4114);
  
  return NULL;
}//NdbTransaction::getNdbOperation()

/*****************************************************************************
NdbOperation* getNdbOperation(const NdbTableImpl* tab, NdbOperation* aNextOp,
                              bool useRec)

Return Value    Return a pointer to a NdbOperation object if getNdbOperation 
                was succesful.
                Return NULL: In all other case. 	
Parameters:     tableId : Id of the database table beeing deleted.
Remark:         Get an operation from NdbOperation object idlelist and 
                get the NdbTransaction object who was fetch by 
                startTransaction pointing to this operation 
  	        getOperation will set the theTableId in the NdbOperation 
                object, synchronous.
*****************************************************************************/
NdbOperation*
NdbTransaction::getNdbOperation(const NdbTableImpl * tab,
                                NdbOperation* aNextOp,
                                bool useRec)
{ 
  NdbOperation* tOp;

  if (theScanningOp != NULL || m_scanningQuery != NULL){
    setErrorCode(4607);
    return NULL;
  }
  
  tOp = theNdb->getOperation();
  if (tOp == NULL)
    goto getNdbOp_error1;
  if (aNextOp == NULL) {
    if (theLastOpInList != NULL) {
       theLastOpInList->next(tOp);
       theLastOpInList = tOp;
    } else {
       theLastOpInList = tOp;
       theFirstOpInList = tOp;
    }//if
    tOp->next(NULL);
  } else {
    // add before the given op
    if (theFirstOpInList == aNextOp) {
      theFirstOpInList = tOp;
    } else {
      NdbOperation* aLoopOp = theFirstOpInList;
      while (aLoopOp != NULL && aLoopOp->next() != aNextOp)
        aLoopOp = aLoopOp->next();
      assert(aLoopOp != NULL);
      aLoopOp->next(tOp);
    }
    tOp->next(aNextOp);
  }
  if (tOp->init(tab, this, useRec) != -1) {
    return tOp;
  } else {
    theNdb->releaseOperation(tOp);
  }//if
  return NULL;
  
 getNdbOp_error1:
  setOperationErrorCodeAbort(4000);
  return NULL;
}//NdbTransaction::getNdbOperation()

NdbOperation* NdbTransaction::getNdbOperation(const NdbDictionary::Table * table)
{
  if (table)
    return getNdbOperation(& NdbTableImpl::getImpl(*table));
  else
    return NULL;
}//NdbTransaction::getNdbOperation()


// NdbScanOperation
/*****************************************************************************
NdbScanOperation* getNdbScanOperation(const char* aTableName);

Return Value    Return a pointer to a NdbScanOperation object if getNdbScanOperation was succesful.
                Return NULL : In all other case. 	
Parameters:     aTableName : Name of the database table. 	
Remark:         Get an operation from NdbScanOperation idlelist and get the NdbTransaction object 
		who was fetch by startTransaction pointing to this  operation  
		getOperation will set the theTableId in the NdbOperation object.synchronous
******************************************************************************/
NdbScanOperation*
NdbTransaction::getNdbScanOperation(const char* aTableName)
{
  if (theCommitStatus == Started){
    NdbTableImpl* tab = theNdb->theDictionary->getTable(aTableName);
    if (tab != 0){
      return getNdbScanOperation(tab);
    } else {
      setOperationErrorCodeAbort(theNdb->theDictionary->m_error.code);
      return NULL;
    }//if
  } 
  
  setOperationErrorCodeAbort(4114);
  return NULL;
}//NdbTransaction::getNdbScanOperation()

/*****************************************************************************
NdbScanOperation* getNdbIndexScanOperation(const char* anIndexName, const char* aTableName);

Return Value    Return a pointer to a NdbIndexScanOperation object if getNdbIndexScanOperation was succesful.
                Return NULL : In all other case. 	
Parameters:     anIndexName : Name of the index to use. 	
                aTableName : Name of the database table. 	
Remark:         Get an operation from NdbIndexScanOperation idlelist and get the NdbTransaction object 
		who was fetch by startTransaction pointing to this  operation  
		getOperation will set the theTableId in the NdbIndexScanOperation object.synchronous
******************************************************************************/
NdbIndexScanOperation*
NdbTransaction::getNdbIndexScanOperation(const char* anIndexName, 
					const char* aTableName)
{
  NdbIndexImpl* index = 
    theNdb->theDictionary->getIndex(anIndexName, aTableName);
  if (index == 0)
  {
    setOperationErrorCodeAbort(theNdb->theDictionary->getNdbError().code);
    return 0;
  }
  NdbTableImpl* table = theNdb->theDictionary->getTable(aTableName);
  if (table == 0)
  {
    setOperationErrorCodeAbort(theNdb->theDictionary->getNdbError().code);
    return 0;
  }

  return getNdbIndexScanOperation(index, table);
}

NdbIndexScanOperation*
NdbTransaction::getNdbIndexScanOperation(const NdbIndexImpl* index,
					const NdbTableImpl* table)
{
  if (theCommitStatus == Started){
    const NdbTableImpl * indexTable = index->getIndexTable();
    if (indexTable != 0){
      NdbIndexScanOperation* tOp = getNdbScanOperation(indexTable);
      if(tOp)
      {
	tOp->m_currentTable = table;
        // Mark that this really is an NdbIndexScanOperation
        tOp->m_type = NdbOperation::OrderedIndexScan;
      }
      return tOp;
    } else {
      setOperationErrorCodeAbort(4271);
      return NULL;
    }//if
  } 
  
  setOperationErrorCodeAbort(4114);
  return NULL;
}//NdbTransaction::getNdbIndexScanOperation()

NdbIndexScanOperation* 
NdbTransaction::getNdbIndexScanOperation(const NdbDictionary::Index * index)
{ 
  if (index)
  {
    /* This fetches the underlying table being indexed. */
    const NdbDictionary::Table *table=
      theNdb->theDictionary->getTable(index->getTable());

    if (table)
      return getNdbIndexScanOperation(index, table);

    setOperationErrorCodeAbort(theNdb->theDictionary->getNdbError().code);
    return NULL;
  }
  setOperationErrorCodeAbort(4271);
  return NULL;
}

NdbIndexScanOperation* 
NdbTransaction::getNdbIndexScanOperation(const NdbDictionary::Index * index,
					const NdbDictionary::Table * table)
{
  if (index && table)
    return getNdbIndexScanOperation(& NdbIndexImpl::getImpl(*index),
				    & NdbTableImpl::getImpl(*table));
  setOperationErrorCodeAbort(4271);
  return NULL;
}//NdbTransaction::getNdbIndexScanOperation()

/*****************************************************************************
NdbScanOperation* getNdbScanOperation(int aTableId);

Return Value    Return a pointer to a NdbScanOperation object if getNdbScanOperation was succesful.
                Return NULL: In all other case. 	
Parameters:     tableId : Id of the database table beeing deleted.
Remark:         Get an operation from NdbScanOperation object idlelist and get the NdbTransaction 
                object who was fetch by startTransaction pointing to this  operation 
  	        getOperation will set the theTableId in the NdbScanOperation object, synchronous.
*****************************************************************************/
NdbIndexScanOperation*
NdbTransaction::getNdbScanOperation(const NdbTableImpl * tab)
{ 
  NdbIndexScanOperation* tOp;
  
  tOp = theNdb->getScanOperation();
  if (tOp == NULL)
    goto getNdbOp_error1;
  
  if (tOp->init(tab, this) != -1) {
    define_scan_op(tOp);
    // Mark that this NdbIndexScanOperation is used as NdbScanOperation
    tOp->m_type = NdbOperation::TableScan; 
    return tOp;
  } else {
    theNdb->releaseScanOperation(tOp);
  }//if
  return NULL;

getNdbOp_error1:
  setOperationErrorCodeAbort(4000);
  return NULL;
}//NdbTransaction::getNdbScanOperation()

void
NdbTransaction::remove_list(NdbOperation*& list, NdbOperation* op){
  NdbOperation* tmp= list;
  if(tmp == op)
    list = op->next();
  else {
    while(tmp && tmp->next() != op) tmp = tmp->next();
    if(tmp)
      tmp->next(op->next());
  }
  op->next(NULL);
}

void
NdbTransaction::define_scan_op(NdbIndexScanOperation * tOp){
  // Link scan operation into list of cursor operations
  if (m_theLastScanOperation == NULL)
    m_theFirstScanOperation = m_theLastScanOperation = tOp;
  else {
    m_theLastScanOperation->next(tOp);
    m_theLastScanOperation = tOp;
  }
  tOp->next(NULL);
}

NdbScanOperation* 
NdbTransaction::getNdbScanOperation(const NdbDictionary::Table * table)
{
  if (table)
    return getNdbScanOperation(& NdbTableImpl::getImpl(*table));
  else
    return NULL;
}//NdbTransaction::getNdbScanOperation()


// IndexOperation
/*****************************************************************************
NdbIndexOperation* getNdbIndexOperation(const char* anIndexName,
					const char* aTableName);

Return Value    Return a pointer to an NdbIndexOperation object if
                getNdbIndexOperation was succesful.
                Return NULL : In all other case. 	
Parameters:     aTableName : Name of the database table. 	
Remark:         Get an operation from NdbIndexOperation idlelist and get the NdbTransaction object 
		who was fetch by startTransaction pointing to this operation  
		getOperation will set the theTableId in the NdbIndexOperation object.synchronous
******************************************************************************/
NdbIndexOperation*
NdbTransaction::getNdbIndexOperation(const char* anIndexName, 
                                    const char* aTableName)
{
  if (theCommitStatus == Started) {
    NdbTableImpl * table = theNdb->theDictionary->getTable(aTableName);
    NdbIndexImpl * index;

    if (table == 0)
    {
      setOperationErrorCodeAbort(theNdb->theDictionary->getNdbError().code);
      return NULL;
    }

    if (table->m_frm.get_data())
    {
      // This unique index is defined from SQL level
      static const char* uniqueSuffix= "$unique";
      BaseString uniqueIndexName(anIndexName);
      uniqueIndexName.append(uniqueSuffix);
      index = theNdb->theDictionary->getIndex(uniqueIndexName.c_str(),
					      aTableName);      
    }
    else
      index = theNdb->theDictionary->getIndex(anIndexName,
					      aTableName);
    if(table != 0 && index != 0){
      return getNdbIndexOperation(index, table);
    }
    
    if(index == 0){
      setOperationErrorCodeAbort(4243);
      return NULL;
    }

    setOperationErrorCodeAbort(4243);
    return NULL;
  } 
  
  setOperationErrorCodeAbort(4114);
  return 0;
}//NdbTransaction::getNdbIndexOperation()

/*****************************************************************************
NdbIndexOperation* getNdbIndexOperation(int anIndexId, int aTableId);

Return Value    Return a pointer to a NdbIndexOperation object if getNdbIndexOperation was succesful.
                Return NULL: In all other case. 	
Parameters:     tableId : Id of the database table beeing deleted.
Remark:         Get an operation from NdbIndexOperation object idlelist and get the NdbTransaction 
                object who was fetch by startTransaction pointing to this  operation 
  	        getOperation will set the theTableId in the NdbIndexOperation object, synchronous.
*****************************************************************************/
NdbIndexOperation*
NdbTransaction::getNdbIndexOperation(const NdbIndexImpl * anIndex, 
                                     const NdbTableImpl * aTable,
                                     NdbOperation* aNextOp,
                                     bool useRec)
{ 
  NdbIndexOperation* tOp;
  
  tOp = theNdb->getIndexOperation();
  if (tOp == NULL)
    goto getNdbOp_error1;
  if (aNextOp == NULL) {
    if (theLastOpInList != NULL) {
       theLastOpInList->next(tOp);
       theLastOpInList = tOp;
    } else {
       theLastOpInList = tOp;
       theFirstOpInList = tOp;
    }//if
    tOp->next(NULL);
  } else {
    // add before the given op
    if (theFirstOpInList == aNextOp) {
      theFirstOpInList = tOp;
    } else {
      NdbOperation* aLoopOp = theFirstOpInList;
      while (aLoopOp != NULL && aLoopOp->next() != aNextOp)
        aLoopOp = aLoopOp->next();
      assert(aLoopOp != NULL);
      aLoopOp->next(tOp);
    }
    tOp->next(aNextOp);
  }
  if (tOp->indxInit(anIndex, aTable, this, useRec)!= -1) {
    return tOp;
  } else {
    theNdb->releaseOperation(tOp);
  }//if
  return NULL;
  
 getNdbOp_error1:
  setOperationErrorCodeAbort(4000);
  return NULL;
}//NdbTransaction::getNdbIndexOperation()

NdbIndexOperation* 
NdbTransaction::getNdbIndexOperation(const NdbDictionary::Index * index)
{ 
  if (index)
  {
    const NdbDictionary::Table *table=
      theNdb->theDictionary->getTable(index->getTable());

    if (table)
      return getNdbIndexOperation(index, table);

    setOperationErrorCodeAbort(theNdb->theDictionary->getNdbError().code);
    return NULL;
  }
  setOperationErrorCodeAbort(4271);
  return NULL;
}

NdbIndexOperation* 
NdbTransaction::getNdbIndexOperation(const NdbDictionary::Index * index,
				    const NdbDictionary::Table * table)
{
  if (index && table)
    return getNdbIndexOperation(& NdbIndexImpl::getImpl(*index),
				& NdbTableImpl::getImpl(*table));
  
  setOperationErrorCodeAbort(4271);
  return NULL;
}//NdbTransaction::getNdbIndexOperation()


/*******************************************************************************
int  receiveTCSEIZECONF(NdbApiSignal* aSignal);

Return Value:  Return 0 : receiveTCSEIZECONF was successful.
               Return -1: In all other case.
Parameters:    aSignal: The signal object pointer.
Remark:        Sets TC Connect pointer at reception of TCSEIZECONF. 
*******************************************************************************/
int			
NdbTransaction::receiveTCSEIZECONF(const NdbApiSignal* aSignal)
{
  if (theStatus != Connecting)
  {
    return -1;
  } else
  {
    theTCConPtr = (Uint32)aSignal->readData(2);
    theStatus = Connected;
  }
  return 0;
}//NdbTransaction::receiveTCSEIZECONF()

/*******************************************************************************
int  receiveTCSEIZEREF(NdbApiSignal* aSignal);

Return Value:  Return 0 : receiveTCSEIZEREF was successful.
               Return -1: In all other case.
Parameters:    aSignal: The signal object pointer.
Remark:        Sets TC Connect pointer. 
*******************************************************************************/
int			
NdbTransaction::receiveTCSEIZEREF(const NdbApiSignal* aSignal)
{
  DBUG_ENTER("NdbTransaction::receiveTCSEIZEREF");
  if (theStatus != Connecting)
  {
    DBUG_RETURN(-1);
  } else
  {
    theStatus = ConnectFailure;
    theNdb->theError.code = aSignal->readData(2);
    DBUG_PRINT("info",("error code %d, %s",
		       theNdb->getNdbError().code,
		       theNdb->getNdbError().message));
    DBUG_RETURN(0);
  }
}//NdbTransaction::receiveTCSEIZEREF()

/*******************************************************************************
int  receiveTCRELEASECONF(NdbApiSignal* aSignal);

Return Value:  Return 0 : receiveTCRELEASECONF was successful.
               Return -1: In all other case.
Parameters:    aSignal: The signal object pointer.
Remark:         DisConnect TC Connect pointer to NDBAPI. 
*******************************************************************************/
int			
NdbTransaction::receiveTCRELEASECONF(const NdbApiSignal* aSignal)
{
  if (theStatus != DisConnecting)
  {
    return -1;
  } else
  {
    theStatus = NotConnected;
  }
  return 0;
}//NdbTransaction::receiveTCRELEASECONF()

/*******************************************************************************
int  receiveTCRELEASEREF(NdbApiSignal* aSignal);

Return Value:  Return 0 : receiveTCRELEASEREF was successful.
               Return -1: In all other case.
Parameters:    aSignal: The signal object pointer.
Remark:        DisConnect TC Connect pointer to NDBAPI Failure. 
*******************************************************************************/
int			
NdbTransaction::receiveTCRELEASEREF(const NdbApiSignal* aSignal)
{
  if (theStatus != DisConnecting) {
    return -1;
  } else {
    theStatus = ConnectFailure;
    theNdb->theError.code = aSignal->readData(2);
    return 0;
  }//if
}//NdbTransaction::receiveTCRELEASEREF()

/******************************************************************************
int  receiveTC_COMMITCONF(NdbApiSignal* aSignal);

Return Value:  Return 0 : receiveTC_COMMITCONF was successful.
               Return -1: In all other case.
Parameters:    aSignal: The signal object pointer.
Remark:        
******************************************************************************/
int			
NdbTransaction::receiveTC_COMMITCONF(const TcCommitConf * commitConf, 
                                     Uint32 len)
{ 
  if(checkState_TransId(&commitConf->transId1)){
    theCommitStatus = Committed;
    theCompletionStatus = CompletedSuccess;
    Uint32 tGCI_hi = commitConf->gci_hi;
    Uint32 tGCI_lo = commitConf->gci_lo;
    if (unlikely(len < TcCommitConf::SignalLength))
    {
      tGCI_lo = 0;
    }
    Uint64 tGCI = Uint64(tGCI_lo) | (Uint64(tGCI_hi) << 32);
    theGlobalCheckpointId = tGCI;
    // theGlobalCheckpointId == 0 if NoOp transaction
    if (tGCI)
      *p_latest_trans_gci = tGCI;
    return 0;
  } else {
#ifdef NDB_NO_DROPPED_SIGNAL
    abort();
#endif
  }
  return -1;
}//NdbTransaction::receiveTC_COMMITCONF()

/******************************************************************************
int  receiveTC_COMMITREF(NdbApiSignal* aSignal);

Return Value:  Return 0 : receiveTC_COMMITREF was successful.
               Return -1: In all other case.
Parameters:    aSignal: The signal object pointer.
Remark:        
******************************************************************************/
int			
NdbTransaction::receiveTC_COMMITREF(const NdbApiSignal* aSignal)
{
  const TcCommitRef * ref = CAST_CONSTPTR(TcCommitRef, aSignal->getDataPtr());
  if(checkState_TransId(&ref->transId1)){
    setOperationErrorCodeAbort(ref->errorCode);
    theCommitStatus = Aborted;
    theCompletionStatus = CompletedFailure;
    theReturnStatus = ReturnFailure;
    return 0;
  } else {
#ifdef NDB_NO_DROPPED_SIGNAL
    abort();
#endif
  }

  return -1;
}//NdbTransaction::receiveTC_COMMITREF()

/******************************************************************************
int  receiveTCROLLBACKCONF(NdbApiSignal* aSignal);

Return Value:  Return 0 : receiveTCROLLBACKCONF was successful.
               Return -1: In all other case.
Parameters:    aSignal: The signal object pointer.
Remark:        
******************************************************************************/
int			
NdbTransaction::receiveTCROLLBACKCONF(const NdbApiSignal* aSignal)
{
  if(checkState_TransId(aSignal->getDataPtr() + 1)){
    theCommitStatus = Aborted;
    theCompletionStatus = CompletedSuccess;
    return 0;
  } else {
#ifdef NDB_NO_DROPPED_SIGNAL
    abort();
#endif
  }

  return -1;
}//NdbTransaction::receiveTCROLLBACKCONF()

/*******************************************************************************
int  receiveTCROLLBACKREF(NdbApiSignal* aSignal);

Return Value:  Return 0 : receiveTCROLLBACKREF was successful.
               Return -1: In all other case.
Parameters:    aSignal: The signal object pointer.
Remark:        
*******************************************************************************/
int			
NdbTransaction::receiveTCROLLBACKREF(const NdbApiSignal* aSignal)
{
  if(checkState_TransId(aSignal->getDataPtr() + 1)){
    setOperationErrorCodeAbort(aSignal->readData(4));
    theCommitStatus = Aborted;
    theCompletionStatus = CompletedFailure;
    theReturnStatus = ReturnFailure;
    return 0;
  } else {
#ifdef NDB_NO_DROPPED_SIGNAL
    abort();
#endif
  }

  return -1;
}//NdbTransaction::receiveTCROLLBACKREF()

/*****************************************************************************
int receiveTCROLLBACKREP( NdbApiSignal* aSignal)

Return Value:   Return 0 : send was succesful.
                Return -1: In all other case.   
Parameters:     aSignal: the signal object that contains the 
                TCROLLBACKREP signal from TC.
Remark:         Handles the reception of the ROLLBACKREP signal.
*****************************************************************************/
int
NdbTransaction::receiveTCROLLBACKREP( const NdbApiSignal* aSignal)
{
  DBUG_ENTER("NdbTransaction::receiveTCROLLBACKREP");

  /****************************************************************************
Check that we are expecting signals from this transaction and that it doesn't
belong to a transaction already completed. Simply ignore messages from other 
transactions.
  ****************************************************************************/
  if(checkState_TransId(aSignal->getDataPtr() + 1)){
    theError.code = aSignal->readData(4);// Override any previous errors
    if (aSignal->getLength() == TcRollbackRep::SignalLength)
    {
      // Signal may contain additional error data
      theError.details = (char *) aSignal->readData(5);
    }

    /**********************************************************************/
    /*	A serious error has occured. This could be due to deadlock or */
    /*	lack of resources or simply a programming error in NDB. This  */
    /*	transaction will be aborted. Actually it has already been     */
    /*	and we only need to report completion and return with the     */
    /*	error code to the application.				      */
    /**********************************************************************/
    theCompletionStatus = CompletedFailure;
    theCommitStatus = Aborted;
    theReturnStatus = ReturnFailure;
    DBUG_RETURN(0);
  } else {
#ifdef NDB_NO_DROPPED_SIGNAL
    abort();
#endif
  }

  DBUG_RETURN(-1);
}//NdbTransaction::receiveTCROLLBACKREP()

/*******************************************************************************
int  receiveTCKEYCONF(NdbApiSignal* aSignal, Uint32 long_short_ind);

Return Value:  Return 0 : receiveTCKEYCONF was successful.
               Return -1: In all other case.
Parameters:    aSignal: The signal object pointer.
Remark:        
*******************************************************************************/
int			
NdbTransaction::receiveTCKEYCONF(const TcKeyConf * keyConf, Uint32 aDataLength)
{
  const Uint32 tTemp = keyConf->confInfo;
  /***************************************************************************
Check that we are expecting signals from this transaction and that it
doesn't belong to a transaction already completed. Simply ignore messages
from other transactions.
  ***************************************************************************/
  if(checkState_TransId(&keyConf->transId1)){

    const Uint32 tNoOfOperations = TcKeyConf::getNoOfOperations(tTemp);
    const Uint32 tCommitFlag = TcKeyConf::getCommitFlag(tTemp);

    const Uint32* tPtr = (Uint32 *)&keyConf->operations[0];
    Uint32 tNoComp = theNoOfOpCompleted;
    for (Uint32 i = 0; i < tNoOfOperations ; i++) {
      NdbReceiver* const tReceiver = 
        theNdb->void2rec(theNdb->int2void(*tPtr++));
      const Uint32 tAttrInfoLen = *tPtr++;
      if(tReceiver && tReceiver->checkMagicNumber()){
        Uint32 done;
        if(tReceiver->getType()==NdbReceiver::NDB_QUERY_OPERATION){ 
          /* This signal is part of a linked operation.*/
          done = ((NdbQueryOperationImpl*)(tReceiver->m_owner))
            ->getQuery().execTCKEYCONF();
        }else{
          done = tReceiver->execTCOPCONF(tAttrInfoLen);
        }
	if(tAttrInfoLen > TcKeyConf::DirtyReadBit){
	  Uint32 node = tAttrInfoLen & (~TcKeyConf::DirtyReadBit);
          NdbNodeBitmask::set(m_db_nodes, node);
          if(NdbNodeBitmask::get(m_failed_db_nodes, node) && !done)
	  {
            done = 1;
            // 4119 = "Simple/dirty read failed due to node failure"
            tReceiver->setErrorCode(4119);
            theCompletionStatus = CompletedFailure;
            theReturnStatus = NdbTransaction::ReturnFailure;
	  }	    
	}
	tNoComp += done;
      } else { // if(tReceiver && tReceiver->checkMagicNumber())
 	return -1;
      }//if
    }//for
    theNoOfOpCompleted = tNoComp;
    const Uint32 tNoSent = theNoOfOpSent;
    const Uint32 tGCI_hi = keyConf->gci_hi;
    Uint32       tGCI_lo = * tPtr; // After op(s)
    if (unlikely(aDataLength < TcKeyConf::StaticLength+1 + 2*tNoOfOperations))
    {
      tGCI_lo = 0;
    }
    const Uint64 tGCI = Uint64(tGCI_lo) | (Uint64(tGCI_hi) << 32);
    if (tCommitFlag == 1) 
    {
      theCommitStatus = Committed;
      theGlobalCheckpointId = tGCI;
      if (tGCI) // Read(dirty) only transaction doesnt get GCI
      {
	*p_latest_trans_gci = tGCI;
      }
    } 
    else if (theLastExecOpInList &&
             theLastExecOpInList->theCommitIndicator == 1)
    {  
      /**
       * We're waiting for a commit reply...
       */
      return -1;
    }//if
    if (tNoComp >= tNoSent) 
    {
      return 0;	// No more operations to wait for
    }//if
     // Not completed the reception yet.
  } else {
#ifdef NDB_NO_DROPPED_SIGNAL
    abort();
#endif
  }
  
  return -1;
}//NdbTransaction::receiveTCKEYCONF()

/*****************************************************************************
int receiveTCKEY_FAILCONF( NdbApiSignal* aSignal)

Return Value:   Return 0 : receive was completed.
                Return -1: In all other case.   
Parameters:     aSignal: the signal object that contains the 
                TCKEY_FAILCONF signal from TC.
Remark:         Handles the reception of the TCKEY_FAILCONF signal.
*****************************************************************************/
int
NdbTransaction::receiveTCKEY_FAILCONF(const TcKeyFailConf * failConf)
{
  NdbOperation*	tOp;
  /*
    Check that we are expecting signals from this transaction and that it 
    doesn't belong  to a transaction already completed. Simply ignore 
    messages from other transactions.
  */
  if(checkState_TransId(&failConf->transId1)){
    /*
      A node failure of the TC node occured. The transaction has
      been committed.
    */
    theCommitStatus = Committed;
    tOp = theFirstExecOpInList;
    while (tOp != NULL) {
      /*
       * Check if the transaction expected read values...
       * If it did some of them might have gotten lost even if we succeeded
       * in committing the transaction.
       */
      switch(tOp->theOperationType){
      case NdbOperation::UpdateRequest:
      case NdbOperation::InsertRequest:
      case NdbOperation::DeleteRequest:
      case NdbOperation::WriteRequest:
      case NdbOperation::UnlockRequest:
	tOp = tOp->next();
	break;
      case NdbOperation::ReadRequest:
      case NdbOperation::ReadExclusive:
      case NdbOperation::OpenScanRequest:
      case NdbOperation::OpenRangeScanRequest:
	theCompletionStatus = CompletedFailure;
	theReturnStatus = NdbTransaction::ReturnFailure;
	setOperationErrorCodeAbort(4115);
	tOp = NULL;
	break;
      case NdbOperation::NotDefined:
      case NdbOperation::NotDefined2:
	assert(false);
	break;
      }//if
    }//while   
    theReleaseOnClose = true;
    return 0;
  } else {
#ifdef VM_TRACE
    ndbout_c("Recevied TCKEY_FAILCONF wo/ operation");
#endif
  }
  return -1;
}//NdbTransaction::receiveTCKEY_FAILCONF()

/*************************************************************************
int receiveTCKEY_FAILREF( NdbApiSignal* aSignal)

Return Value:   Return 0 : receive was completed.
                Return -1: In all other case.   
Parameters:     aSignal: the signal object that contains the 
                TCKEY_FAILREF signal from TC.
Remark:         Handles the reception of the TCKEY_FAILREF signal.
**************************************************************************/
int
NdbTransaction::receiveTCKEY_FAILREF(const NdbApiSignal* aSignal)
{
  /*
    Check that we are expecting signals from this transaction and
    that it doesn't belong to a transaction already
    completed. Simply ignore messages from other transactions.
  */
  if(checkState_TransId(aSignal->getDataPtr()+1)){
    /*
      We received an indication of that this transaction was aborted due to a
      node failure.
    */
    if (theSendStatus == NdbTransaction::sendTC_ROLLBACK) {
      /*
	We were in the process of sending a rollback anyways. We will
	report it as a success.
      */
      theCompletionStatus = NdbTransaction::CompletedSuccess;
    } else {
      theReturnStatus = NdbTransaction::ReturnFailure;
      theCompletionStatus = NdbTransaction::CompletedFailure;
      theError.code = 4031;
    }//if
    theReleaseOnClose = true;
    theCommitStatus = NdbTransaction::Aborted;
    return 0;
  } else {
#ifdef VM_TRACE
    ndbout_c("Recevied TCKEY_FAILREF wo/ operation");
#endif
  }
  return -1;
}//NdbTransaction::receiveTCKEY_FAILREF()

<<<<<<< HEAD
/******************************************************************************
int  receiveTCINDXCONF(NdbApiSignal* aSignal, Uint32 long_short_ind);

Return Value:  Return 0 : receiveTCINDXCONF was successful.
               Return -1: In all other case.
Parameters:    aSignal: The signal object pointer.
Remark:        
******************************************************************************/
int			
NdbTransaction::receiveTCINDXCONF(const TcIndxConf * indxConf, 
				 Uint32 aDataLength)
{
  if(checkState_TransId(&indxConf->transId1)){
    const Uint32 tTemp = indxConf->confInfo;
    const Uint32 tNoOfOperations = TcIndxConf::getNoOfOperations(tTemp);
    const Uint32 tCommitFlag = TcKeyConf::getCommitFlag(tTemp);
    
    const Uint32* tPtr = (Uint32 *)&indxConf->operations[0];
    Uint32 tNoComp = theNoOfOpCompleted;
    for (Uint32 i = 0; i < tNoOfOperations ; i++) {
      NdbReceiver* tOp = theNdb->void2rec(theNdb->int2void(*tPtr));
      tPtr++;
      const Uint32 tAttrInfoLen = *tPtr;
      tPtr++;
      if (tOp && tOp->checkMagicNumber()) {
	tNoComp += tOp->execTCOPCONF(tAttrInfoLen);
      } else {
	return -1;
      }//if
    }//for
    const Uint32 tNoSent = theNoOfOpSent;
    const Uint32 tGCI_hi = indxConf->gci_hi;
    Uint32       tGCI_lo = * tPtr;
    if (unlikely(aDataLength < TcIndxConf::SignalLength+1+2*tNoOfOperations))
    {
      tGCI_lo = 0;
    }
    const Uint64 tGCI = Uint64(tGCI_lo) | (Uint64(tGCI_hi) << 32);

    theNoOfOpCompleted = tNoComp;
    if (tCommitFlag == 1) 
    {
      theCommitStatus = Committed;
      theGlobalCheckpointId = tGCI;
      if (tGCI) // Read(dirty) only transaction doesnt get GCI
      {
	*p_latest_trans_gci = tGCI;
      }
    }
    else if (theLastExecOpInList->theCommitIndicator == 1)
    {  
      /**
       * We're waiting for a commit reply...
       */
      return -1;
    }//if

    if (tNoComp >= tNoSent) 
    {
      return 0;	// No more operations to wait for
    }//if
     // Not completed the reception yet.
  } else {
#ifdef NDB_NO_DROPPED_SIGNAL
    abort();
#endif
  }

  return -1;
}//NdbTransaction::receiveTCINDXCONF()

=======
>>>>>>> ab36d758
/*******************************************************************************
int OpCompletedFailure();

Return Value:  Return 0 : OpCompleteSuccess was successful.
               Return -1: In all other case.
Remark:        An operation was completed with failure.
*******************************************************************************/
int 
NdbTransaction::OpCompleteFailure()
{
  Uint32 tNoComp = theNoOfOpCompleted;
  Uint32 tNoSent = theNoOfOpSent;

  tNoComp++;
  theNoOfOpCompleted = tNoComp;
  
  return (tNoComp == tNoSent) ? 0 : -1;
}//NdbTransaction::OpCompleteFailure()

/******************************************************************************
int OpCompleteSuccess();

Return Value:  Return 0 : OpCompleteSuccess was successful.
               Return -1: In all other case.  
Remark:        An operation was completed with success.
*******************************************************************************/
int 
NdbTransaction::OpCompleteSuccess()
{
  Uint32 tNoComp = theNoOfOpCompleted;
  Uint32 tNoSent = theNoOfOpSent;
  tNoComp++;
  theNoOfOpCompleted = tNoComp;
#ifdef JW_TEST
  ndbout << "NdbTransaction::OpCompleteSuccess() tNoComp=" << tNoComp 
	 << " tNoSent=" << tNoSent << endl;
#endif
  if (tNoComp == tNoSent) { // Last operation completed
    return 0;
  } else if (tNoComp < tNoSent) {
    return -1;	// Continue waiting for more signals
  } else {
    setOperationErrorCodeAbort(4113);	// Too many operations, 
                                        // stop waiting for more
    theCompletionStatus = NdbTransaction::CompletedFailure;
    theReturnStatus = NdbTransaction::ReturnFailure;
    return 0;
  }//if
}//NdbTransaction::OpCompleteSuccess()

/******************************************************************************
 int            getGCI();

Remark:		Get global checkpoint identity of the transaction
*******************************************************************************/
int
NdbTransaction::getGCI()
{
  Uint64 val;
  if (getGCI(&val) == 0)
  {
    return (int)(val >> 32);
  }
  return -1;
}

int
NdbTransaction::getGCI(Uint64 * val)
{
  if (theCommitStatus == NdbTransaction::Committed)
  {
    if (val)
    {
      * val = theGlobalCheckpointId;
    }
    return 0;
  }
  return -1;
}

/*******************************************************************************
Uint64 getTransactionId(void);

Remark:        Get the transaction identity. 
*******************************************************************************/
Uint64
NdbTransaction::getTransactionId()
{
  return theTransactionId;
}//NdbTransaction::getTransactionId()

NdbTransaction::CommitStatusType
NdbTransaction::commitStatus()
{
  return theCommitStatus;
}//NdbTransaction::commitStatus()

int 
NdbTransaction::getNdbErrorLine()
{
  return theErrorLine;
}

NdbOperation*
NdbTransaction::getNdbErrorOperation()
{
  return theErrorOperation;
}//NdbTransaction::getNdbErrorOperation()


const NdbOperation*
NdbTransaction::getNdbErrorOperation() const
{
  return theErrorOperation;
}//NdbTransaction::getNdbErrorOperation()


const NdbOperation * 
NdbTransaction::getNextCompletedOperation(const NdbOperation * current) const {
  if(current == 0)
    return theCompletedFirstOp;
  return current->theNext;
}

NdbOperation *
NdbTransaction::setupRecordOp(NdbOperation::OperationType type,
                              NdbOperation::LockMode lock_mode,
                              NdbOperation::AbortOption default_ao,
                              const NdbRecord *key_record,
                              const char *key_row,
                              const NdbRecord *attribute_record,
                              const char *attribute_row,
                              const unsigned char *mask,
                              const NdbOperation::OperationOptions *opts,
                              Uint32 sizeOfOptions,
                              const NdbLockHandle* lh)
{
  NdbOperation *op;
  
  /* Check that we've got a base table record for the attribute record */
  if (attribute_record->flags & NdbRecord::RecIsIndex)
  {
    /* Result or attribute record must be a base 
       table ndbrecord, not an index ndbrecord */
    setOperationErrorCodeAbort(4340);
    return NULL;
  }
  /*
    We are actually passing the table object for the index here, not the table
    object of the underlying table. But we only need it to keep the existing
    NdbOperation code happy, it is not actually used for NdbRecord operation.
    We will eliminate the need for passing table and index completely when
    implementing WL#3707.
  */
  if (key_record->flags & NdbRecord::RecIsIndex)
  {
    op= getNdbIndexOperation(key_record->table->m_index,
                             attribute_record->table, NULL, true);
  }
  else
  {
    if (key_record->tableId != attribute_record->tableId)
    {
      setOperationErrorCodeAbort(4287);
      return NULL;
    }
    op= getNdbOperation(attribute_record->table, NULL, true);
  }
  if(!op)
    return NULL;

  op->theStatus= NdbOperation::UseNdbRecord;
  op->theOperationType= type;
  op->theErrorLine++;
  op->theLockMode= lock_mode;
  op->m_key_record= key_record;
  op->m_key_row= key_row;
  op->m_attribute_record= attribute_record;
  op->m_attribute_row= attribute_row;
  op->m_abortOption=default_ao;
  op->theLockHandle = const_cast<NdbLockHandle*>(lh);
  
  AttributeMask readMask;
  attribute_record->copyMask(readMask.rep.data, mask);
  
  /*
   * Handle options
   */
  if (opts != NULL)
  {
    /* Delegate to static method in NdbOperation */
    Uint32 result = NdbOperation::handleOperationOptions (type,
                                                          opts,
                                                          sizeOfOptions,
                                                          op);
    if (result !=0)
    {
      setOperationErrorCodeAbort(result);
      return NULL;
    }
  }

  /* Handle delete + blobs */
  if (type == NdbOperation::DeleteRequest &&
      (attribute_record->flags & NdbRecord::RecTableHasBlob))
  {
    /* Need to link in all the Blob handles for delete 
     * If there is a pre-read, check that no Blobs have
     * been asked for
     */
    if (op->getBlobHandlesNdbRecordDelete(this,
                                          (attribute_row != NULL),
                                          readMask.rep.data) == -1)
      return NULL;
  }
  else if (unlikely((attribute_record->flags & NdbRecord::RecHasBlob) &&
                    (type != NdbOperation::UnlockRequest)))
  {
    /* Create blob handles for non-delete, non-unlock operations */
    if (op->getBlobHandlesNdbRecord(this, readMask.rep.data) == -1)
      return NULL;
  }

  /*
   * Now prepare the signals to be sent...
   *
   */
  int returnCode=op->buildSignalsNdbRecord(theTCConPtr, theTransactionId,
                                           readMask.rep.data);

  if (returnCode)
  {
    // buildSignalsNdbRecord should have set the error status
    // So we can return NULL
    return NULL;
  }

  return op;
}



const NdbOperation *
NdbTransaction::readTuple(const NdbRecord *key_rec, const char *key_row,
                          const NdbRecord *result_rec, char *result_row,
                          NdbOperation::LockMode lock_mode,
                          const unsigned char *result_mask,
                          const NdbOperation::OperationOptions *opts,
                          Uint32 sizeOfOptions)
{
  /* Check that the NdbRecord specifies the full primary key. */
  if (!(key_rec->flags & NdbRecord::RecHasAllKeys))
  {
    setOperationErrorCodeAbort(4292);
    return NULL;
  }

  /* It appears that unique index operations do no support readCommitted. */
  if (key_rec->flags & NdbRecord::RecIsIndex &&
      lock_mode == NdbOperation::LM_CommittedRead)
    lock_mode= NdbOperation::LM_Read;

  NdbOperation::OperationType opType=
    (lock_mode == NdbOperation::LM_Exclusive ?
       NdbOperation::ReadExclusive : NdbOperation::ReadRequest);
  NdbOperation *op= setupRecordOp(opType, lock_mode, 
                                  NdbOperation::AO_IgnoreError,
                                  key_rec, key_row, 
                                  result_rec, result_row, result_mask,
                                  opts,
                                  sizeOfOptions);
  if (!op)
    return NULL;

  if (op->theLockMode == NdbOperation::LM_CommittedRead)
  {
    op->theDirtyIndicator= 1;
    op->theSimpleIndicator= 1;
  }
  else 
  {
    if (op->theLockMode == NdbOperation::LM_SimpleRead)
    {
      op->theSimpleIndicator = 1;
    }
    
    
    theSimpleState= 0;
  }

  /* Setup the record/row for receiving the results. */
  op->theReceiver.getValues(result_rec, result_row);

  return op;
}

const NdbOperation *
NdbTransaction::insertTuple(const NdbRecord *key_rec, const char *key_row,
                            const NdbRecord *attr_rec, const char *attr_row,
                            const unsigned char *mask,
                            const NdbOperation::OperationOptions *opts,
                            Uint32 sizeOfOptions)
{
  /* Check that the NdbRecord specifies the full primary key. */
  if (!(key_rec->flags & NdbRecord::RecHasAllKeys))
  {
    setOperationErrorCodeAbort(4292);
    return NULL;
  }

  NdbOperation *op= setupRecordOp(NdbOperation::InsertRequest,
                                  NdbOperation::LM_Exclusive, 
                                  NdbOperation::AbortOnError, 
                                  key_rec, key_row,
                                  attr_rec, attr_row, mask,
                                  opts,
                                  sizeOfOptions);
  if (!op)
    return NULL;

  theSimpleState= 0;

  return op;
}

const NdbOperation *
NdbTransaction::insertTuple(const NdbRecord *combined_rec, const char *combined_row,
                            const unsigned char *mask,
                            const NdbOperation::OperationOptions *opts,
                            Uint32 sizeOfOptions)
{
  return insertTuple(combined_rec, combined_row,
                     combined_rec, combined_row,
                     mask,
                     opts,
                     sizeOfOptions);
}

const NdbOperation *
NdbTransaction::updateTuple(const NdbRecord *key_rec, const char *key_row,
                            const NdbRecord *attr_rec, const char *attr_row,
                            const unsigned char *mask,
                            const NdbOperation::OperationOptions *opts,
                            Uint32 sizeOfOptions)
{
  /* Check that the NdbRecord specifies the full primary key. */
  if (!(key_rec->flags & NdbRecord::RecHasAllKeys))
  {
    setOperationErrorCodeAbort(4292);
    return NULL;
  }

  NdbOperation *op= setupRecordOp(NdbOperation::UpdateRequest,
                                  NdbOperation::LM_Exclusive, 
                                  NdbOperation::AbortOnError, 
                                  key_rec, key_row,
                                  attr_rec, attr_row, mask, 
                                  opts,
                                  sizeOfOptions);
  if(!op)
    return op;

  theSimpleState= 0;

  return op;
}

const NdbOperation *
NdbTransaction::deleteTuple(const NdbRecord *key_rec, 
                            const char *key_row,
                            const NdbRecord *result_rec,
                            char *result_row,
                            const unsigned char *result_mask,
                            const NdbOperation::OperationOptions* opts,
                            Uint32 sizeOfOptions)
{
  /* Check that the key NdbRecord specifies the full primary key. */
  if (!(key_rec->flags & NdbRecord::RecHasAllKeys))
  {
    setOperationErrorCodeAbort(4292);
    return NULL;
  }

  NdbOperation *op= setupRecordOp(NdbOperation::DeleteRequest,
                                  NdbOperation::LM_Exclusive, 
                                  NdbOperation::AbortOnError, 
                                  key_rec, key_row,
                                  result_rec, result_row, result_mask, 
                                  opts,
                                  sizeOfOptions);
  if(!op)
    return op;

  theSimpleState= 0;

  if (result_row != NULL) // readBeforeDelete
  {
    /* Setup the record/row for receiving the results. */
    op->theReceiver.getValues(result_rec, result_row);
  }

  return op;
}

const NdbOperation *
NdbTransaction::writeTuple(const NdbRecord *key_rec, const char *key_row,
                           const NdbRecord *attr_rec, const char *attr_row,
                           const unsigned char *mask,
                           const NdbOperation::OperationOptions *opts,
                           Uint32 sizeOfOptions)
{
  /* Check that the NdbRecord specifies the full primary key. */
  if (!(key_rec->flags & NdbRecord::RecHasAllKeys))
  {
    setOperationErrorCodeAbort(4292);
    return NULL;
  }

  NdbOperation *op= setupRecordOp(NdbOperation::WriteRequest,
                                  NdbOperation::LM_Exclusive, 
                                  NdbOperation::AbortOnError, 
                                  key_rec, key_row,
                                  attr_rec, attr_row, mask, 
                                  opts,
                                  sizeOfOptions);
  if(!op)
    return op;

  theSimpleState= 0;

  return op;
}


NdbScanOperation *
NdbTransaction::scanTable(const NdbRecord *result_record,
                          NdbOperation::LockMode lock_mode,
                          const unsigned char *result_mask,
                          const NdbScanOperation::ScanOptions *options,
                          Uint32 sizeOfOptions)
{
  DBUG_ENTER("NdbTransaction::scanTable");
  DBUG_PRINT("info", ("Options=%p(0x%x)", options,
                      (options ? (unsigned)(options->optionsPresent) : 0)));
  /*
    Normal scan operations are created as NdbIndexScanOperations.
    The reason for this is that they can then share a pool of allocated
    objects.
  */
  NdbIndexScanOperation *op_idx= 
    getNdbScanOperation(result_record->table);

  if (op_idx == NULL)
  {
    /* Memory allocation error */
    setOperationErrorCodeAbort(4000);
    DBUG_RETURN(NULL);
  }

  op_idx->m_scanUsingOldApi= false;

  /* The real work is done in NdbScanOperation */
  if (op_idx->scanTableImpl(result_record,
                            lock_mode,
                            result_mask,
                            options,
                            sizeOfOptions) == 0)
  {
    DBUG_RETURN(op_idx);
  }

  releaseScanOperation(&m_theFirstScanOperation, &m_theLastScanOperation,
                       op_idx);
  DBUG_RETURN(NULL);
}



NdbIndexScanOperation *
NdbTransaction::scanIndex(const NdbRecord *key_record,
                          const NdbRecord *result_record,
                                NdbOperation::LockMode lock_mode,
                          const unsigned char *result_mask,
                          const NdbIndexScanOperation::IndexBound *bound,
                          const NdbScanOperation::ScanOptions *options,
                          Uint32 sizeOfOptions)
{
  /*
    Normal scan operations are created as NdbIndexScanOperations.
    The reason for this is that they can then share a pool of allocated
    objects.
  */
  NdbIndexScanOperation *op= getNdbScanOperation(key_record->table);
  if (op==NULL)
  {
    /* Memory allocation error */
    setOperationErrorCodeAbort(4000);
    return NULL;
  }

  op->m_scanUsingOldApi= false;

  /* Defer the rest of the work to NdbIndexScanOperation */
  if (op->scanIndexImpl(key_record,
                        result_record,
                        lock_mode,
                        result_mask,
                        bound,
                        options,
                        sizeOfOptions) != 0)
  {
    releaseScanOperation(&m_theFirstScanOperation, &m_theLastScanOperation, op);
    return NULL;
  }
  
  return op;
} // ::scanIndex();

Uint32
NdbTransaction::getMaxPendingBlobReadBytes() const
{
  /* 0 == max */
  return (maxPendingBlobReadBytes == 
          (~Uint32(0)) ? 0 : maxPendingBlobReadBytes);
};

Uint32
NdbTransaction::getMaxPendingBlobWriteBytes() const
{
  /* 0 == max */
  return (maxPendingBlobWriteBytes == 
          (~Uint32(0)) ? 0 : maxPendingBlobWriteBytes);
};

void
NdbTransaction::setMaxPendingBlobReadBytes(Uint32 bytes)
{
  /* 0 == max */
  maxPendingBlobReadBytes = (bytes?bytes : (~ Uint32(0)));
}

void
NdbTransaction::setMaxPendingBlobWriteBytes(Uint32 bytes)
{
  /* 0 == max */
  maxPendingBlobWriteBytes = (bytes?bytes : (~ Uint32(0)));
}

#ifdef VM_TRACE
#define CASE(x) case x: ndbout << " " << #x; break
void
NdbTransaction::printState()
{
  ndbout << "con=" << hex << this << dec;
  ndbout << " node=" << getConnectedNodeId();
  switch (theStatus) {
  CASE(NotConnected);
  CASE(Connecting);
  CASE(Connected);
  CASE(DisConnecting);
  CASE(ConnectFailure);
  default: ndbout << (Uint32) theStatus;
  }
  switch (theListState) {
  CASE(NotInList);
  CASE(InPreparedList);
  CASE(InSendList);
  CASE(InCompletedList);
  default: ndbout << (Uint32) theListState;
  }
  switch (theSendStatus) {
  CASE(NotInit);
  CASE(InitState);
  CASE(sendOperations);
  CASE(sendCompleted);
  CASE(sendCOMMITstate);
  CASE(sendABORT);
  CASE(sendABORTfail);
  CASE(sendTC_ROLLBACK);
  CASE(sendTC_COMMIT);
  CASE(sendTC_OP);
  default: ndbout << (Uint32) theSendStatus;
  }
  switch (theCommitStatus) {
  CASE(NotStarted);
  CASE(Started);
  CASE(Committed);
  CASE(Aborted);
  CASE(NeedAbort);
  default: ndbout << (Uint32) theCommitStatus;
  }
  switch (theCompletionStatus) {
  CASE(NotCompleted);
  CASE(CompletedSuccess);
  CASE(CompletedFailure);
  CASE(DefinitionFailure);
  default: ndbout << (Uint32) theCompletionStatus;
  }
  ndbout << endl;
}
#undef CASE
#endif

int
NdbTransaction::report_node_failure(Uint32 id){
  NdbNodeBitmask::set(m_failed_db_nodes, id);
  if(!NdbNodeBitmask::get(m_db_nodes, id))
  {
    return 0;
  }
  
  /**
   *   Arrived
   *   TCKEYCONF   TRANSIDAI
   * 1)   -           -
   * 2)   -           X
   * 3)   X           -
   * 4)   X           X
   */
  NdbOperation* tmp = theFirstExecOpInList;
  const Uint32 len = TcKeyConf::DirtyReadBit | id;
  Uint32 tNoComp = theNoOfOpCompleted;
  Uint32 tNoSent = theNoOfOpSent;
  Uint32 count = 0;
  while(tmp != 0)
  {
    if(tmp->theReceiver.m_expected_result_length == len && 
       tmp->theReceiver.m_received_result_length == 0)
    {
      count++;
      tmp->theError.code = 4119;
    }
    tmp = tmp->next();
  }

  /**
   * TODO, only abort ones really needing abort
   */
  NdbQueryImpl* qtmp = m_firstActiveQuery;
  while (qtmp != 0)
  {
    if (qtmp->getQueryDef().isScanQuery() == false)
    {
      count++;
      qtmp->setErrorCode(4119);
    }
    qtmp = qtmp->getNext();
  }

  tNoComp += count;
  theNoOfOpCompleted = tNoComp;
  if(count)
  {
    theReturnStatus = NdbTransaction::ReturnFailure;
    if(tNoComp == tNoSent)
    {
      theError.code = 4119;
      theCompletionStatus = NdbTransaction::CompletedFailure;    
      return 1;
    }
  }
  return 0;
}

NdbQuery*
NdbTransaction::createQuery(const NdbQueryDef* def,
                            const NdbQueryParamValue paramValues[],
                            NdbOperation::LockMode lock_mode)
{
  NdbQueryImpl* query = NdbQueryImpl::buildQuery(*this, def->getImpl());
  if (unlikely(query == NULL)) {
    return NULL; // Error code for transaction is already set.
  }

  const int error = query->assignParameters(paramValues);
  if (unlikely(error)) {
    // Error code for transaction is already set.
    query->release();
    return NULL;
  }

  query->setNext(m_firstQuery);
  m_firstQuery = query;

  return &query->getInterface();
}

NdbLockHandle*
NdbTransaction::getLockHandle()
{
  NdbLockHandle* lh;

  /* Get a LockHandle object from the Ndb pool and
   * link it into our transaction
   */
  lh = theNdb->getLockHandle();

  if (lh)
  {
    lh->thePrev = m_theLastLockHandle;
    if (m_theLastLockHandle == NULL)
    {
      m_theFirstLockHandle = lh;
      m_theLastLockHandle = lh;
    }
    else
    {
      lh->next(NULL);
      m_theLastLockHandle->next(lh);
      m_theLastLockHandle = lh;
    }
  }

  return lh;
}

const NdbOperation*
NdbTransaction::unlock(const NdbLockHandle* lockHandle,
                       NdbOperation::AbortOption ao)
{
  switch(lockHandle->m_state)
  {
  case NdbLockHandle::FREE:
    /* LockHandle already released */
    setErrorCode(4551);
    return NULL;
  case NdbLockHandle::PREPARED:
    if (likely(lockHandle->isLockRefValid()))
    {
      /* Looks ok */
      break;
    }
    /* Fall through */
  case NdbLockHandle::ALLOCATED:
    /* NdbLockHandle original operation not executed successfully */
    setErrorCode(4553);
    return NULL;
  default:
    abort();
    return NULL;
  }

  if (m_theFirstLockHandle == NULL)
  {
    /* NdbLockHandle does not belong to transaction */
    setErrorCode(4552);
    return NULL;
  }

#ifdef VM_TRACE
  /* Check that this transaction 'owns' this lockhandle */
  {
    NdbLockHandle* tmp = m_theLastLockHandle;
    while (tmp && (tmp != lockHandle))
    {
      tmp = tmp->thePrev;
    }
    
    if (tmp != lockHandle)
    {
      /* NdbLockHandle does not belong to transaction */
      setErrorCode(4552);
      return NULL;
    }
  }
#endif

  assert(theSimpleState == 0);

  /* Use the first work of the Lock reference as the unlock
   * operation's partition id
   * The other two words form the key.
   */
  NdbOperation::OperationOptions opts;

  opts.optionsPresent = NdbOperation::OperationOptions::OO_PARTITION_ID;
  opts.partitionId = lockHandle->getDistKey();

  if (ao != NdbOperation::DefaultAbortOption)
  {
    /* User supplied a preference, pass it on */
    opts.optionsPresent |= NdbOperation::OperationOptions::OO_ABORTOPTION;
    opts.abortOption = ao;
  }

  NdbOperation* unlockOp = setupRecordOp(NdbOperation::UnlockRequest,
                                         NdbOperation::LM_CommittedRead,
                                         NdbOperation::AbortOnError, // Default
                                         lockHandle->m_table->m_ndbrecord,
                                         NULL, // key_row
                                         lockHandle->m_table->m_ndbrecord,
                                         NULL,             // attr_row
                                         NULL,             // mask
                                         &opts,            // opts,
                                         sizeof(opts),     // sizeOfOptions
                                         lockHandle);
  
  return unlockOp;
}

int
NdbTransaction::releaseLockHandle(const NdbLockHandle* lockHandle)
{
  NdbLockHandle* prev = lockHandle->thePrev;
  NdbLockHandle* next = lockHandle->theNext;

  switch(lockHandle->m_state)
  {
  case NdbLockHandle::FREE:
    /* NdbLockHandle already released */
    setErrorCode(4551);
    return -1;
  case NdbLockHandle::PREPARED:
    if (! lockHandle->isLockRefValid())
    {
      /* It's not safe to release the lockHandle after it's
       * defined and before the operation's executed.
       * The lockhandle memory is needed to receive the
       * Lock Reference during execution
       */
      /* Cannot releaseLockHandle until operation executed */
      setErrorCode(4550);
      return -1;
    }
    /* Fall through */
  case NdbLockHandle::ALLOCATED:
    /* Ok to release */
    break;
  default:
    /* Bad state */
    abort();
    return -1;
  }

#ifdef VM_TRACE
  /* Check lockhandle is known to this transaction */
  NdbLockHandle* tmp = m_theFirstLockHandle;
  while (tmp &&
         (tmp != lockHandle))
  {
    tmp = tmp->next();
  }

  if (tmp != lockHandle)
  {
    abort();
    return -1;
  }
#endif

  /* Repair list around lock handle */
  if (prev)
    prev->next(next);
  
  if (next)
    next->thePrev = prev;
  
  /* Repair list head and tail ptrs */
  if (lockHandle == m_theFirstLockHandle)
  {
    m_theFirstLockHandle = next;
  }
  if (lockHandle == m_theLastLockHandle)
  {
    m_theLastLockHandle = prev;
  }
  
  /* Now return it to the Ndb's freelist */
  NdbLockHandle* lh = const_cast<NdbLockHandle*>(lockHandle);

  lh->thePrev = NULL;
  lh->theNext = NULL;
  
  theNdb->releaseLockHandle(lh);

  return 0;
}<|MERGE_RESOLUTION|>--- conflicted
+++ resolved
@@ -2286,80 +2286,6 @@
   return -1;
 }//NdbTransaction::receiveTCKEY_FAILREF()
 
-<<<<<<< HEAD
-/******************************************************************************
-int  receiveTCINDXCONF(NdbApiSignal* aSignal, Uint32 long_short_ind);
-
-Return Value:  Return 0 : receiveTCINDXCONF was successful.
-               Return -1: In all other case.
-Parameters:    aSignal: The signal object pointer.
-Remark:        
-******************************************************************************/
-int			
-NdbTransaction::receiveTCINDXCONF(const TcIndxConf * indxConf, 
-				 Uint32 aDataLength)
-{
-  if(checkState_TransId(&indxConf->transId1)){
-    const Uint32 tTemp = indxConf->confInfo;
-    const Uint32 tNoOfOperations = TcIndxConf::getNoOfOperations(tTemp);
-    const Uint32 tCommitFlag = TcKeyConf::getCommitFlag(tTemp);
-    
-    const Uint32* tPtr = (Uint32 *)&indxConf->operations[0];
-    Uint32 tNoComp = theNoOfOpCompleted;
-    for (Uint32 i = 0; i < tNoOfOperations ; i++) {
-      NdbReceiver* tOp = theNdb->void2rec(theNdb->int2void(*tPtr));
-      tPtr++;
-      const Uint32 tAttrInfoLen = *tPtr;
-      tPtr++;
-      if (tOp && tOp->checkMagicNumber()) {
-	tNoComp += tOp->execTCOPCONF(tAttrInfoLen);
-      } else {
-	return -1;
-      }//if
-    }//for
-    const Uint32 tNoSent = theNoOfOpSent;
-    const Uint32 tGCI_hi = indxConf->gci_hi;
-    Uint32       tGCI_lo = * tPtr;
-    if (unlikely(aDataLength < TcIndxConf::SignalLength+1+2*tNoOfOperations))
-    {
-      tGCI_lo = 0;
-    }
-    const Uint64 tGCI = Uint64(tGCI_lo) | (Uint64(tGCI_hi) << 32);
-
-    theNoOfOpCompleted = tNoComp;
-    if (tCommitFlag == 1) 
-    {
-      theCommitStatus = Committed;
-      theGlobalCheckpointId = tGCI;
-      if (tGCI) // Read(dirty) only transaction doesnt get GCI
-      {
-	*p_latest_trans_gci = tGCI;
-      }
-    }
-    else if (theLastExecOpInList->theCommitIndicator == 1)
-    {  
-      /**
-       * We're waiting for a commit reply...
-       */
-      return -1;
-    }//if
-
-    if (tNoComp >= tNoSent) 
-    {
-      return 0;	// No more operations to wait for
-    }//if
-     // Not completed the reception yet.
-  } else {
-#ifdef NDB_NO_DROPPED_SIGNAL
-    abort();
-#endif
-  }
-
-  return -1;
-}//NdbTransaction::receiveTCINDXCONF()
-
-=======
->>>>>>> ab36d758
 /*******************************************************************************
 int OpCompletedFailure();
 
