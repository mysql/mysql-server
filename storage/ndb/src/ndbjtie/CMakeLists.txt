--- conflicted
+++ resolved
@@ -40,18 +40,6 @@
 ADD_SUBDIRECTORY(jtie)
 ADD_SUBDIRECTORY(test)
 
-<<<<<<< HEAD
-IF(HAVE_JDK)
-
-  INCLUDE_DIRECTORIES(${JNI_INCLUDE_DIRS})
-
-  INCLUDE_DIRECTORIES(utils
-                      jtie)
-
-  ADD_LIBRARY(ndbjtie STATIC ndbjtie_lib.cpp)
-
-ENDIF(HAVE_JDK)
-=======
 ADD_CONVENIENCE_LIBRARY(ndbjtie
   ndbjtie_lib.cpp
   INCLUDE_DIRECTORIES
@@ -59,7 +47,6 @@
   jtie
   utils
   )
->>>>>>> fbdaa4de
 
 # the NdbJTie Java API
 SET(CLUSTERJ_NDBJTIE_PREFIX ${CMAKE_CURRENT_SOURCE_DIR}/com/mysql/ndbjtie)
