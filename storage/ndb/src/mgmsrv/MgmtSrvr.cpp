--- conflicted
+++ resolved
@@ -403,20 +403,7 @@
 
   if (!m_config_manager->init())
   {
-<<<<<<< HEAD
     DBUG_RETURN(false);
-=======
-    NodeId tmp= m_config_retriever->get_configuration_nodeid();
-    int error_code;
-
-    if (!alloc_node_id(&tmp, NDB_MGM_NODE_TYPE_MGM,
-		       0, 0, error_code, error_string, 20)){
-      ndbout << "Unable to obtain requested nodeid: "
-	     << error_string.c_str() << endl;
-      require(false);
-    }
-    _ownNodeId = tmp;
->>>>>>> 76728072
   }
 
   /* 'config_changed' should have been called from 'init' */
@@ -435,7 +422,7 @@
   int error_code;
   BaseString error_string;
   if (!alloc_node_id(&nodeId, NDB_MGM_NODE_TYPE_MGM,
-                     0, /* client_addr */
+                     0, 0, /* client_addr, len */
                      error_code, error_string,
                      0 /* log_event */ ))
   {
@@ -2830,145 +2817,15 @@
   return 0;
 }
 
-<<<<<<< HEAD
-bool
-MgmtSrvr::alloc_node_id(NodeId * nodeId,
-			enum ndb_mgm_node_type type,
-			struct sockaddr *client_addr, 
-			int &error_code, BaseString &error_string,
-                        int log_event)
-{
-  DBUG_ENTER("MgmtSrvr::alloc_node_id");
-  DBUG_PRINT("enter", ("nodeid: %d  type: %d  client_addr: 0x%ld",
-		       *nodeId, type, (long) client_addr));
-  if (m_opts.no_nodeid_checks) {
-    if (*nodeId == 0) {
-      error_string.appfmt("no-nodeid-checks set in management server.\n"
-			  "node id must be set explicitly in connectstring");
-      error_code = NDB_MGM_ALLOCID_CONFIG_MISMATCH;
-      DBUG_RETURN(false);
-    }
-    DBUG_RETURN(true);
-  }
-
-  Guard g(m_node_id_mutex);
-  int no_mgm= 0;
-  NodeBitmask connected_nodes(m_reserved_nodes);
-  get_connected_nodes(connected_nodes);
-  {
-    for(Uint32 i = 0; i < MAX_NODES; i++)
-      if (getNodeType(i) == NDB_MGM_NODE_TYPE_MGM)
-	no_mgm++;
-  }
-  bool found_matching_id= false;
-  bool found_matching_type= false;
-  bool found_free_node= false;
-  unsigned id_found= 0;
-  const char *config_hostname= 0;
-=======
 int
 MgmtSrvr::match_hostname(const struct sockaddr *clnt_addr,
                          const char *config_hostname) const
 {
->>>>>>> 76728072
   struct in_addr config_addr= {0};
   if (clnt_addr)
   {
     const struct in_addr *clnt_in_addr = &((sockaddr_in*)clnt_addr)->sin_addr;
 
-<<<<<<< HEAD
-  {
-    Guard guard_config(m_local_config_mutex);
-    ConfigIter iter(m_local_config, CFG_SECTION_NODE);
-    for(iter.first(); iter.valid(); iter.next())
-    {
-      unsigned curr_nodeid = 0;
-      require(!iter.get(CFG_NODE_ID, &curr_nodeid));
-      if (*nodeId && *nodeId != curr_nodeid)
-        continue;
-      found_matching_id = true;
-
-      require(!iter.get(CFG_TYPE_OF_SECTION, &type_c));
-      if(type_c != (unsigned)type)
-        continue;
-      found_matching_type = true;
-
-      if (connected_nodes.get(curr_nodeid))
-        continue;
-      found_free_node = true;
-
-      require(!iter.get(CFG_NODE_HOST, &config_hostname));
-      if (config_hostname && config_hostname[0] == 0)
-        config_hostname = 0;
-      else if (client_addr)
-      {
-        // check hostname compatibility
-        const void *tmp_in = &(((sockaddr_in*)client_addr)->sin_addr);
-        if((r_config_addr= Ndb_getInAddr(&config_addr, config_hostname)) != 0 ||
-           memcmp(&config_addr, tmp_in, sizeof(config_addr)) != 0)
-        {
-          struct in_addr tmp_addr;
-          if(Ndb_getInAddr(&tmp_addr, "localhost") != 0 ||
-             memcmp(&tmp_addr, tmp_in, sizeof(config_addr)) != 0)
-          {
-            // not localhost
-            continue;
-          }
-
-          // connecting through localhost
-          // check if config_hostname is local
-          if (!SocketServer::tryBind(0,config_hostname))
-            continue;
-        }
-      }
-      else
-      {
-        // client_addr == 0
-        if (!SocketServer::tryBind(0,config_hostname))
-          continue;
-      }
-
-      if (*nodeId != 0 ||
-          type != NDB_MGM_NODE_TYPE_MGM ||
-          no_mgm == 1)  // any match is ok
-      {
-        if (config_hostname == 0 &&
-            *nodeId == 0 &&
-            type != NDB_MGM_NODE_TYPE_MGM)
-        {
-          if (!id_found) // only set if not set earlier
-            id_found = curr_nodeid;
-          continue; /* continue looking for a nodeid with specified hostname */
-        }
-        assert(id_found == 0);
-        id_found = curr_nodeid;
-        break;
-      }
-
-      if (id_found) // mgmt server may only have one match
-      {
-        error_string.appfmt("Ambiguous node id's %d and %d. "
-                            "Suggest specifying node id in connectstring, "
-                            "or specifying unique host names in config file.",
-                            id_found, curr_nodeid);
-        error_code = NDB_MGM_ALLOCID_CONFIG_MISMATCH;
-        DBUG_RETURN(false);
-      }
-
-      if (config_hostname == 0)
-      {
-        error_string.appfmt("Ambiguity for node id %d. "
-                            "Suggest specifying node id in connectstring, "
-                            "or specifying unique host names in config file, "
-                            "or specifying just one mgmt server in "
-                            "config file.",
-                            curr_nodeid);
-        error_code = NDB_MGM_ALLOCID_CONFIG_MISMATCH;
-        DBUG_RETURN(false);
-      }
-      id_found = curr_nodeid; // mgmt server matched, check for more matches
-    }
-=======
     if (Ndb_getInAddr(&config_addr, config_hostname) != 0
         || memcmp(&config_addr, clnt_in_addr, sizeof(config_addr)) != 0)
     {
@@ -3010,10 +2867,9 @@
   const char *found_config_hostname= 0;
   unsigned type_c= (unsigned)type;
 
-  Guard g(m_configMutex);
-
-  ndb_mgm_configuration_iterator
-    iter(* _config->m_configValues, CFG_SECTION_NODE);
+  Guard g(m_local_config_mutex);
+
+  ConfigIter iter(m_local_config, CFG_SECTION_NODE);
   for(iter.first(); iter.valid(); iter.next())
   {
     unsigned id;
@@ -3094,7 +2950,6 @@
     }
     error_string.appfmt("No node defined with id=%d in config file.", node_id);
     return -1;
->>>>>>> 76728072
   }
 
   // node_id == 0 and nodes_info.size() == 0
@@ -3192,8 +3047,7 @@
   DBUG_ENTER("MgmtSrvr::alloc_node_id");
   DBUG_PRINT("enter", ("nodeid: %d  type: %d  client_addr: 0x%ld",
 		       *nodeId, type, (long) client_addr));
-
-  if (g_no_nodeid_checks) {
+  if (m_opts.no_nodeid_checks) {
     if (*nodeId == 0) {
       error_string.appfmt("no-nodeid-checks set in management server.\n"
 			  "node id must be set explicitly in connectstring");
@@ -4304,7 +4158,6 @@
   return true;
 }
 
-
 void
 MgmtSrvr::show_variables(NdbOut& out)
 {
@@ -4330,14 +4183,9 @@
   out << "master_node: " << m_master_node << endl;
 }
 
-
 template class MutexVector<NodeId>;
 template class MutexVector<Ndb_mgmd_event_service::Event_listener>;
 template class Vector<EventSubscribeReq>;
 template class MutexVector<EventSubscribeReq>;
-<<<<<<< HEAD
-
 template class Vector< Vector<BaseString> >;
-=======
-template class Vector<MgmtSrvr::nodeid_and_host>;
->>>>>>> 76728072
+template class Vector<MgmtSrvr::nodeid_and_host>;