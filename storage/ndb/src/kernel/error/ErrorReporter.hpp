--- conflicted
+++ resolved
@@ -48,13 +48,8 @@
 			    char* messptr);
 
   static int get_trace_no();
-<<<<<<< HEAD
-=======
-  
-  static const char* formatTimeStampString();
   
   static void prepare_to_crash(bool first_phase, bool error_insert_crash);
->>>>>>> 01766b03
 
 private:
   static enum NdbShutdownType s_errorHandlerShutdownType;
