--- conflicted
+++ resolved
@@ -1394,7 +1394,6 @@
 
 extern ArrayPool<Hash2FragmentMap> g_hash_map;
 
-<<<<<<< HEAD
 /**
  * Guard class for auto release of segmentedsectionptr's
  */
@@ -1435,9 +1434,7 @@
     release();
   }
 };
-=======
 
 #undef JAM_FILE_ID
->>>>>>> cb375e13
 
 #endif
