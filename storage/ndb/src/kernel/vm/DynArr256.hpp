/*
   Copyright (c) 2006, 2013, Oracle and/or its affiliates. All rights reserved.

   This program is free software; you can redistribute it and/or modify
   it under the terms of the GNU General Public License as published by
   the Free Software Foundation; version 2 of the License.

   This program is distributed in the hope that it will be useful,
   but WITHOUT ANY WARRANTY; without even the implied warranty of
   MERCHANTABILITY or FITNESS FOR A PARTICULAR PURPOSE.  See the
   GNU General Public License for more details.

   You should have received a copy of the GNU General Public License
   along with this program; if not, write to the Free Software
   Foundation, Inc., 51 Franklin St, Fifth Floor, Boston, MA 02110-1301  USA
*/

#ifndef DYNARR256_HPP
#define DYNARR256_HPP

#include "Pool.hpp"
#include <NdbMutex.h>

#define JAM_FILE_ID 299


class DynArr256;
struct DA256Page;

class DynArr256Pool
{
  friend class DynArr256;
public:
  DynArr256Pool();
  
  void init(Uint32 type_id, const Pool_context& pc);
  void init(NdbMutex*, Uint32 type_id, const Pool_context& pc);
  
protected:
  Uint32 m_type_id;
  Uint32 m_first_free;
  Uint32 m_last_free;
  Pool_context m_ctx;
  struct DA256Page* m_memroot;
  NdbMutex * m_mutex;
  
private:
  Uint32 seize();
  void release(Uint32);
};

class DynArr256
{
public:
  struct Head
  {
#ifdef VM_TRACE
    Head() { m_ptr_i = RNIL; m_sz = 0; m_high_pos = 0; }
#else
    Head() { m_ptr_i = RNIL; m_sz = 0;}
#endif
    
    Uint32 m_ptr_i;
    Uint32 m_sz;
#ifdef VM_TRACE
    Uint32 m_high_pos;
#endif

    bool isEmpty() const { return m_sz == 0;}
  };
  
  DynArr256(DynArr256Pool & pool, Head& head) : 
    m_head(head), m_pool(pool){}
  
  Uint32* set(Uint32 pos);
  Uint32* get(Uint32 pos) const ;
  
  struct ReleaseIterator
  {
    Uint32 m_sz;
    Uint32 m_pos;
    Uint32 m_ptr_i[5];
  };
  
  void init(ReleaseIterator&);
  /**
   * return 0 - done
   *        1 - data (in retptr)
   *        2 - nodata
   */
  Uint32 release(ReleaseIterator&, Uint32* retptr);
  Uint32 trim(Uint32 trim_pos, ReleaseIterator&);
  Uint32 truncate(Uint32 trunc_pos, ReleaseIterator&, Uint32* retptr);
protected:
  Head & m_head;
  DynArr256Pool & m_pool;
  
  bool expand(Uint32 pos);
  void handle_invalid_ptr(Uint32 pos, Uint32 ptrI, Uint32 p0);
};

inline
Uint32 DynArr256::release(ReleaseIterator& iter, Uint32* retptr)
{
  return truncate(0, iter, retptr);
}

inline
Uint32 DynArr256::trim(Uint32 pos, ReleaseIterator& iter)
{
  return truncate(pos, iter, NULL);
}

<<<<<<< HEAD
=======

#undef JAM_FILE_ID

>>>>>>> c9bf0465
#endif<|MERGE_RESOLUTION|>--- conflicted
+++ resolved
@@ -111,10 +111,7 @@
   return truncate(pos, iter, NULL);
 }
 
-<<<<<<< HEAD
-=======
 
 #undef JAM_FILE_ID
 
->>>>>>> c9bf0465
 #endif