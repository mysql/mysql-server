--- conflicted
+++ resolved
@@ -36,7 +36,6 @@
   void init(Uint32 type_id, const Pool_context& pc);
   void init(NdbMutex*, Uint32 type_id, const Pool_context& pc);
 
-<<<<<<< HEAD
   /**
     Memory usage data, used for populating Ndbinfo::pool_entry structures.
    */
@@ -56,11 +55,9 @@
     
   const Info getInfo() const;
                
-=======
   Uint32 getUsed()   { return m_used; }  // # entries currently seized
   Uint32 getUsedHi() { return m_usedHi;} // high water mark for getUsed()
 
->>>>>>> ffc71827
 protected:
   Uint32 m_type_id;
   Uint32 m_first_free;
@@ -68,17 +65,13 @@
   Pool_context m_ctx;
   struct DA256Page* m_memroot;
   NdbMutex * m_mutex;
-<<<<<<< HEAD
   // Number of nodes (DA256Node) in use.
   Uint64 m_inuse_nodes;
   // Number of pages (DA256Page) allocated.
   Uint32 m_pg_count;  
-
-=======
-
   Uint32 m_used;
   Uint32 m_usedHi;
->>>>>>> ffc71827
+
 private:
   Uint32 seize();
   void release(Uint32);
@@ -89,19 +82,13 @@
 public:
   class Head
   {
-<<<<<<< HEAD
     friend class DynArr256;
   public:
-#ifdef VM_TRACE
+#if defined VM_TRACE || defined ERROR_INSERT
     Head() { m_ptr_i = RNIL; m_sz = 0; m_no_of_nodes = 0; m_high_pos = 0; }
-=======
-#if defined VM_TRACE || defined ERROR_INSERT
-    Head() { m_ptr_i = RNIL; m_sz = 0; m_high_pos = 0; }
->>>>>>> ffc71827
 #else
     Head() { m_ptr_i = RNIL; m_sz = 0; m_no_of_nodes = 0; }
 #endif
-<<<<<<< HEAD
     ~Head()
     {
       assert(m_sz == 0);
@@ -118,13 +105,7 @@
     Uint32 m_sz;
     // Number of DA256Nodes allocated.
     Int32 m_no_of_nodes;
-#ifdef VM_TRACE
-=======
-
-    Uint32 m_ptr_i;
-    Uint32 m_sz;
 #if defined VM_TRACE || defined ERROR_INSERT
->>>>>>> ffc71827
     Uint32 m_high_pos;
 #endif
   };
