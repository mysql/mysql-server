--- conflicted
+++ resolved
@@ -96,18 +96,11 @@
 class TransientPagePool::MapPage
 {
 public:
-<<<<<<< HEAD
-  STATIC_CONST( PAGE_WORDS = 8192 - 8 );
-  STATIC_CONST( VALUE_INDEX_BITS = 13 );
-  STATIC_CONST( VALUE_INDEX_MASK = (1U << VALUE_INDEX_BITS) - 1 );
-  STATIC_CONST( NO_VALUE = 0 );
-=======
   static constexpr Uint32 PAGE_ID_GAP = 8;
   static constexpr Uint32 PAGE_WORDS = 8192 - PAGE_ID_GAP;
   static constexpr Uint32 VALUE_INDEX_BITS = 13;
   static constexpr Uint32 VALUE_INDEX_MASK = (1U << VALUE_INDEX_BITS) - 1;
   static constexpr Uint32 NO_VALUE = 0;
->>>>>>> fbdaa4de
 
   /*
    * Biggest page id supported by one MapPage.
