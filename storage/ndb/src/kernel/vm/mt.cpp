--- conflicted
+++ resolved
@@ -23,11 +23,8 @@
 #include "util/require.h"
 #include <atomic>
 #include <ndb_global.h>
-<<<<<<< HEAD
-=======
 #include "portlib/ndb_compiler.h"
 #include <cstring>
->>>>>>> fbdaa4de
 
 #define NDBD_MULTITHREADED
 
@@ -76,7 +73,6 @@
 static constexpr Uint32 NUM_JOB_BUFFERS_PER_THREAD = 32;
 static constexpr Uint32 SIGNAL_RNIL = 0xFFFFFFFF;
 
-extern EventLogger * g_eventLogger;
 
 #if (defined(VM_TRACE) || defined(ERROR_INSERT))
 //#define DEBUG_MULTI_TRP 1
@@ -119,6 +115,7 @@
 SimulatedBlock*
 GlobalData::mt_getBlock(BlockNumber blockNo, Uint32 instanceNo)
 {
+  require(blockNo >= MIN_BLOCK_NO && blockNo <= MAX_BLOCK_NO);
   SimulatedBlock* b = getBlock(blockNo);
   if (b != 0 && instanceNo != 0)
     b = b->getInstance(instanceNo);
@@ -622,9 +619,8 @@
                                              false);
                 if (returned != 0)
                 {
-                  ndbout_c("seize_list: returns %u from instance %u",
-                           returned,
-                           i);
+                  g_eventLogger->info("seize_list: returns %u from instance %u",
+                                      returned, i);
                   return returned;
                 }
               }
@@ -1886,7 +1882,7 @@
                m_kernel_time_os(0),
                m_elapsed_time_os(0),
                m_measured_spintime(0),
-               m_awake(FALSE),
+               m_awake(false),
                m_first_trp(0),
                m_last_trp(0),
                m_next_is_high_prio_trp(false),
@@ -1994,7 +1990,7 @@
   bool data_available() const
   {
     rmb();
-    return (m_more_trps == TRUE);
+    return (m_more_trps == true);
   }
 
   bool check_pending_data()
@@ -2259,7 +2255,7 @@
     }
     for (Uint32 i = 0; i < MAX_NTRANSPORTERS; i++)
     {
-      m_trp_state[i].m_neighbour_trp = FALSE;
+      m_trp_state[i].m_neighbour_trp = false;
     }
   }
   void setNeighbourNode(NodeId nodeId)
@@ -2278,7 +2274,7 @@
     {
       Uint32 this_id = id[index];
       Uint32 send_instance = get_send_instance(this_id);
-      m_trp_state[this_id].m_neighbour_trp = TRUE;
+      m_trp_state[this_id].m_neighbour_trp = true;
       for (Uint32 i = 0; i < MAX_NEIGHBOURS; i++)
       {
         require(m_send_threads[send_instance].m_neighbour_trps[i] != this_id);
@@ -2353,7 +2349,7 @@
 }
 
 thr_send_threads::thr_send_threads()
-  : m_started_threads(FALSE),
+  : m_started_threads(false),
     m_node_overload_status((OverloadStatus)LIGHT_LOAD_CONST)
 {
   struct thr_repository *rep = g_thr_repository;
@@ -2363,9 +2359,9 @@
     m_trp_state[i].m_next = 0;
     m_trp_state[i].m_data_available = 0;
     m_trp_state[i].m_thr_no_sender = Uint16(NO_OWNER_THREAD);
-    m_trp_state[i].m_send_overload = FALSE;
+    m_trp_state[i].m_send_overload = false;
     m_trp_state[i].m_micros_delayed = 0;
-    m_trp_state[i].m_neighbour_trp = FALSE;
+    m_trp_state[i].m_neighbour_trp = false;
     m_trp_state[i].m_overload_counter = 0;
     NdbTick_Invalidate(&m_trp_state[i].m_inserted_time);
   }
@@ -2577,7 +2573,7 @@
         m_send_threads[i].m_thread,
         SendThread);
   }
-  m_started_threads = TRUE;
+  m_started_threads = true;
 }
 
 struct thr_send_thread_instance*
@@ -2614,7 +2610,7 @@
   struct thr_send_trps &trp_state = m_trp_state[trp_id];
 
   send_instance->m_more_trps = true;
-  /* Ensure the lock free ::data_available see 'm_more_trps == TRUE' */
+  /* Ensure the lock free ::data_available see 'm_more_trps == true' */
   wmb();
 
   if (trp_state.m_neighbour_trp)
@@ -2666,7 +2662,7 @@
 {
   struct thr_send_trps &trp_state = m_trp_state[trp_id];
   assert(trp_state.m_data_available > 0);
-  trp_state.m_send_overload = TRUE;
+  trp_state.m_send_overload = true;
   trp_state.m_micros_delayed = delay_usec;
   trp_state.m_inserted_time = now;
   trp_state.m_overload_counter++;
@@ -2709,7 +2705,7 @@
   {
     trp_state.m_inserted_time = now;
     trp_state.m_micros_delayed = 0;
-    trp_state.m_send_overload = FALSE;
+    trp_state.m_send_overload = false;
     return 0;
   }
 
@@ -3215,12 +3211,12 @@
   Configuration * conf = globalEmulatorData.theConfiguration;
   conf->setRealtimeScheduler(thread,
                              type,
-                             FALSE,
-                             FALSE);
+                             false,
+                             false);
   conf->setRealtimeScheduler(thread,
                              type,
                              real_time,
-                             FALSE);
+                             false);
 }
 
 static void
@@ -3249,7 +3245,7 @@
      * other threads and processes gets a chance to be scheduled
      * if we run for an extended time.
      */
-    yield_rt_break(thread, type, TRUE);
+    yield_rt_break(thread, type, true);
     *yield_time = now;
   }
 }
@@ -3795,8 +3791,7 @@
       tmp.appfmt("Successfully set thread prio to %u ", thread_prio);
     }
 
-    printf("%s\n", tmp.c_str());
-    fflush(stdout);
+    g_eventLogger->info("%s", tmp.c_str());
     if (fail)
     {
       abort();
@@ -3811,7 +3806,7 @@
   require(succ);
 
   NdbMutex_Lock(this_send_thread->send_thread_mutex);
-  this_send_thread->m_awake = FALSE;
+  this_send_thread->m_awake = false;
   NdbMutex_Unlock(this_send_thread->send_thread_mutex);
 
   NDB_TICKS yield_ticks;
@@ -3858,7 +3853,7 @@
     }
     this_send_thread->m_exec_time += exec_time;
     this_send_thread->m_sleep_time += sleep_time;
-    this_send_thread->m_awake = TRUE;
+    this_send_thread->m_awake = true;
 
     /**
      * If waited for a specific transporter, reinsert it such that
@@ -3932,7 +3927,7 @@
     } // while (get_trp()...)
 
     /* No more trps having data to send right now, prepare to sleep */
-    this_send_thread->m_awake = FALSE;
+    this_send_thread->m_awake = false;
     const Uint32 trp_wait = (trp_id != 0) ?
       m_trp_state[trp_id].m_micros_delayed : 0;
     NdbMutex_Unlock(this_send_thread->send_thread_mutex);
@@ -4002,7 +3997,7 @@
 void
 job_buffer_full(struct thr_data* selfptr)
 {
-  ndbout_c("job buffer full");
+  g_eventLogger->info("job buffer full");
   dumpJobQueues();
   abort();
 }
@@ -4012,7 +4007,7 @@
 void
 out_of_job_buffer(struct thr_data* selfptr)
 {
-  ndbout_c("out of job buffer");
+  g_eventLogger->info("out of job buffer");
   dumpJobQueues();
   abort();
 }
@@ -4176,7 +4171,7 @@
       const SignalHeader *s = reinterpret_cast<SignalHeader*>(page + pos);
       const Uint32 *data = page + pos + (sizeof(*s)>>2);
       if (0)
-	ndbout_c("found %p val: %d end: %d", s, val & 0xFFFF, end);
+        g_eventLogger->info("found %p val: %d end: %d", s, val & 0xFFFF, end);
       /*
        * ToDo: Do measurements of the frequency of these prio A timed signals.
        *
@@ -4524,14 +4519,12 @@
   memcpy(ptr, s, 4*siglen);
 
   if (0)
-    ndbout_c("now: %d alarm: %d send %s from %s to %s delay: %d idx: %x %p",
-	     selfptr->m_tq.m_current_time,
-	     alarm,
-	     getSignalName(s->theVerId_signalNumber),
-	     getBlockName(refToBlock(s->theSendersBlockRef)),
-	     getBlockName(s->theReceiversBlockNumber),
-	     delay,
-	     idx, ptr);
+    g_eventLogger->info(
+        "now: %d alarm: %d send %s from %s to %s delay: %d idx: %x %p",
+        selfptr->m_tq.m_current_time, alarm,
+        getSignalName(s->theVerId_signalNumber),
+        getBlockName(refToBlock(s->theSendersBlockRef)),
+        getBlockName(s->theReceiversBlockNumber), delay, idx, ptr);
 
   Uint32 i;
   Uint32 cnt = *cntptr;
@@ -4665,13 +4658,12 @@
         {
           tmp.appfmt(" HIGH LOAD (free:%d)", free);
         }
-        tmp.appfmt("\n");
       }
     }
   }
   if (!tmp.empty())
   {
-    ndbout_c("Dumping non-empty job queues:\n%s", tmp.c_str());
+    g_eventLogger->info("Dumping non-empty job queues: %s", tmp.c_str());
   }
 }
 
@@ -6560,7 +6552,7 @@
     sendpacked(selfptr, signal);
     selfptr->m_watchdog_counter = 6;
     flush_all_local_signals_and_wakeup(selfptr);
-    pending_send = do_send(selfptr, FALSE, FALSE);
+    pending_send = do_send(selfptr, false, false);
     selfptr->m_watchdog_counter = 20;
     send_sum = 0;
     flush_sum = 0;
@@ -7284,7 +7276,7 @@
       selfptr->m_max_signals_before_send_flush = 10;
       break;
     default:
-      assert(FALSE);
+      assert(false);
   }
   return;
 }
@@ -7403,8 +7395,7 @@
              selfptr->m_max_signals_before_send,
              selfptr->m_max_signals_before_send_flush);
 
-  printf("%s\n", tmp.c_str());
-  fflush(stdout);
+  g_eventLogger->info("%s", tmp.c_str());
   if (fail)
   {
 #ifndef HAVE_MAC_OS_X_THREAD_INFO
@@ -7573,7 +7564,7 @@
       check_congestion(selfptr);
     }
 
-    const bool pending_send = do_send(selfptr, TRUE, FALSE);
+    const bool pending_send = do_send(selfptr, true, false);
 
     watchDogCounter = 7;
 
@@ -7793,9 +7784,10 @@
        * we've slept for 1ms...run a bit anyway
        */
       selfptr->m_max_signals_per_jb = 1;
-      ndbout_c("thr_no:%u - sleeploop 10!! "
-               "(Worker thread blocked (>= 1ms) by slow consumer threads)",
-               selfptr->m_thr_no);
+      g_eventLogger->info(
+          "thr_no:%u - sleeploop 10!! "
+          "(Worker thread blocked (>= 1ms) by slow consumer threads)",
+          selfptr->m_thr_no);
       return true;
     }
 
@@ -7811,7 +7803,7 @@
     if (pending_send)
     {
       /* About to sleep, _must_ send now. */
-      pending_send = do_send(selfptr, TRUE, TRUE);
+      pending_send = do_send(selfptr, true, true);
       send_sum = 0;
       flush_sum = 0;
     }
@@ -8027,7 +8019,7 @@
       {
         /* About to sleep, _must_ send now. */
         flush_all_local_signals_and_wakeup(selfptr);
-        pending_send = do_send(selfptr, TRUE, TRUE);
+        pending_send = do_send(selfptr, true, true);
         send_sum = 0;
         flush_sum = 0;
       }
@@ -9187,6 +9179,37 @@
   return ss;
 }
 
+SendStatus
+mt_send_remote_over_all_links(Uint32 self, const SignalHeader *sh, Uint8 prio,
+                              const Uint32 * data, NodeId nodeId)
+{
+  thr_repository *rep = g_thr_repository;
+  struct thr_data *selfptr = &rep->m_thread[self];
+  SendStatus ss;
+
+  mt_send_handle handle(selfptr);
+  /* prepareSend() is lock-free, as we have per-thread send buffers. */
+  TrpBitmask trp_ids;
+  ss = globalTransporterRegistry.prepareSendOverAllLinks(&handle,
+                                                         sh,
+                                                         prio,
+                                                         data,
+                                                         nodeId,
+                                                         trp_ids);
+  if (likely(ss == SEND_OK))
+  {
+    unsigned trp_id = trp_ids.find(0);
+    while (trp_id != trp_ids.NotFound)
+    {
+      require(trp_id < MAX_NTRANSPORTERS);
+      register_pending_send(selfptr, trp_id);
+      trp_id = trp_ids.find(trp_id + 1);
+    }
+  }
+  return ss;
+}
+
+
 /*
  * This functions sends a prio A STOP_FOR_CRASH signal to a thread.
  *
@@ -9213,7 +9236,7 @@
   struct thr_data *dstptr = &rep->m_thread[dst];
   Uint32 bno = dstptr->m_instance_list[0];
 
-  memset(&signalT.header, 0, sizeof(SignalHeader));
+  std::memset(&signalT.header, 0, sizeof(SignalHeader));
   signalT.header.theVerId_signalNumber   = GSN_STOP_FOR_CRASH;
   signalT.header.theReceiversBlockNumber = bno;
   signalT.header.theSendersBlockRef      = 0;
@@ -9280,7 +9303,7 @@
   tq->m_current_time = 0;
   tq->m_next_free = RNIL;
   tq->m_cnt[0] = tq->m_cnt[1] = tq->m_cnt[2] = 0;
-  bzero(tq->m_delayed_signals, sizeof(tq->m_delayed_signals));
+  std::memset(tq->m_delayed_signals, 0, sizeof(tq->m_delayed_signals));
 }
 
 static bool
@@ -9371,7 +9394,7 @@
   }
   queue_init(&selfptr->m_tq);
 
-  bzero(&selfptr->m_stat, sizeof(selfptr->m_stat));
+  std::memset(&selfptr->m_stat, 0, sizeof(selfptr->m_stat));
 
   selfptr->m_pending_send_count = 0;
   selfptr->m_pending_send_mask.clear();
@@ -9380,7 +9403,7 @@
   for (i = 0; i < MAX_INSTANCES_PER_THREAD; i++)
     selfptr->m_instance_list[i] = 0;
 
-  bzero(&selfptr->m_send_buffers, sizeof(selfptr->m_send_buffers));
+  std::memset(&selfptr->m_send_buffers, 0, sizeof(selfptr->m_send_buffers));
 
   selfptr->m_thread = 0;
   selfptr->m_cpu = NO_LOCK_CPU;
@@ -9414,9 +9437,9 @@
   sb->m_bytes_sent = 0;
   sb->m_send_thread = NO_SEND_THREAD;
   sb->m_enabled = false;
-  bzero(&sb->m_buffer, sizeof(sb->m_buffer));
-  bzero(&sb->m_sending, sizeof(sb->m_sending));
-  bzero(sb->m_read_index, sizeof(sb->m_read_index));
+  std::memset(&sb->m_buffer, 0, sizeof(sb->m_buffer));
+  std::memset(&sb->m_sending, 0, sizeof(sb->m_sending));
+  std::memset(sb->m_read_index, 0, sizeof(sb->m_read_index));
 }
 
 static
@@ -9444,7 +9467,7 @@
     send_buffer_init(i, rep->m_send_buffers+i);
   }
 
-  bzero(rep->m_thread_send_buffers, sizeof(rep->m_thread_send_buffers));
+  std::memset(rep->m_thread_send_buffers, 0, sizeof(rep->m_thread_send_buffers));
 }
 
 
@@ -9728,7 +9751,7 @@
   if (glob_num_tc_threads == 0)
     glob_num_tc_threads = 1;
 
-  ndbout << "NDBMT: number of block threads=" << glob_num_threads << endl;
+  g_eventLogger->info("NDBMT: number of block threads=%u", glob_num_threads);
 
   ::rep_init(g_thr_repository, glob_num_threads,
              globalEmulatorData.m_mem_manager);
@@ -10029,13 +10052,8 @@
 ThreadConfig::doStart(NodeState::StartLevel startLevel)
 {
   SignalT<3> signalT;
-<<<<<<< HEAD
-  memset(&signalT.header, 0, sizeof(SignalHeader));
-  
-=======
   std::memset(&signalT.header, 0, sizeof(SignalHeader));
 
->>>>>>> fbdaa4de
   signalT.header.theVerId_signalNumber   = GSN_START_ORD;
   signalT.header.theReceiversBlockNumber = CMVMI;
   signalT.header.theSendersBlockRef      = 0;
@@ -10136,8 +10154,9 @@
     {
       nst = NST_Watchdog; // Make this abort fast
     }
-    ndbout_c("Warning: %d thread(s) did not stop before starting crash dump.",
-             waitFor_count - g_thr_repository->stopped_threads);
+    g_eventLogger->info(
+        "Warning: %d thread(s) did not stop before starting crash dump.",
+        waitFor_count - g_thr_repository->stopped_threads);
   }
   NdbMutex_Unlock(&g_thr_repository->stop_for_crash_mutex);
 
@@ -10679,8 +10698,7 @@
 
   if (unlikely(my_thread_equal(thrptr->m_thr_id, my_thread_self()) == 0))
   {
-    fprintf(stderr, "mt_assert_own_thread() - assertion-failure\n");
-    fflush(stderr);
+    g_eventLogger->info("mt_assert_own_thread() - assertion-failure");
     abort();
   }
 }
@@ -10733,7 +10751,7 @@
 void
 mt_get_thr_stat(class SimulatedBlock * block, ndb_thr_stat* dst)
 {
-  bzero(dst, sizeof(* dst));
+  std::memset(dst, 0, sizeof(* dst));
   Uint32 thr_no = block->getThreadId();
   struct thr_data *selfptr = &g_thr_repository->m_thread[thr_no];
 
