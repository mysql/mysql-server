--- conflicted
+++ resolved
@@ -30,2063 +30,6 @@
 #include <NdbThread.h>
 #include <NdbHW.hpp>
 #include <EventLogger.hpp>
-<<<<<<< HEAD
-
-extern EventLogger * g_eventLogger;
-
-#if (defined(VM_TRACE) || defined(ERROR_INSERT))
-#define DEBUG_AUTO_THREAD_CONFIG 1
-#endif
-
-#ifdef DEBUG_AUTO_THREAD_CONFIG
-#define DEB_AUTO_THREAD_CONFIG(arglist) do { g_eventLogger->info arglist ; } while (0)
-#else
-#define DEB_AUTO_THREAD_CONFIG(arglist) do { } while (0)
-#endif
-
-
-static const struct ParseEntries m_parse_entries[] =
-{
-  //name     type
-  { "main",  THRConfig::T_MAIN },
-  { "ldm",   THRConfig::T_LDM  },
-  { "recv",  THRConfig::T_RECV },
-  { "rep",   THRConfig::T_REP  },
-  { "io",    THRConfig::T_IO   },
-  { "watchdog", THRConfig::T_WD},
-  { "tc",    THRConfig::T_TC   },
-  { "send",  THRConfig::T_SEND },
-  { "idxbld",THRConfig::T_IXBLD},
-  { "query", THRConfig::T_QUERY},
-  { "recover",THRConfig::T_RECOVER}
-};
-
-/**
- * The min and max values for T_IO (IO threads) and T_WD (watchdog threads)
- * will always be 1, thus count must always be set to 1. These threads
- * ignore the count setting but since ThreadConfig is designed around
- * setting thread counts, it still needs to be set. The number of IO
- * threads and watchdog threads is handled without configuration.
- *
- * There are other properties such as thread priority that can be set on those
- * thread types.
- */
-static const struct THRConfig::Entries m_entries[] =
-{
-  //type               min max                        exec thread   permanent
-  { THRConfig::T_MAIN,  0, 1,                         true,         true },
-  { THRConfig::T_LDM,   0, MAX_NDBMT_LQH_THREADS,     true,         true },
-  { THRConfig::T_RECV,  1, MAX_NDBMT_RECEIVE_THREADS, true,         true },
-  { THRConfig::T_REP,   0, 1,                         true,         true },
-  { THRConfig::T_IO,    1, 1,                         false,        true },
-  { THRConfig::T_WD,    1, 1,                         false,        true },
-  { THRConfig::T_TC,    0, MAX_NDBMT_TC_THREADS,      true,         true },
-  { THRConfig::T_SEND,  0, MAX_NDBMT_SEND_THREADS,    true,         true },
-  { THRConfig::T_IXBLD, 0, 1,                         false,        false},
-  { THRConfig::T_QUERY, 0, MAX_NDBMT_QUERY_THREADS,   true,          true},
-  { THRConfig::T_RECOVER, 0, MAX_NDBMT_QUERY_THREADS, false,        false}
-};
-
-static const struct ParseParams m_params[] =
-{
-  { "count",    ParseParams::S_UNSIGNED },
-  { "cpubind",  ParseParams::S_BITMASK },
-  { "cpubind_exclusive",  ParseParams::S_BITMASK },
-  { "cpuset",   ParseParams::S_BITMASK },
-  { "cpuset_exclusive",   ParseParams::S_BITMASK },
-  { "realtime", ParseParams::S_UNSIGNED },
-  { "spintime", ParseParams::S_UNSIGNED },
-  { "thread_prio", ParseParams::S_UNSIGNED },
-  { "nosend", ParseParams::S_UNSIGNED }
-};
-
-#define IX_COUNT    0
-#define IX_CPUBIND 1
-#define IX_CPUBIND_EXCLUSIVE 2
-#define IX_CPUSET   3
-#define IX_CPUSET_EXCLUSIVE   4
-#define IX_REALTIME 5
-#define IX_SPINTIME 6
-#define IX_THREAD_PRIO 7
-#define IX_NOSEND 8
-
-static
-unsigned
-getMaxEntries(Uint32 type)
-{
-  for (Uint32 i = 0; i<NDB_ARRAY_SIZE(m_entries); i++)
-  {
-    if (m_entries[i].m_type == type)
-      return m_entries[i].m_max_cnt;
-  }
-  return 0;
-}
-
-static
-const char *
-getEntryName(Uint32 type)
-{
-  for (unsigned int i = 0; i < NDB_ARRAY_SIZE(m_parse_entries); i++)
-  {
-    if (m_parse_entries[i].m_type == type)
-    {
-      return m_parse_entries[i].m_name;
-    }
-  }
-  return 0;
-}
-
-THRConfig::THRConfig()
-{
-  m_classic = false;
-}
-
-THRConfig::~THRConfig()
-{
-}
-
-int
-THRConfig::setLockExecuteThreadToCPU(const char * mask)
-{
-  int res = parse_mask(mask, m_LockExecuteThreadToCPU);
-  if (res < 0)
-  {
-    m_err_msg.assfmt("failed to parse 'LockExecuteThreadToCPU=%s' "
-                     "(error: %d)",
-                     mask, res);
-    return -1;
-  }
-  else if (res == 0)
-  {
-    m_err_msg.assfmt("LockExecuteThreadToCPU: %s"
-                     " with empty bitmask not allowed",
-                     mask);
-    return -1;
-  }
-  return 0;
-}
-
-int
-THRConfig::setLockIoThreadsToCPU(unsigned val)
-{
-  m_LockIoThreadsToCPU.set(val);
-  return 0;
-}
-
-void
-THRConfig::reorganize_ldm_bindings(bool with_thread_config,
-                                   Uint32 & num_rr_groups,
-                                   bool check)
-{
-  T_Type t_ldm = T_LDM;
-  T_Type t_query = T_QUERY;
-  Uint32 num_ldm_instances = m_threads[t_ldm].size();
-  Uint32 num_query_instances = m_threads[t_query].size();
-  if (num_query_instances == 0)
-  {
-    return;
-  }
-  bool all_bind = true;
-  for (Uint32 i = 0; i < num_ldm_instances; i++)
-  {
-    T_Thread tmp = m_threads[t_ldm][i];
-    if (tmp.m_bind_type != T_Thread::B_CPU_BIND)
-    {
-      all_bind = false;
-    }
-  }
-  for (Uint32 i = 0; i < num_query_instances; i++)
-  {
-    T_Thread tmp = m_threads[t_query][i];
-    if (tmp.m_bind_type != T_Thread::B_CPU_BIND)
-    {
-      all_bind = false;
-    }
-  }
-  num_rr_groups = Ndb_GetRRGroups(num_ldm_instances);
-  if (!all_bind)
-  {
-    return;
-  }
-  struct ndb_hwinfo *hwinfo = Ndb_GetHWInfo(false);
-  if (!hwinfo->is_cpuinfo_available || check)
-  {
-    return;
-  }
-  bool use_recv_threads = false;
-  bool use_send_threads = false;
-  bool use_tc_threads = false;
-  bool use_main_threads = false;
-  bool use_rep_threads = false;
-  bool use_io_threads = false;
-  T_Type t_recv = T_RECV;
-  T_Type t_send = T_SEND;
-  T_Type t_tc = T_TC;
-  T_Type t_main = T_MAIN;
-  T_Type t_rep = T_REP;
-  T_Type t_io = T_IO;
-  Uint32 num_recv_instances = m_threads[t_recv].size();
-  Uint32 num_send_instances = m_threads[t_send].size();
-  Uint32 num_tc_instances = m_threads[t_tc].size();
-  Uint32 num_main_instances = m_threads[t_main].size();
-  Uint32 num_rep_instances = m_threads[t_rep].size();
-  Uint32 num_io_instances = m_threads[t_io].size();
-  if (!with_thread_config)
-  {
-    use_recv_threads = true;
-    for (Uint32 i = 0; i < num_recv_instances; i++)
-    {
-      T_Thread tmp = m_threads[t_recv][i];
-      if (tmp.m_bind_type != T_Thread::B_CPU_BIND)
-      {
-        use_recv_threads = false;
-      }
-    }
-    use_send_threads = true;
-    for (Uint32 i = 0; i < num_send_instances; i++)
-    {
-      T_Thread tmp = m_threads[t_send][i];
-      if (tmp.m_bind_type != T_Thread::B_CPU_BIND)
-      {
-        use_send_threads = false;
-      }
-    }
-    use_tc_threads = true;
-    for (Uint32 i = 0; i < num_tc_instances; i++)
-    {
-      T_Thread tmp = m_threads[t_tc][i];
-      if (tmp.m_bind_type != T_Thread::B_CPU_BIND)
-      {
-        use_tc_threads = false;
-      }
-    }
-    use_main_threads = true;
-    for (Uint32 i = 0; i < num_main_instances; i++)
-    {
-      T_Thread tmp = m_threads[t_main][i];
-      if (tmp.m_bind_type != T_Thread::B_CPU_BIND)
-      {
-        use_main_threads = false;
-      }
-    }
-    use_rep_threads = true;
-    for (Uint32 i = 0; i < num_rep_instances; i++)
-    {
-      T_Thread tmp = m_threads[t_rep][i];
-      if (tmp.m_bind_type != T_Thread::B_CPU_BIND)
-      {
-        use_rep_threads = false;
-      }
-    }
-    use_io_threads = true;
-    for (Uint32 i = 0; i < num_io_instances; i++)
-    {
-      T_Thread tmp = m_threads[t_io][i];
-      if (tmp.m_bind_type != T_Thread::B_CPU_BIND)
-      {
-        use_io_threads = false;
-      }
-    }
-  }
-  for (Uint32 i = 0; i < num_ldm_instances; i++)
-  {
-    T_Thread tmp = m_threads[t_ldm][i];
-    Ndb_SetVirtL3CPU(tmp.m_bind_no);
-  }
-  for (Uint32 i = 0; i < num_query_instances; i++)
-  {
-    T_Thread tmp = m_threads[t_query][i];
-    Ndb_SetVirtL3CPU(tmp.m_bind_no);
-  }
-  if (use_recv_threads)
-  {
-    for (Uint32 i = 0; i < num_recv_instances; i++)
-    {
-      T_Thread tmp = m_threads[t_recv][i];
-      Ndb_SetVirtL3CPU(tmp.m_bind_no);
-    }
-  }
-  if (use_send_threads)
-  {
-    for (Uint32 i = 0; i < num_send_instances; i++)
-    {
-      T_Thread tmp = m_threads[t_send][i];
-      Ndb_SetVirtL3CPU(tmp.m_bind_no);
-    }
-  }
-  if (use_tc_threads)
-  {
-    for (Uint32 i = 0; i < num_tc_instances; i++)
-    {
-      T_Thread tmp = m_threads[t_tc][i];
-      Ndb_SetVirtL3CPU(tmp.m_bind_no);
-    }
-  }
-  if (use_main_threads)
-  {
-    for (Uint32 i = 0; i < num_main_instances; i++)
-    {
-      T_Thread tmp = m_threads[t_main][i];
-      Ndb_SetVirtL3CPU(tmp.m_bind_no);
-    }
-  }
-  if (use_rep_threads)
-  {
-    for (Uint32 i = 0; i < num_rep_instances; i++)
-    {
-      T_Thread tmp = m_threads[t_rep][i];
-      Ndb_SetVirtL3CPU(tmp.m_bind_no);
-    }
-  }
-  if (use_io_threads)
-  {
-    for (Uint32 i = 0; i < num_io_instances; i++)
-    {
-      T_Thread tmp = m_threads[t_io][i];
-      Ndb_SetVirtL3CPU(tmp.m_bind_no);
-    }
-  }
-  Uint32 num_query_threads_per_ldm = num_query_instances /
-                                     num_ldm_instances;
-  num_rr_groups =
-    Ndb_CreateCPUMap(num_ldm_instances, num_query_threads_per_ldm);
-  Uint32 next_cpu = Ndb_GetFirstCPUInMap();
-  Uint32 query_instance = 0;
-  for (Uint32 i = 0; i < num_ldm_instances; i++)
-  {
-    T_Thread tmp = m_threads[t_ldm][i];
-    require(next_cpu != Uint32(RNIL));
-    tmp.m_bind_no = next_cpu;
-    next_cpu = Ndb_GetNextCPUInMap(next_cpu);
-    for (Uint32 j = 0; j < num_query_threads_per_ldm; j++)
-    {
-      T_Thread tmp = m_threads[t_query][query_instance];
-      require(next_cpu != Uint32(RNIL));
-      tmp.m_bind_no = next_cpu;
-      next_cpu = Ndb_GetNextCPUInMap(next_cpu);
-      query_instance++;
-    }
-  }
-  if (use_recv_threads)
-  {
-    for (Uint32 i = 0; i < num_recv_instances; i++)
-    {
-      T_Thread tmp = m_threads[t_recv][i];
-      require(next_cpu != Uint32(RNIL));
-      tmp.m_bind_no = next_cpu;
-      next_cpu = Ndb_GetNextCPUInMap(next_cpu);
-    }
-  }
-  if (use_send_threads)
-  {
-    for (Uint32 i = 0; i < num_send_instances; i++)
-    {
-      T_Thread tmp = m_threads[t_send][i];
-      require(next_cpu != Uint32(RNIL));
-      tmp.m_bind_no = next_cpu;
-      next_cpu = Ndb_GetNextCPUInMap(next_cpu);
-    }
-  }
-  if (use_tc_threads)
-  {
-    for (Uint32 i = 0; i < num_tc_instances; i++)
-    {
-      T_Thread tmp = m_threads[t_tc][i];
-      require(next_cpu != Uint32(RNIL));
-      tmp.m_bind_no = next_cpu;
-      next_cpu = Ndb_GetNextCPUInMap(next_cpu);
-    }
-  }
-  if (use_main_threads)
-  {
-    for (Uint32 i = 0; i < num_main_instances; i++)
-    {
-      T_Thread tmp = m_threads[t_main][i];
-      require(next_cpu != Uint32(RNIL));
-      tmp.m_bind_no = next_cpu;
-      next_cpu = Ndb_GetNextCPUInMap(next_cpu);
-    }
-  }
-  if (use_rep_threads)
-  {
-    for (Uint32 i = 0; i < num_rep_instances; i++)
-    {
-      T_Thread tmp = m_threads[t_rep][i];
-      require(next_cpu != Uint32(RNIL));
-      tmp.m_bind_no = next_cpu;
-      next_cpu = Ndb_GetNextCPUInMap(next_cpu);
-    }
-  }
-  if (use_io_threads)
-  {
-    for (Uint32 i = 0; i < num_io_instances; i++)
-    {
-      T_Thread tmp = m_threads[t_io][i];
-      require(next_cpu != Uint32(RNIL));
-      tmp.m_bind_no = next_cpu;
-      next_cpu = Ndb_GetNextCPUInMap(next_cpu);
-    }
-  }
-}
-
-void
-THRConfig::add(T_Type t, unsigned realtime, unsigned spintime)
-{
-  T_Thread tmp;
-  tmp.m_type = t;
-  tmp.m_bind_type = T_Thread::B_UNBOUND;
-  tmp.m_no = m_threads[t].size();
-  tmp.m_realtime = realtime;
-  tmp.m_thread_prio = NO_THREAD_PRIO_USED;
-  tmp.m_nosend = 0;
-  if (spintime > 9000)
-    spintime = 9000;
-  tmp.m_spintime = spintime;
-  tmp.m_core_bind = false;
-  m_threads[t].push_back(tmp);
-}
-
-static
-void
-computeThreadConfig(Uint32 MaxNoOfExecutionThreads,
-                    Uint32 & tcthreads,
-                    Uint32 & lqhthreads,
-                    Uint32 & sendthreads,
-                    Uint32 & recvthreads)
-{
-  assert(MaxNoOfExecutionThreads >= 9);
-  static const struct entry
-  {
-    Uint32 M;
-    Uint32 lqh;
-    Uint32 tc;
-    Uint32 send;
-    Uint32 recv;
-  } table[] = {
-    { 9, 4, 2, 0, 1 },
-    { 10, 4, 2, 1, 1 },
-    { 11, 4, 3, 1, 1 },
-    { 12, 6, 2, 1, 1 },
-    { 13, 6, 3, 1, 1 },
-    { 14, 6, 3, 1, 2 },
-    { 15, 6, 3, 2, 2 },
-    { 16, 8, 3, 1, 2 },
-    { 17, 8, 4, 1, 2 },
-    { 18, 8, 4, 2, 2 },
-    { 19, 8, 5, 2, 2 },
-    { 20, 10, 4, 2, 2 },
-    { 21, 10, 5, 2, 2 },
-    { 22, 10, 5, 2, 3 },
-    { 23, 10, 6, 2, 3 },
-    { 24, 12, 5, 2, 3 },
-    { 25, 12, 6, 2, 3 },
-    { 26, 12, 6, 3, 3 },
-    { 27, 12, 7, 3, 3 },
-    { 28, 12, 7, 3, 4 },
-    { 29, 12, 8, 3, 4 },
-    { 30, 12, 8, 4, 4 },
-    { 31, 12, 9, 4, 4 },
-    { 32, 16, 7, 4, 3 },
-    { 33, 16, 7, 4, 4 },
-    { 34, 16, 8, 4, 4 },
-    { 35, 16, 9, 4, 4 },
-    { 36, 16, 10, 4, 4 },
-    { 37, 16, 10, 4, 5 },
-    { 38, 16, 11, 4, 5 },
-    { 39, 16, 12, 4, 5 },
-    { 40, 20, 10, 4, 4 },
-    { 41, 20, 10, 4, 5 },
-    { 42, 20, 11, 4, 5 },
-    { 43, 20, 11, 5, 5 },
-    { 44, 20, 12, 5, 5 },
-    { 45, 20, 12, 5, 6 },
-    { 46, 20, 13, 5, 6 },
-    { 47, 20, 14, 5, 6 },
-    { 48, 24, 11, 6, 5 },
-    { 49, 24, 11, 6, 6 },
-    { 50, 24, 12, 6, 6 },
-    { 51, 24, 13, 6, 6 },
-    { 52, 24, 14, 6, 6 },
-    { 53, 24, 14, 6, 7 },
-    { 54, 24, 15, 6, 7 },
-    { 55, 24, 16, 6, 7 },
-    { 56, 24, 17, 6, 7 },
-    { 57, 24, 18, 6, 8 },
-    { 58, 24, 19, 6, 8 },
-    { 59, 24, 17, 8, 8 },
-    { 60, 24, 18, 8, 8 },
-    { 61, 24, 18, 8, 9 },
-    { 62, 24, 19, 8, 9 },
-    { 63, 24, 19, 9, 9 },
-    { 64, 32, 15, 8, 7 },
-    { 65, 32, 15, 8, 8 },
-    { 66, 32, 16, 8, 8 },
-    { 67, 32, 17, 8, 8 },
-    { 68, 32, 18, 8, 8 },
-    { 69, 32, 18, 8, 9 },
-    { 70, 32, 19, 8, 9 },
-    { 71, 32, 20, 8, 9 },
-    { 72, 32, 20, 8, 10 }
-  };
-
-  Uint32 P = MaxNoOfExecutionThreads - 9;
-  if (P >= NDB_ARRAY_SIZE(table))
-  {
-    P = NDB_ARRAY_SIZE(table) - 1;
-  }
-
-  lqhthreads = table[P].lqh;
-  tcthreads = table[P].tc;
-  sendthreads = table[P].send;
-  recvthreads = table[P].recv;
-}
-
-static Uint32 g_num_query_threads_per_ldm = 0;
-
-void
-THRConfig::compute_automatic_thread_config(
-  Uint32 num_cpus,
-  Uint32 & tc_threads,
-  Uint32 & ldm_threads,
-  Uint32 & query_threads,
-  Uint32 & recover_threads,
-  Uint32 & main_threads,
-  Uint32 & rep_threads,
-  Uint32 & send_threads,
-  Uint32 & recv_threads)
-{
-  static const struct map_entry
-  {
-    Uint32 cpu_cnt;
-    Uint32 mapped_id;
-  } map_table[] =
-  {
-    { 1, 0 },
-    { 2, 1 },
-    { 3, 1 },
-    { 4, 2 },
-    { 5, 2 },
-    { 6, 3 },
-    { 7, 3 },
-    { 8, 4 },
-    { 9, 4 },
-    { 10, 5 },
-    { 11, 5 },
-    { 12, 6 },
-    { 13, 6 },
-    { 14, 7 },
-    { 15, 7 },
-    { 16, 8 },
-    { 17, 8 },
-    { 18, 9 },
-    { 19, 9 },
-    { 20, 10 },
-    { 21, 10 },
-    { 22, 11 },
-    { 23, 11 },
-    { 24, 12 },
-    { 25, 12 },
-    { 26, 13 },
-    { 27, 13 },
-    { 28, 14 },
-    { 29, 14 },
-    { 30, 15 },
-    { 31, 15 },
-    { 32, 16 },
-    { 33, 16 },
-    { 34, 16 },
-    { 35, 16 },
-    { 36, 17 },
-    { 37, 17 },
-    { 38, 17 },
-    { 39, 17 },
-    { 40, 18 },
-    { 41, 18 },
-    { 42, 18 },
-    { 43, 18 },
-    { 44, 19 },
-    { 45, 19 },
-    { 46, 19 },
-    { 47, 19 },
-    { 48, 20 },
-    { 49, 20 },
-    { 50, 20 },
-    { 51, 20 },
-    { 52, 21 },
-    { 53, 21 },
-    { 54, 21 },
-    { 55, 21 },
-    { 56, 22 },
-    { 57, 22 },
-    { 58, 22 },
-    { 59, 22 },
-    { 60, 23 },
-    { 61, 23 },
-    { 62, 23 },
-    { 63, 23 },
-    { 64, 24 },
-    { 65, 24 },
-    { 66, 24 },
-    { 67, 24 },
-    { 68, 24 },
-    { 69, 24 },
-    { 70, 24 },
-    { 71, 24 },
-    { 72, 25 },
-    { 73, 25 },
-    { 74, 25 },
-    { 75, 25 },
-    { 76, 25 },
-    { 77, 25 },
-    { 78, 25 },
-    { 79, 25 },
-    { 80, 26 },
-    { 81, 26 },
-    { 82, 26 },
-    { 83, 26 },
-    { 84, 26 },
-    { 85, 26 },
-    { 86, 26 },
-    { 87, 26 },
-    { 88, 27 },
-    { 89, 27 },
-    { 90, 27 },
-    { 91, 27 },
-    { 92, 27 },
-    { 93, 27 },
-    { 94, 27 },
-    { 95, 27 },
-    { 96, 28 },
-    { 97, 28 },
-    { 98, 28 },
-    { 99, 28 },
-    { 100, 28 },
-    { 101, 28 },
-    { 102, 28 },
-    { 103, 28 },
-    { 104, 29 },
-    { 105, 29 },
-    { 106, 29 },
-    { 107, 29 },
-    { 108, 29 },
-    { 109, 29 },
-    { 110, 29 },
-    { 111, 29 },
-    { 112, 30 },
-    { 113, 30 },
-    { 114, 30 },
-    { 115, 30 },
-    { 116, 30 },
-    { 117, 30 },
-    { 118, 30 },
-    { 119, 30 },
-    { 120, 31 },
-    { 121, 31 },
-    { 122, 31 },
-    { 123, 31 },
-    { 124, 31 },
-    { 125, 31 },
-    { 126, 31 },
-    { 127, 31 },
-    { 128, 32 },
-    { 129, 32 },
-    { 130, 32 },
-    { 131, 32 },
-    { 132, 32 },
-    { 133, 32 },
-    { 134, 32 },
-    { 135, 32 },
-    { 136, 32 },
-    { 137, 32 },
-    { 138, 32 },
-    { 139, 32 },
-    { 140, 33 },
-    { 141, 33 },
-    { 142, 33 },
-    { 143, 33 },
-    { 144, 33 },
-    { 145, 33 },
-    { 146, 33 },
-    { 147, 33 },
-    { 148, 33 },
-    { 149, 33 },
-    { 150, 33 },
-    { 151, 33 },
-    { 152, 34 },
-    { 153, 34 },
-    { 154, 34 },
-    { 155, 34 },
-    { 156, 34 },
-    { 157, 34 },
-    { 158, 34 },
-    { 159, 34 },
-    { 160, 34 },
-    { 161, 34 },
-    { 162, 34 },
-    { 163, 34 },
-    { 164, 35 },
-    { 165, 35 },
-    { 166, 35 },
-    { 167, 35 },
-    { 168, 35 },
-    { 169, 35 },
-    { 170, 35 },
-    { 171, 35 },
-    { 172, 35 },
-    { 173, 35 },
-    { 174, 35 },
-    { 175, 35 },
-    { 176, 36 },
-    { 177, 36 },
-    { 178, 36 },
-    { 179, 36 },
-    { 180, 36 },
-    { 181, 36 },
-    { 182, 36 },
-    { 183, 36 },
-    { 184, 36 },
-    { 185, 36 },
-    { 186, 36 },
-    { 187, 36 },
-    { 188, 37 },
-    { 189, 37 },
-    { 190, 37 },
-    { 191, 37 },
-    { 192, 37 },
-    { 193, 37 },
-    { 194, 37 },
-    { 195, 37 },
-    { 196, 37 },
-    { 197, 37 },
-    { 198, 37 },
-    { 199, 37 },
-    { 200, 38 },
-    { 201, 38 },
-    { 202, 38 },
-    { 203, 38 },
-    { 204, 38 },
-    { 205, 38 },
-    { 206, 38 },
-    { 207, 38 },
-    { 208, 38 },
-    { 209, 38 },
-    { 210, 38 },
-    { 211, 38 },
-    { 212, 39 },
-    { 213, 39 },
-    { 214, 39 },
-    { 215, 39 },
-    { 216, 39 },
-    { 217, 39 },
-    { 218, 39 },
-    { 219, 39 },
-    { 220, 39 },
-    { 221, 39 },
-    { 222, 39 },
-    { 223, 39 },
-    { 224, 40 },
-    { 225, 40 },
-    { 226, 40 },
-    { 227, 40 },
-    { 228, 40 },
-    { 229, 40 },
-    { 230, 40 },
-    { 231, 40 },
-    { 232, 40 },
-    { 233, 40 },
-    { 234, 40 },
-    { 235, 40 },
-    { 236, 40 },
-    { 237, 40 },
-    { 238, 40 },
-    { 239, 40 },
-    { 240, 41 },
-    { 241, 41 },
-    { 242, 41 },
-    { 243, 41 },
-    { 244, 41 },
-    { 245, 41 },
-    { 246, 41 },
-    { 247, 41 },
-    { 248, 41 },
-    { 249, 41 },
-    { 250, 41 },
-    { 251, 41 },
-    { 252, 41 },
-    { 253, 41 },
-    { 254, 41 },
-    { 255, 41 }
-  };
-
-  static const struct entry
-  {
-    Uint32 map_id;
-    Uint32 main_threads;
-    Uint32 rep_threads;
-    Uint32 ldm_threads;
-    Uint32 query_threads;
-    Uint32 tc_threads;
-    Uint32 send_threads;
-    Uint32 recv_threads;
-  } table[] = {
-    { 0, 0, 0, 0, 0, 0, 0, 1 }, // 1 CPU
-    { 1, 1, 0, 0, 0, 0, 0, 1 }, // 2-3 CPUs
-    { 2, 1, 0, 1, 1, 0, 0, 1 }, // 4-5 CPUs
-    { 3, 1, 0, 2, 2, 0, 0, 1 }, // 6-7 CPUs
-    { 4, 1, 0, 2, 2, 1, 1, 1 }, // 8-9 CPUs
-    { 5, 1, 0, 3, 3, 1, 1, 1 }, // 10-11 CPUs
-    { 6, 1, 1, 3, 3, 2, 1, 1 }, // 12-13 CPUs
-    { 7, 1, 1, 4, 4, 2, 1, 1 }, // 14-15 CPUs
-    { 8, 1, 1, 4, 4, 2, 2, 2 }, // 16-17 CPUs
-    { 9, 1, 1, 5, 5, 2, 2, 2 }, // 18-19 CPUs
-    { 10, 1, 1, 5, 5, 3, 2, 3 }, // 20-21 CPUs
-    { 11, 1, 1, 6, 6, 3, 2, 3 }, // 22-23 CPUs
-    { 12, 1, 1, 6, 6, 4, 3, 3 }, // 24-25 CPUs
-    { 13, 1, 1, 7, 7, 4, 3, 3 }, // 26-27 CPUs
-    { 14, 1, 1, 8, 8, 4, 3, 3 }, // 28-29 CPUs
-    { 15, 1, 1, 8, 8, 5, 3, 4 }, // 30-31 CPUs
-    { 16, 1, 1, 9, 9, 5, 3, 4 }, // 32-35 CPUs
-    { 17, 1, 1, 10, 10, 6, 4, 4 }, // 36-39 CPUs
-    { 18, 1, 1, 12, 12, 6, 4, 4 }, // 40-43 CPUs
-    { 19, 1, 1, 13, 13, 8, 4, 4 }, // 44-47 CPUs
-    { 20, 1, 1, 14, 14, 8, 5, 5 }, // 48-51 CPUs
-    { 21, 1, 1, 16, 16, 8, 5, 5 }, // 52-55 CPUs
-    { 22, 1, 1, 17, 17, 9, 5, 6 }, // 56-59 CPUs
-    { 23, 1, 1, 19, 19, 9, 5, 6 }, // 60-63 CPUs
-    { 24, 1, 1, 20, 20, 10, 6, 6 }, // 64-71 CPUs
-    { 25, 1, 1, 22, 22, 12, 7, 7 }, // 72-79 CPUs
-    { 26, 1, 1, 25, 25, 12, 8, 8 }, // 80-87 CPUs
-    { 27, 1, 1, 27, 27, 14, 9, 9 }, // 88-95 CPUs
-    { 28, 1, 1, 30, 30, 15, 9, 10 }, // 96-103 CPUs
-    { 29, 1, 1, 33, 33, 16, 10, 10 }, // 104-111 CPUs
-    { 30, 1, 1, 36, 36, 17, 10, 11 }, // 112-119 CPUs
-    { 31, 1, 1, 39, 39, 18, 11, 11 }, // 120-127 CPUs
-    { 32, 1, 1, 42, 42, 19, 11, 12 }, // 128-139 CPUs
-    { 33, 1, 1, 46, 46, 21, 12, 13 }, // 140-151 CPUs
-    { 34, 1, 1, 50, 50, 23, 13, 14 }, // 152-163 CPUs
-    { 35, 1, 1, 54, 54, 25, 14, 15 }, // 164-175 CPUs
-    { 36, 1, 1, 58, 58, 27, 15, 16 }, // 176-187 CPUs
-    { 37, 1, 1, 62, 62, 29, 16, 17 }, // 188-199 CPUs
-    { 38, 1, 1, 66, 66, 31, 17, 18 }, // 200-211 CPUs
-    { 39, 1, 1, 70, 70, 33, 18, 19 }, // 212-223 CPUs
-    { 40, 1, 1, 74, 74, 35, 19, 20 }, // 224-239 CPUs
-    { 41, 1, 1, 80, 80, 37, 20, 21 }, // 240-255 CPUs
-    { 42, 1, 1, 86, 86, 39, 21, 22 }, // 256-271 CPUs
-    { 43, 1, 1, 92, 92, 41, 22, 23 }, // 272-287 CPUs
-    { 44, 1, 1, 98, 98, 43, 23, 24 }, // 288-303 CPUs
-    { 45, 1, 1, 104, 104, 45, 24, 25 }, // 304-319 CPUs
-    { 46, 1, 1, 110, 110, 47, 25, 26 }, // 320-335 CPUs
-    { 47, 1, 1, 116, 116, 49, 26, 27 }, // 336-351 CPUs
-    { 48, 1, 1, 122, 122, 51, 27, 28 }, // 352-367 CPUs
-    { 49, 1, 1, 128, 128, 53, 28, 29 }, // 368-383 CPUs
-    { 50, 1, 1, 134, 134, 55, 29, 30 }, // 384-399 CPUs
-    { 51, 1, 1, 140, 140, 57, 30, 31 }, // 400-415 CPUs
-    { 52, 1, 1, 146, 146, 59, 31, 32 }, // 416-431 CPUs
-    { 53, 1, 1, 152, 152, 61, 32, 33 }, // 432-447 CPUs
-    { 54, 1, 1, 158, 158, 63, 33, 34 }, // 448-463 CPUs
-    { 55, 1, 1, 164, 164, 65, 34, 35 }, // 464-479 CPUs
-    { 56, 1, 1, 170, 170, 67, 35, 36 }, // 480-495 CPUs
-    { 57, 1, 1, 176, 176, 69, 36, 37 }, // 496-511 CPUs
-    { 58, 1, 1, 182, 182, 71, 37, 38 }, // 512-527 CPUs
-    { 59, 1, 1, 188, 188, 73, 38, 39 }, // 528-543 CPUs
-    { 60, 1, 1, 194, 194, 75, 39, 40 }, // 544-559 CPUs
-    { 61, 1, 1, 200, 200, 77, 40, 41 }, // 560-575 CPUs
-    { 62, 1, 1, 206, 206, 79, 41, 42 }, // 576-591 CPUs
-    { 63, 1, 1, 212, 212, 81, 42, 43 }, // 592-607 CPUs
-    { 64, 1, 1, 218, 218, 83, 43, 44 }, // 608-623 CPUs
-    { 65, 1, 1, 224, 224, 85, 44, 45 }, // 624-639 CPUs
-    { 66, 1, 1, 230, 230, 87, 45, 46 }, // 640-655 CPUs
-    { 67, 1, 1, 236, 236, 89, 46, 47 }, // 656-671 CPUs
-    { 68, 1, 1, 242, 242, 91, 47, 48 }, // 672-687 CPUs
-    { 69, 1, 1, 248, 248, 93, 48, 49 }, // 688-703 CPUs
-    { 70, 1, 1, 254, 254, 95, 49, 50 }, // 704-719 CPUs
-    { 71, 1, 1, 260, 260, 97, 50, 51 }, // 720-735 CPUs
-    { 72, 1, 1, 266, 266, 99, 51, 52 }, // 736-751 CPUs
-    { 73, 1, 1, 272, 272, 101, 52, 53 }, // 752-767 CPUs
-    { 74, 1, 1, 278, 278, 103, 53, 54 }, // 768-783 CPUs
-    { 75, 1, 1, 284, 284, 105, 54, 55 }, // 784-799 CPUs
-    { 76, 1, 1, 290, 290, 107, 55, 56 }, // 800-815 CPUs
-    { 77, 1, 1, 296, 296, 109, 56, 57 }, // 816-831 CPUs
-    { 78, 1, 1, 302, 302, 111, 57, 58 }, // 832-847 CPUs
-    { 79, 1, 1, 308, 308, 113, 58, 59 }, // 848-863 CPUs
-    { 80, 1, 1, 314, 314, 115, 59, 60 }, // 864-879 CPUs
-    { 81, 1, 1, 320, 320, 117, 60, 61 }, // 880-895 CPUs
-    { 82, 1, 1, 326, 326, 119, 61, 62 }, // 896-911 CPUs
-    { 83, 1, 1, 332, 332, 121, 62, 63 }, // 912-927 CPUs
-  };
-  Uint32 cpu_cnt;
-  Uint32 num_cpus_per_core;
-  if (num_cpus == 0)
-  {
-    struct ndb_hwinfo *hwinfo = Ndb_GetHWInfo(false);
-    cpu_cnt = hwinfo->cpu_cnt;
-    if (cpu_cnt == 0)
-    {
-      cpu_cnt = hwinfo->cpu_cnt_max;
-      cpu_cnt = MIN(cpu_cnt, MAX_USED_NUM_CPUS);
-    }
-#if 0
-    /* Consistency check of above tables */
-    Uint32 expected_map_id = 0;
-    Uint32 save_cpu_cnt = 1;
-    for (Uint32 i = 0; i < 255; i++)
-    {
-      Uint32 cpu_cnt = map_table[i].cpu_cnt;
-      require(cpu_cnt == (i + 1));
-      Uint32 map_id = map_table[i].mapped_id;
-      if (map_id != expected_map_id)
-      {
-        require(map_id == (expected_map_id + 1));
-        expected_map_id = map_id;
-        save_cpu_cnt = cpu_cnt;
-      }
-      Uint32 main_threads = table[map_id].main_threads;
-      Uint32 rep_threads = table[map_id].rep_threads;
-      Uint32 ldm_threads = table[map_id].ldm_threads;
-      Uint32 query_threads = table[map_id].query_threads;
-      Uint32 tc_threads = table[map_id].tc_threads;
-      Uint32 send_threads = table[map_id].send_threads;
-      Uint32 recv_threads = table[map_id].recv_threads;
-      Uint32 tot_threads = main_threads +
-                           rep_threads +
-                           ldm_threads +
-                           query_threads +
-                           tc_threads +
-                           send_threads +
-                           recv_threads;
-      require(tot_threads == save_cpu_cnt);
-    }
-  #endif
-    /**
-     * We make use of all CPUs, but we avoid using about 10% of the
-     * CPUs in the machine. The idea with this scheme is to ensure
-     * that we have sufficient CPU resources to handle interrupts,
-     * OS kernel execution and the IO threads, connection threads
-     * and other support threads.
-     *
-     * We divide by 10 to derive this number, this means that with
-     * small number of CPUs we will use all CPUs. This is ok since
-     * the main thread, rep thread and some other thread is usually
-     * not fully occupied in those configurations.
-     *
-     * One special area to consider is the use of compressed LCPs,
-     * compressed backups and encrypted file systems. This will
-     * require a heavy CPU burden on the IO threads. This load could
-     * be substantial. In this case we save 25% of the CPUs instead.
-     */
-    /**
-     * The number of recover threads should be such that we have one
-     * recover thread per CPU. However the LDM threads is also used
-     * as recover thread, thus we can decrease the amount of recover
-     * threads with the amount of LDM threads.
-     */
-    num_cpus_per_core = hwinfo->num_cpu_per_core;
-    if (cpu_cnt >= 16 &&
-        cpu_cnt == hwinfo->cpu_cnt_max &&
-        num_cpus_per_core > 2)
-    {
-      if (num_cpus_per_core == 3)
-      {
-        cpu_cnt *= 2;
-        cpu_cnt /= 3;
-        g_num_query_threads_per_ldm = 2;
-      }
-      else
-      {
-        num_cpus_per_core = 4;
-        cpu_cnt /= 2;
-        g_num_query_threads_per_ldm = 3;
-      }
-    }
-    else
-    {
-      num_cpus_per_core = 2;
-      g_num_query_threads_per_ldm = 1;
-    }
-  }
-  else
-  {
-    cpu_cnt = num_cpus;
-    num_cpus_per_core = 2;
-  }
-
-  Uint32 overhead_cpu_cnt = cpu_cnt / 10;
-  Uint32 used_cpu_cnt = cpu_cnt - overhead_cpu_cnt;
-
-  require(used_cpu_cnt > 0);
-  Uint32 used_map_id;
-  if (used_cpu_cnt >= 256)
-  {
-    used_map_id = 42;
-    Uint32 extra_map_id = (used_cpu_cnt - 256) / 16;
-    used_map_id += extra_map_id;
-    used_map_id = MIN(used_map_id, 83);
-  }
-  else
-  {
-    used_map_id = map_table[used_cpu_cnt - 1].mapped_id;
-  }
-  main_threads = table[used_map_id].main_threads;
-  rep_threads = table[used_map_id].rep_threads;
-  ldm_threads = table[used_map_id].ldm_threads;
-  query_threads = table[used_map_id].query_threads;
-  tc_threads = table[used_map_id].tc_threads;
-  send_threads = table[used_map_id].send_threads;
-  recv_threads = table[used_map_id].recv_threads;
-
-  recover_threads = cpu_cnt - (ldm_threads + query_threads);
-  if (cpu_cnt == 1)
-  {
-    recover_threads = 0;
-  }
-  else if (cpu_cnt == 2)
-  {
-    recover_threads = 1;
-  }
-
-  Uint32 tot_threads = main_threads;
-  tot_threads += rep_threads;
-  tot_threads += ldm_threads;
-  tot_threads += query_threads;
-  tot_threads += tc_threads;
-  tot_threads += recv_threads;
-
-  if (tot_threads > NDBMT_MAX_BLOCK_INSTANCES)
-  {
-    /* Have to ensure total number of block instances are not beyond limit */
-    recover_threads -=
-      (tot_threads - NDBMT_MAX_BLOCK_INSTANCES);
-  }
-  /**
-   *
-   * Ignore this calculation for now
-  if (num_cpus_per_core == 3)
-  {
-    query_threads *= 2;
-
-    tc_threads *= 3;
-    tc_threads /= 2;
-    send_threads *= 3;
-    send_threads /= 2;
-    recv_threads *= 3;
-    recv_threads /= 2;
-    recover_threads *= 3;
-    recover_threads /= 2;
-  }
-  else if (num_cpus_per_core == 4)
-  {
-    query_threads *= 3;
-    tc_threads *= 2;
-    send_threads *= 2;
-    recv_threads *= 2;
-    recover_threads *= 2;
-  }
-  */
-}
-
-int
-THRConfig::do_parse(unsigned realtime,
-                    unsigned spintime,
-                    unsigned num_cpus,
-                    unsigned &num_rr_groups)
-{
-  Uint32 tc_threads = 0;
-  Uint32 ldm_threads = 0;
-  Uint32 query_threads = 0;
-  Uint32 recover_threads = 0;
-  Uint32 main_threads = 0;
-  Uint32 rep_threads = 0;
-  Uint32 send_threads = 0;
-  Uint32 recv_threads = 0;
-  compute_automatic_thread_config(num_cpus,
-                                  tc_threads,
-                                  ldm_threads,
-                                  query_threads,
-                                  recover_threads,
-                                  main_threads,
-                                  rep_threads,
-                                  send_threads,
-                                  recv_threads);
-  DEB_AUTO_THREAD_CONFIG(("Auto thread config uses:"
-                          " %u LDM threads, "
-                          "%u Query threads, "
-                          "%u Recover threads, "
-                          "%u main threads, "
-                          "%u rep threads, "
-                          "%u recv threads, "
-                          "%u send threads",
-                          ldm_threads,
-                          query_threads,
-                          recover_threads,
-                          main_threads,
-                          rep_threads,
-                          recv_threads,
-                          send_threads));
-  for (Uint32 i = 0; i < main_threads; i++)
-  {
-    add(T_MAIN, realtime, spintime);
-  }
-  for (Uint32 i = 0; i < rep_threads; i++)
-  {
-    add(T_REP, realtime, spintime);
-  }
-  /**
-   * We add an IO thread to handle the IO threads.
-   * In automatic thread configuration we do not bind these threads
-   * to any particular CPUs.
-   *
-   * We add an index build thread to ensure that index builds can be
-   * parallelised although not specifically configured to do so.
-   * In automatic thread configuration the index build threads are
-   * not bound to any specific CPU.
-   *
-   * If the user need to configure those for CPU locking the user
-   * can still use ThreadConfig, the automated will make one choice
-   * of automated thread config that is based on the CPUs that the
-   * OS has bound the ndbmtd process to.
-   */
-  add(T_IO, realtime, 0);
-  add(T_IXBLD, realtime, 0);
-  add(T_WD, realtime, 0);
-  for (Uint32 i = 0; i < ldm_threads; i++)
-  {
-    add(T_LDM, realtime, spintime);
-  }
-  for (Uint32 i = 0; i < tc_threads; i++)
-  {
-    add(T_TC, realtime, spintime);
-  }
-  for (Uint32 i = 0; i < query_threads; i++)
-  {
-    add(T_QUERY, realtime, spintime);
-  }
-  if (recover_threads > query_threads)
-  {
-    Uint32 num_recover_threads_only = recover_threads - query_threads;
-    for (Uint32 i = 0; i < num_recover_threads_only; i++)
-    {
-      add(T_RECOVER, realtime, spintime);
-    }
-  }
-  for (Uint32 i = 0; i < send_threads; i++)
-  {
-    add(T_SEND, realtime, spintime);
-  }
-  for (Uint32 i = 0; i < recv_threads; i++)
-  {
-    add(T_RECV, realtime, spintime);
-  }
-  struct ndb_hwinfo *hwinfo = Ndb_GetHWInfo(false);
-  if (hwinfo->is_cpuinfo_available && num_cpus == 0)
-  {
-    /**
-     * With CPU information available we will perform CPU locking as well
-     * in an automated fashion. We have prepared the HW information such
-     * that we can simply assign the CPUs from the CPU map.
-     */
-    Ndb_SetOnlineAsVirtL3CPU();
-    Uint32 num_query_threads_per_ldm = g_num_query_threads_per_ldm;
-    num_rr_groups =
-      Ndb_CreateCPUMap(ldm_threads, num_query_threads_per_ldm);
-    DEB_AUTO_THREAD_CONFIG(("Number of RR Groups = %u", num_rr_groups));
-    Uint32 next_cpu_id = Ndb_GetFirstCPUInMap();
-    Uint32 query_instance = 0;
-    for (Uint32 i = 0; i < ldm_threads; i++)
-    {
-      require(next_cpu_id != Uint32(RNIL));
-      m_threads[T_LDM][i].m_bind_no = next_cpu_id;
-      next_cpu_id = Ndb_GetNextCPUInMap(next_cpu_id);
-      m_threads[T_LDM][i].m_core_bind = true;
-      for (Uint32 j = 0; j < num_query_threads_per_ldm; j++)
-      {
-        require(next_cpu_id != Uint32(RNIL));
-        m_threads[T_QUERY][query_instance].m_bind_no = next_cpu_id;
-        m_threads[T_QUERY][query_instance].m_core_bind = true;
-        next_cpu_id = Ndb_GetNextCPUInMap(next_cpu_id);
-        query_instance++;
-      }
-    }
-    for (Uint32 i = 0; i < tc_threads; i++)
-    {
-      require(next_cpu_id != Uint32(RNIL));
-      m_threads[T_TC][i].m_bind_no = next_cpu_id;
-      m_threads[T_TC][i].m_core_bind = true;
-      next_cpu_id = Ndb_GetNextCPUInMap(next_cpu_id);
-    }
-    for (Uint32 i = 0; i < send_threads; i++)
-    {
-      require(next_cpu_id != Uint32(RNIL));
-      m_threads[T_SEND][i].m_bind_no = next_cpu_id;
-      m_threads[T_SEND][i].m_core_bind = true;
-      next_cpu_id = Ndb_GetNextCPUInMap(next_cpu_id);
-    }
-    for (Uint32 i = 0; i < recv_threads; i++)
-    {
-      require(next_cpu_id != Uint32(RNIL));
-      m_threads[T_RECV][i].m_bind_no = next_cpu_id;
-      m_threads[T_RECV][i].m_core_bind = true;
-      next_cpu_id = Ndb_GetNextCPUInMap(next_cpu_id);
-    }
-    for (Uint32 i = 0; i < main_threads; i++)
-    {
-      require(next_cpu_id != Uint32(RNIL));
-      m_threads[T_MAIN][i].m_bind_no = next_cpu_id;
-      m_threads[T_MAIN][i].m_core_bind = true;
-      next_cpu_id = Ndb_GetNextCPUInMap(next_cpu_id);
-    }
-    for (Uint32 i = 0; i < rep_threads; i++)
-    {
-      require(next_cpu_id != Uint32(RNIL));
-      m_threads[T_REP][i].m_bind_no = next_cpu_id;
-      m_threads[T_REP][i].m_core_bind = true;
-      next_cpu_id = Ndb_GetNextCPUInMap(next_cpu_id);
-    }
-  }
-  else
-  {
-    num_rr_groups = Ndb_GetRRGroups(ldm_threads);
-  }
-  return 0;
-}
-
-int
-THRConfig::do_parse(unsigned MaxNoOfExecutionThreads,
-                    unsigned __ndbmt_lqh_threads,
-                    unsigned __ndbmt_classic,
-                    unsigned realtime,
-                    unsigned spintime,
-                    unsigned &num_rr_groups,
-                    bool check)
-{
-  /**
-   * This is old ndbd.cpp : get_multithreaded_config
-   */
-  if (__ndbmt_classic)
-  {
-    m_classic = true;
-    add(T_LDM, realtime, spintime);
-    add(T_MAIN, realtime, spintime);
-    add(T_IO, realtime, 0);
-    add(T_WD, realtime, 0);
-    const bool allow_too_few_cpus = true;
-    return do_bindings(allow_too_few_cpus);
-  }
-
-  Uint32 tcthreads = 0;
-  Uint32 lqhthreads = 0;
-  Uint32 sendthreads = 0;
-  Uint32 recvthreads = 1;
-  switch(MaxNoOfExecutionThreads){
-  case 0:
-  case 1:
-  case 2:
-  case 3:
-    lqhthreads = 1; // TC + receiver + SUMA + LQH
-    break;
-  case 4:
-  case 5:
-  case 6:
-    lqhthreads = 2; // TC + receiver + SUMA + 2 * LQH
-    break;
-  case 7:
-  case 8:
-    lqhthreads = 4; // TC + receiver + SUMA + 4 * LQH
-    break;
-  default:
-    computeThreadConfig(MaxNoOfExecutionThreads,
-                        tcthreads,
-                        lqhthreads,
-                        sendthreads,
-                        recvthreads);
-  }
-
-  if (__ndbmt_lqh_threads)
-  {
-    lqhthreads = __ndbmt_lqh_threads;
-  }
-
-  add(T_MAIN, realtime, spintime); /* Global */
-  add(T_REP, realtime, spintime);  /* Local, main consumer is SUMA */
-  for(Uint32 i = 0; i < recvthreads; i++)
-  {
-    add(T_RECV, realtime, spintime);
-  }
-  add(T_IO, realtime, 0);
-  add(T_WD, realtime, 0);
-  for(Uint32 i = 0; i < lqhthreads; i++)
-  {
-    add(T_LDM, realtime, spintime);
-  }
-  for(Uint32 i = 0; i < tcthreads; i++)
-  {
-    add(T_TC, realtime, spintime);
-  }
-  for(Uint32 i = 0; i < sendthreads; i++)
-  {
-    add(T_SEND, realtime, spintime);
-  }
-
-  // If we have set TC-threads...we say that this is "new" code
-  // and give error for having too few CPU's in mask compared to #threads
-  // started
-  const bool allow_too_few_cpus = (tcthreads == 0 &&
-                                   sendthreads == 0 &&
-                                   recvthreads == 1);
-  int res = do_bindings(allow_too_few_cpus);
-  if (res != 0)
-  {
-    return res;
-  }
-  reorganize_ldm_bindings(false, num_rr_groups, check);
-  return do_validate();
-}
-
-void
-THRConfig::lock_io_threads()
-{
-  /**
-   * Use LockIoThreadsToCPU also to lock to Watchdog, SocketServer
-   * and SocketClient for backwards compatibility reasons, 
-   * preferred manner is to only use ThreadConfig
-   */
-  if (m_LockIoThreadsToCPU.count() == 1)
-  {
-    m_threads[T_IO][0].m_bind_type = T_Thread::B_CPU_BIND;
-    m_threads[T_IO][0].m_bind_no = m_LockIoThreadsToCPU.getBitNo(0);
-    m_threads[T_WD][0].m_bind_type = T_Thread::B_CPU_BIND;
-    m_threads[T_WD][0].m_bind_no = m_LockIoThreadsToCPU.getBitNo(0);
-  }
-  else if (m_LockIoThreadsToCPU.count() > 1)
-  {
-    unsigned no = createCpuSet(m_LockIoThreadsToCPU, true);
-    m_threads[T_IO][0].m_bind_type = T_Thread::B_CPUSET_BIND;
-    m_threads[T_IO][0].m_bind_no = no;
-    m_threads[T_WD][0].m_bind_type = T_Thread::B_CPUSET_BIND;
-    m_threads[T_WD][0].m_bind_no = no;
-  }
-}
-
-int
-THRConfig::do_bindings(bool allow_too_few_cpus)
-{
-  /* Track all cpus that we lock threads to */
-  SparseBitmask allCpus; 
-  allCpus.bitOR(m_LockIoThreadsToCPU);
-  lock_io_threads();
-  /**
-   * Check that no permanent cpu_sets overlap
-   */
-  for (unsigned i = 0; i<m_perm_cpu_sets.size(); i++)
-  {
-    const SparseBitmask& a = m_cpu_sets[m_perm_cpu_sets[i]];
-    allCpus.bitOR(a);
-
-    for (unsigned j = i + 1; j < m_perm_cpu_sets.size(); j++)
-    {
-      const SparseBitmask& b = m_cpu_sets[m_perm_cpu_sets[j]];
-      if (a.overlaps(b))
-      {
-        m_err_msg.assfmt("Overlapping cpuset's [ %s ] and [ %s ]",
-                         a.str().c_str(),
-                         b.str().c_str());
-        return -1;
-      }
-    }
-  }
-
-  /**
-   * Check that no permanent cpu_sets overlap with cpu_bound
-   */
-  for (unsigned i = 0; i < NDB_ARRAY_SIZE(m_threads); i++)
-  {
-    for (unsigned j = 0; j < m_threads[i].size(); j++)
-    {
-      if (m_threads[i][j].m_bind_type == T_Thread::B_CPU_BIND)
-      {
-        unsigned cpu = m_threads[i][j].m_bind_no;
-        allCpus.set(cpu);
-        for (unsigned k = 0; k < m_perm_cpu_sets.size(); k++)
-        {
-          const SparseBitmask& cpuSet = m_cpu_sets[m_perm_cpu_sets[k]];
-          if (cpuSet.get(cpu))
-          {
-            m_err_msg.assfmt("Overlapping cpubind %u with cpuset [ %s ]",
-                             cpu,
-                             cpuSet.str().c_str());
-
-            return -1;
-          }
-        }
-      }
-    }
-  }
-
-  /**
-   * Remove all already bound threads from LockExecuteThreadToCPU-mask
-   */
-  for (unsigned i = 0; i < m_perm_cpu_sets.size(); i++)
-  {
-    const SparseBitmask& cpuSet = m_cpu_sets[m_perm_cpu_sets[i]];
-    for (unsigned j = 0; j < cpuSet.count(); j++)
-    {
-      m_LockExecuteThreadToCPU.clear(cpuSet.getBitNo(j));
-    }
-  }
-
-  unsigned cnt_unbound = 0;
-  for (unsigned i = 0; i < NDB_ARRAY_SIZE(m_threads); i++)
-  {
-    if (!m_entries[i].m_is_exec_thd)
-    {
-      /* Only interested in execution threads here */
-      continue;
-    }
-    for (unsigned j = 0; j < m_threads[i].size(); j++)
-    {
-      if (m_threads[i][j].m_bind_type == T_Thread::B_CPU_BIND)
-      {
-        unsigned cpu = m_threads[i][j].m_bind_no;
-        m_LockExecuteThreadToCPU.clear(cpu);
-      }
-      else if (m_threads[i][j].m_bind_type == T_Thread::B_UNBOUND)
-      {
-        cnt_unbound ++;
-      }
-    }
-  }
-
-  if (m_LockExecuteThreadToCPU.count())
-  {
-    /**
-     * This is old mt.cpp : setcpuaffinity
-     */
-    SparseBitmask& mask = m_LockExecuteThreadToCPU;
-    unsigned cnt = mask.count();
-    unsigned num_threads = cnt_unbound;
-    bool isMtLqh = !m_classic;
-
-    allCpus.bitOR(m_LockExecuteThreadToCPU);
-    if (cnt < num_threads)
-    {
-      m_info_msg.assfmt("WARNING: Too few CPU's specified with "
-                        "LockExecuteThreadToCPU. Only %u specified "
-                        " but %u was needed, this may cause contention.\n",
-                        cnt, num_threads);
-
-      if (!allow_too_few_cpus)
-      {
-        m_err_msg.assfmt(
-          "Too few CPU's specifed with LockExecuteThreadToCPU. "
-          "This is not supported when using multiple TC threads");
-        return -1;
-      }
-    }
-
-    if (cnt >= num_threads)
-    {
-      m_info_msg.appfmt("Assigning each thread its own CPU\n");
-      unsigned no = 0;
-      for (unsigned i = 0; i < NDB_ARRAY_SIZE(m_threads); i++)
-      {
-        if (!m_entries[i].m_is_exec_thd)
-          continue;
-        for (unsigned j = 0; j < m_threads[i].size(); j++)
-        {
-          if (m_threads[i][j].m_bind_type == T_Thread::B_UNBOUND)
-          {
-            m_threads[i][j].m_bind_type = T_Thread::B_CPU_BIND;
-            m_threads[i][j].m_bind_no = mask.getBitNo(no);
-            no++;
-          }
-        }
-      }
-    }
-    else if (cnt == 1)
-    {
-      unsigned cpu = mask.getBitNo(0);
-      m_info_msg.appfmt("Assigning all threads to CPU %u\n", cpu);
-      for (unsigned i = 0; i < NDB_ARRAY_SIZE(m_threads); i++)
-      {
-        if (!m_entries[i].m_is_exec_thd)
-          continue;
-        bind_unbound(m_threads[i], cpu);
-      }
-    }
-    else if (isMtLqh)
-    {
-      unsigned unbound_ldm = count_unbound(m_threads[T_LDM]);
-      if (cnt > unbound_ldm)
-      {
-        /**
-         * let each LQH have it's own CPU and rest share...
-         */
-        m_info_msg.append("Assigning LQH threads to dedicated CPU(s) and "
-                          "other threads will share remaining\n");
-        unsigned cpu = mask.find(0);
-        for (unsigned i = 0; i < m_threads[T_LDM].size(); i++)
-        {
-          if (m_threads[T_LDM][i].m_bind_type == T_Thread::B_UNBOUND)
-          {
-            m_threads[T_LDM][i].m_bind_type = T_Thread::B_CPU_BIND;
-            m_threads[T_LDM][i].m_bind_no = cpu;
-            mask.clear(cpu);
-            cpu = mask.find(cpu + 1);
-          }
-        }
-
-        cpu = mask.find(0);
-        Uint32 num_main_threads = getThreadCount(T_REP) +
-                                  getThreadCount(T_MAIN);
-        if (num_main_threads == 2)
-        {
-          bind_unbound(m_threads[T_MAIN], cpu);
-          bind_unbound(m_threads[T_REP], cpu);
-        }
-        else
-        {
-          bind_unbound(m_threads[T_MAIN], cpu);
-        }
-        if ((cpu = mask.find(cpu + 1)) == mask.NotFound)
-        {
-          cpu = mask.find(0);
-        }
-        bind_unbound(m_threads[T_RECV], cpu);
-      }
-      else
-      {
-        // put receiver, tc, backup/suma in 1 thread,
-        // and round robin LQH for rest
-        unsigned cpu = mask.find(0);
-        m_info_msg.appfmt("Assigning LQH threads round robin to CPU(s) and "
-                          "other threads will share CPU %u\n", cpu);
-        Uint32 num_main_threads = getThreadCount(T_REP) +
-                                  getThreadCount(T_MAIN);
-        if (num_main_threads == 2)
-        {
-          bind_unbound(m_threads[T_MAIN], cpu);
-          bind_unbound(m_threads[T_REP], cpu);
-        }
-        else
-        {
-          bind_unbound(m_threads[T_MAIN], cpu);
-        }
-        bind_unbound(m_threads[T_RECV], cpu);
-        mask.clear(cpu);
-
-        cpu = mask.find(0);
-        for (unsigned i = 0; i < m_threads[T_LDM].size(); i++)
-        {
-          if (m_threads[T_LDM][i].m_bind_type == T_Thread::B_UNBOUND)
-          {
-            m_threads[T_LDM][i].m_bind_type = T_Thread::B_CPU_BIND;
-            m_threads[T_LDM][i].m_bind_no = cpu;
-            if ((cpu = mask.find(cpu + 1)) == mask.NotFound)
-            {
-              cpu = mask.find(0);
-            }
-          }
-        }
-      }
-    }
-    else
-    {
-      unsigned cpu = mask.find(0);
-      m_info_msg.appfmt("Assigning LQH thread to CPU %u and "
-                        "other threads will share\n", cpu);
-      bind_unbound(m_threads[T_LDM], cpu);
-      cpu = mask.find(cpu + 1);
-      bind_unbound(m_threads[T_MAIN], cpu);
-      bind_unbound(m_threads[T_RECV], cpu);
-    }
-  }
-  if (m_threads[T_IXBLD].size() == 0)
-  {
-    /**
-     * No specific IDXBLD configuration from the user
-     * In this case : IDXBLD should be :
-     *  - Unbound if IO is unbound - use any core
-     *  - Bound to the full set of bound threads if
-     *    IO is bound - assumes nothing better for
-     *    threads to do.
-     */
-    const T_Thread* io_thread = &m_threads[T_IO][0];
-    add(T_IXBLD, 0, 0);
-
-    if (io_thread->m_bind_type != T_Thread::B_UNBOUND)
-    {
-      /* IO thread is bound, we should be bound to 
-       * all defined threads
-       */
-      BaseString allCpusString = allCpus.str();
-      m_info_msg.appfmt("IO threads explicitly bound, "
-                        "but IDXBLD threads not.  "
-                        "Binding IDXBLD to %s.\n",
-                        allCpusString.c_str());
-
-     unsigned bind_no = createCpuSet(allCpus, false);
-      
-      m_threads[T_IXBLD][0].m_bind_type = T_Thread::B_CPUSET_BIND;
-      m_threads[T_IXBLD][0].m_bind_no = bind_no;
-    }
-  }
-  return 0;
-}
-
-unsigned
-THRConfig::count_unbound(const Vector<T_Thread>& vec) const
-{
-  unsigned cnt = 0;
-  for (unsigned i = 0; i < vec.size(); i++)
-  {
-    if (vec[i].m_bind_type == T_Thread::B_UNBOUND)
-      cnt ++;
-  }
-  return cnt;
-}
-
-void
-THRConfig::bind_unbound(Vector<T_Thread>& vec, unsigned cpu)
-{
-  for (unsigned i = 0; i < vec.size(); i++)
-  {
-    if (vec[i].m_bind_type == T_Thread::B_UNBOUND)
-    {
-      vec[i].m_bind_type = T_Thread::B_CPU_BIND;
-      vec[i].m_bind_no = cpu;
-    }
-  }
-}
-
-int
-THRConfig::do_validate()
-{
-  /**
-   * Check that there aren't too many of any thread type
-   */
-  for (unsigned i = 0; i< NDB_ARRAY_SIZE(m_threads); i++)
-  {
-    if (m_threads[i].size() > getMaxEntries(i))
-    {
-      m_err_msg.assfmt("Too many instances(%u) of %s max supported: %u",
-                       m_threads[i].size(),
-                       getEntryName(i),
-                       getMaxEntries(i));
-      return -1;
-    }
-  }
-
-  /* No longer any special restrictions on the number of LDM threads */
-  return 0;
-}
-
-void
-THRConfig::append_name(const char *name,
-                       const char *sep,
-                       bool & append_name_flag)
-{
-  if (!append_name_flag)
-  {
-    m_cfg_string.append(sep);
-    m_cfg_string.append(name);
-    append_name_flag = true;
-  }
-}
-
-const char *
-THRConfig::getConfigString()
-{
-  m_cfg_string.clear();
-  const char * sep = "";
-  const char * end_sep;
-  const char * start_sep;
-  const char * between_sep;
-  bool append_name_flag;
-  for (unsigned i = 0; i < NDB_ARRAY_SIZE(m_threads); i++)
-  {
-    if (m_threads[i].size())
-    {
-      const char * name = getEntryName(i);
-      for (unsigned j = 0; j < m_threads[i].size(); j++)
-      {
-        start_sep = "={";
-        end_sep = "";
-        between_sep="";
-        append_name_flag = false;
-        if (m_entries[i].m_is_exec_thd)
-        {
-          append_name(name, sep, append_name_flag);
-          sep=",";
-        }
-        if (m_threads[i][j].m_bind_type != T_Thread::B_UNBOUND)
-        {
-          append_name(name, sep, append_name_flag);
-          sep=",";
-          m_cfg_string.append(start_sep);
-          end_sep = "}";
-          start_sep="";
-          if (m_threads[i][j].m_bind_type == T_Thread::B_CPU_BIND)
-          {
-            m_cfg_string.appfmt("cpubind=%u", m_threads[i][j].m_bind_no);
-            between_sep=",";
-          }
-          else if (m_threads[i][j].m_bind_type ==
-                   T_Thread::B_CPU_BIND_EXCLUSIVE)
-          {
-            m_cfg_string.appfmt("cpubind_exclusive=%u",
-                                m_threads[i][j].m_bind_no);
-            between_sep=",";
-          }
-          else if (m_threads[i][j].m_bind_type == T_Thread::B_CPUSET_BIND)
-          {
-            m_cfg_string.appfmt("cpuset=%s",
-              m_cpu_sets[m_threads[i][j].m_bind_no].str().c_str());
-            between_sep=",";
-          }
-          else if (m_threads[i][j].m_bind_type ==
-                   T_Thread::B_CPUSET_EXCLUSIVE_BIND)
-          {
-            m_cfg_string.appfmt("cpuset_exclusive=%s",
-              m_cpu_sets[m_threads[i][j].m_bind_no].str().c_str());
-            between_sep=",";
-          }
-        }
-        if (m_threads[i][j].m_spintime || m_threads[i][j].m_realtime)
-        {
-          append_name(name, sep, append_name_flag);
-          sep=",";
-          m_cfg_string.append(start_sep);
-          end_sep = "}";
-          if (m_threads[i][j].m_spintime)
-          {
-            m_cfg_string.append(between_sep);
-            m_cfg_string.appfmt("spintime=%u",
-                                m_threads[i][j].m_spintime);
-            between_sep=",";
-          }
-          if (m_threads[i][j].m_realtime)
-          {
-            m_cfg_string.append(between_sep);
-            m_cfg_string.appfmt("realtime=%u",
-                                m_threads[i][j].m_realtime);
-            between_sep=",";
-          }
-        }
-        m_cfg_string.append(end_sep);
-      }
-    }
-  }
-  return m_cfg_string.c_str();
-}
-
-Uint32
-THRConfig::getThreadCount() const
-{
-  // Note! not counting T_IO
-  Uint32 cnt = 0;
-  for (Uint32 i = 0; i < NDB_ARRAY_SIZE(m_threads); i++)
-  {
-    if (m_entries[i].m_is_exec_thd)
-    {
-      cnt += m_threads[i].size();
-    }
-  }
-  return cnt;
-}
-
-Uint32
-THRConfig::getThreadCount(T_Type type) const
-{
-  for (Uint32 i = 0; i < NDB_ARRAY_SIZE(m_threads); i++)
-  {
-    if (i == (Uint32)type)
-    {
-      return m_threads[i].size();
-    }
-  }
-  return 0;
-}
-
-const char *
-THRConfig::getErrorMessage() const
-{
-  if (m_err_msg.empty())
-    return 0;
-  return m_err_msg.c_str();
-}
-
-const char *
-THRConfig::getInfoMessage() const
-{
-  if (m_info_msg.empty())
-    return 0;
-  return m_info_msg.c_str();
-}
-
-int
-THRConfig::handle_spec(char *str,
-                       unsigned realtime,
-                       unsigned spintime)
-{
-  ParseThreadConfiguration parser(str,
-                                  &m_parse_entries[0],
-                                  NDB_ARRAY_SIZE(m_parse_entries),
-                                  &m_params[0],
-                                  NDB_ARRAY_SIZE(m_params),
-                                  m_err_msg);
-
-  do
-  {
-    unsigned int loc_type;
-    int ret_code;
-    ParamValue values[NDB_ARRAY_SIZE(m_params)];
-    values[IX_COUNT].unsigned_val = 1;
-    values[IX_REALTIME].unsigned_val = realtime;
-    values[IX_THREAD_PRIO].unsigned_val = NO_THREAD_PRIO_USED;
-    values[IX_SPINTIME].unsigned_val = spintime;
-
-    if (parser.read_params(values,
-                           NDB_ARRAY_SIZE(m_params),
-                           &loc_type,
-                           &ret_code,
-                           true) != 0)
-    {
-      /* Parser is done either successful or not */
-      return ret_code;
-    }
-    T_Type type = (T_Type)loc_type;
-
-    int cpu_values = 0;
-    if (values[IX_CPUBIND].found)
-      cpu_values++;
-    if (values[IX_CPUBIND_EXCLUSIVE].found)
-      cpu_values++;
-    if (values[IX_CPUSET].found)
-      cpu_values++;
-    if (values[IX_CPUSET_EXCLUSIVE].found)
-      cpu_values++;
-    if (cpu_values > 1)
-    {
-      m_err_msg.assfmt("Only one of cpubind, cpuset and cpuset_exclusive"
-                       " can be specified");
-      return -1;
-    }
-    if (values[IX_REALTIME].found &&
-        values[IX_THREAD_PRIO].found &&
-        values[IX_REALTIME].unsigned_val != 0)
-    {
-      m_err_msg.assfmt("Only one of realtime and thread_prio can be used to"
-                       " change thread priority in the OS scheduling");
-      return -1;
-    }
-    if (values[IX_THREAD_PRIO].found &&
-        values[IX_THREAD_PRIO].unsigned_val > MAX_THREAD_PRIO_NUMBER)
-    {
-      m_err_msg.assfmt("thread_prio must be between 0 and 10, where 10 is the"
-                       " highest priority");
-      return -1;
-    }
-    if (values[IX_SPINTIME].found && !m_entries[type].m_is_exec_thd)
-    {
-      m_err_msg.assfmt("Cannot set spintime on non-exec threads");
-      return -1;
-    }
-    if (values[IX_NOSEND].found &&
-        !(type == T_LDM ||
-          type == T_TC ||
-          type == T_MAIN ||
-          type == T_REP))
-    {
-      m_err_msg.assfmt("Can only set nosend on main, ldm, tc and rep threads");
-      return -1;
-    }
-    if (values[IX_THREAD_PRIO].found && type == T_IXBLD)
-    {
-      m_err_msg.assfmt("Cannot set threadprio on idxbld threads");
-      return -1;
-    }
-    if (values[IX_REALTIME].found && type == T_IXBLD)
-    {
-      m_err_msg.assfmt("Cannot set realtime on idxbld threads");
-      return -1;
-    }
- 
-    unsigned cnt = values[IX_COUNT].unsigned_val;
-    const int index = m_threads[type].size();
-    for (unsigned i = 0; i < cnt; i++)
-    {
-      add(type,
-          values[IX_REALTIME].unsigned_val,
-          values[IX_SPINTIME].unsigned_val);
-    }
-
-    assert(m_threads[type].size() == index + cnt);
-    if (values[IX_CPUSET].found)
-    {
-      const SparseBitmask & mask = values[IX_CPUSET].mask_val;
-      unsigned no = createCpuSet(mask, m_entries[type].m_is_permanent);
-      for (unsigned i = 0; i < cnt; i++)
-      {
-        m_threads[type][index+i].m_bind_type = T_Thread::B_CPUSET_BIND;
-        m_threads[type][index+i].m_bind_no = no;
-      }
-    }
-    else if (values[IX_CPUSET_EXCLUSIVE].found)
-    {
-      const SparseBitmask & mask = values[IX_CPUSET_EXCLUSIVE].mask_val;
-      unsigned no = createCpuSet(mask, m_entries[type].m_is_permanent);
-      for (unsigned i = 0; i < cnt; i++)
-      {
-        m_threads[type][index+i].m_bind_type =
-          T_Thread::B_CPUSET_EXCLUSIVE_BIND;
-        m_threads[type][index+i].m_bind_no = no;
-      }
-    }
-    else if (values[IX_CPUBIND].found)
-    {
-      const SparseBitmask & mask = values[IX_CPUBIND].mask_val;
-      if (mask.count() < cnt)
-      {
-        m_err_msg.assfmt("%s: trying to bind %u threads to %u cpus [%s]",
-                         getEntryName(type),
-                         cnt,
-                         mask.count(),
-                         mask.str().c_str());
-        return -1;
-      }
-      for (unsigned i = 0; i < cnt; i++)
-      {
-        m_threads[type][index+i].m_bind_type = T_Thread::B_CPU_BIND;
-        m_threads[type][index+i].m_bind_no = mask.getBitNo(i % mask.count());
-      }
-    }
-    else if (values[IX_CPUBIND_EXCLUSIVE].found)
-    {
-      const SparseBitmask & mask = values[IX_CPUBIND_EXCLUSIVE].mask_val;
-      if (mask.count() < cnt)
-      {
-        m_err_msg.assfmt("%s: trying to bind %u threads to %u cpus [%s]",
-                         getEntryName(type),
-                         cnt,
-                         mask.count(),
-                         mask.str().c_str());
-        return -1;
-      }
-      for (unsigned i = 0; i < cnt; i++)
-      {
-        m_threads[type][index+i].m_bind_type = T_Thread::B_CPU_BIND_EXCLUSIVE;
-        m_threads[type][index+i].m_bind_no = mask.getBitNo(i % mask.count());
-      }
-    }
-    if (values[IX_THREAD_PRIO].found)
-    {
-      for (unsigned i = 0; i < cnt; i++)
-      {
-        m_threads[type][index+i].m_thread_prio =
-          values[IX_THREAD_PRIO].unsigned_val;
-      }
-    }
-    if (values[IX_NOSEND].found)
-    {
-      for (unsigned i = 0; i < cnt; i++)
-      {
-        m_threads[type][index+i].m_nosend =
-          values[IX_NOSEND].unsigned_val;
-      }
-    }
-  } while (1);
-  return 0;
-}
-
-int
-THRConfig::do_parse(const char * ThreadConfig,
-                    unsigned realtime,
-                    unsigned spintime,
-                    unsigned &num_rr_groups,
-                    bool check)
-{
-  BaseString str(ThreadConfig);
-  char * ptr = (char*)str.c_str();
-  int ret = handle_spec(ptr, realtime, spintime);
-
-  if (ret != 0)
-    return ret;
-
-  for (Uint32 i = 0; i < T_END; i++)
-  {
-    while (m_threads[i].size() < m_entries[i].m_min_cnt)
-    {
-      add((T_Type)i, realtime, spintime);
-    }
-  }
-
-  const bool allow_too_few_cpus =
-    m_threads[T_TC].size() == 0 &&
-    m_threads[T_SEND].size() == 0 &&
-    m_threads[T_RECV].size() == 1;
-
-  int res = do_bindings(allow_too_few_cpus);
-  if (res != 0)
-  {
-    return res;
-  }
-  reorganize_ldm_bindings(true, num_rr_groups, check);
-  return do_validate();
-}
-
-unsigned
-THRConfig::createCpuSet(const SparseBitmask& mask, bool permanent)
-{
-  /**
-   * Create a cpuset according to the passed mask, and return its number
-   * If one with that mask already exists, just return the existing
-   * number.
-   * A subset of all cpusets are on a 'permanent' list.  Permanent
-   * cpusets must be non-overlapping.
-   * Non permanent cpusets can overlap with permanent cpusets
-   */
-  unsigned i = 0;
-  for ( ; i < m_cpu_sets.size(); i++)
-  {
-    if (m_cpu_sets[i].equal(mask))
-    {
-      break;
-    }
-  }
-
-  if (i == m_cpu_sets.size())
-  {
-    /* Not already present */
-    m_cpu_sets.push_back(mask);
-  }
-  if (permanent)
-  {
-    /**
-     * Add to permanent cpusets list, if not already there
-     * (existing cpuset could be !permanent)
-     */
-    unsigned j = 0;
-    for (; j< m_perm_cpu_sets.size(); j++)
-    {
-      if (m_perm_cpu_sets[j] == i)
-      {
-        break;
-      }
-    }
-    
-    if (j == m_perm_cpu_sets.size())
-    {
-      m_perm_cpu_sets.push_back(i);
-    }
-  }
-  return i;
-}
-
-template class Vector<SparseBitmask>;
-template class Vector<THRConfig::T_Thread>;
-
-#ifndef TEST_MT_THR_CONFIG
-=======
->>>>>>> fbdaa4de
 #include <BlockNumbers.h>
 
 
@@ -2250,8 +193,8 @@
   int rc = m_config_applier->do_unbind(m_thread);
   if (rc < 0)
   {
-    printf("THRConfigRebinder(%p) unbind failed: %u\n",
-           m_thread, rc);
+    g_eventLogger->info("THRConfigRebinder(%p) unbind failed: %u", m_thread,
+                        rc);
     return;
   }
   /* Unbound */
@@ -2260,8 +203,7 @@
   rc = m_config_applier->do_bind_idxbuild(m_thread);
   if (rc < 0)
   {
-    printf("THRConfigRebinder(%p) bind failed : %u\n",
-           m_thread, rc);
+    g_eventLogger->info("THRConfigRebinder(%p) bind failed : %u", m_thread, rc);
     return;
   }
   /* Bound */
@@ -2279,11 +221,10 @@
     int rc = m_config_applier->do_unbind(m_thread);
     if (rc < 0)
     {
-      printf("~THRConfigRebinder(%p) unbind failed: %u\n",
-             m_thread, rc);
+      g_eventLogger->info("~THRConfigRebinder(%p) unbind failed: %u", m_thread,
+                          rc);
       return;
     }
-    /* Fall through */
     break;
   }
   case 1:    /* Unbound */
@@ -2291,8 +232,8 @@
     int rc = m_config_applier->do_bind_io(m_thread);
     if (rc < 0)
     {
-      printf("~THRConfigRebinder(%p) bind failed : %u\n",
-             m_thread, rc);
+      g_eventLogger->info("~THRConfigRebinder(%p) bind failed : %u", m_thread,
+                          rc);
     }
     break;
   }
@@ -2504,7 +445,7 @@
       res = Ndb_LockCPUSet(thread,
                            &core_cpu_ids[0],
                            num_core_cpus,
-                           FALSE);
+                           false);
     }
     else
     {
@@ -2529,7 +470,7 @@
       res = Ndb_LockCPUSet(thread,
                            &core_cpu_ids[0],
                            num_core_cpus,
-                           TRUE);
+                           true);
     }
     else
     {
@@ -2537,7 +478,7 @@
       res = Ndb_LockCPUSet(thread,
                            &cpu_ids,
                            (Uint32)1,
-                           TRUE);
+                           true);
     }
   }
   else if (thr->m_bind_type == T_Thread::B_CPUSET_BIND ||
@@ -2559,12 +500,12 @@
     if (thr->m_bind_type == T_Thread::B_CPUSET_EXCLUSIVE_BIND)
     {
       /* Bind to a CPU set exclusively */
-      is_exclusive = TRUE;
+      is_exclusive = true;
     }
     else
     {
       /* Bind to a CPU set non-exclusively */
-      is_exclusive = FALSE;
+      is_exclusive = false;
     }
     res = Ndb_LockCPUSet(thread,
                          cpu_ids,
@@ -2581,486 +522,5 @@
   else
     return -res;
 }
-<<<<<<< HEAD
-#endif
-
-#ifdef TEST_MT_THR_CONFIG
-
-#include <NdbTap.hpp>
-
-TAPTEST(mt_thr_config)
-{
-  {
-    THRConfig tmp;
-    Uint32 dummy;
-    OK(tmp.do_parse(8, 0, 0, 0, 0, dummy, false) == 0);
-  }
-
-  /**
-   * BASIC test
-   */
-  {
-    const char * ok[] =
-      {
-        "ldm,ldm",
-        "ldm={count=3},ldm",
-        "ldm={cpubind=1-2,5,count=3},ldm",
-        "ldm={ cpubind = 1- 2, 5 , count = 3 },ldm",
-        "ldm={count=3,cpubind=1-2,5 },  ldm",
-        "ldm={cpuset=1-3,count=3,realtime=0,spintime=0 },ldm",
-        "ldm={cpuset=1-3,count=3,realtime=1,spintime=0 },ldm",
-        "ldm={cpuset=1-3,count=3,realtime=0,spintime=1 },ldm",
-        "ldm={cpuset=1-3,count=3,realtime=1,spintime=1 },ldm",
-        "io={cpuset=3,4,6}",
-        "ldm={cpuset_exclusive=1-3,count=3,realtime=1,spintime=1 },ldm",
-        "ldm={cpubind_exclusive=1-3,count=3,realtime=1,spintime=1 },ldm",
-        "ldm={cpubind=1-3,count=3,thread_prio=10,spintime=1 },ldm",
-        "main,ldm={},ldm",
-        "main,ldm={},ldm,tc",
-        "main,ldm={},ldm,tc,tc",
-        /* Overlap idxbld + others */
-        "main, ldm={count=4, cpuset=1-4}, tc={count=4, cpuset=5,6,7},"
-        "io={cpubind=8}, idxbld={cpuset=1-8}",
-        /* Overlap via cpubind */ 
-        "main, ldm={count=1, cpubind=1}, idxbld={count=1, cpubind=1}",
-        /* Overlap via same cpuset, with temp defined first */
-        "main, idxbld={cpuset=1-4}, ldm={count=4, cpuset=1-4}",
-        /* Io specified, no idxbuild, spreads over all 1-8 */
-        "main, ldm={count=4, cpuset=1-4}, tc={count=4, cpuset=5,6,7},"
-        "io={cpubind=8}",
-        "ldm,ldm,ldm", /* 3 LDM's allowed */
-        "", /* Empty string valid- also default value */
-        " \t",
-        0
-      };
-
-    const char * fail [] =
-      {
-        "ldm={cpubind=1,tc={cpubind=2}", /* Missing } */
-        "ldm,ldm,", /* Parse error, ending , */
-        "ldm={count=4,}", /* No parameter after comma*/
-        "ldm= {count = 3, }", /* No parameter after comma*/
-        "ldm , ldm , ", /* No parameter after comma*/
-        "ldb,ldm", /* ldb non-existent thread type */
-        "ldm={cpubind= 1 , cpuset=2 },ldm", /* Cannot cpubind and cpuset */
-        "ldm={count=4,cpubind=1-3},ldm", /* 4 LDMs need 4 CPUs */
-        "main,main,ldm,ldm", /* More than 1 main */
-        "main,rep,rep,ldm,ldm", /* More than 1 rep */
-        "main={ keso=88, count=23},ldm,ldm", /* keso not allowed type */
-        "idxbld={cpuset=1-4}, main={ cpuset=1-3 }, ldm={cpuset=3-4}",
-        "main={ cpuset=1-3 }, ldm={cpubind=2}", /* Overlapping cpu sets */
-        "main={ cpuset=1;3 }, ldm={cpubind=4}", /* ; not allowed separator */
-        "main={ cpuset=1,,3 }, ldm={cpubind=2}", /* empty between , */
-        "io={ spintime = 0 }", /* Spintime on IO thread is not settable */
-        "tc,tc,tc={count=161}", /* More than 160 TCs not allowed */
-        "tc,tc,tc={count=3", /* Missing } at end */
-        "tc,tc,tc={count=3,count=3}", /* count specified twice */
-        "tc,tc,tc={count=3,cpuset;3}", /* ; instead of = */
-        "tc,tc,tc={count=}", /* Missing number */
-        "tc,tc,tc={count=1234567890123456789012345}", /* Out of range */
-        "tc,tc,tc={count=12345678901}", /* Too large number */
-        "tc,tc,tc={count=-1}", /* Negative number */
-        "ldm={cpubind=1-3,count=3,realtime=1,spintime=1 , thread_prio = 10 },ldm",
-          /* Cannot mix realtime and thread_prio */
-        "ldm={cpubind=1-3,count=3,thread_prio=11,spintime=1 },ldm",
-        "ldm={cpubind=1-3,count=3,thread_prio=-1,spintime=1 },ldm",
-          /* thread_prio out of range */
-        "idxbld={ spintime=12 }",
-        0
-      };
-
-    Uint32 dummy;
-    for (Uint32 i = 0; ok[i]; i++)
-    {
-      THRConfig tmp;
-      int res = tmp.do_parse(ok[i], 0, 0, dummy, false);
-      printf("do_parse(%s) => %s - %s\n", ok[i],
-             res == 0 ? "OK" : "FAIL",
-             res == 0 ? 
-             tmp.getConfigString() : 
-             tmp.getErrorMessage());
-      OK(res == 0);
-      {
-        BaseString out(tmp.getConfigString());
-        THRConfig check;
-        OK(check.do_parse(out.c_str(), 0, 0, dummy, false) == 0);
-        OK(strcmp(out.c_str(), check.getConfigString()) == 0);
-      }
-    }
-
-    for (Uint32 i = 0; fail[i]; i++)
-    {
-      THRConfig tmp;
-      int res = tmp.do_parse(fail[i], 0, 0, dummy, false);
-      printf("do_parse(%s) => %s - %s\n", fail[i],
-             res == 0 ? "OK" : "FAIL",
-             res == 0 ? "" : tmp.getErrorMessage());
-      OK(res != 0);
-    }
-  }
-  {
-    BaseString err_msg;
-    static const struct ParseEntries loc_parse_entries[] =
-    {
-      //name            type
-      { "string_type",   1}
-    };
-    static const struct ParseParams loc_params[] =
-    {
-      { "string",    ParseParams::S_STRING },
-      { "unsigned",    ParseParams::S_UNSIGNED }
-    };
-    const char * ok[] =
-    
-      {
-        "string_type={string=\"abc\"}",
-        0
-      };
-    const char * fail[] =
-      {
-        "string_type", /* Empty specification not allowed here */
-        "string_type={string=\"01234567890123456789012345678901234\"}",
-                       /* String too long */
-        0
-      };
-    for (Uint32 i = 0; ok[i]; i++)
-    {
-      fprintf(stderr, "read_params: %s\n", ok[i]);
-      ParamValue values[NDB_ARRAY_SIZE(loc_params)];
-      ParseThreadConfiguration parser(ok[i],
-                                      &loc_parse_entries[0],
-                                      NDB_ARRAY_SIZE(loc_parse_entries),
-                                      &loc_params[0],
-                                      NDB_ARRAY_SIZE(loc_params),
-                                      err_msg);
-      int ret_code;
-      unsigned int type;
-      int ret = parser.read_params(values,
-                                   NDB_ARRAY_SIZE(loc_params),
-                                   &type,
-                                   &ret_code,
-                                   false);
-      OK(ret_code == 0);
-      OK(type == 1);
-      OK(ret == 0);
-    }
-    for (Uint32 i = 0; fail[i]; i++)
-    {
-      fprintf(stderr, "read_params: %s\n", fail[i]);
-      ParamValue values[NDB_ARRAY_SIZE(loc_params)];
-      ParseThreadConfiguration parser(fail[i],
-                                      &loc_parse_entries[0],
-                                      NDB_ARRAY_SIZE(loc_parse_entries),
-                                      &loc_params[0],
-                                      NDB_ARRAY_SIZE(loc_params),
-                                      err_msg);
-      int ret_code;
-      unsigned int type;
-      int ret = parser.read_params(values,
-                                   NDB_ARRAY_SIZE(loc_params),
-                                   &type,
-                                   &ret_code,
-                                   false);
-      OK(ret == 1);
-      OK(ret_code == -1);
-    }
-  }
-
-  {
-    /**
-     * Test interaction with LockExecuteThreadToCPU
-     */
-    const char * t[] =
-    {
-      /** threads, LockExecuteThreadToCPU, answer */
-      "1-8",
-      "ldm={count=4}",
-      "OK",
-      "ldm={cpubind=1},ldm={cpubind=2},ldm={cpubind=3},ldm={cpubind=4},recv={cpubind=5}",
-
-      "1-5",
-      "ldm={count=4}",
-      "OK",
-      "ldm={cpubind=1},ldm={cpubind=2},ldm={cpubind=3},ldm={cpubind=4},recv={cpubind=5}",
-
-      "1-3",
-      "ldm={count=4}",
-      "OK",
-      "ldm={cpubind=2},ldm={cpubind=3},ldm={cpubind=2},ldm={cpubind=3},recv={cpubind=1}",
-
-      "1-4",
-      "ldm={count=4}",
-      "OK",
-      "ldm={cpubind=2},ldm={cpubind=3},ldm={cpubind=4},ldm={cpubind=2},recv={cpubind=1}",
-
-      "1-8",
-      "ldm={count=4},io={cpubind=8}",
-      "OK",
-      "ldm={cpubind=1},ldm={cpubind=2},ldm={cpubind=3},ldm={cpubind=4},recv={cpubind=5},io={cpubind=8},idxbld={cpuset=1,2,3,4,5,6,7,8}",
-
-      "1-8",
-      "ldm={count=4},io={cpubind=8},idxbld={cpuset=5,6,8}",
-      "OK",
-      "ldm={cpubind=1},ldm={cpubind=2},ldm={cpubind=3},ldm={cpubind=4},recv={cpubind=5},io={cpubind=8},idxbld={cpuset=5,6,8}",
-
-      "1-8",
-      "ldm={count=4,cpubind=1,4,5,6}",
-      "OK",
-      "ldm={cpubind=1},ldm={cpubind=4},ldm={cpubind=5},ldm={cpubind=6},recv={cpubind=2}",
-
-      "1-7",
-      "ldm={count=4,cpubind=1,4,5,6},tc,tc",
-      "OK",
-      "ldm={cpubind=1},ldm={cpubind=4},ldm={cpubind=5},ldm={cpubind=6},recv={cpubind=2},tc={cpubind=3},tc={cpubind=7}",
-
-      "1-6",
-      "ldm={count=4,cpubind=1,4,5,6},tc",
-      "OK",
-      "ldm={cpubind=1},ldm={cpubind=4},ldm={cpubind=5},ldm={cpubind=6},recv={cpubind=2},tc={cpubind=3}",
-
-      "1-6",
-      "ldm={count=4,cpubind=1,4,5,6},tc,tc",
-      "FAIL",
-      "Too few CPU's specifed with LockExecuteThreadToCPU. This is not supported when using multiple TC threads",
-
-      // END
-      0
-    };
-
-    for (unsigned i = 0; t[i]; i+= 4)
-    {
-      THRConfig tmp;
-      Uint32 dummy;
-      tmp.setLockExecuteThreadToCPU(t[i+0]);
-      const int _res = tmp.do_parse(t[i+1], 0, 0, dummy, false);
-      const int expect_res = strcmp(t[i+2], "OK") == 0 ? 0 : -1;
-      const int res = _res == expect_res ? 0 : -1;
-      int ok = expect_res == 0 ?
-        strcmp(tmp.getConfigString(), t[i+3]) == 0:
-        strcmp(tmp.getErrorMessage(), t[i+3]) == 0;
-      printf("mask: %s conf: %s => %s(%s) - %s - %s\n",
-             t[i+0],
-             t[i+1],
-             _res == 0 ? "OK" : "FAIL",
-             _res == 0 ? "" : tmp.getErrorMessage(),
-             tmp.getConfigString(),
-             ok == 1 ? "CORRECT" : "INCORRECT");
-
-      OK(res == 0);
-      OK(ok == 1);
-    }
-  }
-
-  for (Uint32 i = 9; i < 48; i++)
-  {
-    Uint32 t,l,s,r;
-    computeThreadConfig(i, t, l, s, r);
-    printf("MaxNoOfExecutionThreads: %u lqh: %u tc: %u send: %u recv: %u main: 1 rep: 1 => sum: %u\n",
-           i, l, t, s, r,
-           2 + l + t + s + r);
-  }
-
-  return 1;
-}
-
-#endif
-#if 0
-
-/**
- * This C-program was written by Mikael Ronstrom to
- *  produce good distribution of threads, given MaxNoOfExecutionThreads
- *
- * Good is based on his experience experimenting/benchmarking
- */
-#include <stdio.h>
-
-#define Uint32 unsigned int
-#define TC_THREAD_INDEX 0
-#define SEND_THREAD_INDEX 1
-#define RECV_THREAD_INDEX 2
-#define LQH_THREAD_INDEX 3
-#define MAIN_THREAD_INDEX 4
-#define REP_THREAD_INDEX 5
-
-#define NUM_CHANGE_INDEXES 3
-#define NUM_INDEXES 6
-
-static double mult_factor[NUM_CHANGE_INDEXES];
-
-static void
-set_changeable_thread(Uint32 num_threads[NUM_INDEXES],
-                      double float_num_threads[NUM_CHANGE_INDEXES],
-                      Uint32 index)
-{
-  num_threads[index] = (Uint32)(float_num_threads[index]);
-  float_num_threads[index] -= num_threads[index];
-}
-
-static Uint32
-calculate_total(Uint32 num_threads[NUM_INDEXES])
-{
-  Uint32 total = 0;
-  Uint32 i;
-  for (i = 0; i < NUM_INDEXES; i++)
-  {
-    total += num_threads[i];
-  }
-  return total;
-}
-
-static Uint32
-find_min_index(double float_num_threads[NUM_CHANGE_INDEXES])
-{
-  Uint32 min_index = 0;
-  Uint32 i;
-  double min = float_num_threads[0];
-
-  for (i = 1; i < NUM_CHANGE_INDEXES; i++)
-  {
-    if (min > float_num_threads[i])
-    {
-      min = float_num_threads[i];
-      min_index = i;
-    }
-  }
-  return min_index;
-}
-
-static Uint32
-find_max_index(double float_num_threads[NUM_CHANGE_INDEXES])
-{
-  Uint32 max_index = 0;
-  Uint32 i;
-  double max = float_num_threads[0];
-
-  for (i = 1; i < NUM_CHANGE_INDEXES; i++)
-  {
-    if (max < float_num_threads[i])
-    {
-      max = float_num_threads[i];
-      max_index = i;
-    }
-  }
-  return max_index;
-}
-
-static void
-add_thread(Uint32 num_threads[NUM_INDEXES],
-           double float_num_threads[NUM_CHANGE_INDEXES])
-{
-  Uint32 i;
-  Uint32 max_index = find_max_index(float_num_threads);
-  num_threads[max_index]++;
-  float_num_threads[max_index] -= (double)1;
-  for (i = 0; i < NUM_CHANGE_INDEXES; i++)
-    float_num_threads[i] += mult_factor[i];
-}
-
-static void
-remove_thread(Uint32 num_threads[NUM_INDEXES],
-              double float_num_threads[NUM_CHANGE_INDEXES])
-{
-  Uint32 i;
-  Uint32 min_index = find_min_index(float_num_threads);
-  num_threads[min_index]--;
-  float_num_threads[min_index] += (double)1;
-  for (i = 0; i < NUM_CHANGE_INDEXES; i++)
-    float_num_threads[i] -= mult_factor[i];
-}
-
-static void
-define_num_threads_per_type(Uint32 max_no_exec_threads,
-                            Uint32 num_threads[NUM_INDEXES])
-{
-  Uint32 total_threads;
-  Uint32 num_lqh_threads;
-  Uint32 i;
-  double float_num_threads[NUM_CHANGE_INDEXES];
-
-  /* Baseline to start calculations at */
-  num_threads[MAIN_THREAD_INDEX] = 1; /* Fixed */
-  num_threads[REP_THREAD_INDEX] = 1; /* Fixed */
-  num_lqh_threads = (max_no_exec_threads / 4) * 2;
-  if (num_lqh_threads > 32)
-    num_lqh_threads = 32;
-  switch (num_lqh_threads)
-  {
-    case 4:
-    case 6:
-    case 8:
-    case 10:
-    case 12:
-    case 16:
-    case 20:
-    case 24:
-    case 32:
-      break;
-    case 14:
-      num_lqh_threads = 12;
-      break;
-    case 22:
-      num_lqh_threads = 20;
-      break;
-    case 18:
-      num_lqh_threads = 16;
-      break;
-    case 26:
-    case 28:
-    case 30:
-      num_lqh_threads = 24;
-      break;
-  }
-  num_threads[LQH_THREAD_INDEX] = num_lqh_threads;
-
-  /**
-   * Rest of calculations are about calculating number of tc threads,
-   * send threads and receive threads based on this input.
-   * We do this by calculating a floating point number and using this to
-   * select the next thread group to have one more added/removed.
-   */
-  mult_factor[TC_THREAD_INDEX] = 0.465;
-  mult_factor[SEND_THREAD_INDEX] = 0.19;
-  mult_factor[RECV_THREAD_INDEX] = 0.215;
-  for (i = 0; i < NUM_CHANGE_INDEXES; i++)
-    float_num_threads[i] = 0.5 + (mult_factor[i] * num_lqh_threads);
-
-  set_changeable_thread(num_threads, float_num_threads, TC_THREAD_INDEX);
-  set_changeable_thread(num_threads, float_num_threads, SEND_THREAD_INDEX);
-  set_changeable_thread(num_threads, float_num_threads, RECV_THREAD_INDEX);
-
-  total_threads = calculate_total(num_threads);
-
-  while (total_threads != max_no_exec_threads)
-  {
-    if (total_threads < max_no_exec_threads)
-      add_thread(num_threads, float_num_threads);
-    else
-      remove_thread(num_threads, float_num_threads);
-    total_threads = calculate_total(num_threads);
-  }
-}
-
-int main(int argc, char *argv)
-{
-  Uint32 num_threads[NUM_INDEXES];
-  Uint32 i;
-
-  printf("MaxNoOfExecutionThreads,LQH,TC,send,recv\n");
-  for (i = 9; i <= 72; i++)
-  {
-    define_num_threads_per_type(i, num_threads);
-    printf("{ %u, %u, %u, %u, %u },\n",
-           i,
-           num_threads[LQH_THREAD_INDEX],
-           num_threads[TC_THREAD_INDEX],
-           num_threads[SEND_THREAD_INDEX],
-           num_threads[RECV_THREAD_INDEX]);
-  }
-  return 0;
-}
-
-#endif
-=======
->>>>>>> fbdaa4de
 
 #define JAM_FILE_ID 297
