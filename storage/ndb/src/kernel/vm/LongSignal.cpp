/* Copyright (c) 2008, 2022, Oracle and/or its affiliates.

   This program is free software; you can redistribute it and/or modify
   it under the terms of the GNU General Public License, version 2.0,
   as published by the Free Software Foundation.

   This program is also distributed with certain software (including
   but not limited to OpenSSL) that is licensed under separate terms,
   as designated in a particular file or component or in included license
   documentation.  The authors of MySQL hereby grant you an additional
   permission to link the program and your derivative works with the
   separately licensed software that they have included with MySQL.

   This program is distributed in the hope that it will be useful,
   but WITHOUT ANY WARRANTY; without even the implied warranty of
   MERCHANTABILITY or FITNESS FOR A PARTICULAR PURPOSE.  See the
   GNU General Public License, version 2.0, for more details.

   You should have received a copy of the GNU General Public License
   along with this program; if not, write to the Free Software
   Foundation, Inc., 51 Franklin St, Fifth Floor, Boston, MA 02110-1301  USA */

#include "LongSignal.hpp"
#include "LongSignalImpl.hpp"
#include <EventLogger.hpp>

extern EventLogger * g_eventLogger;

#define JAM_FILE_ID 262

// Static function.
void 
SectionSegmentPool::handleOutOfSegments(SectionSegment_basepool& pool)
{
  g_eventLogger
    ->warning("The long message buffer is out of free elements. This may "
              "cause the data node to crash. Consider increasing the buffer "
              "size via the LongMessageBuffer configuration parameter. The "
              "current size of this pool is %lu bytes. You may also check "
              "the state of this buffer via the ndbinfo.memoryusage table.", 
              static_cast<unsigned long>
              (pool.getSize() * sizeof(SectionSegment)));
}

/**
 * verifySection
 * Assertion method to check that a segmented section is constructed
 * 'properly' where 'properly' is loosly defined.
 */
bool
verifySection(Uint32 firstIVal, SectionSegmentPool& thePool)
{
  if (firstIVal == RNIL)
    return true;

  /* Get first section ptr (With assertions in getPtr) */
  SectionSegment* first= thePool.getPtr(firstIVal);

  assert(first != NULL);
  Uint32 totalSize= first->m_sz;
#ifdef VM_TRACE
  Uint32 lastSegIVal= first->m_lastSegment;
#endif

  /* Hmm, need to be careful of length == 0
   * Nature abhors a segmented section with length 0
   */
  //assert(totalSize != 0);
<<<<<<< HEAD
  assert(lastSegIVal != RNIL); /* Should never be == RNIL */
=======
#ifdef VM_TRACE
  require(lastSegIVal != RNIL); /* Should never be == RNIL */
#endif
>>>>>>> fbdaa4de
  /* We ignore m_ownerRef */

  if (totalSize <= SectionSegment::DataLength)
  {
    /* 1 segment */
    assert(first->m_lastSegment == firstIVal);
    // m_nextSegment not always set to RNIL on last segment
    //assert(first->m_nextSegment == RNIL);
  }
  else
  {
    /* > 1 segment */
    assert(first->m_nextSegment != RNIL);
    assert(first->m_lastSegment != firstIVal);
    Uint32 currIVal= firstIVal;
    SectionSegment* curr= first;

    /* Traverse segments to where we think the end should be */
    while (totalSize > SectionSegment::DataLength)
    {
      currIVal= curr->m_nextSegment;
      curr= thePool.getPtr(currIVal);
      totalSize-= SectionSegment::DataLength;
      /* Ignore m_ownerRef, m_sz, m_lastSegment of intermediate
       * Segments
       */
    }

    /* Once we are here, we are on the last Segment of this Section
     * Check that last segment is as stated in the first segment
     */
<<<<<<< HEAD
    assert(currIVal == lastSegIVal);
=======
#ifdef VM_TRACE
    require(currIVal == lastSegIVal);
#endif
>>>>>>> fbdaa4de
    // m_nextSegment not always set properly on last segment
    //assert(curr->m_nextSegment == RNIL);
    /* Ignore m_ownerRef, m_sz, m_lastSegment of last segment */
  }

  return true;
}

void
copy(Uint32 * & insertPtr,
     class SectionSegmentPool & thePool, const SegmentedSectionPtr & _ptr){

  Uint32 len = _ptr.sz;
  SectionSegment * ptrP = _ptr.p;

  assert(verifySection(_ptr.i, thePool));

  while(len > 60){
    memcpy(insertPtr, &ptrP->theData[0], 4 * 60);
    len -= 60;
    insertPtr += 60;
    ptrP = thePool.getPtr(ptrP->m_nextSegment);
  }
  memcpy(insertPtr, &ptrP->theData[0], 4 * len);
  insertPtr += len;
}

void
copy(Uint32 * dst, SegmentedSectionPtr src){
  copy(dst, g_sectionSegmentPool, src);
}

/* Copy variant which takes an IVal */
void
copy(Uint32* dst, Uint32 srcFirstIVal)
{
  SegmentedSectionPtr p;
  getSection(p, srcFirstIVal);

  copy(dst, p);
}

void
print(SectionSegment * s, Uint32 len, FILE* out){
  for(Uint32 i = 0; i<len; i++){
    fprintf(out, "H\'0x%.8x ", s->theData[i]);
    if(((i + 1) % 6) == 0)
      fprintf(out, "\n");
  }
}

void
print(SegmentedSectionPtr ptr, FILE* out){

  ptr.p = g_sectionSegmentPool.getPtr(ptr.i);
  Uint32 len = ptr.p->m_sz;

  fprintf(out, "ptr.i = %d(%p) ptr.sz = %d(%d)\n", ptr.i, ptr.p, len, ptr.sz);
  while(len > SectionSegment::DataLength){
    print(ptr.p, SectionSegment::DataLength, out);

    len -= SectionSegment::DataLength;
    fprintf(out, "ptr.i = %d\n", ptr.p->m_nextSegment);
    ptr.p = g_sectionSegmentPool.getPtr(ptr.p->m_nextSegment);
  }

  print(ptr.p, len, out);
  fprintf(out, "\n");
}

bool
dupSection(SPC_ARG Uint32& copyFirstIVal, Uint32 srcFirstIVal)
{
  assert(verifySection(srcFirstIVal));

  SectionSegment* p= g_sectionSegmentPool.getPtr(srcFirstIVal);
  Uint32 sz= p->m_sz;
  copyFirstIVal= RNIL;
  bool ok= true;

  /* Duplicate bulk of section */
  while (sz > SectionSegment::DataLength)
  {
    ok= appendToSection(SPC_CACHE_ARG copyFirstIVal, &p->theData[0],
                        SectionSegment::DataLength);
    if (!ok)
      break;

    sz-= SectionSegment::DataLength;
    srcFirstIVal= p->m_nextSegment;
    p= g_sectionSegmentPool.getPtr(srcFirstIVal);
  }

  /* Duplicate last segment */
  if (ok && (sz > 0))
    ok= appendToSection(SPC_CACHE_ARG copyFirstIVal, &p->theData[0], sz);

  if (unlikely(!ok))
  {
    releaseSection(SPC_CACHE_ARG copyFirstIVal);
    copyFirstIVal= RNIL;
    return false;
  }

  assert(verifySection(copyFirstIVal));
  return true;
}

bool ErrorImportActive = false;
extern Uint32 ErrorMaxSegmentsToSeize;

/**
 * appendToSection
 * Append supplied words to the chain of section segments
 * indicated by the first section passed.
 * If the passed IVal == RNIL then a section will be seized
 * and the IVal will be updated to indicate the first IVal
 * section in the chain
 * Sections are made up of linked SectionSegment objects
 * where :
 *   - The first SectionSegment's m_sz is the size of the
 *     whole section
 *   - The first SectionSegment's m_lastSegment refers to
 *     the last segment in the section
 *   - Each SectionSegment's m_nextSegment refers to the
 *     next segment in the section, *except* for the last
 *     SectionSegment's which is RNIL
 *   - Each SectionSegment except the first does not use
 *     its m_sz or m_nextSegment members.
 */
bool
appendToSection(SPC_ARG Uint32& firstSegmentIVal, const Uint32* src, Uint32 len)
{
  Ptr<SectionSegment> firstPtr, currPtr;

  if (len == 0)
    return true;

  Uint32 remain= SectionSegment::DataLength;
  Uint32 segmentLen= 0;

#ifdef NDB_DEBUG_RES_OWNERSHIP
  const Uint32 owner = getResOwner();
#else
  const Uint32 owner = 0;
#endif

  if (firstSegmentIVal == RNIL)
  {
#ifdef ERROR_INSERT
    /* Simulate running out of segments */
    if (ErrorImportActive)
    {
      if (ErrorMaxSegmentsToSeize == 0)
      {
        ndbout_c("append exhausted on first segment");
        return false;
      }
    }
#endif
    /* First data to be added to this section */
    bool result= g_sectionSegmentPool.seize(SPC_SEIZE_ARG firstPtr);

    if (!result)
      return false;

    firstPtr.p->m_sz= 0;
    firstPtr.p->m_ownerRef= owner;
    firstSegmentIVal= firstPtr.i;

    currPtr= firstPtr;
  }
  else
  {
    /* Section has at least one segment with data already */
    require(g_sectionSegmentPool.getPtr(firstPtr, firstSegmentIVal));
    require(g_sectionSegmentPool.getPtr(currPtr, firstPtr.p->m_lastSegment));

    Uint32 existingLen= firstPtr.p->m_sz;
    assert(existingLen > 0);
    segmentLen= existingLen % SectionSegment::DataLength;

    /* If existingLen %  SectionSegment::DataLength == 0
     * we assume that the last segment is full
     */
    segmentLen= segmentLen == 0 ?
      SectionSegment::DataLength :
      segmentLen;

    remain= SectionSegment::DataLength - segmentLen;
  }

  firstPtr.p->m_sz+= len;

#ifdef ERROR_INSERT
  Uint32 remainSegs= (Uint32) ErrorMaxSegmentsToSeize - 1;
#endif

  while(len > remain) {
    /* Fill this segment, and link in another one
     * Note that we can memcpy to a bad address with size 0
     */
    memcpy(&currPtr.p->theData[segmentLen], src, remain << 2);
    src += remain;
    len -= remain;
    Ptr<SectionSegment> prevPtr= currPtr;

#ifdef ERROR_INSERT
    /* Simulate running out of segments */
    if (ErrorImportActive)
    {
      if (0 == remainSegs--)
      {
        ndbout_c("Append exhausted on segment %d", ErrorMaxSegmentsToSeize);
        firstPtr.p->m_lastSegment= prevPtr.i;
        firstPtr.p->m_sz-= len;
        return false;
      }
    }
#endif
    bool result = g_sectionSegmentPool.seize(SPC_SEIZE_ARG currPtr);
    if (!result)
    {
      /* Failed, ensure segment list is consistent for
       * freeing later
       */
      firstPtr.p->m_lastSegment= prevPtr.i;
      firstPtr.p->m_sz-= len;
      return false;
    }
    prevPtr.p->m_nextSegment = currPtr.i;
    currPtr.p->m_sz= 0;
    currPtr.p->m_ownerRef= owner;

    segmentLen= 0;
    remain= SectionSegment::DataLength;
  }

  /* Data fits in the current last segment */
  firstPtr.p->m_lastSegment= currPtr.i;
  currPtr.p->m_nextSegment= RNIL;
  memcpy(&currPtr.p->theData[segmentLen], src, len << 2);

  return true;
}
bool
import(SPC_ARG Ptr<SectionSegment> & first, const Uint32 * src, Uint32 len){

#ifdef ERROR_INSERT
  /* Simulate running out of segments */
  if (ErrorImportActive)
  {
    if (ErrorMaxSegmentsToSeize == 0)
    {
      ndbout_c("Import exhausted on first segment");
      return false;
    }
  }
#endif

#ifdef NDB_DEBUG_RES_OWNERSHIP
  const Uint32 owner = getResOwner();
#else
  const Uint32 owner = 0;
#endif

  first.p = 0;
  if(g_sectionSegmentPool.seize(SPC_SEIZE_ARG first)){
    ;
  } else {
    ndbout_c("No Segmented Sections for import");
    return false;
  }

  first.p->m_sz = len;
  first.p->m_ownerRef = owner;

  Ptr<SectionSegment> currPtr = first;

#ifdef ERROR_INSERT
  Uint32 remainSegs= (Uint32) ErrorMaxSegmentsToSeize - 1;
#endif

  while(len > SectionSegment::DataLength){
    memcpy(&currPtr.p->theData[0], src, 4 * SectionSegment::DataLength);
    src += SectionSegment::DataLength;
    len -= SectionSegment::DataLength;
    Ptr<SectionSegment> prevPtr = currPtr;

#ifdef ERROR_INSERT
    /* Simulate running out of segments */
    if (ErrorImportActive)
    {
      if (0 == remainSegs--)
      {
        ndbout_c("Import exhausted on segment %d", 
                 ErrorMaxSegmentsToSeize);
        first.p->m_lastSegment= prevPtr.i;
        first.p->m_sz-= len;
        prevPtr.p->m_nextSegment = RNIL;
        return false;
      }
    }
#endif

    if(g_sectionSegmentPool.seize(SPC_SEIZE_ARG currPtr)){
      prevPtr.p->m_nextSegment = currPtr.i;
      currPtr.p->m_ownerRef = owner;
      ;
    } else {
      /* Leave segment chain in ok condition for release */
      first.p->m_lastSegment = prevPtr.i;
      first.p->m_sz-= len;
      prevPtr.p->m_nextSegment = RNIL;
      ndbout_c("Not enough Segmented Sections during import");
      return false;
    }
  }

  first.p->m_lastSegment = currPtr.i;
  currPtr.p->m_nextSegment = RNIL;
  memcpy(&currPtr.p->theData[0], src, 4 * len);

  assert(verifySection(first.i));
  return true;
}

void
release(SPC_ARG SegmentedSectionPtr & ptr)
{
  g_sectionSegmentPool.releaseList(SPC_SEIZE_ARG
                                   relSz(ptr.sz),
				   ptr.i,
				   ptr.p->m_lastSegment);
}

void
releaseSection(SPC_ARG Uint32 firstSegmentIVal)
{
  if (firstSegmentIVal != RNIL)
  {
    SectionSegment* p = g_sectionSegmentPool.getPtr(firstSegmentIVal);

    g_sectionSegmentPool.releaseList(SPC_SEIZE_ARG
                                     relSz(p->m_sz),
                                     firstSegmentIVal,
                                     p->m_lastSegment);
  }
}

bool
writeToSection(Uint32 firstSegmentIVal, Uint32 offset,
               const Uint32* src,
               Uint32 len)
{
  Ptr<SectionSegment> segPtr;

  if (len == 0)
    return true;

  if (firstSegmentIVal == RNIL)
  {
    return false;
  }
  else
  {
    /* Section has at least one segment with data already */
    require(g_sectionSegmentPool.getPtr(segPtr, firstSegmentIVal));

    Uint32 existingLen= segPtr.p->m_sz;

    assert(existingLen > 0);
    if (offset >= existingLen)
      return false;         /* No sparse sections or extension */
    if (len > (existingLen - offset))
      return false;         /* Would be extending beyond current length */

    /* Advance through segments to the one containing the start offset */
    while (offset >= SectionSegment::DataLength)
    {
      require(g_sectionSegmentPool.getPtr(segPtr, segPtr.p->m_nextSegment));
      offset-= SectionSegment::DataLength;
    }

    /* Now overwrite the words */
    while (true)
    {
      Uint32 wordsToCopy = MIN(len,
                               SectionSegment::DataLength - offset);
      memcpy(&segPtr.p->theData[offset], src, (wordsToCopy << 2));
      src+= wordsToCopy;
      len-= wordsToCopy;

      if (!len)
      {
        return true;
      }

      offset = 0;
      require(g_sectionSegmentPool.getPtr(segPtr, segPtr.p->m_nextSegment));
    }
  }
}

#ifdef NDB_DEBUG_RES_OWNERSHIP

void setResOwner(Uint32 id)
{
  NDB_THREAD_TLS_RES_OWNER = id;
}

Uint32 getResOwner()
{
  return NDB_THREAD_TLS_RES_OWNER;
}

#endif

/** 
 * #undef is needed since this file is included by LongSignal_nonmt.cpp
 * and LongSignal_mt.cpp
 */
#undef JAM_FILE_ID<|MERGE_RESOLUTION|>--- conflicted
+++ resolved
@@ -24,7 +24,6 @@
 #include "LongSignalImpl.hpp"
 #include <EventLogger.hpp>
 
-extern EventLogger * g_eventLogger;
 
 #define JAM_FILE_ID 262
 
@@ -66,13 +65,9 @@
    * Nature abhors a segmented section with length 0
    */
   //assert(totalSize != 0);
-<<<<<<< HEAD
-  assert(lastSegIVal != RNIL); /* Should never be == RNIL */
-=======
 #ifdef VM_TRACE
   require(lastSegIVal != RNIL); /* Should never be == RNIL */
 #endif
->>>>>>> fbdaa4de
   /* We ignore m_ownerRef */
 
   if (totalSize <= SectionSegment::DataLength)
@@ -104,13 +99,9 @@
     /* Once we are here, we are on the last Segment of this Section
      * Check that last segment is as stated in the first segment
      */
-<<<<<<< HEAD
-    assert(currIVal == lastSegIVal);
-=======
 #ifdef VM_TRACE
     require(currIVal == lastSegIVal);
 #endif
->>>>>>> fbdaa4de
     // m_nextSegment not always set properly on last segment
     //assert(curr->m_nextSegment == RNIL);
     /* Ignore m_ownerRef, m_sz, m_lastSegment of last segment */
@@ -266,7 +257,7 @@
     {
       if (ErrorMaxSegmentsToSeize == 0)
       {
-        ndbout_c("append exhausted on first segment");
+        g_eventLogger->info("append exhausted on first segment");
         return false;
       }
     }
@@ -324,7 +315,8 @@
     {
       if (0 == remainSegs--)
       {
-        ndbout_c("Append exhausted on segment %d", ErrorMaxSegmentsToSeize);
+        g_eventLogger->info("Append exhausted on segment %d",
+                            ErrorMaxSegmentsToSeize);
         firstPtr.p->m_lastSegment= prevPtr.i;
         firstPtr.p->m_sz-= len;
         return false;
@@ -365,7 +357,7 @@
   {
     if (ErrorMaxSegmentsToSeize == 0)
     {
-      ndbout_c("Import exhausted on first segment");
+      g_eventLogger->info("Import exhausted on first segment");
       return false;
     }
   }
@@ -381,7 +373,7 @@
   if(g_sectionSegmentPool.seize(SPC_SEIZE_ARG first)){
     ;
   } else {
-    ndbout_c("No Segmented Sections for import");
+    g_eventLogger->info("No Segmented Sections for import");
     return false;
   }
 
@@ -406,8 +398,8 @@
     {
       if (0 == remainSegs--)
       {
-        ndbout_c("Import exhausted on segment %d", 
-                 ErrorMaxSegmentsToSeize);
+        g_eventLogger->info("Import exhausted on segment %d",
+                            ErrorMaxSegmentsToSeize);
         first.p->m_lastSegment= prevPtr.i;
         first.p->m_sz-= len;
         prevPtr.p->m_nextSegment = RNIL;
@@ -425,7 +417,7 @@
       first.p->m_lastSegment = prevPtr.i;
       first.p->m_sz-= len;
       prevPtr.p->m_nextSegment = RNIL;
-      ndbout_c("Not enough Segmented Sections during import");
+      g_eventLogger->info("Not enough Segmented Sections during import");
       return false;
     }
   }
