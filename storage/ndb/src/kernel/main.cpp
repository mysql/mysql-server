--- conflicted
+++ resolved
@@ -39,7 +39,6 @@
 
 #define JAM_FILE_ID 485
 
-extern EventLogger * g_eventLogger;
 
 static int opt_daemon, opt_no_daemon, opt_foreground,
   opt_initialstart, opt_verbose;
@@ -50,8 +49,6 @@
 static int opt_no_start;
 static unsigned opt_allocated_nodeid;
 static int opt_angel_pid;
-static int opt_retries;
-static int opt_delay;
 static unsigned long opt_logbuffer_size;
 
 extern NdbNodeBitmask g_nowait_nodes;
@@ -109,17 +106,6 @@
     "INTERNAL: angel process id",
     &opt_angel_pid, &opt_angel_pid, 0,
     GET_UINT, REQUIRED_ARG, 0, 0, UINT_MAX, 0, 0, 0 },
-<<<<<<< HEAD
-  { "connect-retries", 'r',
-    "Number of times mgmd is contacted at start. -1: eternal retries",
-    (uchar**) &opt_retries, (uchar**) &opt_retries, 0,
-    GET_INT, REQUIRED_ARG, 12, -1, 65535, 0, 0, 0 },
-  { "connect-delay", NDB_OPT_NOSHORT,
-    "Number of seconds between each connection attempt",
-    (uchar**) &opt_delay, (uchar**) &opt_delay, 0,
-    GET_INT, REQUIRED_ARG, 5, 0, 3600, 0, 0, 0 },
-=======
->>>>>>> fbdaa4de
   { "logbuffer-size", NDB_OPT_NOSHORT,
     "Size of the log buffer for data node ndb_x_out.log",
     &opt_logbuffer_size, &opt_logbuffer_size, 0,
@@ -183,13 +169,8 @@
     original_args.push_back(argv[i]);
   }
 
-<<<<<<< HEAD
-  int ho_error;
-  if ((ho_error=opts.handle_options()))
-=======
   int ho_error = opts.handle_options(ndb_std_get_one_option);
   if (ho_error != 0) {
->>>>>>> fbdaa4de
     exit(ho_error);
   }
 
@@ -235,7 +216,7 @@
     ndbd_run(opt_foreground, opt_report_fd,
              opt_ndb_connectstring, opt_ndb_nodeid, opt_bind_address,
              opt_no_start, opt_initial, opt_initialstart,
-             opt_allocated_nodeid, opt_retries, opt_delay,
+             opt_allocated_nodeid, opt_connect_retries, opt_connect_retry_delay,
              opt_logbuffer_size);
   }
 
@@ -254,8 +235,8 @@
             opt_initial,
             opt_no_start,
             opt_daemon,
-            opt_retries,
-            opt_delay);
+            opt_connect_retries,
+            opt_connect_retry_delay);
 
   return 1; // Never reached
 }
