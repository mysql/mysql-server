--- conflicted
+++ resolved
@@ -25,6 +25,7 @@
 #define NDBCNTR_C
 #include "Ndbcntr.hpp"
 
+#include <cstring>
 #include <ndb_limits.h>
 #include <ndb_version.h>
 #include <SimpleProperties.hpp>
@@ -86,7 +87,6 @@
 #define JAM_FILE_ID 458
 
 
-extern EventLogger * g_eventLogger;
 
 #if (defined(VM_TRACE) || defined(ERROR_INSERT))
 //#define DEBUG_NODE_STOP 1
@@ -2063,6 +2063,7 @@
 Ndbcntr::execCM_ADD_REP(Signal* signal)
 {
   jamEntry();
+  ndbrequire(signal->theData[0] < MAX_NDB_NODES);
   c_clusterNodes.set(signal->theData[0]);
 }
 
@@ -2136,7 +2137,7 @@
   m_startFailureTimeout = ~0;
   
   m_logNodesCount = 0;
-  bzero(m_wait_sp, sizeof(m_wait_sp));
+  std::memset(m_wait_sp, 0, sizeof(m_wait_sp));
 }
 
 void
@@ -2466,7 +2467,7 @@
 
     {
       char buf[NdbNodeBitmask::TextLength + 1];
-      ndbout_c("starting (TO) %s", c_start.m_waitTO.getText(buf));
+      g_eventLogger->info("starting (TO) %s", c_start.m_waitTO.getText(buf));
     }
 
     /**
@@ -3296,7 +3297,7 @@
     g_eventLogger->info("Start NDB start phase 5 (only to DBDIH)");
     //#define TRACE_STTOR
 #ifdef TRACE_STTOR
-    ndbout_c("sending NDB_STTOR(%d) to DIH", cinternalStartphase);
+    g_eventLogger->info("sending NDB_STTOR(%d) to DIH", cinternalStartphase);
 #endif
     sendSignal(DBDIH_REF, GSN_NDB_STTOR, signal, 
 	       NdbSttor::SignalLength, JBB);
@@ -3353,7 +3354,7 @@
     req->typeOfStart = cdihStartType;
     req->masterNodeId = cmasterNodeId;
 #ifdef TRACE_STTOR
-    ndbout_c("sending NDB_STTOR(%d) to DIH", cinternalStartphase);
+    g_eventLogger->info("sending NDB_STTOR(%d) to DIH", cinternalStartphase);
 #endif
     sendSignal(DBDIH_REF, GSN_NDB_STTOR, signal, 
 	       NdbSttor::SignalLength, JBB);
@@ -3555,6 +3556,7 @@
     return;
   }
 
+  ndbrequire(rep.nodeId < NDB_ARRAY_SIZE(c_start.m_wait_sp));
   c_start.m_wait_sp[rep.nodeId] = rep.sp;
 
   /**
@@ -3627,12 +3629,8 @@
     {
       SectionHandle handle(this, signal);
       SegmentedSectionPtr ptr;
-<<<<<<< HEAD
-      handle.getSection(ptr, 0);
-=======
       ndbrequire(handle.getSection(ptr, 0));
       ndbrequire(ptr.sz <= c_start.m_starting.Size);
->>>>>>> fbdaa4de
       copy(c_start.m_starting.rep.data, ptr);
       releaseSections(handle);
     }
@@ -4413,9 +4411,8 @@
   
   //#define MAX_STARTPHASE 2
 #ifdef TRACE_STTOR
-  ndbout_c("sending NDB_STTOR(%d) to %s",
-	   cinternalStartphase, 
-	   getBlockName( refToBlock(ndbBlocksPtr.p->blockref)));
+  g_eventLogger->info("sending NDB_STTOR(%d) to %s", cinternalStartphase,
+                      getBlockName(refToBlock(ndbBlocksPtr.p->blockref)));
 #endif
   if (refToBlock(ndbBlocksPtr.p->blockref) == DBDIH)
     req->typeOfStart = cdihStartType;
@@ -4674,7 +4671,7 @@
       ERROR_INSERTED(1024))
   {
     jam();
-    ndbout_c("Extending TcTimeout by 5000 millis");
+    g_eventLogger->info("Extending TcTimeout by 5000 millis");
     c_stopRec.stopReq.transactionTimeout += 5000;
   }
 
@@ -4692,7 +4689,7 @@
     NdbNodeBitmask mask;
     mask.assign(NdbNodeBitmask::Size, c_stopRec.stopReq.nodes);
     infoEvent("Initiating shutdown abort of %s", mask.getText(buf));
-    ndbout_c("Initiating shutdown abort of %s", mask.getText(buf));    
+    g_eventLogger->info("Initiating shutdown abort of %s", mask.getText(buf));
 
     WaitGCPReq * req = (WaitGCPReq*)&signal->theData[0];
     req->senderRef = reference();
@@ -5278,7 +5275,7 @@
     NdbNodeBitmask mask;
     mask.assign(NdbNodeBitmask::Size, c_stopRec.stopReq.nodes);
     infoEvent("Stopping of %s", mask.getText(buf));
-    ndbout_c("Stopping of %s", mask.getText(buf));    
+    g_eventLogger->info("Stopping of %s", mask.getText(buf));
 
     /**
      * Kill any node...
@@ -5538,11 +5535,9 @@
 #endif
 
 #ifdef TRACE_STTOR
-	ndbout_c("sending STTOR(%d) to %s(ref=%x index=%d)", 
-		 currentStartPhase,
-		 getBlockName( refToBlock(ref)),
-		 ref,
-		 currentBlockIndex);
+        g_eventLogger->info("sending STTOR(%d) to %s(ref=%x index=%d)",
+                            currentStartPhase, getBlockName(refToBlock(ref)),
+                            ref, currentBlockIndex);
 #endif
         if (refToBlock(ref) == DBDIH)
           signal->theData[7] = cntr.cdihStartType;
@@ -5645,7 +5640,7 @@
               break;
             case NodeState::ST_INITIAL_START:
               g_eventLogger->info("Phase 5 Created the System Table");
-              // Fall through
+              [[fallthrough]];
             case NodeState::ST_SYSTEM_RESTART:
               g_eventLogger->info("Phase 5 waited for local checkpoint to"
                                   " complete");
@@ -5852,7 +5847,7 @@
   c_local_sysfile.m_initial_read_done = false;
   c_local_sysfile.m_last_write_done = false;
   c_local_sysfile.m_initial_write_local_sysfile_ongoing = false;
-  memset(&c_local_sysfile.m_data[0], 0, sizeof(c_local_sysfile.m_data));
+  std::memset(&c_local_sysfile.m_data[0], 0, sizeof(c_local_sysfile.m_data));
 
   NewVARIABLE *bat = allocateBat(1);
   bat[ZVAR_LOCAL_SYSFILE_BAT_INDEX].WA = &c_local_sysfile.m_data[0];
@@ -6132,7 +6127,6 @@
   ndbabort();
 }
 
-#define ZLIST_OF_PAIRS 0
 void
 Ndbcntr::read_local_sysfile(Signal *signal)
 {
@@ -6140,11 +6134,12 @@
   req->filePointer = c_local_sysfile.m_file_pointer;
   req->userReference = reference();
   req->userPointer = 0;
-  req->operationFlag = ZLIST_OF_PAIRS;
+  req->operationFlag = 0;
+  req->setFormatFlag(req->operationFlag, FsReadWriteReq::fsFormatArrayOfPages);
   req->varIndex = ZVAR_LOCAL_SYSFILE_BAT_INDEX;
   req->numberOfPages = 1;
-  req->data.pageData[0] = 0;
-  req->data.pageData[1] = 0;
+  req->data.arrayOfPages.varIndex = 0;
+  req->data.arrayOfPages.fileOffset = 0;
   sendSignal(NDBFS_REF, GSN_FSREADREQ, signal, 8, JBA);
 }
 
@@ -6155,11 +6150,12 @@
   req->filePointer = c_local_sysfile.m_file_pointer;
   req->userReference = reference();
   req->userPointer = 0;
-  req->operationFlag = ZLIST_OF_PAIRS;
+  req->operationFlag = 0;
+  req->setFormatFlag(req->operationFlag, FsReadWriteReq::fsFormatArrayOfPages);
   req->varIndex = ZVAR_LOCAL_SYSFILE_BAT_INDEX;
   req->numberOfPages = 1;
-  req->data.pageData[0] = 0;
-  req->data.pageData[1] = 0;
+  req->data.arrayOfPages.varIndex = 0;
+  req->data.arrayOfPages.fileOffset = 0;
   sendSignal(NDBFS_REF, GSN_FSWRITEREQ, signal, 8, JBA);
 }
 
