--- conflicted
+++ resolved
@@ -13,13 +13,8 @@
 # along with this program; if not, write to the Free Software
 # Foundation, Inc., 51 Franklin St, Fifth Floor, Boston, MA 02110-1301  USA
 
-<<<<<<< HEAD
-Next QMGR 948
+Next QMGR 949
 Next NDBCNTR 1008
-=======
-Next QMGR 949
-Next NDBCNTR 1006
->>>>>>> dadff886
 Next NDBFS 2002
 Next DBACC 3006
 Next DBTUP 4039
