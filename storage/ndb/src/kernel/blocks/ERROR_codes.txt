Next QMGR 938
Next NDBCNTR 1002
Next NDBFS 2000
Next DBACC 3002
Next DBTUP 4029
Next DBLQH 5054
Next DBDICT 6008
<<<<<<< HEAD
Next DBDIH 7221
Next DBTC 8081
=======
Next DBDIH 7215
Next DBTC 8082
>>>>>>> 2e5b00e0
Next CMVMI 9000
Next BACKUP 10041
Next DBUTIL 11002
Next DBTUX 12008
Next SUMA 13043
Next LGMAN 15001
Next TSMAN 16001

TESTING NODE FAILURE, ARBITRATION
---------------------------------

911 - 919:
Crash president when he starts to run in ArbitState 1-9.

910: Crash new president after node crash

934 : Crash president in ALLOC_NODE_ID_REQ

935 : Crash master on node failure (delayed) 
      and skip sending GSN_COMMIT_FAILREQ to specified node

ERROR CODES FOR TESTING NODE FAILURE, GLOBAL CHECKPOINT HANDLING:
-----------------------------------------------------------------

7000:
Insert system error in master when global checkpoint is idle.

7001:
Insert system error in master after receiving GCP_PREPARE from
all nodes in the cluster.

7002:
Insert system error in master after receiving GCP_NODEFINISH from
all nodes in the cluster.

7003:
Insert system error in master after receiving GCP_SAVECONF from
all nodes in the cluster.

7004:
Insert system error in master after completing global checkpoint with
all nodes in the cluster.

7186:
Master: Dont send GCP_PREPARE to all node(s)...and die after 1s

7187:
Master: Dont send GCP_COMMIT to all node(s)...and die after 1s

7188:
Master: Dont send GCP_SAVE_REQ to all node(s)...and die after 1s

7189:
Master: Dont send COPY_GCIREQ (GCP) to all node(s)...and die after 1s

7190:
Master Dont send SUB_GCP_COMPLETE_REP to all node(s) and dies after 1s

7005:
Insert system error in GCP participant when receiving GCP_PREPARE.

7006:
Insert system error in GCP participant when receiving GCP_COMMIT.

7007:
Insert system error in GCP participant when receiving GCP_TCFINISHED.

7008:
Insert system error in GCP participant when receiving COPY_GCICONF.

5000:
Insert system error in GCP participant when receiving GCP_SAVEREQ.

5007:
Delay GCP_SAVEREQ by 10 secs

7165: Delay INCL_NODE_REQ in starting node yeilding error in GCP_PREPARE

7030: Delay in GCP_PREPARE until node has completed a node failure
7031: Delay in GCP_PREPARE and die 3s later

7177: Delay copying of sysfileData in execCOPY_GCIREQ

7180: Crash master during master-take-over in execMASTER_LCPCONF

7183: Crash when receiving COPY_GCIREQ

7184: Crash before starting next GCP after a node failure

7185: Dont reply to COPY_GCI_REQ where reason == GCP

7193: Dont send LCP_FRAG_ORD to self, and crash when sending first
      LCP_FRAG_ORD(last)

7194: Force removeNodeFromStored to complete in the middle of MASTER_LCPCONF

ERROR CODES FOR TESTING NODE FAILURE, LOCAL CHECKPOINT HANDLING:
-----------------------------------------------------------------

7009:
Insert system error in master when local checkpoint is idle.

7010:
Insert system error in master when local checkpoint is in the
state clcpStatus = CALCULATE_KEEP_GCI.

7011:
Stop local checkpoint in the state CALCULATE_KEEP_GCI.

7012:
Restart local checkpoint after stopping in CALCULATE_KEEP_GCI.

Method:
1) Error 7011 in master, wait until report of stopped.
2) Error xxxx in participant to crash it.
3) Error 7012 in master to start again.

7013:
Insert system error in master when local checkpoint is in the
state clcpStatus = COPY_GCI before sending COPY_GCIREQ.

7014:
Insert system error in master when local checkpoint is in the
state clcpStatus = TC_CLOPSIZE before sending TC_CLOPSIZEREQ.

7015:
Insert system error in master when local checkpoint is in the
state clcpStatus = START_LCP_ROUND before sending START_LCP_ROUND.

7016:
Insert system error in master when local checkpoint is in the
state clcpStatus = START_LCP_ROUND after receiving LCP_REPORT.

7017:
Insert system error in master when local checkpoint is in the
state clcpStatus = TAB_COMPLETED.

7018:
Insert system error in master when local checkpoint is in the
state clcpStatus = TAB_SAVED before sending DIH_LCPCOMPLETE.

7019:
Insert system error in master when local checkpoint is in the
state clcpStatus = IDLE before sending CONTINUEB(ZCHECK_TC_COUNTER).

7020:
Insert system error in local checkpoint participant at reception of
COPY_GCIREQ.

7075: Master
Don't send any LCP_FRAG_ORD(last=true)
And crash when all have "not" been sent

8000: Crash particpant when receiving TCGETOPSIZEREQ
8001: Crash particpant when receiving TC_CLOPSIZEREQ
5010: Crash any when receiving LCP_FRAGORD

7021: Crash in  master when receiving START_LCP_REQ
7022: Crash in !master when receiving START_LCP_REQ

7023: Crash in  master when sending START_LCP_CONF
7024: Crash in !master when sending START_LCP_CONF

7025: Crash in  master when receiving LCP_FRAG_REP
7016: Crash in !master when receiving LCP_FRAG_REP

7026: Crash in  master when changing state to LCP_TAB_COMPLETED 
7017: Crash in !master when changing state to LCP_TAB_COMPLETED 

7027: Crash in  master when changing state to LCP_TAB_SAVED
7018: Crash in  master when changing state to LCP_TAB_SAVED

7191: Crash when receiving LCP_COMPLETE_REP
7192: Crash in setLcpActiveStatusStart - when dead node missed to LCP's

7213: in GCP_COMMIT Kill specified node and self, stop processing
7214: in GCP_TCFINISHED kill specified node
     
ERROR CODES FOR TESTING NODE FAILURE, FAILURE IN COPY FRAGMENT PROCESS:
-----------------------------------------------------------------------

5002:
Insert node failure in starting node when receiving a tuple copied from the copy node
as part of copy fragment process.
5003:
Insert node failure when receiving ABORT signal.

5004:
Insert node failure handling when receiving COMMITREQ.

5005:
Insert node failure handling when receiving COMPLETEREQ.

5006:
Insert node failure handling when receiving ABORTREQ.

5042:
As 5002, but with specified table (see DumpStateOrd)

These error code can be combined with error codes for testing time-out
handling in DBTC to ensure that node failures are also well handled in
time-out handling. They can also be used to test multiple node failure
handling.

5045: Crash in PREPARE_COPY_FRAG_REQ
5046: Crash if LQHKEYREQ (NrCopy) comes when frag-state is incorrect

ERROR CODES FOR TESTING TIME-OUT HANDLING IN DBLQH
-------------------------------------------------
5011:
Delay execution of COMMIT signal 2 seconds to generate time-out.

5012 (use 5017):
First delay execution of COMMIT signal 2 seconds to generate COMMITREQ.
Delay execution of COMMITREQ signal 2 seconds to generate time-out.

5013:
Delay execution of COMPLETE signal 2 seconds to generate time-out.

5014 (use 5018):
First delay execution of COMPLETE signal 2 seconds to generate COMPLETEREQ.
Delay execution of COMPLETEREQ signal 2 seconds to generate time-out.

5015:
Delay execution of ABORT signal 2 seconds to generate time-out.

5016: (ABORTREQ only as part of take-over)
Delay execution of ABORTREQ signal 2 seconds to generate time-out.

5031: lqhKeyRef, ZNO_TC_CONNECT_ERROR
5032: lqhKeyRef, ZTEMPORARY_REDO_LOG_FAILURE
5033: lqhKeyRef, ZTAIL_PROBLEM_IN_LOG_ERROR

5034: Don't pop scan queue

5035: Delay ACC_CONTOPCONT

5038: Drop LQHKEYREQ + set 5039
5039: Drop ABORT + set 5003

8048: Make TC not choose own node for simple/dirty read
5041: Crash is receiving simple read from other TC on different node

8050: Send TCKEYREF is operation is non local

5100,5101: Drop ABORT req in primary replica
           Crash on "next" ABORT

5047: ZTRANSPORTER_OVERLOADED_ERROR in execLQHKEYREQ

ERROR CODES FOR TESTING TIME-OUT HANDLING IN DBTC
-------------------------------------------------
8040:
Delay execution of ABORTED signal 2 seconds to generate time-out.

8041:
Delay execution of COMMITTED signal 2 seconds to generate time-out.
8042 (use 8046):
Delay execution of COMMITTED signal 2 seconds to generate COMMITCONF.
Delay execution of COMMITCONF signal 2 seconds to generate time-out.

8043:
Delay execution of COMPLETED signal 2 seconds to generate time-out.

8044 (use 8047):
Delay execution of COMPLETED signal 2 seconds to generate COMPLETECONF.
Delay execution of COMPLETECONF signal 2 seconds to generate time-out.

8045: (ABORTCONF only as part of take-over)
Delay execution of ABORTCONF signal 2 seconds to generate time-out.

8080: Send ZABORT_TIMEOUT_BREAK delayed

8053: Crash in timeOutFoundLab, state CS_WAIT_COMMIT_CONF

8054: Throw away TC_KEYCONF to api and die 5 seconds later.  To test commit ack markers
5048: Crash in execCOMMIT
5049: SET_ERROR_INSERT_VALUE(5048)

ERROR CODES FOR TESTING TIME-OUT HANDLING IN DBTC
-------------------------------------------------

8003: Throw away a LQHKEYCONF in state STARTED
8004: Throw away a LQHKEYCONF in state RECEIVING
8005: Throw away a LQHKEYCONF in state REC_COMMITTING
8006: Throw away a LQHKEYCONF in state START_COMMITTING

8007: Ignore send of LQHKEYREQ in state STARTED
8008: Ignore send of LQHKEYREQ in state START_COMMITTING

8009: Ignore send of LQHKEYREQ+ATTRINFO in state STARTED
8010: Ignore send of LQHKEYREQ+ATTRINFO in state START_COMMITTING

8011: Abort at send of CONTINUEB(ZSEND_ATTRINFO) in state STARTED
8012: Abort at send of CONTINUEB(ZSEND_ATTRINFO) in state START_COMMITTING

8013: Ignore send of CONTINUEB(ZSEND_COMPLETE_LOOP) (should crash eventually)
8014: Ignore send of CONTINUEB(ZSEND_COMMIT_LOOP) (should crash eventually)

8015: Ignore ATTRINFO signal in DBTC in state REC_COMMITTING
8016: Ignore ATTRINFO signal in DBTC in state RECEIVING

8017: Return immediately from DIVERIFYCONF (should crash eventually)
8018: Throw away a COMMITTED signal
8019: Throw away a COMPLETED signal

TESTING TAKE-OVER FUNCTIONALITY IN DBTC
---------------------------------------

8002: Crash when sending LQHKEYREQ
8029: Crash when receiving LQHKEYCONF
8030: Crash when receiving COMMITTED
8031: Crash when receiving COMPLETED
8020: Crash when all COMMITTED has arrived
8021: Crash when all COMPLETED has arrived
8022: Crash when all LQHKEYCONF has arrived

COMBINATION OF TIME-OUT + CRASH
-------------------------------

8023 (use 8024): Ignore LQHKEYCONF and crash when ABORTED signal arrives by setting 8024
8025 (use 8026): Ignore COMMITTED and crash when COMMITCONF signal arrives by setting 8026
8027 (use 8028): Ignore COMPLETED and crash when COMPLETECONF signal arrives by setting 8028

ABORT OF TCKEYREQ
-----------------

8032: No free TC records any more

8037 : Invalid schema version in TCINDXREQ

------

8038 : Simulate API disconnect just after SCAN_TAB_REQ

8055 : Crash in sendApiCommit, disconnect API, and set 8056
8056 : return directly in API_FAILREQ
8057 : Send only 1 COMMIT per timeslice

8052 : Simulate failure of TransactionBufferMemory allocation for OI lookup

8051 : Simulate failure of allocation for saveINDXKEYINFO
8078 : Activate error insert 8079 on receiving API_FAILREQ
8079 : Crash if TCKEYREQ received from failed api


CMVMI
-----
9000 Set RestartOnErrorInsert to restart -n
9998 Enter endless loop (trigger watchdog)
9999 Crash system immediatly

Test Crashes in handling node restarts
--------------------------------------

7121: Crash after receiving permission to start (START_PERMCONF) in starting
      node.
7122: Crash master when receiving request for permission to start (START_PERMREQ).
7123: Crash any non-starting node when receiving information about a starting node
      (START_INFOREQ)
7124: Respond negatively on an info request (START_INFOREQ)
7125: Stop an invalidate Node LCP process in the middle to test if START_INFOREQ
      stopped by long-running processes are handled in a correct manner.
7126: Allow node restarts for all nodes (used in conjunction with 7025)
7127: Crash when receiving a INCL_NODEREQ message.
7128: Crash master after receiving all INCL_NODECONF from all nodes
7129: Crash master after receiving all INCL_NODECONF from all nodes and releasing
      the lock on the dictionary
7130: Crash starting node after receiving START_MECONF
7131: Crash when receiving START_COPYREQ in master node
7132: Crash when receiving START_COPYCONF in starting node

7170: Crash when receiving START_PERMREF (InitialStartRequired)

8039: DBTC delay INCL_NODECONF and kill starting node

7174: Crash starting node before sending DICT_LOCK_REQ
7175: Master sends one fake START_PERMREF (ZNODE_ALREADY_STARTING_ERROR)
7176: Slave NR pretends master does not support DICT lock (rolling upgrade)

DICT:
6000  Crash during NR when receiving DICTSTARTREQ
6001  Crash during NR when receiving SCHEMA_INFO
6002  Crash during NR soon after sending GET_TABINFO_REQ

LQH:
5026  Crash when receiving COPY_ACTIVEREQ
5027  Crash when receiving STAT_RECREQ

5043  Crash starting node, when scan is finished on primary replica

Test Crashes in handling take over
----------------------------------

7133: Crash when receiving START_TOREQ
7134: Crash master after receiving all START_TOCONF
7135: Crash master after copying table 0 to starting node
7136: Crash master after completing copy of tables
7137: Crash master after adding a fragment before copying it
7138: Crash when receiving CREATE_FRAGREQ in prepare phase
7139: Crash when receiving CREATE_FRAGREQ in commit phase
7140: Crash master when receiving all CREATE_FRAGCONF in prepare phase
7141: Crash master when receiving all CREATE_FRAGCONF in commit phase
7142: Crash master when receiving COPY_FRAGCONF
7143: Crash master when receiving COPY_ACTIVECONF
7144: Crash when receiving END_TOREQ
7145: Crash master after receiving first END_TOCONF
7146: Crash master after receiving all END_TOCONF
7147: Crash master after receiving first START_TOCONF
7148: Crash master after receiving first CREATE_FRAGCONF
7152: Crash master after receiving first UPDATE_TOCONF
7153: Crash master after receiving all UPDATE_TOCONF
7154: Crash when receiving UPDATE_TOREQ
7155: Crash master when completing writing start take over info
7156: Crash master when completing writing end take over info

Test failures in various states in take over functionality
----------------------------------------------------------
7157: Block take over at start take over
7158: Block take over at sending of START_TOREQ
7159: Block take over at selecting next fragment
7160: Block take over at creating new fragment
7161: Block take over at sending of CREATE_FRAGREQ in prepare phase
7162: Block take over at sending of CREATE_FRAGREQ in commit phase
7163: Block take over at sending of UPDATE_TOREQ at end of copy frag
7164: Block take over at sending of END_TOREQ
7169: Block take over at sending of UPDATE_TOREQ at end of copy

5008: Crash at reception of EMPTY_LCPREQ (at master take over after NF)
5009: Crash at sending of EMPTY_LCPCONF (at master take over after NF)

Test Crashes in Handling Graceful Shutdown
------------------------------------------
7065: Crash when receiving STOP_PERMREQ in master
7066: Crash when receiving STOP_PERMREQ in slave
7067: Crash when receiving DIH_SWITCH_REPLICA_REQ
7068: Crash when receiving DIH_SWITCH_REPLICA_CONF


Backup Stuff:
------------------------------------------
10001: Crash on NODE_FAILREP in Backup coordinator
10002: Crash on NODE_FAILREP when coordinatorTakeOver
10003: Crash on PREP_CREATE_TRIG_{CONF/REF} (only coordinator)
10004: Crash on START_BACKUP_{CONF/REF} (only coordinator)
10005: Crash on CREATE_TRIG_{CONF/REF} (only coordinator)
10006: Crash on WAIT_GCP_REF (only coordinator)
10007: Crash on WAIT_GCP_CONF (only coordinator)
10008: Crash on WAIT_GCP_CONF during start of backup (only coordinator)
10009: Crash on WAIT_GCP_CONF during stop of backup (only coordinator)
10010: Crash on BACKUP_FRAGMENT_CONF (only coordinator)
10011: Crash on BACKUP_FRAGMENT_REF (only coordinator)
10012: Crash on DROP_TRIG_{CONF/REF} (only coordinator)
10013: Crash on STOP_BACKUP_{CONF/REF} (only coordinator)
10014: Crash on DEFINE_BACKUP_REQ (participant)
10015: Crash on START_BACKUP_REQ (participant)
10016: Crash on BACKUP_FRAGMENT_REQ (participant)
10017: Crash on SCAN_FRAGCONF (participant)
10018: Crash on FSAPPENDCONF (participant)
10019: Crash on TRIG_ATTRINFO (participant)
10020: Crash on STOP_BACKUP_REQ (participant)
10021: Crash on NODE_FAILREP in participant not becoming coordinator

10022: Fake no backup records at DEFINE_BACKUP_REQ (participant)
10023: Abort backup by error at reception of UTIL_SEQUENCE_CONF (code 300)
10024: Abort backup by error at reception of DEFINE_BACKUP_CONF (code 301)
10025: Abort backup by error at reception of CREATE_TRIG_CONF last (code 302)
10026: Abort backup by error at reception of START_BACKUP_CONF (code 303)
10027: Abort backup by error at reception of DEFINE_BACKUP_REQ at master (code 304)
10028: Abort backup by error at reception of BACKUP_FRAGMENT_CONF at master (code 305)
10029: Abort backup by error at reception of FSAPPENDCONF in slave (FileOrScanError = 5)
10030: Simulate buffer full from trigger execution => abort backup
10031: Error 331 for dictCommitTableMutex_locked
10032: backup checkscan
10033: backup checkscan
10034: define backup reply error
10035: Fail to allocate buffers

10036: Halt backup for table >= 2
10037: Resume backup (from 10036)

11001: Send UTIL_SEQUENCE_REF (in master)

5028:  Crash when receiving LQHKEYREQ (in non-master)

Failed Create Table:
--------------------
7173: Create table failed due to not sufficient number of fragment or
      replica records.
3001: Fail create 1st fragment
4007 12001: Fail create 1st fragment
4008 12002: Fail create 2nd fragment
4009 12003: Fail create 1st attribute in 1st fragment
4010 12004: Fail create last attribute in 1st fragment
4011 12005: Fail create 1st attribute in 2nd fragment
4012 12006: Fail create last attribute in 2nd fragment

Drop Table/Index:
-----------------
4001: Crash on REL_TABMEMREQ in TUP
4002: Crash on DROP_TABFILEREQ in TUP
4003: Fail next trigger create in TUP
4004: Fail next trigger drop in TUP
8033: Fail next trigger create in TC
8034: Fail next index create in TC
8035: Fail next trigger drop in TC
8036: Fail next index drop in TC
6006: Crash participant in create index

4013: verify TUP tab descr before and after next DROP TABLE

System Restart:
---------------

5020: Force system to read pages form file when executing prepare operation record
3000: Delay writing of datapages in ACC when LCP is started
4000: Delay writing of datapages in TUP when LCP is started
7070: Set TimeBetweenLcp to min value
7071: Set TimeBetweenLcp to max value
7072: Split START_FRAGREQ into several log nodes
7073: Don't include own node in START_FRAGREQ
7074: 7072 + 7073

Scan:
------

5021: Crash when receiving SCAN_NEXTREQ if sender is own node
5022: Crash when receiving SCAN_NEXTREQ if sender is NOT own node
5023: Drop SCAN_NEXTREQ if sender is own node
5024: Drop SCAN_NEXTREQ if sender is NOT own node
5025: Delay SCAN_NEXTREQ 1 second if sender is NOT own node
5030: Drop all SCAN_NEXTREQ until node is shutdown with SYSTEM_ERROR
      because of scan fragment timeout

Test routing of signals:
-----------------------
4006: Turn on routing of TRANSID_AI signals from TUP
5029: Turn on routing of KEYINFO20 signals from LQH

Ordered index:
--------------
12007: Make next alloc node fail with no memory error

Dbdict:
-------
6003 Crash in participant @ CreateTabReq::Prepare
6004 Crash in participant @ CreateTabReq::Commit
6005 Crash in participant @ CreateTabReq::CreateDrop
6007 Fail on readTableFile for READ_TAB_FILE1 (28770)

6200 Set error code after handleTabInfoInit in master
6201 Set error code after handleTabInfoInit in master (index)
6202 Set error code before CREATE_FRAGMENTATION in master
6203 Set error code before CREATE_FRAGMENTATION in master (index)

Dbtup:
4014 - handleInsert - Out of undo buffer
4015 - handleInsert - Out of log space
4016 - handleInsert - AI Inconsistency
4017 - handleInsert - Out of memory
4018 - handleInsert - Null check error
4019 - handleInsert - Alloc rowid error
4020 - handleInsert - Size change error
4021 - handleInsert - Out of disk space

4022 - addTuxEntries - fail before add of first entry
4023 - addTuxEntries - fail add of last entry (the entry for last index)

4025: Fail all inserts with out of memory
4026: Fail one insert with oom
4027: Fail inserts randomly with oom
4028: Fail one random insert with oom

NDBCNTR:

1000: Crash insertion on SystemError::CopyFragRef
1001: Delay sending NODE_FAILREP (to own node), until error is cleared

SUMA:
13036: Simulate report MISSING_DATA at node failure
13037: Simulate disconnect lagging subscribers
13038: Simulate out of event buffer

13039: Crash i DICT_LOCKCONF
13040: Crash in SUB_CREATE_REQ if m_restart_server_node_id != RNIL
13041: Crash in SUB_CREATE_REQ (no matter)
13042: Crash in SUB_START_REQ (if m_restart_server_node_id != 0)

LGMAN:
-----
15000: Fail to create log file

TSMAN:
-----
16000: Fail to create data file<|MERGE_RESOLUTION|>--- conflicted
+++ resolved
@@ -5,13 +5,8 @@
 Next DBTUP 4029
 Next DBLQH 5054
 Next DBDICT 6008
-<<<<<<< HEAD
 Next DBDIH 7221
-Next DBTC 8081
-=======
-Next DBDIH 7215
 Next DBTC 8082
->>>>>>> 2e5b00e0
 Next CMVMI 9000
 Next BACKUP 10041
 Next DBUTIL 11002
