/*
   Copyright (c) 2003, 2022, Oracle and/or its affiliates.

   This program is free software; you can redistribute it and/or modify
   it under the terms of the GNU General Public License, version 2.0,
   as published by the Free Software Foundation.

   This program is also distributed with certain software (including
   but not limited to OpenSSL) that is licensed under separate terms,
   as designated in a particular file or component or in included license
   documentation.  The authors of MySQL hereby grant you an additional
   permission to link the program and your derivative works with the
   separately licensed software that they have included with MySQL.

   This program is distributed in the hope that it will be useful,
   but WITHOUT ANY WARRANTY; without even the implied warranty of
   MERCHANTABILITY or FITNESS FOR A PARTICULAR PURPOSE.  See the
   GNU General Public License, version 2.0, for more details.

   You should have received a copy of the GNU General Public License
   along with this program; if not, write to the Free Software
   Foundation, Inc., 51 Franklin St, Fifth Floor, Boston, MA 02110-1301  USA
*/

#ifndef DBTC_H
#define DBTC_H

#include "util/require.h"
#include <ndb_limits.h>
#include <pc.hpp>
#include <SimulatedBlock.hpp>
#include <RWPool.hpp>
#include <DLHashTable.hpp>
#include <IntrusiveList.hpp>
#include <DataBuffer.hpp>
#include <Bitmask.hpp>
#include <AttributeList.hpp>
#include "kernel/DbtcState.hpp"
#include <signaldata/DihScanTab.hpp>
#include <signaldata/AttrInfo.hpp>
#include <signaldata/LqhTransConf.hpp>
#include <signaldata/LqhKey.hpp>
#include <signaldata/TrigAttrInfo.hpp>
#include <signaldata/TcIndx.hpp>
#include <signaldata/TransIdAI.hpp>
#include <signaldata/EventReport.hpp>
#include <trigger_definitions.h>
#include <SignalCounter.hpp>
#include <KeyTable.hpp>
#include <portlib/NdbTick.h>
#include "TransientPool.hpp"
#include "TransientSlotPool.hpp"


#define JAM_FILE_ID 350

#define TIME_TRACK_HISTOGRAM_RANGES 32
#define TIME_TRACK_LOG_HISTOGRAM_RANGES 5
#define TIME_TRACK_INITIAL_RANGE_VALUE 50

#ifdef DBTC_C
/*
 * 2.2 LOCAL SYMBOLS
 * -----------------
 */
#define Z8NIL 255
#define ZCLOSED 2
#define ZCOMMITING 0			 /* VALUE FOR TRANSTATUS        */
#define ZCOMMIT_SETUP 2
#define ZCONTINUE_ABORT_080 4
#define ZGCP_FILESIZE 10
#define ZINTSPH1 1
#define ZINTSPH2 2
#define ZINTSPH3 3
#define ZINTSPH6 6
#define ZLASTPHASE 255
#define ZNODEBUF_FILESIZE 2000
#define ZNR_OF_SEIZE 10
#define ZSCANREC_FILE_SIZE 100
#define ZSCAN_OPREC_FILE_SIZE 400
#define ZSPH1 1
#define ZTABREC_FILESIZE 16
#define ZTAKE_OVER_ACTIVE 1
#define ZTAKE_OVER_IDLE 0
#define ZTC_CONNECT_FILESIZE 200
#define ZTCOPCONF_SIZE 6

// ----------------------------------------
// Error Codes for Scan
// ----------------------------------------
#define ZNO_CONCURRENCY_ERROR 242
#define ZTOO_HIGH_CONCURRENCY_ERROR 244
#define ZNO_SCANREC_ERROR 245
#define ZNO_FRAGMENT_ERROR 246
#define ZSCAN_AI_LEN_ERROR 269
#define ZSCAN_LQH_ERROR 270
#define ZSCAN_FRAG_LQH_ERROR 274

#define ZSCANTIME_OUT_ERROR 296
#define ZSCANTIME_OUT_ERROR2 297

// ----------------------------------------
// Error Codes for transactions
// ----------------------------------------
#define ZSTATE_ERROR 202
#define ZLENGTH_ERROR 207 // Also Scan
#define ZERO_KEYLEN_ERROR 208
#define ZSIGNAL_ERROR 209
#define ZGET_ATTRBUF_ERROR 217 // Also Scan
#define ZGET_DATAREC_ERROR 218
#define ZMORE_AI_IN_TCKEYREQ_ERROR 220
#define ZTOO_MANY_FIRED_TRIGGERS 221
#define ZCOMMITINPROGRESS 230
#define ZROLLBACKNOTALLOWED 232
#define ZNO_FREE_TC_CONNECTION 233 // Also Scan
#define ZABORTINPROGRESS 237
#define ZPREPAREINPROGRESS 238
#define ZWRONG_SCHEMA_VERSION_ERROR 241 // Also Scan
#define ZSCAN_NODE_ERROR 250
#define ZNO_FRAG_LOCATION_RECORD_ERROR 251
#define ZTRANS_STATUS_ERROR 253
#define ZTIME_OUT_ERROR 266
#define ZSIMPLE_READ_WITHOUT_AI 271
#define ZNO_AI_WITH_UPDATE 272
#define ZSEIZE_API_COPY_ERROR 275
#define ZSCANINPROGRESS 276
#define ZABORT_ERROR 277
#define ZCOMMIT_TYPE_ERROR 278

#define ZNO_FREE_TC_MARKER 279
#define ZNO_FREE_TC_MARKER_DATABUFFER 273
#define ZNODE_SHUTDOWN_IN_PROGRESS 280
#define ZCLUSTER_SHUTDOWN_IN_PROGRESS 281
#define ZWRONG_STATE 282
#define ZINCONSISTENT_TRIGGER_STATE 293
#define ZCLUSTER_IN_SINGLEUSER_MODE 299

#define ZDROP_TABLE_IN_PROGRESS 283
#define ZNO_SUCH_TABLE 284
#define ZUNKNOWN_TABLE_ERROR 285
#define ZNODEFAIL_BEFORE_COMMIT 286
#define ZINDEX_CORRUPT_ERROR 287
#define ZSCAN_FRAGREC_ERROR 291
#define ZMISSING_TRIGGER_DATA 240
#define ZINCONSISTENT_INDEX_USE 4349

// ----------------------------------------
// Seize error
// ----------------------------------------
#define ZNO_FREE_API_CONNECTION 219
#define ZSYSTEM_NOT_STARTED_ERROR 203

// ----------------------------------------
// Release errors
// ----------------------------------------
#define ZINVALID_CONNECTION 229


#define ZNOT_FOUND 626
#define ZALREADYEXIST 630
#define ZNOTUNIQUE 893
#define ZFK_NO_PARENT_ROW_EXISTS 255
#define ZFK_CHILD_ROW_EXISTS 256

#define ZINVALID_KEY 290
#define ZUNLOCKED_IVAL_TOO_HIGH 294
#define ZUNLOCKED_OP_HAS_BAD_STATE 295 
#define ZBAD_DIST_KEY 298
#define ZTRANS_TOO_BIG 261
#define ZLQH_NO_SUCH_FRAGMENT_ID 1235
#define ZLQHKEY_PROTOCOL_ERROR 1237
#endif

class Dbdih;

class Dbtc
  : public SimulatedBlock
{
public:

  /**
   * Incase of mt-TC...only one instance will perform actual take-over
   *   let this be TAKE_OVER_INSTANCE
   */
<<<<<<< HEAD
  STATIC_CONST( TAKE_OVER_INSTANCE = 1 );
#endif
=======
  static constexpr Uint32 TAKE_OVER_INSTANCE = 1;
>>>>>>> fbdaa4de

  /*
   * TransactionState is exposed in Ndbinfo::TRANSACTIONS_TABLEID, values must
   * match.  New values added to ConnectionState must also be added in
   * dbtc_apiconnect_state and g_dbtc_apiconnect_state_desc.
   */
  enum ConnectionState {
    CS_CONNECTED = dbtc_apiconnect_state::CS_CONNECTED, // 0
    CS_DISCONNECTED = dbtc_apiconnect_state::CS_DISCONNECTED, // 1
    CS_STARTED = dbtc_apiconnect_state::CS_STARTED, // 2
    CS_RECEIVING = dbtc_apiconnect_state::CS_RECEIVING, // 3
    CS_RESTART = dbtc_apiconnect_state::CS_RESTART, // 7
    CS_ABORTING = dbtc_apiconnect_state::CS_ABORTING, // 8
    CS_COMPLETING = dbtc_apiconnect_state::CS_COMPLETING, // 9
    CS_COMPLETE_SENT = dbtc_apiconnect_state::CS_COMPLETE_SENT, // 10
    CS_PREPARE_TO_COMMIT = dbtc_apiconnect_state::CS_PREPARE_TO_COMMIT, // 11
    CS_COMMIT_SENT = dbtc_apiconnect_state::CS_COMMIT_SENT, // 12
    CS_START_COMMITTING = dbtc_apiconnect_state::CS_START_COMMITTING, // 13
    CS_COMMITTING = dbtc_apiconnect_state::CS_COMMITTING, // 14
    CS_REC_COMMITTING = dbtc_apiconnect_state::CS_REC_COMMITTING, // 15
    CS_WAIT_ABORT_CONF = dbtc_apiconnect_state::CS_WAIT_ABORT_CONF, // 16
    CS_WAIT_COMPLETE_CONF = dbtc_apiconnect_state::CS_WAIT_COMPLETE_CONF, // 17
    CS_WAIT_COMMIT_CONF = dbtc_apiconnect_state::CS_WAIT_COMMIT_CONF, // 18
    CS_FAIL_ABORTING = dbtc_apiconnect_state::CS_FAIL_ABORTING, // 19
    CS_FAIL_ABORTED = dbtc_apiconnect_state::CS_FAIL_ABORTED, // 20
    CS_FAIL_PREPARED = dbtc_apiconnect_state::CS_FAIL_PREPARED, // 21
    CS_FAIL_COMMITTING = dbtc_apiconnect_state::CS_FAIL_COMMITTING, // 22
    CS_FAIL_COMMITTED = dbtc_apiconnect_state::CS_FAIL_COMMITTED, // 23

    CS_FAIL_COMPLETED = dbtc_apiconnect_state::CS_FAIL_COMPLETED, // 24
    CS_START_SCAN = dbtc_apiconnect_state::CS_START_SCAN, // 25

    /**
     * Sending FIRE_TRIG_REQ
     */
    CS_SEND_FIRE_TRIG_REQ = dbtc_apiconnect_state::CS_SEND_FIRE_TRIG_REQ, // 26

    /**
     * Waiting for FIRE_TRIG_CONF/REF (or operations generated by this)
     */
    CS_WAIT_FIRE_TRIG_REQ = dbtc_apiconnect_state::CS_WAIT_FIRE_TRIG_REQ // 27
  };

  enum OperationState {
    OS_CONNECTED = 1,
    OS_OPERATING = 2,
    OS_PREPARED = 3,
    OS_COMMITTING = 4,
    OS_COMMITTED = 5,
    OS_COMPLETING = 6,
    OS_COMPLETED = 7,

    OS_ABORTING = 9,
    OS_ABORT_SENT = 10,
    OS_TAKE_OVER = 11,
    OS_WAIT_DIH = 12,
    OS_WAIT_KEYINFO = 13,
    OS_WAIT_ATTR = 14,
    OS_WAIT_COMMIT_CONF = 15,
    OS_WAIT_ABORT_CONF = 16,
    OS_WAIT_COMPLETE_CONF = 17,

    OS_FIRE_TRIG_REQ = 19,
  };

  enum AbortState {
    AS_IDLE = 0,
    AS_ACTIVE = 1
  };

  enum HostState {
    HS_ALIVE = 0,
    HS_DEAD = 1
  };

  enum LqhTransState {
    LTS_IDLE = 0,
    LTS_ACTIVE = 1
  };

  enum FailState {
    FS_IDLE = 0,
    FS_LISTENING = 1,
    FS_COMPLETING = 2
  };

  enum SystemStartState {
    SSS_TRUE = 0,
    SSS_FALSE = 1
  };

  enum TimeOutCheckState {
    TOCS_TRUE = 0,
    TOCS_FALSE = 1
  };

  enum ReturnSignal {
    RS_NO_RETURN = 0,
    RS_TCKEYCONF = 1,
    RS_TC_COMMITCONF = 3,
    RS_TCROLLBACKCONF = 4,
    RS_TCROLLBACKREP = 5
  };
  
  enum IndexOperationState {
    IOS_NOOP = 0,
    IOS_INDEX_ACCESS = 1,
    IOS_INDEX_ACCESS_WAIT_FOR_TCKEYCONF = 2,
    IOS_INDEX_ACCESS_WAIT_FOR_TRANSID_AI = 3
  };
  
  enum IndexState {
    IS_BUILDING = 0,          // build in progress, start state at create
    IS_ONLINE = 1,            // ready to use
    IS_OFFLINE = 2            // not in use
  };

  /* Sub states of IndexOperation while waiting for TransId_AI
   * from index table lookup
   */
  enum IndexTransIdAIState {
    ITAS_WAIT_HEADER   = 0,     // Initial state
    ITAS_WAIT_FRAGID   = 1,     // Waiting for fragment id word
    ITAS_WAIT_KEY      = 2,     // Waiting for (more) key information
    ITAS_ALL_RECEIVED  = 3,     // All TransIdAI info received
    ITAS_WAIT_KEY_FAIL = 4     // Failed collecting key
  };

  class Dbdih* c_dih;
  /**--------------------------------------------------------------------------
   * LOCAL SYMBOLS PER 'SYMBOL-VALUED' VARIABLE
   *
   *
   *            NSYMB ZTC_CONNECT_FILESIZE  = 200
   *            NSYMB ZHOST_FILESIZE        = 16  
   *            NSYMB ZDATABUF_FILESIZE     = 4000
   *            NSYMB ZATTRBUF_FILESIZE     = 4000 
   *            NSYMB ZGCP_FILESIZE         = 10 
   *
   *
   *  ABORTED CODES
   *  TPHASE    NSYMB ZSPH1 = 1
   *            NSYMB ZLASTPHASE = 255
   *
   * 
   * LQH_TRANS
   *       NSYMB ZTRANS_ABORTED = 1 
   *       NSYMB ZTRANS_PREPARED = 2 
   *       NSYMB ZTRANS_COMMITTED = 3
   *       NSYMB ZCOMPLETED_LQH_TRANS = 4
   *       NSYMB ZTRANS_COMPLETED = 5 
   *
   * 
   * TAKE OVER 
   *       NSYMB ZTAKE_OVER_IDLE = 0
   *       NSYMB ZTAKE_OVER_ACTIVE = 1
   * 
   * ATTRBUF (ATTRBUF_RECORD)
   *          NSYMB ZINBUF_DATA_LEN = 24
   *          NSYMB ZINBUF_NEXTFREE = 25    (NOT USED )
   *          NSYMB ZINBUF_PREV = 26   
   *          NSYMB ZINBUF_NEXT = 27    
   -------------------------------------------------------------------------*/
  /*
    2.3 RECORDS AND FILESIZES
    -------------------------
  */
  typedef DataBufferSegment<11, RT_DBTC_ATTRIBUTE_BUFFER> AttributeBufferSegment;
  typedef TransientPool<AttributeBufferSegment> AttributeBuffer_pool;
  STATIC_CONST(DBTC_ATTRIBUTE_BUFFER_TRANSIENT_POOL_INDEX = 0);
  typedef DataBuffer<11, AttributeBuffer_pool, RT_DBTC_ATTRIBUTE_BUFFER>
            AttributeBuffer;
  typedef LocalDataBuffer<11, AttributeBuffer_pool, RT_DBTC_ATTRIBUTE_BUFFER>
            LocalAttributeBuffer;

  /* **************************************************************** */
  /* ---------------------------------------------------------------- */
  /* ------------------- TRIGGER AND INDEX DATA --------------------- */
  /* ---------------------------------------------------------------- */
  /* **************************************************************** */
  /* ********* DEFINED TRIGGER DATA ********* */
  /* THIS RECORD FORMS LISTS OF ACTIVE        */
  /* TRIGGERS FOR EACH TABLE.                 */
  /* THE RECORDS ARE MANAGED BY A TRIGGER     */
  /* POOL WHERE A TRIGGER RECORD IS SEIZED    */
  /* WHEN A TRIGGER IS ACTIVATED AND RELEASED */
  /* WHEN THE TRIGGER IS DEACTIVATED.         */
  /* **************************************** */
  struct TcDefinedTriggerData {
    TcDefinedTriggerData() {}
    /**
     * Trigger id, used to identify the trigger
     */
    UintR triggerId;

    Uint32 refCount;

    /**
     * Trigger type, defines what the trigger is used for
     */
    TriggerType::Value triggerType;
    
    /**
     * Trigger type, defines what the trigger is used for
     */
    TriggerEvent::Value triggerEvent;
    
    /**
     * Next ptr (used in pool/list)
     */
    union {
      Uint32 nextPool;
      Uint32 nextList;
    };
    
    /**
     * Index id, only used by secondary_index triggers.  This is same as
     * index table id in DICT.
     **/
    union {
      Uint32 indexId; // For unique index trigger
      Uint32 tableId; // For reorg trigger
      Uint32 fkId;    // For FK trigger
    };

    /**
     * Prev pointer (used in list)
     */
    Uint32 prevList;

    Uint32 oldTriggerIds[2]; // For upgrade :(

    inline void print(NdbOut & s) const { 
      s << "[DefinedTriggerData = " << triggerId << "]"; 
    }
  };
  typedef Ptr<TcDefinedTriggerData> DefinedTriggerPtr;
  typedef ArrayPool<TcDefinedTriggerData> TcDefinedTriggerData_pool;
  typedef DLList<TcDefinedTriggerData_pool> TcDefinedTriggerData_list;
  
  /**
   * Pool of trigger data record
   */
  TcDefinedTriggerData_pool c_theDefinedTriggerPool;
  RSS_AP_SNAPSHOT(c_theDefinedTriggerPool);

  /**
   * The list of active triggers
   */  
  TcDefinedTriggerData_list c_theDefinedTriggers;

  alignas(64) AttributeBuffer_pool c_theAttributeBufferPool;
  RSS_AP_SNAPSHOT(c_theAttributeBufferPool);

  typedef DataBufferSegment<5, RT_DBTC_COMMIT_ACK_MARKER_BUFFER>
              CommitAckMarkerSegment;
  typedef TransientPool<CommitAckMarkerSegment> CommitAckMarkerBuffer_pool;
  STATIC_CONST(DBTC_COMMIT_ACK_MARKER_BUFFER_TRANSIENT_POOL_INDEX = 1);
  typedef DataBuffer<5,
                     CommitAckMarkerBuffer_pool,
                     RT_DBTC_COMMIT_ACK_MARKER_BUFFER> CommitAckMarkerBuffer;
  typedef LocalDataBuffer<5,
                          CommitAckMarkerBuffer_pool,
                          RT_DBTC_COMMIT_ACK_MARKER_BUFFER>
                              LocalCommitAckMarkerBuffer;

  alignas(64) CommitAckMarkerBuffer_pool c_theCommitAckMarkerBufferPool;
  RSS_AP_SNAPSHOT(c_theCommitAckMarkerBufferPool);

  /* ********** FIRED TRIGGER DATA ********** */
  /* THIS RECORD FORMS LISTS OF FIRED         */
  /* TRIGGERS FOR A TRANSACTION.              */
  /* THE RECORDS ARE MANAGED BY A TRIGGER     */
  /* POOL WHERE A TRIGGER RECORD IS SEIZED    */
  /* WHEN A TRIGGER IS ACTIVATED AND RELEASED */
  /* WHEN THE TRIGGER IS DEACTIVATED.         */
  /* **************************************** */
  struct TcFiredTriggerData
  {
    STATIC_CONST( TYPE_ID = RT_DBTC_FIRED_TRIGGER_DATA );

    TcFiredTriggerData()
      : m_magic(Magic::make(TYPE_ID))
    {}

    Uint32 m_magic;

    /**
     * Trigger id, used to identify the trigger
     **/
    Uint32 triggerId;
    
    /**
     * The operation that fired the trigger
     */
    Uint32 fireingOperation;

    /**
     * The fragment id of the firing operation. This will be appended
     * to the Primary Key such that the record can be found even in the
     * case of user defined partitioning.
     */
    Uint32 fragId;

    /**
     * Used for scrapping in case of node failure
     */
    NodeId nodeId;

    /**
     * Trigger type, defines what the trigger is used for
     */
    TriggerType::Value triggerType;

    /**
     * Trigger type, defines what the trigger is used for
     */
    TriggerEvent::Value triggerEvent;

    /**
     * Trigger attribute info, primary key value(s)
     */
    AttributeBuffer::Head keyValues;
    
    /**
     * Trigger attribute info, attribute value(s) before operation
     */
    AttributeBuffer::Head beforeValues;
    
    /**
     * Trigger attribute info, attribute value(s) after operation
     */
    AttributeBuffer::Head afterValues;

    /**
     * Next ptr (used in list/hash)
     */
    union
    {
      Uint32 nextList;
      Uint32 nextHash;
    };
    
    /**
     * Prev pointer (used in list)
     */
    union {
      Uint32 prevList;
      Uint32 prevHash;
    };
    
    inline void print(NdbOut & s) const { 
      s << "[FiredTriggerData = " << triggerId << "]"; 
    }

    inline Uint32 hashValue() const {
      return fireingOperation ^ nodeId;
    }

    inline bool equal(const TcFiredTriggerData & rec) const {
      return fireingOperation == rec.fireingOperation && nodeId == rec.nodeId;
    }
  };
  typedef Ptr<TcFiredTriggerData> FiredTriggerPtr;
  typedef TransientPool<TcFiredTriggerData> TcFiredTriggerData_pool;
  STATIC_CONST(DBTC_FIRED_TRIGGER_DATA_TRANSIENT_POOL_INDEX = 2);
  typedef LocalDLFifoList<TcFiredTriggerData_pool> Local_TcFiredTriggerData_fifo;
  typedef DLHashTable<TcFiredTriggerData_pool> TcFiredTriggerData_hash;
  
  /**
   * Pool of trigger data record
   */
  alignas(64) TcFiredTriggerData_pool c_theFiredTriggerPool;
  TcFiredTriggerData_hash c_firedTriggerHash;
  RSS_AP_SNAPSHOT(c_theFiredTriggerPool);

  Uint32 c_maxNumberOfDefinedTriggers;

  // Max number of outstanding FireTrigRequests per transaction
  static const Uint32 MaxOutstandingFireTrigReqPerTrans = 32;

  struct AttrInfoRecord {
    /**
     * Pre-allocated AttrInfo signal
     */
    AttrInfo attrInfo;

    /**
     * Next ptr (used in pool/list)
     */
    union {
      Uint32 nextPool;
      Uint32 nextList;
    };
    /**
     * Prev pointer (used in list)
     */
    Uint32 prevList;
  };


  /* ************* INDEX DATA *************** */
  /* THIS RECORD FORMS LISTS OF ACTIVE        */
  /* INDEX FOR EACH TABLE.                    */
  /* THE RECORDS ARE MANAGED BY A INDEX       */
  /* POOL WHERE AN INDEX RECORD IS SEIZED     */
  /* WHEN AN INDEX IS CREATED AND RELEASED    */
  /* WHEN THE INDEX IS DROPPED.               */
  /* **************************************** */
  struct TcIndexData {
    TcIndexData() :
      indexState(IS_OFFLINE)
    {}

    /**
     *  IndexState
     */
    IndexState indexState;

    /**
     * Index id, same as index table id in DICT
     */
    Uint32 indexId;
    
    /**
     * Index attribute list.  Only the length is used in v21x.
     */
    IndexAttributeList attributeList;

    /**
     * Primary table id, the primary table to be indexed
     */
    Uint32 primaryTableId;

    /**
     *  Primary key position in secondary table
     */
    Uint32 primaryKeyPos;

    /**
     * Next ptr (used in pool/list)
     */
    union {
      Uint32 nextPool;
      Uint32 nextList;
    };
    /**
     * Prev pointer (used in list)
     */
    Uint32 prevList;
  };
  
  typedef Ptr<TcIndexData> TcIndexDataPtr;
  typedef ArrayPool<TcIndexData> TcIndexData_pool;
  typedef DLList<TcIndexData_pool> TcIndexData_list;

  /**
   * Pool of index data record
   */
  TcIndexData_pool c_theIndexPool;
  RSS_AP_SNAPSHOT(c_theIndexPool);
  
  /**
   * The list of defined indexes
   */  
  TcIndexData_list c_theIndexes;
  UintR c_maxNumberOfIndexes;

  struct TcIndexOperation {
    STATIC_CONST( TYPE_ID = RT_DBTC_INDEX_OPERATION );

    TcIndexOperation() :
      m_magic(Magic::make(TYPE_ID)),
      indexOpState(IOS_NOOP),
      pendingKeyInfo(0),
      keyInfoSectionIVal(RNIL),
      pendingAttrInfo(0),
      attrInfoSectionIVal(RNIL),
      transIdAIState(ITAS_WAIT_HEADER),
      pendingTransIdAI(0),
      transIdAISectionIVal(RNIL),
      indexReadTcConnect(RNIL),
      savedFlags(0)
    {}

    ~TcIndexOperation()
    {
    }
    
    Uint32 m_magic;

    // Index data
    Uint32 indexOpId;
    IndexOperationState indexOpState; // Used to mark on-going TcKeyReq
    Uint32 pendingKeyInfo;
    Uint32 keyInfoSectionIVal;
    Uint32 pendingAttrInfo;
    Uint32 attrInfoSectionIVal;
    IndexTransIdAIState transIdAIState;
    Uint32 pendingTransIdAI;
    Uint32 transIdAISectionIVal; // For accumulating TransId_AI
    Uint32 fragmentId;
    
    TcKeyReq tcIndxReq;
    UintR connectionIndex;
    UintR indexReadTcConnect; //
    
    Uint32 savedFlags; // Saved transaction flags

    /**
     * Next ptr (used in list)
     */
    Uint32 nextList;
    /**
     * Prev pointer (used in list)
     */
    Uint32 prevList;
  };
  
  typedef Ptr<TcIndexOperation> TcIndexOperationPtr;
  typedef TransientPool<TcIndexOperation> TcIndexOperation_pool;
  STATIC_CONST(DBTC_INDEX_OPERATION_TRANSIENT_POOL_INDEX = 3);
  typedef LocalDLList<TcIndexOperation_pool> LocalTcIndexOperation_dllist;

  /**
   * Pool of index data record
   */
  alignas(64) TcIndexOperation_pool c_theIndexOperationPool;
  RSS_AP_SNAPSHOT(c_theIndexOperationPool);

  struct TcFKData {
    TcFKData() {}

    Uint32 m_magic;

    union {
      Uint32 key;
      Uint32 fkId;
    };

    /**
     * Columns used in parent table
     */
    IndexAttributeList parentTableColumns;

    /**
     * Columns used in child table
     */
    IndexAttributeList childTableColumns;

    Uint32 parentTableId; // could be unique index table...
    Uint32 childTableId;  //
    Uint32 childIndexId;  // (could be tableId too)
    Uint32 bits;          // CreateFKImplReq::Bits

    Uint32 nextPool;
    Uint32 nextHash;
    Uint32 prevHash;

    Uint32 hashValue() const {
      return key;
    }

    bool equal(const TcFKData& obj) const {
      return key == obj.key;
    }
  };

  typedef RecordPool<RWPool<TcFKData> > FK_pool;
  typedef KeyTable<FK_pool> FK_hash;

  FK_pool c_fk_pool;
  FK_hash c_fk_hash;

  /************************** TC CONNECT RECORD ************************/
  /* *******************************************************************/
  /* TC CONNECT RECORD KEEPS ALL INFORMATION TO CARRY OUT A TRANSACTION*/
  /* THE TRANSACTION CONTROLLER ESTABLISHES CONNECTIONS TO DIFFERENT   */
  /* BLOCKS TO CARRY OUT THE TRANSACTION. THERE CAN BE SEVERAL RECORDS */
  /* PER ACTIVE TRANSACTION. THE TC CONNECT RECORD COOPERATES WITH THE */
  /* API CONNECT RECORD FOR COMMUNICATION WITH THE API AND WITH THE    */
  /* LQH CONNECT RECORD FOR COMMUNICATION WITH THE LQH'S INVOLVED IN   */
  /* THE TRANSACTION. TC CONNECT RECORD IS PERMANENTLY CONNECTED TO A  */
  /* RECORD IN DICT AND ONE IN DIH. IT CONTAINS A LIST OF ACTIVE LQH   */
  /* CONNECT RECORDS AND A LIST OF STARTED BUT NOT ACTIVE LQH CONNECT  */
  /* RECORDS. IT DOES ALSO CONTAIN A LIST OF ALL OPERATIONS THAT ARE   */
  /* EXECUTED WITH THE TC CONNECT RECORD.                              */
  /*******************************************************************>*/
  /*       TC_CONNECT RECORD ALIGNED TO BE 128 BYTES                   */
  /*******************************************************************>*/
  struct TcConnectRecord
  {
    STATIC_CONST( TYPE_ID = RT_DBTC_CONNECT_RECORD );

    TcConnectRecord()
    : m_magic(Magic::make(TYPE_ID)),
      commitAckMarker(RNIL),
      tcConnectstate(OS_CONNECTED),
      apiConnect(RNIL),
      nextList(RNIL),
      noOfNodes(0),
      m_overtakeable_operation(0),
      m_special_op_flags(0),
      prevList(RNIL),
      triggeringOperation(RNIL),
      indexOp(RNIL),
      currentTriggerId(RNIL)
    {
      NdbTick_Invalidate(&m_start_ticks);
      thePendingTriggers.init();
    }

    Uint32 m_magic;
    //---------------------------------------------------
    // First 16 byte cache line. Those variables are only
    // used in error cases.
    //---------------------------------------------------
    UintR  tcOprec;      /* TC OPREC of operation being taken over       */
    Uint16 failData[4];  /* Failed nodes when taking over an operation   */
    UintR  nextTcFailHash;

    //---------------------------------------------------
    // Second 16 byte cache line. Those variables are used
    // from LQHKEYCONF to sending COMMIT and COMPLETED.
    //---------------------------------------------------
    UintR lastLqhCon;        /* Connect record in last replicas Lqh record   */
    Uint16 lastLqhNodeId;    /* Node id of last replicas Lqh                 */
    Uint16 m_execAbortOption;/* TcKeyReq::ExecuteAbortOption */
    UintR  commitAckMarker;  /* CommitMarker I value */

    //---------------------------------------------------
    // Third 16 byte cache line. The hottest variables.
    //---------------------------------------------------
    OperationState tcConnectstate;         /* THE STATE OF THE CONNECT*/
    UintR apiConnect;                      /* POINTER TO API CONNECT RECORD */
    UintR nextList;                   /* NEXT TC RECORD*/
    Uint8 dirtyOp;
    Uint8 opSimple;
    Uint8 lastReplicaNo;     /* NUMBER OF THE LAST REPLICA IN THE OPERATION */
    Uint8 noOfNodes;         /* TOTAL NUMBER OF NODES IN OPERATION          */
    Uint8 operation;         /* OPERATION TYPE                              */
                             /* 0 = READ REQUEST                            */
                             /* 1 = UPDATE REQUEST                          */
                             /* 2 = INSERT REQUEST                          */
                             /* 3 = DELETE REQUEST                          */
    Uint8 m_overtakeable_operation;
    Uint16 m_special_op_flags; // See ApiConnectRecord::SpecialOpFlags
    enum SpecialOpFlags {
      SOF_NORMAL = 0,
      SOF_INDEX_TABLE_READ = 1,       // Read index table
      SOF_REORG_TRIGGER = 4,          // A reorg trigger
      SOF_REORG_MOVING = 8,           // A record that should be moved
      SOF_TRIGGER = 16,               // A trigger
      SOF_REORG_COPY = 32,
      SOF_REORG_DELETE = 64,
      SOF_DEFERRED_UK_TRIGGER = 128,  // Op has deferred trigger
      SOF_DEFERRED_FK_TRIGGER = 256,
      SOF_FK_READ_COMMITTED = 512,    // reply to TC even for dirty read
      SOF_FULLY_REPLICATED_TRIGGER = 1024,
      SOF_UTIL_FLAG = 2048            // Sender to TC is DBUTIL (higher prio)
    };

    static inline bool isIndexOp(Uint16 flags) {
      return (flags & SOF_INDEX_TABLE_READ) != 0;
    }

    //---------------------------------------------------
    // Fourth 16 byte cache line. The mildly hot variables.
    // tcNodedata expands 4 Bytes into the next cache line
    // with indexes almost never used.
    //---------------------------------------------------
    UintR clientData;           /* SENDERS OPERATION POINTER              */
    UintR prevList;        /* DOUBLY LINKED LIST OF TC CONNECT RECORDS*/
    UintR savePointId;

    Uint16 tcNodedata[4];
    /* Instance key to send to LQH.  Receiver maps it to actual instance. */
    Uint16 lqhInstanceKey;
    /**
     * Block number to send request to
     * DBLQH/V_QUERY
     */
    Uint16 recBlockNo;

    // Trigger data
    UintR numFiredTriggers;      // As reported by lqhKeyConf
    UintR numReceivedTriggers;   // FIRE_TRIG_ORD
    UintR triggerExecutionCount;// No of outstanding op due to triggers
    UintR savedState[LqhKeyConf::SignalLength];
    /**
     * The list of pending fired triggers
     */
    Local_TcFiredTriggerData_fifo::Head thePendingTriggers;

    UintR triggeringOperation;  // Which operation was "cause" of this op

    // Index data
    UintR indexOp;
    UintR currentTriggerId;
    union {
      Uint32 attrInfoLen;
      Uint32 triggerErrorCode;
    };
    NDB_TICKS m_start_ticks;
  };

  typedef Ptr<TcConnectRecord> TcConnectRecordPtr;
  typedef TransientPool<TcConnectRecord> TcConnectRecord_pool;
  STATIC_CONST(DBTC_CONNECT_RECORD_TRANSIENT_POOL_INDEX = 4);
  typedef LocalDLFifoList<TcConnectRecord_pool> LocalTcConnectRecord_fifo;

  /************************** API CONNECT RECORD ***********************
   * The API connect record contains the connection record to which the
   * application connects.  
   *
   * The application can send one operation at a time.  It can send a 
   * new operation immediately after sending the previous operation. 
   * Thereby several operations can be active in one transaction within TC. 
   * This is achieved by using the API connect record. 
   * Each active operation is handled by the TC connect record. 
   * As soon as the TC connect record has sent the     
   * request to the LQH it is ready to receive new operations. 
   * The LQH connect record takes care of waiting for an operation to      
   * complete.  
   * When an operation has completed on the LQH connect record, 
   * a new operation can be started on this LQH connect record. 
   *******************************************************************
   *                                                                   
   *       API CONNECT RECORD ALIGNED TO BE 256 BYTES                  
   ********************************************************************/
  
  /*******************************************************************>*/
  // We break out the API Timer for optimisation on scanning rather than
  // on fast access.
  /*******************************************************************>*/
  struct ApiConTimers
  {
    STATIC_CONST( TYPE_ID = RT_DBTC_API_CONNECT_TIMERS );
    STATIC_CONST( INDEX_BITS = 3 );
    STATIC_CONST( INDEX_MASK = (1 << INDEX_BITS) - 1 );
    STATIC_CONST( INDEX_MAX_COUNT = (1 << INDEX_BITS) - 2 );

    struct TimerEntry
    {
      Uint32 m_timer;
      Uint32 m_apiConnectRecord;
    };

    ApiConTimers():
      m_magic(Magic::make(TYPE_ID)),
      m_count(0),
      m_top(0),
      nextList(RNIL),
      prevList(RNIL)
    {}

    static void static_asserts()
    {
      static_assert(sizeof(ApiConTimers) ==
                      sizeof(TimerEntry) << INDEX_BITS);
    }

    Uint32 m_magic;
    Uint16 m_count;
    Uint16 m_top;
    Uint32 nextList;
    Uint32 prevList;
    TimerEntry m_entries[INDEX_MAX_COUNT];
  };

  typedef Ptr<ApiConTimers> ApiConTimersPtr;
  typedef TransientPool<ApiConTimers> ApiConTimers_pool;
  STATIC_CONST(DBTC_API_CONNECT_TIMERS_TRANSIENT_POOL_INDEX = 5);
  typedef LocalDLFifoList<ApiConTimers_pool> LocalApiConTimers_list;

  alignas(64) ApiConTimers_pool c_apiConTimersPool;
  RSS_AP_SNAPSHOT(c_apiConTimersPool);
  LocalApiConTimers_list::Head c_apiConTimersList;
  ApiConTimers* c_currentApiConTimers;

  /**
   * Limit the resource (signal/job buffer) usage of a transaction
   * by limiting :
   * - max cascading scans (FK child scans) and
   * - trigger operations.
   * An FK child scan is executed alone exclusively.
   */
  static const Uint8 MaxCascadingScansPerTransaction = 1;
  static const Uint32 MaxExecutingTriggerOpsPerTrans = 32;

  struct ApiConnectRecord
  {
    STATIC_CONST( TYPE_ID = RT_DBTC_API_CONNECT_RECORD );

    enum ConnectionKind
    {
      CK_NONE = 0,
      CK_FREE,
      CK_USER,
      CK_COPY,
      CK_FAIL
    };

    ApiConnectRecord();
    
    Uint32 m_magic;
    //---------------------------------------------------
    // First 16 byte cache line. Hot variables.
    //---------------------------------------------------
    Uint32 m_apiConTimer;
    Uint32 m_apiConTimer_line; // Last line updating timer
    ConnectionState apiConnectstate;
    ConnectionKind apiConnectkind;
    UintR transid[2];
    LocalTcConnectRecord_fifo::Head tcConnect;
    
    //---------------------------------------------------
    // Second 16 byte cache line. Hot variables.
    //---------------------------------------------------
    UintR lqhkeyconfrec;
    UintR cachePtr;
    UintR currSavePointId;
    UintR counter;
    
    //---------------------------------------------------
    // Third 16 byte cache line. First and second cache
    // line plus this will be enough for copy API records.
    // Variables used in late phases.
    //---------------------------------------------------
    UintR nextGcpConnect;
    UintR prevGcpConnect;
    UintR gcpPointer;
    UintR ndbapiConnect;
    
    //---------------------------------------------------
    // Fourth 16 byte cache line. Only used in late phases.
    // Plus 4 bytes of error handling.
    //---------------------------------------------------
    UintR nextApiConnect; // free, freeFail, ctransidFailHash, PREPARE_COMMIT
    BlockReference ndbapiBlockref;
    UintR apiCopyRecord;
    Uint64 globalcheckpointid;
    
    //---------------------------------------------------
    // Second 64 byte cache line starts. First 16 byte
    // cache line in this one. Variables primarily used
    // in early phase.
    //---------------------------------------------------
    UintR lqhkeyreqrec;
    union {
      Uint32 buddyPtr;
      Int32 pendingTriggers; // For deferred triggers
    };
    union {
      UintR apiScanRec;
      UintR commitAckMarker;
    };

    /** 
     * num_commit_ack_markers
     *
     * Number of operations sent by this transaction 
     * to LQH with their CommitAckMarker flag set.
     *
     * Includes marked operations currently in-progress and 
     * those which prepared successfully, 
     * Excludes failed operations (LQHKEYREF)
     */
    Uint32 num_commit_ack_markers;
    Uint32 m_write_count;
    Uint32 m_exec_write_count;
    ReturnSignal returnsignal;
    AbortState abortState;

    enum TransactionFlags
    {
      TF_INDEX_OP_RETURN = 1,
      TF_TRIGGER_PENDING = 2, // Used to mark waiting for a CONTINUEB
      TF_EXEC_FLAG       = 4,
      TF_COMMIT_ACK_MARKER_RECEIVED = 8,
      TF_DEFERRED_CONSTRAINTS = 16, // check constraints in deferred fashion
      TF_DEFERRED_UK_TRIGGERS = 32, // trans has deferred UK triggers
      TF_DEFERRED_FK_TRIGGERS = 64, // trans has deferred FK triggers
      TF_DISABLE_FK_CONSTRAINTS = 128,
      TF_LATE_COMMIT = 256, // Wait sending apiCommit until complete phase done

      TF_END = 0
    };
    Uint32 m_flags;

    Uint8 takeOverRec;
    Uint8 currentReplicaNo;

    Uint8 tckeyrec; // Changed from R

    Uint8 tcindxrec;

    enum ApiFailStates
    {
      AFS_API_OK = 0,
      AFS_API_FAILED = 1,
      AFS_API_DISCONNECTED = 2
    };
    Uint8 apiFailState;

    Uint8 timeOutCounter;
    Uint8 singleUserMode;
    
    Uint8 m_pre_commit_pass;

    // number of on-going cascading scans (FK child scans) at a transaction.
    Uint8 cascading_scans_count;

    // Trigger execution loop active
    bool m_inExecuteTriggers;

    Uint16 m_special_op_flags; // Used to mark on-going TcKeyReq as indx table

    Uint16 returncode;
    Uint16 takeOverInd;
    //---------------------------------------------------
    // Error Handling variables. If cache line 32 bytes
    // ensures that cache line is still only read in
    // early phases.
    //---------------------------------------------------
    UintR currentTcConnect;
    BlockReference tcBlockref;
    UintR failureNr;
    
    //---------------------------------------------------
    // Second 64 byte cache line. Third 16 byte cache line
    // in this one. Variables primarily used in early phase
    // and checked in late phase.
    // Fourth cache line is the tcSendArray that is used
    // when two and three operations are responded to in
    // parallel. The first two entries in tcSendArray is
    // part of the third cache line.
    //---------------------------------------------------
    //---------------------------------------------------
    // timeOutCounter is used waiting for ABORTCONF, COMMITCONF
    // and COMPLETECONF
    //---------------------------------------------------
    UintR tcSendArray[6];
    NdbNodeBitmask m_transaction_nodes; 
    
    // Trigger data
    
    /**
     * The list of fired triggers
     */  
    Local_TcFiredTriggerData_fifo::Head theFiredTriggers;

    // Count the outstanding FIRE_TRIG_REQs of a transaction.
    // Limit it in order to avoid job buffer overload
    Uint32 m_outstanding_fire_trig_req;

    // First and last indices of the local tc connect pointers that will
    // be used to send fire trigger reqs when resumed in execFireTrigConf
    // or in execCONTINUEB
    UintR m_firstTcConnectPtrI_FT;
    UintR m_lastTcConnectPtrI_FT;


    // Index data
    
    UintR noIndexOp;     // No outstanding index ops

    // Index op return context
    UintR indexOp;
    UintR clientData;
    Uint32 errorData;
    UintR attrInfoLen;
    Uint32 immediateTriggerId;  // Id of trigger op being fired NOW
    Uint32 firedFragId;
    
#ifdef ERROR_INSERT
    Uint32 continueBCount;  // ERROR_INSERT 8082
#endif
    UintR accumulatingIndexOp;
    UintR executingIndexOp;
    NDB_TICKS m_start_ticks;
    LocalTcIndexOperation_dllist::Head theSeizedIndexOperations;
    UintR tcIndxSendArray[6];

    bool isExecutingDeferredTriggers() const {
      return apiConnectstate == CS_SEND_FIRE_TRIG_REQ ||
        apiConnectstate == CS_WAIT_FIRE_TRIG_REQ ;
    }

    // Number of on-going trigger operations at a transaction
    // Limit them in order to avoid the transaction
    // overloading node resources (signal/job buffers).
    Uint32 m_executing_trigger_ops;

    /**
     * ExecTriggersGuard
     *
     * Used to avoid recursive calls of executeTriggers
     */
    class ExecTriggersGuard
    {
      ApiConnectRecord* m_recPtr;
    public:
      ExecTriggersGuard(ApiConnectRecord* recPtr)
      {
        if (recPtr->m_inExecuteTriggers)
        {
          m_recPtr = NULL;
        }
        else
        {
          m_recPtr = recPtr;
          m_recPtr->m_inExecuteTriggers = true;
        }
      }

      ~ExecTriggersGuard()
      {
        if (m_recPtr)
        {
          assert(m_recPtr->m_inExecuteTriggers == true);
          m_recPtr->m_inExecuteTriggers = false;
        }
      }

      bool canExecNow() const
      {
        assert(m_recPtr == NULL ||
               m_recPtr->m_inExecuteTriggers);
        return (m_recPtr != NULL);
      }
    };
  };
  
  typedef TransientPool<ApiConnectRecord> ApiConnectRecord_pool;
  STATIC_CONST(DBTC_API_CONNECT_RECORD_TRANSIENT_POOL_INDEX = 6);
  typedef LocalDLFifoList<ApiConnectRecord_pool, IA_GcpConnect>
      LocalApiConnectRecord_gcp_list;
  typedef LocalSLFifoList<ApiConnectRecord_pool, IA_ApiConnect>
      LocalApiConnectRecord_api_fifo;
  typedef LocalSLList<ApiConnectRecord_pool, IA_ApiConnect>
      LocalApiConnectRecord_api_list;
  typedef Ptr<ApiConnectRecord> ApiConnectRecordPtr;

  class PrefetchApiConTimer
  {
  public:
    PrefetchApiConTimer(const ApiConTimers_pool& pool, ApiConnectRecordPtr apiConPtr, bool for_write)
    : m_apiConTimers(NULL), m_timer_index(0), checked(false)
    {
      m_apiConPtr = apiConPtr;
      const Uint32 apiConTimer = m_apiConPtr.p->m_apiConTimer;
      ApiConTimersPtr apiConTimers;
      require(apiConTimer != RNIL);
      apiConTimers.i = apiConTimer >> ApiConTimers::INDEX_BITS;
      if (for_write)
      {
        require(pool.getUncheckedPtrRW(apiConTimers));
      }
      else
      {
        require(pool.getUncheckedPtrRO(apiConTimers));
      }
      m_timer_index = apiConTimer & ApiConTimers::INDEX_MASK;
      m_apiConTimers = apiConTimers.p;
    }

    bool check_ptr()
    {
      if (unlikely(!Magic::check_ptr(m_apiConTimers)))
      {
        return false;
      }
      assert(m_timer_index < m_apiConTimers->m_top);
      assert(m_apiConTimers->m_count > 0);
      assert(m_apiConTimers->m_entries[m_timer_index].m_apiConnectRecord ==
             m_apiConPtr.i);
      checked = true;
      return true;
    }

    void set_timer(Uint32 value, Uint32 line)
    {
      if (!checked)
      {
        require(check_ptr());
      }
      m_apiConTimers->m_entries[m_timer_index].m_timer = value;
      m_apiConPtr.p->m_apiConTimer_line = line;
    }

    Uint32 get_timer()
    {
      if (!checked)
      {
        require(check_ptr());
      }
      return m_apiConTimers->m_entries[m_timer_index].m_timer;
    }
  private:
    ApiConnectRecordPtr m_apiConPtr;
    ApiConTimers* m_apiConTimers;
    Uint32 m_timer_index;
    bool checked;
  };

  void setApiConTimer(ApiConnectRecordPtr apiConPtr, Uint32 value, Uint32 line)
#ifdef DBTC_MAIN
;
#else
  {
    const Uint32 apiConTimer = apiConPtr.p->m_apiConTimer;
    ApiConTimersPtr apiConTimers;
    ndbrequire(apiConTimer != RNIL);
    apiConTimers.i = apiConTimer >> ApiConTimers::INDEX_BITS;
    c_apiConTimersPool.getPtr(apiConTimers);
    const Uint32 timer_index = apiConTimer & ApiConTimers::INDEX_MASK;
    ndbassert(timer_index < apiConTimers.p->m_top);
    ndbassert(apiConTimers.p->m_count > 0);
    ndbassert(apiConTimers.p->m_entries[timer_index].m_apiConnectRecord ==
                apiConPtr.i);

    apiConTimers.p->m_entries[timer_index].m_timer = value;
    apiConPtr.p->m_apiConTimer_line = line;
  }
#endif
  Uint32 getApiConTimer(const ApiConnectRecordPtr apiConPtr) const
  {
    const Uint32 apiConTimer = apiConPtr.p->m_apiConTimer;
    ApiConTimersPtr apiConTimers;
    ndbrequire(apiConTimer != RNIL);
    apiConTimers.i = apiConTimer >> ApiConTimers::INDEX_BITS;
    c_apiConTimersPool.getPtr(apiConTimers);
    const Uint32 timer_index = apiConTimer & ApiConTimers::INDEX_MASK;
    ndbassert(timer_index < apiConTimers.p->m_top);
    ndbassert(apiConTimers.p->m_count > 0);
    ndbassert(apiConTimers.p->m_entries[timer_index].m_apiConnectRecord ==
                apiConPtr.i);

    return apiConTimers.p->m_entries[timer_index].m_timer;
  }

  bool seizeApiConTimer(ApiConnectRecordPtr apiConPtr)
  {
    ndbrequire(apiConPtr.p->m_apiConTimer == RNIL);
    if (unlikely(c_currentApiConTimers == NULL) ||
        (c_currentApiConTimers->m_top == ApiConTimers::INDEX_MAX_COUNT))
    {
      jam();
      ApiConTimersPtr apiConTimersptr;
      if (unlikely(!c_apiConTimersPool.seize(apiConTimersptr)))
      {
        jam();
        return false;
      }
      LocalApiConTimers_list timers_list(c_apiConTimersPool,
                                         c_apiConTimersList);
      timers_list.addLast(apiConTimersptr);
      c_currentApiConTimers = apiConTimersptr.p;
    }
    ApiConTimers* apiConTimers = c_currentApiConTimers;
    const Uint32 timer_index = apiConTimers->m_top;
    const Uint32 apiConTimer =
      (c_apiConTimersList.getLast() << ApiConTimers::INDEX_BITS) | timer_index;
    apiConTimers->m_entries[timer_index].m_timer = 0;
    apiConTimers->m_entries[timer_index].m_apiConnectRecord = apiConPtr.i;
    apiConTimers->m_top++;
    apiConTimers->m_count++;
    apiConPtr.p->m_apiConTimer = apiConTimer;
    apiConPtr.p->m_apiConTimer_line = 0;
    return true;
  }

  void releaseApiConTimer(ApiConnectRecordPtr apiConPtr)
  {
    const Uint32 apiConTimer = apiConPtr.p->m_apiConTimer;
    ndbrequire(apiConTimer != RNIL);

    ApiConTimersPtr apiConTimers;
    apiConTimers.i = apiConTimer >> ApiConTimers::INDEX_BITS;
    c_apiConTimersPool.getPtr(apiConTimers);
    const Uint32 timer_index = apiConTimer & ApiConTimers::INDEX_MASK;
    apiConTimers.p->m_entries[timer_index].m_timer = 0;
    apiConTimers.p->m_entries[timer_index].m_apiConnectRecord = RNIL;
    ndbassert(apiConTimers.p->m_count > 0);
    apiConTimers.p->m_count--;
    if (apiConTimers.p->m_count == 0)
    {
      jam();
      LocalApiConTimers_list timers_list(c_apiConTimersPool,
                                         c_apiConTimersList);
      timers_list.remove(apiConTimers);
      c_apiConTimersPool.release(apiConTimers);
      checkPoolShrinkNeed(DBTC_API_CONNECT_TIMERS_TRANSIENT_POOL_INDEX,
                          c_apiConTimersPool);
      if (apiConTimers.p == c_currentApiConTimers)
      {
        jam();
        if (timers_list.last(apiConTimers))
        {
          c_currentApiConTimers = apiConTimers.p;
        }
        else
        {
          c_currentApiConTimers = NULL;
        }
      }
    }
    apiConPtr.p->m_apiConTimer = RNIL;
  }

  void
  check_blockref(BlockReference ref)
  {
    Uint32 nodeId = refToNode(ref);
    ndbrequire(nodeId > 0 && nodeId < MAX_NODES);
  }
  // ********************** CACHE RECORD **************************************
  //---------------------------------------------------------------------------
  // This record is used between reception of TCKEYREQ and sending of LQHKEYREQ
  // It is separated so as to improve the cache hit rate and also to minimise 
  // the necessary memory storage in NDB Cluster.
  //---------------------------------------------------------------------------

  struct CacheRecord
  {
    STATIC_CONST( TYPE_ID = RT_DBTC_CACHE_RECORD );

    CacheRecord()
      : m_magic(Magic::make(TYPE_ID))
    {}

    Uint32 m_magic;

    /* Fields used by TCKEYREQ/TCINDXREQ/SCANTABREQ */
      Uint32 keyInfoSectionI;   /* KeyInfo section I-val */
      Uint32 attrInfoSectionI;  /* AttrInfo section I-val */

      // TODO : Consider using section length + other vars for this 
      UintR  currReclenAi;      /* AttrInfo words received so far */
      Uint16 attrlength;        /* Total AttrInfo length */
      Uint16 save1;             /* KeyInfo words received so far */
      Uint16 keylen;            /* KEY LENGTH SENT BY REQUEST SIGNAL */
    
      /* Distribution information */
      // TODO : Consider placing this info into other records
      Uint8  distributionKeyIndicator;
      Uint8  viaSPJFlag;        /* Send request via the SPJ block.*/
      UintR  distributionKey;
    /* End of fields used by TCKEYREQ/TCINDXREQ/SCANTABREQ */
    

    /* TCKEYREQ/TCINDXREQ only fields */
      UintR  schemaVersion;/* SCHEMA VERSION USED IN TRANSACTION         */
      UintR  tableref;     /* POINTER TO THE TABLE IN WHICH THE FRAGMENT EXISTS*/
    
      UintR  fragmentid;   /* THE COMPUTED FRAGMENT ID                     */
      UintR  hashValue;    /* THE HASH VALUE USED TO LOCATE FRAGMENT       */
    
      Uint8  m_special_hash; // collation or distribution key
      Uint8  m_no_hash;      // Hash not required for LQH (special variant)
      Uint8  m_no_disk_flag; 
      Uint8  m_op_queue;
      Uint8  lenAiInTckeyreq;  /* LENGTH OF ATTRIBUTE INFORMATION IN TCKEYREQ */
    
      Uint8  fragmentDistributionKey;  /* DIH generation no */
    
      /**
       * EXECUTION MODE OF OPERATION                    
       * 0 = NORMAL EXECUTION, 1 = INTERPRETED EXECUTION
       */
      Uint8  opExec;
      Uint8  m_read_committed_base;
      Uint8  m_noWait;
    
      /* Use of Long signals */
      Uint8  isLongTcKeyReq;   /* Incoming TcKeyReq used long signal */
      Uint32 scanInfo;
    
      Uint32 scanTakeOverInd;
      Uint32 unlockNodeId;     /* NodeId for unlock operation */
    /* End of TCKEYREQ/TCINDXREQ only fields */

  };
  
  typedef Ptr<CacheRecord> CacheRecordPtr;
  typedef TransientPool<CacheRecord> CacheRecord_pool;
  STATIC_CONST(DBTC_CACHE_RECORD_TRANSIENT_POOL_INDEX = 7);
  CacheRecord m_local_cache_record;
  
  /* ************************ HOST RECORD ********************************** */
  /********************************************************/
  /* THIS RECORD CONTAINS ALIVE-STATUS ON ALL NODES IN THE*/
  /* SYSTEM                                               */
  /********************************************************/
  struct HostRecord {
    Bitmask<(MAX_NDBMT_LQH_THREADS+1+31)/32> lqh_pack_mask;
    struct PackedWordsContainer lqh_pack[MAX_NDBMT_LQH_THREADS+1];
    struct PackedWordsContainer packTCKEYCONF;
    HostState hostStatus;
    LqhTransState lqhTransStatus;
    bool  inPackedList;

    Uint32 m_location_domain_id;

    enum NodeFailBits
    {
      NF_TAKEOVER          = 0x1,
      NF_CHECK_SCAN        = 0x2,
      NF_CHECK_TRANSACTION = 0x4,
      NF_BLOCK_HANDLE      = 0x8,
      NF_NODE_FAIL_BITS    = 0xF // All bits...
    };
    Uint32 m_nf_bits;
    NdbNodeBitmask _m_lqh_trans_conf;
    /**
     * Indicator if any history to track yet
     *
     * Tracking scan and scan errors (API node)
     * Tracking read key, write key and index key operations
     * (API node and primary DB node)
     * Tracking scan frag and scan frag errors (API node)
     * Tracking transactions (API node)
     */
    Uint32 time_tracked;
    Uint64 time_track_scan_histogram[TIME_TRACK_HISTOGRAM_RANGES];
    Uint64 time_track_scan_error_histogram[TIME_TRACK_HISTOGRAM_RANGES];
    Uint64 time_track_read_key_histogram[TIME_TRACK_HISTOGRAM_RANGES];
    Uint64 time_track_write_key_histogram[TIME_TRACK_HISTOGRAM_RANGES];
    Uint64 time_track_index_key_histogram[TIME_TRACK_HISTOGRAM_RANGES];
    Uint64 time_track_key_error_histogram[TIME_TRACK_HISTOGRAM_RANGES];
    Uint64 time_track_scan_frag_histogram[TIME_TRACK_HISTOGRAM_RANGES];
    Uint64 time_track_scan_frag_error_histogram[TIME_TRACK_HISTOGRAM_RANGES];
    Uint64 time_track_transaction_histogram[TIME_TRACK_HISTOGRAM_RANGES];
    Uint64 time_track_transaction_error_histogram[TIME_TRACK_HISTOGRAM_RANGES];
  };
  Uint32 m_my_location_domain_id;
  
  typedef Ptr<HostRecord> HostRecordPtr;
  
  /* *********** TABLE RECORD ********************************************* */

  /********************************************************/
  /* THIS RECORD CONTAINS THE CURRENT SCHEMA VERSION OF   */
  /* ALL TABLES IN THE SYSTEM.                            */
  /********************************************************/
  struct TableRecord {
    TableRecord() {}
    Uint32 currentSchemaVersion;
    Uint16 m_flags;
    Uint8 tableType;
    Uint8 singleUserMode;

    enum {
      TR_ENABLED      = 1 << 0,
      TR_DROPPING     = 1 << 1,
      TR_STORED_TABLE = 1 << 2,
      TR_PREPARED     = 1 << 3
      ,TR_USER_DEFINED_PARTITIONING = 1 << 4
      ,TR_READ_BACKUP = (1 << 5)
      ,TR_FULLY_REPLICATED = (1<<6)
      ,TR_DELAY_COMMIT = (1 << 7)
    };
    Uint8 get_enabled()     const { return (m_flags & TR_ENABLED)      != 0; }
    Uint8 get_dropping()    const { return (m_flags & TR_DROPPING)     != 0; }
    Uint8 get_storedTable() const { return (m_flags & TR_STORED_TABLE) != 0; }
    Uint8 get_prepared()    const { return (m_flags & TR_PREPARED)     != 0; }
    void set_enabled(Uint8 f)     { f ? m_flags |= (Uint16)TR_ENABLED      : m_flags &= ~(Uint16)TR_ENABLED; }
    void set_dropping(Uint8 f)    { f ? m_flags |= (Uint16)TR_DROPPING     : m_flags &= ~(Uint16)TR_DROPPING; }
    void set_storedTable(Uint8 f) { f ? m_flags |= (Uint16)TR_STORED_TABLE : m_flags &= ~(Uint16)TR_STORED_TABLE; }
    void set_prepared(Uint8 f)    { f ? m_flags |= (Uint16)TR_PREPARED : m_flags &= ~(Uint16)TR_PREPARED; }

    Uint8 get_user_defined_partitioning() const {
      return (m_flags & TR_USER_DEFINED_PARTITIONING) != 0;
    }

    void set_user_defined_partitioning(Uint8 f) {
      f ?
        m_flags |= (Uint16)TR_USER_DEFINED_PARTITIONING :
        m_flags &= ~(Uint16)TR_USER_DEFINED_PARTITIONING;
    }

    Uint8 noOfKeyAttr;
    Uint8 hasCharAttr;
    Uint8 noOfDistrKeys;
    Uint8 hasVarKeys;

    bool checkTable(Uint32 schemaVersion) const {
      return !get_dropping() &&
	((/** normal transaction path */
          get_enabled() &&
          table_version_major(schemaVersion) ==
          table_version_major(currentSchemaVersion)) 
         ||
         (/** 
           * unique index is relaxed for DbUtil and transactions ongoing
           * while index is created
           */
          get_prepared() && schemaVersion == currentSchemaVersion &&
          DictTabInfo::isUniqueIndex(tableType)));
    }
    
    Uint32 getErrorCode(Uint32 schemaVersion) const;
  };
  typedef Ptr<TableRecord> TableRecordPtr;

  /**
   * Specify the location of a fragment.
   * The primaryBlockRef is the location of the primary partition.
   * The preferredBlockRef is the preferred location using READ
   * BACKUP and/or location domains. The block reference is always
   * pointing to a LQH where the data resides.
   *
   * primaryBlockRef is only used to sort out which SCAN_FRAGREQ to
   * SPJ the fragment should be sent to. When using MultiFragFlag
   * (currently only used by DBSPJ) we will divide the query into
   * a set of SPJ workers, each handling a subset of the root
   * table. The primaryBlockRef is used to decide which SPJ worker
   * should handle this fragment. The preferredBlockRef decides
   * the placement of the SPJ worker still, this means that we can
   * have multiple SPJ workers on the same node.
   */
  struct ScanFragLocation
  {
    Uint32 primaryBlockRef;
    Uint32 preferredBlockRef;
    Uint32 fragId;
  };

#define NUM_FRAG_LOCATIONS_IN_ARRAY 32

  struct ScanFragLocationRec
  {
    STATIC_CONST( TYPE_ID = RT_DBTC_FRAG_LOCATION );

    ScanFragLocationRec()
    : m_magic(Magic::make(TYPE_ID)),
      nextList(RNIL)
    {}

    Uint32 m_magic;

    /**
     * Next ptr (used in pool/list)
     */
    Uint32 nextList;

    Uint32 m_first_index;
    Uint32 m_next_index;
    struct ScanFragLocation m_frag_location_array[NUM_FRAG_LOCATIONS_IN_ARRAY];
  };

  typedef Ptr<ScanFragLocationRec> ScanFragLocationPtr;
  typedef TransientPool<ScanFragLocationRec> ScanFragLocation_pool;
  STATIC_CONST(DBTC_FRAG_LOCATION_TRANSIENT_POOL_INDEX = 8);
  typedef SLFifoList<ScanFragLocation_pool> ScanFragLocation_list;
  typedef LocalSLFifoList<ScanFragLocation_pool> Local_ScanFragLocation_list;

  alignas(64) ScanFragLocation_pool m_fragLocationPool;
  RSS_AP_SNAPSHOT(m_fragLocationPool);

  /**
   * There is max 16 ScanFragRec's for 
   * each scan started in TC. Each ScanFragRec is used by
   * a scan fragment "process" that scans one fragment at a time. 
   * It will receive max 16 tuples in each request
   */
  struct ScanFragRec {
    STATIC_CONST( TYPE_ID = RT_DBTC_SCAN_FRAGMENT );
    ScanFragRec();
    /**
     * ScanFragState      
     *  WAIT_GET_PRIMCONF : Waiting for DIGETPRIMCONF when starting a new 
     *   fragment scan (Obsolete; Checked for, but never set)
     *  LQH_ACTIVE : The scan process has sent a command to LQH and is
     *   waiting for the response
     *  LQH_ACTIVE_CLOSE : The scan process has sent close to LQH and is
     *   waiting for the response (Unused)
     *  DELIVERED : The result have been delivered, this scan frag process 
     *   are waiting for a SCAN_NEXTREQ to tell us to continue scanning
     *  RETURNING_FROM_DELIVERY : SCAN_NEXTREQ received and continuing scan
     *   soon (Unused)
     *  QUEUED_FOR_DELIVERY : Result queued in TC and waiting for delivery
     *   to API
     *  COMPLETED : The fragment scan processes has completed and finally
     *    sent a SCAN_PROCCONF
     */
    enum ScanFragState {
      IDLE = 0,
      WAIT_GET_PRIMCONF = 1,
      LQH_ACTIVE = 2,
      DELIVERED = 4,
      QUEUED_FOR_DELIVERY = 6,
      COMPLETED = 7
    };
    Uint32 m_magic;
    // Timer for checking timeout of this fragment scan
    Uint32  scanFragTimer;

    // Fragment id as reported back by DIGETNODESREQ
    Uint32 lqhScanFragId;

    // Blockreference of LQH 
    BlockReference lqhBlockref;

    // getNodeInfo.m_connectCount, set at seize used so that
    // I don't accidently kill a starting node
    Uint32 m_connectCount;

    // State of this fragment scan
    ScanFragState scanFragState;

    // Id of the ScanRecord this fragment scan belongs to
    Uint32 scanRec;

    // The value of fragmentCompleted in the last received SCAN_FRAGCONF
    Uint8 m_scan_frag_conf_status;

    inline void startFragTimer(Uint32 timeVal){
      scanFragTimer = timeVal;
    }
    inline void stopFragTimer(void){
      scanFragTimer = 0;
    }

    Uint32 m_ops;
    Uint32 m_apiPtr;
    Uint32 m_totalLen;
    Uint32 m_hasMore;
    Uint32 nextList;
    Uint32 prevList;
    NDB_TICKS m_start_ticks;
  };
  
  typedef Ptr<ScanFragRec> ScanFragRecPtr;
  typedef TransientPool<ScanFragRec> ScanFragRec_pool;
  STATIC_CONST(DBTC_SCAN_FRAGMENT_TRANSIENT_POOL_INDEX = 9);
  typedef SLList<ScanFragRec_pool> ScanFragRec_sllist;
  typedef DLList<ScanFragRec_pool> ScanFragRec_dllist;
  typedef LocalDLList<ScanFragRec_pool> Local_ScanFragRec_dllist;

  /**
   * Each scan allocates one ScanRecord to store information 
   * about the current scan
   *
   */
  struct ScanRecord {
    STATIC_CONST( TYPE_ID = RT_DBTC_SCAN_RECORD );
    ScanRecord()
    : m_magic(Magic::make(TYPE_ID)),
      scanState(IDLE),
      scanApiRec(RNIL)
    {
      NdbTick_Invalidate(&m_start_ticks);
    }
    /** NOTE! This is the old comment for ScanState. - MASV
     *       STATE TRANSITIONS OF SCAN_STATE. SCAN_STATE IS THE STATE 
     *       VARIABLE OF THE RECEIVE AND DELIVERY PROCESS.
     *       THE PROCESS HAS THREE STEPS IT GOES THROUGH.  
     *       1) THE INITIAL STATES WHEN RECEIVING DATA FOR THE SCAN.         
     *          - WAIT_SCAN_TAB_INFO                                         
     *          - WAIT_AI                                                    
     *          - WAIT_FRAGMENT_COUNT                                        
     *       2) THE EXECUTION STATES WHEN THE SCAN IS PERFORMED.             
     *          - SCAN_NEXT_ORDERED                                          
     *          - DELIVERED                                                  
     *          - QUEUED_DELIVERED                                           
     *       3) THE CLOSING STATE WHEN THE SCAN PROCESS IS CLOSING UP 
     *          EVERYTHING.        
     *          - CLOSING_SCAN                                               
     *       INITIAL START WHEN SCAN_TABREQ RECEIVED                         
     *       -> WAIT_SCAN_TAB_INFO (IF ANY SCAN_TABINFO TO BE RECEIVED)      
     *       -> WAIT_AI (IF NO SCAN_TAB_INFO BUT ATTRINFO IS RECEIVED)       
     *       -> WAIT_FRAGMENT_COUNT (IF NEITHER SCAN_TABINFO OR ATTRINFO 
     *                               RECEIVED)       
     *                                                                       
     *       WAIT_SCAN_TAB_INFO TRANSITIONS:                                 
     *       -> WAIT_SCAN_TABINFO (WHEN MORE SCAN_TABINFO RECEIVED)          
     *       -> WAIT_AI (WHEN ATTRINFO RECEIVED AFTER RECEIVING ALL 
     *                    SCAN_TABINFO)        
     *       -> WAIT_FRAGMENT_COUNT (WHEN NO ATTRINFO RECEIVED AFTER 
     *                               RECEIVING ALL SCAN_TABINFO )            
     *       WAIT_AI TRANSITIONS:                                            
     *       -> WAIT_AI (WHEN MORE ATTRINFO RECEIVED)                        
     *       -> WAIT_FRAGMENT_COUNT (WHEN ALL ATTRINFO RECEIVED)             
     *                                                                       
     *       WAIT_FRAGMENT_COUNT TRANSITIONS:                                
     *       -> SCAN_NEXT_ORDERED                                            
     *                                                                       
     *       SCAN_NEXT_ORDERED TRANSITIONS:                                  
     *       -> DELIVERED (WHEN FIRST SCAN_FRAGCONF ARRIVES WITH OPERATIONS 
     *                     TO REPORT IN IT)                                  
     *       -> CLOSING_SCAN (WHEN SCAN IS CLOSED BY SCAN_NEXTREQ OR BY SOME 
     *                        ERROR)      
     *
     *       DELIVERED TRANSITIONS:
     *       -> SCAN_NEXT_ORDERED (IF SCAN_NEXTREQ ARRIVES BEFORE ANY NEW 
     *                             OPERATIONS TO REPORT ARRIVES)
     *       -> QUEUED_DELIVERED (IF NEW OPERATION TO REPORT ARRIVES BEFORE 
     *                            SCAN_NEXTREQ)
     *       -> CLOSING_SCAN (WHEN SCAN IS CLOSED BY SCAN_NEXTREQ OR BY SOME 
     *                        ERROR)      
     *   
     *       QUEUED_DELIVERED TRANSITIONS:  
     *       -> DELIVERED (WHEN SCAN_NEXTREQ ARRIVES AND QUEUED OPERATIONS 
     *                     TO REPORT ARE SENT TO THE APPLICATION)
     *       -> CLOSING_SCAN (WHEN SCAN IS CLOSED BY SCAN_NEXTREQ OR BY 
     *                        SOME ERROR)      
     */
    enum ScanState {
      IDLE = 0,
      WAIT_SCAN_TAB_INFO = 1,
      WAIT_AI = 2,
      WAIT_FRAGMENT_COUNT = 3,
      RUNNING = 4,
      CLOSING_SCAN = 5
    };

    // State of this scan
    Uint32 m_magic;
    ScanState scanState;
    Uint32 scanKeyInfoPtr;
    Uint32 scanAttrInfoPtr;

    // List of fragment locations as reported by DIH
    ScanFragLocation_list::Head m_fragLocations;

    ScanFragRec_dllist::Head m_running_scan_frags;  // Currently in LQH
    union { Uint32 m_queued_count; Uint32 scanReceivedOperations; };
    ScanFragRec_dllist::Head m_queued_scan_frags;   // In TC !sent to API
    ScanFragRec_dllist::Head m_delivered_scan_frags;// Delivered to API

    // Id of the next fragment to be scanned. Used by scan fragment 
    // processes when they are ready for the next fragment
    Uint32 scanNextFragId;
    
    // Total number of fragments in the table we are scanning
    Uint32 scanNoFrag;

    // Length of expected attribute information
    Uint32 m_booked_fragments_count;

    // Reference to ApiConnectRecord
    Uint32 scanApiRec;

    // Number of scan frag processes that belong to this scan 
    Uint32 scanParallel;

    // Schema version used by this scan
    Uint32 scanSchemaVersion;

    // Index of stored procedure belonging to this scan
    Uint32 scanStoredProcId;

    // The index of table that is scanned
    Uint32 scanTableref;
    Uint32 m_scan_cookie;

    // Number of operation records per scanned fragment
    // Number of operations in first batch
    // Max number of bytes per batch
    union {
      Uint16 first_batch_size_rows;
      Uint16 batch_size_rows;
    };
    Uint32 batch_byte_size;
    Uint32 m_scan_block_no;

    Uint32 scanRequestInfo; // ScanFrag format

    // Close is ordered
    bool m_close_scan_req;
    // All SCAN_FRAGCONS should be passed on to the API as SCAN_TABCONFS.
    // This is needed to correctly propagate 'node masks' when scanning via the
    // SPJ block.
    bool m_pass_all_confs;

    /**
     * Use 4 or 5 word extended conf signal, where opcount, total_len & active
     * are sent as seperate words. 4 or 5 word extended format is decided
     * based on 'ndbd_send_active_bitmask(<version>)'
     */
    bool m_extended_conf;
    bool m_read_committed_base;

    /**
     *
     */
    bool m_scan_dist_key_flag;
    Uint32 m_scan_dist_key;
    Uint32 m_read_any_node;
    NDB_TICKS m_start_ticks;
  };
  typedef Ptr<ScanRecord> ScanRecordPtr;
  typedef TransientPool<ScanRecord> ScanRecord_pool;
  STATIC_CONST(DBTC_SCAN_RECORD_TRANSIENT_POOL_INDEX = 10);
  
  /*************************************************************************>*/
  /*                     GLOBAL CHECKPOINT INFORMATION RECORD                */
  /*                                                                         */
  /*       THIS RECORD IS USED TO STORE THE GLOBALCHECKPOINT NUMBER AND A 
   *       COUNTER DURING THE COMPLETION PHASE OF THE TRANSACTION            */
  /*************************************************************************>*/
  /*                                                                         */
  /*       GCP RECORD ALIGNED TO BE 32 BYTES                                 */
  /*************************************************************************>*/
  struct GcpRecord
  {
    STATIC_CONST( TYPE_ID = RT_DBTC_GCP_RECORD );

    GcpRecord()
      : m_magic(Magic::make(TYPE_ID))
    {}

    Uint32 m_magic;
    Uint16 gcpNomoretransRec;
    LocalApiConnectRecord_gcp_list::Head apiConnectList;
    UintR nextList;
    Uint64 gcpId;
  }; /* p2c: size = 32 bytes */
  
  typedef Ptr<GcpRecord> GcpRecordPtr;
  typedef TransientPool<GcpRecord> GcpRecord_pool;
  STATIC_CONST(DBTC_GCP_RECORD_TRANSIENT_POOL_INDEX = 11);
  typedef LocalSLFifoList<GcpRecord_pool> LocalGcpRecord_list;

  /*************************************************************************>*/
  /*               TC_FAIL_RECORD                                            */
  /*       THIS RECORD IS USED WHEN HANDLING TAKE OVER OF ANOTHER FAILED 
   *       TC NODE.       */
  /*************************************************************************>*/
  struct TcFailRecord {
    Uint16 queueList[MAX_NDB_NODES];
    Uint8 takeOverProcState[MAX_NDB_NODES];
    UintR completedTakeOver;
    UintR currentHashIndexTakeOver;
    Uint32 maxInstanceId;
    bool   takeOverFailed;
    bool   handledOneTransaction;
    Uint32 takeOverInstanceId;
    FailState failStatus;
    Uint16 queueIndex;
    Uint16 takeOverNode;
  };
  typedef Ptr<TcFailRecord> TcFailRecordPtr;

public:
  Dbtc(Block_context&, Uint32 instanceNumber = 0);
  ~Dbtc() override;

private:
  BLOCK_DEFINES(Dbtc);

  // Transit signals
  void execPACKED_SIGNAL(Signal* signal);
  void execABORTED(Signal* signal);
  void execATTRINFO(Signal* signal);
  void execCONTINUEB(Signal* signal);
  void execKEYINFO(Signal* signal);
  void execSCAN_NEXTREQ(Signal* signal);
  void execSCAN_PROCREQ(Signal* signal);
  void execSCAN_PROCCONF(Signal* signal);
  void execTAKE_OVERTCCONF(Signal* signal);
  void execLQHKEYREF(Signal* signal);
  void execTRANSID_AI_R(Signal* signal);
  void execKEYINFO20_R(Signal* signal);
  void execROUTE_ORD(Signal* signal);
  // Received signals
  void execDUMP_STATE_ORD(Signal* signal);
  void execDBINFO_SCANREQ(Signal* signal);
  void execSEND_PACKED(Signal* signal);
  void execCOMPLETED(Signal* signal);
  void execCOMMITTED(Signal* signal);
  void execDIGETNODESREF(Signal* signal, ApiConnectRecordPtr apiConnectptr);
  void execDIVERIFYCONF(Signal* signal);
  void execDIH_SCAN_TAB_REF(Signal* signal,
                            ScanRecordPtr scanptr,
                            ApiConnectRecordPtr apiConnectptr);
  void execDIH_SCAN_TAB_CONF(Signal* signal,
                             ScanRecordPtr scanptr,
                             TableRecordPtr tabPtr,
                             ApiConnectRecordPtr apiConnectptr);
  void execGCP_NOMORETRANS(Signal* signal);
  void execLQHKEYCONF(Signal* signal);
  void execNDB_STTOR(Signal* signal);
  void execREAD_NODESCONF(Signal* signal);
  void execREAD_NODESREF(Signal* signal);
  void execSTTOR(Signal* signal);
  void execTC_COMMITREQ(Signal* signal);
  void execTC_CLOPSIZEREQ(Signal* signal);
  void execTCGETOPSIZEREQ(Signal* signal);
  void execTCKEYREQ(Signal* signal);
  void execTCRELEASEREQ(Signal* signal);
  void execTCSEIZEREQ(Signal* signal);
  void execTCROLLBACKREQ(Signal* signal);
  void execTC_HBREP(Signal* signal);
  void execTC_SCHVERREQ(Signal* signal);
  void execTAB_COMMITREQ(Signal* signal);
  void execSCAN_TABREQ(Signal* signal);
  void execSCAN_TABINFO(Signal* signal);
  void execSCAN_FRAGCONF(Signal* signal);
  void execSCAN_FRAGREF(Signal* signal);
  void execREAD_CONFIG_REQ(Signal* signal);
  void execLQH_TRANSCONF(Signal* signal);
  void execCOMPLETECONF(Signal* signal);
  void execCOMMITCONF(Signal* signal);
  void execABORTCONF(Signal* signal);
  void execNODE_FAILREP(Signal* signal);
  void execINCL_NODEREQ(Signal* signal);
  void execTIME_SIGNAL(Signal* signal);
  void execAPI_FAILREQ(Signal* signal);
  void execSCAN_HBREP(Signal* signal);

  void execABORT_ALL_REQ(Signal* signal);

  void execCREATE_TRIG_IMPL_REQ(Signal* signal);
  void execDROP_TRIG_IMPL_REQ(Signal* signal);
  void execFIRE_TRIG_ORD(Signal* signal);
  void execTRIG_ATTRINFO(Signal* signal);
  void execCREATE_INDX_IMPL_REQ(Signal* signal);
  void execDROP_INDX_IMPL_REQ(Signal* signal);
  void execTCINDXREQ(Signal* signal);
  void execINDXKEYINFO(Signal* signal);
  void execINDXATTRINFO(Signal* signal);
  void execALTER_INDX_IMPL_REQ(Signal* signal);
  void execSIGNAL_DROPPED_REP(Signal* signal);

  void execFIRE_TRIG_REF(Signal*);
  void execFIRE_TRIG_CONF(Signal*);

  void execCREATE_FK_IMPL_REQ(Signal* signal);
  void execDROP_FK_IMPL_REQ(Signal* signal);
  void execUPD_QUERY_DIST_ORD(Signal*);

  // Index table lookup
  void execTCKEYCONF(Signal* signal);
  void execTCKEYREF(Signal* signal);
  void execTRANSID_AI(Signal* signal);
  void execTCROLLBACKREP(Signal* signal);

  void execCREATE_TAB_REQ(Signal* signal);
  void execPREP_DROP_TAB_REQ(Signal* signal);
  void execDROP_TAB_REQ(Signal* signal);
  void checkWaitDropTabFailedLqh(Signal*, NodeId nodeId, Uint32 tableId);
  void execALTER_TAB_REQ(Signal* signal);
  void set_timeout_value(Uint32 timeOut);
  void set_appl_timeout_value(Uint32 timeOut);
  void set_no_parallel_takeover(Uint32);
  void updateBuddyTimer(ApiConnectRecordPtr);

  // Statement blocks
  void updatePackedList(Signal* signal, HostRecord* ahostptr, 
			Uint16 ahostIndex);
  void clearTcNodeData(Signal* signal, 
                       UintR TLastLqhIndicator,
                       UintR Tstart);
  void errorReport(Signal* signal, int place);
  void warningReport(Signal* signal, int place);
  void printState(Signal* signal, int place, ApiConnectRecordPtr apiConnectptr, bool force_trace = false);
  int seizeTcRecord(Signal* signal, ApiConnectRecordPtr apiConnectptr);
  int seizeCacheRecord(Signal* signal, CacheRecordPtr& cachePtr, ApiConnectRecord* regApiPtr);
  void releaseCacheRecord(ApiConnectRecordPtr transPtr, CacheRecord*);
  void TCKEY_abort(Signal* signal, int place, ApiConnectRecordPtr apiConnectptr);
  void copyFromToLen(UintR* sourceBuffer, UintR* destBuffer, UintR copyLen);
  void reportNodeFailed(Signal* signal, NodeId nodeId);
  void sendPackedTCKEYCONF(Signal* signal,
                           HostRecord * ahostptr,
                           UintR hostId);
  void sendPackedSignal(Signal* signal,
                        struct PackedWordsContainer * container);
  Uint32 sendCommitLqh(Signal* signal,
                       TcConnectRecord * regTcPtr,
                       ApiConnectRecord* regApiPtr);
  Uint32 sendCompleteLqh(Signal* signal,
                         TcConnectRecord * const regTcPtr,
                         ApiConnectRecord* const regApiPtr);

  void startSendFireTrigReq(Signal*, Ptr<ApiConnectRecord>);

  void sendFireTrigReq(Signal*, Ptr<ApiConnectRecord>);

  Uint32 sendFireTrigReqLqh(Signal*, Ptr<TcConnectRecord>, Uint32 pass, ApiConnectRecord* regApiPtr);

  void checkWaitFireTrigConfDone(Signal*,
                                 Ptr<ApiConnectRecord>);

/**
 * These use modulo 2 hashing, so these need to be a number which is 2^n.
 */
#define TC_FAIL_HASH_SIZE 4096
#define TRANSID_FAIL_HASH_SIZE 1024

  void sendTCKEY_FAILREF(Signal* signal, ApiConnectRecord *);
  void sendTCKEY_FAILCONF(Signal* signal, ApiConnectRecord *);
  void routeTCKEY_FAILREFCONF(Signal* signal, const ApiConnectRecord *, 
			      Uint32 gsn, Uint32 len);
  void execTCKEY_FAILREFCONF_R(Signal* signal);
  void timer_handling(Signal *signal);
  void checkStartTimeout(Signal* signal);
  void checkStartFragTimeout(Signal* signal);
  void timeOutFoundFragLab(Signal* signal, Uint32 TscanConPtr);
  void timeOutLoopStartFragLab(Signal* signal, Uint32 TscanConPtr);
  int  releaseAndAbort(Signal* signal, ApiConnectRecord* regApiPtr);

  void scan_for_read_backup(Signal *, Uint32, Uint32, Uint32);
  void releaseMarker(ApiConnectRecord * const regApiPtr);

  Uint32 get_transid_fail_bucket(Uint32 transid1);
  void insert_transid_fail_hash(Uint32 transid1, ApiConnectRecordPtr apiConnectptr);
  void remove_from_transid_fail_hash(Signal *signal, Uint32 transid1, ApiConnectRecordPtr apiConnectptr);
  Uint32 get_tc_fail_bucket(Uint32 transid1, Uint32 tcOprec);
  void insert_tc_fail_hash(Uint32 transid1, Uint32 tcOprec);
  void remove_transaction_from_tc_fail_hash(Signal *signal, ApiConnectRecord* regApiPtr);

  void initTcFail(Signal* signal);
  void releaseTakeOver(Signal* signal, ApiConnectRecordPtr apiConnectptr);
  void setupFailData(Signal* signal, ApiConnectRecord* regApiPtr);
  bool findApiConnectFail(Signal* signal, Uint32 transid1, Uint32 transid2, ApiConnectRecordPtr& apiConnectptr);
  void initApiConnectFail(Signal* signal,
                          Uint32 transid1,
                          Uint32 transid2,
                          LqhTransConf::OperationStatus transStatus,
                          Uint32 reqinfo,
                          BlockReference applRef,
                          Uint64 gci,
                          NodeId nodeId,
                          ApiConnectRecordPtr apiConnectptr);
  void updateApiStateFail(Signal* signal,
                          Uint32 transid1,
                          Uint32 transid2,
                          LqhTransConf::OperationStatus transStatus,
                          Uint32 reqinfo,
                          BlockReference applRef,
                          Uint64 gci,
                          NodeId nodeId,
                          ApiConnectRecordPtr apiConnectptr);
  bool findTcConnectFail(Signal* signal,
                         Uint32 transid1,
                         Uint32 transid2,
                         Uint32 tcOprec,
                         ApiConnectRecordPtr apiConnectptr);
  void initTcConnectFail(Signal* signal,
                         Uint32 instanceKey,
                         Uint32 tcOprec,
                         Uint32 reqinfo,
                         LqhTransConf::OperationStatus transStatus,
                         NodeId nodeId,
                         Uint32 apiConnectPtr);
  void updateTcStateFail(Signal* signal,
                         Uint32 instanceKey,
                         Uint32 tcOprec,
                         Uint32 reqinfo,
                         LqhTransConf::OperationStatus transStatus,
                         NodeId nodeId,
                         ApiConnectRecordPtr apiConnecptr);

  bool handleFailedApiConnection(Signal*,
                                 Uint32 *TloopCount,
                                 Uint32 TapiFailedNode,
                                 bool apiNodeFailed,
                                 ApiConnectRecordPtr apiConnectptr);
  void set_api_fail_state(Uint32 TapiFailedNode, bool apiNodeFailed, ApiConnectRecord* regApiPtr);
  void handleApiFailState(Signal* signal, UintR anApiConnectptr);
  void handleFailedApiNode(Signal* signal,
                           UintR aFailedNode,
                           UintR anApiConnectPtr);
  void handleScanStop(Signal* signal, UintR aFailedNode);
  void initScanTcrec(Signal* signal);
  Uint32 initScanrec(ScanRecordPtr,  const class ScanTabReq*,
                     const UintR scanParallel,
                     const Uint32 apiPtr[],
                     Uint32 apiConnectPtr);
  void initScanfragrec(Signal* signal);
  void releaseScanResources(Signal*,
                            ScanRecordPtr,
                            ApiConnectRecordPtr apiConnectptr,
                            bool not_started = false);
  ScanRecordPtr seizeScanrec(Signal* signal);

  void sendDihGetNodesLab(Signal*, ScanRecordPtr, ApiConnectRecordPtr);
  bool sendDihGetNodeReq(Signal*,
                         ScanRecordPtr,
                         ScanFragLocationPtr &fragLocationPtr,
                         Uint32 scanFragId,
                         bool is_multi_spj_scan);
  void get_next_frag_location(ScanFragLocationPtr fragLocationPtr,
                              Uint32 & fragId,
                              Uint32 & primaryBlockRef,
                              Uint32 & preferredBlockRef);
  void get_and_step_next_frag_location(ScanFragLocationPtr & fragLocationPtr,
                                       ScanRecord *scanPtrP,
                                       Uint32 & fragId,
                                       Uint32 & primaryBlockRef,
                                       Uint32 & preferredBlockRef);
  void sendFragScansLab(Signal*, ScanRecordPtr, ApiConnectRecordPtr);
  bool sendScanFragReq(Signal*,
                       ScanRecordPtr,
                       ScanFragRecPtr,
                       ScanFragLocationPtr & fragLocationPtr,
                       ApiConnectRecordPtr const apiConnectptr);
  void sendScanTabConf(Signal* signal, ScanRecordPtr, ApiConnectRecordPtr);
  void send_close_scan(Signal*, ScanFragRecPtr, const ApiConnectRecordPtr);
  void close_scan_req(Signal*, ScanRecordPtr, bool received_req, ApiConnectRecordPtr apiConnectptr);
  void close_scan_req_send_conf(Signal*, ScanRecordPtr, ApiConnectRecordPtr apiConnectptr);
  
  void checkGcp(Signal* signal);
  void commitGciHandling(Signal* signal, Uint64 Tgci, ApiConnectRecordPtr apiConnectptr);
  void copyApi(Ptr<ApiConnectRecord> dst, Ptr<ApiConnectRecord> src);
  void DIVER_node_fail_handling(Signal* signal, Uint64 Tgci, ApiConnectRecordPtr apiConnectptr);
  void gcpTcfinished(Signal* signal, Uint64 gci);
  void handleGcp(Signal* signal, ApiConnectRecordPtr);
  void hash(Signal* signal, CacheRecord * regCachePtr);
  bool handle_special_hash(Uint32 dstHash[4], 
                           const Uint32* src, Uint32 srcLen, 
                           Uint32 tabPtrI, bool distr);
  
  void initApiConnect(Signal* signal);
  void initApiConnectRec(Signal* signal, 
			 ApiConnectRecord * const regApiPtr,
			 bool releaseIndexOperations = false);
  void inithost(Signal* signal);
  void initialiseScanrec(Signal* signal);
  void initTable(Signal* signal);
  void initialiseTcConnect(Signal* signal);
  void linkApiToGcp(Ptr<GcpRecord>, Ptr<ApiConnectRecord>);
  void linkGciInGcilist(Ptr<GcpRecord>);
  void linkTcInConnectionlist(Signal* signal, ApiConnectRecord* regApiPtr);
  void releaseAbortResources(Signal* signal, ApiConnectRecordPtr apiConnectptr);
  void releaseApiCon(Signal* signal, UintR aApiConnectPtr);
  void releaseApiConCopy(Signal* signal, ApiConnectRecordPtr apiConnectptr);
  void releaseApiConnectFail(Signal* signal, ApiConnectRecordPtr apiConnectptr);
  void releaseAttrinfo(CacheRecordPtr cachePtr, ApiConnectRecord* regApiPtr);
  void releaseKeys(CacheRecord* regCachePtr);
  void releaseDirtyRead(Signal*, ApiConnectRecordPtr, TcConnectRecord*);
  void releaseDirtyWrite(Signal* signal, ApiConnectRecordPtr apiConnectptr);
  void releaseTcCon();
  void releaseTcConnectFail(Signal* signal);
  void releaseTransResources(Signal* signal, ApiConnectRecordPtr apiConnectptr);
  void checkPoolShrinkNeed(Uint32 pool_index, const TransientFastSlotPool& pool);
  void sendPoolShrink(Uint32 pool_index);
  bool seizeApiConnect(Signal* signal, ApiConnectRecordPtr& apiConnectptr);
  bool seizeApiConnectCopy(Signal* signal, ApiConnectRecord* regApiPtr);
  bool seizeApiConnectFail(Signal* signal, ApiConnectRecordPtr& apiConnectptr);
  [[noreturn]] void crash_gcp(Uint32 line, const char msg[]);
  void seizeGcp(Ptr<GcpRecord> & dst, Uint64 gci);
  void seizeTcConnectFail(Signal* signal);
  Ptr<ApiConnectRecord> sendApiCommitAndCopy(Signal* signal, ApiConnectRecordPtr apiConnectptr);
  void sendApiCommitSignal(Signal* signal, Ptr<ApiConnectRecord>);
  void sendApiLateCommitSignal(Signal* signal, Ptr<ApiConnectRecord> apiCopy);
  void sendContinueTimeOutControl(Signal* signal, Uint32 TapiConPtr);
  void sendlqhkeyreq(Signal* signal, 
                     BlockReference TBRef,
                     CacheRecord*,
                     ApiConnectRecord* regApiPtr);
  void sendSystemError(Signal* signal, int line);
  void sendtckeyconf(Signal* signal, UintR TcommitFlag, ApiConnectRecordPtr apiConnectptr);
  void unlinkApiConnect(Ptr<GcpRecord>, Ptr<ApiConnectRecord>);
  void unlinkAndReleaseGcp(Ptr<GcpRecord>);
  void unlinkReadyTcCon(ApiConnectRecord* regApiPtr);
  void handleFailedOperation(Signal* signal,
			     const LqhKeyRef * const lqhKeyRef, 
			     bool gotLqhKeyRef);
  void markOperationAborted(ApiConnectRecord * const regApiPtr,
			    TcConnectRecord * const regTcPtr);
  void clearCommitAckMarker(ApiConnectRecord * const regApiPtr,
			    TcConnectRecord * const regTcPtr);
  // Trigger and index handling
  int saveINDXKEYINFO(Signal* signal,
                      TcIndexOperation* indexOp,
                      const Uint32 *src, 
                      Uint32 len);
  bool receivedAllINDXKEYINFO(TcIndexOperation* indexOp);
  int saveINDXATTRINFO(Signal* signal,
                        TcIndexOperation* indexOp,
                        const Uint32 *src, 
                        Uint32 len);
  bool receivedAllINDXATTRINFO(TcIndexOperation* indexOp);
  Uint32 saveTRANSID_AI(Signal* signal,
                        TcIndexOperation* indexOp, 
                        const Uint32 *src,
                        Uint32 len);
  bool receivedAllTRANSID_AI(TcIndexOperation* indexOp);
  void readIndexTable(Signal* signal,
                      ApiConnectRecordPtr transPtr,
                      TcIndexOperation* indexOp,
                      Uint32 special_op_flags);
  void executeIndexOperation(Signal* signal, 
			     ApiConnectRecord* regApiPtr,
			     TcIndexOperation* indexOp);
  bool seizeIndexOperation(ApiConnectRecord* regApiPtr,
			   TcIndexOperationPtr& indexOpPtr);
  void releaseIndexOperation(ApiConnectRecord* regApiPtr,
			     TcIndexOperation* indexOp);
  void releaseAllSeizedIndexOperations(ApiConnectRecord* regApiPtr);
  void setupIndexOpReturn(ApiConnectRecord* regApiPtr,
			  TcConnectRecord* regTcPtr);

  void saveTriggeringOpState(Signal* signal,
			     TcConnectRecord* trigOp);
  void restoreTriggeringOpState(Signal* signal, 
				TcConnectRecord* trigOp);
  void trigger_op_finished(Signal* signal,
                           ApiConnectRecordPtr,
                           Uint32 triggerPtrI,
                           TcConnectRecord* triggeringOp,
                           Uint32 returnCode);
  void continueTriggeringOp(Signal* signal,
                            TcConnectRecord* trigOp,
                            ApiConnectRecordPtr);

  void executeTriggers(Signal* signal, ApiConnectRecordPtr const* transPtr);
  void waitToExecutePendingTrigger(Signal* signal, ApiConnectRecordPtr transPtr);
  bool executeTrigger(Signal* signal,
                      TcFiredTriggerData* firedTriggerData,
                      ApiConnectRecordPtr const* transPtr,
                      TcConnectRecordPtr* opPtr);
  void executeIndexTrigger(Signal* signal,
                           TcDefinedTriggerData* definedTriggerData,
                           TcFiredTriggerData* firedTriggerData,
                           ApiConnectRecordPtr const* transPtr,
                           TcConnectRecordPtr* opPtr);
  Uint32 appendDataToSection(Uint32& sectionIVal,
                             AttributeBuffer & src,
                             AttributeBuffer::DataBufferIterator & iter,
                             Uint32 len);
  bool appendAttrDataToSection(Uint32& sectionIVal,
                               AttributeBuffer& values,
                               bool withHeaders,
                               Uint32& attrId,
                               bool& hasNull);
  void insertIntoIndexTable(Signal* signal, 
                            TcFiredTriggerData* firedTriggerData, 
                            ApiConnectRecordPtr const* transPtr,
                            TcConnectRecordPtr* opPtr,
                            TcIndexData* indexData);
  void deleteFromIndexTable(Signal* signal, 
                            TcFiredTriggerData* firedTriggerData, 
                            ApiConnectRecordPtr const* transPtr,
                            TcConnectRecordPtr* opPtr,
                            TcIndexData* indexData);

  void executeReorgTrigger(Signal* signal,
                           TcDefinedTriggerData* definedTriggerData,
                           TcFiredTriggerData* firedTriggerData,
                           ApiConnectRecordPtr const* transPtr,
                           TcConnectRecordPtr* opPtr);

  void executeFKParentTrigger(Signal* signal,
                              TcDefinedTriggerData* definedTriggerData,
                              TcFiredTriggerData* firedTriggerData,
                              ApiConnectRecordPtr const* transPtr,
                              TcConnectRecordPtr* opPtr);

  void executeFKChildTrigger(Signal* signal,
                              TcDefinedTriggerData* definedTriggerData,
                              TcFiredTriggerData* firedTriggerData,
                              ApiConnectRecordPtr const* transPtr,
                              TcConnectRecordPtr* opPtr);

  void fk_readFromParentTable(Signal* signal,
                              TcFiredTriggerData* firedTriggerData,
                              ApiConnectRecordPtr const* transPtr,
                              TcConnectRecordPtr* opPtr,
                              TcFKData* fkData);
  void fk_readFromChildTable(Signal* signal,
                             TcFiredTriggerData* firedTriggerData,
                             ApiConnectRecordPtr const* transPtr,
                             TcConnectRecordPtr* opPtr,
                             TcFKData* fkData,
                             Uint32 op, Uint32 attrValuesPtrI);

  Uint32 fk_buildKeyInfo(Uint32& keyInfoPtrI, bool& hasNull,
                         LocalAttributeBuffer& values,
                         TcFKData* fkData,
                         bool parent);

  void fk_execTCINDXREQ(Signal*, ApiConnectRecordPtr, TcConnectRecordPtr,
                        Uint32 operation);
  void fk_scanFromChildTable(Signal* signal,
                             TcFiredTriggerData* firedTriggerData,
                             ApiConnectRecordPtr const* transPtr,
                             Uint32 opPtrI,
                             TcFKData* fkData,
                             Uint32 op, Uint32 attrValuesPtrI);
  void fk_scanFromChildTable_done(Signal* signal,
                                  TcConnectRecordPtr,
                                  ApiConnectRecordPtr);
  void fk_scanFromChildTable_abort(Signal* signal,
                                   TcConnectRecordPtr,
                                   ApiConnectRecordPtr);

  void execSCAN_TABREF(Signal*);
  void execSCAN_TABCONF(Signal*);
  void execKEYINFO20(Signal*);

  Uint32 fk_buildBounds(SegmentedSectionPtr & dst,
                        LocalAttributeBuffer & src,
                        TcFKData* fkData);
  Uint32 fk_constructAttrInfoSetNull(const TcFKData*);
  Uint32 fk_constructAttrInfoUpdateCascade(const TcFKData*,
                                           AttributeBuffer::Head&);

  bool executeFullyReplicatedTrigger(Signal* signal,
                                     TcDefinedTriggerData* definedTriggerData,
                                     TcFiredTriggerData* firedTriggerData,
                                     ApiConnectRecordPtr const* transPtr,
                                     TcConnectRecordPtr* opPtr);

  void releaseFiredTriggerData(Local_TcFiredTriggerData_fifo::Head* triggers);
  void abortTransFromTrigger(Signal* signal,
                             ApiConnectRecordPtr transPtr,
                             Uint32 error);
  // Generated statement blocks
  void warningHandlerLab(Signal* signal, int line);
  [[noreturn]] void systemErrorLab(Signal* signal, int line);
  void sendSignalErrorRefuseLab(Signal* signal, ApiConnectRecordPtr apiConnectptr);
  void scanTabRefLab(Signal* signal, Uint32 errCode, ApiConnectRecord* regApiPtr);
  void diFcountReqLab(Signal* signal, ScanRecordPtr, ApiConnectRecordPtr);
  void signalErrorRefuseLab(Signal* signal, ApiConnectRecordPtr apiConnectptr);
  void abort080Lab(Signal* signal);
  void abortScanLab(Signal* signal, ScanRecordPtr, Uint32 errCode, 
		    bool not_started, ApiConnectRecordPtr apiConnectptr);
  void sendAbortedAfterTimeout(Signal* signal, int Tcheck, ApiConnectRecordPtr apiConnectptr);
  void abort010Lab(Signal* signal, ApiConnectRecordPtr apiConnectptr);
  void abort015Lab(Signal* signal, ApiConnectRecordPtr apiConnectptr);
  void packLqhkeyreq(Signal* signal, 
                     BlockReference TBRef,
                     CacheRecordPtr,
                     ApiConnectRecordPtr apiConnectptr);
  void packLqhkeyreq040Lab(Signal* signal,
                           BlockReference TBRef,
                           CacheRecordPtr,
                           ApiConnectRecordPtr apiConnectptr);
  void returnFromQueuedDeliveryLab(Signal* signal);
  void insert_take_over_failed_node(Signal*, Uint32 failedNodeId);
  void startTakeOverLab(Signal* signal,
                        Uint32 instanceId,
                        Uint32 failedNodeId);
  void toCompleteHandlingLab(Signal* signal, ApiConnectRecordPtr apiConnectptr);
  void toCommitHandlingLab(Signal* signal, ApiConnectRecordPtr apiConnectptr);
  void toAbortHandlingLab(Signal* signal, ApiConnectRecordPtr apiConnectptr);
  void abortErrorLab(Signal* signal, ApiConnectRecordPtr apiConnectptr);
  void nodeTakeOverCompletedLab(Signal* signal,
                                NodeId nodeId,
                                Uint32 maxInstanceId);
  void ndbsttorry010Lab(Signal* signal);
  void commit020Lab(Signal* signal, ApiConnectRecordPtr apiConnectptr);
  void complete010Lab(Signal* signal, ApiConnectRecordPtr apiConnectptr);
  void releaseAtErrorLab(Signal* signal, ApiConnectRecordPtr apiConnectptr);
  void appendToSectionErrorLab(Signal* signal, ApiConnectRecordPtr apiConnectptr);
  void scanKeyinfoLab(Signal* signal, CacheRecord*, ApiConnectRecordPtr);
  void scanAttrinfoLab(Signal* signal, UintR Tlen, ApiConnectRecordPtr apiConnectptr);
  void attrinfoDihReceivedLab(Signal* signal, CacheRecordPtr cachePtr, ApiConnectRecordPtr apiConnectptr);
  void aiErrorLab(Signal* signal, ApiConnectRecordPtr apiConnectptr);
  void scanReleaseResourcesLab(Signal* signal);
  void scanCompletedLab(Signal* signal);
  void scanError(Signal* signal, ScanRecordPtr, Uint32 errorCode);
  void diverify010Lab(Signal* signal, ApiConnectRecordPtr apiConnectptr);
  void intstartphase3x010Lab(Signal* signal);
  void sttorryLab(Signal* signal);
  void abortBeginErrorLab(Signal* signal, ApiConnectRecordPtr apiConnectptr);
  void tabStateErrorLab(Signal* signal, ApiConnectRecordPtr apiConnectptr);
  void wrongSchemaVersionErrorLab(Signal* signal, ApiConnectRecordPtr apiConnectptr);
  void noFreeConnectionErrorLab(Signal* signal, ApiConnectRecordPtr apiConnectptr);
  void tckeyreq050Lab(Signal* signal, CacheRecordPtr cachePtr, ApiConnectRecordPtr apiConnectptr);
  void timeOutFoundLab(Signal* signal, UintR anAdd, Uint32 errCode);
  void completeTransAtTakeOverLab(Signal* signal, UintR TtakeOverInd);
  void completeTransAtTakeOverDoLast(Signal* signal, UintR TtakeOverInd);
  void completeTransAtTakeOverDoOne(Signal* signal, UintR TtakeOverInd, ApiConnectRecordPtr apiConnectptr);
  void timeOutLoopStartLab(Signal* signal, Uint32 apiConnectPtr);
  void initialiseRecordsLab(Signal* signal, UintR Tdata0, Uint32, Uint32);
  void tckeyreq020Lab(Signal* signal, CacheRecordPtr cachePtr, ApiConnectRecordPtr apiConnectptr);
  void intstartphase1x010Lab(Signal* signal, NodeId nodeId);
  void startphase1x010Lab(Signal* signal);

  void lqhKeyConf_checkTransactionState(Signal * signal,
                                        ApiConnectRecordPtr apiConnectptr);

  void checkDropTab(Signal* signal);

  void checkScanActiveInFailedLqh(Signal* signal,
				  Uint32 scanPtrI,
				  Uint32 failedNodeId);
  void checkScanFragList(Signal*, Uint32 failedNodeId, ScanRecord * scanP, 
                         Local_ScanFragRec_dllist::Head&);

  void nodeFailCheckTransactions(Signal*,Uint32 transPtrI,Uint32 failedNodeId);
  void ndbdFailBlockCleanupCallback(Signal* signal, Uint32 failedNodeId, Uint32 ignoredRc);
  void checkNodeFailComplete(Signal* signal, Uint32 failedNodeId, Uint32 bit);

  void apiFailBlockCleanupCallback(Signal* signal, Uint32 failedNodeId, Uint32 ignoredRc);
  
  // Initialisation
  void initData();
  void initRecords(const ndb_mgm_configuration_iterator * mgm_cfg);

  /**
   * Functions used at completion of activities tracked for timing.
   * Currently we track
   * 1) Transactions
   * 2) Key operations
   * 3) Scan operations
   * 4) Execution of SCAN_FRAGREQ's (local scans)
   */
   void time_track_init_histogram_limits(void);
   Uint32 time_track_calculate_histogram_position(NDB_TICKS & start_ticks);

   void time_track_complete_scan(ScanRecord * const scanPtr,
                                 Uint32 apiNodeId);
   void time_track_complete_scan_error(ScanRecord * const scanPtr,
                                       Uint32 apiNodeId);
   void time_track_complete_key_operation(TcConnectRecord * const tcConnectPtr,
                                          Uint32 apiNodeId,
                                          Uint32 dbNodeId);
   void time_track_complete_index_key_operation(
     TcConnectRecord * const tcConnectPtr,
     Uint32 apiNodeId,
     Uint32 dbNodeId);
   void time_track_complete_key_operation_error(
     TcConnectRecord * const tcConnectPtr,
     Uint32 apiNodeId,
     Uint32 dbNodeId);
   void time_track_complete_scan_frag(ScanFragRec * const scanFragPtr);
   void time_track_complete_scan_frag_error(ScanFragRec *const scanFragPtr);
   void time_track_complete_transaction(ApiConnectRecord *const regApiPtr);
   void time_track_complete_transaction_error(
     ApiConnectRecord * const regApiPtr);
   Uint32 check_own_location_domain(Uint16*, Uint32);
protected:
  bool getParam(const char* name, Uint32* count) override;
  
private:
  Uint32 c_time_track_histogram_boundary[TIME_TRACK_HISTOGRAM_RANGES];
  bool c_time_track_activated;
  // Transit signals


  alignas(64) ApiConnectRecord_pool c_apiConnectRecordPool;
  RSS_AP_SNAPSHOT(c_apiConnectRecordPool);

  alignas(64) TcConnectRecord_pool tcConnectRecord;
  TcConnectRecordPtr tcConnectptr;
  UintR ctcConnectFailCount;

  alignas(64) CacheRecord_pool c_cacheRecordPool;
  RSS_AP_SNAPSHOT(c_cacheRecordPool);

  HostRecord *hostRecord;
  HostRecordPtr hostptr;
  UintR chostFilesize;
  NdbNodeBitmask c_alive_nodes;

  Uint32 c_ongoing_take_over_cnt;
  alignas(64) GcpRecord_pool c_gcpRecordPool;
  RSS_AP_SNAPSHOT(c_gcpRecordPool);

  TableRecord *tableRecord;
  UintR ctabrecFilesize;

  UintR thashValue;
  UintR tdistrHashValue;

  UintR ttransid_ptr;
  UintR cfailure_nr;
  UintR coperationsize;
  UintR ctcTimer;
  UintR cDbHbInterval;

  Uint32 c_lqhkeyconf_direct_sent;

  Uint64 tcheckGcpId;

  // Montonically increasing counters
  struct MonotonicCounters {
    Uint64 cattrinfoCount;
    Uint64 ctransCount;
    Uint64 ccommitCount;
    Uint64 creadCount;
    Uint64 csimpleReadCount;
    Uint64 cwriteCount;
    Uint64 cabortCount;
    Uint64 c_scan_count;
    Uint64 c_range_scan_count;
    Uint64 clocalReadCount;
    Uint64 clocalWriteCount;

    // Resource usage counter(not monotonic)
    Uint32 cconcurrentOp;
    Uint32 cconcurrentScans;

    MonotonicCounters() :
     cattrinfoCount(0),
     ctransCount(0),
     ccommitCount(0),
     creadCount(0),
     csimpleReadCount(0),
     cwriteCount(0),
     cabortCount(0),
     c_scan_count(0),
     c_range_scan_count(0),
     clocalReadCount(0),
     clocalWriteCount(0),
     cconcurrentOp(0) {}

    Uint32 build_event_rep(Signal* signal)
    {
      /*
        Read saved value from CONTINUEB, subtract from
        counter and write to EVENT_REP
      */
      const Uint32 attrinfoCount =    diff(signal, 1, cattrinfoCount);
      const Uint32 transCount =       diff(signal, 3, ctransCount);
      const Uint32 commitCount =      diff(signal, 5, ccommitCount);
      const Uint32 readCount =        diff(signal, 7, creadCount);
      const Uint32 simpleReadCount =  diff(signal, 9, csimpleReadCount);
      const Uint32 writeCount =       diff(signal, 11, cwriteCount);
      const Uint32 abortCount =       diff(signal, 13, cabortCount);
      const Uint32 scan_count =       diff(signal, 15, c_scan_count);
      const Uint32 range_scan_count = diff(signal, 17, c_range_scan_count);
      const Uint32 localread_count = diff(signal, 19, clocalReadCount);
      const Uint32 localwrite_count = diff(signal, 21, clocalWriteCount);

      signal->theData[0] = NDB_LE_TransReportCounters;
      signal->theData[1] = transCount;
      signal->theData[2] = commitCount;
      signal->theData[3] = readCount;
      signal->theData[4] = simpleReadCount;
      signal->theData[5] = writeCount;
      signal->theData[6] = attrinfoCount;
      signal->theData[7] = cconcurrentOp; // Exception that confirms the rule!
      signal->theData[8] = abortCount;
      signal->theData[9] = scan_count;
      signal->theData[10] = range_scan_count;
      signal->theData[11] = localread_count;
      signal->theData[12] = localwrite_count;
      return 13;
    }

    Uint32 build_continueB(Signal* signal) const
    {
      /* Save current value of counters to CONTINUEB */
      const Uint64* vars[] = {
        &cattrinfoCount, &ctransCount, &ccommitCount,
        &creadCount, &csimpleReadCount, &cwriteCount,
        &cabortCount, &c_scan_count, &c_range_scan_count,
        &clocalReadCount, &clocalWriteCount
      };
      const size_t num = sizeof(vars)/sizeof(vars[0]);

      for (size_t i = 0; i < num; i++)
      {
        signal->theData[1+i*2] = Uint32(*vars[i] >> 32);
        signal->theData[1+i*2+1] = Uint32(*vars[i]);
      }
      return 1 + num * 2;
    }
  private:
    Uint32 diff(Signal* signal, size_t pos, Uint64 curr) const
    {
      const Uint64 old =
        (signal->theData[pos+1] | (Uint64(signal->theData[pos]) << 32));
      return (Uint32)(curr - old);
    }
  } c_counters;
  RSS_OP_SNAPSHOT(cconcurrentOp);

  Uint32 m_concurrent_overtakeable_operations;

  Uint16 cownNodeid;
  Uint16 terrorCode;

  LocalApiConnectRecord_api_fifo::Head capiConnectPREPARE_TO_COMMITList;

  LocalGcpRecord_list::Head c_gcpRecordList;
  UintR cConcScanCount;
  RSS_OP_SNAPSHOT(cConcScanCount);

  TableRecordPtr tabptr;
  LocalApiConnectRecord_api_list::Head c_apiConnectFailList;
  Uint32 capiConnectFailCount;

  BlockReference cdihblockref;
  BlockReference cownref;                   /* OWN BLOCK REFERENCE */

  ApiConnectRecordPtr timeOutptr;

  alignas(64) ScanRecord_pool scanRecordPool;
  UintR cscanrecFileSize;
  UintR cscanrecFileSize_original;

  alignas(64) ScanFragRec_pool c_scan_frag_pool;
  RSS_AP_SNAPSHOT(c_scan_frag_pool);
  ScanFragRecPtr scanFragptr;

  BlockReference cndbcntrblockref;
  BlockInstance cspjInstanceRR;    // SPJ instance round-robin counter

  Uint16 csignalKey;
  Uint16 csystemnodes;
  Uint16 cnodes[4];
  NodeId cmasterNodeId;
  UintR cnoParallelTakeOver;
  TimeOutCheckState ctimeOutCheckFragActive;

  Uint32 ctimeOutCheckFragCounter;
  Uint32 ctimeOutCheckCounter;
  Uint32 ctimeOutValue;
  Uint32 ctimeOutCheckDelay;
  Uint32 ctimeOutCheckDelayScan;
  Uint32 ctimeOutCheckHeartbeat;
  Uint32 ctimeOutCheckLastHeartbeat;
  Uint32 ctimeOutMissedHeartbeats;
  Uint32 ctimeOutCheckHeartbeatScan;
  Uint32 ctimeOutCheckLastHeartbeatScan;
  Uint32 ctimeOutMissedHeartbeatsScan;
  Uint32 c_appl_timeout_value;

  TimeOutCheckState ctimeOutCheckActive;

  Uint64 c_elapsed_time_millis;
  NDB_TICKS c_latestTIME_SIGNAL;

  BlockReference capiFailRef;
  UintR cpackedListIndex;
  Uint16 cpackedList[MAX_NODES];
  UintR capiConnectClosing[MAX_NODES];
  UintR con_lineNodes;

  UintR tabortInd;

  BlockReference tblockref;

  Uint8 tcurrentReplicaNo;

  UintR tindex;
  UintR tmaxData;

  BlockReference tusersblkref;
  UintR tuserpointer;

  UintR ctransidFailHash[TRANSID_FAIL_HASH_SIZE];
  UintR ctcConnectFailHash[TC_FAIL_HASH_SIZE];

  /**
   * Commit Ack handling
   */
public:
  struct CommitAckMarker
  {
    STATIC_CONST( TYPE_ID = RT_DBTC_COMMIT_ACK_MARKER );

    CommitAckMarker()
    : m_magic(Magic::make(TYPE_ID)),
      apiConnectPtr(RNIL),
      apiNodeId(0)
    {}

    Uint32 m_magic;
    Uint32 transid1;
    Uint32 transid2;
    Uint32 nextHash;
    Uint32 prevHash;
    Uint32 apiConnectPtr;
    Uint16 apiNodeId;
    CommitAckMarkerBuffer::Head theDataBuffer;

    inline bool equal(const CommitAckMarker & p) const {
      return ((p.transid1 == transid1) && (p.transid2 == transid2));
    }
    
    inline Uint32 hashValue() const {
      return transid1;
    }
    bool insert_in_commit_ack_marker(Dbtc *tc,
                                     Uint32 instanceKey,
                                     NodeId nodeId);
    // insert all keys when exact keys not known
    bool insert_in_commit_ack_marker_all(Dbtc *tc,
                                         NodeId nodeId);
  };

private:
  typedef Ptr<CommitAckMarker> CommitAckMarkerPtr;
  typedef TransientPool<CommitAckMarker> CommitAckMarker_pool;
  STATIC_CONST(DBTC_COMMIT_ACK_MARKER_TRANSIENT_POOL_INDEX = 12);
  typedef DLHashTable<CommitAckMarker_pool> CommitAckMarker_hash;
  typedef CommitAckMarker_hash::Iterator CommitAckMarkerIterator;
  
  CommitAckMarker_pool m_commitAckMarkerPool;
  CommitAckMarker_hash m_commitAckMarkerHash;
  RSS_AP_SNAPSHOT(m_commitAckMarkerPool);
  
  static const Uint32 c_transient_pool_count = 13;
  TransientFastSlotPool* c_transient_pools[c_transient_pool_count];
  Bitmask<1> c_transient_pools_shrinking;

  void execTC_COMMIT_ACK(Signal* signal);
  void sendRemoveMarkers(Signal*, CommitAckMarker *, Uint32);
  void sendRemoveMarker(Signal* signal, 
			NodeId nodeId,
                        Uint32 instanceKey,
			Uint32 transid1, 
			Uint32 transid2,
                        Uint32 removed_by_fail_api);
  void removeMarkerForFailedAPI(Signal* signal, NodeId nodeId, Uint32 bucket);

  bool getAllowStartTransaction(NodeId nodeId, Uint32 table_single_user_mode) const {
    if (unlikely(getNodeState().getSingleUserMode()))
    {
      if (getNodeState().getSingleUserApi() == nodeId || table_single_user_mode)
        return true;
      else
        return false;
    }
    return getNodeState().startLevel < NodeState::SL_STOPPING_2;
  }
  
  void checkAbortAllTimeout(Signal* signal, Uint32 sleepTime);
  struct AbortAllRecord {
    AbortAllRecord() : clientRef(0), oldTimeOutValue(0) {}
    Uint32 clientData;
    BlockReference clientRef;
    
    Uint32 oldTimeOutValue;
  };
  AbortAllRecord c_abortRec;

  bool validate_filter(Signal*);
  bool match_and_print(Signal*, ApiConnectRecordPtr);
  bool ndbinfo_write_trans(Ndbinfo::Row&, ApiConnectRecordPtr);

#ifdef ERROR_INSERT
  bool testFragmentDrop(Signal* signal);
#endif

  /************************** API CONNECT RECORD ***********************/
  /* *******************************************************************/
  /* THE API CONNECT RECORD CONTAINS THE CONNECTION RECORD TO WHICH THE*/
  /* APPLICATION CONNECTS. THE APPLICATION CAN SEND ONE OPERATION AT A */
  /* TIME. IT CAN SEND A NEW OPERATION IMMEDIATELY AFTER SENDING THE   */
  /* PREVIOUS OPERATION. THEREBY SEVERAL OPERATIONS CAN BE ACTIVE IN   */
  /* ONE TRANSACTION WITHIN TC. THIS IS ACHIEVED BY USING THE API      */
  /* CONNECT RECORD. EACH ACTIVE OPERATION IS HANDLED BY THE TC        */
  /* CONNECT RECORD. AS SOON AS THE TC CONNECT RECORD HAS SENT THE     */
  /* REQUEST TO THE LQH IT IS READY TO RECEIVE NEW OPERATIONS. THE     */
  /* LQH CONNECT RECORD TAKES CARE OF WAITING FOR AN OPERATION TO      */
  /* COMPLETE. WHEN AN OPERATION HAS COMPLETED ON THE LQH CONNECT      */
  /* RECORD A NEW OPERATION CAN BE STARTED ON THIS LQH CONNECT RECORD. */
  /*******************************************************************>*/
  /*                                                                   */
  /*       API CONNECT RECORD ALIGNED TO BE 256 BYTES                  */
  /*******************************************************************>*/
  /************************** TC CONNECT RECORD ************************/
  /* *******************************************************************/
  /* TC CONNECT RECORD KEEPS ALL INFORMATION TO CARRY OUT A TRANSACTION*/
  /* THE TRANSACTION CONTROLLER ESTABLISHES CONNECTIONS TO DIFFERENT   */
  /* BLOCKS TO CARRY OUT THE TRANSACTION. THERE CAN BE SEVERAL RECORDS */
  /* PER ACTIVE TRANSACTION. THE TC CONNECT RECORD COOPERATES WITH THE */
  /* API CONNECT RECORD FOR COMMUNICATION WITH THE API AND WITH THE    */
  /* LQH CONNECT RECORD FOR COMMUNICATION WITH THE LQH'S INVOLVED IN   */
  /* THE TRANSACTION. TC CONNECT RECORD IS PERMANENTLY CONNECTED TO A  */
  /* RECORD IN DICT AND ONE IN DIH. IT CONTAINS A LIST OF ACTIVE LQH   */
  /* CONNECT RECORDS AND A LIST OF STARTED BUT NOT ACTIVE LQH CONNECT  */
  /* RECORDS. IT DOES ALSO CONTAIN A LIST OF ALL OPERATIONS THAT ARE   */
  /* EXECUTED WITH THE TC CONNECT RECORD.                              */
  /*******************************************************************>*/
  /*       TC_CONNECT RECORD ALIGNED TO BE 128 BYTES                   */
  /*******************************************************************>*/
  LocalTcConnectRecord_fifo::Head cfreeTcConnectFail;

  /* POINTER FOR THE LQH RECORD*/
  /* ************************ HOST RECORD ********************************* */
  /********************************************************/
  /* THIS RECORD CONTAINS ALIVE-STATUS ON ALL NODES IN THE*/
  /* SYSTEM                                               */
  /********************************************************/
  /*       THIS RECORD IS ALIGNED TO BE 8 BYTES.         */
  /********************************************************/
  /* ************************ TABLE RECORD ******************************** */
  /********************************************************/
  /* THIS RECORD CONTAINS THE CURRENT SCHEMA VERSION OF   */
  /* ALL TABLES IN THE SYSTEM.                            */
  /********************************************************/
  /*-------------------------------------------------------------------------*/
  /*       THE TC CONNECTION USED BY THIS SCAN.                              */
  /*-------------------------------------------------------------------------*/
  /*-------------------------------------------------------------------------*/
  /*	LENGTH READ FOR A PARTICULAR SCANNED OPERATION.			     */
  /*-------------------------------------------------------------------------*/
  /*-------------------------------------------------------------------------*/
  /*       REFERENCE TO THE SCAN RECORD FOR THIS SCAN PROCESS.               */
  /*-------------------------------------------------------------------------*/
  /* *********************************************************************** */
  /* ******$                           DATA BUFFER                   ******$ */
  /*                                                                         */
  /*       THIS BUFFER IS USED AS A GENERAL DATA STORAGE.                    */
  /* *********************************************************************** */
  /* *********************************************************************** */
  /* ******$                 ATTRIBUTE INFORMATION RECORD            ******$ */
  /*
    CAN CONTAIN ONE (1) ATTRINFO SIGNAL. ONE SIGNAL CONTAINS 24 ATTR.          
    INFO WORDS. BUT 32 ELEMENTS ARE USED TO MAKE PLEX HAPPY.                   
    SOME OF THE ELEMENTS ARE USED TO THE FOLLOWING THINGS:                     
    DATA LENGHT IN THIS RECORD IS STORED IN THE ELEMENT INDEXED BY             
    ZINBUF_DATA_LEN.                                                           
    NEXT FREE ATTRBUF IS POINTED OUT BY THE ELEMENT INDEXED BY                 
    PREVIOUS ATTRBUF IS POINTED OUT BY THE ELEMENT INDEXED BY ZINBUF_PREV      
    (NOT USED YET).                                                            
    NEXT ATTRBUF IS POINTED OUT BY THE ELEMENT INDEXED BY ZINBUF_NEXT.        
  */
  /* ********************************************************************** */
  /**************************************************************************/
  /*           GLOBAL CHECKPOINT INFORMATION RECORD                         */
  /*                                                                        */
  /*       THIS RECORD IS USED TO STORE THE GCP NUMBER AND A COUNTER        */
  /*                DURING THE COMPLETION PHASE OF THE TRANSACTION          */
  /**************************************************************************/
  /*                                                                        */
  /*       GCP RECORD ALIGNED TO BE 32 BYTES                                */
  /**************************************************************************/
  /**************************************************************************/
  /*                          TC_FAIL_RECORD                                */
  /*  THIS RECORD IS USED WHEN HANDLING TAKE OVER OF ANOTHER FAILED TC NODE.*/
  /**************************************************************************/
  TcFailRecord *tcFailRecord;
  TcFailRecordPtr tcNodeFailptr;
  /**************************************************************************/
  // Temporary variables that are not allowed to use for storage between
  // signals. They
  // can only be used in a signal to transfer values between subroutines.
  // In the long run
  // those variables should be removed and exchanged for stack
  // variable communication.
  /**************************************************************************/

  Uint32 c_gcp_ref;
  Uint32 c_gcp_data;

  Uint32 c_sttor_ref;

  Uint32 m_load_balancer_location;

#ifdef ERROR_INSERT
  // Used with ERROR_INSERT 8078 + 8079 to check API_FAILREQ handling
  Uint32 c_lastFailedApi;
#endif
  Uint32 m_deferred_enabled;
  Uint32 m_max_writes_per_trans;
  Uint32 m_take_over_operations;


  void dump_trans(ApiConnectRecordPtr transPtr);
  bool hasOp(ApiConnectRecordPtr transPtr, Uint32 op);

public:
  DistributionHandler m_distribution_handle;

static Uint64 getTransactionMemoryNeed(
    const Uint32 dbtc_instance_count,
    const ndb_mgm_configuration_iterator * mgm_cfg,
    const bool use_reserved);
};

inline void Dbtc::checkPoolShrinkNeed(const Uint32 pool_index,
                                      const TransientFastSlotPool& pool)
{
#if defined(VM_TRACE) || defined(ERROR_INSERT)
  ndbrequire(pool_index < c_transient_pool_count);
  ndbrequire(c_transient_pools[pool_index] == &pool);
#endif
  if (pool.may_shrink())
  {
    sendPoolShrink(pool_index);
  }
}

#ifdef DBTC_MAIN
void Dbtc::setApiConTimer(ApiConnectRecordPtr apiConPtr, Uint32 value, Uint32 line)
  {
    const Uint32 apiConTimer = apiConPtr.p->m_apiConTimer;
    ApiConTimersPtr apiConTimers;
    ndbrequire(apiConTimer != RNIL);
    apiConTimers.i = apiConTimer >> ApiConTimers::INDEX_BITS;
    c_apiConTimersPool.getPtr(apiConTimers);
    const Uint32 timer_index = apiConTimer & ApiConTimers::INDEX_MASK;
    ndbassert(timer_index < apiConTimers.p->m_top);
    ndbassert(apiConTimers.p->m_count > 0);
    ndbassert(apiConTimers.p->m_entries[timer_index].m_apiConnectRecord ==
                apiConPtr.i);

    apiConTimers.p->m_entries[timer_index].m_timer = value;
    apiConPtr.p->m_apiConTimer_line = line;
  }
#endif

#undef JAM_FILE_ID

#endif<|MERGE_RESOLUTION|>--- conflicted
+++ resolved
@@ -113,6 +113,7 @@
 #define ZCOMMITINPROGRESS 230
 #define ZROLLBACKNOTALLOWED 232
 #define ZNO_FREE_TC_CONNECTION 233 // Also Scan
+#define ZHIT_TC_CONNECTION_LIMIT 234
 #define ZABORTINPROGRESS 237
 #define ZPREPAREINPROGRESS 238
 #define ZWRONG_SCHEMA_VERSION_ERROR 241 // Also Scan
@@ -182,12 +183,7 @@
    * Incase of mt-TC...only one instance will perform actual take-over
    *   let this be TAKE_OVER_INSTANCE
    */
-<<<<<<< HEAD
-  STATIC_CONST( TAKE_OVER_INSTANCE = 1 );
-#endif
-=======
   static constexpr Uint32 TAKE_OVER_INSTANCE = 1;
->>>>>>> fbdaa4de
 
   /*
    * TransactionState is exposed in Ndbinfo::TRANSACTIONS_TABLEID, values must
@@ -357,7 +353,7 @@
   */
   typedef DataBufferSegment<11, RT_DBTC_ATTRIBUTE_BUFFER> AttributeBufferSegment;
   typedef TransientPool<AttributeBufferSegment> AttributeBuffer_pool;
-  STATIC_CONST(DBTC_ATTRIBUTE_BUFFER_TRANSIENT_POOL_INDEX = 0);
+  static constexpr Uint32 DBTC_ATTRIBUTE_BUFFER_TRANSIENT_POOL_INDEX = 0;
   typedef DataBuffer<11, AttributeBuffer_pool, RT_DBTC_ATTRIBUTE_BUFFER>
             AttributeBuffer;
   typedef LocalDataBuffer<11, AttributeBuffer_pool, RT_DBTC_ATTRIBUTE_BUFFER>
@@ -445,7 +441,7 @@
   typedef DataBufferSegment<5, RT_DBTC_COMMIT_ACK_MARKER_BUFFER>
               CommitAckMarkerSegment;
   typedef TransientPool<CommitAckMarkerSegment> CommitAckMarkerBuffer_pool;
-  STATIC_CONST(DBTC_COMMIT_ACK_MARKER_BUFFER_TRANSIENT_POOL_INDEX = 1);
+  static constexpr Uint32 DBTC_COMMIT_ACK_MARKER_BUFFER_TRANSIENT_POOL_INDEX = 1;
   typedef DataBuffer<5,
                      CommitAckMarkerBuffer_pool,
                      RT_DBTC_COMMIT_ACK_MARKER_BUFFER> CommitAckMarkerBuffer;
@@ -467,7 +463,7 @@
   /* **************************************** */
   struct TcFiredTriggerData
   {
-    STATIC_CONST( TYPE_ID = RT_DBTC_FIRED_TRIGGER_DATA );
+    static constexpr Uint32 TYPE_ID = RT_DBTC_FIRED_TRIGGER_DATA;
 
     TcFiredTriggerData()
       : m_magic(Magic::make(TYPE_ID))
@@ -553,7 +549,7 @@
   };
   typedef Ptr<TcFiredTriggerData> FiredTriggerPtr;
   typedef TransientPool<TcFiredTriggerData> TcFiredTriggerData_pool;
-  STATIC_CONST(DBTC_FIRED_TRIGGER_DATA_TRANSIENT_POOL_INDEX = 2);
+  static constexpr Uint32 DBTC_FIRED_TRIGGER_DATA_TRANSIENT_POOL_INDEX = 2;
   typedef LocalDLFifoList<TcFiredTriggerData_pool> Local_TcFiredTriggerData_fifo;
   typedef DLHashTable<TcFiredTriggerData_pool> TcFiredTriggerData_hash;
   
@@ -657,7 +653,7 @@
   UintR c_maxNumberOfIndexes;
 
   struct TcIndexOperation {
-    STATIC_CONST( TYPE_ID = RT_DBTC_INDEX_OPERATION );
+    static constexpr Uint32 TYPE_ID = RT_DBTC_INDEX_OPERATION;
 
     TcIndexOperation() :
       m_magic(Magic::make(TYPE_ID)),
@@ -709,7 +705,7 @@
   
   typedef Ptr<TcIndexOperation> TcIndexOperationPtr;
   typedef TransientPool<TcIndexOperation> TcIndexOperation_pool;
-  STATIC_CONST(DBTC_INDEX_OPERATION_TRANSIENT_POOL_INDEX = 3);
+  static constexpr Uint32 DBTC_INDEX_OPERATION_TRANSIENT_POOL_INDEX = 3;
   typedef LocalDLList<TcIndexOperation_pool> LocalTcIndexOperation_dllist;
 
   /**
@@ -780,7 +776,7 @@
   /*******************************************************************>*/
   struct TcConnectRecord
   {
-    STATIC_CONST( TYPE_ID = RT_DBTC_CONNECT_RECORD );
+    static constexpr Uint32 TYPE_ID = RT_DBTC_CONNECT_RECORD;
 
     TcConnectRecord()
     : m_magic(Magic::make(TYPE_ID)),
@@ -896,7 +892,7 @@
 
   typedef Ptr<TcConnectRecord> TcConnectRecordPtr;
   typedef TransientPool<TcConnectRecord> TcConnectRecord_pool;
-  STATIC_CONST(DBTC_CONNECT_RECORD_TRANSIENT_POOL_INDEX = 4);
+  static constexpr Uint32 DBTC_CONNECT_RECORD_TRANSIENT_POOL_INDEX = 4;
   typedef LocalDLFifoList<TcConnectRecord_pool> LocalTcConnectRecord_fifo;
 
   /************************** API CONNECT RECORD ***********************
@@ -925,10 +921,10 @@
   /*******************************************************************>*/
   struct ApiConTimers
   {
-    STATIC_CONST( TYPE_ID = RT_DBTC_API_CONNECT_TIMERS );
-    STATIC_CONST( INDEX_BITS = 3 );
-    STATIC_CONST( INDEX_MASK = (1 << INDEX_BITS) - 1 );
-    STATIC_CONST( INDEX_MAX_COUNT = (1 << INDEX_BITS) - 2 );
+    static constexpr Uint32 TYPE_ID = RT_DBTC_API_CONNECT_TIMERS;
+    static constexpr Uint32 INDEX_BITS = 3;
+    static constexpr Uint32 INDEX_MASK = (1 << INDEX_BITS) - 1;
+    static constexpr Uint32 INDEX_MAX_COUNT = (1 << INDEX_BITS) - 2;
 
     struct TimerEntry
     {
@@ -960,7 +956,7 @@
 
   typedef Ptr<ApiConTimers> ApiConTimersPtr;
   typedef TransientPool<ApiConTimers> ApiConTimers_pool;
-  STATIC_CONST(DBTC_API_CONNECT_TIMERS_TRANSIENT_POOL_INDEX = 5);
+  static constexpr Uint32 DBTC_API_CONNECT_TIMERS_TRANSIENT_POOL_INDEX = 5;
   typedef LocalDLFifoList<ApiConTimers_pool> LocalApiConTimers_list;
 
   alignas(64) ApiConTimers_pool c_apiConTimersPool;
@@ -980,7 +976,7 @@
 
   struct ApiConnectRecord
   {
-    STATIC_CONST( TYPE_ID = RT_DBTC_API_CONNECT_RECORD );
+    static constexpr Uint32 TYPE_ID = RT_DBTC_API_CONNECT_RECORD;
 
     enum ConnectionKind
     {
@@ -1223,7 +1219,7 @@
   };
   
   typedef TransientPool<ApiConnectRecord> ApiConnectRecord_pool;
-  STATIC_CONST(DBTC_API_CONNECT_RECORD_TRANSIENT_POOL_INDEX = 6);
+  static constexpr Uint32 DBTC_API_CONNECT_RECORD_TRANSIENT_POOL_INDEX = 6;
   typedef LocalDLFifoList<ApiConnectRecord_pool, IA_GcpConnect>
       LocalApiConnectRecord_gcp_list;
   typedef LocalSLFifoList<ApiConnectRecord_pool, IA_ApiConnect>
@@ -1414,7 +1410,7 @@
 
   struct CacheRecord
   {
-    STATIC_CONST( TYPE_ID = RT_DBTC_CACHE_RECORD );
+    static constexpr Uint32 TYPE_ID = RT_DBTC_CACHE_RECORD;
 
     CacheRecord()
       : m_magic(Magic::make(TYPE_ID))
@@ -1475,7 +1471,7 @@
   
   typedef Ptr<CacheRecord> CacheRecordPtr;
   typedef TransientPool<CacheRecord> CacheRecord_pool;
-  STATIC_CONST(DBTC_CACHE_RECORD_TRANSIENT_POOL_INDEX = 7);
+  static constexpr Uint32 DBTC_CACHE_RECORD_TRANSIENT_POOL_INDEX = 7;
   CacheRecord m_local_cache_record;
   
   /* ************************ HOST RECORD ********************************** */
@@ -1621,7 +1617,7 @@
 
   struct ScanFragLocationRec
   {
-    STATIC_CONST( TYPE_ID = RT_DBTC_FRAG_LOCATION );
+    static constexpr Uint32 TYPE_ID = RT_DBTC_FRAG_LOCATION;
 
     ScanFragLocationRec()
     : m_magic(Magic::make(TYPE_ID)),
@@ -1642,7 +1638,7 @@
 
   typedef Ptr<ScanFragLocationRec> ScanFragLocationPtr;
   typedef TransientPool<ScanFragLocationRec> ScanFragLocation_pool;
-  STATIC_CONST(DBTC_FRAG_LOCATION_TRANSIENT_POOL_INDEX = 8);
+  static constexpr Uint32 DBTC_FRAG_LOCATION_TRANSIENT_POOL_INDEX = 8;
   typedef SLFifoList<ScanFragLocation_pool> ScanFragLocation_list;
   typedef LocalSLFifoList<ScanFragLocation_pool> Local_ScanFragLocation_list;
 
@@ -1656,7 +1652,7 @@
    * It will receive max 16 tuples in each request
    */
   struct ScanFragRec {
-    STATIC_CONST( TYPE_ID = RT_DBTC_SCAN_FRAGMENT );
+    static constexpr Uint32 TYPE_ID = RT_DBTC_SCAN_FRAGMENT;
     ScanFragRec();
     /**
      * ScanFragState      
@@ -1724,7 +1720,7 @@
   
   typedef Ptr<ScanFragRec> ScanFragRecPtr;
   typedef TransientPool<ScanFragRec> ScanFragRec_pool;
-  STATIC_CONST(DBTC_SCAN_FRAGMENT_TRANSIENT_POOL_INDEX = 9);
+  static constexpr Uint32 DBTC_SCAN_FRAGMENT_TRANSIENT_POOL_INDEX = 9;
   typedef SLList<ScanFragRec_pool> ScanFragRec_sllist;
   typedef DLList<ScanFragRec_pool> ScanFragRec_dllist;
   typedef LocalDLList<ScanFragRec_pool> Local_ScanFragRec_dllist;
@@ -1735,7 +1731,7 @@
    *
    */
   struct ScanRecord {
-    STATIC_CONST( TYPE_ID = RT_DBTC_SCAN_RECORD );
+    static constexpr Uint32 TYPE_ID = RT_DBTC_SCAN_RECORD;
     ScanRecord()
     : m_magic(Magic::make(TYPE_ID)),
       scanState(IDLE),
@@ -1867,7 +1863,7 @@
 
     /**
      * Use 4 or 5 word extended conf signal, where opcount, total_len & active
-     * are sent as seperate words. 4 or 5 word extended format is decided
+     * are sent as separate words. 4 or 5 word extended format is decided
      * based on 'ndbd_send_active_bitmask(<version>)'
      */
     bool m_extended_conf;
@@ -1883,7 +1879,7 @@
   };
   typedef Ptr<ScanRecord> ScanRecordPtr;
   typedef TransientPool<ScanRecord> ScanRecord_pool;
-  STATIC_CONST(DBTC_SCAN_RECORD_TRANSIENT_POOL_INDEX = 10);
+  static constexpr Uint32 DBTC_SCAN_RECORD_TRANSIENT_POOL_INDEX = 10;
   
   /*************************************************************************>*/
   /*                     GLOBAL CHECKPOINT INFORMATION RECORD                */
@@ -1896,7 +1892,7 @@
   /*************************************************************************>*/
   struct GcpRecord
   {
-    STATIC_CONST( TYPE_ID = RT_DBTC_GCP_RECORD );
+    static constexpr Uint32 TYPE_ID = RT_DBTC_GCP_RECORD;
 
     GcpRecord()
       : m_magic(Magic::make(TYPE_ID))
@@ -1911,7 +1907,7 @@
   
   typedef Ptr<GcpRecord> GcpRecordPtr;
   typedef TransientPool<GcpRecord> GcpRecord_pool;
-  STATIC_CONST(DBTC_GCP_RECORD_TRANSIENT_POOL_INDEX = 11);
+  static constexpr Uint32 DBTC_GCP_RECORD_TRANSIENT_POOL_INDEX = 11;
   typedef LocalSLFifoList<GcpRecord_pool> LocalGcpRecord_list;
 
   /*************************************************************************>*/
@@ -2453,6 +2449,9 @@
   void wrongSchemaVersionErrorLab(Signal* signal, ApiConnectRecordPtr apiConnectptr);
   void noFreeConnectionErrorLab(Signal* signal, ApiConnectRecordPtr apiConnectptr);
   void tckeyreq050Lab(Signal* signal, CacheRecordPtr cachePtr, ApiConnectRecordPtr apiConnectptr);
+  void logAbortingOperation(Signal* signal, ApiConnectRecordPtr apiPtr, TcConnectRecordPtr tcPtr, Uint32 error);
+  void logTransactionTimeout(Signal* signal, Uint32 apiConn, Uint32 errCode, bool force = false);
+  void logScanTimeout(Signal* signal, ScanFragRecPtr scanFragPtr, ScanRecordPtr scanPtr);
   void timeOutFoundLab(Signal* signal, UintR anAdd, Uint32 errCode);
   void completeTransAtTakeOverLab(Signal* signal, UintR TtakeOverInd);
   void completeTransAtTakeOverDoLast(Signal* signal, UintR TtakeOverInd);
@@ -2737,7 +2736,7 @@
 public:
   struct CommitAckMarker
   {
-    STATIC_CONST( TYPE_ID = RT_DBTC_COMMIT_ACK_MARKER );
+    static constexpr Uint32 TYPE_ID = RT_DBTC_COMMIT_ACK_MARKER;
 
     CommitAckMarker()
     : m_magic(Magic::make(TYPE_ID)),
@@ -2772,7 +2771,7 @@
 private:
   typedef Ptr<CommitAckMarker> CommitAckMarkerPtr;
   typedef TransientPool<CommitAckMarker> CommitAckMarker_pool;
-  STATIC_CONST(DBTC_COMMIT_ACK_MARKER_TRANSIENT_POOL_INDEX = 12);
+  static constexpr Uint32 DBTC_COMMIT_ACK_MARKER_TRANSIENT_POOL_INDEX = 12;
   typedef DLHashTable<CommitAckMarker_pool> CommitAckMarker_hash;
   typedef CommitAckMarker_hash::Iterator CommitAckMarkerIterator;
   
@@ -2795,12 +2794,14 @@
   void removeMarkerForFailedAPI(Signal* signal, NodeId nodeId, Uint32 bucket);
 
   bool getAllowStartTransaction(NodeId nodeId, Uint32 table_single_user_mode) const {
-    if (unlikely(getNodeState().getSingleUserMode()))
-    {
-      if (getNodeState().getSingleUserApi() == nodeId || table_single_user_mode)
-        return true;
-      else
-        return false;
+    if (unlikely(getNodeState().getSingleUserMode())) {
+      if (getNodeInfo(nodeId).m_type != NodeInfo::DB) {
+        // Cluster is in single user mode and an API Node is attempting to start
+        // a transaction. The transaction is allowed only if this is the
+        // designated API node that has been granted access.
+        return (table_single_user_mode ||
+                getNodeState().getSingleUserApi() == nodeId);
+      }
     }
     return getNodeState().startLevel < NodeState::SL_STOPPING_2;
   }
@@ -2930,12 +2931,47 @@
 
   Uint32 m_load_balancer_location;
 
+  enum TransErrorLogLevel
+  {
+    /* No logging */
+    TELL_NONE                       = 0x0000,
+
+    /* When to log */
+
+    /*   Always */
+    TELL_ALL                        = 0x0001,
+
+    /*   Only when there are deferred triggers in the transaction */
+    TELL_DEFERRED                   = 0x0002,
+
+    /* Space left for more 'filters' */
+    TELL_CONTROL_MASK               = 0x00FF,
+
+    /* What to log */
+    /*   Log details when one operation causes a transaction to abort */
+    TELL_TC_ABORTS                  = 0x0100,
+
+    /*   Log details when a transaction times out at TC */
+    /*     Log timed out transaction details at TC incl ops */
+    TELL_TC_TIMEOUTS_TRANS_OPS      = 0x0200,
+    /*     Also log timed out transaction operation details @ LDM */
+    TELL_TC_TIMEOUTS_TRANS_OPS_LDM  = 0x0400,
+
+    /* All timeout logging options */
+    TELL_TC_TIMEOUTS_MASK           = 0x0600,
+
+
+    /* 'Full logging' value */
+    TELL_FULL                       = 0x0701
+  };
+
 #ifdef ERROR_INSERT
   // Used with ERROR_INSERT 8078 + 8079 to check API_FAILREQ handling
   Uint32 c_lastFailedApi;
 #endif
   Uint32 m_deferred_enabled;
   Uint32 m_max_writes_per_trans;
+  Uint32 c_trans_error_loglevel;
   Uint32 m_take_over_operations;
 
 
