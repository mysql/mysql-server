/*
  Copyright (c) 2011, 2022, Oracle and/or its affiliates.

  This program is free software; you can redistribute it and/or modify
  it under the terms of the GNU General Public License, version 2.0,
  as published by the Free Software Foundation.

  This program is also distributed with certain software (including
  but not limited to OpenSSL) that is licensed under separate terms,
  as designated in a particular file or component or in included license
  documentation.  The authors of MySQL hereby grant you an additional
  permission to link the program and your derivative works with the
  separately licensed software that they have included with MySQL.

  This program is distributed in the hope that it will be useful,
  but WITHOUT ANY WARRANTY; without even the implied warranty of
  MERCHANTABILITY or FITNESS FOR A PARTICULAR PURPOSE.  See the
  GNU General Public License, version 2.0, for more details.

  You should have received a copy of the GNU General Public License
  along with this program; if not, write to the Free Software
  Foundation, Inc., 51 Franklin St, Fifth Floor, Boston, MA 02110-1301  USA
*/

#include "trpman.hpp"
#include <TransporterRegistry.hpp>
#include <signaldata/CloseComReqConf.hpp>
#include <signaldata/DisconnectRep.hpp>
#include <signaldata/EnableCom.hpp>
#include <signaldata/RouteOrd.hpp>
#include <signaldata/DumpStateOrd.hpp>

#include <mt.hpp>
#include <EventLogger.hpp>
extern EventLogger * g_eventLogger;

#define JAM_FILE_ID 430

#if (defined(VM_TRACE) || defined(ERROR_INSERT))
//#define DEBUG_MULTI_TRP 1
#endif

#ifdef DEBUG_MULTI_TRP
#define DEB_MULTI_TRP(arglist) do { g_eventLogger->info arglist ; } while (0)
#else
#define DEB_MULTI_TRP(arglist) do { } while (0)
#endif

Trpman::Trpman(Block_context & ctx, Uint32 instanceno) :
  SimulatedBlock(TRPMAN, ctx, instanceno)
{
  BLOCK_CONSTRUCTOR(Trpman);

  addRecSignal(GSN_CLOSE_COMREQ, &Trpman::execCLOSE_COMREQ);
  addRecSignal(GSN_CLOSE_COMCONF, &Trpman::execCLOSE_COMCONF);
  addRecSignal(GSN_OPEN_COMORD, &Trpman::execOPEN_COMORD);
  addRecSignal(GSN_ENABLE_COMREQ, &Trpman::execENABLE_COMREQ);
  addRecSignal(GSN_DISCONNECT_REP, &Trpman::execDISCONNECT_REP);
  addRecSignal(GSN_CONNECT_REP, &Trpman::execCONNECT_REP);
  addRecSignal(GSN_ROUTE_ORD, &Trpman::execROUTE_ORD);
  addRecSignal(GSN_SYNC_THREAD_VIA_REQ, &Trpman::execSYNC_THREAD_VIA_REQ);
  addRecSignal(GSN_ACTIVATE_TRP_REQ, &Trpman::execACTIVATE_TRP_REQ);
  addRecSignal(GSN_UPD_QUERY_DIST_ORD, &Trpman::execUPD_QUERY_DIST_ORD);

  addRecSignal(GSN_NDB_TAMPER, &Trpman::execNDB_TAMPER, true);
  addRecSignal(GSN_DUMP_STATE_ORD, &Trpman::execDUMP_STATE_ORD);
  addRecSignal(GSN_DBINFO_SCANREQ, &Trpman::execDBINFO_SCANREQ);
  m_distribution_handler_inited = false;
}

BLOCK_FUNCTIONS(Trpman)

#ifdef ERROR_INSERT
static NodeBitmask c_error_9000_nodes_mask;
extern Uint32 MAX_RECEIVED_SIGNALS;
#endif

bool
Trpman::handles_this_node(Uint32 nodeId, bool all)
{
  /* If there's only one receiver then no question */
  if (globalData.ndbMtReceiveThreads <= (Uint32)1)
    return true;

  /**
   * Multiple receive threads can handle the node, but only one of the receive
   * threads will act to change state and so forth, we define this to always
   * be the first transporter for this node. Often this method is called in
   * the setup and close phase where only one transporter is existing.
   * Thus we only look for first transporter below.
   */
  Uint32 num_ids;
  Uint32 max_ids = 1;
  TrpId trp_ids[MAX_NODE_GROUP_TRANSPORTERS];
  if (all)
  {
    max_ids = MAX_NODE_GROUP_TRANSPORTERS;
  }
  globalTransporterRegistry.lockMultiTransporters();
  globalTransporterRegistry.get_trps_for_node(nodeId,
                                              &trp_ids[0],
                                              num_ids,
                                              max_ids);
  /* There's a global receiver->thread index - look it up */
  bool ret_val = false;
  for (Uint32 i = 0; i < num_ids; i++)
  {
    if (instance() == (get_recv_thread_idx(trp_ids[i]) + /* proxy */ 1))
    {
      ret_val = true;
      break;
    }
  }
  globalTransporterRegistry.unlockMultiTransporters();
  return ret_val;
}

void
Trpman::execOPEN_COMORD(Signal* signal)
{
  // Connect to the specifed NDB node, only QMGR allowed communication
  // so far with the node

  const BlockReference userRef = signal->theData[0];
  Uint32 tStartingNode = signal->theData[1];
  Uint32 tData2 = signal->theData[2];
  jamEntry();

  const Uint32 len = signal->getLength();
  if (len == 2)
  {
#ifdef ERROR_INSERT
    if (! ((ERROR_INSERTED(9000) || ERROR_INSERTED(9002))
	   && c_error_9000_nodes_mask.get(tStartingNode)))
#endif
    {
      if (!handles_this_node(tStartingNode))
      {
        jam();
        goto done;
      }

      globalTransporterRegistry.do_connect(tStartingNode);
      globalTransporterRegistry.setIOState(tStartingNode, HaltIO);

      //-----------------------------------------------------
      // Report that the connection to the node is opened
      //-----------------------------------------------------
      signal->theData[0] = NDB_LE_CommunicationOpened;
      signal->theData[1] = tStartingNode;
      sendSignal(CMVMI_REF, GSN_EVENT_REP, signal, 2, JBB);
      //-----------------------------------------------------
    }
  }
  else
  {
    for(unsigned int i = 1; i < MAX_NODES; i++ )
    {
      jam();
      if (i != getOwnNodeId() && getNodeInfo(i).m_type == tData2 &&
          handles_this_node(i))
      {
	jam();

#ifdef ERROR_INSERT
	if ((ERROR_INSERTED(9000) || ERROR_INSERTED(9002))
	    && c_error_9000_nodes_mask.get(i))
	  continue;
#endif
	globalTransporterRegistry.do_connect(i);
	globalTransporterRegistry.setIOState(i, HaltIO);

	signal->theData[0] = NDB_LE_CommunicationOpened;
	signal->theData[1] = i;
	sendSignal(CMVMI_REF, GSN_EVENT_REP, signal, 2, JBB);
      }
    }
  }

done:
  /**
   * NO REPLY for now
   */
  (void)userRef;
}

void
Trpman::execCONNECT_REP(Signal *signal)
{
  const Uint32 hostId = signal->theData[0];
  jamEntry();

  const NodeInfo::NodeType type = (NodeInfo::NodeType)getNodeInfo(hostId).m_type;
  ndbrequire(type != NodeInfo::INVALID);

  /**
   * Inform QMGR that client has connected
   */
  signal->theData[0] = hostId;
  if (ERROR_INSERTED(9005))
  {
    sendSignalWithDelay(QMGR_REF, GSN_CONNECT_REP, signal, 50, 1);
  }
  else
  {
    sendSignal(QMGR_REF, GSN_CONNECT_REP, signal, 1, JBA);
  }

  /* Automatically subscribe events for MGM nodes.
   */
  if (type == NodeInfo::MGM)
  {
    jam();
    globalTransporterRegistry.setIOState(hostId, NoHalt);
  }

  //------------------------------------------
  // Also report this event to the Event handler
  //------------------------------------------
  signal->theData[0] = NDB_LE_Connected;
  signal->theData[1] = hostId;
  sendSignal(CMVMI_REF, GSN_EVENT_REP, signal, 2, JBB);
}

void
Trpman::close_com_failed_node(Signal *signal, Uint32 nodeId)
{
  if (handles_this_node(nodeId))
  {
    jam();

    //-----------------------------------------------------
    // Report that the connection to the node is closed
    //-----------------------------------------------------
    signal->theData[0] = NDB_LE_CommunicationClosed;
    signal->theData[1] = nodeId;
    sendSignal(CMVMI_REF, GSN_EVENT_REP, signal, 2, JBB);

    globalTransporterRegistry.setIOState(nodeId, HaltIO);
    globalTransporterRegistry.do_disconnect(nodeId);
  }
}

void
Trpman::execCLOSE_COMREQ(Signal* signal)
{
  // Close communication with the node and halt input/output from
  // other blocks than QMGR
  jamEntry();

  CloseComReqConf * const closeCom = (CloseComReqConf *)&signal->theData[0];

  const BlockReference userRef = closeCom->xxxBlockRef;
  Uint32 requestType = closeCom->requestType;
  Uint32 failNo = closeCom->failNo;
  Uint32 noOfNodes = closeCom->noOfNodes;
  Uint32 found_nodes = 0;

  if (closeCom->failedNodeId == 0)
  {
    jam();
    /**
     * When data nodes have failed, we can have several
     * concurrent failures, these are handled all in one signal, in
     * this case we send the node bitmask in a section.
     */
    ndbrequire(signal->getNoOfSections() == 1);
    SegmentedSectionPtr ptr;
    SectionHandle handle(this, signal);
    ndbrequire(handle.getSection(ptr, 0));
    NdbNodeBitmask nodes;
    ndbrequire(ptr.sz <= NdbNodeBitmask::Size);
    copy(nodes.rep.data, ptr);
    releaseSections(handle);

    unsigned node_id = 0;
    while ((node_id = nodes.find(node_id + 1)) != NdbNodeBitmask::NotFound)
    {
      jam();
      found_nodes++;
      jamLine(node_id);
      close_com_failed_node(signal, node_id);
    }
  }
  else
  {
    jam();
    ndbrequire(signal->getNoOfSections() == 0);
    found_nodes = 1;
    ndbrequire(noOfNodes == 1);
    jamLine(Uint16(closeCom->failedNodeId));
    close_com_failed_node(signal, closeCom->failedNodeId);
  }
  ndbrequire(noOfNodes == found_nodes);

  if (requestType != CloseComReqConf::RT_NO_REPLY)
  {
    ndbassert((requestType == CloseComReqConf::RT_API_FAILURE) ||
              ((requestType == CloseComReqConf::RT_NODE_FAILURE) &&
               (failNo != 0)));
    jam();
    CloseComReqConf* closeComConf = (CloseComReqConf *)signal->getDataPtrSend();
    closeComConf->xxxBlockRef = userRef;
    closeComConf->requestType = requestType;
    closeComConf->failNo = failNo;

    /* Note assumption that noOfNodes and theNodes
     * bitmap is not trampled above
     * signals received from the remote node.
     */
    sendSignal(TRPMAN_REF,
               GSN_CLOSE_COMCONF,
               signal,
               CloseComReqConf::SignalLength,
               JBA);
  }
}

/*
  We need to implement CLOSE_COMCONF signal for the non-multithreaded
  case where message should go to QMGR, for multithreaded case it
  needs to pass through TRPMAN proxy on its way back.
*/
void
Trpman::execCLOSE_COMCONF(Signal *signal)
{
  jamEntry();
  sendSignal(QMGR_REF,
             GSN_CLOSE_COMCONF,
             signal,
             CloseComReqConf::SignalLength,
             JBA);
}

void
Trpman::enable_com_node(Signal *signal, Uint32 node)
{
  if (!handles_this_node(node))
    return;
  globalTransporterRegistry.setIOState(node, NoHalt);
  setNodeInfo(node).m_connected = true;

  //-----------------------------------------------------
  // Report that the version of the node
  //-----------------------------------------------------
  signal->theData[0] = NDB_LE_ConnectedApiVersion;
  signal->theData[1] = node;
  signal->theData[2] = getNodeInfo(node).m_version;
  signal->theData[3] = getNodeInfo(node).m_mysql_version;

  sendSignal(CMVMI_REF, GSN_EVENT_REP, signal, 4, JBB);
}

void
Trpman::execENABLE_COMREQ(Signal* signal)
{
  jamEntry();
  const EnableComReq *enableComReq = (const EnableComReq *)signal->getDataPtr();

  /* Need to copy out signal data to not clobber it with sendSignal(). */
  BlockReference senderRef = enableComReq->m_senderRef;
  Uint32 senderData = enableComReq->m_senderData;
  Uint32 enableNodeId = enableComReq->m_enableNodeId;

  /* Enable communication with all our NDB blocks to these nodes. */
  if (enableNodeId == 0)
  {
    ndbrequire(signal->getNoOfSections() == 1);
    Uint32 nodes[NodeBitmask::Size];
    memset (nodes, 0, sizeof(nodes));
    SegmentedSectionPtr ptr;
    SectionHandle handle(this, signal);
    ndbrequire(handle.getSection(ptr, 0));
    ndbrequire(ptr.sz <= NodeBitmask::Size);
    copy(nodes, ptr);
    releaseSections(handle);
    Uint32 search_from = 1;
    for (;;)
    {
      Uint32 tStartingNode = NodeBitmask::find(nodes, search_from);
      if (tStartingNode == NodeBitmask::NotFound)
        break;
      search_from = tStartingNode + 1;
      enable_com_node(signal, tStartingNode);
    }
  }
  else
  {
    enable_com_node(signal, enableNodeId);
  }

  EnableComConf *enableComConf = (EnableComConf *)signal->getDataPtrSend();
  enableComConf->m_senderRef = reference();
  enableComConf->m_senderData = senderData;
  enableComConf->m_enableNodeId = enableNodeId;
  sendSignal(senderRef, GSN_ENABLE_COMCONF, signal,
             EnableComConf::SignalLength, JBA);
}

void
Trpman::execDISCONNECT_REP(Signal *signal)
{
  const DisconnectRep * const rep = (DisconnectRep *)&signal->theData[0];
  const Uint32 hostId = rep->nodeId;
  jamEntry();

  setNodeInfo(hostId).m_connected = false;
  setNodeInfo(hostId).m_connectCount++;
  const NodeInfo::NodeType type = getNodeInfo(hostId).getType();
  ndbrequire(type != NodeInfo::INVALID);

  sendSignal(QMGR_REF, GSN_DISCONNECT_REP, signal,
             DisconnectRep::SignalLength, JBA);

  signal->theData[0] = hostId;
  sendSignal(CMVMI_REF, GSN_CANCEL_SUBSCRIPTION_REQ, signal, 1, JBB);

  signal->theData[0] = NDB_LE_Disconnected;
  signal->theData[1] = hostId;
  sendSignal(CMVMI_REF, GSN_EVENT_REP, signal, 2, JBB);
}

/**
 * execROUTE_ORD
 * Allows other blocks to route signals as if they
 * came from TRPMAN
 * Useful in ndbmtd for synchronising signals w.r.t
 * external signals received from other nodes which
 * arrive from the same thread that runs TRPMAN
 */
void
Trpman::execROUTE_ORD(Signal* signal)
{
  jamEntry();
  if (!assembleFragments(signal))
  {
    jam();
    return;
  }

  SectionHandle handle(this, signal);

  RouteOrd* ord = (RouteOrd*)signal->getDataPtr();
  Uint32 dstRef = ord->dstRef;
  Uint32 srcRef = ord->srcRef;
  Uint32 gsn = ord->gsn;
  /* ord->cnt ignored */

  Uint32 nodeId = refToNode(dstRef);

  if (likely((nodeId == 0) ||
             getNodeInfo(nodeId).m_connected))
  {
    jam();
    Uint32 secCount = handle.m_cnt;
    ndbrequire(secCount >= 1 && secCount <= 3);

    jamLine(secCount);

    /**
     * Put section 0 in signal->theData
     */
    Uint32 sigLen = handle.m_ptr[0].sz;
    ndbrequire(sigLen <= 25);
    copy(signal->theData, handle.m_ptr[0]);

    SegmentedSectionPtr save = handle.m_ptr[0];
    for (Uint32 i = 0; i < secCount - 1; i++)
      handle.m_ptr[i] = handle.m_ptr[i+1];
    handle.m_cnt--;

    sendSignal(dstRef, gsn, signal, sigLen, JBB, &handle);

    handle.m_cnt = 1;
    handle.m_ptr[0] = save;
    releaseSections(handle);
    return ;
  }

  releaseSections(handle);
  warningEvent("Unable to route GSN: %d from %x to %x",
	       gsn, srcRef, dstRef);
}

void
Trpman::execDBINFO_SCANREQ(Signal *signal)
{
  DbinfoScanReq req= *(DbinfoScanReq*)signal->theData;
  const Ndbinfo::ScanCursor* cursor =
    CAST_CONSTPTR(Ndbinfo::ScanCursor, DbinfoScan::getCursorPtr(&req));
  Ndbinfo::Ratelimit rl;
  char addr_buf[NDB_ADDR_STRLEN];

  jamEntry();

  switch(req.tableId){
  case Ndbinfo::TRANSPORTERS_TABLEID:
  {
    jam();
    Uint32 rnode = cursor->data[0];
    if (rnode == 0)
      rnode++; // Skip node 0

    while (rnode < MAX_NODES)
    {
      if (globalTransporterRegistry.get_node_transporter(rnode) == NULL)
      {
        rnode++;
        continue;
      }
      if (!handles_this_node(rnode))
      {
        rnode++;
        continue;
      }

      switch(getNodeInfo(rnode).m_type)
      {
      default:
      {
        jam();
        Ndbinfo::Row row(signal, req);
        row.write_uint32(getOwnNodeId()); // Node id
        row.write_uint32(rnode); // Remote node id
        row.write_uint32(globalTransporterRegistry.getPerformState(rnode)); // State

        struct in6_addr conn_addr = globalTransporterRegistry.get_connect_address(rnode);
        /* Connect address */
        if (!IN6_IS_ADDR_UNSPECIFIED(&conn_addr))
        {
          jam();
          char *addr_str = Ndb_inet_ntop(AF_INET6,
                                         static_cast<void*>(&conn_addr),
                                         addr_buf,
                                         sizeof(addr_buf));
          row.write_string(addr_str);
        }
        else
        {
          jam();
          row.write_string("-");
        }

        /* Bytes sent/received */
        row.write_uint64(globalTransporterRegistry.get_bytes_sent(rnode));
        row.write_uint64(globalTransporterRegistry.get_bytes_received(rnode));

        /* Connect count, overload and Slowdown states */
        row.write_uint32(globalTransporterRegistry.get_connect_count(rnode));
        row.write_uint32(globalTransporterRegistry.get_status_overloaded().get(rnode));
        row.write_uint32(globalTransporterRegistry.get_overload_count(rnode));
        row.write_uint32(globalTransporterRegistry.get_status_slowdown().get(rnode));
        row.write_uint32(globalTransporterRegistry.get_slowdown_count(rnode));
        ndbinfo_send_row(signal, req, row, rl);
        break;
      }

      case NodeInfo::INVALID:
        jam();
       break;
      }

      rnode++;
      if (rl.need_break(req))
      {
        jam();
        ndbinfo_send_scan_break(signal, req, rl, rnode);
        return;
      }
    }
    break;
  }

  default:
    break;
  }

  ndbinfo_send_scan_conf(signal, req, rl);
}

void
Trpman::execNDB_TAMPER(Signal* signal)
{
  jamEntry();
#ifdef ERROR_INSERT
  if (signal->theData[0] == 9003)
  {
    if (MAX_RECEIVED_SIGNALS < 1024)
    {
      MAX_RECEIVED_SIGNALS = 1024;
    }
    else
    {
      MAX_RECEIVED_SIGNALS = 1 + (rand() % 128);
    }
    ndbout_c("MAX_RECEIVED_SIGNALS: %d", MAX_RECEIVED_SIGNALS);
    CLEAR_ERROR_INSERT_VALUE;
  }
#endif
}//execNDB_TAMPER()

void
Trpman::execDUMP_STATE_ORD(Signal* signal)
{
  DumpStateOrd * const & dumpState = (DumpStateOrd *)&signal->theData[0];
  Uint32 arg = dumpState->args[0]; (void)arg;

#ifdef ERROR_INSERT
  if (arg == 9000 || arg == 9002)
  {
    SET_ERROR_INSERT_VALUE(arg);
    for (Uint32 i = 1; i<signal->getLength(); i++)
      c_error_9000_nodes_mask.set(signal->theData[i]);
  }

  if (arg == 9001)
  {
    CLEAR_ERROR_INSERT_VALUE;
    if (signal->getLength() == 1 || signal->theData[1])
    {
      signal->header.theLength = 2;
      for (Uint32 i = 1; i<MAX_NODES; i++)
      {
        if (c_error_9000_nodes_mask.get(i) &&
            handles_this_node(i))
        {
          signal->theData[0] = 0;
          signal->theData[1] = i;
          execOPEN_COMORD(signal);
        }
      }
    }
    c_error_9000_nodes_mask.clear();
  }

  if (arg == 9004 && signal->getLength() == 2)
  {
    SET_ERROR_INSERT_VALUE(9004);
    c_error_9000_nodes_mask.clear();
    c_error_9000_nodes_mask.set(signal->theData[1]);
  }

  if (arg == 9005 && signal->getLength() == 2 && ERROR_INSERTED(9004))
  {
    Uint32 db = signal->theData[1];
    Uint32 i = c_error_9000_nodes_mask.find(1);
    if (handles_this_node(i))
    {
      signal->theData[0] = i;
      sendSignal(calcQmgrBlockRef(db),GSN_API_FAILREQ, signal, 1, JBA);
      ndbout_c("stopping %u using %u", i, db);
    }
    CLEAR_ERROR_INSERT_VALUE;
  }
#endif

#ifdef ERROR_INSERT
  /* <Target NodeId> dump 9992 <NodeId list>
   * On Target NodeId, block receiving signals from NodeId list
   *
   * <Target NodeId> dump 9993 <NodeId list>
   * On Target NodeId, resume receiving signals from NodeId list
   *
   * <Target NodeId> dump 9991
   * On Target NodeId, resume receiving signals from any blocked node
   *
   *
   * See also code in QMGR for blocking receive from nodes based
   * on HB roles.
   *
   */
  if((arg == 9993) ||  /* Unblock recv from nodeid */
     (arg == 9992))    /* Block recv from nodeid */
  {
    bool block = (arg == 9992);
    TransporterReceiveHandle * recvdata = mt_get_trp_receive_handle(instance());
    assert(recvdata != 0);
    for (Uint32 n = 1; n < signal->getLength(); n++)
    {
      Uint32 nodeId = signal->theData[n];
      if (!handles_this_node(nodeId, true))
        continue;

      if ((nodeId > 0) &&
          (nodeId < MAX_NODES))
      {
        if (block)
        {
          g_eventLogger->info("(%u)TRPMAN : Blocking receive from node %u",
                              instance(),
                              nodeId);
          globalTransporterRegistry.blockReceive(*recvdata, nodeId);
        }
        else
        {
          g_eventLogger->info("(%u)TRPMAN : Unblocking receive from node %u",
                              instance(),
                              nodeId);

          globalTransporterRegistry.unblockReceive(*recvdata, nodeId);
        }
      }
      else
      {
        ndbout_c("TRPMAN : Ignoring dump %u for node %u",
                 arg, nodeId);
      }
    }
  }
  if (arg == 9990) /* Block recv from all ndbd matching pattern */
  {
    Uint32 pattern = 0;
    if (signal->getLength() > 1)
    {
      pattern = signal->theData[1];
      ndbout_c("TRPMAN : Blocking receive from all ndbds matching pattern -%s-",
               ((pattern == 1)? "Other side":"Unknown"));
    }

    TransporterReceiveHandle * recvdata = mt_get_trp_receive_handle(instance());
    assert(recvdata != 0);
    for (Uint32 node = 1; node < MAX_NDB_NODES; node++)
    {
      if (node == getOwnNodeId())
        continue;
      if (!handles_this_node(node, true))
        continue;
      if (globalTransporterRegistry.is_connected(node))
      {
        if (getNodeInfo(node).m_type == NodeInfo::DB)
        {
          if (!globalTransporterRegistry.isBlocked(node))
          {
            switch (pattern)
            {
            case 1:
            {
              /* Match if given node is on 'other side' of
               * 2-replica cluster
               */
              if ((getOwnNodeId() & 1) != (node & 1))
              {
                /* Node is on the 'other side', match */
                break;
              }
              /* Node is on 'my side', don't match */
              continue;
            }
            default:
              break;
            }
            g_eventLogger->info("(%u)TRPMAN : Blocking receive from node %u",
                                instance(),
                                node);
            globalTransporterRegistry.blockReceive(*recvdata, node);
          }
        }
      }
    }
  }
  if (arg == 9991) /* Unblock recv from all blocked */
  {
    TransporterReceiveHandle * recvdata = mt_get_trp_receive_handle(instance());
    assert(recvdata != 0);
    for (Uint32 node = 1; node < MAX_NODES; node++)
    {
      if (node == getOwnNodeId())
        continue;
      if (!handles_this_node(node, true))
        continue;
      if (globalTransporterRegistry.isBlocked(node))
      {
        g_eventLogger->info("(%u)TRPMAN : Unblocking receive from node %u",
                            instance(),
                            node);
        globalTransporterRegistry.unblockReceive(*recvdata, node);
      }
    }
  }
  if (arg == 9988 ||  /* Block send to node X */
      arg == 9989)    /* Unblock send to node X */
  {
    bool block = (arg == 9988);
    TransporterReceiveHandle * recvdata = mt_get_trp_receive_handle(instance());
    assert(recvdata != 0);
    for (Uint32 n = 1; n < signal->getLength(); n++)
    {
      Uint32 nodeId = signal->theData[n];
      if (!handles_this_node(nodeId))
        continue;

      if ((nodeId > 0) &&
          (nodeId < MAX_NODES))
      {
        g_eventLogger->info("TRPMAN : Send to %u is %sblocked",
                            nodeId, 
                            (globalTransporterRegistry.
                             isSendBlocked(nodeId)?"":"not "));
        if (block)
        {
          g_eventLogger->info("TRPMAN : Blocking send to node %u", nodeId);
          globalTransporterRegistry.blockSend(*recvdata, nodeId);
        }
        else
        {
          g_eventLogger->info("TRPMAN : Unblocking send to node %u", 
                              nodeId);

          globalTransporterRegistry.unblockSend(*recvdata, nodeId);
        }
      }
      else
      {
        ndbout_c("TRPMAN : Ignoring dump %u for node %u",
                 arg, nodeId);
      }
    }

  }

#endif
}

void
Trpman::sendSYNC_THREAD_VIA_CONF(Signal* signal, Uint32 senderData, Uint32 retVal)
{
  jamEntry();
  SyncThreadViaReqConf* conf = (SyncThreadViaReqConf*)signal->getDataPtr();
  conf->senderData = senderData;
  const BlockReference receiver = isMultiThreaded() ?
    TRPMAN_REF :
    QMGR_REF;
  sendSignal(receiver, GSN_SYNC_THREAD_VIA_CONF, signal, signal->getLength(), JBA);
}

void
Trpman::execSYNC_THREAD_VIA_REQ(Signal *signal)
{
  jam();
  SyncThreadViaReqConf* req = (SyncThreadViaReqConf*)signal->getDataPtr();

  /* Some ugliness as we have nowhere handy to put the sender's reference */
  ndbassert(refToMain(req->senderRef) ==
            (isMultiThreaded() ?
             TRPMAN :
             QMGR));

  Callback cb =
    { safe_cast(&Trpman::sendSYNC_THREAD_VIA_CONF), req->senderData};
  /* Make sure all external signals handled by transporters belonging to this
   * TRPMAN have been processed.
   */
  synchronize_external_signals(signal, cb);
}

bool
Trpman::getParam(const char* name, Uint32* count)
{
  /* Trpman uses synchronize_threads_for_block(THRMAN) prior sending
   * NODE_FAILREP.
   * An overestimate of the maximum possible concurrent NODE_FAILREP is one
   * node failure per NODE_FAILREP, and all nodes failing!
   */
  if (strcmp(name, "ActiveThreadSync") != 0)
  {
    return false;
  }
  *count = MAX_DATA_NODE_ID;
  return true;
}

void
Trpman::execACTIVATE_TRP_REQ(Signal *signal)
{
  ActivateTrpReq* req = (ActivateTrpReq*)&signal->theData[0];
  Uint32 node_id = req->nodeId;
  Uint32 trp_id = req->trpId;
  BlockReference ret_ref = req->senderRef;
  if (is_recv_thread_for_new_trp(node_id, trp_id))
  {
    epoll_add_trp(node_id, trp_id);
    DEB_MULTI_TRP(("(%u)ACTIVATE_TRP_REQ is receiver (%u,%u)",
                   instance(), node_id, trp_id));
    ActivateTrpConf* conf =
      CAST_PTR(ActivateTrpConf, signal->getDataPtrSend());
    conf->nodeId = node_id;
    conf->trpId = trp_id;
    conf->senderRef = reference();
    sendSignal(ret_ref, GSN_ACTIVATE_TRP_CONF, signal,
               ActivateTrpConf::SignalLength, JBB);
  }
  else
  {
    DEB_MULTI_TRP(("(%u)ACTIVATE_TRP_REQ is not receiver (%u,%u)",
                   instance(), node_id, trp_id));
  }
}

Uint32
Trpman::distribute_signal(SignalHeader * const header,
                          const Uint32 instance_no)
{
  DistributionHandler *handle = &m_distribution_handle;
  Uint32 gsn = header->theVerId_signalNumber;
  ndbrequire(m_distribution_handler_inited);
  if (gsn == GSN_LQHKEYREQ)
  {
    return get_lqhkeyreq_ref(handle, instance_no);
  }
  else if (gsn == GSN_SCAN_FRAGREQ)
  {
    return get_scan_fragreq_ref(handle, instance_no);
  }
  else
  {
    return 0;
  }
}

void
Trpman::execUPD_QUERY_DIST_ORD(Signal *signal)
{
  /**
   * Receive an array of weights for each LDM and query thread.
   * These weights are used to create an array used for a quick round robin
   * distribution of the signals received in distribute_signal.
   */
  DistributionHandler *dist_handle = &m_distribution_handle;
  if (!m_distribution_handler_inited)
  {
    fill_distr_references(dist_handle);
    calculate_distribution_signal(dist_handle);
    m_distribution_handler_inited = true;
  }
  ndbrequire(signal->getNoOfSections() == 1);
  SegmentedSectionPtr ptr;
  SectionHandle handle(this, signal);
<<<<<<< HEAD
  handle.getSection(ptr, 0);
=======
  ndbrequire(handle.getSection(ptr, 0));
  ndbrequire(ptr.sz <= NDB_ARRAY_SIZE(dist_handle->m_weights));

>>>>>>> fbdaa4de
  memset(dist_handle->m_weights, 0, sizeof(dist_handle->m_weights));
  copy(dist_handle->m_weights, ptr);
  releaseSections(handle);
  calculate_distribution_signal(dist_handle);
}

TrpmanProxy::TrpmanProxy(Block_context & ctx) :
  LocalProxy(TRPMAN, ctx)
{
  addRecSignal(GSN_OPEN_COMORD, &TrpmanProxy::execOPEN_COMORD);
  addRecSignal(GSN_ENABLE_COMREQ, &TrpmanProxy::execENABLE_COMREQ);
  addRecSignal(GSN_ENABLE_COMCONF, &TrpmanProxy::execENABLE_COMCONF);
  addRecSignal(GSN_CLOSE_COMREQ, &TrpmanProxy::execCLOSE_COMREQ);
  addRecSignal(GSN_CLOSE_COMCONF, &TrpmanProxy::execCLOSE_COMCONF);
  addRecSignal(GSN_ROUTE_ORD, &TrpmanProxy::execROUTE_ORD);
  addRecSignal(GSN_SYNC_THREAD_VIA_REQ, &TrpmanProxy::execSYNC_THREAD_VIA_REQ);
  addRecSignal(GSN_SYNC_THREAD_VIA_CONF, &TrpmanProxy::execSYNC_THREAD_VIA_CONF);
  addRecSignal(GSN_ACTIVATE_TRP_REQ, &TrpmanProxy::execACTIVATE_TRP_REQ);
}

TrpmanProxy::~TrpmanProxy()
{
}

SimulatedBlock*
TrpmanProxy::newWorker(Uint32 instanceNo)
{
  return new Trpman(m_ctx, instanceNo);
}

BLOCK_FUNCTIONS(TrpmanProxy)

// GSN_OPEN_COMORD

void
TrpmanProxy::execOPEN_COMORD(Signal* signal)
{
  jamEntry();

  for (Uint32 i = 0; i<c_workers; i++)
  {
    jam();
    sendSignal(workerRef(i), GSN_OPEN_COMORD, signal,
               signal->getLength(), JBB);
  }
}

// GSN_CLOSE_COMREQ

void
TrpmanProxy::execCLOSE_COMREQ(Signal* signal)
{
  jamEntry();
  Ss_CLOSE_COMREQ& ss = ssSeize<Ss_CLOSE_COMREQ>();
  const CloseComReqConf* req = (const CloseComReqConf*)signal->getDataPtr();
  ss.m_req = *req;
  if (req->failedNodeId == 0)
  {
    ndbrequire(signal->getNoOfSections() == 1);
    SectionHandle handle(this, signal);
    saveSections(ss, handle);
  }
  else
  {
    ndbrequire(signal->getNoOfSections() == 0);
  }
  sendREQ(signal, ss);
}

void
TrpmanProxy::sendCLOSE_COMREQ(Signal *signal,
                              Uint32 ssId,
                              SectionHandle *handle)
{
  jam();
  Ss_CLOSE_COMREQ& ss = ssFind<Ss_CLOSE_COMREQ>(ssId);
  CloseComReqConf* req = (CloseComReqConf*)signal->getDataPtrSend();

  *req = ss.m_req;
  req->xxxBlockRef = reference();
  req->failNo = ssId;
  sendSignalNoRelease(workerRef(ss.m_worker),
                      GSN_CLOSE_COMREQ,
                      signal,
                      CloseComReqConf::SignalLength,
                      JBB,
                      handle);
}

void
TrpmanProxy::execCLOSE_COMCONF(Signal* signal)
{
  const CloseComReqConf* conf = (const CloseComReqConf*)signal->getDataPtr();
  Uint32 ssId = conf->failNo;
  jamEntry();
  Ss_CLOSE_COMREQ& ss = ssFind<Ss_CLOSE_COMREQ>(ssId);
  recvCONF(signal, ss);
}

void
TrpmanProxy::sendCLOSE_COMCONF(Signal *signal, Uint32 ssId)
{
  jam();
  Ss_CLOSE_COMREQ& ss = ssFind<Ss_CLOSE_COMREQ>(ssId);

  if (!lastReply(ss))
  {
    jam();
    return;
  }

  CloseComReqConf* conf = (CloseComReqConf*)signal->getDataPtrSend();
  *conf = ss.m_req;
  sendSignal(QMGR_REF, GSN_CLOSE_COMCONF, signal,
             CloseComReqConf::SignalLength, JBB);
  ssRelease<Ss_CLOSE_COMREQ>(ssId);
}

// GSN_ENABLE_COMREQ

void
TrpmanProxy::execENABLE_COMREQ(Signal* signal)
{
  jamEntry();
  Ss_ENABLE_COMREQ& ss = ssSeize<Ss_ENABLE_COMREQ>();
  const EnableComReq* req = (const EnableComReq*)signal->getDataPtr();
  ss.m_req = *req;
  SectionHandle handle(this, signal);
  saveSections(ss, handle);
  sendREQ(signal, ss);
}

void
TrpmanProxy::sendENABLE_COMREQ(Signal *signal,
                               Uint32 ssId,
                               SectionHandle *handle)
{
  jam();
  Ss_ENABLE_COMREQ& ss = ssFind<Ss_ENABLE_COMREQ>(ssId);
  EnableComReq* req = (EnableComReq*)signal->getDataPtrSend();

  *req = ss.m_req;
  req->m_senderRef = reference();
  req->m_senderData = ssId;
  sendSignalNoRelease(workerRef(ss.m_worker),
                      GSN_ENABLE_COMREQ,
                      signal,
                      EnableComReq::SignalLength,
                      JBB,
                      handle);
}

void
TrpmanProxy::execENABLE_COMCONF(Signal* signal)
{
  const EnableComConf* conf = (const EnableComConf*)signal->getDataPtr();
  Uint32 ssId = conf->m_senderData;
  jamEntry();
  Ss_ENABLE_COMREQ& ss = ssFind<Ss_ENABLE_COMREQ>(ssId);
  recvCONF(signal, ss);
}

void
TrpmanProxy::sendENABLE_COMCONF(Signal *signal, Uint32 ssId)
{
  jam();
  Ss_ENABLE_COMREQ& ss = ssFind<Ss_ENABLE_COMREQ>(ssId);

  if (!lastReply(ss))
  {
    jam();
    return;
  }

  EnableComReq* conf = (EnableComReq*)signal->getDataPtr();
  *conf = ss.m_req;
  sendSignal(conf->m_senderRef, GSN_ENABLE_COMCONF, signal,
             EnableComReq::SignalLength, JBB);
  ssRelease<Ss_ENABLE_COMREQ>(ssId);
}

// GSN_ROUTE_ORD

void
TrpmanProxy::execROUTE_ORD(Signal* signal)
{
  jamEntry();

  RouteOrd* ord = (RouteOrd*)signal->getDataPtr();
  Uint32 nodeId = ord->from;
  ndbassert(nodeId != 0);

  Uint32 workerIndex = 0;

  if (globalData.ndbMtReceiveThreads > (Uint32) 1)
  {
    /**
     * This signal is sent from QMGR at API node failures to ensure that all
     * signals have been received from the API before continue. We know that
     * API nodes have only one transporter, so therefore we can use
     * get_trps_for_node returning only one transporter id.
     */
    TrpId trp_id;
    Uint32 num_ids;
    globalTransporterRegistry.lockMultiTransporters();
    globalTransporterRegistry.get_trps_for_node(nodeId, &trp_id, num_ids, 1);
    globalTransporterRegistry.unlockMultiTransporters();
    workerIndex = get_recv_thread_idx(trp_id);
    ndbrequire(workerIndex < globalData.ndbMtReceiveThreads);
  }
  
  SectionHandle handle(this, signal);
  sendSignal(workerRef(workerIndex), GSN_ROUTE_ORD, signal,
             signal->getLength(), JBB, &handle);
}

// GSN_SYNC_THREAD_VIA

void
TrpmanProxy::execSYNC_THREAD_VIA_REQ(Signal* signal)
{
  jamEntry();
  Ss_SYNC_THREAD_VIA& ss = ssSeize<Ss_SYNC_THREAD_VIA>();
  const SyncThreadViaReqConf* req =
    (const SyncThreadViaReqConf*)signal->getDataPtr();
  ss.m_req = *req;
  sendREQ(signal, ss);
}

void
TrpmanProxy::sendSYNC_THREAD_VIA_REQ(Signal *signal,
                                     Uint32 ssId,
                                     SectionHandle*)
{
  jam();
  SyncThreadViaReqConf* req = (SyncThreadViaReqConf*)signal->getDataPtr();
  req->senderRef = reference();
  req->senderData = ssId;
  Ss_SYNC_THREAD_VIA& ss = ssFind<Ss_SYNC_THREAD_VIA>(ssId);
  sendSignal(workerRef(ss.m_worker), GSN_SYNC_THREAD_VIA_REQ, signal,
             SyncThreadViaReqConf::SignalLength, JBA);
}

void
TrpmanProxy::execSYNC_THREAD_VIA_CONF(Signal* signal)
{
  jamEntry();
  const SyncThreadViaReqConf* conf =
    (const SyncThreadViaReqConf*)signal->getDataPtr();
  Uint32 ssId = conf->senderData;
  Ss_SYNC_THREAD_VIA& ss = ssFind<Ss_SYNC_THREAD_VIA>(ssId);
  recvCONF(signal, ss);
}

void
TrpmanProxy::sendSYNC_THREAD_VIA_CONF(Signal *signal, Uint32 ssId)
{
  jam();
  Ss_SYNC_THREAD_VIA& ss = ssFind<Ss_SYNC_THREAD_VIA>(ssId);

  if (!lastReply(ss))
  {
    jam();
    return;
  }

  SyncThreadViaReqConf* conf = (SyncThreadViaReqConf*)signal->getDataPtr();
  *conf = ss.m_req;
  sendSignal(conf->senderRef, GSN_SYNC_THREAD_VIA_CONF, signal,
             NodeFailRep::SignalLength, JBB);
  ssRelease<Ss_SYNC_THREAD_VIA>(ssId);
}

void
TrpmanProxy::execACTIVATE_TRP_REQ(Signal *signal)
{
  for (Uint32 i = 0; i < c_workers; i++)
  {
    jam();
    Uint32 ref = numberToRef(number(), workerInstance(i), getOwnNodeId());
    sendSignal(ref, GSN_ACTIVATE_TRP_REQ, signal, signal->getLength(), JBB);
  }
}<|MERGE_RESOLUTION|>--- conflicted
+++ resolved
@@ -32,7 +32,6 @@
 
 #include <mt.hpp>
 #include <EventLogger.hpp>
-extern EventLogger * g_eventLogger;
 
 #define JAM_FILE_ID 430
 
@@ -122,13 +121,13 @@
   // so far with the node
 
   const BlockReference userRef = signal->theData[0];
-  Uint32 tStartingNode = signal->theData[1];
-  Uint32 tData2 = signal->theData[2];
   jamEntry();
 
   const Uint32 len = signal->getLength();
   if (len == 2)
   {
+    Uint32 tStartingNode = signal->theData[1];
+    ndbrequire(tStartingNode > 0 && tStartingNode < MAX_NODES);
 #ifdef ERROR_INSERT
     if (! ((ERROR_INSERTED(9000) || ERROR_INSERTED(9002))
 	   && c_error_9000_nodes_mask.get(tStartingNode)))
@@ -154,6 +153,7 @@
   }
   else
   {
+    Uint32 tData2 = signal->theData[2];
     for(unsigned int i = 1; i < MAX_NODES; i++ )
     {
       jam();
@@ -593,7 +593,7 @@
     {
       MAX_RECEIVED_SIGNALS = 1 + (rand() % 128);
     }
-    ndbout_c("MAX_RECEIVED_SIGNALS: %d", MAX_RECEIVED_SIGNALS);
+    g_eventLogger->info("MAX_RECEIVED_SIGNALS: %d", MAX_RECEIVED_SIGNALS);
     CLEAR_ERROR_INSERT_VALUE;
   }
 #endif
@@ -648,7 +648,7 @@
     {
       signal->theData[0] = i;
       sendSignal(calcQmgrBlockRef(db),GSN_API_FAILREQ, signal, 1, JBA);
-      ndbout_c("stopping %u using %u", i, db);
+      g_eventLogger->info("stopping %u using %u", i, db);
     }
     CLEAR_ERROR_INSERT_VALUE;
   }
@@ -702,8 +702,8 @@
       }
       else
       {
-        ndbout_c("TRPMAN : Ignoring dump %u for node %u",
-                 arg, nodeId);
+        g_eventLogger->info("TRPMAN : Ignoring dump %u for node %u", arg,
+                            nodeId);
       }
     }
   }
@@ -713,8 +713,9 @@
     if (signal->getLength() > 1)
     {
       pattern = signal->theData[1];
-      ndbout_c("TRPMAN : Blocking receive from all ndbds matching pattern -%s-",
-               ((pattern == 1)? "Other side":"Unknown"));
+      g_eventLogger->info(
+          "TRPMAN : Blocking receive from all ndbds matching pattern -%s-",
+          ((pattern == 1) ? "Other side" : "Unknown"));
     }
 
     TransporterReceiveHandle * recvdata = mt_get_trp_receive_handle(instance());
@@ -811,8 +812,8 @@
       }
       else
       {
-        ndbout_c("TRPMAN : Ignoring dump %u for node %u",
-                 arg, nodeId);
+        g_eventLogger->info("TRPMAN : Ignoring dump %u for node %u", arg,
+                            nodeId);
       }
     }
 
@@ -935,13 +936,9 @@
   ndbrequire(signal->getNoOfSections() == 1);
   SegmentedSectionPtr ptr;
   SectionHandle handle(this, signal);
-<<<<<<< HEAD
-  handle.getSection(ptr, 0);
-=======
   ndbrequire(handle.getSection(ptr, 0));
   ndbrequire(ptr.sz <= NDB_ARRAY_SIZE(dist_handle->m_weights));
 
->>>>>>> fbdaa4de
   memset(dist_handle->m_weights, 0, sizeof(dist_handle->m_weights));
   copy(dist_handle->m_weights, ptr);
   releaseSections(handle);
