--- conflicted
+++ resolved
@@ -66,43 +66,6 @@
 
 int AsyncFile::init()
 {
-<<<<<<< HEAD
-  /*
-    Preallocate read and write buffers for ndbzio to workaround
-    default behaviour of alloc/free at open/close
-  */
-  const size_t read_size = ndbz_bufsize_read();
-  const size_t write_size = ndbz_bufsize_write();
-
-  nzfBufferUnaligned= ndbd_malloc(read_size + write_size +
-                                  NDB_O_DIRECT_WRITE_ALIGNMENT-1);
-  nzf.inbuf= (Byte*)(((UintPtr)nzfBufferUnaligned
-                      + NDB_O_DIRECT_WRITE_ALIGNMENT - 1) &
-                     ~(UintPtr)(NDB_O_DIRECT_WRITE_ALIGNMENT - 1));
-  nzf.outbuf= nzf.inbuf + read_size;
-
-  /* Preallocate inflate/deflate buffers for ndbzio */
-  const size_t inflate_size = ndbz_inflate_mem_size();
-  if (inflate_size == SIZE_T_MAX)
-    return -1;
-  const size_t deflate_size = ndbz_deflate_mem_size();
-  if (deflate_size == SIZE_T_MAX)
-    return -1;
-  nz_mempool.size = nz_mempool.mfree = inflate_size + deflate_size;
-  if (nz_mempool.size < zlib.MEMORY_NEED)
-  {
-    nz_mempool.size = nz_mempool.mfree = zlib.MEMORY_NEED;
-  }
-
-  ndbout_c("NDBFS/AsyncFile: Allocating %u for In/Deflate buffer",
-           (unsigned int)nz_mempool.size);
-  nz_mempool.mem = (char*) ndbd_malloc(nz_mempool.size);
-
-  nzf.stream.opaque= &nz_mempool;
-
-  zlib.set_memory(nz_mempool.mem, nz_mempool.size);
-=======
->>>>>>> fbdaa4de
   return 0;
 }
 
@@ -110,7 +73,7 @@
 AsyncFile::attach(AsyncIoThread* thr)
 {
 #if 0
-  ndbout_c("%p:%s attach to %p (m_thread: %p)", this, theFileName.c_str(), thr,
+  g_eventLogger->info("%p:%s attach to %p (m_thread: %p)", this, theFileName.c_str(), thr,
              m_thread);
 #endif
   assert(m_thread_bound);
@@ -122,7 +85,7 @@
 AsyncFile::detach(AsyncIoThread* thr)
 {
 #if 0
-  ndbout_c("%p:%s detach from %p", this, theFileName.c_str(), thr);
+  g_eventLogger->info("%p:%s detach from %p", this, theFileName.c_str(), thr);
 #endif
   assert(m_thread_bound);
   assert(m_thread == thr);
@@ -500,9 +463,6 @@
         req->userPointer = request->theUserPointer;          // DATA 2
         req->numberOfPages = 1;        // DATA 5
         req->varIndex = index++;
-<<<<<<< HEAD
-        req->data.pageData[0] = m_page_ptr.i + cnt;
-=======
         req->operationFlag = 0;
         FsReadWriteReq::setFormatFlag(req->operationFlag,
                                       FsReadWriteReq::fsFormatSharedPage);
@@ -510,7 +470,6 @@
           req->data.sharedPage.pageNumber = m_page_ptr.i + cnt;
         else
           req->data.sharedPage.pageNumber = m_page_ptr.i + page_cnt;
->>>>>>> fbdaa4de
 
         m_fs.callFSWRITEREQ(request->theUserReference, req);
 
@@ -548,8 +507,8 @@
           n = in.cbegin() - buf;
         if (n == -1 || n == 0)
         {
-          ndbout_c("write returned %d: errno: %d my_errno: %d",
-                   n, get_last_os_error(), my_errno());
+          g_eventLogger->info("write returned %d: errno: %d my_errno: %d", n,
+                              get_last_os_error(), my_errno());
           break;
         }
         size -= n;
@@ -575,21 +534,12 @@
     Uint64 diff = NdbTick_Elapsed(start, stop).milliSec();
     if (diff == 0)
       diff = 1;
-<<<<<<< HEAD
-    ndbout_c("wrote %umb in %u writes %us -> %ukb/write %umb/s",
-             Uint32(file_size / (1024 * 1024)),
-             write_cnt,
-             Uint32(diff / 1000),
-             Uint32(file_size / 1024 / write_cnt),
-             Uint32(file_size / diff));
-=======
     g_eventLogger->info("wrote %umb in %u writes %us -> %ukb/write %umb/s",
                         Uint32(file_data_size / (1024 * 1024)),
                         write_cnt,
                         Uint32(diff / 1000),
                         Uint32(file_data_size / 1024 / write_cnt),
                         Uint32(file_data_size / diff));
->>>>>>> fbdaa4de
 #endif
 
     if (m_file.set_pos(0) == -1)
@@ -610,19 +560,14 @@
       const bool direct_sync = flags & FsOpenReq::OM_DIRECT_SYNC;
       if (m_file.set_direct_io(direct_sync) == -1)
       {
-<<<<<<< HEAD
-        ndbout_c("%s Failed to set ODirect errno: %u",
-                 theFileName.c_str(), get_last_os_error());
-=======
         g_eventLogger->info("%s Failed to set ODirect errno: %u",
                             theFileName.c_str(),
                             get_last_os_error());
->>>>>>> fbdaa4de
       }
 #ifdef DEBUG_ODIRECT
       else
       {
-        ndbout_c("%s ODirect is set.", theFileName.c_str());
+        g_eventLogger->info("%s ODirect is set.", theFileName.c_str());
       }
 #endif
     }
@@ -701,22 +646,6 @@
     }
     else if ((flags & FsOpenReq::OM_READ_WRITE_MASK) == FsOpenReq::OM_READONLY)
     { // READ compressed (LCP)
-<<<<<<< HEAD
-#if !defined(_WIN32)
-      require(!use_enc);
-      m_file_format = FF_RAW;
-      if ((err= ndbzdopen(&nzf, m_file.get_os_handle(), ndbz_flags)) < 1)
-      {
-        ndbout_c("Stewart's brain broke: %d %d %s",
-                 err, my_errno(), theFileName.c_str());
-        require(!"ndbzdopen");
-      }
-#else
-      // Compressed LCP files are not yet supported on Windows.
-      abort();
-#endif
-=======
->>>>>>> fbdaa4de
     }
     else
     {
@@ -754,18 +683,11 @@
 //  require(!created);
   if (created && m_file.remove(theFileName.c_str()) == -1)
   {
-<<<<<<< HEAD
-    ndbout_c("Could not remove '%s' (err %u) after open failure (err %u).\n",
-             theFileName.c_str(),
-             get_last_os_error(),
-             request->error);
-=======
     g_eventLogger->info(
         "Could not remove '%s' (err %u) after open failure (err %u).",
         theFileName.c_str(),
         get_last_os_error(),
         request->error.code);
->>>>>>> fbdaa4de
   }
 }
 
@@ -784,13 +706,8 @@
 #ifndef NDEBUG
   if (!m_file.is_open())
   {
-<<<<<<< HEAD
-    DEBUG(ndbout_c("close on already closed file"));
-    abort();
-=======
     DEBUG(g_eventLogger->info("close on already closed file"));
     ::abort();
->>>>>>> fbdaa4de
   }
 #endif
   if (m_xfile.is_open())
@@ -847,44 +764,6 @@
       Uint64 size = request->par.readWrite.pages[i].size;
       byte* buf = reinterpret_cast<byte*>(request->par.readWrite.pages[i].buf);
 
-<<<<<<< HEAD
-  {
-    int page_num = 0;
-    bool write_not_complete = true;
-
-    while(write_not_complete) {
-      size_t totsize = 0;
-      off_t offset = request->par.readWrite.pages[page_num].offset;
-      char* bufptr = theWriteBuffer;
-
-      write_not_complete = false;
-      if (request->par.readWrite.numberOfPages > 1) {
-        off_t page_offset = offset;
-
-        // Multiple page write, copy to buffer for one write
-        for(int i=page_num; i < request->par.readWrite.numberOfPages; i++) {
-          memcpy(bufptr,
-                 request->par.readWrite.pages[i].buf,
-                 request->par.readWrite.pages[i].size);
-          bufptr += request->par.readWrite.pages[i].size;
-          totsize += request->par.readWrite.pages[i].size;
-          if (((i + 1) < request->par.readWrite.numberOfPages)) {
-            // There are more pages to write
-            // Check that offsets are consequtive
-            off_t tmp=(off_t)(page_offset+request->par.readWrite.pages[i].size);
-            if (tmp != request->par.readWrite.pages[i+1].offset) {
-              // Next page is not aligned with previous, not allowed
-              DEBUG(ndbout_c("Page offsets are not aligned"));
-              request->error = EINVAL;
-              return;
-            }
-            if ((unsigned)(totsize + request->par.readWrite.pages[i+1].size) > (unsigned)theWriteBufferSize) {
-              // We are not finished and the buffer is full
-              write_not_complete = true;
-              // Start again with next page
-              page_num = i + 1;
-              break;
-=======
       request->par.readWrite.pages[i].size = 0;
 
       ndbxfrm_output_iterator out = {buf, buf + size, false};
@@ -939,7 +818,6 @@
               current_data_offset += sz;
               if (in.empty())
                 break;
->>>>>>> fbdaa4de
             }
           }
           byte buffer[GLOBAL_PAGE_SIZE];
@@ -979,62 +857,17 @@
   // Only one page supported.
   require(request->par.readWrite.numberOfPages == 1);
   {
-<<<<<<< HEAD
-    if ((sz % NDB_O_DIRECT_WRITE_ALIGNMENT) ||
-        (((UintPtr)buf) % NDB_O_DIRECT_WRITE_ALIGNMENT) ||
-        (offset % NDB_O_DIRECT_WRITE_ALIGNMENT))
-    {
-      fprintf(stderr,
-              "Error r/w of size %llu using buf %p to offset %llu in "
-              "file %s not O_DIRECT aligned\n",
-              (long long unsigned) sz,
-              buf,
-              (long long unsigned) offset,
-              theFileName.c_str());
-      return false;
-    }
-  }
-  return true;
-}
-
-int AsyncFile::readBuffer(Request *req, char *buf,
-                          size_t size, off_t offset)
-{
-  require(!use_enc);
-  // TODO ensure OM_THREAD_POOL is respected!
-  int return_value;
-  req->par.readWrite.pages[0].size = 0;
-=======
     off_t offset = request->par.readWrite.pages[0].offset;
     size_t size  = request->par.readWrite.pages[0].size;
     char * buf   = request->par.readWrite.pages[0].buf;
->>>>>>> fbdaa4de
 
     size_t bytes_read = 0;
     if (offset != (off_t)m_next_read_pos && offset < m_xfile.get_data_size())
     {
-<<<<<<< HEAD
-      /*
-       * Seek and read are not supported for compressed files.
-       * But handle speculative reads beyond end.
-       */
-      if (nzf.z_eof == 1 || nzf.z_err == Z_STREAM_END)
-      {
-        if (req->action == Request::readPartial)
-        {
-          return 0;
-        }
-        DEBUG(ndbout_c("Read underflow %d %d\n %x\n%d %d",
-                        size, offset, buf, bytes_read, return_value));
-        return ERR_ReadUnderflow;
-      }
-      return FsRef::fsErrInvalidParameters;
-=======
       // read out of sync
       request->par.readWrite.pages[0].size = 0;
       NDBFS_SET_REQUEST_ERROR(request, FsRef::fsErrUnknown);
       return;
->>>>>>> fbdaa4de
     }
     if (m_xfile.get_data_pos() < offset)
     {
@@ -1051,19 +884,8 @@
       if (return_value >= 0) bytes_read = out.begin() - byte_buf;
       if (return_value == -1)
       {
-<<<<<<< HEAD
-        if (nzf.z_eof != 1 && nzf.z_err != Z_STREAM_END)
-        {
-          ndbout_c("ERROR IN PosixAsyncFile::readBuffer %d %d %d",
-                   my_errno(), nzf.z_err, error);
-          require(my_errno() != 0);
-          set_last_os_error(my_errno());
-          return_value = -1;
-        }
-=======
         NDBFS_SET_REQUEST_ERROR(request, get_last_os_error());
         return;
->>>>>>> fbdaa4de
       }
     }
     request->par.readWrite.pages[0].size = bytes_read;
@@ -1073,25 +895,15 @@
       {
         return;
       }
-<<<<<<< HEAD
-      DEBUG(ndbout_c("Read underflow %d %d\n %x\n%d %d",
-		     size, offset, buf, bytes_read, return_value));
-      return ERR_ReadUnderflow;
-=======
       DEBUG(g_eventLogger->info("Read underflow %d %d %x %d", size,
                                 offset, buf, bytes_read));
       NDBFS_SET_REQUEST_ERROR(request, ERR_ReadUnderflow);
       return;
->>>>>>> fbdaa4de
     }
     m_next_read_pos += request->par.readWrite.pages[0].size;
     require((off_t)m_next_read_pos <= m_xfile.get_data_size());
     if (bytes_read != size)
     {
-<<<<<<< HEAD
-      DEBUG(ndbout_c("Warning partial read %d != %d on %s",
-		     bytes_read, size, theFileName.c_str()));
-=======
       DEBUG(g_eventLogger->info("Warning partial read %d != %d on %s",
                                 bytes_read, size, theFileName.c_str()));
       if (request->action == Request::readPartial)
@@ -1100,7 +912,6 @@
       }
       NDBFS_SET_REQUEST_ERROR(request, ERR_ReadUnderflow);
       return;
->>>>>>> fbdaa4de
     }
   }
 }
@@ -1118,29 +929,11 @@
   const Uint32 cnt = request->par.readWrite.numberOfPages;
   if (!m_xfile.is_transformed() && (cnt == 1 || theWriteBuffer == nullptr))
   {
-<<<<<<< HEAD
-    if (size < bytes_to_write)
-    {
-      // We are at the last chunk
-      bytes_to_write = size;
-    }
-    size_t bytes_written = 0;
-    return_value = m_file.write_pos(buf, bytes_to_write, offset);
-
-    if (return_value == -1)
-    {
-      ndbout_c("ERROR IN PosixAsyncFile::writeBuffer %d %d",
-               get_last_os_error()/*m_file.get_error()*/, nzf.z_err);
-      return get_last_os_error();
-    }
-    else
-=======
     /*
      * Fast path for raw files written page by page directly from data buffers
      * in request.
      */
     for (Uint32 i = 0; i<cnt; i++)
->>>>>>> fbdaa4de
     {
       Uint64 offset = request->par.readWrite.pages[i].offset;
       Uint32 size = request->par.readWrite.pages[i].size;
@@ -1149,23 +942,13 @@
       int rc = m_xfile.write_transformed_pages(offset, &in);
       if (rc == -1)
       {
-<<<<<<< HEAD
-        DEBUG(ndbout_c("no bytes written"));
-	require(bytes_written > 0);
-=======
         NDBFS_SET_REQUEST_ERROR(request, get_last_os_error());
         return;
->>>>>>> fbdaa4de
       }
       if (!in.empty())
       {
-<<<<<<< HEAD
-	DEBUG(ndbout_c("Warning partial write %d != %d",
-		 bytes_written, bytes_to_write));
-=======
         NDBFS_SET_REQUEST_ERROR(request, FsRef::fsErrUnknown);
         return;
->>>>>>> fbdaa4de
       }
     }
     return;
@@ -1327,10 +1110,6 @@
 {
   if (m_open_flags & FsOpenReq::OM_DIRECT)
   {
-<<<<<<< HEAD
-    DEBUG(ndbout_c("append with n=0"));
-    require(n != 0);
-=======
     if ((sz % NDB_O_DIRECT_WRITE_ALIGNMENT) ||
         (((UintPtr)buf) % NDB_O_DIRECT_WRITE_ALIGNMENT) ||
         (offset % NDB_O_DIRECT_WRITE_ALIGNMENT))
@@ -1342,7 +1121,6 @@
           theFileName.c_str());
       return false;
     }
->>>>>>> fbdaa4de
   }
   return true;
 }
@@ -1431,8 +1209,7 @@
   if((used_flags & O_SYNC)==O_SYNC)
     strcat(buf, "O_SYNC, ");
 #endif
-  DEBUG(ndbout_c(buf));
-
+  DEBUG(g_eventLogger->info(buf));
 }
 #endif
 
