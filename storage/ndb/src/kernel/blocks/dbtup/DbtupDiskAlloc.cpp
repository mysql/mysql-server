/*
   Copyright (c) 2005, 2022, Oracle and/or its affiliates.

   This program is free software; you can redistribute it and/or modify
   it under the terms of the GNU General Public License, version 2.0,
   as published by the Free Software Foundation.

   This program is also distributed with certain software (including
   but not limited to OpenSSL) that is licensed under separate terms,
   as designated in a particular file or component or in included license
   documentation.  The authors of MySQL hereby grant you an additional
   permission to link the program and your derivative works with the
   separately licensed software that they have included with MySQL.

   This program is distributed in the hope that it will be useful,
   but WITHOUT ANY WARRANTY; without even the implied warranty of
   MERCHANTABILITY or FITNESS FOR A PARTICULAR PURPOSE.  See the
   GNU General Public License, version 2.0, for more details.

   You should have received a copy of the GNU General Public License
   along with this program; if not, write to the Free Software
   Foundation, Inc., 51 Franklin St, Fifth Floor, Boston, MA 02110-1301  USA
*/

#define DBTUP_C
#define DBTUP_DISK_ALLOC_CPP
#include "Dbtup.hpp"
#include <signaldata/LgmanContinueB.hpp>
#include "../dblqh/Dblqh.hpp"

#define JAM_FILE_ID 426

#if (defined(VM_TRACE) || defined(ERROR_INSERT))
//#define DEBUG_LCP 1
//#define DEBUG_PGMAN_IO 1
//#define DEBUG_PGMAN 1
//#define DEBUG_EXTENT_BITS 1
//#define DEBUG_EXTENT_BITS_HASH 1
//#define DEBUG_UNDO 1
//#define DEBUG_UNDO_LCP 1
//#define DEBUG_UNDO_ALLOC 1
#endif

#ifdef DEBUG_LCP
#define DEB_LCP(arglist) do { g_eventLogger->info arglist ; } while (0)
#else
#define DEB_LCP(arglist) do { } while (0)
#endif

#ifdef DEBUG_PGMAN
#define DEB_PGMAN(arglist) do { g_eventLogger->info arglist ; } while (0)
#else
#define DEB_PGMAN(arglist) do { } while (0)
#endif

#ifdef DEBUG_PGMAN_IO
#define DEB_PGMAN_IO(arglist) do { g_eventLogger->info arglist ; } while (0)
#else
#define DEB_PGMAN_IO(arglist) do { } while (0)
#endif

#ifdef DEBUG_EXTENT_BITS
#define DEB_EXTENT_BITS(arglist) do { g_eventLogger->info arglist ; } while (0)
#else
#define DEB_EXTENT_BITS(arglist) do { } while (0)
#endif

#ifdef DEBUG_EXTENT_BITS_HASH
#define DEB_EXTENT_BITS_HASH(arglist) do { g_eventLogger->info arglist ; } while (0)
#else
#define DEB_EXTENT_BITS_HASH(arglist) do { } while (0)
#endif

#ifdef DEBUG_UNDO
#define DEB_UNDO(arglist) do { g_eventLogger->info arglist ; } while (0)
#else
#define DEB_UNDO(arglist) do { } while (0)
#endif

#ifdef DEBUG_UNDO_LCP
#define DEB_UNDO_LCP(arglist) do { g_eventLogger->info arglist ; } while (0)
#else
#define DEB_UNDO_LCP(arglist) do { } while (0)
#endif

#ifdef DEBUG_UNDO_ALLOC
#define DEB_UNDO_ALLOC(arglist) do { g_eventLogger->info arglist ; } while (0)
#else
#define DEB_UNDO_ALLOC(arglist) do { } while (0)
#endif

static
NdbOut&
operator<<(NdbOut& out, const Ptr<Dbtup::Page> & ptr)
{
  out << "[ Page: ptr.i: " << ptr.i 
      << " ["
      << " m_m_page_lsn_hi: " << ptr.p->m_page_header.m_page_lsn_hi
      << " m_m_page_lsn_lo: " << ptr.p->m_page_header.m_page_lsn_lo
      << " m_page_type: " << ptr.p->m_page_header.m_page_type
      << " m_file_no: " << ptr.p->m_file_no
      << " m_page_no: " << ptr.p->m_page_no
      << " m_table_id: " << ptr.p->m_table_id
      << " m_fragment_id: " << ptr.p->m_fragment_id
      << " m_extent_no: " << ptr.p->m_extent_no
      << " m_extent_info_ptr: " << ptr.p->m_extent_info_ptr
      << " m_restart_seq: " << ptr.p->m_restart_seq
      << "]"
      << " list_index: " << ptr.p->list_index 
      << " free_space: " << ptr.p->free_space
      << " uncommitted_used_space: " << ptr.p->uncommitted_used_space
      << " ]";
  return out;
}

static
NdbOut&
operator<<(NdbOut& out, const Ptr<Dbtup::Page_request> & ptr)
{
  out << "[ Page_request: ptr.i: " << ptr.i
      << " " << ptr.p->m_key
      << " m_original_estimated_free_space: " << ptr.p->m_original_estimated_free_space
      << " m_list_index: " << ptr.p->m_list_index
      << " m_frag_ptr_i: " << ptr.p->m_frag_ptr_i
      << " m_extent_info_ptr: " << ptr.p->m_extent_info_ptr
      << " m_ref_count: " << ptr.p->m_ref_count
      << " m_uncommitted_used_space: " << ptr.p->m_uncommitted_used_space
      << " ]";
  
  return out;
}

static
NdbOut&
operator<<(NdbOut& out, const Ptr<Dbtup::Extent_info> & ptr)
{
  out << "[ Extent_info: ptr.i " << ptr.i
      << " " << ptr.p->m_key
      << " m_first_page_no: " << ptr.p->m_first_page_no
      << " m_empty_page_no: " << ptr.p->m_empty_page_no
      << " m_key: ["
      << " m_file_no=" << ptr.p->m_key.m_file_no
      << " m_page_no=" << ptr.p->m_key.m_page_no
      << " m_page_idx=" << ptr.p->m_key.m_page_idx
      << " ]"
      << " m_free_space: " << ptr.p->m_free_space
      << " m_free_matrix_pos: " << ptr.p->m_free_matrix_pos
      << " m_free_page_count: [";

  for(Uint32 i = 0; i<Dbtup::EXTENT_SEARCH_MATRIX_COLS; i++)
    out << " " << ptr.p->m_free_page_count[i];
  out << " ] ]";

  return out;
}

void 
Dbtup::dump_disk_alloc(Dbtup::Disk_alloc_info & alloc)
{
  const Uint32 limit = 512;
  ndbout_c("dirty pages");
  for(Uint32 i = 0; i < EXTENT_SEARCH_MATRIX_COLS; i++)
  {
    printf("  %d : ", i);
    PagePtr ptr;
    Page_pool *pool= (Page_pool*)&m_global_page_pool;
    Local_Page_list list(*pool, alloc.m_dirty_pages[i]);
    Uint32 c = 0;
    for (list.first(ptr); c < limit && !ptr.isNull(); c++, list.next(ptr))
    {
      ndbout << ptr << " ";
    }
    if (c == limit)
    {
      ndbout << "MAXLIMIT ";
    }
    ndbout_c(" ");
  }
  ndbout_c("page requests");
  for(Uint32 i = 0; i < EXTENT_SEARCH_MATRIX_COLS; i++)
  {
    printf("  %d : ", i);
    Ptr<Page_request> ptr;
    Local_page_request_list list(c_page_request_pool, 
				 alloc.m_page_requests[i]);
    Uint32 c = 0;
    for (list.first(ptr); c < limit && !ptr.isNull(); c++, list.next(ptr))
    {
      ndbout << ptr << " ";
    }
    if (c == limit)
    {
      ndbout << "MAXLIMIT ";
    }
    ndbout_c(" ");
  }

  ndbout_c("Extent matrix");
  for(Uint32 i = 0; i<alloc.SZ; i++)
  {
    printf("  %d : ", i);
    Ptr<Extent_info> ptr;
    Local_extent_info_list list(c_extent_pool, alloc.m_free_extents[i]);
    Uint32 c = 0;
    for (list.first(ptr); c < limit && !ptr.isNull(); c++, list.next(ptr))
    {
      ndbout << ptr << " ";
    }
    if (c == limit)
    {
      ndbout << "MAXLIMIT ";
    }
    ndbout_c(" ");
  }

  if (alloc.m_curr_extent_info_ptr_i != RNIL)
  {
    Ptr<Extent_info> ptr;
<<<<<<< HEAD
    c_extent_pool.getPtr(ptr, alloc.m_curr_extent_info_ptr_i);
    ndbout << "current extent: " << ptr << endl;
=======
    ndbrequire(c_extent_pool.getPtr(ptr, alloc.m_curr_extent_info_ptr_i));
    printPtr(g_eventLogger, "Current extent: ", 0, ptr);
>>>>>>> fbdaa4de
  }
}

#define ddrequire(x) do { if(unlikely(!(x))) { dump_disk_alloc(alloc); ndbabort(); } } while(0)
#if defined(VM_TRACE) || defined(ERROR_INSERT)
#define ddassert(x) do { if(unlikely(!(x))) { dump_disk_alloc(alloc); ndbabort(); } } while(0)
#else
#define ddassert(x)
#endif

Dbtup::Disk_alloc_info::Disk_alloc_info(const Tablerec* tabPtrP, 
					Uint32 extent_size)
{
  m_extent_size = extent_size;
  m_curr_extent_info_ptr_i = RNIL; 
  if (tabPtrP->m_no_of_disk_attributes == 0)
    return;
  
  Uint32 min_size= 4*tabPtrP->m_offsets[DD].m_fix_header_size;
  
  if (tabPtrP->m_attributes[DD].m_no_of_varsize == 0)
  {
    Uint32 recs_per_page= (4*Tup_fixsize_page::DATA_WORDS)/min_size;
    m_page_free_bits_map[0] = recs_per_page; // 100% free
    m_page_free_bits_map[1] = 1;
    m_page_free_bits_map[2] = 0;
    m_page_free_bits_map[3] = 0;
    
    Uint32 max= recs_per_page * extent_size;
    for(Uint32 i = 0; i<EXTENT_SEARCH_MATRIX_ROWS; i++)
    {
      m_total_extent_free_space_thresholds[i] = 
	(EXTENT_SEARCH_MATRIX_ROWS - i - 1)*max/EXTENT_SEARCH_MATRIX_ROWS;
    }
  }
  else
  {
    abort();
  }
}

Uint32
Dbtup::Disk_alloc_info::find_extent(Uint32 sz) const
{
  /**
   * Find an extent with sufficient space for sz
   * Find the biggest available (with most free space)
   * Return position in matrix
   */
  Uint32 col = calc_page_free_bits(sz);
  Uint32 mask= EXTENT_SEARCH_MATRIX_COLS - 1;
  for(Uint32 i= 0; i<EXTENT_SEARCH_MATRIX_SIZE; i++)
  {
    // Check that it can cater for request
    if (!m_free_extents[i].isEmpty())
    {
      return i;
    }
    
    if ((i & mask) >= col)
    {
      i = (i & ~mask) + mask;
    }
  }
  
  return RNIL;
}

Uint32
Dbtup::Disk_alloc_info::calc_extent_pos(const Extent_info* extP) const
{
  Uint32 free= extP->m_free_space;
  Uint32 mask= EXTENT_SEARCH_MATRIX_COLS - 1;
  
  Uint32 col= 0, row=0;
  
  /**
   * Find correct row based on total free space
   *   if zero (or very small free space) put 
   *     absolutly last
   */
  {    
    const Uint32 *arr= m_total_extent_free_space_thresholds;
    for(; free < * arr++; row++)
      assert(row < EXTENT_SEARCH_MATRIX_ROWS);
  }

  /**
   * Find correct col based on largest available chunk
   */
  {
    const Uint16 *arr= extP->m_free_page_count;
    for(; col < EXTENT_SEARCH_MATRIX_COLS && * arr++ == 0; col++);
  }

  /**
   * NOTE
   *
   *   If free space on extent is small or zero,
   *     col will be = EXTENT_SEARCH_MATRIX_COLS
   *     row will be = EXTENT_SEARCH_MATRIX_ROWS
   *   in that case pos will be col * row = max pos
   *   (as fixed by + 1 in declaration)
   */
  Uint32 pos= (row * (mask + 1)) + (col & mask);
  
  assert(pos < EXTENT_SEARCH_MATRIX_SIZE);
  return pos;
}

void
Dbtup::update_extent_pos(EmulatedJamBuffer* jamBuf,
                         Disk_alloc_info& alloc, 
                         Ptr<Extent_info> extentPtr,
                         Int32 delta)
{
  if (delta < 0)
  {
    thrjam(jamBuf);
    Uint32 sub = Uint32(- delta);
    ddrequire(extentPtr.p->m_free_space >= sub);
    extentPtr.p->m_free_space -= sub;
  }
  else
  {
    thrjam(jamBuf);
    extentPtr.p->m_free_space += delta;
    ndbassert(Uint32(delta) <= alloc.calc_page_free_space(0));
  }

#if defined(VM_TRACE) || defined(ERROR_INSERT)
  Uint32 cnt = 0;
  Uint32 sum = 0;
  for(Uint32 i = 0; i < EXTENT_SEARCH_MATRIX_COLS; i++)
  {
    cnt += extentPtr.p->m_free_page_count[i];
    sum += extentPtr.p->m_free_page_count[i] * alloc.calc_page_free_space(i);
  }
  if (extentPtr.p->m_free_page_count[0] == cnt)
  {
    ddrequire(extentPtr.p->m_free_space == cnt*alloc.m_page_free_bits_map[0]);
  }
  else
  {
    ddrequire(extentPtr.p->m_free_space < cnt*alloc.m_page_free_bits_map[0]);
  }
  ddrequire(extentPtr.p->m_free_space >= sum);
  ddrequire(extentPtr.p->m_free_space <= cnt*alloc.m_page_free_bits_map[0]);
#endif
  
  Uint32 old = extentPtr.p->m_free_matrix_pos;
  if (old != RNIL)
  {
    thrjam(jamBuf);
    Uint32 pos = alloc.calc_extent_pos(extentPtr.p);
    if (old != pos)
    {
      thrjam(jamBuf);
      Local_extent_info_list old_list(c_extent_pool, alloc.m_free_extents[old]);
      Local_extent_info_list new_list(c_extent_pool, alloc.m_free_extents[pos]);
      old_list.remove(extentPtr);
      new_list.addFirst(extentPtr);
      extentPtr.p->m_free_matrix_pos= pos;
    }
  }
  else
  {
    ddrequire(alloc.m_curr_extent_info_ptr_i == extentPtr.i);
  }
}

void
Dbtup::restart_setup_page(Ptr<Fragrecord> fragPtr,
                          Disk_alloc_info& alloc,
                          PagePtr pagePtr,
                          Int32 estimate)
{
  jam();
  /**
   * Link to extent, clear uncommitted_used_space
   */
  pagePtr.p->uncommitted_used_space = 0;
  
  Extent_info key;
  key.m_key.m_file_no = pagePtr.p->m_file_no;
  key.m_key.m_page_idx = pagePtr.p->m_extent_no;
  Ptr<Extent_info> extentPtr;
  if (!c_extent_hash.find(extentPtr, key))
  {
    g_eventLogger->info("(%u)Crash on page(%u,%u) in tab(%u,%u),"
                        " extent page: %u"
                        " restart_seq(%u,%u)",
                        instance(),
                        pagePtr.p->m_file_no,
                        pagePtr.p->m_page_no,
                        fragPtr.p->fragTableId,
                        fragPtr.p->fragmentId,
                        pagePtr.p->m_extent_no,
                        pagePtr.p->m_restart_seq,
                        globalData.m_restart_seq);
    ndbabort();
  }
  DEB_EXTENT_BITS(("(%u)restart_setup_page(%u,%u) in tab(%u,%u),"
                   " extent page: %u.%u"
                   " restart_seq(%u,%u)",
                   instance(),
                   pagePtr.p->m_file_no,
                   pagePtr.p->m_page_no,
                   fragPtr.p->fragTableId,
                   fragPtr.p->fragmentId,
                   pagePtr.p->m_extent_no,
                   extentPtr.i,
                   pagePtr.p->m_restart_seq,
                   globalData.m_restart_seq));

  pagePtr.p->m_restart_seq = globalData.m_restart_seq;
  pagePtr.p->m_extent_info_ptr = extentPtr.i;

  Uint32 real_free = pagePtr.p->free_space;
  const bool prealloc = estimate >= 0;
  Uint32 estimated;
  if (prealloc)
  {
    jam();
    /**
     * If this is during prealloc, use estimate from there
     */
    estimated = (Uint32)estimate;
    Uint32 page_estimated =
      alloc.calc_page_free_space(alloc.calc_page_free_bits(real_free));
    if (page_estimated != estimated && real_free == 0)
    {
      jam();
      /**
       * The page claims it is full, but the extent bits says that it isn't
       * full, this can occur if the tablespace is using the v1 page format.
       * It must be an old dropped page and thus we can safely overwrite it.
       */
      g_eventLogger->info("(%u)tab(%u,%u), page(%u,%u):%u"
                          ", inconsistency between extent and page, most"
                          " likely due to using v1 pages, we assume page"
                          " comes from dropped table and is really empty",
                          instance(),
                          fragPtr.p->fragTableId,
                          fragPtr.p->fragmentId,
                          pagePtr.p->m_file_no,
                          pagePtr.p->m_page_no,
                          pagePtr.i);
      ndbassert(false); //Crash in debug for analysis
      Ptr<Tablerec> tabPtr;
      tabPtr.i= fragPtr.p->fragTableId;
      ptrCheckGuard(tabPtr, cnoOfTablerec, tablerec);
      convertThPage((Fix_page*)pagePtr.p, tabPtr.p, DD);
      estimated = alloc.calc_page_free_space(
        alloc.calc_page_free_bits(real_free));
    }
  }
  else
  {
    jam();
    /**
     * else use the estimate based on the actual free space
     */
    estimated = alloc.calc_page_free_space(alloc.calc_page_free_bits(real_free));
  }

#if defined(VM_TRACE) || defined(ERROR_INSERT)
  {
    Local_key page;
    page.m_file_no = pagePtr.p->m_file_no;
    page.m_page_no = pagePtr.p->m_page_no;

    D("Tablespace_client - restart_setup_page");
    Tablespace_client tsman(0, this, c_tsman,
			    0, 0, 0, 0);
    unsigned uncommitted, committed;
    uncommitted = committed = ~(unsigned)0;
    (void) tsman.get_page_free_bits(&page, &uncommitted, &committed);
    jamEntry();

    if (alloc.calc_page_free_bits(real_free) != committed)
    {
      Uint64 page_lsn = 0;
      page_lsn += pagePtr.p->m_page_header.m_page_lsn_hi;
      page_lsn <<= 32;
      page_lsn += pagePtr.p->m_page_header.m_page_lsn_lo;
      g_eventLogger->info("(%u)page(%u,%u):%u, calc_free_bits: %u,"
                          " committed: %u, uncommitted: %u, free_space: %u"
                          ", page_lsn: %llu",
                          instance(),
                          page.m_file_no,
                          page.m_page_no,
                          pagePtr.i,
                          alloc.calc_page_free_bits(real_free),
                          committed,
                          uncommitted,
                          real_free,
                          page_lsn);
    }
    ddassert(alloc.calc_page_free_bits(real_free) == committed);
    if (prealloc)
    {
      /**
       * tsman.alloc_page sets the uncommitted-bits to EXTENT_SEARCH_MATRIX_COLS -1
       *   to avoid page being preallocated several times
       */
      ddassert(uncommitted == EXTENT_SEARCH_MATRIX_COLS - 1);
    }
    else
    {
      ddassert(committed == uncommitted);
    }
  }
#endif

  ddrequire(real_free >= estimated);

  if (real_free != estimated)
  {
    jam();
    Uint32 delta = (real_free-estimated);
    update_extent_pos(jamBuffer(), alloc, extentPtr, delta);
  }
}

/**
 * - Page free bits -
 * 0 = 00 - free - 100% free
 * 1 = 01 - atleast one row free
 * 2 = 10 - full
 * 3 = 11 - full
 *
 * sz is always 1 when coming here, so calc_page_free_bits will
 * will always return 1 here. This will change with implementation
 * var-sized disk attributes.
 */

#define DBG_DISK 0

int
Dbtup::disk_page_prealloc(Signal* signal, 
			  Ptr<Fragrecord> fragPtr,
			  Local_key* key, Uint32 sz)
{
  int err;
  Uint32 i, ptrI;
  Ptr<Page_request> req;
  Fragrecord* fragPtrP = fragPtr.p; 
  Disk_alloc_info& alloc= fragPtrP->m_disk_alloc_info;
  Uint32 idx= alloc.calc_page_free_bits(sz);
  D("Tablespace_client - disk_page_prealloc");
  
  /**
   * 1) search current dirty pages
   * First check for empty pages and then search for non-full pages.
   */
  for(i= 0; i <= idx; i++)
  {
    if (!alloc.m_dirty_pages[i].isEmpty())
    {
      jam();
      jamLine(i);
      ptrI= alloc.m_dirty_pages[i].getFirst();
      Ptr<GlobalPage> gpage;
      ndbrequire(m_global_page_pool.getPtr(gpage, ptrI));
      
      PagePtr tmp;
      tmp.i = gpage.i;
      tmp.p = reinterpret_cast<Page*>(gpage.p);
      disk_page_prealloc_dirty_page(alloc, tmp, i, sz, fragPtrP);
      key->m_page_no= tmp.p->m_page_no;
      key->m_file_no= tmp.p->m_file_no;
      jam();
      return 0; // Page in memory
    }
  }
  
  /**
   * Search outanding page requests
   *   callback does not need to access page request again
   *   as it's not the first request to this page
   */
  for(i= 0; i <= idx; i++)
  {
    if (!alloc.m_page_requests[i].isEmpty())
    {
      jam();
      jamLine(i);
      ptrI= alloc.m_page_requests[i].getFirst();
      Ptr<Page_request> req;
      ndbrequire(c_page_request_pool.getPtr(req, ptrI));

      disk_page_prealloc_transit_page(alloc, req, i, sz);
      * key = req.p->m_key;
      jam();
      return 0;
    }
  }
  
  /**
   * We need to request a page...
   */
  if (!c_page_request_pool.seize(req))
  {
    jam();
    err= 1605;
    return -err;
  }

  req.p->m_ref_count= 1;
  req.p->m_frag_ptr_i= fragPtr.i;
  req.p->m_uncommitted_used_space= sz;
  
  int pageBits = 0; // received
  Ptr<Extent_info> ext;
  const Uint32 bits = alloc.calc_page_free_bits(sz); // required
  bool found= false;

  /**
   * Do we have a current extent
   */
  if ((ext.i = alloc.m_curr_extent_info_ptr_i) != RNIL)
  {
    jam();
    {
      Tablespace_client tsman(signal, this, c_tsman,
                    fragPtrP->fragTableId,
                    fragPtrP->fragmentId,
                    c_lqh->getCreateSchemaVersion(fragPtrP->fragTableId),
                    fragPtrP->m_tablespace_id);
      c_extent_pool.getPtr(ext);
      pageBits= tsman.alloc_page_from_extent(&ext.p->m_key, bits);
    }
    if (pageBits >= 0) 
    {
      jamEntry();
      jamLine(pageBits);
      found= true;
    }
    else
    {
      jamEntry();
      /**
       * The current extent is not in a free list
       *   and since it couldn't accomodate the request
       *   we put it on the free list per state (so also
       *   a full page is in one of the m_free_extents
       *   lists).
       */
      alloc.m_curr_extent_info_ptr_i = RNIL;
      Uint32 pos= alloc.calc_extent_pos(ext.p);
      ext.p->m_free_matrix_pos = pos;
      Local_extent_info_list list(c_extent_pool, alloc.m_free_extents[pos]);
      list.addFirst(ext);
    }
  }
  
  if (!found)
  {
    Uint32 pos;
    if ((pos= alloc.find_extent(sz)) != RNIL)
    {
      jam();
      Local_extent_info_list list(c_extent_pool, alloc.m_free_extents[pos]);
      list.first(ext);
      list.remove(ext);
    }
    else 
    {
      jam();
      /**
       * We need to alloc an extent
       */
      if (!c_extent_pool.seize(ext))
      {
	jam();
	err= 1606;
	c_page_request_pool.release(req);
	return -err;
      }
      {  
        Tablespace_client tsman(signal, this, c_tsman,
                      fragPtrP->fragTableId,
                      fragPtrP->fragmentId,
                      c_lqh->getCreateSchemaVersion(fragPtrP->fragTableId),
                      fragPtrP->m_tablespace_id);
        err= tsman.alloc_extent(&ext.p->m_key);
      }
      if (err < 0)
      {
        jamEntry();
        c_extent_pool.release(ext);
        c_page_request_pool.release(req);
        return err;
      }

      int pages= err;
      
#ifdef VM_TRACE
      ndbout << "allocated " << pages << " pages: " << ext.p->m_key 
	     << " table: " << fragPtr.p->fragTableId 
	     << " fragment: " << fragPtr.p->fragmentId << endl;
#endif
      ext.p->m_first_page_no = ext.p->m_key.m_page_no;
      memset(ext.p->m_free_page_count, 0, sizeof(ext.p->m_free_page_count));
      ext.p->m_free_space= alloc.m_page_free_bits_map[0] * pages; 
      ext.p->m_free_page_count[0]= pages; // All pages are "free"-est
      ext.p->m_empty_page_no = 0;

      DEB_EXTENT_BITS_HASH((
               "(%u)new:extent .i=%u in tab(%u,%u),"
               " page(%u,%u)->%u,"
               " empty_page: %u",
                instance(),
                ext.i,
                fragPtr.p->fragTableId,
                fragPtr.p->fragmentId,
                ext.p->m_key.m_file_no,
                ext.p->m_first_page_no,
                ext.p->m_first_page_no + (pages - 1),
                ext.p->m_empty_page_no));

      c_extent_hash.add(ext);

      Local_fragment_extent_list list1(c_extent_pool, alloc.m_extent_list);
      list1.addFirst(ext);
    }
    jam(); 
    alloc.m_curr_extent_info_ptr_i= ext.i;
    ext.p->m_free_matrix_pos= RNIL;
    {
      Tablespace_client tsman(signal, this, c_tsman,
                    fragPtrP->fragTableId,
                    fragPtrP->fragmentId,
                    c_lqh->getCreateSchemaVersion(fragPtrP->fragTableId),
                    fragPtrP->m_tablespace_id);
      pageBits= tsman.alloc_page_from_extent(&ext.p->m_key, bits);
    }
    jamEntry();
    ddrequire(pageBits >= 0);
  }
  
  /**
   * We have a page from an extent
   */
  *key= req.p->m_key= ext.p->m_key;

  /**
   * We don't know exact free space of page
   *   but we know what page free bits it has.
   *   compute free space based on them
   */
  Uint32 size= alloc.calc_page_free_space((Uint32)pageBits);
  
  ddrequire(size >= sz);
  req.p->m_original_estimated_free_space = size;

  Uint32 new_size = size - sz;   // Subtract alloc rec
  Uint32 newPageBits= alloc.calc_page_free_bits(new_size);
  ndbrequire(newPageBits != (Uint32)pageBits)
  {
    jam();
    /**
     * We should always enter this path. When the new page was empty
     * before coming here, then it will go from empty state to either
     * non-full or to the full state. If we come here with a page which
     * non-full before, then we will enter the full state. We will
     * possibly return it to the non-full list when the real page have
     * been read and we know the exact fullness level.
     */
    DEB_EXTENT_BITS(("(%u)alloc page, extent(%u), pageBits: %u,"
                     " newPageBits: %u, free_page_count(%u,%u)",
                     instance(),
                     ext.p->m_key.m_page_idx,
                     pageBits,
                     newPageBits,
                     ext.p->m_free_page_count[pageBits],
                     ext.p->m_free_page_count[newPageBits]));
    ddrequire(ext.p->m_free_page_count[pageBits] > 0);
    ext.p->m_free_page_count[pageBits]--;
    ext.p->m_free_page_count[newPageBits]++;

  }
  update_extent_pos(jamBuffer(), alloc, ext, -Int32(sz));

  // And put page request in correct free list
  idx= alloc.calc_page_free_bits(new_size);
  jamLine(idx);
  {
    Local_page_request_list list(c_page_request_pool, 
				 alloc.m_page_requests[idx]);
    
    list.addLast(req);
  }
  req.p->m_list_index= idx;
  req.p->m_extent_info_ptr= ext.i;

  Page_cache_client::Request preq;
  preq.m_page = *key;
  preq.m_table_id = fragPtr.p->fragTableId;
  preq.m_fragment_id = fragPtr.p->fragmentId;
  preq.m_callback.m_callbackData= req.i;
  preq.m_callback.m_callbackFunction = 
    safe_cast(&Dbtup::disk_page_prealloc_callback);
  
  int flags= Page_cache_client::ALLOC_REQ;
  if (pageBits == 0)
  {
    jam();
    flags |= Page_cache_client::EMPTY_PAGE;
    if (ext.p->m_first_page_no + ext.p->m_empty_page_no == key->m_page_no)
    {
      jam();
      ext.p->m_empty_page_no++;
      DEB_EXTENT_BITS(("(%u)extent(%u) new page in tab(%u,%u), first_page(%u,%u)"
                       " empty_page: %u",
                instance(),
                ext.p->m_key.m_page_idx,
                fragPtr.p->fragTableId,
                fragPtr.p->fragmentId,
                key->m_file_no,
                key->m_page_no,
                ext.p->m_empty_page_no));
    }
    else
    {
      DEB_EXTENT_BITS(("(%u)extent(%u) new page in tab(%u,%u), page(%u,%u)",
                instance(),
                ext.p->m_key.m_page_idx,
                fragPtr.p->fragTableId,
                fragPtr.p->fragmentId,
                key->m_file_no,
                key->m_page_no));
    }
    preq.m_callback.m_callbackFunction = 
      safe_cast(&Dbtup::disk_page_prealloc_initial_callback);
  }
  
  Page_cache_client pgman(this, c_pgman);
  int res= pgman.get_page(signal, preq, flags);
  jamEntry();
  switch(res)
  {
  case 0:
    jam();
    break;
  case -1:
    return -1604;
  case -1518:
    return -res;
  default:
    ndbrequire(res > 0);
    jam();
    execute(signal, preq.m_callback, res); // run callback
  }
  
  return res;
}

void
Dbtup::disk_page_prealloc_dirty_page(Disk_alloc_info & alloc,
				     PagePtr pagePtr, 
				     Uint32 old_idx,
                                     Uint32 sz,
                                     Fragrecord *fragPtrP)
{
  jam();
  jamLine(pagePtr.i);
  ddrequire(pagePtr.p->list_index == old_idx);

  Uint32 free= pagePtr.p->free_space;
  Uint32 used= pagePtr.p->uncommitted_used_space + sz;
  Uint32 ext= pagePtr.p->m_extent_info_ptr;
  
  ddrequire(free >= used);
  Ptr<Extent_info> extentPtr;
  ndbrequire(c_extent_pool.getPtr(extentPtr, ext));

  Uint32 new_idx= alloc.calc_page_free_bits(free - used);

  if (old_idx != new_idx)
  {
    jam();
    disk_page_move_dirty_page(alloc,
                              extentPtr,
                              pagePtr,
                              old_idx,
                              new_idx,
                              fragPtrP);
  }

  pagePtr.p->uncommitted_used_space = used;
  update_extent_pos(jamBuffer(), alloc, extentPtr, -Int32(sz));
}


void
Dbtup::disk_page_prealloc_transit_page(Disk_alloc_info& alloc,
				       Ptr<Page_request> req, 
				       Uint32 old_idx, Uint32 sz)
{
  jam();
  ddrequire(req.p->m_list_index == old_idx);

  Uint32 free= req.p->m_original_estimated_free_space;
  Uint32 used= req.p->m_uncommitted_used_space + sz;
  Uint32 ext= req.p->m_extent_info_ptr;
  
  Ptr<Extent_info> extentPtr;
  ndbrequire(c_extent_pool.getPtr(extentPtr, ext));

  ddrequire(free >= used);
  Uint32 new_idx= alloc.calc_page_free_bits(free - used);
  
  if (old_idx != new_idx)
  {
    jam();
    disk_page_move_page_request(alloc, extentPtr, req, old_idx, new_idx);
  }

  req.p->m_uncommitted_used_space = used;
  update_extent_pos(jamBuffer(), alloc, extentPtr, -Int32(sz));
}

void
Dbtup::disk_page_prealloc_callback(Signal* signal, 
				   Uint32 page_request, Uint32 page_id)
{
  jamEntry();

  Ptr<Page_request> req;
  ndbrequire(c_page_request_pool.getPtr(req, page_request));

  Ptr<GlobalPage> gpage;
  ndbrequire(m_global_page_pool.getPtr(gpage, page_id));

  Ptr<Fragrecord> fragPtr;
  fragPtr.i= req.p->m_frag_ptr_i;
  ptrCheckGuard(fragPtr, cnoOfFragrec, fragrecord);

  PagePtr pagePtr;
  pagePtr.i = gpage.i;
  pagePtr.p = reinterpret_cast<Page*>(gpage.p);

  Disk_alloc_info& alloc= fragPtr.p->m_disk_alloc_info;

  Local_key key = req.p->m_key;
  if (key.m_file_no != pagePtr.p->m_file_no ||
      key.m_page_no != pagePtr.p->m_page_no ||
      fragPtr.p->fragTableId != pagePtr.p->m_table_id ||
      fragPtr.p->fragmentId != pagePtr.p->m_fragment_id ||
      pagePtr.p->m_restart_seq == 0)
  {
    jam();
    /**
     * At this point we are reading what should be an initialised page
     * and thus file_no, page_no, table and fragment id should be correct.
     * If not crash and provide details.
     */
    g_eventLogger->info("(%u)key(%u,%u), page(%u,%u), restart_seq(%u,%u)"
                        "key_tab(%u,%u), page_tab(%u,%u)",
                        instance(),
                        key.m_file_no,
                        key.m_page_no,
                        pagePtr.p->m_file_no,
                        pagePtr.p->m_page_no,
                        globalData.m_restart_seq,
                        pagePtr.p->m_restart_seq,
                        fragPtr.p->fragTableId,
                        fragPtr.p->fragmentId,
                        pagePtr.p->m_table_id,
                        pagePtr.p->m_fragment_id);
    ndbabort();
  }
  if (unlikely(pagePtr.p->m_restart_seq != globalData.m_restart_seq))
  {
    jam();
    D(V(pagePtr.p->m_restart_seq) << V(globalData.m_restart_seq));
    restart_setup_page(fragPtr,
                       alloc,
                       pagePtr,
                       req.p->m_original_estimated_free_space);
  }

  Ptr<Extent_info> extentPtr;
  ndbrequire(c_extent_pool.getPtr(extentPtr, req.p->m_extent_info_ptr));

  pagePtr.p->uncommitted_used_space += req.p->m_uncommitted_used_space;
  ddrequire(pagePtr.p->free_space >= pagePtr.p->uncommitted_used_space);

  Uint32 free = pagePtr.p->free_space - pagePtr.p->uncommitted_used_space;
  Uint32 idx = req.p->m_list_index;
  Uint32 real_idx = alloc.calc_page_free_bits(free);

  if (idx != real_idx)
  {
    jam();

    DEB_EXTENT_BITS((
      "(%u)extent(%u) page(%u,%u):%u u_u_s: %u, free:%u idx:%u, new_idx:%u"
      ", free_page_count(%u,%u)",
      instance(),
      extentPtr.p->m_key.m_page_idx,
      pagePtr.p->m_file_no,
      pagePtr.p->m_page_no,
      pagePtr.i,
      pagePtr.p->uncommitted_used_space,
      free,
      idx,
      real_idx,
      extentPtr.p->m_free_page_count[idx],
      extentPtr.p->m_free_page_count[real_idx]));

    ddrequire(extentPtr.p->m_free_page_count[idx] > 0);
    extentPtr.p->m_free_page_count[idx]--;
    extentPtr.p->m_free_page_count[real_idx]++;
    update_extent_pos(jamBuffer(), alloc, extentPtr, 0);
  }
  {
    /**
     * add to dirty list
     */
    pagePtr.p->list_index = real_idx;
    Page_pool *cheat_pool= (Page_pool*)&m_global_page_pool;
    Local_Page_list list(* cheat_pool, alloc.m_dirty_pages[real_idx]);
    list.addFirst(pagePtr);
  }

  {
    /**
     * release page request
     */
    Local_page_request_list list(c_page_request_pool,
				 alloc.m_page_requests[idx]);
    list.release(req);
  }
}

void
Dbtup::disk_page_move_dirty_page(Disk_alloc_info& alloc,
                                 Ptr<Extent_info> extentPtr,
                                 Ptr<Page> pagePtr,
                                 Uint32 old_idx,
                                 Uint32 new_idx,
                                 Fragrecord *fragPtrP)
{
  DEB_EXTENT_BITS(("(%u)dpmdp:extent(%u) page(%u,%u):%u, old_idx: %u,"
                   " new_idx: %u, free_page_count(%u,%u)",
                   instance(),
                   extentPtr.p->m_key.m_page_idx,
                   pagePtr.p->m_file_no,
                   pagePtr.p->m_page_no,
                   pagePtr.i,
                   old_idx,
                   new_idx,
                   extentPtr.p->m_free_page_count[old_idx],
                   extentPtr.p->m_free_page_count[new_idx]));

  ddrequire(extentPtr.p->m_free_page_count[old_idx] > 0);
  extentPtr.p->m_free_page_count[old_idx]--;
  extentPtr.p->m_free_page_count[new_idx]++;

  jam();
  Page_pool *pool= (Page_pool*)&m_global_page_pool;
  Local_Page_list new_list(*pool, alloc.m_dirty_pages[new_idx]);
  Local_Page_list old_list(*pool, alloc.m_dirty_pages[old_idx]);
  old_list.remove(pagePtr);
  new_list.addFirst(pagePtr);

  pagePtr.p->list_index = new_idx;
}

void
Dbtup::disk_page_move_page_request(Disk_alloc_info& alloc,
                                   Ptr<Extent_info> extentPtr,
                                   Ptr<Page_request> req,
                                   Uint32 old_idx, Uint32 new_idx)
{
  jam();
  Page_request_list::Head *lists = alloc.m_page_requests;
  Local_page_request_list old_list(c_page_request_pool, lists[old_idx]);
  Local_page_request_list new_list(c_page_request_pool, lists[new_idx]);
  old_list.remove(req);
  new_list.addLast(req);

  DEB_EXTENT_BITS(("(%u)dpmpqr:extent(%u) page(%u,%u), old_idx: %u new_idx: %u"
                   ", free_page_count(%u,%u)",
                   instance(),
                   extentPtr.p->m_key.m_page_idx,
                   req.p->m_key.m_file_no,
                   req.p->m_key.m_page_no,
                   old_idx,
                   new_idx,
                   extentPtr.p->m_free_page_count[old_idx],
                   extentPtr.p->m_free_page_count[new_idx]));

  ddrequire(extentPtr.p->m_free_page_count[old_idx] > 0);
  extentPtr.p->m_free_page_count[old_idx]--;
  extentPtr.p->m_free_page_count[new_idx]++;
  req.p->m_list_index= new_idx;

}

/**
 * We have read in a page which is at the moment empty. It is possible that
 * the information on this page is garbage since this could be our first
 * access to this page. It could even have belonged to another table that
 * was deleted before getting here. So we need to initialise the page header
 * at this point in time.
 */
void
Dbtup::disk_page_prealloc_initial_callback(Signal*signal, 
					   Uint32 page_request, 
					   Uint32 page_id)
{
  jamEntry();
  /**
   * 1) lookup page request
   * 2) lookup page
   * 3) lookup table
   * 4) init page (according to page type)
   * 5) call ordinary callback
   */
  Ptr<Page_request> req;
  ndbrequire(c_page_request_pool.getPtr(req, page_request));

  Ptr<GlobalPage> gpage;
  ndbrequire(m_global_page_pool.getPtr(gpage, page_id));
  PagePtr pagePtr;
  pagePtr.i = gpage.i;
  pagePtr.p = reinterpret_cast<Page*>(gpage.p);

  Ptr<Fragrecord> fragPtr;
  fragPtr.i= req.p->m_frag_ptr_i;
  ptrCheckGuard(fragPtr, cnoOfFragrec, fragrecord);

  Ptr<Tablerec> tabPtr;
  tabPtr.i = fragPtr.p->fragTableId;
  ptrCheckGuard(tabPtr, cnoOfTablerec, tablerec);

  Ptr<Extent_info> extentPtr;
  ndbrequire(c_extent_pool.getPtr(extentPtr, req.p->m_extent_info_ptr));

  ndbrequire(tabPtr.p->m_attributes[DD].m_no_of_varsize == 0);

  /**
   * We can come here even when the page have been already initialised.
   *
   * Unfortunately there is no sure way of discovering if we are reusing
   * an already used disk page. The extent information isn't synchronised
   * together with the disk page itself. So it is perfectly possible to
   * allocate an extent and write a page in it and then restart and as
   * part of recovery processing the extent isn't any more a part of this
   * fragment. A new extent can be used and this can be any extent. So this
   * means that we can even allocate the same extent once more by the same
   * fragment after the restart.
   *
   * So we simply go ahead and write this new page as an initial page.
   * There are plenty of other safeguards against wrong use of disk
   * pages and checkpointing algorithms.
   */

  /**
   * Ensure that all unset header variables are set to 0.
   */
  memset((char*)pagePtr.p, 0, Page::HEADER_WORDS * 4);

  convertThPage((Fix_page*)pagePtr.p, tabPtr.p, DD);

  /**
   * We have acquired an empty page without reading it from
   * disk. The page might however have been used in the past
   * and thus UNDO log entries might have to be written at
   * recovery towards this page. To ensure those UNDO log entries
   * are executed we need to set the LSN of the page to the
   * current LSN number.
   *
   * The problem happens if we write the page before we have updated
   * the LSN of the page. In this case the page will be written with
   * LSN 0 which isn't ok if the page was previously used.
   */
  Uint32 logfile_group_id= fragPtr.p->m_logfile_group_id;
  Logfile_client lgman(this, c_lgman, logfile_group_id);
  Uint64 lsn = lgman.get_latest_lsn();
  Page_cache_client pgman(this, c_pgman);
  pgman.set_lsn(req.p->m_key, lsn);
  DEB_PGMAN_IO(("(%u) Get empty page (%u,%u) set LSN: %llu",
                instance(),
                req.p->m_key.m_file_no,
                req.p->m_key.m_page_no,
                lsn));

  pagePtr.p->m_page_no= req.p->m_key.m_page_no;
  pagePtr.p->m_file_no= req.p->m_key.m_file_no;
  pagePtr.p->m_table_id= fragPtr.p->fragTableId;
  pagePtr.p->m_ndb_version = htonl(NDB_DISK_V2);
  pagePtr.p->m_create_table_version =
    c_lqh->getCreateSchemaVersion(fragPtr.p->fragTableId);
  pagePtr.p->m_fragment_id = fragPtr.p->fragmentId;
  pagePtr.p->m_extent_no = extentPtr.p->m_key.m_page_idx; // logical extent no
  pagePtr.p->m_extent_info_ptr= req.p->m_extent_info_ptr;
  pagePtr.p->m_restart_seq = globalData.m_restart_seq;
  pagePtr.p->nextList = pagePtr.p->prevList = RNIL;
  pagePtr.p->list_index = req.p->m_list_index;
  pagePtr.p->uncommitted_used_space = req.p->m_uncommitted_used_space;

  Disk_alloc_info& alloc= fragPtr.p->m_disk_alloc_info;
  Uint32 idx = req.p->m_list_index;

#if defined(VM_TRACE) || defined(ERROR_INSERT)
  {
    Uint32 free = pagePtr.p->free_space - pagePtr.p->uncommitted_used_space;
    ddrequire(idx == alloc.calc_page_free_bits(free));
    ddrequire(pagePtr.p->free_space == req.p->m_original_estimated_free_space);
  }
#endif

  {
    /**
     * add to dirty list
     */
    Page_pool *cheat_pool= (Page_pool*)&m_global_page_pool;
    Local_Page_list list(* cheat_pool, alloc.m_dirty_pages[idx]);
    list.addFirst(pagePtr);
  }

  {
    /**
     * release page request
     */
    Local_page_request_list list(c_page_request_pool, 
				 alloc.m_page_requests[idx]);
    list.release(req);
  }
}

void
Dbtup::disk_page_set_dirty(PagePtr pagePtr)
{
  jam();
  Uint32 idx = pagePtr.p->list_index;
  if ((pagePtr.p->m_restart_seq == globalData.m_restart_seq) &&
      ((idx & 0x8000) == 0))
  {
    jam();
    /**
     * Already in dirty list
     */
    return ;
  }
  
  Local_key key;
  key.m_page_no = pagePtr.p->m_page_no;
  key.m_file_no = pagePtr.p->m_file_no;

  pagePtr.p->nextList = pagePtr.p->prevList = RNIL;

  if (DBG_DISK)
    ndbout << " disk_page_set_dirty " << key << endl;
  
  Ptr<Tablerec> tabPtr;
  tabPtr.i= pagePtr.p->m_table_id;
  ptrCheckGuard(tabPtr, cnoOfTablerec, tablerec);
  
  Ptr<Fragrecord> fragPtr;
  getFragmentrec(fragPtr, pagePtr.p->m_fragment_id, tabPtr.p);
  
  Disk_alloc_info& alloc= fragPtr.p->m_disk_alloc_info;

  Uint32 free = pagePtr.p->free_space;
  Uint32 used = pagePtr.p->uncommitted_used_space;
  if (unlikely(pagePtr.p->m_restart_seq != globalData.m_restart_seq))
  {
    jam();
    D(V(pagePtr.p->m_restart_seq) << V(globalData.m_restart_seq));
    restart_setup_page(fragPtr, alloc, pagePtr, -1);
    ndbrequire(free == pagePtr.p->free_space);
    free = pagePtr.p->free_space;
    idx = alloc.calc_page_free_bits(free);
    used = 0;
  }
  else
  {
    jam();
    idx &= ~0x8000;
    DEB_EXTENT_BITS(("((%u)Reset list_index bit 0x8000 on page(%u,%u):%u"
                     ", idx = %u",
                     instance(),
                     pagePtr.p->m_file_no,
                     pagePtr.p->m_page_no,
                     pagePtr.i,
                     idx));
    ddrequire(idx == alloc.calc_page_free_bits(free - used));
  }
  
  ddrequire(free >= used);
  
  D("Tablespace_client - disk_page_set_dirty");
  Tablespace_client tsman(0, this, c_tsman,
                        fragPtr.p->fragTableId,
                        fragPtr.p->fragmentId,
                        c_lqh->getCreateSchemaVersion(fragPtr.p->fragTableId),
                        fragPtr.p->m_tablespace_id);
  
  pagePtr.p->list_index = idx;
  Page_pool *pool= (Page_pool*)&m_global_page_pool;
  Local_Page_list list(*pool, alloc.m_dirty_pages[idx]);
  list.addFirst(pagePtr);
  
  // Make sure no one will allocate it...
  tsman.unmap_page(&key, EXTENT_SEARCH_MATRIX_COLS - 1);
  jamEntry();
}

void
Dbtup::disk_page_unmap_callback(Uint32 when,
				Uint32 page_id,
                                Uint32 dirty_count,
                                Uint32 ptrI)
{
  jamEntry();
  (void)ptrI;
  Ptr<GlobalPage> gpage;
  ndbrequire(m_global_page_pool.getPtr(gpage, page_id));
  PagePtr pagePtr;
  pagePtr.i = gpage.i;
  pagePtr.p = reinterpret_cast<Page*>(gpage.p);
  
  Uint32 type = pagePtr.p->m_page_header.m_page_type;
  if (unlikely((type != File_formats::PT_Tup_fixsize_page &&
		type != File_formats::PT_Tup_varsize_page) ||
	       f_undo_done == false))
  {
    jam();
    D("disk_page_unmap_callback" << V(type) << V(f_undo_done));
    return ;
  }

  Uint32 idx = pagePtr.p->list_index;

  Ptr<Tablerec> tabPtr;
  tabPtr.i= pagePtr.p->m_table_id;
  ptrCheckGuard(tabPtr, cnoOfTablerec, tablerec);
  
  Ptr<Fragrecord> fragPtr;
  getFragmentrec(fragPtr, pagePtr.p->m_fragment_id, tabPtr.p);

  DEB_PGMAN_IO(("(%u)unmap page: tab(%u,%u), page(%u,%u):%u,"
                " lsn(%u,%u),when:%u,dirty:%u, ptr.i : %u",
                instance(),
                pagePtr.p->m_table_id,
                pagePtr.p->m_fragment_id,
                pagePtr.p->m_file_no,
                pagePtr.p->m_page_no,
                pagePtr.i,
                pagePtr.p->m_page_header.m_page_lsn_hi,
                pagePtr.p->m_page_header.m_page_lsn_lo,
                when,
                dirty_count,
                ptrI));

  Disk_alloc_info& alloc= fragPtr.p->m_disk_alloc_info;
  
  if (when == 0)
  {
    /**
     * Before pageout
     */
    jam();

    if (DBG_DISK)
    {
      Local_key key;
      key.m_page_no = pagePtr.p->m_page_no;
      key.m_file_no = pagePtr.p->m_file_no;
      ndbout << "disk_page_unmap_callback(before) " << key 
	     << " cnt: " << dirty_count << " " << (idx & ~0x8000) << endl;
    }

    ndbassert((idx & 0x8000) == 0);

    Page_pool *pool= (Page_pool*)&m_global_page_pool;
    Local_Page_list list(*pool, alloc.m_dirty_pages[idx]);
    Local_Page_list list2(*pool, alloc.m_unmap_pages);
    list.remove(pagePtr);
    list2.addFirst(pagePtr);

    if (dirty_count == 0)
    {
      jam();
      pagePtr.p->list_index = idx | 0x8000;      
      DEB_EXTENT_BITS(("(%u)Set list_index bit 0x8000 on page(%u,%u)"
                       " when unmap",
                       instance(),
                       pagePtr.p->m_file_no,
                       pagePtr.p->m_page_no));
      
      Local_key key;
      key.m_page_no = pagePtr.p->m_page_no;
      key.m_file_no = pagePtr.p->m_file_no;
      
      Uint32 free = pagePtr.p->free_space;
      Uint32 used = pagePtr.p->uncommitted_used_space;
      ddrequire(free >= used);
      ddrequire(alloc.calc_page_free_bits(free - used) == idx);
      
      D("Tablespace_client - disk_page_unmap_callback");
      Tablespace_client tsman(0, this, c_tsman,
                    fragPtr.p->fragTableId,
                    fragPtr.p->fragmentId,
                    c_lqh->getCreateSchemaVersion(fragPtr.p->fragTableId),
                    fragPtr.p->m_tablespace_id);
      
      tsman.unmap_page(&key, idx);
      jamEntry();
    }
  }
  else if (when == 1)
  {
    /**
     * After page out
     */
    jam();

    Local_key key;
    key.m_page_no = pagePtr.p->m_page_no;
    key.m_file_no = pagePtr.p->m_file_no;
    Uint32 real_free = pagePtr.p->free_space;
    
    if (DBG_DISK)
    {
      ndbout << "disk_page_unmap_callback(after) " << key 
	     << " cnt: " << dirty_count << " " << (idx & ~0x8000) << endl;
    }

    Page_pool *pool= (Page_pool*)&m_global_page_pool;
    Local_Page_list list(*pool, alloc.m_unmap_pages);
    list.remove(pagePtr);

    D("Tablespace_client - disk_page_unmap_callback");
    Tablespace_client tsman(0, this, c_tsman,
                   fragPtr.p->fragTableId,
                   fragPtr.p->fragmentId,
                   c_lqh->getCreateSchemaVersion(fragPtr.p->fragTableId),
                   fragPtr.p->m_tablespace_id);
    
    if (DBG_DISK && alloc.calc_page_free_bits(real_free) != (idx & ~0x8000))
    {
      ndbout << key 
	     << " calc: " << alloc.calc_page_free_bits(real_free)
	     << " idx: " << (idx & ~0x8000)
	     << endl;
    }
    DEB_EXTENT_BITS(("(%u)tab(%u,%u), page(%u,%u):%u real_free: %u,"
                     " new_bits: %u",
                    instance(),
                    fragPtr.p->fragTableId,
                    fragPtr.p->fragmentId,
                    pagePtr.p->m_file_no,
                    pagePtr.p->m_page_no,
                    pagePtr.i,
                    real_free,
                    alloc.calc_page_free_bits(real_free)));

    tsman.update_page_free_bits(&key, alloc.calc_page_free_bits(real_free));
    jamEntry();
  }
}

void
Dbtup::disk_page_alloc(Signal* signal, 
		       Tablerec* tabPtrP,
                       Fragrecord* fragPtrP, 
		       Local_key* key,
                       PagePtr pagePtr,
                       Uint32 gci,
                       const Local_key *row_id,
                       Uint32 alloc_size)
{
  jam();
  Uint32 logfile_group_id= fragPtrP->m_logfile_group_id;
  Disk_alloc_info& alloc= fragPtrP->m_disk_alloc_info;

  Uint64 lsn;
  if (tabPtrP->m_attributes[DD].m_no_of_varsize == 0)
  {
    jam();
    ddrequire(pagePtr.p->uncommitted_used_space > 0);
    pagePtr.p->uncommitted_used_space--;
    key->m_page_idx= ((Fix_page*)pagePtr.p)->alloc_record();
    jamLine(Uint16(key->m_page_idx));
    lsn= disk_page_undo_alloc(signal,
                              pagePtr.p,
                              key,
                              1,
                              gci,
                              logfile_group_id,
                              alloc_size);
    DEB_PGMAN((
      "(%u)disk_page_alloc: tab(%u,%u):%u,page(%u,%u).%u.%u,gci: %u,"
      "row_id(%u,%u), lsn=%llu",
                instance(),
                pagePtr.p->m_table_id,
                pagePtr.p->m_fragment_id,
                pagePtr.p->m_create_table_version,
                key->m_file_no,
                key->m_page_no,
                key->m_page_idx,
                pagePtr.i,
                gci,
                row_id->m_page_no,
                row_id->m_page_idx,
                lsn));
  }
  else
  {
    jam();
    Uint32 sz= key->m_page_idx;
    ddrequire(pagePtr.p->uncommitted_used_space >= sz);
    pagePtr.p->uncommitted_used_space -= sz;
    key->m_page_idx= ((Var_page*)pagePtr.p)->
      alloc_record(sz, (Var_page*)ctemp_page, 0);
    
    lsn= disk_page_undo_alloc(signal,
                              pagePtr.p,
                              key,
                              sz,
                              gci,
                              logfile_group_id,
                              alloc_size);
  }
}

void
Dbtup::disk_page_free(Signal *signal, 
		      Tablerec *tabPtrP,
                      Fragrecord * fragPtrP,
		      Local_key* key,
                      PagePtr pagePtr,
                      Uint32 gci,
                      const Local_key *row_id,
                      Uint32 alloc_size)
{
  jam();
  if (DBG_DISK)
    ndbout << " disk_page_free " << *key << endl;
  
  Uint32 page_idx= key->m_page_idx;
  jamLine(Uint16(key->m_page_idx));
  Uint32 logfile_group_id= fragPtrP->m_logfile_group_id;
  Disk_alloc_info& alloc= fragPtrP->m_disk_alloc_info;
  Uint32 old_free= pagePtr.p->free_space;

  Uint32 sz;
  Uint64 lsn;
  if (tabPtrP->m_attributes[DD].m_no_of_varsize == 0)
  {
    sz = 1;
    const Uint32 *src= ((Fix_page*)pagePtr.p)->get_ptr(page_idx, 0);
    if (!((*(src + 1)) < Tup_page::DATA_WORDS))
    {
      g_eventLogger->info(
        "(%u)disk_page_free crash:tab(%u,%u):%u,page(%u,%u).%u.%u"
        ",gci:%u,row(%u,%u), row_ref(%u,%u)",
                 instance(),
                 fragPtrP->fragTableId,
                 fragPtrP->fragmentId,
                 pagePtr.p->m_create_table_version,
                 pagePtr.p->m_file_no,
                 pagePtr.p->m_page_no,
                 page_idx,
                 pagePtr.i,
                 gci,
                 row_id->m_page_no,
                 row_id->m_page_idx,
                 *src,
                 *(src + 1));
      ndbrequire(((*(src + 1)) < Tup_page::DATA_WORDS));
    }
    lsn= disk_page_undo_free(signal,
                             pagePtr.p,
                             key,
			     src,
                             tabPtrP->m_offsets[DD].m_fix_header_size,
			     gci,
                             logfile_group_id,
                             alloc_size);
    
    DEB_PGMAN((
      "(%u)disk_page_free:tab(%u,%u):%u,page(%u,%u).%u.%u,gci:%u,row(%u,%u)"
      ", lsn=%llu",
               instance(),
               fragPtrP->fragTableId,
               fragPtrP->fragmentId,
               pagePtr.p->m_create_table_version,
               pagePtr.p->m_file_no,
               pagePtr.p->m_page_no,
               page_idx,
               pagePtr.i,
               gci,
               row_id->m_page_no,
               row_id->m_page_idx,
               lsn));

    ((Fix_page*)pagePtr.p)->free_record(page_idx);
  }
  else
  {
    jam();
    const Uint32 *src= ((Var_page*)pagePtr.p)->get_ptr(page_idx);
    sz= ((Var_page*)pagePtr.p)->get_entry_len(page_idx);
    lsn= disk_page_undo_free(signal,
                             pagePtr.p,
                             key,
			     src,
                             sz,
			     gci,
                             logfile_group_id,
                             alloc_size);
    
    ((Var_page*)pagePtr.p)->free_record(page_idx, 0);
  }
  
  Uint32 new_free = pagePtr.p->free_space;
  
  Uint32 ext = pagePtr.p->m_extent_info_ptr;
  Uint32 used = pagePtr.p->uncommitted_used_space;
  Uint32 old_idx = pagePtr.p->list_index;
  ddrequire(old_free >= used);
  ddrequire(new_free >= used);
  ddrequire(new_free >= old_free);
  ddrequire((old_idx & 0x8000) == 0);

  Uint32 new_idx = alloc.calc_page_free_bits(new_free - used);
  ddrequire(alloc.calc_page_free_bits(old_free - used) == old_idx);
  
  Ptr<Extent_info> extentPtr;
  ndbrequire(c_extent_pool.getPtr(extentPtr, ext));
  
  if (old_idx != new_idx)
  {
    jam();
    disk_page_move_dirty_page(alloc,
                              extentPtr,
                              pagePtr,
                              old_idx,
                              new_idx,
                              fragPtrP);
  }
  
  update_extent_pos(jamBuffer(), alloc, extentPtr, sz);
}

void
Dbtup::disk_page_abort_prealloc(Signal *signal, Fragrecord* fragPtrP, 
				Local_key* key, Uint32 sz)
{
  jam();

  Page_cache_client::Request req;
  req.m_callback.m_callbackData= sz;
  req.m_callback.m_callbackFunction = 
    safe_cast(&Dbtup::disk_page_abort_prealloc_callback);
  
  int flags= Page_cache_client::ABORT_REQ;
  memcpy(&req.m_page, key, sizeof(Local_key));
  req.m_table_id = fragPtrP->fragTableId;
  req.m_fragment_id = fragPtrP->fragmentId;

  Page_cache_client pgman(this, c_pgman);
  int res= pgman.get_page(signal, req, flags);
  jamEntry();
  switch(res)
  {
  case 0:
    jam();
    c_lqh->increment_usage_count_for_table(req.m_table_id);
    break;
  case -1:
    ndbabort();
  default:
    jam();
    ndbrequire(res > 0);
    Ptr<GlobalPage> gpage;
    ndbrequire(m_global_page_pool.getPtr(gpage, (Uint32)res));
    PagePtr pagePtr;
    pagePtr.i = gpage.i;
    pagePtr.p = reinterpret_cast<Page*>(gpage.p);

    disk_page_abort_prealloc_callback_1(signal, fragPtrP, pagePtr, sz);
  }
}

void
Dbtup::disk_page_abort_prealloc_callback(Signal* signal, 
					 Uint32 sz, Uint32 page_id)
{
  jamEntry();  
  Ptr<GlobalPage> gpage;
  ndbrequire(m_global_page_pool.getPtr(gpage, page_id));
  
  PagePtr pagePtr;
  pagePtr.i = gpage.i;
  pagePtr.p = reinterpret_cast<Page*>(gpage.p);

  Ptr<Tablerec> tabPtr;
  tabPtr.i= pagePtr.p->m_table_id;
  ptrCheckGuard(tabPtr, cnoOfTablerec, tablerec);

  c_lqh->decrement_usage_count_for_table(tabPtr.i);

  Ptr<Fragrecord> fragPtr;
  getFragmentrec(fragPtr, pagePtr.p->m_fragment_id, tabPtr.p);

  disk_page_abort_prealloc_callback_1(signal, fragPtr.p, pagePtr, sz);
}

void
Dbtup::disk_page_abort_prealloc_callback_1(Signal* signal, 
					   Fragrecord* fragPtrP,
					   PagePtr pagePtr,
					   Uint32 sz)
{
  jam();
  disk_page_set_dirty(pagePtr);

  Disk_alloc_info& alloc= fragPtrP->m_disk_alloc_info;

  Ptr<Extent_info> extentPtr;
  ndbrequire(c_extent_pool.getPtr(extentPtr, pagePtr.p->m_extent_info_ptr));

  Uint32 idx = pagePtr.p->list_index & 0x7FFF;
  Uint32 used = pagePtr.p->uncommitted_used_space;
  Uint32 free = pagePtr.p->free_space;

  ddrequire(free >= used);
  ddrequire(used >= sz);
  ddrequire(alloc.calc_page_free_bits(free - used) == idx);

  pagePtr.p->uncommitted_used_space = used - sz;

  Uint32 new_idx = alloc.calc_page_free_bits(free - used + sz);

  if (idx != new_idx)
  {
    jam();
    disk_page_move_dirty_page(alloc,
                              extentPtr,
                              pagePtr,
                              idx,
                              new_idx,
                              fragPtrP);
  }
  
  update_extent_pos(jamBuffer(), alloc, extentPtr, sz);
}

Uint64
Dbtup::disk_page_undo_alloc(Signal *signal,
                            Page* page,
                            const Local_key* key,
			    Uint32 sz,
                            Uint32 gci,
                            Uint32 logfile_group_id,
                            Uint32 alloc_size)
{
  jam();
  Disk_undo::Alloc alloc;
  alloc.m_type_length= (Disk_undo::UNDO_ALLOC << 16) | (sizeof(alloc) >> 2);
  alloc.m_page_no = key->m_page_no;
  alloc.m_file_no_page_idx= key->m_file_no << 16 | key->m_page_idx;
  
  Logfile_client::Change c[1] = {{ &alloc, sizeof(alloc) >> 2 } };
  
  Uint64 lsn;
  {
    D("Logfile_client - disk_page_undo_alloc");
    Logfile_client lgman(this, c_lgman, logfile_group_id);
    lsn= lgman.add_entry_simple(c, 1, alloc_size);
  }
  jamEntry();
  {
    Page_cache_client pgman(this, c_pgman);
    pgman.update_lsn(signal, * key, lsn);
  }
  jamEntry();

  return lsn;
}

Uint64
Dbtup::disk_page_undo_update(Signal *signal,
                             Page* page,
                             const Local_key* key,
			     const Uint32* src,
                             Uint32 sz,
			     Uint32 gci,
                             Uint32 logfile_group_id,
                             Uint32 alloc_size)
{
  jam();

  Disk_undo::Update update;
  update.m_page_no = key->m_page_no;
  update.m_file_no_page_idx= key->m_file_no << 16 | key->m_page_idx;
  update.m_gci= gci;
  
  update.m_type_length= 
    (Disk_undo::UNDO_UPDATE << 16) | (sz + (sizeof(update) >> 2) - 1);

  Logfile_client::Change c[3] = {
    { &update, 3 },
    { src, sz },
    { &update.m_type_length, 1 }
  };

  ndbassert(4*(3 + sz + 1) == (sizeof(update) + 4*sz - 4));

  Uint64 lsn;
  {
    D("Logfile_client - disk_page_undo_update");
    Logfile_client lgman(this, c_lgman, logfile_group_id);
    lsn= lgman.add_entry_complex(c, 3, true, alloc_size);
  }
  jamEntry();
  {
    Page_cache_client pgman(this, c_pgman);
    pgman.update_lsn(signal, * key, lsn);
  }
  jamEntry();

  return lsn;
}
  
Uint64
Dbtup::disk_page_undo_free(Signal *signal,
                           Page* page,
                           const Local_key* key,
			   const Uint32* src,
                           Uint32 sz,
			   Uint32 gci,
                           Uint32 logfile_group_id,
                           Uint32 alloc_size)
{
  jam();

  Disk_undo::Free free;
  free.m_page_no = key->m_page_no;
  free.m_file_no_page_idx= key->m_file_no << 16 | key->m_page_idx;
  free.m_gci= gci;
  
  free.m_type_length= 
    (Disk_undo::UNDO_FREE << 16) | (sz + (sizeof(free) >> 2) - 1);
  
  Logfile_client::Change c[3] = {
    { &free, 3 },
    { src, sz },
    { &free.m_type_length, 1 }
  };
  
  ndbassert(4*(3 + sz + 1) == (sizeof(free) + 4*sz - 4));
  
  Uint64 lsn;
  {
    D("Logfile_client - disk_page_undo_free");
    Logfile_client lgman(this, c_lgman, logfile_group_id);
    lsn= lgman.add_entry_complex(c, 3, false, alloc_size);
  }
  jamEntry();
  {
    Page_cache_client pgman(this, c_pgman);
    pgman.update_lsn(signal, * key, lsn);
  }
  jamEntry();
  return lsn;
}
  
#define DBG_UNDO 0

void
Dbtup::verify_undo_log_execution()
{
  ndbrequire(!f_undo.m_in_intermediate_log_record);
}

/**
 * Preface:
 * With parallel undo log application, many undo records can be sent to the
 * LDM threads without waiting for the LDM threads to finish applying them.
 *
 * Before applying a log record, we must fetch the page (get_page) and
 * sometimes, if the page is not available immediately, we have to wait for it
 * before the log record can be applied. Waiting is done by periodically
 * checking if the page is available (do_busy_loop()).
 * However, between the checks, a subsequent log record belonging to the same
 * page might get processed. This is because multiple log records are sent from
 * LGMAN to the LDM threads continuously without waiting for the LDM threads to
 * finish applying them. (WL #8478)
 * This subsequent log record will try to get the page as well and might
 * succeed. This will result in unordered application of the undo records.
 *
 * The solution for this is to order the undo records belonging to a page.
 *
 * Algorithm for ordering record types which require disk page requests:
 * (UNDO_TUP_ALLOC, UNDO_TUP_UPDATE, UNDO_TUP_UPDATE_PART, UNDO_TUP_UPDATE_PART
 * , UNDO_TUP_FREE, UNDO_TUP_FREE_PART)
 *
 * c_undo_page_hash holds all the pages (of type Pending_undo_page) which
 * have requests pending. Each Pending_undo_page has a list of pending undo
 * records (of type Apply_undo) for that page.
 *
 * First, the page to which the current record being processed belongs is
 * searched in the hash table(c_undo_page_hash).
 * If it exists, the current undo record is added to the list of pending undo
 * records of the page.
 *
 * If the page isn't present in the hash table, it means there are no pending
 * requests for that page and the page is requested from PGMAN.
 * If the page is not available at the moment, it is added to the hash table
 * and the current undo record being processed is added to the pending list of
 * the page.
 * When the page is available immediately, the callback which applies the
 * undo records (disk_restart_undo_callback()) is executed.
 */
void
Dbtup::disk_restart_undo(Signal* signal,
                         Uint64 lsn,
			 Uint32 type,
                         const Uint32 * ptr,
                         Uint32 len)
{
  f_undo_done = false;
  f_undo.m_lsn= lsn;
  f_undo.m_ptr= ptr;
  f_undo.m_len= len;
  f_undo.m_type = type;

  Page_cache_client::Request preq;
  switch(f_undo.m_type){
  case File_formats::Undofile::UNDO_LOCAL_LCP_FIRST:
  case File_formats::Undofile::UNDO_LOCAL_LCP:
  case File_formats::Undofile::UNDO_LCP_FIRST:
  case File_formats::Undofile::UNDO_LCP:
  {
    /**
     * Searching for end of UNDO log execution is only done in
     * lgman.cpp. So here we assume that we are supposed to continue
     * executing the UNDO log. So no checks for end in this logic.
     */
    jam();
    Uint32 lcpId;
    Uint32 localLcpId;
    Uint32 tableId;
    Uint32 fragId;
    if (f_undo.m_type == File_formats::Undofile::UNDO_LOCAL_LCP ||
        f_undo.m_type == File_formats::Undofile::UNDO_LOCAL_LCP_FIRST)
    {
      jam();
      ndbrequire(len == 4);
      lcpId = ptr[0];
      localLcpId = ptr[1];
      tableId = ptr[2] >> 16;
      fragId = ptr[2] & 0xFFFF;
    }
    else
    {
      jam();
      ndbrequire(len == 3);
      lcpId = ptr[0];
      localLcpId = 0;
      tableId = ptr[1] >> 16;
      fragId = ptr[1] & 0xFFFF;
    }
    if (tableId != 0)
    {
      jam();
      disk_restart_undo_lcp(tableId,
                            fragId,
                            Fragrecord::UC_LCP,
                            lcpId,
                            localLcpId,
                            lsn);
    }
    if (!isNdbMtLqh())
      disk_restart_undo_next(signal);
    
    DEB_UNDO_LCP(("(%u)UNDO LCP [%u,%u] tab(%u,%u)",
                  instance(),
                  lcpId,
                  localLcpId,
                  tableId,
                  fragId));
    return;
  }
  case File_formats::Undofile::UNDO_TUP_ALLOC:
  {
    jam();
    Disk_undo::Alloc* rec= (Disk_undo::Alloc*)ptr;
    preq.m_page.m_page_no = rec->m_page_no;
    preq.m_page.m_file_no  = rec->m_file_no_page_idx >> 16;
    preq.m_page.m_page_idx = rec->m_file_no_page_idx & 0xFFFF;
    f_undo.m_offset = 0;
    break;
  }
  case File_formats::Undofile::UNDO_TUP_UPDATE:
  {
    jam();
    Disk_undo::Update* rec= (Disk_undo::Update*)ptr;
    preq.m_page.m_page_no = rec->m_page_no;
    preq.m_page.m_file_no  = rec->m_file_no_page_idx >> 16;
    preq.m_page.m_page_idx = rec->m_file_no_page_idx & 0xFFFF;
    f_undo.m_offset = 0;
    break;
  }
  case File_formats::Undofile::UNDO_TUP_UPDATE_PART:
  {
    jam();
    Disk_undo::UpdatePart* rec= (Disk_undo::UpdatePart*)ptr;
    preq.m_page.m_page_no = rec->m_page_no;
    preq.m_page.m_file_no  = rec->m_file_no_page_idx >> 16;
    preq.m_page.m_page_idx = rec->m_file_no_page_idx & 0xFFFF;
    f_undo.m_offset = rec->m_offset;
    break;
  }
  case File_formats::Undofile::UNDO_TUP_FIRST_UPDATE_PART:
  {
    jam();
    Disk_undo::Update* rec= (Disk_undo::Update*)ptr;
    preq.m_page.m_page_no = rec->m_page_no;
    preq.m_page.m_file_no  = rec->m_file_no_page_idx >> 16;
    preq.m_page.m_page_idx = rec->m_file_no_page_idx & 0xFFFF;
    f_undo.m_offset = 0;
    break;
  }
  case File_formats::Undofile::UNDO_TUP_FREE:
  {
    jam();
    Disk_undo::Free* rec= (Disk_undo::Free*)ptr;
    preq.m_page.m_page_no = rec->m_page_no;
    preq.m_page.m_file_no  = rec->m_file_no_page_idx >> 16;
    preq.m_page.m_page_idx = rec->m_file_no_page_idx & 0xFFFF;
    f_undo.m_offset = 0;
    break;
  }
  case File_formats::Undofile::UNDO_TUP_FREE_PART:
  {
    jam();
    Disk_undo::Free* rec= (Disk_undo::Free*)ptr;
    preq.m_page.m_page_no = rec->m_page_no;
    preq.m_page.m_file_no  = rec->m_file_no_page_idx >> 16;
    preq.m_page.m_page_idx = rec->m_file_no_page_idx & 0xFFFF;
    f_undo.m_offset = 0;
    break;
  }
  case File_formats::Undofile::UNDO_TUP_DROP:
  {
    jam();
    Disk_undo::Drop* rec = (Disk_undo::Drop*)ptr;
    Ptr<Tablerec> tabPtr;
    /**
     * We could come here in a number of situations:
     * 1) It could be a record that belongs to a table that we are not
     *    restoring, in this case we won't find the table in the search
     *    below.
     * 2) It could belong to a table we are restoring, but this is a
     *    drop of a previous incarnation of this table. Definitely no
     *    more log records should be executed for this table.
     * 
     * Coming here after we reached the end of the fragment LCP should not
     * happen, so we insert an ndbrequire to ensure this doesn't happen.
     */
    tabPtr.i= rec->m_table;
    if (tabPtr.i < cnoOfTablerec)
    {
      jam();
      ptrAss(tabPtr, tablerec);
      DEB_UNDO_LCP(("(%u)UNDO_TUP_DROP: lsn: %llu, tab: %u",
                    instance(),
                    lsn,
                    tabPtr.i));
      for(Uint32 i = 0; i<NDB_ARRAY_SIZE(tabPtr.p->fragrec); i++)
      {
        jam();
        if (tabPtr.p->fragrec[i] != RNIL)
        {
          jam();
          jamLine(Uint16(tabPtr.p->fragid[i]));
          disk_restart_undo_lcp(tabPtr.i, tabPtr.p->fragid[i],
                                Fragrecord::UC_DROP, 0, 0, lsn);
        }
      }
    }
    if (!isNdbMtLqh())
      disk_restart_undo_next(signal);
    return;
  }
  case File_formats::Undofile::UNDO_END:
    jam();
    f_undo_done = true;
    ndbrequire(c_pending_undo_page_hash.getCount() == 0);
    return;
  default:
    ndbabort();
  }

  f_undo.m_key = preq.m_page;
  preq.m_table_id = (~0); /* Special code for table id for UNDO_REQ */
  preq.m_fragment_id = 0;
  preq.m_callback.m_callbackFunction = 
    safe_cast(&Dbtup::disk_restart_undo_callback);

  Ptr<Pending_undo_page> cur_undo_record_page;
  cur_undo_record_page.i = RNIL;

  if (isNdbMtLqh())
  {
    jam();
    Pending_undo_page key(preq.m_page.m_file_no, preq.m_page.m_page_no);

    if (c_pending_undo_page_hash.find(cur_undo_record_page, key))
    {
      jam();
      /**
       *  Page of the current undo record being processed already has a pending
       *  request.
       */
      Ptr<Apply_undo> cur_undo_record;
      ndbrequire(c_apply_undo_pool.seize(cur_undo_record));

      f_undo.m_magic = cur_undo_record.p->m_magic;
      *(cur_undo_record.p) = f_undo;

      LocalApply_undo_list undoList(c_apply_undo_pool,
                                    cur_undo_record_page.p->m_apply_undo_head);
      // add to Apply_undo list of the page it belongs to
      undoList.addLast(cur_undo_record);
      DEB_UNDO(("LDM(%u) WAIT page(%u,%u) count:%u lsn:%llu,"
                " data[%u,%u,%u], pending.p = %p",
                instance(),
                preq.m_page.m_file_no,
                preq.m_page.m_page_no,
                undoList.getCount(),
                f_undo.m_lsn,
                f_undo.m_data[3],
                f_undo.m_data[4],
                f_undo.m_data[5],
                cur_undo_record.p));
      ndbrequire(undoList.getCount() <= MAX_PENDING_UNDO_RECORDS);
      return;
    }

    // page doesn't have any pending request
    // allocate for cur_undo_record_page from pool
    ndbrequire(c_pending_undo_page_pool.seize(cur_undo_record_page));
    preq.m_callback.m_callbackData = cur_undo_record_page.i;
  }

  int flags = Page_cache_client::UNDO_REQ;
  Page_cache_client pgman(this, c_pgman);
  int res= pgman.get_page(signal, preq, flags);

  jamEntry();

  switch(res)
  {
  case 0:
    jam();
    m_immediate_flag = false;

    if (isNdbMtLqh())
    {
      //initialize page, add to hash table
      new(cur_undo_record_page.p)
          Pending_undo_page(preq.m_page.m_file_no, preq.m_page.m_page_no);
      c_pending_undo_page_hash.add(cur_undo_record_page);

      //add undo record to list
      Ptr<Apply_undo> cur_undo_record;
      ndbrequire(c_apply_undo_pool.seize(cur_undo_record));

      f_undo.m_magic = cur_undo_record.p->m_magic;
      *(cur_undo_record.p) = f_undo;

      LocalApply_undo_list undoList(c_apply_undo_pool,
                                    cur_undo_record_page.p->m_apply_undo_head);
      undoList.addLast(cur_undo_record);
      DEB_UNDO(("LDM(%u) FIRST WAIT page(%u,%u) count:%u lsn:%llu,"
                " data[%u,%u,%u], pending.p = %p",
                instance(),
                preq.m_page.m_file_no,
                preq.m_page.m_page_no,
                undoList.getCount(),
                f_undo.m_lsn,
                f_undo.m_data[3],
                f_undo.m_data[4],
                f_undo.m_data[5],
                cur_undo_record.p));

    }
    break; // Wait for callback
  case -1:
    ndbabort();
  default:
    ndbrequire(res > 0);
    DEB_UNDO(("LDM(%u) DIRECT_EXECUTE Page:%u lsn:%llu",
                        instance(),
                        preq.m_page.m_page_no,
                        f_undo.m_lsn));
    if (isNdbMtLqh())
    {
      jam();
      c_pending_undo_page_pool.release(cur_undo_record_page);
      // no page stored in hash, so i = RNIL
      preq.m_callback.m_callbackData = RNIL;
    }
    jam();
    /**
     * The m_immediate_flag variable stays false except for the time
     * from this call to execute until we reach the callback
     * where it is immediately read and immediately set back to
     * false again. Essentially this is a parameter to the
     * callback which is hard to get into the callback handling.
     */
    m_immediate_flag = true;
    execute(signal, preq.m_callback, res); // run callback
  }
}

void
Dbtup::disk_restart_undo_next(Signal* signal, Uint32 applied, Uint32 count_pending)
{
  signal->theData[0] = LgmanContinueB::EXECUTE_UNDO_RECORD;
  /* Flag indicating whether UNDO log was applied. */
  signal->theData[1] = applied;
  signal->theData[2] = count_pending;
  sendSignal(LGMAN_REF, GSN_CONTINUEB, signal, 3, JBB);
}

/**
 * This method is called before the UNDO log execution. It is called with
 * lcpId == RNIL when no LCP exists. It is called with the lcpId to restore
 * the fragment with when called with a value other than RNIL.
 */
void
Dbtup::disk_restart_lcp_id(Uint32 tableId,
                           Uint32 fragId,
                           Uint32 lcpId,
                           Uint32 localLcpId)
{
  /**
   * disk_restart_lcp_id is called from DBLQH when the restore of a
   * fragment is completed. At this time we know exactly which
   * lcpId that this fragment should use in its restore.
   * If no LCP is used to restore then lcpId is RNIL.
   */
  if (lcpId == RNIL)
  {
    jam();
    disk_restart_undo_lcp(tableId, fragId, Fragrecord::UC_NO_LCP, 0, 0, 0);
    DEB_UNDO_LCP(("(%u)mark_no_lcp tab(%u,%u), UC_NO_LCP",
                  instance(),
                  tableId,
                  fragId));
  }
  else
  {
    jam();
    disk_restart_undo_lcp(tableId,
                          fragId,
                          Fragrecord::UC_SET_LCP,
                          lcpId,
                          localLcpId,
                          0); 
    DEB_UNDO_LCP(("(%u)mark_no_lcp tab(%u,%u), UC_SET_LCP, LCP(%u,%u)",
                  instance(),
                  tableId,
                  fragId,
                  lcpId,
                  localLcpId));
  }
}

void
Dbtup::disk_restart_undo_lcp(Uint32 tableId,
                             Uint32 fragId,
                             Uint32 flag, 
			     Uint32 lcpId,
                             Uint32 localLcpId,
                             Uint32 lsn)
{
  Ptr<Tablerec> tabPtr;
  tabPtr.i= tableId;
  ptrCheckGuard(tabPtr, cnoOfTablerec, tablerec);

  if (tabPtr.p->tableStatus == DEFINED &&
      tabPtr.p->m_no_of_real_disk_attributes)
  {
    jam();
    FragrecordPtr fragPtr;
    getFragmentrec(fragPtr, fragId, tabPtr.p);
    if (!fragPtr.isNull())
    {
      jam();
      DEB_UNDO_LCP(("(%u)tab(%u,%u), lcp(%u,%u), flag: %u,"
                    " Fragment restore LCP(%u,%u), complete: %u",
                    instance(),
                    tableId,
                    fragId,
                    lcpId,
                    localLcpId,
                    flag,
                    fragPtr.p->m_restore_lcp_id,
                    fragPtr.p->m_restore_local_lcp_id,
                    fragPtr.p->m_undo_complete));
      switch(flag){
      case Fragrecord::UC_DROP:
      {
        jam();
        /**
         * In this case we have decided to start with a table.
         * If the table was dropped it must have been another table
         * that was dropped. Given that UNDO_TUP_CREATE isn't
         * logged we can find this at times. We should not look
         * any more at log records from this table going backwards
         * since they are belonging to an old table.
         */
	fragPtr.p->m_undo_complete = Fragrecord::UC_CREATE;
        return;
      }
      case Fragrecord::UC_CREATE:
      {
        /**
         * We have reached a point in the undo log record where the table
         * was created. This is not always inserted, but we don't perform
         * any UNDO operations after this operation have been seen.
         */
        jam();
	fragPtr.p->m_undo_complete = Fragrecord::UC_CREATE;
	return;
      }
      case Fragrecord::UC_NO_LCP:
      {
        jam();
        /**
         * We are restoring a table that had no LCPs connected to it.
         * We need to run the UNDO log for this table all the way back
         * to the table creation. We don't track table creations in the
         * UNDO log, so we have to execute the UNDO log back to the
         * LCP before it was created.
         */
	fragPtr.p->m_undo_complete = Fragrecord::UC_NO_LCP;
        return;
      }
      case Fragrecord::UC_LCP:
	jam();
        if (fragPtr.p->m_undo_complete == 0 &&
            fragPtr.p->m_restore_lcp_id == lcpId &&
            fragPtr.p->m_restore_local_lcp_id == localLcpId)
	{
	  jam();
          /**
           * We have reached the LCP UNDO log record, this indicates that the
           * fragment is now rolled back to where it should be.
           * We might still need to execute UNDO log record to synchronize the
           * page information with the extent bits.
           */
	  fragPtr.p->m_undo_complete = flag;
          DEB_UNDO_LCP(("(%u)tab(%u,%u) lcp(%u,%u) -> done, lsn=%u",
                        instance(),
                        tableId,
                        fragId,
                        lcpId,
                        localLcpId,
                        lsn));
	}
	return;
      case Fragrecord::UC_SET_LCP:
      {
	jam();
        /**
         * Used before UNDO log execution starts to set
         * m_restore_lcp_id for the fragment.
         */
        DEB_UNDO_LCP(("(%u)table(%u,%u) restore to lcp(%u,%u)",
                      instance(),
                      tableId,
                      fragId,
                      lcpId,
                      localLcpId));
	ndbrequire(fragPtr.p->m_undo_complete == 0);
	ndbrequire(fragPtr.p->m_restore_lcp_id == RNIL);
	fragPtr.p->m_restore_lcp_id = lcpId;
        fragPtr.p->m_restore_local_lcp_id = localLcpId;
	return;
      }
      }
      jamLine(flag);
      ndbabort();
    }
    else
    {
      DEB_UNDO_LCP(("(%u)table(%u,%u) No fragment found",
                    instance(),
                    tableId,
                    fragId));
    }
  }
  else
  {
    DEB_UNDO_LCP(("(%u)table(%u,%u) tabStatus: %u, disk: %u",
                  instance(),
                  tableId,
                  fragId,
                  tabPtr.p->tableStatus,
                  tabPtr.p->m_no_of_real_disk_attributes));
  }
}

void
Dbtup::release_undo_record(Ptr<Apply_undo>& undo_record, bool pending)
{
  if (pending)
  {
    jam();
    c_apply_undo_pool.release(undo_record);
  }
}

/**
 * Algorithm for applying undo records:
 *
 * The page_i passed is searched in the hashmap. If it is present,
 * it means there are pending undo records for the page, and they are processed
 * one by one from the list.
 * If it isn't present, the current undo record being processed in this signal
 * execution is the one which should be applied (f_undo).
 */
void
Dbtup::disk_restart_undo_callback(Signal* signal,
				  Uint32 page_i,
				  Uint32 page_id)
{
  jamEntry();
  Ptr<GlobalPage> gpage;
  ndbrequire(m_global_page_pool.getPtr(gpage, page_id));
  PagePtr pagePtr;
  pagePtr.i = gpage.i;
  pagePtr.p = reinterpret_cast<Page*>(gpage.p);
  bool immediate_flag = m_immediate_flag;
  m_immediate_flag = false;
  Pending_undo_page* pendingPage = NULL;
  Apply_undo* undo = &f_undo;
  Uint32 count_pending = 1;

  bool pending = false;

  if (isNdbMtLqh())
  {
    jam();
    pending = (page_i != RNIL);

    if (pending)
    {
      jam();
      pendingPage = c_pending_undo_page_hash.getPtr(page_i);
      // page has outstanding undo records
      LocalApply_undo_list undoList(c_apply_undo_pool,
                                    pendingPage->m_apply_undo_head);
      count_pending = undoList.getCount();
      Tup_fixsize_page *fix_page = (Tup_fixsize_page*)pagePtr.p;
      (void)fix_page;
      DEB_UNDO(("LDM(%u) EXECUTE LIST CALLBACK page(%u,%u) on_page(%u,%u)"
                " tab(%u,%u) count:%u",
                instance(),
                pendingPage->m_file_no,
                pendingPage->m_page_no,
                fix_page->m_file_no,
                fix_page->m_page_no,
                fix_page->m_table_id,
                fix_page->m_fragment_id,
                count_pending));
    }
    else
    {
      DEB_UNDO(("LDM(%u) PAGE_NOT_FOUND_HASH", instance()));
    }
  }

  /**
   * Before we apply the UNDO record we need to discover which table
   * the page belongs to. For most pages this is listed in the page
   * header. However we cannot trust the page header since we could
   * come here with an UNDO log record for a page that have not ever
   * been written to disk after table creation. Worse the table could
   * even be listed as belonging to a different table and thus we
   * would create a mess here.
   *
   * To get the true identity of the page we will look up the table
   * in tsman, from this we will get the table id and fragment id
   * of the extent and this will also be the table id and fragment
   * id of the page we're dealing with here.
   *
   * Two things could happen here. We could come here with a page
   * that is belonging to table RNIL, this means that the page
   * was allocated after start of the LCP and also the extent was
   * allocated after the start of the LCP. In this case we don't
   * need to do anything, the extent isn't allocated to any table
   * and thus should remain a free extent and thus it doesn't make
   * sense to write to the page anything.
   *
   * Another variant is that the page belongs to a table which
   * isn't part of the restart, this can happen if the table
   * was dropped just before the crash.
   * Also in this case there is no need to do anything.
   *
   * Finally if we find that it belongs to an existing table, then
   * we will use this table id and fragment id here.
   *
   * Now the next question is if the page have been initialised
   * yet. We need to check 3 header variables for this.
   * table id, fragment id and table version.
   * Table id and fragment id isn't enough, the page could have belonged
   * a table with the same table id and fragment id, but it cannot at the
   * same time also have the same table version.
   *
   * Actually older versions didn't set the table version in the pages.
   * So it isn't possible here to be fully certain that the page belongs
   * to the correct table.
   *
   * A simple optimisation here is that this only needs to be done for
   * pages that misses in the page cache. If they are already in the page
   * cache then we can use the table id and fragment id as found in the
   * page header.
   *
   * For all pages that are changed or read into the page cache we will
   * also synchronize the extent bits with the page information.
   */

  if (! (pagePtr.p->list_index & 0x8000) ||
      pagePtr.p->nextList != RNIL ||
      pagePtr.p->prevList != RNIL)
  {
    jam();
    pagePtr.p->list_index |= 0x8000;
    pagePtr.p->nextList = pagePtr.p->prevList = RNIL;
#ifdef DEBUG_EXTENT_BITS
    Uint64 lsn = 0;
    lsn += pagePtr.p->m_page_header.m_page_lsn_hi;
    lsn <<= 32;
    lsn += pagePtr.p->m_page_header.m_page_lsn_lo;
    DEB_EXTENT_BITS(("(%u)Set list_index bit 0x8000 on page(%u,%u)"
                     " when undo, page_lsn = %llu, key(%u,%u).%u"
                     ", undo_lsn: %llu",
                     instance(),
                     pagePtr.p->m_file_no,
                     pagePtr.p->m_page_no,
                     lsn,
                     undo->m_key.m_file_no,
                     undo->m_key.m_page_no,
                     undo->m_key.m_page_idx,
                     undo->m_lsn));
#endif
  }
  
  Uint32 tableId= pagePtr.p->m_table_id;
  Uint32 fragId = pagePtr.p->m_fragment_id;
  Uint32 applied = 0;

  if (!pending) // direct execute, page not present in hash table.
  {
    ndbrequire(count_pending == 1);
  }

  for (Uint32 i = 1; i <= count_pending; i++)
  {
    Ptr<Apply_undo> pending_undo;
    if (pending)
    {
      jam();
      //Remove, process, release all Apply_undo from the list.
      LocalApply_undo_list undoList(c_apply_undo_pool,
                                    pendingPage->m_apply_undo_head);
      undoList.removeFirst(pending_undo);
      undo = pending_undo.p;
      undo->m_ptr = &undo->m_data[0];
      DEB_UNDO(("(%u) Execute pending data[%u,%u,%u], lsn: %llu,"
                " pending.p = %p",
                instance(),
                undo->m_data[3],
                undo->m_data[4],
                undo->m_data[5],
                undo->m_lsn,
                pending_undo.p));
    }

    /**
     * Ensure that the Page entry in PGMAN has the correct table id
     * fragment id set if it will be used in a future LCP.
     */
    Page_cache_client::Request preq;
    preq.m_page.m_file_no = undo->m_key.m_file_no;
    preq.m_page.m_page_no = undo->m_key.m_page_no;
    preq.m_table_id = tableId;
    preq.m_fragment_id = fragId;
    Page_cache_client pgman(this, c_pgman);
    ndbrequire(pgman.init_page_entry(preq));
  
    // process the undo record/s
    if (tableId >= cnoOfTablerec)
    {
      jam();
      DEB_UNDO(("(%u)UNDO table> %u, page(%u,%u).%u",
               instance(),
               tableId,
               undo->m_key.m_file_no,
               undo->m_key.m_page_no,
               undo->m_key.m_page_idx));
      release_undo_record(pending_undo, pending);
      continue;
    }
  
    undo->m_table_ptr.i = tableId;
    ptrCheckGuard(undo->m_table_ptr, cnoOfTablerec, tablerec);
    
    if (! (undo->m_table_ptr.p->tableStatus == DEFINED &&
           undo->m_table_ptr.p->m_no_of_real_disk_attributes))
    {
      jam();
      DEB_UNDO(("(%u)UNDO !defined (%u) on page(%u,%u).%u",
                instance(),
                tableId,
                undo->m_key.m_file_no,
                undo->m_key.m_page_no,
                undo->m_key.m_page_idx));
      release_undo_record(pending_undo, pending);
      continue;
    }

    Uint32 create_table_version = pagePtr.p->m_create_table_version;
    Uint32 page_version = pagePtr.p->m_ndb_version;

    ndbrequire(page_version >= NDB_DISK_V2);
    if (create_table_version !=
          c_lqh->getCreateSchemaVersion(tableId))
    {
      jam();
      DEB_UNDO(("UNDO fragment null %u/%u, old,new=(%u,%u), page(%u,%u).%u",
                 tableId,
                 fragId,
                 create_table_version,
                 c_lqh->getCreateSchemaVersion(tableId),
                 undo->m_key.m_file_no,
                 undo->m_key.m_page_no,
                 undo->m_key.m_page_idx));
      release_undo_record(pending_undo, pending);
      continue;
    }

    getFragmentrec(undo->m_fragment_ptr, fragId, undo->m_table_ptr.p);
    if (undo->m_fragment_ptr.isNull())
    {
      jam();
      DEB_UNDO(("(%u)UNDO fragment null tab(%u,%u), page(%u,%u).%u",
                instance(),
                tableId,
                fragId,
                undo->m_key.m_file_no,
                undo->m_key.m_page_no,
                undo->m_key.m_page_idx));
      release_undo_record(pending_undo, pending);
      continue;
    }

    Uint64 lsn = 0;
    applied = 0;
    lsn += pagePtr.p->m_page_header.m_page_lsn_hi;
    lsn <<= 32;
    lsn += pagePtr.p->m_page_header.m_page_lsn_lo;

    undo->m_page_ptr = pagePtr;

    if (undo->m_lsn <= lsn &&
        !undo->m_fragment_ptr.p->m_undo_complete)
    {
      jam();

      applied = applied | 1;
      /**
       * Apply undo record
       */
      switch(undo->m_type){
      case File_formats::Undofile::UNDO_TUP_ALLOC:
      {
        jam();
        disk_restart_undo_alloc(undo);
        break;
      }
      case File_formats::Undofile::UNDO_TUP_UPDATE:
      {
        jam();
        disk_restart_undo_update(undo);
        break;
      }
      case File_formats::Undofile::UNDO_TUP_FIRST_UPDATE_PART:
      {
        jam();
        undo->m_in_intermediate_log_record = false;
        disk_restart_undo_update_first_part(undo);
        break;
      }
      case File_formats::Undofile::UNDO_TUP_UPDATE_PART:
      {
        jam();
        undo->m_in_intermediate_log_record = true;
        disk_restart_undo_update_part(undo);
        break;
      }
      case File_formats::Undofile::UNDO_TUP_FREE:
      {
        jam();
        disk_restart_undo_free(undo, true);
        break;
      }
      case File_formats::Undofile::UNDO_TUP_FREE_PART:
      {
        jam();
        undo->m_in_intermediate_log_record = false;
        disk_restart_undo_free(undo, false);
        break;
      }
      default:
        ndbabort();
      }

      if (undo->m_type != File_formats::Undofile::UNDO_TUP_UPDATE_PART)
      {
        jam();
        lsn = undo->m_lsn - 1; // make sure undo isn't run again...
        Page_cache_client pgman(this, c_pgman);
        pgman.update_lsn(signal, undo->m_key, lsn);
        jamEntry();
        disk_restart_undo_page_bits(signal, undo);
      }
    }
    else
    {
      jam();
      if (!immediate_flag &&
          undo->m_fragment_ptr.p->m_undo_complete != Fragrecord::UC_CREATE)
      {
        jam();
        /**
         * See Lemma 1 and Lemma 2 in analysis of extent page
         * synchronisation at restart.
         *
         * We don't need to call this function when immediate
         * flag since we already applied the first UNDO log
         * record on the page, there is no need to update
         * the page bits and the first log record have ensured
         * that the extent information is already allocated
         * properly.
         *
         * Also we don't go back from when a table was dropped or
         * created since we are then in territory where an old
         * incarnation of the table was and we need not handle
         * those log records.
         */
        DEB_UNDO(("(%u)disk_restart_undo_page_bits: page_lsn: %llu"
                  ", undo_lsn: %llu, page(%u,%u).%u",
                  instance(),
                  lsn,
                  undo->m_lsn,
                  undo->m_key.m_file_no,
                  undo->m_key.m_page_no,
                  undo->m_key.m_page_idx));
        disk_restart_undo_page_bits(signal, undo);
      }
      else
      {
        DEB_UNDO(("(%u)UNDO ignored: page_lsn: %llu"
                  ", undo_lsn: %llu, page(%u,%u).%u",
                  instance(),
                  lsn,
                  undo->m_lsn,
                  undo->m_key.m_file_no,
                  undo->m_key.m_page_no,
                  undo->m_key.m_page_idx));
      }
    }
    release_undo_record(pending_undo, pending);
  }

  ndbassert(count_pending != 0);
  if (isNdbMtLqh() && pending)
  {
    jam();
    LocalApply_undo_list undoList(c_apply_undo_pool,
                                  pendingPage->m_apply_undo_head);
    DEB_UNDO(("LDM(%u) Page:%u CheckCount:%u Applied:%u", instance(),
        pendingPage->m_page_no, undoList.getCount(), count_pending));
    ndbrequire(undoList.getCount() == 0);
    c_pending_undo_page_hash.remove(page_i);
    Ptr<Pending_undo_page> rel;
    rel.p = pendingPage;
    rel.i = page_i;
    c_pending_undo_page_pool.release(rel);
  }
  disk_restart_undo_next(signal, applied, count_pending);
}

void
Dbtup::disk_restart_undo_alloc(Apply_undo* undo)
{
#ifdef DEBUG_UNDO_ALLOC
  Uint64 lsn = 0;
  lsn += undo->m_page_ptr.p->m_page_header.m_page_lsn_hi;
  lsn <<= 32;
  lsn += undo->m_page_ptr.p->m_page_header.m_page_lsn_lo;
  DEB_UNDO_ALLOC(("(%u)applying %lld UNDO_TUP_ALLOC on page(%u,%u).%u"
                  ", page_lsn: %llu, tab(%u,%u), flag: %u",
                  instance(),
                  undo->m_lsn,
                  undo->m_key.m_file_no,
                  undo->m_key.m_page_no,
                  undo->m_key.m_page_idx,
                  lsn,
                  undo->m_fragment_ptr.p->fragTableId,
                  undo->m_fragment_ptr.p->fragmentId,
                  undo->m_fragment_ptr.p->m_undo_complete));
#endif
  ndbassert(undo->m_page_ptr.p->m_file_no == undo->m_key.m_file_no);
  ndbassert(undo->m_page_ptr.p->m_page_no == undo->m_key.m_page_no);
  if (undo->m_table_ptr.p->m_attributes[DD].m_no_of_varsize == 0)
  {
    ((Fix_page*)undo->m_page_ptr.p)->free_record(undo->m_key.m_page_idx);
  }
  else
  {
    ((Var_page*)undo->m_page_ptr.p)->free_record(undo->m_key.m_page_idx, 0);
  }
}

void
Dbtup::disk_restart_undo_update(Apply_undo* undo)
{
  Uint32* ptr;
  Uint32 len= undo->m_len - 4;
#ifdef DEBUG_UNDO
  {
  const Disk_undo::Update *update = (const Disk_undo::Update*)undo->m_ptr;
  const Uint32* src= update->m_data;
  Uint64 lsn = 0;
  lsn += undo->m_page_ptr.p->m_page_header.m_page_lsn_hi;
  lsn <<= 32;
  lsn += undo->m_page_ptr.p->m_page_header.m_page_lsn_lo;
  DEB_UNDO(("(%u)applying %lld UNDO_TUP_UPDATE on page(%u,%u).%u,"
            " page_lsn: %llu, data[%u,%u]",
            instance(),
            undo->m_lsn,
            undo->m_key.m_file_no,
            undo->m_key.m_page_no,
            undo->m_key.m_page_idx,
            lsn,
            src[0],
            src[1]));
  }
#endif
  if (undo->m_table_ptr.p->m_attributes[DD].m_no_of_varsize == 0)
  {
    ptr= ((Fix_page*)undo->m_page_ptr.p)->get_ptr(undo->m_key.m_page_idx, len);
    ndbrequire(len == undo->m_table_ptr.p->m_offsets[DD].m_fix_header_size);
  }
  else
  {
    ptr= ((Var_page*)undo->m_page_ptr.p)->get_ptr(undo->m_key.m_page_idx);
    abort();
  }

  const Disk_undo::Update *update = (const Disk_undo::Update*)undo->m_ptr;
  const Uint32* src= update->m_data;
  ndbrequire(src[1] < Tup_page::DATA_WORDS);
  memcpy(ptr, src, 4 * len);
}

void
Dbtup::disk_restart_undo_update_first_part(Apply_undo* undo)
{
  Uint32* ptr;
  Uint32 len= undo->m_len - 4;

  {
#ifdef DEBUG_UNDO
    const Disk_undo::Update *update = (const Disk_undo::Update*)undo->m_ptr;
    const Uint32* src= update->m_data;
    DEB_UNDO(("(%u)applying %lld UNDO_TUP_FIRST_UPDATE_PART"
              " on page(%u,%u).%u[%u], data[%u,%u]",
              instance(),
              undo->m_lsn,
              undo->m_key.m_file_no,
              undo->m_key.m_page_no,
              undo->m_key.m_page_idx,
              undo->m_offset,
              src[0],
              src[1]));
#endif
  }

  if (undo->m_table_ptr.p->m_attributes[DD].m_no_of_varsize == 0)
  {
    ptr= ((Fix_page*)undo->m_page_ptr.p)->get_ptr(undo->m_key.m_page_idx, len);
    ndbrequire(len < undo->m_table_ptr.p->m_offsets[DD].m_fix_header_size);
  }
  else
  {
    ptr= ((Var_page*)undo->m_page_ptr.p)->get_ptr(undo->m_key.m_page_idx);
    abort();
  }

  const Disk_undo::Update *update = (const Disk_undo::Update*)undo->m_ptr;
  const Uint32* src= update->m_data;
  ndbrequire(len < 2 || src[1] < Tup_page::DATA_WORDS);
  memcpy(ptr, src, 4 * len);
}

void
Dbtup::disk_restart_undo_update_part(Apply_undo* undo)
{
  Uint32* ptr;
  Uint32 len= undo->m_len - 5;

  DEB_UNDO(("(%u)applying %lld UNDO_TUP_UPDATE_PART on page(%u,%u).%u[%u]",
            instance(),
            undo->m_lsn,
            undo->m_key.m_file_no,
            undo->m_key.m_page_no,
            undo->m_key.m_page_idx,
            undo->m_offset));

  if (undo->m_table_ptr.p->m_attributes[DD].m_no_of_varsize == 0)
  {
    Uint32 fix_header_size = undo->m_table_ptr.p->m_offsets[DD].m_fix_header_size;
    ptr= ((Fix_page*)undo->m_page_ptr.p)->get_ptr(undo->m_key.m_page_idx, len);
    Uint32 offset = undo->m_offset;
    ndbrequire((len + offset) <= fix_header_size);
    ptr = &ptr[offset];
  }
  else
  {
    ptr= ((Var_page*)undo->m_page_ptr.p)->get_ptr(undo->m_key.m_page_idx);
    abort();
  }

  const Disk_undo::UpdatePart *update = (const Disk_undo::UpdatePart*)undo->m_ptr;
  const Uint32* src= update->m_data;
  ndbrequire(undo->m_offset != 0 ||
             src[1] < Tup_page::DATA_WORDS);
  memcpy(ptr, src, 4 * len);
}

void
Dbtup::disk_restart_undo_free(Apply_undo* undo, bool full_free)
{
  Uint32* ptr, idx = undo->m_key.m_page_idx;
  Uint32 len= undo->m_len - 4;
#ifdef DEBUG_UNDO_ALLOC
  {
    Uint64 lsn = 0;
    lsn += undo->m_page_ptr.p->m_page_header.m_page_lsn_hi;
    lsn <<= 32;
    lsn += undo->m_page_ptr.p->m_page_header.m_page_lsn_lo;
    const char *free_str = (const char*)"UNDO_TUP_FREE";
    const char *free_part_str = (const char*)"UNDO_TUP_FREE_PART";
    const Disk_undo::Free *free = (const Disk_undo::Free*)undo->m_ptr;
    const Uint32* src= free->m_data;
    DEB_UNDO_ALLOC(("(%u)applying %lld %s on page(%u,%u).%u, page_lsn:"
                    " %llu idx:%u, tab(%u,%u), flag: %u,"
                    " data[%u,%u], len: %u, ptr: %p",
                    instance(),
                    undo->m_lsn,
                    full_free ? free_str : free_part_str,
                    undo->m_key.m_file_no,
                    undo->m_key.m_page_no,
                    undo->m_key.m_page_idx,
                    lsn,
                    idx,
                    undo->m_fragment_ptr.p->fragTableId,
                    undo->m_fragment_ptr.p->fragmentId,
                    undo->m_fragment_ptr.p->m_undo_complete,
                    src[0],
                    src[1],
                    len,
                    src));
  }
#endif
  if (undo->m_table_ptr.p->m_attributes[DD].m_no_of_varsize == 0)
  {
    idx= ((Fix_page*)undo->m_page_ptr.p)->alloc_record(idx);
    Uint32 fix_header_size = undo->m_table_ptr.p->m_offsets[DD].m_fix_header_size;
    if (full_free)
    {
      ndbrequire(len == fix_header_size);
    }
    else
    {
      ndbrequire(len < fix_header_size);
    }
    ptr= ((Fix_page*)undo->m_page_ptr.p)->get_ptr(idx, fix_header_size);
  }
  else
  {
    abort();
  }

  if (idx != undo->m_key.m_page_idx)
  {
    Uint64 lsn = undo->m_lsn;
    jam();
    jamLine(lsn & 0xFFFF);
    jamLine((lsn >> 16) & 0xFFFF);
    jamLine((lsn >> 32) & 0xFFFF);
    jamLine((lsn >> 48) & 0xFFFF);
    ndbabort();
  }
  const Disk_undo::Free *free = (const Disk_undo::Free*)undo->m_ptr;
  const Uint32* src= free->m_data;
  ndbrequire(src[1] < Tup_page::DATA_WORDS);
  memcpy(ptr, src, 4 * len);
}

void
Dbtup::disk_restart_undo_page_bits(Signal* signal, Apply_undo* undo)
{
  Fragrecord* fragPtrP = undo->m_fragment_ptr.p;
  Disk_alloc_info& alloc= fragPtrP->m_disk_alloc_info;
  
  /**
   * Set alloc.m_curr_extent_info_ptr_i to
   *   current this extent (and move old extend into free matrix)
   */
  Page* pageP = undo->m_page_ptr.p;
  Uint32 free = pageP->free_space;
  Uint32 new_bits = alloc.calc_page_free_bits(free);
  pageP->list_index = 0x8000 | new_bits;

  D("Tablespace_client - disk_restart_undo_page_bits");
  Tablespace_client tsman(signal, this, c_tsman,
			  fragPtrP->fragTableId,
	 		  fragPtrP->fragmentId,
                          c_lqh->getCreateSchemaVersion(fragPtrP->fragTableId),
			  fragPtrP->m_tablespace_id);

  DEB_EXTENT_BITS(("(%u)tab(%u,%u), page(%u,%u):%u new_bits: %u,"
                   " free_space: %u, page_tab(%u,%u).%u",
                  instance(),
                  fragPtrP->fragTableId,
                  fragPtrP->fragmentId,
                  pageP->m_file_no,
                  pageP->m_page_no,
                  undo->m_page_ptr.i,
                  new_bits,
                  free,
                  pageP->m_table_id,
                  pageP->m_fragment_id,
                  pageP->m_create_table_version));

  tsman.restart_undo_page_free_bits(&undo->m_key, new_bits);
  jamEntry();
}

/**
 * disk_restart_alloc_extent is called during scan of extent
 * headers in TSMAN. It ensures that we build the extent data
 * structures that ensures that we select the proper extent for
 * new records.
 *
 * The data to build is to start with the Extent_info struct.
 * m_free_space
 * ------------
 * This variable contains the number free records available
 * in the extent. It is initialised to
 * number of pages in extent times the number of records per
 * page when creating a new extent. Each prealloc will
 * decrease the number by one and each free will increase it
 * by one (also abort of prealloc).
 * At restarts we don't know the number so it is first set to
 * 0. Next it is set according to the page bits in the extent
 * information stored on disk by TSMAN.
 * The page bits on disk have the following meaning:
 * 0: The page is free, no records stored there
 * 1: The page is not free and not full, at least one record
 *    is stored in the page.
 * 2: The page is full
 * 3: The page is full
 *
 * For free pages we add number of records per page, for "half full"
 * pages we add to number of free pages in extent.
 * This means that this number is a minimum of the actual number of
 * free records in the extent.
 * Each time we use a page we will check the m_restart_seq variable on
 * the page (not checked during UNDO log execution since the variables
 * are not initialised at that time). If it isn't set to the
 * current m_restart_seq it means that the page is not yet fully
 * known. In this case we will call restart_setup_page that will
 * update the m_free_pages variable correctly for the page and will
 * also update the extent position (explained below).
 *
 * m_free_page_count
 * -----------------
 * For each state above we have a count of how many pages of each type
 * that we have. When initialised we set all pages to be in free bucket.
 * At restart we set all counters to 0, next we check each page in the
 * call to disk_restart_page_bits, this is called immediately after
 * the call to disk_restart_alloc_extent for each page in the extent.
 *
 * m_empty_page_no
 * ---------------
 * This is only used the first time we create the extent. It is never
 * used after a node restart. It makes sure that we allocate free
 * pages from the beginning of the extent to the end of the extent.
 * The variable isn't really necessary since it will work fairly good
 * also after a restart.
 *
 * m_first_page_no
 * ---------------
 * This is the page number of the first page in the extent. This is the
 * page id in the data file, so page id 3 is the 3rd 32kByte page in the
 * data file.
 *
 * m_key
 * -----
 * This represents the information about the extent page and extent number.
 * m_key.m_file_no is the file number of the extent
 * m_key.m_page_no is the page number of the first page in the extent
 * m_key.m_page_idx is the extent number, can be used to find the exact place
 *   of the extent information on the page
 *
 * nextHash, prevHash
 * ------------------
 * Each extent is placed in a hash table c_extent_hash. The key to this
 * hash table is m_key above, the m_page_no is not part of the key. So
 * a key with m_file_no set to file number and m_page_idx set to
 * extent number will find the appropriate extent.
 *
 * nextPool
 * --------
 * Used for linking free extent records in the c_extent_pool.
 * When allocated it is used to keep things in the m_extent_list.
 *
 * nextList, prevList
 * ------------------
 * Used to store the extent information in one of the 20 lists
 * in m_free_extents in the Disk_alloc_info struct as part of
 * the fragment.
 * The general idea about this matrix is explained in the
 * paper "Recovery in MySQL Cluster 5.1" presented at
 * VLDB 2005.
 *
 * m_free_matrix_pos
 * -----------------
 * This specifies which of the 20 lists the extent is currently
 * stored in. If set to RNIL then it is the extent referred to
 * from the m_curr_extent_info_ptr_i in the Disk_alloc_info
 * struct of the fragment. This indicates the current extent
 * used to insert data into.
 *
 * The data structures in Disk_alloc_info is referring to extent
 * information.
 *
 * Disk_alloc_info data variables (part of fragment)
 * -------------------------------------------------
 *
 * m_extent_size
 * -------------
 * Size of the extents used by this fragment
 *
 * m_curr_extent_info_ptr_i
 * ------------------------
 * Pointing to the current extent used for inserts, RNIL if
 * no current one.
 *
 * m_free_extents
 * --------------
 * List of extents as arranged in a matrix, there are 20
 * entries in a 5,4 matrix.
 *
 * The row information is the free level.
 * Row 0 is at least 80% free
 * Row 1 is at least 60% free
 * Row 2 is at least 40% free
 * Row 3 is at least 20% free
 * Row 4 is at least 0% free
 *
 * Col is based on the states described above. So if any page
 * in extent is fully free it will be in column 0.
 * If at least one page in extent is in "half full" state it
 * will be in column 1, if any page is in full state 2 it will
 * be in column 2 and otherwise it will be in column 3.
 * Search starts in Row 0 and goes through the columns, next
 * to Row 1 and so forth.
 *
 * m_total_extent_free_space_thresholds
 * ------------------------------------
 * This variable is static after creating the fragment. It
 * provides the levels on number of records for 80% level,
 * 60% level and so forth.
 *
 * m_page_free_bits_map
 * --------------------
 * This is also static information after creation of fragment.
 * It describes the number of free records in a page when in
 * states 0 through.
 * In state 0 it is set to records per page.
 * State 1 is set to 1
 * State 2 and 3 is set to 0.
 *
 * m_extent_list
 * -------------
 * This list is used for disk scans. In this case we need to know all
 * disk pages and these are found by scanning all extents one by one.
 * New extents are added first, so new pages added during scan are not
 * seen by the scan. Disk scans are currently only used for backups.
 *
 * m_dirty_pages
 * -------------
 * This is one list per state. When allocating a new page for insert we
 * search for a page in the free (state 0) and "half full" (state 1)
 * lists. If any page is in these lists we're done with our search of
 * page to insert into. This happens in disk_page_prealloc.
 * If a page is found in dirty pages we immediately update the
 * extent position of the page, we also move the page to another
 * list in m_dirty_pages if state changed due to insert, finally
 * we also update m_free_page_count above on the extent if state
 * changed.
 *
 * If the prealloc is aborted we remove the record from the page
 * and update the same structures again if necessary.
 *
 * When the page arrives from disk we also check whether there is a
 * need to change the m_free_page_count and extent position. A page
 * only arrives from disk after disk_page_prealloc if we were unable
 * to find a page among the ones already in memory that could fit the
 * new row. Here it is also placed in the proper m_dirty_pages list.
 * It is a new page at this point not currently in any list since it
 * comes from disk. It could actually come from the page cache still.
 * This could happen when a page have been read and is used for writing.
 * We don't use any knowledge of what pages have been read when
 * selecting which page to write.
 *
 * There are also some important variables on each page that is used
 * for page allocation.
 *
 * m_unmap_pages
 * -------------
 * Whenever a data page (not extent page) is to be flushed to disk PGMAN
 * will inform DBTUP about this. It will inform it before the flush and
 * also when the flush is completed.
 *
 * Before flush we will move the page away from the m_dirty_pages list
 * and into the m_unmap_pages list. If the dirty count is down to 0
 * we will also set list_index bit 0x8000 to indicate page is not in
 * dirty page list. We also set the uncommitted bits in the extent
 * information before we flush it to disk.
 *
 * After flush we will remove it from the unmap pages list.
 * We will also update the extent information if necessary and if it
 * has changed we will set the page to be dirty in PGMAN.
 *
 * m_page_requests
 * ---------------
 * This is a set of lists, one list for each state as described above.
 * Pages in these lists are in transit from disk to the memory to be
 * made dirty. Thus they are suitable to be used if no dirty pages are
 * available in memory. When we use those pages we will also move them
 * to the proper list to ensure that they are no longer used when already
 * full.
 *
 * list_index
 * ----------
 * This represents the state of the page from above (0 free, 1 "half full",
 * 2 and 3 full). Also if 0x8000 is set the page isn't in the m_dirty_pages
 * list.
 *
 * free_space
 * ----------
 * This is the count of the number of records stored on the page. It is
 * update by calls to free_record and alloc_record in tuppage.cpp.
 *
 * disk_page_prealloc
 * ------------------
 * This function is called to allocate a record for use in insert of disk
 * record. It returns the page id and page index of the row to be used.
 * The page isn't necessarily available in memory when returned from
 * this function. It is however guaranteed to at least be in transit
 * from disk. So the caller can safely call get_page on this page and
 * know that when it arrives it will be ready for consumption. The
 * callbacks are executed in order, so this means that
 * disk_page_prealloc_callback is called before the callback used by
 * the caller to actually perform the insert action.
 */
int
Dbtup::disk_restart_alloc_extent(EmulatedJamBuffer* jamBuf, 
                                 Uint32 tableId,
                                 Uint32 fragId,
                                 Uint32 create_table_version,
				 const Local_key* key,
                                 Uint32 pages)
{
  /**
   * This function is called from TSMAN in rep thread. Must not use any
   * block variables other than extent information.
   */
  TablerecPtr tabPtr;
  FragrecordPtr fragPtr;
  tabPtr.i = tableId;
  ptrCheckGuard(tabPtr, cnoOfTablerec, tablerec);
  Uint32 current_create_table_version = c_lqh->getCreateSchemaVersion(tableId);
  DEB_EXTENT_BITS(("(%u)disk_restart_alloc_extent: tab(%u,%u):%u,"
                   " current version: %u",
                   instance(),
                   tableId,
                   fragId,
                   create_table_version,
                   current_create_table_version));

  if (tabPtr.p->tableStatus == DEFINED &&
      tabPtr.p->m_no_of_real_disk_attributes &&
      (current_create_table_version == create_table_version ||
       create_table_version == 0))
  {
    thrjam(jamBuf);
    getFragmentrec(fragPtr, fragId, tabPtr.p);

    if (!fragPtr.isNull())
    {
      thrjam(jamBuf);

      Disk_alloc_info& alloc= fragPtr.p->m_disk_alloc_info;
      
      Ptr<Extent_info> ext;
      ndbrequire(c_extent_pool.seize(ext));
#ifdef VM_TRACE
      ndbout << "allocated " << pages << " pages: " << *key 
	     << " table: " << tabPtr.i << " fragment: " << fragId << endl;
#endif      
      ext.p->m_key = *key;
      ext.p->m_first_page_no = ext.p->m_key.m_page_no;
      ext.p->m_free_space= 0;
      ext.p->m_empty_page_no = (1 << 16); // We don't know, so assume none
      DEB_EXTENT_BITS_HASH((
                "(%u)restart:extent(%u).%u in tab(%u,%u),"
                " first_page(%u,%u)",
                instance(),
                ext.p->m_key.m_page_idx,
                ext.i,
                fragPtr.p->fragTableId,
                fragPtr.p->fragmentId,
                ext.p->m_key.m_file_no,
                ext.p->m_first_page_no));
      memset(ext.p->m_free_page_count, 0, sizeof(ext.p->m_free_page_count));
      
      if (alloc.m_curr_extent_info_ptr_i != RNIL)
      {
        thrjam(jamBuf);
        Ptr<Extent_info> old;
        ndbrequire(c_extent_pool.getPtr(old, alloc.m_curr_extent_info_ptr_i));
        ndbassert(old.p->m_free_matrix_pos == RNIL);
        Uint32 pos= alloc.calc_extent_pos(old.p);
        Local_extent_info_list new_list(c_extent_pool, alloc.m_free_extents[pos]);
        new_list.addFirst(old);
        old.p->m_free_matrix_pos= pos;
      }
      
      alloc.m_curr_extent_info_ptr_i = ext.i;
      ext.p->m_free_matrix_pos = RNIL;
      c_extent_hash.add(ext);

      Local_fragment_extent_list list1(c_extent_pool, alloc.m_extent_list);
      list1.addFirst(ext);
      return 0;
    }
  }
  thrjam(jamBuf);
  return -1;
}

/**
 * This function is called from TSMAN during scan of extent headers.
 * It is vital that the LDM thread is not doing any activity
 * regarding this information at the same time. This only happens
 * in a very specific part of restart. It is vital to ensure that
 * one only uses stack variables and no block variables. The only
 * block variables allowed to use are those that we update here, that
 * is the extent information of a fragment and this must not be
 * manipulated at the same time from LDM thread activity, this is
 * safe guarded by the restart phase serialisation.
 */
void
Dbtup::disk_restart_page_bits(EmulatedJamBuffer* jamBuf, 
                              Uint32 tableId,
                              Uint32 fragId,
                              Uint32 create_table_version,
			      const Local_key* key,
                              Uint32 bits)
{
  thrjam(jamBuf);
  TablerecPtr tabPtr;
  FragrecordPtr fragPtr;
  Uint32 current_create_table_version = c_lqh->getCreateSchemaVersion(tableId);
  tabPtr.i = tableId;
  ptrCheckGuard(tabPtr, cnoOfTablerec, tablerec);
  if (tabPtr.p->tableStatus == DEFINED &&
      tabPtr.p->m_no_of_real_disk_attributes &&
      (current_create_table_version == create_table_version ||
       create_table_version == 0))
  {
    thrjam(jamBuf);
    getFragmentrec(fragPtr, fragId, tabPtr.p);
    Disk_alloc_info& alloc= fragPtr.p->m_disk_alloc_info;
    
    Ptr<Extent_info> ext;
    ndbrequire(c_extent_pool.getPtr(ext, alloc.m_curr_extent_info_ptr_i));
    
    Uint32 size= alloc.calc_page_free_space(bits);  
    
    ext.p->m_free_page_count[bits]++;
    DEB_EXTENT_BITS(("(%u)disk_restart_page_bits:extent(%u), tab(%u,%u),"
                     " page(%u,%u), bits: %u, new_count: %u",
                     instance(),
                     ext.p->m_key.m_page_idx,
                     tableId,
                     fragId,
                     key->m_file_no,
                     key->m_page_no,
                     bits,
                     ext.p->m_free_page_count[bits]));

    // actually only to update free_space
    update_extent_pos(jamBuf, alloc, ext, size);
    ndbassert(ext.p->m_free_matrix_pos == RNIL);
    DEB_EXTENT_BITS(("(%u)disk_restart_page_bits in tab(%u,%u):%u,"
                     " page(%u,%u), bits: %u, ext.i: %u,"
                     " extent_no: %u",
                     instance(),
                     tableId,
                     fragId,
                     create_table_version,
                     key->m_file_no,
                     key->m_page_no,
                     bits,
                     ext.i,
                     key->m_page_idx));
  }
}

void
Dbtup::disk_page_get_allocated(const Tablerec* tabPtrP,
                               const Fragrecord * fragPtrP,
                               Uint64 res[2])
{
  res[0] = res[1] = 0;
  if (tabPtrP->m_no_of_disk_attributes)
  {
    jam();
    const Disk_alloc_info& alloc= fragPtrP->m_disk_alloc_info;
    Uint64 cnt = 0;
    Uint64 free = 0;

    {
      Disk_alloc_info& tmp = const_cast<Disk_alloc_info&>(alloc);
      Local_fragment_extent_list list(c_extent_pool, tmp.m_extent_list);
      Ptr<Extent_info> extentPtr;
      for (list.first(extentPtr); !extentPtr.isNull(); list.next(extentPtr))
      {
        cnt++;
        free += extentPtr.p->m_free_space;
      }
    }
    res[0] = cnt * alloc.m_extent_size * File_formats::NDB_PAGE_SIZE;
    res[1] = free * 4 * tabPtrP->m_offsets[DD].m_fix_header_size;
  }
}<|MERGE_RESOLUTION|>--- conflicted
+++ resolved
@@ -89,140 +89,139 @@
 #define DEB_UNDO_ALLOC(arglist) do { } while (0)
 #endif
 
-static
-NdbOut&
-operator<<(NdbOut& out, const Ptr<Dbtup::Page> & ptr)
-{
-  out << "[ Page: ptr.i: " << ptr.i 
-      << " ["
-      << " m_m_page_lsn_hi: " << ptr.p->m_page_header.m_page_lsn_hi
-      << " m_m_page_lsn_lo: " << ptr.p->m_page_header.m_page_lsn_lo
-      << " m_page_type: " << ptr.p->m_page_header.m_page_type
-      << " m_file_no: " << ptr.p->m_file_no
-      << " m_page_no: " << ptr.p->m_page_no
-      << " m_table_id: " << ptr.p->m_table_id
-      << " m_fragment_id: " << ptr.p->m_fragment_id
-      << " m_extent_no: " << ptr.p->m_extent_no
-      << " m_extent_info_ptr: " << ptr.p->m_extent_info_ptr
-      << " m_restart_seq: " << ptr.p->m_restart_seq
-      << "]"
-      << " list_index: " << ptr.p->list_index 
-      << " free_space: " << ptr.p->free_space
-      << " uncommitted_used_space: " << ptr.p->uncommitted_used_space
-      << " ]";
-  return out;
-}
-
-static
-NdbOut&
-operator<<(NdbOut& out, const Ptr<Dbtup::Page_request> & ptr)
-{
-  out << "[ Page_request: ptr.i: " << ptr.i
-      << " " << ptr.p->m_key
-      << " m_original_estimated_free_space: " << ptr.p->m_original_estimated_free_space
-      << " m_list_index: " << ptr.p->m_list_index
-      << " m_frag_ptr_i: " << ptr.p->m_frag_ptr_i
-      << " m_extent_info_ptr: " << ptr.p->m_extent_info_ptr
-      << " m_ref_count: " << ptr.p->m_ref_count
-      << " m_uncommitted_used_space: " << ptr.p->m_uncommitted_used_space
-      << " ]";
-  
-  return out;
-}
-
-static
-NdbOut&
-operator<<(NdbOut& out, const Ptr<Dbtup::Extent_info> & ptr)
-{
-  out << "[ Extent_info: ptr.i " << ptr.i
-      << " " << ptr.p->m_key
-      << " m_first_page_no: " << ptr.p->m_first_page_no
-      << " m_empty_page_no: " << ptr.p->m_empty_page_no
-      << " m_key: ["
-      << " m_file_no=" << ptr.p->m_key.m_file_no
-      << " m_page_no=" << ptr.p->m_key.m_page_no
-      << " m_page_idx=" << ptr.p->m_key.m_page_idx
-      << " ]"
-      << " m_free_space: " << ptr.p->m_free_space
-      << " m_free_matrix_pos: " << ptr.p->m_free_matrix_pos
-      << " m_free_page_count: [";
-
-  for(Uint32 i = 0; i<Dbtup::EXTENT_SEARCH_MATRIX_COLS; i++)
-    out << " " << ptr.p->m_free_page_count[i];
-  out << " ] ]";
-
-  return out;
+void
+Dbtup::printPtr(EventLogger *logger, int idx, const Ptr<Dbtup::Page> &ptr)
+{
+  logger->info(
+      "Dirty_pages %d [ Page: ptr.i: %u [ m_m_page_lsn_hi: %u"
+      " m_m_page_lsn_lo: %u m_page_type: %u m_file_no: %u m_page_no: %u"
+      " m_table_id: %u m_fragment_id: %u m_extent_no: %u m_extent_info_ptr: %u"
+      " m_restart_seq: %u] list_index: %u free_space: %u"
+      " uncommitted_used_space: %u ] ",
+      idx, ptr.i, ptr.p->m_page_header.m_page_lsn_hi,
+      ptr.p->m_page_header.m_page_lsn_lo, ptr.p->m_page_header.m_page_type,
+      ptr.p->m_file_no, ptr.p->m_page_no, ptr.p->m_table_id,
+      ptr.p->m_fragment_id, ptr.p->m_extent_no, ptr.p->m_extent_info_ptr,
+      ptr.p->m_restart_seq, ptr.p->list_index, ptr.p->free_space,
+      ptr.p->uncommitted_used_space);
+}
+
+void
+Dbtup::printPtr(EventLogger *logger, int idx,
+                const Ptr<Dbtup::Page_request> &ptr)
+{
+  char buf[MAX_LOG_MESSAGE_SIZE];
+  logger->info(
+      "Page requests %d [ Page_request: ptr.i: %u %s"
+      " m_original_estimated_free_space: %u"
+      " m_list_index: %u"
+      " m_frag_ptr_i: %u"
+      " m_extent_info_ptr: %u"
+      " m_ref_count: %u"
+      " m_uncommitted_used_space: %u"
+      " ] ",
+      idx, ptr.i, printLocal_Key(buf, MAX_LOG_MESSAGE_SIZE, ptr.p->m_key),
+      ptr.p->m_original_estimated_free_space, ptr.p->m_list_index,
+      ptr.p->m_frag_ptr_i, ptr.p->m_extent_info_ptr, ptr.p->m_ref_count,
+      ptr.p->m_uncommitted_used_space);
+}
+
+void
+Dbtup::printPtr(EventLogger *logger, const char *msg, int idx,
+                const Ptr<Dbtup::Extent_info> &ptr)
+{
+  char buf[MAX_LOG_MESSAGE_SIZE];
+  g_eventLogger->info(
+      "%s %d [ Extent_info: ptr.i %u %s"
+      " m_first_page_no: %u"
+      " m_empty_page_no: %u"
+      " m_key: ["
+      " m_file_no=%u"
+      " m_page_no=%u"
+      " m_page_idx=%u"
+      " ]"
+      " m_free_space: %u"
+      " m_free_matrix_pos: %u"
+      " m_free_page_count: [",
+      msg, idx, ptr.i, printLocal_Key(buf, MAX_LOG_MESSAGE_SIZE, ptr.p->m_key),
+      ptr.p->m_first_page_no, ptr.p->m_empty_page_no, ptr.p->m_key.m_file_no,
+      ptr.p->m_key.m_page_no, ptr.p->m_key.m_page_idx, ptr.p->m_free_space,
+      ptr.p->m_free_matrix_pos);
 }
 
 void 
 Dbtup::dump_disk_alloc(Dbtup::Disk_alloc_info & alloc)
 {
   const Uint32 limit = 512;
-  ndbout_c("dirty pages");
   for(Uint32 i = 0; i < EXTENT_SEARCH_MATRIX_COLS; i++)
   {
-    printf("  %d : ", i);
     PagePtr ptr;
     Page_pool *pool= (Page_pool*)&m_global_page_pool;
     Local_Page_list list(*pool, alloc.m_dirty_pages[i]);
     Uint32 c = 0;
+    bool empty = true;
     for (list.first(ptr); c < limit && !ptr.isNull(); c++, list.next(ptr))
     {
-      ndbout << ptr << " ";
+      empty = false;
+      printPtr(g_eventLogger, i, ptr);
+    }
+    if (empty)
+    {
+      g_eventLogger->info("Dirty pages: %d EMPTY", i);
     }
     if (c == limit)
     {
-      ndbout << "MAXLIMIT ";
-    }
-    ndbout_c(" ");
-  }
-  ndbout_c("page requests");
+      g_eventLogger->info("Dirty pages: %d MAXLIMIT", i);
+    }
+  }
   for(Uint32 i = 0; i < EXTENT_SEARCH_MATRIX_COLS; i++)
   {
-    printf("  %d : ", i);
     Ptr<Page_request> ptr;
     Local_page_request_list list(c_page_request_pool, 
 				 alloc.m_page_requests[i]);
     Uint32 c = 0;
+    bool empty = true;
     for (list.first(ptr); c < limit && !ptr.isNull(); c++, list.next(ptr))
     {
-      ndbout << ptr << " ";
+      empty = false;
+      printPtr(g_eventLogger, i, ptr);
+    }
+    if (empty)
+    {
+      g_eventLogger->info("Page requests: %d EMPTY", i);
     }
     if (c == limit)
     {
-      ndbout << "MAXLIMIT ";
-    }
-    ndbout_c(" ");
-  }
-
-  ndbout_c("Extent matrix");
+      g_eventLogger->info("Page requests: %d MAXLIMIT", i);
+    }
+  }
+
   for(Uint32 i = 0; i<alloc.SZ; i++)
   {
-    printf("  %d : ", i);
     Ptr<Extent_info> ptr;
     Local_extent_info_list list(c_extent_pool, alloc.m_free_extents[i]);
     Uint32 c = 0;
+    bool empty = true;
     for (list.first(ptr); c < limit && !ptr.isNull(); c++, list.next(ptr))
     {
-      ndbout << ptr << " ";
+      empty = false;
+      printPtr(g_eventLogger, "Extent matrix: ", i, ptr);
+    }
+    if (empty)
+    {
+      g_eventLogger->info("Extent matrix: %d EMPTY", i);
     }
     if (c == limit)
     {
-      ndbout << "MAXLIMIT ";
-    }
-    ndbout_c(" ");
+      g_eventLogger->info("Extent matrix: %d MAXLIMIT", i);
+    }
   }
 
   if (alloc.m_curr_extent_info_ptr_i != RNIL)
   {
     Ptr<Extent_info> ptr;
-<<<<<<< HEAD
-    c_extent_pool.getPtr(ptr, alloc.m_curr_extent_info_ptr_i);
-    ndbout << "current extent: " << ptr << endl;
-=======
     ndbrequire(c_extent_pool.getPtr(ptr, alloc.m_curr_extent_info_ptr_i));
     printPtr(g_eventLogger, "Current extent: ", 0, ptr);
->>>>>>> fbdaa4de
   }
 }
 
