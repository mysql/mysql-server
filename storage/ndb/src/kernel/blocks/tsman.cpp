/*
   Copyright (c) 2005, 2022, Oracle and/or its affiliates.

   This program is free software; you can redistribute it and/or modify
   it under the terms of the GNU General Public License, version 2.0,
   as published by the Free Software Foundation.

   This program is also distributed with certain software (including
   but not limited to OpenSSL) that is licensed under separate terms,
   as designated in a particular file or component or in included license
   documentation.  The authors of MySQL hereby grant you an additional
   permission to link the program and your derivative works with the
   separately licensed software that they have included with MySQL.

   This program is distributed in the hope that it will be useful,
   but WITHOUT ANY WARRANTY; without even the implied warranty of
   MERCHANTABILITY or FITNESS FOR A PARTICULAR PURPOSE.  See the
   GNU General Public License, version 2.0, for more details.

   You should have received a copy of the GNU General Public License
   along with this program; if not, write to the Free Software
   Foundation, Inc., 51 Franklin St, Fifth Floor, Boston, MA 02110-1301  USA
*/

#include "tsman.hpp"
#include "pgman.hpp"
#include "diskpage.hpp"
#include <signaldata/FsRef.hpp>
#include <signaldata/FsConf.hpp>
#include <signaldata/FsOpenReq.hpp>
#include <signaldata/FsCloseReq.hpp>
#include <signaldata/CreateFilegroupImpl.hpp>
#include <signaldata/DropFilegroupImpl.hpp>
#include <signaldata/FsReadWriteReq.hpp>
#include <signaldata/Extent.hpp>
#include <signaldata/DumpStateOrd.hpp>
#include <signaldata/TsmanContinueB.hpp>
#include <signaldata/GetTabInfo.hpp>
#include <signaldata/NodeFailRep.hpp>
#include <dbtup/Dbtup.hpp>

#define JAM_FILE_ID 359

static bool g_use_old_format = false;

#define COMMITTED_MASK   ((1 << 0) | (1 << 1))
#define UNCOMMITTED_MASK ((1 << 2) | (1 << 3))
#define UNCOMMITTED_SHIFT 2

#if (defined(VM_TRACE) || defined(ERROR_INSERT))
//#define DEBUG_TSMAN 1
//#define DEBUG_TSMAN_NUM_EXTENTS 1
//#define DEBUG_TSMAN_RESTART 1
//#define DEBUG_TSMAN_IO 1
#endif

#ifdef DEBUG_TSMAN
#define DEB_TSMAN(arglist) do { g_eventLogger->info arglist ; } while (0)
#else
#define DEB_TSMAN(arglist) do { } while (0)
#endif

#ifdef DEBUG_TSMAN_NUM_EXTENTS
#define DEB_TSMAN_NUM_EXTENTS(arglist) do { g_eventLogger->info arglist ; } while (0)
#else
#define DEB_TSMAN_NUM_EXTENTS(arglist) do { } while (0)
#endif

#ifdef DEBUG_TSMAN_RESTART
#define DEB_TSMAN_RESTART(arglist) do { g_eventLogger->info arglist ; } while (0)
#else
#define DEB_TSMAN_RESTART(arglist) do { } while (0)
#endif

#ifdef DEBUG_TSMAN_IO
#define DEB_TSMAN_IO(arglist) do { g_eventLogger->info arglist ; } while (0)
#else
#define DEB_TSMAN_IO(arglist) do { } while (0)
#endif

#define DBG_UNDO 0

Tsman::Tsman(Block_context& ctx) :
  SimulatedBlock(TSMAN, ctx),
  m_file_hash(m_file_pool),
  m_tablespace_list(m_tablespace_pool),
  m_tablespace_hash(m_tablespace_pool),
  m_pgman(0),
  m_lgman(0),
  m_tup(0)
{
  BLOCK_CONSTRUCTOR(Tsman);

  Uint32 SZ = File_formats::Datafile::EXTENT_HEADER_BITMASK_BITS_PER_PAGE;  
  ndbrequire((COMMITTED_MASK & UNCOMMITTED_MASK) == 0);
  ndbrequire((COMMITTED_MASK | UNCOMMITTED_MASK) == ((1 << SZ) - 1));

  if (isNdbMtLqh())
  {
    jam();
    for (Uint32 i = 0; i < MAX_NDBMT_LQH_THREADS + 1; i++)
    {
      m_client_mutex[i] = NdbMutex_Create();
      ndbrequire(m_client_mutex[i] != 0);
    }
    m_alloc_extent_mutex = NdbMutex_Create();
    ndbrequire(m_alloc_extent_mutex != 0);
  }
  // Add received signals
  addRecSignal(GSN_STTOR, &Tsman::execSTTOR);
  addRecSignal(GSN_READ_CONFIG_REQ, &Tsman::execREAD_CONFIG_REQ);
  addRecSignal(GSN_DUMP_STATE_ORD, &Tsman::execDUMP_STATE_ORD);
  addRecSignal(GSN_CONTINUEB, &Tsman::execCONTINUEB);
  addRecSignal(GSN_NODE_FAILREP, &Tsman::execNODE_FAILREP);

  addRecSignal(GSN_CREATE_FILE_IMPL_REQ, &Tsman::execCREATE_FILE_IMPL_REQ);
  addRecSignal(GSN_CREATE_FILEGROUP_IMPL_REQ, &Tsman::execCREATE_FILEGROUP_IMPL_REQ);

  addRecSignal(GSN_DROP_FILE_IMPL_REQ, &Tsman::execDROP_FILE_IMPL_REQ);
  addRecSignal(GSN_DROP_FILEGROUP_IMPL_REQ, &Tsman::execDROP_FILEGROUP_IMPL_REQ);

  addRecSignal(GSN_FSOPENREF, &Tsman::execFSOPENREF, true);
  addRecSignal(GSN_FSOPENCONF, &Tsman::execFSOPENCONF);

  //addRecSignal(GSN_FSCLOSEREF, &Tsman::execFSCLOSEREF);
  addRecSignal(GSN_FSCLOSECONF, &Tsman::execFSCLOSECONF);
  addRecSignal(GSN_FSREADCONF, &Tsman::execFSREADCONF);

  addRecSignal(GSN_ALLOC_EXTENT_REQ, &Tsman::execALLOC_EXTENT_REQ);
  addRecSignal(GSN_FREE_EXTENT_REQ, &Tsman::execFREE_EXTENT_REQ);
  
  addRecSignal(GSN_START_RECREQ, &Tsman::execSTART_RECREQ);

  addRecSignal(GSN_LCP_FRAG_ORD, &Tsman::execLCP_FRAG_ORD);
  addRecSignal(GSN_END_LCPREQ, &Tsman::execEND_LCPREQ);

  addRecSignal(GSN_GET_TABINFOREQ, &Tsman::execGET_TABINFOREQ);

  m_tablespace_hash.setSize(10);
  m_file_hash.setSize(10);
  m_lcp_ongoing = false;

}
  
Tsman::~Tsman()
{
  if (isNdbMtLqh())
  {
    for (Uint32 i = 0; i < MAX_NDBMT_LQH_THREADS + 1; i++)
    {
      NdbMutex_Destroy(m_client_mutex[i]);
      m_client_mutex[i] = 0;
    }
    NdbMutex_Destroy(m_alloc_extent_mutex);
    m_alloc_extent_mutex = 0;
  }
}

BLOCK_FUNCTIONS(Tsman)

void 
Tsman::execREAD_CONFIG_REQ(Signal* signal)
{
  jamEntry();

  const ReadConfigReq * req = (ReadConfigReq*)signal->getDataPtr();

  Uint32 ref = req->senderRef;
  Uint32 senderData = req->senderData;

  const ndb_mgm_configuration_iterator * p = 
    m_ctx.m_config.getOwnConfigIterator();
  ndbrequire(p != 0);

  Pool_context pc;
  pc.m_block = this;

#ifdef ERROR_INSERT
  Uint32 disk_data_format = 1;
  ndb_mgm_get_int_parameter(p, CFG_DB_DISK_DATA_FORMAT,
                            &disk_data_format);
  g_use_old_format = (disk_data_format == 0);
#endif
  Uint32 encrypted_filesystem = 0;
  ndb_mgm_get_int_parameter(
      p, CFG_DB_ENCRYPTED_FILE_SYSTEM, &encrypted_filesystem);
  c_encrypted_filesystem = encrypted_filesystem;

  m_file_pool.init(RT_TSMAN_FILE, pc);
  m_tablespace_pool.init(RT_TSMAN_FILEGROUP, pc);

  ReadConfigConf * conf = (ReadConfigConf*)signal->getDataPtrSend();
  conf->senderRef = reference();
  conf->senderData = senderData;
  sendSignal(ref, GSN_READ_CONFIG_CONF, signal, 
	     ReadConfigConf::SignalLength, JBB);
}

void
Tsman::execSTTOR(Signal* signal) 
{
  jamEntry();                            
  Uint32 startPhase = signal->theData[1];
  switch (startPhase) {
  case 1:
    jam();
    m_pgman = globalData.getBlock(PGMAN);
    m_lgman = (Lgman*)globalData.getBlock(LGMAN);
    m_tup = globalData.getBlock(DBTUP);
    ndbrequire(m_pgman != 0 && m_lgman != 0 && m_tup != 0);
    break;
  }
  sendSTTORRY(signal);
}

void
Tsman::sendSTTORRY(Signal* signal){
  signal->theData[0] = 0;
  signal->theData[3] = 1;
  signal->theData[4] = 255; // No more start phases from missra
  sendSignal(NDBCNTR_REF, GSN_STTORRY, signal, 5, JBB);
}

void
Tsman::execCONTINUEB(Signal* signal)
{
  jamEntry();
  Uint32 type = signal->theData[0];
  Uint32 ptrI = signal->theData[1];

  if (type == TsmanContinueB::END_LCP)
  {
    jam();
    end_lcp(signal, ptrI, signal->theData[2], signal->theData[3]);
    return;
  }
  client_lock();
  switch(type){
  case TsmanContinueB::SCAN_TABLESPACE_EXTENT_HEADERS:
    jam();
    scan_tablespace(signal, ptrI);
    break;
  case TsmanContinueB::SCAN_DATAFILE_EXTENT_HEADERS:
    jam();
    scan_datafile(signal, ptrI, signal->theData[2]);
    break;
  case TsmanContinueB::RELEASE_EXTENT_PAGES:
  {
    jam();
    Ptr<Datafile> ptr;
    ndbrequire(m_file_pool.getPtr(ptr, ptrI));
    release_extent_pages(signal, ptr);
    break;
  }
  case TsmanContinueB::LOAD_EXTENT_PAGES:
  {
    jam();
    Ptr<Datafile> ptr;
    ndbrequire(m_file_pool.getPtr(ptr, ptrI));
    load_extent_pages(signal, ptr);
    break;
  }
  default:
    ndbabort();
  }
  client_unlock();
}

void
Tsman::execNODE_FAILREP(Signal* signal)
{
  jamEntry();
  NodeFailRep * rep = (NodeFailRep*)signal->getDataPtr();
  if(signal->getNoOfSections() >= 1)
  {
    ndbrequire(ndbd_send_node_bitmask_in_section(
        getNodeInfo(refToNode(signal->getSendersBlockRef())).m_version));
    SegmentedSectionPtr ptr;
    SectionHandle handle(this, signal);
    ndbrequire(handle.getSection(ptr, 0));
    memset(rep->theNodes, 0, sizeof(rep->theNodes));
    copy(rep->theNodes, ptr);
    releaseSections(handle);
  }
  else
  {
    memset(rep->theNodes + NdbNodeBitmask48::Size,
           0,
           _NDB_NBM_DIFF_BYTES);
  }
  NdbNodeBitmask failed; 
  failed.assign(NdbNodeBitmask::Size, rep->theNodes);

  /* Block level cleanup */
  for(unsigned i = 1; i < MAX_NDB_NODES; i++) {
    jam();
    if(failed.get(i)) {
      jam();
      Uint32 elementsCleaned = simBlockNodeFailure(signal, i); // No callback
      ndbassert(elementsCleaned == 0); // No distributed fragmented signals
      (void) elementsCleaned; // Remove compiler warning
    }//if
  }//for
}

#ifdef VM_TRACE
struct TsmanChunk
{ 
  Uint32 page_count;
  Local_key start_page;
  Vector<Uint32> bitmask;
};
template class Vector<TsmanChunk>;
#endif

void
Tsman::execDUMP_STATE_ORD(Signal* signal)
{
  jamEntry();

  /**
   * 9000
   */

#if 0
  if(signal->theData[0] == DumpStateOrd::DumpTsman + 0)
  {
    jam();
    Uint32 id = signal->theData[1];

    AllocExtentReq* req = (AllocExtentReq*)signal->theData;
    req->request.tablespace_id = id;
    req->request.table_id = 0;
    req->request.fragment_id = 0;
    execALLOC_EXTENT_REQ(signal);

    if(req->reply.errorCode == 0){
      jam();
      ndbout_c("Success");
      ndbout_c("page: %d %d count: %d", 
	       req->reply.page_id.m_file_no,
	       req->reply.page_id.m_page_no,
	       req->reply.page_count);
    } else {
      jam();
      ndbout_c("Error: %d", req->reply.errorCode); 
    }
  }

  if(signal->theData[0] == DumpStateOrd::DumpTsman + 1)
  {
    jam();
    Uint32 id = signal->theData[1];
    Uint32 file= signal->theData[2];
    Uint32 page= signal->theData[3];
    Uint32 bits= signal->theData[4];

    AllocPageReq* req = (AllocPageReq*)signal->theData;
    req->request.tablespace_id = id;
    req->request.table_id = 0;
    req->request.fragment_id = 0;
    req->key.m_page_no= page;
    req->key.m_file_no= file;
    req->bits= bits;
    execALLOC_PAGE_REQ(signal);

    if(req->reply.errorCode == 0){
      jam();
      ndbout_c("Success");
      ndbout_c("page: %d %d bits: %d", 
	       req->key.m_file_no,
	       req->key.m_page_no,
	       req->bits);
    } else {
      jam();
      ndbout_c("Error: %d", req->reply.errorCode); 
    }
  }

#ifdef VM_TRACE
  if(signal->theData[0] == DumpStateOrd::DumpTsman + 2)
  {
    jam();
    Uint32 id = signal->theData[1];
    Vector<TsmanChunk> chunks;
    for(size_t i = 0; i<1000; i++)
    {
      /**
       * 0) Alloc extent ok
       * 1) toggle page bits
       * 2) Free extent
       */
      Uint32 sz = chunks.size();
      switch((rand() * sz) % 2){
      case 0:
      {
	ndbout_c("case 0");
	AllocExtentReq* req = (AllocExtentReq*)signal->theData;
	req->request.tablespace_id = id;
	req->request.table_id = 0;
	req->request.fragment_id = 0;
	execALLOC_EXTENT_REQ(signal);
	if(req->reply.errorCode == 0){
	  TsmanChunk c;
	  c.start_page = req->reply.page_id;
	  c.page_count = req->reply.page_count;
	  Uint32 words = File_formats::Datafile::extent_header_words(c.page_count);
	  ndbout_c("execALLOC_EXTENT_REQ - OK - [ %d %d ] count: %d(%d)", 
		   c.start_page.m_file_no,
		   c.start_page.m_page_no,
		   c.page_count,
		   words);
	  Uint32 zero = 0;
	  chunks.push_back(c);
	  chunks.back().bitmask.fill(words, zero);

	  ndbout_c("execALLOC_EXTENT_REQ - OK - [ %d %d ] count: %d", 
		   chunks.back().start_page.m_file_no,
		   chunks.back().start_page.m_page_no,
		   chunks.back().page_count);
	} else {
	  ndbout_c("Error: %d", req->reply.errorCode); 
	}
	break;
      }
      case 1:
      {
	Uint32 chunk = rand() % sz;
	Uint32 count = chunks[chunk].page_count;
	Uint32 page = rand() % count;
	ndbout_c("case 1 - %d %d %d", chunk, count, page);
	
	File_formats::Datafile::Extent_header* header =
	  (File_formats::Datafile::Extent_header*)
	  (chunks[chunk].bitmask.getBase());
	Uint32 curr_bits = header->get_free_bits(page);
	Uint32 new_bits = curr_bits ^ rand();
	Local_key key = chunks[chunk].start_page;
	key.m_page_no += page;
	ndbrequire(update_page_free_bits(signal, &key, new_bits) == 0);
      }
      }
    }
  }
#endif

  if(signal->theData[0] == DumpStateOrd::DumpTsman + 3)
  {
    jam();
    GetTabInfoReq* req = (GetTabInfoReq*)signal->theData;
    req->requestType= GetTabInfoReq::RequestById;
    req->tableId= signal->theData[1];

    execGET_TABINFOREQ(signal);
  }
#endif
}

void
Tsman::execCREATE_FILEGROUP_IMPL_REQ(Signal* signal)
{
  jamEntry();
  CreateFilegroupImplReq* req= (CreateFilegroupImplReq*)signal->getDataPtr();

  Uint32 senderRef = req->senderRef;
  Uint32 senderData = req->senderData;

  client_lock();
  Ptr<Tablespace> ptr;
  CreateFilegroupImplRef::ErrorCode err = CreateFilegroupImplRef::NoError;
  do
  {
    if (m_tablespace_hash.find(ptr, req->filegroup_id))
    {
      jam();
      err = CreateFilegroupImplRef::FilegroupAlreadyExists;
      break;
    }

    if (unlikely(ERROR_INSERTED(16001)) ||
        !m_tablespace_pool.seize(ptr))
    {
      jam();
      err = CreateFilegroupImplRef::OutOfFilegroupRecords;
      break;
    }

    new (ptr.p) Tablespace(this, req);
    m_tablespace_hash.add(ptr);
    m_tablespace_list.addFirst(ptr);

    ptr.p->m_state = Tablespace::TS_ONLINE;

    client_unlock();

    CreateFilegroupImplConf* conf= 
      (CreateFilegroupImplConf*)signal->getDataPtr();
    conf->senderData = senderData;
    conf->senderRef = reference();
    sendSignal(senderRef, GSN_CREATE_FILEGROUP_IMPL_CONF, signal,
	       CreateFilegroupImplConf::SignalLength, JBB);
    return;
  } while(0);
  client_unlock();
  
  CreateFilegroupImplRef* ref= (CreateFilegroupImplRef*)signal->getDataPtr();
  ref->senderData = senderData;
  ref->senderRef = reference();
  ref->errorCode = err;
  sendSignal(senderRef, GSN_CREATE_FILEGROUP_IMPL_REF, signal,
	     CreateFilegroupImplRef::SignalLength, JBB);
}
NdbOut&
operator<<(NdbOut& out, const File_formats::Datafile::Extent_data & obj)
{
  for(Uint32 i = 0; i<32; i++)
  {
    char t[2];
    BaseString::snprintf(t, sizeof(t), "%x", obj.get_free_bits(i));
    out << t;
  }
  return out;
}

void
Tsman::execDROP_FILEGROUP_IMPL_REQ(Signal* signal)
{
  jamEntry();

  Uint32 errorCode = 0;
  DropFilegroupImplReq req = *(DropFilegroupImplReq*)signal->getDataPtr();  
  Ptr<Tablespace> ptr;
  client_lock();
  do 
  {
    if (!m_tablespace_hash.find(ptr, req.filegroup_id))
    {
      jam();
      errorCode = DropFilegroupImplRef::NoSuchFilegroup;
      break;
    }

    if (ptr.p->m_version != req.filegroup_version)
    {
      jam();
      errorCode = DropFilegroupImplRef::InvalidFilegroupVersion;
      break;
    }
    
    if (! (ptr.p->m_meta_files.isEmpty() && ptr.p->m_free_files.isEmpty() &&
	   ptr.p->m_full_files.isEmpty()))
    {
      jam();
      errorCode = DropFilegroupImplRef::FilegroupInUse;
      break;
    }
    
    switch(req.requestInfo){
    case DropFilegroupImplReq::Prepare:
      jam();
      ptr.p->m_state = Tablespace::TS_DROPPING;
      break;
    case DropFilegroupImplReq::Commit:
      jam();
      /** Change the state for the case where CREATE_FILEGROUP_IMPL_REQ
       * aborts (due to another participant fail creating FG)
       * by sending DropFilegroupImplReq::Commit to cleanup this
       * participant without sending DropFilegroupImplReq::Prepare first.
       */
      ptr.p->m_state = Tablespace::TS_DROPPING;
      
      if (ptr.p->m_ref_count)
      {
        jam();
        client_unlock();
        sendSignalWithDelay(reference(), GSN_DROP_FILEGROUP_IMPL_REQ, signal,
                            100, signal->getLength());
        return;
      }
      m_tablespace_list.remove(ptr);
      m_tablespace_hash.release(ptr);
      break;
    case DropFilegroupImplReq::Abort:
      jam();
      ptr.p->m_state = Tablespace::TS_ONLINE;
      break;
    default:
      ndbabort();
    }
  } while(0);

  if (errorCode)
  {
    jam();
    DropFilegroupImplRef* ref = 
      (DropFilegroupImplRef*)signal->getDataPtrSend();
    ref->senderRef = reference();
    ref->senderData = req.senderData;
    ref->errorCode = errorCode;
    sendSignal(req.senderRef, GSN_DROP_FILEGROUP_IMPL_REF, signal,
	       DropFilegroupImplRef::SignalLength, JBB);
  }
  else
  {
    jam();
    DropFilegroupImplConf* conf = 
      (DropFilegroupImplConf*)signal->getDataPtrSend();
    conf->senderRef = reference();
    conf->senderData = req.senderData;
    sendSignal(req.senderRef, GSN_DROP_FILEGROUP_IMPL_CONF, signal,
	       DropFilegroupImplConf::SignalLength, JBB);
  }
  client_unlock();
}

bool 
Tsman::find_file_by_id(Ptr<Datafile>& ptr, 
		       Datafile_list::Head& head, 
		       Uint32 id)
{
  Local_datafile_list list(m_file_pool, head);
  for(list.first(ptr); !ptr.isNull(); list.next(ptr))
  {
    if(ptr.p->m_file_id == id)
    {
      return true;
    }
   }
  return false;
}

void
Tsman::execCREATE_FILE_IMPL_REQ(Signal* signal)
{
  jamEntry();
  client_lock();
  CreateFileImplReq* req= (CreateFileImplReq*)signal->getDataPtr();
  
  Uint32 senderRef = req->senderRef;
  Uint32 senderData = req->senderData;
  
  Ptr<Tablespace> ptr;
  CreateFileImplRef::ErrorCode err = CreateFileImplRef::NoError;
  SectionHandle handle(this, signal);
  do
  {
    if (!m_tablespace_hash.find(ptr, req->filegroup_id))
    {
      jam();
      err = CreateFileImplRef::InvalidFilegroup;
      break;
    }

    if (ptr.p->m_version != req->filegroup_version)
    {
      jam();
      err = CreateFileImplRef::InvalidFilegroupVersion;
      break;
    }

    if (ptr.p->m_state != Tablespace::TS_ONLINE)
    {
      jam();
      err = CreateFileImplRef::FilegroupNotOnline;
      break;
    }
    
    Ptr<Datafile> file_ptr;
    switch(req->requestInfo){
    case CreateFileImplReq::Commit:
    {
      jam();
      ndbrequire(find_file_by_id(file_ptr, ptr.p->m_meta_files, req->file_id));
      file_ptr.p->m_create.m_senderRef = req->senderRef;
      file_ptr.p->m_create.m_senderData = req->senderData;
      file_ptr.p->m_create.m_requestInfo = req->requestInfo;
      
      Page_cache_client pgman(this, m_pgman);
      pgman.map_file_no(signal, file_ptr.p->m_file_no, file_ptr.p->m_fd);
      file_ptr.p->m_create.m_loading_extent_page = 1;
      m_file_hash.add(file_ptr);
      load_extent_pages(signal, file_ptr);
      client_unlock();
      return;
    }
    case CreateFileImplReq::Abort:
    {
      jam();
      Uint32 senderRef = req->senderRef;
      Uint32 senderData = req->senderData;
      if(find_file_by_id(file_ptr, ptr.p->m_meta_files, req->file_id))
      {
        jam();
	file_ptr.p->m_create.m_senderRef = senderRef;
	file_ptr.p->m_create.m_senderData = senderData;
	file_ptr.p->m_create.m_requestInfo = req->requestInfo;
	create_file_abort(signal, file_ptr);
        client_unlock();
	return;
      }
      else
      {
        jam();
	CreateFileImplConf* conf= (CreateFileImplConf*)signal->getDataPtr();
	conf->senderData = senderData;
	conf->senderRef = reference();
	sendSignal(senderRef, GSN_CREATE_FILE_IMPL_CONF, signal,
		   CreateFileImplConf::SignalLength, JBB);
        client_unlock();
	return;
      }
    }
    default:
      // Prepare
      break;
    }

    ndbrequire(handle.m_cnt > 0);
    
    if (!m_file_pool.seize(file_ptr))
    {
      jam();
      err = CreateFileImplRef::OutOfFileRecords;
      break;
    }
    
    if(ERROR_INSERTED(16000) ||
       (sizeof(void*) == 4 && req->file_size_hi & 0xFFFFFFFF))
    {
      jam();
      releaseSections(handle);

      CreateFileImplRef* ref= (CreateFileImplRef*)signal->getDataPtr();
      ref->senderData = senderData;
      ref->senderRef = reference();
      ref->errorCode = CreateFileImplRef::FileSizeTooLarge;
      sendSignal(senderRef, GSN_CREATE_FILE_IMPL_REF, signal,
                 CreateFileImplRef::SignalLength, JBB);
      client_unlock();
      return;
    }
 
    new (file_ptr.p) Datafile(req);
    Local_datafile_list tmp(m_file_pool, ptr.p->m_meta_files);
    tmp.addFirst(file_ptr);

    file_ptr.p->m_state = Datafile::FS_CREATING;
    file_ptr.p->m_tablespace_ptr_i = ptr.i;
    file_ptr.p->m_extent_size = ptr.p->m_extent_size;

    err = (CreateFileImplRef::ErrorCode)open_file(signal, ptr, file_ptr, req,
                                                  &handle);
    if(err)
    {
      jam();
      break;
    }
    client_unlock();
    return;
  } while(0);
  
  releaseSections(handle);
  CreateFileImplRef* ref= (CreateFileImplRef*)signal->getDataPtr();
  ref->senderData = senderData;
  ref->senderRef = reference();
  ref->errorCode = err;
  sendSignal(senderRef, GSN_CREATE_FILE_IMPL_REF, signal,
	     CreateFileImplRef::SignalLength, JBB);
  client_unlock();
}

static inline Uint64 DIV(Uint64 a, Uint64 b){ return (a + b - Uint64(1)) / b;}

void
Tsman::release_extent_pages(Signal* signal, Ptr<Datafile> ptr)
{
  Uint32 page = ptr.p->m_create.m_extent_pages;
  if (page > 0)
  {
    Page_cache_client::Request preq;
    preq.m_page.m_file_no = ptr.p->m_file_no;
    preq.m_page.m_page_no = page;
    preq.m_table_id = RNIL;
    preq.m_fragment_id = 0;

    preq.m_callback.m_callbackData = ptr.i;
    preq.m_callback.m_callbackFunction = 
      safe_cast(&Tsman::release_extent_pages_callback);
    
    int page_id;
    int flags = Page_cache_client::UNLOCK_PAGE;
    Page_cache_client pgman(this, m_pgman);
    if((page_id = pgman.get_page(signal, preq, flags)) > 0)
    {
      release_extent_pages_callback_direct(signal, ptr.i, page_id);
    } 
    return;
  }
  
  create_file_abort(signal, ptr);
}

void
Tsman::release_extent_pages_callback(Signal* signal, 
				     Uint32 ptrI,
				     Uint32 page_id)
{
  client_lock();
  release_extent_pages_callback_direct(signal, ptrI, page_id);
  client_unlock();
}

void
Tsman::release_extent_pages_callback_direct(Signal* signal, 
				            Uint32 ptrI,
				            Uint32 page_id)
{
  Ptr<Datafile> ptr;
  ndbrequire(m_file_pool.getPtr(ptr, ptrI));
  Local_key key;
  key.m_file_no = ptr.p->m_file_no;
  key.m_page_no = ptr.p->m_create.m_extent_pages;
  Page_cache_client pgman(this, m_pgman);
  ndbrequire(pgman.drop_page(key, page_id));
  ptr.p->m_create.m_extent_pages--;
  
  signal->theData[0] = TsmanContinueB::RELEASE_EXTENT_PAGES;
  signal->theData[1] = ptr.i;
  
  sendSignal(reference(), GSN_CONTINUEB, signal, 2, JBB);
}

void
Tsman::create_file_abort(Signal* signal, Ptr<Datafile> ptr)
{
  if (ptr.p->m_fd == RNIL)
  {
    ((FsConf*)signal->getDataPtr())->userPointer = ptr.i;
    fscloseconf(signal);
    return;
  }

  FsCloseReq *req= (FsCloseReq*)signal->getDataPtrSend();
  req->filePointer = ptr.p->m_fd;
  req->userReference = reference();
  req->userPointer = ptr.i;
  req->fileFlag = 0;
  FsCloseReq::setRemoveFileFlag(req->fileFlag, true);
  
  sendSignal(NDBFS_REF, GSN_FSCLOSEREQ, signal, 
	     FsCloseReq::SignalLength, JBB);
}

void
Tsman::execFSCLOSECONF(Signal *signal)
{
  client_lock();
  fscloseconf(signal);
  client_unlock();
}

void
Tsman::fscloseconf(Signal* signal)
{
  Ptr<Datafile> ptr;
  Ptr<Tablespace> ts_ptr;
  Uint32 ptrI = ((FsConf*)signal->getDataPtr())->userPointer;

  ndbrequire(m_file_pool.getPtr(ptr, ptrI));
  
  Uint32 senderRef = ptr.p->m_create.m_senderRef;
  Uint32 senderData = ptr.p->m_create.m_senderData;
  ndbrequire(m_tablespace_pool.getPtr(ts_ptr, ptr.p->m_tablespace_ptr_i));
  
  if (ptr.p->m_state == Datafile::FS_CREATING)
  {
    jam();
    if (ptr.p->m_file_no != RNIL)
    {
      jam();
      Page_cache_client pgman(this, m_pgman);
      pgman.free_data_file(signal, ptr.p->m_file_no);
    }

    CreateFileImplConf* conf= (CreateFileImplConf*)signal->getDataPtr();
    conf->senderData = senderData;
    conf->senderRef = reference();
    sendSignal(senderRef, GSN_CREATE_FILE_IMPL_CONF, signal,
	       CreateFileImplConf::SignalLength, JBB);
  }
  else if(ptr.p->m_state == Datafile::FS_DROPPING)
  {
    jam();
    for (Uint32 i = 0; i < 32; i++)
    {
      int ret = NdbMutex_Deinit(&ptr.p->m_extent_page_mutex[i]);
      ndbrequire(ret == 0);
    }
    m_file_hash.remove(ptr);
    Page_cache_client pgman(this, m_pgman);
    pgman.free_data_file(signal, ptr.p->m_file_no, ptr.p->m_fd);
    DropFileImplConf* conf= (DropFileImplConf*)signal->getDataPtr();
    conf->senderData = senderData;
    conf->senderRef = reference();
    sendSignal(senderRef, GSN_DROP_FILE_IMPL_CONF, signal,
	       DropFileImplConf::SignalLength, JBB);

  }
  else if (ptr.p->m_state == Datafile::FS_ERROR_CLOSE)
  {
    jam();
    create_file_ref(signal, ts_ptr, ptr, 
                    ptr.p->m_create.m_error_code, 0, 0);
    return;
  }
  else
  {
    ndbabort();
  }
  
  {
    Local_datafile_list list(m_file_pool, ts_ptr.p->m_meta_files);
    list.release(ptr);
  }
}

Uint64
Tsman::calculate_extent_pages_in_file(Uint64 extents,
                                      Uint32 extent_size,
                                      Uint64 data_pages,
                                      bool v2)
{
  Uint64 eh_words = (Uint64)
    File_formats::Datafile::extent_header_words(extent_size, v2);
  ndbrequire(eh_words < File_formats::Datafile::extent_page_words(v2));
  Uint64 extents_per_page = (Uint64)
    File_formats::Datafile::extent_page_words(v2) / eh_words;
  return (extents + extents_per_page - Uint64(1)) / extents_per_page;
}

int
Tsman::open_file(Signal* signal, 
		 Ptr<Tablespace> ts_ptr, 
		 Ptr<Datafile> ptr,
		 CreateFileImplReq* org,
		 SectionHandle* handle)
{
  Uint32 requestInfo = org->requestInfo;
  Uint32 hi = org->file_size_hi;
  Uint32 lo = org->file_size_lo;
  bool v2 = true;
  
  if(requestInfo == CreateFileImplReq::Create || 
     requestInfo == CreateFileImplReq::CreateForce){
    jam();
    if (g_use_old_format)
    {
      v2 = false;
    }
  
    Page_cache_client pgman(this, m_pgman);
    Uint32 file_no = pgman.create_data_file(signal,
                                            v2 ? NDB_DISK_V2 : 0);
    if(file_no == RNIL)
    {
      return CreateFileImplRef::OutOfFileRecords;
    }
    ptr.p->m_file_no = file_no;
    if (v2)
    {
      jam();
      ptr.p->m_ndb_version = NDB_DISK_V2;
    }
    else
    {
      jam();
      ptr.p->m_ndb_version = 0;
    }
  }
  else
  {
    /**
     * We don't know at this point what type of format the file has.
     * We assume v2 format to start with.
     */
    ptr.p->m_ndb_version = NDB_DISK_V2;
    v2 = true;
  }
  
  FsOpenReq* req = (FsOpenReq*)signal->getDataPtrSend();
  req->userReference = reference();
  req->userPointer = ptr.i;
  
  memset(req->fileNumber, 0, sizeof(req->fileNumber));
  FsOpenReq::setVersion(req->fileNumber, 4); // Version 4 = specified filename
  FsOpenReq::v4_setBasePath(req->fileNumber, FsOpenReq::BP_DD_DF);

  req->fileFlags = 0;
  req->fileFlags |= FsOpenReq::OM_READWRITE;
  req->fileFlags |= FsOpenReq::OM_DIRECT;
  req->fileFlags |= FsOpenReq::OM_THREAD_POOL;
  switch(requestInfo){
  case CreateFileImplReq::Create:
    DEB_TSMAN_RESTART(("File::Create"));
    req->fileFlags |= FsOpenReq::OM_CREATE_IF_NONE;
    req->fileFlags |= FsOpenReq::OM_INIT;
    break;
  case CreateFileImplReq::CreateForce:
    DEB_TSMAN_RESTART(("File::CreateForce"));
    req->fileFlags |= FsOpenReq::OM_CREATE;
    req->fileFlags |= FsOpenReq::OM_INIT;
    break;
  case CreateFileImplReq::Open:
    DEB_TSMAN_RESTART(("File::Open"));
    req->fileFlags |= FsOpenReq::OM_READ_SIZE;
    break;
  default:
    ndbabort();
  }
  if (c_encrypted_filesystem)
  {
    jam();
    req->fileFlags |= FsOpenReq::OM_ENCRYPT_XTS;
  }

  req->page_size = File_formats::NDB_PAGE_SIZE;
  req->file_size_hi = hi;
  req->file_size_lo = lo;
  req->auto_sync_size = 0;

  Uint64 pages = (Uint64(hi) << 32 | Uint64(lo)) / Uint64(File_formats::NDB_PAGE_SIZE);
  Uint32 extent_size = ts_ptr.p->m_extent_size; // Extent size in #pages
  Uint64 extents = (pages + Uint64(extent_size) - Uint64(1)) / Uint64(extent_size);
  extents = extents ? extents : Uint64(1);
  Uint64 data_pages = extents * Uint64(extent_size);

  /**
   * We always calculate the file size by using the v1 format to ensure
   * that we can always open the file with size check.
   */
  Uint64 extent_pages = calculate_extent_pages_in_file(extents,
                                                       extent_size,
                                                       data_pages,
                                                       v2);
  Uint64 tot_pages = Uint64(1) + extent_pages + data_pages;

  // TODO check overflow in cast
  ptr.p->m_create.m_extent_pages = Uint32(extent_pages);
  ptr.p->m_create.m_data_pages = Uint32(data_pages);

  /**
   * Check whether there are enough free slots in the disk page buffer
   * for extent pages, which will be locked in the buffer.
   */
  {
    Page_cache_client pgman(this, m_pgman);
    if (!pgman.extent_pages_available(extent_pages))
    {
      return CreateFileImplRef::OutOfDiskPageBufferMemory;

      // CreateFileImplReq::Abort from DBDICT will free the
      // PGMAN datafile already created
    }
  }

  /**
   * Update file size
   */
  Uint64 bytes = tot_pages * Uint64(File_formats::NDB_PAGE_SIZE);
  hi = (Uint32)(bytes >> 32);
  lo = (Uint32)(bytes & 0xFFFFFFFF);
  req->file_size_hi = hi;
  req->file_size_lo = lo;
#if defined VM_TRACE || defined ERROR_INSERT
  ndbout << "DD tsman: file id:" << ptr.p->m_file_id
         << " datafile pages/bytes:" << data_pages
         << "/" << data_pages*File_formats::NDB_PAGE_SIZE
         << " extent pages:" << extent_pages << endl;
#endif

  if ((req->fileFlags & FsOpenReq::OM_ENCRYPT_CIPHER_MASK) != 0)
  {
    ndbrequire(handle->m_cnt == 1);
    ndbrequire(import(handle->m_ptr[FsOpenReq::ENCRYPT_KEY_MATERIAL],
                      (const Uint32*)&FsOpenReq::DUMMY_KEY,
                      FsOpenReq::DUMMY_KEY.get_needed_words()));
    handle->m_cnt++;
    req->fileFlags |= FsOpenReq::OM_ENCRYPT_KEY;
  }
  sendSignal(NDBFS_REF, GSN_FSOPENREQ, signal, FsOpenReq::SignalLength, JBB,
	     handle);

  return 0;
}

void
Tsman::execFSWRITEREQ(const FsReadWriteReq* req) const /* called direct cross threads from Ndbfs */
{
  /**
   * This is currently run in other thread -> no jam
   *
   * We only run this code when initialising a datafile during its creation.
   * This method is called from NDBFS file system thread to initialise the
   * content in the original pages in the datafile when the datafile is
   * first created. The pages used in this creation is allocated from the
   * DataMemory and is owned by the file system thread, so these can be
   * safely written to. Other than that we can only read stable variables
   * that won't change during the execution in the file system thread.
   *
   * We will always initialise new data files to the new format even if
   * other data files of the same tablespace use the old format. The
   * format of the data files is a file property and not a tablespace
   * property.
   *
   * For testing purposes we make it possible to still test with the old
   * format using either an error insert or a by changing false to true
   * below before compiling.
   */
  //jamEntry();
  Ptr<Datafile> ptr;
  Ptr<GlobalPage> page_ptr;
  
<<<<<<< HEAD
  m_file_pool.getPtr(ptr, req->userPointer);
  m_shared_page_pool.getPtr(page_ptr, req->data.pageData[0]);
=======
  ndbrequire(m_file_pool.getPtr(ptr, req->userPointer));
  ndbrequire(req->getFormatFlag(req->operationFlag) ==
               req->fsFormatSharedPage);
  ndbrequire(m_shared_page_pool.getPtr(page_ptr, req->data.sharedPage.pageNumber));
>>>>>>> fbdaa4de
  
  Uint32 page_no = req->varIndex;
  Uint32 size = ptr.p->m_extent_size;
  Uint32 extent_pages = ptr.p->m_create.m_extent_pages;
  Uint32 datapages = ptr.p->m_create.m_data_pages;

  bool v2 = (ptr.p->m_ndb_version >= NDB_DISK_V2);
  Uint32 header_words = File_formats::Datafile::extent_header_words(size, v2);
  Uint32 per_page = File_formats::Datafile::extent_page_words(v2) / header_words;
  Uint32 extents = datapages/size;

  client_lock(0);
  if (page_no == 0)
  {
    //jam();
    memset(page_ptr.p, 0, File_formats::NDB_PAGE_SIZE);
    Ptr<Tablespace> ts_ptr;
    m_tablespace_hash.getPtr(ts_ptr, ptr.p->m_tablespace_ptr_i);

    File_formats::Datafile::Zero_page* page = 
      (File_formats::Datafile::Zero_page*)page_ptr.p;
    page->m_page_header.init(File_formats::FT_Datafile, 
			     getOwnNodeId(),
                             v2 ? NDB_DISK_V2 : 0,
			     (Uint32)time(0));
    page->m_file_no = ptr.p->m_file_no;
    page->m_file_id = ptr.p->m_file_id;
    page->m_tablespace_id = ts_ptr.p->m_tablespace_id;
    page->m_tablespace_version = ts_ptr.p->m_version;
    page->m_data_pages = extents * size;
    page->m_extent_pages = extent_pages;
    page->m_extent_size = size;
    page->m_extent_count = extents;
    page->m_extent_headers_per_page = per_page;
    page->m_extent_header_words = header_words;
    page->m_extent_header_bits_per_page = 
      File_formats::Datafile::EXTENT_HEADER_BITMASK_BITS_PER_PAGE;
    if (v2)
    {
      File_formats::Datafile::Zero_page_v2 *page_v2 =
        (File_formats::Datafile::Zero_page_v2*)page;
      page_v2->m_checksum = 0;
    }
  } 
  else if ((page_no-1) < extent_pages)
  {
    //jam();
    memset(page_ptr.p, 0, File_formats::NDB_PAGE_SIZE);
    
    Uint32 curr_extent = page_no*per_page;
    
    File_formats::Datafile::Extent_page* page = 
      (File_formats::Datafile::Extent_page*)page_ptr.p;
    page->m_page_header.m_page_lsn_hi = 0;
    page->m_page_header.m_page_lsn_lo = 0;
    page->m_page_header.m_page_type = File_formats::PT_Extent_page;
    if (v2)
    {
      File_formats::Datafile::Extent_page_v2 *page_v2 =
        (File_formats::Datafile::Extent_page_v2*)page;
      page_v2->m_checksum = 0;
      page_v2->m_ndb_version = NDB_DISK_V2;
    }
    
    for(Uint32 i = 0; i<per_page; i++)
    {
      if (v2)
      {
        File_formats::Datafile::Extent_page_v2 *page_v2 =
          (File_formats::Datafile::Extent_page_v2*)page;
        File_formats::Datafile::Extent_header_v2 * head =
          page_v2->get_header_v2(i, size);
        memset(head, 0, 4*header_words);
        head->m_table = RNIL;
        head->m_next_free_extent = ++curr_extent;
      }
      else
      {
        File_formats::Datafile::Extent_header * head =
          page->get_header(i, size, v2);
        memset(head, 0, 4*header_words);
        head->m_table = RNIL;
        head->m_next_free_extent = ++curr_extent;
      }
    }
    if (page_no == extent_pages)
    {
      Uint32 last = extents - ((extent_pages - 1) * per_page);
      if (v2)
      {
        File_formats::Datafile::Extent_page_v2 *page_v2 =
          (File_formats::Datafile::Extent_page_v2*)page;
        page_v2->get_header_v2(last - 1, size)->m_next_free_extent = RNIL;
      }
      else
      {
        page->get_header(last - 1, size, v2)->m_next_free_extent = RNIL;
      }
    }
  }
  else 
  {
    //jam();
    /* Should be sufficient to clear header. */
    memset(page_ptr.p, 0, File_formats::NDB_PAGE_SIZE);
    File_formats::Page_header *page_header =
      (File_formats::Page_header*)page_ptr.p;
    page_header->m_page_type = File_formats::PT_Unallocated;
  }
  client_unlock(0);
}

void
Tsman::create_file_ref(Signal* signal, 
		       Ptr<Tablespace> ts_ptr,
		       Ptr<Datafile> ptr, 
		       Uint32 error, Uint32 fsError, Uint32 osError)
{
  CreateFileImplRef* ref= (CreateFileImplRef*)signal->getDataPtr();
  ref->senderData = ptr.p->m_create.m_senderData;
  ref->senderRef = reference();
  ref->errorCode = (CreateFileImplRef::ErrorCode)error;
  ref->fsErrCode = fsError;
  ref->osErrCode = osError;
  sendSignal(ptr.p->m_create.m_senderRef, GSN_CREATE_FILE_IMPL_REF, signal,
	     CreateFileImplRef::SignalLength, JBB);
  
  Local_datafile_list meta(m_file_pool, ts_ptr.p->m_meta_files);
  meta.release(ptr);
}

void
Tsman::execFSOPENREF(Signal* signal)
{
  jamEntry();

  Ptr<Datafile> ptr;  
  Ptr<Tablespace> ts_ptr;
  FsRef* ref = (FsRef*)signal->getDataPtr();

  Uint32 errCode = ref->errorCode;
  Uint32 osErrCode = ref->osErrorCode;

  ndbrequire(m_file_pool.getPtr(ptr, ref->userPointer));
  m_tablespace_hash.getPtr(ts_ptr, ptr.p->m_tablespace_ptr_i);

  create_file_ref(signal, ts_ptr, ptr, 
		  CreateFileImplRef::FileError, errCode, osErrCode);
}

void
Tsman::execFSOPENCONF(Signal* signal)
{
  jamEntry();
  Ptr<Datafile> ptr;  
  Ptr<Tablespace> ts_ptr;
  FsConf* conf = (FsConf*)signal->getDataPtr();

  ndbrequire(m_file_pool.getPtr(ptr, conf->userPointer));
  m_tablespace_hash.getPtr(ts_ptr, ptr.p->m_tablespace_ptr_i);

  Uint32 fd = ptr.p->m_fd = conf->filePointer;
  
  switch(ptr.p->m_create.m_requestInfo){
  case CreateFileImplReq::Create:
  case CreateFileImplReq::CreateForce:
  {
    jam();
    lock_alloc_extent();
    const Uint32 extents = ptr.p->m_create.m_data_pages/ts_ptr.p->m_extent_size;
    ts_ptr.p->m_total_extents += Uint64(extents); // At initial start
    unlock_alloc_extent();
    DEB_TSMAN_NUM_EXTENTS(("Total num_extents: %llu", ts_ptr.p->m_total_extents));
    
    CreateFileImplConf* conf= (CreateFileImplConf*)signal->getDataPtr();
    conf->senderData = ptr.p->m_create.m_senderData;
    conf->senderRef = reference();
    sendSignal(ptr.p->m_create.m_senderRef, GSN_CREATE_FILE_IMPL_CONF, signal,
	       CreateFileImplConf::SignalLength, JBB);
    return;
  }
  case CreateFileImplReq::Open:
  {
    jam();
    /**
     * Read zero page and compare values
     *   can't use page cache as file's file_no is not known
     *
     * We need to verify length of file here. We need to allocate
     * a page to read page zero. Any failure requires us to also
     * close the file before returning.
     */
    Uint64 file_size_hi = conf->file_size_hi;
    Uint64 file_size_lo = conf->file_size_lo;
    Uint64 file_size = (file_size_hi << 32) + file_size_lo;
    Uint64 calc_file_size =
      (Uint64(1) +
       Uint64(ptr.p->m_create.m_data_pages) +
       Uint64(ptr.p->m_create.m_extent_pages)) *
      Uint64(File_formats::NDB_PAGE_SIZE);
    if (file_size != calc_file_size)
    {
      /**
       * Using v2 format to calculate the file size didn't work, try with
       * v1 format instead and see if this is successful.
       */
      Uint64 extent_size = ts_ptr.p->m_extent_size;
      Uint64 data_pages = ptr.p->m_create.m_data_pages;
      Uint64 num_extents = data_pages / extent_size;
      Uint64 extent_pages = calculate_extent_pages_in_file(num_extents,
                                                           Uint32(extent_size),
                                                           data_pages,
                                                           false);
      Uint64 calc_file_size_v1 =
        (Uint64(1) + data_pages + extent_pages) * Uint64(File_formats::NDB_PAGE_SIZE);
      if (file_size == calc_file_size_v1)
      {
        jam();
        ptr.p->m_ndb_version = 0;
        ptr.p->m_create.m_extent_pages = Uint32(extent_pages);
      }
      else if (file_size > calc_file_size_v1)
      {
        jam();
        g_eventLogger->info("file_size = %llu, calc_file_size: %llu, calc_file_size_v1: %llu"
                            "num data_pages: %llu, num extent_pages: %llu"
                            "extent_size: %llu, num_extents: %llu",
                            file_size,
                            calc_file_size,
                            calc_file_size_v1,
                            data_pages,
                            extent_pages,
                            extent_size,
                            num_extents);
        ptr.p->m_create.m_error_code = CreateFileImplRef::FileSizeTooLarge;
      }
      else
      {
        jam();
        ptr.p->m_create.m_error_code = CreateFileImplRef::FileSizeTooSmall;
      }
    }

    Ptr<GlobalPage> page_ptr;
    if(m_global_page_pool.seize(page_ptr) == false)
    {
      jam();
      ptr.p->m_create.m_error_code = CreateFileImplRef::OutOfMemory;
    }
    if (ptr.p->m_create.m_error_code != 0)
    {
      jam();
      ptr.p->m_state = Datafile::FS_ERROR_CLOSE;
      FsCloseReq *req= (FsCloseReq*)signal->getDataPtrSend();
      req->filePointer = ptr.p->m_fd;
      req->userReference = reference();
      req->userPointer = ptr.i;
      sendSignal(NDBFS_REF, GSN_FSCLOSEREQ, signal,
                 FsCloseReq::SignalLength, JBB);
      return;
    }

    ptr.p->m_create.m_page_ptr_i = page_ptr.i;

    FsReadWriteReq* req= (FsReadWriteReq*)signal->getDataPtrSend();
    req->filePointer = fd;
    req->userReference = reference();
    req->userPointer = ptr.i;
    req->varIndex = 0;
    req->numberOfPages = 1;
    req->operationFlag = 0;
    FsReadWriteReq::setFormatFlag(req->operationFlag, 
				  FsReadWriteReq::fsFormatGlobalPage);
    req->data.pageData[0] = page_ptr.i;
    sendSignal(NDBFS_REF, GSN_FSREADREQ, signal, 
	       FsReadWriteReq::FixedLength + 1, JBB);
    return;
  }
  }
}

void
Tsman::execFSREADCONF(Signal* signal){
  jamEntry();
  Ptr<Datafile> ptr;  
  Ptr<Tablespace> ts_ptr;
  FsConf* conf = (FsConf*)signal->getDataPtr();
  
  /**
   * We currently only read pages here as part of CREATE_FILE
   *  (other read is done using pgman)
   */
  ndbrequire(m_file_pool.getPtr(ptr, conf->userPointer));
  m_tablespace_hash.getPtr(ts_ptr, ptr.p->m_tablespace_ptr_i);

  Ptr<GlobalPage> page_ptr;
  ndbrequire(m_global_page_pool.getPtr(page_ptr, ptr.p->m_create.m_page_ptr_i));
  
  File_formats::Datafile::Zero_page* page = 
    (File_formats::Datafile::Zero_page*)page_ptr.p;

  Uint32 fsError = 0;
  bool assumed_v2 = (ptr.p->m_ndb_version >= NDB_DISK_V2);
  ptr.p->m_ndb_version = page->m_page_header.m_ndb_version;
  bool v2 = (page->m_page_header.m_ndb_version >= NDB_DISK_V2);

  if (assumed_v2 != v2)
  {
    /**
     * We assumed that the file used v2 format when we opened it.
     * It turned out that our assumption was wrong. This means that
     * our calculation of extent pages is wrong. We need to correct
     * the setting of extent_pages.
     */
    jam();
    assert(v2 && !assumed_v2);
    ptr.p->m_create.m_extent_pages = page->m_extent_pages;
  }
  if (v2)
  {
    File_formats::Datafile::Zero_page_v2* page_v2 = 
      (File_formats::Datafile::Zero_page_v2*)page_ptr.p;
    fsError = page_v2->m_page_header.validate(File_formats::FT_Datafile, 
                                              getOwnNodeId(),
                                              NDB_DISK_V2,
                                              (Uint32)time(0));
  }
  else
  {
    fsError = page->m_page_header.validate(File_formats::FT_Datafile, 
					   getOwnNodeId(),
                                           0,
					   (Uint32)time(0));
  }
  CreateFileImplRef::ErrorCode err = CreateFileImplRef::NoError;
  Uint32 osError = 0;
  
  do {
    err = CreateFileImplRef::InvalidFileMetadata;
    if(fsError)
      break;

    osError = 1;
    if(page->m_file_id != ptr.p->m_file_id)
      break;

    osError = 2;
    if(page->m_tablespace_id != ts_ptr.p->m_tablespace_id)
      break;

    osError = 3;
    if(page->m_tablespace_version != ts_ptr.p->m_version)
      break;

    osError = 4;
    if(page->m_data_pages != ptr.p->m_create.m_data_pages)
      break;

    osError = 5;
    if(page->m_extent_pages != ptr.p->m_create.m_extent_pages)
      break;

    osError = 6;
    if(page->m_extent_size != ptr.p->m_extent_size)
      break;

    osError = 7;
    if(page->m_extent_header_bits_per_page != 
       File_formats::Datafile::EXTENT_HEADER_BITMASK_BITS_PER_PAGE)
      break;

    osError = 8;
    Uint32 eh_words = 
      File_formats::Datafile::extent_header_words(ptr.p->m_extent_size, v2);
    if(page->m_extent_header_words != eh_words)
      break;

    osError = 9;
    Uint32 per_page = File_formats::Datafile::extent_page_words(v2) / eh_words;
    if(page->m_extent_headers_per_page != per_page)
      break;
    
    osError = 10;    
    Uint32 extents = page->m_data_pages / ptr.p->m_extent_size;
    if(page->m_extent_count != extents)
      break;

    osError = 11;
    ptr.p->m_file_no = page->m_file_no;
    Page_cache_client pgman(this, m_pgman);
    if(pgman.alloc_data_file(signal,
                             ptr.p->m_file_no,
                             v2 ? NDB_DISK_V2 : 0) == RNIL)
    {
      jam();
      break;
    }

    /**
     *
     */
    m_global_page_pool.release(page_ptr);

    lock_alloc_extent();
    ts_ptr.p->m_total_extents += Uint64(extents); // At node restart
    DEB_TSMAN_NUM_EXTENTS(("Total num_extents: %llu", ts_ptr.p->m_total_extents));
    unlock_alloc_extent();

    CreateFileImplConf* conf= (CreateFileImplConf*)signal->getDataPtr();
    conf->senderData = ptr.p->m_create.m_senderData;
    conf->senderRef = reference();
    sendSignal(ptr.p->m_create.m_senderRef, GSN_CREATE_FILE_IMPL_CONF, signal,
	       CreateFileImplConf::SignalLength, JBB);    
    return;
  } while(0);

  m_global_page_pool.release(page_ptr);
  create_file_ref(signal, ts_ptr, ptr, err, fsError, osError);
}

void
Tsman::execFSREADREF(Signal* signal)
{
  jamEntry();
  Ptr<Datafile> ptr;  
  Ptr<Tablespace> ts_ptr;
  FsRef* ref = (FsRef*)signal->getDataPtr();

  ndbrequire(m_file_pool.getPtr(ptr, ref->userPointer));
  m_tablespace_hash.find(ts_ptr, ptr.p->m_tablespace_ptr_i);

  m_global_page_pool.release(ptr.p->m_create.m_page_ptr_i);
  create_file_ref(signal, ts_ptr, ptr, CreateFileImplRef::FileReadError, 
		  ref->errorCode, ref->osErrorCode);
}

void
Tsman::load_extent_pages(Signal* signal, Ptr<Datafile> ptr)
{
  /**
   * Currently all extent header pages needs to be locked in memory
   */
  Page_cache_client::Request preq;
  preq.m_page.m_file_no = ptr.p->m_file_no;
  preq.m_page.m_page_no = ptr.p->m_create.m_loading_extent_page;
  preq.m_table_id = RNIL;
  preq.m_fragment_id = 0;

  preq.m_callback.m_callbackData = ptr.i;
  preq.m_callback.m_callbackFunction = 
    safe_cast(&Tsman::load_extent_page_callback);

  int page_id;
  int flags = Page_cache_client::LOCK_PAGE;
  Page_cache_client pgman(this, m_pgman);
  if((page_id = pgman.get_page(signal, preq, flags)) > 0)
  {
    load_extent_page_callback_direct(signal, ptr.i, (Uint32)page_id);
  }
  
  if(page_id < 0)
  {
    ndbabort();
  }
}

void
Tsman::load_extent_page_callback(Signal* signal, 
				 Uint32 callback,
				 Uint32 real_page_ptr_i)
{
  jamEntry();
  client_lock();
  load_extent_page_callback_direct(signal, callback, real_page_ptr_i);
  client_unlock();
}

void
Tsman::load_extent_page_callback_direct(Signal* signal, 
				        Uint32 callback,
				        Uint32 real_page_ptr_i)
{
  jamEntry();
  Ptr<Datafile> ptr;
  Ptr<GlobalPage> page_ptr;
  ndbrequire(m_file_pool.getPtr(ptr, callback));

  /**
   * Ensure that all extent pages are marked as extent pages before being
   * written by PGMAN (PGMAN needs this information to know how to interpret
   * the page layout and where to find version number and other entries in
   * the page.
   *
   * LSN number for extent pages isn't used.
   */
  ndbrequire(m_global_page_pool.getPtr(page_ptr, real_page_ptr_i));
  File_formats::Page_header *extent_page_header =
    (File_formats::Page_header*)page_ptr.p;
  extent_page_header->m_page_lsn_hi = 0;
  extent_page_header->m_page_lsn_lo = 0;
  extent_page_header->m_page_type = File_formats::PT_Extent_page;
  
  if(++ptr.p->m_create.m_loading_extent_page <= ptr.p->m_create.m_extent_pages)
  {
    jam();
    signal->theData[0] = TsmanContinueB::LOAD_EXTENT_PAGES;
    signal->theData[1] = ptr.i;
    sendSignal(reference(), GSN_CONTINUEB, signal, 2, JBB);
    return;
  }

  Uint32 senderRef = ptr.p->m_create.m_senderRef;  
  Uint32 senderData = ptr.p->m_create.m_senderData;
  Uint32 extent_pages = ptr.p->m_create.m_extent_pages;
  Uint32 data_pages = ptr.p->m_create.m_data_pages;
  ndbassert(ptr.p->m_create.m_requestInfo == CreateFileImplReq::Commit);

  bool v2 = (ptr.p->m_ndb_version >= NDB_DISK_V2);
  Uint32 eh =
    File_formats::Datafile::extent_header_words(ptr.p->m_extent_size, v2);
  Uint32 per_page = File_formats::Datafile::extent_page_words(v2) / eh;

  ptr.p->m_state = Datafile::FS_ONLINE;
  ptr.p->m_online.m_offset_data_pages = 1 + extent_pages;
  ptr.p->m_online.m_first_free_extent = per_page;
  ptr.p->m_online.m_lcp_free_extent_head = RNIL;  
  ptr.p->m_online.m_lcp_free_extent_tail = RNIL;
  ptr.p->m_online.m_lcp_free_extent_count = 0;
  ptr.p->m_online.m_data_pages = data_pages;
  ptr.p->m_online.m_used_extent_cnt = 0;
  ptr.p->m_online.m_extent_headers_per_extent_page = per_page;

  for (Uint32 i = 0; i < NUM_EXTENT_PAGE_MUTEXES; i++)
  {
    int ret = NdbMutex_Init(&ptr.p->m_extent_page_mutex[i]);
    ndbrequire(ret == 0);
  }
  Ptr<Tablespace> ts_ptr;
  ndbrequire(m_tablespace_pool.getPtr(ts_ptr, ptr.p->m_tablespace_ptr_i));
  if (getNodeState().startLevel >= NodeState::SL_STARTED ||
      (getNodeState().startLevel == NodeState::SL_STARTING &&
       getNodeState().starting.restartType == NodeState::ST_INITIAL_START) ||
      (getNodeState().getNodeRestartInProgress() &&
       getNodeState().starting.restartType ==
         NodeState::ST_INITIAL_NODE_RESTART))
  {
    jam();
    Local_datafile_list free_list(m_file_pool, ts_ptr.p->m_free_files);
    Local_datafile_list meta(m_file_pool, ts_ptr.p->m_meta_files);
    meta.remove(ptr);
    free_list.addFirst(ptr);
  }
  
  CreateFileImplConf* conf= (CreateFileImplConf*)signal->getDataPtr();
  conf->senderData = senderData;
  conf->senderRef = reference();
  sendSignal(senderRef, GSN_CREATE_FILE_IMPL_CONF, signal,
	     CreateFileImplConf::SignalLength, JBB);
}

void
Tsman::execSTART_RECREQ(Signal* signal)
{
  jamEntry();
  Ptr<Tablespace> ts_ptr;
  m_tablespace_list.first(ts_ptr);
  
  signal->theData[0] = TsmanContinueB::SCAN_TABLESPACE_EXTENT_HEADERS;
  signal->theData[1] = ts_ptr.i;
  sendSignal(reference(), GSN_CONTINUEB, signal, 2, JBB);
}

void
Tsman::scan_tablespace(Signal* signal, Uint32 ptrI)
{
  Ptr<Tablespace> ts_ptr;
  if(ptrI == RNIL)
  {
    jam();
    signal->theData[0] = reference();
    sendSignal(DBLQH_REF, GSN_START_RECCONF, signal, 1, JBB);    
    return;
  }
  
  ndbrequire(m_tablespace_pool.getPtr(ts_ptr, ptrI));

  Ptr<Datafile> file_ptr;
  {
    Local_datafile_list meta(m_file_pool, ts_ptr.p->m_meta_files);
    meta.first(file_ptr);
  }

  scan_datafile(signal, ts_ptr.i, file_ptr.i);
}

void
Tsman::scan_datafile(Signal* signal, Uint32 ptrI, Uint32 filePtrI)
{
  Ptr<Datafile> file_ptr;
  Ptr<Tablespace> ts_ptr;
  ndbrequire(m_tablespace_pool.getPtr(ts_ptr, ptrI));
  if(filePtrI == RNIL)
  {
    jam();
    m_tablespace_list.next(ts_ptr);
    signal->theData[0] = TsmanContinueB::SCAN_TABLESPACE_EXTENT_HEADERS;
    signal->theData[1] = ts_ptr.i;
    sendSignal(reference(), GSN_CONTINUEB, signal, 2, JBB);
  }
  else
  {
    jam();
    ndbrequire(m_file_pool.getPtr(file_ptr, filePtrI));
    scan_extent_headers(signal, file_ptr);
  }
}

/**
 * This function is used during restarts to ensure that DBTUP and TSMAN
 * gets its in-memory representations of free pages in extents up to date.
 */
void
Tsman::scan_extent_headers(Signal* signal, Ptr<Datafile> ptr)
{
  Ptr<Tablespace> ts_ptr;
  ndbrequire(m_tablespace_pool.getPtr(ts_ptr, ptr.p->m_tablespace_ptr_i));

  Uint32 firstFree= RNIL;
  Uint32 size = ptr.p->m_extent_size;
  Uint32 per_page = ptr.p->m_online.m_extent_headers_per_extent_page;
  Uint32 pages= ptr.p->m_online.m_offset_data_pages - 1;
  Uint32 datapages= ptr.p->m_online.m_data_pages;
  for(Uint32 i = 0; i < pages; i++)
  {
    jam();
    Uint32 page_no = pages - i;
    Page_cache_client::Request preq;
    preq.m_page.m_page_no = page_no;
    preq.m_page.m_file_no = ptr.p->m_file_no;
    preq.m_table_id = RNIL;
    preq.m_fragment_id = 0;

    int flags = Page_cache_client::DIRTY_REQ;
    Page_cache_client pgman(this, m_pgman);
    pgman.get_extent_page(signal, preq, flags);

    bool v2 = (ptr.p->m_ndb_version >= NDB_DISK_V2);
    File_formats::Datafile::Extent_page* page = 
      (File_formats::Datafile::Extent_page*)pgman.m_ptr.p;
    
    Uint32 extents= per_page;
    if(page_no == pages)
    {
      jam();
      /**
       * Last extent header page...
       * This extent page might not be used fully, so
       * set correct no of extent headers on this page.
       */
      Uint32 total_extents = datapages / size;
      extents= total_extents - (pages - 1)*per_page;
    }
    for(Uint32 j = 0; j<extents; j++)
    {
      jam();
      Uint32 extent_no = extents - j - 1;
      
      File_formats::Datafile::Extent_data *ext_data =
        page->get_extent_data(extent_no, size, v2);
      Uint32 *ext_table_id = page->get_table_id(extent_no, size, v2);
      Uint32 *ext_next_free_extent =
        page->get_next_free_extent(extent_no, size, v2);
      Uint32 *ext_fragment_id =
        page->get_fragment_id(extent_no, size, v2);
      Uint32 *ext_create_table_version =
        page->get_create_table_version(extent_no, size, v2);

      if ((*ext_table_id) == RNIL)
      {
        jam();
        /* This extent was free still, so no need to do anything. */
        D("extent free" << V(j));
        DEB_TSMAN_RESTART(("extent(%u,%u) free", ptr.p->m_file_no,
                            ((page_no * per_page) + extent_no)));
        (*ext_table_id) = RNIL;
        (*ext_next_free_extent) = firstFree;
        firstFree = page_no * per_page + extent_no;
      }
      else
      {
        jam();
        /**
         * This extent was used, we do however need to step with care here
         * since it is perfectly possible that the table id and fragment id
         * might be an old dropped page. If the table doesn't exist then
         * this is clear, it could also have the wrong create table version.
         * We can only detect if it is the wrong create table version if we
         * are using the new version of the extent page layout (v2).
         *
         * With v1 we might in this manner get extents that have unused pages
         * attached to them. These pages will be allocated to the table, so it
         * is a form of memory leak, but the pages in this extent was not
         * used at all, so the content on them is garbage. The extent bits
         * indicate that a page is full, in this case the page is lost until
         * the table is dropped, so a form of memory leak. The extent bits
         * might indicate that the page is empty in which case the page might
         * get used if the table grows, but could also remain unused. Finally
         * if the extent bits indicate that the page is not full and also not
         * empty then we can have a problem if the page is claiming it is full.
         * In this case we assume the page comes from this problematic case
         * and initial the page as it was an empty page.
         */
        Dbtup_client tup(this, m_tup);
        Local_key key;
        key.m_file_no = ptr.p->m_file_no;
        key.m_page_no = 
          pages + 1 + size * (page_no * per_page + extent_no - per_page);
        key.m_page_idx = page_no * per_page + extent_no;
        int res = tup.disk_restart_alloc_extent((*ext_table_id),
                                                (*ext_fragment_id),
                                                v2 ?
                                                  (*ext_create_table_version) :
                                                  0,
                                                &key,
                                                size);
        if (res == 0)
        {
          jamEntry();
          ptr.p->m_online.m_used_extent_cnt++;
          ts_ptr.p->m_total_used_extents++;
          DEB_TSMAN_NUM_EXTENTS(("Allocated extent during restart"
                             " tab(%u,%u), num_extents: %llu",
                             (*ext_table_id),
                             (*ext_fragment_id),
                             ts_ptr.p->m_total_used_extents));
          for(Uint32 i = 0; i<size; i++, key.m_page_no++)
          {
            jam();
            Uint32 bits= ext_data->get_free_bits(i) & COMMITTED_MASK;
            /**
             * No need to make page dirty since only UNCOMMITTED bits
             * are changed
             */
            ext_data->update_free_bits(i, bits | (bits << UNCOMMITTED_SHIFT));
            tup.disk_restart_page_bits((*ext_table_id),
                                       (*ext_fragment_id),
                                       v2 ?
                                         (*ext_create_table_version) :
                                         0,
                                       &key, 
                                       bits);
          }
          D("extent used" << V(j) << V((*ext_table_id)) <<
                             V((*ext_fragment_id)) << V(key));
        }
        else
        {
          /**
           * Either table has been deleted, it could be a table with a table
           * id that have been reused. The table id, fragment id and
           * create table version all three have to be found for things to
           * be correct and we can use the extent for this fragment.
           */
          jam();
          DEB_TSMAN_RESTART(("tab(%u,%u):%u not used, deleted",
                             (*ext_table_id),
                             (*ext_fragment_id),
                             (*ext_create_table_version)));
          (*ext_table_id) = RNIL;
          (*ext_next_free_extent) = firstFree;
          firstFree = page_no * per_page + extent_no;
          D("extent free" << V(j) << V((*ext_table_id))
                          << V((*ext_fragment_id)) << V(key));
        }
      }
    }
  }
  ptr.p->m_online.m_first_free_extent= firstFree;
  Local_datafile_list meta(m_file_pool, ts_ptr.p->m_meta_files);
  Ptr<Datafile> next = ptr;
  meta.next(next);
  if(firstFree != RNIL)
  {
    jam();
    Local_datafile_list free_list(m_file_pool, ts_ptr.p->m_free_files);
    meta.remove(ptr);
    free_list.addFirst(ptr);
  }
  else
  {
    jam();
    Local_datafile_list full(m_file_pool, ts_ptr.p->m_full_files);
    meta.remove(ptr);
    full.addFirst(ptr);
  }
  
  signal->theData[0] = TsmanContinueB::SCAN_DATAFILE_EXTENT_HEADERS;
  signal->theData[1] = ts_ptr.i;
  signal->theData[2] = next.i;
  sendSignal(reference(), GSN_CONTINUEB, signal, 3, JBB);
}

void
Tsman::execDROP_FILE_IMPL_REQ(Signal* signal)
{
  jamEntry();
  client_lock();
  DropFileImplReq req = *(DropFileImplReq*)signal->getDataPtr();
  Ptr<Datafile> file_ptr;
  Ptr<Tablespace> fg_ptr;
  
  Uint32 errorCode = 0;
  do
  {
    if (!m_tablespace_hash.find(fg_ptr, req.filegroup_id))
    {
      jam();
      errorCode = DropFileImplRef::InvalidFilegroup;
      break;
    }
    
    if (fg_ptr.p->m_version != req.filegroup_version)
    {
      jam();
      errorCode = DropFileImplRef::InvalidFilegroupVersion;
      break;
    }
    
    switch(req.requestInfo){
    case DropFileImplReq::Prepare:{
      if (find_file_by_id(file_ptr, fg_ptr.p->m_full_files, req.file_id))
      {
	jam();
	Local_datafile_list full(m_file_pool, fg_ptr.p->m_full_files);
	full.remove(file_ptr);
      }
      else if(find_file_by_id(file_ptr, fg_ptr.p->m_free_files, req.file_id))
      {
	jam();
	Local_datafile_list free_list(m_file_pool, fg_ptr.p->m_free_files);
	free_list.remove(file_ptr);
      }
      else if(find_file_by_id(file_ptr, fg_ptr.p->m_meta_files, req.file_id))
      {
	jam();
	Local_datafile_list meta(m_file_pool, fg_ptr.p->m_meta_files);
	meta.remove(file_ptr);
      }
      else
      {
        jam();
	errorCode = DropFileImplRef::NoSuchFile;
	break;
      }
      
      Local_datafile_list meta(m_file_pool, fg_ptr.p->m_meta_files);
      meta.addFirst(file_ptr);
      
      if (file_ptr.p->m_online.m_used_extent_cnt || 
	  file_ptr.p->m_state != Datafile::FS_ONLINE)
      {
        jam();
	errorCode = DropFileImplRef::FileInUse;
	break;
      }
      
      file_ptr.p->m_state = Datafile::FS_DROPPING;
      break;
    }
    case DropFileImplReq::Commit:
      ndbrequire(find_file_by_id(file_ptr, fg_ptr.p->m_meta_files, req.file_id));
      jam();
      if (file_ptr.p->m_ref_count)
      {
        jam();
        client_unlock();
        sendSignalWithDelay(reference(), GSN_DROP_FILE_REQ, signal,
                            100, signal->getLength());
        return;
      }
      
      file_ptr.p->m_create.m_extent_pages = 
	file_ptr.p->m_online.m_offset_data_pages - 1;
      file_ptr.p->m_create.m_senderRef = req.senderRef;
      file_ptr.p->m_create.m_senderData = req.senderData;
      release_extent_pages(signal, file_ptr);
      client_unlock();
      return;
    case DropFileImplReq::Abort:{
      ndbrequire(find_file_by_id(file_ptr, fg_ptr.p->m_meta_files, req.file_id));
      file_ptr.p->m_state = Datafile::FS_ONLINE;
      Local_datafile_list meta(m_file_pool, fg_ptr.p->m_meta_files);
      meta.remove(file_ptr);
      if (file_ptr.p->m_online.m_first_free_extent != RNIL)
      {
        jam();
	Local_datafile_list free_list(m_file_pool, fg_ptr.p->m_free_files);
        free_list.addLast(file_ptr);
      }
      else
      {
        jam();
	Local_datafile_list full(m_file_pool, fg_ptr.p->m_full_files);
        full.addFirst(file_ptr);
      }
      break;
    }
    }
  } while(0);
  
  if (errorCode)
  {
    jam();
    DropFileImplRef* ref = (DropFileImplRef*)signal->getDataPtrSend();
    ref->senderRef = reference();
    ref->senderData = req.senderData;
    ref->errorCode = errorCode;
    sendSignal(req.senderRef, GSN_DROP_FILE_IMPL_REF, signal,
	       DropFileImplRef::SignalLength, JBB);
  }
  else
  {
    jam();
    DropFileImplConf* conf = (DropFileImplConf*)signal->getDataPtrSend();
    conf->senderRef = reference();
    conf->senderData = req.senderData;
    sendSignal(req.senderRef, GSN_DROP_FILE_IMPL_CONF, signal,
	       DropFileImplConf::SignalLength, JBB);
  }
  client_unlock();
}

Tsman::Tablespace::Tablespace(Tsman* ts, const CreateFilegroupImplReq* req)
{
  m_tsman = ts;
  m_logfile_group_id = req->tablespace.logfile_group_id;
  m_tablespace_id = req->filegroup_id;
  m_version = req->filegroup_version;
  m_ref_count = 0;
  m_total_extents = Uint64(0);
  m_total_used_extents = Uint64(0);
  
  m_extent_size = (Uint32)DIV(req->tablespace.extent_size, File_formats::NDB_PAGE_SIZE);
#if defined VM_TRACE || defined ERROR_INSERT
  ndbout << "DD tsman: ts id:" << m_tablespace_id << " extent pages/bytes:"
         << m_extent_size << "/" << m_extent_size*File_formats::NDB_PAGE_SIZE
         << endl;
#endif
}

Tsman::Datafile::Datafile(const struct CreateFileImplReq* req)
{
  m_file_id = req->file_id;
  
  m_file_no = RNIL;
  m_fd = RNIL;
  m_online.m_first_free_extent = RNIL;
  m_ref_count = 0;
  m_ndb_version = NDB_DISK_V2;
    
  m_create.m_senderRef = req->senderRef; // During META
  m_create.m_senderData = req->senderData; // During META
  m_create.m_requestInfo = req->requestInfo;
  m_create.m_error_code = 0;
}

void
Tsman::execALLOC_EXTENT_REQ(Signal* signal)
{
  EmulatedJamBuffer* const jamBuf = getThrJamBuf();

  thrjamEntry(jamBuf);
  Ptr<Tablespace> ts_ptr;
  Ptr<Datafile> file_ptr;
  AllocExtentReq req = *(AllocExtentReq*)signal->getDataPtr();
  AllocExtentReq::ErrorCode err;

  lock_alloc_extent();
  ndbrequire(m_tablespace_hash.find(ts_ptr, req.request.tablespace_id));

  Local_datafile_list tmp(m_file_pool, ts_ptr.p->m_free_files);
  
  const bool starting =
    (getNodeState().startLevel <= NodeState::SL_STARTING);

  // Reserve 4% of total data extents of a tablespace from normal usage.
  // This will be used during node starts.
  bool extent_available = false;

  if (tmp.first(file_ptr))
  {
    if (unlikely(starting))
    {
      thrjam(jamBuf);
      extent_available = true;
    }
    else
    {
      thrjam(jamBuf);
      extent_available =
        (Uint64(100) * (ts_ptr.p->m_total_used_extents + 1) <
         Uint64(96) * ts_ptr.p->m_total_extents);
    }
  }
  if (extent_available)
  {
    thrjam(jamBuf);
    Uint32 size = file_ptr.p->m_extent_size;
    Uint32 extent = file_ptr.p->m_online.m_first_free_extent;
    Uint32 data_off = file_ptr.p->m_online.m_offset_data_pages;
    Uint32 eh_words;
    Uint32 per_page;
    bool v2 = (file_ptr.p->m_ndb_version >= NDB_DISK_V2);
    eh_words = File_formats::Datafile::extent_header_words(size, v2);
    per_page = File_formats::Datafile::extent_page_words(v2) / eh_words;
    Uint32 page_no = extent / per_page;
    Uint32 extent_no = extent % per_page;
    Page_cache_client::Request preq;
    preq.m_page.m_page_no = page_no;
    preq.m_page.m_file_no = file_ptr.p->m_file_no;
    preq.m_table_id = RNIL;
    preq.m_fragment_id = 0;

    /**
     * Handling of unmapped extent header pages is not implemented
     */
    lock_extent_page(file_ptr.p, page_no);
    int flags = Page_cache_client::DIRTY_REQ;
    Page_cache_client pgman(this, m_pgman);
    pgman.get_extent_page(signal, preq, flags);
    {
      thrjam(jamBuf);
      GlobalPage* ptr_p = pgman.m_ptr.p;
      
      File_formats::Datafile::Extent_page* page = 
        (File_formats::Datafile::Extent_page*)ptr_p;

      File_formats::Datafile::Extent_header *header =
        page->get_header(extent_no, size, v2);

      Uint32 *ext_table_id = page->get_table_id(extent_no,
                                                size,
                                                v2);
      ndbassert((Uint32*)header == (Uint32*)ext_table_id);
      Uint32 *ext_fragment_id = page->get_fragment_id(extent_no,
                                                      size,
                                                      v2);
      Uint32 *ext_next_free_extent = page->get_next_free_extent(
                                                      extent_no,
                                                      size,
                                                      v2);
      Uint32 *ext_create_table_version = page->get_create_table_version(
                                                      extent_no,
                                                      size,
                                                      v2);
      ndbrequire((*ext_table_id) == RNIL);
      Uint32 next_free = *ext_next_free_extent;
      /**
       * Init header
       */
      memset(header, 0, 4*eh_words);
      (*ext_table_id) = req.request.table_id;
      (*ext_fragment_id) = req.request.fragment_id;
      if (v2)
      {
        thrjam(jamBuf);
        (*ext_create_table_version) = req.request.create_table_version;
      }

      /**
       * Check if file is full
       */
      file_ptr.p->m_online.m_used_extent_cnt++;
      ts_ptr.p->m_total_used_extents++;
      DEB_TSMAN_NUM_EXTENTS(("ALLOC_EXTENT_REQ: tab(%u,%u)"
                             " num_extents: %llu",
                             (*ext_table_id),
                             (*ext_fragment_id),
                             ts_ptr.p->m_total_used_extents));
      file_ptr.p->m_online.m_first_free_extent = next_free;
      tmp.remove(file_ptr);
      if (next_free == RNIL)
      {
        thrjam(jamBuf);
        Local_datafile_list full(m_file_pool, ts_ptr.p->m_full_files);
        full.addFirst(file_ptr);
      }
      else
      {
        /**
         * Ensure that we round robin allocation of extents on all available
         * data files. This ensures that we get a sort of RAID on the defined
         * data files in the tablespace.
         */
        thrjam(jamBuf);
        tmp.addLast(file_ptr);
      }
      
      /**
       * Pack return values
       */
      ndbassert(extent >= per_page);
      preq.m_page.m_page_no = data_off + size * (extent - /* zero */ per_page);
      preq.m_page.m_page_idx = extent; // extent_no
      
      AllocExtentReq* rep = (AllocExtentReq*)signal->getDataPtr();
      rep->reply.errorCode = 0;
      rep->reply.page_id = preq.m_page;
      rep->reply.page_count = size;
    }
    unlock_extent_page(file_ptr.p, page_no);
  }
  else
  {
    thrjam(jamBuf);
    err = AllocExtentReq::NoExtentAvailable;
    Local_datafile_list full_tmp(m_file_pool, ts_ptr.p->m_full_files);
    if (tmp.isEmpty() && full_tmp.isEmpty())
    { 
      thrjam(jamBuf);
      err = AllocExtentReq::NoDatafile;
    }
  
    /**
     * Pack return values
     */
    AllocExtentReq* rep = (AllocExtentReq*)signal->getDataPtr();
    rep->reply.errorCode = err;
  }
  unlock_alloc_extent();
  return;
}

void
Tsman::execFREE_EXTENT_REQ(Signal* signal)
{
  EmulatedJamBuffer* const jamBuf = getThrJamBuf();

  thrjamEntry(jamBuf);
  Ptr<Datafile> file_ptr;
  FreeExtentReq req = *(FreeExtentReq*)signal->getDataPtr();
  FreeExtentReq::ErrorCode err = (FreeExtentReq::ErrorCode)0;
  
  ndbout << "Free extent: " << req.request.key << endl;

  Datafile file_key;
  file_key.m_file_no = req.request.key.m_file_no;
  ndbrequire(m_file_hash.find(file_ptr, file_key));

  struct req val = lookup_extent(req.request.key.m_page_no, file_ptr.p);
  Uint32 extent = 
    (req.request.key.m_page_no - val.m_extent_pages) / val.m_extent_size + 
    file_ptr.p->m_online.m_extent_headers_per_extent_page;
  
  Page_cache_client::Request preq;
  preq.m_page.m_page_no = val.m_extent_page_no;
  preq.m_page.m_file_no = req.request.key.m_file_no;
  preq.m_table_id = RNIL;
  preq.m_fragment_id = 0;

  lock_alloc_extent();
  lock_extent_page(file_ptr.p, val.m_extent_page_no);

  /**
   * Handling of unmapped extent header pages is not implemented
   */
  int flags = Page_cache_client::DIRTY_REQ;
  Page_cache_client pgman(this, m_pgman);
  pgman.get_extent_page(signal, preq, flags);
  {
    thrjam(jamBuf);
    GlobalPage* ptr_p = pgman.m_ptr.p;
    
    bool v2 = (file_ptr.p->m_ndb_version >= NDB_DISK_V2);
    File_formats::Datafile::Extent_page* page = 
      (File_formats::Datafile::Extent_page*)ptr_p;
    Uint32 *ext_table_id = page->get_table_id(val.m_extent_no,
                                              val.m_extent_size,
                                              v2);
#ifdef DEBUG_TSMAN_NUM_EXTENTS
    Uint32 *ext_fragment_id = page->get_fragment_id(val.m_extent_no,
                                                    val.m_extent_size,
                                                    v2);
#endif
    Uint32 *ext_next_free_extent = page->get_next_free_extent(
                                              val.m_extent_no,
                                              val.m_extent_size,
                                              v2);

    ndbrequire((*ext_table_id) == req.request.table_id);
    (*ext_table_id) = RNIL;
        
    file_ptr.p->m_online.m_used_extent_cnt--;
    if (m_lcp_ongoing)
    {
      thrjam(jamBuf);
      *ext_next_free_extent= file_ptr.p->m_online.m_lcp_free_extent_head;
      if(file_ptr.p->m_online.m_lcp_free_extent_head == RNIL)
	file_ptr.p->m_online.m_lcp_free_extent_tail= extent;
      file_ptr.p->m_online.m_lcp_free_extent_head= extent;
      file_ptr.p->m_online.m_lcp_free_extent_count++;
      DEB_TSMAN_NUM_EXTENTS(("FREE_EXTENT_REQ(waitLCP): tab(%u,%u)",
                             req.request.table_id,
                             (*ext_fragment_id)));
    }
    else
    {
      thrjam(jamBuf);
      *ext_next_free_extent = file_ptr.p->m_online.m_first_free_extent;
      if (file_ptr.p->m_online.m_first_free_extent == RNIL)
      {
        thrjam(jamBuf);
	/**
	 * Move from full to free
	 */
	Ptr<Tablespace> ptr;
        ndbrequire(m_tablespace_pool.getPtr(ptr, file_ptr.p->m_tablespace_ptr_i));
	Local_datafile_list free_list(m_file_pool, ptr.p->m_free_files);
	Local_datafile_list full(m_file_pool, ptr.p->m_full_files);
	full.remove(file_ptr);
        free_list.addLast(file_ptr);
      }
      file_ptr.p->m_online.m_first_free_extent = extent;

      Ptr<Tablespace> ts_ptr;
      ndbrequire(m_tablespace_pool.getPtr(ts_ptr, file_ptr.p->m_tablespace_ptr_i));
      ts_ptr.p->m_total_used_extents--;
      DEB_TSMAN_NUM_EXTENTS(("FREE_EXTENT_REQ: tab(%u,%u)"
                             " num_extents: %llu",
                             req.request.table_id,
                             (*ext_fragment_id),
                             ts_ptr.p->m_total_used_extents));
    }
  }
  
  /**
   * Pack return values
   */
  FreeExtentReq* rep = (FreeExtentReq*)signal->getDataPtr();
  rep->reply.errorCode = err;
  unlock_extent_page(file_ptr.p, val.m_extent_page_no);
  unlock_alloc_extent();
  return;
}

void
Tsman::get_set_extent_info(Signal *signal,
                           Local_key &key,
                           Uint32 &tableId,
                           Uint32 &fragId,
                           Uint32 &create_table_version,
                           bool read)
{
  EmulatedJamBuffer* const jamBuf = getThrJamBuf();
  thrjamEntry(jamBuf);
  Ptr<Datafile> file_ptr;
  Datafile file_key;
  file_key.m_file_no = key.m_file_no;
  ndbrequire(m_file_hash.find(file_ptr, file_key));

  // Get extent page info
  struct req val = lookup_extent(key.m_page_no, file_ptr.p);

  Page_cache_client::Request preq;
  preq.m_page.m_page_no = val.m_extent_page_no;
  preq.m_page.m_file_no = key.m_file_no;
  preq.m_table_id = RNIL;
  preq.m_fragment_id = 0;

  lock_extent_page(file_ptr.p, val.m_extent_page_no);
  int flags = 0;
  Page_cache_client pgman(this, m_pgman);

  /**
   * Extent pages are locked into the page cache.
   * This means that it is bound in the page cache until
   * the node goes down. Hence, get_extent_page always return
   * for extent pages successfully. Otherwise it will crash.
   */
  pgman.get_extent_page(signal, preq, flags);
  thrjam(jamBuf);
  GlobalPage* ptr_p = pgman.m_ptr.p;
  bool v2 = (file_ptr.p->m_ndb_version >= NDB_DISK_V2);
  File_formats::Datafile::Extent_page* page =
    (File_formats::Datafile::Extent_page*)ptr_p;

  Uint32 *ext_table_id = page->get_table_id(val.m_extent_no,
                                            val.m_extent_size,
                                            v2);
  Uint32 *ext_fragment_id = page->get_fragment_id(val.m_extent_no,
                                                  val.m_extent_size,
                                                  v2);
  Uint32 *ext_create_table_version =
    page->get_create_table_version(val.m_extent_no,
                                   val.m_extent_size,
                                   v2);

  if (read)
  {
    thrjam(jamBuf);
    tableId = *ext_table_id;
    fragId = *ext_fragment_id;
    create_table_version = *ext_create_table_version;
  }
  else
  {
    Uint32 eh_words;
    thrjam(jamBuf);
    File_formats::Datafile::Extent_header *header =
      page->get_header(val.m_extent_no, val.m_extent_size, v2);
    eh_words = File_formats::Datafile::extent_header_words(val.m_extent_size,
                                                           v2);
    memset(header, 0, 4*eh_words);
    *ext_table_id = tableId;
    *ext_fragment_id = fragId;
    if (v2)
    {
      thrjam(jamBuf);
      *ext_create_table_version = create_table_version;
    }
  }
  unlock_extent_page(file_ptr.p, val.m_extent_page_no);
}

int
Tsman::update_page_free_bits(Signal* signal, 
			     Local_key *key, 
			     unsigned new_committed_bits)
{
  EmulatedJamBuffer* const jamBuf = getThrJamBuf();
  
  thrjamEntry(jamBuf);

  /**
   * 1) Compute which extent_no key belongs to
   * 2) Find out which page extent_no belongs to
   * 3) Undo log m_page_bitmask
   * 4) Update m_page_bitmask
   */   
  Ptr<Datafile> file_ptr;
  Datafile file_key;
  file_key.m_file_no = key->m_file_no;
  ndbrequire(m_file_hash.find(file_ptr, file_key));

  struct req val = lookup_extent(key->m_page_no, file_ptr.p);
  
  Page_cache_client::Request preq;
  preq.m_page.m_page_no = val.m_extent_page_no;
  preq.m_page.m_file_no = key->m_file_no;
  preq.m_table_id = RNIL;
  preq.m_fragment_id = 0;
  
  /**
   * Handling of unmapped extent header pages is not implemented
   */
  lock_extent_page(file_ptr.p, val.m_extent_page_no);
  int flags = 0;
  Page_cache_client pgman(this, m_pgman);
  pgman.get_extent_page(signal, preq, flags);
  {
    thrjam(jamBuf);
    GlobalPage* ptr_p = pgman.m_ptr.p;
    
    bool v2 = (file_ptr.p->m_ndb_version >= NDB_DISK_V2);
    File_formats::Datafile::Extent_page* page = 
      (File_formats::Datafile::Extent_page*)ptr_p;
    File_formats::Datafile::Extent_data *ext_data =
      page->get_extent_data(val.m_extent_no,
                            val.m_extent_size,
                            v2);
    Uint32 *ext_table_id = page->get_table_id(val.m_extent_no,
                                              val.m_extent_size,
                                              v2);
    if ((*ext_table_id) == RNIL)
    {
      Uint32 *ext_fragment_id =
        page->get_fragment_id(val.m_extent_no,
                              val.m_extent_size,
                              v2);
      thrjam(jamBuf);
      ndbout << "table: " << *ext_table_id
             << " fragment: " << *ext_fragment_id << " "
             << "update page free bits page: " << *key 
             << " " << *ext_data << endl;
    }
    ndbrequire((*ext_table_id) != RNIL);
    Uint32 page_no_in_extent = calc_page_no_in_extent(key->m_page_no, &val);
    /**
     * Toggle word
     */
    ndbassert((new_committed_bits & ~(COMMITTED_MASK)) == 0);
    Uint32 old_free_bits = ext_data->get_free_bits(page_no_in_extent);
    Uint32 old_uncommitted_bits = old_free_bits & UNCOMMITTED_MASK;
    Uint32 new_free_bits = old_uncommitted_bits | new_committed_bits;
    DEB_TSMAN(("(%u), page:(%u,%u), extent_page: %u, page_no_in_extent: %u,"
               " old_free_bits: %u, old_uncommitted_bits: %u,"
               " new_free_bits: %u",
               instance(),
               key->m_file_no,
               key->m_page_no,
               preq.m_page.m_page_no,
               page_no_in_extent,
               old_free_bits,
               old_uncommitted_bits,
               new_free_bits));

    /**
     * We have now read the free bits in the page. If these are the same as we
     * are going to set then there is no reason to update the page on disk.
     * If they are different we will update the disk page as well.
     * We do this by calling get_extent_page with COMMIT_REQ set followed by
     * calling update_lsn. This will ensure that the page is dirty and will be
     * written in the next fragment LCP.
     *
     * There are calls to update_free_bits where we update the free bits but
     * we don't checkpoint those changes to disk. The reason is that we only
     * care about changes to the COMMITTED state bits. The uncommitted state
     * bits are only valid as long as the node is up. During recovery we will
     * simply copy the COMMITTED bits to the UNCOMMITTED bits. Thus we need
     * only mark a page as dirty after updating its COMMITTED bits and only
     * if we actually change those. new_free_bits and old_free_bits will only
     * differ if we change the COMMITTED bits here.
     */
    if (new_free_bits != old_free_bits)
    {
      Uint32 old_committed_bits = old_free_bits & COMMITTED_MASK;
      if (old_committed_bits == new_committed_bits)
      {
        thrjam(jamBuf);
        ext_data->update_free_bits(page_no_in_extent, new_free_bits);
      }
      else
      {
        DEB_TSMAN_IO(("(%u), page:(%u,%u), extent_page: (%u,%u) "
                      "page_no_in_extent: %u,"
                      " old_committed_bits: %u,"
                      " new_committed_bits: %u",
                      instance(),
                      key->m_file_no,
                      key->m_page_no,
                      key->m_file_no,
                      preq.m_page.m_page_no,
                      page_no_in_extent,
                      old_committed_bits,
                      new_committed_bits));
        thrjam(jamBuf);
        flags = Page_cache_client::COMMIT_REQ;
        pgman.get_extent_page(signal, preq, flags);
        thrjam(jamBuf);
        ext_data->update_free_bits(page_no_in_extent, new_free_bits);
        pgman.update_lsn(signal, preq.m_page, 0);
      }
    }
  }
  unlock_extent_page(file_ptr.p, val.m_extent_page_no);
  return 0;
}

int
Tsman::get_page_free_bits(Signal* signal, Local_key *key, 
			  unsigned* uncommitted, 
			  unsigned* committed)
{
  EmulatedJamBuffer* const jamBuf = getThrJamBuf();
  
  thrjamEntry(jamBuf);

  Ptr<Datafile> file_ptr;
  Datafile file_key;
  file_key.m_file_no = key->m_file_no;
  ndbrequire(m_file_hash.find(file_ptr, file_key));
  
  struct req val = lookup_extent(key->m_page_no, file_ptr.p);
  
  Page_cache_client::Request preq;
  preq.m_page.m_page_no = val.m_extent_page_no;
  preq.m_page.m_file_no = key->m_file_no;
  preq.m_table_id = RNIL;
  preq.m_fragment_id = 0;
  
  /**
   * Handling of unmapped extent header pages is not implemented
   */
  lock_extent_page(file_ptr.p, val.m_extent_page_no);
  int flags = 0;
  Page_cache_client pgman(this, m_pgman);
  pgman.get_extent_page(signal, preq, flags);
  {
    thrjam(jamBuf);
    GlobalPage* ptr_p = pgman.m_ptr.p;
   
    Uint32 bits;
    bool v2 = (file_ptr.p->m_ndb_version >= NDB_DISK_V2);
    File_formats::Datafile::Extent_page* page = 
      (File_formats::Datafile::Extent_page*)ptr_p;
    File_formats::Datafile::Extent_data *ext_data =
      page->get_extent_data(val.m_extent_no,
                            val.m_extent_size,
                            v2);
    Uint32 *ext_table_id = page->get_table_id(val.m_extent_no,
                                              val.m_extent_size,
                                              v2);
    
    ndbrequire((*ext_table_id) != RNIL);
    Uint32 page_no_in_extent = calc_page_no_in_extent(key->m_page_no, &val);
    bits = ext_data->get_free_bits(page_no_in_extent);
    *uncommitted = (bits & UNCOMMITTED_MASK) >> UNCOMMITTED_SHIFT;
    *committed = (bits & COMMITTED_MASK);
  }
  unlock_extent_page(file_ptr.p, val.m_extent_page_no);
  return 0;
}

int
Tsman::unmap_page(Signal* signal, Local_key *key, Uint32 uncommitted_bits)
{
  EmulatedJamBuffer* const jamBuf = getThrJamBuf();
  
  thrjamEntry(jamBuf);

  /**
   * 1) Compute which extent_no key belongs to
   * 2) Find out which page extent_no belongs to
   * 3) Undo log m_page_bitmask
   * 4) Update m_page_bitmask
   */   
  Ptr<Datafile> file_ptr;
  Datafile file_key;
  file_key.m_file_no = key->m_file_no;
  ndbrequire(m_file_hash.find(file_ptr, file_key));

  struct req val = lookup_extent(key->m_page_no, file_ptr.p);
  
  Page_cache_client::Request preq;
  preq.m_page.m_page_no = val.m_extent_page_no;
  preq.m_page.m_file_no = key->m_file_no;
  preq.m_table_id = RNIL;
  preq.m_fragment_id = 0;
  
  /**
   * Handling of unmapped extent header pages is not implemented
   */
  lock_extent_page(file_ptr.p, val.m_extent_page_no);
  int flags = 0;
  Page_cache_client pgman(this, m_pgman);
  pgman.get_extent_page(signal, preq, flags);
  {
    thrjam(jamBuf);
    GlobalPage* ptr_p = pgman.m_ptr.p;
    
    ndbassert(((uncommitted_bits << UNCOMMITTED_SHIFT) &
                ~UNCOMMITTED_MASK) == 0);
    bool v2 = (file_ptr.p->m_ndb_version >= NDB_DISK_V2);
    File_formats::Datafile::Extent_page* page = 
      (File_formats::Datafile::Extent_page*)ptr_p;
    File_formats::Datafile::Extent_data *ext_data =
      page->get_extent_data(val.m_extent_no,
                            val.m_extent_size,
                            v2);
    Uint32 *ext_table_id = page->get_table_id(val.m_extent_no,
                                              val.m_extent_size,
                                              v2);
    if ((*ext_table_id) == RNIL)
    {
      Uint32 *ext_fragment_id =
        page->get_fragment_id(val.m_extent_no,
                              val.m_extent_size,
                              v2);
      thrjam(jamBuf);
      ndbout << "table: " << *ext_table_id
             << " fragment: " << *ext_fragment_id << " "
             << "trying to unmap page: " << *key 
             << " " << *ext_data << endl;
      ndbabort();
    }
    Uint32 page_no_in_extent = calc_page_no_in_extent(key->m_page_no, &val);
    /**
     * Toggle word
     * No need to make page dirty since only UNCOMMITTED bits are changed.
     */
    Uint32 src =
      ext_data->get_free_bits(page_no_in_extent) & COMMITTED_MASK;
    ext_data->update_free_bits(page_no_in_extent, 
                      src | (uncommitted_bits << UNCOMMITTED_SHIFT));
  }
  unlock_extent_page(file_ptr.p, val.m_extent_page_no);
  return 0;
}

int
Tsman::restart_undo_page_free_bits(Signal* signal, 
				   Uint32 tableId,
				   Uint32 fragId,
                                   Uint32 create_table_version,
				   Local_key *key, 
				   unsigned bits)
{
  EmulatedJamBuffer* const jamBuf = getThrJamBuf();
  
  thrjamEntry(jamBuf);
  
  /**
   * 1) Compute which extent_no key belongs to
   * 2) Find out which page extent_no belongs to
   * 3) Undo log m_page_bitmask
   * 4) Update m_page_bitmask
   */   
  Ptr<Datafile> file_ptr;
  Datafile file_key;
  file_key.m_file_no = key->m_file_no;
  ndbrequire(m_file_hash.find(file_ptr, file_key));

  struct req val = lookup_extent(key->m_page_no, file_ptr.p);

  Page_cache_client::Request preq;
  preq.m_page.m_page_no = val.m_extent_page_no;
  preq.m_page.m_file_no = key->m_file_no;
  preq.m_table_id = RNIL;
  preq.m_fragment_id = 0;
  
  /**
   * Handling of unmapped extent header pages is not implemented
   */
  lock_extent_page(file_ptr.p, val.m_extent_page_no);
  int flags = Page_cache_client::DIRTY_REQ;
  Page_cache_client pgman(this, m_pgman);
  pgman.get_extent_page(signal, preq, flags);
  {
    thrjam(jamBuf);
    GlobalPage* ptr_p = pgman.m_ptr.p;
   
    ndbassert((bits & ~(COMMITTED_MASK)) == 0);
    bool v2 = (file_ptr.p->m_ndb_version >= NDB_DISK_V2);
    File_formats::Datafile::Extent_page* page = 
      (File_formats::Datafile::Extent_page*)ptr_p;
    File_formats::Datafile::Extent_data *ext_data =
      page->get_extent_data(val.m_extent_no,
                            val.m_extent_size,
                            v2);
    Uint32 *ext_table_id = page->get_table_id(val.m_extent_no,
                                              val.m_extent_size,
                                              v2);
    Uint32 *ext_fragment_id = page->get_fragment_id(val.m_extent_no,
                                                    val.m_extent_size,
                                                    v2);
    Uint32 *ext_create_table_version =
      page->get_create_table_version(val.m_extent_no,
                                     val.m_extent_size,
                                     v2);

    if ((*ext_table_id) != tableId ||
        (*ext_fragment_id) != fragId ||
        (ext_create_table_version != NULL &&
        (*ext_create_table_version) != create_table_version))
    {
      thrjam(jamBuf);
      /**
       * This is a special situation. We want to UNDO log a page that
       * belongs to an extent that hasn't yet been written to disk.
       * This is a possible situation. The following must have happened.
       * 1) A new extent was allocated to the table
       * 2) A page was allocated to the extent and a record written to it
       * 3) The page was flushed to disk.
       * 4) The extent page was obviously written as part of this, but it
       *    the node was stopped before the extent page was flushed to disk.
       *
       * Extent pages are flushed to disk at start of an LCP to ensure that
       * we start the LCP with all extents written to disk. Next we ensure
       * that the extent pages are written as part of the last fragment LCP
       * in the LCP. This means that we could have written pages during LCP
       * that never got its extent page flushed to disk. The WAL principle
       * does however guarantee that we for each such write there is also a
       * corresponding UNDO log written before the write. So we can trust
       * that UNDO log execution will pass all those pages that are missing
       * their extent definition on disk. This is the place in the code
       * where we discover such a missing extent definition. We will create
       * the extent here and now. Later in the restart process TUP will
       * build the memory structures for this and all the other extents
       * based on this information written here after completing the
       * UNDO log execution.
       *
       * Also no need to update free lists of extent in TSMAN since these
       * lists are also built while scanning extent headers.
       */
      Uint32 size = val.m_extent_size;
      File_formats::Datafile::Extent_header *header =
        page->get_header(val.m_extent_no, size, v2);
      Uint32 eh_words = File_formats::Datafile::extent_header_words(size, v2);
      memset(header, 0, 4*eh_words);
      *ext_table_id = tableId;
      *ext_fragment_id = fragId;
      if (v2)
      {
        thrjam(jamBuf);
        *ext_create_table_version = create_table_version;
      }
      g_eventLogger->info("Wrote extent that wasn't written before node stop"
                          " for tab(%u,%u):%u, extent: %u",
                          tableId,
                          fragId,
                          create_table_version,
                          val.m_extent_no);
    }

    Uint32 page_no_in_extent = calc_page_no_in_extent(key->m_page_no, &val);
    Uint32 src = ext_data->get_free_bits(page_no_in_extent);

    if (DBG_UNDO)
    {
      ndbout << "tsman: apply " 
             << *key << " " << (src & COMMITTED_MASK) 
             << " -> " << bits << endl;
    }
#ifdef DEBUG_TSMAN_RESTART
    Uint32 per_page = file_ptr.p->m_online.m_extent_headers_per_extent_page;
    Uint32 extent_page_no = val.m_extent_page_no;
    Uint32 extent_no = (per_page * extent_page_no) + val.m_extent_no;
    DEB_TSMAN_RESTART(("page(%u,%u) in tab(%u,%u):%u, bits = %u, extent: %u"
                       ", src: %u, page_no_in_extent: %u",
                       key->m_file_no,
                       key->m_page_no,
                       tableId,
                       fragId,
                       create_table_version,
                       bits,
                       extent_no,
                       src,
                       page_no_in_extent));
#endif
    /* Toggle word */
    ext_data->update_free_bits(page_no_in_extent, 
			       bits | (bits << UNCOMMITTED_SHIFT));
  }
  unlock_extent_page(file_ptr.p, val.m_extent_page_no);
  return 0;
}

void
Tsman::execALLOC_PAGE_REQ(Signal* signal)
{
  EmulatedJamBuffer* const jamBuf = getThrJamBuf();
  
  thrjamEntry(jamBuf);
  AllocPageReq *rep= (AllocPageReq*)signal->getDataPtr();
  AllocPageReq req = *rep;
  AllocPageReq::ErrorCode 
    err= AllocPageReq::UnmappedExtentPageIsNotImplemented;
  
  /**
   * 1) Get file the extent belongs to
   * 2) Compute which extent_no key belongs to
   *    key.m_page_no is the page number of a page in the extent
   * 3) Find out which page extent_no belongs to
   * 4) Undo log m_page_bitmask
   * 5) Update m_page_bitmask
   */   
  Ptr<Datafile> file_ptr;
  Datafile file_key;
  file_key.m_file_no = req.key.m_file_no;
  thrjamLine(jamBuf, Uint16(req.key.m_file_no));
  thrjamLine(jamBuf, Uint16(req.key.m_page_no));
  ndbrequire(m_file_hash.find(file_ptr, file_key));

  struct req val = lookup_extent(req.key.m_page_no, file_ptr.p);
  Uint32 page_no_in_extent = calc_page_no_in_extent(req.key.m_page_no, &val);
  
  Page_cache_client::Request preq;
  preq.m_page.m_page_no = val.m_extent_page_no;
  preq.m_page.m_file_no = req.key.m_file_no;
  preq.m_table_id = RNIL;
  preq.m_fragment_id = 0;
  
  Uint32 SZ= File_formats::Datafile::EXTENT_HEADER_BITMASK_BITS_PER_PAGE;

  /**
   * Handling of unmapped extent header pages is not implemented
   *
   * There is no need to make the extent page dirty here. The reason is that
   * it will only update the uncommitted bits and those don't matter at
   * restarts and thus it doesn't really matter for recovery that we make the
   * page the dirty here.
   */
  int flags = 0;
  Uint32 page_no;
  Uint32 src_bits;
  File_formats::Datafile::Extent_data *ext_data = NULL;
  lock_extent_page(file_ptr.p, val.m_extent_page_no);
  Page_cache_client pgman(this, m_pgman);
  pgman.get_extent_page(signal, preq, flags);
  {
    thrjam(jamBuf);
    GlobalPage* ptr_p = pgman.m_ptr.p;
    bool v2 = (file_ptr.p->m_ndb_version >= NDB_DISK_V2);
    
    File_formats::Datafile::Extent_page* page = 
      (File_formats::Datafile::Extent_page*)ptr_p;
    ext_data = page->get_extent_data(val.m_extent_no,
                                     val.m_extent_size,
                                     v2);

    Uint32 word = ext_data->get_free_word_offset(page_no_in_extent);
    Uint32 shift = SZ * (page_no_in_extent & 7);

    /**
     * 0 = 00 - free - 100% free
     * 1 = 01 - atleast some row free
     * 2 = 10 - full
     * 3 = 11 - full, special state set when in uncommitted state
     */

    Uint32 reqbits = req.bits << UNCOMMITTED_SHIFT;

    /**
     * Search
     */
    Uint32 *src= ((Uint32*)ext_data) + word;
    for(page_no= page_no_in_extent; page_no<val.m_extent_size; page_no++)
    {
      thrjam(jamBuf);
      src_bits= (* src >> shift) & ((1 << SZ) - 1);
      if((src_bits & UNCOMMITTED_MASK) <= reqbits)
      {
        thrjam(jamBuf);
        goto found;
      }
      shift += SZ;
      src = src + (shift >> 5);
      shift &= 31;
    }
    
    shift= 0;
    src= (Uint32*)ext_data;
    for(page_no= 0; page_no<page_no_in_extent; page_no++)
    {
      thrjam(jamBuf);
      src_bits= (* src >> shift) & ((1 << SZ) - 1);
      if((src_bits & UNCOMMITTED_MASK) <= reqbits)
      {
        thrjam(jamBuf);
        goto found;
      }
      shift += SZ;
      src = src + (shift >> 5);
      shift &= 31;
    }
    err= AllocPageReq::NoPageFree;
  }
  
  rep->reply.errorCode = err;
  unlock_extent_page(file_ptr.p, val.m_extent_page_no);
  return;
  
found:
  ext_data->update_free_bits(page_no, src_bits | UNCOMMITTED_MASK);

  rep->bits= (src_bits & UNCOMMITTED_MASK) >> UNCOMMITTED_SHIFT;
  rep->key.m_page_no = req.key.m_page_no + page_no - page_no_in_extent;
  thrjamLine(jamBuf, Uint16(rep->key.m_page_no));
  rep->reply.errorCode= 0;
  unlock_extent_page(file_ptr.p, val.m_extent_page_no);
  return;
}

void
Tsman::execLCP_FRAG_ORD(Signal* signal)
{
  jamEntry();
  ndbrequire(!m_lcp_ongoing);
  m_lcp_ongoing = true;
}

void
Tsman::execEND_LCPREQ(Signal* signal)
{
  EndLcpReq *req = (EndLcpReq*)signal->getDataPtr();
  jamEntry();
  ndbrequire(m_lcp_ongoing);
  m_lcp_ongoing = false;
  m_end_lcp_ref = req->senderRef;

  /**
   * Move extents from "lcp" free list to real free list
   */
  Ptr<Tablespace> ptr;
  if (m_tablespace_list.first(ptr))
  {
    jam();
    ptr.p->m_ref_count ++;
    signal->theData[0] = TsmanContinueB::END_LCP;
    signal->theData[1] = ptr.i;
    signal->theData[2] = 0;    // free
    signal->theData[3] = RNIL; // first
    sendSignal(reference(), GSN_CONTINUEB, signal, 4, JBB);
    return;
  }
  sendEND_LCPCONF(signal);
}

void
Tsman::end_lcp(Signal* signal, Uint32 ptrI, Uint32 list, Uint32 filePtrI)
{
  Ptr<Tablespace> ts_ptr;

  lock_alloc_extent();
  m_tablespace_list.getPtr(ts_ptr, ptrI);
  ndbrequire(ts_ptr.p->m_ref_count);
  ts_ptr.p->m_ref_count--;
  
  Ptr<Datafile> file;
  file.i = filePtrI;
  Uint32 nextFile = RNIL;

  switch(list){
  case 0:
  {
    jam();
    Local_datafile_list tmp(m_file_pool, ts_ptr.p->m_free_files);
    if(file.i == RNIL)
    {
      jam();
      if(!tmp.first(file))
      {
        jam();
	list= 1;
	goto next;
      }
    }
    else
    {
      jam();
      tmp.getPtr(file);
      ndbrequire(file.p->m_ref_count);
      file.p->m_ref_count--;
    }
    break;
  }
  case 1:
  {
    jam();
    Local_datafile_list tmp(m_file_pool, ts_ptr.p->m_full_files);
    if(file.i == RNIL)
    {
      jam();
      if(!tmp.first(file))
      {
        jam();
	list= 0;
	if(m_tablespace_list.next(ts_ptr))
        {
          jam();
        }
	goto next;
      }
    }
    else
    {
      jam();
      tmp.getPtr(file);
      ndbrequire(file.p->m_ref_count);
      file.p->m_ref_count--;
    }
    break;
  }
  default:
    ndbabort();
  }
  
  nextFile = file.p->nextList;

  /**
   * Move extents...
   */
  if(file.p->m_online.m_lcp_free_extent_head != RNIL)
  {
    jam();
    ndbout_c("moving extents (%d %d) to real free list %d",
	     file.p->m_online.m_lcp_free_extent_head,
	     file.p->m_online.m_lcp_free_extent_tail,
	     file.p->m_online.m_first_free_extent);

    // Update the used extents of the tablespace
    ts_ptr.p->m_total_used_extents -=
      file.p->m_online.m_lcp_free_extent_count;
    DEB_TSMAN_NUM_EXTENTS(("FREE_EXTENT_REQ(LCP):"
                           " num_extents: %llu",
                           ts_ptr.p->m_total_used_extents));
    file.p->m_online.m_lcp_free_extent_count = 0;
    
    if(file.p->m_online.m_first_free_extent == RNIL)
    {
      jam();
      ndbrequire(list == 1);
      file.p->m_online.m_first_free_extent = 
	file.p->m_online.m_lcp_free_extent_head;
      file.p->m_online.m_lcp_free_extent_head = RNIL;
      file.p->m_online.m_lcp_free_extent_tail = RNIL;

      Local_datafile_list free_list(m_file_pool, ts_ptr.p->m_free_files);
      Local_datafile_list full(m_file_pool, ts_ptr.p->m_full_files);
      full.remove(file);
      free_list.addLast(file);
    }
    else
    {
      jam();
      bool v2 = (file.p->m_ndb_version >= NDB_DISK_V2);
      Uint32 extent = file.p->m_online.m_lcp_free_extent_tail;
      Uint32 size = ts_ptr.p->m_extent_size;
      Uint32 eh_words = File_formats::Datafile::extent_header_words(size, v2);
      Uint32 per_page = File_formats::Datafile::extent_page_words(v2) / eh_words;
      
      Uint32 page_no = extent / per_page;
      Uint32 extent_no = extent % per_page;
      
      Page_cache_client::Request preq;
      preq.m_page.m_page_no = page_no;
      preq.m_page.m_file_no = file.p->m_file_no;
      preq.m_table_id = RNIL;
      preq.m_fragment_id = 0;

      lock_extent_page(file.p, page_no);
      int flags = Page_cache_client::DIRTY_REQ;
      Page_cache_client pgman(this, m_pgman);
      pgman.get_extent_page(signal, preq, flags);
      
      GlobalPage* ptr_p = pgman.m_ptr.p;
      
      File_formats::Datafile::Extent_page* page = 
	(File_formats::Datafile::Extent_page*)ptr_p;
      Uint32 *next_free_extent =
        page->get_next_free_extent(extent_no, size, v2);
      
      *next_free_extent = file.p->m_online.m_first_free_extent;
      unlock_extent_page(file.p, page_no);
      file.p->m_online.m_first_free_extent = 
	file.p->m_online.m_lcp_free_extent_head;
      file.p->m_online.m_lcp_free_extent_head = RNIL;
      file.p->m_online.m_lcp_free_extent_tail = RNIL;
    }
  }
  
  
  /**
   * next file
   */
  file.i = nextFile;
  if(file.i == RNIL)
  {
    if(list == 0)
    {
      jam();
      list = 1;
    }
    else
    {
      jam();
      list = 0;
      m_tablespace_list.next(ts_ptr);
    }
  }
  else
  {
    jam();
    ndbrequire(ts_ptr.i != RNIL);
    m_file_pool.getPtr(file);
    file.p->m_ref_count++;
  }
  
next:
  if(ts_ptr.i != RNIL)
  {
    jam();
    ts_ptr.p->m_ref_count++;
    unlock_alloc_extent();
    
    signal->theData[0] = TsmanContinueB::END_LCP;
    signal->theData[1] = ts_ptr.i;
    signal->theData[2] = list;    
    signal->theData[3] = file.i;
    sendSignal(reference(), GSN_CONTINUEB, signal, 4, JBB);
    return;
  }
  unlock_alloc_extent();
  sendEND_LCPCONF(signal);
}

void
Tsman::sendEND_LCPCONF(Signal *signal)
{
  BlockReference ref = m_end_lcp_ref;
  EndLcpConf *conf = (EndLcpConf*)signal->getDataPtr();
  conf->senderData = 0; /* Ignored */
  conf->senderRef = reference();
  sendSignal(ref, GSN_END_LCPCONF, signal,
             EndLcpConf::SignalLength, JBB);
}

int
Tablespace_client::get_tablespace_info(CreateFilegroupImplReq* rep)
{
  EmulatedJamBuffer* const jamBuf = getThrJamBuf();

  thrjamEntry(jamBuf);
  Ptr<Tsman::Tablespace> ts_ptr;  
  if(m_tsman->m_tablespace_hash.find(ts_ptr, m_tablespace_id))
  {
    thrjam(jamBuf);
    Uint32 logfile_group_id = ts_ptr.p->m_logfile_group_id;
    // ctor is used here only for logging
    D("Logfile_client - get_tablespace_info");
    Logfile_client lgman(m_tsman, m_tsman->m_lgman, logfile_group_id, false);
    rep->tablespace.extent_size = ts_ptr.p->m_extent_size;
    rep->tablespace.logfile_group_id = lgman.m_logfile_group_id;
    return 0;
  }
  return -1;
}

void Tsman::execGET_TABINFOREQ(Signal* signal)
{
  jamEntry();

  if(!assembleFragments(signal))
  {
    jam();
    return;
  }

  GetTabInfoReq * const req = (GetTabInfoReq *)&signal->theData[0];

  Uint32 tableId= req->tableId;
  const Uint32 reqType = req->requestType & (~GetTabInfoReq::LongSignalConf);
  BlockReference retRef= req->senderRef;
  Uint32 senderData= req->senderData;

  if(reqType == GetTabInfoReq::RequestByName)
  {
    jam();
    SectionHandle handle(this, signal);
    releaseSections(handle);

    sendGET_TABINFOREF(signal, req, GetTabInfoRef::NoFetchByName);
    return;
  }

  Datafile_hash::Iterator iter;
  if (!m_file_hash.first(iter))
  {
    ndbabort();
    return;                                     // Silence compiler warning
  }

  while(iter.curr.p->m_file_id != tableId && m_file_hash.next(iter))
  {
    jam();
  }

  if(iter.curr.p->m_file_id != tableId)
  {
    jam();
    sendGET_TABINFOREF(signal, req, GetTabInfoRef::InvalidTableId);
    return;
  }

  const Ptr<Datafile> &file_ptr= iter.curr;

  jam();

  lock_alloc_extent();
  Uint32 total_free_extents = file_ptr.p->m_online.m_data_pages;
  total_free_extents /= file_ptr.p->m_extent_size;
  total_free_extents -= file_ptr.p->m_online.m_used_extent_cnt;
  unlock_alloc_extent();

  GetTabInfoConf *conf = (GetTabInfoConf *)&signal->theData[0];

  conf->senderData= senderData;
  conf->tableId= tableId;
  conf->freeExtents= total_free_extents;
  conf->tableType= DictTabInfo::Datafile;
  conf->senderRef= reference();
  sendSignal(retRef, GSN_GET_TABINFO_CONF, signal,
	     GetTabInfoConf::SignalLength, JBB);
}

void Tsman::sendGET_TABINFOREF(Signal* signal,
			       GetTabInfoReq * req,
			       GetTabInfoRef::ErrorCode errorCode)
{
  jamEntry();
  GetTabInfoRef * const ref = (GetTabInfoRef *)&signal->theData[0];
  /**
   * The format of GetTabInfo Req/Ref is the same
   */
  BlockReference retRef = req->senderRef;
  ref->errorCode = errorCode;

  sendSignal(retRef, GSN_GET_TABINFOREF, signal, signal->length(), JBB);
}

/**
 * The concurrency model for TSMAN works in the following manner.
 * In ndbd there is only one thread running the blocks, so no interaction
 * is possible.
 *
 * There are number of important things that we need to control usage of in
 * TSMAN. These are:
 *
 * 1) File hash and extent parameters per tablespace.
 * 2) The extent pages
 * 3) The hash table in the extra PGMAN block.
 * 4) The list of free extents
 * 5) Other internal block variables
 *
 * Each thread instance (Proxy instance + all LDM threads) that interacts
 * with TSMAN has its own mutex. By locking this it ensures that no one can
 * own the entire blocks data structures until we're done with our work.
 *
 * There are essentially two types of interactions with TSMAN that don't come
 * from signals to the block. The first is various calls to manipulate one of
 * the extent pages. There is a number of such calls.
 * The second type is allocating and freeing extents.
 *
 * The first type starts by using the m_file_hash to find the file record.
 * Thus all changes of this hash table must be well protected from these
 * external calls. Next they use PGMAN to get an extent page from the
 * page cache. This call uses a hash table in the extra PGMAN worker to
 * find the page entry. We need to protect this hash table and we need to
 * protect the page entry and the page itself. The hash table in the extra
 * PGMAN worker is only changed by calls using LOCK_PAGE and UNLOCK_PAGE,
 * thus these calls must be well protected from these external calls.
 * The extent pages must also be protected from being used from more than
 * one place.
 *
 * By locking the mutex for all instances we ensure that all accesses to
 * extent pages and their page entries, the hash table of extent page entries
 * in the extra PGMAN instance, internal block variables is locked.
 *
 * Now many instances can access extent pages in parallel. They can also
 * access the same extent pages. Thus we need to control accesses to those
 * extent pages coming from the various thread instances. We keep a set of
 * mutexes in each tablespace file for this purpose, we use 32 different
 * mutexes and use a simple AND function as hash table to use the proper mutex
 * for each extent page.
 *
 * The calls to allocate and free extents touch a few more things. At first
 * they use the m_tablespace_hash to find the tablespace record. Thus any
 * changes of this must either lock all client locks or lock the allocate
 * extent lock. Second they use a number of variables on the tablespace
 * record (m_total_used_extents, m_total_extents) and they manipulate the
 * m_full_files and m_free_files lists on the tablespace record. Finally they
 * manipulate the list of free extents by updating the file record and one
 * extent page. The first pointer of the list is stored on the file record
 * and the next pointer is stored on an extent page.
 *
 * The free extent moves the free to a special list later managed by the
 * end_lcp call, this list has a head and tail on the file record. In
 * addition they manipulate most of what allocate extent did as well.
 *
 * The signals executed within the block need not be protected from each
 * other since the block is as usual single threaded, so only one thread
 * can execute inside the block at a time. Thus we need only protect against
 * the above external calls. A heavy way of protecting is to lock ALL
 * client locks. This ensures that no external calls can execute in parallel
 * with our execution. However for the end_lcp call that happens frequently
 * we try to avoid this by only locking the extent allocation and locking
 * the extent page that is manipulated as part of updating the free list
 * of extents. end_lcp is executed as a signal, so it doesn't need
 * protection against other list manipulations happening as part of
 * signal executions.
 *
 * We also use the client lock when initialising a page, this protects
 * the tablespace record. It should not be touched in this phase, but
 * we protect for any future changes.
 */
void
Tsman::client_lock(Uint32 instance) const
{
  (void)instance;
  if (isNdbMtLqh())
  {
    int ret = NdbMutex_Lock(m_client_mutex[instance]);
    ndbrequire(ret == 0);
  }
}

void
Tsman::client_unlock(Uint32 instance) const
{
  (void)instance;
  if (isNdbMtLqh())
  {
    int ret = NdbMutex_Unlock(m_client_mutex[instance]);
    ndbrequire(ret == 0);
  }
}

void
Tsman::client_lock() const
{
  if (isNdbMtLqh())
  {
    for (Uint32 i = 0; i < MAX_NDBMT_LQH_THREADS + 1; i++)
    {
      int ret = NdbMutex_Lock(m_client_mutex[i]);
      ndbrequire(ret == 0);
    }
  }
}

void
Tsman::client_unlock() const
{
  if (isNdbMtLqh())
  {
    for (Uint32 i = 0; i < MAX_NDBMT_LQH_THREADS + 1; i++)
    {
      int ret = NdbMutex_Unlock(m_client_mutex[i]);
      ndbrequire(ret == 0);
    }
  }
}

bool Tsman::is_datafile_ready(Uint32 file_no)
{
  Ptr<Datafile> file_ptr;
  Datafile file_key;
  file_key.m_file_no = file_no;
  if (m_file_hash.find(file_ptr, file_key))
  {
    if (file_ptr.p->m_state == Datafile::FS_CREATING)
      return false;
    return true;
  }
  return false;
}

void Tsman::lock_extent_page(Uint32 file_no, Uint32 page_no)
{
  if (isNdbMtLqh())
  {
    Ptr<Datafile> file_ptr;
    Datafile file_key;
    file_key.m_file_no = file_no;
    ndbrequire(m_file_hash.find(file_ptr, file_key));
    lock_extent_page(file_ptr.p, page_no);
  }
}

void Tsman::unlock_extent_page(Uint32 file_no, Uint32 page_no)
{
  if (isNdbMtLqh())
  {
    Ptr<Datafile> file_ptr;
    Datafile file_key;
    file_key.m_file_no = file_no;
    ndbrequire(m_file_hash.find(file_ptr, file_key));
    unlock_extent_page(file_ptr.p, page_no);
  }
}

void Tsman::lock_extent_page(Datafile *filePtrP,
                             Uint32 page_no)
{
  if (isNdbMtLqh())
  {
    Uint32 mutex_id = page_no & (NUM_EXTENT_PAGE_MUTEXES - 1);
    NdbMutex_Lock(&filePtrP->m_extent_page_mutex[mutex_id]);
  }
}

void Tsman::unlock_extent_page(Datafile* filePtrP, Uint32 page_no)
{
  if (isNdbMtLqh())
  {
    Uint32 mutex_id = page_no & (NUM_EXTENT_PAGE_MUTEXES - 1);
    NdbMutex_Unlock(&filePtrP->m_extent_page_mutex[mutex_id]);
  }
}

void Tsman::lock_alloc_extent()
{
  if (isNdbMtLqh())
  {
    int ret = NdbMutex_Lock(m_alloc_extent_mutex);
    ndbrequire(ret == 0);
  }
}

void Tsman::unlock_alloc_extent()
{
  if (isNdbMtLqh())
  {
    int ret = NdbMutex_Unlock(m_alloc_extent_mutex);
    ndbrequire(ret == 0);
  }
}<|MERGE_RESOLUTION|>--- conflicted
+++ resolved
@@ -336,14 +336,13 @@
 
     if(req->reply.errorCode == 0){
       jam();
-      ndbout_c("Success");
-      ndbout_c("page: %d %d count: %d", 
+      g_eventLogger->info("Success page: %d %d count: %d",
 	       req->reply.page_id.m_file_no,
 	       req->reply.page_id.m_page_no,
 	       req->reply.page_count);
     } else {
       jam();
-      ndbout_c("Error: %d", req->reply.errorCode); 
+      g_eventLogger->info("Error: %d", req->reply.errorCode);
     }
   }
 
@@ -366,14 +365,13 @@
 
     if(req->reply.errorCode == 0){
       jam();
-      ndbout_c("Success");
-      ndbout_c("page: %d %d bits: %d", 
+      g_eventLogger->info("Success page: %d %d bits: %d",
 	       req->key.m_file_no,
 	       req->key.m_page_no,
 	       req->bits);
     } else {
       jam();
-      ndbout_c("Error: %d", req->reply.errorCode); 
+      g_eventLogger->info("Error: %d", req->reply.errorCode);
     }
   }
 
@@ -394,7 +392,7 @@
       switch((rand() * sz) % 2){
       case 0:
       {
-	ndbout_c("case 0");
+	g_eventLogger->info("case 0");
 	AllocExtentReq* req = (AllocExtentReq*)signal->theData;
 	req->request.tablespace_id = id;
 	req->request.table_id = 0;
@@ -405,7 +403,7 @@
 	  c.start_page = req->reply.page_id;
 	  c.page_count = req->reply.page_count;
 	  Uint32 words = File_formats::Datafile::extent_header_words(c.page_count);
-	  ndbout_c("execALLOC_EXTENT_REQ - OK - [ %d %d ] count: %d(%d)", 
+	  g_eventLogger->info("execALLOC_EXTENT_REQ - OK - [ %d %d ] count: %d(%d)",
 		   c.start_page.m_file_no,
 		   c.start_page.m_page_no,
 		   c.page_count,
@@ -414,12 +412,12 @@
 	  chunks.push_back(c);
 	  chunks.back().bitmask.fill(words, zero);
 
-	  ndbout_c("execALLOC_EXTENT_REQ - OK - [ %d %d ] count: %d", 
+	  g_eventLogger->info("execALLOC_EXTENT_REQ - OK - [ %d %d ] count: %d",
 		   chunks.back().start_page.m_file_no,
 		   chunks.back().start_page.m_page_no,
 		   chunks.back().page_count);
 	} else {
-	  ndbout_c("Error: %d", req->reply.errorCode); 
+	  g_eventLogger->info("Error: %d", req->reply.errorCode);
 	}
 	break;
       }
@@ -428,7 +426,7 @@
 	Uint32 chunk = rand() % sz;
 	Uint32 count = chunks[chunk].page_count;
 	Uint32 page = rand() % count;
-	ndbout_c("case 1 - %d %d %d", chunk, count, page);
+	g_eventLogger->info("case 1 - %d %d %d", chunk, count, page);
 	
 	File_formats::Datafile::Extent_header* header =
 	  (File_formats::Datafile::Extent_header*)
@@ -510,16 +508,16 @@
   sendSignal(senderRef, GSN_CREATE_FILEGROUP_IMPL_REF, signal,
 	     CreateFilegroupImplRef::SignalLength, JBB);
 }
-NdbOut&
-operator<<(NdbOut& out, const File_formats::Datafile::Extent_data & obj)
-{
+
+static char*
+print(char buf[], int n, const File_formats::Datafile::Extent_data &obj)
+{
+  buf[0] = '\0';
   for(Uint32 i = 0; i<32; i++)
   {
-    char t[2];
-    BaseString::snprintf(t, sizeof(t), "%x", obj.get_free_bits(i));
-    out << t;
-  }
-  return out;
+    BaseString::snappend(buf, n, "%x", obj.get_free_bits(i));
+  }
+  return buf;
 }
 
 void
@@ -1072,10 +1070,11 @@
   req->file_size_hi = hi;
   req->file_size_lo = lo;
 #if defined VM_TRACE || defined ERROR_INSERT
-  ndbout << "DD tsman: file id:" << ptr.p->m_file_id
-         << " datafile pages/bytes:" << data_pages
-         << "/" << data_pages*File_formats::NDB_PAGE_SIZE
-         << " extent pages:" << extent_pages << endl;
+  g_eventLogger->info(
+      "DD tsman: file id: %u datafile pages/bytes: %llu/%llu"
+      " extent pages: %llu",
+      ptr.p->m_file_id, data_pages, data_pages * File_formats::NDB_PAGE_SIZE,
+      extent_pages);
 #endif
 
   if ((req->fileFlags & FsOpenReq::OM_ENCRYPT_CIPHER_MASK) != 0)
@@ -1120,15 +1119,10 @@
   Ptr<Datafile> ptr;
   Ptr<GlobalPage> page_ptr;
   
-<<<<<<< HEAD
-  m_file_pool.getPtr(ptr, req->userPointer);
-  m_shared_page_pool.getPtr(page_ptr, req->data.pageData[0]);
-=======
   ndbrequire(m_file_pool.getPtr(ptr, req->userPointer));
   ndbrequire(req->getFormatFlag(req->operationFlag) ==
                req->fsFormatSharedPage);
   ndbrequire(m_shared_page_pool.getPtr(page_ptr, req->data.sharedPage.pageNumber));
->>>>>>> fbdaa4de
   
   Uint32 page_no = req->varIndex;
   Uint32 size = ptr.p->m_extent_size;
@@ -1400,9 +1394,8 @@
     req->varIndex = 0;
     req->numberOfPages = 1;
     req->operationFlag = 0;
-    FsReadWriteReq::setFormatFlag(req->operationFlag, 
-				  FsReadWriteReq::fsFormatGlobalPage);
-    req->data.pageData[0] = page_ptr.i;
+    req->setFormatFlag(req->operationFlag, FsReadWriteReq::fsFormatGlobalPage);
+    req->data.globalPage.pageNumber = page_ptr.i;
     sendSignal(NDBFS_REF, GSN_FSREADREQ, signal, 
 	       FsReadWriteReq::FixedLength + 1, JBB);
     return;
@@ -2073,9 +2066,9 @@
   
   m_extent_size = (Uint32)DIV(req->tablespace.extent_size, File_formats::NDB_PAGE_SIZE);
 #if defined VM_TRACE || defined ERROR_INSERT
-  ndbout << "DD tsman: ts id:" << m_tablespace_id << " extent pages/bytes:"
-         << m_extent_size << "/" << m_extent_size*File_formats::NDB_PAGE_SIZE
-         << endl;
+  g_eventLogger->info("DD tsman: ts id: %u extent pages/bytes: %u/%u",
+                      m_tablespace_id, m_extent_size,
+                      m_extent_size * File_formats::NDB_PAGE_SIZE);
 #endif
 }
 
@@ -2271,8 +2264,10 @@
   Ptr<Datafile> file_ptr;
   FreeExtentReq req = *(FreeExtentReq*)signal->getDataPtr();
   FreeExtentReq::ErrorCode err = (FreeExtentReq::ErrorCode)0;
-  
-  ndbout << "Free extent: " << req.request.key << endl;
+
+  char logbuf[MAX_LOG_MESSAGE_SIZE];
+  printLocal_Key(logbuf, MAX_LOG_MESSAGE_SIZE, req.request.key);
+  g_eventLogger->info("Free extent: %s", logbuf);
 
   Datafile file_key;
   file_key.m_file_no = req.request.key.m_file_no;
@@ -2509,10 +2504,14 @@
                               val.m_extent_size,
                               v2);
       thrjam(jamBuf);
-      ndbout << "table: " << *ext_table_id
-             << " fragment: " << *ext_fragment_id << " "
-             << "update page free bits page: " << *key 
-             << " " << *ext_data << endl;
+
+      char key_str[MAX_LOG_MESSAGE_SIZE];
+      printLocal_Key(key_str, MAX_LOG_MESSAGE_SIZE, *key);
+      char data_str[MAX_LOG_MESSAGE_SIZE];
+      print(data_str, MAX_LOG_MESSAGE_SIZE, *ext_data);
+      g_eventLogger->info(
+          "table: %u fragment: %u update page free bits page: %s %s",
+          *ext_table_id, *ext_fragment_id, key_str, data_str);
     }
     ndbrequire((*ext_table_id) != RNIL);
     Uint32 page_no_in_extent = calc_page_no_in_extent(key->m_page_no, &val);
@@ -2698,10 +2697,14 @@
                               val.m_extent_size,
                               v2);
       thrjam(jamBuf);
-      ndbout << "table: " << *ext_table_id
-             << " fragment: " << *ext_fragment_id << " "
-             << "trying to unmap page: " << *key 
-             << " " << *ext_data << endl;
+
+      char key_str[MAX_LOG_MESSAGE_SIZE];
+      printLocal_Key(key_str, MAX_LOG_MESSAGE_SIZE, *key);
+      char data_str[MAX_LOG_MESSAGE_SIZE];
+      print(data_str, MAX_LOG_MESSAGE_SIZE, *ext_data);
+
+      g_eventLogger->info("table: %u fragment: %u trying to unmap page: %s %s",
+                          *ext_table_id, *ext_fragment_id, key_str, data_str);
       ndbabort();
     }
     Uint32 page_no_in_extent = calc_page_no_in_extent(key->m_page_no, &val);
@@ -3104,10 +3107,10 @@
   if(file.p->m_online.m_lcp_free_extent_head != RNIL)
   {
     jam();
-    ndbout_c("moving extents (%d %d) to real free list %d",
-	     file.p->m_online.m_lcp_free_extent_head,
-	     file.p->m_online.m_lcp_free_extent_tail,
-	     file.p->m_online.m_first_free_extent);
+    g_eventLogger->info("moving extents (%d %d) to real free list %d",
+                        file.p->m_online.m_lcp_free_extent_head,
+                        file.p->m_online.m_lcp_free_extent_tail,
+                        file.p->m_online.m_first_free_extent);
 
     // Update the used extents of the tablespace
     ts_ptr.p->m_total_used_extents -=
