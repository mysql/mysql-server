/*
   Copyright (c) 2003, 2010, Oracle and/or its affiliates. All rights reserved.

   This program is free software; you can redistribute it and/or modify
   it under the terms of the GNU General Public License as published by
   the Free Software Foundation; version 2 of the License.

   This program is distributed in the hope that it will be useful,
   but WITHOUT ANY WARRANTY; without even the implied warranty of
   MERCHANTABILITY or FITNESS FOR A PARTICULAR PURPOSE.  See the
   GNU General Public License for more details.

   You should have received a copy of the GNU General Public License
   along with this program; if not, write to the Free Software
   Foundation, Inc., 51 Franklin St, Fifth Floor, Boston, MA 02110-1301  USA
*/

#include "Trix.hpp"

#include <string.h>
#include <kernel_types.h>
#include <NdbOut.hpp>

#include <signaldata/ReadNodesConf.hpp>
#include <signaldata/NodeFailRep.hpp>
#include <signaldata/DumpStateOrd.hpp>
#include <signaldata/GetTabInfo.hpp>
#include <signaldata/DictTabInfo.hpp>
#include <signaldata/CopyData.hpp>
#include <signaldata/BuildIndxImpl.hpp>
#include <signaldata/BuildFKImpl.hpp>
#include <signaldata/SumaImpl.hpp>
#include <signaldata/UtilPrepare.hpp>
#include <signaldata/UtilExecute.hpp>
#include <signaldata/UtilRelease.hpp>
#include <SectionReader.hpp>
#include <AttributeHeader.hpp>
#include <signaldata/TcKeyReq.hpp>

#include <signaldata/DbinfoScan.hpp>
#include <signaldata/TransIdAI.hpp>
#include <signaldata/WaitGCP.hpp>

#define CONSTRAINT_VIOLATION 893
#define TUPLE_NOT_FOUND 626
#define FK_NO_PARENT_ROW_EXISTS 255

static
bool
check_timeout(Uint32 errCode)
{
  switch(errCode){
  case 266:
    return true;
  }
  return false;
}

#define DEBUG(x) { ndbout << "TRIX::" << x << endl; }

/**
 *
 */
Trix::Trix(Block_context& ctx) :
  SimulatedBlock(TRIX, ctx),
  c_theNodes(c_theNodeRecPool),
  c_masterNodeId(0),
  c_masterTrixRef(0),
  c_noNodesFailed(0),
  c_noActiveNodes(0),
  c_theSubscriptions(c_theSubscriptionRecPool)
{
  BLOCK_CONSTRUCTOR(Trix);

  // Add received signals
  addRecSignal(GSN_READ_CONFIG_REQ,  &Trix::execREAD_CONFIG_REQ);
  addRecSignal(GSN_STTOR,  &Trix::execSTTOR);
  addRecSignal(GSN_NDB_STTOR,  &Trix::execNDB_STTOR); // Forwarded from DICT
  addRecSignal(GSN_READ_NODESCONF, &Trix::execREAD_NODESCONF);
  addRecSignal(GSN_READ_NODESREF, &Trix::execREAD_NODESREF);
  addRecSignal(GSN_NODE_FAILREP, &Trix::execNODE_FAILREP);
  addRecSignal(GSN_INCL_NODEREQ, &Trix::execINCL_NODEREQ);
  addRecSignal(GSN_DUMP_STATE_ORD, &Trix::execDUMP_STATE_ORD);
  addRecSignal(GSN_DBINFO_SCANREQ, &Trix::execDBINFO_SCANREQ);

  // Index build
  addRecSignal(GSN_BUILD_INDX_IMPL_REQ, &Trix::execBUILD_INDX_IMPL_REQ);
  // Dump testing
  addRecSignal(GSN_BUILD_INDX_IMPL_CONF, &Trix::execBUILD_INDX_IMPL_CONF);
  addRecSignal(GSN_BUILD_INDX_IMPL_REF, &Trix::execBUILD_INDX_IMPL_REF);

  addRecSignal(GSN_COPY_DATA_IMPL_REQ, &Trix::execCOPY_DATA_IMPL_REQ);
  addRecSignal(GSN_BUILD_FK_IMPL_REQ, &Trix::execBUILD_FK_IMPL_REQ);

  addRecSignal(GSN_UTIL_PREPARE_CONF, &Trix::execUTIL_PREPARE_CONF);
  addRecSignal(GSN_UTIL_PREPARE_REF, &Trix::execUTIL_PREPARE_REF);
  addRecSignal(GSN_UTIL_EXECUTE_CONF, &Trix::execUTIL_EXECUTE_CONF);
  addRecSignal(GSN_UTIL_EXECUTE_REF, &Trix::execUTIL_EXECUTE_REF);
  addRecSignal(GSN_UTIL_RELEASE_CONF, &Trix::execUTIL_RELEASE_CONF);
  addRecSignal(GSN_UTIL_RELEASE_REF, &Trix::execUTIL_RELEASE_REF);


  // Suma signals
  addRecSignal(GSN_SUB_CREATE_CONF, &Trix::execSUB_CREATE_CONF);
  addRecSignal(GSN_SUB_CREATE_REF, &Trix::execSUB_CREATE_REF);
  addRecSignal(GSN_SUB_REMOVE_CONF, &Trix::execSUB_REMOVE_CONF);
  addRecSignal(GSN_SUB_REMOVE_REF, &Trix::execSUB_REMOVE_REF);
  addRecSignal(GSN_SUB_SYNC_CONF, &Trix::execSUB_SYNC_CONF);
  addRecSignal(GSN_SUB_SYNC_REF, &Trix::execSUB_SYNC_REF);
  addRecSignal(GSN_SUB_SYNC_CONTINUE_REQ, &Trix::execSUB_SYNC_CONTINUE_REQ);
  addRecSignal(GSN_SUB_TABLE_DATA, &Trix::execSUB_TABLE_DATA);

  addRecSignal(GSN_WAIT_GCP_REF, &Trix::execWAIT_GCP_REF);
  addRecSignal(GSN_WAIT_GCP_CONF, &Trix::execWAIT_GCP_CONF);

  // index stats
  addRecSignal(GSN_INDEX_STAT_IMPL_REQ, &Trix::execINDEX_STAT_IMPL_REQ);
  addRecSignal(GSN_GET_TABINFO_CONF, &Trix::execGET_TABINFO_CONF);
  addRecSignal(GSN_GET_TABINFOREF, &Trix::execGET_TABINFO_REF);

  // index stats sys tables
  c_statGetMetaDone = false;
}

/**
 *
 */
Trix::~Trix()
{
}

void 
Trix::execREAD_CONFIG_REQ(Signal* signal)
{
  jamEntry();

  const ReadConfigReq * req = (ReadConfigReq*)signal->getDataPtr();

  Uint32 ref = req->senderRef;
  Uint32 senderData = req->senderData;

  const ndb_mgm_configuration_iterator * p = 
    m_ctx.m_config.getOwnConfigIterator();
  ndbrequire(p != 0);

  // Allocate pool sizes
  c_theAttrOrderBufferPool.setSize(100);
  c_theSubscriptionRecPool.setSize(100);
  c_statOpPool.setSize(5);

  DLList<SubscriptionRecord> subscriptions(c_theSubscriptionRecPool);
  SubscriptionRecPtr subptr;
  while (subscriptions.seizeFirst(subptr) == true) {
    new (subptr.p) SubscriptionRecord(c_theAttrOrderBufferPool);
  }
  while (subscriptions.releaseFirst());

  ReadConfigConf * conf = (ReadConfigConf*)signal->getDataPtrSend();
  conf->senderRef = reference();
  conf->senderData = senderData;
  sendSignal(ref, GSN_READ_CONFIG_CONF, signal, 
	     ReadConfigConf::SignalLength, JBB);
}

/**
 *
 */
void Trix::execSTTOR(Signal* signal) 
{
  jamEntry();                            

  //const Uint32 startphase   = signal->theData[1];
  const Uint32 theSignalKey = signal->theData[6];
  
  signal->theData[0] = theSignalKey;
  signal->theData[3] = 1;
  signal->theData[4] = 255; // No more start phases from missra
  sendSignal(NDBCNTR_REF, GSN_STTORRY, signal, 5, JBB);
  return;
}//Trix::execSTTOR()

/**
 *
 */
void Trix::execNDB_STTOR(Signal* signal) 
{
  jamEntry();                            
  BlockReference ndbcntrRef = signal->theData[0];	 
  Uint16 startphase = signal->theData[2];      /* RESTART PHASE           */
  Uint16 mynode = signal->theData[1];		 
  //Uint16 restarttype = signal->theData[3];	 
  //UintR configInfo1 = signal->theData[6];     /* CONFIGRATION INFO PART 1 */
  //UintR configInfo2 = signal->theData[7];     /* CONFIGRATION INFO PART 2 */
  switch (startphase) {
  case 3:
    jam();
    /* SYMBOLIC START PHASE 4             */
    /* ABSOLUTE PHASE 5                   */
    /* REQUEST NODE IDENTITIES FROM DBDIH */
    signal->theData[0] = calcTrixBlockRef(mynode);
    sendSignal(ndbcntrRef, GSN_READ_NODESREQ, signal, 1, JBB);
    return;
    break;
  case 6:
    break;
  default:
    break;
  }
}

/**
 *
 */
void Trix::execREAD_NODESCONF(Signal* signal)
{
  jamEntry();

  ReadNodesConf * const  readNodes = (ReadNodesConf *)signal->getDataPtr();
  //Uint32 noOfNodes   = readNodes->noOfNodes;
  NodeRecPtr nodeRecPtr;

  c_masterNodeId = readNodes->masterNodeId;
  c_masterTrixRef = RNIL;
  c_noNodesFailed = 0;

  for(unsigned i = 0; i < MAX_NDB_NODES; i++) {
    jam();
    if(NdbNodeBitmask::get(readNodes->allNodes, i)) {
      // Node is defined
      jam();
      ndbrequire(c_theNodes.getPool().seizeId(nodeRecPtr, i));
      c_theNodes.addFirst(nodeRecPtr);
      nodeRecPtr.p->trixRef = calcTrixBlockRef(i);
      if (i == c_masterNodeId) {
        c_masterTrixRef = nodeRecPtr.p->trixRef;
      }
      if(NdbNodeBitmask::get(readNodes->inactiveNodes, i)){
        // Node is not active
	jam();
	/**-----------------------------------------------------------------
	 * THIS NODE IS DEFINED IN THE CLUSTER BUT IS NOT ALIVE CURRENTLY.
	 * WE ADD THE NODE TO THE SET OF FAILED NODES AND ALSO SET THE
	 * BLOCKSTATE TO BUSY TO AVOID ADDING TRIGGERS OR INDEXES WHILE 
	 * NOT ALL NODES ARE ALIVE.
	 *------------------------------------------------------------------*/
	arrGuard(c_noNodesFailed, MAX_NDB_NODES);
	nodeRecPtr.p->alive = false;
	c_noNodesFailed++;
	c_blockState = Trix::NODE_FAILURE;
      }
      else {
        // Node is active
        jam();
        c_noActiveNodes++;
        nodeRecPtr.p->alive = true;
      }
    }
  }
  if (c_noNodesFailed == 0) {
    c_blockState = Trix::STARTED;
  }
}

/**
 *
 */
void Trix::execREAD_NODESREF(Signal* signal)
{
  // NYI
}

/**
 *
 */
void Trix::execNODE_FAILREP(Signal* signal)
{
  jamEntry();
  NodeFailRep * const  nodeFail = (NodeFailRep *) signal->getDataPtr();

  //Uint32 failureNr    = nodeFail->failNo;
  //Uint32 numberNodes  = nodeFail->noOfNodes;
  Uint32 masterNodeId = nodeFail->masterNodeId;

  NodeRecPtr nodeRecPtr;

  for(c_theNodes.first(nodeRecPtr); 
      nodeRecPtr.i != RNIL; 
      c_theNodes.next(nodeRecPtr)) {
    if(NdbNodeBitmask::get(nodeFail->theNodes, nodeRecPtr.i)) {
      nodeRecPtr.p->alive = false;
      c_noNodesFailed++;
      c_noActiveNodes--;      
    }
  }
  if (c_masterNodeId != masterNodeId) {
    c_masterNodeId = masterNodeId;
    NodeRecord* nodeRec = c_theNodes.getPtr(masterNodeId);
    c_masterTrixRef = nodeRec->trixRef;
  }
}

/**
 *
 */
void Trix::execINCL_NODEREQ(Signal* signal)
{
  jamEntry();
  UintR node_id = signal->theData[1];
  NodeRecord* nodeRec = c_theNodes.getPtr(node_id);
  nodeRec->alive = true;
  c_noNodesFailed--;
  c_noActiveNodes++;      
  nodeRec->trixRef = calcTrixBlockRef(node_id);
  if (c_noNodesFailed == 0) {
    c_blockState = Trix::STARTED;
  }  
}

// Debugging
void
Trix::execDUMP_STATE_ORD(Signal* signal)
{
  jamEntry();

  DumpStateOrd * dumpStateOrd = (DumpStateOrd *)signal->getDataPtr();

  switch(dumpStateOrd->args[0]) {
  case(300): {// ok
    // index2 -T; index2 -I -n10000; index2 -c
    // all dump 300 0 0 0 0 0 4 2
    // select_count INDEX0000
    BuildIndxImplReq * buildIndxReq = (BuildIndxImplReq *)signal->getDataPtrSend();
    
    MEMCOPY_NO_WORDS(buildIndxReq, 
		     signal->theData + 1, 
		     BuildIndxImplReq::SignalLength);
    buildIndxReq->senderRef = reference(); // return to me
    buildIndxReq->parallelism = 10;
    Uint32 indexColumns[1] = {1};
    Uint32 keyColumns[1] = {0};
    struct LinearSectionPtr ls_ptr[3];
    ls_ptr[0].p = indexColumns;
    ls_ptr[0].sz = 1;
    ls_ptr[1].p = keyColumns;
    ls_ptr[1].sz = 1;
    sendSignal(reference(),
	       GSN_BUILD_INDX_IMPL_REQ,
	       signal,
	       BuildIndxImplReq::SignalLength,
	       JBB, ls_ptr, 2);
    break;
  }
  case(301): { // ok
    // index2 -T; index2 -I -n10000; index2 -c -p
    // all dump 301 0 0 0 0 0 4 2
    // select_count INDEX0000
    BuildIndxImplReq * buildIndxReq = (BuildIndxImplReq *)signal->getDataPtrSend();
    
    MEMCOPY_NO_WORDS(buildIndxReq, 
		     signal->theData + 1, 
		     BuildIndxImplReq::SignalLength);
    buildIndxReq->senderRef = reference(); // return to me
    buildIndxReq->parallelism = 10;
    Uint32 indexColumns[2] = {0, 1};
    Uint32 keyColumns[1] = {0};
    struct LinearSectionPtr ls_ptr[3];
    ls_ptr[0].p = indexColumns;
    ls_ptr[0].sz = 2;
    ls_ptr[1].p = keyColumns;
    ls_ptr[1].sz = 1;
    sendSignal(reference(),
	       GSN_BUILD_INDX_IMPL_REQ,
	       signal,
	       BuildIndxImplReq::SignalLength,
	       JBB, ls_ptr, 2);
    break;
  }
  case(302): { // ok
    // index -T; index -I -n1000; index -c -p
    // all dump 302 0 0 0 0 0 4 2
    // select_count PNUMINDEX0000
    BuildIndxImplReq * buildIndxReq = (BuildIndxImplReq *)signal->getDataPtrSend();
    
    MEMCOPY_NO_WORDS(buildIndxReq, 
		     signal->theData + 1, 
		     BuildIndxImplReq::SignalLength);
    buildIndxReq->senderRef = reference(); // return to me
    buildIndxReq->parallelism = 10;
    Uint32 indexColumns[3] = {0, 3, 5};
    Uint32 keyColumns[1] = {0};
    struct LinearSectionPtr ls_ptr[3];
    ls_ptr[0].p = indexColumns;
    ls_ptr[0].sz = 3;
    ls_ptr[1].p = keyColumns;
    ls_ptr[1].sz = 1;
    sendSignal(reference(),
	       GSN_BUILD_INDX_IMPL_REQ,
	       signal,
	       BuildIndxImplReq::SignalLength,
	       JBB, ls_ptr, 2);
    break;
  }
  case(303): { // ok
    // index -T -2; index -I -2 -n1000; index -c -p
    // all dump 303 0 0 0 0 0 4 2
    // select_count PNUMINDEX0000
    BuildIndxImplReq * buildIndxReq = (BuildIndxImplReq *)signal->getDataPtrSend();
    
    MEMCOPY_NO_WORDS(buildIndxReq, 
		     signal->theData + 1, 
		     BuildIndxImplReq::SignalLength);
    buildIndxReq->senderRef = reference(); // return to me
    buildIndxReq->parallelism = 10;
    Uint32 indexColumns[3] = {0, 3, 5};
    Uint32 keyColumns[2] = {0, 1};
    struct LinearSectionPtr ls_ptr[3];
    ls_ptr[0].p = indexColumns;
    ls_ptr[0].sz = 3;
    ls_ptr[1].p = keyColumns;
    ls_ptr[1].sz = 2;
    sendSignal(reference(),
	       GSN_BUILD_INDX_IMPL_REQ,
	       signal,
	       BuildIndxImplReq::SignalLength,
	       JBB, ls_ptr, 2);
    break;
  }
  case(304): { // ok
    // index -T -L; index -I -L -n1000; index -c -p
    // all dump 304 0 0 0 0 0 4 2
    // select_count PNUMINDEX0000
    BuildIndxImplReq * buildIndxReq = (BuildIndxImplReq *)signal->getDataPtrSend();
    
    MEMCOPY_NO_WORDS(buildIndxReq, 
		     signal->theData + 1, 
		     BuildIndxImplReq::SignalLength);
    buildIndxReq->senderRef = reference(); // return to me
    buildIndxReq->parallelism = 10;
    Uint32 indexColumns[3] = {0, 3, 5};
    Uint32 keyColumns[1] = {0};
    struct LinearSectionPtr ls_ptr[3];
    ls_ptr[0].p = indexColumns;
    ls_ptr[0].sz = 3;
    ls_ptr[1].p = keyColumns;
    ls_ptr[1].sz = 1;
    sendSignal(reference(),
	       GSN_BUILD_INDX_IMPL_REQ,
	       signal,
	       BuildIndxImplReq::SignalLength,
	       JBB, ls_ptr, 2);
    break;
  }
  case(305): { // ok
    // index -T -2 -L; index -I -2 -L -n1000; index -c -p
    // all dump 305 0 0 0 0 0 4 2
    // select_count PNUMINDEX0000
    BuildIndxImplReq * buildIndxReq = (BuildIndxImplReq *)signal->getDataPtrSend();
    
    MEMCOPY_NO_WORDS(buildIndxReq, 
		     signal->theData + 1, 
		     BuildIndxImplReq::SignalLength);
    buildIndxReq->senderRef = reference(); // return to me
    buildIndxReq->parallelism = 10;
    Uint32 indexColumns[3] = {0, 3, 5};
    Uint32 keyColumns[2] = {0, 1};
    struct LinearSectionPtr ls_ptr[3];
    ls_ptr[0].p = indexColumns;
    ls_ptr[0].sz = 3;
    ls_ptr[1].p = keyColumns;
    ls_ptr[1].sz = 2;
    sendSignal(reference(),
	       GSN_BUILD_INDX_IMPL_REQ,
	       signal,
	       BuildIndxImplReq::SignalLength,
	       JBB, ls_ptr, 2);
    break;
  }
  default: {
    // Ignore
  }
  }

  if (signal->theData[0] == DumpStateOrd::SchemaResourceSnapshot)
  {
    RSS_AP_SNAPSHOT_SAVE(c_theSubscriptionRecPool);
    RSS_AP_SNAPSHOT_SAVE(c_statOpPool);
    return;
  }

  if (signal->theData[0] == DumpStateOrd::SchemaResourceCheckLeak)
  {
    RSS_AP_SNAPSHOT_CHECK(c_theSubscriptionRecPool);
    RSS_AP_SNAPSHOT_CHECK(c_statOpPool);
    return;
  }
  
  if (signal->theData[0] == 8004)
  {
    infoEvent("TRIX: c_theSubscriptionRecPool size: %u free: %u",
              c_theSubscriptionRecPool.getSize(),
              c_theSubscriptionRecPool.getNoOfFree());
    return;
  }

}

void Trix::execDBINFO_SCANREQ(Signal *signal)
{
  DbinfoScanReq req= *(DbinfoScanReq*)signal->theData;
  const Ndbinfo::ScanCursor* cursor =
    CAST_CONSTPTR(Ndbinfo::ScanCursor, DbinfoScan::getCursorPtr(&req));
  Ndbinfo::Ratelimit rl;

  jamEntry();

  switch(req.tableId){
  case Ndbinfo::POOLS_TABLEID:
  {
    Ndbinfo::pool_entry pools[] =
    {
      { "Attribute Order Buffer",
        c_theAttrOrderBufferPool.getUsed(),
        c_theAttrOrderBufferPool.getSize(),
        c_theAttrOrderBufferPool.getEntrySize(),
        c_theAttrOrderBufferPool.getUsedHi(),
        { 0,0,0,0 }},
      { "Subscription Record",
        c_theSubscriptionRecPool.getUsed(),
        c_theSubscriptionRecPool.getSize(),
        c_theSubscriptionRecPool.getEntrySize(),
        c_theSubscriptionRecPool.getUsedHi(),
        { 0,0,0,0 }},
      { NULL, 0,0,0,0,{0,0,0,0}}
    };

    const size_t num_config_params =
      sizeof(pools[0].config_params) / sizeof(pools[0].config_params[0]);
    Uint32 pool = cursor->data[0];
    BlockNumber bn = blockToMain(number());
    while(pools[pool].poolname)
    {
      jam();
      Ndbinfo::Row row(signal, req);
      row.write_uint32(getOwnNodeId());
      row.write_uint32(bn);           // block number
      row.write_uint32(instance());   // block instance
      row.write_string(pools[pool].poolname);
      row.write_uint64(pools[pool].used);
      row.write_uint64(pools[pool].total);
      row.write_uint64(pools[pool].used_hi);
      row.write_uint64(pools[pool].entry_size);
      for (size_t i = 0; i < num_config_params; i++)
        row.write_uint32(pools[pool].config_params[i]);
      ndbinfo_send_row(signal, req, row, rl);
      pool++;
      if (rl.need_break(req))
      {
        jam();
        ndbinfo_send_scan_break(signal, req, rl, pool);
        return;
      }
    }
    break;
  }
  default:
    break;
  }

  ndbinfo_send_scan_conf(signal, req, rl);
}

// Build index
void Trix:: execBUILD_INDX_IMPL_REQ(Signal* signal)
{
  jamEntry();
  DBUG_ENTER("Trix:: execBUILD_INDX_IMPL_REQ");

  const BuildIndxImplReq
    buildIndxReqData = *(const BuildIndxImplReq*)signal->getDataPtr(),
    *buildIndxReq = &buildIndxReqData;

  // Seize a subscription record
  SubscriptionRecPtr subRecPtr;
  SubscriptionRecord* subRec;
  SectionHandle handle(this, signal);

<<<<<<< HEAD
  if (ERROR_INSERTED_CLEAR(18000))
  {
    sendSignalWithDelay(reference(), GSN_BUILD_INDX_IMPL_REQ, signal, 1000,
                        signal->getLength(), &handle);
    DBUG_VOID_RETURN;
  }

  if (!c_theSubscriptions.seizeId(subRecPtr, buildIndxReq->buildId)) {
=======
  if (!c_theSubscriptions.getPool().seizeId(subRecPtr, buildIndxReq->buildId)) {
>>>>>>> 9562d7c2
    jam();
    // Failed to allocate subscription record
    BuildIndxRef* buildIndxRef = (BuildIndxRef*)signal->getDataPtrSend();

    buildIndxRef->errorCode = BuildIndxRef::AllocationFailure;
    releaseSections(handle);
    sendSignal(buildIndxReq->senderRef, GSN_BUILD_INDX_IMPL_REF, signal,
               BuildIndxRef::SignalLength, JBB);
    DBUG_VOID_RETURN;
  }
  c_theSubscriptions.addFirst(subRecPtr);

  subRec = subRecPtr.p;
  subRec->errorCode = BuildIndxRef::NoError;
  subRec->userReference = buildIndxReq->senderRef;
  subRec->connectionPtr = buildIndxReq->senderData;
  subRec->schemaTransId = buildIndxReq->transId;
  subRec->subscriptionId = buildIndxReq->buildId;
  subRec->subscriptionKey = buildIndxReq->buildKey;
  subRec->indexType = buildIndxReq->indexType;
  subRec->sourceTableId = buildIndxReq->tableId;
  subRec->targetTableId = buildIndxReq->indexId;
  subRec->parallelism = buildIndxReq->parallelism;
  subRec->expectedConf = 0;
  subRec->subscriptionCreated = false;
  subRec->pendingSubSyncContinueConf = false;
  subRec->prepareId = RNIL;
  subRec->requestType = INDEX_BUILD;
  subRec->fragCount = 0;
  subRec->fragId = ZNIL;
  subRec->m_rows_processed = 0;
  subRec->m_flags = SubscriptionRecord::RF_WAIT_GCP; // Todo make configurable
  subRec->m_gci = 0;
  if (buildIndxReq->requestType & BuildIndxImplReq::RF_NO_DISK)
  {
    subRec->m_flags |= SubscriptionRecord::RF_NO_DISK;
  }

  // Get column order segments
  Uint32 noOfSections = handle.m_cnt;
  if (noOfSections > 0) {
    jam();
    SegmentedSectionPtr ptr;
    handle.getSection(ptr, BuildIndxImplReq::INDEX_COLUMNS);
    append(subRec->attributeOrder, ptr, getSectionSegmentPool());
    subRec->noOfIndexColumns = ptr.sz;
  }
  if (noOfSections > 1) {
    jam();
    SegmentedSectionPtr ptr;
    handle.getSection(ptr, BuildIndxImplReq::KEY_COLUMNS);
    append(subRec->attributeOrder, ptr, getSectionSegmentPool());
    subRec->noOfKeyColumns = ptr.sz;
  }

#if 0
  // Debugging
  printf("Trix:: execBUILD_INDX_IMPL_REQ: Attribute order:\n");
  subRec->attributeOrder.print(stdout);
#endif

  releaseSections(handle);
  prepareInsertTransactions(signal, subRecPtr);
  DBUG_VOID_RETURN;
}

void Trix:: execBUILD_INDX_IMPL_CONF(Signal* signal)
{
  printf("Trix:: execBUILD_INDX_IMPL_CONF\n");
}

void Trix:: execBUILD_INDX_IMPL_REF(Signal* signal)
{
  printf("Trix:: execBUILD_INDX_IMPL_REF\n");
}

void Trix::execUTIL_PREPARE_CONF(Signal* signal)
{
  jamEntry();
  UtilPrepareConf * utilPrepareConf = (UtilPrepareConf *)signal->getDataPtr();
  SubscriptionRecPtr subRecPtr;
  SubscriptionRecord* subRec;

  subRecPtr.i = utilPrepareConf->senderData;
  if ((subRec = c_theSubscriptions.getPtr(subRecPtr.i)) == NULL) {
    printf("Trix::execUTIL_PREPARE_CONF: Failed to find subscription data %u\n", subRecPtr.i);
    return;
  }
  if (subRec->requestType == STAT_UTIL)
  {
    statUtilPrepareConf(signal, subRec->m_statPtrI);
    return;
  }
  subRecPtr.p = subRec;
  subRec->prepareId = utilPrepareConf->prepareId;
  setupSubscription(signal, subRecPtr);
}

void Trix::execUTIL_PREPARE_REF(Signal* signal)
{
  jamEntry();
  UtilPrepareRef * utilPrepareRef = (UtilPrepareRef *)signal->getDataPtr();
  SubscriptionRecPtr subRecPtr;
  SubscriptionRecord* subRec;

  subRecPtr.i = utilPrepareRef->senderData;
  if ((subRec = c_theSubscriptions.getPtr(subRecPtr.i)) == NULL) {
    printf("Trix::execUTIL_PREPARE_REF: Failed to find subscription data %u\n", subRecPtr.i);
    return;
  }
  if (subRec->requestType == STAT_UTIL)
  {
    statUtilPrepareRef(signal, subRec->m_statPtrI);
    return;
  }
  subRecPtr.p = subRec;
  subRec->errorCode = (BuildIndxRef::ErrorCode)utilPrepareRef->errorCode;

  UtilReleaseConf* conf = (UtilReleaseConf*)signal->getDataPtrSend();
  conf->senderData = subRecPtr.i;
  execUTIL_RELEASE_CONF(signal);
}

void Trix::execUTIL_EXECUTE_CONF(Signal* signal)
{
  jamEntry();
  UtilExecuteConf * utilExecuteConf = (UtilExecuteConf *)signal->getDataPtr();
  SubscriptionRecPtr subRecPtr;
  SubscriptionRecord* subRec;

  const Uint32 gci_hi = utilExecuteConf->gci_hi;
  const Uint32 gci_lo = utilExecuteConf->gci_lo;
  const Uint64 gci = gci_lo | (Uint64(gci_hi) << 32);

  subRecPtr.i = utilExecuteConf->senderData;
  if ((subRec = c_theSubscriptions.getPtr(subRecPtr.i)) == NULL) {
    printf("rix::execUTIL_EXECUTE_CONF: Failed to find subscription data %u\n", subRecPtr.i);
    return;
  }
  if (subRec->requestType == STAT_UTIL)
  {
    statUtilExecuteConf(signal, subRec->m_statPtrI);
    return;
  }
  subRecPtr.p = subRec;
  subRec->expectedConf--;

  if (gci > subRecPtr.p->m_gci)
  {
    jam();
    subRecPtr.p->m_gci = gci;
  }

  checkParallelism(signal, subRec);
  if (subRec->expectedConf == 0)
  {
    if (subRec->m_flags & SubscriptionRecord::RF_WAIT_GCP)
    {
      jam();
      wait_gcp(signal, subRecPtr);
      return;
    }
    buildComplete(signal, subRecPtr);
  }
}

void Trix::execUTIL_EXECUTE_REF(Signal* signal)
{
  jamEntry();
  UtilExecuteRef * utilExecuteRef = (UtilExecuteRef *)signal->getDataPtr();
  SubscriptionRecPtr subRecPtr;
  SubscriptionRecord* subRec;

  subRecPtr.i = utilExecuteRef->senderData;
  if ((subRec = c_theSubscriptions.getPtr(subRecPtr.i)) == NULL) {
    printf("Trix::execUTIL_EXECUTE_REF: Failed to find subscription data %u\n", subRecPtr.i);
    return;
  }
  if (subRec->requestType == STAT_UTIL)
  {
    statUtilExecuteRef(signal, subRec->m_statPtrI);
    return;
  }
  subRecPtr.p = subRec;
  ndbrequire(utilExecuteRef->errorCode == UtilExecuteRef::TCError);
  if(utilExecuteRef->TCErrorCode == CONSTRAINT_VIOLATION)
  {
    jam();
    buildFailed(signal, subRecPtr, BuildIndxRef::IndexNotUnique);
  }
  else if (check_timeout(utilExecuteRef->TCErrorCode))
  {
    jam();
    buildFailed(signal, subRecPtr, BuildIndxRef::DeadlockError);
  }
  else if (subRec->requestType == FK_BUILD &&
           utilExecuteRef->TCErrorCode == TUPLE_NOT_FOUND)
  {
    jam();
    buildFailed(signal, subRecPtr,
                (BuildIndxRef::ErrorCode)FK_NO_PARENT_ROW_EXISTS);
  }
  else
  {
    jam();
    buildFailed(signal, subRecPtr,
                (BuildIndxRef::ErrorCode)utilExecuteRef->TCErrorCode);
  }
}

void Trix::execSUB_CREATE_CONF(Signal* signal)
{
  jamEntry();
  DBUG_ENTER("Trix::execSUB_CREATE_CONF");
  SubCreateConf * subCreateConf = (SubCreateConf *)signal->getDataPtr();
  SubscriptionRecPtr subRecPtr;
  SubscriptionRecord* subRec;

  subRecPtr.i = subCreateConf->senderData;
  if ((subRec = c_theSubscriptions.getPtr(subRecPtr.i)) == NULL) {
    printf("Trix::execSUB_CREATE_CONF: Failed to find subscription data %u\n", subRecPtr.i);
    DBUG_VOID_RETURN;
  }
  subRec->subscriptionCreated = true;
  subRecPtr.p = subRec;

  DBUG_PRINT("info",("i: %u subscriptionId: %u, subscriptionKey: %u",
		     subRecPtr.i, subRecPtr.p->subscriptionId,
		     subRecPtr.p->subscriptionKey));

  startTableScan(signal, subRecPtr);
  DBUG_VOID_RETURN;
}

void Trix::execSUB_CREATE_REF(Signal* signal)
{
  jamEntry();
  DBUG_ENTER("Trix::execSUB_CREATE_REF");

  SubCreateRef * subCreateRef = (SubCreateRef *)signal->getDataPtr();
  SubscriptionRecPtr subRecPtr;
  SubscriptionRecord* subRec;

  subRecPtr.i = subCreateRef->senderData;
  if ((subRec = c_theSubscriptions.getPtr(subRecPtr.i)) == NULL)
  {
    printf("Trix::execSUB_CREATE_REF: Failed to find subscription data %u\n", subRecPtr.i);
    return;
  }
  subRecPtr.p = subRec;
  subRecPtr.p->errorCode = (BuildIndxRef::ErrorCode)subCreateRef->errorCode;

  UtilReleaseReq * const req = (UtilReleaseReq*)signal->getDataPtrSend();
  req->prepareId = subRecPtr.p->prepareId;
  req->senderData = subRecPtr.i;

  sendSignal(DBUTIL_REF, GSN_UTIL_RELEASE_REQ, signal,
	     UtilReleaseReq::SignalLength, JBB);

  DBUG_VOID_RETURN;
}

void Trix::execSUB_SYNC_CONF(Signal* signal)
{
  jamEntry();
  DBUG_ENTER("Trix::execSUB_SYNC_CONF");
  SubSyncConf * subSyncConf = (SubSyncConf *)signal->getDataPtr();
  SubscriptionRecPtr subRecPtr;
  SubscriptionRecord* subRec;
  
  subRecPtr.i = subSyncConf->senderData;
  if ((subRec = c_theSubscriptions.getPtr(subRecPtr.i)) == NULL) {
    printf("Trix::execSUB_SYNC_CONF: Failed to find subscription data %u\n",
	   subRecPtr.i);
    DBUG_VOID_RETURN;
  }

  subRecPtr.p = subRec;
  subRec->expectedConf--;
  checkParallelism(signal, subRec);
  if (subRec->expectedConf == 0)
  {
    if (subRec->m_flags & SubscriptionRecord::RF_WAIT_GCP)
    {
      jam();
      wait_gcp(signal, subRecPtr);
      DBUG_VOID_RETURN;
    }
    buildComplete(signal, subRecPtr);
  }
  DBUG_VOID_RETURN;
}

void Trix::execSUB_SYNC_REF(Signal* signal)
{
  jamEntry();
  DBUG_ENTER("Trix::execSUB_SYNC_REF");
  SubSyncRef * subSyncRef = (SubSyncRef *)signal->getDataPtr();
  SubscriptionRecPtr subRecPtr;
  SubscriptionRecord* subRec;

  subRecPtr.i = subSyncRef->senderData;
  if ((subRec = c_theSubscriptions.getPtr(subRecPtr.i)) == NULL) {
    printf("Trix::execSUB_SYNC_REF: Failed to find subscription data %u\n", subRecPtr.i);
    DBUG_VOID_RETURN;
  }
  subRecPtr.p = subRec;
  buildFailed(signal, subRecPtr, BuildIndxRef::InternalError);
  DBUG_VOID_RETURN;
}

void Trix::execSUB_SYNC_CONTINUE_REQ(Signal* signal)
{
  SubSyncContinueReq  * subSyncContinueReq = 
    (SubSyncContinueReq *) signal->getDataPtr();
  
  SubscriptionRecPtr subRecPtr;
  SubscriptionRecord* subRec;
  subRecPtr.i = subSyncContinueReq->subscriberData;
  if ((subRec = c_theSubscriptions.getPtr(subRecPtr.i)) == NULL) {
    printf("Trix::execSUB_SYNC_CONTINUE_REQ: Failed to find subscription data %u\n", subRecPtr.i);
    return;
  }
  subRecPtr.p = subRec;
  subRec->pendingSubSyncContinueConf = true;
  subRec->syncPtr = subSyncContinueReq->senderData;
  checkParallelism(signal, subRec);
}

void Trix::execSUB_TABLE_DATA(Signal* signal)
{
  jamEntry();
  DBUG_ENTER("Trix::execSUB_TABLE_DATA");
  SubTableData * subTableData = (SubTableData *)signal->getDataPtr();
  SubscriptionRecPtr subRecPtr;
  SubscriptionRecord* subRec;
  subRecPtr.i = subTableData->senderData;
  if ((subRec = c_theSubscriptions.getPtr(subRecPtr.i)) == NULL) {
    printf("Trix::execSUB_TABLE_DATA: Failed to find subscription data %u\n", subRecPtr.i);
    DBUG_VOID_RETURN;
  }
  subRecPtr.p = subRec;
  switch(subRecPtr.p->requestType){
  case INDEX_BUILD:
    executeBuildInsertTransaction(signal, subRecPtr);
    break;
  case REORG_COPY:
  case REORG_DELETE:
    executeReorgTransaction(signal, subRecPtr, subTableData->takeOver);
    break;
  case FK_BUILD:
    executeBuildFKTransaction(signal, subRecPtr);
    break;
  case STAT_UTIL:
    ndbrequire(false);
    break;
  case STAT_CLEAN:
    {
      StatOp& stat = statOpGetPtr(subRecPtr.p->m_statPtrI);
      statCleanExecute(signal, stat);
    }
    break;
  case STAT_SCAN:
    {
      StatOp& stat = statOpGetPtr(subRecPtr.p->m_statPtrI);
      statScanExecute(signal, stat);
    }
    break;
  }

  subRecPtr.p->m_rows_processed++;

  DBUG_VOID_RETURN;
}

void Trix::setupSubscription(Signal* signal, SubscriptionRecPtr subRecPtr)
{
  jam();
  DBUG_ENTER("Trix::setupSubscription");
  SubscriptionRecord* subRec = subRecPtr.p;
  SubCreateReq * subCreateReq = (SubCreateReq *)signal->getDataPtrSend();
//  Uint32 listLen = subRec->noOfIndexColumns + subRec->noOfKeyColumns;
  subCreateReq->senderRef = reference();
  subCreateReq->senderData = subRecPtr.i;
  subCreateReq->subscriptionId = subRec->subscriptionId;
  subCreateReq->subscriptionKey = subRec->subscriptionKey;
  subCreateReq->tableId = subRec->sourceTableId;
  subCreateReq->subscriptionType = SubCreateReq::SingleTableScan;
  subCreateReq->schemaTransId = subRec->schemaTransId;

  DBUG_PRINT("info",("i: %u subscriptionId: %u, subscriptionKey: %u",
		     subRecPtr.i, subCreateReq->subscriptionId,
		     subCreateReq->subscriptionKey));

  sendSignal(SUMA_REF, GSN_SUB_CREATE_REQ, 
	     signal, SubCreateReq::SignalLength, JBB);

  DBUG_VOID_RETURN;
}

void Trix::startTableScan(Signal* signal, SubscriptionRecPtr subRecPtr)
{
  jam();

  Uint32 attributeList[MAX_ATTRIBUTES_IN_TABLE * 2];
  SubscriptionRecord* subRec = subRecPtr.p;
  AttrOrderBuffer::DataBufferIterator iter;

  Uint32 cnt = 0;
  bool moreAttributes = subRec->attributeOrder.first(iter);
  if (subRec->requestType == FK_BUILD)
  {
    jam();
    // skip over key columns
    ndbrequire(subRec->attributeOrder.position(iter, subRec->noOfKeyColumns));
  }

  while (moreAttributes) {
    attributeList[cnt++] = *iter.data;
    moreAttributes = subRec->attributeOrder.next(iter);
  }

  // Merge index and key column segments
  struct LinearSectionPtr orderPtr[3];
  Uint32 noOfSections;
  orderPtr[0].p = attributeList;
  orderPtr[0].sz = cnt;
  noOfSections = 1;

  SubSyncReq * subSyncReq = (SubSyncReq *)signal->getDataPtrSend();
  subSyncReq->senderRef = reference();
  subSyncReq->senderData = subRecPtr.i;
  subSyncReq->subscriptionId = subRec->subscriptionId;
  subSyncReq->subscriptionKey = subRec->subscriptionKey;
  subSyncReq->part = SubscriptionData::TableData;
  subSyncReq->requestInfo = 0;
  subSyncReq->fragCount = subRec->fragCount;
  subSyncReq->fragId = subRec->fragId;

  if (subRec->m_flags & SubscriptionRecord::RF_NO_DISK)
  {
    jam();
    subSyncReq->requestInfo |= SubSyncReq::NoDisk;
  }

  if (subRec->m_flags & SubscriptionRecord::RF_TUP_ORDER)
  {
    jam();
    subSyncReq->requestInfo |= SubSyncReq::TupOrder;
  }
  
  if (subRec->requestType == REORG_COPY)
  {
    jam();
    subSyncReq->requestInfo |= SubSyncReq::LM_Exclusive;
  }
  else if (subRec->requestType == REORG_DELETE)
  {
    jam();
    subSyncReq->requestInfo |= SubSyncReq::LM_Exclusive;
    subSyncReq->requestInfo |= SubSyncReq::Reorg;
  }
  else if (subRec->requestType == STAT_CLEAN)
  {
    jam();
    StatOp& stat = statOpGetPtr(subRecPtr.p->m_statPtrI);
    StatOp::Clean clean = stat.m_clean;
    orderPtr[1].p = clean.m_bound;
    orderPtr[1].sz = clean.m_boundSize;
    noOfSections = 2;
    subSyncReq->requestInfo |= SubSyncReq::LM_CommittedRead;
    subSyncReq->requestInfo |= SubSyncReq::RangeScan;
  }
  else if (subRec->requestType == STAT_SCAN)
  {
    jam();
    orderPtr[1].p = 0;
    orderPtr[1].sz = 0;
    noOfSections = 2;
    subSyncReq->requestInfo |= SubSyncReq::LM_CommittedRead;
    subSyncReq->requestInfo |= SubSyncReq::RangeScan;
    subSyncReq->requestInfo |= SubSyncReq::StatScan;
  }
  subRecPtr.p->expectedConf = 1;

  DBUG_PRINT("info",("i: %u subscriptionId: %u, subscriptionKey: %u",
		     subRecPtr.i, subSyncReq->subscriptionId,
		     subSyncReq->subscriptionKey));

  sendSignal(SUMA_REF, GSN_SUB_SYNC_REQ,
	     signal, SubSyncReq::SignalLength, JBB, orderPtr, noOfSections);
}

void Trix::prepareInsertTransactions(Signal* signal, 
				     SubscriptionRecPtr subRecPtr)
{
  SubscriptionRecord* subRec = subRecPtr.p;
  UtilPrepareReq * utilPrepareReq = 
    (UtilPrepareReq *)signal->getDataPtrSend();
  
  jam();
  utilPrepareReq->senderRef = reference();
  utilPrepareReq->senderData = subRecPtr.i;
  utilPrepareReq->schemaTransId = subRec->schemaTransId;

  const Uint32 pageSizeInWords = 128;
  Uint32 propPage[pageSizeInWords];
  LinearWriter w(&propPage[0],128);
  w.first();
  w.add(UtilPrepareReq::NoOfOperations, 1);
  w.add(UtilPrepareReq::OperationType, UtilPrepareReq::Write);
  w.add(UtilPrepareReq::TableId, subRec->targetTableId);
  // Add index attributes in increasing order and one PK attribute
  for(Uint32 i = 0; i < subRec->noOfIndexColumns + 1; i++)
    w.add(UtilPrepareReq::AttributeId, i);

#if 0
  // Debugging
  SimplePropertiesLinearReader reader(propPage, w.getWordsUsed());
  printf("Trix::prepareInsertTransactions: Sent SimpleProperties:\n");
  reader.printAll(ndbout);
#endif

  struct LinearSectionPtr sectionsPtr[UtilPrepareReq::NoOfSections];
  sectionsPtr[UtilPrepareReq::PROPERTIES_SECTION].p = propPage;
  sectionsPtr[UtilPrepareReq::PROPERTIES_SECTION].sz = w.getWordsUsed();
  sendSignal(DBUTIL_REF, GSN_UTIL_PREPARE_REQ, signal,
	     UtilPrepareReq::SignalLength, JBB, 
	     sectionsPtr, UtilPrepareReq::NoOfSections);
}

void Trix::executeBuildInsertTransaction(Signal* signal,
                                         SubscriptionRecPtr subRecPtr)
{
  jam();
  SubscriptionRecord* subRec = subRecPtr.p;
  UtilExecuteReq * utilExecuteReq = 
    (UtilExecuteReq *)signal->getDataPtrSend();

  utilExecuteReq->senderRef = reference();
  utilExecuteReq->senderData = subRecPtr.i;
  utilExecuteReq->prepareId = subRec->prepareId;
#if 0
  printf("Header size %u\n", headerPtr.sz);
  for(int i = 0; i < headerPtr.sz; i++)
    printf("H'%.8x ", headerBuffer[i]);
  printf("\n");
  
  printf("Data size %u\n", dataPtr.sz);
  for(int i = 0; i < dataPtr.sz; i++)
    printf("H'%.8x ", dataBuffer[i]);
  printf("\n");
#endif
  // Save scan result in linear buffers
  SectionHandle handle(this, signal);
  SegmentedSectionPtr headerPtr, dataPtr;

  handle.getSection(headerPtr, 0);
  handle.getSection(dataPtr, 1);

  Uint32* headerBuffer = signal->theData + 25;
  Uint32* dataBuffer = headerBuffer + headerPtr.sz;

  copy(headerBuffer, headerPtr);
  copy(dataBuffer, dataPtr);
  releaseSections(handle);

  // Calculate packed key size
  Uint32 noOfKeyData = 0;
  for(Uint32 i = 0; i < headerPtr.sz; i++) {
    AttributeHeader* keyAttrHead = (AttributeHeader *) headerBuffer + i;

    // Filter out NULL attributes
    if (keyAttrHead->isNULL())
      return;

    if (i < subRec->noOfIndexColumns)
      // Renumber index attributes in consequtive order
      keyAttrHead->setAttributeId(i);
    else
      // Calculate total size of PK attribute
      noOfKeyData += keyAttrHead->getDataSize();
  }
  // Increase expected CONF count
  subRec->expectedConf++;

  // Pack key attributes
  AttributeHeader::init(headerBuffer + subRec->noOfIndexColumns,
			subRec->noOfIndexColumns,
			noOfKeyData << 2);

  struct LinearSectionPtr sectionsPtr[UtilExecuteReq::NoOfSections];
  sectionsPtr[UtilExecuteReq::HEADER_SECTION].p = headerBuffer;
  sectionsPtr[UtilExecuteReq::HEADER_SECTION].sz = 
    subRec->noOfIndexColumns + 1;
  sectionsPtr[UtilExecuteReq::DATA_SECTION].p = dataBuffer;
  sectionsPtr[UtilExecuteReq::DATA_SECTION].sz = dataPtr.sz;
  sendSignal(DBUTIL_REF, GSN_UTIL_EXECUTE_REQ, signal,
	     UtilExecuteReq::SignalLength, JBB,
	     sectionsPtr, UtilExecuteReq::NoOfSections);
}

void Trix::executeReorgTransaction(Signal* signal,
                                   SubscriptionRecPtr subRecPtr,
                                   Uint32 takeOver)
{
  jam();
  SubscriptionRecord* subRec = subRecPtr.p;
  UtilExecuteReq * utilExecuteReq =
    (UtilExecuteReq *)signal->getDataPtrSend();

  const Uint32 tScanInfo = takeOver & 0x3FFFF;
  const Uint32 tTakeOverFragment = takeOver >> 20;
  {
    UintR scanInfo = 0;
    TcKeyReq::setTakeOverScanFlag(scanInfo, 1);
    TcKeyReq::setTakeOverScanFragment(scanInfo, tTakeOverFragment);
    TcKeyReq::setTakeOverScanInfo(scanInfo, tScanInfo);
    utilExecuteReq->scanTakeOver = scanInfo;
  }

  utilExecuteReq->senderRef = reference();
  utilExecuteReq->senderData = subRecPtr.i;
  utilExecuteReq->prepareId = subRec->prepareId;
#if 0
  printf("Header size %u\n", headerPtr.sz);
  for(int i = 0; i < headerPtr.sz; i++)
    printf("H'%.8x ", headerBuffer[i]);
  printf("\n");

  printf("Data size %u\n", dataPtr.sz);
  for(int i = 0; i < dataPtr.sz; i++)
    printf("H'%.8x ", dataBuffer[i]);
  printf("\n");
#endif
  // Increase expected CONF count
  subRec->expectedConf++;

  SectionHandle handle(this, signal);
  sendSignal(DBUTIL_REF, GSN_UTIL_EXECUTE_REQ, signal,
	     UtilExecuteReq::SignalLength, JBB,
	     &handle);
}

void
Trix::wait_gcp(Signal* signal, SubscriptionRecPtr subRecPtr, Uint32 delay)
{
  WaitGCPReq * req = (WaitGCPReq*)signal->getDataPtrSend();
  req->senderRef = reference();
  req->senderData = subRecPtr.i;
  req->requestType = WaitGCPReq::CurrentGCI;

  if (delay == 0)
  {
    jam();
    sendSignal(DBDIH_REF, GSN_WAIT_GCP_REQ, signal,
               WaitGCPReq::SignalLength, JBB);
  }
  else
  {
    jam();
    sendSignalWithDelay(DBDIH_REF, GSN_WAIT_GCP_REQ, signal,
                        delay, WaitGCPReq::SignalLength);
  }
}

void
Trix::execWAIT_GCP_REF(Signal* signal)
{
  WaitGCPRef ref = *(WaitGCPRef*)signal->getDataPtr();

  SubscriptionRecPtr subRecPtr;
  c_theSubscriptions.getPtr(subRecPtr, ref.senderData);
  wait_gcp(signal, subRecPtr, 100);
}

void
Trix::execWAIT_GCP_CONF(Signal* signal)
{
  WaitGCPConf * conf = (WaitGCPConf*)signal->getDataPtr();
  
  SubscriptionRecPtr subRecPtr;
  c_theSubscriptions.getPtr(subRecPtr, conf->senderData);

  const Uint32 gci_hi = conf->gci_hi;
  const Uint32 gci_lo = conf->gci_lo;
  const Uint64 gci = gci_lo | (Uint64(gci_hi) << 32);
  
  if (gci > subRecPtr.p->m_gci)
  {
    jam();
    buildComplete(signal, subRecPtr);
  }
  else
  {
    jam();
    wait_gcp(signal, subRecPtr, 100);
  }
}

void Trix::buildComplete(Signal* signal, SubscriptionRecPtr subRecPtr)
{
  SubRemoveReq * const req = (SubRemoveReq*)signal->getDataPtrSend();
  req->senderRef       = reference();
  req->senderData      = subRecPtr.i;
  req->subscriptionId  = subRecPtr.p->subscriptionId;
  req->subscriptionKey = subRecPtr.p->subscriptionKey;
  sendSignal(SUMA_REF, GSN_SUB_REMOVE_REQ, signal,
	     SubRemoveReq::SignalLength, JBB);
}

void Trix::buildFailed(Signal* signal, 
		       SubscriptionRecPtr subRecPtr, 
		       BuildIndxRef::ErrorCode errorCode)
{
  SubscriptionRecord* subRec = subRecPtr.p;

  subRec->errorCode = errorCode;
  // Continue accumulating since we currently cannot stop SUMA
  subRec->expectedConf--;
  checkParallelism(signal, subRec);
  if (subRec->expectedConf == 0)
    buildComplete(signal, subRecPtr);
}

void
Trix::execSUB_REMOVE_REF(Signal* signal){
  jamEntry();
  //@todo
  ndbrequire(false);
}

void
Trix::execSUB_REMOVE_CONF(Signal* signal){
  jamEntry();

  SubRemoveConf * const conf = (SubRemoveConf*)signal->getDataPtrSend();

  SubscriptionRecPtr subRecPtr;
  c_theSubscriptions.getPtr(subRecPtr, conf->senderData);

  if(subRecPtr.p->prepareId != RNIL){
    jam();

    UtilReleaseReq * const req = (UtilReleaseReq*)signal->getDataPtrSend();
    req->prepareId = subRecPtr.p->prepareId;
    req->senderData = subRecPtr.i;

    sendSignal(DBUTIL_REF, GSN_UTIL_RELEASE_REQ, signal, 
	       UtilReleaseReq::SignalLength , JBB);  
    return;
  }
  
  {
    UtilReleaseConf * const conf = (UtilReleaseConf*)signal->getDataPtrSend();
    conf->senderData = subRecPtr.i;
    execUTIL_RELEASE_CONF(signal);
  }
}

void
Trix::execUTIL_RELEASE_REF(Signal* signal){
  jamEntry();
  ndbrequire(false);
}

void
Trix::execUTIL_RELEASE_CONF(Signal* signal){
  
  UtilReleaseConf * const conf = (UtilReleaseConf*)signal->getDataPtrSend();
  
  SubscriptionRecPtr subRecPtr;
  c_theSubscriptions.getPtr(subRecPtr, conf->senderData);
  
  switch(subRecPtr.p->requestType){
  case REORG_COPY:
  case REORG_DELETE:
    if (subRecPtr.p->errorCode == BuildIndxRef::NoError)
    {
      jam();
      // Build is complete, reply to original sender
      CopyDataImplConf* conf = (CopyDataImplConf*)signal->getDataPtrSend();
      conf->senderRef = reference(); //wl3600_todo ok?
      conf->senderData = subRecPtr.p->connectionPtr;

      sendSignal(subRecPtr.p->userReference, GSN_COPY_DATA_IMPL_CONF, signal,
                 CopyDataImplConf::SignalLength , JBB);

      infoEvent("%s table %u processed %llu rows",
                subRecPtr.p->requestType == REORG_COPY ?
                "reorg-copy" : "reorg-delete",
                subRecPtr.p->sourceTableId,
                subRecPtr.p->m_rows_processed);
    } else {
      jam();
      // Build failed, reply to original sender
      CopyDataImplRef* ref = (CopyDataImplRef*)signal->getDataPtrSend();
      ref->senderRef = reference();
      ref->senderData = subRecPtr.p->connectionPtr;
      ref->errorCode = subRecPtr.p->errorCode;

      sendSignal(subRecPtr.p->userReference, GSN_COPY_DATA_IMPL_REF, signal,
                 CopyDataImplRef::SignalLength , JBB);
    }
    break;
  case INDEX_BUILD:
    if (subRecPtr.p->errorCode == BuildIndxRef::NoError) {
      jam();
      // Build is complete, reply to original sender
      BuildIndxImplConf* buildIndxConf =
        (BuildIndxImplConf*)signal->getDataPtrSend();
      buildIndxConf->senderRef = reference(); //wl3600_todo ok?
      buildIndxConf->senderData = subRecPtr.p->connectionPtr;

      sendSignal(subRecPtr.p->userReference, GSN_BUILD_INDX_IMPL_CONF, signal,
                 BuildIndxConf::SignalLength , JBB);

      infoEvent("index-build table %u index: %u processed %llu rows",
                subRecPtr.p->sourceTableId,
                subRecPtr.p->targetTableId,
                subRecPtr.p->m_rows_processed);
    } else {
      jam();
      // Build failed, reply to original sender
      BuildIndxImplRef* buildIndxRef =
        (BuildIndxImplRef*)signal->getDataPtrSend();
      buildIndxRef->senderRef = reference();
      buildIndxRef->senderData = subRecPtr.p->connectionPtr;
      buildIndxRef->errorCode = subRecPtr.p->errorCode;

      sendSignal(subRecPtr.p->userReference, GSN_BUILD_INDX_IMPL_REF, signal,
                 BuildIndxRef::SignalLength , JBB);
    }
    break;
  case FK_BUILD:
    if (subRecPtr.p->errorCode == BuildIndxRef::NoError)
    {
      jam();
      // Build is complete, reply to original sender
      BuildFKImplConf* buildFKConf =
        CAST_PTR(BuildFKImplConf, signal->getDataPtrSend());
      buildFKConf->senderRef = reference();
      buildFKConf->senderData = subRecPtr.p->connectionPtr;

      sendSignal(subRecPtr.p->userReference, GSN_BUILD_FK_IMPL_CONF, signal,
                 BuildFKImplConf::SignalLength , JBB);

      infoEvent("fk-build parent table: %u child table: %u processed %llu rows",
                subRecPtr.p->targetTableId,
                subRecPtr.p->sourceTableId,
                subRecPtr.p->m_rows_processed);
    }
    else
    {
      jam();
      // Build failed, reply to original sender
      BuildFKImplRef* buildFKRef =
        (BuildFKImplRef*)signal->getDataPtrSend();
      buildFKRef->senderRef = reference();
      buildFKRef->senderData = subRecPtr.p->connectionPtr;
      buildFKRef->errorCode = subRecPtr.p->errorCode;

      sendSignal(subRecPtr.p->userReference, GSN_BUILD_FK_IMPL_REF, signal,
                 BuildFKImplRef::SignalLength , JBB);
    }
    break;
  case STAT_UTIL:
    ndbrequire(subRecPtr.p->errorCode == BuildIndxRef::NoError);
    statUtilReleaseConf(signal, subRecPtr.p->m_statPtrI);
    return;
  case STAT_CLEAN:
    {
      subRecPtr.p->prepareId = RNIL;
      StatOp& stat = statOpGetPtr(subRecPtr.p->m_statPtrI);
      statCleanRelease(signal, stat);
    }
    return;
  case STAT_SCAN:
    {
      subRecPtr.p->prepareId = RNIL;
      StatOp& stat = statOpGetPtr(subRecPtr.p->m_statPtrI);
      statScanRelease(signal, stat);
    }
    return;
  }

  // Release subscription record
  subRecPtr.p->attributeOrder.release();
  c_theSubscriptions.release(subRecPtr.i);
}

void Trix::checkParallelism(Signal* signal, SubscriptionRecord* subRec)
{
  if ((subRec->pendingSubSyncContinueConf) &&
      (subRec->expectedConf == 1)) {
    jam();
    SubSyncContinueConf  * subSyncContinueConf = 
      (SubSyncContinueConf *) signal->getDataPtrSend();
    subSyncContinueConf->subscriptionId = subRec->subscriptionId;
    subSyncContinueConf->subscriptionKey = subRec->subscriptionKey;
    subSyncContinueConf->senderData = subRec->syncPtr;
    sendSignal(SUMA_REF, GSN_SUB_SYNC_CONTINUE_CONF, signal, 
	       SubSyncContinueConf::SignalLength , JBB);  
    subRec->pendingSubSyncContinueConf = false;
    return;
  }
}

// CopyData
void
Trix::execCOPY_DATA_IMPL_REQ(Signal* signal)
{
  jamEntry();

  const CopyDataImplReq reqData = *(const CopyDataImplReq*)signal->getDataPtr();
  const CopyDataImplReq *req = &reqData;

  // Seize a subscription record
  SubscriptionRecPtr subRecPtr;
  SectionHandle handle(this, signal);

  if (!c_theSubscriptions.seizeFirst(subRecPtr))
  {
    jam();
    // Failed to allocate subscription record
    releaseSections(handle);

    CopyDataImplRef* ref = (CopyDataRef*)signal->getDataPtrSend();

    ref->errorCode = -1; // XXX CopyDataImplRef::AllocationFailure;
    ref->senderData = req->senderData;
    ref->transId = req->transId;
    sendSignal(req->senderRef, GSN_COPY_DATA_IMPL_REF, signal,
               CopyDataImplRef::SignalLength, JBB);
    return;
  }

  SubscriptionRecord* subRec = subRecPtr.p;
  subRec->errorCode = BuildIndxRef::NoError;
  subRec->userReference = req->senderRef;
  subRec->connectionPtr = req->senderData;
  subRec->schemaTransId = req->transId;
  subRec->subscriptionId = rand();
  subRec->subscriptionKey = rand();
  subRec->indexType = RNIL;
  subRec->sourceTableId = req->srcTableId;
  subRec->targetTableId = req->dstTableId;
  subRec->parallelism = 16;
  subRec->expectedConf = 0;
  subRec->subscriptionCreated = false;
  subRec->pendingSubSyncContinueConf = false;
  subRec->prepareId = req->transId;
  subRec->fragCount = req->srcFragments;
  subRec->fragId = ZNIL;
  subRec->m_rows_processed = 0;
  subRec->m_flags = SubscriptionRecord::RF_WAIT_GCP; // Todo make configurable
  subRec->m_gci = 0;
  switch(req->requestType){
  case CopyDataImplReq::ReorgCopy:
    jam();
    subRec->requestType = REORG_COPY;
    break;
  case CopyDataImplReq::ReorgDelete:
    subRec->requestType = REORG_DELETE;
    break;
  default:
    jamLine(req->requestType);
    ndbrequire(false);
  }

  if (req->requestInfo & CopyDataReq::TupOrder)
  {
    jam();
    subRec->m_flags |= SubscriptionRecord::RF_TUP_ORDER;
  }

  // Get column order segments
  Uint32 noOfSections = handle.m_cnt;
  if (noOfSections > 0) {
    jam();
    SegmentedSectionPtr ptr;
    handle.getSection(ptr, 0);
    append(subRec->attributeOrder, ptr, getSectionSegmentPool());
    subRec->noOfIndexColumns = ptr.sz;
  }

  if (noOfSections > 1) {
    jam();
    SegmentedSectionPtr ptr;
    handle.getSection(ptr, 1);
    append(subRec->attributeOrder, ptr, getSectionSegmentPool());
    subRec->noOfKeyColumns = ptr.sz;
  }

  releaseSections(handle);
  {
    UtilPrepareReq * utilPrepareReq =
      (UtilPrepareReq *)signal->getDataPtrSend();

    utilPrepareReq->senderRef = reference();
    utilPrepareReq->senderData = subRecPtr.i;
    utilPrepareReq->schemaTransId = subRec->schemaTransId;

    const Uint32 pageSizeInWords = 128;
    Uint32 propPage[pageSizeInWords];
    LinearWriter w(&propPage[0],128);
    w.first();
    w.add(UtilPrepareReq::NoOfOperations, 1);
    if (subRec->requestType == REORG_COPY)
    {
      w.add(UtilPrepareReq::OperationType, UtilPrepareReq::Write);
    }
    else
    {
      w.add(UtilPrepareReq::OperationType, UtilPrepareReq::Delete);
    }
    w.add(UtilPrepareReq::ScanTakeOverInd, 1);
    w.add(UtilPrepareReq::ReorgInd, 1);
    w.add(UtilPrepareReq::TableId, subRec->targetTableId);

    AttrOrderBuffer::DataBufferIterator iter;
    ndbrequire(subRec->attributeOrder.first(iter));
    
    for(Uint32 i = 0; i < subRec->noOfIndexColumns; i++)
    {
      w.add(UtilPrepareReq::AttributeId, * iter.data);
      subRec->attributeOrder.next(iter);
    }
    
    struct LinearSectionPtr sectionsPtr[UtilPrepareReq::NoOfSections];
    sectionsPtr[UtilPrepareReq::PROPERTIES_SECTION].p = propPage;
    sectionsPtr[UtilPrepareReq::PROPERTIES_SECTION].sz = w.getWordsUsed();
    sendSignal(DBUTIL_REF, GSN_UTIL_PREPARE_REQ, signal,
               UtilPrepareReq::SignalLength, JBB,
               sectionsPtr, UtilPrepareReq::NoOfSections);
  }
}

// BuildFK
void
Trix::execBUILD_FK_IMPL_REQ(Signal* signal)
{
  jamEntry();

  const BuildFKImplReq reqData = *(const BuildFKImplReq*)signal->getDataPtr();
  const BuildFKImplReq *req = &reqData;

  // Seize a subscription record
  SubscriptionRecPtr subRecPtr;
  SectionHandle handle(this, signal);

  if (!c_theSubscriptions.seize(subRecPtr))
  {
    jam();
    // Failed to allocate subscription record
    releaseSections(handle);

    BuildFKImplRef* ref = (BuildFKImplRef*)signal->getDataPtrSend();

    ref->errorCode = -1; // XXX BuildFKImplRef::AllocationFailure;
    ref->senderData = req->senderData;
    sendSignal(req->senderRef, GSN_BUILD_FK_IMPL_REF, signal,
               BuildFKImplRef::SignalLength, JBB);
    return;
  }

  SubscriptionRecord* subRec = subRecPtr.p;
  subRec->errorCode = BuildIndxRef::NoError;
  subRec->userReference = req->senderRef;
  subRec->connectionPtr = req->senderData;
  subRec->schemaTransId = req->transId;
  subRec->subscriptionId = rand();
  subRec->subscriptionKey = rand();
  subRec->indexType = RNIL;
  subRec->sourceTableId = req->childTableId;
  subRec->targetTableId = req->parentTableId;
  subRec->parallelism = 16;
  subRec->expectedConf = 0;
  subRec->subscriptionCreated = false;
  subRec->pendingSubSyncContinueConf = false;
  subRec->prepareId = req->transId;
  subRec->fragCount = 0; // all
  subRec->fragId = ZNIL;
  subRec->m_rows_processed = 0;
  subRec->m_flags = 0;
  subRec->m_gci = 0;
  subRec->requestType = FK_BUILD;

  // TODO...check if there is a scenario where this is not optimal
  subRec->m_flags |= SubscriptionRecord::RF_TUP_ORDER;

  // as we don't support index on disk...
  subRec->m_flags |= SubscriptionRecord::RF_NO_DISK;

  // Get parent columns...
  {
    SegmentedSectionPtr ptr;
    handle.getSection(ptr, 0);
    append(subRec->attributeOrder, ptr, getSectionSegmentPool());
    subRec->noOfKeyColumns = ptr.sz;
  }

  {
    // Get child columns...
    SegmentedSectionPtr ptr;
    handle.getSection(ptr, 1);
    append(subRec->attributeOrder, ptr, getSectionSegmentPool());
    subRec->noOfIndexColumns = ptr.sz;
  }

  ndbrequire(subRec->noOfKeyColumns == subRec->noOfIndexColumns);

  releaseSections(handle);

  {
    UtilPrepareReq * utilPrepareReq =
      (UtilPrepareReq *)signal->getDataPtrSend();

    utilPrepareReq->senderRef = reference();
    utilPrepareReq->senderData = subRecPtr.i;
    utilPrepareReq->schemaTransId = subRec->schemaTransId;

    const Uint32 pageSizeInWords = 128;
    Uint32 propPage[pageSizeInWords];
    LinearWriter w(&propPage[0],128);
    w.first();
    w.add(UtilPrepareReq::NoOfOperations, 1);
    w.add(UtilPrepareReq::OperationType, UtilPrepareReq::Probe);
    w.add(UtilPrepareReq::TableId, subRec->targetTableId);

    // key is always in 0
    AttrOrderBuffer::DataBufferIterator iter;
    ndbrequire(subRec->attributeOrder.first(iter));
    for(Uint32 i = 0; i < subRec->noOfKeyColumns; i++)
    {
      w.add(UtilPrepareReq::AttributeId, * iter.data);
      subRec->attributeOrder.next(iter);
    }

    struct LinearSectionPtr sectionsPtr[UtilPrepareReq::NoOfSections];
    sectionsPtr[UtilPrepareReq::PROPERTIES_SECTION].p = propPage;
    sectionsPtr[UtilPrepareReq::PROPERTIES_SECTION].sz = w.getWordsUsed();
    sendSignal(DBUTIL_REF, GSN_UTIL_PREPARE_REQ, signal,
               UtilPrepareReq::SignalLength, JBB,
               sectionsPtr, UtilPrepareReq::NoOfSections);
  }
}

void
Trix::executeBuildFKTransaction(Signal* signal,
                                SubscriptionRecPtr subRecPtr)
{
  jam();
  SubscriptionRecord* subRec = subRecPtr.p;
  UtilExecuteReq * utilExecuteReq =
    CAST_PTR(UtilExecuteReq, signal->getDataPtrSend());

  utilExecuteReq->senderRef = reference();
  utilExecuteReq->senderData = subRecPtr.i;
  utilExecuteReq->prepareId = subRec->prepareId;

  // Save scan result in linear buffers
  SectionHandle handle(this, signal);
  SegmentedSectionPtr headerPtr, dataPtr;

  handle.getSection(headerPtr, 0);
  handle.getSection(dataPtr, 1);

  Uint32* headerBuffer = signal->theData + 25;
  Uint32* dataBuffer = headerBuffer + headerPtr.sz;

  copy(headerBuffer, headerPtr);
  copy(dataBuffer, dataPtr);
  releaseSections(handle);

  for(Uint32 i = 0; i < headerPtr.sz; i++)
  {
    AttributeHeader* keyAttrHead = (AttributeHeader *) headerBuffer + i;

    // Filter out NULL attributes
    if (keyAttrHead->isNULL())
      return;

    /**
     * Renumber index attributes in consequtive order
     *   i.e in order given in UtilPrepareReq
     */
    keyAttrHead->setAttributeId(i);
  }
  // Increase expected CONF count
  subRec->expectedConf++;

  struct LinearSectionPtr sectionsPtr[UtilExecuteReq::NoOfSections];
  sectionsPtr[UtilExecuteReq::HEADER_SECTION].p = headerBuffer;
  sectionsPtr[UtilExecuteReq::HEADER_SECTION].sz = subRec->noOfKeyColumns;
  sectionsPtr[UtilExecuteReq::DATA_SECTION].p = dataBuffer;
  sectionsPtr[UtilExecuteReq::DATA_SECTION].sz = dataPtr.sz;
  sendSignal(DBUTIL_REF, GSN_UTIL_EXECUTE_REQ, signal,
	     UtilExecuteReq::SignalLength, JBB,
	     sectionsPtr, UtilExecuteReq::NoOfSections);
}

// index stats

Trix::StatOp&
Trix::statOpGetPtr(Uint32 statPtrI)
{
  ndbrequire(statPtrI != RNIL);
  return *c_statOpPool.getPtr(statPtrI);
}

bool
Trix::statOpSeize(Uint32& statPtrI)
{
  StatOpPtr statPtr;
  if (ERROR_INSERTED(18001) ||
      !c_statOpPool.seize(statPtr))
  {
    jam();
    CLEAR_ERROR_INSERT_VALUE;
    D("statOpSeize: seize statOp failed");
    return false;
  }
#ifdef VM_TRACE
  memset(statPtr.p, 0xf3, sizeof(*statPtr.p));
#endif
  new (statPtr.p) StatOp;
  statPtrI = statPtr.i;
  StatOp& stat = statOpGetPtr(statPtrI);
  stat.m_ownPtrI = statPtrI;

  SubscriptionRecPtr subRecPtr;
  if (ERROR_INSERTED(18002) ||
      !c_theSubscriptions.seizeFirst(subRecPtr))
  {
    jam();
    CLEAR_ERROR_INSERT_VALUE;
    c_statOpPool.release(statPtr);
    D("statOpSeize: seize subRec failed");
    return false;
  }
  SubscriptionRecord* subRec = subRecPtr.p;
  subRec->m_statPtrI = stat.m_ownPtrI;
  stat.m_subRecPtrI = subRecPtr.i;

  D("statOpSeize" << V(statPtrI) << V(subRecPtr.i));
  return true;
}

void
Trix::statOpRelease(StatOp& stat)
{
  StatOp::Util& util = stat.m_util;
  D("statOpRelease" << V(stat));

  if (stat.m_subRecPtrI != RNIL)
  {
    jam();
    SubscriptionRecord* subRec = c_theSubscriptions.getPtr(stat.m_subRecPtrI);
    ndbrequire(subRec->prepareId == RNIL);
    subRec->attributeOrder.release();
    c_theSubscriptions.release(stat.m_subRecPtrI);
    stat.m_subRecPtrI = RNIL;
  }
  ndbrequire(util.m_prepareId == RNIL);
  c_statOpPool.release(stat.m_ownPtrI);
}

void
Trix::execINDEX_STAT_IMPL_REQ(Signal* signal)
{
  jamEntry();
  const IndexStatImplReq* req = (const IndexStatImplReq*)signal->getDataPtr();

  Uint32 statPtrI = RNIL;
  if (!statOpSeize(statPtrI))
  {
    jam();
    const IndexStatImplReq reqCopy = *req;
    statOpRef(signal, &reqCopy, IndexStatRef::NoFreeStatOp, __LINE__);
    return;
  }
  StatOp& stat = statOpGetPtr(statPtrI);
  stat.m_req = *req;
  stat.m_requestType = req->requestType;

  // set request name for cluster log message
  switch (stat.m_requestType) {
  case IndexStatReq::RT_CLEAN_NEW:
    jam();
    stat.m_requestName = "clean new";
    break;
  case IndexStatReq::RT_CLEAN_OLD:
    jam();
    stat.m_requestName = "clean old";
    break;
  case IndexStatReq::RT_CLEAN_ALL:
    jam();
    stat.m_requestName = "clean all";
    break;
  case IndexStatReq::RT_SCAN_FRAG:
    jam();
    stat.m_requestName = "scan frag";
    break;
  case IndexStatReq::RT_DROP_HEAD:
    jam();
    stat.m_requestName = "drop head";
    break;
  default:
    ndbrequire(false);
    break;
  }

  SubscriptionRecord* subRec = c_theSubscriptions.getPtr(stat.m_subRecPtrI);
  subRec->prepareId = RNIL;
  subRec->errorCode = BuildIndxRef::NoError;

  // sys tables are not recreated so do this only once
  if (!c_statGetMetaDone)
  {
    jam();
    statMetaGetHead(signal, stat);
    return;
  }
  statGetMetaDone(signal, stat);
}

// sys tables metadata

const Trix::SysColumn
Trix::g_statMetaHead_column[] = {
  { 0, "index_id",
    true
  },
  { 1, "index_version",
    true
  },
  { 2, "table_id",
    false
  },
  { 3, "frag_count",
    false
  },
  { 4, "value_format",
    false
  },
  { 5, "sample_version",
    false
  },
  { 6, "load_time",
    false
  },
  { 7, "sample_count",
    false
  },
  { 8, "key_bytes",
    false
  }
};

const Trix::SysColumn
Trix::g_statMetaSample_column[] = {
  { 0, "index_id",
    true
  },
  { 1, "index_version",
    true
  },
  { 2, "sample_version",
    true
  },
  { 3, "stat_key",
    true
  },
  { 4, "stat_value",
    false
  }
};

const Trix::SysTable
Trix::g_statMetaHead = {
  NDB_INDEX_STAT_DB "/" NDB_INDEX_STAT_SCHEMA "/" NDB_INDEX_STAT_HEAD_TABLE,
  ~(Uint32)0,
  sizeof(g_statMetaHead_column)/sizeof(g_statMetaHead_column[0]),
  g_statMetaHead_column
};

const Trix::SysTable
Trix::g_statMetaSample = {
  NDB_INDEX_STAT_DB "/" NDB_INDEX_STAT_SCHEMA "/" NDB_INDEX_STAT_SAMPLE_TABLE,
  ~(Uint32)0,
  sizeof(g_statMetaSample_column)/sizeof(g_statMetaSample_column[0]),
  g_statMetaSample_column
};

const Trix::SysIndex
Trix::g_statMetaSampleX1 = {
  // indexes are always in "sys"
  "sys" "/" NDB_INDEX_STAT_SCHEMA "/%u/" NDB_INDEX_STAT_SAMPLE_INDEX1,
  ~(Uint32)0,
  ~(Uint32)0
};

void
Trix::statMetaGetHead(Signal* signal, StatOp& stat)
{
  D("statMetaGetHead" << V(stat));
  StatOp::Meta& meta = stat.m_meta;
  meta.m_cb.m_callbackFunction = safe_cast(&Trix::statMetaGetHeadCB);
  meta.m_cb.m_callbackData = stat.m_ownPtrI;
  const char* name = g_statMetaHead.name;
  sendGetTabInfoReq(signal, stat, name);
}

void
Trix::statMetaGetHeadCB(Signal* signal, Uint32 statPtrI, Uint32 ret)
{
  StatOp& stat = statOpGetPtr(statPtrI);
  D("statMetaGetHeadCB" << V(stat) << V(ret));
  StatOp::Meta& meta = stat.m_meta;
  if (ret != 0)
  {
    jam();
    Uint32 supress[] = { GetTabInfoRef::TableNotDefined, 0 };
    statOpError(signal, stat, ret, __LINE__, supress);
    return;
  }
  g_statMetaHead.tableId = meta.m_conf.tableId;
  statMetaGetSample(signal, stat);
}

void
Trix::statMetaGetSample(Signal* signal, StatOp& stat)
{
  D("statMetaGetSample" << V(stat));
  StatOp::Meta& meta = stat.m_meta;
  meta.m_cb.m_callbackFunction = safe_cast(&Trix::statMetaGetSampleCB);
  meta.m_cb.m_callbackData = stat.m_ownPtrI;
  const char* name = g_statMetaSample.name;
  sendGetTabInfoReq(signal, stat, name);
}

void
Trix::statMetaGetSampleCB(Signal* signal, Uint32 statPtrI, Uint32 ret)
{
  StatOp& stat = statOpGetPtr(statPtrI);
  D("statMetaGetSampleCB" << V(stat) << V(ret));
  StatOp::Meta& meta = stat.m_meta;
  if (ret != 0)
  {
    jam();
    statOpError(signal, stat, ret, __LINE__);
    return;
  }
  g_statMetaSample.tableId = meta.m_conf.tableId;
  statMetaGetSampleX1(signal, stat);
}

void
Trix::statMetaGetSampleX1(Signal* signal, StatOp& stat)
{
  D("statMetaGetSampleX1" << V(stat));
  StatOp::Meta& meta = stat.m_meta;
  meta.m_cb.m_callbackFunction = safe_cast(&Trix::statMetaGetSampleX1CB);
  meta.m_cb.m_callbackData = stat.m_ownPtrI;
  const char* name_fmt = g_statMetaSampleX1.name;
  char name[MAX_TAB_NAME_SIZE];
  BaseString::snprintf(name, sizeof(name), name_fmt, g_statMetaSample.tableId);
  sendGetTabInfoReq(signal, stat, name);
}

void
Trix::statMetaGetSampleX1CB(Signal* signal, Uint32 statPtrI, Uint32 ret)
{
  StatOp& stat = statOpGetPtr(statPtrI);
  D("statMetaGetSampleX1CB" << V(stat) << V(ret));
  StatOp::Meta& meta = stat.m_meta;
  if (ret != 0)
  {
    jam();
    statOpError(signal, stat, ret, __LINE__);
    return;
  }
  g_statMetaSampleX1.tableId = g_statMetaSample.tableId;
  g_statMetaSampleX1.indexId = meta.m_conf.tableId;
  statGetMetaDone(signal, stat);
}

void
Trix::sendGetTabInfoReq(Signal* signal, StatOp& stat, const char* name)
{
  D("sendGetTabInfoReq" << V(stat) << V(name));
  GetTabInfoReq* req = (GetTabInfoReq*)signal->getDataPtrSend();

  Uint32 name_len = (Uint32)strlen(name) + 1;
  Uint32 name_len_words = (name_len + 3 ) / 4;
  Uint32 name_buf[32];
  ndbrequire(name_len_words <= 32);
  memset(name_buf, 0, sizeof(name_buf));
  memcpy(name_buf, name, name_len);

  req->senderData = stat.m_ownPtrI;
  req->senderRef = reference();
  req->requestType = GetTabInfoReq::RequestByName |
                     GetTabInfoReq::LongSignalConf;
  req->tableNameLen = name_len;
  req->schemaTransId = 0;
  LinearSectionPtr ptr[3];
  ptr[0].p = name_buf;
  ptr[0].sz = name_len_words;
  sendSignal(DBDICT_REF, GSN_GET_TABINFOREQ,
             signal, GetTabInfoReq::SignalLength, JBB, ptr, 1);
}

void
Trix::execGET_TABINFO_CONF(Signal* signal)
{
  jamEntry();
  if (!assembleFragments(signal)) {
    jam();
    return;
  }
  const GetTabInfoConf* conf = (const GetTabInfoConf*)signal->getDataPtr();
  StatOp& stat = statOpGetPtr(conf->senderData);
  D("execGET_TABINFO_CONF" << V(stat));
  StatOp::Meta& meta = stat.m_meta;
  meta.m_conf = *conf;

  // do not need DICTTABINFO
  SectionHandle handle(this, signal);
  releaseSections(handle);

  execute(signal, meta.m_cb, 0);
}

void
Trix::execGET_TABINFO_REF(Signal* signal)
{
  jamEntry();
  const GetTabInfoRef* ref = (const GetTabInfoRef*)signal->getDataPtr();
  StatOp& stat = statOpGetPtr(ref->senderData);
  D("execGET_TABINFO_REF" << V(stat));
  StatOp::Meta& meta = stat.m_meta;

  ndbrequire(ref->errorCode != 0);
  execute(signal, meta.m_cb, ref->errorCode);
}

// continue after metadata retrieval

void
Trix::statGetMetaDone(Signal* signal, StatOp& stat)
{
  const IndexStatImplReq* req = &stat.m_req;
  StatOp::Data& data = stat.m_data;
  SubscriptionRecord* subRec = c_theSubscriptions.getPtr(stat.m_subRecPtrI);
  D("statGetMetaDone" << V(stat));

  // c_statGetMetaDone = true;

  subRec->requestType = STAT_UTIL;
  // fill in constant part
  ndbrequire(req->fragCount != 0);
  data.m_indexId = req->indexId;
  data.m_indexVersion = req->indexVersion;
  data.m_fragCount = req->fragCount;
  statHeadRead(signal, stat);
}

// head table ops

void
Trix::statHeadRead(Signal* signal, StatOp& stat)
{
  StatOp::Util& util = stat.m_util;
  StatOp::Send& send = stat.m_send;
  D("statHeadRead" << V(stat));

  util.m_not_found = false;
  util.m_cb.m_callbackFunction = safe_cast(&Trix::statHeadReadCB);
  util.m_cb.m_callbackData = stat.m_ownPtrI;
  send.m_sysTable = &g_statMetaHead;
  send.m_operationType = UtilPrepareReq::Read;
  statUtilPrepare(signal, stat);
}

void
Trix::statHeadReadCB(Signal* signal, Uint32 statPtrI, Uint32 ret)
{
  StatOp& stat = statOpGetPtr(statPtrI);
  StatOp::Data& data = stat.m_data;
  StatOp::Util& util = stat.m_util;
  D("statHeadReadCB" << V(stat) << V(ret));

  ndbrequire(ret == 0);
  data.m_head_found = !util.m_not_found;
  statReadHeadDone(signal, stat);
}

void
Trix::statHeadInsert(Signal* signal, StatOp& stat)
{
  StatOp::Util& util = stat.m_util;
  StatOp::Send& send = stat.m_send;
  D("statHeadInsert" << V(stat));

  util.m_cb.m_callbackFunction = safe_cast(&Trix::statHeadInsertCB);
  util.m_cb.m_callbackData = stat.m_ownPtrI;
  send.m_sysTable = &g_statMetaHead;
  send.m_operationType = UtilPrepareReq::Insert;
  statUtilPrepare(signal, stat);
}

void
Trix::statHeadInsertCB(Signal* signal, Uint32 statPtrI, Uint32 ret)
{
  StatOp& stat = statOpGetPtr(statPtrI);
  D("statHeadInsertCB" << V(stat) << V(ret));

  ndbrequire(ret == 0);
  statInsertHeadDone(signal, stat);
}

void
Trix::statHeadUpdate(Signal* signal, StatOp& stat)
{
  StatOp::Util& util = stat.m_util;
  StatOp::Send& send = stat.m_send;
  D("statHeadUpdate" << V(stat));

  util.m_cb.m_callbackFunction = safe_cast(&Trix::statHeadUpdateCB);
  util.m_cb.m_callbackData = stat.m_ownPtrI;
  send.m_sysTable = &g_statMetaHead;
  send.m_operationType = UtilPrepareReq::Update;
  statUtilPrepare(signal, stat);
}

void
Trix::statHeadUpdateCB(Signal* signal, Uint32 statPtrI, Uint32 ret)
{
  StatOp& stat = statOpGetPtr(statPtrI);
  D("statHeadUpdateCB" << V(stat) << V(ret));

  ndbrequire(ret == 0);
  statUpdateHeadDone(signal, stat);
}

void
Trix::statHeadDelete(Signal* signal, StatOp& stat)
{
  StatOp::Util& util = stat.m_util;
  StatOp::Send& send = stat.m_send;
  D("statHeadDelete" << V(stat));

  util.m_cb.m_callbackFunction = safe_cast(&Trix::statHeadDeleteCB);
  util.m_cb.m_callbackData = stat.m_ownPtrI;
  send.m_sysTable = &g_statMetaHead;
  send.m_operationType = UtilPrepareReq::Delete;
  statUtilPrepare(signal, stat);
}

void
Trix::statHeadDeleteCB(Signal* signal, Uint32 statPtrI, Uint32 ret)
{
  StatOp& stat = statOpGetPtr(statPtrI);
  D("statHeadDeleteCB" << V(stat) << V(ret));

  ndbrequire(ret == 0);
  statDeleteHeadDone(signal, stat);
}

// util (PK ops, only HEAD for now)

void
Trix::statUtilPrepare(Signal* signal, StatOp& stat)
{
  StatOp::Util& util = stat.m_util;
  D("statUtilPrepare" << V(stat));

  util.m_prepareId = RNIL;
  statSendPrepare(signal, stat);
}

void
Trix::statUtilPrepareConf(Signal* signal, Uint32 statPtrI)
{
  StatOp& stat = statOpGetPtr(statPtrI);
  StatOp::Util& util = stat.m_util;
  StatOp::Send& send = stat.m_send;
  D("statUtilPrepareConf" << V(stat));

  const UtilPrepareConf* utilConf =
    (const UtilPrepareConf*)signal->getDataPtr();
  util.m_prepareId = utilConf->prepareId;

  const Uint32 ot = send.m_operationType;
  if ((ERROR_INSERTED(18011) && ot == UtilPrepareReq::Read) ||
      (ERROR_INSERTED(18012) && ot != UtilPrepareReq::Read))
  {
    jam();
    CLEAR_ERROR_INSERT_VALUE;
    UtilExecuteRef* utilRef =
      (UtilExecuteRef*)signal->getDataPtrSend();
    utilRef->senderData = stat.m_ownPtrI;
    utilRef->errorCode = UtilExecuteRef::AllocationError;
    utilRef->TCErrorCode = 0;
    sendSignal(reference(), GSN_UTIL_EXECUTE_REF,
               signal, UtilExecuteRef::SignalLength, JBB);
    return;
  }

  statUtilExecute(signal, stat);
}

void
Trix::statUtilPrepareRef(Signal* signal, Uint32 statPtrI)
{
  StatOp& stat = statOpGetPtr(statPtrI);
  D("statUtilPrepareRef" << V(stat));

  const UtilPrepareRef* utilRef =
    (const UtilPrepareRef*)signal->getDataPtr();
  Uint32 errorCode = utilRef->errorCode;
  ndbrequire(errorCode != 0);

  switch (errorCode) {
  case UtilPrepareRef::PREPARE_SEIZE_ERROR:
  case UtilPrepareRef::PREPARE_PAGES_SEIZE_ERROR:
  case UtilPrepareRef::PREPARED_OPERATION_SEIZE_ERROR:
    errorCode = IndexStatRef::BusyUtilPrepare;
    break;
  case UtilPrepareRef::DICT_TAB_INFO_ERROR:
    errorCode = IndexStatRef::InvalidSysTable;
    break;
  case UtilPrepareRef::MISSING_PROPERTIES_SECTION:
  default:
    ndbrequire(false);
    break;
  }
  statOpError(signal, stat, errorCode, __LINE__);
}

void
Trix::statUtilExecute(Signal* signal, StatOp& stat)
{
  StatOp::Util& util = stat.m_util;
  StatOp::Send& send = stat.m_send;
  D("statUtilExecute" << V(stat));

  send.m_prepareId = util.m_prepareId;
  statSendExecute(signal, stat);
}

void
Trix::statUtilExecuteConf(Signal* signal, Uint32 statPtrI)
{
  StatOp& stat = statOpGetPtr(statPtrI);
  StatOp::Attr& attr = stat.m_attr;
  StatOp::Send& send = stat.m_send;
  D("statUtilExecuteConf" << V(stat));

  if (send.m_operationType == UtilPrepareReq::Read)
  {
    jam();
    SectionHandle handle(this, signal);
    Uint32 rattr[20];
    Uint32 rdata[2048];
    attr.m_attr = rattr;
    attr.m_attrMax = 20;
    attr.m_attrSize = 0;
    attr.m_data = rdata;
    attr.m_dataMax = 2048;
    attr.m_dataSize = 0;
    {
      SegmentedSectionPtr ssPtr;
      handle.getSection(ssPtr, 0);
      ::copy(rattr, ssPtr);
    }
    {
      SegmentedSectionPtr ssPtr;
      handle.getSection(ssPtr, 1);
      ::copy(rdata, ssPtr);
    }
    releaseSections(handle);

    const SysTable& sysTable = *send.m_sysTable;
    for (Uint32 i = 0; i < sysTable.columnCount; i++)
    {
      jam();
      statDataIn(stat, i);
    }
  }

  statUtilRelease(signal, stat);
}

void
Trix::statUtilExecuteRef(Signal* signal, Uint32 statPtrI)
{
  StatOp& stat = statOpGetPtr(statPtrI);
  StatOp::Util& util = stat.m_util;
  StatOp::Send& send = stat.m_send;
  D("statUtilExecuteRef" << V(stat));

  const UtilExecuteRef* utilRef =
    (const UtilExecuteRef*)signal->getDataPtr();
  Uint32 errorCode = utilRef->errorCode;
  ndbrequire(errorCode != 0);

  switch (errorCode) {
  case UtilExecuteRef::TCError:
    errorCode = utilRef->TCErrorCode;
    ndbrequire(errorCode != 0);
    if (send.m_operationType == UtilPrepareReq::Read &&
        errorCode == ZNOT_FOUND)
    {
      jam();
      util.m_not_found = true;
      errorCode = 0;
    }
    break;
  case UtilExecuteRef::AllocationError:
    errorCode = IndexStatRef::BusyUtilExecute;
    break;
  default:
    ndbrequire(false);
    break;
  }

  if (errorCode != 0)
  {
    jam();
    statOpError(signal, stat, errorCode, __LINE__);
    return;
  }
  statUtilRelease(signal, stat);
}

void
Trix::statUtilRelease(Signal* signal, StatOp& stat)
{
  StatOp::Util& util = stat.m_util;
  StatOp::Send& send = stat.m_send;
  D("statUtilRelease" << V(stat));

  send.m_prepareId = util.m_prepareId;
  statSendRelease(signal, stat);
}

void
Trix::statUtilReleaseConf(Signal* signal, Uint32 statPtrI)
{
  StatOp& stat = statOpGetPtr(statPtrI);
  StatOp::Util& util = stat.m_util;
  D("statUtilReleaseConf" << V(stat));

  util.m_prepareId = RNIL;
  execute(signal, util.m_cb, 0);
}

// continue after head table ops

void
Trix::statReadHeadDone(Signal* signal, StatOp& stat)
{
  //UNUSED StatOp::Data& data = stat.m_data;
  D("statReadHeadDone" << V(stat));

  switch (stat.m_requestType) {
  case IndexStatReq::RT_CLEAN_NEW:
    jam();
  case IndexStatReq::RT_CLEAN_OLD:
    jam();
  case IndexStatReq::RT_CLEAN_ALL:
    jam();
    statCleanBegin(signal, stat);
    break;

  case IndexStatReq::RT_SCAN_FRAG:
    jam();
    statScanBegin(signal, stat);
    break;

  case IndexStatReq::RT_DROP_HEAD:
    jam();
    statDropBegin(signal, stat);
    break;

  default:
    ndbrequire(false);
    break;
  }
}

void
Trix::statInsertHeadDone(Signal* signal, StatOp& stat)
{
  D("statInsertHeadDone" << V(stat));

  switch (stat.m_requestType) {
  case IndexStatReq::RT_SCAN_FRAG:
    jam();
    statScanEnd(signal, stat);
    break;
  default:
    ndbrequire(false);
    break;
  }
}

void
Trix::statUpdateHeadDone(Signal* signal, StatOp& stat)
{
  D("statUpdateHeadDone" << V(stat));

  switch (stat.m_requestType) {
  case IndexStatReq::RT_SCAN_FRAG:
    jam();
    statScanEnd(signal, stat);
    break;
  default:
    ndbrequire(false);
    break;
  }
}

void
Trix::statDeleteHeadDone(Signal* signal, StatOp& stat)
{
  D("statDeleteHeadDone" << V(stat));

  switch (stat.m_requestType) {
  case IndexStatReq::RT_DROP_HEAD:
    jam();
    statDropEnd(signal, stat);
    break;
  default:
    ndbrequire(false);
    break;
  }
}

// clean

void
Trix::statCleanBegin(Signal* signal, StatOp& stat)
{
  const IndexStatImplReq* req = &stat.m_req;
  StatOp::Data& data = stat.m_data;
  D("statCleanBegin" << V(stat));

  if (data.m_head_found == true)
  {
    jam();
    if (data.m_tableId != req->tableId &&
        stat.m_requestType != IndexStatReq::RT_CLEAN_ALL)
    {
      jam();
      // must run ndb_index_stat --drop
      statOpError(signal, stat, IndexStatRef::InvalidSysTableData, __LINE__);
      return;
    }
  }
  else
  {
    if (stat.m_requestType != IndexStatReq::RT_CLEAN_ALL)
    {
      jam();
      // happens normally on first stats scan
      stat.m_requestType = IndexStatReq::RT_CLEAN_ALL;
    }
  }
  statCleanPrepare(signal, stat);
}

void
Trix::statCleanPrepare(Signal* signal, StatOp& stat)
{
  const IndexStatImplReq* req = &stat.m_req;
  StatOp::Data& data = stat.m_data;
  StatOp::Clean& clean = stat.m_clean;
  StatOp::Send& send = stat.m_send;
  SubscriptionRecord* subRec = c_theSubscriptions.getPtr(stat.m_subRecPtrI);
  D("statCleanPrepare" << V(stat));

  // count of deleted samples is just for info
  clean.m_cleanCount = 0;

  const Uint32 ao_list[] = {
    0,  // INDEX_ID
    1,  // INDEX_VERSION
    2,  // SAMPLE_VERSION
    3   // STAT_KEY
  };
  const Uint32 ao_size = sizeof(ao_list)/sizeof(ao_list[0]);

  ndbrequire(req->fragId == ZNIL);
  subRec->m_flags = 0;
  subRec->requestType = STAT_CLEAN;
  subRec->schemaTransId = req->transId;
  subRec->userReference = 0; // not used
  subRec->connectionPtr = RNIL;
  subRec->subscriptionId = rand();
  subRec->subscriptionKey = rand();
  subRec->prepareId = RNIL;
  subRec->indexType = 0; // not used
  subRec->sourceTableId = g_statMetaSampleX1.indexId;
  subRec->targetTableId = RNIL;
  subRec->noOfIndexColumns = ao_size;
  subRec->noOfKeyColumns = 0;
  subRec->parallelism = 16;
  subRec->fragCount = 0;
  subRec->fragId = ZNIL;
  subRec->syncPtr = RNIL;
  subRec->errorCode = BuildIndxRef::NoError;
  subRec->subscriptionCreated = false;
  subRec->pendingSubSyncContinueConf = false;
  subRec->expectedConf = 0;
  subRec->m_rows_processed = 0;
  subRec->m_gci = 0;

  AttrOrderBuffer& ao_buf = subRec->attributeOrder;
  ndbrequire(ao_buf.isEmpty());
  ao_buf.append(ao_list, ao_size);

  // create TUX bounds
  clean.m_bound[0] = TuxBoundInfo::BoundEQ;
  clean.m_bound[1] = AttributeHeader(0, 4).m_value;
  clean.m_bound[2] = data.m_indexId;
  clean.m_bound[3] = TuxBoundInfo::BoundEQ;
  clean.m_bound[4] = AttributeHeader(1, 4).m_value;
  clean.m_bound[5] = data.m_indexVersion;
  switch (stat.m_requestType) {
  case IndexStatReq::RT_CLEAN_NEW:
    D("statCleanPrepare delete sample versions > " << data.m_sampleVersion);
    clean.m_bound[6] = TuxBoundInfo::BoundLT;
    clean.m_bound[7] = AttributeHeader(2, 4).m_value;
    clean.m_bound[8] = data.m_sampleVersion;
    clean.m_boundCount = 3;
    break;
  case IndexStatReq::RT_CLEAN_OLD:
    D("statCleanPrepare delete sample versions < " << data.m_sampleVersion);
    clean.m_bound[6] = TuxBoundInfo::BoundGT;
    clean.m_bound[7] = AttributeHeader(2, 4).m_value;
    clean.m_bound[8] = data.m_sampleVersion;
    clean.m_boundCount = 3;
    break;
  case IndexStatReq::RT_CLEAN_ALL:
    D("statCleanPrepare delete all sample versions");
    clean.m_boundCount = 2;
    break;
  default:
    ndbrequire(false);
    break;
  }
  clean.m_boundSize = 3 * clean.m_boundCount;

  // TRIX traps the CONF
  send.m_sysTable = &g_statMetaSample;
  send.m_operationType = UtilPrepareReq::Delete;
  statSendPrepare(signal, stat);
}

void
Trix::statCleanExecute(Signal* signal, StatOp& stat)
{
  StatOp::Data& data = stat.m_data;
  StatOp::Send& send = stat.m_send;
  StatOp::Clean& clean = stat.m_clean;
  SubscriptionRecord* subRec = c_theSubscriptions.getPtr(stat.m_subRecPtrI);
  D("statCleanExecute" << V(stat));

  CRASH_INSERTION(18025);

  SectionHandle handle(this, signal);
  ndbrequire(handle.m_cnt == 2);

  // ATTR_INFO
  AttributeHeader ah[4];
  SegmentedSectionPtr ptr0;
  handle.getSection(ptr0, SubTableData::ATTR_INFO);
  ndbrequire(ptr0.sz == 4);
  ::copy((Uint32*)ah, ptr0);
  ndbrequire(ah[0].getAttributeId() == 0 && ah[0].getDataSize() == 1);
  ndbrequire(ah[1].getAttributeId() == 1 && ah[1].getDataSize() == 1);
  ndbrequire(ah[2].getAttributeId() == 2 && ah[2].getDataSize() == 1);
  // read via TUP rounds bytes to words
  const Uint32 kz = ah[3].getDataSize();
  ndbrequire(ah[3].getAttributeId() == 3 && kz != 0);

  // AFTER_VALUES
  const Uint32 avmax = 3 + MAX_INDEX_STAT_KEY_SIZE;
  Uint32 av[avmax];
  SegmentedSectionPtr ptr1;
  handle.getSection(ptr1, SubTableData::AFTER_VALUES);
  ndbrequire(ptr1.sz <= avmax);
  ::copy(av, ptr1);
  ndbrequire(data.m_indexId == av[0]);
  ndbrequire(data.m_indexVersion == av[1]);
  data.m_sampleVersion = av[2];
  data.m_statKey = &av[3];
  const unsigned char* kp = (const unsigned char*)data.m_statKey;
  const Uint32 kb = kp[0] + (kp[1] << 8);
  // key is not empty
  ndbrequire(kb != 0);
  ndbrequire(kz == ((2 + kb) + 3) / 4);

  clean.m_cleanCount++;
  releaseSections(handle);

  const Uint32 rt = stat.m_requestType;
  if ((ERROR_INSERTED(18021) && rt == IndexStatReq::RT_CLEAN_NEW) ||
      (ERROR_INSERTED(18022) && rt == IndexStatReq::RT_CLEAN_OLD) ||
      (ERROR_INSERTED(18023) && rt == IndexStatReq::RT_CLEAN_ALL))
  {
    jam();
    CLEAR_ERROR_INSERT_VALUE;
    UtilExecuteRef* utilRef =
      (UtilExecuteRef*)signal->getDataPtrSend();
    utilRef->senderData = stat.m_ownPtrI;
    utilRef->errorCode = UtilExecuteRef::TCError;
    utilRef->TCErrorCode = 626;
    sendSignal(reference(), GSN_UTIL_EXECUTE_REF,
               signal, UtilExecuteRef::SignalLength, JBB);
    subRec->expectedConf++;
    return;
  }

  // TRIX traps the CONF
  send.m_sysTable = &g_statMetaSample;
  send.m_operationType = UtilPrepareReq::Delete;
  send.m_prepareId = subRec->prepareId;
  subRec->expectedConf++;
  statSendExecute(signal, stat);
}

void
Trix::statCleanRelease(Signal* signal, StatOp& stat)
{
  SubscriptionRecord* subRec = c_theSubscriptions.getPtr(stat.m_subRecPtrI);
  D("statCleanRelease" << V(stat) << V(subRec->errorCode));

  if (subRec->errorCode != 0)
  {
    jam();
    statOpError(signal, stat, subRec->errorCode, __LINE__);
    return;
  }
  statCleanEnd(signal, stat);
}

void
Trix::statCleanEnd(Signal* signal, StatOp& stat)
{
  D("statCleanEnd" << V(stat));
  statOpSuccess(signal, stat);
}

// scan

void
Trix::statScanBegin(Signal* signal, StatOp& stat)
{
  const IndexStatImplReq* req = &stat.m_req;
  StatOp::Data& data = stat.m_data;
  D("statScanBegin" << V(stat));

  if (data.m_head_found == true &&
      data.m_tableId != req->tableId)
  {
    jam();
    statOpError(signal, stat, IndexStatRef::InvalidSysTableData, __LINE__);
    return;
  }
  data.m_tableId = req->tableId;
  statScanPrepare(signal, stat);
}

void
Trix::statScanPrepare(Signal* signal, StatOp& stat)
{
  const IndexStatImplReq* req = &stat.m_req;
  StatOp::Data& data = stat.m_data;
  StatOp::Scan& scan = stat.m_scan;
  StatOp::Send& send = stat.m_send;
  SubscriptionRecord* subRec = c_theSubscriptions.getPtr(stat.m_subRecPtrI);
  D("statScanPrepare" << V(stat));

  // update sample version prior to scan
  if (data.m_head_found == false)
    data.m_sampleVersion = 0;
  data.m_sampleVersion += 1;

  // zero totals
  scan.m_sampleCount = 0;
  scan.m_keyBytes = 0;

  const Uint32 ao_list[] = {
    AttributeHeader::INDEX_STAT_KEY,
    AttributeHeader::INDEX_STAT_VALUE
  };
  const Uint32 ao_size = sizeof(ao_list)/sizeof(ao_list[0]);

  ndbrequire(req->fragId != ZNIL);
  subRec->m_flags = 0;
  subRec->requestType = STAT_SCAN;
  subRec->schemaTransId = req->transId;
  subRec->userReference = 0; // not used
  subRec->connectionPtr = RNIL;
  subRec->subscriptionId = rand();
  subRec->subscriptionKey = rand();
  subRec->prepareId = RNIL;
  subRec->indexType = 0; // not used
  subRec->sourceTableId = data.m_indexId;
  subRec->targetTableId = RNIL;
  subRec->noOfIndexColumns = ao_size;
  subRec->noOfKeyColumns = 0;
  subRec->parallelism = 16;
  subRec->fragCount = 0; // XXX Suma currently checks all frags
  subRec->fragId = req->fragId;
  subRec->syncPtr = RNIL;
  subRec->errorCode = BuildIndxRef::NoError;
  subRec->subscriptionCreated = false;
  subRec->pendingSubSyncContinueConf = false;
  subRec->expectedConf = 0;
  subRec->m_rows_processed = 0;
  subRec->m_gci = 0;

  AttrOrderBuffer& ao_buf = subRec->attributeOrder;
  ndbrequire(ao_buf.isEmpty());
  ao_buf.append(ao_list, ao_size);

  // TRIX traps the CONF
  send.m_sysTable = &g_statMetaSample;
  send.m_operationType = UtilPrepareReq::Insert;
  statSendPrepare(signal, stat);
}

void
Trix::statScanExecute(Signal* signal, StatOp& stat)
{
  StatOp::Data& data = stat.m_data;
  StatOp::Scan& scan = stat.m_scan;
  StatOp::Send& send = stat.m_send;
  SubscriptionRecord* subRec = c_theSubscriptions.getPtr(stat.m_subRecPtrI);
  D("statScanExecute" << V(stat));

  CRASH_INSERTION(18026);

  SectionHandle handle(this, signal);
  ndbrequire(handle.m_cnt == 2);

  // ATTR_INFO
  AttributeHeader ah[2];
  SegmentedSectionPtr ptr0;
  handle.getSection(ptr0, SubTableData::ATTR_INFO);
  ndbrequire(ptr0.sz == 2);
  ::copy((Uint32*)ah, ptr0);
  ndbrequire(ah[0].getAttributeId() == AttributeHeader::INDEX_STAT_KEY);
  ndbrequire(ah[1].getAttributeId() == AttributeHeader::INDEX_STAT_VALUE);
  // read via TUP rounds bytes to words
  const Uint32 kz = ah[0].getDataSize();
  const Uint32 vz = ah[1].getDataSize();
  ndbrequire(kz != 0 && vz != 0);

  // AFTER_VALUES
  const Uint32 avmax = MAX_INDEX_STAT_KEY_SIZE + MAX_INDEX_STAT_VALUE_SIZE;
  Uint32 av[avmax];
  SegmentedSectionPtr ptr1;
  handle.getSection(ptr1, SubTableData::AFTER_VALUES);
  ndbrequire(ptr1.sz <= avmax);
  ::copy(av, ptr1);
  data.m_statKey = &av[0];
  data.m_statValue = &av[kz];
  const unsigned char* kp = (const unsigned char*)data.m_statKey;
  const unsigned char* vp = (const unsigned char*)data.m_statValue;
  const Uint32 kb = kp[0] + (kp[1] << 8);
  const Uint32 vb = vp[0] + (vp[1] << 8);
  // key and value are not empty
  ndbrequire(kb != 0 && vb != 0);
  ndbrequire(kz == ((2 + kb) + 3) / 4);
  ndbrequire(vz == ((2 + vb) + 3) / 4);

  scan.m_sampleCount++;
  scan.m_keyBytes += kb;
  releaseSections(handle);

  if (ERROR_INSERTED(18024))
  {
    jam();
    CLEAR_ERROR_INSERT_VALUE;
    UtilExecuteRef* utilRef =
      (UtilExecuteRef*)signal->getDataPtrSend();
    utilRef->senderData = stat.m_ownPtrI;
    utilRef->errorCode = UtilExecuteRef::TCError;
    utilRef->TCErrorCode = 630;
    sendSignal(reference(), GSN_UTIL_EXECUTE_REF,
               signal, UtilExecuteRef::SignalLength, JBB);
    subRec->expectedConf++;
    return;
  }

  // TRIX traps the CONF
  send.m_sysTable = &g_statMetaSample;
  send.m_operationType = UtilPrepareReq::Insert;
  send.m_prepareId = subRec->prepareId;
  subRec->expectedConf++;
  statSendExecute(signal, stat);
}

void
Trix::statScanRelease(Signal* signal, StatOp& stat)
{
  StatOp::Data& data = stat.m_data;
  StatOp::Scan& scan = stat.m_scan;
  SubscriptionRecord* subRec = c_theSubscriptions.getPtr(stat.m_subRecPtrI);
  D("statScanRelease" << V(stat) << V(subRec->errorCode));

  if (subRec->errorCode != 0)
  {
    jam();
    statOpError(signal, stat, subRec->errorCode, __LINE__);
    return;
  }
  subRec->requestType = STAT_UTIL;

  const Uint32 now = (Uint32)time(0);
  data.m_loadTime = now;
  data.m_sampleCount = scan.m_sampleCount;
  data.m_keyBytes = scan.m_keyBytes;
  data.m_valueFormat = MAX_INDEX_STAT_VALUE_FORMAT;

  if (data.m_head_found == false)
  {
    jam();
    statHeadInsert(signal, stat);
  }
  else
  {
    jam();
    statHeadUpdate(signal, stat);
  }
}

void
Trix::statScanEnd(Signal* signal, StatOp& stat)
{
  StatOp::Data& data = stat.m_data;
  const IndexStatImplReq* req = &stat.m_req;
  D("statScanEnd" << V(stat));

  /*
   * TRIX reports stats load time to TUX for proper stats monitoring.
   * Passing this via DBDICT RT_START_MON is not feasible.  For MT-LQH
   * we prefer DbtuxProxy to avoid introducing MT-LQH into TRIX.
   */

#if trix_index_stat_rep_to_tux_instance
  Uint32 instanceKey = getInstanceKey(req->indexId, req->fragId);
  BlockReference tuxRef = numberToRef(DBTUX, instanceKey, getOwnNodeId());
#else
  BlockReference tuxRef = DBTUX_REF;
#endif

  IndexStatRep* rep = (IndexStatRep*)signal->getDataPtrSend();
  rep->senderRef = reference();
  rep->senderData = 0;
  rep->requestType = IndexStatRep::RT_UPDATE_CONF;
  rep->requestFlag = 0;
  rep->indexId = req->indexId;
  rep->indexVersion = req->indexVersion;
  rep->tableId = req->tableId;
  rep->fragId = req->fragId;
  rep->loadTime = data.m_loadTime;
  sendSignal(tuxRef, GSN_INDEX_STAT_REP,
             signal, IndexStatRep::SignalLength, JBB);

  statOpSuccess(signal, stat);
}

// drop

void
Trix::statDropBegin(Signal* signal, StatOp& stat)
{
  StatOp::Data& data = stat.m_data;
  D("statDropBegin" << V(stat));

  if (data.m_head_found == true)
  {
    jam();
    statHeadDelete(signal, stat);
    return;
  }
  statDropEnd(signal, stat);
}

void
Trix::statDropEnd(Signal* signal, StatOp& stat)
{
  D("statDropEnd");
  statOpSuccess(signal, stat);
}

// send

void
Trix::statSendPrepare(Signal* signal, StatOp& stat)
{
  StatOp::Send& send = stat.m_send;
  const IndexStatImplReq* req = &stat.m_req;
  const SysTable& sysTable = *send.m_sysTable;
  D("statSendPrepare" << V(stat));

  UtilPrepareReq* utilReq =
    (UtilPrepareReq*)signal->getDataPtrSend();
  utilReq->senderData = stat.m_ownPtrI;
  utilReq->senderRef = reference();
  utilReq->schemaTransId = req->transId;

  Uint32 wbuf[256];
  LinearWriter w(&wbuf[0], sizeof(wbuf) >> 2);

  w.first();
  w.add(UtilPrepareReq::NoOfOperations, 1);
  w.add(UtilPrepareReq::OperationType, send.m_operationType);
  w.add(UtilPrepareReq::TableId, sysTable.tableId);

  Uint32 i;
  for (i = 0; i < sysTable.columnCount; i++) {
    const SysColumn& c = sysTable.columnList[i];
    switch (send.m_operationType) {
    case UtilPrepareReq::Read:
    case UtilPrepareReq::Insert:
    case UtilPrepareReq::Update:
      jam();
      w.add(UtilPrepareReq::AttributeId, i);
      break;
    case UtilPrepareReq::Delete:
      jam();
      if (c.keyFlag)
        w.add(UtilPrepareReq::AttributeId, i);
      break;
    default:
      ndbrequire(false);
      break;
    }
  }

  LinearSectionPtr ptr[3];
  ptr[0].p = &wbuf[0];
  ptr[0].sz = w.getWordsUsed();
  sendSignal(DBUTIL_REF, GSN_UTIL_PREPARE_REQ,
             signal, UtilPrepareReq::SignalLength, JBB, ptr, 1);
}

void
Trix::statSendExecute(Signal* signal, StatOp& stat)
{
  D("statSendExecute" << V(stat));
  StatOp::Send& send = stat.m_send;
  StatOp::Attr& attr = stat.m_attr;
  const SysTable& sysTable = *send.m_sysTable;

  UtilExecuteReq* utilReq =
    (UtilExecuteReq*)signal->getDataPtrSend();
  utilReq->senderData = stat.m_ownPtrI;
  utilReq->senderRef = reference();
  utilReq->prepareId = send.m_prepareId;
  utilReq->scanTakeOver = 0;

  Uint32 wattr[20];
  Uint32 wdata[2048];
  attr.m_attr = wattr;
  attr.m_attrMax = 20;
  attr.m_attrSize = 0;
  attr.m_data = wdata;
  attr.m_dataMax = 2048;
  attr.m_dataSize = 0;

  for (Uint32 i = 0; i < sysTable.columnCount; i++) {
    const SysColumn& c = sysTable.columnList[i];
    switch (send.m_operationType) {
    case UtilPrepareReq::Read:
    case UtilPrepareReq::Insert:
    case UtilPrepareReq::Update:
      jam();
      statDataOut(stat, i);
      break;
    case UtilPrepareReq::Delete:
      jam();
      if (c.keyFlag)
        statDataOut(stat, i);
      break;
    default:
      ndbrequire(false);
      break;
    }
  }

  LinearSectionPtr ptr[3];
  ptr[0].p = attr.m_attr;
  ptr[0].sz = attr.m_attrSize;
  ptr[1].p = attr.m_data;
  ptr[1].sz = attr.m_dataSize;
  sendSignal(DBUTIL_REF, GSN_UTIL_EXECUTE_REQ,
             signal, UtilExecuteReq::SignalLength, JBB, ptr, 2);
}

void
Trix::statSendRelease(Signal* signal, StatOp& stat)
{
  D("statSendRelease" << V(stat));
  StatOp::Send& send = stat.m_send;
  ndbrequire(send.m_prepareId != RNIL);

  UtilReleaseReq* utilReq =
    (UtilReleaseReq*)signal->getDataPtrSend();
  utilReq->senderData = stat.m_ownPtrI;
  utilReq->prepareId = send.m_prepareId;
  sendSignal(DBUTIL_REF, GSN_UTIL_RELEASE_REQ,
             signal, UtilReleaseReq::SignalLength, JBB);
}

// data

void
Trix::statDataPtr(StatOp& stat, Uint32 i, Uint32*& dptr, Uint32& bytes)
{
  StatOp::Data& data = stat.m_data;
  StatOp::Send& send = stat.m_send;

  const SysTable& sysTable = *send.m_sysTable;
  ndbrequire(i < sysTable.columnCount);
  //UNUSED const SysColumn& c = sysTable.columnList[i];

  if (&sysTable == &g_statMetaHead)
  {
    switch (i) {
    case 0:
      dptr = &data.m_indexId;
      bytes = 4;
      break;
    case 1:
      dptr = &data.m_indexVersion;
      bytes = 4;
      break;
    case 2:
      dptr = &data.m_tableId;
      bytes = 4;
      break;
    case 3:
      dptr = &data.m_fragCount;
      bytes = 4;
      break;
    case 4:
      dptr = &data.m_valueFormat;
      bytes = 4;
      break;
    case 5:
      dptr = &data.m_sampleVersion;
      bytes = 4;
      break;
    case 6:
      dptr = &data.m_loadTime;
      bytes = 4;
      break;
    case 7:
      dptr = &data.m_sampleCount;
      bytes = 4;
      break;
    case 8:
      dptr = &data.m_keyBytes;
      bytes = 4;
      break;
    default:
      ndbrequire(false);
      break;
    }
    return;
  }

  if (&sysTable == &g_statMetaSample)
  {
    switch (i) {
    case 0:
      dptr = &data.m_indexId;
      bytes = 4;
      break;
    case 1:
      dptr = &data.m_indexVersion;
      bytes = 4;
      break;
    case 2:
      dptr = &data.m_sampleVersion;
      bytes = 4;
      break;
    case 3:
      {
        dptr = data.m_statKey;
        const uchar* p = (uchar*)dptr;
        ndbrequire(p != 0);
        bytes = 2 + p[0] + (p[1] << 8);
      }
      break;
    case 4:
      {
        dptr = data.m_statValue;
        const uchar* p = (uchar*)dptr;
        ndbrequire(p != 0);
        bytes = 2 + p[0] + (p[1] << 8);
      }
      break;
    default:
      ndbrequire(false);
      break;
    }
    return;
  }

  ndbrequire(false);
}

void
Trix::statDataOut(StatOp& stat, Uint32 i)
{
  StatOp::Attr& attr = stat.m_attr;
  Uint32* dptr = 0;
  Uint32 bytes = 0;
  statDataPtr(stat, i, dptr, bytes);

  ndbrequire(attr.m_attrSize + 1 <= attr.m_attrMax);
  AttributeHeader::init(&attr.m_attr[attr.m_attrSize], i, bytes);
  attr.m_attrSize++;

  Uint32 words = (bytes + 3) / 4;
  ndbrequire(attr.m_dataSize + words <= attr.m_dataMax);
  Uint8* dst = (Uint8*)&attr.m_data[attr.m_dataSize];
  memcpy(dst, dptr, bytes);
  while (bytes < words * 4)
    dst[bytes++] = 0;
  attr.m_dataSize += words;
  D("statDataOut" << V(i) << V(bytes) << hex << V(dptr[0]));
}

void
Trix::statDataIn(StatOp& stat, Uint32 i)
{
  StatOp::Attr& attr = stat.m_attr;
  Uint32* dptr = 0;
  Uint32 bytes = 0;
  statDataPtr(stat, i, dptr, bytes);

  ndbrequire(attr.m_attrSize + 1 <= attr.m_attrMax);
  const AttributeHeader& ah = attr.m_attr[attr.m_attrSize];
  attr.m_attrSize++;

  ndbrequire(ah.getByteSize() == bytes);
  Uint32 words = (bytes + 3) / 4;
  ndbrequire(attr.m_dataSize + words <= attr.m_dataMax);
  const char* src = (const char*)&attr.m_data[attr.m_dataSize];
  memcpy(dptr, src, bytes);
  attr.m_dataSize += words;
  D("statDataIn" << V(i) << V(bytes) << hex << V(dptr[0]));
}

// abort ongoing

void
Trix::statAbortUtil(Signal* signal, StatOp& stat)
{
  StatOp::Util& util = stat.m_util;
  D("statAbortUtil" << V(stat));

  ndbrequire(util.m_prepareId != RNIL);
  util.m_cb.m_callbackFunction = safe_cast(&Trix::statAbortUtilCB);
  util.m_cb.m_callbackData = stat.m_ownPtrI;
  statUtilRelease(signal, stat);
}

void
Trix::statAbortUtilCB(Signal* signal, Uint32 statPtrI, Uint32 ret)
{
  StatOp& stat = statOpGetPtr(statPtrI);
  D("statAbortUtilCB" << V(stat) << V(ret));

  ndbrequire(ret == 0);
  statOpAbort(signal, stat);
}

// conf and ref

void
Trix::statOpSuccess(Signal* signal, StatOp& stat)
{
  StatOp::Data& data = stat.m_data;
  D("statOpSuccess" << V(stat));

  if (stat.m_requestType == IndexStatReq::RT_SCAN_FRAG)
    statOpEvent(stat, "I", "created %u samples", data.m_sampleCount);

  statOpConf(signal, stat);
  statOpRelease(stat);
}

void
Trix::statOpConf(Signal* signal, StatOp& stat)
{
  const IndexStatImplReq* req = &stat.m_req;
  D("statOpConf" << V(stat));

  IndexStatImplConf* conf = (IndexStatImplConf*)signal->getDataPtrSend();
  conf->senderRef = reference();
  conf->senderData = req->senderData;
  sendSignal(req->senderRef, GSN_INDEX_STAT_IMPL_CONF,
             signal, IndexStatImplConf::SignalLength, JBB);
}

void
Trix::statOpError(Signal* signal, StatOp& stat,
                  Uint32 errorCode, Uint32 errorLine,
                  const Uint32 * supress)
{
  D("statOpError" << V(stat) << V(errorCode) << V(errorLine));

  if (supress)
  {
    for (Uint32 i = 0; supress[i] != 0; i++)
    {
      if (errorCode == supress[i])
      {
        goto do_supress;
      }
    }
  }
  statOpEvent(stat, "W", "error %u line %u", errorCode, errorLine);

do_supress:
  ndbrequire(stat.m_errorCode == 0);
  stat.m_errorCode = errorCode;
  stat.m_errorLine = errorLine;
  statOpAbort(signal, stat);
}

void
Trix::statOpAbort(Signal* signal, StatOp& stat)
{
  StatOp::Util& util = stat.m_util;
  D("statOpAbort" << V(stat));
  
  if (util.m_prepareId != RNIL)
  {
    jam();
    // returns here when done
    statAbortUtil(signal, stat);
    return;
  }
  statOpRef(signal, stat);
  statOpRelease(stat);
}

void
Trix::statOpRef(Signal* signal, StatOp& stat)
{
  const IndexStatImplReq* req = &stat.m_req;
  D("statOpRef" << V(stat));

  statOpRef(signal, req, stat.m_errorCode, stat.m_errorLine);
}

void
Trix::statOpRef(Signal* signal, const IndexStatImplReq* req,
                Uint32 errorCode, Uint32 errorLine)
{
  D("statOpRef" << V(errorCode) << V(errorLine));

  IndexStatImplRef* ref = (IndexStatImplRef*)signal->getDataPtrSend();
  ref->senderRef = reference();
  ref->senderData = req->senderData;
  ref->errorCode = errorCode;
  ref->errorLine = errorLine;
  sendSignal(req->senderRef, GSN_INDEX_STAT_IMPL_REF,
             signal, IndexStatImplRef::SignalLength, JBB);
}

void
Trix::statOpEvent(StatOp& stat, const char* level, const char* msg, ...)
{
  //UNUSED const IndexStatImplReq* req = &stat.m_req;
  StatOp::Data& data = stat.m_data;

  char tmp1[100];
  va_list ap;
  va_start(ap, msg);
  BaseString::vsnprintf(tmp1, sizeof(tmp1), msg, ap);
  va_end(ap);

  char tmp2[100];
  BaseString::snprintf(tmp2, sizeof(tmp2),
                       "index %u stats version %u: %s: %s",
                       data.m_indexId, data.m_sampleVersion,
                       stat.m_requestName, tmp1);

  D("statOpEvent" << V(level) << V(tmp2));

  if (level[0] == 'I')
    infoEvent("%s", tmp2);
  if (level[0] == 'W')
    warningEvent("%s", tmp2);
}

// debug

class NdbOut&
operator<<(NdbOut& out, const Trix::StatOp& stat)
{
  out << "[";
  out << " i:" << stat.m_ownPtrI;
  out << " head_found:" << stat.m_data.m_head_found;
  out << " ]";
  return out;
}


BLOCK_FUNCTIONS(Trix)

template void append(DataBuffer<15>&,SegmentedSectionPtr,SectionSegmentPool&);<|MERGE_RESOLUTION|>--- conflicted
+++ resolved
@@ -584,7 +584,6 @@
   SubscriptionRecord* subRec;
   SectionHandle handle(this, signal);
 
-<<<<<<< HEAD
   if (ERROR_INSERTED_CLEAR(18000))
   {
     sendSignalWithDelay(reference(), GSN_BUILD_INDX_IMPL_REQ, signal, 1000,
@@ -592,10 +591,7 @@
     DBUG_VOID_RETURN;
   }
 
-  if (!c_theSubscriptions.seizeId(subRecPtr, buildIndxReq->buildId)) {
-=======
   if (!c_theSubscriptions.getPool().seizeId(subRecPtr, buildIndxReq->buildId)) {
->>>>>>> 9562d7c2
     jam();
     // Failed to allocate subscription record
     BuildIndxRef* buildIndxRef = (BuildIndxRef*)signal->getDataPtrSend();
