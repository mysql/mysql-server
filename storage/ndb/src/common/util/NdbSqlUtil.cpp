--- conflicted
+++ resolved
@@ -1352,11 +1352,7 @@
   w /= f;
   s.month = (w % f);
   w /= f;
-<<<<<<< HEAD
-  s.year = w;
-=======
   s.year = (uint)w;
->>>>>>> c9bf0465
 }
 
 void
