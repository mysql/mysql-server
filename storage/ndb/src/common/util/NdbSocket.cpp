/* Copyright (c) 2022, 2023, Oracle and/or its affiliates.

   This program is free software; you can redistribute it and/or modify
   it under the terms of the GNU General Public License, version 2.0,
   as published by the Free Software Foundation.

   This program is also distributed with certain software (including
   but not limited to OpenSSL) that is licensed under separate terms,
   as designated in a particular file or component or in included license
   documentation.  The authors of MySQL hereby grant you an additional
   permission to link the program and your derivative works with the
   separately licensed software that they have included with MySQL.

    This program is distributed in the hope that it will be useful,
    but WITHOUT ANY WARRANTY; without even the implied warranty of
    MERCHANTABILITY or FITNESS FOR A PARTICULAR PURPOSE.  See the
    GNU General Public License, version 2.0, for more details.

    You should have received a copy of the GNU General Public License
    along with this program; if not, write to the Free Software
    Foundation, Inc., 51 Franklin St, Fifth Floor, Boston, MA 02110-1301  USA
*/

#include <utility>  // std::move

#include "openssl/err.h"
#include "openssl/ssl.h"

#include "debugger/EventLogger.hpp"
#include "portlib/NdbTick.h"
#include "portlib/ndb_openssl_version.h"
#include "util/NdbSocket.h"
#include "util/ndb_openssl3_compat.h"
#include "util/require.h"
#include "util/socket_io.h"

static constexpr bool openssl_version_ok =
    (OPENSSL_VERSION_NUMBER >= NDB_TLS_MINIMUM_OPENSSL);

/* Utility Functions */

#ifdef NDEBUG
#define Debug_Log(...)
#else
#define Debug_Log(...) g_eventLogger->debug(__VA_ARGS__)
#endif

static inline SSL *new_ssl(SSL_CTX *ctx) {
  if constexpr (!openssl_version_ok) {
    g_eventLogger->error("NDB TLS: OpenSSL version '%s' is not supported",
                         OPENSSL_VERSION_TEXT);
    return nullptr;
  }
  if (!ctx) return nullptr;
  return SSL_new(ctx);
}

/* Class Methods */

SSL *NdbSocket::get_client_ssl(SSL_CTX *ctx) {
  SSL *ssl = new_ssl(ctx);
  if (ssl) SSL_set_connect_state(ssl);  // client
  return ssl;
}

SSL *NdbSocket::get_server_ssl(SSL_CTX *ctx) {
  SSL *ssl = new_ssl(ctx);
  if (ssl) SSL_set_accept_state(ssl);  // server
  return ssl;
}

void NdbSocket::free_ssl(SSL *ssl) {
  if (ssl) SSL_free(ssl);
}

/* NdbSocket public instance methods */
int NdbSocket::readln(int timeout_msec, int *time, char *buf, int len,
                      NdbMutex *mutex) const {
  if (ssl) return ssl_readln(timeout_msec, time, buf, len, mutex);
  return readln_socket(s, timeout_msec, time, buf, len, mutex);
}

int NdbSocket::read(int timeout_msec, char *buf, int len) const {
  if (ssl) return ssl_read(timeout_msec, buf, len);
  return read_socket(s, timeout_msec, buf, len);
}

int NdbSocket::write(int timeout_msec, int *time, const char *buf,
                     int len) const {
  if (ssl) return ssl_write(timeout_msec, time, buf, len);
  return write_socket(s, timeout_msec, time, buf, len);
}

// associate fd with SSL
bool NdbSocket::associate(SSL *new_ssl) {
  if (ssl) return false;  // already associated
  if (new_ssl == nullptr) return false;
  if (!SSL_set_fd(new_ssl, s.s)) return false;
  ssl = new_ssl;

  // SSL will need mutex protection:
  assert(mutex == nullptr);
  mutex = NdbMutex_Create();
  return true;
}

X509 *NdbSocket::peer_certificate() const {
  if (!ssl) return nullptr;
  return SSL_get_peer_certificate(ssl);
}

int NdbSocket::set_nonblocking(int on) const {
  if (ssl) {
    if (on) {
      SSL_clear_mode(ssl, SSL_MODE_AUTO_RETRY);
      SSL_set_mode(ssl, SSL_MODE_ENABLE_PARTIAL_WRITE);
      SSL_set_mode(ssl, SSL_MODE_ACCEPT_MOVING_WRITE_BUFFER);
    } else {
      SSL_set_mode(ssl, SSL_MODE_AUTO_RETRY);
      SSL_clear_mode(ssl, SSL_MODE_ENABLE_PARTIAL_WRITE);
      SSL_clear_mode(ssl, SSL_MODE_ACCEPT_MOVING_WRITE_BUFFER);
    }
  }
  return ndb_socket_nonblock(s, on);
}

/* NdbSocket private instance methods */

<<<<<<< HEAD
=======
// ssl_close
void NdbSocket::ssl_close() {
  Guard guard(mutex);
  require(ssl != nullptr);
  ndb_socket_nonblock(s, false);  // set blocking BIO
  SSL_shutdown(ssl);              // wait for close
  SSL_free(ssl);
  ssl = nullptr;
}

>>>>>>> 152f9c68
#if OPENSSL_VERSION_NUMBER >= NDB_TLS_MINIMUM_OPENSSL

static void log_ssl_error(const char *fn_name) {
  const int code = ERR_peek_last_error();
  if (ERR_GET_REASON(code) == SSL_R_UNEXPECTED_EOF_WHILE_READING) {
    /*
     * "unexpected eof while reading" are in general expected to happen now and
     * then when network or peer breaks - logging is suppressed to limit
     * harmless noise.
     */
    while (ERR_get_error() != 0) /* clear queued errors */
      ;
    return;
  }
  char buffer[512];
  ERR_error_string_n(code, buffer, sizeof(buffer));
  g_eventLogger->error("NDB TLS %s: %s", fn_name, buffer);
#if defined(VM_TRACE) || !defined(NDEBUG) || defined(ERROR_INSERT)
  /* Check that there is at least one error in queue. */
  require(ERR_get_error() != 0);
#endif
  while (ERR_get_error() != 0) /* clear queued errors */
    ;
}

/* This is only used by read & write routines */
static ssize_t handle_ssl_error(int err, const char *fn) {
  switch (err) {
    case SSL_ERROR_NONE:
      assert(false);  // we should not be here on success
      return 0;
    case SSL_ERROR_SSL:
      log_ssl_error(fn);  // OpenSSL knows more about the error
      return 0;           // caller should close the socket
    case SSL_ERROR_WANT_READ:
    case SSL_ERROR_WANT_WRITE:
      // FIXME Bug#3569340:
      //
      // Note that for upper transporter layers we expect either 0 or -1
      // to be returned in case of failures.
      return TLS_BUSY_TRY_AGAIN;  // <- return -1;
    case SSL_ERROR_SYSCALL:
      return -1;  // caller should check errno and close the socket
    case SSL_ERROR_ZERO_RETURN:
      return 0;  // the peer has closed the SSL transport
    default:     // unexpected code
      log_ssl_error(fn);
      assert(false);
      return -1;
  }
}

bool NdbSocket::ssl_handshake() {
  /* Check for non-blocking socket (see set_nonblocking): */
  if (SSL_get_mode(ssl) & SSL_MODE_ACCEPT_MOVING_WRITE_BUFFER) return false;
  assert(SSL_get_mode(ssl) & SSL_MODE_AUTO_RETRY);

  int r = SSL_do_handshake(ssl);
  if (r == 1) return true;

  int err = SSL_get_error(ssl, r);
  require(err != SSL_ERROR_WANT_READ);  // always use blocking I/O for handshake
  require(err != SSL_ERROR_WANT_WRITE);
  const char *desc = SSL_is_server(ssl) ? "handshake failed in server"
                                        : "handshake failed in client";

  handle_ssl_error(err, desc);
  close();
  return false;
}

// ssl_close
void NdbSocket::ssl_close() {
  Guard guard(mutex);
  if (SSL_is_init_finished(ssl)) {
    const int mode = SSL_get_shutdown(ssl);
    if (!(mode & SSL_SENT_SHUTDOWN)) {
      /*
       * Do not call SSL_shutdown again if it already been called in
       * NdbSocket::shutdown. In that case it could block waiting on
       * SSL_RECEIVED_SHUTDOWN.
       */
      int r = SSL_shutdown(ssl);
      if (r < 0) {
        // Clear errors
        int err = SSL_get_error(ssl, r);
        Debug_Log("SSL_shutdown(): ERR %d", err);
        handle_ssl_error(err, "SSL_close");
      }
    }
  }
  SSL_free(ssl);
  ssl = nullptr;
}

bool NdbSocket::update_keys(bool req_peer) const {
  if (ssl && (SSL_version(ssl) == TLS1_3_VERSION)) {
    Guard guard(mutex);
    int flag =
        req_peer ? SSL_KEY_UPDATE_REQUESTED : SSL_KEY_UPDATE_NOT_REQUESTED;
    return SSL_key_update(ssl, flag);
  }
  return false;
}

bool NdbSocket::renegotiate() {
  if (ssl && (SSL_version(ssl) != TLS1_3_VERSION)) return SSL_renegotiate(ssl);
  return false;
}

bool NdbSocket::key_update_pending() const {
  if (!ssl) return false;
  if (SSL_version(ssl) == TLS1_3_VERSION)
    return (SSL_get_key_update_type(ssl) != SSL_KEY_UPDATE_NONE);
  return (bool)SSL_renegotiate_pending(ssl);
}

int NdbSocket::ssl_shutdown() const {
  int err;
  {
    Guard guard(mutex);
<<<<<<< HEAD
    /*
     * SSL_is_init_finished may return false if either TLS handshake have not
     * finished, or an unexpected eof was seen.
     */
    if (!SSL_is_init_finished(ssl)) return 0;
    const int mode = SSL_get_shutdown(ssl);
    assert(!(mode & SSL_SENT_SHUTDOWN));
    if (unlikely(mode & SSL_SENT_SHUTDOWN)) return 0;
=======
    require(ssl != nullptr);
    ndb_socket_nonblock(s, false);  // set blocking BIO
>>>>>>> 152f9c68
    const int r = SSL_shutdown(ssl);
    if (r >= 0) return 0;
    err = SSL_get_error(ssl, r);
  }
  Debug_Log("SSL_shutdown(): ERR %d", err);
  return handle_ssl_error(err, "SSL_shutdown");
}

ssize_t NdbSocket::ssl_recv(char *buf, size_t len) const {
  bool r;
  size_t nread = 0;
  int err;
  {
    if (NdbMutex_Trylock(mutex)) {
      return TLS_BUSY_TRY_AGAIN;
    }
    if (unlikely(ssl == nullptr ||
                 SSL_get_shutdown(ssl) & SSL_RECEIVED_SHUTDOWN)) {
      NdbMutex_Unlock(mutex);
      return 0;
    }
    r = SSL_read_ex(ssl, buf, len, &nread);
    if (r) {
      NdbMutex_Unlock(mutex);
      return nread;
    }
    err = SSL_get_error(ssl, r);
    NdbMutex_Unlock(mutex);
  }

  Debug_Log("SSL_read(%zd): ERR %d", len, err);
  return handle_ssl_error(err, "SSL_read");
}

ssize_t NdbSocket::ssl_peek(char *buf, size_t len) const {
  bool r;
  size_t nread = 0;
  int err;
  {
    Guard guard(mutex);
    if (unlikely(ssl == nullptr ||
                 SSL_get_shutdown(ssl) & SSL_RECEIVED_SHUTDOWN))
      return 0;

    r = SSL_peek_ex(ssl, buf, len, &nread);
    if (r) return nread;
    err = SSL_get_error(ssl, r);
  }

  Debug_Log("SSL_peek(%zd): ERR %d", len, err);
  return handle_ssl_error(err, "SSL_peek");
}

ssize_t NdbSocket::ssl_send(const char *buf, size_t len) const {
  size_t nwrite = 0;
  int err = 0;

  /* Locked section */
  {
    if (NdbMutex_Trylock(mutex)) {
      return TLS_BUSY_TRY_AGAIN;
    }
    if (unlikely(ssl == nullptr ||
                 SSL_get_shutdown(ssl) & SSL_SENT_SHUTDOWN)) {
      NdbMutex_Unlock(mutex);
      return -1;
    }
    if (SSL_write_ex(ssl, buf, len, &nwrite)) {
      NdbMutex_Unlock(mutex);
      return nwrite;
    }
    err = SSL_get_error(ssl, 0);
    NdbMutex_Unlock(mutex);
  }

  require(err != SSL_ERROR_WANT_READ);
  return handle_ssl_error(err, "SSL_write");
}

#else
static constexpr ssize_t too_old = NDB_OPENSSL_TOO_OLD;
bool NdbSocket::ssl_handshake() { return false; }
bool NdbSocket::update_keys(bool) const { return false; }
bool NdbSocket::renegotiate() { return false; }
bool NdbSocket::key_update_pending() const { return false; }
ssize_t NdbSocket::ssl_recv(char *, size_t) const { return too_old; }
ssize_t NdbSocket::ssl_peek(char *, size_t) const { return too_old; }
ssize_t NdbSocket::ssl_send(const char *, size_t) const { return too_old; }
void NdbSocket::ssl_close() {}
int NdbSocket::ssl_shutdown() const { return -1; }
#endif

/*
 * writev()
 */

/* MaxTlsRecord is set to some small amount less than 16KB.

   MaxSingleBuffer is set to some size point where a record is so large that
   it is not worth the cost of the in-memory copy to 'pack' it.
   12KB here is just a guess.
*/
static constexpr const int MaxTlsRecord = 16000;
static constexpr size_t MaxSingleBuffer = 12 * 1024;

static_assert(MaxSingleBuffer <= MaxTlsRecord);

ssize_t NdbSocket::ssl_writev(const struct iovec *vec, int nvec) const {
  if (unlikely(nvec <= 0)) return 0;

  if (nvec == 1 || vec[0].iov_len > MaxSingleBuffer) {
    return ssl_send((const char *)vec[0].iov_base, vec[0].iov_len);
  } else {
    // Pack iovec's into buff[], first iovec will always fit.
    char buff[MaxTlsRecord];
    size_t buff_len = vec[0].iov_len;
    memcpy(buff, vec[0].iov_base, buff_len);

    // Pack more iovec's into remaining buff[] space
    for (int i = 1; i < nvec && buff_len < MaxTlsRecord; i++) {
      const struct iovec &v = vec[i];
      size_t cpy_len = v.iov_len;
      if (buff_len + cpy_len > MaxTlsRecord) {
        // Do a partial copy of last iovec[]
        cpy_len = MaxTlsRecord - buff_len;
      }
      memcpy(buff + buff_len, v.iov_base, cpy_len);
      buff_len += cpy_len;
    }
    return ssl_send(buff, buff_len);
  }
}

/* Functions for socket_io.cpp
   Used in InputStream / OutputStream
*/

namespace {
class Timer {
  int *m_elapsed;
  const NDB_TICKS m_start;

 public:
  explicit Timer(int *elapsed)
      : m_elapsed(elapsed), m_start(NdbTick_getCurrentTicks()) {}

  ~Timer() {  // record the elapsed time when the Timer goes out of scope
    const NDB_TICKS now = NdbTick_getCurrentTicks();
    *m_elapsed = *m_elapsed + NdbTick_Elapsed(m_start, now).milliSec();
  }
};
}  // namespace

/* Read with timeout
 */
int NdbSocket::ssl_read(int timeout, char *buf, int len) const {
  if (len < 1) return 0;

  int res;
  do {
    int elapsed = 0;
    {
      Timer t(&elapsed);
      res = poll_readable(timeout);
    }
    if (res > 0) {
      timeout -= elapsed;
      res = ssl_recv(buf, len);
      if (res >= 0) return res;
    }
  } while (timeout > 0 && res == TLS_BUSY_TRY_AGAIN);

  return 0;  // timed out
}

class TlsLineReader {
  const NdbSocket &m_socket;
  NdbMutex *m_held_mutex;
  char *m_buf;
  int m_buf_len;
  int m_bytes_read{0};
  bool m_complete{false};
  bool m_error{false};

 public:
  TlsLineReader(const NdbSocket &s, char *buf, int buf_len, NdbMutex *m)
      : m_socket(s), m_held_mutex(m), m_buf(buf), m_buf_len(buf_len) {}
  void read(int timeout, int *elapsed);
  bool error() { return m_error; }  // true on timeout, eof, buffer full
  bool complete() {
    return m_complete;
  }                                      // true if a complete line is available
  int length() { return m_bytes_read; }  // length read
};

/* Unlock a mutex on entry, then lock it at end of scope. */
class UnlockGuard {
  NdbMutex *m_mtx;

 public:
  UnlockGuard(NdbMutex *m) : m_mtx(m) {
    if (m_mtx) NdbMutex_Unlock(m_mtx);
  }
  ~UnlockGuard() {
    if (m_mtx) NdbMutex_Lock(m_mtx);
  }
};

/*
  Read to newline, with timeout. Optionally unlock and relock a held mutex.
  Return a null-terminated whole line, including the newline character.
  Rewrite \r\n to \n. Reset *elapsed on success.
 */
int NdbSocket::ssl_readln(int timeout, int *elapsed, char *buf, int len,
                          NdbMutex *heldMutex) const {
  assert(*elapsed == 0);
  if (len < 1) return 0;  // no room in the buffer for the content

  /* Initial poll, with unlocking of mutex. */
  int result;
  {
    UnlockGuard guard(heldMutex);
    Timer t(elapsed);
    result = poll_readable(timeout);
  }
  if (result == 0) return 0;  // timeout
  if (result < 0) return -1;

  /* Read until a complete line is available, eof, or timeout */
  TlsLineReader reader(*this, buf, len, heldMutex);

  do {
    reader.read(timeout, elapsed);

    if (reader.complete()) {
      *elapsed = 0;
      Debug_Log("ssl_readln => %d", reader.length());
      return reader.length();
    }

  } while (!(reader.error() || (*elapsed >= timeout)));

  Debug_Log("ssl_readln => -1 [ELAPSED: %d]", *elapsed);
  if (*elapsed >= timeout) return 0;
  return -1;
}

void TlsLineReader::read(int timeout, int *elapsed) {
  int peek_len = 0;
  {
    UnlockGuard guard(m_held_mutex);
    peek_len = m_socket.ssl_peek(m_buf, m_buf_len - 1);
  }

  while ((peek_len == TLS_BUSY_TRY_AGAIN) && (*elapsed < timeout)) {
    UnlockGuard guard(m_held_mutex);
    Timer pollTimer(elapsed);
    m_socket.poll_readable(timeout - *elapsed);
    peek_len = m_socket.ssl_peek(m_buf, m_buf_len - 1);
  }

  m_error = (peek_len < 1);
  if (m_error) return;

  /* Find the first newline */
  char *ptr = m_buf;
  int t;
  int i = 0;
  for (t = peek_len; i < t; i++) {
    if (ptr[i] == '\n') {
      m_complete = true;
      i++;
      break;
    }
  }

  /* Consume characters from the buffer */
  for (int len = i; len;) {
    t = m_socket.ssl_recv(ptr, len);
    m_error = (t < 1);
    if (m_error) return;

    ptr += t;
    len -= t;
  }

  /* If a complete line was read, return */
  if (m_complete) {
    assert(ptr[-1] == '\n');

    /* rewrite line endings */
    if (t > 1 && ptr[-2] == '\r') {
      ptr[-2] = '\n';
      ptr--;
    }

    /* append null terminator */
    ptr[0] = '\0';
    m_bytes_read += (int)(ptr - m_buf);
    return;
  }

  /* A partial line has been read */
  m_bytes_read += i;  // record the length so far
  m_buf = ptr;        // reset past the partial line
  m_buf_len -= i;
  m_error = (m_buf_len < 1);  // buffer full
}

int NdbSocket::ssl_write(int timeout, int *time, const char *buf,
                         int len) const {
  {
    Timer t(time);
    if (poll_writable(timeout) != 1) return -1;
  }

#ifndef NDEBUG
  /* Assert that this is a blocking socket; see set_nonblocking() above. */
  long ssl_mode = SSL_get_mode(ssl);
  assert(!(ssl_mode & SSL_MODE_ENABLE_PARTIAL_WRITE));
  assert(!(ssl_mode & SSL_MODE_ACCEPT_MOVING_WRITE_BUFFER));
#endif

  ssize_t r = ssl_send(buf, len);
  Debug_Log("NdbSocket::ssl_write(%d) => %zd", len, r);

  assert(r != TLS_BUSY_TRY_AGAIN);

  return r < 0 ? r : 0;
}<|MERGE_RESOLUTION|>--- conflicted
+++ resolved
@@ -126,19 +126,6 @@
 
 /* NdbSocket private instance methods */
 
-<<<<<<< HEAD
-=======
-// ssl_close
-void NdbSocket::ssl_close() {
-  Guard guard(mutex);
-  require(ssl != nullptr);
-  ndb_socket_nonblock(s, false);  // set blocking BIO
-  SSL_shutdown(ssl);              // wait for close
-  SSL_free(ssl);
-  ssl = nullptr;
-}
-
->>>>>>> 152f9c68
 #if OPENSSL_VERSION_NUMBER >= NDB_TLS_MINIMUM_OPENSSL
 
 static void log_ssl_error(const char *fn_name) {
@@ -213,6 +200,7 @@
 // ssl_close
 void NdbSocket::ssl_close() {
   Guard guard(mutex);
+  require(ssl != nullptr);
   if (SSL_is_init_finished(ssl)) {
     const int mode = SSL_get_shutdown(ssl);
     if (!(mode & SSL_SENT_SHUTDOWN)) {
@@ -260,7 +248,7 @@
   int err;
   {
     Guard guard(mutex);
-<<<<<<< HEAD
+    require(ssl != nullptr);
     /*
      * SSL_is_init_finished may return false if either TLS handshake have not
      * finished, or an unexpected eof was seen.
@@ -269,10 +257,6 @@
     const int mode = SSL_get_shutdown(ssl);
     assert(!(mode & SSL_SENT_SHUTDOWN));
     if (unlikely(mode & SSL_SENT_SHUTDOWN)) return 0;
-=======
-    require(ssl != nullptr);
-    ndb_socket_nonblock(s, false);  // set blocking BIO
->>>>>>> 152f9c68
     const int r = SSL_shutdown(ssl);
     if (r >= 0) return 0;
     err = SSL_get_error(ssl, r);
