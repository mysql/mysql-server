/*
   Copyright (c) 2003, 2022, Oracle and/or its affiliates.

   This program is free software; you can redistribute it and/or modify
   it under the terms of the GNU General Public License, version 2.0,
   as published by the Free Software Foundation.

   This program is also distributed with certain software (including
   but not limited to OpenSSL) that is licensed under separate terms,
   as designated in a particular file or component or in included license
   documentation.  The authors of MySQL hereby grant you an additional
   permission to link the program and your derivative works with the
   separately licensed software that they have included with MySQL.

   This program is distributed in the hope that it will be useful,
   but WITHOUT ANY WARRANTY; without even the implied warranty of
   MERCHANTABILITY or FITNESS FOR A PARTICULAR PURPOSE.  See the
   GNU General Public License, version 2.0, for more details.

   You should have received a copy of the GNU General Public License
   along with this program; if not, write to the Free Software
   Foundation, Inc., 51 Franklin St, Fifth Floor, Boston, MA 02110-1301  USA
*/

#include <ndb_global.h>

#include <EventLogger.hpp>
#include <TransporterDefinitions.hpp>

#include <NdbConfig.h>
#include <kernel/BlockNumbers.h>
#include <signaldata/ArbitSignalData.hpp>
#include <signaldata/FailRep.hpp>
#include <NodeState.hpp>
#include <version.h>
#include <ndb_version.h>

#include <ndbd_exit_codes.h>

#define make_uint64(a,b) (((Uint64)(a)) + (((Uint64)(b)) << 32))

//
// PUBLIC
//

void getTextConnected(char *m_text,
                      size_t m_text_len,
                      const Uint32 *theData,
                      Uint32 /*len*/)
{
  BaseString::snprintf(m_text, m_text_len, 
		       "Node %u Connected",
		       theData[1]);
}
void getTextConnectedApiVersion(char *m_text,
                                size_t m_text_len,
                                const Uint32 *theData,
                                Uint32 /*len*/)
{
  char tmp[100];
  Uint32 mysql_version = theData[3];
  BaseString::snprintf(m_text, m_text_len, 
		       "Node %u: API %s",
		       theData[1],
		       ndbGetVersionString(theData[2], mysql_version, 0,
                                           tmp, sizeof(tmp)));
}

void getTextDisconnected(char *m_text,
                         size_t m_text_len,
                         const Uint32 *theData,
                         Uint32 /*len*/)
{
  BaseString::snprintf(m_text, m_text_len, 
		       "Node %u Disconnected", 
		       theData[1]);
}
void getTextCommunicationClosed(char *m_text,
                                size_t m_text_len,
                                const Uint32 *theData,
                                Uint32 /*len*/)
{
  //-----------------------------------------------------------------------
  // REPORT communication to node closed.
  //-----------------------------------------------------------------------
  BaseString::snprintf(m_text, m_text_len, 
		       "Communication to Node %u closed", 
		       theData[1]);
}
void getTextCommunicationOpened(char *m_text,
                                size_t m_text_len,
                                const Uint32 *theData,
                                Uint32 /*len*/)
{
  //-----------------------------------------------------------------------
  // REPORT communication to node opened.
  //-----------------------------------------------------------------------
  BaseString::snprintf(m_text, m_text_len, 
		       "Communication to Node %u opened", 
		       theData[1]);
}
void getTextNDBStartStarted(char *m_text,
                            size_t m_text_len,
                            const Uint32 *theData,
                            Uint32 /*len*/)
{
  //-----------------------------------------------------------------------
  // Start of NDB has been initiated.
  //-----------------------------------------------------------------------

  char tmp[100];
  Uint32 mysql_version = theData[2];
  BaseString::snprintf(m_text, m_text_len, 
		       "Start initiated (%s)", 
		       ndbGetVersionString(theData[1], mysql_version, 0,
                                           tmp, sizeof(tmp)));
}
void getTextNDBStopStarted(char *m_text,
                           size_t m_text_len,
                           const Uint32 *theData,
                           Uint32 /*len*/)
{
  BaseString::snprintf(m_text, m_text_len,
		       "%s shutdown initiated", 
		       (theData[1] == 1 ? "Cluster" : "Node"));
}
void getRestartAction(Uint32 action, BaseString &str)
{
  if (action == 0)
    return;
  str.appfmt(", restarting");
  if (action & 2)
    str.appfmt(", no start");
  if (action & 4)
    str.appfmt(", initial");
}
void getTextNDBStopCompleted(char *m_text,
                             size_t m_text_len,
                             const Uint32 *theData,
                             Uint32 /*len*/)
{
  BaseString action_str("");
  BaseString signum_str("");
  getRestartAction(theData[1], action_str);
  if (theData[2])
    signum_str.appfmt(" Initiated by signal %d.", theData[2]);
  BaseString::snprintf(m_text, m_text_len,
		       "Node shutdown completed%s.%s",
		       action_str.c_str(),
		       signum_str.c_str());
}
void getTextNDBStopForced(char *m_text,
                          size_t m_text_len,
                          const Uint32 *theData,
                          Uint32 /*len*/)
{
  BaseString action_str("");
  BaseString reason_str("");
  BaseString sphase_str("");
  int signum        = theData[2];
  int error         = theData[3];
  int sphase        = theData[4];
  int extra         = theData[5];
  if (signum)
    getRestartAction(theData[1],action_str);
  if (signum)
    reason_str.appfmt(" Initiated by signal %d.", signum);
  if (error)
  {
    ndbd_exit_classification cl;
    ndbd_exit_status st;
    const char *msg = ndbd_exit_message(error, &cl);
    const char *cl_msg = ndbd_exit_classification_message(cl, &st);
    const char *st_msg = ndbd_exit_status_message(st);
    reason_str.appfmt(" Caused by error %d: \'%s(%s). %s\'.",
		      error, msg, cl_msg, st_msg);
    if (extra != 0)
      reason_str.appfmt(" (extra info %d)", extra);
  }
  if (sphase < 255)
    sphase_str.appfmt(" Occurred during startphase %u.", sphase);
  BaseString::snprintf(m_text, m_text_len,
		       "Forced node shutdown completed%s.%s%s",
		       action_str.c_str(), sphase_str.c_str(),
		       reason_str.c_str());
}
void getTextNDBStopAborted(char *m_text,
                           size_t m_text_len,
                           const Uint32 * /*theData*/,
                           Uint32 /*len*/)
{
  BaseString::snprintf(m_text, m_text_len,
		       "Node shutdown aborted");
}
void getTextNDBStartCompleted(char *m_text,
                              size_t m_text_len,
                              const Uint32 *theData,
                              Uint32 /*len*/)
{
  //-----------------------------------------------------------------------
  // Start of NDB has been completed.
  //-----------------------------------------------------------------------

  char tmp[100];
  Uint32 mysql_version = theData[2];
  BaseString::snprintf(m_text, m_text_len, 
		       "Started (%s)", 
		       ndbGetVersionString(theData[1], mysql_version, 0,
                                           tmp, sizeof(tmp)));
}

void getTextSTTORRYRecieved(char *m_text,
                            size_t m_text_len,
                            const Uint32 * /*theData*/,
                            Uint32 /*len*/)
{
  //-----------------------------------------------------------------------
  // STTORRY recevied after restart finished.
  //-----------------------------------------------------------------------
  BaseString::snprintf(m_text, m_text_len, 
		       "STTORRY received after restart finished");
}
void getTextStartPhaseCompleted(char *m_text,
                                size_t m_text_len,
                                const Uint32 *theData,
                                Uint32 /*len*/)
{
  //-----------------------------------------------------------------------
  // REPORT Start phase completed.
  //-----------------------------------------------------------------------
  const char *type = "<Unknown>";
  switch((NodeState::StartType)theData[2]){
  case NodeState::ST_INITIAL_START:
    type = "(initial start)";
    break;
  case NodeState::ST_SYSTEM_RESTART:
    type = "(system restart)";
    break;
  case NodeState::ST_NODE_RESTART:
    type = "(node restart)";
    break;
  case NodeState::ST_INITIAL_NODE_RESTART:
    type = "(initial node restart)";
    break;
  case NodeState::ST_ILLEGAL_TYPE:
    type = "";
    break;
  default:
    BaseString::snprintf(m_text, m_text_len, 
			 "Start phase %u completed (unknown = %d)", 
			 theData[1],
			 theData[2]);
    return;
  }
  BaseString::snprintf(m_text, m_text_len, 
		       "Start phase %u completed %s", 
		       theData[1],
		       type);
}
void getTextCM_REGCONF(char *m_text,
                       size_t m_text_len,
                       const Uint32 *theData,
                       Uint32 /*len*/)
{
  BaseString::snprintf(m_text, m_text_len, 
		       "CM_REGCONF president = %u, own Node = %u, our dynamic id = %u/%u",
		       theData[2], 
		       theData[1],
		       (theData[3] >> 16), (theData[3] & 0xFFFF));
}
void getTextCM_REGREF(char *m_text,
                      size_t m_text_len,
                      const Uint32 *theData,
                      Uint32 /*len*/)
{
  const char* line = "";
  switch (theData[3]) {
  case 0:
    line = "Busy";
    break;
  case 1:
    line = "Election with wait = false";
    break;
  case 2:
    line = "Election with wait = false";
    break;
  case 3:
    line = "Not president";
    break;
  case 4:
    line = "Election without selecting new candidate";
    break;
  default:
    line = "No such cause";
    break;
  }//switch

  BaseString::snprintf(m_text, m_text_len, 
		       "CM_REGREF from Node %u to our Node %u. Cause = %s", 
		       theData[2], 
		       theData[1], 
		       line);
}
void getTextFIND_NEIGHBOURS(char *m_text,
                            size_t m_text_len,
                            const Uint32 *theData,
                            Uint32 /*len*/)
{
  //-----------------------------------------------------------------------
  // REPORT Node Restart copied a fragment.
  //-----------------------------------------------------------------------
  BaseString::snprintf(m_text, m_text_len, 
		       "We are Node %u with dynamic ID %u, our left neighbour "
		       "is Node %u, our right is Node %u", 
		       theData[1], 
		       theData[4], 
		       theData[2], 
		       theData[3]);
}
void getTextNodeFailCompleted(char *m_text,
                              size_t m_text_len,
                              const Uint32 *theData,
                              Uint32 /*len*/)
{
  //-----------------------------------------------------------------------
  // REPORT Node failure phase completed.
  //-----------------------------------------------------------------------
  if (theData[1] == 0)
  {
    if (theData[3] != 0) {
      BaseString::snprintf(m_text, m_text_len, 
			   "Node %u completed failure of Node %u", 
			   theData[3], 
			   theData[2]);
    } else {
      BaseString::snprintf(m_text, m_text_len, 
			   "All nodes completed failure of Node %u", 
			   theData[2]);
    }//if      
  } else {
    const char* line = "";
    if (theData[1] == DBTC){
      line = "DBTC";
    }else if (theData[1] == DBDICT){
      line = "DBDICT";
    }else if (theData[1] == DBDIH){
      line = "DBDIH";
    }else if (theData[1] == DBLQH){
      line = "DBLQH";
    }else if (theData[1] == DBQLQH){
      line = "DBQLQH";
    }
    BaseString::snprintf(m_text, m_text_len, 
			 "Node failure of %u %s completed", 
			 theData[2], 
			 line);
  }
}
void getTextNODE_FAILREP(char *m_text,
                         size_t m_text_len,
                         const Uint32 *theData,
                         Uint32 /*len*/)
{
  BaseString::snprintf(m_text,
                       m_text_len,
                       "Node %u has failed. The Node state at failure "
                       "was %u",
                       theData[1],
                       theData[2]);
}
void getTextArbitState(char *m_text,
                       size_t m_text_len,
                       const Uint32 *theData,
                       Uint32 /*len*/)
{
  //-----------------------------------------------------------------------
  // REPORT arbitrator found or lost.
  //-----------------------------------------------------------------------
  {
    const ArbitSignalData *sd = (const ArbitSignalData *)theData;
    char ticketText[ArbitTicket::TextLength + 1];
    char errText[ArbitCode::ErrTextLength + 1];
    const unsigned code = sd->code & 0xFFFF;
    const unsigned state = sd->code >> 16;
    switch (code) {
    case ArbitCode::ThreadStart:
      BaseString::snprintf(m_text, m_text_len,
			   "President restarts arbitration thread [state=%u]",
			   state);
      break;
    case ArbitCode::PrepPart2:
      sd->ticket.getText(ticketText, sizeof(ticketText));
      BaseString::snprintf(m_text, m_text_len,
			   "Prepare arbitrator node %u [ticket=%s]",
			   sd->node, ticketText);
      break;
    case ArbitCode::PrepAtrun:
      sd->ticket.getText(ticketText, sizeof(ticketText));
      BaseString::snprintf(m_text, m_text_len,
			   "Receive arbitrator node %u [ticket=%s]",
			   sd->node, ticketText);
      break;
    case ArbitCode::ApiStart:
      sd->ticket.getText(ticketText, sizeof(ticketText));
      BaseString::snprintf(m_text, m_text_len,
			   "Started arbitrator node %u [ticket=%s]",
			   sd->node, ticketText);
      break;
    case ArbitCode::ApiFail:
      BaseString::snprintf(m_text, m_text_len,
			   "Lost arbitrator node %u - process failure [state=%u]",
			   sd->node, state);
      break;
    case ArbitCode::ApiExit:
      BaseString::snprintf(m_text, m_text_len,
			   "Lost arbitrator node %u - process exit [state=%u]",
			   sd->node, state);
      break;
    default:
      ArbitCode::getErrText(code, errText, sizeof(errText));
      BaseString::snprintf(m_text, m_text_len,
			   "Lost arbitrator node %u - %s [state=%u]",
			   sd->node, errText, state);
      break;
    }
  }
}

void getTextArbitResult(char *m_text,
                        size_t m_text_len,
                        const Uint32 *theData,
                        Uint32 /*len*/)
{
  //-----------------------------------------------------------------------
  // REPORT arbitration result (the failures may not reach us).
  //-----------------------------------------------------------------------
  {
    const ArbitSignalData *sd = (const ArbitSignalData *)theData;
    char errText[ArbitCode::ErrTextLength + 1];
    const unsigned code = sd->code & 0xFFFF;
    const unsigned state = sd->code >> 16;
    switch (code) {
    case ArbitCode::LoseNodes:
      BaseString::snprintf(m_text, m_text_len,
			   "Arbitration check lost - less than 1/2 nodes left");
      break;
    case ArbitCode::WinNodes:
      BaseString::snprintf(m_text, m_text_len,
			   "Arbitration check won - all node groups and more than 1/2 nodes left");
      break;
    case ArbitCode::WinGroups:
      BaseString::snprintf(m_text, m_text_len,
			   "Arbitration check won - node group majority");
      break;
    case ArbitCode::LoseGroups:
      BaseString::snprintf(m_text, m_text_len,
			   "Arbitration check lost - missing node group");
      break;
    case ArbitCode::Partitioning:
      BaseString::snprintf(m_text, m_text_len,
			   "Network partitioning - arbitration required");
      break;
    case ArbitCode::WinChoose:
      BaseString::snprintf(m_text, m_text_len,
			   "Arbitration won - positive reply from node %u",
			   sd->node);
      break;
    case ArbitCode::LoseChoose:
      BaseString::snprintf(m_text, m_text_len,
			   "Arbitration lost - negative reply from node %u",
			   sd->node);
      break;
    case ArbitCode::LoseNorun:
      BaseString::snprintf(m_text, m_text_len,
			   "Network partitioning - no arbitrator available");
      break;
    case ArbitCode::LoseNocfg:
      BaseString::snprintf(m_text, m_text_len,
			   "Network partitioning - no arbitrator configured");
      break;
    case ArbitCode::WinWaitExternal:{
      char buf[NodeBitmask::TextLength + 1];
      sd->mask.getText(buf);
      BaseString::snprintf(m_text, m_text_len,
			   "Continuing after wait for external arbitration, "
                           "nodes: %s", buf);
      break;
    }
    default:
      ArbitCode::getErrText(code, errText, sizeof(errText));
      BaseString::snprintf(m_text, m_text_len,
			   "Arbitration failure - %s [state=%u]",
			   errText, state);
      break;
    }
  }
}
void getTextGlobalCheckpointStarted(char *m_text,
                                    size_t m_text_len,
                                    const Uint32 *theData,
                                    Uint32 /*len*/)
{
  //-----------------------------------------------------------------------
  // This event reports that a global checkpoint has been started and this
  // node is the master of this global checkpoint.
  //-----------------------------------------------------------------------
  BaseString::snprintf(m_text, m_text_len, 
		       "Global checkpoint %u started", 
		       theData[1]);
}
void getTextGlobalCheckpointCompleted(char *m_text,
                                      size_t m_text_len,
                                      const Uint32 *theData,
                                      Uint32 /*len*/)
{
  //-----------------------------------------------------------------------
  // This event reports that a global checkpoint has been completed on this
  // node and the node is the master of this global checkpoint.
  //-----------------------------------------------------------------------
  BaseString::snprintf(m_text, m_text_len, 
		       "Global checkpoint %u completed", 
		       theData[1]);
}
void getTextLocalCheckpointStarted(char *m_text,
                                   size_t m_text_len,
                                   const Uint32 *theData,
                                   Uint32 /*len*/)
{
  //-----------------------------------------------------------------------
  // This event reports that a local checkpoint has been started and this
  // node is the master of this local checkpoint.
  //-----------------------------------------------------------------------
  BaseString::snprintf(m_text, m_text_len, 
		       "Local checkpoint %u started. "
		       "Keep GCI = %u oldest restorable GCI = %u", 
		       theData[1], 
		       theData[2], 
		       theData[3]);
}
void getTextLocalCheckpointCompleted(char *m_text,
                                     size_t m_text_len,
                                     const Uint32 *theData,
                                     Uint32 /*len*/)
{
  //-----------------------------------------------------------------------
  // This event reports that a local checkpoint has been completed on this
  // node and the node is the master of this local checkpoint.
  //-----------------------------------------------------------------------
  BaseString::snprintf(m_text, m_text_len, 
		       "Local checkpoint %u completed", 
		       theData[1]);
}
void getTextTableCreated(char *m_text,
                         size_t m_text_len,
                         const Uint32 *theData,
                         Uint32 /*len*/)
{
  //-----------------------------------------------------------------------
  // This event reports that a table has been created.
  //-----------------------------------------------------------------------
  BaseString::snprintf(m_text, m_text_len, 
		       "Table with ID =  %u created", 
		       theData[1]);
}
/* STRANGE */
void getTextLCPStoppedInCalcKeepGci(char *m_text,
                                    size_t m_text_len,
                                    const Uint32 *theData,
                                    Uint32 /*len*/)
{
  if (theData[1] == 0)
    BaseString::snprintf(m_text, m_text_len, 
			 "Local Checkpoint stopped in CALCULATED_KEEP_GCI");
}
void getTextNR_CopyDict(char *m_text,
                        size_t m_text_len,
                        const Uint32 *theData,
                        Uint32 len)
{
  //-----------------------------------------------------------------------
  // REPORT Node Restart completed copy of dictionary information.
  //-----------------------------------------------------------------------
  if (len == 2)
  {
    BaseString::snprintf(m_text, m_text_len, 
		         "Node restart completed copy of dictionary information"
                         " to Node %u",
                         theData[1]);
  }
  else
  {
    BaseString::snprintf(m_text, m_text_len, 
		         "Node restart completed copy of dictionary information");
  }
}
void getTextNR_CopyDistr(char *m_text,
                         size_t m_text_len,
                         const Uint32 *theData,
                         Uint32 len)
{
  //-----------------------------------------------------------------------
  // REPORT Node Restart completed copy of distribution information.
  //-----------------------------------------------------------------------
  if (len == 2)
  {
    BaseString::snprintf(m_text, m_text_len, 
		   "Node restart completed copy of distribution information"
                       " to Node %u",
                       theData[1]);
  }
  else
  {
    BaseString::snprintf(m_text, m_text_len, 
		   "Node restart completed copy of distribution information");
  }
}
void getTextNR_CopyFragsStarted(char *m_text,
                                size_t m_text_len,
                                const Uint32 *theData,
                                Uint32 /*len*/)
{
  //-----------------------------------------------------------------------
  // REPORT Node Restart is starting to copy the fragments.
  //-----------------------------------------------------------------------
  BaseString::snprintf(m_text, m_text_len, 
		       "Node restart starting to copy the fragments "
		       "to Node %u", 
		       theData[1]);
}
void getTextNR_CopyFragDone(char *m_text,
                            size_t m_text_len,
                            const Uint32 *theData,
                            Uint32 /*len*/)
{
  //-----------------------------------------------------------------------
  // REPORT Node Restart copied a fragment.
  //-----------------------------------------------------------------------
  Uint64 rows = theData[4] + (Uint64(theData[5]) << 32);
  Uint64 bytes = theData[6] + (Uint64(theData[7]) << 32);
  BaseString::snprintf(m_text, m_text_len, 
		       "Table ID = %u, fragment ID = %u have been synced "
		       "to Node %u rows: %llu bytes: %llu ", 
		       theData[2], 
		       theData[3], 
		       theData[1],
                       rows, bytes);
}
void getTextNR_CopyFragsCompleted(char *m_text,
                                  size_t m_text_len,
                                  const Uint32 *theData,
                                  Uint32 /*len*/)
{
  BaseString::snprintf(m_text, m_text_len, 
		       "Node restart completed copying the fragments "
		       "to Node %u", 
		       theData[1]);
}
void getTextLCPFragmentCompleted(char *m_text,
                                 size_t m_text_len,
                                 const Uint32 *theData,
                                 Uint32 /*len*/)
{
  BaseString::snprintf(m_text, m_text_len, 
		       "Table ID = %u, fragment ID = %u has completed LCP "
		       "on Node %u maxGciStarted: %d maxGciCompleted: %d", 
		       theData[2], 
		       theData[3], 
		       theData[1],
		       theData[4],
		       theData[5]);
}
void getTextTransReportCounters(char *m_text,
                                size_t m_text_len,
                                const Uint32 *theData,
                                Uint32 len)
{
  // -------------------------------------------------------------------  
  // Report information about transaction activity once per 10 seconds.
  // ------------------------------------------------------------------- 
  if (len <= 11)
  {
    BaseString::snprintf(m_text, m_text_len,
                         "Trans. Count = %u, Commit Count = %u, "
                         "Read Count = %u, Simple Read Count = %u, "
                         "Write Count = %u, AttrInfo Count = %u, "
                         "Concurrent Operations = %u, Abort Count = %u"
                         " Scans = %u Range scans = %u",
                         theData[1],
                         theData[2],
                         theData[3],
                         theData[4],
                         theData[5],
                         theData[6],
                         theData[7],
                         theData[8],
                         theData[9],
                         theData[10]);
  }
  else
  {
    BaseString::snprintf(m_text, m_text_len,
                         "Trans. Count = %u, Commit Count = %u, "
                         "Read Count = %u, Simple Read Count = %u, "
                         "Write Count = %u, AttrInfo Count = %u, "
                         "Concurrent Operations = %u, Abort Count = %u"
                         " Scans = %u Range scans = %u, Local Read Count = %u"
                         " Local Write Count = %u",
                         theData[1],
                         theData[2],
                         theData[3],
                         theData[4],
                         theData[5],
                         theData[6],
                         theData[7],
                         theData[8],
                         theData[9],
                         theData[10],
                         theData[11],
                         theData[12]);
  }
}

void getTextOperationReportCounters(char *m_text,
                                    size_t m_text_len,
                                    const Uint32 *theData,
                                    Uint32 /*len*/)
{
  BaseString::snprintf(m_text, m_text_len,
		       "Operations=%u",
		       theData[1]);
}
void getTextUndoLogBlocked(char *m_text,
                           size_t m_text_len,
                           const Uint32 *theData,
                           Uint32 /*len*/)
{
  //-----------------------------------------------------------------------
  // REPORT Undo Logging blocked due to buffer near to overflow.
  //-----------------------------------------------------------------------
  BaseString::snprintf(m_text, m_text_len, 
		       "ACC Blocked %u and TUP Blocked %u times last second",
		       theData[1],
		       theData[2]);
}

void getTextTransporterError(char *m_text,
                             size_t m_text_len,
                             const Uint32 *theData,
                             Uint32 /*len*/)
{
  struct myTransporterError{
    Uint32 errorNum;
    char   errorString[256];
  };
  int i = 0;
  int lenth = 0;
  static const struct myTransporterError TransporterErrorString[]=
  {
    //TE_NO_ERROR = 0
    {TE_NO_ERROR,"No error"},
    //TE_ERROR_CLOSING_SOCKET = 0x1
    {TE_ERROR_CLOSING_SOCKET,"Error found during closing of socket"},
    //TE_ERROR_IN_SELECT_BEFORE_ACCEPT = 0x2
    {TE_ERROR_IN_SELECT_BEFORE_ACCEPT,"Error found before accept. The transporter will retry"},
    //TE_INVALID_MESSAGE_LENGTH = 0x3 | TE_DO_DISCONNECT
    {TE_INVALID_MESSAGE_LENGTH,"Error found in message (invalid message length)"},
    //TE_INVALID_CHECKSUM = 0x4 | TE_DO_DISCONNECT
    {TE_INVALID_CHECKSUM,"Error found in message (checksum)"},
    //TE_COULD_NOT_CREATE_SOCKET = 0x5
    {TE_COULD_NOT_CREATE_SOCKET,"Error found while creating socket(can't create socket)"},
    //TE_COULD_NOT_BIND_SOCKET = 0x6
    {TE_COULD_NOT_BIND_SOCKET,"Error found while binding server socket"},
    //TE_LISTEN_FAILED = 0x7
    {TE_LISTEN_FAILED,"Error found while listening to server socket"},
    //TE_ACCEPT_RETURN_ERROR = 0x8
    {TE_ACCEPT_RETURN_ERROR,"Error found during accept(accept return error)"},
    //TE_SHM_DISCONNECT = 0xb | TE_DO_DISCONNECT
    {TE_SHM_DISCONNECT,"The remote node has disconnected"},
    //TE_SHM_IPC_STAT = 0xc | TE_DO_DISCONNECT
    {TE_SHM_IPC_STAT,"Unable to check shm segment"},
    //TE_SHM_UNABLE_TO_CREATE_SEGMENT = 0xd
    {TE_SHM_UNABLE_TO_CREATE_SEGMENT,"Unable to create shm segment"},
    //TE_SHM_UNABLE_TO_ATTACH_SEGMENT = 0xe
    {TE_SHM_UNABLE_TO_ATTACH_SEGMENT,"Unable to attach shm segment"},
    //TE_SHM_UNABLE_TO_REMOVE_SEGMENT = 0xf
    {TE_SHM_UNABLE_TO_REMOVE_SEGMENT,"Unable to remove shm segment"},
    //TE_TOO_SMALL_SIGID = 0x10
    {TE_TOO_SMALL_SIGID,"Sig ID too small"},
    //TE_TOO_LARGE_SIGID = 0x11
    {TE_TOO_LARGE_SIGID,"Sig ID too large"},
    //TE_WAIT_STACK_FULL = 0x12 | TE_DO_DISCONNECT
    {TE_WAIT_STACK_FULL,"Wait stack was full"},
    //TE_RECEIVE_BUFFER_FULL = 0x13 | TE_DO_DISCONNECT
    {TE_RECEIVE_BUFFER_FULL,"Receive buffer was full"},
    //TE_SIGNAL_LOST_SEND_BUFFER_FULL = 0x14 | TE_DO_DISCONNECT
    {TE_SIGNAL_LOST_SEND_BUFFER_FULL,"Send buffer was full,and trying to force send fails"},
    //TE_SIGNAL_LOST = 0x15
    {TE_SIGNAL_LOST,"Send failed for unknown reason(signal lost)"},
    //TE_SEND_BUFFER_FULL = 0x16
    {TE_SEND_BUFFER_FULL,"The send buffer was full, but sleeping for a while solved"},
    //TE_UNSUPPORTED_BYTE_ORDER = 0x23 | TE_DO_DISCONNECT
    {TE_UNSUPPORTED_BYTE_ORDER, "Error found in message (unsupported byte order)"},
    //TE_COMPRESSED_UNSUPPORTED = 0x24 | TE_DO_DISCONNECT
    {TE_COMPRESSED_UNSUPPORTED, "Error found in message (unsupported feature compressed)"},
  };

  lenth = sizeof(TransporterErrorString)/sizeof(struct myTransporterError);
  for(i=0; i<lenth; i++)
  {
    if(theData[2] == (Uint32) TransporterErrorString[i].errorNum)
    {
      BaseString::snprintf(m_text, m_text_len,
                           "Transporter to node %d reported error 0x%x: %s",
                           theData[1],
                           theData[2],
                           TransporterErrorString[i].errorString);
      break;
    }
  }
  if(i == lenth)
    BaseString::snprintf(m_text, m_text_len,   
                         "Transporter to node %d reported error 0x%x: unknown error",
                         theData[1],
                         theData[2]);
}
void getTextTransporterWarning(char *m_text,
                               size_t m_text_len,
                               const Uint32 *theData,
                               Uint32 len)
{
  getTextTransporterError(m_text, m_text_len, theData, len);
}
void getTextMissedHeartbeat(char *m_text,
                            size_t m_text_len,
                            const Uint32 *theData,
                            Uint32 /*len*/)
{
  BaseString::snprintf(m_text, m_text_len, 
		       "Node %d missed heartbeat %d",
		       theData[1],
		       theData[2]);
}
void getTextDeadDueToHeartbeat(char *m_text,
                               size_t m_text_len,
                               const Uint32 *theData,
                               Uint32 /*len*/)
{
  BaseString::snprintf(m_text, m_text_len, 
		       "Node %d declared dead due to missed heartbeat",
		       theData[1]);
}
void getTextJobStatistic(char *m_text,
                         size_t m_text_len,
                         const Uint32 *theData,
                         Uint32 /*len*/)
{
  BaseString::snprintf(m_text, m_text_len, 
		       "Mean loop Counter in doJob last 8192 times = %u",
		       theData[1]);
}
void getTextThreadConfigLoop(char *m_text,
                             size_t m_text_len,
                             const Uint32 *theData,
                             Uint32 /*len*/)
{
  BaseString::snprintf(m_text, m_text_len, 
  "8192 loops,tot %u usec,exec %u extra:loops = %u,time %u,const %u",
		       theData[1], theData[3], theData[4], theData[5],
                       theData[2]);
}
void getTextSendBytesStatistic(char *m_text,
                               size_t m_text_len,
                               const Uint32 *theData,
                               Uint32 /*len*/)
{
  BaseString::snprintf(m_text, m_text_len, 
		       "Mean send size to Node = %d last 4096 sends = %u bytes",
		       theData[1],
		       theData[2]);
}
void getTextReceiveBytesStatistic(char *m_text,
                                  size_t m_text_len,
                                  const Uint32 *theData,
                                  Uint32 /*len*/)
{
  BaseString::snprintf(m_text, m_text_len, 
		       "Mean receive size to Node = %d last 4096 sends = %u bytes",
		       theData[1],
		       theData[2]);
}
void getTextSentHeartbeat(char *m_text,
                          size_t m_text_len,
                          const Uint32 *theData,
                          Uint32 /*len*/)
{
  BaseString::snprintf(m_text, m_text_len, 
		       "Node Sent Heartbeat to node = %d",
		       theData[1]);
}
void getTextCreateLogBytes(char *m_text,
                           size_t m_text_len,
                           const Uint32 *theData,
                           Uint32 /*len*/)
{
  BaseString::snprintf(m_text, m_text_len, 
		       "Log part %u, log file %u, MB %u",
		       theData[1],
		       theData[2],
		       theData[3]);
}
void getTextStartLog(char *m_text,
                     size_t m_text_len,
                     const Uint32 *theData,
                     Uint32 /*len*/)
{
  BaseString::snprintf(m_text, m_text_len, 
		       "Log part %u, start MB %u, stop MB %u, last GCI, log exec %u",
		       theData[1],
		       theData[2],
		       theData[3],
		       theData[4]);
}
void getTextLCPRestored(char *m_text,
                        size_t m_text_len,
                        const Uint32 *theData,
                        Uint32 /*len*/)
{
  //-----------------------------------------------------------------------
  // REPORT Node Start completed restore of LCP.
  //-----------------------------------------------------------------------
  BaseString::snprintf(m_text, m_text_len,
           "Node Start completed restore of LCP id: %u",
           theData[1]);
}
void getTextStartREDOLog(char *m_text,
                         size_t m_text_len,
                         const Uint32 *theData,
                         Uint32 /*len*/)
{
  BaseString::snprintf(m_text, m_text_len, 
		       "Node: %d StartLog: [GCI Keep: %d LastCompleted: %d NewestRestorable: %d]",
		       theData[1],
		       theData[2],
		       theData[3],
		       theData[4]);
}
void getTextRedoStatus(char *m_text,
                       size_t m_text_len,
                       const Uint32 *theData,
                       Uint32 /*len*/)
{
  Uint64 total = (Uint64(theData[6]) << 32) + theData[7];
  Uint64 free = (Uint64(theData[8]) << 32) + theData[9];
  
  BaseString::snprintf(m_text, m_text_len, 
		       "Logpart: %u head=[ file: %u mbyte: %u ] tail=[ file: %u mbyte: %u ] total mb: %llu free mb: %llu free%%: %u",
		       theData[1],
		       theData[2],
		       theData[3],
		       theData[4],
		       theData[5],
                       total,
                       free,
                       Uint32((100 * free) / total));
}
void getTextUNDORecordsExecuted(char *m_text,
                                size_t m_text_len,
                                const Uint32 *theData,
                                Uint32 /*len*/)
{
  const char* line = "";
  if (theData[1] == DBTUP){
    line = "DBTUP";
  }else if (theData[1] == DBACC){
    line = "DBACC";
  }
    
  BaseString::snprintf(m_text, m_text_len, 
		       " UNDO %s %d [%d %d %d %d %d %d %d %d %d]",
		       line,
		       theData[2],
		       theData[3],
		       theData[4],
		       theData[5],
		       theData[6],
		       theData[7],
		       theData[8],
		       theData[9],
		       theData[10],
		       theData[11]);
}
void getTextInfoEvent(char *m_text,
                      size_t m_text_len,
                      const Uint32 *theData,
                      Uint32 /*len*/)
{
  BaseString::snprintf(m_text, m_text_len, "%s", (const char *)&theData[1]);
}
const char bytes_unit[]= "B";
const char kbytes_unit[]= "KB";
const char mbytes_unit[]= "MB";
static void convert_unit(unsigned &data, const char *&unit)
{
  if (data < 16*1024)
  {
    unit= bytes_unit;
    return;
  }
  if (data < 16*1024*1024)
  {
    data= (data+1023)/1024;
    unit= kbytes_unit;
    return;
  }
  data= (data+1024*1024-1)/(1024*1024);
  unit= mbytes_unit;  
}

<<<<<<< HEAD
void getTextEventBufferStatus(QQQQ) {
  unsigned used= theData[1], alloc= theData[2], max_= theData[3];
  const char *used_unit, *alloc_unit, *max_unit;
  convert_unit(used, used_unit);
  convert_unit(alloc, alloc_unit);
  convert_unit(max_, max_unit);
  BaseString::snprintf(m_text, m_text_len,
		       "Event buffer status: used=%d%s(%d%%) alloc=%d%s(%d%%) "
		       "max=%d%s apply_epoch=%u/%u latest_epoch=%u/%u",
		       used, used_unit,
		       theData[2] ? (Uint32)((((Uint64)theData[1])*100)/theData[2]) : 0,
		       alloc, alloc_unit,
		       theData[3] ? (Uint32)((((Uint64)theData[2])*100)/theData[3]) : 0,
		       max_, max_unit,
		       theData[5], theData[4],
		       theData[7], theData[6]);
=======
static void convert_unit64(Uint64 &data, const char *&unit)
{
  if((data >> 32) == 0)
  {
    Uint32 data_lo = (Uint32) data;
    convert_unit(data_lo, unit);
    data = data_lo;
    return;
  }
  if ((data%(1024*1024*1024)) == 0)
  {
    data = data/(1024*1024*1024);
    unit = gbytes_unit;
  }
  else
  {
    data = (data+1024*1024-1)/(1024*1024);
    unit = mbytes_unit;
  }
}

void getTextEventBufferStatus(char *m_text,
                              size_t m_text_len,
                              const Uint32 *theData,
                              Uint32 /*len*/)
{
  unsigned used = theData[1], max_ = theData[3];

  BaseString used_str = "used=";
  if (used == 0) {
    used_str.appfmt("0B");
  } else {
    unsigned used_pct = max_ ? (Uint32)(((Uint64)used * 100) / max_) : 0;
    const char *used_unit;
    convert_unit(used, used_unit);
    used_str.appfmt("%u%s", used, used_unit);
    if (max_ != 0) {
      used_str.appfmt("(%u%% of max)", used_pct);
    }
  }

  unsigned alloc = theData[2];
  BaseString alloc_str = "alloc=";
  if (alloc == 0) {
    alloc_str.appfmt("0B");
  } else {
    const char *alloc_unit;
    convert_unit(alloc, alloc_unit);
    alloc_str.appfmt("%u%s", alloc, alloc_unit);
  }

  BaseString max_str = "max=";
  if (max_ == 0) {
    max_str.appfmt("unlimited");
  } else {
    const char *max_unit;
    convert_unit(max_, max_unit);
    max_str.appfmt("%u%s", max_, max_unit);
  }

  BaseString::snprintf(
      m_text, m_text_len,
      "Event buffer status: %s %s %s "
      "apply_epoch=%u/%u latest_epoch=%u/%u",
      max_str.c_str(), used_str.c_str(), alloc_str.c_str(),
      theData[5], theData[4], theData[7], theData[6]);
>>>>>>> fbdaa4de
}

/** Give the text for the reason enum
 * ndb_logevent_event_buffer_status_report_reason defined ndb_logevent.h
 */
const char *ndb_logevent_eventBuff_status_reasons[] = {
  "NO_REPORT",
  "COMPLETELY_BUFFERING",
  "PARTIALLY_DISCARDING",
  "COMPLETELY_DISCARDING",
  "PARTIALLY_BUFFERING",
  "BUFFERED_EPOCHS_OVER_THRESHOLD",
  "ENOUGH_FREE_EVENTBUFFER",
  "LOW_FREE_EVENTBUFFER",
};

const char* getReason(Uint32 reason)
{
  if (reason < NDB_ARRAY_SIZE(ndb_logevent_eventBuff_status_reasons))
    return ndb_logevent_eventBuff_status_reasons[reason];
  return "UNKNOWN reason code";
}

<<<<<<< HEAD
void getTextEventBufferStatus2(QQQQ) {
  unsigned used= theData[1], alloc= theData[2], max_= theData[3];
  const char *used_unit, *alloc_unit, *max_unit;
  convert_unit(used, used_unit);
  convert_unit(alloc, alloc_unit);
  convert_unit(max_, max_unit);

  BaseString used_pct_txt;
  if (alloc != 0)
  {
    used_pct_txt.assfmt("(%d%% of alloc)",
             (Uint32)((((Uint64)theData[1])*100)/theData[2]));
=======
void getTextEventBufferStatus2(char *m_text,
                               size_t m_text_len,
                               const Uint32 *theData,
                               Uint32 /*len*/)
{
  unsigned used = theData[1], max_ = theData[3];

  BaseString used_str = "used=";
  if (used == 0) {
    used_str.appfmt("0B");
  } else {
    unsigned used_pct = max_ ? (Uint32)(((Uint64)used * 100) / max_) : 0;
    const char *used_unit;
    convert_unit(used, used_unit);
    used_str.appfmt("%u%s", used, used_unit);
    if (max_ != 0) {
      used_str.appfmt("(%u%% of max)", used_pct);
    }
  }

  unsigned alloc = theData[2];
  BaseString alloc_str = "alloc=";
  if (alloc == 0) {
    alloc_str.appfmt("0B");
  } else {
    const char *alloc_unit;
    convert_unit(alloc, alloc_unit);
    alloc_str.appfmt("%u%s", alloc, alloc_unit);
>>>>>>> fbdaa4de
  }

  BaseString allocd_pct_txt;
  if (max_ != 0)
  {
    allocd_pct_txt.assfmt("(%d%% of max)",
             (Uint32)((((Uint64)theData[2])*100)/theData[3]));
  }

  BaseString::snprintf(m_text, m_text_len,
		       "Event buffer status (0x%x): used=%d%s%s alloc=%d%s%s "
		       "max=%d%s%s latest_consumed_epoch=%u/%u "
                       "latest_buffered_epoch=%u/%u "
                       "report_reason=%s",
		       theData[8], used, used_unit, used_pct_txt.c_str(),
		       alloc, alloc_unit, allocd_pct_txt.c_str(),
		       max_, max_unit, (max_ == 0) ? "(unlimited)" : "",
		       theData[5], theData[4],
		       theData[7], theData[6],
                       getReason(theData[9]));
}

<<<<<<< HEAD
void getTextWarningEvent(QQQQ) {
  BaseString::snprintf(m_text, m_text_len, "%s", (char *)&theData[1]);
=======
void getTextEventBufferStatus3(char *m_text,
                               size_t m_text_len,
                               const Uint32 *theData,
                               Uint32 /*len*/)
{
  Uint64 used = ((Uint64)theData[10] << 32) | theData[1];
  Uint64 max_ = ((Uint64)theData[12] << 32) | theData[3];

  BaseString used_str = "used=";
  if (used == 0) {
    used_str.appfmt("0B");
  } else {
    Uint32 used_pct = max_ ? (Uint32)((used * 100) / max_) : 0;
    const char *used_unit;
    convert_unit64(used, used_unit);
    used_str.appfmt("%llu%s", used, used_unit);
    if (max_ != 0) {
      used_str.appfmt("(%u%% of max)", used_pct);
    }
  }

  Uint64 alloc = ((Uint64)theData[11] << 32) | theData[2];
  BaseString alloc_str = "alloc=";
  if (alloc == 0) {
    alloc_str.appfmt("0B");
  } else {
    const char *alloc_unit;
    convert_unit64(alloc, alloc_unit);
    alloc_str.appfmt("%llu%s", alloc, alloc_unit);
  }

  BaseString max_str = "max=";
  if (max_ == 0) {
    max_str.appfmt("unlimited");
  } else {
    const char *max_unit;
    convert_unit64(max_, max_unit);
    max_str.appfmt("%llu%s", max_, max_unit);
  }

  BaseString::snprintf(m_text, m_text_len,
                       "Event buffer status (0x%x): %s %s %s "
                       "latest_consumed_epoch=%u/%u "
                       "latest_buffered_epoch=%u/%u "
                       "report_reason=%s",
                       theData[8], max_str.c_str(), used_str.c_str(),
                       alloc_str.c_str(), theData[5], theData[4], theData[7],
                       theData[6], getReason(theData[9]));
}
void getTextWarningEvent(char *m_text,
                         size_t m_text_len,
                         const Uint32 *theData,
                         Uint32 /*len*/)
{
  BaseString::snprintf(m_text, m_text_len, "%s", (const char *)&theData[1]);
>>>>>>> fbdaa4de
}
void getTextGCP_TakeoverStarted(char *m_text,
                                size_t m_text_len,
                                const Uint32 * /*theData*/,
                                Uint32 /*len*/)
{
  BaseString::snprintf(m_text, m_text_len, "GCP Take over started");
}
void getTextGCP_TakeoverCompleted(char *m_text,
                                  size_t m_text_len,
                                  const Uint32 * /*theData*/,
                                  Uint32 /*len*/)
{
  BaseString::snprintf(m_text, m_text_len, "GCP Take over completed");
}
void getTextLCP_TakeoverStarted(char *m_text,
                                size_t m_text_len,
                                const Uint32 * /*theData*/,
                                Uint32 /*len*/)
{
  BaseString::snprintf(m_text, m_text_len, "LCP Take over started");
}
void getTextLCP_TakeoverCompleted(char *m_text,
                                  size_t m_text_len,
                                  const Uint32 *theData,
                                  Uint32 /*len*/)
{
  BaseString::snprintf(m_text, m_text_len,
		       "LCP Take over completed (state = %d)", 
		       theData[1]);
}
void getTextMemoryUsage(char *m_text,
                        size_t m_text_len,
                        const Uint32 *theData,
                        Uint32 /*len*/)
{
  const int gth = theData[1];
  const int size = theData[2];
  const int used = theData[3];
  const int total = theData[4];
  const int block = theData[5];
  const int percent = total ? (used*100)/total : 0;
  
  BaseString::snprintf(m_text, m_text_len,
		       "%s usage %s %d%s(%d %dK pages of total %d)",
		       (block==DBACC ? "Index" : (block == DBTUP ?"Data":"<unknown>")),
		       (gth == 0 ? "is" : (gth > 0 ? "increased to" : "decreased to")),
		       percent, "%",
		       used, size/1024, total
		       );
}

void getTextBackupStarted(char *m_text,
                          size_t m_text_len,
                          const Uint32 *theData,
                          Uint32 /*len*/)
{
  BaseString::snprintf(m_text, m_text_len, 
		       "Backup %u started from node %d", 
		       theData[2], refToNode(theData[1]));
}
void getTextBackupFailedToStart(char *m_text,
                                size_t m_text_len,
                                const Uint32 *theData,
                                Uint32 /*len*/)
{
  BaseString::snprintf(m_text, m_text_len, 
		       "Backup request from %d failed to start. Error: %d", 
		       refToNode(theData[1]), theData[2]);
}
void getTextBackupCompleted(char *m_text,
                            size_t m_text_len,
                            const Uint32 *theData,
                            Uint32 /*len*/)
{
  // Build 64-bit data bytes and records by assembling 32-bit signal parts
  const Uint64 bytes_hi = theData[11];
  const Uint64 records_hi = theData[12];
  const Uint64 data_bytes = (bytes_hi << 32) | theData[5];
  const Uint64 data_records = (records_hi << 32) | theData[6];

  // Build 64-bit log bytes and records by assembling 32-bit signal parts
  const Uint64 bytes_hi_log = theData[13];
  const Uint64 records_hi_log = theData[14];
  const Uint64 log_bytes = theData[7] | (bytes_hi_log << 32);
  const Uint64 log_records = theData[8] | (records_hi_log << 32);

  BaseString::snprintf(m_text, m_text_len, 
		       "Backup %u started from node %u completed." 
		       " StartGCP: %u StopGCP: %u"
		       " #Records: %llu #LogRecords: %llu"
		       " Data: %llu bytes Log: %llu bytes",
                       theData[2], refToNode(theData[1]),
                       theData[3], theData[4],
                       data_records, log_records,
                       data_bytes, log_bytes);
}
void getTextBackupStatus(char *m_text,
                         size_t m_text_len,
                         const Uint32 *theData,
                         Uint32 /*len*/)
{
  if (theData[1])
    BaseString::snprintf(m_text, m_text_len, 
                         "Local backup status: backup %u started from node %u\n" 
                         " #Records: %llu #LogRecords: %llu\n"
                         " Data: %llu bytes Log: %llu bytes",
                         theData[2], refToNode(theData[1]),
                         make_uint64(theData[5], theData[6]),
                         make_uint64(theData[9], theData[10]),
                         make_uint64(theData[3], theData[4]),
                         make_uint64(theData[7], theData[8]));
  else
    BaseString::snprintf(m_text, m_text_len, 
                         "Backup not started");
}
void getTextBackupAborted(char *m_text,
                          size_t m_text_len,
                          const Uint32 *theData,
                          Uint32 /*len*/)
{
  BaseString::snprintf(m_text, m_text_len, 
		       "Backup %u started from %d has been aborted. Error: %d",
		       theData[2], 
		       refToNode(theData[1]), 
		       theData[3]);
}
void getTextRestoreStarted(char *m_text,
                           size_t m_text_len,
                           const Uint32 *theData,
                           Uint32 /*len*/)
{
  BaseString::snprintf(m_text, m_text_len,
                       "Restore started: backup %u from node %u",
                       theData[1], theData[2]);
}
void getTextRestoreMetaData(char *m_text,
                            size_t m_text_len,
                            const Uint32 *theData,
                            Uint32 /*len*/)
{
  BaseString::snprintf(m_text, m_text_len,
                       "Restore meta data: backup %u from node %u "
                       "#Tables: %u\n"
                       " #Tablespaces: %u #Logfilegroups: %u "
                       "#datafiles: %u #undofiles: %u",
                       theData[1], theData[2], theData[3],
                       theData[4], theData[5], theData[6], theData[7]);
}
void getTextRestoreData(char *m_text,
                        size_t m_text_len,
                        const Uint32 *theData,
                        Uint32 /*len*/)
{
  BaseString::snprintf(m_text, m_text_len,
                       "Restore data: backup %u from node %u "
                       "#Records: %llu Data: %llu bytes",
                       theData[1], theData[2],
                       make_uint64(theData[3], theData[4]),
                       make_uint64(theData[5], theData[6]));
}
void getTextRestoreLog(char *m_text,
                       size_t m_text_len,
                       const Uint32 *theData,
                       Uint32 /*len*/)
{
  BaseString::snprintf(m_text, m_text_len,
                       "Restore log: backup %u from node %u "
                       "#Records: %llu Data: %llu bytes",
                       theData[1], theData[2],
                       make_uint64(theData[3], theData[4]),
                       make_uint64(theData[5], theData[6]));
}
void getTextRestoreCompleted(char *m_text,
                             size_t m_text_len,
                             const Uint32 *theData,
                             Uint32 /*len*/)
{
  BaseString::snprintf(m_text, m_text_len,
                       "Restore completed: backup %u from node %u",
                       theData[1], theData[2]);
}
void getTextLogFileInitStatus(char *m_text,
                              size_t m_text_len,
                              const Uint32 *theData,
                              Uint32 /*len*/)
{
  if (theData[2])
    BaseString::snprintf(m_text, m_text_len,
                         "Local redo log file initialization status:\n"
                         "#Total files: %u, Completed: %u\n"
                         "#Total MBytes: %u, Completed: %u",
//                         refToNode(theData[1]),
                         theData[2], theData[3],
                         theData[4], theData[5]);
  else
    BaseString::snprintf(m_text, m_text_len,
                         "Node %u: Log file initializtion completed",
                          refToNode(theData[1]));
}
<<<<<<< HEAD
void getTextLogFileInitCompStatus(QQQQ) {
    BaseString::snprintf(m_text, m_text_len,
                         "Local redo log file initialization completed:\n"
                         "#Total files: %u, Completed: %u\n"
                         "#Total MBytes: %u, Completed: %u",
//                         refToNode(theData[1]),
                         theData[2], theData[3],
                         theData[4], theData[5]);
}
void getTextSingleUser(QQQQ) {
=======
void getTextLogFileInitCompStatus(char *m_text,
                                  size_t m_text_len,
                                  const Uint32 *theData,
                                  Uint32 /*len*/)
{
  BaseString::snprintf(m_text,
                       m_text_len,
                       "Local redo log file initialization completed:"
                       " #Total files: %u, Completed: %u"
                       " #Total MBytes: %u, Completed: %u",
                       //                         refToNode(theData[1]),
                       theData[2],
                       theData[3],
                       theData[4],
                       theData[5]);
}
void getTextSingleUser(char *m_text,
                       size_t m_text_len,
                       const Uint32 *theData,
                       Uint32 /*len*/)
{
>>>>>>> fbdaa4de
  switch (theData[1])
  {
  case 0:
    BaseString::snprintf(m_text, m_text_len, "Entering single user mode");
    break;
  case 1:
    BaseString::snprintf(m_text, m_text_len,
			 "Entered single user mode "
			 "Node %d has exclusive access", theData[2]);
    break;
  case 2:
    BaseString::snprintf(m_text, m_text_len,"Exiting single user mode");
    break;
  default:
    BaseString::snprintf(m_text, m_text_len,
			 "Unknown single user report %d", theData[1]);
    break;
  }
}

void getTextStartReport(char *m_text,
                        size_t m_text_len,
                        const Uint32 *theData,
                        Uint32 len)
{
  Uint32 time = theData[2];
  Uint32 sz = theData[3];
  BaseString 
    bstr0 = BaseString::getPrettyText(sz, theData + 4 + (0 * sz)), 
    bstr1 = BaseString::getPrettyText(sz, theData + 4 + (1 * sz)), 
    bstr2 = BaseString::getPrettyText(sz, theData + 4 + (2 * sz)), 
    bstr3 = BaseString::getPrettyText(sz, theData + 4 + (3 * sz)),
    bstr4 = BaseString::getPrettyText(sz, theData + 4 + (4 * sz));

  if (len < 4 + 5 * sz)
  {
    bstr4.assign("<unknown>");
  }

  switch(theData[1]){
  case 1: // Wait initial
    BaseString::snprintf
      (m_text, m_text_len,
       "Initial start, waiting for %s to connect, "
       " nodes [ all: %s connected: %s no-wait: %s ]",
       bstr3.c_str(), bstr0.c_str(), bstr1.c_str(), bstr2.c_str());
    break;
  case 2: // Wait partial
    BaseString::snprintf
      (m_text, m_text_len,
       "Waiting until nodes: %s connects, "
       "nodes [ all: %s connected: %s no-wait: %s ]",
       bstr3.c_str(), bstr0.c_str(), bstr1.c_str(), bstr2.c_str());
    break;
  case 3: // Wait partial timeout
    BaseString::snprintf
      (m_text, m_text_len,
       "Waiting %u sec for nodes %s to connect, "
       "nodes [ all: %s connected: %s no-wait: %s ]",
       time, bstr3.c_str(), bstr0.c_str(), bstr1.c_str(), bstr2.c_str());
    break;
  case 4: // Wait partioned
    BaseString::snprintf
      (m_text, m_text_len,
       "Waiting for non partitioned start, "
       "nodes [ all: %s connected: %s missing: %s no-wait: %s ]",
       bstr0.c_str(), bstr1.c_str(), bstr3.c_str(), bstr2.c_str());
    break;
  case 5:
    BaseString::snprintf
      (m_text, m_text_len,
       "Waiting %u sec for non partitioned start, "
       "nodes [ all: %s connected: %s missing: %s no-wait: %s ]",
       time, bstr0.c_str(), bstr1.c_str(), bstr3.c_str(), bstr2.c_str());
    break;
  case 6:
    BaseString::snprintf
      (m_text, m_text_len,
       "Initial start, waiting %u for %s to connect, "
       "nodes [ all: %s connected: %s missing: %s no-wait: %s no-nodegroup: %s ]",
       time, bstr4.c_str(),
       bstr0.c_str(), bstr1.c_str(), bstr3.c_str(), bstr2.c_str(),
       bstr4.c_str());
    break;
  case 7: // Wait no-nodes/partial timeout
    BaseString::snprintf
      (m_text, m_text_len,
       "Waiting %u sec for nodes %s to connect, "
       "nodes [ all: %s connected: %s no-wait: %s no-nodegroup: %s ]",
       time, bstr3.c_str(), bstr0.c_str(), bstr1.c_str(), bstr2.c_str(),
       bstr4.c_str());
    break;

  case 0x8000: // Do initial
    BaseString::snprintf
      (m_text, m_text_len,
       "Initial start with nodes %s [ missing: %s no-wait: %s ]",
       bstr1.c_str(), bstr3.c_str(), bstr2.c_str());
    break;
  case 0x8001: // Do start
    BaseString::snprintf
      (m_text, m_text_len,
       "Start with all nodes %s",
       bstr1.c_str());
    break;
  case 0x8002: // Do partial
    BaseString::snprintf
      (m_text, m_text_len,
       "Start with nodes %s [ missing: %s no-wait: %s ]",
       bstr1.c_str(), bstr3.c_str(), bstr2.c_str());
    break;
  case 0x8003: // Do partioned
    BaseString::snprintf
      (m_text, m_text_len,
       "Start potentially partitioned with nodes %s "
       " [ missing: %s no-wait: %s ]",
       bstr1.c_str(), bstr3.c_str(), bstr2.c_str());
    break;
  default:
    BaseString::snprintf
      (m_text, m_text_len,
       "Unknown startreport: 0x%x [ %s %s %s %s ]", 
       theData[1],
       bstr0.c_str(), bstr1.c_str(), bstr2.c_str(), bstr3.c_str());
  }
}
void getTextMTSignalStatistics(char *m_text,
                               size_t m_text_len,
                               const Uint32 *theData,
                               Uint32 /*len*/)
{
  BaseString::snprintf(m_text, m_text_len, 
		       "Signals delivered from thread %u: "
                       "prio A %u (%u bytes) prio B %u (%u bytes)",
		       theData[1],
                       theData[2], theData[3], theData[4], theData[5]);
}

void getTextSubscriptionStatus(char *m_text,
                               size_t m_text_len,
                               const Uint32 *theData,
                               Uint32 /*len*/)
{
  switch(theData[1]) {
  case(1): // SubscriptionStatus::DISCONNECTED
    BaseString::snprintf(m_text, m_text_len,
                         "Disconnecting node %u because it has "
                         "exceeded MaxBufferedEpochs (%u >= %u), epoch %u/%u",
                         theData[2],
                         theData[5],
                         theData[6],
                         theData[4], theData[3]);
    break;
  case(2): // SubscriptionStatus::INCONSISTENT
    BaseString::snprintf(m_text, m_text_len,
                         "Nodefailure while out of event buffer: "
                         "informing subscribers of possibly missing event data"
                         ", epoch %u/%u",
                         theData[4], theData[3]);
    break;
  case(3): // SubscriptionStatus::NOTCONNECTED
    BaseString::snprintf(m_text, m_text_len,
                         "Forcing disconnect of node %u as it did not connect within %u seconds.",
                         theData[2], theData[3]);
    break;
  }
}

void getTextStartReadLCP(char *m_text,
                         size_t m_text_len,
                         const Uint32 *theData,
                         Uint32 /*len*/)
{
  BaseString::snprintf(m_text, m_text_len,
                       "Start reading LCP for table %u fragment: %u",
                       theData[1],
                       theData[2]);
}

void getTextReadLCPComplete(char *m_text,
                            size_t m_text_len,
                            const Uint32 *theData,
                            Uint32 /*len*/)
{
  BaseString::snprintf(m_text, m_text_len,
                       "Restored LCP for table %u fragment: %u rows: %llu",
                       theData[1],
                       theData[2],
                       (Uint64(theData[3]) << 32) + Uint64(theData[4]));
}

void getTextRunRedo(char *m_text,
                    size_t m_text_len,
                    const Uint32 *theData,
                    Uint32 /*len*/)
{
  const ndb_logevent_RunRedo * ev = (const ndb_logevent_RunRedo*)(theData+1);
  if (ev->currgci == ev->startgci)
  {
    BaseString::snprintf(m_text, m_text_len,
                         "Log part: %u phase: %u run redo from "
                         " gci: %u (file: %u mb: %u) to "
                         " gci: %u (file: %u mb: %u)",
                         ev->logpart,
                         ev->phase,
                         ev->startgci,
                         ev->startfile,
                         ev->startmb,
                         ev->stopgci,
                         ev->stopfile,
                         ev->stopmb);
  }
  else if (ev->currgci == ev->stopgci)
  {
    BaseString::snprintf(m_text, m_text_len,
                         "Log part: %u phase: %u found stop "
                         " gci: %u (file: %u mb: %u)",
                         ev->logpart,
                         ev->phase,
                         ev->currgci,
                         ev->currfile,
                         ev->currmb);
  }
  else
  {
    BaseString::snprintf(m_text, m_text_len,
                         "Log part: %u phase: %u at "
                         " gci: %u (file: %u mb: %u)",
                         ev->logpart,
                         ev->phase,
                         ev->currgci,
                         ev->currfile,
                         ev->currmb);
  }
}

void getTextRebuildIndex(char *m_text,
                         size_t m_text_len,
                         const Uint32 *theData,
                         Uint32 /*len*/)
{
  BaseString::snprintf(m_text, m_text_len,
                       "instace: %u rebuild index: %u",
                       theData[1],
                       theData[2]);
}

const char *getObjectTypeName(Uint32 /*type*/) { return "object"; }

void getTextCreateSchemaObject(char *m_text,
                               size_t m_text_len,
                               const Uint32 *theData,
                               Uint32 /*len*/)
{
  BaseString::snprintf(m_text, m_text_len,
                       "create %s id: %u version: %u (from %u)",
                       getObjectTypeName(theData[3]),
                       theData[1],
                       theData[2],
                       theData[4]);
}

void getTextAlterSchemaObject(char *m_text,
                              size_t m_text_len,
                              const Uint32 *theData,
                              Uint32 /*len*/)
{
  BaseString::snprintf(m_text, m_text_len,
                       "alter %s id: %u version: %u (from %u)",
                       getObjectTypeName(theData[3]),
                       theData[1],
                       theData[2],
                       theData[4]);
}

void getTextDropSchemaObject(char *m_text,
                             size_t m_text_len,
                             const Uint32 *theData,
                             Uint32 /*len*/)
{
  BaseString::snprintf(m_text, m_text_len,
                       "drop %s id: %u version: %u (from %u)",
                       getObjectTypeName(theData[3]),
                       theData[1],
                       theData[2],
                       theData[4]);
}

void getTextSavedEvent(char * /*m_text*/,
                       size_t /*m_text_len*/,
                       const Uint32 * /*theData*/,
                       Uint32 /*len*/)
{
  abort();
}

void getTextConnectCheckStarted(char *m_text,
                                size_t m_text_len,
                                const Uint32 *theData,
                                Uint32 /*len*/)
{
  /* EventReport format :
   * 1 : other_node_count
   * 2 : reason (FailRep causes or 0)
   * 3 : causing_node (if from FailRep)
   * 4 : bitmask wordsize
   * 5 : bitmask[2]
   */
  Uint32 other_node_count = theData[1];
  Uint32 reason = theData[2];
  Uint32 causing_node = theData[3];
  Uint32 bitmaskSz = theData[4];
  char otherNodeMask[NodeBitmask::TextLength + 1];
  char suspectNodeMask[NodeBitmask::TextLength + 1];
  BitmaskImpl::getText(bitmaskSz, theData + 5 + (0 * bitmaskSz), otherNodeMask);
  BitmaskImpl::getText(bitmaskSz, theData + 5 + (1 * bitmaskSz), suspectNodeMask);
  Uint32 suspectCount = BitmaskImpl::count(bitmaskSz, theData + 5 + (1 * bitmaskSz));

  if (reason)
  {
    /* Connect check started for specific reason */
    const char * reasonText = NULL;
    switch (reason)
    {
    case FailRep::ZHEARTBEAT_FAILURE:
      reasonText = "Heartbeat failure";
      break;
    case FailRep::ZCONNECT_CHECK_FAILURE:
      reasonText = "Connectivity check request";
      break;
    default:
      reasonText = "UNKNOWN";
      break;
    }

    BaseString::snprintf(m_text, m_text_len,
                         "Connectivity Check of %u other nodes (%s) started due to %s from node %u.",
                         other_node_count,
                         otherNodeMask,
                         reasonText,
                         causing_node);
  }
  else
  {
    /* Connect check restarted due to suspect nodes */
    BaseString::snprintf(m_text, m_text_len,
                         "Connectivity Check of %u nodes (%s) restarting due to %u suspect nodes (%s).",
                         other_node_count,
                         otherNodeMask,
                         suspectCount,
                         suspectNodeMask);
  }
}

void getTextConnectCheckCompleted(char *m_text,
                                  size_t m_text_len,
                                  const Uint32 *theData,
                                  Uint32 /*len*/)
{
  /* EventReport format
   * 1 : Nodes checked
   * 2 : Suspect nodes
   * 3 : Failed nodes
   */

  Uint32 nodes_checked = theData[1];
  Uint32 suspect_nodes = theData[2];
  Uint32 failed_nodes = theData[3];

  if ((failed_nodes + suspect_nodes) == 0)
  {
    /* All connectivity ok */
    BaseString::snprintf(m_text, m_text_len,
                         "Connectivity Check completed on %u nodes, connectivity ok",
                         nodes_checked);
  }
  else
  {
    if (failed_nodes > 0)
    {
      if (suspect_nodes > 0)
      {
        BaseString::snprintf(m_text, m_text_len,
                             "Connectivity Check completed on %u nodes.  %u nodes failed.  "
                             "%u nodes still suspect, repeating check.",
                             nodes_checked,
                             failed_nodes,
                             suspect_nodes);
      }
      else
      {
        BaseString::snprintf(m_text, m_text_len,
                             "Connectivity Check completed on %u nodes.  %u nodes failed.  "
                             "Connectivity now OK",
                             nodes_checked,
                             failed_nodes);
      }
    }
    else
    {
      /* Just suspect nodes */
      BaseString::snprintf(m_text, m_text_len,
                           "Connectivity Check completed on %u nodes.  %u nodes still suspect, "
                           "repeating check.",
                           nodes_checked,
                           suspect_nodes);
    }
  }
}

void getTextNodeFailRejected(char *m_text,
                             size_t m_text_len,
                             const Uint32 *theData,
                             Uint32 /*len*/)
{
  Uint32 reason = theData[1];
  Uint32 failed_node = theData[2];
  Uint32 source_node = theData[3];

  const char* reasonText = "Unknown";
  switch (reason)
  {
  case FailRep::ZCONNECT_CHECK_FAILURE:
    reasonText = "Connect Check Failure";
    break;
  case FailRep::ZLINK_FAILURE:
    reasonText = "Link Failure";
    break;
  }

  BaseString::snprintf(m_text, m_text_len,
                       "Received FAIL_REP (%s (%u)) for node %u sourced by suspect node %u.  "
                       "Rejecting as failure of node %u.",
                       reasonText,
                       reason,
                       failed_node,
                       source_node,
                       source_node);
}

#if 0
BaseString::snprintf(m_text, 
		     m_text_len, 
		     "Unknown event: %d",
		     theData[0]);
#endif

/**
 * This matrix defines which event should be printed when
 *
 * threshold - is in range [0-15]
 * severity  - DEBUG to ALERT (Type of log message)
 */

#define ROW(a,b,c,d) \
{ NDB_LE_ ## a, b, c, d, getText ## a}

const EventLoggerBase::EventRepLogLevelMatrix EventLoggerBase::matrix[] = {
  // CONNECTION
  ROW(Connected,               LogLevel::llConnection,  8, Logger::LL_INFO ),
  ROW(Disconnected,            LogLevel::llConnection,  8, Logger::LL_ALERT ),
  ROW(CommunicationClosed,     LogLevel::llConnection,  8, Logger::LL_INFO ),
  ROW(CommunicationOpened,     LogLevel::llConnection,  8, Logger::LL_INFO ),
  ROW(ConnectedApiVersion,     LogLevel::llConnection,  8, Logger::LL_INFO ),
  // CHECKPOINT
  ROW(GlobalCheckpointStarted, LogLevel::llCheckpoint,  9, Logger::LL_INFO ),
  ROW(GlobalCheckpointCompleted,LogLevel::llCheckpoint,10, Logger::LL_INFO ),
  ROW(LocalCheckpointStarted,  LogLevel::llCheckpoint,  7, Logger::LL_INFO ),
  ROW(LocalCheckpointCompleted,LogLevel::llCheckpoint,  7, Logger::LL_INFO ),
  ROW(LCPStoppedInCalcKeepGci, LogLevel::llCheckpoint,  0, Logger::LL_ALERT ),
  ROW(LCPFragmentCompleted,    LogLevel::llCheckpoint, 11, Logger::LL_INFO ),
  ROW(UndoLogBlocked,          LogLevel::llCheckpoint,  7, Logger::LL_INFO ),
  ROW(RedoStatus,              LogLevel::llCheckpoint,  7, Logger::LL_INFO ),

  // STARTUP
  ROW(NDBStartStarted,         LogLevel::llStartUp,     1, Logger::LL_INFO ),
  ROW(NDBStartCompleted,       LogLevel::llStartUp,     1, Logger::LL_INFO ),
  ROW(STTORRYRecieved,         LogLevel::llStartUp,    15, Logger::LL_INFO ),
  ROW(StartPhaseCompleted,     LogLevel::llStartUp,     4, Logger::LL_INFO ),
  ROW(CM_REGCONF,              LogLevel::llStartUp,     3, Logger::LL_INFO ),
  ROW(CM_REGREF,               LogLevel::llStartUp,     8, Logger::LL_INFO ),
  ROW(FIND_NEIGHBOURS,         LogLevel::llStartUp,     8, Logger::LL_INFO ),
  ROW(NDBStopStarted,          LogLevel::llStartUp,     1, Logger::LL_INFO ),
  ROW(NDBStopCompleted,        LogLevel::llStartUp,     1, Logger::LL_INFO ),
  ROW(NDBStopForced,           LogLevel::llStartUp,     1, Logger::LL_ALERT ),
  ROW(NDBStopAborted,          LogLevel::llStartUp,     1, Logger::LL_INFO ),
  ROW(LCPRestored,             LogLevel::llStartUp,     7, Logger::LL_INFO ),
  ROW(StartREDOLog,            LogLevel::llStartUp,     4, Logger::LL_INFO ),
  ROW(StartLog,                LogLevel::llStartUp,    10, Logger::LL_INFO ),
  ROW(UNDORecordsExecuted,     LogLevel::llStartUp,    15, Logger::LL_INFO ),
  ROW(StartReport,             LogLevel::llStartUp,     4, Logger::LL_INFO ),
  ROW(LogFileInitStatus,       LogLevel::llStartUp,     7, Logger::LL_INFO),
  ROW(LogFileInitCompStatus,   LogLevel::llStartUp,     7, Logger::LL_INFO),
  ROW(StartReadLCP,            LogLevel::llStartUp,    10, Logger::LL_INFO),
  ROW(ReadLCPComplete,         LogLevel::llStartUp,    10, Logger::LL_INFO),
  ROW(RunRedo,                 LogLevel::llStartUp,     8, Logger::LL_INFO),
  ROW(RebuildIndex,            LogLevel::llStartUp,    10, Logger::LL_INFO),

  // NODERESTART
  ROW(NR_CopyDict,             LogLevel::llNodeRestart, 7, Logger::LL_INFO ),
  ROW(NR_CopyDistr,            LogLevel::llNodeRestart, 7, Logger::LL_INFO ),
  ROW(NR_CopyFragsStarted,     LogLevel::llNodeRestart, 7, Logger::LL_INFO ),
  ROW(NR_CopyFragDone,         LogLevel::llNodeRestart,10, Logger::LL_INFO ),
  ROW(NR_CopyFragsCompleted,   LogLevel::llNodeRestart, 7, Logger::LL_INFO ),

  ROW(NodeFailCompleted,       LogLevel::llNodeRestart, 8, Logger::LL_ALERT),
  ROW(NODE_FAILREP,            LogLevel::llNodeRestart, 8, Logger::LL_ALERT),
  ROW(ArbitState,		LogLevel::llNodeRestart, 6, Logger::LL_INFO ),
  ROW(ArbitResult,	        LogLevel::llNodeRestart, 2, Logger::LL_ALERT),
  ROW(GCP_TakeoverStarted,     LogLevel::llNodeRestart, 7, Logger::LL_INFO ),
  ROW(GCP_TakeoverCompleted,   LogLevel::llNodeRestart, 7, Logger::LL_INFO ),
  ROW(LCP_TakeoverStarted,     LogLevel::llNodeRestart, 7, Logger::LL_INFO ),
  ROW(LCP_TakeoverCompleted,   LogLevel::llNodeRestart, 7, Logger::LL_INFO ),

  ROW(ConnectCheckStarted,     LogLevel::llNodeRestart, 6, Logger::LL_INFO ),
  ROW(ConnectCheckCompleted,   LogLevel::llNodeRestart, 6, Logger::LL_INFO ),
  ROW(NodeFailRejected,        LogLevel::llNodeRestart, 6, Logger::LL_ALERT ),

  // STATISTIC
  ROW(TransReportCounters,     LogLevel::llStatistic,   8, Logger::LL_INFO ),
  ROW(OperationReportCounters, LogLevel::llStatistic,   8, Logger::LL_INFO ), 
  ROW(TableCreated,            LogLevel::llStatistic,   7, Logger::LL_INFO ),
  ROW(JobStatistic,            LogLevel::llStatistic,   9, Logger::LL_INFO ),
  ROW(ThreadConfigLoop,        LogLevel::llStatistic,   9, Logger::LL_INFO ),
  ROW(SendBytesStatistic,      LogLevel::llStatistic,   9, Logger::LL_INFO ),
  ROW(ReceiveBytesStatistic,   LogLevel::llStatistic,   9, Logger::LL_INFO ),
  ROW(MemoryUsage,             LogLevel::llStatistic,   5, Logger::LL_INFO ),
  ROW(MTSignalStatistics,      LogLevel::llStatistic,   9, Logger::LL_INFO ),

  // Schema
  ROW(CreateSchemaObject,      LogLevel::llSchema,      8, Logger::LL_INFO ),
  ROW(AlterSchemaObject,       LogLevel::llSchema,      8, Logger::LL_INFO ),
  ROW(DropSchemaObject,        LogLevel::llSchema,      8, Logger::LL_INFO ),

  // ERROR
  ROW(TransporterError,        LogLevel::llError,  2, Logger::LL_ERROR   ),
  ROW(TransporterWarning,      LogLevel::llError,  8, Logger::LL_WARNING ),
  ROW(MissedHeartbeat,         LogLevel::llError,  8, Logger::LL_WARNING ),
  ROW(DeadDueToHeartbeat,      LogLevel::llError,  8, Logger::LL_ALERT   ),
  ROW(WarningEvent,            LogLevel::llError,  2, Logger::LL_WARNING ),
  ROW(SubscriptionStatus,      LogLevel::llError,  4, Logger::LL_WARNING ),
  // INFO
  ROW(SentHeartbeat,           LogLevel::llInfo,  12, Logger::LL_INFO ),
  ROW(CreateLogBytes,          LogLevel::llInfo,  11, Logger::LL_INFO ),
  ROW(InfoEvent,               LogLevel::llInfo,   2, Logger::LL_INFO ),
  ROW(EventBufferStatus,       LogLevel::llInfo,   7, Logger::LL_INFO ),
  ROW(EventBufferStatus2,       LogLevel::llInfo,   7, Logger::LL_INFO ),

  //Single User
  ROW(SingleUser,              LogLevel::llInfo,   7, Logger::LL_INFO ),

  // Backup
  ROW(BackupStarted,           LogLevel::llBackup, 7, Logger::LL_INFO ),
  ROW(BackupStatus,            LogLevel::llBackup, 7, Logger::LL_INFO ),
  ROW(BackupCompleted,         LogLevel::llBackup, 7, Logger::LL_INFO ),
  ROW(BackupFailedToStart,     LogLevel::llBackup, 7, Logger::LL_ALERT),
  ROW(BackupAborted,           LogLevel::llBackup, 7, Logger::LL_ALERT),
  ROW(RestoreStarted,          LogLevel::llBackup, 7, Logger::LL_INFO ),
  ROW(RestoreMetaData,         LogLevel::llBackup, 7, Logger::LL_INFO ),
  ROW(RestoreData,             LogLevel::llBackup, 7, Logger::LL_INFO ),
  ROW(RestoreLog,              LogLevel::llBackup, 7, Logger::LL_INFO ),
  ROW(RestoreCompleted,        LogLevel::llBackup, 7, Logger::LL_INFO ),

  ROW(SavedEvent,              LogLevel::llInfo,   7, Logger::LL_INFO)
};

const Uint32 EventLoggerBase::matrixSize=
sizeof(EventLoggerBase::matrix)/sizeof(EventRepLogLevelMatrix);

EventLogger::EventLogger()
{
  setCategory("EventLogger");
  enable(Logger::LL_INFO, Logger::LL_ALERT); 
}

EventLogger::~EventLogger()
{
}

void
EventLogger::close()
{
  removeAllHandlers();
}

#ifdef NOT_USED

static NdbOut&
operator<<(NdbOut& out, const LogLevel & ll)
{
  out << "[LogLevel: ";
  for(size_t i = 0; i<LogLevel::LOGLEVEL_CATEGORIES; i++)
    out << ll.getLogLevel((LogLevel::EventCategory)i) << " ";
  out << "]";
  return out;
}
#endif

int
EventLoggerBase::event_lookup(int eventType,
			      LogLevel::EventCategory &cat,
			      Uint32 &threshold, 
			      Logger::LoggerLevel &severity,
			      EventTextFunction &textF)
{
  for(unsigned i = 0; i<EventLoggerBase::matrixSize; i++){
    if(EventLoggerBase::matrix[i].eventType == eventType){
      cat = EventLoggerBase::matrix[i].eventCategory;
      threshold = EventLoggerBase::matrix[i].threshold;
      severity = EventLoggerBase::matrix[i].severity;
      textF= EventLoggerBase::matrix[i].textF;
      return 0;
    }
  }
  return 1;
}

const char*
EventLogger::getText(char * dst, size_t dst_len,
		     EventTextFunction textF,
		     const Uint32* theData, Uint32 len, NodeId nodeId )
{
  int pos= 0;
  if (nodeId != 0)
  {
    BaseString::snprintf(dst, dst_len, "Node %u: ", nodeId);
    pos= (int)strlen(dst);
  }
  if (dst_len-pos > 0)
    textF(dst+pos, dst_len-pos, theData, len);
  return dst;
}

void 
EventLogger::log(int eventType, const Uint32* theData, Uint32 len,
		 NodeId nodeId, const LogLevel* ll)
{
  Uint32 threshold = 0;
  Logger::LoggerLevel severity = Logger::LL_WARNING;
  LogLevel::EventCategory cat= LogLevel::llInvalid;
  EventTextFunction textF;
  char log_text[MAX_TEXT_LENGTH];

  DBUG_ENTER("EventLogger::log");
  DBUG_PRINT("enter",("eventType=%d, nodeid=%d", eventType, nodeId));

  if (EventLoggerBase::event_lookup(eventType,cat,threshold,severity,textF))
    DBUG_VOID_RETURN;
  
  Uint32 set = ll?ll->getLogLevel(cat) : m_logLevel.getLogLevel(cat);
  DBUG_PRINT("info",("threshold=%d, set=%d", threshold, set));
  if (ll)
    DBUG_PRINT("info",("m_logLevel.getLogLevel=%d", m_logLevel.getLogLevel(cat)));

  if (threshold <= set){
    getText(log_text, sizeof(log_text), textF, theData, len, nodeId);

    switch (severity){
    case Logger::LL_ALERT:
      alert("%s", log_text);
      break;
    case Logger::LL_CRITICAL:
      critical("%s", log_text);
      break;
    case Logger::LL_WARNING:
      warning("%s", log_text);
      break;
    case Logger::LL_ERROR:
      error("%s", log_text);
      break;
    case Logger::LL_INFO:
      info("%s", log_text);
      break;
    case Logger::LL_DEBUG:
      debug("%s", log_text);
      break;
    default:
      info("%s", log_text);
      break;
    }
  } // if (..
  DBUG_VOID_RETURN;
}

EventLogger*
create_event_logger()
{
  return new EventLogger();
}

void
destroy_event_logger(class EventLogger ** g_eventLogger)
{
  delete *g_eventLogger;
  *g_eventLogger = 0;
}<|MERGE_RESOLUTION|>--- conflicted
+++ resolved
@@ -999,6 +999,7 @@
 const char bytes_unit[]= "B";
 const char kbytes_unit[]= "KB";
 const char mbytes_unit[]= "MB";
+const char gbytes_unit[]= "GB";
 static void convert_unit(unsigned &data, const char *&unit)
 {
   if (data < 16*1024)
@@ -1016,24 +1017,6 @@
   unit= mbytes_unit;  
 }
 
-<<<<<<< HEAD
-void getTextEventBufferStatus(QQQQ) {
-  unsigned used= theData[1], alloc= theData[2], max_= theData[3];
-  const char *used_unit, *alloc_unit, *max_unit;
-  convert_unit(used, used_unit);
-  convert_unit(alloc, alloc_unit);
-  convert_unit(max_, max_unit);
-  BaseString::snprintf(m_text, m_text_len,
-		       "Event buffer status: used=%d%s(%d%%) alloc=%d%s(%d%%) "
-		       "max=%d%s apply_epoch=%u/%u latest_epoch=%u/%u",
-		       used, used_unit,
-		       theData[2] ? (Uint32)((((Uint64)theData[1])*100)/theData[2]) : 0,
-		       alloc, alloc_unit,
-		       theData[3] ? (Uint32)((((Uint64)theData[2])*100)/theData[3]) : 0,
-		       max_, max_unit,
-		       theData[5], theData[4],
-		       theData[7], theData[6]);
-=======
 static void convert_unit64(Uint64 &data, const char *&unit)
 {
   if((data >> 32) == 0)
@@ -1100,7 +1083,6 @@
       "apply_epoch=%u/%u latest_epoch=%u/%u",
       max_str.c_str(), used_str.c_str(), alloc_str.c_str(),
       theData[5], theData[4], theData[7], theData[6]);
->>>>>>> fbdaa4de
 }
 
 /** Give the text for the reason enum
@@ -1115,6 +1097,7 @@
   "BUFFERED_EPOCHS_OVER_THRESHOLD",
   "ENOUGH_FREE_EVENTBUFFER",
   "LOW_FREE_EVENTBUFFER",
+  "EVENTBUFFER_USAGE_HIGH"
 };
 
 const char* getReason(Uint32 reason)
@@ -1124,20 +1107,6 @@
   return "UNKNOWN reason code";
 }
 
-<<<<<<< HEAD
-void getTextEventBufferStatus2(QQQQ) {
-  unsigned used= theData[1], alloc= theData[2], max_= theData[3];
-  const char *used_unit, *alloc_unit, *max_unit;
-  convert_unit(used, used_unit);
-  convert_unit(alloc, alloc_unit);
-  convert_unit(max_, max_unit);
-
-  BaseString used_pct_txt;
-  if (alloc != 0)
-  {
-    used_pct_txt.assfmt("(%d%% of alloc)",
-             (Uint32)((((Uint64)theData[1])*100)/theData[2]));
-=======
 void getTextEventBufferStatus2(char *m_text,
                                size_t m_text_len,
                                const Uint32 *theData,
@@ -1166,33 +1135,27 @@
     const char *alloc_unit;
     convert_unit(alloc, alloc_unit);
     alloc_str.appfmt("%u%s", alloc, alloc_unit);
->>>>>>> fbdaa4de
-  }
-
-  BaseString allocd_pct_txt;
-  if (max_ != 0)
-  {
-    allocd_pct_txt.assfmt("(%d%% of max)",
-             (Uint32)((((Uint64)theData[2])*100)/theData[3]));
+  }
+
+  BaseString max_str = "max=";
+  if (max_ == 0) {
+    max_str.appfmt("unlimited");
+  } else {
+    const char *max_unit;
+    convert_unit(max_, max_unit);
+    max_str.appfmt("%u%s", max_, max_unit);
   }
 
   BaseString::snprintf(m_text, m_text_len,
-		       "Event buffer status (0x%x): used=%d%s%s alloc=%d%s%s "
-		       "max=%d%s%s latest_consumed_epoch=%u/%u "
+                       "Event buffer status (0x%x): %s %s %s"
+                       "latest_consumed_epoch=%u/%u "
                        "latest_buffered_epoch=%u/%u "
                        "report_reason=%s",
-		       theData[8], used, used_unit, used_pct_txt.c_str(),
-		       alloc, alloc_unit, allocd_pct_txt.c_str(),
-		       max_, max_unit, (max_ == 0) ? "(unlimited)" : "",
-		       theData[5], theData[4],
-		       theData[7], theData[6],
-                       getReason(theData[9]));
-}
-
-<<<<<<< HEAD
-void getTextWarningEvent(QQQQ) {
-  BaseString::snprintf(m_text, m_text_len, "%s", (char *)&theData[1]);
-=======
+                       theData[8], max_str.c_str(), used_str.c_str(),
+                       alloc_str.c_str(), theData[5], theData[4], theData[7],
+                       theData[6], getReason(theData[9]));
+}
+
 void getTextEventBufferStatus3(char *m_text,
                                size_t m_text_len,
                                const Uint32 *theData,
@@ -1248,7 +1211,6 @@
                          Uint32 /*len*/)
 {
   BaseString::snprintf(m_text, m_text_len, "%s", (const char *)&theData[1]);
->>>>>>> fbdaa4de
 }
 void getTextGCP_TakeoverStarted(char *m_text,
                                 size_t m_text_len,
@@ -1438,9 +1400,9 @@
 {
   if (theData[2])
     BaseString::snprintf(m_text, m_text_len,
-                         "Local redo log file initialization status:\n"
-                         "#Total files: %u, Completed: %u\n"
-                         "#Total MBytes: %u, Completed: %u",
+                         "Local redo log file initialization status:"
+                         " #Total files: %u, Completed: %u"
+                         " #Total MBytes: %u, Completed: %u",
 //                         refToNode(theData[1]),
                          theData[2], theData[3],
                          theData[4], theData[5]);
@@ -1449,18 +1411,6 @@
                          "Node %u: Log file initializtion completed",
                           refToNode(theData[1]));
 }
-<<<<<<< HEAD
-void getTextLogFileInitCompStatus(QQQQ) {
-    BaseString::snprintf(m_text, m_text_len,
-                         "Local redo log file initialization completed:\n"
-                         "#Total files: %u, Completed: %u\n"
-                         "#Total MBytes: %u, Completed: %u",
-//                         refToNode(theData[1]),
-                         theData[2], theData[3],
-                         theData[4], theData[5]);
-}
-void getTextSingleUser(QQQQ) {
-=======
 void getTextLogFileInitCompStatus(char *m_text,
                                   size_t m_text_len,
                                   const Uint32 *theData,
@@ -1482,7 +1432,6 @@
                        const Uint32 *theData,
                        Uint32 /*len*/)
 {
->>>>>>> fbdaa4de
   switch (theData[1])
   {
   case 0:
@@ -2030,6 +1979,7 @@
   ROW(InfoEvent,               LogLevel::llInfo,   2, Logger::LL_INFO ),
   ROW(EventBufferStatus,       LogLevel::llInfo,   7, Logger::LL_INFO ),
   ROW(EventBufferStatus2,       LogLevel::llInfo,   7, Logger::LL_INFO ),
+  ROW(EventBufferStatus3,       LogLevel::llInfo,   7, Logger::LL_INFO ),
 
   //Single User
   ROW(SingleUser,              LogLevel::llInfo,   7, Logger::LL_INFO ),
