--- conflicted
+++ resolved
@@ -23,6 +23,8 @@
 */
 
 #include "LogHandler.hpp"
+
+#include <time.h>
 
 #include <NdbTick.h>
 #include "util/cstrbuf.h"
@@ -59,10 +61,6 @@
       append_impl(m_last_category, m_last_level, m_last_message, now);
 
     m_last_level= level;
-<<<<<<< HEAD
-    strncpy(m_last_category, pCategory, sizeof(m_last_category));
-    strncpy(m_last_message, pMsg, sizeof(m_last_message));
-=======
     if (cstrbuf_copy(m_last_category, pCategory) == 1)
     {
       // truncated category
@@ -71,7 +69,6 @@
     {
       // truncated message
     }
->>>>>>> fbdaa4de
   }
   else // repeated message
   {
