--- conflicted
+++ resolved
@@ -2530,16 +2530,12 @@
                            localNodeId, node_id));
     t->resetBuffers();
   }
-<<<<<<< HEAD
- 
+
+  m_error_states[node_id].m_code = TE_NO_ERROR;
+  m_error_states[node_id].m_info = (const char *)~(UintPtr)0;
+
   DEBUG_FPRINTF((stderr, "(%u)performStates[%u] = CONNECTING\n",
                  localNodeId, node_id));
-=======
-
-  m_error_states[node_id].m_code = TE_NO_ERROR;
-  m_error_states[node_id].m_info = (const char *)~(UintPtr)0;
-
->>>>>>> dc95a905
   curr_state= CONNECTING;
   DBUG_VOID_RETURN;
 }
