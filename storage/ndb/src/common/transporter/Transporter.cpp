/*
   Copyright (c) 2003, 2022, Oracle and/or its affiliates.

   This program is free software; you can redistribute it and/or modify
   it under the terms of the GNU General Public License, version 2.0,
   as published by the Free Software Foundation.

   This program is also distributed with certain software (including
   but not limited to OpenSSL) that is licensed under separate terms,
   as designated in a particular file or component or in included license
   documentation.  The authors of MySQL hereby grant you an additional
   permission to link the program and your derivative works with the
   separately licensed software that they have included with MySQL.

   This program is distributed in the hope that it will be useful,
   but WITHOUT ANY WARRANTY; without even the implied warranty of
   MERCHANTABILITY or FITNESS FOR A PARTICULAR PURPOSE.  See the
   GNU General Public License, version 2.0, for more details.

   You should have received a copy of the GNU General Public License
   along with this program; if not, write to the Free Software
   Foundation, Inc., 51 Franklin St, Fifth Floor, Boston, MA 02110-1301  USA
*/


#include "util/require.h"
#include <TransporterRegistry.hpp>
#include <TransporterCallback.hpp>
#include "Transporter.hpp"
#include "TransporterInternalDefinitions.hpp"
#include <NdbSleep.h>
#include <SocketAuthenticator.hpp>
#include <InputStream.hpp>
#include <OutputStream.hpp>
#include "util/cstrbuf.h"

#include <EventLogger.hpp>
extern EventLogger * g_eventLogger;

#if 0
#define DEBUG_FPRINTF(arglist) do { fprintf arglist ; } while (0)
#else
#define DEBUG_FPRINTF(a)
#endif

//#define DEBUG_MULTI_TRP 1

#ifdef DEBUG_MULTI_TRP
#define DEB_MULTI_TRP(arglist) do { g_eventLogger->info arglist ; } while (0)
#else
#define DEB_MULTI_TRP(arglist) do { } while (0)
#endif

Transporter::Transporter(TransporterRegistry &t_reg,
                         TrpId transporter_index,
			 TransporterType _type,
			 const char *lHostName,
			 const char *rHostName, 
			 int s_port,
			 bool _isMgmConnection,
			 NodeId lNodeId,
			 NodeId rNodeId,
			 NodeId serverNodeId,
			 int _byteorder, 
			 bool _compression,
			 bool _checksum,
			 bool _signalId,
             Uint32 max_send_buffer,
             bool _presend_checksum,
             Uint32 spintime)
  : m_s_port(s_port),
    m_spintime(spintime),
    remoteNodeId(rNodeId),
    localNodeId(lNodeId),
    m_transporter_index(transporter_index),
    isServer(lNodeId==serverNodeId),
    m_packer(_signalId, _checksum), m_max_send_buffer(max_send_buffer),
    m_overload_limit(0xFFFFFFFF), m_slowdown_limit(0xFFFFFFFF),
    m_bytes_sent(0), m_bytes_received(0),
    m_connect_count(0),
    m_overload_count(0), m_slowdown_count(0),
    m_connect_address(IN6ADDR_ANY_INIT),
    isMgmConnection(_isMgmConnection),
    m_connected(false),
    m_type(_type),
    reportFreq(4096),
    receiveCount(0),
    receiveSize(0),
    sendCount(0),
    sendSize(0),
    m_transporter_registry(t_reg)
{
  DBUG_ENTER("Transporter::Transporter");

  // Initialize member variables
  ndb_socket_invalidate(&theSocket);
  m_multi_transporter_instance = 0;
  m_recv_thread_idx = 0;
  m_is_active = true;

  assert(rHostName);
<<<<<<< HEAD
  if (rHostName && strlen(rHostName) > 0){
    strncpy(remoteHostName, rHostName, sizeof(remoteHostName));
=======
  if (rHostName && strlen(rHostName) > 0)
  {
    if (cstrbuf_copy(remoteHostName, rHostName) == 1)
    {
      ndbout << "Unable to setup transporter. Node " << rNodeId
             << " had a too long hostname '" << rHostName
             << "'. Update configuration." << endl;
      exit(-1);
    }
>>>>>>> fbdaa4de
  }
  else
  {
    if (!isServer) {
      ndbout << "Unable to setup transporter. Node " << rNodeId 
	     << " must have hostname. Update configuration." << endl; 
      exit(-1);
    }
    remoteHostName[0]= 0;
  }
<<<<<<< HEAD
  strncpy(localHostName, lHostName, sizeof(localHostName));
=======
  if (cstrbuf_copy(localHostName, lHostName) == 1)
  {
    ndbout << "Unable to setup transporter. Node " << lNodeId
           << " had a too long hostname '" << lHostName
           << "'. Update configuration." << endl;
    exit(-1);
  }
>>>>>>> fbdaa4de

  DBUG_PRINT("info",("rId=%d lId=%d isServer=%d rHost=%s lHost=%s s_port=%d",
		     remoteNodeId, localNodeId, isServer,
		     remoteHostName, localHostName,
		     s_port));

  byteOrder       = _byteorder;
  compressionUsed = _compression;
  checksumUsed    = _checksum;
  check_send_checksum = _presend_checksum;
  signalIdUsed    = _signalId;

  m_timeOutMillis = 3000;

  if (isServer)
    m_socket_client= 0;
  else
  {
    m_socket_client= new SocketClient(new SocketAuthSimple("ndbd",
                                                           "ndbd passwd"));

    m_socket_client->set_connect_timeout(m_timeOutMillis);
  }

  m_os_max_iovec = 16;
#if defined (_SC_IOV_MAX) && defined (HAVE_SYSCONF)
  long res = sysconf(_SC_IOV_MAX);
  if (res != (long)-1)
  {
    m_os_max_iovec = (Uint32)res;
  }
#endif
  
  DBUG_VOID_RETURN;
}

Transporter::~Transporter()
{
  delete m_socket_client;
}

bool Transporter::do_disconnect(int err, bool send_source)
{
  if (m_is_active)
  {
    DEB_MULTI_TRP(("Disconnect trp_id %u for node %u in active mode",
                    getTransporterIndex(), remoteNodeId));
    return m_transporter_registry.do_disconnect(remoteNodeId,
                                                err,
                                                send_source);
  }
  else
  {
    if (ndb_socket_valid(theSocket))
    {
      DEB_MULTI_TRP(("Close trp_id %u in inactive mode, socket valid",
                     getTransporterIndex()));
      ndb_socket_close(theSocket);
      ndb_socket_invalidate(&theSocket);
    }
    else
    {
      DEB_MULTI_TRP(("Close trp_id %u in inactive mode, socket invalid",
                     getTransporterIndex()));
    }
    return true;
  }
}

bool
Transporter::configure(const TransporterConfiguration* conf)
{
  if (configure_derived(conf) &&
      conf->s_port == m_s_port &&
      strcmp(conf->remoteHostName, remoteHostName) == 0 &&
      strcmp(conf->localHostName, localHostName) == 0 &&
      conf->remoteNodeId == remoteNodeId &&
      conf->localNodeId == localNodeId &&
      (conf->serverNodeId == conf->localNodeId) == isServer &&
      conf->checksum == checksumUsed &&
      conf->preSendChecksum == check_send_checksum &&
      conf->signalId == signalIdUsed &&
      conf->isMgmConnection == isMgmConnection &&
      conf->type == m_type)
    return true; // No change
  return false; // Can't reconfigure
}

void
Transporter::update_connect_state(bool connected)
{
  assert(connected != m_connected);
  m_connected  = connected;
}

bool
Transporter::connect_server(NDB_SOCKET_TYPE sockfd,
                            BaseString& msg) {
  // all initial negotiation is done in TransporterRegistry::connect_server
  DBUG_ENTER("Transporter::connect_server");

  if (m_connected)
  {
    msg.assfmt("line: %u : already connected ??", __LINE__);
    DEBUG_FPRINTF((stderr, "Transporter already connected\n"));
    DBUG_RETURN(false);
  }

  // Cache the connect address
  ndb_socket_connect_address(sockfd, &m_connect_address);

  if (!connect_server_impl(sockfd))
  {
    msg.assfmt("line: %u : connect_server_impl failed", __LINE__);
    DEBUG_FPRINTF((stderr, "connect_server_impl failed\n"));
    DBUG_RETURN(false);
  }

#ifdef DEBUG_FPRINTF
  if (isPartOfMultiTransporter())
  {
    DEBUG_FPRINTF((stderr, "connect_server node_id: %u, trp_id: %u\n",
                   getRemoteNodeId(),
                   getTransporterIndex()));
  }
#endif
  m_connect_count++;
  resetCounters();

  update_connect_state(true);
  DBUG_RETURN(true);
}


bool
Transporter::connect_client()
{
  NDB_SOCKET_TYPE sockfd;
  DBUG_ENTER("Transporter::connect_client");

  require(!isMultiTransporter());
  if(m_connected)
  {
    DBUG_RETURN(true);
  }

  int port = m_s_port;
  if (port<0)
  {
    // The port number is stored as negative to indicate it's a port number
    // which the server side setup dynamically and thus was communicated
    // to the client via the ndb_mgmd.
    // Reverse the negative port number to get the connectable port
    port= -port;
  }

  if(isMgmConnection)
  {
    require(!isPartOfMultiTransporter());
    sockfd= m_transporter_registry.connect_ndb_mgmd(remoteHostName,
                                                    port);
  }
  else
  {
    if (!m_socket_client->init())
    {
      DEBUG_FPRINTF((stderr, "m_socket_client->init failed, node: %u\n",
                             getRemoteNodeId()));
      DBUG_RETURN(false);
    }

    if (pre_connect_options(m_socket_client->m_sockfd) != 0)
    {
      DEBUG_FPRINTF((stderr, "pre_connect_options failed, node: %u\n",
                             getRemoteNodeId()));
      DBUG_RETURN(false);
    }

    if (strlen(localHostName) > 0)
    {
      if (m_socket_client->bind(localHostName, 0) != 0)
      {
        DEBUG_FPRINTF((stderr, "m_socket_client->bind failed, node: %u\n",
                               getRemoteNodeId()));
        DBUG_RETURN(false);
      }
    }

    sockfd= m_socket_client->connect(remoteHostName,
                                     port);
  }

  DBUG_RETURN(connect_client(sockfd));
}

bool
Transporter::connect_client(NDB_SOCKET_TYPE sockfd)
{
  DBUG_ENTER("Transporter::connect_client(sockfd)");

  if(m_connected)
  {
    DBUG_PRINT("error", ("Already connected"));
    DEBUG_FPRINTF((stderr, "Already connected\n"));
    DBUG_RETURN(true);
  }

  if (!ndb_socket_valid(sockfd))
  {
    DBUG_PRINT("error", ("Socket " MY_SOCKET_FORMAT " is not valid",
                         MY_SOCKET_FORMAT_VALUE(sockfd)));
    DEBUG_FPRINTF((stderr, "Socket not valid\n"));
    DBUG_RETURN(false);
  }

  DBUG_PRINT("info",("server port: %d, isMgmConnection: %d",
                     m_s_port, isMgmConnection));

  /**
   * Send "hello"
   *
   * We can add more optional parameters here, so long as the
   * receiver can safely ignore them, and the string does
   * not get longer than the max size allowed by supported
   * receivers - see below.
   *
   * Currently have
   *   nodeId      0..255   :  3 chars
   *   space                :  1 char
   *   type          0..4   :  1 char
   *   space                :  1 char
   *   nodeId      0..255   :  3 chars
   *   space                :  1 char
   *   instance id  0..32   :  2 chars
   *   ------------------------------
   *   total                : 12 chars
   */
  char helloBuf[256];
  const int helloLen = BaseString::snprintf(helloBuf, sizeof(helloBuf),
                                            "%d %d %d %d",
                                            localNodeId,
                                            m_type,
                                            remoteNodeId,
                                            m_multi_transporter_instance);
  if (helloLen < 0)
  {
    DBUG_PRINT("error", ("Failed to buffer hello %d", helloLen));
    DBUG_RETURN(false);
  }
  /**
   * Received in TransporterRegistry::connect_server()
   * with tight limit up to 8.0.20.
   * When servers older than 8.0.20 are no longer supported
   * the higher limit can be used.
   */
  const int OldMaxHandshakeBytesLimit = 23; /* 24 - 1 for \n */
  if (unlikely(helloLen > OldMaxHandshakeBytesLimit))
  {
    /* Cannot send this many bytes to older versions */
    ndbout_c("Failed handshake string length %u : \"%s\"",
             helloLen, helloBuf);
    abort();
  }

  DBUG_PRINT("info", ("Sending hello : %s", helloBuf));
  DEBUG_FPRINTF((stderr, "Sending hello : %s\n"));

  SocketOutputStream s_output(sockfd);
  if (s_output.println("%s", helloBuf) < 0)
  {
    DBUG_PRINT("error", ("Send of 'hello' failed"));
    ndb_socket_close(sockfd);
    DBUG_RETURN(false);
  }

  // Read reply
  DBUG_PRINT("info", ("Reading reply"));
  char buf[256];
  SocketInputStream s_input(sockfd);
  if (s_input.gets(buf, 256) == 0)
  {
    DBUG_PRINT("error", ("Failed to read reply"));
    ndb_socket_close(sockfd);
    DBUG_RETURN(false);
  }

  // Parse reply
  int nodeId, remote_transporter_type= -1;
  int r= sscanf(buf, "%d %d", &nodeId, &remote_transporter_type);
  switch (r) {
  case 2:
    break;
  default:
    DBUG_PRINT("error", ("Failed to parse reply"));
    ndb_socket_close(sockfd);
    DBUG_RETURN(false);
  }

  DBUG_PRINT("info", ("nodeId=%d remote_transporter_type=%d",
		      nodeId, remote_transporter_type));

  // Check nodeid
  if (nodeId != remoteNodeId)
  {
    g_eventLogger->error("Connected to wrong nodeid: %d, expected: %d",
                         nodeId, remoteNodeId);
    ndb_socket_close(sockfd);
    DBUG_RETURN(false);
  }

  // Check transporter type
  if (remote_transporter_type != -1 &&
      remote_transporter_type != m_type)
  {
    g_eventLogger->error("Connection to node: %d uses different transporter "
                         "type: %d, expected type: %d",
                         nodeId, remote_transporter_type, m_type);
    ndb_socket_close(sockfd);
    DBUG_RETURN(false);
  }

  // Cache the connect address
  ndb_socket_connect_address(sockfd, &m_connect_address);

  if (!connect_client_impl(sockfd))
  {
    DBUG_RETURN(false);
  }

  m_connect_count++;
  resetCounters();

#ifdef DEBUG_FPRINTF
  if (isPartOfMultiTransporter())
  {
    DEBUG_FPRINTF((stderr, "connect_client multi trp node: %u\n",
                           getRemoteNodeId()));
  }
#endif
  m_transporter_registry.lockMultiTransporters();
  update_connect_state(true);
  m_transporter_registry.unlockMultiTransporters();
  DBUG_RETURN(true);
}

void
Transporter::doDisconnect()
{
  if(!m_connected)
  {
    return;
  }
  update_connect_state(false);
  disconnectImpl();
}

void
Transporter::resetCounters()
{
  m_bytes_sent = 0;
  m_bytes_received = 0;
  m_overload_count = 0;
  m_slowdown_count = 0;
}

void
Transporter::checksum_state::dumpBadChecksumInfo(Uint32 inputSum,
                                                 Uint32 badSum,
                                                 size_t offset,
                                                 Uint32 sig_remaining,
                                                 const void* buf,
                                                 size_t len) const
{
  /* Timestamped event showing issue, followed by details */
  /* As eventLogger and stderr may not be in-sync, put details together */
  g_eventLogger->error("Transporter::checksum_state::compute() failed");
  fprintf(stderr,
          "checksum_state::compute() failed "
          "with sum 0x%x.\n"
          "Input sum 0x%x compute offset %llu len %u "
          "bufflen %llu\n",
          badSum,
          inputSum,
          Uint64(offset),
          sig_remaining,
          Uint64(len));
  /* Next dump buf content, with word alignment
   * Buffer is a byte aligned window on signals made of words
   * remaining bytes to end of multiple-of-word sized signal
   * indicates where word alignmnent boundaries are
   */
  {
    Uint32 pos = 0;
    Uint32 buf_remain = Uint32(len);
    const char* data = (const char*) buf;
    const Uint32 firstWordBytes = Uint32((offset + sig_remaining) & 3);
    if (firstWordBytes && (buf_remain >= firstWordBytes))
    {
      /* Partial first word */
      Uint32 word = 0;
      memcpy(&word, data, firstWordBytes);
      fprintf(stderr, "\n-%4x  : 0x%08x\n", 4 - firstWordBytes, word);
      buf_remain -= firstWordBytes;
      pos += firstWordBytes;
    }

    if (buf_remain)
      fprintf(stderr, "\n %4x  : ", pos);

    while (buf_remain > 4)
    {
      Uint32 word;
      memcpy(&word, data+pos, 4);
      pos += 4;
      buf_remain -= 4;
      fprintf(stderr, "0x%08x ", word);
      if (((pos + firstWordBytes) % 24) == 0)
        fprintf(stderr, "\n %4x  : ", pos);
    }
    if (buf_remain > 0)
    {
      /* Partial last word */
      Uint32 word = 0;
      memcpy(&word, data + pos, buf_remain);
      fprintf(stderr, "0x%08x\n", word);
    }
    fprintf(stderr, "\n\n");
  }
}

void
Transporter::set_get(NDB_SOCKET_TYPE fd,
                     int level,
                     int optval,
                     const char */*optname*/,
                     int val)
{
  int actual = 0, defval = 0;
  socket_len_t len = sizeof(actual);

  ndb_getsockopt(fd, level, optval, (char*)&defval, &len);

  if (ndb_setsockopt(fd, level, optval,
                    (char*)&val, sizeof(val)) < 0)
  {
#ifdef DEBUG_TRANSPORTER
    g_eventLogger->error("setsockopt(%s, %d) errno: %d %s",
                         optname, val, errno, strerror(errno));
#endif
  }
  
  len = sizeof(actual);
  if ((ndb_getsockopt(fd, level, optval,
                     (char*)&actual, &len) == 0) &&
      actual != val)
  {
#ifdef DEBUG_TRANSPORTER
    g_eventLogger->error("setsockopt(%s, %d) - actual %d default: %d",
                         optname, val, actual, defval);
#endif
  }
}<|MERGE_RESOLUTION|>--- conflicted
+++ resolved
@@ -35,7 +35,6 @@
 #include "util/cstrbuf.h"
 
 #include <EventLogger.hpp>
-extern EventLogger * g_eventLogger;
 
 #if 0
 #define DEBUG_FPRINTF(arglist) do { fprintf arglist ; } while (0)
@@ -99,10 +98,6 @@
   m_is_active = true;
 
   assert(rHostName);
-<<<<<<< HEAD
-  if (rHostName && strlen(rHostName) > 0){
-    strncpy(remoteHostName, rHostName, sizeof(remoteHostName));
-=======
   if (rHostName && strlen(rHostName) > 0)
   {
     if (cstrbuf_copy(remoteHostName, rHostName) == 1)
@@ -112,20 +107,18 @@
              << "'. Update configuration." << endl;
       exit(-1);
     }
->>>>>>> fbdaa4de
   }
   else
   {
     if (!isServer) {
-      ndbout << "Unable to setup transporter. Node " << rNodeId 
-	     << " must have hostname. Update configuration." << endl; 
+      g_eventLogger->info(
+          "Unable to setup transporter. Node %u must have hostname."
+          " Update configuration.",
+          rNodeId);
       exit(-1);
     }
     remoteHostName[0]= 0;
   }
-<<<<<<< HEAD
-  strncpy(localHostName, lHostName, sizeof(localHostName));
-=======
   if (cstrbuf_copy(localHostName, lHostName) == 1)
   {
     ndbout << "Unable to setup transporter. Node " << lNodeId
@@ -133,7 +126,6 @@
            << "'. Update configuration." << endl;
     exit(-1);
   }
->>>>>>> fbdaa4de
 
   DBUG_PRINT("info",("rId=%d lId=%d isServer=%d rHost=%s lHost=%s s_port=%d",
 		     remoteNodeId, localNodeId, isServer,
@@ -393,8 +385,8 @@
   if (unlikely(helloLen > OldMaxHandshakeBytesLimit))
   {
     /* Cannot send this many bytes to older versions */
-    ndbout_c("Failed handshake string length %u : \"%s\"",
-             helloLen, helloBuf);
+    g_eventLogger->info("Failed handshake string length %u : \"%s\"", helloLen,
+                        helloBuf);
     abort();
   }
 
@@ -508,18 +500,10 @@
                                                  size_t len) const
 {
   /* Timestamped event showing issue, followed by details */
-  /* As eventLogger and stderr may not be in-sync, put details together */
-  g_eventLogger->error("Transporter::checksum_state::compute() failed");
-  fprintf(stderr,
-          "checksum_state::compute() failed "
-          "with sum 0x%x.\n"
-          "Input sum 0x%x compute offset %llu len %u "
-          "bufflen %llu\n",
-          badSum,
-          inputSum,
-          Uint64(offset),
-          sig_remaining,
-          Uint64(len));
+  g_eventLogger->error(
+      "Transporter::checksum_state::compute() failed with sum 0x%x", badSum);
+  g_eventLogger->info("Input sum 0x%x compute offset %llu len %u  bufflen %llu",
+                      inputSum, Uint64(offset), sig_remaining, Uint64(len));
   /* Next dump buf content, with word alignment
    * Buffer is a byte aligned window on signals made of words
    * remaining bytes to end of multiple-of-word sized signal
@@ -535,13 +519,15 @@
       /* Partial first word */
       Uint32 word = 0;
       memcpy(&word, data, firstWordBytes);
-      fprintf(stderr, "\n-%4x  : 0x%08x\n", 4 - firstWordBytes, word);
+      g_eventLogger->info("-%4x  : 0x%08x", 4 - firstWordBytes, word);
       buf_remain -= firstWordBytes;
       pos += firstWordBytes;
     }
 
+    char logbuf[MAX_LOG_MESSAGE_SIZE] = "";
+
     if (buf_remain)
-      fprintf(stderr, "\n %4x  : ", pos);
+      BaseString::snappend(logbuf, sizeof(logbuf), " %4x  : ", pos);
 
     while (buf_remain > 4)
     {
@@ -549,18 +535,22 @@
       memcpy(&word, data+pos, 4);
       pos += 4;
       buf_remain -= 4;
-      fprintf(stderr, "0x%08x ", word);
+      BaseString::snappend(logbuf, sizeof(logbuf), "0x%08x ", word);
       if (((pos + firstWordBytes) % 24) == 0)
-        fprintf(stderr, "\n %4x  : ", pos);
+      {
+        g_eventLogger->info("%s", logbuf);
+
+        logbuf[0] = '\0';
+        BaseString::snappend(logbuf, sizeof(logbuf), " %4x  : ", pos);
+      }
     }
     if (buf_remain > 0)
     {
       /* Partial last word */
       Uint32 word = 0;
       memcpy(&word, data + pos, buf_remain);
-      fprintf(stderr, "0x%08x\n", word);
-    }
-    fprintf(stderr, "\n\n");
+      g_eventLogger->info("%s 0x%08x", logbuf, word);
+    }
   }
 }
 
