#!/usr/bin/perl

# Copyright (c) 2012, Oracle and/or its affiliates. All rights reserved.
#
# This program is free software; you can redistribute it and/or modify
# it under the terms of the GNU General Public License as published by
# the Free Software Foundation; version 2 of the License.
#
# This program is distributed in the hope that it will be useful,
# but WITHOUT ANY WARRANTY; without even the implied warranty of
# MERCHANTABILITY or FITNESS FOR A PARTICULAR PURPOSE.  See the
# GNU General Public License for more details.
#
# You should have received a copy of the GNU General Public License
# along with this program; if not, write to the Free Software
# Foundation, Inc., 51 Franklin St, Fifth Floor, Boston, MA  02110-1301  USA

# -*- cperl -*-
#
# MySQL Cluster compile script to bridge the gap between
# different build systems in different versions of MySQL Server
#
# This script is intended for internal use
#
use strict;
use Cwd 'abs_path';
use File::Basename;
use Getopt::Long;

# Automatically flush STDOUT
select(STDOUT);
$| = 1;

# Only add the command line options handled by this script, 
# thus acting like a filter and passing all other arguments
# straight through
my $opt_debug;
my $opt_build_type;
my $opt_build = 1;
my $opt_just_print;
my $opt_vanilla;
my $opt_autotest;
my $opt_distcheck;
my $opt_parse_log;
Getopt::Long::Configure("pass_through");
GetOptions(

  # Build MySQL Server and NDB with debug
  'debug!' => \$opt_debug,
  'with-debug:s' => sub { $opt_debug = 1; },
  'build-type=s' => \$opt_build_type,
  'build!' => \$opt_build,
  'c|just-configure' => sub { $opt_build = 0; },
  'n|just-print' => \$opt_just_print,
  'vanilla' => \$opt_vanilla,
  'autotest' => \$opt_autotest,
  'distcheck' => \$opt_distcheck,

  # Special switch --parse-log=<file> which reads a log file (from build) and
  # parses it for warnings
  'parse-log=s' => \$opt_parse_log,
) or exit(1);

# Find source root directory, assume this script is
# in <srcroot>/storage/ndb/
my $opt_srcdir = dirname(dirname(dirname(abs_path($0))));
die unless -d $opt_srcdir; # Sanity check that the srcdir exist
if ($^O eq "cygwin") {
  # Convert posix path to Windows mixed path since cmake
  # is most likely a windows binary
  $opt_srcdir= `cygpath -m $opt_srcdir`;
  chomp $opt_srcdir;
}

# Parse given log file for warnings
if ($opt_parse_log)
{
  use IO::File;
  my $file = IO::File->new($opt_parse_log, 'r')
      or die "Failed to open file $opt_parse_log: $!";
  my $parser = WarningParser->new(srcdir => $opt_srcdir,
				  unified => 1,
                                  verbose => 1);
  while (my $line = <$file>)
  {
    $parser->parse_line($line);
  }
  $parser->report($0);
  exit(0);
}

# Check that cmake exists and figure out it's version
my $cmake_version_id;
{
  my $version_text = `cmake --version`;
  print $version_text;
  die "Could not find cmake" if ($?);
  if ( $version_text =~ /^cmake version ([0-9]*)\.([0-9]*)\.*([^\s]*)/ )
  {
    #print "1: $1 2: $2 3: $3\n";
    $cmake_version_id= $1*10000 + $2*100 + $3;
    #print "cmake_version_id: $cmake_version_id\n";
  }
  die "Could not parse cmake version" unless ($cmake_version_id);
}


#
# Configure
#
{
  # Remove old CMakeCache.txt(ignore if not exists) to
  # force fresh configure
  unlink("CMakeCache.txt");

  my @args;
  if ($opt_debug)
  {
    push(@args, "-DWITH_DEBUG=1");
    push(@args, "-DMYSQL_MAINTAINER_MODE=0");
  }

  if ($opt_vanilla)
  {
    # Use default options for building
    print("compile-cluster: vanilla build requested, no sugar\n");

    # Turn off automatic detection of WITH_NDBCLUSTER
    # in MySQL Cluster version(i.e when version string ends in -ndb-Y.Y.Y)
    push(@args, "-DWITH_NDB_DEFAULT_PLUGIN_DETECT=0");
  }
  else
  {
    # Hardcoded options controlling how to build MySQL Server
    push(@args, "-DWITH_SSL=bundled"); # Consistent error messages

    # Hardcoded options controlling how to build NDB
    push(@args, "-DWITH_PLUGIN_NDBCLUSTER=1");
    push(@args, "-DWITH_NDB_TEST=1");
  }

  if ($opt_autotest)
  {
    print("compile-cluster: autotest build requested, extra everything\n");
    push(@args, "-DWITH_NDB_CCFLAGS='-DERROR_INSERT'");
  }

  # The cmake generator to use
  if ($opt_build_type)
  {
    push(@args, "-G \"$opt_build_type\"");
  }

  # Sets installation directory,  bindir, libdir, libexecdir etc.
  # The equivalent CMake variables are given without prefix
  # e.g if --prefix is /usr and --bindir is /usr/bin
  # then cmake variable (INSTALL_BINDIR) must be just "bin"
  my $opt_prefix;
  sub set_installdir
  {
    my($path, $varname) = @_;
    my $prefix_length = length($opt_prefix);
    if (($prefix_length > 0) && (index($path,$opt_prefix) == 0))
    {
      # path is under the prefix, remove the prefix and
      # maybe following "/"
      $path = substr($path, $prefix_length);
      if(length($path) > 0)
      {
        my $char = substr($path, 0, 1);
        if($char eq "/")
        {
          $path= substr($path, 1);
        }
      }
      if(length($path) > 0)
      {
        push(@args, "-D$varname=$path");
      }
    }
  }

  # Process --configure style arguments which need special conversion 
  my $opt_bindir;
  my $opt_libdir;
  my $opt_libexecdir;
  my $opt_includedir;
  my $opt_with_zlib_dir;
  my $opt_with_ssl;
  my $opt_localstatedir;
  my $opt_mysql_maintainer_mode;
  my $opt_with_gcov;
  my $opt_with_comment;
  my $opt_with_plugins;
  my $opt_without_plugin;
  my $opt_extra_charsets;
  my $opt_with_extra_charsets;  
  Getopt::Long::Configure("pass_through");
  GetOptions(
    'prefix=s' => \$opt_prefix,
    'srcdir=s' => \$opt_srcdir,
    'bindir=s' => \$opt_bindir,
    'libdir=s' => \$opt_libdir,
    'libexecdir=s' => \$opt_libexecdir,
    'includedir=s' => \$opt_includedir,
    'with-zlib-dir=s' => \$opt_with_zlib_dir,
    'with-ssl:s' => \$opt_with_ssl,
    'localstatedir=s' => \$opt_localstatedir,
    'mysql-maintainer-mode=s' => \$opt_mysql_maintainer_mode,
    'with-gcov' => \$opt_with_gcov,
    'with-comment=s' => \$opt_with_comment,
    'with-plugins=s' => \$opt_with_plugins,
    'without-plugin=s' => \$opt_without_plugin,
    'with-extra-charsets=s' => \$opt_with_extra_charsets,
    'extra-charsets=s' => \$opt_extra_charsets,
  ) or exit(1);

  if($opt_prefix)
  {
    push(@args, "-DCMAKE_INSTALL_PREFIX=$opt_prefix");
  }
  if($opt_bindir)
  {
    set_installdir($opt_bindir, "INSTALL_BINDIR");
  }
  if($opt_libdir)
  {
    set_installdir($opt_libdir, "INSTALL_LIBDIR");
  }
  if($opt_libexecdir)
  {
    set_installdir($opt_libexecdir, "INSTALL_SBINDIR");
  }
  if($opt_includedir)
  {
    set_installdir($opt_includedir, "INSTALL_INCLUDEDIR");
  }
  if($opt_with_zlib_dir)
  {
    $opt_with_zlib_dir = "system"
      if ($opt_with_zlib_dir ne "bundled");
    push(@args, "-DWITH_ZLIB=$opt_with_zlib_dir");
  }
  if($opt_with_ssl)
  {
    push(@args, "-DWITH_SSL=".($opt_with_ssl ? "yes" : "bundled"));
  }
  if ($opt_localstatedir)
  {
    push(@args, "-DMYSQL_DATADIR=$opt_localstatedir"); 
  }
  if ($opt_mysql_maintainer_mode)
  {
    push(@args, "-DMYSQL_MAINTAINER_MODE=" .
                 ($opt_mysql_maintainer_mode =~ /enable/ ? "1" : "0"));
  }
  if ($opt_with_gcov)
  {
    push(@args, "-DENABLE_GCOV=ON"); 
  }
  if ($opt_with_comment)
  {
    push(@args, "\"-DWITH_COMMENT=$opt_with_comment\""); 
  }
  if($opt_with_plugins)
  {
    my @plugins= split(/,/, $opt_with_plugins);
    foreach my $p (@plugins)
    {
      $p =~ s/-/_/g;
      push(@args, "-DWITH_".uc($p)."=1");
    }
  }
<<<<<<< HEAD
  if($opt_without_plugin)
  {
    push(@args, "-DWITHOUT_".uc($opt_without_plugin)."=1");
=======

  exit(0);
}

#
# Build MySQL autotools
#
{
  cmd("$srcdir/BUILD/autorun.sh"); 
}

#
# Configure
#
{
  my @args;
  push(@args, "$srcdir/configure");
  push(@args, "--enable-silent-rules");

  # Standard MySQL Server 5.1 hardcoded options
  push(@args, "--enable-assembler");
  push(@args, "--with-extra-charsets=complex");
  push(@args, "--enable-thread-safe-client");
  push(@args, "--with-big-tables");
  push(@args, "--enable-local-infile");
  push(@args, "--with-ssl");

  # Choose readline or libedit based
  if (-d "$srcdir/cmd-line-utils/readline")
  {
    push(@args, "--with-readline");
  }
  elsif (-d "$srcdir/cmd-line-utils/libedit")
  {
    push(@args, "--with-libedit");
  }

  if ($opt_debug)
  {
    print("compile-cluster: debug build requested\n");
    push(@args, "--with-debug");
>>>>>>> f92c56c0
  }
  if ($opt_extra_charsets)
  {
    push(@args, "-DWITH_CHARSETS=$opt_extra_charsets"); 
  }
  if($opt_with_extra_charsets)
  {
<<<<<<< HEAD
    push(@args, "-DWITH_EXTRA_CHARSETS=$opt_with_extra_charsets");
=======
    # NDB options
    push(@args, "--with-plugin-ndbcluster");
    push(@args, "--with-ndb-test");
>>>>>>> f92c56c0
  }
  

  # Default conversion of remaining args in ARGV from
  # 1) --arg          -> -DARG=1
  # 2) --arg=value    -> -DARG=value
  # 3) arg=value      -> environment variable arg=value
  foreach my $option (@ARGV)
  {
<<<<<<< HEAD
    if ($option =~  /^--/)
    {  
      # Remove leading --
      $option = substr($option, 2);
    
      my @v  = split('=', $option);
      my $name = shift(@v);
      $name = uc($name);
      $name =~ s/-/_/g;
      if (@v)
      {
        push(@args, "-D$name=".join('=', @v));
      }
      else
      {
        push(@args, "-D$name=1");
      }
    }
    else
    {
 
      # This must be environment variable
      my @v  = split('=', $option);
      my $name = shift(@v);
      if(@v)
      {
        $ENV{$name} = join('=', @v);  
      }
      else
      {
        die "unhandled argument '$option' found"; 
      }
    }
=======
    print("compile-cluster: autotest build requested, extra everything\n");
    push(@args, "--with-ndb-ccflags='-DERROR_INSERT'");
    push(@args, "--with-embedded-server");
    push(@args, "--with-plugins=max");
>>>>>>> f92c56c0
  }
  
  # The source directory to build from
  die "srcdir already contains CMakeCache.txt, this will not work!"
    if (-f "$opt_srcdir/CMakeCache.txt");
  push(@args, $opt_srcdir);
  
  cmd("cmake", @args);
}

#
# Build
#
if (!$opt_build)
{
  print "Configuration completed, skipping build(used --no-build)\n";
  exit(0);
}

{
  if ($cmake_version_id >= 20800)
  {
    # Use the universal "cmake --build <dir>" way of building
    # which is available from cmake 2.8 and works on all platforms
    my @args;
    push(@args, "--build");
    push(@args, ".");

    if ($^O eq "cygwin" or $^O eq "MSWin32")
    {
      # Choose to build RelWitDebInfo by default on Windows
      my $config = 'RelWithDebInfo';
      if ($opt_debug)
      {
	$config = 'Debug';
      }
      push(@args, "--config");
      push(@args, $config);
    }

    build_cmd("cmake", @args);

  }
  else
  {
    # Use make to build, not supported on Windows
    die "You need to install cmake with version > 2.8"
      if ($^O eq "cygwin" or $^O eq "MSWin32");

    build_cmd("make");
  }
}

if ($opt_distcheck)
{
    print "\n";
    print "NOTE! 'make distcheck' not (yet) supported in this version\n";
    print "\n";
}

exit(0);


sub cmd {
  my ($cmd, @a)= @_;
  my $cmd_str = join(' ', $cmd, @a);
  print "compile-cluster: '$cmd_str'\n";
  return if ($opt_just_print);
  system($cmd, @a)
    and print("command '$cmd_str' failed\n")
	  and exit(1);
}

use IPC::Open2;
sub build_cmd {
  my ($cmd, @args) = @_;
  my $cmd_str = join(' ', $cmd, @args);
  print "compile-cluster: '$cmd_str'\n";
  return if ($opt_just_print);
  $cmd_str.= " 2>&1";

  # Create warning parser and pass every ouput line through it
  my $parser = WarningParser->new(srcdir => $opt_srcdir,
                                  unified => 1,
                                  verbose => 1);

  my ($chld_out, $chld_in);
  my $pid = open2($chld_out, $chld_in, $cmd_str) or die $!;

  # Install handler to make sure that build is killed
  # off even in case the perl script dies
  local $SIG{__DIE__} = sub {
      print STDERR "Ooops, script died! Killing the build(pid = $pid)\n";

      # NOTE! Kill with negative signal number means kill process group
      my $ret = kill(-9, $pid);
      print STDERR "  kill(-9, $pid) -> $ret\n";

      # Just checking, should return 0
      $ret = kill(0, $pid);
      print STDERR "  kill(0, $pid) ->  $ret\n";

      # Wait for process to terminate
      print STDERR "  waitpid($pid, 0)\n";
      $ret= waitpid($pid, 0);
      print STDERR "  waitpid returned $ret!\n";
  };

  while (my $line = <$chld_out>)
  {
    if (!$parser->parse_line($line))
    {
      # Warning parser didn't print the line, print it
      print $line;
    }
  }
  waitpid($pid, 0);
  my $exit_status = $?;
  my $exit_code = ($exit_status >> 8);
  print "Build completed with exit_code: $exit_code(status: $exit_status)\n";
  if ($exit_code)
  {
    print("command '$cmd_str' failed: $!\n");
    exit(1);
  }
  $parser->report($0);
}


# Perl class used by WarningParser for keeping
# track of one individual warning
#
package WarningParser::Warning;
use strict;

sub new {
  my ($class, $file, $line, $text, $compiler)= @_;
  my $self= bless {
    FILE => $file,
    LINE => $line,
    TEXT => $text,
    COMPILER => $compiler,
  }, $class;
  return $self;
}

sub file {
  my ($self) = @_;
  return $self->{FILE};
}

sub line {
  my ($self) = @_;
  return $self->{LINE};
}

sub text {
  my ($self) = @_;
  return $self->{TEXT};
}

# Print the warning in verbose format for easier debugging
sub print_verbose {
  my ($self) = @_;

  print "{\n";
  foreach my $key (keys %$self)
  {
    print "  $key => '$self->{$key}'\n";
  }
  print "}\n";
}

# Print the warning in unified format(easy for automated build system to parse)
# emulate gcc
sub print_unified {
  my ($self) = @_;
  my $file = $self->file();
  my $line = $self->line();
  my $text = $self->text();
  print "$file:$line: warning: $text\n";
}

sub suppress {
  my ($self, $message) = @_;
  die if exists $self->{SUPPRESSED}; # Already suppressed
  die unless $message; # No message
  $self->{SUPPRESSED} = $message;
}

sub is_suppressed {
  my ($self) = @_;
  return exists $self->{SUPPRESSED};
}

sub is_cluster_warning {
  my ($self) = @_;
  my $file = $self->{FILE};
  # Have the string ndb in the file name(including
  # directory so everything below storage/ndb is
  # automatically included)
  if ($file =~ /ndb/)
  {
    return 1;
  }
  return 0;
}


package WarningParser;
use strict;
use Cwd 'abs_path';

sub new {
  my $class= shift;
  my %opts= ( @_ );
  my $srcdir = $opts{srcdir} || die "Must supply srcdir";
  my $verbose = $opts{verbose} || 0;
  my $unified = $opts{unified} || 0;
  my $track_dirs = $opts{track_dirs} || 0;

  my $self= bless {
    # empty array of warnings
    WARNINGS => [],

    # print each warning object as they are accumulated
    VERBOSE => $verbose,

    # print warnings in unified format(i.e the format
    # is converted to look like standard gcc). This makes it
    # easy for higher level tools to parse the warnings
    # regardless of compiler.
    UNIFIED => $unified,

    # Need to keep track of current dir since file name in
    # warnings does not include directory(this is normal
    # in makefiles generated by automake)
    TRACK_DIRS => $track_dirs,

    # Location of source
    SRCDIR => $srcdir,

  }, $class;
  return $self;
}

sub new_warning {
  my ($self, $file, $line, $text, $compiler) = @_;
  #print "new_warning>\n";
  #print "file: '$file', line: $line, text: '$text', compiler: '$compiler'\n";
  my $srcdir = $self->{SRCDIR};
  #print "srcdir: $srcdir\n";
  if ($self->{TRACK_DIRS})
  {
    # "file" does not contain directory, add currently
    # tracked dir
    my $dir = $self->{DIR};
    $file= "$dir/$file";
  }
  if (! -e $file)
  {
    # safety, "file" does not always contain full path
    # and thus calling 'abs_path' on a non existing file
    # would make the script die
    print "Hmmpf, creating warning for file without full path!\n";
  }
  else
  {
    # "srcdir" is in abs_path form, convert also "file" to abs_path
    $file = abs_path($file);
  }

  $file =~ s/^$srcdir//; # Remove leading srcdir
  $file =~ s:^\/::; # Remove leading slash

  return WarningParser::Warning->new($file, $line, $text, $compiler);
}

sub parse_warning {
  my ($self, $line) = @_;

  if ($self->{TRACK_DIRS})
  {
    # Track current directory by parsing makes
    # "Entering/Leaving directory" messages
    if ($line =~ /Entering directory \`(.*)\'/)
    {
      my $dir= $1;
      # Push previous dir onto stack before setting new
      push(@{$self->{DIRSTACK}}, $self->{DIR});
      $self->{DIR}= $dir;
    }

    if ($line =~ /Leaving directory \`(.*)\'/)
    {
      # Pop previous dir from stack and set it as current
      my $prevdir= pop(@{$self->{DIRSTACK}});
      $self->{DIR}= $prevdir;
    }
  }

  # cmake and Visual Studio 10(seems to use msbuild)
  if ($line =~ /^(\d+>)?\s*(.*)\((\d+)\): warning ([^ ]*:.*)$/)
  {
    return $self->new_warning($2, $3, $4, "vs10_msbuild");
  }

  # cmake and Visual Studio 9
  if ($line =~ /^(\d+>)?(?:[a-z]:)?([^:()]*)\((\d+)\) : warning ([^ ]*:.*)$/)
  {
    my ($project, $file, $lineno, $text) = ($1, $2, $3, $4);
    return $self->new_warning($file, $lineno, $text, "vs9");
  }

  # cmake and gcc with line number AND column
  if ($line =~ /([^ ]+\.(c|h|cc|cpp|hpp|ic|i|y|l)):([0-9]+):([0-9]+):[ \t]*warning:[ \t]*(.*)$/)
  {
    my ($file, $junk, $lineno, $colno, $text) = ($1, $2, $3, $4, $5);
    return $self->new_warning($file, $lineno, $text, , "gcc_with_col");
  }

  # cmake and gcc
  if ($line =~ /([^ ]+\.(c|h|cc|cpp|hpp|ic|i|y|l)):[ \t]*([0-9]+):[ \t]*warning:[ \t]*(.*)$/)
  {
    return $self->new_warning($1, $3, $4, "gcc");
  }

  return undef;
}

sub suppress_warning {
  my ($self, $w) = @_;

  # Ignore files not owned by cluster team
  if (!$w->is_cluster_warning())
  {
    $w->suppress('Warning in file not owned by cluster team');
    return 1;
  }

  # List of supressions consisting of one regex for the dir+file name
  # and one for the warning text. The suppression is stored as a
  # list of arrays, where each array contains two precompiled
  # regexes. If both expressions match, the warning is suppressed.
  my @suppressions = (
    # [ qr/<dirname+filename regex>/, qr/<warning regex>/ ],
  );

  foreach my $sup ( @suppressions )
  {
    my $file_pat = $sup->[0];
    my $text_pat = $sup->[1];
    if ($w->file() =~ /$file_pat/ and
	$w->text() =~ /$text_pat/)
    {
      $w->suppress("Suppressed by file suppression: '$file_pat, $text_pat'");
      return 1;
    }
  }

  return 0;
}

# Parse a line for warnings and return 1 if warning was
# found(even if it was suppressed)
#
sub parse_line {
  my ($self, $line) = @_;
  $self->{LINES}++;

  # Remove trailing line feed and new line
  $line =~ s/[\r]+$//g;
  $line =~ s/[\n]+$//g;

  my $w = $self->parse_warning($line);
  if (defined $w)
  {
    if (!$self->suppress_warning($w))
    {
      if ($self->{UNIFIED})
      {
        # Print the warning in UNIFIED format
        $w->print_unified();
      }
      else
      {
        # Just echo the line verbatim
	print "\n$line\n";
      }
    }
    # Print the warning object in verbose mode
    $w->print_verbose() if $self->{VERBOSE};

    # Save the warning for final report
    push(@{$self->{WARNINGS}}, $w);

    return 1;
  }

  return 0;
}

sub report {
  my ($self, $prefix) = @_;
  my $lines = $self->{LINES};

  my $warnings = 0;
  my $suppressed= 0;

  foreach my $w (@{$self->{WARNINGS}})
  {
    if ($w->is_suppressed())
    {
      $suppressed++;
    }
    else
    {
      $warnings++;
    }
  }
  my $total = $warnings + $suppressed;
  print "$prefix: $warnings warnings found(suppressed $suppressed of total $total)\n";
}

1;<|MERGE_RESOLUTION|>--- conflicted
+++ resolved
@@ -116,6 +116,7 @@
   my @args;
   if ($opt_debug)
   {
+    print("compile-cluster: debug build requested\n");
     push(@args, "-DWITH_DEBUG=1");
     push(@args, "-DMYSQL_MAINTAINER_MODE=0");
   }
@@ -143,6 +144,7 @@
   {
     print("compile-cluster: autotest build requested, extra everything\n");
     push(@args, "-DWITH_NDB_CCFLAGS='-DERROR_INSERT'");
+    push(@args, "-DWITH_EMBEDDED_SERVER=1");
   }
 
   # The cmake generator to use
@@ -271,53 +273,9 @@
       push(@args, "-DWITH_".uc($p)."=1");
     }
   }
-<<<<<<< HEAD
   if($opt_without_plugin)
   {
     push(@args, "-DWITHOUT_".uc($opt_without_plugin)."=1");
-=======
-
-  exit(0);
-}
-
-#
-# Build MySQL autotools
-#
-{
-  cmd("$srcdir/BUILD/autorun.sh"); 
-}
-
-#
-# Configure
-#
-{
-  my @args;
-  push(@args, "$srcdir/configure");
-  push(@args, "--enable-silent-rules");
-
-  # Standard MySQL Server 5.1 hardcoded options
-  push(@args, "--enable-assembler");
-  push(@args, "--with-extra-charsets=complex");
-  push(@args, "--enable-thread-safe-client");
-  push(@args, "--with-big-tables");
-  push(@args, "--enable-local-infile");
-  push(@args, "--with-ssl");
-
-  # Choose readline or libedit based
-  if (-d "$srcdir/cmd-line-utils/readline")
-  {
-    push(@args, "--with-readline");
-  }
-  elsif (-d "$srcdir/cmd-line-utils/libedit")
-  {
-    push(@args, "--with-libedit");
-  }
-
-  if ($opt_debug)
-  {
-    print("compile-cluster: debug build requested\n");
-    push(@args, "--with-debug");
->>>>>>> f92c56c0
   }
   if ($opt_extra_charsets)
   {
@@ -325,13 +283,7 @@
   }
   if($opt_with_extra_charsets)
   {
-<<<<<<< HEAD
     push(@args, "-DWITH_EXTRA_CHARSETS=$opt_with_extra_charsets");
-=======
-    # NDB options
-    push(@args, "--with-plugin-ndbcluster");
-    push(@args, "--with-ndb-test");
->>>>>>> f92c56c0
   }
   
 
@@ -341,7 +293,6 @@
   # 3) arg=value      -> environment variable arg=value
   foreach my $option (@ARGV)
   {
-<<<<<<< HEAD
     if ($option =~  /^--/)
     {  
       # Remove leading --
@@ -375,12 +326,6 @@
         die "unhandled argument '$option' found"; 
       }
     }
-=======
-    print("compile-cluster: autotest build requested, extra everything\n");
-    push(@args, "--with-ndb-ccflags='-DERROR_INSERT'");
-    push(@args, "--with-embedded-server");
-    push(@args, "--with-plugins=max");
->>>>>>> f92c56c0
   }
   
   # The source directory to build from
