/*
<<<<<<< HEAD
   Copyright (c) 2010, 2020, Oracle and/or its affiliates. All rights reserved.
=======
   Copyright (c) 2010, 2021, Oracle and/or its affiliates.
   All rights reserved. Use is subject to license terms.
>>>>>>> 06fcf411

   This program is free software; you can redistribute it and/or modify
   it under the terms of the GNU General Public License, version 2.0,
   as published by the Free Software Foundation.

   This program is also distributed with certain software (including
   but not limited to OpenSSL) that is licensed under separate terms,
   as designated in a particular file or component or in included license
   documentation.  The authors of MySQL hereby grant you an additional
   permission to link the program and your derivative works with the
   separately licensed software that they have included with MySQL.

   This program is distributed in the hope that it will be useful,
   but WITHOUT ANY WARRANTY; without even the implied warranty of
   MERCHANTABILITY or FITNESS FOR A PARTICULAR PURPOSE.  See the
   GNU General Public License, version 2.0, for more details.

   You should have received a copy of the GNU General Public License
   along with this program; if not, write to the Free Software
   Foundation, Inc., 51 Franklin St, Fifth Floor, Boston, MA 02110-1301  USA
*/

package testsuite.clusterj;

import com.mysql.clusterj.ClusterJUserException;
import testsuite.clusterj.domaintypehandler.CrazyDomainTypeHandlerFactoryImpl;
import testsuite.clusterj.model.CrazyDelegate;
import testsuite.clusterj.model.ThrowNullPointerException;

/**
 * This test verifies the behavior of the core implementation to provide for
 * loadable DomainTypeHandlerFactory implementations. This is the way to
 * support abstract classes or concrete classes as domain types.
 * 
 * If a file META-INF/services/com.mysql.clusterj.spi.DomainTypeHandlerFactory
 * exists that names a loadable class, the core implementation should use it
 * preferentially to load a DomainTypeHandler for an unregistered domain type.
 *
 * This test includes an implementation of DomainTypeHandlerFactory, called
 * CrazyDomainTypeHandlerFactoryImpl, that has three modes of operation:
 * <ol><li> if the simple domain class name begins with "Throw", then an
 * exception is thrown immediately. This should cause clusterj to save the
 * exception information and proceed to the next factory. The test will succeed
 * when the standard implementation does not accept the domain class as a
 * valid domain class.
 * </li><li> if the simple domain class name is "CrazyDelegate", then an
 * implementation of DomainTypeHandlerFactory is returned. The returned
 * implementation doesn't immediately throw an exception but throws an
 * exception when the method getProxyInterfaces is called. This exception will be
 * reported to clusterj and the test succeeds.
 * </li><li> in all other cases, null is returned. This should cause clusterj
 * to go to the next prospective factory. This case is exercised by every test
 * case that includes the CrazyDomainTypeHandlerFactoryImpl in the services
 * file (i.e. all other test cases).
 * </li></ol>
 */
public class DomainTypeHandlerFactoryTest extends AbstractClusterJModelTest {

    @Override
    public void localSetUp() {
        createSessionFactory();
        session = sessionFactory.getSession();
    }

    public void testThrowNullPointerException() {
        CrazyDomainTypeHandlerFactoryImpl.resetCrazyDomainTypeHandlerFactoryUsed();
        try {
            ThrowNullPointerException instance = new ThrowNullPointerException();
            // This should cause CrazyDomainTypeHandlerFactoryImpl to throw
            // a NullPointerException which should be ignored. But the standard
            // implementation doesn't like ThrowNullPointerException either,
            // so it should throw an exception.
            session.makePersistent(instance);
            error("Failed to catch ClusterJUserException");
        } catch (ClusterJUserException e) {
            if (!e.getMessage().contains("not a persistence-capable type")) {
                error("Failed to catch correct exception, but caught: " + e.toString());
            }
            // good catch
        }
        // Verify that there was an attempt to use CrazyDomainTypeHandlerFactoryImpl
        if (!CrazyDomainTypeHandlerFactoryImpl.wasCrazyDomainTypeHandlerFactoryUsed()) {
            error("CrazyDomainTypeHandlerFactoryImpl was not loaded");
        }
        failOnError();
    }

    public void testCrazyDelegate() {
        try {
            CrazyDelegate instance = new CrazyDelegate();
            // This should fail at CrazyDomainTypeHandlerFactoryImpl.getProxyInterfaces()
            // It's a bit of a cheat since it relies on the internal implementation
            // of SessionFactoryImpl.getDomainTypeHandler
            session.makePersistent(instance);
            error("Failed to catch UnsupportedOperationException");
        } catch (UnsupportedOperationException ex) {
            String message = ex.getMessage();
            Throwable cause = ex.getCause();
            String causeMessage =  cause==null?"null":cause.getMessage();
            if (!message.contains("Nice Job!")) {
                error("Failed to catch correct exception, but caught: " + message + "; cause: " + causeMessage);
            }
        }
        failOnError();
    }
}<|MERGE_RESOLUTION|>--- conflicted
+++ resolved
@@ -1,10 +1,5 @@
 /*
-<<<<<<< HEAD
-   Copyright (c) 2010, 2020, Oracle and/or its affiliates. All rights reserved.
-=======
-   Copyright (c) 2010, 2021, Oracle and/or its affiliates.
-   All rights reserved. Use is subject to license terms.
->>>>>>> 06fcf411
+   Copyright (c) 2010, 2021, Oracle and/or its affiliates. All rights reserved.
 
    This program is free software; you can redistribute it and/or modify
    it under the terms of the GNU General Public License, version 2.0,
