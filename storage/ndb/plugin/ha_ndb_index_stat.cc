--- conflicted
+++ resolved
@@ -27,6 +27,8 @@
 #include <ctype.h>
 #include <mysql/plugin.h>
 #include <mysql/psi/mysql_thread.h>
+#include <time.h>
+#include <atomic>
 
 #include "my_dbug.h"
 #include "sql/field.h"
@@ -125,10 +127,20 @@
   struct Ndb_index_stat *list_next;
   struct Ndb_index_stat *list_prev;
   struct NDB_SHARE *share;
-  uint ref_count;     /* from client requests */
   bool to_delete;     /* detached from share and marked for delete */
   bool abort_request; /* abort all requests and allow no more */
   Ndb_index_stat();
+
+ private:
+  std::atomic<uint> m_ref_count{0}; /* from client requests */
+ public:
+  void acquire_client_ref() { m_ref_count++; }
+  void release_client_ref() {
+    const uint prev_count [[maybe_unused]] = m_ref_count--;
+    // Detect decrement from zero, indicates mismatch
+    assert(prev_count > 0);
+  }
+  bool has_client_ref() const { return m_ref_count != 0; }
 };
 
 struct Ndb_index_stat_list {
@@ -646,6 +658,8 @@
   mysql_mutex_unlock(&LOCK_global_system_variables);
 }
 
+static long g_ndb_status_index_stat_event_count = 0;
+
 /* Zero accumulating counters */
 void Ndb_index_stat_glob::zero_total() {
   analyze_count = 0;
@@ -663,6 +677,7 @@
   evict_count = 0;
   /* Reset highest use seen to current */
   cache_high_bytes = cache_query_bytes + cache_clean_bytes;
+  g_ndb_status_index_stat_event_count = 0;
 }
 
 /* Shared index entries */
@@ -692,7 +707,6 @@
   list_next = 0;
   list_prev = 0;
   share = 0;
-  ref_count = 0;
   to_delete = false;
   abort_request = false;
 }
@@ -704,7 +718,7 @@
   Argument "from" is 0=stats thread 1=client.
 */
 static void ndb_index_stat_error(Ndb_index_stat *st, int from,
-                                 const char *place MY_ATTRIBUTE((unused))) {
+                                 const char *place [[maybe_unused]]) {
   time_t now = ndb_index_stat_time();
   NdbIndexStat::Error error = st->is->getNdbError();
   if (error.code == 0) {
@@ -828,19 +842,6 @@
     }
     glob.set_status();
   }
-}
-
-static void ndb_index_stat_ref_count(Ndb_index_stat *st, bool flag) {
-  uint old_count = st->ref_count;
-  (void)old_count;  // USED
-  if (flag) {
-    st->ref_count++;
-  } else {
-    assert(st->ref_count != 0);
-    st->ref_count--;
-  }
-  DBUG_PRINT("index_stat",
-             ("st %s ref_count:%u->%u", st->id, old_count, st->ref_count));
 }
 
 /* Find or add entry under the share */
@@ -957,8 +958,7 @@
   } while (0);
 
   if (err_out == 0) {
-    assert(st != 0);
-    ndb_index_stat_ref_count(st, true);
+    st->acquire_client_ref();
   } else
     st = 0;
 
@@ -1173,9 +1173,14 @@
   uint cache_clean_bytes;
 #endif
   Ndb_index_stat_proc()
-      : is_util(0), ndb(0), now(0), lt(0), busy(false), end(false) {}
-
-  ~Ndb_index_stat_proc() { assert(ndb == NULL); }
+      : is_util(nullptr),
+        ndb(nullptr),
+        now(0),
+        lt(0),
+        busy(false),
+        end(false) {}
+
+  ~Ndb_index_stat_proc() { assert(ndb == nullptr); }
 };
 
 static void ndb_index_stat_proc_new(Ndb_index_stat_proc &pr,
@@ -1617,12 +1622,12 @@
 
     /*
       Do not wait for requests to terminate since this could
-      risk stats thread hanging.  Instead try again next time.
+      risk stats thread hanging. Instead try again next time.
       Presumably clients will eventually notice abort_request.
     */
-    if (st->ref_count != 0) {
-      DBUG_PRINT("index_stat", ("st %s proc %s: ref_count:%u", st->id,
-                                list.name, st->ref_count));
+    if (st->has_client_ref()) {
+      DBUG_PRINT("index_stat",
+                 ("st %s proc %s: referenced by client", st->id, list.name));
       continue;
     }
 
@@ -1755,6 +1760,12 @@
     DBUG_PRINT("index_stat", ("next_listener eventType: %d indexId: %u",
                               head.m_eventType, head.m_indexId));
 
+    if (head.m_eventType == 4) {
+      // Event that denotes that the stats have been updated in the kernel
+      g_ndb_status_index_stat_event_count++;
+      DBUG_PRINT("index_stat", ("Incremented stat_event_count to %ld",
+                                g_ndb_status_index_stat_event_count));
+    }
     Ndb_index_stat *st = find_entry(head.m_indexId, head.m_indexVersion);
     /*
       Another process can update stats for an index which is not found
@@ -1785,11 +1796,11 @@
   Ndb_index_stat_opt &opt = ndb_index_stat_opt;
 
   /* Request to zero accumulating counters */
-  if (opt.get(Ndb_index_stat_opt::Izero_total) == true) {
+  if (opt.get(Ndb_index_stat_opt::Izero_total) == 1) {
     mysql_mutex_lock(&ndb_index_stat_thread.stat_mutex);
     glob.zero_total();
     glob.set_status();
-    opt.set(Ndb_index_stat_opt::Izero_total, false);
+    opt.set(Ndb_index_stat_opt::Izero_total, 0);
     mysql_mutex_unlock(&ndb_index_stat_thread.stat_mutex);
   }
 }
@@ -1952,48 +1963,19 @@
 
 /* Index stats thread */
 
-<<<<<<< HEAD
-int Ndb_index_stat_thread::check_or_create_systables(Ndb_index_stat_proc &pr) {
-=======
 int Ndb_index_stat_thread::check_systables(
     const Ndb_index_stat_proc &pr) const {
->>>>>>> fbdaa4de
   DBUG_TRACE;
 
   if (pr.is_util->check_systables(pr.ndb) == 0) {
     DBUG_PRINT("index_stat", ("using existing index stats tables"));
     return 0;
   }
-<<<<<<< HEAD
-
-  if (is->create_systables(ndb) == 0) {
-    DBUG_PRINT("index_stat", ("created index stats tables"));
-    return 0;
-  }
-
-  if (is->getNdbError().code == 721 || is->getNdbError().code == 4244 ||
-      is->getNdbError().code == 4009)  // no connection
-  {
-    // probably race between mysqlds
-    DBUG_PRINT("index_stat",
-               ("create index stats tables failed: error %d line %d",
-                is->getNdbError().code, is->getNdbError().line));
-    return -1;
-  }
-
-  log_info("create tables failed, error: %d, line: %d", is->getNdbError().code,
-           is->getNdbError().line);
-  return -1;
-}
-
-int Ndb_index_stat_thread::check_or_create_sysevents(Ndb_index_stat_proc &pr) {
-=======
   return -1;
 }
 
 int Ndb_index_stat_thread::check_sysevents(
     const Ndb_index_stat_proc &pr) const {
->>>>>>> fbdaa4de
   DBUG_TRACE;
 
   if (pr.is_util->check_sysevents(pr.ndb) == 0) {
@@ -2003,55 +1985,53 @@
   return -1;
 }
 
-int Ndb_index_stat_thread::create_ndb(Ndb_index_stat_proc &pr,
-                                      Ndb_cluster_connection *connection) {
+int Ndb_index_stat_thread::create_ndb(
+    Ndb_index_stat_proc *const pr,
+    Ndb_cluster_connection *const connection) const {
   DBUG_TRACE;
-  assert(pr.ndb == NULL);
-  assert(connection != NULL);
-
-  Ndb *ndb = NULL;
-  do {
-    ndb = new (std::nothrow) Ndb(connection, NDB_INDEX_STAT_DB);
-    if (ndb == nullptr) {
-      log_error("failed to create Ndb object");
-      break;
-    }
-
-    if (ndb->setNdbObjectName("Ndb Index Stat")) {
-      log_error("failed to set Ndb object name, error: %d",
-                ndb->getNdbError().code);
-      break;
-    }
-
-    if (ndb->init() != 0) {
-      log_error("failed to init Ndb, error: %d", ndb->getNdbError().code);
-      break;
-    }
-
-    log_info("created Ndb object '%s', ref: 0x%x", ndb->getNdbObjectName(),
-             ndb->getReference());
-
-    pr.ndb = ndb;
-    return 0;
-  } while (0);
-
-  if (ndb != NULL) delete ndb;
-  return -1;
-}
-
-void Ndb_index_stat_thread::drop_ndb(Ndb_index_stat_proc &pr) {
+  assert(pr->ndb == nullptr);
+  assert(connection != nullptr);
+
+  pr->ndb = new (std::nothrow) Ndb(connection, NDB_INDEX_STAT_DB);
+  if (pr->ndb == nullptr) {
+    log_error("Failed to create Ndb object");
+    return -1;
+  }
+
+  if (pr->ndb->setNdbObjectName("Ndb Index Stat")) {
+    log_error("Failed to set Ndb object name. Error = %d: %s",
+              pr->ndb->getNdbError().code, pr->ndb->getNdbError().message);
+    delete pr->ndb;
+    pr->ndb = nullptr;
+    return -1;
+  }
+
+  if (pr->ndb->init() != 0) {
+    log_error("Failed to init Ndb. Error = %d:%s", pr->ndb->getNdbError().code,
+              pr->ndb->getNdbError().message);
+    delete pr->ndb;
+    pr->ndb = nullptr;
+    return -1;
+  }
+
+  log_info("Created Ndb object '%s', ref: 0x%x", pr->ndb->getNdbObjectName(),
+           pr->ndb->getReference());
+  return 0;
+}
+
+void Ndb_index_stat_thread::drop_ndb(Ndb_index_stat_proc *const pr) const {
   DBUG_TRACE;
 
-  if (pr.is_util->has_listener()) {
-    stop_listener(pr);
-  }
-  if (pr.ndb != NULL) {
-    delete pr.ndb;
-    pr.ndb = NULL;
-  }
-}
-
-int Ndb_index_stat_thread::start_listener(Ndb_index_stat_proc &pr) {
+  if (pr->is_util->has_listener()) {
+    stop_listener(*pr);
+  }
+  if (pr->ndb != nullptr) {
+    delete pr->ndb;
+    pr->ndb = nullptr;
+  }
+}
+
+int Ndb_index_stat_thread::start_listener(const Ndb_index_stat_proc &pr) const {
   DBUG_TRACE;
 
   NdbIndexStat *is = pr.is_util;
@@ -2074,13 +2054,9 @@
   return 0;
 }
 
-void Ndb_index_stat_thread::stop_listener(Ndb_index_stat_proc &pr) {
+void Ndb_index_stat_thread::stop_listener(const Ndb_index_stat_proc &pr) const {
   DBUG_TRACE;
-
-  NdbIndexStat *is = pr.is_util;
-  Ndb *ndb = pr.ndb;
-
-  (void)is->drop_listener(ndb);
+  (void)pr.is_util->drop_listener(pr.ndb);
 }
 
 /* Restart things after system restart */
@@ -2094,7 +2070,7 @@
 }
 
 bool Ndb_index_stat_thread::is_setup_complete() {
-  if (ndb_index_stat_get_enable(NULL)) {
+  if (ndb_index_stat_get_enable(nullptr)) {
     return ndb_index_stat_get_allow();
   }
   return true;
@@ -2119,8 +2095,8 @@
   /*
     Wait for cluster to start
   */
-  while (!ndbcluster_is_connected(1)) {
-    /* ndb not connected yet */
+  while (!ndb_connection_is_ready(g_ndb_cluster_connection, 1)) {
+    /* NDB not connected yet */
     if (is_stop_requested()) {
       /* Terminated with a stop_request */
       mysql_mutex_lock(&LOCK_client_waiting);
@@ -2145,12 +2121,8 @@
   bool enable_ok;
   enable_ok = false;
 
-<<<<<<< HEAD
-  // do we need to check or re-check sys objects (expensive)
-=======
   // Flag used to indicate if there's a need to check for creation of index
   // stat tables and events
->>>>>>> fbdaa4de
   bool check_sys;
   check_sys = true;
 
@@ -2181,22 +2153,24 @@
      * created.  If not, drop out and try again next time.
      *
      * It is allowed to do initial restart of cluster while we are
-     * running.  In such case the Ndb object must be recycled to avoid
-     * some event-related asserts (bug#20888668),
+     * running. In such cases, the listener must be restarted for the event
+     * functionality to work correctly
      */
     do {
-      // initial restart was done while this mysqld was left running
+      // An initial restart may have occurred while this mysqld was left running
       if (ndb_index_stat_restart_flag) {
         ndb_index_stat_restart_flag = false;
         ndb_index_stat_set_allow(false);
-        drop_ndb(pr);
-        check_sys = true;  // sys objects are gone
+        // Stop the listener thus enforcing that it's started again further
+        // down in the loop
+        if (pr.is_util->has_listener()) stop_listener(pr);
+        check_sys = true;  // check if sys objects are gone
+        log_info("Initial restart detected");
       }
 
       // check enable flag
       {
-        /* const bool enable_ok_new= THDVAR(NULL, index_stat_enable); */
-        const bool enable_ok_new = ndb_index_stat_get_enable(NULL);
+        const bool enable_ok_new = ndb_index_stat_get_enable(nullptr);
 
         if (enable_ok != enable_ok_new) {
           DBUG_PRINT("index_stat",
@@ -2209,13 +2183,13 @@
       if (!enable_ok) {
         DBUG_PRINT("index_stat", ("Index stats is not enabled"));
         ndb_index_stat_set_allow(false);
-        drop_ndb(pr);
+        drop_ndb(&pr);
         break;
       }
 
       // the Ndb object is needed first
-      if (pr.ndb == NULL) {
-        if (create_ndb(pr, g_ndb_cluster_connection) == -1) break;
+      if (pr.ndb == nullptr) {
+        if (create_ndb(&pr, g_ndb_cluster_connection) == -1) break;
       }
 
       // sys objects
@@ -2266,7 +2240,7 @@
   ndb_index_stat_set_allow(false);
 
   if (pr.is_util) {
-    drop_ndb(pr);
+    drop_ndb(&pr);
     delete pr.is_util;
     pr.is_util = 0;
   }
@@ -2488,9 +2462,8 @@
   } while (0);
 
   /* Release reference to st */
-  mysql_mutex_lock(&ndb_index_stat_thread.stat_mutex);
-  ndb_index_stat_ref_count(st, false);
-  mysql_mutex_unlock(&ndb_index_stat_thread.stat_mutex);
+  st->release_client_ref();
+
   return err;
 }
 
@@ -2507,6 +2480,35 @@
      * 'pruned-scan' ranges. Need to be solved in a way similar to
      * ::ndb_index_stat_set_rpk()
      */
+    const Uint32 fragments = m_table->getFragmentCount();
+
+    /**
+     * Check quality of index_stat before it is used to set RPK.
+     * There might have been too much update activity on the table,
+     * not yet reflected by the statistics, or the single fragment sample
+     * being too skeewed such that it does not represent the real data.
+     */
+    if (stats.records / fragments <= 1) {
+      // Too few rows for a single fragment sample to be usefull at all
+      DBUG_PRINT("index_stat",
+                 ("Too few rows in: %s", m_index[inx].index->getName()));
+      return NdbIndexStat::NoIndexStats;
+    }
+    Uint32 rows_in_sample;
+    NdbIndexStat::get_numrows(stat, &rows_in_sample);
+    const ha_rows estm_rows = rows_in_sample * fragments;
+    if (estm_rows * 2 < stats.records || estm_rows / 2 > stats.records) {
+      /**
+       * Number of estimated rows in statistics deviated too much from
+       * what we have recorded on the table stats level. Thus we choose
+       * to not use it, handle it as 'NoIndexStats'.
+       */
+      DBUG_PRINT("index_stat",
+                 ("Ignored outdated statistics: %s"
+                  ", estm_rows:%llu, records:%llu",
+                  m_index[inx].index->getName(), estm_rows, stats.records));
+      return NdbIndexStat::NoIndexStats;
+    }
     double rir = -1.0;
     NdbIndexStat::get_rir(stat, &rir);
     ha_rows rows = ndb_index_stat_round(rir);
@@ -2532,22 +2534,34 @@
   const key_range *max_key = 0;
   const int err = ndb_index_stat_query(inx, min_key, max_key, stat, 2);
   if (err == 0) {
+    Uint32 rows_in_sample;
+    NdbIndexStat::get_numrows(stat, &rows_in_sample);
+    const Uint32 fragments = m_table->getFragmentCount();
+    const ha_rows estm_rows = rows_in_sample * fragments;
+
     /**
-     * Check quality of index_stat before it is used to set RPK.
-     * Index_stat is sampled over only one of the fragments of the table.
-     * Thus it might not correctly represent the table contents if
-     * the number of rows sampled is too small.
+     * Check quality of index_stat before it is used to get RPK.
+     * There might have been too much update activity on the table,
+     * not yet reflected by the statistics, or the single fragment sample
+     * being too skeewed such that it does not represent the real data.
      */
-    Uint32 rows;
-    NdbIndexStat::get_numrows(stat, &rows);
-    if (rows <= 2) {  // '2' is just picked as some very small number
+    if (stats.records / fragments <= 1) {
+      // Too few rows for a single fragment sample to be usefull at all
+      DBUG_PRINT("index_stat",
+                 ("Too few rows in: %s", m_index[inx].index->getName()));
+      return NdbIndexStat::NoIndexStats;
+    }
+    if (estm_rows * 2 < stats.records || estm_rows / 2 > stats.records) {
       /**
-       * Decided to not use this index statistics. Optimizer will instead
-       * use heuristics based on the total number of records in the table.
+       * Number of estimated rows in statistics deviated too much from
+       * what we have recorded on the table stats level. Thus we choose
+       * to not use it, handle it as 'NoIndexStats'.
        */
-      DBUG_PRINT("index_stat", ("Too few rows sampled for: %s",
-                                m_index[inx].index->getName()));
-      return 0;
+      DBUG_PRINT("index_stat",
+                 ("Ignored outdated statistics: %s"
+                  ", estm_rows:%llu, records:%llu",
+                  m_index[inx].index->getName(), estm_rows, stats.records));
+      return NdbIndexStat::NoIndexStats;
     }
     KEY *key_info = table->key_info + inx;
     const KEY_PART_INFO *key_part_info = key_info->key_part;
@@ -2640,9 +2654,7 @@
       DBUG_PRINT("index_stat", ("wait for update: %s", index->getName()));
       r.err = ndb_index_stat_wait_analyze(r.st, r.snap);
       /* Release reference to r.st */
-      mysql_mutex_lock(&ndb_index_stat_thread.stat_mutex);
-      ndb_index_stat_ref_count(r.st, false);
-      mysql_mutex_unlock(&ndb_index_stat_thread.stat_mutex);
+      r.st->release_client_ref();
     }
   }
 
@@ -2666,6 +2678,8 @@
      SHOW_SCOPE_GLOBAL},
     {"cache_clean", (char *)&g_ndb_status_index_stat_cache_clean, SHOW_LONG,
      SHOW_SCOPE_GLOBAL},
+    {"event_count", (char *)&g_ndb_status_index_stat_event_count, SHOW_LONG,
+     SHOW_SCOPE_GLOBAL},
     {NullS, NullS, SHOW_LONG, SHOW_SCOPE_GLOBAL}};
 
 int show_ndb_status_index_stat(THD *, SHOW_VAR *var, char *) {
