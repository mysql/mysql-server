--- conflicted
+++ resolved
@@ -57,7 +57,7 @@
 /* Utility functions */
 
 bool op_grants_or_revokes_ndb_storage(ChangeNotice *notice) {
-  for (const std::string &priv : notice->get_dynamic_privilege_list())
+  for (const ChangeNotice::Priv priv : notice->get_dynamic_privilege_list())
     if (!native_strncasecmp(priv.c_str(), "NDB_STORED_USER", priv.length()))
       return true;
   return false;
@@ -110,10 +110,7 @@
 
   bool get_local_user(const std::string &) const;
   int get_grants_for_user(std::string);
-<<<<<<< HEAD
-=======
   bool show_create_user(std::string, std::string &, bool use_hex = true);
->>>>>>> fbdaa4de
   void get_create_user(std::string, int);
   void create_user(std::string &, std::string &);
 
@@ -290,23 +287,16 @@
 /* returns false on success */
 bool ThreadContext::exec_sql(const std::string &statement) {
   assert(m_closed);
-  uint ignore_mysql_errors[1] = {0};  // Don't ignore any errors
-  MYSQL_LEX_STRING sql_text = {const_cast<char *>(statement.c_str()),
-                               statement.length()};
   /* execute_query_iso() returns false on success */
-  m_closed = execute_query_iso(sql_text, ignore_mysql_errors, nullptr);
+  m_closed = execute_query_iso(statement, nullptr);
   return m_closed;
 }
 
-<<<<<<< HEAD
-void ThreadContext::get_create_user(std::string user, int ngrants) {
-=======
 /* Run SHOW CREATE USER, and place the result SQL in result.
    Return true on success.
 */
 bool ThreadContext::show_create_user(std::string user, std::string &result,
                                      bool use_hex) {
->>>>>>> fbdaa4de
   std::string statement("SHOW CREATE USER " + user);
   int exec_return_val;
 
@@ -319,7 +309,7 @@
 
   if (exec_return_val) {
     ndb_log_error("Failed SHOW CREATE USER for %s", user.c_str());
-    return;
+    return false;
   }
 
   List<Ed_row> results = *get_results();
@@ -327,16 +317,25 @@
   if (results.elements != 1) {
     ndb_log_error("%s returned %d rows", statement.c_str(), results.elements);
     close();
-    return;
+    return false;
   }
 
   Ed_row *result_row = results[0];
   const MYSQL_LEX_STRING *result_sql = result_row->get_column(0);
-  unsigned int note = ngrants;
-  char *row = Row(TYPE_USER, user, 0, &note,
-                  std::string(result_sql->str, result_sql->length));
-  m_current_rows.push_back(row);
+  result.assign(result_sql->str, result_sql->length);
   close();
+  return true;
+}
+
+/* Run SHOW CREATE USER, create a row, and push it to m_current_rows
+ */
+void ThreadContext::get_create_user(std::string user, int ngrants) {
+  std::string show_create;
+  if (show_create_user(user, show_create)) {
+    unsigned int note = ngrants;
+    char *row = Row(TYPE_USER, user, 0, &note, show_create);
+    m_current_rows.push_back(row);
+  }
   return;
 }
 
@@ -660,10 +659,6 @@
       " WITH MAX_QUERIES_PER_HOUR 0 MAX_UPDATES_PER_HOUR 0 "
       " MAX_CONNECTIONS_PER_HOUR 0 MAX_USER_CONNECTIONS 0");
 
-<<<<<<< HEAD
-  /* Run statement CREATE USER IF NOT EXISTS */
-  if (!get_local_user(name)) {
-=======
   const bool exists_local = get_local_user(name);
 
   if (exists_local) {
@@ -680,7 +675,6 @@
 
   if (!exists_local) {
     /* Create the user with a random password and add it to the local cache */
->>>>>>> fbdaa4de
     ndb_log_info("From stored snapshot, adding NDB stored user: %s",
                  name.c_str());
     run_acl_statement(create_user + name + random_pass);
@@ -723,7 +717,7 @@
  */
 void ThreadContext::apply_current_snapshot() {
   for (const char *row : m_current_rows) {
-    unsigned int note;
+    unsigned int note = 0;
     size_t str_length;
     const char *str_start;
     bool is_null;
@@ -803,7 +797,7 @@
   assert(m_statement_users.size() == 0);
   assert(m_intersection.size() == 0);
 
-  for (const ChangeNotice::User &notice_user : notice->get_user_list()) {
+  for (const ChangeNotice::User notice_user : notice->get_user_list()) {
     std::string user;
     format_user(user, notice_user);
     m_statement_users.push_back(user);
@@ -977,6 +971,13 @@
 
   metadata_table.setup(thd_ndb->ndb->getDictionary(),
                        sql_metadata_table.get_table());
+  const NdbError &err = metadata_table.initializeSnapshotLock(thd_ndb->ndb);
+  if (err.status != NdbError::Success) {
+    ndb_log_error("ndb_stored_grants initalizeSnapshotLock failure: %d %s",
+                  err.code, err.message);
+    return false;
+  }
+
   return true;
 }
 
@@ -1067,4 +1068,18 @@
   context.apply_current_snapshot();
   context.handle_dropped_users();
   return true;  // success
+}
+
+NdbTransaction *Ndb_stored_grants::acquire_snapshot_lock(THD *thd) {
+  NdbTransaction *transaction;
+  Ndb *ndb = get_thd_ndb(thd)->ndb;
+  const NdbError &err = metadata_table.acquireSnapshotLock(ndb, transaction);
+  if (err.status != NdbError::Success)
+    ndb_log_error("acquire_snapshot_lock: Error %d '%s'", err.code,
+                  err.message);
+  return transaction;
+}
+
+void Ndb_stored_grants::release_snapshot_lock(NdbTransaction *transaction) {
+  metadata_table.releaseSnapshotLock(transaction);
 }