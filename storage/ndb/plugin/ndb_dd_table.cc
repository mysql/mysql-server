/*
   Copyright (c) 2017, 2022, Oracle and/or its affiliates.

   This program is free software; you can redistribute it and/or modify
   it under the terms of the GNU General Public License, version 2.0,
   as published by the Free Software Foundation.

   This program is also distributed with certain software (including
   but not limited to OpenSSL) that is licensed under separate terms,
   as designated in a particular file or component or in included license
   documentation.  The authors of MySQL hereby grant you an additional
   permission to link the program and your derivative works with the
   separately licensed software that they have included with MySQL.

   This program is distributed in the hope that it will be useful,
   but WITHOUT ANY WARRANTY; without even the implied warranty of
   MERCHANTABILITY or FITNESS FOR A PARTICULAR PURPOSE.  See the
   GNU General Public License, version 2.0, for more details.

   You should have received a copy of the GNU General Public License
   along with this program; if not, write to the Free Software
   Foundation, Inc., 51 Franklin St, Fifth Floor, Boston, MA 02110-1301  USA
*/

// Implements the functions declared in ndb_dd_table.h
#include "storage/ndb/plugin/ndb_dd_table.h"

#include <string>

#include "my_dbug.h"
#include "sql/dd/dd.h"
#include "sql/dd/impl/types/partition_impl.h"
#include "sql/dd/properties.h"
#include "sql/dd/types/column.h"
#include "sql/dd/types/partition.h"
#include "sql/dd/types/table.h"

// The key used to store the NDB tables object version in the
// se_private_data field of DD
static const char *object_version_key = "object_version";

void ndb_dd_table_set_spi_and_version(dd::Table *table_def, int spi,
                                      int version) {
  DBUG_TRACE;
  DBUG_PRINT("enter", ("object_id: %d, object_version: %d", spi, version));

  table_def->set_se_private_id(spi);
  table_def->se_private_data().set(object_version_key, version);
}

void ndb_dd_table_set_spi_and_version(dd::Table *table_def,
                                      Ndb_dd_handle handle) {
  ndb_dd_table_set_spi_and_version(table_def, handle.spi, handle.version);
}

Ndb_dd_handle ndb_dd_table_get_spi_and_version(const dd::Table *table_def) {
  DBUG_TRACE;

  const dd::Object_id spi = table_def->se_private_id();
  int version;

  if (spi == dd::INVALID_OBJECT_ID) {
    DBUG_PRINT("error", ("Table definition contained an invalid object id"));
    return Ndb_dd_handle();
  }

  if (!table_def->se_private_data().exists(object_version_key)) {
    DBUG_PRINT("error", ("Table definition didn't contain property '%s'",
                         object_version_key));
    return Ndb_dd_handle();
  }

  if (table_def->se_private_data().get(object_version_key, &version)) {
    DBUG_PRINT("error", ("Table definition didn't have a valid number for '%s'",
                         object_version_key));
    return Ndb_dd_handle();
  }

  Ndb_dd_handle handle(spi, version);
  DBUG_PRINT("info", ("%s", handle.c_str()));

  return handle;
}

void ndb_dd_table_mark_as_hidden(dd::Table *table_def) {
  DBUG_TRACE;
  DBUG_PRINT("enter", ("table_name: %s", table_def->name().c_str()));

  // Mark it as hidden by SE. I.e "Table which is implicitly
  // created and dropped by SE"
  table_def->set_hidden(dd::Abstract_table::HT_HIDDEN_SE);
}

dd::String_type ndb_dd_table_get_engine(const dd::Table *table_def) {
  return table_def->engine();
}

size_t ndb_dd_table_get_num_columns(const dd::Table *table_def) {
  const dd::Abstract_table::Column_collection &cols = table_def->columns();
  return cols.size();
}

bool ndb_dd_table_is_using_fixed_row_format(const dd::Table *table_def) {
  return table_def->row_format() == dd::Table::RF_FIXED;
}

void ndb_dd_table_set_row_format(dd::Table *table_def,
                                 const bool force_var_part) {
  if (force_var_part == false) {
    table_def->set_row_format(dd::Table::RF_FIXED);
  } else {
    table_def->set_row_format(dd::Table::RF_DYNAMIC);
  }
}

bool ndb_dd_table_check_partition_count(const dd::Table *table_def,
                                        size_t ndb_num_partitions) {
  return table_def->partitions().size() == ndb_num_partitions;
}

void ndb_dd_table_fix_partition_count(dd::Table *table_def,
                                      size_t ndb_num_partitions) {
  DBUG_TRACE;
  DBUG_PRINT("enter", ("ndb_num_partitions: %zu", ndb_num_partitions));

  const size_t dd_num_partitions = table_def->partitions()->size();

  if (ndb_num_partitions < dd_num_partitions) {
    // Remove extra partitions from DD

    dd::Collection<dd::Partition *> *dd_partitions = table_def->partitions();

    // Check if the extra partitions have been stored in the DD
    // Checking only one of the partitions is sufficient
    const bool partition_object_stored_in_DD =
        dd_partitions->at(ndb_num_partitions)->is_persistent();

    for (size_t i = ndb_num_partitions; i < dd_num_partitions; i++) {
      auto partition = dd_partitions->at(ndb_num_partitions);
      dd_partitions->remove(dynamic_cast<dd::Partition_impl *>(partition));
    }

    if (!partition_object_stored_in_DD) {
      // This case has to handled differently. When the partitions
      // are removed from the collection above, they are dropped
      // from the DD later. In case the partitions have not
      // been stored in the DD at this point, we can simply
      // clear the removed partitions. If we fail to do so, there'll
      // be a crash when the table definition is stored in the DD.
      // This path is hit for ALTER TABLE as well as when the table
      // is "discovered" from NDB Dictionary and installed into the
      // DD
      dd_partitions->clear_removed_items();
    }
  } else if (dd_num_partitions < ndb_num_partitions) {
    // Add missing partitions to DD
    for (size_t i = dd_num_partitions; i < ndb_num_partitions; i++) {
      dd::Partition *partition_def = table_def->add_partition();
      const std::string partition_name = "p" + std::to_string(i);
      partition_def->set_name(partition_name.c_str());
      partition_def->set_engine(table_def->engine());
      partition_def->set_number(i);
    }
  }

  assert(ndb_num_partitions == table_def->partitions()->size());
}

// The key used to store the NDB table's previous mysql version in the
// se_private_data field of DD
static const char *previous_mysql_version_key = "previous_mysql_version";

void ndb_dd_table_set_previous_mysql_version(dd::Table *table_def,
                                             ulong previous_mysql_version) {
  DBUG_TRACE;
  DBUG_PRINT("enter", ("previous_mysql_version: %lu", previous_mysql_version));

  table_def->se_private_data().set(previous_mysql_version_key,
                                   previous_mysql_version);
}

bool ndb_dd_table_get_previous_mysql_version(const dd::Table *table_def,
                                             ulong &previous_mysql_version) {
  DBUG_TRACE;

  if (!table_def->se_private_data().exists(previous_mysql_version_key)) {
    return false;
  }

  if (table_def->se_private_data().get(previous_mysql_version_key,
                                       &previous_mysql_version)) {
    DBUG_PRINT("error", ("Table definition didn't have a valid number for '%s'",
                         previous_mysql_version_key));
    return false;
  }
  DBUG_PRINT("exit", ("previous_mysql_version: %lu", previous_mysql_version));
  return true;
}

void ndb_dd_table_set_tablespace_id(dd::Table *table_def,
                                    dd::Object_id tablespace_id) {
  DBUG_TRACE;
  DBUG_PRINT("enter", ("tablespace_id: %llu", tablespace_id));

  table_def->set_tablespace_id(tablespace_id);
}

// The key used to store the Schema UUID in the
// se_private_data field of ndb_schema table in DD
static const char *schema_uuid_key = "schema_uuid";

void ndb_dd_table_set_schema_uuid(dd::Table *table_def, const char *value) {
  DBUG_TRACE;
  assert(value != nullptr);
  // Schema UUID is to be stored in the ndb_schema table only
  assert(table_def->name().compare("ndb_schema") == 0);
  table_def->se_private_data().set(schema_uuid_key, value);
}

bool ndb_dd_table_get_schema_uuid(const dd::Table *table_def,
                                  dd::String_type *value) {
  DBUG_TRACE;

  // Schema UUID will be stored in the ndb_schema table
  assert(table_def->name().compare("ndb_schema") == 0);

  if (!table_def->se_private_data().exists(schema_uuid_key)) {
    DBUG_PRINT("info", ("Table definition didn't contain property '%s'",
                        schema_uuid_key));
    return true;
  }

  if (table_def->se_private_data().get(schema_uuid_key, value)) {
    DBUG_PRINT("error", ("Table definition didn't have a valid value for '%s'",
                         schema_uuid_key));
    return false;
  }

  DBUG_PRINT("exit", ("schema uuid value: %s", value->c_str()));
  return true;
}

Ndb_dd_table::Ndb_dd_table(THD *thd)
    : m_thd(thd), m_table_def{dd::create_object<dd::Table>()} {}

<<<<<<< HEAD
Ndb_dd_table::~Ndb_dd_table() { delete m_table_def; }
=======
Ndb_dd_table::~Ndb_dd_table() { delete m_table_def; }

bool ndb_dd_table_check_column_varbinary(const dd::Table *table_def,
                                         const dd::String_type &col_name) {
  DBUG_TRACE;
  DBUG_PRINT("enter", ("column '%s'", col_name.c_str()));
  const dd::Column *col_def = table_def->get_column(col_name);
  if (!col_def) {
    return false;
  }

  // Constant corresponding to number of my_charset_bin
  constexpr dd::Object_id BINARY_COLLATION_ID = 63;
  return col_def->type() == dd::enum_column_types::VARCHAR &&
         col_def->collation_id() == BINARY_COLLATION_ID;
}

bool ndb_dd_table_has_trigger(const dd::Table *table_def) {
  return table_def->has_trigger();
}
>>>>>>> fbdaa4de
<|MERGE_RESOLUTION|>--- conflicted
+++ resolved
@@ -243,9 +243,6 @@
 Ndb_dd_table::Ndb_dd_table(THD *thd)
     : m_thd(thd), m_table_def{dd::create_object<dd::Table>()} {}
 
-<<<<<<< HEAD
-Ndb_dd_table::~Ndb_dd_table() { delete m_table_def; }
-=======
 Ndb_dd_table::~Ndb_dd_table() { delete m_table_def; }
 
 bool ndb_dd_table_check_column_varbinary(const dd::Table *table_def,
@@ -265,5 +262,4 @@
 
 bool ndb_dd_table_has_trigger(const dd::Table *table_def) {
   return table_def->has_trigger();
-}
->>>>>>> fbdaa4de
+}