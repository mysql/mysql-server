--- conflicted
+++ resolved
@@ -163,8 +163,6 @@
 bool ndb_dd_table_get_schema_uuid(const dd::Table *table_def,
                                   dd::String_type *value);
 
-<<<<<<< HEAD
-=======
 /*
   Check if column with given name exists and has varbinary type.
 */
@@ -176,7 +174,6 @@
 */
 bool ndb_dd_table_has_trigger(const dd::Table *table_def);
 
->>>>>>> fbdaa4de
 /* interface for working with opaque dd::Table RAII-style */
 class Ndb_dd_table {
   class THD *const m_thd;
