--- conflicted
+++ resolved
@@ -134,12 +134,8 @@
   assert(state.m_use_count == 0);
   // Check that all participants have completed
   assert(state.m_participants.size() == count_completed_participants());
-<<<<<<< HEAD
-  // Check that the coordinator completed if it has received schema operation
-=======
   // Check that the coordinator completed all its operaion, when the schema
   // operation is received by the coordinator.
->>>>>>> db0d2341
   assert(state.m_coordinator_completed ||
          state.m_schema_obj_state != state.coord_receive_event);
 }
