--- conflicted
+++ resolved
@@ -333,6 +333,9 @@
     {"ndbinfo", "hwinfo",
      "SELECT * "
      "FROM `ndbinfo`.`ndb$hwinfo`"},
+    {"ndbinfo", "index_stats",
+     "SELECT * "
+     "FROM `ndbinfo`.`ndb$index_stats`"},
     {"ndbinfo", "locks_per_fragment",
      "SELECT name.fq_name, parent_name.fq_name AS parent_fq_name, "
      "types.type_name AS type, table_id, node_id, block_instance, "
@@ -664,60 +667,6 @@
   const char *schema_name;
   const char *lookup_table_name;
   const char *columns;
-<<<<<<< HEAD
-} lookups[] = {{"ndbinfo", "ndb$backup_id",
-                "id BIGINT UNSIGNED, "
-                "fragment INT UNSIGNED, "
-                "row_id BIGINT UNSIGNED"},
-               {
-                   "ndbinfo",
-                   "ndb$blocks",
-                   "block_number INT UNSIGNED, "
-                   "block_name VARCHAR(512)",
-               },
-               {"ndbinfo", "ndb$config_params",
-                "param_number INT UNSIGNED, "
-                "param_name VARCHAR(512), "
-                "param_description VARCHAR(512), "
-                "param_type VARCHAR(512), "
-                "param_default VARCHAR(512), "
-                "param_min VARCHAR(512), "
-                "param_max VARCHAR(512), "
-                "param_mandatory INT UNSIGNED, "
-                "param_status VARCHAR(512)"},
-               {
-                   "ndbinfo",
-                   "ndb$dblqh_tcconnect_state",
-                   "state_int_value INT UNSIGNED, "
-                   "state_name VARCHAR(256), "
-                   "state_friendly_name VARCHAR(256), "
-                   "state_description VARCHAR(256)",
-               },
-               {
-                   "ndbinfo",
-                   "ndb$dbtc_apiconnect_state",
-                   "state_int_value INT UNSIGNED, "
-                   "state_name VARCHAR(256), "
-                   "state_friendly_name VARCHAR(256), "
-                   "state_description VARCHAR(256)",
-               },
-               {
-                   "ndbinfo",
-                   "ndb$dict_obj_types",
-                   "type_id INT UNSIGNED, "
-                   "type_name VARCHAR(512)",
-               },
-               {
-                   "ndbinfo",
-                   "ndb$error_messages",
-                   "error_code INT UNSIGNED, "
-                   "error_description VARCHAR(512), "
-                   "error_status VARCHAR(512), "
-                   "error_classification VARCHAR(512)",
-               }};
-
-size_t num_lookups = sizeof(lookups) / sizeof(lookups[0]);
-=======
 } lookups[] = {
     {"ndbinfo", "blobs",
      "table_id INT UNSIGNED NOT NULL, "
@@ -881,7 +830,6 @@
 static struct obsolete_object obsolete_tables[] = {
     {"ndbinfo", "dummy_table"}  // replace this with an actual deleted table
 };
->>>>>>> fbdaa4de
 
 static int compare_names(const void *px, const void *py) {
   const Ndbinfo::Table *const *x =
