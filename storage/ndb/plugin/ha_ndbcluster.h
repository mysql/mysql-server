/*
   Copyright (c) 2000, 2022, Oracle and/or its affiliates.

   This program is free software; you can redistribute it and/or modify
   it under the terms of the GNU General Public License, version 2.0,
   as published by the Free Software Foundation.

   This program is also distributed with certain software (including
   but not limited to OpenSSL) that is licensed under separate terms,
   as designated in a particular file or component or in included license
   documentation.  The authors of MySQL hereby grant you an additional
   permission to link the program and your derivative works with the
   separately licensed software that they have included with MySQL.

   This program is distributed in the hope that it will be useful,
   but WITHOUT ANY WARRANTY; without even the implied warranty of
   MERCHANTABILITY or FITNESS FOR A PARTICULAR PURPOSE.  See the
   GNU General Public License, version 2.0, for more details.

   You should have received a copy of the GNU General Public License
   along with this program; if not, write to the Free Software
   Foundation, Inc., 51 Franklin St, Fifth Floor, Boston, MA 02110-1301  USA
*/

#ifndef SQL_HA_NDBCLUSTER_INCLUDED
#define SQL_HA_NDBCLUSTER_INCLUDED

/*
  This file defines the NDB Cluster handler: the interface between MySQL and
  NDB Cluster
*/

#include <array>

#include "sql/partitioning/partition_handler.h"
#include "storage/ndb/include/kernel/ndb_limits.h"
#include "storage/ndb/include/ndbapi/NdbApi.hpp"
#include "storage/ndb/include/ndbapi/ndbapi_limits.h"
#include "storage/ndb/plugin/ha_ndbcluster_cond.h"
#include "storage/ndb/plugin/ndb_conflict.h"
#include "storage/ndb/plugin/ndb_ndbapi_util.h"
#include "storage/ndb/plugin/ndb_share.h"
#include "storage/ndb/plugin/ndb_table_map.h"
#include "storage/ndb/plugin/ndb_thd_ndb.h"

<<<<<<< HEAD
#define NDB_HIDDEN_PRIMARY_KEY_LENGTH 8

class Ndb;             // Forward declaration
class NdbOperation;    // Forward declaration
class NdbTransaction;  // Forward declaration
class NdbRecAttr;      // Forward declaration
=======
class Ndb;
class NdbOperation;
class NdbTransaction;
class NdbRecAttr;
>>>>>>> fbdaa4de
class NdbScanOperation;
class NdbIndexScanOperation;
class NdbBlob;
class NdbIndexStat;
class NdbEventOperation;
class ha_ndbcluster_cond;
class NdbQuery;
class NdbQueryOperation;
class NdbQueryOperationTypeWrapper;
class NdbQueryParamValue;
class ndb_pushed_join;

enum NDB_INDEX_TYPE {
  UNDEFINED_INDEX = 0,
  PRIMARY_KEY_INDEX = 1,
  PRIMARY_KEY_ORDERED_INDEX = 2,
  UNIQUE_INDEX = 3,
  UNIQUE_ORDERED_INDEX = 4,
  ORDERED_INDEX = 5
};

struct NDB_INDEX_DATA {
  NDB_INDEX_TYPE type{UNDEFINED_INDEX};
  const NdbDictionary::Index *index{nullptr};
  const NdbDictionary::Index *unique_index{nullptr};

 private:
  // Map from MySQL key to NDB column order, this is necessary when the order of
  // the keys used by MySQL does not match the column order in NDB. The map
  // is only created if necessary, otherwise the default sequential column order
  // is used. The below table have both its primary key and unique key
  // specified in a different order than the table:
  //   CREATE TABLE t1 (
  //     a int, b int, c int, d int, e int,
  //     PRIMARY KEY(d,b,c),
  //     UNIQUE_KEY(e,d,c)
  //   ) engine = ndb;
  class Attrid_map {
    std::vector<unsigned char> m_ids;
    // Verify that vector's type is large enough to store "index of NDB column"
    // (currently 32 columns supported by NDB and 16 by MySQL)
    static_assert(std::numeric_limits<decltype(m_ids)::value_type>::max() >
                  NDB_MAX_NO_OF_ATTRIBUTES_IN_KEY);

   public:
    Attrid_map(const KEY *key_info, const NdbDictionary::Table *table);
    Attrid_map(const KEY *key_info, const NdbDictionary::Index *index);

    void fill_column_map(uint column_map[]) const;
  };
  const Attrid_map *attrid_map{nullptr};

 public:
  // Create Attrid_map for primary key, if required
  void create_attrid_map(const KEY *key_info,
                         const NdbDictionary::Table *table);
  // Create Attrid_map for unique key, if required
  void create_attrid_map(const KEY *key_info,
                         const NdbDictionary::Index *index);
  // Delete the Attrid_map
  void delete_attrid_map();
  // Fill column_map for given KEY
  void fill_column_map(const KEY *key_info, uint column_map[]) const;

  bool null_in_unique_index{false};
  // The keys and rows passed from MySQL Server are in different formats
  // depending on whether it's a key (using KEY_PART_INFO) or row (using Field),
  // thus different NdbRecord's need to be setup for each format.
  NdbRecord *ndb_record_key{nullptr};
  NdbRecord *ndb_unique_record_key{nullptr};
  NdbRecord *ndb_unique_record_row{nullptr};
};

<<<<<<< HEAD
#include "storage/ndb/plugin/ndb_ndbapi_util.h"
#include "storage/ndb/plugin/ndb_share.h"

struct Ndb_local_table_statistics {
  int no_uncommitted_rows_count;
  ha_rows records;
};

#include "storage/ndb/plugin/ndb_thd_ndb.h"

struct st_ndb_status {
  st_ndb_status() { memset(this, 0, sizeof(struct st_ndb_status)); }
  long cluster_node_id;
  const char *connected_host;
  long connected_port;
  long config_generation;
  long number_of_data_nodes;
  long number_of_ready_data_nodes;
  long connect_count;
  long execute_count;
  long trans_hint_count;
  long scan_count;
  long pruned_scan_count;
  long schema_locks_count;
  long sorted_scan_count;
  long pushed_queries_defined;
  long pushed_queries_dropped;
  long pushed_queries_executed;
  long pushed_reads;
  long long last_commit_epoch_server;
  long long last_commit_epoch_session;
  long long api_client_stats[Ndb::NumClientStatistics];
  const char *system_name;
};

=======
>>>>>>> fbdaa4de
int ndbcluster_commit(handlerton *, THD *thd, bool all);

class ha_ndbcluster : public handler, public Partition_handler {
  friend class ha_ndbcluster_cond;
  friend class ndb_pushed_builder_ctx;

 public:
  ha_ndbcluster(handlerton *hton, TABLE_SHARE *table);
  ~ha_ndbcluster() override;

  std::string explain_extra() const override;

  int open(const char *path, int mode, uint test_if_locked,
           const dd::Table *table_def) override;

  int close(void) override;

  int optimize(THD *thd, HA_CHECK_OPT *) override;

 private:
  int analyze_index();

 public:
  int analyze(THD *thd, HA_CHECK_OPT *) override;
  int write_row(uchar *buf) override;
  int update_row(const uchar *old_data, uchar *new_data) override;
  int delete_row(const uchar *buf) override;
  int index_init(uint index, bool sorted) override;
  int index_end() override;
  int index_read(uchar *buf, const uchar *key, uint key_len,
                 enum ha_rkey_function find_flag) override;
  int index_next(uchar *buf) override;
  int index_prev(uchar *buf) override;
  int index_first(uchar *buf) override;
  int index_last(uchar *buf) override;
  int index_next_same(uchar *buf, const uchar *key, uint keylen) override;
  int index_read_last(uchar *buf, const uchar *key, uint key_len) override;
  int rnd_init(bool scan) override;
  int rnd_end() override;
  int rnd_next(uchar *buf) override;
  int rnd_pos(uchar *buf, uchar *pos) override;
  void position(const uchar *record) override;
  int cmp_ref(const uchar *ref1, const uchar *ref2) const override;

 private:
  int read_range_first_to_buf(const key_range *start_key,
                              const key_range *end_key, bool eq_range,
                              bool sorted, uchar *buf);

 public:
  int read_range_first(const key_range *start_key, const key_range *end_key,
                       bool eq_range, bool sorted) override;
  int read_range_next() override;

  /**
   * Multi Range Read interface
   */
  int multi_range_read_init(RANGE_SEQ_IF *seq, void *seq_init_param,
                            uint n_ranges, uint mode,
                            HANDLER_BUFFER *buf) override;
  int multi_range_read_next(char **range_info) override;
  ha_rows multi_range_read_info_const(uint keyno, RANGE_SEQ_IF *seq,
                                      void *seq_init_param, uint n_ranges,
                                      uint *bufsz, uint *flags,
                                      Cost_estimate *cost) override;
  ha_rows multi_range_read_info(uint keyno, uint n_ranges, uint keys,
                                uint *bufsz, uint *flags,
                                Cost_estimate *cost) override;

  void append_create_info(String *packet) override;

  /* Get partition row type
  @param[in] table   partition table
  @param[in] part_id Id of partition for which row type to be retrieved
  @return Partition row type. */
  enum row_type get_partition_row_type(const dd::Table *table_def,
                                       uint part_id) override;

 private:
  bool choose_mrr_impl(uint keyno, uint n_ranges, ha_rows n_rows, uint *bufsz,
                       uint *flags, Cost_estimate *);

 private:
  uint first_running_range;
  uint first_range_in_batch;
  uint first_unstarted_range;

  int multi_range_start_retrievals(uint first_range);

 public:
  bool get_error_message(int error, String *buf) override;
  int records(ha_rows *num_rows) override;
  ha_rows estimate_rows_upper_bound() override { return HA_POS_ERROR; }
  int info(uint) override;
  uint32 calculate_key_hash_value(Field **field_array) override;
  bool start_read_removal(void) override;
  ha_rows end_read_removal(void) override;
  int extra(enum ha_extra_function operation) override;
  int reset() override;
  int external_lock(THD *thd, int lock_type) override;
  void unlock_row() override;
  int start_stmt(THD *thd, thr_lock_type) override;
  void update_create_info(HA_CREATE_INFO *create_info) override;

 private:
  int get_old_table_comment_items(THD *thd, bool *comment_items_shown,
                                  char *comment_str, unsigned comment_len);
  void update_comment_info(THD *thd, HA_CREATE_INFO *create_info,
                           const NdbDictionary::Table *tab);

 public:
  void print_error(int error, myf errflag) override;
  const char *table_type() const override;
  ulonglong table_flags(void) const override;
  ulong index_flags(uint idx, uint part, bool all_parts) const override;
  bool primary_key_is_clustered() const override;
  uint max_supported_keys() const override;
  uint max_supported_key_parts() const override;
  uint max_supported_key_length() const override;
  uint max_supported_key_part_length(
      HA_CREATE_INFO *create_info) const override;

  int rename_table(const char *from, const char *to,
                   const dd::Table *from_table_def,
                   dd::Table *to_table_def) override;
  int delete_table(const char *path, const dd::Table *table_def) override;
  bool upgrade_table(THD *thd, const char *db_name, const char *table_name,
                     dd::Table *dd_table) override;

  row_type get_real_row_type(const HA_CREATE_INFO *create_info) const override {
    DBUG_TRACE;
    // ROW_RORMAT=FIXED -> using FIXED
    if (create_info->row_type == ROW_TYPE_FIXED) return ROW_TYPE_FIXED;

    // All other values uses DYNAMIC
    return ROW_TYPE_DYNAMIC;
  }
  int create(const char *path, TABLE *table, HA_CREATE_INFO *info,
             dd::Table *table_def) override;
  int truncate(dd::Table *table_def) override;
  bool is_ignorable_error(int error) override {
    if (handler::is_ignorable_error(error) ||
        error == HA_ERR_NO_PARTITION_FOUND)
      return true;
    return false;
  }

  THR_LOCK_DATA **store_lock(THD *thd, THR_LOCK_DATA **to,
                             enum thr_lock_type lock_type) override;

  bool low_byte_first() const override;

  enum ha_key_alg get_default_index_algorithm() const override {
    /* NDB uses hash indexes only when explicitly requested. */
    return HA_KEY_ALG_BTREE;
  }
  bool is_index_algorithm_supported(enum ha_key_alg key_alg) const override {
    return key_alg == HA_KEY_ALG_BTREE || key_alg == HA_KEY_ALG_HASH;
  }

  double scan_time() override;
  ha_rows records_in_range(uint inx, key_range *min_key,
                           key_range *max_key) override;
  void start_bulk_insert(ha_rows rows) override;
  int end_bulk_insert() override;

  bool start_bulk_update() override;
  int bulk_update_row(const uchar *old_data, uchar *new_data,
                      uint *dup_key_found) override;
  int exec_bulk_update(uint *dup_key_found) override;
  void end_bulk_update() override;

 private:
  int ndb_update_row(const uchar *old_data, uchar *new_data,
                     int is_bulk_update);

 public:
  /*
    static member function as it needs to access private
    NdbTransaction methods
  */
  static void release_completed_operations(NdbTransaction *);

  /*
    Condition pushdown
  */

  /*
    Push condition down to the table handler.
    SYNOPSIS
      cond_push()
      cond   Condition to be pushed. The condition tree must not be
      modified by the by the caller.
      other_tbls_ok  Are other tables allowed to be referred
      from the condition terms pushed down.
    RETURN
      The 'remainder' condition that caller must use to filter out records.
      NULL means the handler will not return rows that do not match the
      passed condition.
    NOTES
    The table handler filters out rows using (pushed_cond1 AND pushed_cond2
    AND ... AND pushed_condN)
    or less restrictive condition, depending on handler's capabilities.

    handler->reset() call discard any pushed conditions.
    Calls to rnd_init/rnd_end, index_init/index_end etc do not affect
    any condition being pushed.
    The current implementation supports arbitrary AND/OR nested conditions
    with comparisons between columns and constants (including constant
    expressions and function calls) and the following comparison operators:
    =, !=, >, >=, <, <=, like, "not like", "is null", and "is not null".
    Negated conditions are supported by NOT which generate NAND/NOR groups.
  */
  const Item *cond_push(const Item *cond, bool other_tbls_ok) override;

 public:
  /**
   * Generate the ScanFilters code for the condition(s) previously
   * accepted for cond_push'ing.
   * If code generation failed, the handler will evaluate the
   * condition for every row returned from NDB.
   */
  void generate_scan_filter(NdbInterpretedCode *code,
                            NdbScanOperation::ScanOptions *options);

  /**
   * Generate a ScanFilter using both the pushed condition AND
   * add equality predicates matching the 'key' supplied as
   * arguments.
   * @return 1 if generation of the key part failed.
   */
  int generate_scan_filter_with_key(NdbInterpretedCode *code,
                                    NdbScanOperation::ScanOptions *options,
                                    const KEY *key_info,
                                    const key_range *start_key,
                                    const key_range *end_key);
  /**
   * NDB support join- and condition pushdown, so we return
   * the NDB-handlerton to signal that
   * handlerton::push_to_engine() need to be called.
   */
  const handlerton *hton_supporting_engine_pushdown() override { return ht; }

  friend int ndbcluster_push_to_engine(THD *thd, AccessPath *, JOIN *);
  friend void accept_pushed_conditions(const TABLE *table, AccessPath *filter);

 private:
  bool maybe_pushable_join(const char *&reason) const;

 public:
  uint number_of_pushed_joins() const override;
  const TABLE *member_of_pushed_join() const override;
  const TABLE *parent_of_pushed_join() const override;
  table_map tables_in_pushed_join() const override;

  int index_read_pushed(uchar *buf, const uchar *key,
                        key_part_map keypart_map) override;

  int index_next_pushed(uchar *buf) override;

  /*
   * Internal to ha_ndbcluster, used by C functions
   */
  int ndb_err(NdbTransaction *);

  enum_alter_inplace_result check_if_supported_inplace_alter(
      TABLE *altered_table, Alter_inplace_info *ha_alter_info) override;

 private:
  static bool inplace_parse_comment(NdbDictionary::Table *new_tab,
                                    const NdbDictionary::Table *old_tab,
                                    HA_CREATE_INFO *create_info, THD *thd,
                                    Ndb *ndb, const char **unsupported_reason,
                                    bool &max_rows_changed,
                                    bool *partition_balance_in_comment = NULL);

 public:
  bool prepare_inplace_alter_table(TABLE *altered_table,
                                   Alter_inplace_info *ha_alter_info,
                                   const dd::Table *old_table_def,
                                   dd::Table *new_table_def) override;

  bool inplace_alter_table(TABLE *altered_table,
                           Alter_inplace_info *ha_alter_info,
                           const dd::Table *old_table_def,
                           dd::Table *new_table_def) override;

  bool commit_inplace_alter_table(TABLE *altered_table,
                                  Alter_inplace_info *ha_alter_info,
                                  bool commit, const dd::Table *old_table_def,
                                  dd::Table *new_table_def) override;

  void notify_table_changed(Alter_inplace_info *alter_info) override;

 private:
  bool open_table_set_key_fields();
  void release_key_fields();
  void release_ndb_share();
  NDB_SHARE *open_share_before_schema_sync(THD *thd, const char *dbname,
                                           const char *tabname) const;
  void prepare_inplace__drop_index(uint index_num);

  enum_alter_inplace_result supported_inplace_field_change(Alter_inplace_info *,
                                                           Field *, Field *,
                                                           bool, bool) const;
  enum_alter_inplace_result supported_inplace_ndb_column_change(
      uint, TABLE *, Alter_inplace_info *, bool, bool) const;
  enum_alter_inplace_result supported_inplace_column_change(
      NdbDictionary::Dictionary *dict, TABLE *, uint, Field *,
      Alter_inplace_info *) const;
  enum_alter_inplace_result check_inplace_alter_supported(
      TABLE *altered_table, Alter_inplace_info *ha_alter_info);

  bool abort_inplace_alter_table(TABLE *altered_table,
                                 Alter_inplace_info *ha_alter_info);
  int prepare_conflict_detection(
      enum_conflicting_op_type op_type, const NdbRecord *key_rec,
      const NdbRecord *data_rec, const uchar *old_data, const uchar *new_data,
      const MY_BITMAP *write_set, NdbTransaction *trans,
      NdbInterpretedCode *code, NdbOperation::OperationOptions *options,
      bool &conflict_handled, bool &avoid_ndbapi_write);
  void setup_key_ref_for_ndb_record(const NdbRecord **key_rec,
                                    const uchar **key_row, const uchar *record,
                                    bool use_active_index);

  void check_read_before_write_removal();

  int prepare_inplace__add_index(THD *thd, KEY *key_info,
                                 uint num_of_keys) const;
  int create_index_in_NDB(THD *thd, const char *name, KEY *key_info,
                          const NdbDictionary::Table *ndbtab,
                          bool unique) const;
  int create_index(THD *thd, const char *name, KEY *key_info,
                   NDB_INDEX_TYPE idx_type,
                   const NdbDictionary::Table *ndbtab) const;
  // Index list management
  int create_indexes(THD *thd, TABLE *tab,
                     const NdbDictionary::Table *ndbtab) const;
  int open_indexes(NdbDictionary::Dictionary *dict);
  void release_indexes(NdbDictionary::Dictionary *dict, bool invalidate);
  int inplace__drop_index(NdbDictionary::Dictionary *dict, uint index_num);
  int open_index(NdbDictionary::Dictionary *dict, const KEY *key_info,
                 const char *key_name, uint index_no);
  int add_table_ndb_record(NdbDictionary::Dictionary *dict);
  int add_hidden_pk_ndb_record(NdbDictionary::Dictionary *dict);
  int open_index_ndb_record(NdbDictionary::Dictionary *dict,
                            const KEY *key_info, uint index_no);
  static int create_fks(THD *thd, Ndb *ndb, const char *dbname,
                        const char *tabname);
  static int copy_fk_for_offline_alter(THD *thd, Ndb *ndb, const char *dbname,
                                       const char *tabname);
  static int inplace__drop_fks(THD *thd, Ndb *ndb, const char *dbname,
                               const char *tabname);
  static int recreate_fk_for_truncate(THD *thd, Ndb *ndb, const char *dbname,
                                      const char *tabname,
                                      std::vector<NdbDictionary::ForeignKey> *);
  bool has_fk_dependency(NdbDictionary::Dictionary *dict,
                         const NdbDictionary::Column *) const;
#ifndef NDEBUG
  bool check_default_values() const;
#endif
  int get_metadata(Ndb *ndb, const char *dbname, const char *tabname,
                   const dd::Table *table_def);
  void release_metadata(NdbDictionary::Dictionary *dict,
                        bool invalidate_objects);
  NDB_INDEX_TYPE get_index_type(uint idx_no) const;
<<<<<<< HEAD
  NDB_INDEX_TYPE get_index_type_from_table(uint index_num) const;
  NDB_INDEX_TYPE get_index_type_from_key(uint index_num, KEY *key_info,
                                         bool primary) const;
=======
  NDB_INDEX_TYPE get_declared_index_type(uint index_num) const;
>>>>>>> fbdaa4de
  bool has_null_in_unique_index(uint idx_no) const;

  bool check_if_pushable(int type,  // NdbQueryOperationDef::Type,
                         uint idx = MAX_KEY) const;
  bool check_is_pushed() const;
  int create_pushed_join(const NdbQueryParamValue *keyFieldParams = NULL,
                         uint paramCnt = 0);

  int ndb_pk_update_row(THD *thd, const uchar *old_data, uchar *new_data);
  int pk_read(const uchar *key, uchar *buf, uint32 *part_id);
  int ordered_index_scan(const key_range *start_key, const key_range *end_key,
                         bool sorted, bool descending, uchar *buf,
                         part_id_range *part_spec);
  int unique_index_read(const uchar *key, uchar *buf);
  int full_table_scan(const KEY *key_info, const key_range *start_key,
                      const key_range *end_key, uchar *buf);
  int flush_bulk_insert(bool allow_batch = false);
  int ndb_write_row(uchar *record, bool primary_key_update,
                    bool batched_update);

  bool start_bulk_delete() override;
  int end_bulk_delete() override;
  int ndb_delete_row(const uchar *record, bool primary_key_update);

  int ndb_optimize_table(THD *thd, uint delay) const;

  bool peek_index_rows_check_index_fields_in_write_set(
      const KEY *key_info) const;
  bool peek_index_rows_check_ops(NdbTransaction *trans,
                                 const NdbOperation *first,
                                 const NdbOperation *last);

  enum NDB_WRITE_OP { NDB_INSERT = 0, NDB_UPDATE = 1, NDB_PK_UPDATE = 2 };

  int peek_indexed_rows(const uchar *record, NDB_WRITE_OP write_op);
  int scan_handle_lock_tuple(NdbScanOperation *scanOp, NdbTransaction *trans);
  int fetch_next(NdbScanOperation *op);
  int fetch_next_pushed();
  int set_auto_inc(Ndb *ndb, Field *field);
  int set_auto_inc_val(Ndb *ndb, Uint64 value) const;
  int next_result(uchar *buf);
  int close_scan();
  int unpack_record(uchar *dst_row, const uchar *src_row);
  int unpack_record_and_set_generated_fields(uchar *dst_row,
                                             const uchar *src_row);

  const NdbDictionary::Column *get_hidden_key_column() {
    return m_table->getColumn(m_table_map->get_hidden_key_column());
  }
  const NdbDictionary::Column *get_partition_id_column() {
    return m_table->getColumn(m_table_map->get_partition_id_column());
  }

<<<<<<< HEAD
  uchar *get_buffer(Thd_ndb *thd_ndb, uint size);
  uchar *copy_row_to_buffer(Thd_ndb *thd_ndb, const uchar *record);
=======
  static int get_ndb_blobs_value_hook(NdbBlob *ndb_blob, void *arg);
>>>>>>> fbdaa4de

  int get_blob_values(const NdbOperation *ndb_op, uchar *dst_record,
                      const MY_BITMAP *bitmap);
  int set_blob_values(const NdbOperation *ndb_op, ptrdiff_t row_offset,
<<<<<<< HEAD
                      const MY_BITMAP *bitmap, uint *set_count, bool batch);
  friend int g_get_ndb_blobs_value(NdbBlob *ndb_blob, void *arg);
=======
                      const MY_BITMAP *bitmap, uint *set_count,
                      bool batch) const;
>>>>>>> fbdaa4de
  void release_blobs_buffer();
  Uint32 setup_get_hidden_fields(NdbOperation::GetValueSpec gets[2]);
  void get_hidden_fields_keyop(NdbOperation::OperationOptions *options,
                               NdbOperation::GetValueSpec gets[2]);
  void get_hidden_fields_scan(NdbScanOperation::ScanOptions *options,
                              NdbOperation::GetValueSpec gets[2]);
  void get_read_set(bool use_cursor, uint idx);

<<<<<<< HEAD
  void eventSetAnyValue(THD *thd,
                        NdbOperation::OperationOptions *options) const;
  bool check_index_fields_in_write_set(uint keyno);

=======
>>>>>>> fbdaa4de
  int log_exclusive_read(const NdbRecord *key_rec, const uchar *key, uchar *buf,
                         Uint32 *ppartition_id);
  int scan_log_exclusive_read(NdbScanOperation *, NdbTransaction *);
  const NdbOperation *pk_unique_index_read_key(uint idx, const uchar *key,
                                               uchar *buf,
                                               NdbOperation::LockMode lm,
                                               Uint32 *ppartition_id);
  int pk_unique_index_read_key_pushed(uint idx, const uchar *key);

  int read_multi_range_fetch_next();

  int primary_key_cmp(const uchar *old_row, const uchar *new_row);

  void get_auto_increment(ulonglong offset, ulonglong increment,
                          ulonglong number_of_desired_values,
                          ulonglong *first_value,
                          ulonglong *nb_reserved_values) override;
  bool uses_blob_value(const MY_BITMAP *bitmap) const;

  int check_ndb_connection(THD *thd) const;

  void set_rec_per_key();
  void no_uncommitted_rows_execute_failure();
  void no_uncommitted_rows_update(int);

  /* Ordered index statistics v4 */
  int ndb_index_stat_query(uint inx, const key_range *min_key,
                           const key_range *max_key, NdbIndexStat::Stat &stat,
                           int from);
  int ndb_index_stat_get_rir(uint inx, key_range *min_key, key_range *max_key,
                             ha_rows *rows_out);
  int ndb_index_stat_set_rpk(uint inx);
  int ndb_index_stat_analyze(uint *inx_list, uint inx_count);

  NdbTransaction *start_transaction_part_id(uint32 part_id, int &error);
  inline NdbTransaction *get_transaction_part_id(uint32 part_id, int &error) {
    if (m_thd_ndb->trans) return m_thd_ndb->trans;
    return start_transaction_part_id(part_id, error);
  }

  NdbTransaction *start_transaction(int &error);
  inline NdbTransaction *get_transaction(int &error) {
    if (m_thd_ndb->trans) return m_thd_ndb->trans;
    return start_transaction(error);
  }

  NdbTransaction *start_transaction_row(const NdbRecord *ndb_record,
                                        const uchar *record, int &error);
  NdbTransaction *start_transaction_key(uint index_num, const uchar *key_data,
                                        int &error);

  friend int ndbcluster_commit(handlerton *, THD *thd, bool all);
  int start_statement(THD *thd, Thd_ndb *thd_ndb, uint table_count);
  int init_handler_for_statement(THD *thd);
  /*
    Implementing Partition_handler API.
  */
  Partition_handler *get_partition_handler() override {
    return static_cast<Partition_handler *>(this);
  }
  uint alter_flags(uint flags) const override;
  void get_dynamic_partition_info(ha_statistics *stat_info,
                                  ha_checksum *checksum, uint part_id) override;
  int get_default_num_partitions(HA_CREATE_INFO *info) override;
  bool get_num_parts(const char *name, uint *num_parts) override;
  void set_auto_partitions(partition_info *part_info) override;
  void set_part_info(partition_info *part_info, bool early) override;
  /* End of Partition_handler API */

  Thd_ndb *m_thd_ndb;
  NdbScanOperation *m_active_cursor;
  // NDB table definition
  const NdbDictionary::Table *m_table{nullptr};
  // Mapping from MySQL table to NDB table
  Ndb_table_map *m_table_map{nullptr};
  /*
    Normal NdbRecord for accessing rows, with all fields including hidden
    fields (hidden primary key, user-defined partitioning function value).
  */
  NdbRecord *m_ndb_record;
  /* NdbRecord for accessing tuple by hidden Uint64 primary key. */
  NdbRecord *m_ndb_hidden_key_record;

  /* Bitmap used for NdbRecord operation column mask. */
  MY_BITMAP m_bitmap;
  my_bitmap_map
      m_bitmap_buf[(NDB_MAX_ATTRIBUTES_IN_TABLE + 8 * sizeof(my_bitmap_map) -
                    1) /
                   (8 * sizeof(my_bitmap_map))];  // Buffer for m_bitmap
  /* Bitmap with bit set for all primary key columns. */
  MY_BITMAP *m_pk_bitmap_p;
  my_bitmap_map
      m_pk_bitmap_buf[(NDB_MAX_ATTRIBUTES_IN_TABLE + 8 * sizeof(my_bitmap_map) -
                       1) /
                      (8 * sizeof(my_bitmap_map))];  // Buffer for m_pk_bitmap
  struct Ndb_local_table_statistics *m_table_info;
  struct Ndb_local_table_statistics m_table_info_instance;
  THR_LOCK_DATA m_lock;
  bool m_lock_tuple;
  NDB_SHARE *m_share{nullptr};

  std::array<NDB_INDEX_DATA, MAX_INDEXES> m_index;
  // Cached metadata variable, indicating if the open table have any unique
  // indexes. Used as a quick optimization to avoid looping the list of indexes.
  bool m_has_unique_index{false};

  /*
    Pointer to row returned from scan nextResult().
  */
  union {
    const char *_m_next_row;
    const uchar *m_next_row;
  };
  /* For read_multi_range scans, the get_range_no() of current row. */
  int m_current_range_no;
  /* For multi range read, return from last mrr_funcs.next() call. */
  int m_range_res;
  MY_BITMAP **m_key_fields;
  // NdbRecAttr has no reference to blob
  NdbValue m_value[NDB_MAX_ATTRIBUTES_IN_TABLE];
  Uint64 m_ref;
  partition_info *m_part_info;
  uint32 m_part_id;
  bool m_user_defined_partitioning;
  bool m_use_partition_pruning;
  bool m_sorted;
  bool m_use_write;
  bool m_ignore_dup_key;
  bool m_ignore_no_key;
  bool m_read_before_write_removal_possible;
  bool m_read_before_write_removal_used;
  ha_rows m_rows_updated;
  ha_rows m_rows_deleted;
  ha_rows m_rows_to_insert;  // TODO: merge it with
                             // handler::estimation_rows_to_insert?
  ha_rows m_rows_inserted;
  bool m_delete_cannot_batch;
  bool m_update_cannot_batch;
  // Approximate number of bytes that need to be sent to NDB when updating a row
  // of this table, used for determining when batch should be flushed.
  uint m_bytes_per_write;
  bool m_skip_auto_increment;
  bool m_slow_path;
  bool m_is_bulk_delete;

  /* State for setActiveHook() callback for reading blob data. */
  uint m_blob_counter;
  uint m_blob_expected_count_per_row;
  uchar *m_blob_destination_record;
  Uint64 m_blobs_row_total_size; /* Bytes needed for all blobs in current row */

  // memory for blobs in one tuple
  uchar *m_blobs_buffer;
  Uint64 m_blobs_buffer_size;
  uint m_dupkey;
  // set from thread variables at external lock
  ha_rows m_autoincrement_prefetch;

  // Joins pushed to NDB.
  const ndb_pushed_join
      *m_pushed_join_member;         // Pushed join def. I am member of
  int m_pushed_join_operation;       // Op. id. in above pushed join
  static const int PUSHED_ROOT = 0;  // Op. id. if I'm root

  bool m_disable_pushed_join;             // Pushed execution allowed?
  NdbQuery *m_active_query;               // Pushed query instance executing
  NdbQueryOperation *m_pushed_operation;  // Pushed operation instance

  /* In case we failed to push a 'pushed_cond', the handler will evaluate it */
  ha_ndbcluster_cond m_cond;
  bool m_disable_multi_read;
  uchar *m_multi_range_result_ptr;
  NdbIndexScanOperation *m_multi_cursor;

  int update_stats(THD *thd, bool do_read_stat, uint part_id = ~(uint)0);
  int add_handler_to_open_tables(THD *, Thd_ndb *, ha_ndbcluster *handler);
};

<<<<<<< HEAD
// Global handler synchronization
extern mysql_cond_t ndbcluster_cond;

extern int ndb_setup_complete;

static const int NDB_INVALID_SCHEMA_OBJECT = 241;

=======
>>>>>>> fbdaa4de
int ndb_to_mysql_error(const NdbError *ndberr);

#endif<|MERGE_RESOLUTION|>--- conflicted
+++ resolved
@@ -37,25 +37,18 @@
 #include "storage/ndb/include/ndbapi/NdbApi.hpp"
 #include "storage/ndb/include/ndbapi/ndbapi_limits.h"
 #include "storage/ndb/plugin/ha_ndbcluster_cond.h"
+#include "storage/ndb/plugin/ndb_bitmap.h"
+#include "storage/ndb/plugin/ndb_blobs_buffer.h"
 #include "storage/ndb/plugin/ndb_conflict.h"
 #include "storage/ndb/plugin/ndb_ndbapi_util.h"
 #include "storage/ndb/plugin/ndb_share.h"
 #include "storage/ndb/plugin/ndb_table_map.h"
 #include "storage/ndb/plugin/ndb_thd_ndb.h"
 
-<<<<<<< HEAD
-#define NDB_HIDDEN_PRIMARY_KEY_LENGTH 8
-
-class Ndb;             // Forward declaration
-class NdbOperation;    // Forward declaration
-class NdbTransaction;  // Forward declaration
-class NdbRecAttr;      // Forward declaration
-=======
 class Ndb;
 class NdbOperation;
 class NdbTransaction;
 class NdbRecAttr;
->>>>>>> fbdaa4de
 class NdbScanOperation;
 class NdbIndexScanOperation;
 class NdbBlob;
@@ -129,44 +122,6 @@
   NdbRecord *ndb_unique_record_row{nullptr};
 };
 
-<<<<<<< HEAD
-#include "storage/ndb/plugin/ndb_ndbapi_util.h"
-#include "storage/ndb/plugin/ndb_share.h"
-
-struct Ndb_local_table_statistics {
-  int no_uncommitted_rows_count;
-  ha_rows records;
-};
-
-#include "storage/ndb/plugin/ndb_thd_ndb.h"
-
-struct st_ndb_status {
-  st_ndb_status() { memset(this, 0, sizeof(struct st_ndb_status)); }
-  long cluster_node_id;
-  const char *connected_host;
-  long connected_port;
-  long config_generation;
-  long number_of_data_nodes;
-  long number_of_ready_data_nodes;
-  long connect_count;
-  long execute_count;
-  long trans_hint_count;
-  long scan_count;
-  long pruned_scan_count;
-  long schema_locks_count;
-  long sorted_scan_count;
-  long pushed_queries_defined;
-  long pushed_queries_dropped;
-  long pushed_queries_executed;
-  long pushed_reads;
-  long long last_commit_epoch_server;
-  long long last_commit_epoch_session;
-  long long api_client_stats[Ndb::NumClientStatistics];
-  const char *system_name;
-};
-
-=======
->>>>>>> fbdaa4de
 int ndbcluster_commit(handlerton *, THD *thd, bool all);
 
 class ha_ndbcluster : public handler, public Partition_handler {
@@ -328,6 +283,11 @@
   }
 
   double scan_time() override;
+
+  double read_time(uint index, uint ranges, ha_rows rows) override;
+  double page_read_cost(uint index, double rows) override;
+  double worst_seek_times(double reads) override;
+
   ha_rows records_in_range(uint inx, key_range *min_key,
                            key_range *max_key) override;
   void start_bulk_insert(ha_rows rows) override;
@@ -344,12 +304,6 @@
                      int is_bulk_update);
 
  public:
-  /*
-    static member function as it needs to access private
-    NdbTransaction methods
-  */
-  static void release_completed_operations(NdbTransaction *);
-
   /*
     Condition pushdown
   */
@@ -360,8 +314,6 @@
       cond_push()
       cond   Condition to be pushed. The condition tree must not be
       modified by the by the caller.
-      other_tbls_ok  Are other tables allowed to be referred
-      from the condition terms pushed down.
     RETURN
       The 'remainder' condition that caller must use to filter out records.
       NULL means the handler will not return rows that do not match the
@@ -380,7 +332,7 @@
     =, !=, >, >=, <, <=, like, "not like", "is null", and "is not null".
     Negated conditions are supported by NOT which generate NAND/NOR groups.
   */
-  const Item *cond_push(const Item *cond, bool other_tbls_ok) override;
+  const Item *cond_push(const Item *cond) override;
 
  public:
   /**
@@ -496,10 +448,10 @@
 
   int prepare_inplace__add_index(THD *thd, KEY *key_info,
                                  uint num_of_keys) const;
-  int create_index_in_NDB(THD *thd, const char *name, KEY *key_info,
+  int create_index_in_NDB(THD *thd, const char *name, const KEY *key_info,
                           const NdbDictionary::Table *ndbtab,
                           bool unique) const;
-  int create_index(THD *thd, const char *name, KEY *key_info,
+  int create_index(THD *thd, const char *name, const KEY *key_info,
                    NDB_INDEX_TYPE idx_type,
                    const NdbDictionary::Table *ndbtab) const;
   // Index list management
@@ -533,13 +485,7 @@
   void release_metadata(NdbDictionary::Dictionary *dict,
                         bool invalidate_objects);
   NDB_INDEX_TYPE get_index_type(uint idx_no) const;
-<<<<<<< HEAD
-  NDB_INDEX_TYPE get_index_type_from_table(uint index_num) const;
-  NDB_INDEX_TYPE get_index_type_from_key(uint index_num, KEY *key_info,
-                                         bool primary) const;
-=======
   NDB_INDEX_TYPE get_declared_index_type(uint index_num) const;
->>>>>>> fbdaa4de
   bool has_null_in_unique_index(uint idx_no) const;
 
   bool check_if_pushable(int type,  // NdbQueryOperationDef::Type,
@@ -593,23 +539,13 @@
     return m_table->getColumn(m_table_map->get_partition_id_column());
   }
 
-<<<<<<< HEAD
-  uchar *get_buffer(Thd_ndb *thd_ndb, uint size);
-  uchar *copy_row_to_buffer(Thd_ndb *thd_ndb, const uchar *record);
-=======
   static int get_ndb_blobs_value_hook(NdbBlob *ndb_blob, void *arg);
->>>>>>> fbdaa4de
 
   int get_blob_values(const NdbOperation *ndb_op, uchar *dst_record,
                       const MY_BITMAP *bitmap);
   int set_blob_values(const NdbOperation *ndb_op, ptrdiff_t row_offset,
-<<<<<<< HEAD
-                      const MY_BITMAP *bitmap, uint *set_count, bool batch);
-  friend int g_get_ndb_blobs_value(NdbBlob *ndb_blob, void *arg);
-=======
                       const MY_BITMAP *bitmap, uint *set_count,
                       bool batch) const;
->>>>>>> fbdaa4de
   void release_blobs_buffer();
   Uint32 setup_get_hidden_fields(NdbOperation::GetValueSpec gets[2]);
   void get_hidden_fields_keyop(NdbOperation::OperationOptions *options,
@@ -618,13 +554,6 @@
                               NdbOperation::GetValueSpec gets[2]);
   void get_read_set(bool use_cursor, uint idx);
 
-<<<<<<< HEAD
-  void eventSetAnyValue(THD *thd,
-                        NdbOperation::OperationOptions *options) const;
-  bool check_index_fields_in_write_set(uint keyno);
-
-=======
->>>>>>> fbdaa4de
   int log_exclusive_read(const NdbRecord *key_rec, const uchar *key, uchar *buf,
                          Uint32 *ppartition_id);
   int scan_log_exclusive_read(NdbScanOperation *, NdbTransaction *);
@@ -646,9 +575,7 @@
 
   int check_ndb_connection(THD *thd) const;
 
-  void set_rec_per_key();
-  void no_uncommitted_rows_execute_failure();
-  void no_uncommitted_rows_update(int);
+  void set_rec_per_key(THD *thd);
 
   /* Ordered index statistics v4 */
   int ndb_index_stat_query(uint inx, const key_range *min_key,
@@ -677,8 +604,8 @@
                                         int &error);
 
   friend int ndbcluster_commit(handlerton *, THD *thd, bool all);
+
   int start_statement(THD *thd, Thd_ndb *thd_ndb, uint table_count);
-  int init_handler_for_statement(THD *thd);
   /*
     Implementing Partition_handler API.
   */
@@ -710,18 +637,17 @@
 
   /* Bitmap used for NdbRecord operation column mask. */
   MY_BITMAP m_bitmap;
-  my_bitmap_map
-      m_bitmap_buf[(NDB_MAX_ATTRIBUTES_IN_TABLE + 8 * sizeof(my_bitmap_map) -
-                    1) /
-                   (8 * sizeof(my_bitmap_map))];  // Buffer for m_bitmap
-  /* Bitmap with bit set for all primary key columns. */
+  Ndb_bitmap_buf<NDB_MAX_ATTRIBUTES_IN_TABLE> m_bitmap_buf;
+
+  // Pointer to bitmap for the primary key columns (the actual bitmap is in
+  // m_key_fields array that have one bitmap for each index of the table)
   MY_BITMAP *m_pk_bitmap_p;
-  my_bitmap_map
-      m_pk_bitmap_buf[(NDB_MAX_ATTRIBUTES_IN_TABLE + 8 * sizeof(my_bitmap_map) -
-                       1) /
-                      (8 * sizeof(my_bitmap_map))];  // Buffer for m_pk_bitmap
-  struct Ndb_local_table_statistics *m_table_info;
-  struct Ndb_local_table_statistics m_table_info_instance;
+  // Since all NDB table have primary key, the bitmap buffer is preallocated
+  Ndb_bitmap_buf<NDB_MAX_ATTRIBUTES_IN_TABLE> m_pk_bitmap_buf;
+
+  // Pointer to table stats for transaction
+  Thd_ndb::Trans_tables::Stats *m_trans_table_stats{nullptr};
+
   THR_LOCK_DATA m_lock;
   bool m_lock_tuple;
   NDB_SHARE *m_share{nullptr};
@@ -760,15 +686,27 @@
   ha_rows m_rows_deleted;
   ha_rows m_rows_to_insert;  // TODO: merge it with
                              // handler::estimation_rows_to_insert?
-  ha_rows m_rows_inserted;
   bool m_delete_cannot_batch;
   bool m_update_cannot_batch;
   // Approximate number of bytes that need to be sent to NDB when updating a row
   // of this table, used for determining when batch should be flushed.
   uint m_bytes_per_write;
   bool m_skip_auto_increment;
-  bool m_slow_path;
   bool m_is_bulk_delete;
+
+  class Copying_alter {
+    Uint64 m_saved_commit_count;
+
+   public:
+    // Save the commit count for source table during copying ALTER,
+    // returns false on success and true on error
+    bool save_commit_count(Thd_ndb *thd_ndb,
+                           const NdbDictionary::Table *ndbtab);
+    // Check commit count for source table during copying ALTER,
+    // returns false on success and true on error
+    bool check_saved_commit_count(Thd_ndb *thd_ndb,
+                                  const NdbDictionary::Table *ndbtab) const;
+  } copying_alter;
 
   /* State for setActiveHook() callback for reading blob data. */
   uint m_blob_counter;
@@ -776,9 +714,8 @@
   uchar *m_blob_destination_record;
   Uint64 m_blobs_row_total_size; /* Bytes needed for all blobs in current row */
 
-  // memory for blobs in one tuple
-  uchar *m_blobs_buffer;
-  Uint64 m_blobs_buffer_size;
+  Ndb_blobs_buffer m_blobs_buffer;
+
   uint m_dupkey;
   // set from thread variables at external lock
   ha_rows m_autoincrement_prefetch;
@@ -799,20 +736,9 @@
   uchar *m_multi_range_result_ptr;
   NdbIndexScanOperation *m_multi_cursor;
 
-  int update_stats(THD *thd, bool do_read_stat, uint part_id = ~(uint)0);
-  int add_handler_to_open_tables(THD *, Thd_ndb *, ha_ndbcluster *handler);
+  int update_stats(THD *thd, bool do_read_stat);
 };
 
-<<<<<<< HEAD
-// Global handler synchronization
-extern mysql_cond_t ndbcluster_cond;
-
-extern int ndb_setup_complete;
-
-static const int NDB_INVALID_SCHEMA_OBJECT = 241;
-
-=======
->>>>>>> fbdaa4de
 int ndb_to_mysql_error(const NdbError *ndberr);
 
 #endif