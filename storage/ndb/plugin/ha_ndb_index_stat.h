/*
   Copyright (c) 2011, 2022, Oracle and/or its affiliates.

   This program is free software; you can redistribute it and/or modify
   it under the terms of the GNU General Public License, version 2.0,
   as published by the Free Software Foundation.

   This program is also distributed with certain software (including
   but not limited to OpenSSL) that is licensed under separate terms,
   as designated in a particular file or component or in included license
   documentation.  The authors of MySQL hereby grant you an additional
   permission to link the program and your derivative works with the
   separately licensed software that they have included with MySQL.

   This program is distributed in the hope that it will be useful,
   but WITHOUT ANY WARRANTY; without even the implied warranty of
   MERCHANTABILITY or FITNESS FOR A PARTICULAR PURPOSE.  See the
   GNU General Public License, version 2.0, for more details.

   You should have received a copy of the GNU General Public License
   along with this program; if not, write to the Free Software
   Foundation, Inc., 51 Franklin St, Fifth Floor, Boston, MA 02110-1301  USA
*/

#ifndef HA_NDB_INDEX_STAT_H
#define HA_NDB_INDEX_STAT_H

#include <mysql/psi/mysql_thread.h>

#include "storage/ndb/plugin/ndb_component.h"

struct NDB_SHARE;
class Ndb_cluster_connection;
struct SHOW_VAR;
struct SYS_VAR;

class Ndb_index_stat_thread : public Ndb_component {
  // Someone is waiting for stats
  bool client_waiting;
  mysql_mutex_t LOCK_client_waiting;
  mysql_cond_t COND_client_waiting;

 public:
  Ndb_index_stat_thread();
  ~Ndb_index_stat_thread() override;

  /*
    protect stats entry lists where needed
    protect and signal changes in stats entries
  */
  mysql_mutex_t stat_mutex;
  mysql_cond_t stat_cond;

  // Wake thread up to fetch stats or do other stuff
  void wakeup();

  /* are we setup */
  bool is_setup_complete();

 private:
  int do_init() override;
  void do_run() override;
  int do_deinit() override;
  // Wakeup for stop
  void do_wakeup() override;

<<<<<<< HEAD
  int check_or_create_systables(struct Ndb_index_stat_proc &pr);
  int check_or_create_sysevents(struct Ndb_index_stat_proc &pr);
  void drop_ndb(struct Ndb_index_stat_proc &pr);
  int start_listener(struct Ndb_index_stat_proc &pr);
  int create_ndb(struct Ndb_index_stat_proc &pr,
                 Ndb_cluster_connection *connection);
  void stop_listener(struct Ndb_index_stat_proc &pr);
=======
  int check_systables(const Ndb_index_stat_proc &pr) const;
  int check_sysevents(const Ndb_index_stat_proc &pr) const;
  void drop_ndb(Ndb_index_stat_proc *const pr) const;
  int start_listener(const Ndb_index_stat_proc &pr) const;
  int create_ndb(Ndb_index_stat_proc *const pr,
                 Ndb_cluster_connection *const connection) const;
  void stop_listener(const Ndb_index_stat_proc &pr) const;
>>>>>>> fbdaa4de
};

/* free entries from share or at end */
void ndb_index_stat_free(NDB_SHARE *, int index_id, int index_version);
void ndb_index_stat_free(NDB_SHARE *);
void ndb_index_stat_end();

/**
  show_ndb_status_index_stat

  Called as part of SHOW STATUS or performance_schema
  queries. Returns info about ndb index stat related status variables.
*/

int show_ndb_status_index_stat(THD *thd, SHOW_VAR *var, char *buff);

// Check and update functions for  --ndb-index-stat-option=
int ndb_index_stat_option_check(THD *, SYS_VAR *, void *save,
                                struct st_mysql_value *value);
void ndb_index_stat_option_update(THD *, SYS_VAR *, void *var_ptr,
                                  const void *save);
// Storage for --ndb-index-stat-option=
extern char ndb_index_stat_option_buf[];

#endif<|MERGE_RESOLUTION|>--- conflicted
+++ resolved
@@ -33,6 +33,7 @@
 class Ndb_cluster_connection;
 struct SHOW_VAR;
 struct SYS_VAR;
+struct Ndb_index_stat_proc;
 
 class Ndb_index_stat_thread : public Ndb_component {
   // Someone is waiting for stats
@@ -64,15 +65,6 @@
   // Wakeup for stop
   void do_wakeup() override;
 
-<<<<<<< HEAD
-  int check_or_create_systables(struct Ndb_index_stat_proc &pr);
-  int check_or_create_sysevents(struct Ndb_index_stat_proc &pr);
-  void drop_ndb(struct Ndb_index_stat_proc &pr);
-  int start_listener(struct Ndb_index_stat_proc &pr);
-  int create_ndb(struct Ndb_index_stat_proc &pr,
-                 Ndb_cluster_connection *connection);
-  void stop_listener(struct Ndb_index_stat_proc &pr);
-=======
   int check_systables(const Ndb_index_stat_proc &pr) const;
   int check_sysevents(const Ndb_index_stat_proc &pr) const;
   void drop_ndb(Ndb_index_stat_proc *const pr) const;
@@ -80,7 +72,6 @@
   int create_ndb(Ndb_index_stat_proc *const pr,
                  Ndb_cluster_connection *const connection) const;
   void stop_listener(const Ndb_index_stat_proc &pr) const;
->>>>>>> fbdaa4de
 };
 
 /* free entries from share or at end */
