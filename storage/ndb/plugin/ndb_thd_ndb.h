--- conflicted
+++ resolved
@@ -27,8 +27,8 @@
 
 #include "map_helpers.h"
 #include "storage/ndb/plugin/ndb_share.h"
-
-struct THD_NDB_SHARE;
+#include "storage/ndb/plugin/ndb_thd.h"
+
 class THD;
 
 /*
@@ -49,17 +49,61 @@
   static Thd_ndb *seize(THD *);
   static void release(Thd_ndb *thd_ndb);
 
-  void init_open_tables();
+  // Keeps track of stats for tables taking part in transaction
+  class Trans_tables {
+   public:
+    struct Stats {
+     private:
+      static constexpr uint64_t INVALID_TABLE_ROWS = ~0;
+
+     public:
+      int uncommitted_rows{0};
+      uint64_t table_rows{INVALID_TABLE_ROWS};
+
+      // Check if stats are invalid, i.e has never been updated with number of
+      // rows in the table (from NDB or other (potentially cached) source)
+      bool invalid() const { return table_rows == INVALID_TABLE_ROWS; }
+
+      void update_uncommitted_rows(int changed_rows) {
+        DBUG_TRACE;
+        uncommitted_rows += changed_rows;
+        DBUG_PRINT("info", ("changed_rows: %d -> new value: %d", changed_rows,
+                            uncommitted_rows));
+      }
+    };
+    void clear();
+    Stats *register_stats(NDB_SHARE *share);
+    void reset_stats();
+    void update_cached_stats_with_committed();
+
+   private:
+    std::unordered_map<NDB_SHARE *, Stats> m_map;
+    void dbug_print_elem(const std::pair<NDB_SHARE *, Stats> &elem,
+                         bool check_reset) const;
+    void dbug_print(bool check_reset = false) const;
+  } trans_tables;
 
   class Ndb_cluster_connection *connection;
   class Ndb *ndb;
   class ha_ndbcluster *m_handler;
-  uint lock_count;
-  uint start_stmt_count;
+
+  // Reference counter for external_lock() calls. The counter controls that
+  // the handlerton is registered as being part of the MySQL transaction only at
+  // the first external_lock() call (when the counter is zero). Also the counter
+  // controls that any started NDB transaction is closed when external_lock(..,
+  // F_UNLOCK) is called for the last time (i.e when the counter is back to zero
+  // again).
+  uint external_lock_count{0};
+
+  // Reference counter for start_stmt() calls. The counter controls that the
+  // handlerton is registered as being part of the MySQL transaction at the
+  // first start_stmt() call (when the counter is zero). When MySQL
+  // ends the transaction by calling either ndbcluster_commit() or
+  // ndbcluster_rollback(), the counter is then reset back to zero.
+  uint start_stmt_count{0};
+
   uint save_point_count;
   class NdbTransaction *trans;
-  bool m_error;
-  bool m_slow_path;
   bool m_force_send;
 
   enum Options {
@@ -129,7 +173,7 @@
     TRANS_INJECTED_APPLY_STATUS = 1 << 0,
 
     /*
-       Indicator that no looging is performd by this MySQL Server ans thus
+       Indicates that no logging is performed by this MySQL Server and thus
        the anyvalue should have the nologging bit turned on
     */
     TRANS_NO_LOGGING = 1 << 1,
@@ -151,10 +195,6 @@
   // Start of transaction check, to automatically detect which
   // trans options should be enabled
   void transaction_checks(void);
-<<<<<<< HEAD
-  malloc_unordered_map<const void *, THD_NDB_SHARE *> open_tables{
-      PSI_INSTRUMENT_ME};
-=======
 
  private:
   // Threshold for when to flush a batch. Configured from @@ndb_batch_size or
@@ -178,7 +218,6 @@
   // with this size, subsequent blocks will be 50% larger each time.
   static constexpr size_t BATCH_MEM_ROOT_BLOCK_SIZE = 8192;
 
->>>>>>> fbdaa4de
   /*
     Memroot used for batched execution, it contains rows as well as
     other control structures that need to be kept alive until next execute().
@@ -275,6 +314,9 @@
   void increment_hinted_trans_count() { m_hinted_trans_count++; }
   uint hinted_trans_count() const { return m_hinted_trans_count; }
 
+  // Number of times that table stats has been fetched from NDB
+  uint m_fetch_table_stats{0};
+
   NdbTransaction *global_schema_lock_trans;
   uint global_schema_lock_count;
   uint global_schema_lock_error;
@@ -294,6 +336,8 @@
 
   const THD *get_thd() const { return m_thd; }
 
+  int sql_command() const { return thd_sql_command(m_thd); }
+
   /*
     @brief Push a warning message onto THD's condition stack.
            Using default error code.
