/*
   Copyright (c) 2003, 2022, Oracle and/or its affiliates.

   This program is free software; you can redistribute it and/or modify
   it under the terms of the GNU General Public License, version 2.0,
   as published by the Free Software Foundation.

   This program is also distributed with certain software (including
   but not limited to OpenSSL) that is licensed under separate terms,
   as designated in a particular file or component or in included license
   documentation.  The authors of MySQL hereby grant you an additional
   permission to link the program and your derivative works with the
   separately licensed software that they have included with MySQL.

   This program is distributed in the hope that it will be useful,
   but WITHOUT ANY WARRANTY; without even the implied warranty of
   MERCHANTABILITY or FITNESS FOR A PARTICULAR PURPOSE.  See the
   GNU General Public License, version 2.0, for more details.

   You should have received a copy of the GNU General Public License
   along with this program; if not, write to the Free Software
   Foundation, Inc., 51 Franklin St, Fifth Floor, Boston, MA 02110-1301  USA
*/

#ifndef atrt_config_hpp
#define atrt_config_hpp

<<<<<<< HEAD
=======
#include "util/require.h"
#include <time.h>

>>>>>>> fbdaa4de
#include <NDBT_ReturnCodes.h>
#include <mgmapi.h>
#include <my_default.h>
#include <my_dir.h>
#include <my_getopt.h>
#include <my_sys.h>
#include <mysql.h>
#include <ndb_global.h>
#include <BaseString.hpp>
#include <CpcClient.hpp>
#include <Logger.hpp>
#include <NdbAutoPtr.hpp>
#include <Properties.hpp>
#include <Vector.hpp>
#include <string>
#include "test_execution_resources.hpp"


enum ErrorCodes {
  ERR_OK = 0,
  ERR_CRITICAL = 10,
  ERR_NDB_FAILED = 101,
  ERR_SERVERS_FAILED = 102,
  ERR_MAX_TIME_ELAPSED = 103,
  ERR_COMMAND_FAILED = 104,
  ERR_FAILED_TO_START = 105,
  ERR_NDB_AND_SERVERS_FAILED = 106,
  ERR_CORRUPT_TESTCASE = 107,
  ERR_TEST_FAILED = NDBT_FAILED << 8,
  ERR_TEST_SKIPPED = NDBT_SKIPPED << 8
};

enum AtrtExitCodes {
  TESTSUITE_SUCCESS = 0,
  TESTSUITE_FAILURES = 1,
  ATRT_FAILURE = 2
};

struct TestResult {
  int testruns;
  time_t elapsed;
  int result;
};

enum FailureMode : long {
  Restart,
  Abort,
  Skip,
  Continue
};

enum RestartMode : long {
  None,
  Before,
  After,
  Both,
};

namespace coverage {
enum Coverage : long { None, Testcase, Testsuite };
};

enum CoverageTools : long { Lcov, Fastcov };

struct atrt_host {
  unsigned m_index;
  BaseString m_user;
  BaseString m_basedir;
  BaseString m_hostname;
  SimpleCpcClient* m_cpcd;
  Vector<struct atrt_process*> m_processes;
};

struct atrt_options {
  enum Feature { AO_REPLICATION = 1, AO_NDBCLUSTER = 2 };

  int m_features;
  Properties m_loaded;
  Properties m_generated;
};

struct atrt_process {
  unsigned m_index;
  BaseString m_name;
  unsigned int m_procno;

  struct atrt_host* m_host;
  struct atrt_cluster* m_cluster;

  enum Type {
    AP_ALL = 255,
    AP_NDBD = 1,
    AP_NDB_API = 2,
    AP_NDB_MGMD = 4,
    AP_MYSQLD = 16,
    AP_CLIENT = 32,
    AP_CUSTOM = 64,
    AP_CLUSTER = 256  // Used for options parsing for "cluster" options
  } m_type;

  SimpleCpcClient::Process m_proc;
  bool m_atrt_stopped;

  NdbMgmHandle m_ndb_mgm_handle;    // if type == ndb_mgm
  atrt_process* m_mysqld;           // if type == client
  atrt_process* m_rep_src;          // if type == mysqld
  Vector<atrt_process*> m_rep_dst;  // if type == mysqld
  MYSQL m_mysql;                    // if type == mysqld
  atrt_options m_options;
  uint m_nodeid;  // if m_fix_nodeid

  struct {
    bool m_saved;
    SimpleCpcClient::Process m_proc;
  } m_save;
};

struct atrt_cluster {
  BaseString m_name;
  BaseString m_dir;
  Vector<atrt_process*> m_processes;
  atrt_options m_options;
  uint m_next_nodeid;  // if m_fix_nodeid
};

struct atrt_config {
  bool m_generated;
  enum { CNF, INI } m_config_type;
  BaseString m_key;
  BaseString m_replication;
  BaseString m_site;
  Vector<atrt_host*> m_hosts;
  Vector<atrt_cluster*> m_clusters;
  Vector<atrt_process*> m_processes;
};

struct atrt_coverage_config {
  int m_prefix_strip;
  coverage::Coverage m_analysis;
  CoverageTools m_tool;
};

struct atrt_testcase {
  int test_no;
  bool m_report;
  bool m_run_all;
  time_t m_max_time;
  BaseString m_name;
  BaseString m_mysqld_options;
  int m_max_retries;
  RestartMode m_force_cluster_restart;
  FailureMode m_behaviour_on_failure;

  struct Command {
    atrt_process::Type m_cmd_type;
    BaseString m_exe;
    BaseString m_args;
  } m_cmd;  // Todo make array of these...
};

extern Logger g_logger;

bool parse_args(int argc, char** argv, MEM_ROOT* alloc);
bool setup_config(atrt_config&, atrt_coverage_config&, const char* mysqld,
                  bool);
void setup_coverage_config(atrt_coverage_config&);
void get_coverage_parameters(atrt_coverage_config&);
bool load_deployment_options(atrt_config&);
bool configure(atrt_config&, int setup);
bool setup_directories(atrt_config&, int setup);
bool setup_files(atrt_config&, int setup, int sshx);

bool deploy(int, atrt_config&);
bool sshx(atrt_config&, unsigned procmask);

bool remove_dir(const char*, bool incl = true);
bool exists_file(const char* path);
bool connect_hosts(atrt_config&);
const char* get_test_status(int result);
int atrt_exit(int return_code);
void update_atrt_result_code(const TestResult& test_result,
                             AtrtExitCodes* return_code);

bool is_client_running(atrt_config&);
bool gather_result(atrt_config&, int* result);

int read_test_case(FILE*, int& line, atrt_testcase&);
bool read_test_cases(FILE*, std::vector<atrt_testcase>*);

bool setup_hosts(atrt_config&);

bool connect_mysqld(atrt_process& proc);
bool disconnect_mysqld(atrt_process& proc);

NdbOut& operator<<(NdbOut& out, const atrt_process& proc);

/**
 * SQL
 */
bool setup_db(atrt_config&);

std::string getAtrtVersion();

/**
 * Global variables...
 */
extern Logger g_logger;

extern const char* g_cwd;
extern const char* g_my_cnf;
extern const char* g_user;
extern const char* g_basedir;
extern const char* g_prefix;
extern const char* g_prefix0;
extern const char* g_prefix1;
extern int g_baseport;
extern int g_fqpn;
extern int g_fix_nodeid;
extern int g_default_ports;
extern int g_restart;

extern const char* g_site;
extern const char* g_clusters;

/**
 * Since binaries move location between 5.1 and 5.5
 *   we keep full path to them here
 */
char* find_bin_path(const char* basename);
char* find_bin_path(const char* prefix, const char* basename);
extern const char* g_search_path[];
extern TestExecutionResources g_resources;

#ifdef _WIN32
#include <direct.h>

inline int lstat(const char* name, struct stat* buf) { return stat(name, buf); }

inline int S_ISREG(int x) { return x & _S_IFREG; }

inline int S_ISDIR(int x) { return x & _S_IFDIR; }

#endif

/* in-place replace */
static inline char* replace_chars(char* str, char from, char to) {
  int i;

  for (i = 0; str[i]; i++) {
    if (i && str[i] == from && str[i - 1] != ' ') {
      str[i] = to;
    }
  }
  return str;
}

static inline BaseString& replace_chars(BaseString& bs, char from, char to) {
  replace_chars((char*)bs.c_str(), from, to);
  return bs;
}
static inline BaseString& to_native(BaseString& bs) {
  return replace_chars(bs, DIR_SEPARATOR[0] == '/' ? '\\' : '/',
                       DIR_SEPARATOR[0]);
}
static inline BaseString& to_fwd_slashes(BaseString& bs) {
  return replace_chars(bs, '\\', '/');
}
static inline char* to_fwd_slashes(char* bs) {
  return replace_chars(bs, '\\', '/');
}

// you must free() the result
static inline char* replace_drive_letters(const char* path) {
  int i, j;
  int count;     // number of ':'s in path
  char* retval;  // return value
  const char cygdrive[] = "/cygdrive";
  size_t cyglen = strlen(cygdrive), retval_len;

  for (i = 0, count = 0; path[i]; i++) {
    count += path[i] == ':';
  }
  retval_len = strlen(path) + count * cyglen + 1;
  retval = (char*)malloc(retval_len);

  for (i = j = 0; path[i]; i++) {
    if (path[i] && path[i + 1]) {
      if ((!i || isspace(path[i - 1]) || ispunct(path[i - 1])) &&
          path[i + 1] == ':') {
        require(path[i + 2] == '/');
        j += BaseString::snprintf(retval + j, retval_len - 1, "%s/%c", cygdrive,
                                  path[i]);
        i++;
        continue;
      }
    }
    retval[j++] = path[i];
  }
  retval[j] = 0;

  return retval;
}

static inline int sh(const char* script) {
#ifdef _WIN32
  g_logger.debug("sh('%s')", script);

  /*
    Running sh script on Windows
    1) Write the command to run into temporary file
    2) Run the temporary file with 'sh <temp_file_name>'
  */

  char tmp_path[MAX_PATH];
  if (GetTempPath(sizeof(tmp_path), tmp_path) == 0) {
    g_logger.error("GetTempPath failed, error: %d", GetLastError());
    return -1;
  }

  char tmp_file[MAX_PATH];
  if (GetTempFileName(tmp_path, "sh_", 0, tmp_file) == 0) {
    g_logger.error("GetTempFileName failed, error: %d", GetLastError());
    return -1;
  }

  FILE* fp = fopen(tmp_file, "w");
  if (fp == NULL) {
    g_logger.error("Cannot open file '%s', error: %d", tmp_file, errno);
    return -1;
  }

  // cygwin'ify the script and write it to temp file
  {
    char* cygwin_script = replace_drive_letters(script);
    g_logger.debug(" - cygwin_script: '%s' ", cygwin_script);
    fprintf(fp, "%s", cygwin_script);
    free(cygwin_script);
  }

  fclose(fp);

  // Run the temp file with "sh"
  BaseString command;
  command.assfmt("sh %s", tmp_file);
  g_logger.debug(" - running '%s' ", command.c_str());

  int ret = system(command.c_str());
  if (ret == 0)
    g_logger.debug(" - OK!");
  else
    g_logger.warning("Running the command '%s' as '%s' failed, ret: %d", script,
                     command.c_str(), ret);

  // Remove the temp file
  unlink(tmp_file);

  return ret;

#else

  return system(script);

#endif
}
#endif<|MERGE_RESOLUTION|>--- conflicted
+++ resolved
@@ -25,12 +25,9 @@
 #ifndef atrt_config_hpp
 #define atrt_config_hpp
 
-<<<<<<< HEAD
-=======
 #include "util/require.h"
 #include <time.h>
 
->>>>>>> fbdaa4de
 #include <NDBT_ReturnCodes.h>
 #include <mgmapi.h>
 #include <my_default.h>
@@ -91,7 +88,7 @@
 
 namespace coverage {
 enum Coverage : long { None, Testcase, Testsuite };
-};
+}
 
 enum CoverageTools : long { Lcov, Fastcov };
 
