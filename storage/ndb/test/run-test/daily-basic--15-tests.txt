--- conflicted
+++ resolved
@@ -1,8 +1,4 @@
-<<<<<<< HEAD
-# Copyright (c) 2016, 2021, Oracle and/or its affiliates.
-=======
 # Copyright (c) 2016, 2022, Oracle and/or its affiliates.
->>>>>>> fbdaa4de
 #
 # This program is free software; you can redistribute it and/or modify
 # it under the terms of the GNU General Public License, version 2.0,
@@ -96,8 +92,6 @@
 
 cmd: testNdbApi
 args: -n DatabaseAndSchemaName T1
-<<<<<<< HEAD
-=======
 max-time: 180
 
 cmd: test_event
@@ -118,5 +112,4 @@
 
 cmd: testInterpreter
 args: -n InterpretedWrite T6 T13
->>>>>>> fbdaa4de
 max-time: 180