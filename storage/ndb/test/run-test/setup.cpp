/*
   Copyright (c) 2007, 2017, Oracle and/or its affiliates. All rights reserved.

   This program is free software; you can redistribute it and/or modify
   it under the terms of the GNU General Public License as published by
   the Free Software Foundation; version 2 of the License.

   This program is distributed in the hope that it will be useful,
   but WITHOUT ANY WARRANTY; without even the implied warranty of
   MERCHANTABILITY or FITNESS FOR A PARTICULAR PURPOSE.  See the
   GNU General Public License for more details.

   You should have received a copy of the GNU General Public License
   along with this program; if not, write to the Free Software
   Foundation, Inc., 51 Franklin St, Fifth Floor, Boston, MA 02110-1301  USA
*/

#include <ndb_global.h>
#include <util/ndb_opts.h>
#include <util/BaseString.hpp>
#include <util/File.hpp>
#include <util/NdbOut.hpp>
#include "atrt.hpp"

extern int g_mt;
extern int g_mt_rr;

static atrt_host* find(const char* hostname, Vector<atrt_host*>&);
static bool load_process(atrt_config&, atrt_cluster&, atrt_process::Type,
                         unsigned idx, const char* hostname);
static bool load_options(int argc, char** argv, int type, atrt_options&);

enum {
  PO_NDB = atrt_options::AO_NDBCLUSTER,
  PO_REP_SLAVE = 256,
  PO_REP_MASTER = 512,
  PO_REP = (atrt_options::AO_REPLICATION | PO_REP_SLAVE | PO_REP_MASTER)
};

struct proc_option {
  const char* name;
  int type;
  int options;
};

static struct proc_option f_options[] = {
    {"--FileSystemPath=", atrt_process::AP_NDBD, 0},
    {"--PortNumber=", atrt_process::AP_NDB_MGMD, 0},
    {"--datadir=", atrt_process::AP_MYSQLD, 0},
    {"--socket=", atrt_process::AP_MYSQLD | atrt_process::AP_CLIENT, 0},
    {"--port=", atrt_process::AP_MYSQLD | atrt_process::AP_CLIENT, 0},
    {"--host=", atrt_process::AP_CLIENT, 0},
    {"--server-id=", atrt_process::AP_MYSQLD, PO_REP},
    {"--log-bin", atrt_process::AP_MYSQLD, PO_REP_MASTER},
    {"--ndb-connectstring=", atrt_process::AP_MYSQLD | atrt_process::AP_CLUSTER,
     PO_NDB},
    {"--ndbcluster", atrt_process::AP_MYSQLD, PO_NDB},
    {0, 0, 0}};
const char* ndbcs = "--ndb-connectstring=";

bool setup_config(atrt_config& config, const char* atrt_mysqld) {
  config.m_site = g_site;

  BaseString tmp(g_clusters);

  if (atrt_mysqld) {
    tmp.appfmt(",.atrt");
  }
  Vector<BaseString> clusters;
  tmp.split(clusters, ",");

  bool fqpn = clusters.size() > 1 || g_fqpn;

  size_t j;
  for (unsigned i = 0; i < clusters.size(); i++) {
    struct atrt_cluster* cluster = new atrt_cluster;
    config.m_clusters.push_back(cluster);

    cluster->m_name = clusters[i];
    cluster->m_options.m_features = 0;
    if (fqpn) {
      cluster->m_dir.assfmt("cluster%s/", cluster->m_name.c_str());
    } else {
      cluster->m_dir = "";
    }
    cluster->m_next_nodeid = 1;

    int argc = 1;
    const char* argv[] = {"atrt", 0, 0};

    BaseString buf;
    buf.assfmt("--defaults-group-suffix=%s", clusters[i].c_str());
    argv[argc++] = buf.c_str();
    char** tmp = (char**)argv;
    const char* groups[] = {"cluster_config", 0};
    int ret = load_defaults(g_my_cnf, groups, &argc, &tmp);
    if (ret) {
      g_logger.error("Unable to load defaults for cluster: %s",
                     clusters[i].c_str());
      return false;
    }

    struct {
      atrt_process::Type type;
      const char* name;
      const char* value;
    } proc_args[] = {{atrt_process::AP_NDB_MGMD, "--ndb_mgmd=", 0},
                     {atrt_process::AP_NDBD, "--ndbd=", 0},
                     {atrt_process::AP_NDB_API, "--ndbapi=", 0},
                     {atrt_process::AP_NDB_API, "--api=", 0},
                     {atrt_process::AP_MYSQLD, "--mysqld=", 0},
                     {atrt_process::AP_ALL, 0, 0}};

    /**
     * Find all processes...
     */
<<<<<<< HEAD
    for (j = 0; j<(size_t)argc; j++)
    {
      if (my_getopt_is_args_separator(tmp[j])) /* skip arguments separator */
=======
    for (j = 0; j < (size_t)argc; j++) {
      if (ndb_is_load_default_arg_separator(tmp[j]))
>>>>>>> 7b1151a7
        continue;
      for (unsigned k = 0; proc_args[k].name; k++) {
        if (!strncmp(tmp[j], proc_args[k].name, strlen(proc_args[k].name))) {
          proc_args[k].value = tmp[j] + strlen(proc_args[k].name);
          break;
        }
      }
    }

    if (strcmp(clusters[i].c_str(), ".atrt") == 0) {
      /**
       * Only use a mysqld...
       */
      proc_args[0].value = 0;
      proc_args[1].value = 0;
      proc_args[2].value = 0;
      proc_args[3].value = 0;
      proc_args[4].value = atrt_mysqld;
    }

    /**
     * Load each process
     */
    for (j = 0; proc_args[j].name; j++) {
      if (proc_args[j].value) {
        BaseString tmp(proc_args[j].value);
        Vector<BaseString> list;
        tmp.split(list, ",");
        for (unsigned k = 0; k < list.size(); k++)
          if (!load_process(config, *cluster, proc_args[j].type, k + 1,
                            list[k].c_str()))
            return false;
      }
    }

    {
      /**
       * Load cluster options
       */
      int argc = 1;
      const char* argv[] = {"atrt", 0, 0};
      argv[argc++] = buf.c_str();
      const char* groups[] = {"mysql_cluster", 0};
      char** tmp = (char**)argv;
      ret = load_defaults(g_my_cnf, groups, &argc, &tmp);

      if (ret) {
        g_logger.error("Unable to load defaults for cluster: %s",
                       clusters[i].c_str());
        return false;
      }

      load_options(argc, tmp, atrt_process::AP_CLUSTER, cluster->m_options);
    }
  }
  return true;
}

static atrt_host* find(const char* hostname, Vector<atrt_host*>& hosts) {
  for (unsigned i = 0; i < hosts.size(); i++) {
    if (hosts[i]->m_hostname == hostname) {
      return hosts[i];
    }
  }

  atrt_host* host = new atrt_host;
  host->m_index = hosts.size();
  host->m_cpcd = new SimpleCpcClient(hostname, 1234);
  host->m_basedir = g_basedir;
  host->m_user = g_user;
  host->m_hostname = hostname;
  hosts.push_back(host);
  return host;
}

static char* dirname(const char* path) {
  char* s = strdup(path);
  size_t len = strlen(s);
  for (size_t i = 1; i < len; i++) {
    if (s[len - i] == '/') {
      s[len - i] = 0;
      return s;
    }
  }
  free(s);
  return 0;
}

static bool load_process(atrt_config& config, atrt_cluster& cluster,
                         atrt_process::Type type, unsigned idx,
                         const char* hostname) {
  atrt_host* host_ptr = find(hostname, config.m_hosts);
  atrt_process* proc_ptr = new atrt_process;

  const unsigned proc_no = (unsigned)config.m_processes.size();
  config.m_processes.push_back(proc_ptr);
  host_ptr->m_processes.push_back(proc_ptr);
  cluster.m_processes.push_back(proc_ptr);

  atrt_process& proc = *proc_ptr;

  proc.m_index = idx;
  proc.m_type = type;
  proc.m_host = host_ptr;
  proc.m_save.m_saved = false;
  proc.m_nodeid = -1;
  proc.m_cluster = &cluster;
  proc.m_options.m_features = 0;
  proc.m_rep_src = 0;
  proc.m_proc.m_id = -1;
  proc.m_proc.m_type = "temporary";
  proc.m_proc.m_owner = "atrt";
  if (config.m_site.length() == 0) {
    proc.m_proc.m_group.assfmt("%s", cluster.m_name.c_str());
  } else {
    proc.m_proc.m_group.assfmt("%s-%s", config.m_site.c_str(),
                               cluster.m_name.c_str());
  }
  proc.m_proc.m_stdout = "log.out";
  proc.m_proc.m_stderr = "2>&1";
  proc.m_proc.m_runas = proc.m_host->m_user;
  proc.m_proc.m_ulimit = "c:unlimited";
  proc.m_proc.m_env.assfmt("MYSQL_BASE_DIR=%s", g_prefix0);
  proc.m_proc.m_env.appfmt(" MYSQL_HOME=%s", g_basedir);
  proc.m_proc.m_env.appfmt(" ATRT_PID=%u", (unsigned)proc_no);
  proc.m_proc.m_shutdown_options = "";

  {
    /**
     * In 5.5...binaries aren't compiled with rpath
     * So we need an explicit LD_LIBRARY_PATH
     *
     * Use path from libmysqlclient.so
     */
    char* dir = dirname(g_libmysqlclient_so_path);
#if defined(__MACH__)
    proc.m_proc.m_env.appfmt(" DYLD_LIBRARY_PATH=%s", dir);
#else
    proc.m_proc.m_env.appfmt(" LD_LIBRARY_PATH=%s", dir);
#endif
    free(dir);
  }

  int argc = 1;
  const char* argv[] = {"atrt", 0, 0};

  BaseString buf[10];
  char** tmp = (char**)argv;
  const char* groups[] = {0, 0, 0, 0};
  switch (type) {
    case atrt_process::AP_NDB_MGMD:
      proc.m_nodeid = cluster.m_next_nodeid++;  // always specify node-id

      groups[0] = "cluster_config";
      buf[1].assfmt("cluster_config.ndb_mgmd.%u", idx);
      groups[1] = buf[1].c_str();
      buf[0].assfmt("--defaults-group-suffix=%s", cluster.m_name.c_str());
      argv[argc++] = buf[0].c_str();
      break;
    case atrt_process::AP_NDBD:
      if (g_fix_nodeid) proc.m_nodeid = cluster.m_next_nodeid++;

      groups[0] = "cluster_config";
      buf[1].assfmt("cluster_config.ndbd.%u", idx);
      groups[1] = buf[1].c_str();
      buf[0].assfmt("--defaults-group-suffix=%s", cluster.m_name.c_str());
      argv[argc++] = buf[0].c_str();
      break;
    case atrt_process::AP_MYSQLD:
      if (g_fix_nodeid) proc.m_nodeid = cluster.m_next_nodeid++;

      groups[0] = "mysqld";
      groups[1] = "mysql_cluster";
      buf[0].assfmt("--defaults-group-suffix=.%u%s", idx,
                    cluster.m_name.c_str());
      argv[argc++] = buf[0].c_str();
      break;
    case atrt_process::AP_CLIENT:
      buf[0].assfmt("client.%u%s", idx, cluster.m_name.c_str());
      groups[0] = buf[0].c_str();
      break;
    case atrt_process::AP_NDB_API:
      if (g_fix_nodeid) proc.m_nodeid = cluster.m_next_nodeid++;
      break;
    default:
      g_logger.critical("Unhandled process type: %d", type);
      return false;
  }

  int ret = load_defaults(g_my_cnf, groups, &argc, &tmp);
  if (ret) {
    g_logger.error("Unable to load defaults for cluster: %s",
                   cluster.m_name.c_str());
    return false;
  }

  load_options(argc, tmp, type, proc.m_options);

  BaseString dir;
  dir.assfmt("%s/%s", proc.m_host->m_basedir.c_str(), cluster.m_dir.c_str());

  switch (type) {
    case atrt_process::AP_NDB_MGMD: {
      proc.m_proc.m_name.assfmt("%u-%s", proc_no, "ndb_mgmd");
      proc.m_proc.m_path.assign(g_ndb_mgmd_bin_path);
      proc.m_proc.m_args.assfmt("--defaults-file=%s/my.cnf",
                                proc.m_host->m_basedir.c_str());
      proc.m_proc.m_args.appfmt(" --defaults-group-suffix=%s",
                                cluster.m_name.c_str());
      proc.m_proc.m_args.append(" --nodaemon --mycnf");
      proc.m_proc.m_args.appfmt(" --ndb-nodeid=%u", proc.m_nodeid);
      proc.m_proc.m_cwd.assfmt("%sndb_mgmd.%u", dir.c_str(), proc.m_index);
      proc.m_proc.m_args.appfmt(" --configdir=%s", proc.m_proc.m_cwd.c_str());
      proc.m_proc.m_env.appfmt(" MYSQL_GROUP_SUFFIX=%s",
                               cluster.m_name.c_str());
      break;
    }
    case atrt_process::AP_NDBD: {
      if (g_mt == 0 || (g_mt == 1 && ((g_mt_rr++) & 1) == 0) ||
          g_ndbmtd_bin_path == 0) {
        proc.m_proc.m_path.assign(g_ndbd_bin_path);
      } else {
        proc.m_proc.m_path.assign(g_ndbmtd_bin_path);
      }

      proc.m_proc.m_name.assfmt("%u-%s", proc_no, "ndbd");
      proc.m_proc.m_args.assfmt("--defaults-file=%s/my.cnf",
                                proc.m_host->m_basedir.c_str());
      proc.m_proc.m_args.appfmt(" --defaults-group-suffix=%s",
                                cluster.m_name.c_str());
      proc.m_proc.m_args.append(" --nodaemon -n");
      if (!g_restart) proc.m_proc.m_args.append(" --initial");
      if (g_fix_nodeid)
        proc.m_proc.m_args.appfmt(" --ndb-nodeid=%u", proc.m_nodeid);
      proc.m_proc.m_cwd.assfmt("%sndbd.%u", dir.c_str(), proc.m_index);
      proc.m_proc.m_env.appfmt(" MYSQL_GROUP_SUFFIX=%s",
                               cluster.m_name.c_str());
      break;
    }
    case atrt_process::AP_MYSQLD: {
      proc.m_proc.m_name.assfmt("%u-%s", proc_no, "mysqld");
      proc.m_proc.m_path.assign(g_mysqld_bin_path);
      proc.m_proc.m_args.assfmt("--defaults-file=%s/my.cnf",
                                proc.m_host->m_basedir.c_str());
      proc.m_proc.m_args.appfmt(" --defaults-group-suffix=.%d%s", proc.m_index,
                                cluster.m_name.c_str());
      proc.m_proc.m_args.append(" --core-file");
      if (g_fix_nodeid)
        proc.m_proc.m_args.appfmt(" --ndb-nodeid=%d", proc.m_nodeid);

      // Add ndb connect string
      const char* val;
      if (cluster.m_options.m_loaded.get(ndbcs, &val)) {
        proc.m_proc.m_args.appfmt(" %s=%s", ndbcs, val);
      }

      proc.m_proc.m_cwd.appfmt("%smysqld.%u", dir.c_str(), proc.m_index);
      proc.m_proc.m_shutdown_options = "SIGKILL";  // not nice
      proc.m_proc.m_env.appfmt(" MYSQL_GROUP_SUFFIX=.%u%s", proc.m_index,
                               cluster.m_name.c_str());
      break;
    }
    case atrt_process::AP_NDB_API: {
      proc.m_proc.m_name.assfmt("%u-%s", proc_no, "ndb_api");
      proc.m_proc.m_path = "";
      proc.m_proc.m_args = "";
      proc.m_proc.m_cwd.appfmt("%sndb_api.%u", dir.c_str(), proc.m_index);
      proc.m_proc.m_env.appfmt(" MYSQL_GROUP_SUFFIX=%s",
                               cluster.m_name.c_str());
      break;
    }
    case atrt_process::AP_CLIENT: {
      proc.m_proc.m_name.assfmt("%u-%s", proc_no, "mysql");
      proc.m_proc.m_path = "";
      proc.m_proc.m_args = "";
      proc.m_proc.m_cwd.appfmt("%s/client.%u", dir.c_str(), proc.m_index);
      proc.m_proc.m_env.appfmt(" MYSQL_GROUP_SUFFIX=.%d%s", proc.m_index,
                               cluster.m_name.c_str());
      break;
    }
    case atrt_process::AP_ALL:
    case atrt_process::AP_CLUSTER:
      g_logger.critical("Unhandled process type: %d", proc.m_type);
      return false;
  }

  if (type == atrt_process::AP_MYSQLD) {
    /**
     * Add a client for each mysqld
     */
    if (!load_process(config, cluster, atrt_process::AP_CLIENT, idx,
                      hostname)) {
      return false;
    }
  }

  if (type == atrt_process::AP_CLIENT) {
    proc.m_mysqld = cluster.m_processes[cluster.m_processes.size() - 2];
  }

  return true;
}

static bool load_options(int argc, char** argv, int type, atrt_options& opts) {
  for (size_t i = 0; i < (size_t)argc; i++) {
    if (ndb_is_load_default_arg_separator(argv[i])) continue;
    for (size_t j = 0; f_options[j].name; j++) {
      const char* name = f_options[j].name;
      const size_t len = strlen(name);

      if ((f_options[j].type & type) && strncmp(argv[i], name, len) == 0) {
        opts.m_loaded.put(name, argv[i] + len, true);
        break;
      }
    }
  }
  return true;
}

struct proc_rule_ctx {
  int m_setup;
  atrt_config* m_config;
  atrt_host* m_host;
  atrt_cluster* m_cluster;
  atrt_process* m_process;
};

struct proc_rule {
  int type;
  bool (*func)(Properties& prop, proc_rule_ctx&, int extra);
  int extra;
};

static bool pr_check_replication(Properties&, proc_rule_ctx&, int);
static bool pr_check_features(Properties&, proc_rule_ctx&, int);
static bool pr_fix_client(Properties&, proc_rule_ctx&, int);
static bool pr_proc_options(Properties&, proc_rule_ctx&, int);
static bool pr_fix_ndb_connectstring(Properties&, proc_rule_ctx&, int);
static bool pr_set_ndb_connectstring(Properties&, proc_rule_ctx&, int);
static bool pr_check_proc(Properties&, proc_rule_ctx&, int);

static proc_rule f_rules[] = {
    {atrt_process::AP_CLUSTER, pr_check_features, 0},
    {atrt_process::AP_MYSQLD, pr_check_replication, 0},
    {(atrt_process::AP_ALL & ~atrt_process::AP_CLIENT), pr_proc_options,
     ~(PO_REP | PO_NDB)},
    {(atrt_process::AP_ALL & ~atrt_process::AP_CLIENT), pr_proc_options,
     PO_REP},
    {atrt_process::AP_CLIENT, pr_fix_client, 0},
    {atrt_process::AP_CLUSTER, pr_fix_ndb_connectstring, 0},
    {atrt_process::AP_MYSQLD, pr_set_ndb_connectstring, 0},
    {atrt_process::AP_ALL, pr_check_proc, 0},
    {0, 0, 0}};

bool configure(atrt_config& config, int setup) {
  Properties props;

  for (size_t i = 0; f_rules[i].func; i++) {
    bool ok = true;
    proc_rule_ctx ctx;
    memset(&ctx, 0, sizeof(ctx));
    ctx.m_setup = setup;
    ctx.m_config = &config;

    for (unsigned j = 0; j < config.m_clusters.size(); j++) {
      ctx.m_cluster = config.m_clusters[j];

      if (f_rules[i].type & atrt_process::AP_CLUSTER) {
        g_logger.debug("applying rule %u to cluster %s", (unsigned)i,
                       ctx.m_cluster->m_name.c_str());
        if (!(*f_rules[i].func)(props, ctx, f_rules[i].extra)) ok = false;
      } else {
        atrt_cluster& cluster = *config.m_clusters[j];
        for (unsigned k = 0; k < cluster.m_processes.size(); k++) {
          atrt_process& proc = *cluster.m_processes[k];
          ctx.m_process = cluster.m_processes[k];
          if (proc.m_type & f_rules[i].type) {
            g_logger.debug("applying rule %u to %s", (unsigned)i,
                           proc.m_proc.m_cwd.c_str());
            if (!(*f_rules[i].func)(props, ctx, f_rules[i].extra)) ok = false;
          }
        }
      }
    }

    if (!ok) {
      return false;
    }
  }

  return true;
}

static atrt_process* find(atrt_config& config, int type, const char* name) {
  BaseString tmp(name);
  Vector<BaseString> src;
  Vector<BaseString> dst;
  tmp.split(src, ".");

  if (src.size() != 2) {
    return 0;
  }
  atrt_cluster* cluster = 0;
  BaseString cl;
  cl.appfmt(".%s", src[1].c_str());
  for (unsigned i = 0; i < config.m_clusters.size(); i++) {
    if (config.m_clusters[i]->m_name == cl) {
      cluster = config.m_clusters[i];
      break;
    }
  }

  if (cluster == 0) {
    return 0;
  }

  int idx = atoi(src[0].c_str()) - 1;
  for (unsigned i = 0; i < cluster->m_processes.size(); i++) {
    if (cluster->m_processes[i]->m_type & type) {
      if (idx == 0)
        return cluster->m_processes[i];
      else
        idx--;
    }
  }

  return 0;
}

static bool pr_check_replication(Properties& props, proc_rule_ctx& ctx, int) {
  if (!(ctx.m_config->m_replication == "")) {
    Vector<BaseString> list;
    ctx.m_config->m_replication.split(list, ";");
    atrt_config& config = *ctx.m_config;

    ctx.m_config->m_replication = "";

    const char* msg = "Invalid replication specification";
    for (unsigned i = 0; i < list.size(); i++) {
      Vector<BaseString> rep;
      list[i].split(rep, ":");
      if (rep.size() != 2) {
        g_logger.error("%s: %s (split: %d)", msg, list[i].c_str(), rep.size());
        return false;
      }

      atrt_process* src = find(config, atrt_process::AP_MYSQLD, rep[0].c_str());
      atrt_process* dst = find(config, atrt_process::AP_MYSQLD, rep[1].c_str());

      if (src == 0 || dst == 0) {
        g_logger.error("%s: %s (%d %d)", msg, list[i].c_str(), src != 0,
                       dst != 0);
        return false;
      }

      if (dst->m_rep_src != 0) {
        g_logger.error("%s: %s : %s already has replication src (%s)", msg,
                       list[i].c_str(), dst->m_proc.m_cwd.c_str(),
                       dst->m_rep_src->m_proc.m_cwd.c_str());
        return false;
      }

      dst->m_rep_src = src;
      src->m_rep_dst.push_back(dst);

      src->m_options.m_features |= PO_REP_MASTER;
      dst->m_options.m_features |= PO_REP_SLAVE;
    }
  }
  return true;
}

static bool pr_check_features(Properties& props, proc_rule_ctx& ctx, int) {
  int features = 0;
  atrt_cluster& cluster = *ctx.m_cluster;
  for (unsigned i = 0; i < cluster.m_processes.size(); i++) {
    if (cluster.m_processes[i]->m_type == atrt_process::AP_NDB_MGMD ||
        cluster.m_processes[i]->m_type == atrt_process::AP_NDB_API ||
        cluster.m_processes[i]->m_type == atrt_process::AP_MYSQLD ||
        cluster.m_processes[i]->m_type == atrt_process::AP_NDBD) {
      features |= atrt_options::AO_NDBCLUSTER;
      break;
    }
  }

  if (features) {
    cluster.m_options.m_features |= features;
    for (unsigned i = 0; i < cluster.m_processes.size(); i++) {
      cluster.m_processes[i]->m_options.m_features |= features;
    }
  }
  return true;
}

static bool pr_fix_client(Properties& props, proc_rule_ctx& ctx, int) {
  atrt_process& proc = *ctx.m_process;
  const char *val, *name = "--host=";
  if (!proc.m_options.m_loaded.get(name, &val)) {
    val = proc.m_mysqld->m_host->m_hostname.c_str();
    proc.m_options.m_loaded.put(name, val);
    proc.m_options.m_generated.put(name, val);
  }

  for (size_t i = 0; f_options[i].name; i++) {
    proc_option& opt = f_options[i];
    const char* name = opt.name;
    if (opt.type & atrt_process::AP_CLIENT) {
      const char* val;
      if (!proc.m_options.m_loaded.get(name, &val)) {
        require(proc.m_mysqld->m_options.m_loaded.get(name, &val));
        proc.m_options.m_loaded.put(name, val);
        proc.m_options.m_generated.put(name, val);
      }
    }
  }

  return true;
}

static Uint32 try_default_port(atrt_process& proc, const char* name) {
  Uint32 port = strcmp(name, "--port=") == 0
                    ? 3306
                    : strcmp(name, "--PortNumber=") == 0 ? 1186 : 0;

  atrt_host* host = proc.m_host;
  for (unsigned i = 0; i < host->m_processes.size(); i++) {
    const char* val;
    if (host->m_processes[i]->m_options.m_loaded.get(name, &val)) {
      if ((Uint32)atoi(val) == port) return 0;
    }
  }
  return port;
}

static bool generate(atrt_process& proc, const char* name, Properties& props) {
  atrt_options& opts = proc.m_options;
  if (strcmp(name, "--port=") == 0 || strcmp(name, "--PortNumber=") == 0) {
    Uint32 val;
    if (g_default_ports == 0 || (val = try_default_port(proc, name)) == 0) {
      val = g_baseport;
      props.get("--PortNumber=", &val);
      props.put("--PortNumber=", (val + 1), true);
    }

    char buf[255];
    BaseString::snprintf(buf, sizeof(buf), "%u", val);
    opts.m_loaded.put(name, buf);
    opts.m_generated.put(name, buf);
    return true;
  } else if (strcmp(name, "--datadir=") == 0) {
    BaseString datadir(proc.m_proc.m_cwd);
    datadir.append("/data");
    opts.m_loaded.put(name, datadir.c_str());
    opts.m_generated.put(name, datadir.c_str());
    return true;
  } else if (strcmp(name, "--FileSystemPath=") == 0) {
    opts.m_loaded.put(name, proc.m_proc.m_cwd.c_str());
    opts.m_generated.put(name, proc.m_proc.m_cwd.c_str());
    return true;
  } else if (strcmp(name, "--socket=") == 0) {
    const char* sock = 0;
    if (g_default_ports) {
      sock = "/tmp/mysql.sock";
      atrt_host* host = proc.m_host;
      for (unsigned i = 0; i < host->m_processes.size(); i++) {
        const char* val;
        if (host->m_processes[i]->m_options.m_loaded.get(name, &val)) {
          if (strcmp(sock, val) == 0) {
            sock = 0;
            break;
          }
        }
      }
    }

    BaseString tmp;
    if (sock == 0) {
      tmp.assfmt("%s/mysql.sock", proc.m_proc.m_cwd.c_str());
      sock = tmp.c_str();
    }

    opts.m_loaded.put(name, sock);
    opts.m_generated.put(name, sock);
    return true;
  } else if (strcmp(name, "--server-id=") == 0) {
    Uint32 val = 1;
    props.get(name, &val);
    char buf[255];
    BaseString::snprintf(buf, sizeof(buf), "%u", val);
    opts.m_loaded.put(name, buf);
    opts.m_generated.put(name, buf);
    props.put(name, (val + 1), true);
    return true;
  } else if (strcmp(name, "--log-bin") == 0) {
    opts.m_loaded.put(name, "");
    opts.m_generated.put(name, "");
    return true;
  }

  g_logger.warning("Unknown parameter: %s", name);
  return true;
}

static bool pr_proc_options(Properties& props, proc_rule_ctx& ctx, int extra) {
  for (size_t i = 0; f_options[i].name; i++) {
    proc_option& opt = f_options[i];
    atrt_process& proc = *ctx.m_process;
    const char* name = opt.name;
    if (opt.type & proc.m_type) {
      if (opt.options == 0 ||
          (opt.options & extra & proc.m_options.m_features)) {
        const char* val;
        if (!proc.m_options.m_loaded.get(name, &val)) {
          generate(proc, name, props);
        }
      }
    }
  }
  return true;
}

static bool pr_fix_ndb_connectstring(Properties& props, proc_rule_ctx& ctx,
                                     int) {
  const char* val;
  atrt_cluster& cluster = *ctx.m_cluster;

  if (cluster.m_options.m_features & atrt_options::AO_NDBCLUSTER) {
    if (!cluster.m_options.m_loaded.get(ndbcs, &val)) {
      /**
       * Construct connect string for this cluster
       */
      BaseString str;
      for (unsigned i = 0; i < cluster.m_processes.size(); i++) {
        atrt_process* tmp = cluster.m_processes[i];
        if (tmp->m_type == atrt_process::AP_NDB_MGMD) {
          if (str.length()) {
            str.append(";");
          }
          const char* port;
          require(tmp->m_options.m_loaded.get("--PortNumber=", &port));
          str.appfmt("%s:%s", tmp->m_host->m_hostname.c_str(), port);
        }
      }
      cluster.m_options.m_loaded.put(ndbcs, str.c_str());
      cluster.m_options.m_generated.put(ndbcs, str.c_str());
      cluster.m_options.m_loaded.get(ndbcs, &val);
    }

    for (unsigned i = 0; i < cluster.m_processes.size(); i++) {
      cluster.m_processes[i]->m_proc.m_env.appfmt(" NDB_CONNECTSTRING=%s", val);
    }
  }
  return true;
}

static bool pr_set_ndb_connectstring(Properties& props, proc_rule_ctx& ctx,
                                     int) {
  const char* val;

  atrt_process& proc = *ctx.m_process;
  if (proc.m_options.m_features & atrt_options::AO_NDBCLUSTER) {
    if (!proc.m_options.m_loaded.get(ndbcs, &val)) {
      require(proc.m_cluster->m_options.m_loaded.get(ndbcs, &val));
      proc.m_options.m_loaded.put(ndbcs, val);
      proc.m_options.m_generated.put(ndbcs, val);
    }

    if (!proc.m_options.m_loaded.get("--ndbcluster", &val)) {
      proc.m_options.m_loaded.put("--ndbcluster", "");
      proc.m_options.m_generated.put("--ndbcluster", "");
    }
  }
  return true;
}

static bool pr_check_proc(Properties& props, proc_rule_ctx& ctx, int) {
  bool ok = true;
  bool generated = false;
  const int setup = ctx.m_setup;
  atrt_process& proc = *ctx.m_process;
  for (size_t i = 0; f_options[i].name; i++) {
    proc_option& opt = f_options[i];
    const char* name = opt.name;
    if ((ctx.m_process->m_type & opt.type) &&
        (opt.options == 0 ||
         (ctx.m_process->m_options.m_features & opt.options))) {
      const char* val;
      if (!proc.m_options.m_loaded.get(name, &val)) {
        ok = false;
        g_logger.warning("Missing parameter: %s for %s", name,
                         proc.m_proc.m_cwd.c_str());
      } else if (proc.m_options.m_generated.get(name, &val)) {
        if (setup == 0) {
          ok = false;
          g_logger.warning("Missing parameter: %s for %s", name,
                           proc.m_proc.m_cwd.c_str());
        } else {
          generated = true;
        }
      }
    }
  }

  if (generated) {
    ctx.m_config->m_generated = true;
  }

  // ndbout << proc << endl;

  return ok;
}

NdbOut& operator<<(NdbOut& out, const atrt_process& proc) {
  out << "[ atrt_process: ";
  switch (proc.m_type) {
    case atrt_process::AP_NDB_MGMD:
      out << "ndb_mgmd";
      break;
    case atrt_process::AP_NDBD:
      out << "ndbd";
      break;
    case atrt_process::AP_MYSQLD:
      out << "mysqld";
      break;
    case atrt_process::AP_NDB_API:
      out << "ndbapi";
      break;
    case atrt_process::AP_CLIENT:
      out << "client";
      break;
    default:
      out << "<unknown: " << (int)proc.m_type << " >";
  }

  out << " cluster: " << proc.m_cluster->m_name.c_str()
      << " host: " << proc.m_host->m_hostname.c_str() << endl
      << " cwd: " << proc.m_proc.m_cwd.c_str() << endl
      << " path: " << proc.m_proc.m_path.c_str() << endl
      << " args: " << proc.m_proc.m_args.c_str() << endl
      << " env: " << proc.m_proc.m_env.c_str() << endl;

  proc.m_options.m_generated.print(stdout, "generated: ");

  out << " ]";

#if 0  
  proc.m_index = 0; //idx;
  proc.m_host = host_ptr;
  proc.m_cluster = cluster;
  proc.m_proc.m_id = -1;
  proc.m_proc.m_type = "temporary";
  proc.m_proc.m_owner = "atrt";  
  proc.m_proc.m_group = cluster->m_name.c_str();
  proc.m_proc.m_cwd.assign(dir).append("/atrt/").append(cluster->m_dir);
  proc.m_proc.m_stdout = "log.out";
  proc.m_proc.m_stderr = "2>&1";
  proc.m_proc.m_runas = proc.m_host->m_user;
  proc.m_proc.m_ulimit = "c:unlimited";
  proc.m_proc.m_env.assfmt("MYSQL_BASE_DIR=%s", dir);
  proc.m_proc.m_shutdown_options = "";
#endif

  return out;
}

char* find_bin_path(const char* exe) { return find_bin_path(g_prefix0, exe); }

char* find_bin_path(const char* prefix, const char* exe) {
  if (exe == 0) return 0;

  if (exe[0] == '/') {
    /**
     * Trust that path is correct...
     */
    return strdup(exe);
  }

  for (int i = 0; g_search_path[i] != 0; i++) {
    BaseString p;
    p.assfmt("%s/%s/%s", prefix, g_search_path[i], exe);
    if (File_class::exists(p.c_str())) {
      return strdup(p.c_str());
    }
  }
  return 0;
}<|MERGE_RESOLUTION|>--- conflicted
+++ resolved
@@ -114,14 +114,8 @@
     /**
      * Find all processes...
      */
-<<<<<<< HEAD
-    for (j = 0; j<(size_t)argc; j++)
-    {
+    for (j = 0; j < (size_t)argc; j++) {
       if (my_getopt_is_args_separator(tmp[j])) /* skip arguments separator */
-=======
-    for (j = 0; j < (size_t)argc; j++) {
-      if (ndb_is_load_default_arg_separator(tmp[j]))
->>>>>>> 7b1151a7
         continue;
       for (unsigned k = 0; proc_args[k].name; k++) {
         if (!strncmp(tmp[j], proc_args[k].name, strlen(proc_args[k].name))) {
