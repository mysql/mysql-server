/*
   Copyright (c) 2007, 2022, Oracle and/or its affiliates.

   This program is free software; you can redistribute it and/or modify
   it under the terms of the GNU General Public License, version 2.0,
   as published by the Free Software Foundation.

   This program is also distributed with certain software (including
   but not limited to OpenSSL) that is licensed under separate terms,
   as designated in a particular file or component or in included license
   documentation.  The authors of MySQL hereby grant you an additional
   permission to link the program and your derivative works with the
   separately licensed software that they have included with MySQL.

   This program is distributed in the hope that it will be useful,
   but WITHOUT ANY WARRANTY; without even the implied warranty of
   MERCHANTABILITY or FITNESS FOR A PARTICULAR PURPOSE.  See the
   GNU General Public License, version 2.0, for more details.

   You should have received a copy of the GNU General Public License
   along with this program; if not, write to the Free Software
   Foundation, Inc., 51 Franklin St, Fifth Floor, Boston, MA 02110-1301  USA
*/

<<<<<<< HEAD
=======
#include "util/require.h"
#include <cstring>
>>>>>>> fbdaa4de
#include <NdbSleep.h>
#include "atrt.hpp"

static bool populate_db(atrt_config&, atrt_process*);
static bool setup_repl(atrt_config&);

static bool run_query(atrt_process* proc, const char* query) {
  MYSQL* mysql = &proc->m_mysql;
  g_logger.debug("'%s@%s' - Running query '%s'",
                 proc->m_cluster->m_name.c_str(),
                 proc->m_host->m_hostname.c_str(), query);

  if (mysql_query(mysql, query)) {
    g_logger.error("'%s@%s' - Failed to run query '%s' %d:%s",
                   proc->m_cluster->m_name.c_str(),
                   proc->m_host->m_hostname.c_str(), query, mysql_errno(mysql),
                   mysql_error(mysql));
    return false;
  }
  return true;
}

static const char* create_sql[] = {
    "create database atrt",

    "use atrt",

    "create table host ("
    "   id int primary key,"
    "   name varchar(255),"
    "   port int unsigned,"
    "   unique(name, port)"
    ") engine = innodb;",

    "create table cluster ("
    "   id int primary key,"
    "   name varchar(255),"
    "   unique(name)"
    "   ) engine = innodb;",

    "create table process ("
    "  id int primary key,"
    "  host_id int not null,"
    "  cluster_id int not null,"
    "  node_id int not null,"
    "  type"
    "    enum ('ndbd', 'ndbapi', 'ndb_mgmd', 'mysqld', 'mysql', 'custom')"
    "    not null,"
    "  name varchar(255),"
    "  state enum ('starting', 'started', 'stopping', 'stopped') not null"
    "  ) engine = innodb;",

    "create table options ("
    "  id int primary key,"
    "  process_id int not null,"
    "  name varchar(255) not null,"
    "  value varchar(255) not null"
    "  ) engine = innodb;",

    "create table repl ("
    "  id int auto_increment primary key,"
    "  master_id int not null,"
    "  slave_id int not null"
    "  ) engine = innodb;",

    "create table command ("
    "  id int auto_increment primary key,"
    "  state enum ('new', 'running', 'done') not null default 'new',"
    "  cmd int not null,"
    "  process_id int not null,"
    "  process_args varchar(255) default NULL"
    "  ) engine = innodb;",

    0};

bool setup_db(atrt_config& config) {
  /**
   * Install atrt db
   */
  atrt_process* atrt_client = 0;
  {
    atrt_cluster* cluster = 0;
    for (unsigned i = 0; i < config.m_clusters.size(); i++) {
      if (strcmp(config.m_clusters[i]->m_name.c_str(), ".atrt") == 0) {
        cluster = config.m_clusters[i];

        for (unsigned i = 0; i < cluster->m_processes.size(); i++) {
          if (cluster->m_processes[i]->m_type == atrt_process::AP_CLIENT) {
            atrt_client = cluster->m_processes[i];
            break;
          }
        }
        break;
      }
    }
  }

    /**
     * connect to all mysqld's
     */
#ifndef _WIN32
  for (size_t i = 0; i < config.m_processes.size(); i++) {
    atrt_process* proc = config.m_processes[i];
    if (proc->m_type == atrt_process::AP_MYSQLD) {
      if (!connect_mysqld(*config.m_processes[i])) return false;
    }
  }

  if (atrt_client) {
    atrt_process* atrt_mysqld = atrt_client->m_mysqld;
    require(atrt_mysqld);

    // Run the commands to create the db
    for (int i = 0; create_sql[i]; i++) {
      const char* query = create_sql[i];
      if (!run_query(atrt_mysqld, query)) return false;
    }

    if (!populate_db(config, atrt_mysqld)) return false;
  }

  /**
   * setup replication
   */
  if (setup_repl(config) != true) return false;
#endif

  return true;
}

static const char* find(atrt_process* proc, const char* key) {
  const char* res = 0;
  if (proc->m_options.m_loaded.get(key, &res)) return res;

  proc->m_options.m_generated.get(key, &res);
  return res;
}

bool connect_mysqld(atrt_process& proc) {
  if (!mysql_init(&proc.m_mysql)) {
    g_logger.error("Failed to init mysql");
    return false;
  }

  const char* port = find(&proc, "--port=");
  const char* socket = find(&proc, "--socket=");
  if (port == 0 && socket == 0) {
    g_logger.error("Neither socket nor port specified...cant connect to mysql");
    return false;
  }

  const unsigned int retries = 20;
  for (size_t i = 0; i < retries; i++) {
    if (port) {
      mysql_protocol_type val = MYSQL_PROTOCOL_TCP;
      mysql_options(&proc.m_mysql, MYSQL_OPT_PROTOCOL, &val);
    }
    if (mysql_real_connect(&proc.m_mysql, proc.m_host->m_hostname.c_str(),
                           "root", "", NULL, port ? atoi(port) : 0, socket,
                           0)) {
      return true;
    }
    g_logger.warning("Failed to connect: %s", mysql_error(&proc.m_mysql));
    g_logger.info("Retrying connect to %s:%u 3s",
                  proc.m_host->m_hostname.c_str(), atoi(port));
    NdbSleep_SecSleep(3);
  }

  g_logger.error("Giving up attempt to connect to Host: %s; Port: %u;"
                 "Socket: %s after %d retries", proc.m_host->m_hostname.c_str(),
                 port ? atoi(port) : 0, socket ? socket : "<null>",retries);
  return false;
}

bool disconnect_mysqld(atrt_process& proc) {
  mysql_close(&proc.m_mysql);
  return true;
}

void BINDI(MYSQL_BIND& bind, int* i) {
  bind.buffer_type = MYSQL_TYPE_LONG;
  bind.buffer = (char*)i;
  bind.is_unsigned = 0;
  bind.is_null = 0;
}

void BINDS(MYSQL_BIND& bind, const char* s, unsigned long* len) {
  bind.buffer_type = MYSQL_TYPE_STRING;
  bind.buffer = (char*)s;
  bind.buffer_length = *len = (unsigned long)strlen(s);
  bind.length = len;
  bind.is_null = 0;
}

template <typename T>
int find(T* obj, Vector<T*>& arr) {
  for (unsigned i = 0; i < arr.size(); i++)
    if (arr[i] == obj) return (int)i;
  abort();
  return -1;
}

static bool populate_options(MYSQL* mysql, MYSQL_STMT* stmt, int* option_id,
                             int process_id, Properties* p) {
  int kk = *option_id;
  Properties::Iterator it(p);
  const char* name = it.first();
  for (; name; name = it.next()) {
    int optid = kk;
    int proc_id = process_id;
    unsigned long l0, l1;
    const char* value;
    p->get(name, &value);
    MYSQL_BIND bind2[4];
    bzero(bind2, sizeof(bind2));
    BINDI(bind2[0], &optid);
    BINDI(bind2[1], &proc_id);
    BINDS(bind2[2], name, &l0);
    BINDS(bind2[3], value, &l1);

    if (mysql_stmt_bind_param(stmt, bind2)) {
      g_logger.error("Failed to bind: %s", mysql_error(mysql));
      return false;
    }

    if (mysql_stmt_execute(stmt)) {
      g_logger.error("0 Failed to execute: %s", mysql_error(mysql));
      return false;
    }
    kk++;
  }
  *option_id = kk;
  return true;
}

static bool populate_db(atrt_config& config, atrt_process* mysqld) {
  {
    const char* sql = "INSERT INTO host (id, name, port) values (?, ?, ?)";
    MYSQL_STMT* stmt = mysql_stmt_init(&mysqld->m_mysql);
    if (mysql_stmt_prepare(stmt, sql, (unsigned long)strlen(sql))) {
      g_logger.error("Failed to prepare: %s", mysql_error(&mysqld->m_mysql));
      return false;
    }

    for (unsigned i = 0; i < config.m_hosts.size(); i++) {
      unsigned long l0;
      MYSQL_BIND bind[3];
      bzero(bind, sizeof(bind));
      int id = (int)i;
      int port = config.m_hosts[i]->m_cpcd->getPort();
      BINDI(bind[0], &id);
      BINDS(bind[1], config.m_hosts[i]->m_hostname.c_str(), &l0);
      BINDI(bind[2], &port);
      if (mysql_stmt_bind_param(stmt, bind)) {
        g_logger.error("Failed to bind: %s", mysql_error(&mysqld->m_mysql));
        return false;
      }

      if (mysql_stmt_execute(stmt)) {
        g_logger.error("1 Failed to execute: %s",
                       mysql_error(&mysqld->m_mysql));
        return false;
      }
    }
    mysql_stmt_close(stmt);
  }

  {
    const char* sql = "INSERT INTO cluster (id, name) values (?, ?)";
    MYSQL_STMT* stmt = mysql_stmt_init(&mysqld->m_mysql);
    if (mysql_stmt_prepare(stmt, sql, (unsigned long)strlen(sql))) {
      g_logger.error("Failed to prepare: %s", mysql_error(&mysqld->m_mysql));
      return false;
    }

    for (unsigned i = 0; i < config.m_clusters.size(); i++) {
      unsigned long l0;
      MYSQL_BIND bind[2];
      bzero(bind, sizeof(bind));
      int id = (int)i;
      BINDI(bind[0], &id);
      BINDS(bind[1], config.m_clusters[i]->m_name.c_str(), &l0);

      if (mysql_stmt_bind_param(stmt, bind)) {
        g_logger.error("Failed to bind: %s", mysql_error(&mysqld->m_mysql));
        return false;
      }

      if (mysql_stmt_execute(stmt)) {
        g_logger.error("2 Failed to execute: %s",
                       mysql_error(&mysqld->m_mysql));
        return false;
      }
    }
    mysql_stmt_close(stmt);
  }

  {
    const char* sql =
        "INSERT INTO process "
        "(id, host_id, cluster_id, type, name, state, node_id) "
        "values (?,?,?,?,?,?,?)";

    const char* sqlopt =
        "INSERT INTO options (id, process_id, name, value) values (?,?,?,?)";

    MYSQL_STMT* stmt = mysql_stmt_init(&mysqld->m_mysql);
    if (mysql_stmt_prepare(stmt, sql, (unsigned long)strlen(sql))) {
      g_logger.error("Failed to prepare: %s", mysql_error(&mysqld->m_mysql));
      return false;
    }

    MYSQL_STMT* stmtopt = mysql_stmt_init(&mysqld->m_mysql);
    if (mysql_stmt_prepare(stmtopt, sqlopt, (unsigned long)strlen(sqlopt))) {
      g_logger.error("Failed to prepare: %s", mysql_error(&mysqld->m_mysql));
      return false;
    }

    int option_id = 0;
    for (unsigned i = 0; i < config.m_processes.size(); i++) {
      unsigned long l0, l1, l2;
      MYSQL_BIND bind[7];
      bzero(bind, sizeof(bind));
      int id = (int)i;
      atrt_process* proc = config.m_processes[i];
      int host_id = find(proc->m_host, config.m_hosts);
      int cluster_id = find(proc->m_cluster, config.m_clusters);
      int node_id = proc->m_nodeid;

      const char* type = 0;
      const char* name = proc->m_name.c_str();
      const char* state = "started";
      switch (proc->m_type) {
        case atrt_process::AP_NDBD:
          type = "ndbd";
          break;
        case atrt_process::AP_NDB_API:
          type = "ndbapi";
          state = "stopped";
          break;
        case atrt_process::AP_NDB_MGMD:
          type = "ndb_mgmd";
          break;
        case atrt_process::AP_MYSQLD:
          type = "mysqld";
          break;
        case atrt_process::AP_CLIENT:
          type = "mysql";
          state = "stopped";
          break;
        case atrt_process::AP_CUSTOM:
          type = "custom";
          break;
        default:
          abort();
      }

      BINDI(bind[0], &id);
      BINDI(bind[1], &host_id);
      BINDI(bind[2], &cluster_id);
      BINDS(bind[3], type, &l0);
      BINDS(bind[4], name, &l1);
      BINDS(bind[5], state, &l2);
      BINDI(bind[6], &node_id);

      if (mysql_stmt_bind_param(stmt, bind)) {
        g_logger.error("Failed to bind: %s", mysql_error(&mysqld->m_mysql));
        return false;
      }

      if (mysql_stmt_execute(stmt)) {
        g_logger.error("3 Failed to execute: %s",
                       mysql_error(&mysqld->m_mysql));
        return false;
      }

      if (populate_options(&mysqld->m_mysql, stmtopt, &option_id, id,
                           &proc->m_options.m_loaded) == false)
        return false;

      if (populate_options(&mysqld->m_mysql, stmtopt, &option_id, id,
                           &proc->m_cluster->m_options.m_loaded) == false)
        return false;
    }
    mysql_stmt_close(stmt);
    mysql_stmt_close(stmtopt);
  }

  return true;
}

static bool setup_repl(atrt_process* dst, atrt_process* src) {
  if (!run_query(src, "STOP SLAVE")) {
    g_logger.error("Failed to stop slave: %s", mysql_error(&src->m_mysql));
    return false;
  }

  if (!run_query(src, "RESET SLAVE")) {
    g_logger.error("Failed to reset slave: %s", mysql_error(&src->m_mysql));
    return false;
  }

  BaseString tmp;
  tmp.assfmt(
      "CHANGE MASTER TO "
      " MASTER_HOST='%s',"
      " MASTER_PORT=%u,"
      " MASTER_USER='root'",
      dst->m_host->m_hostname.c_str(), atoi(find(dst, "--port=")));

  if (!run_query(src, tmp.c_str())) {
    g_logger.error("Failed to setup repl from %s to %s: %s",
                   src->m_host->m_hostname.c_str(),
                   dst->m_host->m_hostname.c_str(), mysql_error(&src->m_mysql));
    return false;
  }

  if (!run_query(src, "START SLAVE")) {
    g_logger.error("Failed to start slave: %s", mysql_error(&src->m_mysql));
    return false;
  }

  g_logger.info("Replication from %s(%s) to %s(%s) setup",
                src->m_host->m_hostname.c_str(), src->m_cluster->m_name.c_str(),
                dst->m_host->m_hostname.c_str(),
                dst->m_cluster->m_name.c_str());

  return true;
}

bool setup_repl(atrt_config& config) {
  for (unsigned i = 0; i < config.m_processes.size(); i++) {
    atrt_process* dst = config.m_processes[i];
    if (dst->m_rep_src) {
      if (setup_repl(dst->m_rep_src, dst) != true) return false;
    }
  }
  return true;
}

template int find(atrt_host* obj, Vector<atrt_host*>& arr);
template int find(atrt_cluster* obj, Vector<atrt_cluster*>& arr);<|MERGE_RESOLUTION|>--- conflicted
+++ resolved
@@ -22,11 +22,8 @@
    Foundation, Inc., 51 Franklin St, Fifth Floor, Boston, MA 02110-1301  USA
 */
 
-<<<<<<< HEAD
-=======
 #include "util/require.h"
 #include <cstring>
->>>>>>> fbdaa4de
 #include <NdbSleep.h>
 #include "atrt.hpp"
 
@@ -241,7 +238,7 @@
     const char* value;
     p->get(name, &value);
     MYSQL_BIND bind2[4];
-    bzero(bind2, sizeof(bind2));
+    std::memset(bind2, 0, sizeof(bind2));
     BINDI(bind2[0], &optid);
     BINDI(bind2[1], &proc_id);
     BINDS(bind2[2], name, &l0);
@@ -274,7 +271,7 @@
     for (unsigned i = 0; i < config.m_hosts.size(); i++) {
       unsigned long l0;
       MYSQL_BIND bind[3];
-      bzero(bind, sizeof(bind));
+      std::memset(bind, 0, sizeof(bind));
       int id = (int)i;
       int port = config.m_hosts[i]->m_cpcd->getPort();
       BINDI(bind[0], &id);
@@ -305,7 +302,7 @@
     for (unsigned i = 0; i < config.m_clusters.size(); i++) {
       unsigned long l0;
       MYSQL_BIND bind[2];
-      bzero(bind, sizeof(bind));
+      std::memset(bind, 0, sizeof(bind));
       int id = (int)i;
       BINDI(bind[0], &id);
       BINDS(bind[1], config.m_clusters[i]->m_name.c_str(), &l0);
@@ -349,7 +346,7 @@
     for (unsigned i = 0; i < config.m_processes.size(); i++) {
       unsigned long l0, l1, l2;
       MYSQL_BIND bind[7];
-      bzero(bind, sizeof(bind));
+      std::memset(bind, 0, sizeof(bind));
       int id = (int)i;
       atrt_process* proc = config.m_processes[i];
       int host_id = find(proc->m_host, config.m_hosts);
