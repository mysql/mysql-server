--- conflicted
+++ resolved
@@ -838,11 +838,7 @@
 
 bool
 connect_hosts(atrt_config& config){
-<<<<<<< HEAD
-  for(size_t i = 0; i<config.m_hosts.size(); i++)
-=======
   for(unsigned i = 0; i<config.m_hosts.size(); i++)
->>>>>>> d4012067
   {
     if (config.m_hosts[i]->m_hostname.length() == 0)
       continue;
@@ -1143,11 +1139,7 @@
   
   Vector<SimpleCpcClient::Process> dummy;
   m_procs.fill(config.m_hosts.size(), dummy);
-<<<<<<< HEAD
-  for(size_t i = 0; i<config.m_hosts.size(); i++)
-=======
   for(unsigned i = 0; i<config.m_hosts.size(); i++)
->>>>>>> d4012067
   {
     if (config.m_hosts[i]->m_hostname.length() == 0)
       continue;
@@ -1332,11 +1324,7 @@
     return false;
   }
 
-<<<<<<< HEAD
-  for (size_t i = 0; i<config.m_processes.size(); i++)
-=======
   for (unsigned i = 0; i<config.m_processes.size(); i++)
->>>>>>> d4012067
   {
     atrt_process & proc = *config.m_processes[i];
     if (proc.m_type == atrt_process::AP_NDB_API ||
@@ -1356,9 +1344,8 @@
   }
   cmd.assign(p);
   free(p);
-<<<<<<< HEAD
-
-  for (size_t i = 0; i<config.m_processes.size(); i++)
+
+  for (unsigned i = 0; i<config.m_processes.size(); i++)
   {
     atrt_process & proc = *config.m_processes[i];
     if (proc.m_type == tc.m_cmd.m_cmd_type &&
@@ -1367,18 +1354,6 @@
       proc.m_save.m_proc = proc.m_proc;
       proc.m_save.m_saved = true;
 
-=======
-
-  for (unsigned i = 0; i<config.m_processes.size(); i++)
-  {
-    atrt_process & proc = *config.m_processes[i];
-    if (proc.m_type == tc.m_cmd.m_cmd_type &&
-        proc.m_proc.m_path == "")
-    {
-      proc.m_save.m_proc = proc.m_proc;
-      proc.m_save.m_saved = true;
-
->>>>>>> d4012067
       proc.m_proc.m_env.appfmt(" ATRT_TIMEOUT=%ld", tc.m_max_time);
       if (0) // valgrind
       {
@@ -1404,11 +1379,7 @@
     /**
      * Apply testcase specific mysqld options
      */
-<<<<<<< HEAD
-    for (size_t i = 0; i<config.m_processes.size(); i++)
-=======
     for (unsigned i = 0; i<config.m_processes.size(); i++)
->>>>>>> d4012067
     {
       atrt_process & proc = *config.m_processes[i];
       if (proc.m_type == atrt_process::AP_MYSQLD)
@@ -1480,11 +1451,7 @@
     return false;
   }
 
-<<<<<<< HEAD
-  for(size_t i = 0; i<config.m_hosts.size(); i++)
-=======
   for(unsigned i = 0; i<config.m_hosts.size(); i++)
->>>>>>> d4012067
   {
     if (config.m_hosts[i]->m_hostname.length() == 0)
       continue;
