--- conflicted
+++ resolved
@@ -1829,13 +1829,10 @@
 cmd: testAsynchMultiwait
 args: -n AsynchMultiwaitWakeup T1
 
-<<<<<<< HEAD
-=======
 max-time: 500
 cmd: testAsynchMultiwait
 args: -n AsynchMultiwait_Version2 T1
 
->>>>>>> d4012067
 # alloc node id
 max-time: 500
 cmd: testNdbApi
@@ -1871,13 +1868,6 @@
 args: -nScanFragRecExhaust T1
 
 max-time: 300
-<<<<<<< HEAD
-cmd: testNodeRestart
-args: -n Bug13464664 T1
-
-max-time: 300
-=======
->>>>>>> d4012067
 cmd: testDict
 args: -n Bug13416603 I2
 
@@ -1916,8 +1906,6 @@
 max-time : 1200
 cmd: testLimits
 args: -n SlowDihFileWrites T1
-<<<<<<< HEAD
-=======
 
 max-time : 300
 cmd: testScan
@@ -1994,4 +1982,3 @@
 max-time : 600
 cmd: testNodeRestart
 args: -n Bug16007980 T1
->>>>>>> d4012067
