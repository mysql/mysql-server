# Copyright (c) 2004, 2013, Oracle and/or its affiliates. All rights reserved.
#
# This program is free software; you can redistribute it and/or modify
# it under the terms of the GNU General Public License as published by
# the Free Software Foundation; version 2 of the License.
#
# This program is distributed in the hope that it will be useful,
# but WITHOUT ANY WARRANTY; without even the implied warranty of
# MERCHANTABILITY or FITNESS FOR A PARTICULAR PURPOSE.  See the
# GNU General Public License for more details.
#
# You should have received a copy of the GNU General Public License
# along with this program; if not, write to the Free Software
# Foundation, Inc., 51 Franklin St, Fifth Floor, Boston, MA 02110-1301  USA
max-time: 1800
cmd: testIndex
args: -n DeferredError

max-time: 900
cmd: testIndex
args: -n DeferredMixedLoad T1 T6 T13

max-time: 2000
cmd: testIndex
args: -n DeferredMixedLoadError T1 T6 T13

max-time: 900
cmd: testIndex
args: -n NF_DeferredMixed T1 T6 T13

max-time: 1800
cmd: testIndex
args: -n NF_Mixed T1 T6 T13

max-time: 900
cmd: testBasic
args: -r 5000 -n 899 T15 D1 D2

max-time: 600
cmd: atrt-testBackup
args: -n NFMaster T1

max-time: 600
cmd: testBasic
args: -n PkRead T1

max-time: 600
cmd: atrt-testBackup
args: -n NFMasterAsSlave T1

max-time: 600
cmd: testBasic
args: -n PkRead T1

max-time: 600
cmd: atrt-testBackup
args: -n NFSlave T1 

max-time: 600
cmd: testBasic
args: -n PkRead T1

max-time: 600
cmd: atrt-testBackup
args: -n FailMaster T1

max-time: 600
cmd: testBasic
args: -n PkRead T1

max-time: 600
cmd: atrt-testBackup
args: -n FailMasterAsSlave T1

max-time: 600
cmd: testBasic
args: -n PkRead T1

max-time: 600
cmd: atrt-testBackup
args: -n FailSlave T1

max-time: 600
cmd: testBasic
args: -n PkRead T1

max-time: 600
cmd: atrt-testBackup
args: -n BackupOne T1 T6 I3 D2

max-time: 600
cmd: atrt-testBackup
args: -n BackupDDL T1

max-time: 600
cmd: atrt-testBackup
args: -n Bug57650 T1

max-time: 1000
cmd: atrt-testBackup
args: -n BackupBank T6 

# BASIC FUNCTIONALITY
max-time: 500
cmd: testBasic
args: -n PkRead

max-time: 500
cmd: testBasic
args: -n PkSimpleRead

max-time: 500
cmd: testBasic
args: -n PkDirtyRead

max-time: 500
cmd: testBasic
args: -n PkUpdate 

max-time: 500
cmd: testBasic
args: -n PkDelete 

max-time: 500
cmd: testBasic
args: -n PkInsert 

max-time: 660
cmd: testBasic
args: -n UpdateAndRead 

max-time: 500
cmd: testBasic
args: -n DeleteRead

max-time: 500
cmd: testSpj
args: -n LookupJoin

max-time: 500
cmd: testSpj
args: -n ScanJoin

max-time: 500
cmd: testSpj
args: -n MixedJoin

max-time: 500
cmd: testSpj
args: -n FeatureDisabled T1

max-time: 500
cmd: testBasic
args: -n PkReadAndLocker T6 D1 D2

max-time: 500
cmd: testBasic
args: -n PkReadAndLocker2 T6 D1 D2

max-time: 500
cmd: testBasic
args: -n PkReadUpdateAndLocker T6 D1 D2

max-time: 500
cmd: testBasic
args: -n ReadWithLocksAndInserts T6 D1 D2

max-time: 500
cmd: testBasic
args: -n PkInsertTwice T1 T6 D1 D2

max-time: 1500
cmd: testBasic
args: -n Fill T13 

max-time: 1500
cmd: testBasic
args: -n Fill T6 

max-time: 500
cmd: testBasic
args: -n NoCommitSleep T6 D1 D2

max-time: 500
cmd: testBasic
args: -n NoCommitAndClose T6 D1 D2

max-time: 500
cmd: testBasic
args: -n Commit626 T6 D1 D2

max-time: 500
cmd: testBasic
args: -n CommitTry626 T6 D1 D2

max-time: 500
cmd: testBasic
args: -n CommitAsMuch626 T6 D1 D2

max-time: 500
cmd: testBasic
args: -n NoCommit626 T6 D1 D2

max-time: 500
cmd: testBasic
args: -n NoCommitRollback626 T1 T6 D1 D2

max-time: 500
cmd: testBasic
args: -n Commit630 T1 T6 D1 D2

max-time: 500
cmd: testBasic
args: -n CommitTry630 T1 T6 D1 D2

max-time: 500
cmd: testBasic
args: -n CommitAsMuch630 T1 T6 D1 D2

max-time: 500
cmd: testBasic
args: -n NoCommit630 T1 T6 D1 D2

max-time: 500
cmd: testBasic
args: -n NoCommitRollback630 T1 T6 D1 D2 

max-time: 500
cmd: testBasic
args: -n NoCommitAndClose T1 T6 D1 D2 

max-time: 500
cmd: testBasic
args: -n RollbackUpdate T1 T6 D1 D2 

max-time: 500
cmd: testBasic
args: -n RollbackDeleteMultiple T1 T6 D1 D2 

max-time: 500
cmd: testBasic
args: -n ImplicitRollbackDelete T1 T6 D1 D2 

max-time: 500
cmd: testBasic
args: -n CommitDelete T1 T6 D1 D2 

max-time: 500
cmd: testBasic
args: -n RollbackNothing T1 T6 D1 D2 

max-time: 500
cmd: testBasicAsynch
args: -n PkInsertAsynch 

max-time: 500
cmd: testBasicAsynch
args: -n PkReadAsynch 

max-time: 500
cmd: testBasicAsynch
args: -n PkUpdateAsynch 

max-time: 500
cmd: testBasicAsynch
args: -n PkDeleteAsynch 

max-time: 1000
cmd: testBasic
args: -n MassiveRollback T1 T6 D1 D2

max-time: 500
cmd: testBasic
args: -n MassiveRollback2 T1 T6 D1 D2

max-time: 500
cmd: testBasic
args: -n MassiveRollback3 T1 T6 D1 D2

max-time: 500
cmd: testBasic
args: -n MassiveRollback4 T1 T6 D1 D2

max-time: 500
cmd: testBasic
args: -n TupError

max-time: 500
cmd: testBasic
args: -n InsertError T1

max-time: 500
cmd: testBasic
args: -n InsertError2 T1

max-time: 600
cmd: testTimeout
args: T1 

max-time: 500
cmd: testBasic
args: -n Bug25090 T1

max-time: 1000
cmd: testBasic
args: -n Bug27756

max-time: 500
cmd: testBasic
args: -n Bug28073

max-time: 500
cmd: testBasic
args: -n Bug20535

max-time: 500
cmd: testBasic
args: -n Bug54944 T1

max-time: 500
cmd: testBasic
args: -n Bug54944DATABUFFER T1

max-time: 600
cmd: testBasic
args: -r 10 -n Bug59496_case1 T2

max-time: 600
cmd: testBasic
args: -r 10 -n Bug59496_case2 T2

#
# INDEX
#
max-time: 1500
cmd: testIndex
args: -n CreateAll T1 T13 T14

max-time: 3600
cmd: testIndex
args: -n InsertDelete T1 

max-time: 3600
cmd: testIndex
args: -n CreateLoadDrop T1 

max-time: 500
cmd: testIndex
args: -n MixedTransaction T1 

max-time: 2500
cmd: testIndex
args: -n BuildDuring T6 

max-time: 2500
cmd: testIndex
args: -n BuildDuring_O T6 

max-time: 600
cmd: testIndex
args: -n Bug46069 T1

max-time: 600
cmd: testIndex
args: -n Bug50118 T1

max-time: 300
cmd: testIndex
args: -n FireTrigOverload T1

max-time: 500
cmd: testIndex
args: -n Bug25059 -r 3000 T1

max-time: 2500
cmd: testIndex
args: -l 2 -n SR1 T6 T13 

max-time: 2500
cmd: testIndex
args: -l 2 -n SR1_O T6 T13 

#
# SCAN TESTS
#
max-time: 500
cmd: testScan
args: -n ScanRead16 

max-time: 500
cmd: testScan
args: -n ScanRead240 

max-time: 500
cmd: testScan
args: -n ScanReadCommitted240 

max-time: 500
cmd: testScan
args: -n ScanUpdate 

max-time: 500
cmd: testScan
args: -n ScanUpdate2 T6 D1 D2

max-time: 500
cmd: testScan
args: -n ScanDelete 

max-time: 500
cmd: testScan
args: -n ScanDelete2 D1 D2

max-time: 500
cmd: testScan
args: -n ScanUpdateAndScanRead T6 D1 D2

max-time: 500
cmd: testScan
args: -n ScanReadAndLocker T6 D1 D2

max-time: 500
cmd: testScan
args: -n ScanReadAndPkRead T6 D1 D2

max-time: 500
cmd: testScan
args: -n ScanRead488 -l 10 T6 D1 D2

max-time: 500
cmd: testScan
args: -n ScanRead488O -l 10 T6 D1 D2 

max-time: 500
cmd: testScan
args: -n Bug42559 T6 D1 D2 

max-time: 1000
cmd: testScan
args: -n ScanRead488T -l 10 T6 D1 D2 

max-time: 1000
cmd: testScan
args: -n ScanRead488_Mixed -l 10 T6 D1 D2

max-time: 500
cmd: testScan
args: -n ScanRead488Timeout -l 10 T6 D1 D2

max-time: 1200
cmd: testScan
args: -n ScanRead40 -l 100 T6 D1 D2 

max-time: 1800
cmd: testScan
args: -n ScanRead100 -l 100 T1 D1 D2 

max-time: 1800
cmd: testScan
args: -n TupScanRead100 -l 100 T1 D1 D2 

max-time: 600
cmd: testScan
args: -n ScanRead40 -l 100 T1 D1 D2 

max-time: 1800
cmd: testScan
args: -n ScanRead40RandomTable -l 100 T1 

max-time: 500
cmd: testScan
args: -n ScanWithLocksAndInserts T6 D1 D2

max-time: 500
cmd: testScan
args: -n ScanReadAbort T6 D1 D2 

max-time: 500
cmd: testScan
args: -n ScanReadAbort15 T6 D1 D2 

max-time: 500
cmd: testScan
args: -n ScanReadAbort240 T6 D1 D2 

max-time: 500
cmd: testScan
args: -n ScanUpdateAbort16 T6 D1 D2 

max-time: 3600
cmd: testScan
args: -n ScanReadRestart T1 T6 T13

max-time: 3600
cmd: testScan
args: -n ScanReadRestart D1 D2

max-time: 1200
cmd: testScan
args: -n ScanUpdateRestart T6

max-time: 1200
cmd: testScan
args: -n ScanUpdateRestart D1 D2 

max-time: 500
cmd: testScan
args: -n CheckGetValue T6 D1 D2 

max-time: 500
cmd: testScan
args: -n CloseWithoutStop T6 D1 D2 

max-time: 500
cmd: testScan
args: -n NextScanWhenNoMore T6 D1 D2 

max-time: 500
cmd: testScan
args: -n ExecuteScanWithoutOpenScan T6 D1 D2 

max-time: 500
cmd: testScan
args: -n OnlyOpenScanOnce T6 D1 D2 

max-time: 500
cmd: testScan
args: -n OnlyOneOpInScanTrans T6 D1 D2 

max-time: 500
cmd: testScan
args: -n OnlyOneOpBeforeOpenScan T6 D1 D2 

max-time: 500
cmd: testScan
args: -n OnlyOneScanPerTrans T6 D1 D2 

max-time: 500
cmd: testScan
args: -n NoCloseTransaction T6 D1 D2 

max-time: 500
cmd: testScan
args: -n CloseRefresh T1

max-time: 500
cmd: testScan
args: -n CheckInactivityTimeOut T6 D1 D2 

max-time: 500
cmd: testScan
args: -n CheckInactivityBeforeClose T6 D1 D2 

max-time: 500
cmd: testScan
args: -n CheckAfterTerror T6 D1 D2 

max-time: 500
cmd: testScan
args: -n ScanReadError5021 T1 D1 D2 

max-time: 500
cmd: testScan
args: -n ScanReaderror5022 T1 D1 D2 

max-time: 500
cmd: testScan
args: -n ScanReadError5023 T1 D1 D2 

max-time: 500
cmd: testScan
args: -n ScanReadError5024 T1 D1 D2 

max-time: 500
cmd: testScan
args: -n ScanReadError5025 T1 D1 D2 

max-time: 500
cmd: testScan
args: -n ScanReadError5030 T1 D1 D2 

max-time: 500
cmd: testScan
args: -n ScanReadError8081 T1 D1 D2

max-time: 500
cmd: testScan
args: -n Bug13394788 T1

max-time: 500
cmd: testScan
args: -n InsertDelete T1 T6 D1 D2 

max-time: 500
cmd: testScan
args: -n Bug48700 T1

max-time: 500
cmd: testScan
args: -n CheckAfterTerror T1 D1 D2 

max-time: 1200
cmd: testScan
args: -n ScanReadWhileNodeIsDown T1

max-time: 1200
cmd: testScan
args: -n ScanReadWhileNodeIsDown D1 D2 

max-time: 500
cmd: testScan
args: -l 100 -n Scan-bug8262 T6 D1 D2

max-time: 500
cmd: testScan
args: -n ScanParallelism

max-time: 500
cmd: testScan
args: -n Bug24447 T1

max-time: 1000
cmd: testScan
args: -n ScanVariants

max-time: 500
cmd: testScan
args: -n Bug36124 T1

max-time: 500
cmd: testScan
args: -n Bug54945 T1

max-time: 600
cmd: testScan
args: -n Bug12324191 T1 T6 T13

max-time: 1800
cmd: testNodeRestart
args: -n Bug27003 T1

max-time: 300
cmd: testSystemRestart
args: -n Bug29167 T1

max-time: 300
cmd: testSystemRestart
args: -l 2 -n Bug28770 T1

max-time: 1000
cmd: testNodeRestart
args: -n Bug27283 T1

max-time: 500
cmd: testNodeRestart
args: -n Bug15587 T1

max-time: 500
cmd: testNodeRestart
args: -n Bug15632 T1

max-time: 500
cmd: testNodeRestart
args: -n Bug15685 T1

#max-time: 500
#cmd: testSystemRestart
#args: -n Bug18385 T1
#
max-time: 1000
cmd: testNodeRestart
args: -n Bug18414 T1

#max-time: 1000
#cmd: testNodeRestart
#args: -n Bug18612 T1
#
max-time: 1000
cmd: testNodeRestart
args: -n Bug18612SR T1

max-time: 1000
cmd: testNodeRestart
args: -n Bug20185 T1

max-time: 1000
cmd: testNodeRestart
args: -n Bug21271 T6

max-time: 1000
cmd: testIndex
args: -n Bug21384

max-time: 1000
cmd: testNodeRestart
args: -n Bug24717 T1

max-time: 1000
cmd: testNodeRestart
args: -n Bug25364 T1

max-time: 1000
cmd: testNodeRestart
args: -n Bug25554 T1

max-time: 1000
cmd: testNodeRestart
args: -n Bug26457 T1

max-time: 1000
cmd: testNodeRestart
args: -n Bug26481 T1

max-time: 1000
cmd: testNodeRestart
args: -n Bug29364 T1

max-time: 1000
cmd: testNodeRestart
args: -n Bug28023 T6 D2

max-time: 3000
cmd: testNodeRestart
args: -n Bug25984 T1

max-time: 300
cmd: testNodeRestart
args: -n Bug32160 T1

max-time: 2500
cmd: testNodeRestart
args: -n MixedPkRead T6 T13 

max-time: 2500
cmd: testIndex
args: -n NFNR1 T6 T13 

max-time: 2500
cmd: testIndex
args: -n NFNR1_O T6 T13 

max-time: 2500
cmd: testIndex
args: -n NFNR2 T6 T13 

max-time: 2500
cmd: testIndex
args: -n NFNR2_O T6 T13 

max-time: 2500
cmd: testSpj
args: -n NF_Join T6 T13

#
# DICT TESTS
max-time: 500
cmd: testDict
args: -n Bug29501 T1

max-time: 500
cmd: testDict
args: -n testDropDDObjects T1

max-time: 1500
cmd: testDict
args: -n CreateAndDrop 

max-time: 1000
cmd: testNodeRestart
args: -n Bug28717 T1

max-time: 1500
cmd: testDict
args: -n CreateAndDropAtRandom -l 200 T1

max-time: 1500
cmd: testDict
args: -n CreateAndDropIndexes -l 200 T1

max-time: 1500
cmd: testDict
args: -n CreateAndDropWithData 

max-time: 1500
cmd: testDict
args: -n CreateAndDropDuring T6 D1 D2

max-time: 1500
cmd: testDict
args: -n CreateInvalidTables T1 

max-time: 500
cmd: testDict
args: -n FragmentTypeSingle T1 

max-time: 1500
cmd: testDict
args: -n FragmentTypeAllSmall T1 T6

max-time: 1500
cmd: testDict
args: -n FragmentTypeAllLarge T1 T6

max-time: 1500
cmd: testDict
args: -n TemporaryTables T1 T6

max-time: 1500
cmd: testDict
args: -n Restart_NR2 T1 I3

max-time: 500
cmd: testDict
args: -n Bug21755 T1

max-time: 1500
cmd: testDict
args: -n TableAddAttrs

max-time: 1500
cmd: testDict
args: -n TableAddAttrsDuring T1 T6

max-time: 500
cmd: testDict
args: -n Bug24631 T1

max-time: 600
cmd: testDict
args: -n Bug41905 T1

max-time: 600
cmd: testDict
args: -n TableAddAttrsDuringError

max-time: 1500
cmd: testDict
args: -l 25 -n DictRestart T1

max-time: 500
cmd: testDict
args: -n Bug54651 T1

max-time: 1500
cmd: testDict
args: -n CreateMaxTables T6 

#
# TEST NDBAPI
#
max-time: 500
cmd: testDataBuffers
args: 

# Testsuite: testNdbApi
# Number of tests: 5
max-time: 500
cmd: testNdbApi
args: -n MaxNdb T6 

max-time: 500
cmd: testNdbApi
args: -n MaxTransactions T1 T6 T13 

max-time: 500
cmd: testNdbApi
args: -n MaxGetValue T1 T6 T13 

max-time: 500
cmd: testNdbApi
args: -n MaxEqual 

max-time: 500
cmd: testNdbApi
args: -n DeleteNdb T1 T6 

max-time: 500
cmd: testNdbApi
args: -n WaitUntilReady T1 T6 T13 

max-time: 500
cmd: testNdbApi
args: -n GetOperationNoTab T6 

max-time: 500
cmd: testNdbApi
args: -n NdbErrorOperation T6 

max-time: 500
cmd: testNdbApi
args: -n MissingOperation T6 

max-time: 500
cmd: testNdbApi
args: -n GetValueInUpdate T6 

max-time: 500
cmd: testNdbApi
args: -n UpdateWithoutKeys T6 D1 D2 

max-time: 500
cmd: testNdbApi
args: -n UpdateWithoutValues T6 D1 D2 

max-time: 500
cmd: testNdbApi
args: -n ReadWithoutGetValue D1 D2 

max-time: 500
cmd: testNdbApi
args: -n Bug_11133 T1 D1 D2 

max-time: 500
cmd: testNdbApi
args: -n Scan_4006 T1 D1 D2 

max-time: 500
cmd: testNdbApi
args: -n Bug_WritePartialIgnoreError T1 

max-time: 500
cmd: testNdbApi
args: -n ExecuteAsynch T1

max-time: 1000
cmd: testNdbApi
args: -n Bug28443

max-time: 500
cmd: testNdbApi
args: -n BadColNameHandling T6

max-time: 500
cmd: testNdbApi
args: -n SimpleReadAbortOnError T1 T6 T15

max-time: 500
cmd: testNdbApi
args: -n NdbRecordPKAmbiguity T1 T6 T15

max-time: 500
cmd: testNdbApi
args: -n NdbRecordPKUpdate T1 T6 T15

max-time: 500
cmd: testNdbApi
args: -n NdbRecordCICharPKUpdate T1 

max-time: 500
cmd: testNdbApi
args: -n NdbRecordRowLength

max-time: 500
cmd: testNdbApi
args: -n Bug44065

max-time: 1000
cmd: testNdbApi
args: -n Bug44065_org

max-time: 500
cmd: testInterpreter
args: T1 

max-time: 7200
cmd: testOperations
args:

max-time: 7200
cmd: testTransactions
args:

max-time: 3000
cmd: testRestartGci
args: T6 D1

max-time: 1500
cmd: testBlobs
args: -version 1 -rows 25

max-time: 1500
cmd: testBlobs
args: -rows 25

max-time: 600
cmd: testBlobs
args: -bug 27018 -skip p

max-time: 600
cmd: testBlobs
args: -bug 27370 -skip p

max-time: 600
cmd: testBlobs
args: -bug 36756 -skip p

max-time: 300
cmd: testBlobs
args: -bug 45768 -skip p

max-time: 300
cmd: testBlobs
args: -bug 48040 -skip p

max-time: 5000
cmd: testOIBasic
args: -case abcdefz

max-time: 2000
cmd: testOIBasic
args: -case gz

max-time: 2000
cmd: testOIBasic
args: -case hz

max-time: 2500
cmd: testBitfield
args:

max-time: 2500
cmd: testPartitioning
args:

#
#
# SYSTEM RESTARTS
#
max-time: 1500
cmd: testSystemRestart
args: -n basic T1 

max-time: 5000
cmd: testSystemRestart
args: -n SR1 T1 

max-time: 5000
cmd: testSystemRestart
args: -n SR1 T6 

max-time: 5000
cmd: testSystemRestart
args: -n SR1 D1

max-time: 5000
cmd: testSystemRestart
args: -n SR1 D2 

max-time: 5000
cmd: testSystemRestart
args: -n SR2 T1 

max-time: 5000
cmd: testSystemRestart
args: -n SR2 T6 

max-time: 5000
cmd: testSystemRestart
args: -n SR2 D1

max-time: 5000
cmd: testSystemRestart
args: -n SR2 D2 

max-time: 5000
cmd: testSystemRestart
args: -n SR_UNDO T1 

max-time: 5000
cmd: testSystemRestart
args: -n SR_UNDO T6 

max-time: 1500
cmd: testSystemRestart
args: -n SR3 T6 

max-time: 1500
cmd: testSystemRestart
args: -n SR4 T6 

#
max-time: 5000
cmd: testSystemRestart
args: -l 1 -n SR6 T1 

max-time: 5000
cmd: testSystemRestart
args: -l 1 -n SR7 T1 

max-time: 5000
cmd: testSystemRestart
args: -l 1 -n SR8 T1 

max-time: 5000
cmd: testSystemRestart
args: -l 1 -n SR9 T1 

max-time: 300
cmd: testNodeRestart
args: -n Bug24543 T1

max-time: 1500
cmd: testSystemRestart
args: -n Bug24664

max-time: 1000
cmd: testNodeRestart
args: -n Bug25468 T1

max-time: 1000
cmd: testNodeRestart
args: -n Bug27466 T1

max-time: 1500
cmd: testSystemRestart
args: -n Bug27434 T1

max-time: 1000
cmd: test_event
args: -l 10 -n Bug27169 T1

max-time: 1000
cmd: test_event
args: -n Bug12598496 T1

#
max-time: 600
cmd: test_event_merge
args: --no-implicit-nulls --separate-events --blob-version 1

#
max-time: 600
cmd: test_event_merge
args: --no-implicit-nulls --separate-events

#
max-time: 600
cmd: test_event_merge
args: --no-implicit-nulls --no-multiops --blob-version 1

#
max-time: 600
cmd: test_event_merge
args: --no-implicit-nulls --no-multiops

#
max-time: 3600
cmd: test_event
args: -n EventOperationApplier -l 2

#
max-time: 3600
cmd: test_event
args: -n EventOperationApplier_NR -l 2

#
max-time: 600
cmd: test_event
args: -n EventOperationApplier_NS T1

#
max-time: 3600
cmd: test_event
args: -n MergeEventOperationApplier_NR -l 2

#
max-time: 2500
cmd: test_event
args: -n Multi

#
max-time: 3600
cmd: test_event
args: -n CreateDropNR T1

max-time: 600
cmd: testBasic
args: -n PkRead T1

max-time: 300
cmd: testNodeRestart
args: -n Bug31980 T1

max-time: 2500
cmd: testNodeRestart
args: -n CommittedRead T1

max-time: 2500
cmd: testNodeRestart
args: -n RestartRandomNode T6 T13 

max-time: 2500
cmd: testNodeRestart
args: -n LateCommit T1

max-time: 2500
cmd: testNodeRestart
args: -n RestartMasterNodeError T6 T13 

max-time: 2500
cmd: testNodeRestart
args: -n RestartAllNodes T6 T13 

max-time: 2500
cmd: testNodeRestart
args: -n RestartAllNodesAbort T6 T13 

max-time: 2500
cmd: testNodeRestart
args: -n RestartAllNodesError9999 T6 T13 

max-time: 2500
cmd: testNodeRestart
args: -n RestartRandomNodeInitial T6 T13 

max-time: 2500
cmd: testNodeRestart
args: -n NoLoad T6

max-time: 2500
cmd: testNodeRestart
args: -n TwoNodeFailure T6 T13 

max-time: 2500
cmd: testNodeRestart
args: -n TwoMasterNodeFailure T6 T13 

max-time: 2500
cmd: testNodeRestart
args: -n FiftyPercentFail T6 T13 

max-time: 2500
cmd: testNodeRestart
args: -n RestartRandomNodeError T6 T13 

max-time: 2500
cmd: testNodeRestart
args: -l 1 -n MixedReadUpdateScan 

max-time: 2500
cmd: testNodeRestart
args: -n Terror T6 T13 

max-time: 3600
cmd: testNodeRestart
args: -l 1 -n RestartNFDuringNR T6 T13 

max-time: 3600
cmd: testNodeRestart
args: -n RestartNodeDuringLCP T6 

max-time: 3600
cmd: testNodeRestart
args: -n LCPTakeOver T6 

max-time: 2500
cmd: testNodeRestart
args: -n FiftyPercentStopAndWait T6 T13 

#
# MGMAPI AND MGSRV
#
max-time: 1800
cmd: testSingleUserMode
args: T1

# OLD FLEX
max-time: 500
cmd: flexBench
args: -c 25 -t 10 

max-time: 500
cmd: flexHammer
args: -r 5 -t 32 

max-time: 2500
cmd: testNodeRestart
args: -n NF_Hammer -r 5 T1

max-time: 300
cmd: DbCreate
args:

max-time: 180
cmd: DbAsyncGenerator
args: -time 60 -p 1
type: bench

max-time: 180
cmd: DbAsyncGenerator
args: -time 60 -p 25
type: bench

max-time: 180
cmd: DbAsyncGenerator
args: -time 60 -p 100
type: bench

max-time: 180
cmd: DbAsyncGenerator
args: -time 60 -p 200
type: bench

max-time: 180
cmd: DbAsyncGenerator
args: -time 60 -p 1 -proc 25
type: bench

max-time: 5000
cmd: testNodeRestart
args: -n GCP -l 1 T1

max-time: 600
cmd: testNodeRestart
args: -n Bug57522 T1

max-time: 1200
cmd: testNodeRestart
args: -n Bug41469 T1

max-time: 600
cmd: testBasic
args: -n Bug54986 D2

max-time: 1500
cmd: testSystemRestart
args: -n SR_DD_1 D1

max-time: 1500
cmd: testSystemRestart
args: -n SR_DD_1b D1

max-time: 1500
cmd: testSystemRestart
args: -n SR_DD_1 D2

max-time: 1500
cmd: testSystemRestart
args: -n SR_DD_1b D2

max-time: 1500
cmd: testSystemRestart
args: -n SR_DD_1_LCP D1

max-time: 1500
cmd: testSystemRestart
args: -n SR_DD_1b_LCP D1

max-time: 1500
cmd: testSystemRestart
args: -n SR_DD_1_LCP D2

max-time: 1500
cmd: testSystemRestart
args: -n SR_DD_1b_LCP D2

max-time: 1500
cmd: testSystemRestart
args: -n SR_DD_2 D1

max-time: 1500
cmd: testSystemRestart
args: -n SR_DD_2b D1

max-time: 1500
cmd: testSystemRestart
args: -n SR_DD_2 D2

max-time: 1500
cmd: testSystemRestart
args: -n SR_DD_2b D2

max-time: 1500
cmd: testSystemRestart
args: -n SR_DD_2_LCP D1

max-time: 1500
cmd: testSystemRestart
args: -n SR_DD_2b_LCP D1

max-time: 1500
cmd: testSystemRestart
args: -n SR_DD_2_LCP D2

max-time: 1500
cmd: testSystemRestart
args: -n SR_DD_2b_LCP D2

max-time: 1500
cmd: testSystemRestart
args: -n SR_DD_3 D1

max-time: 1500
cmd: testSystemRestart
args: -n SR_DD_3b D1

max-time: 1500
cmd: testSystemRestart
args: -n SR_DD_3 D2

max-time: 1500
cmd: testSystemRestart
args: -n SR_DD_3b D2

max-time: 1500
cmd: testSystemRestart
args: -n SR_DD_3_LCP D1

max-time: 1500
cmd: testSystemRestart
args: -n SR_DD_3b_LCP D1

max-time: 1500
cmd: testSystemRestart
args: -n SR_DD_3_LCP D2

max-time: 1500
cmd: testSystemRestart
args: -n SR_DD_3b_LCP D2

max-time: 1500
cmd: testSystemRestart
args: -n Bug41915 D2

max-time: 3600
cmd: testSystemRestart
args: -n Bug48436 T1

max-time: 600
cmd: testSystemRestart
args: -n Bug54611 T1

max-time: 300
cmd: test_event
args: -n Bug31701 T1

max-time: 600
cmd: testSystemRestart
args: -n Bug22696 T1

max-time: 1000
cmd: testSRBank
args: -n SR -l 300 -r 15 T1

max-time: 600
cmd: testNodeRestart
args: -n pnr --nologging T1

max-time: 600
cmd: testNodeRestart
args: -n pnr_lcp T1

max-time: 600
cmd: testSystemRestart
args: -n to T1

max-time: 600
cmd: testSystemRestart
args: -n to I3

max-time: 600
cmd: testSystemRestart
args: -n to D2

max-time: 300
cmd: testNodeRestart
args: -n Bug32922 T1

max-time: 300
cmd: test_event
args: -n Bug33793 T1

max-time: 1200
cmd: testNodeRestart
args: -n Bug34216 -l 10 T1 I3 D2

max-time: 1200
cmd: testNodeRestart
args: -n mixedmultiop T1 I2 I3 D2

max-time: 600
cmd: testNodeRestart
args: -n Bug34702 T1

max-time: 600
cmd: test_event
args: -n Bug35208 T1

max-time: 300
cmd: test_event
args: -n Bug37279 T1

max-time: 300
cmd: test_event
args: -n Bug37338 T1

max-time: 300
cmd: test_event
args: -n Bug37442 T1

# 2008-04-22
max-time: 1500
cmd: testNodeRestart
args: -n MNF -l 15 T1

max-time: 300
cmd: testNodeRestart
args: -n Bug36199 T1

max-time: 300
cmd: testNodeRestart
args: -n Bug36246 T1

max-time: 300
cmd: testNodeRestart
args: -n Bug36247 T1

max-time: 300
cmd: testNodeRestart
args: -n Bug36276 T1

# 2008-04-25
max-time: 300
cmd: testNodeRestart
args: -n Bug36245 T1

max-time: 300
cmd: testNodeRestart
args: -n Bug58453 T1

max-time: 300
cmd: test_event
args: -n Bug34853 T1

# EOF 2008-04-25
# 2008-05-29
max-time: 1200
cmd: testDict
args: -l 1 -n FailAddFragment

# EOF 2008-05-29
# 2008-05-30
max-time: 1200
cmd: testDict
args: -l 1 -n FailCreateHashmap T1

# EOF 2008-05-30
# 2008-06-03
max-time: 1200
cmd: testNdbApi
args: -l 100 -n Bug37158

# EOF 2008-06-03
# 2008-06-05
max-time: 1200
cmd: testDict
args: -n FailAddPartition T1 I3

# EOF 2008-06-05
# Test data buffering for TCKEYREQ
max-time: 500
cmd: testLimits
args: -n ExhaustSegmentedSectionPk WIDE_2COL

# Test data buffering for TCINDXREQ
max-time: 500
cmd: testLimits
args: -n ExhaustSegmentedSectionIx WIDE_2COL_IX

# Run some tests on max size / max num cols tables
max-time: 500
cmd: testBasic
args: -n PkRead WIDE_MAXKEY_HUGO WIDE_MAXATTR_HUGO WIDE_MAXKEYMAXCOLS_HUGO WIDE_MINKEYMAXCOLS_HUGO

max-time: 500
cmd: testBasic
args: -n PkUpdate WIDE_MAXKEY_HUGO WIDE_MAXATTR_HUGO WIDE_MAXKEYMAXCOLS_HUGO WIDE_MINKEYMAXCOLS_HUGO

# EOF 2008-06-30
max-time: 500
cmd: test_event
args: -n bug37672 T1

#EOF 2008-07-04
max-time: 500
cmd: testScanFilter
args: T1

#EOF 2008-07-09
max-time: 600
cmd: test_event
args: -r 5000 -n Bug30780 T1

#EOF 2008-08-11
# Test data buffering for SCANTABREQ
max-time: 500
cmd: testLimits
args: -n ExhaustSegmentedSectionScan WIDE_2COL

#EOF 2008-08-20
max-time: 1200
cmd: testNodeRestart
args: -n Bug41295 T1

max-time: 1200
cmd: testNodeRestart
args: -n Bug42422 -l 1 T1

max-time: 500
cmd: testLimits
args: -n DropSignalFragments T1

max-time: 500
cmd: testMgm
args:

max-time: 300
cmd: testScan
args: -n Bug42545 -l 1 T1

max-time: 600
cmd: testNodeRestart
args: -n -l 3 -n Bug43224 T1

max-time: 1200
cmd: testNodeRestart
args: -n Bug43888 T1

max-time: 600
cmd: testNodeRestart
args: -n Bug48474 T1

max-time: 1200
cmd: testNdbApi
args: -n Bug44015 T1

max-time: 1200
cmd: test_event
args: -n Bug44915 T1

max-time: 1200
cmd: test_event
args: -n Bug56579 T1

max-time: 1200
cmd: test_event
args: -n Bug57886 T1

max-time: 3600
cmd: testNodeRestart
args: -n Bug44952 T1

max-time: 600
cmd: testNodeRestart
args: -n Bug56044 T1

max-time: 600
cmd: testNodeRestart
args: -n Bug57767 T2

max-time: 300
cmd: testSystemRestart
args: -n Bug45154 D1

max-time: 300
cmd: testDict
args: -n Bug36702 D1

max-time: 300
cmd: testDict
args: -n Bug46552 T1

max-time: 900
cmd: testDict
args: -n Bug46585 T1 I3 D1

max-time: 300
cmd: testSystemRestart
args: -n Bug46651 T1

max-time: 300
cmd: testSystemRestart
args: -n Bug46412 T1

# Test clean ApiFailReq behaviour
max-time: 300
cmd: testNdbApi
args: -n ApiFailReqBehaviour T1

max-time: 300
cmd: testNdbApi
args: -n ReadColumnDuplicates

max-time: 300
cmd: testNdbApi
args: -n Bug51775 T1

max-time: 300
cmd: testBasic
args: -n DDInsertFailUpdateBatch

max-time: 300
cmd: testBlobs
args: -skip hp -bug 28116

max-time: 300
cmd: testNdbApi
args: -n FragmentedApiFailure T1

# Series of short (signal train) request generation/handling tests
# Start
max-time: 500
cmd: testBasic
args: --forceshortreqs -n PkUpdate

max-time: 300
cmd: testIndex
args: --forceshortreqs -n InsertDelete T2

max-time: 2500
cmd: testPartitioning
args: --forceshortreqs

# End of short (signal train) handling tests
max-time: 300
cmd: testIndex
args: -n ConstraintDetails

max-time: 900
cmd: testNdbinfo
args:

# Unlock row tests as of 22/01/10
max-time: 300
cmd: testNdbApi
args: -n UnlockBasic T1

max-time: 300
cmd: testNdbApi
args: -n UnlockRepeat T2

max-time: 300
cmd: testNdbApi
args: -n UnlockMulti T3

max-time: 300
cmd: testNdbApi
args: -n UnlockScan T1

max-time: 300
cmd: testBasic
args: -n UnlockBatch T6

max-time: 300
cmd: testBasic
args: -n DoubleUnlock T1

max-time: 300
cmd: testBasic
args: -n UnlockUpdateBatch T3

max-time: 600
cmd: testNodeRestart
args: -n MixReadUnlockRestart T1

max-time: 500
cmd: testNativeDefault
args: 

max-time: 500
cmd: testDict
args: -n Bug53944 T1

max-time: 300
cmd: testIndex
args: -n Bug56829 T1

max-time: 300
cmd: testIndex
args: -n Bug12315582 T1

max-time: 300
cmd: testIndex
args: -n Bug60851 T1

max-time: 500
cmd: testNodeRestart
args: -n ForceStopAndRestart T1

max-time: 300
cmd: testDict
args: -n Bug58277 T1

max-time: 300
cmd: testDict
args: -n Bug57057 T1

max-time: 600
cmd: testNodeRestart
args: -n ClusterSplitLatency T1

# Refresh tuple
max-time: 300
cmd: testBasic
args: -n RefreshTuple T6 D1

max-time: 300
cmd: testIndex
args: -n RefreshWithOrderedIndex T2 D2

max-time: 300
cmd: testBasic
args: -n RefreshLocking D1

max-time: 300
cmd: testIndexStat
args:

max-time: 300
cmd: testBlobs
args: -bug 62321 -skip p

# async api extensions
max-time: 500
cmd: testAsynchMultiwait
args: -n AsynchMultiwaitPkRead T1

max-time: 500
cmd: testAsynchMultiwait
args: -n AsynchMultiwaitWakeup T1

# alloc node id
max-time: 500
cmd: testNdbApi
args: -n NdbClusterConnect T1

max-time: 500
cmd: testNdbApi
args: -n NdbClusterConnectionConnect T1

max-time: 500
cmd: testNdbApi
args: -n NdbClusterConnectNR_non_master T1

max-time: 500
cmd: testNdbApi
args: -n NdbClusterConnectNR_slow T1

max-time: 500
cmd: testNdbApi
args: -n NdbClusterConnectSR T1

# Fragmented signal send
max-time: 1800
cmd: testNdbApi
args: -n TestFragmentedSend T1

max-time: 300
cmd: testNodeRestart
args: -n MasterFailSlowLCP T1

max-time:300
cmd: testScan
args: -nScanFragRecExhaust T1

max-time: 300
cmd: testDict
args: -n Bug13416603 I2

max-time: 300
cmd: testDict
args: -n IndexStatCreate T1

max-time: 300
cmd: testDict
args: -n DropWithTakeover T1

max-time: 300
cmd: testDict
args: -n GetTabInfoRef T1

max-time: 300
cmd: testBasic
args: -n LeakApiConnectObjects T1

max-time: 300
cmd: testScan
args:  -n extraNextResultBug11748194 T1

max-time: 600
cmd: testRedo
args: -n RestartFD -l 2 T1

max-time : 300
cmd: testScan
args: -n ScanKeyInfoExhaust T1

max-time : 300
cmd: testDict
args: -n Bug14645319 T1

max-time : 1200
cmd: testLimits
args: -n SlowDihFileWrites T1

max-time : 300
cmd: testScan
args: -n TupCheckSumError T1

max-time : 300
cmd: testScan
args: -n InterpretNok6000 T1

max-time : 300
cmd: testDict
args: -n FK_SRNR1 T1

max-time : 300
cmd: testDict
args: -n FK_SRNR2 T1

max-time : 300
cmd: testBasic
args: -n Bug16834333 T1

max-time : 300
cmd: testNodeRestart
args: -n Bug16834416 T1

max-time : 600
cmd: testDict
args: -n DictTakeOver_1 T1

<<<<<<< HEAD
max-time : 300
cmd: testFK
args: -n CreateDrop T1

max-time : 300
cmd: testFK
args: -n CreateDropWithData T1

max-time : 300
cmd: testFK
args: -n CreateDropDuring T1

max-time : 300
cmd: testFK
args: -n CreateDropError T1

max-time : 300
cmd: testFK
args: -n Basic1 T1

max-time : 300
cmd: testFK
args: -n Basic5 T1

max-time : 300
cmd: testFK
args: -n Basic55 T1

max-time : 300
cmd: testFK
args: -n TransError T1

max-time : 300
cmd: testFK
args: -n Cascade1 T1

max-time : 300
cmd: testFK
args: -n Cascade10 T1

max-time : 300
cmd: testFK
args: -n CascadeError T1
=======
max-time : 600
cmd: testNodeRestart
args: -n Bug16007980 T1
>>>>>>> 5c8ae0eb
<|MERGE_RESOLUTION|>--- conflicted
+++ resolved
@@ -1931,7 +1931,6 @@
 cmd: testDict
 args: -n DictTakeOver_1 T1
 
-<<<<<<< HEAD
 max-time : 300
 cmd: testFK
 args: -n CreateDrop T1
@@ -1975,8 +1974,7 @@
 max-time : 300
 cmd: testFK
 args: -n CascadeError T1
-=======
+
 max-time : 600
 cmd: testNodeRestart
 args: -n Bug16007980 T1
->>>>>>> 5c8ae0eb
