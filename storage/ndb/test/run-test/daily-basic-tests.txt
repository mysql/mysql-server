max-time: 600
cmd: atrt-testBackup
args: -n NFMaster T1

max-time: 600
cmd: testBasic
args: -n PkRead T1

max-time: 600
cmd: atrt-testBackup
args: -n NFMasterAsSlave T1

max-time: 600
cmd: testBasic
args: -n PkRead T1

max-time: 600
cmd: atrt-testBackup
args: -n NFSlave T1 

max-time: 600
cmd: testBasic
args: -n PkRead T1

max-time: 600
cmd: atrt-testBackup
args: -n FailMaster T1

max-time: 600
cmd: testBasic
args: -n PkRead T1

max-time: 600
cmd: atrt-testBackup
args: -n FailMasterAsSlave T1

max-time: 600
cmd: testBasic
args: -n PkRead T1

max-time: 600
cmd: atrt-testBackup
args: -n FailSlave T1

max-time: 600
cmd: testBasic
args: -n PkRead T1

max-time: 600
cmd: atrt-testBackup
args: -n BackupOne T1 T6 I3 D2

max-time: 600
cmd: atrt-testBackup
args: -n BackupDDL T1

# BASIC FUNCTIONALITY
max-time: 500
cmd: testBasic
args: -n PkRead

max-time: 500
cmd: testBasic
args: -n PkSimpleRead

max-time: 500
cmd: testBasic
args: -n PkDirtyRead

max-time: 500
cmd: testBasic
args: -n PkUpdate 

max-time: 500
cmd: testBasic
args: -n PkDelete 

max-time: 500
cmd: testBasic
args: -n PkInsert 

max-time: 660
cmd: testBasic
args: -n UpdateAndRead 

max-time: 500
cmd: testBasic
args: -n DeleteRead

max-time: 500
cmd: testBasic
args: -n PkReadAndLocker T6 D1 D2

max-time: 500
cmd: testBasic
args: -n PkReadAndLocker2 T6 D1 D2

max-time: 500
cmd: testBasic
args: -n PkReadUpdateAndLocker T6 D1 D2

max-time: 500
cmd: testBasic
args: -n ReadWithLocksAndInserts T6 D1 D2

max-time: 500
cmd: testBasic
args: -n PkInsertTwice T1 T6 D1 D2

max-time: 1500
cmd: testBasic
args: -n Fill T13 

max-time: 1500
cmd: testBasic
args: -n Fill T6 

max-time: 500
cmd: testBasic
args: -n NoCommitSleep T6 D1 D2

max-time: 500
cmd: testBasic
args: -n NoCommitAndClose T6 D1 D2

max-time: 500
cmd: testBasic
args: -n Commit626 T6 D1 D2

max-time: 500
cmd: testBasic
args: -n CommitTry626 T6 D1 D2

max-time: 500
cmd: testBasic
args: -n CommitAsMuch626 T6 D1 D2

max-time: 500
cmd: testBasic
args: -n NoCommit626 T6 D1 D2

max-time: 500
cmd: testBasic
args: -n NoCommitRollback626 T1 T6 D1 D2

max-time: 500
cmd: testBasic
args: -n Commit630 T1 T6 D1 D2

max-time: 500
cmd: testBasic
args: -n CommitTry630 T1 T6 D1 D2

max-time: 500
cmd: testBasic
args: -n CommitAsMuch630 T1 T6 D1 D2

max-time: 500
cmd: testBasic
args: -n NoCommit630 T1 T6 D1 D2

max-time: 500
cmd: testBasic
args: -n NoCommitRollback630 T1 T6 D1 D2 

max-time: 500
cmd: testBasic
args: -n NoCommitAndClose T1 T6 D1 D2 

max-time: 500
cmd: testBasic
args: -n RollbackUpdate T1 T6 D1 D2 

max-time: 500
cmd: testBasic
args: -n RollbackDeleteMultiple T1 T6 D1 D2 

max-time: 500
cmd: testBasic
args: -n ImplicitRollbackDelete T1 T6 D1 D2 

max-time: 500
cmd: testBasic
args: -n CommitDelete T1 T6 D1 D2 

max-time: 500
cmd: testBasic
args: -n RollbackNothing T1 T6 D1 D2 

max-time: 500
cmd: testBasicAsynch
args: -n PkInsertAsynch 

max-time: 500
cmd: testBasicAsynch
args: -n PkReadAsynch 

max-time: 500
cmd: testBasicAsynch
args: -n PkUpdateAsynch 

max-time: 500
cmd: testBasicAsynch
args: -n PkDeleteAsynch 

max-time: 1000
cmd: testBasic
args: -n MassiveRollback T1 T6 D1 D2

max-time: 500
cmd: testBasic
args: -n MassiveRollback2 T1 T6 D1 D2

max-time: 500
cmd: testBasic
args: -n MassiveRollback3 T1 T6 D1 D2

max-time: 500
cmd: testBasic
args: -n MassiveRollback4 T1 T6 D1 D2

max-time: 500
cmd: testBasic
args: -n TupError

max-time: 500
cmd: testBasic
args: -n InsertError T1

max-time: 500
cmd: testBasic
args: -n InsertError2 T1

max-time: 500
cmd: testTimeout
args: T1 

max-time: 500
cmd: testBasic
args: -n Bug25090 T1

max-time: 1000
cmd: testBasic
args: -n Bug27756

max-time: 500
cmd: testBasic
args: -n Bug28073

max-time: 500
cmd: testBasic
args: -n Bug20535

#
# INDEX
#
max-time: 1500
cmd: testIndex
args: -n CreateAll T1 T13 T14

max-time: 3600
cmd: testIndex
args: -n InsertDelete T1 

max-time: 3600
cmd: testIndex
args: -n CreateLoadDrop T1 

max-time: 500
cmd: testIndex
args: -n MixedTransaction T1 

max-time: 2500
cmd: testIndex
args: -n BuildDuring T6 

max-time: 600
cmd: testIndex
args: -n Bug46069 T1

#
# SCAN TESTS
#
max-time: 500
cmd: testScan
args: -n ScanRead16 

max-time: 500
cmd: testScan
args: -n ScanRead240 

max-time: 500
cmd: testScan
args: -n ScanReadCommitted240 

max-time: 500
cmd: testScan
args: -n ScanUpdate 

max-time: 500
cmd: testScan
args: -n ScanUpdate2 T6 D1 D2

max-time: 500
cmd: testScan
args: -n ScanDelete 

max-time: 500
cmd: testScan
args: -n ScanDelete2 D1 D2

max-time: 500
cmd: testScan
args: -n ScanUpdateAndScanRead T6 D1 D2

max-time: 500
cmd: testScan
args: -n ScanReadAndLocker T6 D1 D2

max-time: 500
cmd: testScan
args: -n ScanReadAndPkRead T6 D1 D2

max-time: 500
cmd: testScan
args: -n ScanRead488 -l 10 T6 D1 D2

max-time: 500
cmd: testScan
args: -n ScanRead488O -l 10 T6 D1 D2 

max-time: 500
cmd: testScan
args: -n Bug42559 T6 D1 D2 

max-time: 1000
cmd: testScan
args: -n ScanRead488T -l 10 T6 D1 D2 

max-time: 1000
cmd: testScan
args: -n ScanRead488_Mixed -l 10 T6 D1 D2

max-time: 500
cmd: testScan
args: -n ScanRead488Timeout -l 10 T6 D1 D2

max-time: 600
cmd: testScan
args: -n ScanRead40 -l 100 T6 D1 D2 

max-time: 1800
cmd: testScan
args: -n ScanRead100 -l 100 T1 D1 D2 

max-time: 600
cmd: testScan
args: -n ScanRead40 -l 100 T1 D1 D2 

max-time: 1800
cmd: testScan
args: -n ScanRead40RandomTable -l 100 T1 

max-time: 3600
cmd: testScan
args: -n ScanRead40RandomTable -l 1000 T6 

max-time: 500
cmd: testScan
args: -n ScanWithLocksAndInserts T6 D1 D2

max-time: 500
cmd: testScan
args: -n ScanReadAbort T6 D1 D2 

max-time: 500
cmd: testScan
args: -n ScanReadAbort15 T6 D1 D2 

max-time: 500
cmd: testScan
args: -n ScanReadAbort240 T6 D1 D2 

max-time: 500
cmd: testScan
args: -n ScanUpdateAbort16 T6 D1 D2 

max-time: 3600
cmd: testScan
args: -n ScanReadRestart T1 T6 T13

max-time: 3600
cmd: testScan
args: -n ScanReadRestart D1 D2

max-time: 1200
cmd: testScan
args: -n ScanUpdateRestart T6

max-time: 1200
cmd: testScan
args: -n ScanUpdateRestart D1 D2 

max-time: 500
cmd: testScan
args: -n CheckGetValue T6 D1 D2 

max-time: 500
cmd: testScan
args: -n CloseWithoutStop T6 D1 D2 

max-time: 500
cmd: testScan
args: -n NextScanWhenNoMore T6 D1 D2 

max-time: 500
cmd: testScan
args: -n ExecuteScanWithoutOpenScan T6 D1 D2 

max-time: 500
cmd: testScan
args: -n OnlyOpenScanOnce T6 D1 D2 

max-time: 500
cmd: testScan
args: -n OnlyOneOpInScanTrans T6 D1 D2 

max-time: 500
cmd: testScan
args: -n OnlyOneOpBeforeOpenScan T6 D1 D2 

max-time: 500
cmd: testScan
args: -n OnlyOneScanPerTrans T6 D1 D2 

max-time: 500
cmd: testScan
args: -n NoCloseTransaction T6 D1 D2 

max-time: 500
cmd: testScan
args: -n CheckInactivityTimeOut T6 D1 D2 

max-time: 500
cmd: testScan
args: -n CheckInactivityBeforeClose T6 D1 D2 

max-time: 500
cmd: testScan
args: -n CheckAfterTerror T6 D1 D2 

max-time: 500
cmd: testScan
args: -n ScanReadError5021 T1 D1 D2 

max-time: 500
cmd: testScan
args: -n ScanReaderror5022 T1 D1 D2 

max-time: 500
cmd: testScan
args: -n ScanReadError5023 T1 D1 D2 

max-time: 500
cmd: testScan
args: -n ScanReadError5024 T1 D1 D2 

max-time: 500
cmd: testScan
args: -n ScanReadError5025 T1 D1 D2 

max-time: 500
cmd: testScan
args: -n ScanReadError5030 T1 D1 D2 

max-time: 500
cmd: testScan
args: -n ScanReadError8081 T1 D1 D2

max-time: 500
cmd: testScan
args: -n InsertDelete T1 T6 D1 D2 

max-time: 500
cmd: testScan
args: -n CheckAfterTerror T1 D1 D2 

max-time: 1200
cmd: testScan
args: -n ScanReadWhileNodeIsDown T1

max-time: 1200
cmd: testScan
args: -n ScanReadWhileNodeIsDown D1 D2 

max-time: 500
cmd: testScan
args: -l 100 -n Scan-bug8262 T6 D1 D2

max-time: 500
cmd: testScan
args: -n ScanParallelism

max-time: 500
cmd: testScan
args: -n Bug24447 T1

max-time: 1000
cmd: testScan
args: -n ScanVariants

max-time: 500
cmd: testScan
args: -n Bug36124 T1

max-time: 1800
cmd: testNodeRestart
args: -n Bug27003 T1

max-time: 300
cmd: testSystemRestart
args: -n Bug29167 T1

max-time: 300
cmd: testSystemRestart
args: -l 2 -n Bug28770 T1

max-time: 1000
cmd: testNodeRestart
args: -n Bug27283 T1

max-time: 500
cmd: testNodeRestart
args: -n Bug15587 T1

max-time: 500
cmd: testNodeRestart
args: -n Bug15632 T1

max-time: 500
cmd: testNodeRestart
args: -n Bug15685 T1

#max-time: 500
#cmd: testSystemRestart
#args: -n Bug18385 T1
#
max-time: 1000
cmd: testNodeRestart
args: -n Bug18414 T1

#max-time: 1000
#cmd: testNodeRestart
#args: -n Bug18612 T1
#
max-time: 1000
cmd: testNodeRestart
args: -n Bug18612SR T1

max-time: 1000
cmd: testNodeRestart
args: -n Bug20185 T1

max-time: 1000
cmd: testNodeRestart
args: -n Bug21271 T6

max-time: 1000
cmd: testIndex
args: -n Bug21384

max-time: 1000
cmd: testNodeRestart
args: -n Bug24717 T1

max-time: 1000
cmd: testNodeRestart
args: -n Bug25364 T1

max-time: 1000
cmd: testNodeRestart
args: -n Bug25554 T1

max-time: 1000
cmd: testNodeRestart
args: -n Bug26457 T1

max-time: 1000
cmd: testNodeRestart
args: -n Bug26481 T1

max-time: 1000
cmd: testNodeRestart
args: -n Bug29364 T1

max-time: 1000
cmd: testNodeRestart
args: -n Bug28023 T6 D2

max-time: 3000
cmd: testNodeRestart
args: -n Bug25984 T1

max-time: 300
cmd: testNodeRestart
args: -n Bug32160 T1

max-time: 2500
cmd: testNodeRestart
args: -n MixedPkRead T6 T13 

max-time: 2500
cmd: testIndex
args: -n NFNR1 T6 T13 

max-time: 2500
cmd: testIndex
args: -n NFNR1_O T6 T13 

max-time: 2500
cmd: testIndex
args: -n NFNR2_O T6 T13 

#
# DICT TESTS
max-time: 500
cmd: testDict
args: -n Bug29501 T1

max-time: 500
cmd: testDict
args: -n testDropDDObjects T1

max-time: 1500
cmd: testDict
args: -n CreateAndDrop 

max-time: 1000
cmd: testNodeRestart
args: -n Bug28717 T1

max-time: 1500
cmd: testDict
args: -n CreateAndDropAtRandom -l 200 T1

max-time: 1500
cmd: testDict
args: -n CreateAndDropWithData 

max-time: 1500
cmd: testDict
args: -n CreateAndDropDuring T6 D1 D2

max-time: 1500
cmd: testDict
args: -n CreateInvalidTables 

max-time: 500
cmd: testDict
args: -n FragmentTypeSingle T1 

max-time: 1500
cmd: testDict
args: -n FragmentTypeAllSmall T1 T6

max-time: 1500
cmd: testDict
args: -n FragmentTypeAllLarge T1 T6

max-time: 1500
cmd: testDict
args: -n TemporaryTables T1 T6

max-time: 1500
cmd: testDict
args: -n Restart_NR2 T1 I3

max-time: 500
cmd: testDict
args: -n Bug21755 T1

max-time: 1500
cmd: testDict
args: -n TableAddAttrs

max-time: 1500
cmd: testDict
args: -n TableAddAttrsDuring T1 T6

max-time: 500
cmd: testDict
args: -n Bug24631 T1

#
# TEST NDBAPI
#
max-time: 500
cmd: testDataBuffers
args: 

# Testsuite: testNdbApi
# Number of tests: 5
max-time: 500
cmd: testNdbApi
args: -n MaxNdb T6 

max-time: 500
cmd: testNdbApi
args: -n MaxTransactions T1 T6 T13 

max-time: 500
cmd: testNdbApi
args: -n MaxGetValue T1 T6 T13 

max-time: 500
cmd: testNdbApi
args: -n MaxEqual 

max-time: 500
cmd: testNdbApi
args: -n DeleteNdb T1 T6 

max-time: 500
cmd: testNdbApi
args: -n WaitUntilReady T1 T6 T13 

max-time: 500
cmd: testNdbApi
args: -n GetOperationNoTab T6 

max-time: 500
cmd: testNdbApi
args: -n NdbErrorOperation T6 

max-time: 500
cmd: testNdbApi
args: -n MissingOperation T6 

max-time: 500
cmd: testNdbApi
args: -n GetValueInUpdate T6 

max-time: 500
cmd: testNdbApi
args: -n UpdateWithoutKeys T6 D1 D2 

max-time: 500
cmd: testNdbApi
args: -n UpdateWithoutValues T6 D1 D2 

max-time: 500
cmd: testNdbApi
args: -n ReadWithoutGetValue D1 D2 

max-time: 500
cmd: testNdbApi
args: -n Bug_11133 T1 D1 D2 

max-time: 500
cmd: testNdbApi
args: -n Scan_4006 T1 D1 D2 

max-time: 500
cmd: testNdbApi
args: -n Bug_WritePartialIgnoreError T1 

max-time: 500
cmd: testNdbApi
args: -n ExecuteAsynch T1

max-time: 1000
cmd: testNdbApi
args: -n Bug28443

max-time: 500
cmd: testNdbApi
args: -n BadColNameHandling T6

max-time: 500
cmd: testNdbApi
args: -n SimpleReadAbortOnError T1 T6 T15

max-time: 500
cmd: testNdbApi
args: -n NdbRecordPKAmbiguity T1 T6 T15

max-time: 500
cmd: testNdbApi
args: -n NdbRecordPKUpdate T1 T6 T15

max-time: 500
cmd: testNdbApi
args: -n NdbRecordCICharPKUpdate T1 

max-time: 500
cmd: testNdbApi
args: -n NdbRecordRowLength

max-time: 500
cmd: testNdbApi
args: -n Bug44065

max-time: 500
cmd: testNdbApi
args: -n Bug44065_org

max-time: 500
cmd: testInterpreter
args: T1 

max-time: 7200
cmd: testOperations
args:

max-time: 7200
cmd: testTransactions
args:

max-time: 1500
cmd: testRestartGci
args: T6 

max-time: 1500
cmd: testBlobs
args: -version 1 -rows 25

max-time: 1500
cmd: testBlobs
args: -rows 25

max-time: 600
cmd: testBlobs
args: -bug 27018 -skip p

max-time: 600
cmd: testBlobs
args: -bug 27370 -skip p

max-time: 600
cmd: testBlobs
args: -bug 36756 -skip p

max-time: 5000
cmd: testOIBasic
args: -case abcdefz

max-time: 2000
cmd: testOIBasic
args: -case gz

max-time: 2000
cmd: testOIBasic
args: -case hz

max-time: 2500
cmd: testBitfield
args:

max-time: 2500
cmd: testPartitioning
args:

#
#
# SYSTEM RESTARTS
#
max-time: 1500
cmd: testSystemRestart
args: -n basic T1 

max-time: 5000
cmd: testSystemRestart
args: -n SR1 T1 

max-time: 5000
cmd: testSystemRestart
args: -n SR1 T6 

max-time: 5000
cmd: testSystemRestart
args: -n SR1 D1

max-time: 5000
cmd: testSystemRestart
args: -n SR1 D2 

max-time: 5000
cmd: testSystemRestart
args: -n SR2 T1 

max-time: 5000
cmd: testSystemRestart
args: -n SR2 T6 

max-time: 5000
cmd: testSystemRestart
args: -n SR2 D1

max-time: 5000
cmd: testSystemRestart
args: -n SR2 D2 

max-time: 5000
cmd: testSystemRestart
args: -n SR_UNDO T1 

max-time: 5000
cmd: testSystemRestart
args: -n SR_UNDO T6 

#
max-time: 5000
cmd: testSystemRestart
args: -l 1 -n SR6 T1 

max-time: 5000
cmd: testSystemRestart
args: -l 1 -n SR7 T1 

max-time: 5000
cmd: testSystemRestart
args: -l 1 -n SR8 T1 

max-time: 5000
cmd: testSystemRestart
args: -l 1 -n SR9 T1 

max-time: 300
cmd: testNodeRestart
args: -n Bug24543 T1

max-time: 1500
cmd: testSystemRestart
args: -n Bug24664

max-time: 1000
cmd: testNodeRestart
args: -n Bug25468 T1

max-time: 1000
cmd: testNodeRestart
args: -n Bug27466 T1

max-time: 1500
cmd: testSystemRestart
args: -n Bug27434 T1

max-time: 1000
cmd: test_event
args: -l 10 -n Bug27169 T1

#
max-time: 600
cmd: test_event_merge
args: --no-implicit-nulls --separate-events --blob-version 1

#
max-time: 600
cmd: test_event_merge
args: --no-implicit-nulls --separate-events

#
max-time: 600
cmd: test_event_merge
args: --no-implicit-nulls --no-multiops --blob-version 1

#
max-time: 600
cmd: test_event_merge
args: --no-implicit-nulls --no-multiops

#
max-time: 3600
cmd: test_event
args: -n EventOperationApplier -l 2

#
max-time: 3600
cmd: test_event
args: -n EventOperationApplier_NR -l 2

#
max-time: 3600
cmd: test_event
args: -n MergeEventOperationApplier_NR -l 2

#
max-time: 2500
cmd: test_event
args: -n Multi

#
max-time: 3600
cmd: test_event
args: -n CreateDropNR T1

max-time: 600
cmd: testBasic
args: -n PkRead T1

max-time: 300
cmd: testNodeRestart
args: -n Bug31980 T1

max-time: 2500
cmd: testNodeRestart
args: -n CommittedRead T1

max-time: 2500
cmd: testNodeRestart
args: -n RestartRandomNode T6 T13 

max-time: 2500
cmd: testNodeRestart
args: -n LateCommit T1

max-time: 2500
cmd: testNodeRestart
args: -n RestartMasterNodeError T6 T13 

max-time: 2500
cmd: testNodeRestart
args: -n RestartAllNodes T6 T13 

max-time: 2500
cmd: testNodeRestart
args: -n RestartAllNodesAbort T6 T13 

max-time: 2500
cmd: testNodeRestart
args: -n RestartAllNodesError9999 T6 T13 

max-time: 2500
cmd: testNodeRestart
args: -n RestartRandomNodeInitial T6 T13 

max-time: 2500
cmd: testNodeRestart
args: -n NoLoad T6

max-time: 2500
cmd: testNodeRestart
args: -n TwoNodeFailure T6 T13 

max-time: 2500
cmd: testNodeRestart
args: -n TwoMasterNodeFailure T6 T13 

max-time: 2500
cmd: testNodeRestart
args: -n FiftyPercentFail T6 T13 

max-time: 2500
cmd: testNodeRestart
args: -n RestartRandomNodeError T6 T13 

#
# MGMAPI AND MGSRV
#
max-time: 1800
cmd: testMgm
args: -n SingleUserMode T1 

# OLD FLEX
max-time: 500
cmd: flexBench
args: -c 25 -t 10 

max-time: 500
cmd: flexHammer
args: -r 5 -t 32 

max-time: 2500
cmd: testNodeRestart
args: -n NF_Hammer -r 5 T1

max-time: 300
cmd: DbCreate
args:

max-time: 180
cmd: DbAsyncGenerator
args: -time 60 -p 1
type: bench

max-time: 180
cmd: DbAsyncGenerator
args: -time 60 -p 25
type: bench

max-time: 180
cmd: DbAsyncGenerator
args: -time 60 -p 100
type: bench

max-time: 180
cmd: DbAsyncGenerator
args: -time 60 -p 200
type: bench

max-time: 180
cmd: DbAsyncGenerator
args: -time 60 -p 1 -proc 25
type: bench

max-time: 120
cmd: testMgm
args: -n ApiSessionFailure T1

max-time: 15
cmd: testMgm
args: -n ApiConnectTimeout T1

max-time: 120
cmd: testMgm
args: -n ApiTimeoutBasic T1

max-time: 120
cmd: testMgm
args: -n ApiGetStatusTimeout T1

max-time: 120
cmd: testMgm
args: -n ApiGetConfigTimeout T1

max-time: 120
cmd: testMgm
args: -n ApiMgmEventTimeout T1

max-time: 120
cmd: testMgm
args: -n ApiMgmStructEventTimeout T1

max-time: 5000
cmd: testNodeRestart
args: -n GCP -l 1 T1

max-time: 1200
cmd: testNodeRestart
args: -n Bug41469 T1

max-time: 180
cmd: testIndex
args: -n Bug28804 T1 T6

max-time: 180
cmd: testIndex
args: -n Bug28804_ATTRINFO T1 T6

max-time: 1500
cmd: testSystemRestart
args: -n SR_DD_1 D1

max-time: 1500
cmd: testSystemRestart
args: -n SR_DD_1b D1

max-time: 1500
cmd: testSystemRestart
args: -n SR_DD_1 D2

max-time: 1500
cmd: testSystemRestart
args: -n SR_DD_1b D2

max-time: 1500
cmd: testSystemRestart
args: -n SR_DD_1_LCP D1

max-time: 1500
cmd: testSystemRestart
args: -n SR_DD_1b_LCP D1

max-time: 1500
cmd: testSystemRestart
args: -n SR_DD_1_LCP D2

max-time: 1500
cmd: testSystemRestart
args: -n SR_DD_1b_LCP D2

max-time: 1500
cmd: testSystemRestart
args: -n SR_DD_2 D1

max-time: 1500
cmd: testSystemRestart
args: -n SR_DD_2b D1

max-time: 1500
cmd: testSystemRestart
args: -n SR_DD_2 D2

max-time: 1500
cmd: testSystemRestart
args: -n SR_DD_2b D2

max-time: 1500
cmd: testSystemRestart
args: -n SR_DD_2_LCP D1

max-time: 1500
cmd: testSystemRestart
args: -n SR_DD_2b_LCP D1

max-time: 1500
cmd: testSystemRestart
args: -n SR_DD_2_LCP D2

max-time: 1500
cmd: testSystemRestart
args: -n SR_DD_2b_LCP D2

max-time: 1500
cmd: testSystemRestart
args: -n Bug41915 D2

max-time: 300
cmd: test_event
args: -n Bug31701 T1

max-time: 600
cmd: testSystemRestart
args: -n Bug22696 T1

max-time: 600
cmd: testNodeRestart
args: -n pnr --nologging T1

max-time: 600
cmd: testNodeRestart
args: -n pnr_lcp T1

max-time: 600
cmd: testSystemRestart
args: -n to T1

max-time: 600
cmd: testSystemRestart
args: -n to I3

max-time: 600
cmd: testSystemRestart
args: -n to D2

max-time: 300
cmd: testNodeRestart
args: -n Bug32922 T1

max-time: 300
cmd: test_event
args: -n Bug33793 T1

max-time: 1200
cmd: testNodeRestart
args: -n Bug34216 -l 10 T1 I3 D2

max-time: 1200
cmd: testNodeRestart
args: -n mixedmultiop T1 I2 I3 D2

max-time: 600
cmd: testNodeRestart
args: -n Bug34702 T1

max-time: 600
cmd: test_event
args: -n Bug35208 T1

max-time: 300
cmd: test_event
args: -n Bug37279 T1

max-time: 300
cmd: test_event
args: -n Bug37338 T1

max-time: 300
cmd: test_event
args: -n Bug37442 T1

# 2008-04-22
max-time: 1500
cmd: testNodeRestart
args: -n MNF -l 15 T1

max-time: 300
cmd: testNodeRestart
args: -n Bug36199 T1

max-time: 300
cmd: testNodeRestart
args: -n Bug36246 T1

max-time: 300
cmd: testNodeRestart
args: -n Bug36247 T1

max-time: 300
cmd: testNodeRestart
args: -n Bug36276 T1

# 2008-04-25
max-time: 300
cmd: testNodeRestart
args: -n Bug36245 T1

max-time: 300
cmd: test_event
args: -n Bug34853 T1

# EOF 2008-04-25
# 2008-05-29
max-time: 1200
cmd: testDict
args: -l 1 -n FailAddFragment

# EOF 2008-05-29
# 2008-06-03
max-time: 1200
cmd: testNdbApi
args: -l 100 -n Bug37158

# EOF 2008-06-03
max-time: 500
cmd: test_event
args: -n bug37672 T1

#EOF 2008-07-04
max-time: 500
cmd: testScanFilter
args: T1

#EOF 2008-07-09
max-time: 600
cmd: test_event
args: -r 5000 -n Bug30780 T1

#EOF 2008-08-11
max-time: 1200
cmd: testNodeRestart
args: -n Bug41295 T1

max-time: 1200
cmd: testNodeRestart
args: -n Bug42422 -l 1 T1

max-time: 300
cmd: testScan
args: -n Bug42545 -l 1 T1

max-time: 600
cmd: testNodeRestart
args: -n -l 3 -n Bug43224 T1

max-time: 1200
cmd: testNodeRestart
args: -n Bug43888 T1

max-time: 1200
cmd: testNdbApi
args: -n Bug44015 T1

max-time: 1200
cmd: test_event
args: -n Bug44915 T1

max-time: 3600
cmd: testNodeRestart
args: -n Bug44952 T1

max-time: 300
cmd: testSystemRestart
args: -n Bug45154 D1

max-time: 300
cmd: testDict
args: -n Bug36702 D1

max-time: 300
cmd: testSystemRestart
args: -n Bug46651 T1

max-time: 300
cmd: testSystemRestart
args: -n Bug46412 T1

# Test clean ApiFailReq behaviour
max-time: 300
cmd: testNdbApi
args: -n ApiFailReqBehaviour T1

max-time: 300
cmd: testNdbApi
args: -n ReadColumnDuplicates

<<<<<<< HEAD
# end of 6.3
=======
max-time: 300
cmd: testBasic
args: -n DDInsertFailUpdateBatch D1 D2
>>>>>>> 52bb77fd
<|MERGE_RESOLUTION|>--- conflicted
+++ resolved
@@ -1394,10 +1394,6 @@
 cmd: testNdbApi
 args: -n ReadColumnDuplicates
 
-<<<<<<< HEAD
-# end of 6.3
-=======
 max-time: 300
 cmd: testBasic
 args: -n DDInsertFailUpdateBatch D1 D2
->>>>>>> 52bb77fd
