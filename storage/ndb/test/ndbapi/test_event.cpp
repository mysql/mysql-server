--- conflicted
+++ resolved
@@ -3495,8 +3495,6 @@
   return NDBT_OK;
 }
 
-<<<<<<< HEAD
-=======
 int runTryGetEvent(NDBT_Context* ctx, NDBT_Step* step)
 {
   char eventName[1024];
@@ -3556,7 +3554,6 @@
   return NDBT_OK;
 }
 
->>>>>>> d4012067
 NDBT_TESTSUITE(test_event);
 TESTCASE("BasicEventOperation", 
 	 "Verify that we can listen to Events"
@@ -3794,8 +3791,6 @@
 {
   INITIALIZER(runBug12598496);
 }
-<<<<<<< HEAD
-=======
 TESTCASE("DbUtilRace",
          "Test DbUtil handling of TC result race")
 {
@@ -3803,7 +3798,6 @@
   STEP(runTryGetEvent);
   FINALIZER(runDropEvent);
 }
->>>>>>> d4012067
 NDBT_TESTSUITE_END(test_event);
 
 int main(int argc, const char** argv){
