/*
   Copyright (c) 2011, 2013, Oracle and/or its affiliates. All rights reserved.

   This program is free software; you can redistribute it and/or modify
   it under the terms of the GNU General Public License as published by
   the Free Software Foundation; version 2 of the License.

   This program is distributed in the hope that it will be useful,
   but WITHOUT ANY WARRANTY; without even the implied warranty of
   MERCHANTABILITY or FITNESS FOR A PARTICULAR PURPOSE.  See the
   GNU General Public License for more details.

   You should have received a copy of the GNU General Public License
   along with this program; if not, write to the Free Software
   Foundation, Inc., 51 Franklin St, Fifth Floor, Boston, MA 02110-1301  USA
*/

#include <NDBT_Test.hpp>
#include <NDBT_ReturnCodes.h>
#include <HugoTransactions.hpp>
#include <UtilTransactions.hpp>
#include <NdbRestarter.hpp>
#include <signaldata/DictTabInfo.hpp>
#include <Bitmask.hpp>
#include <random.h>
#include <HugoQueryBuilder.hpp>
#include <HugoQueries.hpp>
#include <NdbSchemaCon.hpp>
#include <ndb_version.h>

static int faultToInject = 0;

enum faultsToInject {
  FI_START = 17001,
  FI_END = 17521
};

int
runLoadTable(NDBT_Context* ctx, NDBT_Step* step)
{
  int records = ctx->getNumRecords();
  HugoTransactions hugoTrans(*ctx->getTab());
  if (hugoTrans.loadTable(GETNDB(step), records) != 0){
    return NDBT_FAILED;
  }
  return NDBT_OK;
}

int
runClearTable(NDBT_Context* ctx, NDBT_Step* step)
{
  UtilTransactions utilTrans(*ctx->getTab());
  if (utilTrans.clearTable(GETNDB(step)) != 0){
    return NDBT_FAILED;
  }
  return NDBT_OK;
}

static
void
addMask(NDBT_Context* ctx, Uint32 val, const char * name)
{
  Uint32 oldValue = 0;
  do
  {
    oldValue = ctx->getProperty(name);
    Uint32 newValue = oldValue | val;
    if (ctx->casProperty(name, oldValue, newValue) == oldValue)
      return;
    NdbSleep_MilliSleep(5);
  } while (true);
}

int
runLookupJoin(NDBT_Context* ctx, NDBT_Step* step){
  int loops = ctx->getNumLoops();
  int joinlevel = ctx->getProperty("JoinLevel", 3);
  int records = ctx->getNumRecords();
  int queries = records/joinlevel;
  int until_stopped = ctx->getProperty("UntilStopped", (Uint32)0);
  Uint32 stepNo = step->getStepNo();

  int i = 0;
  HugoQueryBuilder qb(GETNDB(step), ctx->getTab(), HugoQueryBuilder::O_LOOKUP);
  qb.setJoinLevel(joinlevel);
  const NdbQueryDef * query = qb.createQuery();
  HugoQueries hugoTrans(*query);
  while ((i<loops || until_stopped) && !ctx->isTestStopped())
  {
    g_info << i << ": ";
    if (hugoTrans.runLookupQuery(GETNDB(step), queries))
    {
      g_info << endl;
      return NDBT_FAILED;
    }
    addMask(ctx, (1 << stepNo), "Running");
    i++;
  }
  g_info << endl;
  return NDBT_OK;
}

int
runLookupJoinError(NDBT_Context* ctx, NDBT_Step* step){
  int loops = ctx->getNumLoops();
  int joinlevel = ctx->getProperty("JoinLevel", 8);
  int records = ctx->getNumRecords();
  int queries = records/joinlevel;
  int until_stopped = ctx->getProperty("UntilStopped", (Uint32)0);
  Uint32 stepNo = step->getStepNo();

  int i = 0;
  HugoQueryBuilder qb(GETNDB(step), ctx->getTab(), HugoQueryBuilder::O_LOOKUP);
  qb.setJoinLevel(joinlevel);
  const NdbQueryDef * query = qb.createQuery();
  HugoQueries hugoTrans(*query);

  NdbRestarter restarter;
  int lookupFaults[] = {
<<<<<<< HEAD
=======
      5078,        // Pack TCKEYREF in ROUTE_ORD and send it via SPJ.
>>>>>>> d4012067
      7240,        // DIGETNODESREQ returns error 
      17001, 17005, 17006, 17008,
      17012, // testing abort in :execDIH_SCAN_TAB_CONF
      17013, // Simulate DbspjErr::InvalidRequest
      17020, 17021, 17022, // lookup_send() encounter dead node -> NodeFailure
      17030, 17031, 17032, // LQHKEYREQ reply is LQHKEYREF('Invalid..')
      17040, 17041, 17042, // lookup_parent_row -> OutOfQueryMemory
      17050, 17051, 17052, 17053, // parseDA -> outOfSectionMem
      17060, 17061, 17062, 17063, // scanIndex_parent_row -> outOfSectionMem
      17070, 17071, 17072, // lookup_send.dupsec -> outOfSectionMem
      17080, 17081, 17082, // lookup_parent_row -> OutOfQueryMemory
      17120, 17121, // execTRANSID_AI -> OutOfRowMemory
      17130,        // sendSignal(DIH_SCAN_GET_NODES_REQ)  -> import() failed
      7234,         // sendSignal(DIH_SCAN_GET_NODES_CONF) -> import() failed (DIH)
      17510,        // random failure when allocating section memory
      17520, 17521  // failure (+random) from ::checkTableError()
  }; 
  loops =  faultToInject ? 1 : sizeof(lookupFaults)/sizeof(int);

  while ((i<loops || until_stopped) && !ctx->isTestStopped())
  {
    g_info << i << ": ";

    int inject_err = faultToInject ? faultToInject : lookupFaults[i];
    int randomId = rand() % restarter.getNumDbNodes();
    int nodeId = restarter.getDbNodeId(randomId);

    ndbout << "LookupJoinError: Injecting error "<<  inject_err <<
      " in node " << nodeId << " loop "<< i << endl;

<<<<<<< HEAD
    if (restarter.insertErrorInNode(nodeId, inject_err) != 0)
=======
    if (restarter.getNodeStatus(nodeId) != NDB_MGM_NODE_STATUS_STARTED ||
        restarter.insertErrorInNode(nodeId, inject_err) != 0)
>>>>>>> d4012067
    {
      ndbout << "Could not insert error in node "<< nodeId <<endl;
      g_info << endl;
      return NDBT_FAILED;
    }

    // It'd be better if test could differentiates failures from
    // fault injection and others.
    // We expect to fail, and it's a failure if we don't
    if (!hugoTrans.runLookupQuery(GETNDB(step), queries))
    {
      g_info << "LookUpJoinError didn't fail as expected."<< endl;
      // return NDBT_FAILED;
    }

    addMask(ctx, (1 << stepNo), "Running");
    i++;
  }
  g_info << endl;
  return NDBT_OK;
}

int
runScanJoin(NDBT_Context* ctx, NDBT_Step* step){
  int loops = ctx->getNumLoops();
  int joinlevel = ctx->getProperty("JoinLevel", 3);
  int until_stopped = ctx->getProperty("UntilStopped", (Uint32)0);
  Uint32 stepNo = step->getStepNo();

  int i = 0;
  HugoQueryBuilder qb(GETNDB(step), ctx->getTab(), HugoQueryBuilder::O_SCAN);
  qb.setJoinLevel(joinlevel);
  const NdbQueryDef * query = qb.createQuery();
  HugoQueries hugoTrans(* query);
  while ((i<loops || until_stopped) && !ctx->isTestStopped())
  {
    g_info << i << ": ";
    if (hugoTrans.runScanQuery(GETNDB(step)))
    {
      g_info << endl;
      return NDBT_FAILED;
    }
    addMask(ctx, (1 << stepNo), "Running");
    i++;
  }
  g_info << endl;
  return NDBT_OK;
}

int
runScanJoinError(NDBT_Context* ctx, NDBT_Step* step){
  int loops = ctx->getNumLoops();
  int joinlevel = ctx->getProperty("JoinLevel", 3);
  int until_stopped = ctx->getProperty("UntilStopped", (Uint32)0);
  Uint32 stepNo = step->getStepNo();

  int i = 0;
  HugoQueryBuilder qb(GETNDB(step), ctx->getTab(), HugoQueryBuilder::O_SCAN);
  qb.setJoinLevel(joinlevel);
  const NdbQueryDef * query = qb.createQuery();
  HugoQueries hugoTrans(* query);

  NdbRestarter restarter;
  int scanFaults[] = {
      7240,        // DIGETNODESREQ returns error 
      17002, 17004, 17005, 17006, 17008,
      17012, // testing abort in :execDIH_SCAN_TAB_CONF
      17013, // Simulate DbspjErr::InvalidRequest
      17020, 17021, 17022, // lookup_send() encounter dead node -> NodeFailure
      17030, 17031, 17032, // LQHKEYREQ reply is LQHKEYREF('Invalid..')
      17040, 17041, 17042, // lookup_parent_row -> OutOfQueryMemory
      17050, 17051, 17052, 17053, // parseDA -> outOfSectionMem
      17060, 17061, 17062, 17063, // scanIndex_parent_row -> outOfSectionMem
      17070, 17071, 17072, // lookup_send.dupsec -> outOfSectionMem
      17080, 17081, 17082, // lookup_parent_row -> OutOfQueryMemory
      17090, 17091, 17092, 17093, // scanIndex_send -> OutOfQueryMemory
      17100, // scanFrag_sends invalid schema version, to get a SCAN_FRAGREF
      17110, 17111, 17112, // scanIndex_sends invalid schema version, to get a SCAN_FRAGREF
      17120, 17121, // execTRANSID_AI -> OutOfRowMemory
      17510,        // random failure when allocating section memory
      17520, 17521  // failure (+random) from TableRecord::checkTableError()
  }; 
  loops =  faultToInject ? 1 : sizeof(scanFaults)/sizeof(int);

  while ((i<loops || until_stopped) && !ctx->isTestStopped())
  {
    g_info << i << ": ";

    int inject_err = faultToInject ? faultToInject : scanFaults[i];
    int randomId = rand() % restarter.getNumDbNodes();
    int nodeId = restarter.getDbNodeId(randomId);

    ndbout << "ScanJoin: Injecting error "<<  inject_err <<
              " in node " << nodeId << " loop "<< i<< endl;

    if (restarter.insertErrorInNode(nodeId, inject_err) != 0)
    {
      ndbout << "Could not insert error in node "<< nodeId <<endl;
      return NDBT_FAILED;
    }

    // It'd be better if test could differentiates failures from
    // fault injection and others.
    // We expect to fail, and it's a failure if we don't
    if (!hugoTrans.runScanQuery(GETNDB(step)))
    {
      g_info << "ScanJoinError didn't fail as expected."<< endl;
      // return NDBT_FAILED;
    }

    addMask(ctx, (1 << stepNo), "Running");
    i++;
  }

  g_info << endl;
  return NDBT_OK;
}

int
runJoin(NDBT_Context* ctx, NDBT_Step* step){
  int loops = ctx->getNumLoops();
  int joinlevel = ctx->getProperty("JoinLevel", 3);
  int records = ctx->getNumRecords();
  int queries = records/joinlevel;
  int until_stopped = ctx->getProperty("UntilStopped", (Uint32)0);
  int inject_err = ctx->getProperty("ErrorCode");
  Uint32 stepNo = step->getStepNo();

  int i = 0;
  HugoQueryBuilder qb1(GETNDB(step), ctx->getTab(), HugoQueryBuilder::O_SCAN);
  HugoQueryBuilder qb2(GETNDB(step), ctx->getTab(), HugoQueryBuilder::O_LOOKUP);
  qb1.setJoinLevel(joinlevel);
  qb2.setJoinLevel(joinlevel);
  const NdbQueryDef * q1 = qb1.createQuery();
  const NdbQueryDef * q2 = qb2.createQuery();
  HugoQueries hugoTrans1(* q1);
  HugoQueries hugoTrans2(* q2);
  NdbRestarter restarter;

  if (inject_err)
  {
    ndbout << "insertErrorInAllNodes("<<inject_err<<")"<<endl;
    if (restarter.insertErrorInAllNodes(inject_err) != 0){
      g_info << "Could not insert error in all nodes "<<endl;
      return NDBT_FAILED;
    }
  }
  while ((i<loops || until_stopped) && !ctx->isTestStopped())
  {
    g_info << i << ": ";
    if (hugoTrans1.runScanQuery(GETNDB(step)))
    {
      g_info << endl;
      return NDBT_FAILED;
    }
    if (hugoTrans2.runLookupQuery(GETNDB(step), queries))
    {
      g_info << endl;
      return NDBT_FAILED;
    }
    i++;
    addMask(ctx, (1 << stepNo), "Running");
  }
  g_info << endl;
  restarter.insertErrorInAllNodes(0);
  return NDBT_OK;
}

int
runRestarter(NDBT_Context* ctx, NDBT_Step* step)
{
  int result = NDBT_OK;
  int loops = ctx->getNumLoops();
  int waitprogress = ctx->getProperty("WaitProgress", (unsigned)0);
  int randnode = ctx->getProperty("RandNode", (unsigned)0);
  NdbRestarter restarter;
  int i = 0;
  int lastId = 0;

  if (restarter.getNumDbNodes() < 2){
    ctx->stopTest();
    return NDBT_OK;
  }

  if(restarter.waitClusterStarted() != 0){
    g_err << "Cluster failed to start" << endl;
    return NDBT_FAILED;
  }

  loops *= (restarter.getNumDbNodes() > 2 ? 2 : restarter.getNumDbNodes());
  if (loops < restarter.getNumDbNodes())
    loops = restarter.getNumDbNodes();

  NdbSleep_MilliSleep(200);
  Uint32 running = ctx->getProperty("Running", (Uint32)0);
  while (running == 0 && !ctx->isTestStopped())
  {
    NdbSleep_MilliSleep(100);
    running = ctx->getProperty("Running", (Uint32)0);
  }

  if (ctx->isTestStopped())
    return NDBT_FAILED;

  while(i<loops && result != NDBT_FAILED && !ctx->isTestStopped()){

    int id = lastId % restarter.getNumDbNodes();
    if (randnode == 1)
    {
      id = rand() % restarter.getNumDbNodes();
    }
    int nodeId = restarter.getDbNodeId(id);
    ndbout << "Restart node " << nodeId << endl;

    if(restarter.restartOneDbNode(nodeId, false, true, true) != 0){
      g_err << "Failed to restartNextDbNode" << endl;
      result = NDBT_FAILED;
      break;
    }

    if (restarter.waitNodesNoStart(&nodeId, 1))
    {
      g_err << "Failed to waitNodesNoStart" << endl;
      result = NDBT_FAILED;
      break;
    }

    if (waitprogress)
    {
      Uint32 maxwait = 60;
      ndbout_c("running: 0x%.8x", running);
      for (Uint32 checks = 0; checks < 3 && !ctx->isTestStopped(); checks++)
      {
        ctx->setProperty("Running", (Uint32)0);
        for (; maxwait != 0 && !ctx->isTestStopped(); maxwait--)
        {
          if ((ctx->getProperty("Running", (Uint32)0) & running) == running)
            goto ok;
          NdbSleep_SecSleep(1);
        }

        if (ctx->isTestStopped())
        {
          g_err << "Test stopped while waiting for progress!" << endl;
          return NDBT_FAILED;
        }

        g_err << "No progress made!!" << endl;
        return NDBT_FAILED;
    ok:
        g_err << "Progress made!! " << endl;
      }
    }

    if (restarter.startNodes(&nodeId, 1))
    {
      g_err << "Failed to start node" << endl;
      result = NDBT_FAILED;
      break;
    }

    if(restarter.waitClusterStarted() != 0){
      g_err << "Cluster failed to start" << endl;
      result = NDBT_FAILED;
      break;
    }

    if (waitprogress)
    {
      Uint32 maxwait = 60;
      ndbout_c("running: 0x%.8x", running);
      for (Uint32 checks = 0; checks < 3 && !ctx->isTestStopped(); checks++)
      {
        ctx->setProperty("Running", (Uint32)0);
        for (; maxwait != 0 && !ctx->isTestStopped(); maxwait--)
        {
          if ((ctx->getProperty("Running", (Uint32)0) & running) == running)
            goto ok2;
          NdbSleep_SecSleep(1);
        }

        if (ctx->isTestStopped())
        {
          g_err << "Test stopped while waiting for progress!" << endl;
          return NDBT_FAILED;
        }

        g_err << "No progress made!!" << endl;
        return NDBT_FAILED;
    ok2:
        g_err << "Progress made!! " << endl;
        ctx->setProperty("Running", (Uint32)0);
      }
    }

    lastId++;
    i++;
  }

  ctx->stopTest();

  return result;
}

#ifdef NDEBUG
// Some asserts have side effects, and there is no other error handling anyway.
#define ASSERT_ALWAYS(cond) if(!(cond)){abort();}
#else
#define ASSERT_ALWAYS assert
#endif

static const int nt2StrLen = 20;

static int
createNegativeSchema(NDBT_Context* ctx, NDBT_Step* step)
{
  for (int i = 0; i<2; i++)
  {
    NdbDictionary::Column::Type type = NdbDictionary::Column::Undefined;
    Uint32 arraySize = 0;
    const char* tabName = NULL;
    const char* ordIdxName = NULL;
    const char* unqIdxName = NULL;
    switch (i)
    {
    case 0:
      type = NdbDictionary::Column::Int;
      arraySize = 1;
      tabName = "nt1";
      ordIdxName = "nt1_oix";
      unqIdxName = "nt1_uix";
      break;
    case 1:
      type = NdbDictionary::Column::Varchar;
      arraySize = nt2StrLen;
      tabName = "nt2";
      ordIdxName = "nt2_oix";
      unqIdxName = "nt2_uix";
      break;
    }

    /****************************************************************
     *	Create table nt1 and attributes.
     ***************************************************************/
    NDBT_Attribute pk1("pk1", type, arraySize, true);
    NDBT_Attribute pk2("pk2", type, arraySize, true);
    NDBT_Attribute oi1("oi1", type, arraySize);
    NDBT_Attribute oi2("oi2", type, arraySize);
    NDBT_Attribute ui1("ui1", type, arraySize);
    NDBT_Attribute ui2("ui2", type, arraySize);

    NdbDictionary::Column* columns[] = {&pk1, &pk2, &oi1, &oi2, &ui1, &ui2};

    const NDBT_Table tabDef(tabName, sizeof columns/sizeof columns[0], columns);

    Ndb* const ndb = step->getNdb();

    NdbDictionary::Dictionary* const dictionary = ndb->getDictionary();

    dictionary->dropTable(tabName);
    ASSERT_ALWAYS(dictionary->createTable(tabDef) == 0);

    // Create ordered index on oi1,oi2.
    NdbDictionary::Index ordIdx(ordIdxName);
    ASSERT_ALWAYS(ordIdx.setTable(tabName) == 0);
    ordIdx.setType(NdbDictionary::Index::OrderedIndex);
    ordIdx.setLogging(false);
    ASSERT_ALWAYS(ordIdx.addColumn(oi1) == 0);
    ASSERT_ALWAYS(ordIdx.addColumn(oi2) == 0);
    ASSERT_ALWAYS(dictionary->createIndex(ordIdx, tabDef) == 0);

    // Create unique index on ui1,ui2.
    NdbDictionary::Index unqIdx(unqIdxName);
    ASSERT_ALWAYS(unqIdx.setTable(tabName) == 0);
    unqIdx.setType(NdbDictionary::Index::UniqueHashIndex);
    unqIdx.setLogging(true);
    ASSERT_ALWAYS(unqIdx.addColumn(ui1) == 0);
    ASSERT_ALWAYS(unqIdx.addColumn(ui2) == 0);
    ASSERT_ALWAYS(dictionary->createIndex(unqIdx, tabDef) == 0);
  } // for (...
  return NDBT_OK;
}

/* Query-related error codes. Used for negative testing. */
#define QRY_TOO_FEW_KEY_VALUES 4801
#define QRY_TOO_MANY_KEY_VALUES 4802
#define QRY_OPERAND_HAS_WRONG_TYPE 4803
#define QRY_CHAR_OPERAND_TRUNCATED 4804
#define QRY_NUM_OPERAND_RANGE 4805
#define QRY_MULTIPLE_PARENTS 4806
#define QRY_UNKNOWN_PARENT 4807
#define QRY_UNRELATED_INDEX 4809
#define QRY_WRONG_INDEX_TYPE 4810
#define QRY_DEFINITION_TOO_LARGE 4812
#define QRY_RESULT_ROW_ALREADY_DEFINED 4814
#define QRY_HAS_ZERO_OPERATIONS 4815
#define QRY_ILLEGAL_STATE 4817
#define QRY_WRONG_OPERATION_TYPE 4820
#define QRY_MULTIPLE_SCAN_SORTED 4824
#define QRY_EMPTY_PROJECTION 4826

/* Various error codes that are not specific to NdbQuery. */
static const int Err_FunctionNotImplemented = 4003;
static const int Err_UnknownColumn = 4004;
static const int Err_WrongFieldLength = 4209;
static const int Err_InvalidRangeNo = 4286;
static const int Err_DifferentTabForKeyRecAndAttrRec = 4287;
static const int Err_KeyIsNULL = 4316;

/**
 * Context data for negative tests of api extensions.
 */
class NegativeTest
{
public:
  // Static wrapper for each test case.
  static int keyTest(NDBT_Context* ctx, NDBT_Step* step)
  { return NegativeTest(ctx, step).runKeyTest();}

  static int graphTest(NDBT_Context* ctx, NDBT_Step* step)
  { return NegativeTest(ctx, step).runGraphTest();}

  static int setBoundTest(NDBT_Context* ctx, NDBT_Step* step)
  { return NegativeTest(ctx, step).runSetBoundTest();}

  static int valueTest(NDBT_Context* ctx, NDBT_Step* step)
  { return NegativeTest(ctx, step).runValueTest();}

  static int featureDisabledTest(NDBT_Context* ctx, NDBT_Step* step)
  { return NegativeTest(ctx, step).runFeatureDisabledTest();}

private:
  Ndb* m_ndb;
  NdbDictionary::Dictionary* m_dictionary;
  const NdbDictionary::Table* m_nt1Tab;
  const NdbDictionary::Index* m_nt1OrdIdx;
  const NdbDictionary::Index* m_nt1UnqIdx;
  const NdbDictionary::Table* m_nt2Tab;
  const NdbDictionary::Index* m_nt2OrdIdx;
  const NdbDictionary::Index* m_nt2UnqIdx;

  NegativeTest(NDBT_Context* ctx, NDBT_Step* step);

  // Tests
  int runKeyTest() const;
  int runGraphTest() const;
  int runSetBoundTest() const;
  int runValueTest() const;
  int runFeatureDisabledTest() const;
  // No copy.
  NegativeTest(const NegativeTest&);
  NegativeTest& operator=(const NegativeTest&);
};

NegativeTest::NegativeTest(NDBT_Context* ctx, NDBT_Step* step)
{
  m_ndb = step->getNdb();
  m_dictionary = m_ndb->getDictionary();

  m_nt1Tab = m_dictionary->getTable("nt1");
  ASSERT_ALWAYS(m_nt1Tab != NULL);

  m_nt1OrdIdx = m_dictionary->getIndex("nt1_oix", "nt1");
  ASSERT_ALWAYS(m_nt1OrdIdx != NULL);

  m_nt1UnqIdx = m_dictionary->getIndex("nt1_uix", "nt1");
  ASSERT_ALWAYS(m_nt1UnqIdx != NULL);

  m_nt2Tab = m_dictionary->getTable("nt2");
  ASSERT_ALWAYS(m_nt2Tab != NULL);

  m_nt2OrdIdx = m_dictionary->getIndex("nt2_oix", "nt2");
  ASSERT_ALWAYS(m_nt2OrdIdx != NULL);

  m_nt2UnqIdx = m_dictionary->getIndex("nt2_uix", "nt2");
  ASSERT_ALWAYS(m_nt2UnqIdx != NULL);
}

int
NegativeTest::runKeyTest() const
{
  // Make key with too long strings
  {
    NdbQueryBuilder* const builder = NdbQueryBuilder::create();
    const char* longTxt= "x012345678901234567890123456789";
    const NdbQueryOperand* const keyOperands[] =
      {builder->constValue(longTxt), builder->constValue(longTxt), NULL};

    if (builder->readTuple(m_nt2Tab, keyOperands) != NULL ||
        builder->getNdbError().code != QRY_CHAR_OPERAND_TRUNCATED)
    {
      g_err << "Lookup with truncated char values gave unexpected result.";
      builder->destroy();
      return NDBT_FAILED;
    }
    builder->destroy();
  }

  // Make key with integer value outside column range.
  if (false) // Temporarily disabled.
  {
    NdbQueryBuilder* const builder = NdbQueryBuilder::create();
    const NdbQueryOperand* const keyOperands[] =
      {builder->constValue(1ull), builder->constValue(~0ull), NULL};

    if (builder->readTuple(m_nt1Tab, keyOperands) != NULL ||
        builder->getNdbError().code != QRY_NUM_OPERAND_RANGE)
    {
      g_err << "Lookup with integer value outside column range gave unexpected result.";
      builder->destroy();
      return NDBT_FAILED;
    }
    builder->destroy();
  }

  // Make key with too few fields
  {
    NdbQueryBuilder* const builder = NdbQueryBuilder::create();
    const NdbQueryOperand* const keyOperands[] =
      {builder->constValue(1), NULL};

    if (builder->readTuple(m_nt1Tab, keyOperands) != NULL ||
        builder->getNdbError().code != QRY_TOO_FEW_KEY_VALUES)
    {
      g_err << "Read with too few key values gave unexpected result.";
      builder->destroy();
      return NDBT_FAILED;
    }
    builder->destroy();
  }

  // Make key with too many fields
  {
    NdbQueryBuilder* const builder = NdbQueryBuilder::create();
    const NdbQueryOperand* const keyOperands[] =
      {builder->constValue(1), builder->constValue(1), builder->constValue(1), NULL};

    if (builder->readTuple(m_nt1Tab, keyOperands) != NULL ||
        builder->getNdbError().code != QRY_TOO_MANY_KEY_VALUES)
    {
      g_err << "Read with too many key values gave unexpected result.";
      builder->destroy();
      return NDBT_FAILED;
    }
    builder->destroy();
  }

  // Make key with fields of wrong type.
  {
    NdbQueryBuilder* const builder = NdbQueryBuilder::create();
    const NdbQueryOperand* const keyOperands[] =
      {builder->constValue(1), builder->constValue("xxx"), NULL};

    if (builder->readTuple(m_nt1Tab, keyOperands) != NULL ||
        builder->getNdbError().code != QRY_OPERAND_HAS_WRONG_TYPE)
    {
      g_err << "Read with key values of wrong type gave unexpected result.";
      builder->destroy();
      return NDBT_FAILED;
    }
    builder->destroy();
  }

  // Make key with unknown column. Try preparing failed NdbQueryBuilder.
  {
    NdbQueryBuilder* const builder = NdbQueryBuilder::create();
    const NdbQueryOperand* const keyOperands[] =
      {builder->constValue(1), builder->constValue(1), NULL};

    const NdbQueryLookupOperationDef* parentOperation
      = builder->readTuple(m_nt1Tab, keyOperands);
    ASSERT_ALWAYS(parentOperation != NULL);

    if (builder->linkedValue(parentOperation, "unknown_col") != NULL ||
        builder->getNdbError().code != Err_UnknownColumn)
    {
      g_err << "Link to unknown column gave unexpected result.";
      builder->destroy();
      return NDBT_FAILED;
    }
    if (builder->prepare() != NULL)
    {
      g_err << "prepare() on failed query gave non-NULL result.";
      builder->destroy();
      return NDBT_FAILED;
    }
    builder->destroy();
  }

  // Give too few parameter values.
  {
    NdbQueryBuilder* const builder = NdbQueryBuilder::create();
    const NdbQueryOperand* const keyOperands[] =
      {builder->paramValue(), builder->paramValue(), NULL};

    ASSERT_ALWAYS(builder->readTuple(m_nt1Tab, keyOperands) != NULL);
    const NdbQueryDef* const queryDef = builder->prepare();
    ASSERT_ALWAYS(queryDef != NULL);
    builder->destroy();

    const NdbQueryParamValue params[] = {
      Uint32(1),
      NdbQueryParamValue()
    };

    NdbTransaction* const trans = m_ndb->startTransaction();
    NdbQuery* const query = trans->createQuery(queryDef, params);

    if (query != NULL || trans->getNdbError().code != Err_KeyIsNULL)
    {
      g_err << "Read with too few parameter values gave unexpected result.";
      m_ndb->closeTransaction(trans);
      queryDef->destroy();
      return NDBT_FAILED;
    }
    m_ndb->closeTransaction(trans);
    queryDef->destroy();
  }

  /**
   * Check for too many parameter values currently not possible. Must decide if
   * NdbQueryParamValue with m_type==Type_NULL should be mandatory end marker or
   * used for specifying actual null values.
   */
  return NDBT_OK;
} // NegativeTest::runKeyTest()


int
NegativeTest::runGraphTest() const
{
  // Try preparing empty NdbQueryBuilder
  {
    NdbQueryBuilder* const builder = NdbQueryBuilder::create();
    if (builder->prepare() != NULL ||
        builder->getNdbError().code != QRY_HAS_ZERO_OPERATIONS)
    {
      g_err << "prepare() on empty query gave non-NULL result.";
      builder->destroy();
      return NDBT_FAILED;
    }
    builder->destroy();
  }

  // Make query with too many operations.
  {
    NdbQueryBuilder* const builder = NdbQueryBuilder::create();
    const NdbQueryOperand* const keyOperands[] =
      {builder->constValue(1), builder->constValue(1), NULL};

    const NdbQueryLookupOperationDef* const parentOperation
      = builder->readTuple(m_nt1Tab, keyOperands);
    ASSERT_ALWAYS(parentOperation != NULL);

    const NdbQueryOperand* const childOperands[] =
      {builder->linkedValue(parentOperation, "ui1"),
       builder->linkedValue(parentOperation, "oi1"),
      NULL};

    for (Uint32 i = 0; i<32; i++)
    {
      const NdbQueryLookupOperationDef* const childOperation
        = builder->readTuple(m_nt1Tab, childOperands);
      if (i < 31)
      {
        ASSERT_ALWAYS(childOperation != NULL);
      }
      else if (childOperation != NULL &&
               builder->getNdbError().code != QRY_DEFINITION_TOO_LARGE)
      {
        g_err << "Building query with too many operations gave unexpected "
          "result.";
        builder->destroy();
        return NDBT_FAILED;
      }
    }
    builder->destroy();
  }

  // Make query with two root operations.
  {
    NdbQueryBuilder* const builder = NdbQueryBuilder::create();
    const NdbQueryOperand* const keyOperands[] =
      {builder->constValue(1), builder->constValue(1), NULL};

    const NdbQueryLookupOperationDef* const root1
      = builder->readTuple(m_nt1Tab, keyOperands);
    ASSERT_ALWAYS(root1 != NULL);

    if (builder->readTuple(m_nt1Tab, keyOperands)!= NULL ||
        builder->getNdbError().code != QRY_UNKNOWN_PARENT)
    {
      g_err << "Query with two root operations gave unexpected result.";
      builder->destroy();
      return NDBT_FAILED;
    };
    builder->destroy();
  }

  // Try lookup on ordered index.
  {
    NdbQueryBuilder* const builder = NdbQueryBuilder::create();
    const NdbQueryOperand* const keyOperands[] =
      {builder->constValue(1), builder->constValue(1), NULL};

    if (builder->readTuple(m_nt1OrdIdx, m_nt1Tab, keyOperands) != NULL ||
        builder->getNdbError().code != QRY_WRONG_INDEX_TYPE)
    {
      g_err << "Lookup on ordered index gave unexpected result.";
      builder->destroy();
      return NDBT_FAILED;
    }
    builder->destroy();
  }

  // Try lookup on index on wrong table.
  {
    NdbQueryBuilder* const builder = NdbQueryBuilder::create();
    const NdbQueryOperand* const keyOperands[] =
      {builder->constValue(1), builder->constValue(1), NULL};

    if (builder->readTuple(m_nt2OrdIdx, m_nt1Tab, keyOperands) != NULL ||
        builder->getNdbError().code != QRY_UNRELATED_INDEX)
    {
      g_err << "Lookup on unrelated index gave unexpected result.";
      builder->destroy();
      return NDBT_FAILED;
    }
    builder->destroy();
  }

  // Try scanning unique index.
  {
    NdbQueryBuilder* const builder = NdbQueryBuilder::create();
    const NdbQueryOperand* const boundOperands[] =
      {builder->constValue(1), NULL};
    const NdbQueryIndexBound bound(boundOperands);

    if (builder->scanIndex(m_nt1UnqIdx, m_nt1Tab, &bound) != NULL ||
        builder->getNdbError().code != QRY_WRONG_INDEX_TYPE)
    {
      g_err << "Scan of unique index gave unexpected result.";
      builder->destroy();
      return NDBT_FAILED;
    }
    builder->destroy();
  }

  // Try scanning index on wrong table.
  {
    NdbQueryBuilder* const builder = NdbQueryBuilder::create();
    const NdbQueryOperand* const boundOperands[] =
      {builder->constValue(1), NULL};
    const NdbQueryIndexBound bound(boundOperands);

    if (builder->scanIndex(m_nt2OrdIdx, m_nt1Tab, &bound) != NULL ||
        builder->getNdbError().code != QRY_UNRELATED_INDEX)
    {
      g_err << "Scan of unrelated index gave unexpected result.";
      builder->destroy();
      return NDBT_FAILED;
    }
    builder->destroy();
  }

  // Try adding a scan child to a lookup root.
  {
    NdbQueryBuilder* const builder = NdbQueryBuilder::create();
    const NdbQueryOperand* const keyOperands[] =
      {builder->constValue(1), builder->constValue(1), NULL};

    const NdbQueryLookupOperationDef* parentOperation
      = builder->readTuple(m_nt1Tab, keyOperands);
    ASSERT_ALWAYS(parentOperation != NULL);

    const NdbQueryOperand* const childOperands[] =
      {builder->linkedValue(parentOperation, "ui1"),
       builder->linkedValue(parentOperation, "oi1"),
      NULL};
    const NdbQueryIndexBound bound(childOperands);

    if (builder->scanIndex(m_nt1OrdIdx, m_nt1Tab, &bound) != NULL ||
        builder->getNdbError().code != QRY_WRONG_OPERATION_TYPE)
    {
      g_err << "Lookup with scan child gave unexpected result.";
      builder->destroy();
      return NDBT_FAILED;
    }
    builder->destroy();
  }

  // Try adding a sorted child scan to a query.
  {
    NdbQueryBuilder* const builder = NdbQueryBuilder::create();

    const NdbQueryTableScanOperationDef* parentOperation
      = builder->scanTable(m_nt1Tab);
    ASSERT_ALWAYS(parentOperation != NULL);

    const NdbQueryOperand* const childOperands[] =
      {builder->linkedValue(parentOperation, "ui1"),
      NULL};
    const NdbQueryIndexBound bound(childOperands);
    NdbQueryOptions childOptions;
    childOptions.setOrdering(NdbQueryOptions::ScanOrdering_ascending);

    if (builder->scanIndex(m_nt1OrdIdx, m_nt1Tab, &bound, &childOptions) != NULL ||
        builder->getNdbError().code != QRY_MULTIPLE_SCAN_SORTED)
    {
      g_err << "Query with sorted child scan gave unexpected result.";
      builder->destroy();
      return NDBT_FAILED;
    }
    builder->destroy();
  }

  /**
   * Try adding a child operation with two parents that are not descendants of each
   * other (i.e. a diamond-shaped query graph).
   */
  {
    NdbQueryBuilder* const builder = NdbQueryBuilder::create();
    const NdbQueryOperand* const rootKey[] =
      {builder->constValue(1), builder->constValue(1), NULL};

    const NdbQueryLookupOperationDef* rootOperation
      = builder->readTuple(m_nt1Tab, rootKey);
    ASSERT_ALWAYS(rootOperation != NULL);

    const NdbQueryOperand* const leftKey[] =
      {builder->linkedValue(rootOperation, "ui1"), builder->constValue(1), NULL};

    const NdbQueryLookupOperationDef* leftOperation
      = builder->readTuple(m_nt1Tab, leftKey);
    ASSERT_ALWAYS(leftOperation != NULL);

    const NdbQueryOperand* const rightKey[] =
      {builder->linkedValue(rootOperation, "ui1"), builder->constValue(1), NULL};

    const NdbQueryLookupOperationDef* rightOperation
      = builder->readTuple(m_nt1Tab, rightKey);
    ASSERT_ALWAYS(rightOperation != NULL);

    const NdbQueryOperand* const bottomKey[] =
      {builder->linkedValue(leftOperation, "ui1"),
       builder->linkedValue(rightOperation, "oi1"),
       NULL};

    if (builder->readTuple(m_nt1Tab, bottomKey) != NULL ||
        builder->getNdbError().code != QRY_MULTIPLE_PARENTS)
    {
      g_err << "Diamond-shaped query graph gave unexpected result.";
      builder->destroy();
      return NDBT_FAILED;
    }
    builder->destroy();
  }

  return NDBT_OK;
} // NegativeTest::runGraphTest()


int
NegativeTest::runSetBoundTest() const
{
  // Test NdbQueryOperation::setBound() with too long string value.
  {
    NdbQueryBuilder* const builder = NdbQueryBuilder::create();

    const NdbQueryIndexScanOperationDef* parentOperation
      = builder->scanIndex(m_nt2OrdIdx, m_nt2Tab);
    ASSERT_ALWAYS(parentOperation != NULL);

    const NdbQueryDef* const queryDef = builder->prepare();
    ASSERT_ALWAYS(queryDef != NULL);
    builder->destroy();

    NdbTransaction* const trans = m_ndb->startTransaction();
    NdbQuery* const query = trans->createQuery(queryDef);

    // Make bound with too long string.
    const NdbDictionary::RecordSpecification ordIdxRecSpec[] =
      {{m_nt2Tab->getColumn("oi1"), 0, 0, 0}};

    const NdbRecord* const ordIdxRecord =
      m_dictionary->createRecord(m_nt2OrdIdx, ordIdxRecSpec,
                                 sizeof ordIdxRecSpec/sizeof ordIdxRecSpec[0],
                                 sizeof(NdbDictionary::RecordSpecification));
    ASSERT_ALWAYS(ordIdxRecord != NULL);

    struct { Uint8 len; char data[nt2StrLen + 10]; } boundRow;
    memset(boundRow.data, 'x', sizeof(boundRow.data));
    // Set string length field.
    boundRow.len = nt2StrLen + 10;

    NdbIndexScanOperation::IndexBound
      bound = {reinterpret_cast<const char*>(&boundRow), 1, true,
               reinterpret_cast<const char*>(&boundRow), 1, true, 0};

    if (query->setBound(ordIdxRecord, &bound) == 0 ||
        query->getNdbError().code != Err_WrongFieldLength)
    {
      g_err << "Scan bound with too long string value gave unexpected result.";
      m_ndb->closeTransaction(trans);
      queryDef->destroy();
      return NDBT_FAILED;
    }

    // Set correct string lengh.
    boundRow.len = nt2StrLen;
    bound.range_no = 1;
    if (query->setBound(ordIdxRecord, &bound) == 0 ||
        query->getNdbError().code != QRY_ILLEGAL_STATE)
    {
      g_err << "setBound() in failed state gave unexpected result.";
      m_ndb->closeTransaction(trans);
      queryDef->destroy();
      return NDBT_FAILED;
    }

    m_ndb->closeTransaction(trans);
    queryDef->destroy();
  }

  // Test NdbQueryOperation::setBound() with wrong bound no.
  {
    NdbQueryBuilder* const builder = NdbQueryBuilder::create();

    const NdbQueryIndexScanOperationDef* parentOperation
      = builder->scanIndex(m_nt1OrdIdx, m_nt1Tab);
    ASSERT_ALWAYS(parentOperation != NULL);

    const NdbQueryDef* const queryDef = builder->prepare();
    ASSERT_ALWAYS(queryDef != NULL);
    builder->destroy();

    NdbTransaction* const trans = m_ndb->startTransaction();
    NdbQuery* const query = trans->createQuery(queryDef);

    const int boundRow[] = {1, 1};

    // Make bound with wrong bound no.
    NdbIndexScanOperation::IndexBound
      bound = {reinterpret_cast<const char*>(boundRow), 1, true,
               reinterpret_cast<const char*>(boundRow), 1, true, 1/*Should be 0.*/};

    if (query->setBound(m_nt1OrdIdx->getDefaultRecord(), &bound) == 0 ||
        query->getNdbError().code != Err_InvalidRangeNo)
    {
      g_err << "Scan bound with wrong range no gave unexpected result.";
      m_ndb->closeTransaction(trans);
      queryDef->destroy();
      return NDBT_FAILED;
    }

    m_ndb->closeTransaction(trans);
    queryDef->destroy();
  }

  // Test NdbQueryOperation::setBound() on table scan.
  {
    NdbQueryBuilder* const builder = NdbQueryBuilder::create();

    const NdbQueryTableScanOperationDef* parentOperation
      = builder->scanTable(m_nt1Tab);
    ASSERT_ALWAYS(parentOperation != NULL);

    const NdbQueryDef* const queryDef = builder->prepare();
    ASSERT_ALWAYS(queryDef != NULL);
    builder->destroy();

    NdbTransaction* const trans = m_ndb->startTransaction();
    NdbQuery* const query = trans->createQuery(queryDef);

    const int boundRow[] = {1, 1};

    NdbIndexScanOperation::IndexBound
      bound = {reinterpret_cast<const char*>(boundRow), 1, true,
               reinterpret_cast<const char*>(boundRow), 1, true, 0};

    if (query->setBound(m_nt1OrdIdx->getDefaultRecord(), &bound) == 0 ||
        query->getNdbError().code != QRY_WRONG_OPERATION_TYPE)
    {
      g_err << "Scan bound on table scan gave unexpected result.";
      m_ndb->closeTransaction(trans);
      queryDef->destroy();
      return NDBT_FAILED;
    }

    m_ndb->closeTransaction(trans);
    queryDef->destroy();
  }

  // Test NdbQueryOperation::setBound() in executed query.
  {
    NdbQueryBuilder* const builder = NdbQueryBuilder::create();

    const NdbQueryIndexScanOperationDef* parentOperation
      = builder->scanIndex(m_nt1OrdIdx, m_nt1Tab);
    ASSERT_ALWAYS(parentOperation != NULL);

    const NdbQueryDef* const queryDef = builder->prepare();
    ASSERT_ALWAYS(queryDef != NULL);
    builder->destroy();

    NdbTransaction* const trans = m_ndb->startTransaction();
    NdbQuery* const query = trans->createQuery(queryDef);

    const char* resultRow;

    ASSERT_ALWAYS(query->getQueryOperation(0u)
                  ->setResultRowRef(m_nt1Tab->getDefaultRecord(),
                                    resultRow, NULL) == 0);

    ASSERT_ALWAYS(trans->execute(NoCommit)==0);

    const int boundRow[] = {1, 1};

    // Add bound now.
    NdbIndexScanOperation::IndexBound
      bound = {reinterpret_cast<const char*>(boundRow), 1, true,
               reinterpret_cast<const char*>(boundRow), 1, true, 0};

    if (query->setBound(m_nt1OrdIdx->getDefaultRecord(), &bound) == 0 ||
        query->getNdbError().code != QRY_ILLEGAL_STATE)
    {
      g_err << "Adding scan bound to executed query gave unexpected result.";
      m_ndb->closeTransaction(trans);
      queryDef->destroy();
      return NDBT_FAILED;
    }

    m_ndb->closeTransaction(trans);
    queryDef->destroy();
  }

  return NDBT_OK;
} // NegativeTest::runSetBoundTest()


int
NegativeTest::runValueTest() const
{
  // Test NdbQueryOperation::getValue() on an unknown column.
  {
    NdbQueryBuilder* const builder = NdbQueryBuilder::create();

    const NdbQueryTableScanOperationDef* parentOperation
      = builder->scanTable(m_nt1Tab);
    ASSERT_ALWAYS(parentOperation != NULL);

    const NdbQueryDef* const queryDef = builder->prepare();
    ASSERT_ALWAYS(queryDef != NULL);
    builder->destroy();

    NdbTransaction* const trans = m_ndb->startTransaction();
    NdbQuery* const query = trans->createQuery(queryDef);

    if (query->getQueryOperation(0u)->getValue("unknownCol") != NULL ||
        query->getNdbError().code != Err_UnknownColumn)
    {
      g_err << "NdbQueryOperation::getValue() on unknown column gave unexpected result.";
      m_ndb->closeTransaction(trans);
      queryDef->destroy();
      return NDBT_FAILED;
    }

    m_ndb->closeTransaction(trans);
    queryDef->destroy();
  }

  // Try fetching results with an NdbRecord for a different table.
  {
    NdbQueryBuilder* const builder = NdbQueryBuilder::create();

    const NdbQueryTableScanOperationDef* parentOperation
      = builder->scanTable(m_nt1Tab);
    ASSERT_ALWAYS(parentOperation != NULL);

    const NdbQueryDef* const queryDef = builder->prepare();
    ASSERT_ALWAYS(queryDef != NULL);
    builder->destroy();

    NdbTransaction* const trans = m_ndb->startTransaction();
    NdbQuery* const query = trans->createQuery(queryDef);

    const char* resultRow;

    if (query->getQueryOperation(0u)->setResultRowRef(m_nt2Tab->getDefaultRecord(),
                                                      resultRow, NULL) == 0 ||
        query->getNdbError().code != Err_DifferentTabForKeyRecAndAttrRec)
    {
      g_err << "NdbQueryOperation::setResultRowRef() on wrong table gave unexpected "
        "result.";
      m_ndb->closeTransaction(trans);
      queryDef->destroy();
      return NDBT_FAILED;
    }

    m_ndb->closeTransaction(trans);
    queryDef->destroy();
  }

  // Try defining result row twice.
  {
    NdbQueryBuilder* const builder = NdbQueryBuilder::create();

    const NdbQueryTableScanOperationDef* parentOperation
      = builder->scanTable(m_nt1Tab);
    ASSERT_ALWAYS(parentOperation != NULL);

    const NdbQueryDef* const queryDef = builder->prepare();
    ASSERT_ALWAYS(queryDef != NULL);
    builder->destroy();

    NdbTransaction* const trans = m_ndb->startTransaction();
    NdbQuery* const query = trans->createQuery(queryDef);

    const char* resultRow;

    ASSERT_ALWAYS(query->getQueryOperation(0u)
                  ->setResultRowRef(m_nt1Tab->getDefaultRecord(),
                                    resultRow, NULL) == 0);

    if (query->getQueryOperation(0u)->setResultRowRef(m_nt1Tab->getDefaultRecord(),
                                                      resultRow, NULL) == 0 ||
        query->getNdbError().code != QRY_RESULT_ROW_ALREADY_DEFINED)
    {
      g_err << "Defining result row twice gave unexpected result.";
      m_ndb->closeTransaction(trans);
      queryDef->destroy();
      return NDBT_FAILED;
    }

    m_ndb->closeTransaction(trans);
    queryDef->destroy();
  }

  // Test operation with empty projection.
  {
    NdbQueryBuilder* const builder = NdbQueryBuilder::create();

    const NdbQueryIndexScanOperationDef* parentOperation
      = builder->scanIndex(m_nt1OrdIdx, m_nt1Tab);
    ASSERT_ALWAYS(parentOperation != NULL);

    const NdbQueryDef* const queryDef = builder->prepare();
    ASSERT_ALWAYS(queryDef != NULL);
    builder->destroy();

    NdbTransaction* const trans = m_ndb->startTransaction();
    NdbQuery* const query = trans->createQuery(queryDef);

    // Execute without defining a projection.
    if (trans->execute(NoCommit) == 0 ||
        query->getNdbError().code != QRY_EMPTY_PROJECTION)
    {
      g_err << "Having operation with empty projection gave unexpected result.";
      m_ndb->closeTransaction(trans);
      queryDef->destroy();
      return NDBT_FAILED;
    }

    m_ndb->closeTransaction(trans);
    queryDef->destroy();
  }
  return NDBT_OK;
} // NegativeTest::runValueBoundTest()

/**
 * Check that query pushdown is disabled in older versions of the code
 * (even if the API extensions are present in the code).
 */
int
NegativeTest::runFeatureDisabledTest() const
{
  NdbQueryBuilder* const builder = NdbQueryBuilder::create();
  
  const NdbQueryTableScanOperationDef* const parentOperation
    = builder->scanTable(m_nt1Tab);
  
  int result = NDBT_OK;

  if (ndb_join_pushdown(ndbGetOwnVersion()))
  {
    if (parentOperation == NULL)
    {
      g_err << "scanTable() failed: " << builder->getNdbError()
            << endl;
      result = NDBT_FAILED;
    }
    else
    {
      g_info << "scanTable() succeeded in version "
             << ndbGetOwnVersionString() << " as expected." << endl;
    }
  }
  else
  {
    // Query pushdown should not be enabled in this version.
    if (parentOperation != NULL)
    {
      g_err << "Succeeded with creating scan operation, which should not be "
        "possible in version " << ndbGetOwnVersionString() << endl;
      result = NDBT_FAILED;      
    }
    else if (builder->getNdbError().code != Err_FunctionNotImplemented)
    {
      g_err << "scanTable() failed with unexpected error: " 
            << builder->getNdbError() << endl;
      result = NDBT_FAILED;
    }
    else
    {
      g_info << "scanTable() failed in version "
             << ndbGetOwnVersionString() << " as expected with error: " 
             << builder->getNdbError() << endl;
    }
  }

  builder->destroy();
  return result;
} // NegativeTest::runFeatureDisabledTest()

static int
dropNegativeSchema(NDBT_Context* ctx, NDBT_Step* step)
{
  NdbDictionary::Dictionary* const dictionary
    = step->getNdb()->getDictionary();

  if (dictionary->dropTable("nt1") != 0)
  {
    g_err << "Failed to drop table nt1." << endl;
    return NDBT_FAILED;
  }
  if (dictionary->dropTable("nt2") != 0)
  {
    g_err << "Failed to drop table nt2." << endl;
    return NDBT_FAILED;
  }
  return NDBT_OK;
}

NDBT_TESTSUITE(testSpj);
TESTCASE("NegativeJoin", ""){
  INITIALIZER(createNegativeSchema);
  INITIALIZER(NegativeTest::keyTest);
  INITIALIZER(NegativeTest::graphTest);
  INITIALIZER(NegativeTest::setBoundTest);
  INITIALIZER(NegativeTest::valueTest);
  FINALIZER(dropNegativeSchema);
}
TESTCASE("FeatureDisabled", ""){
  INITIALIZER(createNegativeSchema);
  INITIALIZER(NegativeTest::featureDisabledTest);
  FINALIZER(dropNegativeSchema);
}
TESTCASE("LookupJoin", ""){
  INITIALIZER(runLoadTable);
  STEP(runLookupJoin);
  VERIFIER(runClearTable);
}
TESTCASE("ScanJoin", ""){
  INITIALIZER(runLoadTable);
  STEP(runScanJoin);
  FINALIZER(runClearTable);
}
TESTCASE("MixedJoin", ""){
  INITIALIZER(runLoadTable);
  STEPS(runJoin, 6);
  FINALIZER(runClearTable);
}
TESTCASE("MixedJoinDiskWait", "Simulate disk wait during pushed joins"){
  INITIALIZER(runLoadTable);
  TC_PROPERTY("ErrorCode", 4035);
  STEPS(runJoin, 4);
  FINALIZER(runClearTable);
}
TESTCASE("NF_Join", ""){
  TC_PROPERTY("UntilStopped", 1);
  TC_PROPERTY("WaitProgress", 20);
  INITIALIZER(runLoadTable);
  //STEPS(runScanJoin, 6);
  //STEPS(runLookupJoin, 6);
  STEPS(runJoin, 6);
  STEP(runRestarter);
  FINALIZER(runClearTable);
}

TESTCASE("LookupJoinError", ""){
  INITIALIZER(runLoadTable);
  STEP(runLookupJoinError);
  VERIFIER(runClearTable);
}
TESTCASE("ScanJoinError", ""){
  INITIALIZER(runLoadTable);
  TC_PROPERTY("NodeNumber", 2);
  STEP(runScanJoinError);
  FINALIZER(runClearTable);
}
NDBT_TESTSUITE_END(testSpj);


int main(int argc, const char** argv){
  ndb_init();

  /* To inject a single fault, for testing fault injection.
     Add the required fault number at the end
     of the command line. */

  if (argc > 0) sscanf(argv[argc-1], "%d",  &faultToInject);
  if (faultToInject && (faultToInject < FI_START || faultToInject > FI_END))
  {
    ndbout_c("Illegal fault to inject: %d. Legal range is between %d and %d",
             faultToInject, FI_START, FI_END);
    exit(1);
  }

  NDBT_TESTSUITE_INSTANCE(testSpj);
  return testSpj.execute(argc, argv);
}<|MERGE_RESOLUTION|>--- conflicted
+++ resolved
@@ -117,10 +117,7 @@
 
   NdbRestarter restarter;
   int lookupFaults[] = {
-<<<<<<< HEAD
-=======
       5078,        // Pack TCKEYREF in ROUTE_ORD and send it via SPJ.
->>>>>>> d4012067
       7240,        // DIGETNODESREQ returns error 
       17001, 17005, 17006, 17008,
       17012, // testing abort in :execDIH_SCAN_TAB_CONF
@@ -151,12 +148,8 @@
     ndbout << "LookupJoinError: Injecting error "<<  inject_err <<
       " in node " << nodeId << " loop "<< i << endl;
 
-<<<<<<< HEAD
-    if (restarter.insertErrorInNode(nodeId, inject_err) != 0)
-=======
     if (restarter.getNodeStatus(nodeId) != NDB_MGM_NODE_STATUS_STARTED ||
         restarter.insertErrorInNode(nodeId, inject_err) != 0)
->>>>>>> d4012067
     {
       ndbout << "Could not insert error in node "<< nodeId <<endl;
       g_info << endl;
