/*
   Copyright (c) 2003, 2017 Oracle and/or its affiliates. All rights reserved.

   This program is free software; you can redistribute it and/or modify
   it under the terms of the GNU General Public License as published by
   the Free Software Foundation; version 2 of the License.

   This program is distributed in the hope that it will be useful,
   but WITHOUT ANY WARRANTY; without even the implied warranty of
   MERCHANTABILITY or FITNESS FOR A PARTICULAR PURPOSE.  See the
   GNU General Public License for more details.

   You should have received a copy of the GNU General Public License
   along with this program; if not, write to the Free Software
   Foundation, Inc., 51 Franklin St, Fifth Floor, Boston, MA 02110-1301  USA
*/

#include <NDBT.hpp>
#include <NDBT_Test.hpp>
#include <HugoTransactions.hpp>
#include <UtilTransactions.hpp>
#include <NdbRestarter.hpp>
#include <NdbRestarts.hpp>
#include <Vector.hpp>
#include <random.h>
#include <NdbTick.h>
#include <my_sys.h>
#include "../../src/ndbapi/SignalSender.hpp"
#include <GlobalSignalNumbers.h>

#define MAX_NDB_OBJECTS 32678

#define CHECK(b) if (!(b)) { \
  g_err.println("ERR: failed on line %u", __LINE__); \
  return -1; } 

#define CHECKE(b,obj) if (!(b)) {                          \
    g_err.println("ERR:failed on line %u with err %u %s",  \
                  __LINE__,                                \
                  obj.getNdbError().code,                 \
                  obj.getNdbError().message); \
    return -1; }

static const char* ApiFailTestRun = "ApiFailTestRun";
static const char* ApiFailTestComplete = "ApiFailTestComplete";
static const char* ApiFailTestsRunning = "ApiFailTestsRunning";
static const char* ApiFailNumberPkSteps = "ApiFailNumberPkSteps";
static const int MAX_STEPS = 10;
static Ndb_cluster_connection* otherConnection = NULL;
static Ndb* stepNdbs[MAX_STEPS];


int runTestMaxNdb(NDBT_Context* ctx, NDBT_Step* step){
  Uint32 loops = ctx->getNumLoops();
  Uint32 l = 0;
  int oldi = 0;
  int result = NDBT_OK;

  while (l < loops && result == NDBT_OK){
    ndbout_c("loop %d", l + 1);
    int errors = 0;
    
    Vector<Ndb*> ndbVector;
    int i = 0;
    int init = 0;
    do {      
      
      Ndb* pNdb = new Ndb(&ctx->m_cluster_connection, "TEST_DB");
      if (pNdb == NULL){
	ndbout << "pNdb == NULL" << endl;      
	errors++;
	continue;
	
      }
      i++;

      ndbVector.push_back(pNdb);
      
      if (pNdb->init()){
	NDB_ERR(pNdb->getNdbError());
	errors++;
	continue;
      }
      
      init++;

    } while (errors == 0);
    
    ndbout << i << " ndb objects created" << endl;
    
    if (l > 0 && i != oldi && init != MAX_NDB_OBJECTS){
      ndbout << l << ": not as manyNdb objects created" << endl
	     << i << " != " << oldi << endl;
      result =  NDBT_FAILED;
    }

    oldi = i;
      
    
    for(unsigned j = 0;  j < ndbVector.size(); j++){
      delete ndbVector[j];
      if(((j+1) % 250) == 0){
	ndbout << "Deleted " << (Uint64) j << " ndb objects " << endl;
      }
    }
    ndbVector.clear();

    l++;
  }

  return result;
}

int runTestMaxTransaction(NDBT_Context* ctx, NDBT_Step* step){
  Uint32 loops = ctx->getNumLoops();
  Uint32 l = 0;
  int oldi = 0;
  int result = NDBT_OK;

  Ndb* pNdb = new Ndb(&ctx->m_cluster_connection, "TEST_DB");
  if (pNdb == NULL){
    ndbout << "pNdb == NULL" << endl;      
    return NDBT_FAILED;  
  }
  if (pNdb->init(2048)){
    NDB_ERR(pNdb->getNdbError());
    delete pNdb;
    return NDBT_FAILED;
  }

  const NdbDictionary::Table* pTab = ctx->getTab();
  if (pTab == 0) abort();

  while (l < loops && result == NDBT_OK){
    int errors = 0;
    int maxErrors = 5;
    
    Vector<NdbConnection*> conVector;


    int i = 0;
    do {      

      NdbConnection* pCon;
      
      int type = i%2;
      switch (type){
      case 0:
	pCon = pNdb->startTransaction();
	break;
      case 1:
      {
	BaseString key;
	key.appfmt("DATA-%d", i);
	ndbout_c("%s", key.c_str());
	pCon = pNdb->startTransaction(pTab,
				      key.c_str(),
				      key.length());
      }
      break;
      default:
	abort();
      }
      
      if (pCon == NULL){
	NDB_ERR(pNdb->getNdbError());
	errors++;
	continue;
      }
	  
      conVector.push_back(pCon);
	        
      i++;      
    } while (errors < maxErrors);

    ndbout << i << " connections created" << endl;

    if (l > 0 && i != oldi){
      ndbout << l << ": not as many transactions created" << endl
	     << i << " != " << oldi << endl;
      result =  NDBT_FAILED;
    }

    oldi = i;
      
    
    for(unsigned j = 0; j < conVector.size(); j++){
      pNdb->closeTransaction(conVector[j]);
    }
    conVector.clear();
    l++;

  }

  // BONUS Test closeTransaction with null trans
  pNdb->closeTransaction(NULL);

  delete pNdb;


  return result;
}

int runTestMaxOperations(NDBT_Context* ctx, NDBT_Step* step){
  Uint32 l = 1;
  int result = NDBT_OK;
  int maxOpsLimit = 1;
  const NdbDictionary::Table* pTab = ctx->getTab();

  Ndb* pNdb = new Ndb(&ctx->m_cluster_connection, "TEST_DB");
  if (pNdb == NULL){
    ndbout << "pNdb == NULL" << endl;      
    return NDBT_FAILED;  
  }
  if (pNdb->init(2048)){
    NDB_ERR(pNdb->getNdbError());
    delete pNdb;
    return NDBT_FAILED;
  }

  HugoOperations hugoOps(*pTab);

  bool endTest = false;
  while (!endTest){
    int errors = 0;
    const int maxErrors = 5;

    maxOpsLimit = l*1000;    
       
    if (hugoOps.startTransaction(pNdb) != NDBT_OK){
      delete pNdb;
      return NDBT_FAILED;
    }
    
    int i = 0;
    do
    {
      i++;      

      const int rowNo = (i % 256);
      if(hugoOps.pkReadRecord(pNdb, rowNo, 1) != NDBT_OK){
        errors++;
        if (errors >= maxErrors){
          result = NDBT_FAILED;
          maxOpsLimit = i;
        }
      }

      // Avoid Transporter overload by executing after max 1000 ops.
      int execResult = 0;
      if (i >= maxOpsLimit)
        execResult = hugoOps.execute_Commit(pNdb); //Commit after last op
      else if ((i%1000) == 0)
        execResult = hugoOps.execute_NoCommit(pNdb);
      else
        continue;

      switch(execResult){
      case NDBT_OK:
        break;

      default:
        result = NDBT_FAILED;
        // Fallthrough to '233' which also terminate test, but not 'FAILED'
      case 233:  // Out of operation records in transaction coordinator  
        // OK - end test
        endTest = true;
        maxOpsLimit = i;
        break;
      }
    } while (i < maxOpsLimit);

    ndbout << i << " operations used" << endl;

    hugoOps.closeTransaction(pNdb);

    l++;
  }

  /**
   * After the peak usage of NdbOperations comes a cool down periode
   * with lower usage. Check that the NdbOperations free list manager
   * will gradually reduce number of free NdbOperations kept for 
   * later reuse.
   */
  Uint32 hiFreeOperations = 0;
  Uint32 freeOperations = 0;
  {
    Ndb::Free_list_usage usage_stat;
    usage_stat.m_name= NULL;
    while (pNdb->get_free_list_usage(&usage_stat))
    {
      if (strcmp(usage_stat.m_name, "NdbOperation") == 0)
      {
        hiFreeOperations = usage_stat.m_free;
        break;
      }
    }
  }

  maxOpsLimit = 100;
  Uint32 coolDownLoops = 25;
  while (coolDownLoops-- > 0){
    int errors = 0;
    const int maxErrors = 5;

    if (hugoOps.startTransaction(pNdb) != NDBT_OK){
      delete pNdb;
      return NDBT_FAILED;
    }
    
    for (int rowNo = 0; rowNo < 100; rowNo++)
    {
      if(hugoOps.pkReadRecord(pNdb, rowNo, 1) != NDBT_OK){
        errors++;
        if (errors >= maxErrors){
          result = NDBT_FAILED;
          break;
        }
      }
    }

    const int execResult = hugoOps.execute_Commit(pNdb);
    if (execResult != NDBT_OK)
    {
      result = NDBT_FAILED;
    }
    hugoOps.closeTransaction(pNdb);

    {
      Ndb::Free_list_usage usage_stat;
      usage_stat.m_name= NULL;
      while (pNdb->get_free_list_usage(&usage_stat))
      {
        if (strcmp(usage_stat.m_name, "NdbOperation") == 0)
        {
          freeOperations = usage_stat.m_free;
          ndbout << usage_stat.m_name << ", free: " << usage_stat.m_free
                 << endl;
          break;
        }
      }
    }
  } //while (coolDownLoops...

  /**
   * It is a pass criteria that cool down periode
   * reduced the number of free NdbOperations kept.
   */
  if (freeOperations >= hiFreeOperations)
  {
    ndbout << "Cool down periode didn't shrink NdbOperation free-list" << endl;
    result = NDBT_FAILED;
  }

  delete pNdb;

  return result;
}

int runTestGetValue(NDBT_Context* ctx, NDBT_Step* step){

  int result = NDBT_OK;
  const NdbDictionary::Table* pTab = ctx->getTab();

  Ndb* pNdb = new Ndb(&ctx->m_cluster_connection, "TEST_DB");
  if (pNdb == NULL){
    ndbout << "pNdb == NULL" << endl;      
    return NDBT_FAILED;  
  }
  if (pNdb->init(2048)){
    NDB_ERR(pNdb->getNdbError());
    delete pNdb;
    return NDBT_FAILED;
  }

  HugoOperations hugoOps(*pTab);
  
  for (int m = 1; m < 100; m++){
    int errors = 0;
    int maxErrors = 5;
      
    NdbConnection* pCon = pNdb->startTransaction();
    if (pCon == NULL){
      delete pNdb;
      return NDBT_FAILED;
    }
      
    NdbOperation* pOp = pCon->getNdbOperation(pTab->getName());
    if (pOp == NULL){
      pNdb->closeTransaction(pCon);
      delete pNdb;
      return NDBT_FAILED;
    }
      
    if (pOp->readTuple() != 0){
      pNdb->closeTransaction(pCon);
      delete pNdb;
      return NDBT_FAILED;
    }
      
    for(int a = 0; a<pTab->getNoOfColumns(); a++){
      if (pTab->getColumn(a)->getPrimaryKey() == true){
	if(hugoOps.equalForAttr(pOp, a, 1) != 0){
	  NDB_ERR(pCon->getNdbError());
	  pNdb->closeTransaction(pCon);
	  delete pNdb;
	  return NDBT_FAILED;
	}
      }
    }
      
    int i = 0;
    int maxLimit = 1000*m;
    do {      
	
      if (pOp->getValue(pTab->getColumn(1)->getName()) == NULL) {
	const NdbError err = pCon->getNdbError();
	NDB_ERR(err);
	if (err.code == 0)
	  result = NDBT_FAILED;	
	errors++;
	continue;
      }
	
      i++;             
	
    } while (errors < maxErrors && i < maxLimit);
      
    ndbout << i << " getValues called" << endl;

      
    if (pCon->execute(Commit) != 0){
      const NdbError err = pCon->getNdbError();
      switch(err.code){
      case 880: // TUP - Read too much
      case 823: // TUP - Too much AI
      case 4257: // NDBAPI - Too much AI
      case 4002: // NDBAPI - send problem
	// OK errors
	NDB_ERR(pCon->getNdbError());
	break;
      default:
	NDB_ERR(pCon->getNdbError());
	ndbout << "Illegal error" << endl;
	result= NDBT_FAILED;
	break;
      }
    }
      
    pNdb->closeTransaction(pCon);

  }// m


  delete pNdb;

  return result;
}

int runTestEqual(NDBT_Context* ctx, NDBT_Step* step){
  Uint32 loops = ctx->getNumLoops();
  Uint32 l = 0;
  int result = NDBT_OK;
  const NdbDictionary::Table* pTab = ctx->getTab();

  Ndb* pNdb = new Ndb(&ctx->m_cluster_connection, "TEST_DB");
  if (pNdb == NULL){
    ndbout << "pNdb == NULL" << endl;      
    return NDBT_FAILED;  
  }
  if (pNdb->init(2048)){
    NDB_ERR(pNdb->getNdbError());
    delete pNdb;
    return NDBT_FAILED;
  }

  HugoOperations hugoOps(*pTab);
  
  while (l < loops){
    for(int m = 1; m < 10; m++){
      int errors = 0;
      int maxErrors = 5;
      
      NdbConnection* pCon = pNdb->startTransaction();
      if (pCon == NULL){
	ndbout << "Could not start transaction" << endl;
	delete pNdb;
	return NDBT_FAILED;
      }
      
      NdbOperation* pOp = pCon->getNdbOperation(pTab->getName());
      if (pOp == NULL){
	NDB_ERR(pCon->getNdbError());
	pNdb->closeTransaction(pCon);
	delete pNdb;
	return NDBT_FAILED;
      }
      
      if (pOp->readTuple() != 0){
	NDB_ERR(pCon->getNdbError());
	pNdb->closeTransaction(pCon);
	delete pNdb;
	return NDBT_FAILED;
      }
      
      int i = 0;
      int maxLimit = 1000*m;      
      do {      
	
	if ((l%2)!=0){
	  // Forward
	  for(int a = 0; a<pTab->getNoOfColumns(); a++){
	    if (pTab->getColumn(a)->getPrimaryKey() == true){
	      if(hugoOps.equalForAttr(pOp, a, 1) != 0){
		const NdbError err = pCon->getNdbError();
		NDB_ERR(err);
		if (err.code == 0)
		  result = NDBT_FAILED;
		errors++;
	      }
	    }
	  }
	} else {
	  // Backward
	  for(int a = pTab->getNoOfColumns()-1; a>=0; a--){
	    if (pTab->getColumn(a)->getPrimaryKey() == true){
	      if(hugoOps.equalForAttr(pOp, a, 1) != 0){
		const NdbError err = pCon->getNdbError();
		NDB_ERR(err);
		if (err.code == 0)
		  result = NDBT_FAILED;
		errors++;
	      }
	    }
	  }
	}
	
	i++;      
	
      } while (errors < maxErrors && i < maxLimit);
      
      if (pOp->getValue(pTab->getColumn(1)->getName()) == NULL) {
        const NdbError err = pCon->getNdbError();
	NDB_ERR(pCon->getNdbError());
	pNdb->closeTransaction(pCon);
	delete pNdb;
        if (err.code == 4225) {
          return NDBT_OK;
        } else {
          return NDBT_FAILED;
        }//if
      }
      
      ndbout << i << " equal called" << endl;
      
      
      int check = pCon->execute(Commit);
      if (check != 0){
	NDB_ERR(pCon->getNdbError());
      }
      
      pNdb->closeTransaction(pCon);
      
    }// m
    l++;
    
  }// l
  
  delete pNdb;
  return result;
}

int runTestDeleteNdb(NDBT_Context* ctx, NDBT_Step* step){
  Uint32 loops = ctx->getNumLoops();
  Uint32 l = 0;
  int result = NDBT_OK;
  NdbRestarts restarts;
  Vector<Ndb*> ndbVector;
  const NdbDictionary::Table* pTab = ctx->getTab();
  HugoTransactions hugoTrans(*pTab);
  int records = ctx->getNumRecords();
  
  while (l < loops && result == NDBT_OK){
    
    // Create 5 ndb objects
    for( int i = 0; i < 5; i++){
      Ndb* pNdb = new Ndb(&ctx->m_cluster_connection, "TEST_DB");
      if (pNdb == NULL){
	ndbout << "pNdb == NULL" << endl;      
	result = NDBT_FAILED;	
	goto end_test;
      }
      ndbVector.push_back(pNdb);
      
      if (pNdb->init()){
	NDB_ERR(pNdb->getNdbError());
	result = NDBT_FAILED;	
	goto end_test;
      }
      if (pNdb->waitUntilReady() != 0){
	NDB_ERR(pNdb->getNdbError());
	result = NDBT_FAILED;	
	goto end_test;
      }
      if (hugoTrans.pkReadRecords(pNdb, records) != 0){
	result = NDBT_FAILED;	
	goto end_test;
      }
    }
    
    if ((l % 2) == 0){
      // Restart random node 
      ndbout << "Restart random node " << endl;
      if(restarts.executeRestart(ctx, "RestartRandomNodeAbort", 120) != 0){
	g_err << "Failed to executeRestart(RestartRandomNode)"<<endl;
	result = NDBT_FAILED;
	goto end_test;
      }
    } else {
      // Restart all nodes
      ndbout << "Restart all nodes " << endl;
      if(restarts.executeRestart(ctx, "RestartAllNodesAbort", 120) != 0){
	g_err << "Failed to executeRestart(RestartAllNodes)"<<endl;
	result = NDBT_FAILED;
	goto end_test;
      }
    }
    
    // Delete the ndb objects
    for(unsigned j = 0;  j < ndbVector.size(); j++)
      delete ndbVector[j];
    ndbVector.clear();
    l++;
  }
  
  
 end_test:
  
  for(unsigned i = 0;  i < ndbVector.size(); i++)
    delete ndbVector[i];
  ndbVector.clear();
  
  return result;
}


int runClearTable(NDBT_Context* ctx, NDBT_Step* step){
  int records = ctx->getNumRecords();
  
  UtilTransactions utilTrans(*ctx->getTab());
  if (utilTrans.clearTable2(GETNDB(step),  records) != 0){
    return NDBT_FAILED;
  }
  return NDBT_OK;
}
int runLoadTable(NDBT_Context* ctx, NDBT_Step* step){

  int records = ctx->getNumRecords();
  HugoTransactions hugoTrans(*ctx->getTab());
  if (hugoTrans.loadTable(GETNDB(step), records) != 0){
    return NDBT_FAILED;
  }
  return NDBT_OK;
}

int runTestWaitUntilReady(NDBT_Context* ctx, NDBT_Step* step){

  Ndb* pNdb = new Ndb(&ctx->m_cluster_connection, "TEST_DB");

  // Forget about calling pNdb->init();

  if (pNdb->waitUntilReady() == 0){
    ndbout << "waitUntilReady returned OK" << endl;
    delete pNdb;
    return NDBT_FAILED;
  }
  const NdbError err = pNdb->getNdbError();
  delete pNdb;

  NDB_ERR(err);
  if (err.code != 4256)
    return NDBT_FAILED;
  
  return NDBT_OK;
}

int runGetNdbOperationNoTab(NDBT_Context* ctx, NDBT_Step* step){

  Ndb* pNdb = new Ndb(&ctx->m_cluster_connection, "TEST_DB");
  if (pNdb == NULL){
    ndbout << "pNdb == NULL" << endl;      
    return NDBT_FAILED;  
  }
  if (pNdb->init()){
    NDB_ERR(pNdb->getNdbError());
    delete pNdb;
    return NDBT_FAILED;
  }
  
  NdbConnection* pCon = pNdb->startTransaction();
  if (pCon == NULL){
    delete pNdb;
    return NDBT_FAILED;
  }
  
  // Call getNdbOperation on an unknown table
  NdbOperation* pOp = pCon->getNdbOperation("HUPP76");
  if (pOp == NULL){
    NdbError err = pCon->getNdbError();
    NDB_ERR(err);
    if (err.code == 0){
      pNdb->closeTransaction(pCon);
      delete pNdb;
      return NDBT_FAILED;
    }    
  }
        
  pNdb->closeTransaction(pCon);
    
  delete pNdb;

  return NDBT_OK;
}

int runBadColNameHandling(NDBT_Context* ctx, NDBT_Step* step){
  int result = NDBT_OK;
  const NdbDictionary::Table* pTab = ctx->getTab();


  Ndb* pNdb = new Ndb(&ctx->m_cluster_connection, "TEST_DB");
  if (pNdb == NULL){
    ndbout << "pNdb == NULL" << endl;      
    return NDBT_FAILED;  
  }
  if (pNdb->init()){
    NDB_ERR(pNdb->getNdbError());
    delete pNdb;
    return NDBT_FAILED;
  }
  
  const int CASES= 5;
  int i;

  for (i= 0; i < CASES; i++)
  {
    ndbout << "Case " << i << endl;
    NdbConnection* pCon = pNdb->startTransaction();
    if (pCon == NULL){
      pNdb->closeTransaction(pCon);  
      delete pNdb;
      return NDBT_FAILED;
    }
    
    /* Cases 0-3 use PK ops, 4 + use scans */ 
    NdbOperation* pOp = (i < 4 ? pCon->getNdbOperation(pTab->getName()):
                         pCon->getNdbScanOperation(pTab->getName()));
    if (pOp == NULL){
      NDB_ERR(pCon->getNdbError());
      pNdb->closeTransaction(pCon);  
      delete pNdb;
      return NDBT_FAILED;
    }

    bool failed= false;
    int expectedError= 0;
    HugoOperations hugoOps(*pTab);

    switch(i) {
    case 0:
      if (pOp->readTuple() != 0){
        NDB_ERR(pCon->getNdbError());
        pNdb->closeTransaction(pCon);
        delete pNdb;
        return NDBT_FAILED;
      }
      
      // getValue should fail, we check that we get correct errors
      // in expected places.
      expectedError= 4004;
      failed= (pOp->getValue("MOST_IMPROBABLE2") == NULL);
      break;

    case 1:
      if (pOp->readTuple() != 0){
        NDB_ERR(pCon->getNdbError());
        pNdb->closeTransaction(pCon);
        delete pNdb;
        return NDBT_FAILED;
      }
      
      // equal should fail, we check that we get correct errors
      // in expected places.
      expectedError= 4004;
      failed= (pOp->equal("MOST_IMPROBABLE2", 0) != 0);
      break;

    case 2:
      if (pOp->writeTuple() != 0){
        NDB_ERR(pCon->getNdbError());
        pNdb->closeTransaction(pCon);
        delete pNdb;
        return NDBT_FAILED;
      }

      // set equality on pk columns
      for(int a = 0; a<pTab->getNoOfColumns(); a++){
        if (pTab->getColumn(a)->getPrimaryKey() == true){
          if(hugoOps.equalForAttr(pOp, a, 1) != 0){
            const NdbError err = pCon->getNdbError();
            NDB_ERR(err);
            pNdb->closeTransaction(pCon);
            delete pNdb;
            return NDBT_FAILED;
          }
        }
      }
      
      // setValue should fail, we check that we get correct errors
      // in expected places.
      expectedError= 4004;
      failed= (pOp->setValue("MOST_IMPROBABLE2", 0) != 0);
      break;

    case 3:
      if (pOp->readTuple() != 0){
        NDB_ERR(pCon->getNdbError());
        pNdb->closeTransaction(pCon);
        delete pNdb;
        return NDBT_FAILED;
      }
      
      // getBlobHandle should fail, we check that we get correct errors
      // in expected places.
      expectedError= 4004;
      failed= (pOp->getBlobHandle("MOST_IMPROBABLE2") == NULL);
      break;

    case 4:
    {
      NdbScanOperation* sop= (NdbScanOperation*) pOp;
      if (sop->readTuples() != 0){
        NDB_ERR(pCon->getNdbError());
        pNdb->closeTransaction(pCon);
        delete pNdb;
        return NDBT_FAILED;
      }
      
      // getBlobHandle should fail, we check that we get correct errors
      // in expected places.
      expectedError= 4004;
      ndbout << "About to call getBlobHandle" << endl;
      failed= (sop->getBlobHandle("MOST_IMPROBABLE2") == NULL);

      sop->close();
      break;
    } 
    
    default:
      break;
    }

    if (failed)
    {
      const NdbError opErr= pOp->getNdbError();
      const NdbError transErr = pCon->getNdbError();
      NDB_ERR(opErr);
      NDB_ERR(transErr);
      if (opErr.code != transErr.code) {
        ndbout << "Error reporting mismatch, expected " 
               << expectedError << endl;
        result = NDBT_FAILED;
      }
      if (opErr.code != expectedError){
        ndbout << "No or bad error detected, expected " 
               << expectedError << endl;
        result = NDBT_FAILED;	
      }
    } else {
      ndbout << "Case " << i << " did not fail" << endl;
      result = NDBT_FAILED;
    }

    pNdb->closeTransaction(pCon);

    if (result == NDBT_FAILED)
      break;
  } // for
  
  delete pNdb;

  return result;
}

int runMissingOperation(NDBT_Context* ctx, NDBT_Step* step){
  int result = NDBT_OK;
  const NdbDictionary::Table* pTab = ctx->getTab();


  Ndb* pNdb = new Ndb(&ctx->m_cluster_connection, "TEST_DB");
  if (pNdb == NULL){
    ndbout << "pNdb == NULL" << endl;      
    return NDBT_FAILED;  
  }
  if (pNdb->init()){
    NDB_ERR(pNdb->getNdbError());
    delete pNdb;
    return NDBT_FAILED;
  }
  
  NdbConnection* pCon = pNdb->startTransaction();
  if (pCon == NULL){
    pNdb->closeTransaction(pCon);  
    delete pNdb;
    return NDBT_FAILED;
  }
    
  NdbOperation* pOp = pCon->getNdbOperation(pTab->getName());
  if (pOp == NULL){
    NDB_ERR(pCon->getNdbError());
    pNdb->closeTransaction(pCon);  
    delete pNdb;
    return NDBT_FAILED;
  }
  
  // Forget about calling pOp->insertTuple();
  
  // Call getValue should not work
  if (pOp->getValue(pTab->getColumn(1)->getName()) == NULL) {
    const NdbError err = pCon->getNdbError();
    NDB_ERR(err);
    if (err.code == 0){
      ndbout << "hupp" << endl;
      result = NDBT_FAILED;	
    }
  } else {
      ndbout << "hupp2" << endl;
    result = NDBT_FAILED;
  }
      
  pNdb->closeTransaction(pCon);  
  delete pNdb;

  return result;
}

int runGetValueInUpdate(NDBT_Context* ctx, NDBT_Step* step){
  const NdbDictionary::Table* pTab = ctx->getTab();

  Ndb* pNdb = new Ndb(&ctx->m_cluster_connection, "TEST_DB");
  if (pNdb == NULL){
    ndbout << "pNdb == NULL" << endl;      
    return NDBT_FAILED;  
  }
  if (pNdb->init()){
    NDB_ERR(pNdb->getNdbError());
    delete pNdb;
    return NDBT_FAILED;
  }
  
  NdbConnection* pCon = pNdb->startTransaction();
  if (pCon == NULL){
    pNdb->closeTransaction(pCon);  
    delete pNdb;
    return NDBT_FAILED;
  }
    
  NdbOperation* pOp = pCon->getNdbOperation(pTab->getName());
  if (pOp == NULL){
    NDB_ERR(pCon->getNdbError());
    pNdb->closeTransaction(pCon);  
    delete pNdb;
    return NDBT_FAILED;
  }
  
  if (pOp->updateTuple() != 0){
    pNdb->closeTransaction(pCon);
    delete pNdb;
    return NDBT_FAILED;
  }
  
  // Call getValue should not work
  if (pOp->getValue(pTab->getColumn(1)->getName()) == NULL) {
    // It didn't work
    const NdbError err = pCon->getNdbError();
    NDB_ERR(err);
    if (err.code == 0){
      pNdb->closeTransaction(pCon);  
      delete pNdb;
      return NDBT_FAILED;	
    }
  } else {
    // It worked, not good!
    pNdb->closeTransaction(pCon);  
    delete pNdb;    
    return NDBT_FAILED;
  }

  int check = pCon->execute(Commit);
  if (check != 0){
    NDB_ERR(pCon->getNdbError());
  }
  
  pNdb->closeTransaction(pCon);  
  delete pNdb;

  return NDBT_OK;
}

int runUpdateWithoutValues(NDBT_Context* ctx, NDBT_Step* step){
  int result = NDBT_OK;
  const NdbDictionary::Table* pTab = ctx->getTab();

  HugoOperations hugoOps(*pTab);

  Ndb* pNdb = new Ndb(&ctx->m_cluster_connection, "TEST_DB");
  if (pNdb == NULL){
    ndbout << "pNdb == NULL" << endl;      
    return NDBT_FAILED;  
  }
  if (pNdb->init()){
    NDB_ERR(pNdb->getNdbError());
    delete pNdb;
    return NDBT_FAILED;
  }
  
  NdbConnection* pCon = pNdb->startTransaction();
  if (pCon == NULL){
    pNdb->closeTransaction(pCon);  
    delete pNdb;
    return NDBT_FAILED;
  }
    
  NdbOperation* pOp = pCon->getNdbOperation(pTab->getName());
  if (pOp == NULL){
    NDB_ERR(pCon->getNdbError());
    pNdb->closeTransaction(pCon);  
    delete pNdb;
    return NDBT_FAILED;
  }
  
  if (pOp->updateTuple() != 0){
    pNdb->closeTransaction(pCon);
    NDB_ERR(pOp->getNdbError());
    delete pNdb;
    return NDBT_FAILED;
  }

  for(int a = 0; a<pTab->getNoOfColumns(); a++){
    if (pTab->getColumn(a)->getPrimaryKey() == true){
      if(hugoOps.equalForAttr(pOp, a, 1) != 0){
	NDB_ERR(pCon->getNdbError());
	pNdb->closeTransaction(pCon);
	delete pNdb;
	return NDBT_FAILED;
      }
    }
  }

  // Dont' call any setValues

  // Execute should work
  int check = pCon->execute(Commit);
  if (check == 0){
    ndbout << "execute worked" << endl;
  } else {
    NDB_ERR(pCon->getNdbError());
    result = NDBT_FAILED;
  }
  
  pNdb->closeTransaction(pCon);  
  delete pNdb;

  return result;
}

int runUpdateWithoutKeys(NDBT_Context* ctx, NDBT_Step* step){
  int result = NDBT_OK;
  const NdbDictionary::Table* pTab = ctx->getTab();


  Ndb* pNdb = new Ndb(&ctx->m_cluster_connection, "TEST_DB");
  if (pNdb == NULL){
    ndbout << "pNdb == NULL" << endl;      
    return NDBT_FAILED;  
  }
  if (pNdb->init()){
    NDB_ERR(pNdb->getNdbError());
    delete pNdb;
    return NDBT_FAILED;
  }
  
  NdbConnection* pCon = pNdb->startTransaction();
  if (pCon == NULL){
    pNdb->closeTransaction(pCon);  
    delete pNdb;
    return NDBT_FAILED;
  }
    
  NdbOperation* pOp = pCon->getNdbOperation(pTab->getName());
  if (pOp == NULL){
    NDB_ERR(pCon->getNdbError());
    pNdb->closeTransaction(pCon);  
    delete pNdb;
    return NDBT_FAILED;
  }
  
  if (pOp->updateTuple() != 0){
    pNdb->closeTransaction(pCon);
    NDB_ERR(pOp->getNdbError());
    delete pNdb;
    return NDBT_FAILED;
  }

  // Dont' call any equal or setValues

  // Execute should not work
  int check = pCon->execute(Commit);
  if (check == 0){
    ndbout << "execute worked" << endl;
    result = NDBT_FAILED;
  } else {
    NDB_ERR(pCon->getNdbError());
  }
  
  pNdb->closeTransaction(pCon);  
  delete pNdb;

  return result;
}


int runReadWithoutGetValue(NDBT_Context* ctx, NDBT_Step* step){
  int result = NDBT_OK;
  const NdbDictionary::Table* pTab = ctx->getTab();

  HugoOperations hugoOps(*pTab);

  Ndb* pNdb = GETNDB(step);
  Uint32 lm;

  for(Uint32 cm= 0; cm < 2; cm++)
  {
    for(lm= 0; lm <= NdbOperation::LM_CommittedRead; lm++)
    {
      NdbConnection* pCon = pNdb->startTransaction();
      if (pCon == NULL){
	pNdb->closeTransaction(pCon);  
	return NDBT_FAILED;
      }
    
      NdbOperation* pOp = pCon->getNdbOperation(pTab->getName());
      if (pOp == NULL){
	NDB_ERR(pCon->getNdbError());
	pNdb->closeTransaction(pCon);  
	return NDBT_FAILED;
      }
  
      if (pOp->readTuple((NdbOperation::LockMode)lm) != 0){
	pNdb->closeTransaction(pCon);
	NDB_ERR(pOp->getNdbError());
	return NDBT_FAILED;
      }
    
      for(int a = 0; a<pTab->getNoOfColumns(); a++){
	if (pTab->getColumn(a)->getPrimaryKey() == true){
	  if(hugoOps.equalForAttr(pOp, a, 1) != 0){
	    NDB_ERR(pCon->getNdbError());
	    pNdb->closeTransaction(pCon);
	    return NDBT_FAILED;
	  }
	}
      }
    
      // Dont' call any getValues
    
      // Execute should work
      int check = pCon->execute(cm == 0 ? NoCommit : Commit);
      if (check == 0){
	ndbout << "execute worked" << endl;
      } else {
	NDB_ERR(pCon->getNdbError());
	result = NDBT_FAILED;
      }
    
      pNdb->closeTransaction(pCon);  
    }
  }

  /**
   * Now test scans
   */
  for(lm= 0; lm <= NdbOperation::LM_CommittedRead; lm++)
  {
    NdbConnection* pCon = pNdb->startTransaction();
    if (pCon == NULL){
      pNdb->closeTransaction(pCon);  
      return NDBT_FAILED;
    }
    
    NdbScanOperation* pOp = pCon->getNdbScanOperation(pTab->getName());
    if (pOp == NULL){
      NDB_ERR(pCon->getNdbError());
      pNdb->closeTransaction(pCon);  
      return NDBT_FAILED;
    }
    
    if ((pOp->readTuples((NdbOperation::LockMode)lm)) != 0){
      pNdb->closeTransaction(pCon);
      NDB_ERR(pOp->getNdbError());
      return NDBT_FAILED;
    }
    
    
    // Dont' call any getValues
    
    // Execute should work
    int check = pCon->execute(NoCommit);
    if (check == 0){
      ndbout << "execute worked" << endl;
    } else {
      NDB_ERR(pCon->getNdbError());
      result = NDBT_FAILED;
    }
  
    int res;
    while((res = pOp->nextResult()) == 0);
    pNdb->closeTransaction(pCon);  
    
    if(res != 1)
      result = NDBT_FAILED;
  }
  
  return result;
}


int runCheckGetNdbErrorOperation(NDBT_Context* ctx, NDBT_Step* step){
  int result = NDBT_OK;
  const NdbDictionary::Table* pTab = ctx->getTab();

  Ndb* pNdb = new Ndb(&ctx->m_cluster_connection, "TEST_DB");
  if (pNdb == NULL){
    ndbout << "pNdb == NULL" << endl;      
    return NDBT_FAILED;  
  }
  if (pNdb->init(2048)){
    NDB_ERR(pNdb->getNdbError());
    delete pNdb;
    return NDBT_FAILED;
  }

  HugoOperations hugoOps(*pTab);
  
  
  NdbConnection* pCon = pNdb->startTransaction();
  if (pCon == NULL){
    ndbout << "Could not start transaction" << endl;
    delete pNdb;
    return NDBT_FAILED;
  }
  
  NdbOperation* pOp = pCon->getNdbOperation(pTab->getName());
  if (pOp == NULL){
    NDB_ERR(pCon->getNdbError());
    pNdb->closeTransaction(pCon);
    delete pNdb;
    return NDBT_FAILED;
  }
  
  // Dont call readTuple here
  // That's the error!
  
  for(int a = 0; a<pTab->getNoOfColumns(); a++){
    if (pTab->getColumn(a)->getPrimaryKey() == true){
      if(hugoOps.equalForAttr(pOp, a, 1) != 0){
	// An error has occured, check that 
	// it's possible to get the NdbErrorOperation
	const NdbError err = pCon->getNdbError();
	NDB_ERR(err);
	if (err.code == 0)
	  result = NDBT_FAILED;

	NdbOperation* pOp2 = pCon->getNdbErrorOperation();
	if (pOp2 == NULL)
	  result = NDBT_FAILED;
	else {
	  const NdbError err2 = pOp2->getNdbError();
	  NDB_ERR(err2);
	  if (err.code == 0)
	    result = NDBT_FAILED;
	}
      }
    }
  }
  
  pNdb->closeTransaction(pCon);
    
  delete pNdb;
  return result;
}

#define C2(x) { int _x= (x); if(_x == 0){ ndbout << "line: " << __LINE__ << endl;  return NDBT_FAILED;} }

int runBug_11133(NDBT_Context* ctx, NDBT_Step* step){
  int result = NDBT_OK;
  const NdbDictionary::Table* pTab = ctx->getTab();

  HugoOperations hugoOps(*pTab);

  Ndb* pNdb = GETNDB(step);
  C2(hugoOps.startTransaction(pNdb) == 0);
  C2(hugoOps.pkInsertRecord(pNdb, 0, 1) == 0);
  C2(hugoOps.execute_NoCommit(pNdb) == 0);
  C2(hugoOps.pkDeleteRecord(pNdb, 0, 1) == 0);
  C2(hugoOps.execute_NoCommit(pNdb) == 0);
  C2(hugoOps.pkWriteRecord(pNdb, 0, 1) == 0);
  C2(hugoOps.execute_NoCommit(pNdb) == 0);
  C2(hugoOps.pkWriteRecord(pNdb, 0, 1) == 0);
  C2(hugoOps.execute_NoCommit(pNdb) == 0);
  C2(hugoOps.pkDeleteRecord(pNdb, 0, 1) == 0);
  C2(hugoOps.execute_Commit(pNdb) == 0);
  C2(hugoOps.closeTransaction(pNdb) == 0);

  C2(hugoOps.startTransaction(pNdb) == 0);
  C2(hugoOps.pkInsertRecord(pNdb, 0, 1) == 0);
  C2(hugoOps.execute_NoCommit(pNdb) == 0);
  C2(hugoOps.pkWriteRecord(pNdb, 0, 1) == 0);
  C2(hugoOps.execute_NoCommit(pNdb) == 0);
  C2(hugoOps.pkWriteRecord(pNdb, 0, 1) == 0);
  C2(hugoOps.execute_NoCommit(pNdb) == 0);
  C2(hugoOps.pkDeleteRecord(pNdb, 0, 1) == 0);
  C2(hugoOps.execute_Commit(pNdb) == 0);
  C2(hugoOps.closeTransaction(pNdb) == 0);

  C2(hugoOps.startTransaction(pNdb) == 0);
  C2(hugoOps.pkInsertRecord(pNdb, 0, 1) == 0);
  C2(hugoOps.execute_Commit(pNdb) == 0);
  C2(hugoOps.closeTransaction(pNdb) == 0);

  C2(hugoOps.startTransaction(pNdb) == 0);
  C2(hugoOps.pkReadRecord(pNdb, 0, 1, NdbOperation::LM_Exclusive) == 0);
  C2(hugoOps.execute_NoCommit(pNdb) == 0);
  C2(hugoOps.pkDeleteRecord(pNdb, 0, 1) == 0);
  C2(hugoOps.execute_NoCommit(pNdb) == 0);
  C2(hugoOps.pkWriteRecord(pNdb, 0, 1) == 0);
  C2(hugoOps.execute_NoCommit(pNdb) == 0);
  C2(hugoOps.pkWriteRecord(pNdb, 0, 1) == 0);
  C2(hugoOps.execute_NoCommit(pNdb) == 0);
  C2(hugoOps.pkDeleteRecord(pNdb, 0, 1) == 0);
  C2(hugoOps.execute_Commit(pNdb) == 0);
  C2(hugoOps.closeTransaction(pNdb) == 0);

  Ndb ndb2(&ctx->m_cluster_connection, "TEST_DB");
  C2(ndb2.init() == 0);
  C2(ndb2.waitUntilReady() == 0);
  HugoOperations hugoOps2(*pTab);  

  C2(hugoOps.startTransaction(pNdb) == 0);
  C2(hugoOps.pkInsertRecord(pNdb, 0, 1) == 0);
  C2(hugoOps.execute_NoCommit(pNdb) == 0);
  C2(hugoOps2.startTransaction(&ndb2) == 0);
  C2(hugoOps2.pkWritePartialRecord(&ndb2, 0) == 0);
  C2(hugoOps2.execute_async(&ndb2, NdbTransaction::NoCommit) == 0);
  C2(hugoOps.execute_Commit(pNdb) == 0);
  C2(hugoOps2.wait_async(&ndb2) == 0);
  C2(hugoOps.closeTransaction(pNdb) == 0);
  C2(hugoOps2.closeTransaction(&ndb2) == 0);  

  C2(hugoOps.startTransaction(pNdb) == 0);
  C2(hugoOps.pkDeleteRecord(pNdb, 0, 1) == 0);
  C2(hugoOps.execute_NoCommit(pNdb) == 0);
  C2(hugoOps2.startTransaction(&ndb2) == 0);
  C2(hugoOps2.pkWriteRecord(&ndb2, 0, 1) == 0);
  C2(hugoOps2.execute_async(&ndb2, NdbTransaction::NoCommit) == 0);
  C2(hugoOps.execute_Commit(pNdb) == 0);
  C2(hugoOps2.wait_async(&ndb2) == 0);
  C2(hugoOps2.execute_Commit(pNdb) == 0);
  C2(hugoOps.closeTransaction(pNdb) == 0);
  C2(hugoOps2.closeTransaction(&ndb2) == 0);  

  C2(hugoOps.startTransaction(pNdb) == 0);
  C2(hugoOps.pkUpdateRecord(pNdb, 0, 1) == 0);
  C2(hugoOps.execute_NoCommit(pNdb) == 0);
  C2(hugoOps2.startTransaction(&ndb2) == 0);
  C2(hugoOps2.pkWritePartialRecord(&ndb2, 0) == 0);
  C2(hugoOps2.execute_async(&ndb2, NdbTransaction::NoCommit) == 0);
  C2(hugoOps.execute_Commit(pNdb) == 0);
  C2(hugoOps2.wait_async(&ndb2) == 0);
  C2(hugoOps.closeTransaction(pNdb) == 0);
  C2(hugoOps2.closeTransaction(&ndb2) == 0);  

  C2(hugoOps.startTransaction(pNdb) == 0);
  C2(hugoOps.pkDeleteRecord(pNdb, 0, 1) == 0);
  C2(hugoOps.execute_NoCommit(pNdb) == 0);
  C2(hugoOps2.startTransaction(&ndb2) == 0);
  C2(hugoOps2.pkWritePartialRecord(&ndb2, 0) == 0);
  C2(hugoOps2.execute_async(&ndb2, NdbTransaction::NoCommit) == 0);
  C2(hugoOps.execute_Commit(pNdb) == 0);
  C2(hugoOps2.wait_async(&ndb2) != 0);
  C2(hugoOps.closeTransaction(pNdb) == 0);
  C2(hugoOps2.closeTransaction(&ndb2) == 0);  

  return result;
}

int runBug_WritePartialIgnoreError(NDBT_Context* ctx, NDBT_Step* step){
  int result = NDBT_OK;
  const NdbDictionary::Table* pTab = ctx->getTab();

  HugoOperations hugoOps(*pTab);

  Ndb* pNdb = GETNDB(step);
  C2(hugoOps.startTransaction(pNdb) == 0);
  C2(hugoOps.pkWritePartialRecord(pNdb, 0, 1) == 0);
  C2(hugoOps.execute_Commit(pNdb, AO_IgnoreError) == 839);
  C2(hugoOps.closeTransaction(pNdb) == 0);

  return result;
}

int runScan_4006(NDBT_Context* ctx, NDBT_Step* step){
  int result = NDBT_OK;
  const Uint32 max= 5;
  const NdbDictionary::Table* pTab = ctx->getTab();

  Ndb* pNdb = new Ndb(&ctx->m_cluster_connection, "TEST_DB");
  if (pNdb == NULL){
    ndbout << "pNdb == NULL" << endl;      
    return NDBT_FAILED;  
  }
  if (pNdb->init(max)){
    NDB_ERR(pNdb->getNdbError());
    delete pNdb;
    return NDBT_FAILED;
  }
  
  NdbConnection* pCon = pNdb->startTransaction();
  if (pCon == NULL){
    pNdb->closeTransaction(pCon);  
    delete pNdb;
    return NDBT_FAILED;
  }

  Uint32 i;
  Vector<NdbScanOperation*> scans;
  for(i = 0; i<10*max; i++)
  {
    NdbScanOperation* pOp = pCon->getNdbScanOperation(pTab->getName());
    if (pOp == NULL){
      NDB_ERR(pCon->getNdbError());
      pNdb->closeTransaction(pCon);  
      delete pNdb;
      return NDBT_FAILED;
    }
    
    if (pOp->readTuples() != 0){
      pNdb->closeTransaction(pCon);
      NDB_ERR(pOp->getNdbError());
      delete pNdb;
      return NDBT_FAILED;
    }
    scans.push_back(pOp);
  }

  // Dont' call any equal or setValues

  // Execute should not work
  int check = pCon->execute(NoCommit);
  if (check == 0){
    ndbout << "execute worked" << endl;
  } else {
    NDB_ERR(pCon->getNdbError());
  }
  
  for(i= 0; i<scans.size(); i++)
  {
    NdbScanOperation* pOp= scans[i];
    while((check= pOp->nextResult()) == 0);
    if(check != 1)
    {
      NDB_ERR(pOp->getNdbError());
      pNdb->closeTransaction(pCon);
      delete pNdb;
      return NDBT_FAILED;
    }
  }
  
  pNdb->closeTransaction(pCon);  

  Vector<NdbConnection*> cons;
  for(i= 0; i<10*max; i++)
  {
    pCon= pNdb->startTransaction();
    if(pCon)
      cons.push_back(pCon);
    else
      break;
  }
  
  for(i= 0; i<cons.size(); i++)
  {
    cons[i]->close();
  }
  
  if(cons.size() != max)
  {
    result= NDBT_FAILED;
  }
  
  delete pNdb;
  
  return result;
}

char pkIdxName[255];

int createPkIndex(NDBT_Context* ctx, NDBT_Step* step){
  bool orderedIndex = ctx->getProperty("OrderedIndex", (unsigned)0);

  const NdbDictionary::Table* pTab = ctx->getTab();
  Ndb* pNdb = GETNDB(step);

  bool logged = ctx->getProperty("LoggedIndexes", 1);

  // Create index    
  BaseString::snprintf(pkIdxName, 255, "IDC_PK_%s", pTab->getName());
  if (orderedIndex)
    ndbout << "Creating " << ((logged)?"logged ": "temporary ") << "ordered index "
	   << pkIdxName << " (";
  else
    ndbout << "Creating " << ((logged)?"logged ": "temporary ") << "unique index "
	   << pkIdxName << " (";

  NdbDictionary::Index pIdx(pkIdxName);
  pIdx.setTable(pTab->getName());
  if (orderedIndex)
    pIdx.setType(NdbDictionary::Index::OrderedIndex);
  else
    pIdx.setType(NdbDictionary::Index::UniqueHashIndex);
  for (int c = 0; c< pTab->getNoOfColumns(); c++){
    const NdbDictionary::Column * col = pTab->getColumn(c);
    if(col->getPrimaryKey()){
      pIdx.addIndexColumn(col->getName());
      ndbout << col->getName() <<" ";
    }
  }
  
  pIdx.setStoredIndex(logged);
  ndbout << ") ";
  if (pNdb->getDictionary()->createIndex(pIdx) != 0){
    ndbout << "FAILED!" << endl;
    const NdbError err = pNdb->getDictionary()->getNdbError();
    NDB_ERR(err);
    return NDBT_FAILED;
  }

  ndbout << "OK!" << endl;
  return NDBT_OK;
}

int createPkIndex_Drop(NDBT_Context* ctx, NDBT_Step* step){
  const NdbDictionary::Table* pTab = ctx->getTab();
  Ndb* pNdb = GETNDB(step);

  // Drop index
  ndbout << "Dropping index " << pkIdxName << " ";
  if (pNdb->getDictionary()->dropIndex(pkIdxName, 
				       pTab->getName()) != 0){
    ndbout << "FAILED!" << endl;
    NDB_ERR(pNdb->getDictionary()->getNdbError());
    return NDBT_FAILED;
  } else {
    ndbout << "OK!" << endl;
  }
  
  return NDBT_OK;
}

static
int
op_row(NdbTransaction* pTrans, HugoOperations& hugoOps,
       const NdbDictionary::Table* pTab, int op, int row)
{
  NdbOperation * pOp = 0;
  switch(op){
  case 0:
  case 1:
  case 2:
  case 3:
  case 4:
  case 5:
  case 12:
    pOp = pTrans->getNdbOperation(pTab->getName());
    break;
  case 9:
    return 0;
  case 6:
  case 7:
  case 8:
  case 10:
  case 11:
    pOp = pTrans->getNdbIndexOperation(pkIdxName, pTab->getName());
  default:
    break;
  }
  
  switch(op){
  case 0:
  case 6:
    pOp->readTuple();
    break;
  case 1:
  case 7:
    pOp->committedRead();
    break;
  case 2:
  case 8:
    pOp->readTupleExclusive();
    break;
  case 3:
  case 9:
    pOp->insertTuple();
    break;
  case 4:
  case 10:
    pOp->updateTuple();
    break;
  case 5:
  case 11:
    pOp->deleteTuple();
    break;
  case 12:
    CHECK(!pOp->simpleRead());
    break;
  default:
    abort();
  }

  for(int a = 0; a<pTab->getNoOfColumns(); a++){
    if (pTab->getColumn(a)->getPrimaryKey() == true){
      if(hugoOps.equalForAttr(pOp, a, row) != 0){
	return NDBT_FAILED;
      }
    }
  }

  switch(op){
  case 0:
  case 1:
  case 2:
  case 6:
  case 7:
  case 8:
  case 12:
    for(int a = 0; a<pTab->getNoOfColumns(); a++){
      CHECK(pOp->getValue(a));
    }
    break;
  case 3: 
  case 4:
  case 10:
    for(int a = 0; a<pTab->getNoOfColumns(); a++){
      if (pTab->getColumn(a)->getPrimaryKey() == false){
	if(hugoOps.setValueForAttr(pOp, a, row, 2) != 0){
	  return NDBT_FAILED;
	}
      }
    }
    break;
  case 5:
  case 11:
    pOp->deleteTuple();
    break;
  case 9:
  default:
    abort();
  }
  
  return NDBT_OK;
}

static void print(int op)
{
  const char * str = 0;
  switch(op){
  case 0:  str = "pk read-sh"; break;
  case 1:  str = "pk read-nl"; break;
  case 2:  str = "pk read-ex"; break;
  case 3:  str = "pk insert "; break;
  case 4:  str = "pk update "; break;
  case 5:  str = "pk delete "; break;
  case 6:  str = "uk read-sh"; break;
  case 7:  str = "uk read-nl"; break;
  case 8:  str = "uk read-ex"; break;
  case 9:  str = "noop      "; break;
  case 10: str = "uk update "; break;
  case 11: str = "uk delete "; break;
  case 12: str = "pk read-si"; break;

  default:
    abort();
  }
  printf("%s ", str);
}

int
runTestIgnoreError(NDBT_Context* ctx, NDBT_Step* step)
{
  Uint32 loops = ctx->getNumRecords();
  const NdbDictionary::Table* pTab = ctx->getTab();

  HugoOperations hugoOps(*pTab);
  HugoTransactions hugoTrans(*pTab);

  Ndb* pNdb = GETNDB(step);

  struct {
    ExecType et;
    AbortOption ao;
  } tests[] = {
    { Commit, AbortOnError },
    { Commit, AO_IgnoreError },
    { NoCommit, AbortOnError },
    { NoCommit, AO_IgnoreError },
  };

  printf("case: <op1>     <op2>       c/nc ao/ie\n");
  Uint32 tno = 0;
  for (Uint32 op1 = 0; op1 < 13; op1++)
  {
    // NOTE : I get a node crash if the following loop starts from 0!
    for (Uint32 op2 = op1; op2 < 13; op2++)
    {
      int ret;
      NdbTransaction* pTrans = 0;
      
      for (Uint32 i = 0; i<4; i++, tno++)
      {
	if (loops != 1000 && loops != tno)
	  continue;
	ExecType et = tests[i].et;
	AbortOption ao = tests[i].ao;
	
	printf("%.3d : ", tno);
	print(op1);
	print(op2);
	switch(et){
	case Commit: printf("c    "); break;
	case NoCommit: printf("nc   "); break;
        default: printf("bad exectype : %d\n", et); return NDBT_FAILED;
	}
	switch(ao){
	case AbortOnError: printf("aoe  "); break;
	case AO_IgnoreError: printf("ie   "); break;
        default: printf("bad abortoption : %d\n", ao); return NDBT_FAILED;
	}
	printf(": ");
	

	hugoTrans.loadTable(pNdb, 1);
	CHECK(pTrans = pNdb->startTransaction());
	CHECK(!op_row(pTrans, hugoOps, pTab, op1, 0));
	ret = pTrans->execute(et, ao);
	pTrans->close();
	printf("%d ", ret);
	hugoTrans.clearTable(pNdb);

	hugoTrans.loadTable(pNdb, 1);
	CHECK(pTrans = pNdb->startTransaction());
	CHECK(!op_row(pTrans, hugoOps, pTab, op1, 1));
	ret = pTrans->execute(et, ao);
	pTrans->close();
	printf("%d ", ret);
	hugoTrans.clearTable(pNdb);
      
	hugoTrans.loadTable(pNdb, 1);
	CHECK(pTrans = pNdb->startTransaction());
	CHECK(!op_row(pTrans, hugoOps, pTab, op1, 0));
	CHECK(!op_row(pTrans, hugoOps, pTab, op2, 1));
	ret = pTrans->execute(et, ao);
	pTrans->close();
	printf("%d\n", ret);
	hugoTrans.clearTable(pNdb);
	
	hugoTrans.clearTable(pNdb);
      }
    }
  }
  return NDBT_OK;
}

static
Uint32
do_cnt(Ndb_cluster_connection* con)
{
  Uint32 cnt = 0;
  const Ndb* p = 0;
  con->lock_ndb_objects();
  while ((p = con->get_next_ndb_object(p)) != 0) cnt++;
  con->unlock_ndb_objects();
  return cnt;
}

int runCheckNdbObjectList(NDBT_Context* ctx, NDBT_Step* step)
{
  Ndb_cluster_connection* con = &ctx->m_cluster_connection;
  
  Uint32 cnt1 = do_cnt(con);
  Vector<Ndb*> objs;
  for (Uint32 i = 0; i<100; i++)
  {
    Uint32 add = 1 + (rand() % 5);
    for (Uint32 j = 0; j<add; j++)
    {
      Ndb* pNdb = new Ndb(&ctx->m_cluster_connection, "TEST_DB");
      if (pNdb == NULL){
	ndbout << "pNdb == NULL" << endl;      
	return NDBT_FAILED;  
      }
      objs.push_back(pNdb);
    }
    if (do_cnt(con) != (cnt1 + objs.size()))
      return NDBT_FAILED;
  }
  
  for (Uint32 i = 0; i<100 && objs.size(); i++)
  {
    Uint32 sub = 1 + rand() % objs.size();
    for (Uint32 j = 0; j<sub && objs.size(); j++)
    {
      Uint32 idx = rand() % objs.size();
      delete objs[idx];
      objs.erase(idx);
    }
    if (do_cnt(con) != (cnt1 + objs.size()))
      return NDBT_FAILED;
  }
  
  for (Uint32 i = 0; i<objs.size(); i++)
    delete objs[i];
  
  return (cnt1 == do_cnt(con)) ? NDBT_OK : NDBT_FAILED;
}


static Ndb_cluster_connection* g_cluster_connection;

int runNdbClusterConnectionDelete_connection_owner(NDBT_Context* ctx,
                                                   NDBT_Step* step)
{
  // Get connectstring from main connection
  char constr[256];
  if (!ctx->m_cluster_connection.get_connectstring(constr,
                                                   sizeof(constr)))
  {
    g_err << "Too short buffer for connectstring" << endl;
    return NDBT_FAILED;
  }

  // Create a new cluster connection, connect it and assign
  // to pointer so the other thread can access it.
  Ndb_cluster_connection* con = new Ndb_cluster_connection(constr);

  const int retries = 12;
  const int retry_delay = 5;
  const int verbose = 1;
  if (con->connect(retries, retry_delay, verbose) != 0)
  {
    delete con;
    g_err << "Ndb_cluster_connection.connect failed" << endl;
    return NDBT_FAILED;
  }

  g_cluster_connection = con;

  // Signal other thread that cluster connection has been creted
  ctx->setProperty("CREATED", 1);

  // Now wait for the other thread to use the connection
  // until it signals this thread to continue and
  // delete the cluster connection(since the
  // other thread still have live Ndb objects created
  // in the connection, this thread should hang in
  // the delete until other thread has finished cleaning up)
  ctx->getPropertyWait("CREATED", 2);

  g_cluster_connection = NULL;
  delete con;

  return NDBT_OK;
}

int runNdbClusterConnectionDelete_connection_user(NDBT_Context* ctx, NDBT_Step* step)
{
  // Wait for the cluster connection to be created by other thread
  ctx->getPropertyWait("CREATED", 1);

  Ndb_cluster_connection* con = g_cluster_connection;

  // Create some Ndb objects and start transactions
  class ActiveTransactions
  {
    Vector<NdbTransaction*> m_transactions;

  public:
    void release()
    {
      while(m_transactions.size())
      {
        NdbTransaction* trans = m_transactions[0];
        Ndb* ndb = trans->getNdb();
        g_info << "Deleting Ndb object " << ndb <<
                  "and transaction " << trans << endl;
        ndb->closeTransaction(trans);
        delete ndb;
        m_transactions.erase(0);
      }
      // The list should be empty
      assert(m_transactions.size() == 0);
    }

    ~ActiveTransactions()
    {
      release();
    }

    void push_back(NdbTransaction* trans)
    {
      m_transactions.push_back(trans);
    }
  } active_transactions;

  g_info << "Creating Ndb objects and transactions.." << endl;
  for (Uint32 i = 0; i<100; i++)
  {
    Ndb* ndb = new Ndb(con, "TEST_DB");
    if (ndb == NULL){
      g_err << "ndb == NULL" << endl;
      return NDBT_FAILED;
    }
    if (ndb->init(256) != 0){
      NDB_ERR(ndb->getNdbError());
      delete ndb;
      return NDBT_FAILED;
    }

    if (ndb->waitUntilReady() != 0){
      NDB_ERR(ndb->getNdbError());
      delete ndb;
      return NDBT_FAILED;
    }

    NdbTransaction* trans = ndb->startTransaction();
    if (trans == NULL){
      g_err << "trans == NULL" << endl;
      NDB_ERR(ndb->getNdbError());
      delete ndb;
      return NDBT_FAILED;
    }

    active_transactions.push_back(trans);
  }
  g_info << "  ok!" << endl;

  // Signal to cluster connection owner that Ndb objects have been created
  ctx->setProperty("CREATED", 2);

  // Delay a little and then start closing transactions and
  // deleting the Ndb objects
  NdbSleep_SecSleep(1);

  g_info << "Releasing transactions and related Ndb objects..." << endl;
  active_transactions.release();
  g_info << "  ok!" << endl;
  return NDBT_OK;
}


  
static void
testExecuteAsynchCallback(int res, NdbTransaction *con, void *data_ptr)
{
  int *res_ptr= (int *)data_ptr;

  *res_ptr= res;
}

int runTestExecuteAsynch(NDBT_Context* ctx, NDBT_Step* step){
  /* Test that NdbTransaction::executeAsynch() works (BUG#27495). */
  int result = NDBT_OK;
  const NdbDictionary::Table* pTab = ctx->getTab();

  Ndb* pNdb = new Ndb(&ctx->m_cluster_connection, "TEST_DB");
  if (pNdb == NULL){
    ndbout << "pNdb == NULL" << endl;      
    return NDBT_FAILED;  
  }
  if (pNdb->init(2048)){
    NDB_ERR(pNdb->getNdbError());
    delete pNdb;
    return NDBT_FAILED;
  }

  NdbConnection* pCon = pNdb->startTransaction();
  if (pCon == NULL){
    NDB_ERR(pNdb->getNdbError());
    delete pNdb;
    return NDBT_FAILED;
  }

  NdbScanOperation* pOp = pCon->getNdbScanOperation(pTab->getName());
  if (pOp == NULL){
    NDB_ERR(pOp->getNdbError());
    pNdb->closeTransaction(pCon);
    delete pNdb;
    return NDBT_FAILED;
  }

  if (pOp->readTuples() != 0){
    NDB_ERR(pOp->getNdbError());
    pNdb->closeTransaction(pCon);
    delete pNdb;
    return NDBT_FAILED;
  }

  if (pOp->getValue(NdbDictionary::Column::FRAGMENT) == 0){
    NDB_ERR(pOp->getNdbError());
    pNdb->closeTransaction(pCon);
    delete pNdb;
    return NDBT_FAILED;
  }
  int res= 42;
  pCon->executeAsynch(NoCommit, testExecuteAsynchCallback, &res);
  while(pNdb->pollNdb(100000) == 0)
    ;
  if (res != 0){
    NDB_ERR(pCon->getNdbError());
    ndbout << "Error returned from execute: " << res << endl;
    result= NDBT_FAILED;
  }

  pNdb->closeTransaction(pCon);

  delete pNdb;

  return result;
}

template class Vector<NdbScanOperation*>;

int 
runBug28443(NDBT_Context* ctx, NDBT_Step* step)
{
  int result = NDBT_OK;
  int records = ctx->getNumRecords();
  
  NdbRestarter restarter;

  restarter.insertErrorInAllNodes(9003);

  for (int i = 0; i<ctx->getNumLoops(); i++)
  {
    HugoTransactions hugoTrans(*ctx->getTab());
    if (hugoTrans.loadTable(GETNDB(step), records, 2048) != 0)
    {
      result = NDBT_FAILED;
      goto done;
    }
    if (runClearTable(ctx, step) != 0)
    {
      result = NDBT_FAILED;
      goto done;
    }
  }
  
done:
  restarter.insertErrorInAllNodes(9003);

  return result;
}

int 
runBug37158(NDBT_Context* ctx, NDBT_Step* step)
{
  int result = NDBT_OK;
  Ndb* pNdb = GETNDB(step);

  for (int i = 0; i<ctx->getNumLoops(); i++)
  {
    HugoOperations hugoOps(*ctx->getTab());
    hugoOps.startTransaction(pNdb);
    if (hugoOps.pkWriteRecord(pNdb, 0) != 0)
    {
      result = NDBT_FAILED;
      goto done;
    }
    

    if (hugoOps.pkWritePartialRecord(pNdb, 1) != 0)
    {
      result = NDBT_FAILED;
      goto done;
    }
    
    if (hugoOps.pkWriteRecord(pNdb, 2) != 0)
    {
      result = NDBT_FAILED;
      goto done;
    }
    
    if (hugoOps.pkUpdateRecord(pNdb, 0) != 0)
    {
      result = NDBT_FAILED;
      goto done;
    }
    
    if (hugoOps.execute_Commit(pNdb, AO_IgnoreError) == 4011)
    {
      result = NDBT_FAILED;
      goto done;
    }
    hugoOps.closeTransaction(pNdb);

    if (runClearTable(ctx, step) != 0)
    {
      result = NDBT_FAILED;
      goto done;
    }
  }
  
done:

  return result;
}

int
simpleReadAbortOnError(NDBT_Context* ctx, NDBT_Step* step)
{
  /* Simple read has some error handling issues
   * Setting the operation to be AbortOnError can expose these
   */
  Ndb* pNdb = GETNDB(step);
  const NdbDictionary::Table* pTab= ctx->getTab();
  HugoOperations hugoOps(*pTab);
  NdbRestarter restarter;

  hugoOps.startTransaction(pNdb);
  CHECK(!hugoOps.pkWriteRecord(pNdb,0));
  CHECK(!hugoOps.execute_Commit(pNdb, AbortOnError));

  NdbTransaction* trans;
  
  CHECK(trans= pNdb->startTransaction());

  /* Insert error 5047 which causes next LQHKEYREQ to fail due
   * to 'transporter overload'
   * Error insert is self-clearing
   */
  restarter.insertErrorInAllNodes(5047);

  /* Create SimpleRead on row 0, which exists (though we'll get
   * 'transporter overload for this'
   */
  NdbOperation* op;
  CHECK(op= trans->getNdbOperation(pTab));

  CHECK(!op->simpleRead());

  for(int a = 0; a<pTab->getNoOfColumns(); a++){
    if (pTab->getColumn(a)->getPrimaryKey() == true){
      if(hugoOps.equalForAttr(op, a, 0) != 0){
        restarter.insertErrorInAllNodes(0);  
	return NDBT_FAILED;
      }
    }
  }
  for(int a = 0; a<pTab->getNoOfColumns(); a++){
    CHECK(op->getValue(a));
  }
  
  CHECK(!op->setAbortOption(NdbOperation::AbortOnError));

  /* Create normal read on row 0 which will succeed */
  NdbOperation* op2;
  CHECK(op2= trans->getNdbOperation(pTab));

  CHECK(!op2->readTuple());

  for(int a = 0; a<pTab->getNoOfColumns(); a++){
    if (pTab->getColumn(a)->getPrimaryKey() == true){
      if(hugoOps.equalForAttr(op2, a, 0) != 0){
        restarter.insertErrorInAllNodes(0);  
	return NDBT_FAILED;
      }
    }
  }
  for(int a = 0; a<pTab->getNoOfColumns(); a++){
    CHECK(op2->getValue(a));
  }
  
  CHECK(!op2->setAbortOption(NdbOperation::AbortOnError));


  CHECK(trans->execute(NoCommit) == -1);

  CHECK(trans->getNdbError().code == 1218); // Transporter Overload

  restarter.insertErrorInAllNodes(0);  

  return NDBT_OK;
  
}


int
testNdbRecordPkAmbiguity(NDBT_Context* ctx, NDBT_Step* step)
{
  /* NdbRecord Insert and Write can take 2 record and row ptrs
   * In all cases, the AttrInfo sent to TC for PK columns
   * should be the same as the KeyInfo sent to TC to avoid
   * inconsistency
   * Approach :
   *   1) Use Insert/Write to insert tuple with different 
   *      values for pks in attr row
   *   2) Read back all data, including PKs
   *   3) Verify all values.
   */
  Ndb* pNdb = GETNDB(step);
  const NdbDictionary::Table* pTab= ctx->getTab();
  const NdbRecord* tabRec= pTab->getDefaultRecord();
  const Uint32 sizeOfTabRec= NdbDictionary::getRecordRowLength(tabRec);
  char keyRowBuf[ NDB_MAX_TUPLE_SIZE_IN_WORDS << 2 ];
  char attrRowBuf[ NDB_MAX_TUPLE_SIZE_IN_WORDS << 2 ];
  bzero(keyRowBuf, sizeof(keyRowBuf));
  bzero(attrRowBuf, sizeof(attrRowBuf));

  HugoCalculator calc(*pTab);

  const int numRecords= 100;

  for (int optype=0; optype < 2; optype++)
  {
    /* First, let's calculate the correct Hugo values for this row */

    for (int record=0; record < numRecords; record++)
    {
      int updates= 0;
      for (int col=0; col<pTab->getNoOfColumns(); col++)
      {
        char* valPtr= NdbDictionary::getValuePtr(tabRec,
                                                 keyRowBuf,
                                                 col);
        CHECK(valPtr != NULL);
        
        int len= pTab->getColumn(col)->getSizeInBytes();
        Uint32 real_len;
        bool isNull= (calc.calcValue(record, col, updates, valPtr,
                                     len, &real_len) == NULL);
        if (pTab->getColumn(col)->getNullable())
        {
          NdbDictionary::setNull(tabRec,
                                 keyRowBuf,
                                 col,
                                 isNull);
        }
      }
      
      /* Now copy the values to the Attr record */
      memcpy(attrRowBuf, keyRowBuf, sizeOfTabRec);
      
      Uint32 mippleAttempts= 3;
      
      while (memcmp(keyRowBuf, attrRowBuf, sizeOfTabRec) == 0)
      {
        /* Now doctor the PK values in the Attr record */
        for (int col=0; col<pTab->getNoOfColumns(); col++)
        {
          if (pTab->getColumn(col)->getPrimaryKey())
          {
            char* valPtr= NdbDictionary::getValuePtr(tabRec,
                                                     attrRowBuf,
                                                     col);
            CHECK(valPtr != NULL);
            
            int len= pTab->getColumn(col)->getSizeInBytes();
            Uint32 real_len;
            /* We use the PK value for some other record */
            int badRecord= record + (rand() % 1000);
            bool isNull= (calc.calcValue(badRecord, col, updates, valPtr,
                                         len, &real_len) == NULL);
            CHECK(! isNull);
          }
        }
        
        /* Can try to get variance only a limited number of times */
        CHECK(mippleAttempts-- != 0);
      }
      
      /* Ok, now have key and attr records with different values for
       * PK cols, let's try to insert
       */
      NdbTransaction* trans=pNdb->startTransaction();
      CHECK(trans != 0);
      
      const NdbOperation* op= NULL;
      if (optype == 0)
      {
        // ndbout << "Using insertTuple" << endl;
        op= trans->insertTuple(tabRec,
                               keyRowBuf,
                               tabRec,
                               attrRowBuf);
      }
      else
      {
        // ndbout << "Using writeTuple" << endl;
        op= trans->writeTuple(tabRec,
                              keyRowBuf,
                              tabRec,
                              attrRowBuf);
      }
      CHECK(op != 0);
      
      CHECK(trans->execute(Commit) == 0);
      trans->close();
      
      /* Now read back */
      memset(attrRowBuf, 0, sizeOfTabRec);
      
      Uint32 pkVal= 0;
      memcpy(&pkVal, NdbDictionary::getValuePtr(tabRec,
                                                keyRowBuf,
                                                0),
             sizeof(pkVal));

      trans= pNdb->startTransaction();
      op= trans->readTuple(tabRec,
                           keyRowBuf,
                           tabRec,
                           attrRowBuf);
      CHECK(op != 0);
      CHECK(trans->execute(Commit) == 0);
      CHECK(trans->getNdbError().code == 0);
      trans->close();
      
      /* Verify the values read back */
      for (int col=0; col<pTab->getNoOfColumns(); col++)
      {
        const char* valPtr= NdbDictionary::getValuePtr(tabRec,
                                                       attrRowBuf,
                                                       col);
        CHECK(valPtr != NULL);
        
        char calcBuff[ NDB_MAX_TUPLE_SIZE_IN_WORDS << 2 ];
        int len= pTab->getColumn(col)->getSizeInBytes();
        Uint32 real_len;
        bool isNull= (calc.calcValue(record, col, updates, calcBuff,
                                     len, &real_len) == NULL);
        bool colIsNullable= pTab->getColumn(col)->getNullable();
        if (isNull)
        {
          CHECK(colIsNullable);
          if (!NdbDictionary::isNull(tabRec,
                                     attrRowBuf,
                                     col))
          {
            ndbout << "Error, col " << col 
                   << " (pk=" <<  pTab->getColumn(col)->getPrimaryKey()
                   << ") should be Null, but is not" << endl;
            return NDBT_FAILED;
          }
        }
        else
        {
          if (colIsNullable)
          {
            if (NdbDictionary::isNull(tabRec,
                                      attrRowBuf,
                                      col))
            {
              ndbout << "Error, col " << col 
                     << " (pk=" << pTab->getColumn(col)->getPrimaryKey()
                     << ") should be non-Null but is null" << endl;
              return NDBT_FAILED;
            };
          }
          
          /* Compare actual data read back */
          if( memcmp(calcBuff, valPtr, real_len) != 0 )
          {
            ndbout << "Error, col " << col 
                   << " (pk=" << pTab->getColumn(col)->getPrimaryKey()
                   << ") should be equal, but isn't for record "
                   << record << endl;
            ndbout << "Expected :";
            for (Uint32 i=0; i < real_len; i++)
            {
              ndbout_c("%x ", calcBuff[i]);
            }
            ndbout << endl << "Received :";
            for (Uint32 i=0; i < real_len; i++)
            {
              ndbout_c("%x ", valPtr[i]);
            }
            ndbout << endl;
            
            return NDBT_FAILED;
          }
        }
      }
      
      /* Now delete the tuple */
      trans= pNdb->startTransaction();
      op= trans->deleteTuple(tabRec,
                             keyRowBuf,
                             tabRec);
      CHECK(op != 0);
      CHECK(trans->execute(Commit) == 0);
      
      trans->close();
    }
  }

  return NDBT_OK;
  
}

int
testNdbRecordPKUpdate(NDBT_Context* ctx, NDBT_Step* step)
{
  /* In general, we should be able to update primary key
   * values.  We cannot *change* them, but for cases where
   * a collation maps several discrete values to a single
   * normalised value, it should be possible to modify
   * the discrete value of the key, as the normalised 
   * key value is unchanged.
   * Rather than testing with such a collation here, we 
   * cop out and test for errors with a 'null' change.
   */
  Ndb* pNdb = GETNDB(step);
  const NdbDictionary::Table* pTab= ctx->getTab();
  const NdbRecord* tabRec= pTab->getDefaultRecord();
  char rowBuf[ NDB_MAX_TUPLE_SIZE_IN_WORDS << 2 ];
  char badKeyRowBuf[ NDB_MAX_TUPLE_SIZE_IN_WORDS << 2 ];

  HugoCalculator calc(*pTab);

  const int numRecords= 100;

  /* First, let's calculate the correct Hugo values for this row */
  for (int record=0; record < numRecords; record++)
  {
    int updates= 0;
    for (int col=0; col<pTab->getNoOfColumns(); col++)
    {
      char* valPtr= NdbDictionary::getValuePtr(tabRec,
                                               rowBuf,
                                               col);
      CHECK(valPtr != NULL);
      
      int len= pTab->getColumn(col)->getSizeInBytes();
      Uint32 real_len;
      bool isNull= (calc.calcValue(record, col, updates, valPtr,
                                   len, &real_len) == NULL);
      if (pTab->getColumn(col)->getNullable())
      {
        NdbDictionary::setNull(tabRec,
                               rowBuf,
                               col,
                               isNull);
      }      
    }

    /* Create similar row, but with different id col (different
     * PK from p.o.v. of PK column update
     */
    memcpy(badKeyRowBuf, rowBuf, NDB_MAX_TUPLE_SIZE_IN_WORDS << 2);
    for (int col=0; col<pTab->getNoOfColumns(); col++)
    {
      if (calc.isIdCol(col))
      {
        char* valPtr= NdbDictionary::getValuePtr(tabRec,
                                                 badKeyRowBuf,
                                                 col);
        Uint32 badId= record+333;
        memcpy(valPtr, &badId, sizeof(badId));
      }
    }

    NdbTransaction* trans=pNdb->startTransaction();
    CHECK(trans != 0);
    
    const NdbOperation* op= trans->insertTuple(tabRec,
                                               rowBuf);
    CHECK(op != 0);
    
    CHECK(trans->execute(Commit) == 0);
    trans->close();
    
    /* Now update the PK columns */
    trans= pNdb->startTransaction();
    op= trans->updateTuple(tabRec,
                           rowBuf,
                           tabRec,
                           rowBuf);
    CHECK(op != 0);
    CHECK(trans->execute(Commit) == 0);
    CHECK(trans->getNdbError().code == 0);
    trans->close();

    /* Now update PK with scan takeover op */
    trans= pNdb->startTransaction();

    NdbScanOperation* scanOp=trans->scanTable(tabRec,
                                              NdbOperation::LM_Exclusive);
    CHECK(scanOp != 0);
    
    CHECK(trans->execute(NoCommit) == 0);
    
    /* Now update PK with lock takeover op */
    const char* rowPtr;
    CHECK(scanOp->nextResult(&rowPtr, true, true) == 0);
    
    op= scanOp->updateCurrentTuple(trans,
                                   tabRec,
                                   rowBuf);
    CHECK(op != NULL);
    
    CHECK(trans->execute(Commit) == 0);
    
    trans->close();

    /* Now attempt bad PK update with lock takeover op 
     * This is interesting as NDBAPI normally takes the
     * value of PK columns in an update from the key
     * row - so it's not possible to pass a 'different'
     * value (except when collations are used).
     * Scan Takeover update takes the PK values from the
     * attribute record and so different values can 
     * be supplied.
     * Here we check that different values result in the
     * kernel complaining.
     */
    trans= pNdb->startTransaction();

    scanOp=trans->scanTable(tabRec,
                            NdbOperation::LM_Exclusive);
    CHECK(scanOp != 0);
    
    CHECK(trans->execute(NoCommit) == 0);
    
    /* Now update PK with lock takeover op */
    CHECK(scanOp->nextResult(&rowPtr, true, true) == 0);
    
    op= scanOp->updateCurrentTuple(trans,
                                   tabRec,
                                   badKeyRowBuf);
    CHECK(op != NULL);
    
    CHECK(trans->execute(Commit) == -1);
    CHECK(trans->getNdbError().code == 897);

    trans->close();

    /* Now delete the tuple */
    trans= pNdb->startTransaction();
    op= trans->deleteTuple(tabRec,
                           rowBuf,
                           tabRec);
    CHECK(op != 0);
    CHECK(trans->execute(Commit) == 0);
    
    trans->close();
  }

  return NDBT_OK;
  
}

static 
BaseString getKeyVal(int record, bool upper)
{
  /* Create VARCHAR format key with upper or
   * lower case leading char
   */
  BaseString keyData;
  char c= 'a' + (record % ('z' - 'a'));
  
  keyData.appfmt("%cblahblah%d", c, record);
  
  if (upper)
    keyData.ndb_toupper();

  BaseString varCharKey;
  varCharKey.appfmt("%c%s", keyData.length(), keyData.c_str());
  
  return varCharKey;
}

int
testNdbRecordCICharPKUpdate(NDBT_Context* ctx, NDBT_Step* step)
{
  /* Test a change to a CHAR primary key with a case insensitive
   * collation.
   */
  Ndb* pNdb = GETNDB(step);
  const NdbDictionary::Table* pTab= ctx->getTab();
  
  /* Run as a 'T1' testcase - do nothing for other tables */
  if (strcmp(pTab->getName(), "T1") != 0)
    return NDBT_OK;

  CHARSET_INFO* charset= NULL;
  const char* csname="latin1_general_ci";
  charset= get_charset_by_name(csname, MYF(0));
  
  if (charset == NULL)
  {
    ndbout << "Couldn't get charset " << csname << endl;
    return NDBT_FAILED;
  }

  /* Create table with required schema */
  NdbDictionary::Table tab;
  tab.setName("TAB_CICHARPKUPD");
  
  NdbDictionary::Column pk;
  pk.setName("PK");
  pk.setType(NdbDictionary::Column::Varchar);
  pk.setLength(20);
  pk.setNullable(false);
  pk.setPrimaryKey(true);
  pk.setCharset(charset);
  tab.addColumn(pk);

  NdbDictionary::Column data;
  data.setName("DATA");
  data.setType(NdbDictionary::Column::Unsigned);
  data.setNullable(false);
  data.setPrimaryKey(false);
  tab.addColumn(data);

  pNdb->getDictionary()->dropTable(tab.getName());
  if(pNdb->getDictionary()->createTable(tab) != 0)
  {
    ndbout << "Create table failed with error : "
           << pNdb->getDictionary()->getNdbError().code
           << pNdb->getDictionary()->getNdbError().message
           << endl;
    return NDBT_FAILED;
  }
  
  ndbout << (NDBT_Table&)tab << endl;

  pTab= pNdb->getDictionary()->getTable(tab.getName());
  
  const NdbRecord* tabRec= pTab->getDefaultRecord();
  const Uint32 rowLen= NDB_MAX_TUPLE_SIZE_IN_WORDS << 2;
  char ucRowBuf[ rowLen ];
  char lcRowBuf[ rowLen ];
  char readBuf[ rowLen ];
  char* ucPkPtr= NdbDictionary::getValuePtr(tabRec,
                                            ucRowBuf,
                                            0);
  Uint32* ucDataPtr= (Uint32*) NdbDictionary::getValuePtr(tabRec,
                                                          ucRowBuf,
                                                          1);
  char* lcPkPtr= NdbDictionary::getValuePtr(tabRec,
                                            lcRowBuf,
                                            0);
  Uint32* lcDataPtr= (Uint32*) NdbDictionary::getValuePtr(tabRec,
                                                          lcRowBuf,
                                                          1);

  char* readPkPtr= NdbDictionary::getValuePtr(tabRec,
                                              readBuf,
                                              0);
  Uint32* readDataPtr= (Uint32*) NdbDictionary::getValuePtr(tabRec,
                                                            readBuf,
                                                            1);
    

  const int numRecords= 100;
  BaseString upperKey;
  BaseString lowerKey;

  for (int record=0; record < numRecords; record++)
  {
    upperKey.assign(getKeyVal(record, true).c_str());
    lowerKey.assign(getKeyVal(record, false).c_str());
    
    memcpy(ucPkPtr, upperKey.c_str(), upperKey.length());
    memcpy(lcPkPtr, lowerKey.c_str(), lowerKey.length());
    memcpy(ucDataPtr, &record, sizeof(record));
    memcpy(lcDataPtr, &record, sizeof(record));

    /* Insert with upper case */
    NdbTransaction* trans=pNdb->startTransaction();
    CHECK(trans != 0);
    
    const NdbOperation* op= trans->insertTuple(tabRec,
                                               ucRowBuf);
    CHECK(op != 0);
    
    int rc= trans->execute(Commit);
    if (rc != 0)
      ndbout << "Error " << trans->getNdbError().message << endl;
    CHECK(rc == 0);
    trans->close();

    /* Read with upper case */
    trans=pNdb->startTransaction();
    CHECK(trans != 0);
    op= trans->readTuple(tabRec,
                         ucRowBuf,
                         tabRec,
                         readBuf);
    CHECK(op != 0);
    CHECK(trans->execute(Commit) == 0);
    trans->close();

    /* Check key and data read */
    CHECK(memcmp(ucPkPtr, readPkPtr, ucPkPtr[0]) == 0);
    CHECK(memcmp(ucDataPtr, readDataPtr, sizeof(int)) == 0);
    
    memset(readBuf, 0, NDB_MAX_TUPLE_SIZE_IN_WORDS << 2);

    /* Read with lower case */
    trans=pNdb->startTransaction();
    CHECK(trans != 0);
    op= trans->readTuple(tabRec,
                         lcRowBuf,
                         tabRec,
                         readBuf);
    CHECK(op != 0);
    CHECK(trans->execute(Commit) == 0);
    trans->close();

    /* Check key and data read */
    CHECK(memcmp(ucPkPtr, readPkPtr, ucPkPtr[0]) == 0);
    CHECK(memcmp(ucDataPtr, readDataPtr, sizeof(int)) == 0);
    
    memset(readBuf, 0, NDB_MAX_TUPLE_SIZE_IN_WORDS << 2);

    /* Now update just the PK column to lower case */
    trans= pNdb->startTransaction();
    unsigned char mask[1];
    mask[0]= 1;
    op= trans->updateTuple(tabRec,
                           lcRowBuf,
                           tabRec,
                           lcRowBuf,
                           mask);
    CHECK(op != 0);
    CHECK(trans->execute(Commit) == 0);
    CHECK(trans->getNdbError().code == 0);
    trans->close();

    /* Now check that we can read with the upper case key */
    memset(readBuf, 0, NDB_MAX_TUPLE_SIZE_IN_WORDS << 2);
    
    trans=pNdb->startTransaction();
    CHECK(trans != 0);
    op= trans->readTuple(tabRec,
                         ucRowBuf,
                         tabRec,
                         readBuf);
    CHECK(op != 0);
    CHECK(trans->execute(Commit) == 0);
    trans->close();

    /* Check key and data read */
    CHECK(memcmp(lcPkPtr, readPkPtr, lcPkPtr[0]) == 0);
    CHECK(memcmp(lcDataPtr, readDataPtr, sizeof(int)) == 0);

    /* Now check that we can read with the lower case key */
    memset(readBuf, 0, NDB_MAX_TUPLE_SIZE_IN_WORDS << 2);
    
    trans=pNdb->startTransaction();
    CHECK(trans != 0);
    op= trans->readTuple(tabRec,
                         lcRowBuf,
                         tabRec,
                         readBuf);
    CHECK(op != 0);
    CHECK(trans->execute(Commit) == 0);
    trans->close();

    /* Check key and data read */
    CHECK(memcmp(lcPkPtr, readPkPtr, lcPkPtr[0]) == 0);
    CHECK(memcmp(lcDataPtr, readDataPtr, sizeof(int)) == 0);


    /* Now delete the tuple */
    trans= pNdb->startTransaction();
    op= trans->deleteTuple(tabRec,
                           ucRowBuf,
                           tabRec);
     CHECK(op != 0);
     CHECK(trans->execute(Commit) == 0);
   
     trans->close();
  }

  pNdb->getDictionary()->dropTable(tab.getName());

  return NDBT_OK;
  
}

int
testNdbRecordRowLength(NDBT_Context* ctx, NDBT_Step* step)
{
  /* Bug#43891 ignored null bits at the end of an row
   * when calculating the row length, leading to various
   * problems
   */
  Ndb* pNdb = GETNDB(step);
  const NdbDictionary::Table* pTab= ctx->getTab();
  int numCols= pTab->getNoOfColumns();
  const NdbRecord* defaultRecord= pTab->getDefaultRecord();

  /* Create an NdbRecord structure with all the Null
   * bits at the end - to test that they are included
   * correctly in row length calculations.
   */
  NdbDictionary::RecordSpecification rsArray[ NDB_MAX_ATTRIBUTES_IN_TABLE ];

  bool hasNullable= false;
  Uint32 highestUsed= 9000;
  for (int attrId=0; attrId< numCols; attrId++)
  {
    NdbDictionary::RecordSpecification& rs= rsArray[attrId];
    
    rs.column= pTab->getColumn(attrId);
    CHECK(NdbDictionary::getOffset(defaultRecord,
                                   attrId,
                                   rs.offset));
    CHECK(NdbDictionary::getNullBitOffset(defaultRecord,
                                          attrId,
                                          rs.nullbit_byte_offset,
                                          rs.nullbit_bit_in_byte));
    if (rs.column->getNullable())
    {
      /* Shift null bit(s) to bytes beyond the end of the record */
      hasNullable= true;
      rs.nullbit_byte_offset= highestUsed++;
      rs.nullbit_bit_in_byte= 0;
    }
  }
  
  if (hasNullable)
  {
    printf("Testing");
    const NdbRecord* myRecord= pNdb->getDictionary()->createRecord(pTab,
                                                                   rsArray,
                                                                   numCols,
                                                                   sizeof(NdbDictionary::RecordSpecification));
    CHECK(myRecord != 0);
    Uint32 rowLength= NdbDictionary::getRecordRowLength(myRecord);
    if (rowLength != highestUsed)
    {
      ndbout << "Failure, expected row length " << highestUsed
             << " got row length " << rowLength
             << endl;
      return NDBT_FAILED;
    }
  }
  
  return NDBT_OK;
}

int
runBug44015(NDBT_Context* ctx, NDBT_Step* step)
{
  /* testNdbApi -n WeirdAssertFail
   * Generates phrase "here2" on 6.3 which is 
   * output by DbtupExecQuery::handleReadReq()
   * detecting that the record's tuple checksum
   * is incorrect.
   * Later can generate assertion failure in 
   * prepare_read
   *         ndbassert(src_len >= (dynstart - src_data));
   * resulting in node failure
   */
  Ndb* pNdb = GETNDB(step);
  const NdbDictionary::Table* pTab= ctx->getTab();
  
  int numIterations= 100;
  int numRecords= 1024;
  
  NdbTransaction* trans;
  HugoOperations hugoOps(*pTab);
  
  for (int iter=0; iter < numIterations; iter++)
  {
    ndbout << "Iter : " << iter << endl;
    CHECK((trans= pNdb->startTransaction()) != 0);
    
    CHECK(hugoOps.setTransaction(trans) == 0);
    
    CHECK(hugoOps.pkInsertRecord(pNdb,
                                 0,
                                 numRecords) == 0);
    
    /* Now execute the transaction */
    if ((trans->execute(NdbTransaction::NoCommit) != 0))
    {
      ndbout << "Execute failed, error is " 
             << trans->getNdbError().code << " "
             << trans->getNdbError().message << endl;
      CHECK(0);
    }

    CHECK(trans->getNdbError().code == 0);
    
    /* Now delete the records in the same transaction
     * Need to do this manually as Hugo doesn't support it
     */
    CHECK(hugoOps.pkDeleteRecord(pNdb,
                                 0,
                                 numRecords) == 0);
    
    CHECK(trans->execute(NdbTransaction::NoCommit) == 0);
    CHECK(trans->getNdbError().code == 0);
    
    /* Now abort the transaction by closing it */
    trans->close();

    /* Force Hugo Transaction back to NULL */
    hugoOps.setTransaction(NULL, true);
  }

  ctx->stopTest();

  return NDBT_OK;
}

int runScanReadUntilStopped(NDBT_Context* ctx, NDBT_Step* step){
  int result = NDBT_OK;
  int i = 0;
  int scan_flags = NdbScanOperation::SF_TupScan;
  NdbOperation::LockMode lm = 
    (NdbOperation::LockMode)
    ctx->getProperty("ReadLockMode", (Uint32)NdbOperation::LM_CommittedRead);

  HugoTransactions hugoTrans(*ctx->getTab());
  while (ctx->isTestStopped() == false) {
    g_info << i << ": ";
    if (hugoTrans.scanReadRecords(GETNDB(step), 0, 0, 0,
                                  lm, scan_flags) != 0){
      return NDBT_FAILED;
    }
    i++;
  }
  return result;
}

int
runBug44065_org(NDBT_Context* ctx, NDBT_Step* step)
{
  /* testNdbApi -n WeirdAssertFail2
   * Results in assertion failure in DbtupCommit::execTUP_DEALLOCREQ()
   *   ndbassert(ptr->m_header_bits & Tuple_header::FREE);
   * Results in node failure
   */
  Ndb* pNdb = GETNDB(step);
  const NdbDictionary::Table* pTab= ctx->getTab();
  
  int numOuterIterations= 50;
  int numInnerIterations= 20;
  int numRecords= 200;
  
  NdbTransaction* trans;
  
  for (int outerIter=0; outerIter < numOuterIterations; outerIter++)
  {
    HugoOperations hugoOps(*pTab);

    int offset= (outerIter * numRecords);
    ndbout << "Outer Iter : " << outerIter 
           << " " << offset << "-" << (offset + numRecords - 1) << endl;

    {
      HugoTransactions trans(*pTab);
      CHECK(trans.loadTableStartFrom(pNdb, offset, numRecords) == 0);
    }

    for (int iter=0; iter < numInnerIterations; iter++)
    {
      //ndbout << "Inner Iter : " << iter << endl;
      CHECK((trans= pNdb->startTransaction()) != 0);
      
      CHECK(hugoOps.setTransaction(trans) == 0);
      
      /* Delete the records */
      CHECK(hugoOps.pkDeleteRecord(pNdb,
                                   offset,
                                   numRecords) == 0);
      
      /* Re-insert them */
      CHECK(hugoOps.pkInsertRecord(pNdb,
                                   offset,
                                   numRecords) == 0);
      
      /* Now execute the transaction, with IgnoreError */
      if ((trans->execute(NdbTransaction::NoCommit,
                          NdbOperation::AO_IgnoreError) != 0))
      {
        NdbError err = trans->getNdbError();
        ndbout << "Execute failed, error is " 
               << err.code << " " << endl;
        CHECK((err.classification == NdbError::TemporaryResourceError ||
               err.classification == NdbError::OverloadError ||
               err.classification == NdbError::TimeoutExpired));
        NdbSleep_MilliSleep(50);
      }
      
      /* Now abort the transaction by closing it without committing */
      trans->close();
      
      /* Force Hugo Transaction back to NULL */
      hugoOps.setTransaction(NULL, true);
    }
  }

  ctx->stopTest();

  return NDBT_OK;
}

static volatile int aValue = 0;

void
a_callback(int, NdbTransaction*, void*)
{
  ndbout_c("callback received!");
  aValue = 1;
}

int
runBug44065(NDBT_Context* ctx, NDBT_Step* step)
{
  /* testNdbApi -n WeirdAssertFail2
   * Results in assertion failure in DbtupCommit::execTUP_DEALLOCREQ()
   *   ndbassert(ptr->m_header_bits & Tuple_header::FREE);
   * Results in node failure
   */
  int rowno = 0;
  aValue = 0;
  Ndb* pNdb = GETNDB(step);
  Ndb * pNdb2 = new Ndb(&ctx->m_cluster_connection, "TEST_DB");
  pNdb2->init();
  pNdb2->waitUntilReady();

  const NdbDictionary::Table* pTab= ctx->getTab();
  
  HugoOperations hugoOps1(*pTab);
  CHECK(hugoOps1.startTransaction(pNdb) == 0);
  CHECK(hugoOps1.pkInsertRecord(pNdb, rowno) == 0);
  CHECK(hugoOps1.execute_NoCommit(pNdb) == 0);

  {
    HugoOperations hugoOps2(*pTab);
    CHECK(hugoOps2.startTransaction(pNdb2) == 0);
    
    CHECK(hugoOps2.pkDeleteRecord(pNdb2, rowno) == 0);
    CHECK(hugoOps2.pkInsertRecord(pNdb2, rowno) == 0);
    
    NdbTransaction* trans = hugoOps2.getTransaction();
    aValue = 0;
    
    trans->executeAsynch(NdbTransaction::NoCommit, a_callback, 0);
    pNdb2->sendPreparedTransactions(1);
    CHECK(hugoOps1.execute_Commit(pNdb) == 0);
    ndbout_c("waiting for callback");
    while (aValue == 0)
    {
      pNdb2->pollNdb();
      NdbSleep_MilliSleep(100);
    }
    CHECK(hugoOps2.execute_Rollback(pNdb2) == 0);
  }

  delete pNdb2; // need to delete hugoOps2 before pNdb2
  ctx->stopTest();

  return NDBT_OK;
}

int testApiFailReqImpl(NDBT_Context* ctx, NDBT_Step* step)
{
  /* Setup a separate connection for running PK updates
   * with that will be disconnected without affecting
   * the test framework
   */
  if (otherConnection != NULL)
  {
    ndbout << "Connection not null" << endl;
    return NDBT_FAILED;
  }
  
  char connectString[256];
  ctx->m_cluster_connection.get_connectstring(connectString,
                                              sizeof(connectString));
  
  otherConnection= new Ndb_cluster_connection(connectString);
  
  if (otherConnection == NULL)
  {
    ndbout << "Connection is null" << endl;
    return NDBT_FAILED;
  }
  
  int rc= otherConnection->connect();
  
  if (rc!= 0)
  {
    ndbout << "Connect failed with rc " << rc << endl;
    return NDBT_FAILED;
  }
  
  /* Check that all nodes are alive - if one has failed
   * then probably we exposed bad API_FAILREQ handling
   */
  if (otherConnection->wait_until_ready(10,10) != 0)
  {
    ndbout << "Cluster connection was not ready" << endl;
    return NDBT_FAILED;
  }
  
  for (int i=0; i < MAX_STEPS; i++)
  {
    /* We must create the Ndb objects here as we 
     * are still single threaded
     */
    stepNdbs[i]= new Ndb(otherConnection,
                         "TEST_DB");
    stepNdbs[i]->init();
    int rc= stepNdbs[i]->waitUntilReady(10);
    
    if (rc != 0)
    {
      ndbout << "Ndb " << i << " was not ready" << endl;
      return NDBT_FAILED;
    }
    
  }
  
  /* Now signal the 'worker' threads to start sending Pk
   * reads
   */
  ctx->setProperty(ApiFailTestRun, 1);
  
  /* Wait until all of them are running before proceeding */
  ctx->getPropertyWait(ApiFailTestsRunning, 
                       ctx->getProperty(ApiFailNumberPkSteps));

  if (ctx->isTestStopped())
  {
    return NDBT_OK;
  }
  
  /* Clear the test-run flag so that they'll wait after
   * they hit an error
   */
  ctx->setProperty(ApiFailTestRun, (Uint32)0);

  /* Wait a little */
  sleep(1);

  /* Active more stringent checking of behaviour after
   * API_FAILREQ
   */
  NdbRestarter restarter;
    
  /* Activate 8078 - TCs will abort() if they get a TCKEYREQ
   * from the failed API after an API_FAILREQ message
   */
  ndbout << "Activating 8078" << endl;
  restarter.insertErrorInAllNodes(8078);
  
  /* Wait a little longer */
  sleep(1);
  
  /* Now cause our connection to disconnect
   * This results in TC receiving an API_FAILREQ
   * If there's an issue with API_FAILREQ 'cleanly'
   * stopping further signals, there should be
   * an assertion failure in TC 
   */
  int otherNodeId = otherConnection->node_id();
  
  ndbout << "Forcing disconnect of node " 
         << otherNodeId << endl;
  
  /* All dump 900 <nodeId> */
  int args[2]= {900, otherNodeId};
  
  restarter.dumpStateAllNodes( args, 2 );
  

  /* Now wait for all workers to finish
   * (Running worker count to get down to zero
   */
  ctx->getPropertyWait(ApiFailTestsRunning, (Uint32)0);

  if (ctx->isTestStopped())
  {
    return NDBT_OK;
  }
  
  /* Clean up error insert */
  restarter.insertErrorInAllNodes(0);
  
  /* Clean up allocated resources */
  for (int i= 0; i < MAX_STEPS; i++)
  {
    delete stepNdbs[i];
    stepNdbs[i]= NULL;
  }
  
  delete otherConnection;
  otherConnection= NULL;
  
  return NDBT_OK;
}


int testApiFailReq(NDBT_Context* ctx, NDBT_Step* step)
{  
  /* Perform a number of iterations, connecting,
   * sending lots of PK updates, inserting error
   * and then causing node failure
   */
  Uint32 iterations = 10;
  int rc = NDBT_OK;

  while (iterations --)
  {
    rc= testApiFailReqImpl(ctx, step);
    
    if (rc == NDBT_FAILED)
    {
      break;
    }
  } // while(iterations --)
    
  /* Avoid PkRead worker threads getting stuck */
  ctx->setProperty(ApiFailTestComplete, (Uint32) 1);

  return rc;
}

int runBulkPkReads(NDBT_Context* ctx, NDBT_Step* step)
{
  /* Run batched Pk reads */

  while(true)
  {
    /* Wait to be signalled to start running */
    while ((ctx->getProperty(ApiFailTestRun) == 0) &&
           (ctx->getProperty(ApiFailTestComplete) == 0) &&
           !ctx->isTestStopped())
    {
      ctx->wait_timeout(500); /* 500 millis */
    }

    if (ctx->isTestStopped() ||
        (ctx->getProperty(ApiFailTestComplete) != 0))
    {
      /* Asked to stop by main test thread */
      return NDBT_OK;
    }
    /* Indicate that we're underway */
    ctx->incProperty(ApiFailTestsRunning);
      
    Ndb* otherNdb = stepNdbs[step->getStepNo()];
    HugoOperations hugoOps(*ctx->getTab());
    Uint32 numRecords = ctx->getNumRecords();
    Uint32 batchSize = (1000 < numRecords)? 1000 : numRecords;
    
    ndbout << "Step number " << step->getStepNo()
           << " reading batches of " << batchSize 
           << " rows " << endl;
    
    while(true)
    {
      if (hugoOps.startTransaction(otherNdb) != 0)
      {
        if (otherNdb->getNdbError().code == 4009) 
        {
          /* Api disconnect sometimes manifests as Cluster failure
           * from API's point of view as it cannot seize() a 
           * transaction from any Ndbd node
           * We treat this the same way as the later error cases
           */
          break;
        }
          
        ndbout << "Failed to start transaction.  Error : "
               << otherNdb->getNdbError().message << endl;
        return NDBT_FAILED;
      }
      
      for (Uint32 op = 0; op < batchSize; op++)
      {
        if (hugoOps.pkReadRecord(otherNdb,
                                 op) != 0)
        {
          ndbout << "Failed to define read of record number " << op << endl;
          ndbout << "Error : " << hugoOps.getTransaction()->getNdbError().message 
                 << endl;
          return NDBT_FAILED;
        }
      }
      
      if (hugoOps.execute_Commit(otherNdb) != 0)
      {
        NdbError err = hugoOps.getTransaction()->getNdbError();
        ndbout << "Execute failed with Error : " 
               << err.message
               << endl;
        
        hugoOps.closeTransaction(otherNdb);
        
        if ((err.code == 4002) || // send failed
            (err.code == 4010) || // Node failure
            (err.code == 4025) || // Node failure
            (err.code == 1218))   // Send buffer overload (reading larger tables)
        {
          /* Expected scenario due to injected Api disconnect 
           * If there was a node failure due to assertion failure
           * then we'll detect it when we try to setup a new
           * connection
           */
          break; 
        }
        return NDBT_FAILED;
      }
      
      hugoOps.closeTransaction(otherNdb);
    }

    /* Signal that we've finished running this iteration */
    ctx->decProperty(ApiFailTestsRunning);
  }
 
  return NDBT_OK;
}
  
int runReadColumnDuplicates(NDBT_Context* ctx, NDBT_Step* step){

  int result = NDBT_OK;
  const NdbDictionary::Table* pTab = ctx->getTab();
  HugoCalculator hc(*pTab);
  Uint32 numRecords = ctx->getNumRecords();

  Ndb* pNdb = new Ndb(&ctx->m_cluster_connection, "TEST_DB");
  if (pNdb == NULL){
    ndbout << "pNdb == NULL" << endl;      
    return NDBT_FAILED;  
  }
  if (pNdb->init()){
    NDB_ERR(pNdb->getNdbError());
    delete pNdb;
    return NDBT_FAILED;
  }

  HugoOperations hugoOps(*pTab);
  
  for (int m = 1; m < 100; m++){
    Uint32 record = (100 - m) % numRecords;
    NdbConnection* pCon = pNdb->startTransaction();
    if (pCon == NULL){
      delete pNdb;
      return NDBT_FAILED;
    }
      
    NdbOperation* pOp = pCon->getNdbOperation(pTab->getName());
    if (pOp == NULL){
      pNdb->closeTransaction(pCon);
      delete pNdb;
      return NDBT_FAILED;
    }
      
    if (pOp->readTuple() != 0){
      pNdb->closeTransaction(pCon);
      delete pNdb;
      return NDBT_FAILED;
    }
    
    int numCols= pTab->getNoOfColumns();

    for(int a = 0; a < numCols; a++){
      if (pTab->getColumn(a)->getPrimaryKey() == true){
	if(hugoOps.equalForAttr(pOp, a, record) != 0){
	  NDB_ERR(pCon->getNdbError());
	  pNdb->closeTransaction(pCon);
	  delete pNdb;
	  return NDBT_FAILED;
	}
      }
    }
      
    int dupColNum = m % numCols;
    int numReads = m + 1;
    
    NdbRecAttr* first = NULL;
    ndbout << "Reading record " 
           << record << " Column "
           << dupColNum << " " << numReads
           << " times" << endl;
    while (numReads--)
    {
      NdbRecAttr* recAttr = pOp->getValue(dupColNum);
      if (recAttr == NULL) {
	const NdbError err = pCon->getNdbError();
	NDB_ERR(err);
        result = NDBT_FAILED;
        pNdb->closeTransaction(pCon);	
	break;
      }
      first = (first == NULL) ? recAttr : first;
    };
    
    if (result == NDBT_FAILED)
      break;

    if (pCon->execute(Commit) != 0){
      const NdbError err = pCon->getNdbError();
      NDB_ERR(err);
      result = NDBT_FAILED;
      pNdb->closeTransaction(pCon);
      break;
    }

    if (pCon->getNdbError().code != 0)
    {
      NdbError err = pCon->getNdbError();
      if (err.code == 880)
      {
        /* Tried to read too much error - this column
         * is probably too large.
         * Skip to next iteration
         */
        ndbout << "Reading too much in one op, skipping..." << endl;
        pNdb->closeTransaction(pCon);
        continue;
      }
      ndbout << "Error at execute time : " << err.code
             << ":" << err.message << endl;
      pNdb->closeTransaction(pCon);
      result = NDBT_FAILED;
      break;
    }

    /* Let's check the results */

    
    const NdbRecAttr* curr = first;

    for (int c= 0; c < (m+1); c++)
    {
      if (hc.verifyRecAttr(record,
                           0,
                           curr))
      {
        ndbout << "Mismatch on record "
                 << record << " column "
                 << dupColNum << " read number "
                 << c+1 << endl;
        result =  NDBT_FAILED;
        break;
      }

      ndbout << "/";
      
      curr = curr->next();
    }

    ndbout << endl;

    pNdb->closeTransaction(pCon);

    if (result == NDBT_FAILED)
      break;

    if (curr != NULL)
    {
      ndbout << "Error - extra RecAttr(s) found" << endl;
      result = NDBT_FAILED;
      break;
    }

  }// m

  delete pNdb;

  return result;
}

class TransGuard
{
  NdbTransaction* pTrans;
public:
  TransGuard(NdbTransaction * p) : pTrans(p) {}
  ~TransGuard() { if (pTrans) pTrans->close(); pTrans = 0; }
};

int
runBug51775(NDBT_Context* ctx, NDBT_Step* step)
{
  Ndb* pNdb = GETNDB(step);

  NdbTransaction * pTrans1 = pNdb->startTransaction();
  if (pTrans1 == NULL)
  {
    NDB_ERR(pNdb->getNdbError());
    return NDBT_FAILED;
  }
  TransGuard g1(pTrans1);

  NdbTransaction * pTrans2 = pNdb->startTransaction();
  if (pTrans2 == NULL)
  {
    pTrans1->close();
    NDB_ERR(pNdb->getNdbError());
    return NDBT_FAILED;
  }

  TransGuard g2(pTrans2);

  {
    NdbOperation * pOp = pTrans1->getNdbOperation(ctx->getTab()->getName());
    if (pOp == NULL)
    {
      NDB_ERR(pOp->getNdbError());
      return NDBT_FAILED;
    }
    
    if (pOp->insertTuple() != 0)
    {
      NDB_ERR(pOp->getNdbError());
      return NDBT_FAILED;
    }
    
    HugoOperations hugoOps(* ctx->getTab());
    hugoOps.setValues(pOp, 0, 0);
  }

  {
    NdbOperation * pOp = pTrans2->getNdbOperation(ctx->getTab()->getName());
    if (pOp == NULL)
    {
      NDB_ERR(pOp->getNdbError());
      return NDBT_FAILED;
    }
    
    if (pOp->readTuple() != 0)
    {
      NDB_ERR(pOp->getNdbError());
      return NDBT_FAILED;
    }
    
    HugoOperations hugoOps(* ctx->getTab());
    hugoOps.equalForRow(pOp, 0);
    pOp->getValue(NdbDictionary::Column::FRAGMENT);
  }


  pTrans1->execute(NoCommit); // We now have un uncommitted insert

  /**
   * Now send a read...which will get 266
   */
  pTrans2->executeAsynch(NoCommit, 0, 0);
  int res = pNdb->pollNdb(1, 1000);
  ndbout_c("res: %u", res);
  
  NdbSleep_SecSleep(10);
  ndbout_c("pollNdb()");
  while (pNdb->pollNdb() + res == 0);

  return NDBT_OK;
}

int setupOtherConnection(NDBT_Context* ctx, NDBT_Step* step)
{
  /* Setup a separate connection for running operations
   * that can be disconnected without affecting
   * the test framework
   */
  if (otherConnection != NULL)
  {
    g_err.println("otherConnection not null");
    return NDBT_FAILED;
  }
  
  char connectString[256];
  ctx->m_cluster_connection.get_connectstring(connectString,
                                              sizeof(connectString));
  
  otherConnection= new Ndb_cluster_connection(connectString);
  
  if (otherConnection == NULL)
  {
    g_err.println("otherConnection is null");
    return NDBT_FAILED;
  }
  
  int rc= otherConnection->connect();
  
  if (rc!= 0)
  {
    g_err.println("Connect failed with rc %d", rc);
    return NDBT_FAILED;
  }
  
  /* Check that all nodes are alive */
  if (otherConnection->wait_until_ready(10,10) != 0)
  {
    g_err.println("Cluster connection was not ready");
    return NDBT_FAILED;
  }

  return NDBT_OK;
}

int tearDownOtherConnection(NDBT_Context* ctx, NDBT_Step* step)
{
  if (otherConnection == NULL)
  {
    g_err << "otherConnection is NULL" << endl;
    return NDBT_OK;
  }

  delete otherConnection;
  otherConnection = NULL;

  return NDBT_OK;
}


int testFragmentedApiFailImpl(NDBT_Context* ctx, NDBT_Step* step)
{
  /* Setup a separate connection for running scan operations
   * that will be disconnected without affecting
   * the test framework
   */
  if (setupOtherConnection(ctx, step) != NDBT_OK)
  {
    return NDBT_FAILED;
  }
  
  for (int i=0; i < MAX_STEPS; i++)
  {
    /* We must create the Ndb objects here as we 
     * are still single threaded
     */
    stepNdbs[i]= new Ndb(otherConnection,
                         "TEST_DB");
    stepNdbs[i]->init();
    int rc= stepNdbs[i]->waitUntilReady(10);
    
    if (rc != 0)
    {
      g_err.println("FragApiFail : Ndb %d was not ready", i);
      return NDBT_FAILED;
    }
    
  }
  
  /* Now signal the 'worker' threads to start sending Pk
   * reads
   */
  ctx->setProperty(ApiFailTestRun, 1);
  
  /* Wait until all of them are running before proceeding */
  ctx->getPropertyWait(ApiFailTestsRunning, 
                       ctx->getProperty(ApiFailNumberPkSteps));

  if (ctx->isTestStopped())
  {
    return NDBT_OK;
  }
  
  /* Clear the test-run flag so that they'll wait after
   * they hit an error
   */
  ctx->setProperty(ApiFailTestRun, (Uint32)0);

  /* Wait a little */
  sleep(1);

  /* Now cause our connection to disconnect
   * This results in NDBD running API failure
   * code and cleaning up any in-assembly fragmented
   * signals
   */
  int otherNodeId = otherConnection->node_id();
  
  g_info.println("FragApiFail : Forcing disconnect of node %u", otherNodeId);
  
  /* All dump 900 <nodeId> */
  int args[2]= {900, otherNodeId};
  
  NdbRestarter restarter;
  restarter.dumpStateAllNodes( args, 2 );
  
  /* Now wait for all workers to finish
   * (Running worker count to get down to zero
   */
  ctx->getPropertyWait(ApiFailTestsRunning, (Uint32)0);

  if (ctx->isTestStopped())
  {
    return NDBT_OK;
  }
  
  /* Clean up allocated resources */
  for (int i= 0; i < MAX_STEPS; i++)
  {
    delete stepNdbs[i];
    stepNdbs[i]= NULL;
  }
  
  tearDownOtherConnection(ctx, step);
  
  return NDBT_OK;
}

int testFragmentedApiFail(NDBT_Context* ctx, NDBT_Step* step)
{  
  /* Perform a number of iterations, connecting,
   * sending lots of PK updates, inserting error
   * and then causing node failure
   */
  Uint32 iterations = 10;
  int rc = NDBT_OK;

  while (iterations --)
  {
    rc= testFragmentedApiFailImpl(ctx, step);
    
    if (rc == NDBT_FAILED)
    {
      break;
    }
  } // while(iterations --)
    
  /* Avoid scan worker threads getting stuck */
  ctx->setProperty(ApiFailTestComplete, (Uint32) 1);

  return rc;
}

int runFragmentedScanOtherApi(NDBT_Context* ctx, NDBT_Step* step)
{
  /* We run a loop sending large scan requests that will be
   * fragmented.
   * The requests are so large that they actually fail on 
   * arrival at TUP as there is too much ATTRINFO
   * That doesn't affect this testcase though, as it is
   * testing TC cleanup of fragmented signals from a 
   * failed API
   */
  /* SEND > ((2 * MAX_SEND_MESSAGE_BYTESIZE) + SOME EXTRA) 
   * This way we get at least 3 fragments
   * However, as this is generally > 64kB, it's too much AttrInfo for
   * a ScanTabReq, so the 'success' case returns error 874
   */
  const Uint32 PROG_WORDS= 16500; 
  
  /* Use heap rather than stack as stack is too small in
   * STEP thread
   */
  Uint32* buff= new Uint32[ PROG_WORDS + 10 ]; // 10 extra for final 'return' etc.
  Uint32 stepNo = step->getStepNo();

  while(true)
  {
    /* Wait to be signalled to start running */
    while ((ctx->getProperty(ApiFailTestRun) == 0) &&
           (ctx->getProperty(ApiFailTestComplete) == 0) &&
           !ctx->isTestStopped())
    {
      ctx->wait_timeout(500); /* 500 millis */
    }

    if (ctx->isTestStopped() ||
        (ctx->getProperty(ApiFailTestComplete) != 0))
    {
      g_info.println("%u: Test stopped, exiting thread", stepNo);
      /* Asked to stop by main test thread */
      delete[] buff;
      return NDBT_OK;
    }
    /* Indicate that we're underway */
    ctx->incProperty(ApiFailTestsRunning);

    Ndb* otherNdb = stepNdbs[stepNo];
    
    while (true)
    {
      /* Start a transaction */
      NdbTransaction* trans= otherNdb->startTransaction();
      if (!trans)
      {
        const NdbError err = otherNdb->getNdbError();
        
        /* During this test, if we attempt to get a transaction
         * when the API is disconnected, we can get error 4009
         * (Cluster failure) or 4035 (Cluster temporarily unavailable).
         * We treat this similarly to the
         * "Node failure caused abort of transaction" case
         */
        if (err.code == 4009 || err.code == 4035)
        {
          g_info.println("%u: Failed to start transaction from Ndb object Error : %u %s",
                   stepNo, err.code, err.message);
          break;
        }
        g_err.println("ERR: %u: %u: Failed to start transaction from Ndb object Error : %u %s",
                      __LINE__, stepNo, err.code, err.message);
        delete[] buff;
        return NDBT_FAILED;
      }
      
      NdbScanOperation* scan= trans->getNdbScanOperation(ctx->getTab());
      
      if (scan == NULL)
      {
        /* getNdbScanOperation can fail in same way as startTransaction
         * since it starts a buddy transaction for scan operations.
         */
        const NdbError err = trans->getNdbError();
        if (err.code == 4009 || err.code == 4035)
        {
          g_info.println("%u: Failed to get scan operation transaction Error : %u %s",
                   stepNo, err.code, err.message);
          trans->close();
          break;
        }
        g_err.println("ERR: %u: %u: Failed to get scan operation transaction Error : %u %s",
                 __LINE__, stepNo, err.code, err.message);
        trans->close();
        delete[] buff;
        return NDBT_FAILED;
      }
      
      CHECK(0 == scan->readTuples());
      
      /* Create a large program, to give a large SCANTABREQ */
      NdbInterpretedCode prog(ctx->getTab(), 
                              buff, PROG_WORDS + 10);
      
      for (Uint32 w=0; w < PROG_WORDS; w++)
        CHECK(0 == prog.load_const_null(1));
    
      CHECK(0 == prog.interpret_exit_ok());
      CHECK(0 == prog.finalise());
      
      CHECK(0 == scan->setInterpretedCode(&prog));
      
      int ret = trans->execute(NdbTransaction::NoCommit);

      const NdbError execError= trans->getNdbError();

      if (ret != 0)
      {
        /* Transaction was aborted.  Should be due to node disconnect. */
        if(execError.classification != NdbError::NodeRecoveryError)
        {
          g_err.println("ERR: %u: %u: Execute aborted transaction with invalid error code: %u",
                   __LINE__, stepNo, execError.code);
          NDB_ERR_OUT(g_err, execError);
          trans->close();
          delete[] buff;
          return NDBT_FAILED;
        }
        g_info.println("%u: Execute aborted transaction with NR error code: %u",
                 stepNo, execError.code);
        trans->close();
        break;
      }

      /* Can get success (0), or 874 for too much AttrInfo, depending
       * on timing
       */
      if ((execError.code != 0) &&
          (execError.code != 874) &&
          (execError.code != 4002))
      {
        g_err.println("ERR: %u: %u: incorrect error code: %u", __LINE__, stepNo, execError.code);
        NDB_ERR_OUT(g_err, execError);
        trans->close();
        delete[] buff;
        return NDBT_FAILED;
      }

      /* nextResult will always fail */  
      CHECK(-1 == scan->nextResult());
      
      NdbError scanError= scan->getNdbError();
      
      /* 'Success case' is 874 for too much AttrInfo */
      if (scanError.code != 874)
      {
       /* When disconnected, we get should get a node failure related error */
        if (scanError.classification == NdbError::NodeRecoveryError)
        {
          g_info.println("%u: Scan failed due to node failure/disconnect with error code %u",
                         stepNo, scanError.code);
          trans->close();
          break;
        }
        else
        {
          g_err.println("ERR: %u: %u: incorrect error code: %u", __LINE__, stepNo, scanError.code);
          NDB_ERR_OUT(g_err, scanError);
          trans->close();
          delete[] buff;
          return NDBT_FAILED;
        }
      }
      
      scan->close();
      
      trans->close();
    } // while (true)
    
    /* Node failure case - as expected */
    g_info.println("%u: Scan thread finished iteration", stepNo);

    /* Signal that we've finished running this iteration */
    ctx->decProperty(ApiFailTestsRunning);
  } 

  delete[] buff;
  return NDBT_OK;
}
  
void outputLockMode(NdbOperation::LockMode lm)
{
  switch(lm)
  {
  case NdbOperation::LM_Exclusive:
    ndbout << "LM_Exclusive";
    break;
  case NdbOperation::LM_Read:
    ndbout << "LM_Read";
    break;
  case NdbOperation::LM_SimpleRead:
    ndbout << "LM_SimpleRead";
    break;
  case NdbOperation::LM_CommittedRead:
    ndbout << "LM_CommittedRead";
    break;
  }
}

NdbOperation::LockMode chooseLockMode(bool onlyRealLocks = false)
{
  Uint32 choice;
  
  if (onlyRealLocks)
  {
    choice = rand() % 2;
  }
  else
  {
    choice = rand() % 4;
  }

  NdbOperation::LockMode lm = NdbOperation::LM_Exclusive;

  switch(choice)
  {
  case 0:
    lm = NdbOperation::LM_Exclusive;
    break;
  case 1:
    lm = NdbOperation::LM_Read;
    break;
  case 2:
    lm = NdbOperation::LM_SimpleRead;
    break;
  case 3:
  default:
    lm = NdbOperation::LM_CommittedRead;
    break;
  }

  outputLockMode(lm);
  ndbout << endl;

  return lm;
}

NdbOperation::LockMode chooseConflictingLockMode(NdbOperation::LockMode lm)
{
  NdbOperation::LockMode conflicting = NdbOperation::LM_Exclusive;

  switch (lm) 
  {
  case NdbOperation::LM_Exclusive:
    conflicting = (((rand() % 2) == 0) ? 
                   NdbOperation::LM_Exclusive :
                   NdbOperation::LM_Read);

    break;
  case NdbOperation::LM_Read:
    conflicting = NdbOperation::LM_Exclusive;
    break;
  default:
    abort(); // SimpleRead + CommittedRead can't conflict reliably
  }

  ndbout << "conflicting with ";
  outputLockMode(lm);
  ndbout << " using ";
  outputLockMode(conflicting);
  ndbout << endl;
  return conflicting;
}   

#define CHECKN(c, o, e) { if (!(c)) {                     \
    ndbout << "Failed on line " << __LINE__ << endl;    \
    ndbout << (o)->getNdbError() << endl;               \
    return e; } }

NdbOperation* defineReadAllColsOp(HugoOperations* hugoOps,
                                  NdbTransaction* trans,
                                  const NdbDictionary::Table* pTab,
                                  NdbOperation::LockMode lm,
                                  Uint32 rowNum)
{
  NdbOperation* op = trans->getNdbOperation(pTab);
  CHECKN(op != NULL, trans, NULL);
    
  CHECKN(op->readTuple(lm) == 0, op, NULL);
  
  hugoOps->equalForRow(op, rowNum);
  
  for(int c = 0; c < pTab->getNoOfColumns(); c++)
  {
    if(!pTab->getColumn(c)->getPrimaryKey())
    {
      CHECKN(op->getValue(pTab->getColumn(c)->getName()) != NULL, op, NULL);
    }
  }
  
  return op;
}

bool checkReadRc(HugoOperations* hugoOps,
                 Ndb* ndb,
                 const NdbDictionary::Table* pTab,
                 NdbOperation::LockMode lm,
                 Uint32 rowNum,
                 int expectedRc)
{
  NdbTransaction* trans = ndb->startTransaction();
  CHECKN(trans != NULL, ndb, false);
  
  NdbOperation* readOp = defineReadAllColsOp(hugoOps,
                                             trans,
                                             pTab,
                                             lm,
                                             rowNum);
  CHECKN(readOp != NULL, trans, false);

  int execRc = trans->execute(Commit);
  
  if (expectedRc)
  {
    /* Here we assume that the error is on the transaction
     * which may not be the case for some errors
     */
    if (trans->getNdbError().code != expectedRc)
    {
      ndbout << "Expected " << expectedRc << " at " << __LINE__ << endl;
      ndbout << "Got " << trans->getNdbError() << endl;
      return false;
    }
  }
  else
  {
    CHECKN(execRc == 0, trans, false);
    CHECKN(readOp->getNdbError().code == 0, readOp, false);
  }
  
  trans->close();

  return true;
}

bool checkReadDeadlocks(HugoOperations* hugoOps,
                        Ndb* ndb,
                        const NdbDictionary::Table* pTab,
                        NdbOperation::LockMode lm,
                        Uint32 rowNum)
{
  return checkReadRc(hugoOps, ndb, pTab, lm, rowNum, 266);
}

bool checkReadSucceeds(HugoOperations* hugoOps,
                       Ndb* ndb,
                       const NdbDictionary::Table* pTab,
                       NdbOperation::LockMode lm,
                       Uint32 rowNum)
{
  return checkReadRc(hugoOps, ndb, pTab, lm, rowNum, 0);
}

int runTestUnlockBasic(NDBT_Context* ctx, NDBT_Step* step)
{
  /* Basic tests that we can lock and unlock rows
   * using the unlock mechanism
   * Some minor side-validation that the API rejects
   * readLockInfo for non Exclusive / Shared lock modes
   * and that double-release of the lockhandle is caught
   */
  const NdbDictionary::Table* pTab = ctx->getTab();
  
  HugoOperations hugoOps(*pTab);
  
  const Uint32 iterations = 200;

  for (Uint32 iter = 0; iter < iterations; iter++)
  {
    Uint32 rowNum = iter % ctx->getNumRecords();

    NdbTransaction* trans = GETNDB(step)->startTransaction();
    CHECKN(trans != NULL, GETNDB(step), NDBT_FAILED);
    
    ndbout << "First transaction operation using ";
    NdbOperation::LockMode lm = chooseLockMode();

    NdbOperation* op = defineReadAllColsOp(&hugoOps,
                                           trans,
                                           pTab,
                                           lm,
                                           rowNum);
    CHECKN(op != NULL, trans, NDBT_FAILED);
    
    if (op->getLockHandle() == NULL)
    {
      if ((lm == NdbOperation::LM_CommittedRead) ||
          (lm == NdbOperation::LM_SimpleRead))
      {
        if (op->getNdbError().code == 4549)
        {
          /* As expected, go to next iteration */
          ndbout << "Definition error as expected, moving to next" << endl;
          trans->close();
          continue;
        }
        ndbout << "Expected 4549, got :" << endl;
      }
      ndbout << op->getNdbError() << endl;
      ndbout << " at "<<__FILE__ << ":" <<__LINE__ << endl;
      return NDBT_FAILED;
    }
    
    CHECKN(trans->execute(NoCommit) == 0, trans, NDBT_FAILED);
    
    const NdbLockHandle* lh = op->getLockHandle();
    CHECKN(lh != NULL, op, NDBT_FAILED);

    /* Ok, let's use another transaction to try and get a
     * lock on the row (exclusive or shared)
     */
    NdbTransaction* trans2 = GETNDB(step)->startTransaction();
    CHECKN(trans2 != NULL, GETNDB(step), NDBT_FAILED);


    ndbout << "Second transaction operation using ";
    NdbOperation::LockMode lm2 = chooseLockMode();

    NdbOperation* op2 = defineReadAllColsOp(&hugoOps,
                                            trans2,
                                            pTab,
                                            lm2,
                                            rowNum);
    CHECKN(op2 != NULL, trans2, NDBT_FAILED);

    /* Execute can succeed if both lock modes are LM read
     * otherwise we'll deadlock (266)
     */
    bool expectOk = ((lm2 == NdbOperation::LM_CommittedRead) ||
                     ((lm == NdbOperation::LM_Read) &&
                      ((lm2 == NdbOperation::LM_Read) ||
                       (lm2 == NdbOperation::LM_SimpleRead))));

    /* Exclusive read locks primary only, and SimpleRead locks
     * Primary or Backup, so SimpleRead may or may not succeed
     */
    bool unknownCase = ((lm == NdbOperation::LM_Exclusive) &&
                        (lm2 == NdbOperation::LM_SimpleRead));
    
    if (trans2->execute(NoCommit) != 0)
    {
      if (expectOk ||
          (trans2->getNdbError().code != 266))
      {
        ndbout << trans2->getNdbError() << endl;
        ndbout << " at "<<__FILE__ << ":" <<__LINE__ << endl;
        return NDBT_FAILED;
      }
    }
    else
    {
      if (!expectOk  && !unknownCase)
      {
        ndbout << "Expected deadlock but had success!" << endl;
        return NDBT_FAILED;
      }
    }
    trans2->close();

    /* Now let's try to create an unlockRow operation, and
     * execute it 
     */
    const NdbOperation* unlockOp = trans->unlock(lh);
    
    CHECKN(unlockOp != NULL, trans, NDBT_FAILED);

    CHECKN(trans->execute(NoCommit) == 0, trans, NDBT_FAILED);

    /* Now let's try to get an exclusive lock on the row from
     * another transaction which can only be possible if the
     * original lock has been removed.
     */
    CHECK(checkReadSucceeds(&hugoOps,
                            GETNDB(step),
                            pTab,
                            NdbOperation::LM_Exclusive,
                            rowNum));
    ndbout << "Third transaction operation using LM_Exclusive succeeded" << endl;

    Uint32 choice = rand() % 3;
    switch(choice)
    {
    case 0:
      ndbout << "Closing transaction" << endl;
      trans->close();
      break;
    case 1:
      ndbout << "Releasing handle and closing transaction" << endl;
      CHECKN(trans->releaseLockHandle(lh) == 0, trans, NDBT_FAILED);
      trans->close();
      break;
    case 2:
      ndbout << "Attempting to release the handle twice" << endl;
      CHECKN(trans->releaseLockHandle(lh) == 0, trans, NDBT_FAILED);
      
      if ((trans->releaseLockHandle(lh) != -1) ||
          (trans->getNdbError().code != 4551))
      {
        ndbout << "Expected 4551, but got no error " << endl;
        ndbout << " at "<<__FILE__ << ":" <<__LINE__ << endl;
        return NDBT_FAILED;
      }
      
      trans->close();
      break;
    default:
      abort();
      break;
    } 
  } // for (Uint32 iter

  return NDBT_OK;
}

int runTestUnlockRepeat(NDBT_Context* ctx, NDBT_Step* step)
{
  /* Transaction A locks 2 rows
   * It repeatedly unlocks and re-locks one row, but leaves
   * the other locked
   * Transaction B verifies that it can only lock the unlocked
   * row when it is unlocked, and can never lock the row which
   * is never unlocked!
   */

  const NdbDictionary::Table* pTab = ctx->getTab();
  
  HugoOperations hugoOps(*pTab);

  const Uint32 outerLoops = 2;
  const Uint32 iterations = 10;

  Ndb* ndb = GETNDB(step);

  /* Transaction A will take a lock on otherRowNum and hold it
   * throughout.
   * RowNum will be locked and unlocked each iteration
   */
  Uint32 otherRowNum = ctx->getNumRecords() - 1;
  
  for (Uint32 outerLoop = 0; outerLoop < outerLoops; outerLoop ++)
  {
    NdbTransaction* transA = ndb->startTransaction();
    CHECKN(transA != NULL, ndb, NDBT_FAILED);

    NdbOperation::LockMode lockAOtherMode;
    ndbout << "TransA : Try to lock otherRowNum in mode ";

    switch (outerLoop % 2) {
    case 0:
      ndbout << "LM_Exclusive" << endl;
      lockAOtherMode = NdbOperation::LM_Exclusive;
      break;
    default:
      ndbout << "LM_Read" << endl;
      lockAOtherMode = NdbOperation::LM_Read;
      break;
    }
  
    NdbOperation* lockAOtherRowNum = defineReadAllColsOp(&hugoOps,
                                                         transA,
                                                         pTab,
                                                         lockAOtherMode,
                                                         otherRowNum);
    CHECKN(lockAOtherRowNum != NULL, transA, NDBT_FAILED);

    CHECKN(transA->execute(NoCommit) == 0, transA, NDBT_FAILED);

    ndbout << "TransA : Got initial lock on otherRowNum" << endl;

    for (Uint32 iter = 0; iter < iterations; iter++)
    {
      Uint32 rowNum = iter % (ctx->getNumRecords() - 1);
  
      ndbout << "  TransA : Try to lock rowNum with mode ";
      NdbOperation::LockMode lockAMode = chooseLockMode(true); // Exclusive or LM_Read
  
      /* Transaction A takes a lock on rowNum */
      NdbOperation* lockARowNum = defineReadAllColsOp(&hugoOps,
                                                      transA,
                                                      pTab,
                                                      lockAMode,
                                                      rowNum);
      CHECKN(lockARowNum != NULL, transA, NDBT_FAILED);
    
      const NdbLockHandle* lockAHandle = lockARowNum->getLockHandle();
      CHECKN(lockAHandle != NULL, lockARowNum, NDBT_FAILED);

      CHECKN(transA->execute(NoCommit) == 0, transA, NDBT_FAILED);

      ndbout << "    TransA : Got lock on rowNum" << endl; 

      /* Now transaction B checks that it cannot get a conflicting lock 
       * on rowNum 
       */
      ndbout << "  TransB : Try to lock rowNum by ";

      CHECK(checkReadDeadlocks(&hugoOps,
                               ndb,
                               pTab,
                               chooseConflictingLockMode(lockAMode),
                               rowNum));

      ndbout << "    TransB : Failed to get lock on rowNum as expected" << endl;

      /* Now transaction A unlocks rowNum */
      const NdbOperation* unlockOpA = transA->unlock(lockAHandle);
      CHECKN(unlockOpA != NULL, transA, NDBT_FAILED);

      CHECKN(transA->execute(NoCommit) == 0, transA, NDBT_FAILED);

      ndbout << "  TransA : Unlocked rowNum" << endl;
    
      /* Now transaction B attempts to gain a lock on RowNum */
      NdbTransaction* transB = ndb->startTransaction();
      CHECKN(transB != NULL, ndb, NDBT_FAILED);

      ndbout << "  TransB : Try to lock rowNum with mode ";
      NdbOperation::LockMode lockBMode = chooseLockMode(true);

      NdbOperation* tryLockBRowNum2 = defineReadAllColsOp(&hugoOps,
                                                          transB,
                                                          pTab,
                                                          lockBMode,
                                                          rowNum);
      CHECKN(tryLockBRowNum2 != NULL, transB, NDBT_FAILED);

      CHECKN(transB->execute(NoCommit) == 0, transB, NDBT_FAILED);
    
      ndbout << "    TransB : Got lock on rowNum" << endl;

      ndbout << "  TransB : Try to lock other row by ";
      NdbOperation::LockMode lockBOtherMode = chooseConflictingLockMode(lockAOtherMode);

      /* Now transaction B attempts to gain a lock on OtherRowNum
       * which should fail as transaction A still has it locked
       */
      NdbOperation* tryLockBOtherRowNum = defineReadAllColsOp(&hugoOps,
                                                              transB,
                                                              pTab,
                                                              lockBOtherMode,
                                                              otherRowNum);
      CHECKN(tryLockBOtherRowNum != NULL, transB, NDBT_FAILED);

      CHECKN(transB->execute(NoCommit) == -1, transB, NDBT_FAILED);
    
      if (transB->getNdbError().code != 266)
      {
        ndbout << "Error was expecting 266, but got " << transB->getNdbError() << endl;
        ndbout << "At line " << __LINE__ << endl;
        return NDBT_FAILED;
      }

      ndbout << "    TransB : Failed to get lock on otherRowNum as expected" << endl;

      transB->close();
    }

    transA->close();
  }

  return NDBT_OK;
}


int runTestUnlockMulti(NDBT_Context* ctx, NDBT_Step* step)
{
  const NdbDictionary::Table* pTab = ctx->getTab();

  /* Verifies that a single transaction (or multiple
   * transactions) taking multiple locks on the same
   * row using multiple operations behaves correctly
   * as the operations unlock their locks.
   * 
   * Transaction A will lock the row to depth A
   * Transaction A may use an exclusive lock as its first lock
   * Transaction B will lock the row to depth B
   *   iff transaction A did not use exclusive locks
   * 
   * Once all locks are in place, the locks placed are
   * removed.
   * The code checks that the row remains locked until
   * all locking operations are unlocked
   * The code checks that the row is unlocked when all
   * locking operations are unlocked.
   *
   * Depth A and B and whether A uses exclusive or not
   * are varied.
   */
  
  HugoOperations hugoOps(*pTab);

  const Uint32 MinLocks = 3;
  const Uint32 MaxLocksPerTrans = 20;
  Uint32 rowNum = ctx->getNumRecords() - 1;
  Uint32 numLocksInTransA = rand() % MaxLocksPerTrans;
  numLocksInTransA = (numLocksInTransA > MinLocks) ?
    numLocksInTransA : MinLocks;
  bool useExclusiveInA = ((rand() % 2) == 0);

  Uint32 numLocksInTransB = useExclusiveInA ? 0 :
    (rand() % MaxLocksPerTrans);
  
  Uint32 maxLocks = (numLocksInTransA > numLocksInTransB) ?
    numLocksInTransA : numLocksInTransB;
  
  ndbout << "NumLocksInTransA " << numLocksInTransA 
         << " NumLocksInTransB " << numLocksInTransB
         << " useExclusiveInA " << useExclusiveInA
         << endl;

  NdbOperation* transAOps[ MaxLocksPerTrans ];
  NdbOperation* transBOps[ MaxLocksPerTrans ];

  /* First the lock phase when transA and transB
   * claim locks (with LockHandles)
   * As this occurs, transC attempts to obtain
   * a conflicting lock and fails.
   */
  Ndb* ndb = GETNDB(step);

  NdbTransaction* transA = ndb->startTransaction();
  CHECKN(transA != NULL, ndb, NDBT_FAILED);
  
  NdbTransaction* transB = ndb->startTransaction();
  CHECKN(transB != NULL, ndb, NDBT_FAILED);
  
  ndbout << "Locking phase" << endl << endl;
  for(Uint32 depth=0; depth < maxLocks; depth++)
  {
    ndbout << "Depth " << depth << endl;
    NdbOperation::LockMode lmA;
    /* TransA */
    if (depth < numLocksInTransA)
    {
      ndbout << "  TransA : Locking with mode ";
      if ((depth == 0) && useExclusiveInA)
      {
        lmA = NdbOperation::LM_Exclusive;
        ndbout << "LM_Exclusive" << endl;
      }
      else if (!useExclusiveInA)
      {
        lmA = NdbOperation::LM_Read;
        ndbout << "LM_Read" << endl;
      }
      else
      {
        lmA = chooseLockMode(true); // LM_Exclusive or LM_Read;
      }
      
      NdbOperation* lockA = defineReadAllColsOp(&hugoOps,
                                                transA,
                                                pTab,
                                                lmA,
                                                rowNum);
      CHECKN(lockA != NULL, transA, NDBT_FAILED);
      CHECKN(lockA->getLockHandle() != NULL, lockA, NDBT_FAILED);
      
      transAOps[ depth ] = lockA;
      
      CHECKN(transA->execute(NoCommit) == 0, transA, NDBT_FAILED);
      ndbout << "  TransA : Succeeded" << endl;
    }
    
    /* TransB */
    if (depth < numLocksInTransB)
    {
      ndbout << "  TransB : Locking with mode LM_Read" << endl;
      
      NdbOperation* lockB = defineReadAllColsOp(&hugoOps,
                                                transB,
                                                pTab,
                                                NdbOperation::LM_Read,
                                                rowNum);
      CHECKN(lockB != NULL, transB, NDBT_FAILED);
      CHECKN(lockB->getLockHandle() != NULL, lockB, NDBT_FAILED);
      
      transBOps[ depth ] = lockB;
      
      CHECKN(transB->execute(NoCommit) == 0, transB, NDBT_FAILED);
      ndbout << "  TransB : Succeeded" << endl;
    }
  }

  ndbout << "Unlocking phase" << endl << endl;

  for(Uint32 depth = 0; depth < maxLocks; depth++)
  {
    Uint32 level = maxLocks - depth - 1;

    ndbout << "Depth " << level << endl;

    ndbout << "  TransC : Trying to lock row with lockmode ";
    NdbOperation::LockMode lmC;
    if (useExclusiveInA)
    {
      lmC = chooseLockMode(true); // LM_Exclusive or LM_Read;
    }
    else
    {
      ndbout << "LM_Exclusive" << endl;
      lmC = NdbOperation::LM_Exclusive;
    }

    CHECK(checkReadDeadlocks(&hugoOps,
                             ndb,
                             pTab,
                             lmC,
                             rowNum));

    ndbout << "  TransC failed as expected" << endl;

    if (level < numLocksInTransB)
    {
      const NdbLockHandle* lockHandleB = transBOps[ level ]->getLockHandle();
      CHECKN(lockHandleB != NULL, transBOps[ level ], NDBT_FAILED);

      const NdbOperation* unlockB = transB->unlock(lockHandleB);
      CHECKN(unlockB != NULL, transB, NDBT_FAILED);
      
      CHECKN(transB->execute(NoCommit) == 0, transB, NDBT_FAILED);
      ndbout << "  TransB unlock succeeded" << endl;
    }

    if (level < numLocksInTransA)
    {
      const NdbLockHandle* lockHandleA = transAOps[ level ]->getLockHandle();
      CHECKN(lockHandleA != NULL, transAOps[ level ], NDBT_FAILED);
      
      const NdbOperation* unlockA = transA->unlock(lockHandleA);
      CHECKN(unlockA != NULL, transA, NDBT_FAILED);
      
      CHECKN(transA->execute(NoCommit) == 0, transA, NDBT_FAILED);
      ndbout << "  TransA unlock succeeded" << endl;
    }
  }


  /* Finally, all are unlocked and transC can successfully
   * obtain a conflicting lock
   */
  CHECK(checkReadSucceeds(&hugoOps,
                          ndb,
                          pTab,
                          NdbOperation::LM_Exclusive,
                          rowNum));

  ndbout << "TransC LM_Exclusive lock succeeded" << endl;
  
  transA->close();
  transB->close();

  return NDBT_OK;
}
                    

int runTestUnlockScan(NDBT_Context* ctx, NDBT_Step* step)
{
  /* Performs a table scan with LM_Read or LM_Exclusive 
   * and lock takeovers for a number of the rows returned
   * Validates that some of the taken-over locks are held
   * before unlocking them and validating that they 
   * are released.
   */
  const NdbDictionary::Table* pTab = ctx->getTab();
  
  HugoCalculator calc(*pTab);
  HugoOperations hugoOps(*pTab);

  /* 
     1) Perform scan of the table with LM_Read / LM_Exclusive
     2) Takeover some of the rows with read and lockinfo
     3) Unlock the rows
     4) Check that they are unlocked
  */
  Ndb* ndb = GETNDB(step);
  
  const int iterations = 2;

  const int maxNumTakeovers = 15;
  NdbOperation* takeoverOps[ maxNumTakeovers ];
  Uint32 takeoverColIds[ maxNumTakeovers ];
  
  int numTakeovers = MIN(maxNumTakeovers, ctx->getNumRecords());
  int takeoverMod = ctx->getNumRecords() / numTakeovers;

  ndbout << "numTakeovers is " << numTakeovers
         << " takeoverMod is " << takeoverMod << endl;

  for (int iter = 0; iter < iterations; iter++)
  {
    ndbout << "Scanning table with lock mode : ";
    NdbOperation::LockMode lmScan = chooseLockMode(true); // LM_Exclusive or LM_Read

    NdbTransaction* trans = ndb->startTransaction();
    CHECKN(trans != NULL, ndb, NDBT_FAILED);
    
    /* Define scan */
    NdbScanOperation* scan = trans->getNdbScanOperation(pTab);
    CHECKN(scan != NULL, trans, NDBT_FAILED);

    Uint32 scanFlags = NdbScanOperation::SF_KeyInfo;

    CHECKN(scan->readTuples(lmScan, scanFlags) == 0, scan, NDBT_FAILED);

    NdbRecAttr* idColRecAttr = NULL;

    for(int c = 0; c < pTab->getNoOfColumns(); c++)
    {
      NdbRecAttr* ra = scan->getValue(pTab->getColumn(c)->getName());
      CHECKN(ra != NULL, scan, NDBT_FAILED);
      if (calc.isIdCol(c))
      {
        CHECK(idColRecAttr == NULL);
        idColRecAttr = ra;
      }
    }
    CHECK(idColRecAttr != NULL);

    CHECKN(trans->execute(NoCommit) == 0, trans, NDBT_FAILED);
    
    int rowsRead = 0;
    int rowsTakenover = 0;
    while (scan->nextResult(true) == 0)
    {      
      if ((rowsTakenover < maxNumTakeovers) &&
          (0 == (rowsRead % takeoverMod)))
      {
        /* We're going to take the lock for this row into 
         * a separate operation
         */
        Uint32 rowId = idColRecAttr->u_32_value();
        ndbout << "  Taking over lock on result num " << rowsRead 
               << " row (" << rowId << ")" << endl;
        NdbOperation* readTakeoverOp = scan->lockCurrentTuple();
        CHECKN(readTakeoverOp != NULL, scan, NDBT_FAILED);
        
        CHECKN(readTakeoverOp->getLockHandle() != NULL, readTakeoverOp, NDBT_FAILED);
        takeoverOps[ rowsTakenover ] = readTakeoverOp;
        takeoverColIds[ rowsTakenover ] = rowId;

        CHECKN(trans->execute(NoCommit) == 0, trans, NDBT_FAILED);

        CHECKN(readTakeoverOp->getNdbError().code == 0, readTakeoverOp, NDBT_FAILED);

// // Uncomment to check that takeover keeps lock.
//         if (0 == (rowsTakenover % 7))
//         {
//           ndbout << "  Validating taken-over lock holds on rowid "
//                  << takeoverColIds[ rowsTakenover ] 
//                  << " by ";
//           /* Occasionally validate the lock held by the scan */
//           CHECK(checkReadDeadlocks(&hugoOps,
//                                    ndb,
//                                    pTab,
//                                    chooseConflictingLockMode(lmScan),
//                                    takeoverColIds[ rowsTakenover ]));
//         }
        
        rowsTakenover ++;

      }

      rowsRead ++;
    }
    
    scan->close();

    ndbout << "Scan complete : rows read : " << rowsRead 
           << " rows locked : " << rowsTakenover << endl;

    ndbout << "Now unlocking rows individually" << endl;
    for (int lockedRows = 0; lockedRows < rowsTakenover; lockedRows ++)
    {
      if (0 == (lockedRows % 3))
      {
        ndbout << "  First validating that lock holds on rowid "
               << takeoverColIds[ lockedRows ]
               << " by ";
        /* Occasionally check that the lock held by the scan still holds */
        CHECK(checkReadDeadlocks(&hugoOps,
                                 ndb,
                                 pTab,
                                 chooseConflictingLockMode(lmScan),
                                 takeoverColIds[ lockedRows ]));
        ndbout << "  Lock is held" << endl;
      }

      /* Unlock the row */
      const NdbLockHandle* lockHandle = takeoverOps[ lockedRows ]->getLockHandle();
      CHECKN(lockHandle != NULL, takeoverOps[ lockedRows ], NDBT_FAILED);

      const NdbOperation* unlockOp = trans->unlock(lockHandle);
      CHECKN(unlockOp, trans, NDBT_FAILED);

      CHECKN(trans->execute(NoCommit) == 0, trans, NDBT_FAILED);
      
      /* Now check that the row's unlocked */
      CHECK(checkReadSucceeds(&hugoOps,
                              ndb,
                              pTab,
                              NdbOperation::LM_Exclusive,
                              takeoverColIds[ lockedRows ]));
      ndbout << "  Row " << takeoverColIds[ lockedRows ] 
             << " unlocked successfully" << endl;
    }

    /* Lastly, verify that scan with LM_Exclusive in separate transaction 
     * can scan whole table without locking on anything
     */
    ndbout << "Validating unlocking code with LM_Exclusive table scan" << endl;

    NdbTransaction* otherTrans = ndb->startTransaction();
    CHECKN(otherTrans != NULL, ndb, NDBT_FAILED);

    NdbScanOperation* otherScan = otherTrans->getNdbScanOperation(pTab);
    CHECKN(otherScan != NULL, otherTrans, NDBT_FAILED);

    CHECKN(otherScan->readTuples(NdbOperation::LM_Exclusive) == 0, otherScan, NDBT_FAILED);

    for(int c = 0; c < pTab->getNoOfColumns(); c++)
    {
      NdbRecAttr* ra = otherScan->getValue(pTab->getColumn(c)->getName());
      CHECKN(ra != NULL, otherScan, NDBT_FAILED);
    }

    CHECKN(otherTrans->execute(NoCommit) == 0, trans, NDBT_FAILED);
    
    int nextRc = 0;
    while (0 == (nextRc = otherScan->nextResult(true)))
    {};

    if (nextRc != 1)
    {
      ndbout << "Final scan with lock did not complete successfully" << endl;
      ndbout << otherScan->getNdbError() << endl;
      ndbout << "at line " << __LINE__ << endl;
      return NDBT_FAILED;
    }

    otherScan->close();
    otherTrans->close();

    ndbout << "All locked rows unlocked" << endl;

    trans->close();
  }

  return NDBT_OK;
}

#include <NdbMgmd.hpp>

class NodeIdReservations {
  bool m_ids[MAX_NODES];
  NdbMutex m_mutex;
public:
  void lock(unsigned id)
  {
    require(id < NDB_ARRAY_SIZE(m_ids));
    NdbMutex_Lock(&m_mutex);
    //ndbout  << "locking nodeid: " << id << endl;
    if (m_ids[id])
    {
      //already locked!
      g_err << "Nodeid " << id << " is already locked! Crashing!" << endl;
      abort();
    }
    m_ids[id] = true;
    NdbMutex_Unlock(&m_mutex);
  }

  void unlock(unsigned id)
  {
    require(id < NDB_ARRAY_SIZE(m_ids));
    NdbMutex_Lock(&m_mutex);
    //ndbout  << "unlocking nodeid: " << id << endl;
    if (!m_ids[id])
    {
      //already unlocked!
      abort();
    }
    m_ids[id] = false;
    NdbMutex_Unlock(&m_mutex);
  }

  NodeIdReservations() {
    bzero(m_ids, sizeof(m_ids));
    NdbMutex_Init(&m_mutex);
  }

  class Reserve {
    unsigned m_id;
    NodeIdReservations& m_res;

    Reserve(); // Not impl.
    Reserve(const Reserve&); // Not impl.
  public:
    Reserve(NodeIdReservations& res, unsigned id) :
        m_id(id), m_res(res) {
      m_res.lock(m_id);
    }

    void unlock() {
      m_res.unlock(m_id);
      m_id = 0;
    }

    ~Reserve(){
      if (m_id)
      {
        m_res.unlock(m_id);
      }
    }
  };
};

NodeIdReservations g_reservations;


int runNdbClusterConnectInit(NDBT_Context* ctx, NDBT_Step* step)
{
  // Find number of unconnected API nodes slot to use for test
  Uint32 api_nodes = 0;
  {
    NdbMgmd mgmd;

    if (!mgmd.connect())
      return NDBT_FAILED;

    ndb_mgm_node_type
      node_types[2] = { NDB_MGM_NODE_TYPE_API,
                        NDB_MGM_NODE_TYPE_UNKNOWN };

    ndb_mgm_cluster_state *cs = ndb_mgm_get_status2(mgmd.handle(), node_types);
    if (cs == NULL)
    {
      printf("ndb_mgm_get_status2 failed, error: %d - %s\n",
             ndb_mgm_get_latest_error(mgmd.handle()),
             ndb_mgm_get_latest_error_msg(mgmd.handle()));
      return NDBT_FAILED;
    }

    for(int i = 0; i < cs->no_of_nodes; i++ )
    {
      ndb_mgm_node_state *ns = cs->node_states + i;
      require(ns->node_type == NDB_MGM_NODE_TYPE_API);
      if (ns->node_status == NDB_MGM_NODE_STATUS_CONNECTED)
      {
        // Node is already connected, don't use in test
        continue;
      }
      api_nodes++;
    }
    free(cs);
  }

  if (api_nodes <= 1)
  {
    ndbout << "Too few API node slots available, failing test" << endl;
    return NDBT_FAILED;
  }
  // Don't try to use nodeid allocated by main cluster connection
  api_nodes--;

  ndbout << "Found " << api_nodes << " unconnected API nodes" << endl;
  ctx->setProperty("API_NODES", api_nodes);
  return NDBT_OK;
}


int runNdbClusterConnect(NDBT_Context* ctx, NDBT_Step* step)
{
  const Uint32 api_nodes = ctx->getProperty("API_NODES");
  const Uint32 step_no = step->getStepNo();
  const Uint32 timeout_after_first_alive = ctx->getProperty("TimeoutAfterFirst",
                                                            30);
  if (step_no > api_nodes)
  {
    // Don't run with more threads than API node slots
    return NDBT_OK;
  }

  // Get connectstring from main connection
  char constr[256];
  if (!ctx->m_cluster_connection.get_connectstring(constr,
                                                   sizeof(constr)))
  {
    g_err << "Too short buffer for connectstring" << endl;
    return NDBT_FAILED;
  }

  Uint32 l = 0;
  const Uint32 loops = ctx->getNumLoops();
  while (l < loops && !ctx->isTestStopped())
  {
    g_info << "loop: " << l << endl;
    if (ctx->getProperty("WAIT") > 0)
    {
      ndbout_c("thread %u waiting", step_no);
      ctx->incProperty("WAITING");
      while (ctx->getProperty("WAIT") > 0 && !ctx->isTestStopped())
        NdbSleep_MilliSleep(10);
      ndbout_c("thread %u waiting complete", step_no);
    }
    Ndb_cluster_connection con(constr);

    const int retries = 12;
    const int retry_delay = 5;
    const int verbose = 1;
    if (con.connect(retries, retry_delay, verbose) != 0)
    {
      g_err << "Ndb_cluster_connection.connect failed" << endl;
      return NDBT_FAILED;
    }

    // Check that the connection got a unique nodeid
    NodeIdReservations::Reserve res(g_reservations, con.node_id());

    const int timeout = 30;
    int ret = con.wait_until_ready(timeout, timeout_after_first_alive);
    if (! (ret == 0 || (timeout_after_first_alive == 0 && ret > 0)))
    {
      g_err << "Cluster connection was not ready, nodeid: "
            << con.node_id() << endl;
      abort();
      return NDBT_FAILED;
    }

    // Create and init Ndb object
    Ndb ndb(&con, "TEST_DB");
    if (ndb.init() != 0)
    {
      NDB_ERR(ndb.getNdbError());
      return NDBT_FAILED;
    }

    const int max_sleep = 25;
    NdbSleep_MilliSleep(10 + rand() % max_sleep);

    l++;
    res.unlock(); // make sure it's called before ~Ndb_cluster_connection
  }

  ctx->incProperty("runNdbClusterConnect_FINISHED");

  return NDBT_OK;
}

int
runRestarts(NDBT_Context* ctx, NDBT_Step* step)
{
  int result = NDBT_OK;
  Uint32 threads = ctx->getProperty("API_NODES", (unsigned)0);
  Uint32 sr = ctx->getProperty("ClusterRestart", (unsigned)0);
  Uint32 master = ctx->getProperty("Master", (unsigned)0);
  Uint32 slow = ctx->getProperty("SlowNR", (unsigned)0);
  NdbRestarter restarter;

  if (restarter.waitClusterStarted() != 0)
  {
    g_err << "Cluster failed to start" << endl;
    return NDBT_FAILED;
  }

  if (sr == 0 && restarter.getNumDbNodes() < 2)
    return NDBT_OK;

  while (ctx->getProperty("runNdbClusterConnect_FINISHED") < threads
         && !ctx->isTestStopped())
  {
    ndbout_c("%u %u",
             ctx->getProperty("runNdbClusterConnect_FINISHED"),
             threads);
    if (sr == 0)
    {
      int id = rand() % restarter.getNumDbNodes();
      int nodeId = restarter.getDbNodeId(id);
      if (master == 1)
      {
        nodeId = restarter.getMasterNodeId();
      }
      else if (master == 2)
      {
        nodeId = restarter.getRandomNotMasterNodeId(rand());
      }
      ndbout << "Restart node " << nodeId
             << "(master: " << restarter.getMasterNodeId() << ")"
             << endl;
      if (restarter.restartOneDbNode(nodeId, false, true, true) != 0)
      {
        g_err << "Failed to restartNextDbNode" << endl;
        result = NDBT_FAILED;
        break;
      }

      if (restarter.waitNodesNoStart(&nodeId, 1))
      {
        g_err << "Failed to waitNodesNoStart" << endl;
        result = NDBT_FAILED;
        break;
      }

      if (slow)
      {
        /**
         * Block starting node in sp4
         */
        int dump[] = { 71, 4 };
        restarter.dumpStateOneNode(nodeId, dump, NDB_ARRAY_SIZE(dump));
      }

      if (restarter.startNodes(&nodeId, 1))
      {
        g_err << "Failed to start node" << endl;
        result = NDBT_FAILED;
        break;
      }

      if (slow)
      {
        Uint32 blockTime = 3 * 60 * 1000;
        Uint64 end = NdbTick_CurrentMillisecond() + blockTime;
        while (ctx->getProperty("runNdbClusterConnect_FINISHED") < threads
               && !ctx->isTestStopped() &&
               NdbTick_CurrentMillisecond() < end)
        {
          NdbSleep_MilliSleep(100);
        }

        // unblock
        int dump[] = { 71 };
        restarter.dumpStateOneNode(nodeId, dump, NDB_ARRAY_SIZE(dump));
      }
    }
    else
    {
      ndbout << "Blocking threads" << endl;
      ctx->setProperty("WAITING", Uint32(0));
      ctx->setProperty("WAIT", 1);
      while (ctx->getProperty("WAITING") <
             (threads - ctx->getProperty("runNdbClusterConnect_FINISHED")) &&
             !ctx->isTestStopped())
      {
        NdbSleep_MilliSleep(10);
      }

      ndbout << "Restart cluster" << endl;
      if (restarter.restartAll2(Uint32(NdbRestarter::NRRF_NOSTART |
                                       NdbRestarter::NRRF_ABORT)) != 0)
      {
        g_err << "Failed to restartAll" << endl;
        result = NDBT_FAILED;
        break;
      }

      ctx->setProperty("WAITING", Uint32(0));
      ctx->setProperty("WAIT", Uint32(0));

      ndbout << "Starting cluster" << endl;
      restarter.startAll();
    }

    if (restarter.waitClusterStarted() != 0)
    {
      g_err << "Cluster failed to start" << endl;
      result = NDBT_FAILED;
      break;
    }
  }

  return result;
}

int runCheckAllNodesStarted(NDBT_Context* ctx, NDBT_Step* step){
  NdbRestarter restarter;

  if (restarter.waitClusterStarted(1) != 0)
  {
    g_err << "All nodes was not started " << endl;
    return NDBT_FAILED;
  }

  return NDBT_OK;
}



static bool
check_connect_no_such_host()
{
  for (int i = 0; i < 3; i++)
  {
    const char* no_such_host = "no_such_host:1186";
    Ndb_cluster_connection con(no_such_host);

    const int verbose = 1;
    int res = con.connect(i, i, verbose);
    if (res != 1)
    {
      g_err << "Ndb_cluster_connection.connect(" << i << "," << i
            << ", 1) to '" << no_such_host << "' returned " << res
            << " instead of expected 1" << endl;
      return false;
    }
    g_info << "Ndb_cluster_connection.connect(" << i << "," << i
           << ", 1) to '" << no_such_host << "' returned " << res
           << " and message '" << con.get_latest_error_msg() << "'"<< endl;
  }
  return true;
}


static bool
check_connect_until_no_more_nodeid(const char* constr)
{
  bool result = true;
  Vector<Ndb_cluster_connection*> connections;
  while(true)
  {
    Ndb_cluster_connection* con = new Ndb_cluster_connection(constr);
    if (!con)
    {
      g_err << "Failed to create another Ndb_cluster_connection" << endl;
      result = false;
      break;
    }
    connections.push_back(con);
    g_info << "connections: " << connections.size() << endl;

    const int verbose = 1;
    int res = con->connect(0, 0, verbose);
    if (res != 0)
    {
      g_info << "Ndb_cluster_connection.connect(0,0,1) returned " << res
             << " and error message set to : '" << con->get_latest_error_msg()
             << "'" << endl;

      if (res != 1)
      {
        // The error returned should be 1
        g_err << "Unexpected return code " << res << " returned" << endl;
        result = false;
      }
      else if (strstr(con->get_latest_error_msg(),
                      "No free node id found for mysqld(API)") == NULL)
      {
        // The error message should end with "No free node id
        // found for mysqld(API)" since this host is configured in the config
        g_err << "Unexpected error message " << con->get_latest_error_msg()
              << " returned" << endl;
        result = false;
      }
      else
      {
        ndbout << "check_connect_until_no_more_nodeid OK!" << endl;
      }
      break;
    }
  }

  while(connections.size())
  {
    Ndb_cluster_connection* con = connections[0];
    g_info << "releasing connection, size: " << connections.size() << endl;
    delete con;
    connections.erase(0);
  }
  require(connections.size() == 0);

  return result;
}


int runNdbClusterConnectionConnect(NDBT_Context* ctx, NDBT_Step* step)
{
  // Get connectstring from main connection
  char constr[256];
  if(!ctx->m_cluster_connection.get_connectstring(constr,
                                                  sizeof(constr)))
  {
    g_err << "Too short buffer for connectstring" << endl;
    return NDBT_FAILED;
  }

  if (!check_connect_no_such_host() ||
      !check_connect_until_no_more_nodeid(constr))
  {
    return NDBT_FAILED;
  }

  return NDBT_OK;
}

/* Testing fragmented signal send/receive */

/*
  SectionStore

  Abstraction of long section storage api.
  Used by FragmentAssembler to assemble received long sections
*/
class SectionStore
{
public:
  virtual ~SectionStore() {};
  virtual int appendToSection(Uint32 secId, LinearSectionPtr ptr) = 0;
};

/*
  Basic Section Store

  Naive implementation using malloc.  Real usage might use something better.
*/
class BasicSectionStore : public SectionStore
{
public:
  BasicSectionStore()
  {
    init();
  };

  ~BasicSectionStore()
  {
    freeStorage();
  };

  void init()
  {
    ptrs[0].p = NULL;
    ptrs[0].sz = 0;

    ptrs[2] = ptrs[1] = ptrs[0];
  }

  void freeStorage()
  {
    free(ptrs[0].p);
    free(ptrs[1].p);
    free(ptrs[2].p);
  }

  virtual int appendToSection(Uint32 secId, LinearSectionPtr ptr)
  {
    /* Potentially expensive re-alloc + copy */
    require(secId < 3);
    
    Uint32 existingSz = ptrs[secId].sz;
    Uint32* existingBuff = ptrs[secId].p;

    Uint32 newSize = existingSz + ptr.sz;
    Uint32* newBuff = (Uint32*) realloc(existingBuff, newSize * 4);

    if (!newBuff)
      return -1;
    
    memcpy(newBuff + existingSz, ptr.p, ptr.sz * 4);
    
    ptrs[secId].p = newBuff;
    ptrs[secId].sz = existingSz + ptr.sz;

    return 0;
  }
    
  LinearSectionPtr ptrs[3];
};



/*
  FragmentAssembler

  Used to assemble sections from multiple fragment signals, and 
  produce a 'normal' signal.
  
  Requires a SectionStore implementation to accumulate the section
  fragments

  Might be useful generic utility, or not.

  Usage : 
    FragmentAssembler fa(ss);
    while (!fa.isComplete())
    {
      sig = waitSignal();
      ss.handleSignal(sig, sections);
    }

    fa.getSignalHeader();
    fa.getSignalBody();
    fa.getSectionStore(); ..

*/
class FragmentAssembler
{
public:
  enum AssemblyError
  {
    NoError = 0,
    FragmentSequence = 1,
    FragmentSource = 2,
    FragmentIdentity = 3,
    SectionAppend = 4
  };

  FragmentAssembler(SectionStore* _secStore):
    secsReceived(0),
    secStore(_secStore),
    complete(false),
    fragId(0),
    sourceNode(0),
    error(NoError)
  {}

  int handleSignal(const SignalHeader* sigHead,
                   const Uint32* sigBody,
                   LinearSectionPtr* sections)
  {
    Uint32 sigLen = sigHead->theLength;
    
    if (fragId == 0)
    {
      switch (sigHead->m_fragmentInfo)
      {
      case 0:
      {
        /* Not fragmented, pass through */
        sh = *sigHead;
        memcpy(signalBody, sigBody, sigLen * 4);
        Uint32 numSecs = sigHead->m_noOfSections;
        for (Uint32 i=0; i<numSecs; i++)
        {
          if (secStore->appendToSection(i, sections[i]) != 0)
          {
            error = SectionAppend;
            return -1;
          }
        }
        complete = true;
        break;
      }
      case 1:
      {
        /* Start of fragmented signal */
        Uint32 incomingFragId;
        Uint32 incomingSourceNode;
        Uint32 numSecsInFragment;
        
        if (handleFragmentSections(sigHead, sigBody, sections,
                                   &incomingFragId, &incomingSourceNode,
                                   &numSecsInFragment) != 0)
          return -1;
        
        require(incomingFragId != 0);
        fragId = incomingFragId;
        sourceNode = incomingSourceNode;
        require(numSecsInFragment > 0);
        
        break;
      }
      default:
      {
        /* Error, out of sequence fragment */
        error = FragmentSequence;
        return -1;
        break;
      }
      }
    }
    else
    {
      /* FragId != 0 */
      switch (sigHead->m_fragmentInfo)
      {
      case 0:
      case 1:
      {
        /* Error, out of sequence fragment */
        error = FragmentSequence;
        return -1;
      }
      case 2:
        /* Fall through */
      case 3:
      {
        /* Body fragment */
        Uint32 incomingFragId;
        Uint32 incomingSourceNode;
        Uint32 numSecsInFragment;
        
        if (handleFragmentSections(sigHead, sigBody, sections,
                                   &incomingFragId, &incomingSourceNode,
                                   &numSecsInFragment) != 0)
          return -1;

        if (incomingSourceNode != sourceNode)
        {
          /* Error in source node */
          error = FragmentSource;
          return -1;
        }
        if (incomingFragId != fragId)
        {
          error = FragmentIdentity;
          return -1;
        }
        
        if (sigHead->m_fragmentInfo == 3)
        {
          /* Final fragment, contains actual signal body */
          memcpy(signalBody,
                 sigBody,
                 sigLen * 4);
          sh = *sigHead;
          sh.theLength = sigLen - (numSecsInFragment + 1);
          sh.m_noOfSections = 
            ((secsReceived & 4)? 1 : 0) +
            ((secsReceived & 2)? 1 : 0) +
            ((secsReceived & 1)? 1 : 0);
          sh.m_fragmentInfo = 0;
          
          complete=true;
        }
        break;
      }
      default:
      {
        /* Bad fragmentinfo field */
        error = FragmentSequence;
        return -1;
      }
      }
    }

    return 0;
  }

  int handleSignal(NdbApiSignal* signal,
                   LinearSectionPtr* sections)
  {
    return handleSignal(signal, signal->getDataPtr(), sections);
  }

  bool isComplete()
  {
    return complete;
  }

  /* Valid if isComplete() */
  SignalHeader getSignalHeader()
  {
    return sh;
  }
  
  /* Valid if isComplete() */
  Uint32* getSignalBody()
  {
    return signalBody;
  }

  /* Valid if isComplete() */
  Uint32 getSourceNode()
  {
    return sourceNode;
  }

  SectionStore* getSectionStore()
  {
    return secStore;
  }

  AssemblyError getError() const
  {
    return error;
  }
  
private:
  int handleFragmentSections(const SignalHeader* sigHead,
                             const Uint32* sigBody,
                             LinearSectionPtr* sections,
                             Uint32* incomingFragId,
                             Uint32* incomingSourceNode,
                             Uint32* numSecsInFragment)
  {
    Uint32 sigLen = sigHead->theLength;
    
    *numSecsInFragment = sigHead->m_noOfSections;
    require(sigLen >= (1 + *numSecsInFragment));
           
    *incomingFragId = sigBody[sigLen - 1];
    *incomingSourceNode = refToNode(sigHead->theSendersBlockRef);
    const Uint32* secIds = &sigBody[sigLen - (*numSecsInFragment) - 1];
    
    for (Uint32 i=0; i < *numSecsInFragment; i++)
    {
      secsReceived |= (1 < secIds[i]);
      
      if (secStore->appendToSection(secIds[i], sections[i]) != 0)
      {
        error = SectionAppend;
        return -1;
      }
    }
    
    return 0;
  }

  Uint32 secsReceived;
  SectionStore* secStore;
  bool complete;
  Uint32 fragId;
  Uint32 sourceNode;
  SignalHeader sh;
  Uint32 signalBody[NdbApiSignal::MaxSignalWords];
  AssemblyError error;
};                 

static const Uint32 MAX_SEND_BYTES=32768; /* Align with TransporterDefinitions.hpp */
static const Uint32 MAX_SEND_WORDS=MAX_SEND_BYTES/4;
static const Uint32 SEGMENT_WORDS= 60; /* Align with SSPool etc */
static const Uint32 SEGMENT_BYTES = SEGMENT_WORDS * 4;
//static const Uint32 MAX_SEGS_PER_SEND=64; /* 6.3 */
static const Uint32 MAX_SEGS_PER_SEND = (MAX_SEND_BYTES / SEGMENT_BYTES) - 2; /* Align with TransporterFacade.cpp */
static const Uint32 MAX_WORDS_PER_SEND = MAX_SEGS_PER_SEND * SEGMENT_WORDS;
static const Uint32 HALF_MAX_WORDS_PER_SEND = MAX_WORDS_PER_SEND / 2;
static const Uint32 THIRD_MAX_WORDS_PER_SEND = MAX_WORDS_PER_SEND / 3;
static const Uint32 MEDIUM_SIZE = 5000;

/* Most problems occurred with sections lengths around the boundary
 * of the max amount sent - MAX_WORDS_PER_SEND, so we define interesting
 * sizes so that we test behavior around these boundaries
 */
static Uint32 interestingSizes[] = 
{
  0,
  1, 
  MEDIUM_SIZE,
  THIRD_MAX_WORDS_PER_SEND -1,
  THIRD_MAX_WORDS_PER_SEND,
  THIRD_MAX_WORDS_PER_SEND +1,
  HALF_MAX_WORDS_PER_SEND -1,
  HALF_MAX_WORDS_PER_SEND,
  HALF_MAX_WORDS_PER_SEND + 1,
  MAX_WORDS_PER_SEND -1, 
  MAX_WORDS_PER_SEND, 
  MAX_WORDS_PER_SEND + 1,
  (2* MAX_SEND_WORDS) + 1,
  1234 /* Random */
};


/* 
   FragSignalChecker

   Class for testing fragmented signal send + receive
*/
class FragSignalChecker
{
public:

  Uint32* buffer;

  FragSignalChecker()
  {
    buffer= NULL;
    init();
  }

  ~FragSignalChecker()
  {
    free(buffer);
  }

  void init()
  {
    buffer = (Uint32*) malloc(getBufferSize());

    if (buffer)
    {
      /* Init to a known pattern */
      for (Uint32 i = 0; i < (getBufferSize()/4); i++)
      {
        buffer[i] = i;
      }
    }
  }

  static Uint32 getNumInterestingSizes()
  {
    return sizeof(interestingSizes) / sizeof(Uint32);
  }

  static Uint32 getNumIterationsRequired()
  {
    /* To get combinatorial coverage, need each of 3
     * sections with each of the interesting sizes
     */
    Uint32 numSizes = getNumInterestingSizes();
    return numSizes * numSizes * numSizes;
  }

  static Uint32 getSecSz(Uint32 secNum, Uint32 iter)
  {
    require(secNum < 3);
    Uint32 numSizes = getNumInterestingSizes();
    Uint32 divisor = (secNum == 0 ? 1 : 
                      secNum == 1 ? numSizes :
                      numSizes * numSizes);
    /* offset ensures only end sections are 0 length */
    Uint32 index = (iter / divisor) % numSizes;
    if ((index == 0) && (iter >= (divisor * numSizes)))
      index = 1; /* Avoid lower numbered section being empty */
    Uint32 value = interestingSizes[index];
    if(value == 1234)
    {
      value = 1 + (rand() % (2* MAX_WORDS_PER_SEND));
    }
    return value;
  }

  static Uint32 getBufferSize()
  {
    const Uint32 MaxSectionWords = (2 * MAX_SEND_WORDS) + 1;
    const Uint32 MaxTotalSectionsWords = MaxSectionWords * 3;
    return MaxTotalSectionsWords * 4;
  }

  int sendRequest(SignalSender* ss, 
                  Uint32* sizes)
  {
    /* 
     * We want to try out various interactions between the
     * 3 sections and the length of the data sent
     * - All fit in one 'chunk'
     * - None fit in one 'chunk'
     * - Each ends on a chunk boundary
     *
     * Max send size is ~ 32kB
     * Segment size is 60 words / 240 bytes
     *  -> 136 segments / chunk
     *  -> 134 segments / chunk 'normally' sent
     *  -> 32160 bytes
     */
    g_err << "Sending "
          << sizes[0]
          << " " << sizes[1]
          << " " << sizes[2]
          << endl;
    
    const Uint32 numSections = 
      (sizes[0] ? 1 : 0) + 
      (sizes[1] ? 1 : 0) + 
      (sizes[2] ? 1 : 0);
    const Uint32 testType = 40;
    const Uint32 fragmentLength = 1;
    const Uint32 print = 0;
    const Uint32 len = 5 + numSections;
    SimpleSignal request(false);
    
    Uint32* signalBody = request.getDataPtrSend();
    signalBody[0] = ss->getOwnRef();
    signalBody[1] = testType;
    signalBody[2] = fragmentLength;
    signalBody[3] = print;
    signalBody[4] = 0; /* Return count */
    signalBody[5] = sizes[0];
    signalBody[6] = sizes[1];
    signalBody[7] = sizes[2];
    
    
    request.ptr[0].sz = sizes[0];
    request.ptr[0].p = &buffer[0];
    request.ptr[1].sz = sizes[1];
    request.ptr[1].p = &buffer[sizes[0]];
    request.ptr[2].sz = sizes[2];
    request.ptr[2].p = &buffer[sizes[0] + sizes[1]];
    
    request.header.m_noOfSections= numSections;
    
    int rc = 0;
    ss->lock();
    rc = ss->sendFragmentedSignal(ss->get_an_alive_node(),
                                  request,
                                  CMVMI,
                                  GSN_TESTSIG,
                                  len);
    ss->unlock();
    
    if (rc != 0)
    {
      g_err << "Error sending signal" << endl;
      return rc;
    }
    
    return 0;
  }

  int waitResponse(SignalSender* ss,
                   Uint32* expectedSz)
  {
    /* Here we need to wait for all of the signals which
     * comprise a fragmented send, and check that
     * the data is as expected
     */
    BasicSectionStore bss;
    FragmentAssembler fa(&bss);
    
    while(true)
    {
      ss->lock();
      SimpleSignal* response = ss->waitFor(10000);
      ss->unlock();
      
      if (!response)
      {
        g_err << "Timed out waiting for response" << endl;
        return -1;
      }
      
      //response->print();
      
      if (response->header.theVerId_signalNumber == GSN_TESTSIG)
      {
        if (fa.handleSignal(&response->header,
                            response->getDataPtr(),
                            response->ptr) != 0)
        {
          g_err << "Error assembling fragmented signal."
                << "  Error is "
                << (Uint32) fa.getError()
                << endl;
          return -1;
        }
        
        if (fa.isComplete())
        {
          Uint32 expectedWord = 0;
          for (Uint32 i=0; i < 3; i++)
          {
            if (bss.ptrs[i].sz != expectedSz[i])
            {
              g_err << "Wrong size for section : "
                    << i
                    << " expected " << expectedSz[i]
                    << " but received " << bss.ptrs[i].sz
                    << endl;
              return -1;
            }
            
            for (Uint32 d=0; d < expectedSz[i]; d++)
            {
              if (bss.ptrs[i].p[d] != expectedWord)
              {
                g_err << "Bad data in section "
                      << i
                      << " at word number "
                      << d
                      << ".  Expected "
                      << expectedWord
                      << " but found "
                      << bss.ptrs[i].p[d]
                      << endl;
                return -1;
              }
              expectedWord++;
            }
          }
          
          break;
        }
        
      }
    }
    
    return 0;
  }
  
  int runTest(SignalSender* ss)
  {
    for (Uint32 iter=0; 
         iter < getNumIterationsRequired(); 
         iter++)
    {
      int rc;
      Uint32 sizes[3];
      sizes[0] = getSecSz(0, iter);
      sizes[1] = getSecSz(1, iter);
      sizes[2] = getSecSz(2, iter);
      
      /* Build request, including sections */
      rc = sendRequest(ss, sizes);
      if (rc != 0)
      {
        g_err << "Failed sending request on iteration " << iter 
              << " with rc " << rc << endl;
        return NDBT_FAILED;
      }
      
      /* Wait for response */
      rc = waitResponse(ss, sizes);
      if (rc != 0)
      {
        g_err << "Failed waiting for response on iteration " << iter
              << " with rc " << rc << endl;
        return NDBT_FAILED;
      }
    }
    
    return NDBT_OK;
  }
};


int testFragmentedSend(NDBT_Context* ctx, NDBT_Step* step){
  Ndb* pNdb= GETNDB(step);
  Ndb_cluster_connection* conn = &pNdb->get_ndb_cluster_connection();
  SignalSender ss(conn);
  FragSignalChecker fsc;
  
  return fsc.runTest(&ss);
}

static int
runReceiveTRANSIDAIAfterRollback(NDBT_Context* ctx, NDBT_Step* step)
{
  Ndb* const ndb = GETNDB(step);
  NdbRestarter restarter;

  do { 
    // fill table with 10 rows.
    const NdbDictionary::Table * pTab = ctx->getTab();
    HugoTransactions hugoTrans(*pTab);
    if(hugoTrans.loadTable(ndb, 10) != 0) {
      g_err << "Failed to load table" << endl;
      break;
    }
    // do error injection in data nodes
    if (restarter.insertErrorInAllNodes(8107) != 0){
      g_err << "Failed to insert error 8107" << endl;
      break;
    }
    if (restarter.insertErrorInAllNodes(4037) != 0){
      g_err << "Failed to insert error 4037" << endl;
      break;
    }
  
    // do error injection in ndbapi
    DBUG_SET_INITIAL("+d,ndb_delay_close_txn,ndb_delay_transid_ai");
  
    // start transaction
    NdbTransaction* const trans = ndb->startTransaction();
    if (trans == NULL)
    {
      g_err << "ndb->startTransaction() gave unexpected error : "
            << ndb->getNdbError() << endl;
      break;
    }
    NdbOperation* const op = trans->getNdbOperation(pTab);
    if (op == NULL)
    {
      g_err << "trans->getNdbOperation() gave unexpected error : "
            << trans->getNdbError() << endl;
      break;
    }
  
    // start primary key read with shared lock
    HugoOperations hugoOps(*ctx->getTab());
    if(hugoOps.startTransaction(ndb)) {
      g_err << "hugoOps.startTransaction() gave unexpected error : " 
            << hugoOps.getTransaction()->getNdbError() << endl;
      break;
    }
    if(hugoOps.pkReadRecord(ndb, 1, 1, NdbOperation::LM_Read)) {
      g_err << "hugoOps.pkReadRecord() gave unexpected error : " 
            << hugoOps.getTransaction()->getNdbError() << endl;
      break;
    }
    if(hugoOps.execute_Commit(ndb) != 0) {
      g_err << "hugoOps.execute_Commit() gave unexpected error : " 
            << hugoOps.getTransaction()->getNdbError() << endl;
      break;
    }
  
    // all ok, test passes 
    ndb->closeTransaction(trans);
  
    // clean up 
    DBUG_SET_INITIAL("-d,ndb_delay_close_txn,ndb_delay_transid_ai");
    restarter.insertErrorInAllNodes(0);
    return NDBT_OK;
  } while(0);

  // clean up for error path 
  DBUG_SET_INITIAL("-d,ndb_delay_close_txn,ndb_delay_transid_ai");
  restarter.insertErrorInAllNodes(0);
  return NDBT_FAILED;
}

int
testNdbRecordSpecificationCompatibility(NDBT_Context* ctx, NDBT_Step* step)
{
  /* Test for checking the compatibility of RecordSpecification
   * when compiling old code with newer header.
   * Create an instance of RecordSpecification_v1 and try to pass
   * it to the NdbApi createRecord.
   */

  Ndb* pNdb = GETNDB(step);
  const NdbDictionary::Table* pTab= ctx->getTab();
  int numCols= pTab->getNoOfColumns();
  const NdbRecord* defaultRecord= pTab->getDefaultRecord();

  NdbDictionary::RecordSpecification_v1 rsArray[ NDB_MAX_ATTRIBUTES_IN_TABLE ];

  for (int attrId=0; attrId< numCols; attrId++)
  {
    NdbDictionary::RecordSpecification_v1& rs= rsArray[attrId];

    rs.column= pTab->getColumn(attrId);
    rs.offset= 0;
    rs.nullbit_byte_offset= 0;
    rs.nullbit_bit_in_byte= 0;
    CHECK(NdbDictionary::getOffset(defaultRecord,
                                   attrId,
                                   rs.offset));
    CHECK(NdbDictionary::getNullBitOffset(defaultRecord,
                                          attrId,
                                          rs.nullbit_byte_offset,
                                          rs.nullbit_bit_in_byte));
  }
  const NdbRecord* tabRec= pNdb->getDictionary()->createRecord(pTab,
                              (NdbDictionary::RecordSpecification*)rsArray,
                              numCols,
                              sizeof(NdbDictionary::RecordSpecification_v1));
  CHECK(tabRec != 0);

  char keyRowBuf[ NDB_MAX_TUPLE_SIZE_IN_WORDS << 2 ];
  char attrRowBuf[ NDB_MAX_TUPLE_SIZE_IN_WORDS << 2 ];
  bzero(keyRowBuf, sizeof(keyRowBuf));
  bzero(attrRowBuf, sizeof(attrRowBuf));

  HugoCalculator calc(*pTab);

  const int numRecords= 100;

  for (int record=0; record < numRecords; record++)
  {
    int updates= 0;
    /* calculate the Hugo values for this row */
    for (int col=0; col<pTab->getNoOfColumns(); col++)
    {
      char* valPtr= NdbDictionary::getValuePtr(tabRec,
                                               keyRowBuf,
                                               col);
      CHECK(valPtr != NULL);
      int len= pTab->getColumn(col)->getSizeInBytes();
      Uint32 real_len;
      bool isNull= (calc.calcValue(record, col, updates, valPtr,
                                   len, &real_len) == NULL);
      if (pTab->getColumn(col)->getNullable())
      {
        NdbDictionary::setNull(tabRec,
                               keyRowBuf,
                               col,
                               isNull);
      }
    }

    /* insert the row */
    NdbTransaction* trans=pNdb->startTransaction();
    CHECK(trans != 0);
    CHECK(trans->getNdbError().code == 0);

    const NdbOperation* op= NULL;
    op= trans->insertTuple(tabRec,
                           keyRowBuf);
    CHECK(op != 0);

    CHECK(trans->execute(Commit) == 0);
    trans->close();

    /* Now read back */
    Uint32 pkVal= 0;
    memcpy(&pkVal, NdbDictionary::getValuePtr(tabRec,
                                              keyRowBuf,
                                              0),
           sizeof(pkVal));

    trans= pNdb->startTransaction();
    op= trans->readTuple(tabRec,
                         keyRowBuf,
                         tabRec,
                         attrRowBuf);
    CHECK(op != 0);
    CHECK(trans->execute(Commit) == 0);
    CHECK(trans->getNdbError().code == 0);
    trans->close();

    /* Verify the values read back */
    for (int col=0; col<pTab->getNoOfColumns(); col++)
    {
      const char* valPtr= NdbDictionary::getValuePtr(tabRec,
                                                     attrRowBuf,
                                                     col);
      CHECK(valPtr != NULL);

      char calcBuff[ NDB_MAX_TUPLE_SIZE_IN_WORDS << 2 ];
      int len= pTab->getColumn(col)->getSizeInBytes();
      Uint32 real_len;
      bool isNull= (calc.calcValue(record, col, updates, calcBuff,
                                   len, &real_len) == NULL);
      bool colIsNullable= pTab->getColumn(col)->getNullable();
      if (isNull)
      {
        CHECK(colIsNullable);
        if (!NdbDictionary::isNull(tabRec,
                                   attrRowBuf,
                                   col))
        {
          ndbout << "Error, col " << col
              << " (pk=" <<  pTab->getColumn(col)->getPrimaryKey()
                  << ") should be Null, but is not" << endl;
          return NDBT_FAILED;
        }
      }
      else
      {
        if (colIsNullable)
        {
          if (NdbDictionary::isNull(tabRec,
                                    attrRowBuf,
                                    col))
          {
            ndbout << "Error, col " << col
                << " (pk=" << pTab->getColumn(col)->getPrimaryKey()
                << ") should be non-Null but is null" << endl;
            return NDBT_FAILED;
          };
        }

        /* Compare actual data read back */
        if( memcmp(calcBuff, valPtr, real_len) != 0 )
        {
          ndbout << "Error, col " << col
              << " (pk=" << pTab->getColumn(col)->getPrimaryKey()
              << ") should be equal, but isn't for record "
              << record << endl;
          ndbout << "Expected :";
          for (Uint32 i=0; i < real_len; i++)
          {
            ndbout_c("%x ", calcBuff[i]);
          }
          ndbout << endl << "Received :";
          for (Uint32 i=0; i < real_len; i++)
          {
            ndbout_c("%x ", valPtr[i]);
          }
          ndbout << endl;

          return NDBT_FAILED;
        }
      }
    }

    /* Now delete the tuple */
    trans= pNdb->startTransaction();
    op= trans->deleteTuple(tabRec,
                           keyRowBuf,
                           tabRec);
    CHECK(op != 0);
    CHECK(trans->execute(Commit) == 0);

    trans->close();
  }

  return NDBT_OK;
}

int testSchemaObjectOwnerCheck(NDBT_Context* ctx, NDBT_Step* step)
{
  Ndb* const ndb = GETNDB(step);
  Ndb *otherNdb = NULL;
  NdbDictionary::Dictionary* const dict = ndb->getDictionary();
  NdbTransaction *trans = ndb->startTransaction();
  NdbRestarter restarter;
  int result = NDBT_OK;

  do
  {
    ndbout << "Creating table with index" << endl;
    NdbDictionary::Table tab;
    NdbDictionary::Index idx;
    tab.setName("SchemaObjOwnerCheck_tab");
    tab.setLogging(true);

    // create column
    NdbDictionary::Column col("col1");
    col.setType(NdbDictionary::Column::Unsigned);
    col.setPrimaryKey(true);
    tab.addColumn(col);

    // create index on column
    idx.setTable("SchemaObjOwnerCheck_tab");
    idx.setName("SchemaObjOwnerCheck_idx");
    idx.setType(NdbDictionary::Index::UniqueHashIndex);
    idx.setLogging(false);
    idx.addColumnName("col1");

    NdbError error;
    if(tab.validate(error) == -1)
    {
      ndbout << "Failed to create table" << endl;
      break;
    }
    
    if (dict->createTable(tab) == -1) {
      g_err << "Failed to create SchemaObjOwnerCheck_tab table." << endl;
      result = NDBT_FAILED;
      break;
    }
    if (dict->createIndex(idx) == -1) {
      g_err << "Failed to create index, error: " << dict->getNdbError() << endl;
      result = NDBT_FAILED;
      break;
    }

    ndbout << "Setting up other connection to acquire schema objects." << endl;
    char connectString[256];
    ctx->m_cluster_connection.get_connectstring(connectString,
                                                sizeof(connectString));
    otherConnection= new Ndb_cluster_connection(connectString);
    if (otherConnection == NULL)
    {
      ndbout << "otherConnection is null" << endl;
      result = NDBT_FAILED;
      break;
    }
    int rc= otherConnection->connect();
    if (rc != 0)
    {
      ndbout << "Connect of otherConnection failed with rc " << rc << endl;
      result = NDBT_FAILED;
      break;
    }
    if (otherConnection->wait_until_ready(10,10) != 0)
    {
      ndbout << "Cluster connection otherConnection was not ready" << endl;
      result = NDBT_FAILED;
      break;
    }
    otherNdb = new Ndb(otherConnection, "TEST_DB");
    if(!otherNdb)
    {
      ndbout << "Failed to acquire Ndb object from otherConnection" << endl;
      result = NDBT_FAILED;
      break;
    }
    otherNdb->init();
    if(otherNdb->waitUntilReady(10) != 0)
    {
      ndbout << "Failed to init Ndb object from otherConnection" << endl;
      result = NDBT_FAILED;
      break;
    }
    const NdbDictionary::Table *otherTable = otherNdb->getDictionary()->getTable("SchemaObjOwnerCheck_tab");
    if(!otherTable)
    {
      ndbout << "Failed to get Ndb table from otherConnection" << endl;
      result = NDBT_FAILED;
      break;
    }
    const NdbDictionary::Index *otherIndex = otherNdb->getDictionary()->getIndex("SchemaObjOwnerCheck_idx", "SchemaObjOwnerCheck_tab");
    if(!otherIndex)
    {
      ndbout << "Failed to get Ndb index from otherConnection" << endl;
      result = NDBT_FAILED;
      break;
    }
  
    ndbout << "Enabling schema object ownership check on ctx connection" << endl;
    trans->setSchemaObjOwnerChecks(true);
  
    ndbout << "Attempting to acquire Ndb*Operations on schema objects ";
    ndbout << "which belong to other connection" << endl;
    NdbOperation *op = trans->getNdbOperation(otherTable);
    const NdbError err1 = trans->getNdbError();
    if(err1.code != 1231)
    {
      ndbout << "Failed to detect Table with wrong owner for NdbOperation" << endl;
      result = NDBT_FAILED;
      break;
    } 
    NdbScanOperation *scanop = trans->getNdbScanOperation(otherTable);
    const NdbError err2 = trans->getNdbError();
    if(err2.code != 1231)
    {
      ndbout << "Failed to detect Table with wrong owner for NdbScanOperation" << endl;
      result = NDBT_FAILED;
      break;
    } 
    NdbIndexScanOperation *idxscanop = trans->getNdbIndexScanOperation(otherIndex, otherTable);
    const NdbError err3 = trans->getNdbError();
    if(err3.code != 1231)
    {
      ndbout << "Failed to detect Table/Index with wrong owner for NdbIndexScanOperation" << endl;
      result = NDBT_FAILED;
      break;
    } 
    NdbIndexOperation *idxop = trans->getNdbIndexOperation(otherIndex);
    const NdbError err4 = trans->getNdbError();
    if(err4.code != 1231)
    {
      ndbout << "Failed to detect Index with wrong owner for NdbIndexOperation" << endl;
      result = NDBT_FAILED;
      break;
    } 
    ndbout << "Success: ownership check detected wrong owner" << endl;   
 
    ndbout << "Disabling schema object ownership check on valid connection" << endl;
    trans->setSchemaObjOwnerChecks(false);
  
    ndbout << "Attempting to acquire Ndb*Operations ";
    ndbout << "on valid schema objects from other connection" << endl;
    op = trans->getNdbOperation(otherTable);
    scanop = trans->getNdbScanOperation(otherTable);
    idxscanop = trans->getNdbIndexScanOperation(otherIndex, otherTable);
    idxop = trans->getNdbIndexOperation(otherIndex);
    
    if(!op || !scanop || !idxscanop || !idxop)  // failure to acquire at least one op
    {
      ndbout << "Failed to acquire ";
      if(!op)        ndbout << "NdbOperation, ";
      if(!scanop)    ndbout << "NdbScanOperation, ";
      if(!idxscanop) ndbout << "NdbIndexScanOperation, ";
      if(!idxop)     ndbout << "NdbIndexOperation, ";
      ndbout << "error: " << trans->getNdbError().message << endl;
      result = NDBT_FAILED;
      break;
    }
    ndbout << "Success: ownership check skipped, wrong owner not detected" << endl;   

    ndbout << "Enabling schema object ownership check on valid connection" << endl;
    trans->setSchemaObjOwnerChecks(true);
 
    ndbout << "Acquiring schema objects from current connection" << endl;
    const NdbDictionary::Table *table = ndb->getDictionary()->getTable("SchemaObjOwnerCheck_tab");
    if(!table)
    {
      ndbout << "Failed to get Ndb table from connection" << endl;
      result = NDBT_FAILED;
      break;
    }
    const NdbDictionary::Index *index = ndb->getDictionary()->getIndex("SchemaObjOwnerCheck_idx", "SchemaObjOwnerCheck_tab");
    if(!index)
    {
      ndbout << "Failed to get Ndb index from connection" << endl;
      result = NDBT_FAILED;
      break;
    }
 
    ndbout << "Attempting to acquire Ndb*Operations ";
    ndbout << "on owned schema objects with different db" << endl;
    ndb->setDatabaseName("notexist");
    NdbOperation *op2 = trans->getNdbOperation(table);
    NdbScanOperation *scanop2 = trans->getNdbScanOperation(table);
    NdbIndexScanOperation *idxscanop2 = trans->getNdbIndexScanOperation(index, table);
    NdbIndexOperation *idxop2 = trans->getNdbIndexOperation(index, table);

    if(!op2 || !scanop2 || !idxscanop2 || !idxop2)  // failure to acquire at least one op
    {
      ndbout << "Failed to acquire ";
      if(!op)        ndbout << "NdbOperation, ";
      if(!scanop)    ndbout << "NdbScanOperation, ";
      if(!idxscanop) ndbout << "NdbIndexScanOperation, ";
      if(!idxop)     ndbout << "NdbIndexOperation, ";
      ndbout << "error: " << trans->getNdbError().message << endl;
      result = NDBT_FAILED;
      break;
    }
    ndbout << "Success: acquired Ndb*Operations on owned schema objects" << endl;   
  } while(false);

  ndbout << "Cleanup" << endl; 
  ndb->setDatabaseName("TEST_DB");
  if (dict->dropIndex("SchemaObjOwnerCheck_idx", "SchemaObjOwnerCheck_tab") == -1) 
  {
    g_err << "Failed to drop SchemaObjOwnerCheck_idx index." << endl;
    result = NDBT_FAILED;
  }
  if (dict->dropTable("SchemaObjOwnerCheck_tab") == -1) 
  {
    g_err << "Failed to drop SchemaObjOwnerCheck_tab table." << endl;
    result = NDBT_FAILED;
  }

  trans->setSchemaObjOwnerChecks(false);
  ndb->closeTransaction(trans);

  if(otherNdb)
  {
    delete otherNdb;
    otherNdb = NULL;
  }
  if(otherConnection)
  {
    delete otherConnection;
    otherConnection = NULL;
  }
  return result;
}

int 
testMgmdSendBufferExhaust(NDBT_Context* ctx, NDBT_Step* step)
{
  /* 1 : Get MGMD node id
   * 2 : Get a data node node id
   * 3 : Consume most SB in MGMD
   * 4 : Block sending from MGMD -> data node
   * 5 : Observe whether MGMD is alive + well
   * 6 : Unblock sending
   * 7 : Release SB
   * 8 : Completed
   */
  NdbRestarter restarter;
  
  int dataNodeId = restarter.getNode(NdbRestarter::NS_RANDOM);
  int mgmdNodeId = ndb_mgm_get_mgmd_nodeid(restarter.handle);

  ndbout << "MGMD node id : " << mgmdNodeId << endl;
  ndbout << "Data node id : " << dataNodeId << endl;
  
  ndbout << "Reducing MGMD SB memory + blocking send to data node" << endl;
  const int leftSbBytes = 96 * 1024;
  const int dumpCodeConsumeSb [] = {9996, leftSbBytes};
  const int dumpCodeBlockSend [] = {9994, dataNodeId};
  CHECK(restarter.dumpStateOneNode(mgmdNodeId, dumpCodeConsumeSb, 2) == 0);
  CHECK(restarter.dumpStateOneNode(mgmdNodeId, dumpCodeBlockSend, 2) == 0);

  ndbout << "Checking ability of MGMD to respond to requests" << endl;
  
  Uint32 count = 30;

  while (count--)
  {
    ndbout << "  - Getting node status " << count;
    ndb_mgm_cluster_state* state = ndb_mgm_get_status(restarter.handle);

    ndbout << " - ok." << endl;

    if (state)
      free(state);
    
    NdbSleep_MilliSleep(1000);
  }

  ndbout << "Cleaning up" << endl;
  const int dumpCodeUnblockSend [] = {9995, dataNodeId};
  const int dumpCodeReleaseSb [] = {9997};
  CHECK(restarter.dumpStateOneNode(mgmdNodeId, dumpCodeUnblockSend, 2) == 0);
  CHECK(restarter.dumpStateOneNode(mgmdNodeId, dumpCodeReleaseSb, 1) == 0);
  CHECK(ndb_mgm_get_latest_error(restarter.handle) == 0);

  return NDBT_OK;
}

/*
 * Create Unique Index in the given table using ndbapi
 * Returns
 *   NDBT_OK     if index creation was successful
 *   NDBT_FAILED if the index creation failed
 * */
int
createUniqueIndex(NdbDictionary::Dictionary* pDict,
                  const char* tableName,
                  const char* indexName,
                  const char* columnName)
{
  /* create a new index on the table */
  NdbDictionary::Index tmpIndex;
  tmpIndex.setName(indexName);
  tmpIndex.setTable(tableName);
  tmpIndex.setType(NdbDictionary::Index::UniqueHashIndex);
  tmpIndex.setLogging(false);
  tmpIndex.addIndexColumn(columnName);

  /* create an index on the table */
  ndbout << "Creating index " << indexName
         << " on " << tableName << endl;
  CHECKN(pDict->createIndex(tmpIndex) == 0, pDict, NDBT_FAILED);
  return NDBT_OK;
}

/**
 * Runs a transaction using the passed index data.
 * Returns the errorCode on failure. 0 on success.
 */
int
runTransactionUsingNdbIndexOperation(Ndb* pNdb,
                                     Vector<const NdbDictionary::Index*> pIndexes,
                                     const NdbDictionary::Table *tab)
{
  /*
   * 1. Start a transaction and fetch NdbIndexOperations using the
   *    sent indexes.
   * 2. Execute the transaction.
   * 3. Return the error-code or 0
   */
  /* start a transaction */
  NdbTransaction *pTransaction= pNdb->startTransaction();
  CHECKN(pTransaction != NULL, pNdb, pNdb->getNdbError().code);

  for(uint i = 0; i < pIndexes.size(); i++){
    /* use the obsolete index to fetch a NdbIndexOperation */
    NdbIndexOperation *pIndexOperation=
        pTransaction->getNdbIndexOperation(pIndexes[i], tab);
    CHECKN(pIndexOperation != NULL, pTransaction,
           pTransaction->getNdbError().code);

    /* add where field */
    pIndexOperation->readTuple(NdbOperation::LM_Read);
    pIndexOperation->equal(pIndexes[i]->getColumn(0)->getName(), 10);

    /* add select field */
    NdbRecAttr *pRecAttr= pIndexOperation->getValue(1, NULL);
    CHECKN(pRecAttr != NULL, pTransaction, pTransaction->getNdbError().code);
  }

  /* execute the transaction */
  ndbout << "Executing the transaction." << endl;
  if(pTransaction->execute( NdbTransaction::Commit,
                            NdbOperation::AbortOnError) == -1)
  {
    /* Transaction failed. */
    NdbError ndbError = pTransaction->getNdbError();
    /* Ignore - Tuple did not exist errors */
    if(ndbError.code != 626)
    {
      pNdb->closeTransaction(pTransaction);
      NDB_ERR(ndbError);
      return ndbError.code;
    }
  }
  pNdb->closeTransaction(pTransaction);
  ndbout << "Transaction ran successfully." << endl;
  return NDBT_OK;
}

int
runGetNdbIndexOperationTest(NDBT_Context* ctx, NDBT_Step* step)
{
  /**
   * 1. Obtain the index using getIndex()
   * 2. Drop that index from that table.
   * 3. Execute transaction using that index
   * 5. Verify that the transaction returns error code 284.
   * 6. Create another index - this will take the same index id as the
   *    one previously dropped.
   * 7. Repeat 3 the previously dropped index object.
   * 8. Verify that the transaction returns error code 241.
   */
  Ndb* pNdb = GETNDB(step);
  const char* tableName = "I3";
  const char* indexName = "I3$NDBT_IDX0";
  const NdbDictionary::Table *tab = ctx->getTab();
  NdbDictionary::Dictionary* pDict = pNdb->getDictionary();

  /* load the index */
  const NdbDictionary::Index *pIndex;
  Vector<const NdbDictionary::Index*> pIndexes;
  CHECKN((pIndex = pDict->getIndex(indexName,tableName)) != NULL,
         pDict, NDBT_FAILED);
  pIndexes.push_back(pIndex);
  /* drop the index from the table */
  ndbout << "Dropping index " << indexName << " from " << tableName << endl;
  CHECKN(pDict->dropIndexGlobal(*pIndex) == 0, pDict, NDBT_FAILED);
  /*
    perform a transaction using the dropped index
    Expected Error : 284 - Table not defined in transaction coordinator
   */
  if(runTransactionUsingNdbIndexOperation(pNdb, pIndexes, tab) != 284)
  {
    ndberr << "Transaction was supposed to fail with error 284 but didn't."
           << endl;
    return NDBT_FAILED;
  }

  /* create a new index on the table */
  CHECK(createUniqueIndex(pDict, tableName, indexName,
                          pIndex->getColumn(0)->getName()) != NDBT_FAILED);

  /*
    perform a transaction using the dropped index
    Expected Error : 241 - Invalid schema object version
   */
  if(runTransactionUsingNdbIndexOperation(pNdb, pIndexes, tab) != 241)
  {
    ndberr << "Transaction was supposed to fail with error 241 but didn't."
           << endl;
    return NDBT_FAILED;
  }

  return NDBT_OK;
}

int
runCreateIndexesOnI3(NDBT_Context* ctx, NDBT_Step* step)
{
  /* Create indexes on table I3 */
  Ndb* pNdb = GETNDB(step);
  const char* tableName = "I3";
  const uint numOfIndexes = 4;
  const char* columnNames[] = {"PORT", "MAC", "HOSTNAME", "GW"};
  ctx->setProperty("numOfIndexes", numOfIndexes);
  NdbDictionary::Dictionary* pDict = pNdb->getDictionary();

  /* create the indexes */
  Vector<const NdbDictionary::Index*> pIndexes;
  for(uint i = 0; i < numOfIndexes; i++)
  {
    BaseString name;
    name.assfmt("I3$NDBT_UIDX%d", i);
    CHECK(createUniqueIndex(pDict, tableName, name.c_str(),
                            columnNames[i]) != NDBT_FAILED);
  }
  return NDBT_OK;
}

int
runGetNdbIndexOperationBatchTest(NDBT_Context* ctx, NDBT_Step* step)
{
  /**
   * 1. In a loop, use all the indexes to perform batch transactions
   *    but, drop an index at every turn at different positions.
   * 2. Verify that the transactions fail with expected error.
   */
  Ndb* pNdb = GETNDB(step);
  const char* tableName = "I3";
  const NdbDictionary::Table *tab = ctx->getTab();
  NdbDictionary::Dictionary* pDict = pNdb->getDictionary();
  const uint numOfIndexes = ctx->getProperty("numOfIndexes");

  /* load the indexes */
  Vector<const NdbDictionary::Index*> pIndexes;
  for(uint i = 0; i < numOfIndexes; i++)
  {
    BaseString name;
    const NdbDictionary::Index *pIndex;
    name.assfmt("I3$NDBT_UIDX%d", i);
    CHECKN((pIndex = pDict->getIndex(name.c_str(),tableName)) != NULL,
           pDict, NDBT_FAILED);
    pIndexes.push_back(pIndex);
  }

  /* start batch operations */
  ndbout << "Starting batch transactions." << endl;
  for(uint i=0; i < numOfIndexes; i++)
  {
    /* drop ith index */
    ndbout << "Dropping index " << pIndexes[i]->getName()
           << " from " << tableName << endl;
    CHECKN(pDict->dropIndexGlobal(*pIndexes[i]) == 0, pDict, NDBT_FAILED);

    /* run batch operations in a loop,
     * changing the position of dropped indexes every time */
    for(uint loops = 0; loops < numOfIndexes; loops++)
    {
      /*
      perform a transaction using the dropped index
      Expected Error : 284 - Table not defined in transaction coordinator
       */
      if(runTransactionUsingNdbIndexOperation(pNdb, pIndexes, tab) != 284)
      {
        ndberr << "Transaction was supposed to fail with error 284 but didn't."
               << endl;
        return NDBT_FAILED;
      }

      /* rotate positions of obsolete indexes */
      pIndexes.push_back(pIndexes[0]);
      pIndexes.erase(0);
    }
  }

  return NDBT_OK;
}

int
runGetNdbIndexOperationTransactions(NDBT_Context* ctx, NDBT_Step* step)
{
  /**
   * 1. In a loop, use all the indexes to perform batch transactions
   * 2. Verify that the transactions fail with one of the expected error.
   */
  Ndb* pNdb = GETNDB(step);
  const char* tableName = "I3";
  const NdbDictionary::Table *tab = ctx->getTab();
  NdbDictionary::Dictionary* pDict = pNdb->getDictionary();
  const uint numOfIndexes = ctx->getProperty("numOfIndexes");

  /* start batch operations */
  ndbout << "Starting batch transactions." << endl;
  uint l = 0;
  while(ctx->getProperty("StopTransactions") == 0)
  {
    Vector<const NdbDictionary::Index*> pIndexes;
    if(l++ % 50 == 0)
    {
      /* load the indexes every 50th loop */
      pIndexes.clear();
      for(uint i = 0; i < numOfIndexes; i++)
      {
        BaseString name;
        const NdbDictionary::Index *pIndex;
        name.assfmt("I3$NDBT_UIDX%d", i);
        pIndex = pDict->getIndex(name.c_str(),tableName);
        if(pIndex != NULL)
          pIndexes.push_back(pIndex);
      }
    }

    /*
      perform a transaction
      Expected Errors : 284 - Table not defined in transaction coordinator (or)
                        241 - Invalid schema object version (or)
                   283/1226 - Table is being dropped
    */
    int result = runTransactionUsingNdbIndexOperation(pNdb, pIndexes, tab);
    if(result != NDBT_OK && result != 241 && result != 284 &&
       result != 283 && result != 1226)
    {
      /* Transaction failed with an unexpected error */
      ndberr << "Transaction failed with an unexpected error : " << result << endl;
      return NDBT_FAILED;
    }
  }

  return NDBT_OK;
}

int
runDropIndexesOnI3(NDBT_Context* ctx, NDBT_Step* step)
{
  Ndb* pNdb = GETNDB(step);
  const char* tableName = "I3";
  NdbDictionary::Dictionary* pDict = pNdb->getDictionary();
  const uint numOfIndexes = ctx->getProperty("numOfIndexes");
  uint loops = ctx->getNumLoops();

  while(loops-- > 0)
  {
    for(uint i =0; i < numOfIndexes; i++)
    {
      BaseString name;
      name.assfmt("I3$NDBT_UIDX%d", i);
      /* drop the index. */
      ndbout << "Dropping index " << name.c_str()
                 << " from " << tableName << endl;
      CHECKN(pDict->dropIndex(name.c_str(), tableName) == 0,
             pDict, NDBT_FAILED);

      /* sleep for a random ms */
      const int max_sleep = 100;
      NdbSleep_MilliSleep(rand() % max_sleep);
    }

    /* recreate the indexes and start again */
    runCreateIndexesOnI3(ctx, step);
  }
  ctx->setProperty("StopTransactions", 1);

  return NDBT_OK;
}

static void unusedCallback(int, NdbTransaction*, void*)
{}

/**
 * Test that Ndb::closeTransaction() and/or Ndb-d'tor is
 * able to do propper cleanup of NdbTransactions which
 * are in some 'incomplete' states:
 *  - Transactions being closed before executed.
 *  - Transactions being closed without, or only partially
 *    defined operations.
 *  - Transactions being closed with prepared async operations
 *    not yet executed.
 *  - Ndb instance destructed with NdbTransactions still open
 *    or in 'incomplete' states as described above.
 *
 * Pass verification is no unexpected errors being returned,
 * no asserts hit (Normally found in Ndb::free_list's), and
 * no datanode crashed. (All of these used to be a problem!)
 */
int runTestNoExecute(NDBT_Context* ctx, NDBT_Step* step){
  int result = NDBT_OK;
  const NdbDictionary::Table* pTab = ctx->getTab();

  {
    Ndb ndb(&ctx->m_cluster_connection, "TEST_DB");
  }
  {
    Ndb ndb(&ctx->m_cluster_connection, "TEST_DB");
    if (ndb.init()){
      NDB_ERR(ndb.getNdbError());
      return NDBT_FAILED;
    }
  }

  Ndb* pNdb = NULL;
  NdbConnection* pCon = NULL;
  for (int i = 0; i < 1000; i++)
  {
    if (pNdb == NULL)
    {
      pNdb = new Ndb(&ctx->m_cluster_connection, "TEST_DB");
      if (pNdb == NULL){
        ndbout << "pNdb == NULL" << endl;      
        return NDBT_FAILED;  
      }
      if (pNdb->init()){
        NDB_ERR(pNdb->getNdbError());
        delete pNdb;
        return NDBT_FAILED;
      }
    }
    pCon = pNdb->startTransaction();
    if (pCon == NULL){
      NDB_ERR(pNdb->getNdbError());
      delete pNdb;
      return NDBT_FAILED;
    }

    const int testcase = ((i >> 2) % 10);
    switch (testcase)
    {
      case 0:   //Do nothing
        break;
 
      case 1:
      case 2:
      case 3:
      case 4:
      case 5:
      {
        NdbOperation *pOp = pCon->getNdbOperation(pTab->getName());
        if (pOp == NULL){
          NDB_ERR(pCon->getNdbError());
          delete pNdb;
          return NDBT_FAILED;
        }
        if (testcase == 1)
          break;

        if (pOp->readTuple() != 0){
          NDB_ERR(pOp->getNdbError());
          delete pNdb;
          return NDBT_FAILED;
        }
        if (testcase == 2)
          break;

        if (pOp->getLockHandle() == NULL){
          NDB_ERR(pOp->getNdbError());
          delete pNdb;
          return NDBT_FAILED;
        }
        if (testcase == 3)
          break;

        pCon->executeAsynchPrepare(NdbTransaction::Commit, &unusedCallback, NULL);
        if (testcase == 4)
          break;

        pNdb->sendPollNdb(0, 0);
        break;
      }

      case 6:
      case 7:
      case 8:
      case 9:
      {
        NdbScanOperation* pOp = pCon->getNdbScanOperation(pTab->getName());
        if (pOp == NULL){
          NDB_ERR(pCon->getNdbError());
          delete pNdb;
          return NDBT_FAILED;
        }
        if (testcase == 6)
          break;

        if (pOp->readTuples() != 0){
          NDB_ERR(pOp->getNdbError());
          delete pNdb;
          return NDBT_FAILED;
        }
        if (testcase == 7)
          break;

        if (pOp->getValue(pTab->getColumn(1)->getName()) == NULL){
          NDB_ERR(pOp->getNdbError());
          delete pNdb;
          return NDBT_FAILED;
        }
        if (testcase == 8)
          break;

        if (pCon->execute(Commit) != 0){
          NDB_ERR(pCon->getNdbError());
          delete pNdb;
          return NDBT_FAILED;
        }
        break;
      }
    }

    if ((i >> 0) & 0x01)
    {
      pNdb->closeTransaction(pCon);
      pCon = NULL;
    }
    if ((i >> 1) & 0x01)
    {
      delete pNdb;
      pNdb = NULL;
      pCon = NULL;
    }
  }
  delete pNdb;

  return result;
}


int
runCheckTransId(NDBT_Context* ctx, NDBT_Step* step)
{
  Ndb* stepNdb = GETNDB(step);
  Ndb_cluster_connection* ncc = &stepNdb->get_ndb_cluster_connection();

  /**
   * Coverage of problem in bug#23709232
   *
   * Shared 'max transid' concept assumes that when a block
   * reference is reused, the old Ndb's 'max transid' is passed 
   * to the new Ndb.
   * However this had a bug, exposed by interleaving of
   * Ndb(), Ndb->init(), and ~Ndb(), which might be expected
   * to occur in any multithreaded environment.
   */
  
  Ndb* ndb1 = new Ndb(ncc); // Init transid from connection

  ndb1->init(); // Determine block-ref

  NdbTransaction* trans1 = ndb1->startTransaction();
  Uint64 transId1 = trans1->getTransactionId();
  trans1->close();

  ndbout << "Transid1 : " << transId1 << endl;

  Ndb* ndb2 = new Ndb(ncc); // Init transid from connection

  delete ndb1;  // Free block-ref

  ndb2->init(); // Determine block-ref

  NdbTransaction* trans2 = ndb2->startTransaction();
  Uint64 transId2 = trans2->getTransactionId();
  trans2->close();

  ndbout << "Transid2 : " << transId2 << endl;
  
  delete ndb2;
  
  if (transId1 == transId2)
  {
    return NDBT_FAILED;
  }

  return NDBT_OK;
}

/* CheckTransIdMt
 * Can control threading + iterations here
 */
const int CheckTransIdSteps = 8;
const Uint32 CheckTransIdIterations = 10000;
const Uint32 CheckTransIdEntries = CheckTransIdSteps * CheckTransIdIterations;

static Uint64* g_checkTransIdArrays;

int
runInitCheckTransIdMt(NDBT_Context* ctx, NDBT_Step* step)
{
  g_checkTransIdArrays = new Uint64[CheckTransIdEntries];

  ndbout << "Running" << endl;

  return NDBT_OK;
}

int
runCheckTransIdMt(NDBT_Context* ctx, NDBT_Step* step)
{
  Ndb* stepNdb = GETNDB(step);
  Ndb_cluster_connection* ncc = &stepNdb->get_ndb_cluster_connection();
  
  Uint32 stepIdx = step->getStepNo() - 1;
  Uint64* myIds = g_checkTransIdArrays + (stepIdx * CheckTransIdIterations);
  
  for (Uint32 i=0; i<CheckTransIdIterations; i++)
  {
    /* New Ndb, create a transaction, get id, close it, delete Ndb */
    Ndb newNdb(ncc);
    newNdb.init();
    
    NdbTransaction* newTrans = newNdb.startTransaction();
    myIds[i] = newTrans->getTransactionId();
    newTrans->close();
  }

  return NDBT_OK;
}

int cmpUint64(const void* a, const void* b)
{
  Uint64 va = *((const Uint64*)a);
  Uint64 vb = *((const Uint64*)b);
  
  return ((va > vb)? 1 :
          (vb > va)? -1 :
          0);
} 

int
runVerifyCheckTransIdMt(NDBT_Context* ctx, NDBT_Step* step)
{
  /* Look for duplicates */
  ndbout << "Checking" << endl;
  
  /* First sort */
  qsort(g_checkTransIdArrays, CheckTransIdEntries, sizeof(Uint64), cmpUint64);
  
  int result = NDBT_OK;
  Uint32 contigCount = 0;
  Uint32 errorCount = 0;
  Uint32 maxContigError = 0;
  Uint32 contigErrorCount = 0;

  /* Then check */
  for (Uint32 i=1; i<CheckTransIdEntries; i++)
  {
    //ndbout << g_checkTransIdArrays[i-1] << endl;
    if (g_checkTransIdArrays[i] == g_checkTransIdArrays[i-1])
    {
      ndbout << "Error : Duplicate transid found "
             << " (" << g_checkTransIdArrays[i]
             << ")" << endl;
      errorCount ++;
      contigErrorCount++;
      
      result = NDBT_FAILED;
    }
    else
    {
      if (contigErrorCount > 0)
      {
        if (contigErrorCount > maxContigError)
        {
          maxContigError = contigErrorCount;
        }
        contigErrorCount = 0;
      }
      if (g_checkTransIdArrays[i] == g_checkTransIdArrays[i-1] + 1)
      {
        contigCount++;
      }
    }
  }

  ndbout << CheckTransIdEntries << " transaction ids of which "
         << contigCount << " are contiguous, giving "
         << CheckTransIdEntries - contigCount << " gaps." << endl;

  ndbout << errorCount << " duplicates found, with max of "
         << maxContigError + 1 << " uses of the same transaction id" << endl;

  return result;
}

int
runFinaliseCheckTransIdMt(NDBT_Context* ctx, NDBT_Step* step)
{
  /* Free the storage */
  delete g_checkTransIdArrays;

  return NDBT_OK;
}

int
runTestColumnNameLookupPerf(NDBT_Context* ctx, NDBT_Step* step)
{
  const NdbDictionary::Table *tab = ctx->getTab();
  
  ndbout_c("Table lookups on columns in table %s",
           tab->getName());

  const char* colNames[512];
  for (int c=0; c<tab->getNoOfColumns(); c++)
  {
    colNames[c] = tab->getColumn(c)->getName();
    ndbout_c("  %d %s",
             c, colNames[c]);
  }

  const Uint32 iterations=10000000;
  for (int c=0; c < tab->getNoOfColumns(); c++)
  {
    const NDB_TICKS start = NdbTick_getCurrentTicks();
    const char* name = colNames[c];
    for (Uint32 i=0; i < iterations; i++)
    {
      const NdbDictionary::Column* col = tab->getColumn(colNames[c]);
      (void) col;
    };
    const Uint64 time = NdbTick_Elapsed(start, NdbTick_getCurrentTicks()).milliSec();
    ndbout_c("Col %u %s : %u iterations in %llu millis",
             c, name, iterations, time);
  }

  return NDBT_OK;
}


void
asyncCallback(int res, NdbTransaction* trans, void* obj)
{
  
}

int
runTestOldApiScanFinalise(NDBT_Context* ctx, NDBT_Step* step)
{
  Ndb* pNdb = GETNDB(step);
  const NdbDictionary::Table *tab = ctx->getTab();

  /**
   * Test behaviour of 'old api' scan prepare + send 
   * without subsequent execAsynchPrepare()
   * Note that use of async API with scans is not 
   * currently documented, but it is possible.
   */
  {
    NdbTransaction * trans = pNdb->startTransaction();
    CHECK(trans != NULL);
    
    /**
     *  Prepare transaction, so that it is considered for
     * sending
     */
    trans->executeAsynchPrepare(NdbTransaction::NoCommit,
                                asyncCallback,
                                NULL);

    /**
     * Now define a scan, which is not prepared
     */

    NdbScanOperation* scanOp = trans->getNdbScanOperation(tab);
    CHECK(scanOp != NULL);

    CHECK(scanOp->readTuples(NdbScanOperation::LM_CommittedRead,
                             0,
                             16) == 0);
    
    for(int a = 0; a<tab->getNoOfColumns(); a++)
    {
      CHECK(scanOp->getValue(tab->getColumn(a)) != 0);
    }

    /**
     * Now call send and check behaviour
     * Expect : 
     *   send will finalise + send the scan
     *   scan will proceed as expected (no rows in resultset)
     */

    CHECK(pNdb->sendPollNdb() != 0);

    ndbout_c("Trans error : %u %s\n"
             "Scan error : %u %s\n",
             trans->getNdbError().code,
             trans->getNdbError().message,
             scanOp->getNdbError().code,
             scanOp->getNdbError().message);

    /* Specific error for this case now */
    CHECK(trans->getNdbError().code == 4342);
    CHECK(scanOp->getNdbError().code == 4342);

    /**
     * Now attempt nextResult
     */
    int nextRes = scanOp->nextResult();
    
    ndbout_c("Next result : %d\n"
             "ScanError : %u %s",
             nextRes,
             scanOp->getNdbError().code,
             scanOp->getNdbError().message);
    CHECK(nextRes == -1);
    CHECK(scanOp->getNdbError().code == 4342); /* Scan defined but not prepared */

    trans->close();
  }

/* Test requires DBUG error injection */
#ifndef DBUG_OFF
  /**
   * Test behaviour of 'old api' scan finalisation
   * failure
   */
  {
    NdbTransaction * trans = pNdb->startTransaction();
    CHECK(trans != NULL);

    NdbScanOperation* scanOp = trans->getNdbScanOperation(tab);
    CHECK(scanOp != NULL);

    CHECK(scanOp->readTuples(NdbScanOperation::LM_CommittedRead,
                             0,
                             16) == 0);
    
    for(int a = 0; a<tab->getNoOfColumns(); a++)
    {
      CHECK(scanOp->getValue(tab->getColumn(a)) != 0);
    }

    /* Force failure in finalisation via error-insert */
    DBUG_SET_INITIAL("+d,ndb_scanbuff_oom");

    int execRes = trans->execute(NdbTransaction::NoCommit,
                                 NdbOperation::AbortOnError);

    DBUG_SET_INITIAL("-d,ndb_scanbuff_oom");

    NdbError transError = trans->getNdbError();
    NdbError scanError1 = scanOp->getNdbError();

    int nextRes = scanOp->nextResult();
    
    NdbError scanError2 = scanOp->getNdbError();

    ndbout_c("execRes : %d\n"
             "transError : %u %s\n"
             "scanError : %u %s\n"
             "nextRes + scanError : %d %u %s",
             execRes, 
             transError.code, transError.message,
             scanError1.code, scanError1.message,
             nextRes,
             scanError2.code, scanError2.message);
    
    CHECK(execRes == 0);
    CHECK(transError.code == 4000);
    CHECK(scanError1.code == 4000);
    CHECK(nextRes == -1);
    CHECK(scanError2.code == 4000);

    trans->close();
  }
#endif

  return NDBT_OK;
}




static int reCreateTableHook(Ndb* ndb,
                             NdbDictionary::Table & table,
                             int when,
                             void* arg)
{
  if (when == 0)
  {
    NDBT_Context* ctx = (NDBT_Context*) arg;
    
    bool readBackup = (ctx->getProperty("CreateRB", Uint32(0)) != 0);
    bool fullyReplicated = (ctx->getProperty("CreateFR", Uint32(0)) != 0);

    /* Add others as necessary... */

    if (readBackup)
    {
      ndbout << "rCTH : Setting ReadBackup property" << endl;
    }
    table.setReadBackupFlag(readBackup);

    if (fullyReplicated)
    {
      ndbout << "rCTH : Setting Fully Replicated property" << endl;
    }
    table.setFullyReplicated(fullyReplicated);
  }

  return 0;

}

int
runReCreateTable(NDBT_Context* ctx, NDBT_Step* step)
{
  Ndb* pNdb = GETNDB(step);

  /* Drop table by name if it exists */
  NdbDictionary::Table tab = * ctx->getTab();
  NdbDictionary::Dictionary* pDict = GETNDB(step)->getDictionary();
  
  BaseString tabName(tab.getName());

  ndbout << "Dropping table " << tabName << endl;
  
  pDict->dropTable(tabName.c_str());
  
  ndbout << "Recreating table " << tabName << endl;
                   
  /* Now re-create, perhaps with different options */
  if (NDBT_Tables::createTable(pNdb,
                               tabName.c_str(),
                               false,
                               false,
                               reCreateTableHook,
                               ctx) != 0)
  {
    return NDBT_FAILED;
  }

  const NdbDictionary::Table* newTab = pDict->getTable(tabName.c_str());

  if (newTab == NULL)
  {
    return NDBT_FAILED;
  }
  
  ctx->setTab(newTab);

  return NDBT_OK;
}

int runDropTable(NDBT_Context* ctx, NDBT_Step* step)
{
  Ndb* pNdb = GETNDB(step);
  NdbDictionary::Table tab = * ctx->getTab();
  NdbDictionary::Dictionary* pDict = pNdb->getDictionary();

  ndbout << "Dropping table " << tab.getName() << endl;
  
  pDict->dropTable(tab.getName());

  return NDBT_OK;
}

int runCheckLateDisconnect(NDBT_Context* ctx, NDBT_Step* step)
{
  const NdbDictionary::Table* tab = ctx->getTab();
  HugoTransactions hugoTrans(*tab);
  NdbRestarter restarter;
  //Ndb* pNdb = GETNDB(step);
  
  Ndb otherNdb(otherConnection, "TEST_DB");
  otherNdb.init();
  int rc = otherNdb.waitUntilReady(10);
  
  if (rc != 0)
  {
    ndbout << "Ndb was not ready" << endl;
    
    return NDBT_FAILED;
  }

  ndbout << "Loading data" << endl;
  /* Put some data into the table */
  if (hugoTrans.loadTable(&otherNdb,
                          1024) != NDBT_OK)
  {
    ndbout << "Data load failed " << endl;
    return NDBT_FAILED;
  }
  
  const Uint32 code = ctx->getProperty("ErrorCode", Uint32(0));

  ndbout << "Setting error insert : " << code << endl;
    
  /* TC error insert causing API disconnection 
   * at some point
   */
  
  if (restarter.insertErrorInAllNodes(code) != 0)
  {
    ndbout << "Failed to insert error" << endl;
  }
  
  ndbout << "Updating data, expect disconnection" << endl;
  /* Perform a bulk update */
  /* We expect to be disconnected at the end of this... */
  rc = hugoTrans.pkUpdateRecords(&otherNdb,
                                 1024);
  
  
  restarter.insertErrorInAllNodes(0);
  
  /* We rely on the test framework to detect a problem
   * if the data nodes failed here
   */
  
  return NDBT_OK;
}

int
runCheckWriteTransaction(NDBT_Context* ctx, NDBT_Step* step)
{
  const NdbDictionary::Table* pTab = ctx->getTab();
  
  HugoOperations hugoOps(*pTab);
  Ndb* pNdb = GETNDB(step);
  
  CHECKE((hugoOps.startTransaction(pNdb) == NDBT_OK),
         hugoOps);
  
  CHECKE((hugoOps.pkWriteRecord(pNdb,
                                0) == NDBT_OK),
         hugoOps);
  CHECKE((hugoOps.execute_Commit(pNdb) == NDBT_OK),
         hugoOps);
  CHECKE((hugoOps.closeTransaction(pNdb) == NDBT_OK),
         hugoOps);  
  
  return NDBT_OK;
}


int runCheckSlowCommit(NDBT_Context* ctx, NDBT_Step* step)
{
  NdbRestarter restarter;
  /* Want to test the 'slow' commit protocol behaves
   * correctly for various table types
   */
  for (int table_type = 0; table_type < 3; table_type++)
  {
    switch (table_type)
    {
    case 0:
    {
      ndbout << "Normal table" << endl;
      ctx->setProperty("CreateRB", Uint32(0));
      ctx->setProperty("CreateFR", Uint32(0));
      break;
    }
    case 1:
    {
      ndbout << "ReadBackup table" << endl;
      ctx->setProperty("CreateRB", Uint32(1));
      ctx->setProperty("CreateFR", Uint32(0));
      break;
    }
    case 2:
    {
      ndbout << "FullyReplicated" << endl;
      /* Need RB set, as can create !RB FR table... */
      ctx->setProperty("CreateRB", Uint32(1));
      ctx->setProperty("CreateFR", Uint32(1));
      break;
    }
    }
    
    if (runReCreateTable(ctx, step) != NDBT_OK)
    {
      return NDBT_FAILED;
    }
    
    for (int test_type=0; test_type < 3; test_type++)
    {
      Uint32 errorCode = 0;
      switch (test_type)
      {
      case 0:
        /* As normal */
        break;
      case 1:
        /* Timeout during commit phase */
        errorCode = 8113; 
        break;
      case 2:
        /* Timeout during complete phase */
        errorCode = 8114;
        break;
      }
      ndbout << "Inserting error " << errorCode 
             << " in all nodes." << endl;
      
      restarter.insertErrorInAllNodes(errorCode);
        
      int ret = runCheckWriteTransaction(ctx,step);
      
      restarter.insertErrorInAllNodes(0);
      if (ret != NDBT_OK)
      {
        return NDBT_FAILED;
      }
    }
  }

  return NDBT_OK;
}


NDBT_TESTSUITE(testNdbApi);
TESTCASE("MaxNdb", 
	 "Create Ndb objects until no more can be created\n"){ 
  INITIALIZER(runTestMaxNdb);
}
TESTCASE("MaxTransactions", 
	 "Start transactions until no more can be created\n"){ 
  INITIALIZER(runTestMaxTransaction);
}
TESTCASE("MaxOperations", 
	"Get operations until no more can be created\n"){ 
  INITIALIZER(runLoadTable);
  INITIALIZER(runTestMaxOperations);
  FINALIZER(runClearTable);
}
TESTCASE("MaxGetValue", 
	"Call getValue loads of time\n"){ 
  INITIALIZER(runLoadTable);
  INITIALIZER(runTestGetValue);
  FINALIZER(runClearTable);
}
TESTCASE("MaxEqual", 
	"Call equal loads of time\n"){ 
  INITIALIZER(runTestEqual);
}
TESTCASE("DeleteNdb", 
	"Make sure that a deleted Ndb object is properly deleted\n"
	"and removed from transporter\n"){ 
  INITIALIZER(runLoadTable);
  INITIALIZER(runTestDeleteNdb);
  FINALIZER(runClearTable);
}
TESTCASE("WaitUntilReady", 
	"Make sure you get an error message when calling waitUntilReady\n"
	"without an init'ed Ndb\n"){ 
  INITIALIZER(runTestWaitUntilReady);
}
TESTCASE("GetOperationNoTab", 
	"Call getNdbOperation on a table that does not exist\n"){ 
  INITIALIZER(runGetNdbOperationNoTab);
}
TESTCASE("BadColNameHandling",
         "Call methods with an invalid column name and check error handling\n"){
  INITIALIZER(runBadColNameHandling);
}
TESTCASE("MissingOperation", 
	"Missing operation request(insertTuple) should give an error code\n"){ 
  INITIALIZER(runMissingOperation);
}
TESTCASE("GetValueInUpdate", 
	"Test that it's not possible to perform getValue in an update\n"){ 
  INITIALIZER(runLoadTable);
  INITIALIZER(runGetValueInUpdate);
  FINALIZER(runClearTable);
}
TESTCASE("UpdateWithoutKeys", 
	"Test that it's not possible to perform update without setting\n"
	 "PKs"){ 
  INITIALIZER(runLoadTable);
  INITIALIZER(runUpdateWithoutKeys);
  FINALIZER(runClearTable);
}
TESTCASE("UpdateWithoutValues", 
	"Test that it's not possible to perform update without setValues\n"){ 
  INITIALIZER(runLoadTable);
  INITIALIZER(runUpdateWithoutValues);
  FINALIZER(runClearTable);
}
TESTCASE("NdbErrorOperation", 
	 "Test that NdbErrorOperation is properly set"){
  INITIALIZER(runCheckGetNdbErrorOperation);
}
TESTCASE("ReadWithoutGetValue", 
	 "Test that it's possible to perform read wo/ getvalue's\n"){ 
  INITIALIZER(runLoadTable);
  INITIALIZER(runReadWithoutGetValue);
  FINALIZER(runClearTable);
}
TESTCASE("Bug_11133", 
	 "Test ReadEx-Delete-Write\n"){ 
  INITIALIZER(runBug_11133);
  FINALIZER(runClearTable);
}
TESTCASE("Bug_WritePartialIgnoreError", 
	 "Test WritePartialIgnoreError\n"){ 
  INITIALIZER(runBug_WritePartialIgnoreError);
  FINALIZER(runClearTable);
}
TESTCASE("Scan_4006", 
	 "Check that getNdbScanOperation does not get 4006\n"){ 
  INITIALIZER(runLoadTable);
  INITIALIZER(runScan_4006);
  FINALIZER(runClearTable);
}
TESTCASE("IgnoreError", ""){
  INITIALIZER(createPkIndex);
  STEP(runTestIgnoreError);
  FINALIZER(runClearTable);
  FINALIZER(createPkIndex_Drop);
}
TESTCASE("CheckNdbObjectList", 
	 ""){ 
  INITIALIZER(runCheckNdbObjectList);
}
TESTCASE("DeleteClusterConnectionWhileUsed",
         "Make sure that deleting of Ndb_cluster_connection will"
         "not return until all it's Ndb objects has been deleted."){
  STEP(runNdbClusterConnectionDelete_connection_owner)
  STEP(runNdbClusterConnectionDelete_connection_user);
}
TESTCASE("ExecuteAsynch", 
	 "Check that executeAsync() works (BUG#27495)\n"){ 
  INITIALIZER(runTestExecuteAsynch);
}
TESTCASE("Bug28443", 
	 ""){ 
  INITIALIZER(runBug28443);
}
TESTCASE("Bug37158", 
	 ""){ 
  INITIALIZER(runBug37158);
}
TESTCASE("SimpleReadAbortOnError",
         "Test behaviour of Simple reads with Abort On Error"){
  INITIALIZER(simpleReadAbortOnError);
}
TESTCASE("NdbRecordPKAmbiguity",
         "Test behaviour of NdbRecord insert with ambig. pk values"){
  INITIALIZER(testNdbRecordPkAmbiguity);
}
TESTCASE("NdbRecordPKUpdate",
         "Verify that primary key columns can be updated"){
  INITIALIZER(testNdbRecordPKUpdate);
}
TESTCASE("NdbRecordCICharPKUpdate",
         "Verify that a case-insensitive char pk column can be updated"){
  INITIALIZER(testNdbRecordCICharPKUpdate);
}
TESTCASE("NdbRecordRowLength",
         "Verify that the record row length calculation is correct") {
  INITIALIZER(testNdbRecordRowLength);
}
TESTCASE("Bug44015",
         "Rollback insert followed by delete to get corruption") {
  STEP(runBug44015);
  STEPS(runScanReadUntilStopped, 10);
}
TESTCASE("Bug44065_org",
         "Rollback no-change update on top of existing data") {
  INITIALIZER(runBug44065_org);
}
TESTCASE("Bug44065",
         "Rollback no-change update on top of existing data") {
  INITIALIZER(runBug44065);
}
TESTCASE("ApiFailReqBehaviour",
         "Check ApiFailReq cleanly marks Api disconnect") {
  // Some flags to enable the various threads to cooperate
  TC_PROPERTY(ApiFailTestRun, (Uint32)0);
  TC_PROPERTY(ApiFailTestComplete, (Uint32)0);
  TC_PROPERTY(ApiFailTestsRunning, (Uint32)0);
  TC_PROPERTY(ApiFailNumberPkSteps, (Uint32)5); // Num threads below
  INITIALIZER(runLoadTable);
  // 5 threads to increase probability of pending
  // TCKEYREQ after API_FAILREQ
  STEP(runBulkPkReads);
  STEP(runBulkPkReads);
  STEP(runBulkPkReads);
  STEP(runBulkPkReads);
  STEP(runBulkPkReads);
  STEP(testApiFailReq);
  FINALIZER(runClearTable);
}
TESTCASE("ReadColumnDuplicates",
         "Check NdbApi behaves ok when reading same column multiple times") {
  INITIALIZER(runLoadTable);
  STEP(runReadColumnDuplicates);
  FINALIZER(runClearTable);
}
TESTCASE("Bug51775", "")
{
  INITIALIZER(runBug51775);
}
TESTCASE("FragmentedApiFailure",
         "Test in-assembly fragment cleanup code for API failure") {
  // We reuse some of the infrastructure from ApiFailReqBehaviour here
  TC_PROPERTY(ApiFailTestRun, (Uint32)0);
  TC_PROPERTY(ApiFailTestComplete, (Uint32)0);
  TC_PROPERTY(ApiFailTestsRunning, (Uint32)0);
  TC_PROPERTY(ApiFailNumberPkSteps, (Uint32)5); // Num threads below
  // 5 threads to increase probability of fragmented signal being
  // in-assembly when disconnect occurs
  STEP(runFragmentedScanOtherApi);
  STEP(runFragmentedScanOtherApi);
  STEP(runFragmentedScanOtherApi);
  STEP(runFragmentedScanOtherApi);
  STEP(runFragmentedScanOtherApi);
  STEP(testFragmentedApiFail);
};
TESTCASE("UnlockBasic",
         "Check basic op unlock behaviour") {
  INITIALIZER(runLoadTable);
  STEP(runTestUnlockBasic);
  FINALIZER(runClearTable);
}
TESTCASE("UnlockRepeat",
         "Check repeated lock/unlock behaviour") {
  INITIALIZER(runLoadTable);
  STEP(runTestUnlockRepeat);
  FINALIZER(runClearTable);
}
TESTCASE("UnlockMulti",
         "Check unlock behaviour with multiple operations") {
  INITIALIZER(runLoadTable);
  STEP(runTestUnlockMulti);
  FINALIZER(runClearTable);
}
TESTCASE("UnlockScan",
         "Check unlock behaviour with scan lock-takeover") {
  INITIALIZER(runLoadTable);
  STEP(runTestUnlockScan);
  FINALIZER(runClearTable);
}
TESTCASE("NdbClusterConnect",
         "Make sure that every Ndb_cluster_connection get a unique nodeid")
{
  INITIALIZER(runNdbClusterConnectInit);
  STEPS(runNdbClusterConnect, MAX_NODES);
}
TESTCASE("NdbClusterConnectionConnect",
         "Test Ndb_cluster_connection::connect()")
{
  INITIALIZER(runNdbClusterConnectionConnect);
}
TESTCASE("NdbClusterConnectNR",
         "Make sure that every Ndb_cluster_connection get a unique nodeid")
{
  TC_PROPERTY("TimeoutAfterFirst", (Uint32)0);
  INITIALIZER(runNdbClusterConnectInit);
  STEPS(runNdbClusterConnect, MAX_NODES);
  STEP(runRestarts); // Note after runNdbClusterConnect or else counting wrong
}
TESTCASE("NdbClusterConnectNR_master",
         "Make sure that every Ndb_cluster_connection get a unique nodeid")
{
  TC_PROPERTY("Master", 1);
  TC_PROPERTY("TimeoutAfterFirst", (Uint32)0);
  INITIALIZER(runNdbClusterConnectInit);
  STEPS(runNdbClusterConnect, MAX_NODES);
  STEP(runRestarts); // Note after runNdbClusterConnect or else counting wrong
}
TESTCASE("NdbClusterConnectNR_non_master",
         "Make sure that every Ndb_cluster_connection get a unique nodeid")
{
  TC_PROPERTY("Master", 2);
  TC_PROPERTY("TimeoutAfterFirst", (Uint32)0);
  INITIALIZER(runNdbClusterConnectInit);
  STEPS(runNdbClusterConnect, MAX_NODES);
  STEP(runRestarts); // Note after runNdbClusterConnect or else counting wrong
}
TESTCASE("NdbClusterConnectNR_slow",
         "Make sure that every Ndb_cluster_connection get a unique nodeid")
{
  TC_PROPERTY("Master", 2);
  TC_PROPERTY("TimeoutAfterFirst", (Uint32)0);
  TC_PROPERTY("SlowNR", 1);
  INITIALIZER(runNdbClusterConnectInit);
  STEPS(runNdbClusterConnect, MAX_NODES);
  STEP(runRestarts); // Note after runNdbClusterConnect or else counting wrong
}
TESTCASE("NdbClusterConnectSR",
         "Make sure that every Ndb_cluster_connection get a unique nodeid")
{
  TC_PROPERTY("ClusterRestart", (Uint32)1);
  INITIALIZER(runNdbClusterConnectInit);
  STEPS(runNdbClusterConnect, MAX_NODES);
  STEP(runRestarts); // Note after runNdbClusterConnect or else counting wrong
}
TESTCASE("TestFragmentedSend",
         "Test fragmented send behaviour"){
  INITIALIZER(testFragmentedSend);
}
TESTCASE("ReceiveTRANSIDAIAfterRollback",
         "Delay the delivery of TRANSID_AI results from the data node." \
         "Abort a transaction with a timeout so that the "\
         "transaction closing and TRANSID_AI processing are interleaved." \
         "Confirm that this interleaving does not result in a core."
){
  STEP(runReceiveTRANSIDAIAfterRollback);
  FINALIZER(runClearTable);
}
TESTCASE("RecordSpecificationBackwardCompatibility",
         "Test RecordSpecification struct's backward compatibility"){
  STEP(testNdbRecordSpecificationCompatibility);
}
TESTCASE("SchemaObjectOwnerCheck",
         "Test use of schema objects with non-owning connections"){
  STEP(testSchemaObjectOwnerCheck);
}
TESTCASE("MgmdSendbufferExhaust",
         "")
{
  INITIALIZER(testMgmdSendBufferExhaust);
}
TESTCASE("GetNdbIndexOperationTest",
         "Send an obsolete index into getNdbIndexOperation and execute." \
         "Confirm that this doesn't crash the ndbd.")
{
  //To be run only on Table I3
  INITIALIZER(runLoadTable);
  STEP(runGetNdbIndexOperationTest);
  VERIFIER(runCheckAllNodesStarted);
  FINALIZER(runClearTable)
}
TESTCASE("GetNdbIndexOperationBatchTest",
         "Send an obsolete index into getNdbIndexOperation in a batch" \
         "and execute. Confirm that this doesn't crash the ndbd.")
{
  //To be run only on Table I3
  INITIALIZER(runCreateIndexesOnI3);
  INITIALIZER(runLoadTable);
  STEP(runGetNdbIndexOperationBatchTest);
  VERIFIER(runCheckAllNodesStarted);
  FINALIZER(runClearTable)
}
TESTCASE("GetNdbIndexOperationParallelDroppingTest",
         "1. Start transactions batch/normal in a step" \
         "2. Start dropping/creating indexes in a parallel thread " \
         "Confirm that this doesn't crash the ndbd.")
{
  //To be run only on Table I3
  INITIALIZER(runCreateIndexesOnI3);
  INITIALIZER(runLoadTable);
  STEPS(runGetNdbIndexOperationTransactions, 100);
  STEP(runDropIndexesOnI3);
  VERIFIER(runCheckAllNodesStarted);
  FINALIZER(runClearTable)
}
TESTCASE("CloseBeforeExecute", 
	 "Check that objects allocated within a Ndb/NdbTransaction " \
         "is released even if Txn is not executed"){ 
  INITIALIZER(runTestNoExecute);
}
TESTCASE("CheckTransId",
         "Check transid uniqueness across multiple Ndb instances")
{
  INITIALIZER(runCheckTransId);
}
TESTCASE("CheckTransIdMt",
         "Check transid uniqueness across multiple threads")
{
  INITIALIZER(runInitCheckTransIdMt);
  STEPS(runCheckTransIdMt, CheckTransIdSteps);
  VERIFIER(runVerifyCheckTransIdMt);
  FINALIZER(runFinaliseCheckTransIdMt);
}
TESTCASE("OldApiScanFinalise",
         "Test error during finalise behaviour")
{
  VERIFIER(runTestOldApiScanFinalise);
}
<<<<<<< HEAD
TESTCASE("CheckDisconnectCommit",
         "Check commit post API disconnect")
{
  TC_PROPERTY("CreateRB", Uint32(1)); // ReadBackup
  TC_PROPERTY("ErrorCode", Uint32(8110)); // API disconnect during COMMIT
  INITIALIZER(runReCreateTable);
  INITIALIZER(setupOtherConnection);
  STEP(runCheckLateDisconnect);
  FINALIZER(runDropTable);
  FINALIZER(tearDownOtherConnection);
}
TESTCASE("CheckDisconnectComplete",
         "Check complete post API disconnect")
{
  TC_PROPERTY("CreateRB", Uint32(1)); // ReadBackup
  TC_PROPERTY("ErrorCode", Uint32(8111)); // API disconnect during COMPLETE
  INITIALIZER(runReCreateTable);
  INITIALIZER(setupOtherConnection);
  STEP(runCheckLateDisconnect);
  FINALIZER(runDropTable);
  FINALIZER(tearDownOtherConnection);
}
TESTCASE("CheckSlowCommit",
         "Check slow commit protocol + table types")
{
  STEP(runCheckSlowCommit);
  FINALIZER(runDropTable);
}

=======
TESTCASE("TestColumnNameLookupPerf",
         "")
{
  INITIALIZER(runTestColumnNameLookupPerf);
}
>>>>>>> 516ecaaf

NDBT_TESTSUITE_END(testNdbApi);

int main(int argc, const char** argv){
  ndb_init();
  NDBT_TESTSUITE_INSTANCE(testNdbApi);
  //  TABLE("T1");
  return testNdbApi.execute(argc, argv);
}

template class Vector<Ndb*>;
template class Vector<NdbConnection*>;
template class Vector<Ndb_cluster_connection*>;<|MERGE_RESOLUTION|>--- conflicted
+++ resolved
@@ -7840,7 +7840,11 @@
 {
   VERIFIER(runTestOldApiScanFinalise);
 }
-<<<<<<< HEAD
+TESTCASE("TestColumnNameLookupPerf",
+         "")
+{
+  INITIALIZER(runTestColumnNameLookupPerf);
+}
 TESTCASE("CheckDisconnectCommit",
          "Check commit post API disconnect")
 {
@@ -7870,13 +7874,6 @@
   FINALIZER(runDropTable);
 }
 
-=======
-TESTCASE("TestColumnNameLookupPerf",
-         "")
-{
-  INITIALIZER(runTestColumnNameLookupPerf);
-}
->>>>>>> 516ecaaf
 
 NDBT_TESTSUITE_END(testNdbApi);
 
