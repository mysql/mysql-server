/* Copyright (c) 2010, 2022, Oracle and/or its affiliates.

  This program is free software; you can redistribute it and/or modify
  it under the terms of the GNU General Public License, version 2.0,
  as published by the Free Software Foundation.

  This program is also distributed with certain software (including
  but not limited to OpenSSL) that is licensed under separate terms,
  as designated in a particular file or component or in included license
  documentation.  The authors of MySQL hereby grant you an additional
  permission to link the program and your derivative works with the
  separately licensed software that they have included with MySQL.

  This program is distributed in the hope that it will be useful,
  but WITHOUT ANY WARRANTY; without even the implied warranty of
  MERCHANTABILITY or FITNESS FOR A PARTICULAR PURPOSE.  See the
  GNU General Public License, version 2.0, for more details.

  You should have received a copy of the GNU General Public License
  along with this program; if not, write to the Free Software
  Foundation, Inc., 51 Franklin St, Fifth Floor, Boston, MA 02110-1301  USA
  */

/**
  @file storage/perfschema/table_helper.cc
  Performance schema table helpers (implementation).
*/

#include "storage/perfschema/table_helper.h"

#include <assert.h>
#include <algorithm>

#include "my_config.h"

#include "my_compiler.h"

#include "my_macros.h"
#include "my_thread.h"
#include "sql-common/json_dom.h"
#include "sql/field.h"
#include "storage/perfschema/pfs_account.h"
#include "storage/perfschema/pfs_column_types.h"
#include "storage/perfschema/pfs_column_values.h"
#include "storage/perfschema/pfs_engine_table.h"
#include "storage/perfschema/pfs_error.h"
#include "storage/perfschema/pfs_host.h"
#include "storage/perfschema/pfs_instr.h"
#include "storage/perfschema/pfs_prepared_stmt.h"
#include "storage/perfschema/pfs_program.h"
#include "storage/perfschema/pfs_setup_actor.h"
#include "storage/perfschema/pfs_setup_object.h"
#include "storage/perfschema/pfs_user.h"
#include "storage/perfschema/pfs_variable.h"

/* TINYINT TYPE */
void set_field_tiny(Field *f, long value) {
  assert(f->real_type() == MYSQL_TYPE_TINY);
  Field_tiny *f2 = (Field_tiny *)f;
  f2->store(value, false);
}

void set_field_utiny(Field *f, ulong value) {
  assert(f->real_type() == MYSQL_TYPE_TINY);
  Field_tiny *f2 = (Field_tiny *)f;
  f2->store(value, true);
}

long get_field_tiny(Field *f) {
  assert(f->real_type() == MYSQL_TYPE_TINY);
  Field_tiny *f2 = (Field_tiny *)f;
  return f2->val_int();
}

ulong get_field_utiny(Field *f) {
  assert(f->real_type() == MYSQL_TYPE_TINY);
  Field_tiny *f2 = (Field_tiny *)f;
  return f2->val_int();
}

/* SMALLINT TYPE */
void set_field_short(Field *f, long value) {
  assert(f->real_type() == MYSQL_TYPE_SHORT);
  Field_short *f2 = (Field_short *)f;
  f2->store(value, false);
}

void set_field_ushort(Field *f, ulong value) {
  assert(f->real_type() == MYSQL_TYPE_SHORT);
  Field_short *f2 = (Field_short *)f;
  f2->store(value, true);
}

long get_field_short(Field *f) {
  assert(f->real_type() == MYSQL_TYPE_SHORT);
  Field_short *f2 = (Field_short *)f;
  return f2->val_int();
}

ulong get_field_ushort(Field *f) {
  assert(f->real_type() == MYSQL_TYPE_SHORT);
  Field_short *f2 = (Field_short *)f;
  return f2->val_int();
}

/* MEDIUMINT TYPE */
void set_field_medium(Field *f, long value) {
  assert(f->real_type() == MYSQL_TYPE_INT24);
  Field_medium *f2 = (Field_medium *)f;
  f2->store(value, false);
}

void set_field_umedium(Field *f, ulong value) {
  assert(f->real_type() == MYSQL_TYPE_INT24);
  Field_medium *f2 = (Field_medium *)f;
  f2->store(value, true);
}

long get_field_medium(Field *f) {
  assert(f->real_type() == MYSQL_TYPE_INT24);
  Field_medium *f2 = (Field_medium *)f;
  return f2->val_int();
}

ulong get_field_umedium(Field *f) {
  assert(f->real_type() == MYSQL_TYPE_INT24);
  Field_medium *f2 = (Field_medium *)f;
  return f2->val_int();
}

/* INTEGER (INT) TYPE */
void set_field_long(Field *f, long value) {
  assert(f->real_type() == MYSQL_TYPE_LONG);
  Field_long *f2 = (Field_long *)f;
  f2->store(value, false);
}

void set_field_ulong(Field *f, ulong value) {
  assert(f->real_type() == MYSQL_TYPE_LONG);
  Field_long *f2 = (Field_long *)f;
  f2->store(value, true);
}

long get_field_long(Field *f) {
  assert(f->real_type() == MYSQL_TYPE_LONG);
  Field_long *f2 = (Field_long *)f;
  return f2->val_int();
}

ulong get_field_ulong(Field *f) {
  assert(f->real_type() == MYSQL_TYPE_LONG);
  Field_long *f2 = (Field_long *)f;
  return f2->val_int();
}

/* BIGINT TYPE */
void set_field_longlong(Field *f, longlong value) {
  assert(f->real_type() == MYSQL_TYPE_LONGLONG);
  Field_longlong *f2 = (Field_longlong *)f;
  f2->store(value, false);
}

void set_field_ulonglong(Field *f, ulonglong value) {
  assert(f->real_type() == MYSQL_TYPE_LONGLONG);
  Field_longlong *f2 = (Field_longlong *)f;
  f2->store(value, true);
}

longlong get_field_longlong(Field *f) {
  assert(f->real_type() == MYSQL_TYPE_LONGLONG);
  Field_longlong *f2 = (Field_longlong *)f;
  return f2->val_int();
}

ulonglong get_field_ulonglong(Field *f) {
  assert(f->real_type() == MYSQL_TYPE_LONGLONG);
  Field_longlong *f2 = (Field_longlong *)f;
  return f2->val_int();
}

/* DECIMAL TYPE */
void set_field_decimal(Field *f, double value) {
  assert(f->real_type() == MYSQL_TYPE_NEWDECIMAL);
  Field_new_decimal *f2 = (Field_new_decimal *)f;
  f2->store(value);
}

double get_field_decimal(Field *f) {
  assert(f->real_type() == MYSQL_TYPE_NEWDECIMAL);
  Field_new_decimal *f2 = (Field_new_decimal *)f;
  return f2->val_real();
}

/* FLOAT TYPE */
void set_field_float(Field *f, double value) {
  assert(f->real_type() == MYSQL_TYPE_FLOAT);
  Field_float *f2 = (Field_float *)f;
  f2->store(value);
}

double get_field_float(Field *f) {
  assert(f->real_type() == MYSQL_TYPE_FLOAT);
  Field_float *f2 = (Field_float *)f;
  return f2->val_real();
}

/* DOUBLE TYPE */
void set_field_double(Field *f, double value) {
  assert(f->real_type() == MYSQL_TYPE_DOUBLE);
  Field_double *f2 = (Field_double *)f;
  f2->store(value);
}

double get_field_double(Field *f) {
  assert(f->real_type() == MYSQL_TYPE_DOUBLE);
  Field_double *f2 = (Field_double *)f;
  return f2->val_real();
}

/* CHAR TYPE */
void set_field_char_utf8(Field *f, const char *str, uint len) {
  assert(f->real_type() == MYSQL_TYPE_STRING);
  Field_string *f2 = (Field_string *)f;
  f2->store(str, len, &my_charset_utf8mb4_bin);
}

String *get_field_char_utf8(Field *f, String *val) {
  assert(f->real_type() == MYSQL_TYPE_STRING);
  Field_string *f2 = (Field_string *)f;
  val = f2->val_str(nullptr, val);
  return val;
}

char *get_field_char_utf8(Field *f, char *val, uint *len) {
  assert(f->real_type() == MYSQL_TYPE_STRING);
  String temp;
  Field_string *f2 = (Field_string *)f;
  f2->val_str(nullptr, &temp);
  *len = temp.length();
  strncpy(val, temp.ptr(), *len);
  return val;
}

/* VARCHAR TYPE */
void set_field_varchar(Field *f, const CHARSET_INFO *cs, const char *str,
                       uint len) {
  assert(f->real_type() == MYSQL_TYPE_VARCHAR);
  Field_varstring *f2 = (Field_varstring *)f;
  f2->store(str, len, cs);
}

void set_field_varchar_utf8(Field *f, const char *str) {
  assert(f->real_type() == MYSQL_TYPE_VARCHAR);
  Field_varstring *f2 = (Field_varstring *)f;
  f2->store(str, strlen(str), &my_charset_utf8mb4_bin);
}

void set_field_varchar_utf8(Field *f, const char *str, size_t len) {
  assert(f->real_type() == MYSQL_TYPE_VARCHAR);
  Field_varstring *f2 = (Field_varstring *)f;
  f2->store(str, len, &my_charset_utf8mb4_bin);
}

String *get_field_varchar_utf8(Field *f, String *val) {
  assert(f->real_type() == MYSQL_TYPE_VARCHAR);
  Field_varstring *f2 = (Field_varstring *)f;
  val = f2->val_str(nullptr, val);
  return val;
}
char *get_field_varchar_utf8(Field *f, char *val, uint *len) {
  assert(f->real_type() == MYSQL_TYPE_VARCHAR);
  String temp;
  Field_varstring *f2 = (Field_varstring *)f;
  f2->val_str(nullptr, &temp);
  *len = temp.length();
  strncpy(val, temp.ptr(), *len);
  return val;
}

void set_field_varchar_utf8mb4(Field *f, const char *str) {
  assert(f->real_type() == MYSQL_TYPE_VARCHAR);
  Field_varstring *f2 = (Field_varstring *)f;
  f2->store(str, strlen(str), &my_charset_utf8mb4_bin);
}

void set_field_varchar_utf8mb4(Field *f, const char *str, uint len) {
  assert(f->real_type() == MYSQL_TYPE_VARCHAR);
  Field_varstring *f2 = (Field_varstring *)f;
  f2->store(str, len, &my_charset_utf8mb4_bin);
}

/* BLOB TYPE */
void set_field_blob(Field *f, const char *val, size_t len) {
  assert(f->real_type() == MYSQL_TYPE_BLOB);
  Field_blob *f2 = (Field_blob *)f;
  f2->store(val, len, &my_charset_utf8mb4_bin);
}

/* TEXT TYPE */
void set_field_text(Field *f, const char *val, size_t len,
                    const CHARSET_INFO *cs) {
  assert(f->real_type() == MYSQL_TYPE_BLOB);
  Field_blob *f2 = (Field_blob *)f;
  f2->store(val, len, cs);
}

char *get_field_blob(Field *f, char *val, uint *len) {
  assert(f->real_type() == MYSQL_TYPE_BLOB);
  String temp;
  Field_blob *f2 = (Field_blob *)f;
  f2->val_str(nullptr, &temp);
  *len = temp.length();
  strncpy(val, temp.ptr(), *len);
  return val;
}

/* ENUM TYPE */
void set_field_enum(Field *f, ulonglong value) {
  assert(f->real_type() == MYSQL_TYPE_ENUM);
  Field_enum *f2 = (Field_enum *)f;
  f2->store_type(value);
}

ulonglong get_field_enum(Field *f) {
  assert(f->real_type() == MYSQL_TYPE_ENUM);
  Field_enum *f2 = (Field_enum *)f;
  return f2->val_int();
}

/* SET TYPE */
void set_field_set(Field *f, ulonglong value) {
  assert(f->real_type() == MYSQL_TYPE_SET);
  Field_set *f2 = (Field_set *)f;
  f2->store_type(value);
}

ulonglong get_field_set(Field *f) {
  assert(f->real_type() == MYSQL_TYPE_SET);
  Field_set *f2 = (Field_set *)f;
  return f2->val_int();
}

/* DATE TYPE */
void set_field_date(Field *f, const char *value, uint len) {
  assert(f->real_type() == MYSQL_TYPE_NEWDATE);
  Field_newdate *f2 = (Field_newdate *)f;
  f2->store(value, len, system_charset_info);
}

char *get_field_date(Field *f, char *val, uint *len) {
  assert(f->real_type() == MYSQL_TYPE_NEWDATE);
  String temp;
  Field_newdate *f2 = (Field_newdate *)f;
  f2->val_str(&temp, nullptr);
  *len = temp.length();
  strncpy(val, temp.ptr(), *len);
  return val;
}

/* TIME TYPE */
void set_field_time(Field *f, const char *value, uint len) {
  assert(f->real_type() == MYSQL_TYPE_TIME2);
  Field_timef *f2 = (Field_timef *)f;
  f2->store(value, len, system_charset_info);
}

char *get_field_time(Field *f, char *val, uint *len) {
  assert(f->real_type() == MYSQL_TYPE_TIME2);
  String temp;
  Field_timef *f2 = (Field_timef *)f;
  f2->val_str(&temp, nullptr);
  *len = temp.length();
  strncpy(val, temp.ptr(), *len);
  return val;
}

/* DATETIME TYPE */
void set_field_datetime(Field *f, const char *value, uint len) {
  assert(f->real_type() == MYSQL_TYPE_DATETIME2);
  Field_datetimef *f2 = (Field_datetimef *)f;
  f2->store(value, len, system_charset_info);
}

char *get_field_datetime(Field *f, char *val, uint *len) {
  assert(f->real_type() == MYSQL_TYPE_DATETIME2);
  String temp;
  Field_datetimef *f2 = (Field_datetimef *)f;
  f2->val_str(&temp, nullptr);
  *len = temp.length();
  strncpy(val, temp.ptr(), *len);
  return val;
}

/* TIMESTAMP TYPE */
void set_field_timestamp(Field *f, const char *value, uint len) {
  assert(f->real_type() == MYSQL_TYPE_TIMESTAMP2);
  Field_timestampf *f2 = (Field_timestampf *)f;
  f2->store(value, len, system_charset_info);
}

char *get_field_timestamp(Field *f, char *val, uint *len) {
  assert(f->real_type() == MYSQL_TYPE_TIMESTAMP2);
  String temp;
  Field_timestampf *f2 = (Field_timestampf *)f;
  f2->val_str(&temp, nullptr);
  *len = temp.length();
  strncpy(val, temp.ptr(), *len);
  return val;
}

void set_field_timestamp(Field *f, ulonglong value) {
  struct timeval tm;
  tm.tv_sec = (long)(value / 1000000);
  tm.tv_usec = (long)(value % 1000000);
  assert(f->real_type() == MYSQL_TYPE_TIMESTAMP2);
  Field_timestampf *f2 = (Field_timestampf *)f;
  f2->store_timestamp(&tm);
}

/* YEAR TYPE */
void set_field_year(Field *f, ulong value) {
  assert(f->real_type() == MYSQL_TYPE_YEAR);
  Field_year *f2 = (Field_year *)f;
  f2->store(value, true);
}

ulong get_field_year(Field *f) {
  assert(f->real_type() == MYSQL_TYPE_YEAR);
  Field_year *f2 = (Field_year *)f;
  return f2->val_int();
}

/* JSON TYPE */
void set_field_json(Field *f, const Json_wrapper *json) {
  assert(f->real_type() == MYSQL_TYPE_JSON);
  Field_json *f2 = (Field_json *)f;
  f2->store_json(json);
}

void set_nullable_field_schema_name(Field *f, const PFS_schema_name *schema) {
  assert(f->is_nullable());
  size_t len = schema->length();
  if (len == 0) {
    f->set_null();
  } else {
    set_field_varchar_utf8(f, schema->ptr(), len);
  }
}

void set_field_schema_name(Field *f, const PFS_schema_name *schema) {
  assert(!f->is_nullable());
  set_field_varchar_utf8(f, schema->ptr(), schema->length());
}

void set_nullable_field_object_name(Field *f, const PFS_object_name *object) {
  assert(f->is_nullable());
  size_t len = object->length();
  if (len == 0) {
    f->set_null();
  } else {
    set_field_varchar_utf8(f, object->ptr(), len);
  }
}

void set_field_object_name(Field *f, const PFS_object_name *object) {
  assert(!f->is_nullable());
  set_field_varchar_utf8(f, object->ptr(), object->length());
}

void set_nullable_field_routine_name(Field *f, const PFS_routine_name *object) {
  assert(f->is_nullable());
  size_t len = object->length();
  if (len == 0) {
    f->set_null();
  } else {
    set_field_varchar_utf8(f, object->ptr(), len);
  }
}

void set_field_routine_name(Field *f, const PFS_routine_name *object) {
  assert(!f->is_nullable());
  set_field_varchar_utf8(f, object->ptr(), object->length());
}

void set_field_host_name(Field *f, const PFS_host_name *host) {
  assert(!f->is_nullable());
  set_field_char_utf8(f, host->ptr(), host->length());
}

void set_nullable_field_host_name(Field *f, const PFS_host_name *host) {
  assert(f->is_nullable());
  size_t len = host->length();
  if (len == 0) {
    f->set_null();
  } else {
    set_field_char_utf8(f, host->ptr(), len);
  }
}

void set_field_user_name(Field *f, const PFS_user_name *user) {
  assert(!f->is_nullable());
  set_field_char_utf8(f, user->ptr(), user->length());
}

void set_nullable_field_user_name(Field *f, const PFS_user_name *user) {
  assert(f->is_nullable());
  size_t len = user->length();
  if (len == 0) {
    f->set_null();
  } else {
    set_field_char_utf8(f, user->ptr(), len);
  }
}

void format_sqltext(const char *source_sqltext, size_t source_length,
                    const CHARSET_INFO *source_cs, bool truncated,
                    String &sqltext) {
  assert(source_cs != nullptr);

  sqltext.set_charset(source_cs);
  sqltext.length(0);

  if (source_length == 0) {
    return;
  }

  /* Adjust sqltext length to a valid number of bytes. */
  int cs_error = 0;
  size_t sqltext_length = source_cs->cset->well_formed_len(
      source_cs, source_sqltext, source_sqltext + source_length, source_length,
      &cs_error);
  if (sqltext_length > 0) {
    /* Copy the source text into the target, convert charset if necessary. */
    sqltext.append(source_sqltext, sqltext_length, source_cs);

    /* Append "..." if the string is truncated or not well-formed. */
    if (truncated) {
      size_t chars = sqltext.numchars();
      if (chars > 3) {
        chars -= 3;
        size_t bytes_offset = sqltext.charpos(chars, 0);
        sqltext.length(bytes_offset);
        sqltext.append("...", 3);
      }
    }
  }
  return;
}

/**
  Create a SOURCE column from source file and line.
*/
void make_source_column(const char *source_file, size_t source_line,
                        char row_buffer[], size_t row_buffer_size,
                        uint &row_length) {
  row_length = 0;

  /* Check that a source file reset is not in progress. */
  if (source_file == nullptr || pfs_unload_plugin_ref_count.load() > 0) {
    return;
  }

  /* Make a working copy. */
  char safe_source_file[COL_INFO_SIZE + 1]; /* 1024 + 1*/
  strncpy(safe_source_file, source_file, COL_INFO_SIZE);
  safe_source_file[sizeof(safe_source_file) - 1] = 0;

  try {
    /* Isolate the base file name and append the line number. */
    const char *base = base_name(safe_source_file);
    row_length =
        snprintf(row_buffer, row_buffer_size, "%s:%d", base, (int)source_line);
  } catch (...) {
  }
}

int PFS_host_row::make_row(PFS_host *pfs) {
  m_host_name = pfs->m_key.m_host_name;
  return 0;
}

void PFS_host_row::set_field(Field *f) { set_field_host_name(f, &m_host_name); }

void PFS_host_row::set_nullable_field(Field *f) {
  set_nullable_field_host_name(f, &m_host_name);
}

int PFS_user_row::make_row(PFS_user *pfs) {
  m_user_name = pfs->m_key.m_user_name;
  return 0;
}

void PFS_user_row::set_field(Field *f) { set_field_user_name(f, &m_user_name); }

void PFS_user_row::set_nullable_field(Field *f) {
  set_nullable_field_user_name(f, &m_user_name);
}

int PFS_account_row::make_row(PFS_account *pfs) {
  m_user_name = pfs->m_key.m_user_name;
  m_host_name = pfs->m_key.m_host_name;
  return 0;
}

void PFS_account_row::set_field(uint index, Field *f) {
  switch (index) {
    case 0: /* USER */
      set_field_user_name(f, &m_user_name);
      break;
    case 1: /* HOST */
      set_field_host_name(f, &m_host_name);
      break;
    default:
      assert(false);
      break;
  }
}

void PFS_account_row::set_nullable_field(uint index, Field *f) {
  switch (index) {
    case 0: /* USER */
      set_nullable_field_user_name(f, &m_user_name);
      break;
    case 1: /* HOST */
      set_nullable_field_host_name(f, &m_host_name);
      break;
    default:
      assert(false);
      break;
  }
}

int PFS_digest_row::make_row(PFS_statements_digest_stat *pfs) {
  m_schema_name = pfs->m_digest_key.m_schema_name;

  size_t safe_byte_count = pfs->m_digest_storage.m_byte_count;
  if (safe_byte_count > pfs_max_digest_length) {
    safe_byte_count = 0;
  }

  /*
    "0" value for byte_count indicates special entry i.e. aggregated
    stats at index 0 of statements_digest_stat_array. So do not calculate
    digest/digest_text as it should always be "NULL".
  */
  if (safe_byte_count > 0) {
    /*
      Calculate digest from HASH collected to be shown as
      DIGEST in this row.
    */
    DIGEST_HASH_TO_STRING(pfs->m_digest_storage.m_hash, m_digest);
    m_digest_length = DIGEST_HASH_TO_STRING_LENGTH;

    /*
      Calculate digest_text information from the token array collected
      to be shown as DIGEST_TEXT column.
    */
    compute_digest_text(&pfs->m_digest_storage, &m_digest_text);

    if (m_digest_text.length() == 0) {
      m_digest_length = 0;
    }
  } else {
    m_digest_length = 0;
  }

  return 0;
}

void PFS_digest_row::set_field(uint index, Field *f) {
  switch (index) {
    case 0: /* SCHEMA_NAME */
      if (m_schema_name.length() > 0) {
        set_field_varchar_utf8(f, m_schema_name.ptr(), m_schema_name.length());
      } else {
        f->set_null();
      }
      break;
    case 1: /* DIGEST */
      if (m_digest_length > 0) {
        set_field_varchar_utf8(f, m_digest, m_digest_length);
      } else {
        f->set_null();
      }
      break;
    case 2: /* DIGEST_TEXT */
      if (m_digest_text.length() > 0) {
        set_field_blob(f, m_digest_text.ptr(), (uint)m_digest_text.length());
      } else {
        f->set_null();
      }
      break;
    default:
      assert(false);
      break;
  }
}

int PFS_object_row::make_row(PFS_table_share *pfs) {
  m_object_type = pfs->get_object_type();
  m_schema_name = pfs->m_key.m_schema_name;
  m_object_name = pfs->m_key.m_table_name;

  return 0;
}

int PFS_object_row::make_row(PFS_program *pfs) {
  m_object_type = pfs->m_key.m_type;
  m_schema_name = pfs->m_key.m_schema_name;
  m_object_name = pfs->m_key.m_object_name;

  return 0;
}

int PFS_column_row::make_row(const MDL_key *mdl) {
  static_assert(MDL_key::NAMESPACE_END == 18,
                "Adjust performance schema when changing enum_mdl_namespace");

  switch (mdl->mdl_namespace()) {
    case MDL_key::GLOBAL:
      m_object_type = OBJECT_TYPE_GLOBAL;
      m_schema_name_length = 0;
      m_object_name_length = 0;
      m_column_name_length = 0;
      break;
    case MDL_key::TABLESPACE:
      m_object_type = OBJECT_TYPE_TABLESPACE;
      m_schema_name_length = 0;
      m_object_name_length = mdl->name_length();
      m_column_name_length = 0;
      break;
    case MDL_key::SCHEMA:
      m_object_type = OBJECT_TYPE_SCHEMA;
      m_schema_name_length = mdl->db_name_length();
      m_object_name_length = 0;
      m_column_name_length = 0;
      break;
    case MDL_key::TABLE:
      m_object_type = OBJECT_TYPE_TABLE;
      m_schema_name_length = mdl->db_name_length();
      m_object_name_length = mdl->name_length();
      m_column_name_length = 0;
      break;
    case MDL_key::FUNCTION:
      m_object_type = OBJECT_TYPE_FUNCTION;
      m_schema_name_length = mdl->db_name_length();
      m_object_name_length = mdl->name_length();
      m_column_name_length = 0;
      break;
    case MDL_key::PROCEDURE:
      m_object_type = OBJECT_TYPE_PROCEDURE;
      m_schema_name_length = mdl->db_name_length();
      m_object_name_length = mdl->name_length();
      m_column_name_length = 0;
      break;
    case MDL_key::TRIGGER:
      m_object_type = OBJECT_TYPE_TRIGGER;
      m_schema_name_length = mdl->db_name_length();
      m_object_name_length = mdl->name_length();
      m_column_name_length = 0;
      break;
    case MDL_key::EVENT:
      m_object_type = OBJECT_TYPE_EVENT;
      m_schema_name_length = mdl->db_name_length();
      m_object_name_length = mdl->name_length();
      m_column_name_length = 0;
      break;
    case MDL_key::COMMIT:
      m_object_type = OBJECT_TYPE_COMMIT;
      m_schema_name_length = 0;
      m_object_name_length = 0;
      m_column_name_length = 0;
      break;
    case MDL_key::USER_LEVEL_LOCK:
      m_object_type = OBJECT_TYPE_USER_LEVEL_LOCK;
      m_schema_name_length = 0;
      m_object_name_length = mdl->name_length();
      m_column_name_length = 0;
      break;
    case MDL_key::LOCKING_SERVICE:
      m_object_type = OBJECT_TYPE_LOCKING_SERVICE;
      m_schema_name_length = mdl->db_name_length();
      m_object_name_length = mdl->name_length();
      m_column_name_length = 0;
      break;
    case MDL_key::SRID:
      m_object_type = OBJECT_TYPE_SRID;
      m_schema_name_length = 0;
      m_object_name_length = mdl->name_length();
      m_column_name_length = 0;
      break;
    case MDL_key::ACL_CACHE:
      m_object_type = OBJECT_TYPE_ACL_CACHE;
      m_schema_name_length = mdl->db_name_length();
      m_object_name_length = mdl->name_length();
      m_column_name_length = 0;
      break;
    case MDL_key::COLUMN_STATISTICS:
      m_object_type = OBJECT_TYPE_COLUMN_STATISTICS;
      m_schema_name_length = mdl->db_name_length();
      m_object_name_length = mdl->name_length();
      m_column_name_length = mdl->col_name_length();
      break;
    case MDL_key::BACKUP_LOCK:
      m_object_type = OBJECT_TYPE_BACKUP_LOCK;
      m_schema_name_length = 0;
      m_object_name_length = 0;
      m_column_name_length = 0;
      break;
    case MDL_key::RESOURCE_GROUPS:
      m_object_type = OBJECT_TYPE_RESOURCE_GROUPS;
      m_schema_name_length = mdl->db_name_length();
      m_object_name_length = mdl->name_length();
      m_column_name_length = 0;
      break;
    case MDL_key::FOREIGN_KEY:
      m_object_type = OBJECT_TYPE_FOREIGN_KEY;
      m_schema_name_length = mdl->db_name_length();
      m_object_name_length = mdl->name_length();
      break;
    case MDL_key::CHECK_CONSTRAINT:
      m_object_type = OBJECT_TYPE_CHECK_CONSTRAINT;
      m_schema_name_length = mdl->db_name_length();
      m_object_name_length = mdl->name_length();
      break;
    case MDL_key::NAMESPACE_END:
    default:
      assert(false);
      m_object_type = NO_OBJECT_TYPE;
      m_schema_name_length = 0;
      m_object_name_length = 0;
      m_column_name_length = 0;
      break;
  }

  if (m_schema_name_length > sizeof(m_schema_name)) {
    return 1;
  }
  if (m_schema_name_length > 0) {
    memcpy(m_schema_name, mdl->db_name(), m_schema_name_length);
  }

  if (m_object_name_length > sizeof(m_object_name)) {
    return 1;
  }
  if (m_object_name_length > 0) {
    memcpy(m_object_name, mdl->name(), m_object_name_length);
  }

  if (m_column_name_length > sizeof(m_column_name)) {
    return 1;
  }
  if (m_column_name_length > 0) {
    memcpy(m_column_name, mdl->col_name(), m_column_name_length);
  }

  return 0;
}

void PFS_object_row::set_field(uint index, Field *f) {
  switch (index) {
    case 0: /* OBJECT_TYPE */
      set_field_object_type(f, m_object_type);
      break;
    case 1: /* SCHEMA_NAME */
      set_field_schema_name(f, &m_schema_name);
      break;
    case 2: /* OBJECT_NAME */
      set_field_object_name(f, &m_object_name);
      break;
    default:
      assert(false);
  }
}

void PFS_object_row::set_nullable_field(uint index, Field *f) {
  switch (index) {
    case 0: /* OBJECT_TYPE */
      if (m_object_type != NO_OBJECT_TYPE) {
        set_field_object_type(f, m_object_type);
      } else {
        f->set_null();
      }
      break;
    case 1: /* SCHEMA_NAME */
      set_nullable_field_schema_name(f, &m_schema_name);
      break;
    case 2: /* OBJECT_NAME */
      set_nullable_field_object_name(f, &m_object_name);
      break;
    default:
      assert(false);
  }
}

void PFS_column_row::set_nullable_field(uint index, Field *f) {
  switch (index) {
    case 0: /* OBJECT_TYPE */
      if (m_object_type != NO_OBJECT_TYPE) {
        set_field_object_type(f, m_object_type);
      } else {
        f->set_null();
      }
      break;
    case 1: /* SCHEMA_NAME */
      if (m_schema_name_length > 0) {
        set_field_varchar_utf8(f, m_schema_name, m_schema_name_length);
      } else {
        f->set_null();
      }
      break;
    case 2: /* OBJECT_NAME */
      if (m_object_name_length > 0) {
        set_field_varchar_utf8(f, m_object_name, m_object_name_length);
      } else {
        f->set_null();
      }
      break;
    case 3: /* COLUMN_NAME */
      if (m_column_name_length > 0) {
        set_field_varchar_utf8(f, m_column_name, m_column_name_length);
      } else {
        f->set_null();
      }
      break;
    default:
      assert(false);
  }
}

int PFS_index_row::make_index_name(PFS_table_share_index *pfs_index,
                                   uint table_index) {
  if (pfs_index == nullptr) {
    if (table_index < MAX_INDEXES) {
      m_index_name_length = sprintf(m_index_name, "(index %d)", table_index);
    } else {
      m_index_name_length = 0;
    }
    return 0;
  }

  if (table_index < MAX_INDEXES) {
    m_index_name_length = pfs_index->m_key.m_name_length;
    if (m_index_name_length > sizeof(m_index_name)) {
      return 1;
    }

    memcpy(m_index_name, pfs_index->m_key.m_name, sizeof(m_index_name));
  } else {
    m_index_name_length = 0;
  }

  return 0;
}

int PFS_index_row::make_row(PFS_table_share *pfs,
                            PFS_table_share_index *pfs_index,
                            uint table_index) {
  if (m_object_row.make_row(pfs)) {
    return 1;
  }

  if (make_index_name(pfs_index, table_index)) {
    return 1;
  }

  return 0;
}

void PFS_index_row::set_field(uint index, Field *f) {
  switch (index) {
    case 0: /* OBJECT_TYPE */
    case 1: /* SCHEMA_NAME */
    case 2: /* OBJECT_NAME */
      m_object_row.set_field(index, f);
      break;
    case 3: /* INDEX_NAME */
      if (m_index_name_length > 0) {
        set_field_varchar_utf8(f, m_index_name, m_index_name_length);
      } else {
        f->set_null();
      }
      break;
    default:
      assert(false);
  }
}

void PFS_index_row::set_nullable_field(uint index, Field *f) {
  switch (index) {
    case 0: /* OBJECT_TYPE */
    case 1: /* SCHEMA_NAME */
    case 2: /* OBJECT_NAME */
      m_object_row.set_nullable_field(index, f);
      break;
    case 3: /* INDEX_NAME */
      if (m_index_name_length > 0) {
        set_field_varchar_utf8(f, m_index_name, m_index_name_length);
      } else {
        f->set_null();
      }
      break;
    default:
      assert(false);
  }
}

void PFS_statement_stat_row::set_field(uint index, Field *f) {
  switch (index) {
    case 0: /* COUNT_STAR */
    case 1: /* SUM_TIMER_WAIT */
    case 2: /* MIN_TIMER_WAIT */
    case 3: /* AVG_TIMER_WAIT */
    case 4: /* MAX_TIMER_WAIT */
      m_timer1_row.set_field(index, f);
      break;
    case 5: /* SUM_LOCK_TIME */
      set_field_ulonglong(f, m_lock_time);
      break;
    case 6: /* SUM_ERRORS */
      set_field_ulonglong(f, m_error_count);
      break;
    case 7: /* SUM_WARNINGS */
      set_field_ulonglong(f, m_warning_count);
      break;
    case 8: /* SUM_ROWS_AFFECTED */
      set_field_ulonglong(f, m_rows_affected);
      break;
    case 9: /* SUM_ROWS_SENT */
      set_field_ulonglong(f, m_rows_sent);
      break;
    case 10: /* SUM_ROWS_EXAMINED */
      set_field_ulonglong(f, m_rows_examined);
      break;
    case 11: /* SUM_CREATED_TMP_DISK_TABLES */
      set_field_ulonglong(f, m_created_tmp_disk_tables);
      break;
    case 12: /* SUM_CREATED_TMP_TABLES */
      set_field_ulonglong(f, m_created_tmp_tables);
      break;
    case 13: /* SUM_SELECT_FULL_JOIN */
      set_field_ulonglong(f, m_select_full_join);
      break;
    case 14: /* SUM_SELECT_FULL_RANGE_JOIN */
      set_field_ulonglong(f, m_select_full_range_join);
      break;
    case 15: /* SUM_SELECT_RANGE */
      set_field_ulonglong(f, m_select_range);
      break;
    case 16: /* SUM_SELECT_RANGE_CHECK */
      set_field_ulonglong(f, m_select_range_check);
      break;
    case 17: /* SUM_SELECT_SCAN */
      set_field_ulonglong(f, m_select_scan);
      break;
    case 18: /* SUM_SORT_MERGE_PASSES */
      set_field_ulonglong(f, m_sort_merge_passes);
      break;
    case 19: /* SUM_SORT_RANGE */
      set_field_ulonglong(f, m_sort_range);
      break;
    case 20: /* SUM_SORT_ROWS */
      set_field_ulonglong(f, m_sort_rows);
      break;
    case 21: /* SUM_SORT_SCAN */
      set_field_ulonglong(f, m_sort_scan);
      break;
    case 22: /* SUM_NO_INDEX_USED */
      set_field_ulonglong(f, m_no_index_used);
      break;
    case 23: /* SUM_NO_GOOD_INDEX_USED */
      set_field_ulonglong(f, m_no_good_index_used);
      break;
<<<<<<< HEAD
=======
    case 24: /* SUM_CPU_TIME */
      set_field_ulonglong(f, m_cpu_time);
      break;
    case 25: /* COUNT_SECONDARY */
      set_field_ulonglong(f, m_count_secondary);
      break;
>>>>>>> fbdaa4de
    default:
      assert(false);
      break;
  }
}

void PFS_transaction_stat_row::set_field(uint index, Field *f) {
  switch (index) {
    case 0: /* COUNT_STAR */
    case 1: /* SUM_TIMER_WAIT */
    case 2: /* MIN_TIMER_WAIT */
    case 3: /* AVG_TIMER_WAIT */
    case 4: /* MAX_TIMER_WAIT */
      m_timer1_row.set_field(index, f);
      break;
    case 5: /* COUNT_READ_WRITE */
    case 6: /* SUM_TIMER_READ_WRITE */
    case 7: /* MIN_TIMER_READ_WRITE */
    case 8: /* AVG_TIMER_READ_WRITE */
    case 9: /* MAX_TIMER_READ_WRITE */
      m_read_write_row.set_field(index - 5, f);
      break;
    case 10: /* COUNT_READ_ONLY */
    case 11: /* SUM_TIMER_READ_ONLY */
    case 12: /* MIN_TIMER_READ_ONLY */
    case 13: /* AVG_TIMER_READ_ONLY */
    case 14: /* MAX_TIMER_READ_ONLY */
      m_read_only_row.set_field(index - 10, f);
      break;
    default:
      assert(false);
      break;
  }
}

void PFS_error_stat_row::set_field(uint index, Field *f,
                                   server_error *temp_error) {
  switch (index) {
    case 0: /* ERROR NUMBER */
      if (temp_error) {
        set_field_long(f, temp_error->mysql_errno);
      } else /* NULL ROW */
      {
        f->set_null();
      }
      break;
    case 1: /* ERROR NAME */
      if (temp_error) {
        set_field_varchar_utf8(f, temp_error->name,
                               (uint)strlen(temp_error->name));
      } else /* NULL ROW */
      {
        f->set_null();
      }
      break;
    case 2: /* SQLSTATE */
      if (temp_error) {
        set_field_varchar_utf8(f, temp_error->odbc_state,
                               (uint)strlen(temp_error->odbc_state));
      } else /* NULL ROW */
      {
        f->set_null();
      }
      break;
    case 3: /* SUM_ERROR_RAISED */
      set_field_ulonglong(f, m_count);
      break;
    case 4: /* SUM_ERROR_HANDLED */
      set_field_ulonglong(f, m_handled_count);
      break;
    case 5: /* FIRST_SEEN */
      if (m_first_seen != 0) {
        set_field_timestamp(f, m_first_seen);
      } else {
        f->set_null();
      }
      break;
    case 6: /* LAST_SEEN */
      if (m_last_seen != 0) {
        set_field_timestamp(f, m_last_seen);
      } else {
        f->set_null();
      }
      break;
    default:
      /* It should never be reached */
      assert(false);
      break;
  }
}

void PFS_connection_stat_row::set_field(uint index, Field *f) {
  switch (index) {
    case 0: /* CURRENT_CONNECTIONS */
      set_field_ulonglong(f, m_current_connections);
      break;
    case 1: /* TOTAL_CONNECTIONS */
      set_field_ulonglong(f, m_total_connections);
      break;
    default:
      assert(false);
      break;
  }
}

void set_field_object_type(Field *f, enum_object_type object_type) {
  const char *name;
  size_t length;
  object_type_to_string(object_type, &name, &length);
  set_field_varchar_utf8(f, name, (uint)length);
}

void set_field_lock_type(Field *f, PFS_TL_LOCK_TYPE lock_type) {
  switch (lock_type) {
    case PFS_TL_READ:
      set_field_varchar_utf8(f, "READ", 4);
      break;
    case PFS_TL_READ_WITH_SHARED_LOCKS:
      set_field_varchar_utf8(f, "READ WITH SHARED LOCKS", 22);
      break;
    case PFS_TL_READ_HIGH_PRIORITY:
      set_field_varchar_utf8(f, "READ HIGH PRIORITY", 18);
      break;
    case PFS_TL_READ_NO_INSERT:
      set_field_varchar_utf8(f, "READ NO INSERT", 14);
      break;
    case PFS_TL_WRITE_ALLOW_WRITE:
      set_field_varchar_utf8(f, "WRITE ALLOW WRITE", 17);
      break;
    case PFS_TL_WRITE_CONCURRENT_INSERT:
      set_field_varchar_utf8(f, "WRITE CONCURRENT INSERT", 23);
      break;
    case PFS_TL_WRITE_LOW_PRIORITY:
      set_field_varchar_utf8(f, "WRITE LOW PRIORITY", 18);
      break;
    case PFS_TL_WRITE:
      set_field_varchar_utf8(f, "WRITE", 5);
      break;
    case PFS_TL_READ_EXTERNAL:
      set_field_varchar_utf8(f, "READ EXTERNAL", 13);
      break;
    case PFS_TL_WRITE_EXTERNAL:
      set_field_varchar_utf8(f, "WRITE EXTERNAL", 14);
      break;
    case PFS_TL_NONE:
      f->set_null();
      break;
    default:
      assert(false);
  }
}

void set_field_mdl_type(Field *f, opaque_mdl_type mdl_type) {
  static_assert(MDL_TYPE_END == 11,
                "Adjust performance schema when changing enum_mdl_type");

  enum_mdl_type e = (enum_mdl_type)mdl_type;
  switch (e) {
    case MDL_INTENTION_EXCLUSIVE:
      set_field_varchar_utf8(f, "INTENTION_EXCLUSIVE", 19);
      break;
    case MDL_SHARED:
      set_field_varchar_utf8(f, "SHARED", 6);
      break;
    case MDL_SHARED_HIGH_PRIO:
      set_field_varchar_utf8(f, "SHARED_HIGH_PRIO", 16);
      break;
    case MDL_SHARED_READ:
      set_field_varchar_utf8(f, "SHARED_READ", 11);
      break;
    case MDL_SHARED_WRITE:
      set_field_varchar_utf8(f, "SHARED_WRITE", 12);
      break;
    case MDL_SHARED_WRITE_LOW_PRIO:
      set_field_varchar_utf8(f, "SHARED_WRITE_LOW_PRIO", 21);
      break;
    case MDL_SHARED_UPGRADABLE:
      set_field_varchar_utf8(f, "SHARED_UPGRADABLE", 17);
      break;
    case MDL_SHARED_READ_ONLY:
      set_field_varchar_utf8(f, "SHARED_READ_ONLY", 16);
      break;
    case MDL_SHARED_NO_WRITE:
      set_field_varchar_utf8(f, "SHARED_NO_WRITE", 15);
      break;
    case MDL_SHARED_NO_READ_WRITE:
      set_field_varchar_utf8(f, "SHARED_NO_READ_WRITE", 20);
      break;
    case MDL_EXCLUSIVE:
      set_field_varchar_utf8(f, "EXCLUSIVE", 9);
      break;
    case MDL_TYPE_END:
    default:
      assert(false);
  }
}

void set_field_mdl_duration(Field *f, opaque_mdl_duration mdl_duration) {
  static_assert(MDL_DURATION_END == 3,
                "Adjust performance schema when changing enum_mdl_duration");

  enum_mdl_duration e = (enum_mdl_duration)mdl_duration;
  switch (e) {
    case MDL_STATEMENT:
      set_field_varchar_utf8(f, "STATEMENT", 9);
      break;
    case MDL_TRANSACTION:
      set_field_varchar_utf8(f, "TRANSACTION", 11);
      break;
    case MDL_EXPLICIT:
      set_field_varchar_utf8(f, "EXPLICIT", 8);
      break;
    case MDL_DURATION_END:
    default:
      assert(false);
  }
}

void set_field_mdl_status(Field *f, opaque_mdl_status mdl_status) {
  MDL_ticket::enum_psi_status e =
      static_cast<MDL_ticket::enum_psi_status>(mdl_status);
  switch (e) {
    case MDL_ticket::PENDING:
      set_field_varchar_utf8(f, "PENDING", 7);
      break;
    case MDL_ticket::GRANTED:
      set_field_varchar_utf8(f, "GRANTED", 7);
      break;
    case MDL_ticket::PRE_ACQUIRE_NOTIFY:
      set_field_varchar_utf8(f, "PRE_ACQUIRE_NOTIFY", 18);
      break;
    case MDL_ticket::POST_RELEASE_NOTIFY:
      set_field_varchar_utf8(f, "POST_RELEASE_NOTIFY", 19);
      break;
    default:
      assert(false);
  }
}

void PFS_memory_stat_row::set_field(uint index, Field *f) {
  ssize_t val;

  switch (index) {
    case 0: /* COUNT_ALLOC */
      set_field_ulonglong(f, m_stat.m_alloc_count);
      break;
    case 1: /* COUNT_FREE */
      set_field_ulonglong(f, m_stat.m_free_count);
      break;
    case 2: /* SUM_NUMBER_OF_BYTES_ALLOC */
      set_field_ulonglong(f, m_stat.m_alloc_size);
      break;
    case 3: /* SUM_NUMBER_OF_BYTES_FREE */
      set_field_ulonglong(f, m_stat.m_free_size);
      break;
    case 4: /* LOW_COUNT_USED */
      val = m_stat.m_low_count_used;
      set_field_longlong(f, val);
      break;
    case 5: /* CURRENT_COUNT_USED */
      val = m_stat.m_alloc_count - m_stat.m_free_count;
      set_field_longlong(f, val);
      break;
    case 6: /* HIGH_COUNT_USED */
      val = m_stat.m_high_count_used;
      set_field_longlong(f, val);
      break;
    case 7: /* LOW_NUMBER_OF_BYTES_USED */
      val = m_stat.m_low_size_used;
      set_field_longlong(f, val);
      break;
    case 8: /* CURRENT_NUMBER_OF_BYTES_USED */
      val = m_stat.m_alloc_size - m_stat.m_free_size;
      set_field_longlong(f, val);
      break;
    case 9: /* HIGH_NUMBER_OF_BYTES_USED */
      val = m_stat.m_high_size_used;
      set_field_longlong(f, val);
      break;
    default:
      assert(false);
      break;
  }
}

void set_field_isolation_level(Field *f, enum_isolation_level iso_level) {
  switch (iso_level) {
    case TRANS_LEVEL_READ_UNCOMMITTED:
      set_field_varchar_utf8(f, "READ UNCOMMITTED", 16);
      break;
    case TRANS_LEVEL_READ_COMMITTED:
      set_field_varchar_utf8(f, "READ COMMITTED", 14);
      break;
    case TRANS_LEVEL_REPEATABLE_READ:
      set_field_varchar_utf8(f, "REPEATABLE READ", 15);
      break;
    case TRANS_LEVEL_SERIALIZABLE:
      set_field_varchar_utf8(f, "SERIALIZABLE", 12);
      break;
    default:
      assert(false);
  }
}

void set_field_xa_state(Field *f, enum_xa_transaction_state xa_state) {
  switch (xa_state) {
    case TRANS_STATE_XA_NOTR:
      set_field_varchar_utf8(f, "NOTR", 4);
      break;
    case TRANS_STATE_XA_ACTIVE:
      set_field_varchar_utf8(f, "ACTIVE", 6);
      break;
    case TRANS_STATE_XA_IDLE:
      set_field_varchar_utf8(f, "IDLE", 4);
      break;
    case TRANS_STATE_XA_PREPARED:
      set_field_varchar_utf8(f, "PREPARED", 8);
      break;
    case TRANS_STATE_XA_ROLLBACK_ONLY:
      set_field_varchar_utf8(f, "ROLLBACK ONLY", 13);
      break;
    case TRANS_STATE_XA_COMMITTED:
      set_field_varchar_utf8(f, "COMMITTED", 9);
      break;
    default:
      assert(false);
  }
}

int PFS_variable_name_row::make_row(const char *str, size_t length) {
  assert(length <= sizeof(m_str));
  assert(length <= NAME_CHAR_LEN);

  /* enforce max name length */
  m_length = std::min(length, size_t{NAME_CHAR_LEN});
  if (m_length > 0) {
    memcpy(m_str, str, length);
  }
  m_str[m_length] = '\0';

  return 0;
}

int PFS_variable_value_row::make_row(const Status_variable *var) {
  return make_row(var->m_charset, var->m_value_str, var->m_value_length);
}

int PFS_variable_value_row::make_row(const System_variable *var) {
  return make_row(var->m_charset, var->m_value_str, var->m_value_length);
}

int PFS_variable_value_row::make_row(const CHARSET_INFO *cs, const char *str,
                                     size_t length) {
  assert(cs != nullptr);
  assert(length <= sizeof(m_str));
  if (length > 0) {
    memcpy(m_str, str, length);
  }
  m_length = (uint)length;
  m_charset = cs;

  return 0;
}

void PFS_variable_value_row::set_field(Field *f) {
  set_field_varchar(f, m_charset, m_str, m_length);
}

void PFS_user_variable_value_row::clear() {
  my_free(m_value);
  m_value = nullptr;
  m_value_length = 0;
}

int PFS_user_variable_value_row::make_row(const char *val, size_t length) {
  if (length > 0) {
    m_value = (char *)my_malloc(PSI_NOT_INSTRUMENTED, length, MYF(0));
    m_value_length = length;
    memcpy(m_value, val, length);
  } else {
    m_value = nullptr;
    m_value_length = 0;
  }

  return 0;
}

/*
  Code is the same for all int types,
  expects the following parameters:
  bool record_null
  <T> record_value,
  bool m_is_null,
  <T> m_key_value,
  enum ha_rkey_function m_find_flag
*/
#define COMMON_STATELESS_MATCH               \
  int cmp = 0;                               \
  if (is_null) {                             \
    cmp = (record_null ? 0 : 1);             \
  } else {                                   \
    if (record_null) {                       \
      cmp = -1;                              \
    } else if (record_value < m_key_value) { \
      cmp = -1;                              \
    } else if (record_value > m_key_value) { \
      cmp = +1;                              \
    } else {                                 \
      cmp = 0;                               \
    }                                        \
  }                                          \
  switch (find_flag) {                       \
    case HA_READ_KEY_EXACT:                  \
      return (cmp == 0);                     \
    case HA_READ_KEY_OR_NEXT:                \
      return (cmp >= 0);                     \
    case HA_READ_KEY_OR_PREV:                \
      return (cmp <= 0);                     \
    case HA_READ_BEFORE_KEY:                 \
      return (cmp < 0);                      \
    case HA_READ_AFTER_KEY:                  \
      return (cmp > 0);                      \
    default:                                 \
      assert(false);                         \
      return false;                          \
  }

bool PFS_key_long::stateless_match(bool record_null, long record_value,
                                   bool is_null, long m_key_value,
                                   enum ha_rkey_function find_flag) {
  COMMON_STATELESS_MATCH
}

bool PFS_key_ulong::stateless_match(bool record_null, ulong record_value,
                                    bool is_null, ulong m_key_value,
                                    enum ha_rkey_function find_flag) {
  COMMON_STATELESS_MATCH
}

bool PFS_key_longlong::stateless_match(bool record_null, longlong record_value,
                                       bool is_null, longlong m_key_value,
                                       enum ha_rkey_function find_flag) {
  COMMON_STATELESS_MATCH
}

bool PFS_key_ulonglong::stateless_match(bool record_null,
                                        ulonglong record_value, bool is_null,
                                        ulonglong m_key_value,
                                        enum ha_rkey_function find_flag) {
  COMMON_STATELESS_MATCH
}

bool PFS_key_ulong::do_match(bool record_null, ulong record_value) {
  int cmp = 0;

  if (m_is_null) {
    cmp = (record_null ? 0 : 1);
  } else {
    if (record_null) {
      cmp = -1;
    } else if (record_value < m_key_value) {
      cmp = -1;
    } else if (record_value > m_key_value) {
      cmp = +1;
    } else {
      cmp = 0;
    }
  }

  switch (m_find_flag) {
    case HA_READ_KEY_EXACT:
      return (cmp == 0);
    case HA_READ_KEY_OR_NEXT:
      return (cmp >= 0);
    case HA_READ_KEY_OR_PREV:
      return (cmp <= 0);
    case HA_READ_BEFORE_KEY:
      return (cmp < 0);
    case HA_READ_AFTER_KEY:
      return (cmp > 0);
    default:
      assert(false);
      return false;
  }
}

bool PFS_key_ulonglong::do_match(bool record_null, ulonglong record_value) {
  int cmp = 0;

  if (m_is_null) {
    cmp = (record_null ? 0 : 1);
  } else {
    if (record_null) {
      cmp = -1;
    } else if (record_value < m_key_value) {
      cmp = -1;
    } else if (record_value > m_key_value) {
      cmp = +1;
    } else {
      cmp = 0;
    }
  }

  switch (m_find_flag) {
    case HA_READ_KEY_EXACT:
      return (cmp == 0);
    case HA_READ_KEY_OR_NEXT:
      return (cmp >= 0);
    case HA_READ_KEY_OR_PREV:
      return (cmp <= 0);
    case HA_READ_BEFORE_KEY:
      return (cmp < 0);
    case HA_READ_AFTER_KEY:
      return (cmp > 0);
    default:
      assert(false);
      return false;
  }
}

bool PFS_key_pstring::stateless_match(bool record_null,
                                      const char *record_string,
                                      size_t record_string_length,
                                      const char *m_key_value,
                                      size_t m_key_value_length, bool is_null,
                                      enum ha_rkey_function find_flag) {
  if (find_flag == HA_READ_KEY_EXACT) {
    if (is_null) {
      return record_null;
    }

    if (record_null) {
      return false;
    }

    if (m_key_value_length != record_string_length) {
      return false;
    }

    return (native_strncasecmp(record_string, m_key_value,
                               m_key_value_length) == 0);
  }

  int cmp = 0;

  if (is_null) {
    cmp = record_null ? 0 : 1;
  } else {
    if (record_null) {
      cmp = -1;
    } else {
      cmp = native_strncasecmp(record_string, m_key_value, m_key_value_length);
    }
  }

  switch (find_flag) {
    case HA_READ_KEY_OR_NEXT:
      return (cmp >= 0);
    case HA_READ_KEY_OR_PREV:
      return (cmp <= 0);
    case HA_READ_BEFORE_KEY:
      return (cmp < 0);
    case HA_READ_AFTER_KEY:
      return (cmp > 0);
    default:
      assert(false);
      return false;
  }
}

template <int SIZE>
bool PFS_key_string<SIZE>::do_match_prefix(bool record_null,
                                           const char *record_string,
                                           size_t record_string_length) {
  if (m_is_null) {
    return record_null;
  }

  if (record_null) {
    return false;
  }

  if (record_string_length > m_key_value_length) {
    return false;
  }

  return (native_strncasecmp(record_string, m_key_value,
                             record_string_length) == 0);
}

bool PFS_key_thread_id::match(ulonglong thread_id) {
  bool record_null = (thread_id == 0);
  return do_match(record_null, thread_id);
}

bool PFS_key_thread_id::match(const PFS_thread *pfs) {
  bool record_null = (pfs->m_thread_internal_id == 0);
  return do_match(record_null, pfs->m_thread_internal_id);
}

bool PFS_key_thread_id::match_owner(const PFS_table *pfs) {
  PFS_thread *thread = sanitize_thread(pfs->m_thread_owner);

  if (thread == nullptr) {
    return do_match(true, 0);
  }

  bool record_null = (thread->m_thread_internal_id == 0);
  return do_match(record_null, thread->m_thread_internal_id);
}

bool PFS_key_thread_id::match_owner(const PFS_socket *pfs) {
  PFS_thread *thread = sanitize_thread(pfs->m_thread_owner);

  if (thread == nullptr) {
    return do_match(true, 0);
  }

  return do_match(false, thread->m_thread_internal_id);
}

bool PFS_key_thread_id::match_owner(const PFS_mutex *pfs) {
  PFS_thread *thread = sanitize_thread(pfs->m_owner);

  if (thread == nullptr) {
    return do_match(true, 0);
  }

  return do_match(false, thread->m_thread_internal_id);
}

bool PFS_key_thread_id::match_owner(const PFS_prepared_stmt *pfs) {
  bool record_null = (pfs->m_owner_thread_id == 0);
  return do_match(record_null, pfs->m_owner_thread_id);
}

bool PFS_key_thread_id::match_owner(const PFS_metadata_lock *pfs) {
  bool record_null = (pfs->m_owner_thread_id == 0);
  return do_match(record_null, pfs->m_owner_thread_id);
}

bool PFS_key_thread_id::match_writer(const PFS_rwlock *pfs) {
  PFS_thread *thread = sanitize_thread(pfs->m_writer);

  if (thread == nullptr) {
    return do_match(true, 0);
  }

  return do_match(false, thread->m_thread_internal_id);
}

bool PFS_key_event_id::match(ulonglong event_id) {
  bool record_null = (event_id == 0);
  return do_match(record_null, event_id);
}

bool PFS_key_event_id::match(const PFS_events *pfs) {
  bool record_null = (pfs->m_event_id == 0);
  return do_match(record_null, pfs->m_event_id);
}

bool PFS_key_event_id::match(const PFS_events_waits *pfs) {
  bool record_null = (pfs->m_event_id == 0);
  return do_match(record_null, pfs->m_event_id);
}

bool PFS_key_event_id::match_owner(const PFS_table *pfs) {
  bool record_null = (pfs->m_owner_event_id == 0);
  return do_match(record_null, pfs->m_owner_event_id);
}

bool PFS_key_event_id::match_owner(const PFS_prepared_stmt *pfs) {
  bool record_null = (pfs->m_owner_event_id == 0);
  return do_match(record_null, pfs->m_owner_event_id);
}

bool PFS_key_event_id::match_owner(const PFS_metadata_lock *pfs) {
  bool record_null = (pfs->m_owner_event_id == 0);
  return do_match(record_null, pfs->m_owner_event_id);
}

bool PFS_key_processlist_id::match(const PFS_thread *pfs) {
  bool record_null = (pfs->m_processlist_id == 0);
  return do_match(record_null, pfs->m_processlist_id);
}

bool PFS_key_engine_transaction_id::match(ulonglong engine_transaction_id) {
  return do_match(false, engine_transaction_id);
}

bool PFS_key_thread_os_id::match(const PFS_thread *pfs) {
  bool record_null = (pfs->m_thread_os_id == 0);
  return do_match(record_null, pfs->m_thread_os_id);
}

bool PFS_key_statement_id::match(const PFS_prepared_stmt *pfs) {
  bool record_null = (pfs->m_stmt_id == 0);
  return do_match(record_null, pfs->m_stmt_id);
}

bool PFS_key_worker_id::match_not_null(ulonglong worker_id) {
  return do_match(false, worker_id);
}

bool PFS_key_socket_id::match(const PFS_socket *pfs) {
  bool record_null = (pfs->m_fd == 0);
  return do_match(record_null, (int32)pfs->m_fd);
}

bool PFS_key_port::match(const PFS_socket *pfs) {
  bool record_null = (pfs->m_addr_len == 0);
  uint port = 0;
  char ip[INET6_ADDRSTRLEN + 1];
  uint ip_len = 0;
  if (!record_null) {
    ip_len = pfs_get_socket_address(ip, sizeof(ip), &port, &pfs->m_sock_addr,
                                    pfs->m_addr_len);
    record_null = (ip_len == 0);
  }
  return do_match(record_null, (int32)port);
}

bool PFS_key_port::match(uint port) {
  bool record_null = (port == 0);
  return do_match(record_null, (int32)port);
}

bool PFS_key_error_number::match_error_index(uint error_index) {
  assert(error_index < PFS_MAX_GLOBAL_SERVER_ERRORS);

  server_error *temp_error;
  temp_error = &error_names_array[pfs_to_server_error_map[error_index]];

  bool record_null = (temp_error->mysql_errno == 0);
  return do_match(record_null, (int32)temp_error->mysql_errno);
}

bool PFS_key_thread_name::match(const PFS_thread *pfs) {
  PFS_thread_class *klass = sanitize_thread_class(pfs->m_class);
  if (klass == nullptr) {
    return false;
  }

  return match(klass);
}

bool PFS_key_thread_name::match(const PFS_thread_class *klass) {
  return do_match(false, klass->m_name, klass->m_name_length);
}

bool PFS_key_event_name::match(const PFS_instr_class *pfs) {
  return do_match(false, pfs->m_name, pfs->m_name_length);
}

bool PFS_key_event_name::match(const PFS_mutex *pfs) {
  PFS_mutex_class *safe_class = sanitize_mutex_class(pfs->m_class);
  if (unlikely(safe_class == nullptr)) {
    return false;
  }

  return do_match(false, safe_class->m_name, safe_class->m_name_length);
}

bool PFS_key_event_name::match(const PFS_rwlock *pfs) {
  PFS_rwlock_class *safe_class = sanitize_rwlock_class(pfs->m_class);
  if (unlikely(safe_class == nullptr)) {
    return false;
  }
  return do_match(false, safe_class->m_name, safe_class->m_name_length);
}

bool PFS_key_event_name::match(const PFS_cond *pfs) {
  PFS_cond_class *safe_class = sanitize_cond_class(pfs->m_class);
  if (unlikely(safe_class == nullptr)) {
    return false;
  }
  return do_match(false, safe_class->m_name, safe_class->m_name_length);
}

bool PFS_key_event_name::match(const PFS_file *pfs) {
  PFS_file_class *safe_class = sanitize_file_class(pfs->m_class);
  if (unlikely(safe_class == nullptr)) {
    return false;
  }
  return do_match(false, safe_class->m_name, safe_class->m_name_length);
}

bool PFS_key_event_name::match(const PFS_socket *pfs) {
  PFS_socket_class *safe_class = sanitize_socket_class(pfs->m_class);
  if (unlikely(safe_class == nullptr)) {
    return false;
  }
  return do_match(false, safe_class->m_name, safe_class->m_name_length);
}

bool PFS_key_event_name::match_view(uint view) {
  switch (view) {
    case PFS_instrument_view_constants::VIEW_MUTEX:
      return do_match_prefix(false, mutex_instrument_prefix.str,
                             mutex_instrument_prefix.length);

    case PFS_instrument_view_constants::VIEW_RWLOCK:
      bool match;
      match = do_match_prefix(false, prlock_instrument_prefix.str,
                              prlock_instrument_prefix.length);
      if (!match) {
        match = do_match_prefix(false, rwlock_instrument_prefix.str,
                                rwlock_instrument_prefix.length);
      }
      if (!match) {
        match = do_match_prefix(false, sxlock_instrument_prefix.str,
                                sxlock_instrument_prefix.length);
      }
      return match;

    case PFS_instrument_view_constants::VIEW_COND:
      return do_match_prefix(false, cond_instrument_prefix.str,
                             cond_instrument_prefix.length);

    case PFS_instrument_view_constants::VIEW_FILE:
      return do_match_prefix(false, file_instrument_prefix.str,
                             file_instrument_prefix.length);

    case PFS_instrument_view_constants::VIEW_TABLE:
      if (do_match_prefix(false, table_io_class_name.str,
                          table_io_class_name.length)) {
        return true;
      }
      return do_match_prefix(false, table_lock_class_name.str,
                             table_lock_class_name.length);

    case PFS_instrument_view_constants::VIEW_SOCKET:
      return do_match_prefix(false, socket_instrument_prefix.str,
                             socket_instrument_prefix.length);

    case PFS_instrument_view_constants::VIEW_IDLE:
      return do_match_prefix(false, idle_class_name.str,
                             idle_class_name.length);

    case PFS_instrument_view_constants::VIEW_METADATA:
      return do_match_prefix(false, metadata_lock_class_name.str,
                             metadata_lock_class_name.length);

    case PFS_instrument_view_constants::VIEW_STAGE:
      return do_match_prefix(false, stage_instrument_prefix.str,
                             stage_instrument_prefix.length);

    case PFS_instrument_view_constants::VIEW_STATEMENT:
      return do_match_prefix(false, statement_instrument_prefix.str,
                             statement_instrument_prefix.length);

    case PFS_instrument_view_constants::VIEW_TRANSACTION:
      return do_match_prefix(false, transaction_instrument_prefix.str,
                             transaction_instrument_prefix.length);

    case PFS_instrument_view_constants::VIEW_BUILTIN_MEMORY:
      return do_match_prefix(false, builtin_memory_instrument_prefix.str,
                             builtin_memory_instrument_prefix.length);

    case PFS_instrument_view_constants::VIEW_MEMORY:
      return do_match_prefix(false, memory_instrument_prefix.str,
                             memory_instrument_prefix.length);

    case PFS_instrument_view_constants::VIEW_ERROR:
      return do_match_prefix(false, error_class_name.str,
                             error_class_name.length);

    default:
      return false;
  }
}

bool PFS_key_user::match(const PFS_thread *pfs) {
  bool record_null = (pfs->m_user_name.length() == 0);
  return do_match(record_null, pfs->m_user_name.ptr(),
                  pfs->m_user_name.length());
}

bool PFS_key_user::match(const PFS_user *pfs) {
  bool record_null = (pfs->m_key.m_user_name.length() == 0);
  return do_match(record_null, pfs->m_key.m_user_name.ptr(),
                  pfs->m_key.m_user_name.length());
}

bool PFS_key_user::match(const PFS_account *pfs) {
  bool record_null = (pfs->m_key.m_user_name.length() == 0);
  return do_match(record_null, pfs->m_key.m_user_name.ptr(),
                  pfs->m_key.m_user_name.length());
}

bool PFS_key_user::match(const PFS_setup_actor *pfs) {
  bool record_null = (pfs->m_key.m_user_name.length() == 0);
  return do_match(record_null, pfs->m_key.m_user_name.ptr(),
                  pfs->m_key.m_user_name.length());
}

bool PFS_key_host::match(const PFS_thread *pfs) {
  bool record_null = (pfs->m_host_name.length() == 0);
  return do_match(record_null, pfs->m_host_name.ptr(),
                  pfs->m_host_name.length());
}

bool PFS_key_host::match(const PFS_host *pfs) {
  bool record_null = (pfs->m_key.m_host_name.length() == 0);
  return do_match(record_null, pfs->m_key.m_host_name.ptr(),
                  pfs->m_key.m_host_name.length());
}

bool PFS_key_host::match(const PFS_account *pfs) {
  bool record_null = (pfs->m_key.m_host_name.length() == 0);
  return do_match(record_null, pfs->m_key.m_host_name.ptr(),
                  pfs->m_key.m_host_name.length());
}

bool PFS_key_host::match(const PFS_setup_actor *pfs) {
  bool record_null = (pfs->m_key.m_host_name.length() == 0);
  return do_match(record_null, pfs->m_key.m_host_name.ptr(),
                  pfs->m_key.m_host_name.length());
}

bool PFS_key_host::match(const char *hostname, size_t hostname_length) {
  bool record_null = (hostname_length == 0);
  return do_match(record_null, hostname, hostname_length);
}

bool PFS_key_role::match(const PFS_setup_actor *pfs) {
  bool record_null = (pfs->m_key.m_role_name.length() == 0);
  return do_match(record_null, pfs->m_key.m_role_name.ptr(),
                  pfs->m_key.m_role_name.length());
}

bool PFS_key_schema::match(const PFS_statements_digest_stat *pfs) {
  bool record_null = (pfs->m_digest_key.m_schema_name.length() == 0);
  return do_match(record_null, pfs->m_digest_key.m_schema_name.ptr(),
                  pfs->m_digest_key.m_schema_name.length());
}

bool PFS_key_digest::match(PFS_statements_digest_stat *pfs) {
  bool record_null = (pfs->m_digest_storage.is_empty());
  char hash_string[DIGEST_HASH_TO_STRING_LENGTH + 1];

  DIGEST_HASH_TO_STRING(pfs->m_digest_storage.m_hash, hash_string);

  return do_match(record_null, hash_string, DIGEST_HASH_TO_STRING_LENGTH);
}

bool PFS_key_bucket_number::match(ulong value) {
  return do_match(false, value);
}

bool PFS_key_name::match(const LEX_CSTRING *name) {
  bool record_null = (name->length == 0);
  return do_match(record_null, name->str, name->length);
}

bool PFS_key_name::match(const char *name, size_t name_length) {
  bool record_null = (name_length == 0);
  return do_match(record_null, name, name_length);
}

bool PFS_key_name::match_not_null(const LEX_STRING *name) {
  return do_match(false, name->str, name->length);
}

bool PFS_key_name::match_not_null(const char *name, size_t name_length) {
  return do_match(false, name, name_length);
}

bool PFS_key_group_name::match(const LEX_STRING *name) {
  bool record_null = (name->length == 0);
  return do_match(record_null, name->str, name->length);
}

bool PFS_key_group_name::match(const char *name, size_t name_length) {
  bool record_null = (name_length == 0);
  return do_match(record_null, name, name_length);
}

bool PFS_key_group_name::match(PFS_thread *pfs) {
  bool record_null = (pfs->m_groupname_length == 0);
  return do_match(record_null, pfs->m_groupname, pfs->m_groupname_length);
}

bool PFS_key_variable_name::match(const System_variable *pfs) {
  return do_match(false, pfs->m_name, pfs->m_name_length);
}

bool PFS_key_variable_name::match(const Status_variable *pfs) {
  return do_match(false, pfs->m_name, pfs->m_name_length);
}

bool PFS_key_variable_name::match(const PFS_variable_name_row *pfs) {
  bool record_null = (pfs->m_length == 0);
  return do_match(record_null, pfs->m_str, pfs->m_length);
}

bool PFS_key_engine_name::match(const char *engine_name, size_t length) {
  return do_match(false, engine_name, length);
}

bool PFS_key_engine_lock_id::match(const char *engine_lock_id, size_t length) {
  return do_match(false, engine_lock_id, length);
}

bool PFS_key_ip::match(const PFS_socket *pfs) {
  bool record_null = (pfs->m_addr_len == 0);
  uint port = 0;
  char ip[INET6_ADDRSTRLEN + 1];
  size_t ip_len = 0;
  if (!record_null) {
    ip_len = pfs_get_socket_address(ip, sizeof(ip), &port, &pfs->m_sock_addr,
                                    pfs->m_addr_len);
    record_null = (ip_len == 0);
  }
  return do_match(record_null, (const char *)ip, ip_len);
}

bool PFS_key_ip::match(const char *ip, size_t ip_length) {
  bool record_null = (ip_length == 0);
  return do_match(record_null, ip, ip_length);
}

bool PFS_key_statement_name::match(const PFS_prepared_stmt *pfs) {
  return do_match(false, pfs->m_stmt_name, pfs->m_stmt_name_length);
}

bool PFS_key_file_name::match(const PFS_file *pfs) {
  return do_match(false, pfs->m_file_name.ptr(), pfs->m_file_name.length());
}

void PFS_key_object_type::read(PFS_key_reader &reader,
                               enum ha_rkey_function find_flag) {
  char object_type_string[255];  // FIXME
  uint object_type_string_length;

  m_find_flag = reader.read_varchar_utf8(
      find_flag, m_is_null, object_type_string, &object_type_string_length,
      sizeof(object_type_string));
  if (m_is_null) {
    m_object_type = NO_OBJECT_TYPE;
  } else {
    string_to_object_type(object_type_string, object_type_string_length,
                          &m_object_type);
  }
}

bool PFS_key_object_type::match(enum_object_type object_type) {
  bool record_null = (object_type == NO_OBJECT_TYPE);
  return do_match(record_null, object_type);
}

bool PFS_key_object_type::match(const PFS_object_row *pfs) {
  bool record_null = (pfs->m_object_type == NO_OBJECT_TYPE);
  return do_match(record_null, pfs->m_object_type);
}

bool PFS_key_object_type::match(const PFS_column_row *pfs) {
  bool record_null = (pfs->m_object_type == NO_OBJECT_TYPE);
  return do_match(record_null, pfs->m_object_type);
}

bool PFS_key_object_type::match(const PFS_program *pfs) {
  bool record_null = (pfs->m_key.m_type == NO_OBJECT_TYPE);
  return do_match(record_null, pfs->m_key.m_type);
}

bool PFS_key_object_type::do_match(bool record_null,
                                   enum_object_type record_value) {
  int cmp = 0;

  if (m_is_null) {
    cmp = (record_null ? 0 : 1);
  } else {
    if (record_null) {
      cmp = -1;
    } else if (record_value < m_object_type) {
      cmp = -1;
    } else if (record_value > m_object_type) {
      cmp = +1;
    } else {
      cmp = 0;
    }
  }

  switch (m_find_flag) {
    case HA_READ_KEY_EXACT:
      return (cmp == 0);
    case HA_READ_KEY_OR_NEXT:
      return (cmp >= 0);
    case HA_READ_KEY_OR_PREV:
      return (cmp <= 0);
    case HA_READ_BEFORE_KEY:
      return (cmp < 0);
    case HA_READ_AFTER_KEY:
      return (cmp > 0);
    default:
      assert(false);
      return false;
  }
}

void PFS_key_object_type_enum::read(PFS_key_reader &reader,
                                    enum ha_rkey_function find_flag) {
  uchar object_type = 0;

  m_find_flag = reader.read_uint8(find_flag, m_is_null, &object_type);

  if (m_is_null) {
    m_object_type = NO_OBJECT_TYPE;
  } else {
    m_object_type = static_cast<enum_object_type>(object_type);
  }
}

bool PFS_key_object_type_enum::match(enum_object_type object_type) {
  bool record_null = (object_type == NO_OBJECT_TYPE);
  return do_match(record_null, object_type);
}

bool PFS_key_object_type_enum::match(const PFS_prepared_stmt *pfs) {
  bool record_null = (pfs->m_owner_object_type == NO_OBJECT_TYPE);
  return do_match(record_null, pfs->m_owner_object_type);
}

bool PFS_key_object_type_enum::match(const PFS_object_row *pfs) {
  bool record_null = (pfs->m_object_type == NO_OBJECT_TYPE);
  return do_match(record_null, pfs->m_object_type);
}

bool PFS_key_object_type_enum::match(const PFS_program *pfs) {
  bool record_null = (pfs->m_key.m_type == NO_OBJECT_TYPE);
  return do_match(record_null, pfs->m_key.m_type);
}

bool PFS_key_object_type_enum::do_match(bool record_null,
                                        enum_object_type record_value) {
  int cmp = 0;

  if (m_is_null) {
    cmp = (record_null ? 0 : 1);
  } else {
    if (record_null) {
      cmp = -1;
    } else if (record_value < m_object_type) {
      cmp = -1;
    } else if (record_value > m_object_type) {
      cmp = +1;
    } else {
      cmp = 0;
    }
  }

  switch (m_find_flag) {
    case HA_READ_KEY_EXACT:
      return (cmp == 0);
    case HA_READ_KEY_OR_NEXT:
      return (cmp >= 0);
    case HA_READ_KEY_OR_PREV:
      return (cmp <= 0);
    case HA_READ_BEFORE_KEY:
      return (cmp < 0);
    case HA_READ_AFTER_KEY:
      return (cmp > 0);
    default:
      assert(false);
      return false;
  }
}

bool PFS_key_object_schema::match(const PFS_table_share *share) {
  return do_match(false, share->m_key.m_schema_name.ptr(),
                  share->m_key.m_schema_name.length());
}

bool PFS_key_object_schema::match(const PFS_program *pfs) {
  return do_match(false, pfs->m_key.m_schema_name.ptr(),
                  pfs->m_key.m_schema_name.length());
}

bool PFS_key_object_schema::match(const PFS_prepared_stmt *pfs) {
  return do_match(false, pfs->m_owner_object_schema.ptr(),
                  pfs->m_owner_object_schema.length());
}

bool PFS_key_object_schema::match(const PFS_object_row *pfs) {
  bool record_null = (pfs->m_object_name.length() == 0);
  return do_match(record_null, pfs->m_schema_name.ptr(),
                  pfs->m_schema_name.length());
}

bool PFS_key_object_schema::match(const PFS_column_row *pfs) {
  bool record_null = (pfs->m_object_name_length == 0);
  return do_match(record_null, pfs->m_schema_name, pfs->m_schema_name_length);
}

bool PFS_key_object_schema::match(const PFS_setup_object *pfs) {
  bool record_null = (pfs->m_key.m_schema_name.length() == 0);
  return do_match(record_null, pfs->m_key.m_schema_name.ptr(),
                  pfs->m_key.m_schema_name.length());
}

bool PFS_key_object_schema::match(const char *schema_name,
                                  size_t schema_name_length) {
  bool record_null = (schema_name_length == 0);
  return do_match(record_null, schema_name, schema_name_length);
}

bool PFS_key_object_name::match(const PFS_table_share *share) {
  return do_match(false, share->m_key.m_table_name.ptr(),
                  share->m_key.m_table_name.length());
}

bool PFS_key_object_name::match(const PFS_program *pfs) {
  return do_match(false, pfs->m_key.m_object_name.ptr(),
                  pfs->m_key.m_object_name.length());
}

bool PFS_key_object_name::match(const PFS_prepared_stmt *pfs) {
  return do_match(false, pfs->m_owner_object_name.ptr(),
                  pfs->m_owner_object_name.length());
}

bool PFS_key_object_name::match(const PFS_object_row *pfs) {
  bool record_null = (pfs->m_object_name.length() == 0);
  return do_match(record_null, pfs->m_object_name.ptr(),
                  pfs->m_object_name.length());
}

bool PFS_key_object_name::match(const PFS_column_row *pfs) {
  bool record_null = (pfs->m_object_name_length == 0);
  return do_match(record_null, pfs->m_object_name, pfs->m_object_name_length);
}

bool PFS_key_object_name::match(const PFS_index_row *pfs) {
  bool record_null = (pfs->m_index_name_length == 0);
  return do_match(record_null, pfs->m_index_name, pfs->m_index_name_length);
}

bool PFS_key_object_name::match(const PFS_setup_object *pfs) {
  bool record_null = (pfs->m_key.m_object_name.length() == 0);
  return do_match(record_null, pfs->m_key.m_object_name.ptr(),
                  pfs->m_key.m_object_name.length());
}

bool PFS_key_object_name::match(const char *object_name,
                                size_t object_name_length) {
  bool record_null = (object_name_length == 0);
  return do_match(record_null, object_name, object_name_length);
}

bool PFS_key_column_name::match(const PFS_column_row *pfs) {
  bool record_null = (pfs->m_column_name_length == 0);
  return do_match(record_null, pfs->m_column_name, pfs->m_column_name_length);
}

bool PFS_key_object_instance::match(const PFS_table *pfs) {
  return (m_identity == pfs->m_identity);  // FIXME ?
}

bool PFS_key_object_instance::match(const PFS_mutex *pfs) {
  return (m_identity == pfs->m_identity);
}

bool PFS_key_object_instance::match(const PFS_rwlock *pfs) {
  return (m_identity == pfs->m_identity);
}

bool PFS_key_object_instance::match(const PFS_cond *pfs) {
  return (m_identity == pfs->m_identity);
}

bool PFS_key_object_instance::match(const PFS_file *pfs) {
  return (m_identity == pfs->m_identity);
}

bool PFS_key_object_instance::match(const PFS_socket *pfs) {
  return (m_identity == pfs->m_identity);
}

bool PFS_key_object_instance::match(const PFS_prepared_stmt *pfs) {
  return (m_identity == pfs->m_identity);
}

bool PFS_key_object_instance::match(const PFS_metadata_lock *pfs) {
  return (m_identity == pfs->m_identity);
}<|MERGE_RESOLUTION|>--- conflicted
+++ resolved
@@ -409,9 +409,8 @@
 }
 
 void set_field_timestamp(Field *f, ulonglong value) {
-  struct timeval tm;
-  tm.tv_sec = (long)(value / 1000000);
-  tm.tv_usec = (long)(value % 1000000);
+  my_timeval tm = {static_cast<int64_t>(value / 1000000),
+                   static_cast<int64_t>(value % 1000000)};
   assert(f->real_type() == MYSQL_TYPE_TIMESTAMP2);
   Field_timestampf *f2 = (Field_timestampf *)f;
   f2->store_timestamp(&tm);
@@ -716,142 +715,134 @@
   static_assert(MDL_key::NAMESPACE_END == 18,
                 "Adjust performance schema when changing enum_mdl_namespace");
 
+  bool with_schema = false;
+  bool with_object = false;
+  bool with_column = false;
+
+  m_schema_name_length = 0;
+  m_object_name_length = 0;
+  m_column_name_length = 0;
+
   switch (mdl->mdl_namespace()) {
     case MDL_key::GLOBAL:
       m_object_type = OBJECT_TYPE_GLOBAL;
-      m_schema_name_length = 0;
-      m_object_name_length = 0;
-      m_column_name_length = 0;
       break;
     case MDL_key::TABLESPACE:
       m_object_type = OBJECT_TYPE_TABLESPACE;
-      m_schema_name_length = 0;
-      m_object_name_length = mdl->name_length();
-      m_column_name_length = 0;
+      with_object = true;
       break;
     case MDL_key::SCHEMA:
       m_object_type = OBJECT_TYPE_SCHEMA;
-      m_schema_name_length = mdl->db_name_length();
-      m_object_name_length = 0;
-      m_column_name_length = 0;
+      with_schema = true;
       break;
     case MDL_key::TABLE:
       m_object_type = OBJECT_TYPE_TABLE;
-      m_schema_name_length = mdl->db_name_length();
-      m_object_name_length = mdl->name_length();
-      m_column_name_length = 0;
+      with_schema = true;
+      with_object = true;
       break;
     case MDL_key::FUNCTION:
       m_object_type = OBJECT_TYPE_FUNCTION;
-      m_schema_name_length = mdl->db_name_length();
-      m_object_name_length = mdl->name_length();
-      m_column_name_length = 0;
+      with_schema = true;
+      with_object = true;
       break;
     case MDL_key::PROCEDURE:
       m_object_type = OBJECT_TYPE_PROCEDURE;
-      m_schema_name_length = mdl->db_name_length();
-      m_object_name_length = mdl->name_length();
-      m_column_name_length = 0;
+      with_schema = true;
+      with_object = true;
       break;
     case MDL_key::TRIGGER:
       m_object_type = OBJECT_TYPE_TRIGGER;
-      m_schema_name_length = mdl->db_name_length();
-      m_object_name_length = mdl->name_length();
-      m_column_name_length = 0;
+      with_schema = true;
+      with_object = true;
       break;
     case MDL_key::EVENT:
       m_object_type = OBJECT_TYPE_EVENT;
-      m_schema_name_length = mdl->db_name_length();
-      m_object_name_length = mdl->name_length();
-      m_column_name_length = 0;
+      with_schema = true;
+      with_object = true;
       break;
     case MDL_key::COMMIT:
       m_object_type = OBJECT_TYPE_COMMIT;
-      m_schema_name_length = 0;
-      m_object_name_length = 0;
-      m_column_name_length = 0;
       break;
     case MDL_key::USER_LEVEL_LOCK:
       m_object_type = OBJECT_TYPE_USER_LEVEL_LOCK;
-      m_schema_name_length = 0;
-      m_object_name_length = mdl->name_length();
-      m_column_name_length = 0;
+      with_object = true;
       break;
     case MDL_key::LOCKING_SERVICE:
       m_object_type = OBJECT_TYPE_LOCKING_SERVICE;
-      m_schema_name_length = mdl->db_name_length();
-      m_object_name_length = mdl->name_length();
-      m_column_name_length = 0;
+      with_schema = true;
+      with_object = true;
       break;
     case MDL_key::SRID:
       m_object_type = OBJECT_TYPE_SRID;
-      m_schema_name_length = 0;
-      m_object_name_length = mdl->name_length();
-      m_column_name_length = 0;
+      with_object = true;
       break;
     case MDL_key::ACL_CACHE:
       m_object_type = OBJECT_TYPE_ACL_CACHE;
-      m_schema_name_length = mdl->db_name_length();
-      m_object_name_length = mdl->name_length();
-      m_column_name_length = 0;
+      with_schema = true;
+      with_object = true;
       break;
     case MDL_key::COLUMN_STATISTICS:
       m_object_type = OBJECT_TYPE_COLUMN_STATISTICS;
-      m_schema_name_length = mdl->db_name_length();
-      m_object_name_length = mdl->name_length();
-      m_column_name_length = mdl->col_name_length();
+      with_schema = true;
+      with_object = true;
+      with_column = true;
       break;
     case MDL_key::BACKUP_LOCK:
       m_object_type = OBJECT_TYPE_BACKUP_LOCK;
-      m_schema_name_length = 0;
-      m_object_name_length = 0;
-      m_column_name_length = 0;
       break;
     case MDL_key::RESOURCE_GROUPS:
       m_object_type = OBJECT_TYPE_RESOURCE_GROUPS;
-      m_schema_name_length = mdl->db_name_length();
-      m_object_name_length = mdl->name_length();
-      m_column_name_length = 0;
+      with_schema = true;
+      with_object = true;
       break;
     case MDL_key::FOREIGN_KEY:
       m_object_type = OBJECT_TYPE_FOREIGN_KEY;
-      m_schema_name_length = mdl->db_name_length();
-      m_object_name_length = mdl->name_length();
+      with_schema = true;
+      with_object = true;
       break;
     case MDL_key::CHECK_CONSTRAINT:
       m_object_type = OBJECT_TYPE_CHECK_CONSTRAINT;
-      m_schema_name_length = mdl->db_name_length();
-      m_object_name_length = mdl->name_length();
+      with_schema = true;
+      with_object = true;
       break;
     case MDL_key::NAMESPACE_END:
     default:
       assert(false);
       m_object_type = NO_OBJECT_TYPE;
-      m_schema_name_length = 0;
-      m_object_name_length = 0;
-      m_column_name_length = 0;
-      break;
-  }
-
-  if (m_schema_name_length > sizeof(m_schema_name)) {
-    return 1;
-  }
-  if (m_schema_name_length > 0) {
-    memcpy(m_schema_name, mdl->db_name(), m_schema_name_length);
-  }
-
-  if (m_object_name_length > sizeof(m_object_name)) {
-    return 1;
-  }
-  if (m_object_name_length > 0) {
-    memcpy(m_object_name, mdl->name(), m_object_name_length);
-  }
-
-  if (m_column_name_length > sizeof(m_column_name)) {
-    return 1;
-  }
-  if (m_column_name_length > 0) {
-    memcpy(m_column_name, mdl->col_name(), m_column_name_length);
+      break;
+  }
+
+  if (with_schema) {
+    m_schema_name_length = mdl->db_name_length();
+    if (m_schema_name_length > sizeof(m_schema_name)) {
+      assert(false);
+      return 1;
+    }
+    if (m_schema_name_length > 0) {
+      memcpy(m_schema_name, mdl->db_name(), m_schema_name_length);
+    }
+  }
+
+  if (with_object) {
+    m_object_name_length = mdl->name_length();
+    if (m_object_name_length > sizeof(m_object_name)) {
+      assert(false);
+      return 1;
+    }
+    if (m_object_name_length > 0) {
+      memcpy(m_object_name, mdl->name(), m_object_name_length);
+    }
+  }
+
+  if (with_column) {
+    m_column_name_length = mdl->col_name_length();
+    if (m_column_name_length > sizeof(m_column_name)) {
+      assert(false);
+      return 1;
+    }
+    if (m_column_name_length > 0) {
+      memcpy(m_column_name, mdl->col_name(), m_column_name_length);
+    }
   }
 
   return 0;
@@ -1071,15 +1062,12 @@
     case 23: /* SUM_NO_GOOD_INDEX_USED */
       set_field_ulonglong(f, m_no_good_index_used);
       break;
-<<<<<<< HEAD
-=======
     case 24: /* SUM_CPU_TIME */
       set_field_ulonglong(f, m_cpu_time);
       break;
     case 25: /* COUNT_SECONDARY */
       set_field_ulonglong(f, m_count_secondary);
       break;
->>>>>>> fbdaa4de
     default:
       assert(false);
       break;
@@ -1827,11 +1815,11 @@
 }
 
 bool PFS_key_thread_name::match(const PFS_thread_class *klass) {
-  return do_match(false, klass->m_name, klass->m_name_length);
+  return do_match(false, klass->m_name.str(), klass->m_name.length());
 }
 
 bool PFS_key_event_name::match(const PFS_instr_class *pfs) {
-  return do_match(false, pfs->m_name, pfs->m_name_length);
+  return do_match(false, pfs->m_name.str(), pfs->m_name.length());
 }
 
 bool PFS_key_event_name::match(const PFS_mutex *pfs) {
@@ -1840,7 +1828,7 @@
     return false;
   }
 
-  return do_match(false, safe_class->m_name, safe_class->m_name_length);
+  return do_match(false, safe_class->m_name.str(), safe_class->m_name.length());
 }
 
 bool PFS_key_event_name::match(const PFS_rwlock *pfs) {
@@ -1848,7 +1836,7 @@
   if (unlikely(safe_class == nullptr)) {
     return false;
   }
-  return do_match(false, safe_class->m_name, safe_class->m_name_length);
+  return do_match(false, safe_class->m_name.str(), safe_class->m_name.length());
 }
 
 bool PFS_key_event_name::match(const PFS_cond *pfs) {
@@ -1856,7 +1844,7 @@
   if (unlikely(safe_class == nullptr)) {
     return false;
   }
-  return do_match(false, safe_class->m_name, safe_class->m_name_length);
+  return do_match(false, safe_class->m_name.str(), safe_class->m_name.length());
 }
 
 bool PFS_key_event_name::match(const PFS_file *pfs) {
@@ -1864,7 +1852,7 @@
   if (unlikely(safe_class == nullptr)) {
     return false;
   }
-  return do_match(false, safe_class->m_name, safe_class->m_name_length);
+  return do_match(false, safe_class->m_name.str(), safe_class->m_name.length());
 }
 
 bool PFS_key_event_name::match(const PFS_socket *pfs) {
@@ -1872,7 +1860,7 @@
   if (unlikely(safe_class == nullptr)) {
     return false;
   }
-  return do_match(false, safe_class->m_name, safe_class->m_name_length);
+  return do_match(false, safe_class->m_name.str(), safe_class->m_name.length());
 }
 
 bool PFS_key_event_name::match_view(uint view) {
@@ -2271,7 +2259,7 @@
 }
 
 bool PFS_key_object_schema::match(const PFS_column_row *pfs) {
-  bool record_null = (pfs->m_object_name_length == 0);
+  bool record_null = (pfs->m_schema_name_length == 0);
   return do_match(record_null, pfs->m_schema_name, pfs->m_schema_name_length);
 }
 
