--- conflicted
+++ resolved
@@ -85,13 +85,13 @@
   int delete_row(TABLE *table, const unsigned char *buf, Field **fields);
 
   /** Initialize table scan. */
-  virtual int rnd_init(bool scan MY_ATTRIBUTE((unused))) { return 0; }
+  virtual int rnd_init(bool scan [[maybe_unused]]) { return 0; }
 
   /** Fetch the next row in this cursor. */
   virtual int rnd_next(void) = 0;
 
-  virtual int index_init(uint idx MY_ATTRIBUTE((unused)),
-                         bool sorted MY_ATTRIBUTE((unused))) {
+  virtual int index_init(uint idx [[maybe_unused]],
+                         bool sorted [[maybe_unused]]) {
     assert(false);
     return HA_ERR_UNSUPPORTED;
   }
@@ -99,9 +99,9 @@
   virtual int index_read(KEY *key_infos, uint index, const uchar *key,
                          uint key_len, enum ha_rkey_function find_flag);
 
-  virtual int index_read_last(KEY *key_infos MY_ATTRIBUTE((unused)),
-                              const uchar *key MY_ATTRIBUTE((unused)),
-                              uint key_len MY_ATTRIBUTE((unused))) {
+  virtual int index_read_last(KEY *key_infos [[maybe_unused]],
+                              const uchar *key [[maybe_unused]],
+                              uint key_len [[maybe_unused]]) {
     return HA_ERR_UNSUPPORTED;
   }
 
@@ -127,7 +127,7 @@
   virtual void reset_position(void) = 0;
 
   /** Destructor. */
-  virtual ~PFS_engine_table() {}
+  virtual ~PFS_engine_table() = default;
 
  protected:
   /**
@@ -268,7 +268,7 @@
  public:
   explicit PFS_engine_key(const char *name) : m_name(name), m_is_null(true) {}
 
-  virtual ~PFS_engine_key() {}
+  virtual ~PFS_engine_key() = default;
 
   virtual void read(PFS_key_reader &reader,
                     enum ha_rkey_function find_flag) = 0;
@@ -284,7 +284,7 @@
  public:
   PFS_engine_index_abstract() : m_fields(0), m_key_info(nullptr) {}
 
-  virtual ~PFS_engine_index_abstract() {}
+  virtual ~PFS_engine_index_abstract() = default;
 
   void set_key_info(KEY *key_info) { m_key_info = key_info; }
 
@@ -337,7 +337,7 @@
         m_key_ptr_4(key_4),
         m_key_ptr_5(key_5) {}
 
-  ~PFS_engine_index() override {}
+  ~PFS_engine_index() override = default;
 
   void read_key(const uchar *key, uint key_len,
                 enum ha_rkey_function find_flag) override;
@@ -397,7 +397,7 @@
  */
 class PFS_dynamic_table_shares {
  public:
-  PFS_dynamic_table_shares() {}
+  PFS_dynamic_table_shares() = default;
 
   void init_mutex();
 
@@ -431,9 +431,9 @@
 */
 class PFS_readonly_acl : public ACL_internal_table_access {
  public:
-  PFS_readonly_acl() {}
-
-  ~PFS_readonly_acl() override {}
+  PFS_readonly_acl() = default;
+
+  ~PFS_readonly_acl() override = default;
 
   ACL_internal_access_result check(ulong want_access, ulong *save_priv,
                                    bool any_combination_will_do) const override;
@@ -448,9 +448,9 @@
 */
 class PFS_truncatable_acl : public ACL_internal_table_access {
  public:
-  PFS_truncatable_acl() {}
-
-  ~PFS_truncatable_acl() override {}
+  PFS_truncatable_acl() = default;
+
+  ~PFS_truncatable_acl() override = default;
 
   ACL_internal_access_result check(ulong want_access, ulong *save_priv,
                                    bool any_combination_will_do) const override;
@@ -465,9 +465,9 @@
 */
 class PFS_updatable_acl : public ACL_internal_table_access {
  public:
-  PFS_updatable_acl() {}
-
-  ~PFS_updatable_acl() override {}
+  PFS_updatable_acl() = default;
+
+  ~PFS_updatable_acl() override = default;
 
   ACL_internal_access_result check(ulong want_access, ulong *save_priv,
                                    bool any_combination_will_do) const override;
@@ -482,9 +482,9 @@
 */
 class PFS_editable_acl : public ACL_internal_table_access {
  public:
-  PFS_editable_acl() {}
-
-  ~PFS_editable_acl() override {}
+  PFS_editable_acl() = default;
+
+  ~PFS_editable_acl() override = default;
 
   ACL_internal_access_result check(ulong want_access, ulong *save_priv,
                                    bool any_combination_will_do) const override;
@@ -498,9 +498,9 @@
 */
 class PFS_unknown_acl : public ACL_internal_table_access {
  public:
-  PFS_unknown_acl() {}
-
-  ~PFS_unknown_acl() override {}
+  PFS_unknown_acl() = default;
+
+  ~PFS_unknown_acl() override = default;
 
   ACL_internal_access_result check(ulong want_access, ulong *save_priv,
                                    bool any_combination_will_do) const override;
@@ -514,17 +514,11 @@
 */
 class PFS_readonly_world_acl : public PFS_readonly_acl {
  public:
-  PFS_readonly_world_acl() {}
-
-<<<<<<< HEAD
-  ~PFS_readonly_world_acl() override {}
-  ACL_internal_access_result check(ulong want_access,
-                                   ulong *save_priv) const override;
-=======
+  PFS_readonly_world_acl() = default;
+
   ~PFS_readonly_world_acl() override = default;
   ACL_internal_access_result check(ulong want_access, ulong *save_priv,
                                    bool any_combination_will_do) const override;
->>>>>>> fbdaa4de
 };
 
 /** Singleton instance of PFS_readonly_world_acl */
@@ -535,17 +529,11 @@
 */
 class PFS_truncatable_world_acl : public PFS_truncatable_acl {
  public:
-  PFS_truncatable_world_acl() {}
-
-<<<<<<< HEAD
-  ~PFS_truncatable_world_acl() override {}
-  ACL_internal_access_result check(ulong want_access,
-                                   ulong *save_priv) const override;
-=======
+  PFS_truncatable_world_acl() = default;
+
   ~PFS_truncatable_world_acl() override = default;
   ACL_internal_access_result check(ulong want_access, ulong *save_priv,
                                    bool any_combination_will_do) const override;
->>>>>>> fbdaa4de
 };
 
 /** Singleton instance of PFS_readonly_world_acl */
@@ -556,17 +544,11 @@
 */
 class PFS_readonly_processlist_acl : public PFS_readonly_acl {
  public:
-  PFS_readonly_processlist_acl() {}
-
-<<<<<<< HEAD
-  ~PFS_readonly_processlist_acl() override {}
-  ACL_internal_access_result check(ulong want_access,
-                                   ulong *save_priv) const override;
-=======
+  PFS_readonly_processlist_acl() = default;
+
   ~PFS_readonly_processlist_acl() override = default;
   ACL_internal_access_result check(ulong want_access, ulong *save_priv,
                                    bool any_combination_will_do) const override;
->>>>>>> fbdaa4de
 };
 
 /** Singleton instance of PFS_readonly_processlist_acl */
