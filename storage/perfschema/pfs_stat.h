/* Copyright (c) 2008, 2014, Oracle and/or its affiliates. All rights reserved.

  This program is free software; you can redistribute it and/or modify
  it under the terms of the GNU General Public License as published by
  the Free Software Foundation; version 2 of the License.

  This program is distributed in the hope that it will be useful,
  but WITHOUT ANY WARRANTY; without even the implied warranty of
  MERCHANTABILITY or FITNESS FOR A PARTICULAR PURPOSE.  See the
  GNU General Public License for more details.

  You should have received a copy of the GNU General Public License
  along with this program; if not, write to the Free Software Foundation,
  51 Franklin Street, Suite 500, Boston, MA 02110-1335 USA */

#ifndef PFS_STAT_H
#define PFS_STAT_H

#include <algorithm>
#include "sql_const.h"
/* memcpy */
#include "string.h"
using std::min;

/**
  @file storage/perfschema/pfs_stat.h
  Statistics (declarations).
*/

/**
  @addtogroup Performance_schema_buffers
  @{
*/

/** Single statistic. */
struct PFS_single_stat
{
  /** Count of values. */
  ulonglong m_count;
  /** Sum of values. */
  ulonglong m_sum;
  /** Minimum value. */
  ulonglong m_min;
  /** Maximum value. */
  ulonglong m_max;

  PFS_single_stat()
  {
    m_count= 0;
    m_sum= 0;
    m_min= ULONGLONG_MAX;
    m_max= 0;
  }

  inline void reset(void)
  {
    m_count= 0;
    m_sum= 0;
    m_min= ULONGLONG_MAX;
    m_max= 0;
  }

  inline bool has_timed_stats() const
  {
    return (m_min <= m_max);
  }

  inline void aggregate(const PFS_single_stat *stat)
  {
    if (stat->m_count != 0)
    {
      m_count+= stat->m_count;
      m_sum+= stat->m_sum;
      if (unlikely(m_min > stat->m_min))
        m_min= stat->m_min;
      if (unlikely(m_max < stat->m_max))
        m_max= stat->m_max;
    }
  }

  inline void aggregate_no_check(const PFS_single_stat *stat)
  {
    m_count+= stat->m_count;
    m_sum+= stat->m_sum;
    if (unlikely(m_min > stat->m_min))
      m_min= stat->m_min;
    if (unlikely(m_max < stat->m_max))
      m_max= stat->m_max;
  }

  inline void aggregate_counted()
  {
    m_count++;
  }

  inline void aggregate_counted(ulonglong count)
  {
    m_count+= count;
  }

  inline void aggregate_value(ulonglong value)
  {
    m_count++;
    m_sum+= value;
    if (unlikely(m_min > value))
      m_min= value;
    if (unlikely(m_max < value))
      m_max= value;
  }
};

/** Combined statistic. */
struct PFS_byte_stat : public PFS_single_stat
{
  /** Byte count statistics */
  ulonglong m_bytes;

  /** Aggregate wait stats, event count and byte count */
  inline void aggregate(const PFS_byte_stat *stat)
  {
    if (stat->m_count != 0)
    {
      PFS_single_stat::aggregate_no_check(stat);
      m_bytes+= stat->m_bytes;
    }
  }

  /** Aggregate wait stats, event count and byte count */
  inline void aggregate_no_check(const PFS_byte_stat *stat)
  {
    PFS_single_stat::aggregate_no_check(stat);
    m_bytes+= stat->m_bytes;
  }

  /** Aggregate individual wait time, event count and byte count */
  inline void aggregate(ulonglong wait, ulonglong bytes)
  {
    aggregate_value(wait);
    m_bytes+= bytes;
  }

  /** Aggregate wait stats and event count */
  inline void aggregate_waits(const PFS_byte_stat *stat)
  {
    PFS_single_stat::aggregate(stat);
  }

  /** Aggregate event count and byte count */
  inline void aggregate_counted()
  {
    PFS_single_stat::aggregate_counted();
  }

  /** Aggregate event count and byte count */
  inline void aggregate_counted(ulonglong bytes)
  {
    PFS_single_stat::aggregate_counted();
    m_bytes+= bytes;
  }

  PFS_byte_stat()
  {
    reset();
  }

  inline void reset(void)
  {
    PFS_single_stat::reset();
    m_bytes= 0;
  }
};

/** Statistics for mutex usage. */
struct PFS_mutex_stat
{
  /** Wait statistics. */
  PFS_single_stat m_wait_stat;
#ifdef PFS_LATER
  /**
    Lock statistics.
    This statistic is not exposed in user visible tables yet.
  */
  PFS_single_stat m_lock_stat;
#endif

  inline void aggregate(const PFS_mutex_stat *stat)
  {
    m_wait_stat.aggregate(&stat->m_wait_stat);
#ifdef PFS_LATER
    m_lock_stat.aggregate(&stat->m_lock_stat);
#endif
  }

  inline void reset(void)
  {
    m_wait_stat.reset();
#ifdef PFS_LATER
    m_lock_stat.reset();
#endif
  }
};

/** Statistics for rwlock usage. */
struct PFS_rwlock_stat
{
  /** Wait statistics. */
  PFS_single_stat m_wait_stat;
#ifdef PFS_LATER
  /**
    RWLock read lock usage statistics.
    This statistic is not exposed in user visible tables yet.
  */
  PFS_single_stat m_read_lock_stat;
  /**
    RWLock write lock usage statistics.
    This statistic is not exposed in user visible tables yet.
  */
  PFS_single_stat m_write_lock_stat;
#endif

  inline void aggregate(const PFS_rwlock_stat *stat)
  {
    m_wait_stat.aggregate(&stat->m_wait_stat);
#ifdef PFS_LATER
    m_read_lock_stat.aggregate(&stat->m_read_lock_stat);
    m_write_lock_stat.aggregate(&stat->m_write_lock_stat);
#endif
  }

  inline void reset(void)
  {
    m_wait_stat.reset();
#ifdef PFS_LATER
    m_read_lock_stat.reset();
    m_write_lock_stat.reset();
#endif
  }
};

/** Statistics for COND usage. */
struct PFS_cond_stat
{
  /** Wait statistics. */
  PFS_single_stat m_wait_stat;
#ifdef PFS_LATER
  /**
    Number of times a condition was signalled.
    This statistic is not exposed in user visible tables yet.
  */
  ulonglong m_signal_count;
  /**
    Number of times a condition was broadcast.
    This statistic is not exposed in user visible tables yet.
  */
  ulonglong m_broadcast_count;
#endif

  inline void aggregate(const PFS_cond_stat *stat)
  {
    m_wait_stat.aggregate(&stat->m_wait_stat);
#ifdef PFS_LATER
    m_signal_count+= stat->m_signal_count;
    m_broadcast_count+= stat->m_broadcast_count;
#endif
  }

  inline void reset(void)
  {
    m_wait_stat.reset();
#ifdef PFS_LATER
    m_signal_count= 0;
    m_broadcast_count= 0;
#endif
  }
};

/** Statistics for FILE IO. Used for both waits and byte counts. */
struct PFS_file_io_stat
{
  /** READ statistics */
  PFS_byte_stat m_read;
  /** WRITE statistics */
  PFS_byte_stat m_write;
  /** Miscellaneous statistics */
  PFS_byte_stat m_misc;

  inline void reset(void)
  {
    m_read.reset();
    m_write.reset();
    m_misc.reset();
  }

  inline void aggregate(const PFS_file_io_stat *stat)
  {
    m_read.aggregate(&stat->m_read);
    m_write.aggregate(&stat->m_write);
    m_misc.aggregate(&stat->m_misc);
  }

  /* Sum waits and byte counts */
  inline void sum(PFS_byte_stat *stat)
  {
    stat->aggregate(&m_read);
    stat->aggregate(&m_write);
    stat->aggregate(&m_misc);
  }

  /* Sum waits only */
  inline void sum_waits(PFS_single_stat *stat)
  {
    stat->aggregate(&m_read);
    stat->aggregate(&m_write);
    stat->aggregate(&m_misc);
  }
};

/** Statistics for FILE usage. */
struct PFS_file_stat
{
  /** Number of current open handles. */
  ulong m_open_count;
  /** File IO statistics. */
  PFS_file_io_stat m_io_stat;

  inline void aggregate(const PFS_file_stat *stat)
  {
    m_io_stat.aggregate(&stat->m_io_stat);
  }

  /** Reset file statistics. */
  inline void reset(void)
  {
    m_io_stat.reset();
  }
};

/** Statistics for stage usage. */
struct PFS_stage_stat
{
  PFS_single_stat m_timer1_stat;

  inline void reset(void)
  { m_timer1_stat.reset(); }

  inline void aggregate_counted()
  { m_timer1_stat.aggregate_counted(); }

  inline void aggregate_value(ulonglong value)
  { m_timer1_stat.aggregate_value(value); }

  inline void aggregate(const PFS_stage_stat *stat)
  { m_timer1_stat.aggregate(& stat->m_timer1_stat); }
};

/** Statistics for stored program usage. */
struct PFS_sp_stat
{
  PFS_single_stat m_timer1_stat;

  inline void reset(void)
  { m_timer1_stat.reset(); }

  inline void aggregate_counted()
  { m_timer1_stat.aggregate_counted(); }

  inline void aggregate_value(ulonglong value)
  { m_timer1_stat.aggregate_value(value); }

  inline void aggregate(const PFS_stage_stat *stat)
  { m_timer1_stat.aggregate(& stat->m_timer1_stat); }
};

/** Statistics for prepared statement usage. */
struct PFS_prepared_stmt_stat
{
  PFS_single_stat m_timer1_stat;

  inline void reset(void)
  { m_timer1_stat.reset(); }

  inline void aggregate_counted()
  { m_timer1_stat.aggregate_counted(); }

  inline void aggregate_value(ulonglong value)
  { m_timer1_stat.aggregate_value(value); }

  inline void aggregate(PFS_stage_stat *stat)
  { m_timer1_stat.aggregate(& stat->m_timer1_stat); }
};

<<<<<<< HEAD
/** Statistics for stored program usage. */
struct PFS_sp_stat
{
  PFS_single_stat m_timer1_stat;

  inline void reset(void)
  { m_timer1_stat.reset(); }

  inline void aggregate_counted()
  { m_timer1_stat.aggregate_counted(); }

  inline void aggregate_value(ulonglong value)
  { m_timer1_stat.aggregate_value(value); }

  inline void aggregate(PFS_stage_stat *stat)
  { m_timer1_stat.aggregate(& stat->m_timer1_stat); }
};

/** Statistics for statement usage. */
=======
/**
  Statistics for statement usage.
  This structure uses lazy initialization,
  controlled by member @c m_timer1_stat.m_count.
*/
>>>>>>> 871dd169
struct PFS_statement_stat
{
  PFS_single_stat m_timer1_stat;
  ulonglong m_error_count;
  ulonglong m_warning_count;
  ulonglong m_rows_affected;
  ulonglong m_lock_time;
  ulonglong m_rows_sent;
  ulonglong m_rows_examined;
  ulonglong m_created_tmp_disk_tables;
  ulonglong m_created_tmp_tables;
  ulonglong m_select_full_join;
  ulonglong m_select_full_range_join;
  ulonglong m_select_range;
  ulonglong m_select_range_check;
  ulonglong m_select_scan;
  ulonglong m_sort_merge_passes;
  ulonglong m_sort_range;
  ulonglong m_sort_rows;
  ulonglong m_sort_scan;
  ulonglong m_no_index_used;
  ulonglong m_no_good_index_used;

  PFS_statement_stat()
  {
    reset();
  }

  inline void reset()
  {
    m_timer1_stat.m_count= 0;
  }

  inline void mark_used()
  {
    delayed_reset();
  }

private:
  inline void delayed_reset(void)
  {
    if (m_timer1_stat.m_count == 0)
    {
      m_timer1_stat.reset();
      m_error_count= 0;
      m_warning_count= 0;
      m_rows_affected= 0;
      m_lock_time= 0;
      m_rows_sent= 0;
      m_rows_examined= 0;
      m_created_tmp_disk_tables= 0;
      m_created_tmp_tables= 0;
      m_select_full_join= 0;
      m_select_full_range_join= 0;
      m_select_range= 0;
      m_select_range_check= 0;
      m_select_scan= 0;
      m_sort_merge_passes= 0;
      m_sort_range= 0;
      m_sort_rows= 0;
      m_sort_scan= 0;
      m_no_index_used= 0;
      m_no_good_index_used= 0;
    }
  }

public:
  inline void aggregate_counted()
  {
    delayed_reset();
    m_timer1_stat.aggregate_counted();
  }

  inline void aggregate_value(ulonglong value)
  {
    delayed_reset();
    m_timer1_stat.aggregate_value(value);
  }

  inline void aggregate(const PFS_statement_stat *stat)
  {
    if (stat->m_timer1_stat.m_count != 0)
    {
      delayed_reset();
      m_timer1_stat.aggregate_no_check(& stat->m_timer1_stat);

      m_error_count+= stat->m_error_count;
      m_warning_count+= stat->m_warning_count;
      m_rows_affected+= stat->m_rows_affected;
      m_lock_time+= stat->m_lock_time;
      m_rows_sent+= stat->m_rows_sent;
      m_rows_examined+= stat->m_rows_examined;
      m_created_tmp_disk_tables+= stat->m_created_tmp_disk_tables;
      m_created_tmp_tables+= stat->m_created_tmp_tables;
      m_select_full_join+= stat->m_select_full_join;
      m_select_full_range_join+= stat->m_select_full_range_join;
      m_select_range+= stat->m_select_range;
      m_select_range_check+= stat->m_select_range_check;
      m_select_scan+= stat->m_select_scan;
      m_sort_merge_passes+= stat->m_sort_merge_passes;
      m_sort_range+= stat->m_sort_range;
      m_sort_rows+= stat->m_sort_rows;
      m_sort_scan+= stat->m_sort_scan;
      m_no_index_used+= stat->m_no_index_used;
      m_no_good_index_used+= stat->m_no_good_index_used;
    }
  }
};

/** Statistics for transaction usage. */
struct PFS_transaction_stat
{
  PFS_single_stat m_read_write_stat;
  PFS_single_stat m_read_only_stat;

  ulonglong m_savepoint_count;
  ulonglong m_rollback_to_savepoint_count;
  ulonglong m_release_savepoint_count;

  PFS_transaction_stat()
  {
    m_savepoint_count= 0;
    m_rollback_to_savepoint_count= 0;
    m_release_savepoint_count= 0;
  }

  ulonglong count(void)
  {
    return (m_read_write_stat.m_count + m_read_only_stat.m_count);
  }

  inline void reset(void)
  {
    m_read_write_stat.reset();
    m_read_only_stat.reset();
    m_savepoint_count= 0;
    m_rollback_to_savepoint_count= 0;
    m_release_savepoint_count= 0;
  }

  inline void aggregate(const PFS_transaction_stat *stat)
  {
    m_read_write_stat.aggregate(&stat->m_read_write_stat);
    m_read_only_stat.aggregate(&stat->m_read_only_stat);
    m_savepoint_count+= stat->m_savepoint_count;
    m_rollback_to_savepoint_count+= stat->m_rollback_to_savepoint_count;
    m_release_savepoint_count+= stat->m_release_savepoint_count;
  }
};

/** Statistics for transaction usage. */
struct PFS_transaction_stat
{
  PFS_single_stat m_read_write_stat;
  PFS_single_stat m_read_only_stat;

  ulonglong m_savepoint_count;
  ulonglong m_rollback_to_savepoint_count;
  ulonglong m_release_savepoint_count;

  PFS_transaction_stat()
  {
    m_savepoint_count= 0;
    m_rollback_to_savepoint_count= 0;
    m_release_savepoint_count= 0;
  }

  ulonglong count(void)
  {
    return (m_read_write_stat.m_count + m_read_only_stat.m_count);
  }

  inline void reset(void)
  {
    m_read_write_stat.reset();
    m_read_only_stat.reset();
    m_savepoint_count= 0;
    m_rollback_to_savepoint_count= 0;
    m_release_savepoint_count= 0;
  }

  inline void aggregate(PFS_transaction_stat *stat)
  {
    m_read_write_stat.aggregate(&stat->m_read_write_stat);
    m_read_only_stat.aggregate(&stat->m_read_only_stat);
    m_savepoint_count+= stat->m_savepoint_count;
    m_rollback_to_savepoint_count+= stat->m_rollback_to_savepoint_count;
    m_release_savepoint_count+= stat->m_release_savepoint_count;
  }
};

/** Single table io statistic. */
struct PFS_table_io_stat
{
  bool m_has_data;
  /** FETCH statistics */
  PFS_single_stat m_fetch;
  /** INSERT statistics */
  PFS_single_stat m_insert;
  /** UPDATE statistics */
  PFS_single_stat m_update;
  /** DELETE statistics */
  PFS_single_stat m_delete;

  PFS_table_io_stat()
  {
    m_has_data= false;
  }

  inline void reset(void)
  {
    m_has_data= false;
    m_fetch.reset();
    m_insert.reset();
    m_update.reset();
    m_delete.reset();
  }

  inline void aggregate(const PFS_table_io_stat *stat)
  {
    if (stat->m_has_data)
    {
      m_has_data= true;
      m_fetch.aggregate(&stat->m_fetch);
      m_insert.aggregate(&stat->m_insert);
      m_update.aggregate(&stat->m_update);
      m_delete.aggregate(&stat->m_delete);
    }
  }

  inline void sum(PFS_single_stat *result)
  {
    if (m_has_data)
    {
      result->aggregate(& m_fetch);
      result->aggregate(& m_insert);
      result->aggregate(& m_update);
      result->aggregate(& m_delete);
    }
  }
};

enum PFS_TL_LOCK_TYPE
{
  /* Locks from enum thr_lock */
  PFS_TL_READ= 0,
  PFS_TL_READ_WITH_SHARED_LOCKS= 1,
  PFS_TL_READ_HIGH_PRIORITY= 2,
  PFS_TL_READ_NO_INSERT= 3,
  PFS_TL_WRITE_ALLOW_WRITE= 4,
  PFS_TL_WRITE_CONCURRENT_INSERT= 5,
  PFS_TL_WRITE_LOW_PRIORITY= 6,
  PFS_TL_WRITE= 7,

  /* Locks for handler::ha_external_lock() */
  PFS_TL_READ_EXTERNAL= 8,
  PFS_TL_WRITE_EXTERNAL= 9,

  PFS_TL_NONE= 99
};

#define COUNT_PFS_TL_LOCK_TYPE 10

/** Statistics for table locks. */
struct PFS_table_lock_stat
{
  PFS_single_stat m_stat[COUNT_PFS_TL_LOCK_TYPE];

  inline void reset(void)
  {
    PFS_single_stat *pfs= & m_stat[0];
    PFS_single_stat *pfs_last= & m_stat[COUNT_PFS_TL_LOCK_TYPE];
    for ( ; pfs < pfs_last ; pfs++)
      pfs->reset();
  }

  inline void aggregate(const PFS_table_lock_stat *stat)
  {
    PFS_single_stat *pfs= & m_stat[0];
    PFS_single_stat *pfs_last= & m_stat[COUNT_PFS_TL_LOCK_TYPE];
    const PFS_single_stat *pfs_from= & stat->m_stat[0];
    for ( ; pfs < pfs_last ; pfs++, pfs_from++)
      pfs->aggregate(pfs_from);
  }

  inline void sum(PFS_single_stat *result)
  {
    PFS_single_stat *pfs= & m_stat[0];
    PFS_single_stat *pfs_last= & m_stat[COUNT_PFS_TL_LOCK_TYPE];
    for ( ; pfs < pfs_last ; pfs++)
      result->aggregate(pfs);
  }
};

/** Statistics for TABLE usage. */
struct PFS_table_stat
{
  /**
    Statistics, per index.
    Each index stat is in [0, MAX_INDEXES-1],
    stats when using no index are in [MAX_INDEXES].
  */
  PFS_table_io_stat m_index_stat[MAX_INDEXES + 1];

  /**
    Statistics, per lock type.
  */
  PFS_table_lock_stat m_lock_stat;

  /** Reset table io statistic. */
  inline void reset_io(void)
  {
    PFS_table_io_stat *stat= & m_index_stat[0];
    PFS_table_io_stat *stat_last= & m_index_stat[MAX_INDEXES + 1];
    for ( ; stat < stat_last ; stat++)
      stat->reset();
  }

  /** Reset table lock statistic. */
  inline void reset_lock(void)
  {
    m_lock_stat.reset();
  }

  /** Reset table statistic. */
  inline void reset(void)
  {
    reset_io();
    reset_lock();
  }

  inline void fast_reset_io(void)
  {
    memcpy(& m_index_stat, & g_reset_template.m_index_stat, sizeof(m_index_stat));
  }

  inline void fast_reset_lock(void)
  {
    memcpy(& m_lock_stat, & g_reset_template.m_lock_stat, sizeof(m_lock_stat));
  }

  inline void fast_reset(void)
  {
    memcpy(this, & g_reset_template, sizeof(*this));
  }

  inline void aggregate_io(const PFS_table_stat *stat, uint key_count)
  {
    PFS_table_io_stat *to_stat;
    PFS_table_io_stat *to_stat_last;
    const PFS_table_io_stat *from_stat;

    DBUG_ASSERT(key_count <= MAX_INDEXES);

    /* Aggregate stats for each index, if any */
    to_stat= & m_index_stat[0];
    to_stat_last= to_stat + key_count;
    from_stat= & stat->m_index_stat[0];
    for ( ; to_stat < to_stat_last ; from_stat++, to_stat++)
      to_stat->aggregate(from_stat);

    /* Aggregate stats for the table */
    to_stat= & m_index_stat[MAX_INDEXES];
    from_stat= & stat->m_index_stat[MAX_INDEXES];
    to_stat->aggregate(from_stat);
  }

  inline void aggregate_lock(const PFS_table_stat *stat)
  {
    m_lock_stat.aggregate(& stat->m_lock_stat);
  }

  inline void aggregate(const PFS_table_stat *stat, uint key_count)
  {
    aggregate_io(stat, key_count);
    aggregate_lock(stat);
  }

  inline void sum_io(PFS_single_stat *result, uint key_count)
  {
    PFS_table_io_stat *stat;
    PFS_table_io_stat *stat_last;

    DBUG_ASSERT(key_count <= MAX_INDEXES);

    /* Sum stats for each index, if any */
    stat= & m_index_stat[0];
    stat_last= stat + key_count;
    for ( ; stat < stat_last ; stat++)
      stat->sum(result);

    /* Sum stats for the table */
    m_index_stat[MAX_INDEXES].sum(result);
  }

  inline void sum_lock(PFS_single_stat *result)
  {
    m_lock_stat.sum(result);
  }

  inline void sum(PFS_single_stat *result, uint key_count)
  {
    sum_io(result, key_count);
    sum_lock(result);
  }

  static struct PFS_table_stat g_reset_template;
};

/** Statistics for SOCKET IO. Used for both waits and byte counts. */
struct PFS_socket_io_stat
{
  /** READ statistics */
  PFS_byte_stat m_read;
  /** WRITE statistics */
  PFS_byte_stat m_write;
  /** Miscellaneous statistics */
  PFS_byte_stat m_misc;

  inline void reset(void)
  {
    m_read.reset();
    m_write.reset();
    m_misc.reset();
  }

  inline void aggregate(const PFS_socket_io_stat *stat)
  {
    m_read.aggregate(&stat->m_read);
    m_write.aggregate(&stat->m_write);
    m_misc.aggregate(&stat->m_misc);
  }

  /* Sum waits and byte counts */
  inline void sum(PFS_byte_stat *stat)
  {
    stat->aggregate(&m_read);
    stat->aggregate(&m_write);
    stat->aggregate(&m_misc);
  }

  /* Sum waits only */
  inline void sum_waits(PFS_single_stat *stat)
  {
    stat->aggregate(&m_read);
    stat->aggregate(&m_write);
    stat->aggregate(&m_misc);
  }
};

/** Statistics for SOCKET usage. */
struct PFS_socket_stat
{
  /** Socket timing and byte count statistics per operation */
  PFS_socket_io_stat m_io_stat;

  /** Reset socket statistics. */
  inline void reset(void)
  {
    m_io_stat.reset();
  }
};

struct PFS_memory_stat_delta
{
  size_t m_alloc_count_delta;
  size_t m_free_count_delta;
  size_t m_alloc_size_delta;
  size_t m_free_size_delta;

  void reset()
  {
    m_alloc_count_delta= 0;
    m_free_count_delta= 0;
    m_alloc_size_delta= 0;
    m_free_size_delta= 0;
  }
};

/**
  Memory statistics.
  Conceptually, the following statistics are maintained:
  - CURRENT_COUNT_USED,
  - LOW_COUNT_USED,
  - HIGH_COUNT_USED
  - CURRENT_SIZE_USED,
  - LOW_SIZE_USED,
  - HIGH_SIZE_USED
  Now, the implementation keeps different counters,
  which are easier (less overhead) to maintain while
  collecting statistics.
  Invariants are as follows:
  CURRENT_COUNT_USED = @c m_alloc_count - @c m_free_count
  LOW_COUNT_USED + @c m_free_count_capacity = CURRENT_COUNT_USED
  CURRENT_COUNT_USED + @c m_alloc_count_capacity = HIGH_COUNT_USED
  CURRENT_SIZE_USED = @c m_alloc_size - @c m_free_size
  LOW_SIZE_USED + @c m_free_size_capacity = CURRENT_SIZE_USED
  CURRENT_SIZE_USED + @c m_alloc_size_capacity = HIGH_SIZE_USED

*/
struct PFS_memory_stat
{
  bool m_used;
  size_t m_alloc_count;
  size_t m_free_count;
  size_t m_alloc_size;
  size_t m_free_size;

  size_t m_alloc_count_capacity;
  size_t m_free_count_capacity;
  size_t m_alloc_size_capacity;
  size_t m_free_size_capacity;

  inline void reset(void)
  {
    m_used= false;
    m_alloc_count= 0;
    m_free_count= 0;
    m_alloc_size= 0;
    m_free_size= 0;

    m_alloc_count_capacity= 0;
    m_free_count_capacity= 0;
    m_alloc_size_capacity= 0;
    m_free_size_capacity= 0;
  }

  inline void rebase(void)
  {
    if (! m_used)
      return;

    size_t base;

    base= std::min<size_t>(m_alloc_count, m_free_count);
    m_alloc_count-= base;
    m_free_count-= base;

    base= std::min<size_t>(m_alloc_size, m_free_size);
    m_alloc_size-= base;
    m_free_size-= base;

    m_alloc_count_capacity= 0;
    m_free_count_capacity= 0;
    m_alloc_size_capacity= 0;
    m_free_size_capacity= 0;
  }

  inline void partial_aggregate_to(PFS_memory_stat *stat)
  {
    if (! m_used)
      return;

    size_t base;

    stat->m_used= true;

    base= std::min<size_t>(m_alloc_count, m_free_count);
    if (base != 0)
    {
      stat->m_alloc_count+= base;
      stat->m_free_count+= base;
      m_alloc_count-= base;
      m_free_count-= base;
    }

    base= std::min<size_t>(m_alloc_size, m_free_size);
    if (base != 0)
    {
      stat->m_alloc_size+= base;
      stat->m_free_size+= base;
      m_alloc_size-= base;
      m_free_size-= base;
    }

    stat->m_alloc_count_capacity+= m_alloc_count_capacity;
    stat->m_free_count_capacity+= m_free_count_capacity;
    stat->m_alloc_size_capacity+= m_alloc_size_capacity;
    stat->m_free_size_capacity+= m_free_size_capacity;

    m_alloc_count_capacity= 0;
    m_free_count_capacity= 0;
    m_alloc_size_capacity= 0;
    m_free_size_capacity= 0;
  }

  inline void full_aggregate_to(PFS_memory_stat *stat) const
  {
    if (! m_used)
      return;

    stat->m_used= true;

    stat->m_alloc_count+= m_alloc_count;
    stat->m_free_count+= m_free_count;
    stat->m_alloc_size+= m_alloc_size;
    stat->m_free_size+= m_free_size;

    stat->m_alloc_count_capacity+= m_alloc_count_capacity;
    stat->m_free_count_capacity+= m_free_count_capacity;
    stat->m_alloc_size_capacity+= m_alloc_size_capacity;
    stat->m_free_size_capacity+= m_free_size_capacity;
  }

  inline void partial_aggregate_to(PFS_memory_stat *stat1, PFS_memory_stat *stat2)
  {
    if (! m_used)
      return;

    size_t base;

    stat1->m_used= true;
    stat2->m_used= true;

    base= std::min<size_t>(m_alloc_count, m_free_count);
    if (base != 0)
    {
      stat1->m_alloc_count+= base;
      stat2->m_alloc_count+= base;
      stat1->m_free_count+= base;
      stat2->m_free_count+= base;
      m_alloc_count-= base;
      m_free_count-= base;
    }

    base= std::min<size_t>(m_alloc_size, m_free_size);
    if (base != 0)
    {
      stat1->m_alloc_size+= base;
      stat2->m_alloc_size+= base;
      stat1->m_free_size+= base;
      stat2->m_free_size+= base;
      m_alloc_size-= base;
      m_free_size-= base;
    }

    stat1->m_alloc_count_capacity+= m_alloc_count_capacity;
    stat2->m_alloc_count_capacity+= m_alloc_count_capacity;
    stat1->m_free_count_capacity+= m_free_count_capacity;
    stat2->m_free_count_capacity+= m_free_count_capacity;
    stat1->m_alloc_size_capacity+= m_alloc_size_capacity;
    stat2->m_alloc_size_capacity+= m_alloc_size_capacity;
    stat1->m_free_size_capacity+= m_free_size_capacity;
    stat2->m_free_size_capacity+= m_free_size_capacity;

    m_alloc_count_capacity= 0;
    m_free_count_capacity= 0;
    m_alloc_size_capacity= 0;
    m_free_size_capacity= 0;
  }

  inline void full_aggregate_to(PFS_memory_stat *stat1, PFS_memory_stat *stat2) const
  {
    if (! m_used)
      return;

    stat1->m_used= true;
    stat2->m_used= true;

    stat1->m_alloc_count+= m_alloc_count;
    stat2->m_alloc_count+= m_alloc_count;
    stat1->m_free_count+= m_free_count;
    stat2->m_free_count+= m_free_count;
    stat1->m_alloc_size+= m_alloc_size;
    stat2->m_alloc_size+= m_alloc_size;
    stat1->m_free_size+= m_free_size;
    stat2->m_free_size+= m_free_size;

    stat1->m_alloc_count_capacity+= m_alloc_count_capacity;
    stat2->m_alloc_count_capacity+= m_alloc_count_capacity;
    stat1->m_free_count_capacity+= m_free_count_capacity;
    stat2->m_free_count_capacity+= m_free_count_capacity;
    stat1->m_alloc_size_capacity+= m_alloc_size_capacity;
    stat2->m_alloc_size_capacity+= m_alloc_size_capacity;
    stat1->m_free_size_capacity+= m_free_size_capacity;
    stat2->m_free_size_capacity+= m_free_size_capacity;
  }

  inline PFS_memory_stat_delta *count_alloc(size_t size,
                                            PFS_memory_stat_delta *delta)
  {
    m_used= true;

    m_alloc_count++;
    m_free_count_capacity++;
    m_alloc_size+= size;
    m_free_size_capacity+= size;

    if ((m_alloc_count_capacity >= 1) &&
        (m_alloc_size_capacity >= size))
    {
      m_alloc_count_capacity--;
      m_alloc_size_capacity-= size;
      return NULL;
    }

    delta->reset();

    if (m_alloc_count_capacity >= 1)
    {
      m_alloc_count_capacity--;
    }
    else
    {
      delta->m_alloc_count_delta= 1;
    }

    if (m_alloc_size_capacity >= size)
    {
      m_alloc_size_capacity-= size;
    }
    else
    {
      delta->m_alloc_size_delta= size - m_alloc_size_capacity;
      m_alloc_size_capacity= 0;
    }

    return delta;
  }

  inline PFS_memory_stat_delta *count_realloc(size_t old_size, size_t new_size,
                                              PFS_memory_stat_delta *delta)
  {
    m_used= true;

    size_t size_delta= new_size - old_size;
    m_alloc_count++;
    m_alloc_size+= new_size;
    m_free_count++;
    m_free_size+= old_size;

    if (new_size == old_size)
    {
      return NULL;
    }

    if (new_size > old_size)
    {
      /* Growing */
      size_delta= new_size - old_size;
      m_free_size_capacity+= size_delta;

      if (m_alloc_size_capacity >= size_delta)
      {
        m_alloc_size_capacity-= size_delta;
        return NULL;
      }

      delta->reset();
      delta->m_alloc_size_delta= size_delta - m_alloc_size_capacity;
      m_alloc_size_capacity= 0;
    }
    else
    {
      /* Shrinking */
      size_delta= old_size - new_size;
      m_alloc_size_capacity+= size_delta;

      if (m_free_size_capacity >= size_delta)
      {
        m_free_size_capacity-= size_delta;
        return NULL;
      }

      delta->reset();
      delta->m_free_size_delta= size_delta - m_free_size_capacity;
      m_free_size_capacity= 0;
    }

    return delta;
  }

  inline PFS_memory_stat_delta *count_free(size_t size, PFS_memory_stat_delta *delta)
  {
    m_used= true;

    m_free_count++;
    m_alloc_count_capacity++;
    m_free_size+= size;
    m_alloc_size_capacity+= size;

    if ((m_free_count_capacity >= 1) &&
        (m_free_size_capacity >= size))
    {
      m_free_count_capacity--;
      m_free_size_capacity-= size;
      return NULL;
    }

    delta->reset();

    if (m_free_count_capacity >= 1)
    {
      m_free_count_capacity--;
    }
    else
    {
      delta->m_free_count_delta= 1;
    }

    if (m_free_size_capacity >= size)
    {
      m_free_size_capacity-= size;
    }
    else
    {
      delta->m_free_size_delta= size - m_free_size_capacity;
      m_free_size_capacity= 0;
    }

    return delta;
  }

  inline PFS_memory_stat_delta *apply_delta(const PFS_memory_stat_delta *delta,
                                            PFS_memory_stat_delta *delta_buffer)
  {
    size_t val;
    size_t remaining_alloc_count;
    size_t remaining_alloc_size;
    size_t remaining_free_count;
    size_t remaining_free_size;
    bool has_remaining= false;

    m_used= true;

    val= delta->m_alloc_count_delta;
    if (val <= m_alloc_count_capacity)
    {
      m_alloc_count_capacity-= val;
      remaining_alloc_count= 0;
    }
    else
    {
      remaining_alloc_count= val - m_alloc_count_capacity;
      m_alloc_count_capacity= 0;
      has_remaining= true;
    }

    val= delta->m_alloc_size_delta;
    if (val <= m_alloc_size_capacity)
    {
      m_alloc_size_capacity-= val;
      remaining_alloc_size= 0;
    }
    else
    {
      remaining_alloc_size= val - m_alloc_size_capacity;
      m_alloc_size_capacity= 0;
      has_remaining= true;
    }

    val= delta->m_free_count_delta;
    if (val <= m_free_count_capacity)
    {
      m_free_count_capacity-= val;
      remaining_free_count= 0;
    }
    else
    {
      remaining_free_count= val - m_free_count_capacity;
      m_free_count_capacity= 0;
      has_remaining= true;
    }

    val= delta->m_free_size_delta;
    if (val <= m_free_size_capacity)
    {
      m_free_size_capacity-= val;
      remaining_free_size= 0;
    }
    else
    {
      remaining_free_size= val - m_free_size_capacity;
      m_free_size_capacity= 0;
      has_remaining= true;
    }

    if (! has_remaining)
      return NULL;

    delta_buffer->m_alloc_count_delta= remaining_alloc_count;
    delta_buffer->m_alloc_size_delta= remaining_alloc_size;
    delta_buffer->m_free_count_delta= remaining_free_count;
    delta_buffer->m_free_size_delta= remaining_free_size;
    return delta_buffer;
  }
};

/** Connections statistics. */
struct PFS_connection_stat
{
  PFS_connection_stat()
  : m_current_connections(0),
    m_total_connections(0)
  {}

  ulonglong m_current_connections;
  ulonglong m_total_connections;

  inline void aggregate_active(ulonglong active)
  {
    m_current_connections+= active;
    m_total_connections+= active;
  }

  inline void aggregate_disconnected(ulonglong disconnected)
  {
    m_total_connections+= disconnected;
  }
};

/** @} */
#endif
<|MERGE_RESOLUTION|>--- conflicted
+++ resolved
@@ -20,7 +20,6 @@
 #include "sql_const.h"
 /* memcpy */
 #include "string.h"
-using std::min;
 
 /**
   @file storage/perfschema/pfs_stat.h
@@ -389,33 +388,11 @@
   { m_timer1_stat.aggregate(& stat->m_timer1_stat); }
 };
 
-<<<<<<< HEAD
-/** Statistics for stored program usage. */
-struct PFS_sp_stat
-{
-  PFS_single_stat m_timer1_stat;
-
-  inline void reset(void)
-  { m_timer1_stat.reset(); }
-
-  inline void aggregate_counted()
-  { m_timer1_stat.aggregate_counted(); }
-
-  inline void aggregate_value(ulonglong value)
-  { m_timer1_stat.aggregate_value(value); }
-
-  inline void aggregate(PFS_stage_stat *stat)
-  { m_timer1_stat.aggregate(& stat->m_timer1_stat); }
-};
-
-/** Statistics for statement usage. */
-=======
 /**
   Statistics for statement usage.
   This structure uses lazy initialization,
   controlled by member @c m_timer1_stat.m_count.
 */
->>>>>>> 871dd169
 struct PFS_statement_stat
 {
   PFS_single_stat m_timer1_stat;
@@ -566,47 +543,6 @@
   }
 };
 
-/** Statistics for transaction usage. */
-struct PFS_transaction_stat
-{
-  PFS_single_stat m_read_write_stat;
-  PFS_single_stat m_read_only_stat;
-
-  ulonglong m_savepoint_count;
-  ulonglong m_rollback_to_savepoint_count;
-  ulonglong m_release_savepoint_count;
-
-  PFS_transaction_stat()
-  {
-    m_savepoint_count= 0;
-    m_rollback_to_savepoint_count= 0;
-    m_release_savepoint_count= 0;
-  }
-
-  ulonglong count(void)
-  {
-    return (m_read_write_stat.m_count + m_read_only_stat.m_count);
-  }
-
-  inline void reset(void)
-  {
-    m_read_write_stat.reset();
-    m_read_only_stat.reset();
-    m_savepoint_count= 0;
-    m_rollback_to_savepoint_count= 0;
-    m_release_savepoint_count= 0;
-  }
-
-  inline void aggregate(PFS_transaction_stat *stat)
-  {
-    m_read_write_stat.aggregate(&stat->m_read_write_stat);
-    m_read_only_stat.aggregate(&stat->m_read_only_stat);
-    m_savepoint_count+= stat->m_savepoint_count;
-    m_rollback_to_savepoint_count+= stat->m_rollback_to_savepoint_count;
-    m_release_savepoint_count+= stat->m_release_savepoint_count;
-  }
-};
-
 /** Single table io statistic. */
 struct PFS_table_io_stat
 {
