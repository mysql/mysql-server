--- conflicted
+++ resolved
@@ -393,15 +393,12 @@
   ulonglong m_sort_scan{0};
   ulonglong m_no_index_used{0};
   ulonglong m_no_good_index_used{0};
-<<<<<<< HEAD
-=======
   /**
     CPU TIME.
     Expressed in STORAGE units (nanoseconds).
   */
   ulonglong m_cpu_time{0};
   ulonglong m_count_secondary{0};
->>>>>>> fbdaa4de
 
   void reset() { new (this) PFS_statement_stat(); }
 
@@ -434,11 +431,8 @@
       m_sort_scan += stat->m_sort_scan;
       m_no_index_used += stat->m_no_index_used;
       m_no_good_index_used += stat->m_no_good_index_used;
-<<<<<<< HEAD
-=======
       m_cpu_time += stat->m_cpu_time;
       m_count_secondary += stat->m_count_secondary;
->>>>>>> fbdaa4de
     }
   }
 };
