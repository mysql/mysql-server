--- conflicted
+++ resolved
@@ -5344,14 +5344,9 @@
           memcpy(pfs->m_message_text, da->message_text(),
                  MYSQL_ERRMSG_SIZE);
           pfs->m_message_text[MYSQL_ERRMSG_SIZE]= 0;
-<<<<<<< HEAD
           pfs->m_sql_errno= da->mysql_errno();
           memcpy(pfs->m_sqlstate, da->returned_sqlstate(), SQLSTATE_LENGTH);
-=======
-          pfs->m_sql_errno= da->sql_errno();
           pfs->m_error_count++;
-          memcpy(pfs->m_sqlstate, da->get_sqlstate(), SQLSTATE_LENGTH);
->>>>>>> 73c96ff6
           break;
         case Diagnostics_area::DA_DISABLED:
           break;
