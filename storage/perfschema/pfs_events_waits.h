--- conflicted
+++ resolved
@@ -118,13 +118,10 @@
 #define STATE_FLAG_EVENT (1 << 2)
 /** DIGEST bit in the state flags bitfield. */
 #define STATE_FLAG_DIGEST (1 << 3)
-<<<<<<< HEAD
-=======
 /** CPU bit in the state flags bitfield. */
 #define STATE_FLAG_CPU (1 << 4)
 /** SECONDARY_ENGINE bit in the state flags bitfield. */
 #define STATE_FLAG_SECONDARY (1 << 5)
->>>>>>> fbdaa4de
 
 void insert_events_waits_history(PFS_thread *thread, PFS_events_waits *wait);
 
