/* Copyright (c) 2008, 2011, Oracle and/or its affiliates. All rights reserved.

  This program is free software; you can redistribute it and/or modify
  it under the terms of the GNU General Public License as published by
  the Free Software Foundation; version 2 of the License.

  This program is distributed in the hope that it will be useful,
  but WITHOUT ANY WARRANTY; without even the implied warranty of
  MERCHANTABILITY or FITNESS FOR A PARTICULAR PURPOSE.  See the
  GNU General Public License for more details.

  You should have received a copy of the GNU General Public License
  along with this program; if not, write to the Free Software Foundation,
  51 Franklin Street, Suite 500, Boston, MA 02110-1335 USA */

/**
  @file storage/perfschema/pfs_engine_table.cc
  Performance schema tables (implementation).
*/

#include "my_global.h"
#include "my_pthread.h"
#include "pfs_engine_table.h"

#include "table_events_waits.h"
#include "table_setup_actors.h"
#include "table_setup_consumers.h"
#include "table_setup_instruments.h"
#include "table_setup_objects.h"
#include "table_setup_timers.h"
#include "table_performance_timers.h"
#include "table_events_waits_summary.h"
#include "table_ews_by_thread_by_event_name.h"
#include "table_ews_global_by_event_name.h"
#include "table_host_cache.h"
#include "table_os_global_by_type.h"
#include "table_sync_instances.h"
#include "table_file_instances.h"
#include "table_file_summary_by_instance.h"
#include "table_file_summary_by_event_name.h"
#include "table_threads.h"

#include "table_ews_by_host_by_event_name.h"
#include "table_ews_by_user_by_event_name.h"
#include "table_ews_by_account_by_event_name.h"
#include "table_tiws_by_index_usage.h"
#include "table_tiws_by_table.h"
#include "table_tlws_by_table.h"

#include "table_events_stages.h"
#include "table_esgs_by_thread_by_event_name.h"
#include "table_esgs_by_host_by_event_name.h"
#include "table_esgs_by_user_by_event_name.h"
#include "table_esgs_by_account_by_event_name.h"
#include "table_esgs_global_by_event_name.h"

#include "table_events_statements.h"
#include "table_esms_by_thread_by_event_name.h"
#include "table_esms_by_host_by_event_name.h"
#include "table_esms_by_user_by_event_name.h"
#include "table_esms_by_account_by_event_name.h"
#include "table_esms_global_by_event_name.h"
#include "table_esms_by_digest.h"

#include "table_users.h"
#include "table_accounts.h"
#include "table_hosts.h"

#include "table_socket_instances.h"
#include "table_socket_summary_by_instance.h"
#include "table_socket_summary_by_event_name.h"
<<<<<<< HEAD
=======
#include "table_session_connect_attrs.h"
#include "table_session_account_connect_attrs.h"
>>>>>>> b7fc4388

/* For show status */
#include "pfs_column_values.h"
#include "pfs_instr_class.h"
#include "pfs_instr.h"
#include "pfs_setup_actor.h"
#include "pfs_setup_object.h"
#include "pfs_global.h"
#include "pfs_digest.h"

#include "sql_base.h"                           // close_thread_tables
#include "lock.h"                               // MYSQL_LOCK_IGNORE_TIMEOUT

/**
  @addtogroup Performance_schema_engine
  @{
*/

static PFS_engine_table_share *all_shares[]=
{
  &table_cond_instances::m_share,
  &table_events_waits_current::m_share,
  &table_events_waits_history::m_share,
  &table_events_waits_history_long::m_share,
  &table_ews_by_host_by_event_name::m_share,
  &table_events_waits_summary_by_instance::m_share,
  &table_ews_by_thread_by_event_name::m_share,
  &table_ews_by_user_by_event_name::m_share,
  &table_ews_by_account_by_event_name::m_share,
  &table_ews_global_by_event_name::m_share,
  &table_file_instances::m_share,
  &table_file_summary_by_event_name::m_share,
  &table_file_summary_by_instance::m_share,
  &table_host_cache::m_share,
  &table_mutex_instances::m_share,
  &table_os_global_by_type::m_share,
  &table_performance_timers::m_share,
  &table_rwlock_instances::m_share,
  &table_setup_actors::m_share,
  &table_setup_consumers::m_share,
  &table_setup_instruments::m_share,
  &table_setup_objects::m_share,
  &table_setup_timers::m_share,
  &table_tiws_by_index_usage::m_share,
  &table_tiws_by_table::m_share,
  &table_tlws_by_table::m_share,
  &table_threads::m_share,

  &table_events_stages_current::m_share,
  &table_events_stages_history::m_share,
  &table_events_stages_history_long::m_share,
  &table_esgs_by_thread_by_event_name::m_share,
  &table_esgs_by_account_by_event_name::m_share,
  &table_esgs_by_user_by_event_name::m_share,
  &table_esgs_by_host_by_event_name::m_share,
  &table_esgs_global_by_event_name::m_share,

  &table_events_statements_current::m_share,
  &table_events_statements_history::m_share,
  &table_events_statements_history_long::m_share,
  &table_esms_by_thread_by_event_name::m_share,
  &table_esms_by_account_by_event_name::m_share,
  &table_esms_by_user_by_event_name::m_share,
  &table_esms_by_host_by_event_name::m_share,
  &table_esms_global_by_event_name::m_share,
  &table_esms_by_digest::m_share,

  &table_users::m_share,
  &table_accounts::m_share,
  &table_hosts::m_share,

  &table_socket_instances::m_share,
  &table_socket_summary_by_instance::m_share,
  &table_socket_summary_by_event_name::m_share,
<<<<<<< HEAD
=======
  &table_session_connect_attrs::m_share,
  &table_session_account_connect_attrs::m_share,
>>>>>>> b7fc4388
  NULL
};

/**
  Check all the tables structure.
  @param thd              current thread
*/
void PFS_engine_table_share::check_all_tables(THD *thd)
{
  PFS_engine_table_share **current;

  DBUG_EXECUTE_IF("tampered_perfschema_table1",
                  {
                    /* Hack SETUP_INSTRUMENT, incompatible change. */
                    all_shares[20]->m_field_def->count++;
                  });

  for (current= &all_shares[0]; (*current) != NULL; current++)
    (*current)->check_one_table(thd);
}

/** Error reporting for schema integrity checks. */
class PFS_check_intact : public Table_check_intact
{
protected:
  virtual void report_error(uint code, const char *fmt, ...);

public:
  PFS_check_intact()
  {}

  ~PFS_check_intact()
  {}
};

void PFS_check_intact::report_error(uint code, const char *fmt, ...)
{
  va_list args;
  char buff[MYSQL_ERRMSG_SIZE];

  va_start(args, fmt);
  my_vsnprintf(buff, sizeof(buff), fmt, args);
  va_end(args);

  /*
    This is an install/upgrade issue:
    - do not report it in the user connection, there is none in main(),
    - report it in the server error log.
  */
  sql_print_error("%s", buff);
}

/**
  Check integrity of the actual table schema.
  The actual table schema (.frm) is compared to the expected schema.
  @param thd              current thread
*/
void PFS_engine_table_share::check_one_table(THD *thd)
{
  TABLE_LIST tables;

  tables.init_one_table(PERFORMANCE_SCHEMA_str.str,
                        PERFORMANCE_SCHEMA_str.length,
                        m_name.str, m_name.length,
                        m_name.str, TL_READ);

  /* Work around until Bug#32115 is backported. */
  LEX dummy_lex;
  LEX *old_lex= thd->lex;
  thd->lex= &dummy_lex;
  lex_start(thd);

  if (! open_and_lock_tables(thd, &tables, FALSE, MYSQL_LOCK_IGNORE_TIMEOUT))
  {
    PFS_check_intact checker;

    if (!checker.check(tables.table, m_field_def))
      m_checked= true;
    close_thread_tables(thd);
  }
  else
    sql_print_error(ER(ER_WRONG_NATIVE_TABLE_STRUCTURE),
                    PERFORMANCE_SCHEMA_str.str, m_name.str);

  lex_end(&dummy_lex);
  thd->lex= old_lex;
}

/** Initialize all the table share locks. */
void PFS_engine_table_share::init_all_locks(void)
{
  PFS_engine_table_share **current;

  for (current= &all_shares[0]; (*current) != NULL; current++)
    thr_lock_init((*current)->m_thr_lock_ptr);
}

/** Delete all the table share locks. */
void PFS_engine_table_share::delete_all_locks(void)
{
  PFS_engine_table_share **current;

  for (current= &all_shares[0]; (*current) != NULL; current++)
    thr_lock_delete((*current)->m_thr_lock_ptr);
}

ha_rows PFS_engine_table_share::get_row_count(void) const
{
  /* If available, count the exact number or records */
  if (m_get_row_count)
    return m_get_row_count();
  /* Otherwise, return an estimate */
  return m_records;
}

int PFS_engine_table_share::write_row(TABLE *table, unsigned char *buf,
                                      Field **fields) const
{
  my_bitmap_map *org_bitmap;

  /*
    Make sure the table structure is as expected before mapping
    hard wired columns in m_write_row.
  */
  if (! m_checked)
  {
    return HA_ERR_TABLE_NEEDS_UPGRADE;
  }

  if (m_write_row == NULL)
  {
    return HA_ERR_WRONG_COMMAND;
  }

  /* We internally read from Fields to support the write interface */
  org_bitmap= dbug_tmp_use_all_columns(table, table->read_set);
  int result= m_write_row(table, buf, fields);
  dbug_tmp_restore_column_map(table->read_set, org_bitmap);

  return result;
}

static int compare_table_names(const char *name1, const char *name2)
{
  /*
    The performance schema is implemented as a storage engine, in memory.
    The current storage engine interface exposed by the server,
    and in particular handlerton::discover, uses 'FRM' files to describe a
    table structure, which are later stored on disk, by the server,
    in ha_create_table_from_engine().
    Because the table metadata is stored on disk, the table naming rules
    used by the performance schema then have to comply with the constraints
    imposed by the disk storage, and in particular with lower_case_table_names.
    Once the server is changed to be able to discover a table in a storage engine
    and then open the table without storing a FRM file on disk, this constraint
    on the performance schema will be lifted, and the naming logic can be relaxed
    to be simply my_strcasecmp(system_charset_info, name1, name2).
  */
  if (lower_case_table_names)
    return strcasecmp(name1, name2);
  return strcmp(name1, name2);
}

/**
  Find a table share by name.
  @param name             The table name
  @return table share
*/
const PFS_engine_table_share*
PFS_engine_table::find_engine_table_share(const char *name)
{
  DBUG_ENTER("PFS_engine_table::find_table_share");

  PFS_engine_table_share **current;

  for (current= &all_shares[0]; (*current) != NULL; current++)
  {
    if (compare_table_names(name, (*current)->m_name.str) == 0)
      DBUG_RETURN(*current);
  }

  DBUG_RETURN(NULL);
}

/**
  Read a table row.
  @param table            Table handle
  @param buf              Row buffer
  @param fields           Table fields
  @return 0 on success
*/
int PFS_engine_table::read_row(TABLE *table,
                               unsigned char *buf,
                               Field **fields)
{
  my_bitmap_map *org_bitmap;
  Field *f;
  Field **fields_reset;

  /*
    Make sure the table structure is as expected before mapping
    hard wired columns in read_row_values.
  */
  if (! m_share_ptr->m_checked)
  {
    return HA_ERR_TABLE_NEEDS_UPGRADE;
  }

  /* We must read all columns in case a table is opened for update */
  bool read_all= !bitmap_is_clear_all(table->write_set);

  /* We internally write to Fields to support the read interface */
  org_bitmap= dbug_tmp_use_all_columns(table, table->write_set);

  /*
    Some callers of the storage engine interface do not honor the
    f->is_null() flag, and will attempt to read the data itself.
    A known offender is mysql_checksum_table().
    For robustness, reset every field.
  */
  for (fields_reset= fields; (f= *fields_reset) ; fields_reset++)
    f->reset();

  int result= read_row_values(table, buf, fields, read_all);
  dbug_tmp_restore_column_map(table->write_set, org_bitmap);

  return result;
}

/**
  Update a table row.
  @param table            Table handle
  @param old_buf          old row buffer
  @param new_buf          new row buffer
  @param fields           Table fields
  @return 0 on success
*/
int PFS_engine_table::update_row(TABLE *table,
                                 const unsigned char *old_buf,
                                 unsigned char *new_buf,
                                 Field **fields)
{
  my_bitmap_map *org_bitmap;

  /*
    Make sure the table structure is as expected before mapping
    hard wired columns in update_row_values.
  */
  if (! m_share_ptr->m_checked)
  {
    return HA_ERR_TABLE_NEEDS_UPGRADE;
  }

  /* We internally read from Fields to support the write interface */
  org_bitmap= dbug_tmp_use_all_columns(table, table->read_set);
  int result= update_row_values(table, old_buf, new_buf, fields);
  dbug_tmp_restore_column_map(table->read_set, org_bitmap);

  return result;
}

int PFS_engine_table::delete_row(TABLE *table,
                                 const unsigned char *buf,
                                 Field **fields)
{
  my_bitmap_map *org_bitmap;

  /*
    Make sure the table structure is as expected before mapping
    hard wired columns in delete_row_values.
  */
  if (! m_share_ptr->m_checked)
  {
    return HA_ERR_TABLE_NEEDS_UPGRADE;
  }

  /* We internally read from Fields to support the delete interface */
  org_bitmap= dbug_tmp_use_all_columns(table, table->read_set);
  int result= delete_row_values(table, buf, fields);
  dbug_tmp_restore_column_map(table->read_set, org_bitmap);

  return result;
}

int PFS_engine_table::delete_row_values(TABLE *,
                                        const unsigned char *,
                                        Field **)
{
  return HA_ERR_WRONG_COMMAND;
}

/**
  Get the position of the current row.
  @param [out] ref        position
*/
void PFS_engine_table::get_position(void *ref)
{
  memcpy(ref, m_pos_ptr, m_share_ptr->m_ref_length);
}

/**
  Set the table cursor at a given position.
  @param [in] ref         position
*/
void PFS_engine_table::set_position(const void *ref)
{
  memcpy(m_pos_ptr, ref, m_share_ptr->m_ref_length);
}

/**
  Get the timer normalizer and class type for the current row.
  @param [in] instr_class    class
*/
void PFS_engine_table::get_normalizer(PFS_instr_class *instr_class)
{
  if (instr_class->m_type != m_class_type)
  {
    m_normalizer= time_normalizer::get(*instr_class->m_timer);
    m_class_type= instr_class->m_type;
  }
}

void PFS_engine_table::set_field_ulong(Field *f, ulong value)
{
  DBUG_ASSERT(f->real_type() == MYSQL_TYPE_LONG);
  Field_long *f2= (Field_long*) f;
  f2->store(value, true);
}

void PFS_engine_table::set_field_ulonglong(Field *f, ulonglong value)
{
  DBUG_ASSERT(f->real_type() == MYSQL_TYPE_LONGLONG);
  Field_longlong *f2= (Field_longlong*) f;
  f2->store(value, true);
}

void PFS_engine_table::set_field_char_utf8(Field *f, const char* str,
                                           uint len)
{
  DBUG_ASSERT(f->real_type() == MYSQL_TYPE_STRING);
  Field_string *f2= (Field_string*) f;
  f2->store(str, len, &my_charset_utf8_bin);
}

void PFS_engine_table::set_field_varchar_utf8(Field *f, const char* str,
                                              uint len)
{
  DBUG_ASSERT(f->real_type() == MYSQL_TYPE_VARCHAR);
  Field_varstring *f2= (Field_varstring*) f;
  f2->store(str, len, &my_charset_utf8_bin);
}

void PFS_engine_table::set_field_longtext_utf8(Field *f, const char* str,
                                               uint len)
{
  DBUG_ASSERT(f->real_type() == MYSQL_TYPE_BLOB);
  Field_blob *f2= (Field_blob*) f;
  f2->store(str, len, &my_charset_utf8_bin);
}

void PFS_engine_table::set_field_enum(Field *f, ulonglong value)
{
  DBUG_ASSERT(f->real_type() == MYSQL_TYPE_ENUM);
  Field_enum *f2= (Field_enum*) f;
  f2->store_type(value);
}

void PFS_engine_table::set_field_timestamp(Field *f, ulonglong value)
{
  struct timeval tm;
  tm.tv_sec= (long)(value / 1000000);
  tm.tv_usec= (long)(value % 1000000);
  DBUG_ASSERT(f->real_type() == MYSQL_TYPE_TIMESTAMP2);
  Field_timestampf *f2= (Field_timestampf*) f;
  f2->store_timestamp(& tm);
}

ulonglong PFS_engine_table::get_field_enum(Field *f)
{
  DBUG_ASSERT(f->real_type() == MYSQL_TYPE_ENUM);
  Field_enum *f2= (Field_enum*) f;
  return f2->val_int();
}

String*
PFS_engine_table::get_field_char_utf8(Field *f, String *val)
{
  DBUG_ASSERT(f->real_type() == MYSQL_TYPE_STRING);
  Field_string *f2= (Field_string*) f;
  val= f2->val_str(NULL, val);
  return val;
}

String*
PFS_engine_table::get_field_varchar_utf8(Field *f, String *val)
{
  DBUG_ASSERT(f->real_type() == MYSQL_TYPE_VARCHAR);
  Field_varstring *f2= (Field_varstring*) f;
  val= f2->val_str(NULL, val);
  return val;
}

int PFS_engine_table::update_row_values(TABLE *,
                                        const unsigned char *,
                                        unsigned char *,
                                        Field **)
{
  return HA_ERR_WRONG_COMMAND;
}

/** Implementation of internal ACL checks, for the performance schema. */
class PFS_internal_schema_access : public ACL_internal_schema_access
{
public:
  PFS_internal_schema_access()
  {}

  ~PFS_internal_schema_access()
  {}

  ACL_internal_access_result check(ulong want_access,
                                   ulong *save_priv) const;

  const ACL_internal_table_access *lookup(const char *name) const;
};

ACL_internal_access_result
PFS_internal_schema_access::check(ulong want_access,
                                  ulong *save_priv)  const
{
  const ulong always_forbidden= /* CREATE_ACL | */ REFERENCES_ACL
    | INDEX_ACL | ALTER_ACL | CREATE_TMP_ACL | EXECUTE_ACL
    | CREATE_VIEW_ACL | SHOW_VIEW_ACL | CREATE_PROC_ACL | ALTER_PROC_ACL
    | EVENT_ACL | TRIGGER_ACL ;

  if (unlikely(want_access & always_forbidden))
    return ACL_INTERNAL_ACCESS_DENIED;

  /*
    Proceed with regular grant tables,
    to give administrative control to the DBA.
  */
  return ACL_INTERNAL_ACCESS_CHECK_GRANT;
}

const ACL_internal_table_access *
PFS_internal_schema_access::lookup(const char *name) const
{
  const PFS_engine_table_share* share;
  share= PFS_engine_table::find_engine_table_share(name);
  if (share)
    return share->m_acl;
  /*
    Do not return NULL, it would mean we are not interested
    in privilege checks for unknown tables.
    Instead, return an object that denies every actions,
    to prevent users for creating their own tables in the
    performance_schema database schema.
  */
  return &pfs_unknown_acl;
}

PFS_internal_schema_access pfs_internal_access;

void initialize_performance_schema_acl(bool bootstrap)
{
  /*
    ACL is always enforced, even if the performance schema
    is not enabled (the tables are still visible).
  */
  if (! bootstrap)
  {
    ACL_internal_schema_registry::register_schema(&PERFORMANCE_SCHEMA_str,
                                                  &pfs_internal_access);
  }
}

PFS_readonly_acl pfs_readonly_acl;

ACL_internal_access_result
PFS_readonly_acl::check(ulong want_access, ulong *save_priv) const
{
  const ulong always_forbidden= INSERT_ACL | UPDATE_ACL | DELETE_ACL
    | /* CREATE_ACL | */ REFERENCES_ACL | INDEX_ACL | ALTER_ACL
    | CREATE_VIEW_ACL | SHOW_VIEW_ACL | TRIGGER_ACL | LOCK_TABLES_ACL;

  if (unlikely(want_access & always_forbidden))
    return ACL_INTERNAL_ACCESS_DENIED;

  return ACL_INTERNAL_ACCESS_CHECK_GRANT;
}

PFS_truncatable_acl pfs_truncatable_acl;

ACL_internal_access_result
PFS_truncatable_acl::check(ulong want_access, ulong *save_priv) const
{
  const ulong always_forbidden= INSERT_ACL | UPDATE_ACL | DELETE_ACL
    | /* CREATE_ACL | */ REFERENCES_ACL | INDEX_ACL | ALTER_ACL
    | CREATE_VIEW_ACL | SHOW_VIEW_ACL | TRIGGER_ACL | LOCK_TABLES_ACL;

  if (unlikely(want_access & always_forbidden))
    return ACL_INTERNAL_ACCESS_DENIED;

  return ACL_INTERNAL_ACCESS_CHECK_GRANT;
}

PFS_updatable_acl pfs_updatable_acl;

ACL_internal_access_result
PFS_updatable_acl::check(ulong want_access, ulong *save_priv) const
{
  const ulong always_forbidden= INSERT_ACL | DELETE_ACL
    | /* CREATE_ACL | */ REFERENCES_ACL | INDEX_ACL | ALTER_ACL
    | CREATE_VIEW_ACL | SHOW_VIEW_ACL | TRIGGER_ACL;

  if (unlikely(want_access & always_forbidden))
    return ACL_INTERNAL_ACCESS_DENIED;

  return ACL_INTERNAL_ACCESS_CHECK_GRANT;
}

PFS_editable_acl pfs_editable_acl;

ACL_internal_access_result
PFS_editable_acl::check(ulong want_access, ulong *save_priv) const
{
  const ulong always_forbidden= /* CREATE_ACL | */ REFERENCES_ACL
    | INDEX_ACL | ALTER_ACL | CREATE_VIEW_ACL | SHOW_VIEW_ACL | TRIGGER_ACL;

  if (unlikely(want_access & always_forbidden))
    return ACL_INTERNAL_ACCESS_DENIED;

  return ACL_INTERNAL_ACCESS_CHECK_GRANT;
}

PFS_unknown_acl pfs_unknown_acl;

ACL_internal_access_result
PFS_unknown_acl::check(ulong want_access, ulong *save_priv) const
{
  const ulong always_forbidden= CREATE_ACL
    | REFERENCES_ACL | INDEX_ACL | ALTER_ACL
    | CREATE_VIEW_ACL | TRIGGER_ACL;

  if (unlikely(want_access & always_forbidden))
    return ACL_INTERNAL_ACCESS_DENIED;

  /*
    There is no point in hiding (by enforcing ACCESS_DENIED for SELECT_ACL
    on performance_schema.*) tables that do not exist anyway.
    When SELECT_ACL is granted on performance_schema.* or *.*,
    SELECT * from performance_schema.wrong_table
    will fail with a more understandable ER_NO_SUCH_TABLE error,
    instead of ER_TABLEACCESS_DENIED_ERROR.
    The same goes for other DML (INSERT_ACL | UPDATE_ACL | DELETE_ACL),
    for ease of use: error messages will be less surprising.
  */
  return ACL_INTERNAL_ACCESS_CHECK_GRANT;
}

/**
  SHOW ENGINE PERFORMANCE_SCHEMA STATUS.
  @param hton               Storage engine handler
  @param thd                Current thread
  @param print              Print function
  @param stat               status to show
*/
bool pfs_show_status(handlerton *hton, THD *thd,
                     stat_print_fn *print, enum ha_stat_type stat)
{
  char buf[1024];
  uint buflen;
  const char *name;
  int i;
  uint size;

  DBUG_ENTER("pfs_show_status");

  /*
    Note about naming conventions:
    - Internal buffers exposed as a table in the performance schema are named
    after the table, as in 'events_waits_current'
    - Internal buffers not exposed by a table are named with parenthesis,
    as in '(pfs_mutex_class)'.
  */
  if (stat != HA_ENGINE_STATUS)
    DBUG_RETURN(false);

  uint total_memory= 0;

  for (i=0; /* empty */; i++)
  {
    switch (i){
    case 0:
      name= "events_waits_current.row_size";
      size= sizeof(PFS_events_waits);
      break;
    case 1:
      name= "events_waits_current.row_count";
      size= WAIT_STACK_SIZE * thread_max;
      break;
    case 2:
      name= "events_waits_history.row_size";
      size= sizeof(PFS_events_waits);
      break;
    case 3:
      name= "events_waits_history.row_count";
      size= events_waits_history_per_thread * thread_max;
      break;
    case 4:
      name= "events_waits_history.memory";
      size= events_waits_history_per_thread * thread_max
        * sizeof(PFS_events_waits);
      total_memory+= size;
      break;
    case 5:
      name= "events_waits_history_long.row_size";
      size= sizeof(PFS_events_waits);
      break;
    case 6:
      name= "events_waits_history_long.row_count";
      size= events_waits_history_long_size;
      break;
    case 7:
      name= "events_waits_history_long.memory";
      size= events_waits_history_long_size * sizeof(PFS_events_waits);
      total_memory+= size;
      break;
    case 8:
      name= "(pfs_mutex_class).row_size";
      size= sizeof(PFS_mutex_class);
      break;
    case 9:
      name= "(pfs_mutex_class).row_count";
      size= mutex_class_max;
      break;
    case 10:
      name= "(pfs_mutex_class).memory";
      size= mutex_class_max * sizeof(PFS_mutex_class);
      total_memory+= size;
      break;
    case 11:
      name= "(pfs_rwlock_class).row_size";
      size= sizeof(PFS_rwlock_class);
      break;
    case 12:
      name= "(pfs_rwlock_class).row_count";
      size= rwlock_class_max;
      break;
    case 13:
      name= "(pfs_rwlock_class).memory";
      size= rwlock_class_max * sizeof(PFS_rwlock_class);
      total_memory+= size;
      break;
    case 14:
      name= "(pfs_cond_class).row_size";
      size= sizeof(PFS_cond_class);
      break;
    case 15:
      name= "(pfs_cond_class).row_count";
      size= cond_class_max;
      break;
    case 16:
      name= "(pfs_cond_class).memory";
      size= cond_class_max * sizeof(PFS_cond_class);
      total_memory+= size;
      break;
    case 17:
      name= "(pfs_thread_class).row_size";
      size= sizeof(PFS_thread_class);
      break;
    case 18:
      name= "(pfs_thread_class).row_count";
      size= thread_class_max;
      break;
    case 19:
      name= "(pfs_thread_class).memory";
      size= thread_class_max * sizeof(PFS_thread_class);
      total_memory+= size;
      break;
    case 20:
      name= "(pfs_file_class).row_size";
      size= sizeof(PFS_file_class);
      break;
    case 21:
      name= "(pfs_file_class).row_count";
      size= file_class_max;
      break;
    case 22:
      name= "(pfs_file_class).memory";
      size= file_class_max * sizeof(PFS_file_class);
      total_memory+= size;
      break;
    case 23:
      name= "mutex_instances.row_size";
      size= sizeof(PFS_mutex);
      break;
    case 24:
      name= "mutex_instances.row_count";
      size= mutex_max;
      break;
    case 25:
      name= "mutex_instances.memory";
      size= mutex_max * sizeof(PFS_mutex);
      total_memory+= size;
      break;
    case 26:
      name= "rwlock_instances.row_size";
      size= sizeof(PFS_rwlock);
      break;
    case 27:
      name= "rwlock_instances.row_count";
      size= rwlock_max;
      break;
    case 28:
      name= "rwlock_instances.memory";
      size= rwlock_max * sizeof(PFS_rwlock);
      total_memory+= size;
      break;
    case 29:
      name= "cond_instances.row_size";
      size= sizeof(PFS_cond);
      break;
    case 30:
      name= "cond_instances.row_count";
      size= cond_max;
      break;
    case 31:
      name= "cond_instances.memory";
      size= cond_max * sizeof(PFS_cond);
      total_memory+= size;
      break;
    case 32:
      name= "threads.row_size";
      size= sizeof(PFS_thread);
      break;
    case 33:
      name= "threads.row_count";
      size= thread_max;
      break;
    case 34:
      name= "threads.memory";
      size= thread_max * sizeof(PFS_thread);
      total_memory+= size;
      break;
    case 35:
      name= "file_instances.row_size";
      size= sizeof(PFS_file);
      break;
    case 36:
      name= "file_instances.row_count";
      size= file_max;
      break;
    case 37:
      name= "file_instances.memory";
      size= file_max * sizeof(PFS_file);
      total_memory+= size;
      break;
    case 38:
      name= "(pfs_file_handle).row_size";
      size= sizeof(PFS_file*);
      break;
    case 39:
      name= "(pfs_file_handle).row_count";
      size= file_handle_max;
      break;
    case 40:
      name= "(pfs_file_handle).memory";
      size= file_handle_max * sizeof(PFS_file*);
      total_memory+= size;
      break;
    case 41:
      name= "events_waits_summary_by_thread_by_event_name.row_size";
      size= sizeof(PFS_single_stat);
      break;
    case 42:
      name= "events_waits_summary_by_thread_by_event_name.row_count";
      size= thread_max * wait_class_max;
      break;
    case 43:
      name= "events_waits_summary_by_thread_by_event_name.memory";
      size= thread_max * wait_class_max * sizeof(PFS_single_stat);
      total_memory+= size;
      break;
    case 44:
      name= "(pfs_table_share).row_size";
      size= sizeof(PFS_table_share);
      break;
    case 45:
      name= "(pfs_table_share).row_count";
      size= table_share_max;
      break;
    case 46:
      name= "(pfs_table_share).memory";
      size= table_share_max * sizeof(PFS_table_share);
      total_memory+= size;
      break;
    case 47:
      name= "(pfs_table).row_size";
      size= sizeof(PFS_table);
      break;
    case 48:
      name= "(pfs_table).row_count";
      size= table_max;
      break;
    case 49:
      name= "(pfs_table).memory";
      size= table_max * sizeof(PFS_table);
      total_memory+= size;
      break;
    case 50:
      name= "setup_actors.row_size";
      size= sizeof(PFS_setup_actor);
      break;
    case 51:
      name= "setup_actors.row_count";
      size= setup_actor_max;
      break;
    case 52:
      name= "setup_actors.memory";
      size= setup_actor_max * sizeof(PFS_setup_actor);
      total_memory+= size;
      break;
    case 53:
      name= "setup_objects.row_size";
      size= sizeof(PFS_setup_object);
      break;
    case 54:
      name= "setup_objects.row_count";
      size= setup_object_max;
      break;
    case 55:
      name= "setup_objects.memory";
      size= setup_object_max * sizeof(PFS_setup_object);
      total_memory+= size;
      break;
    case 56:
<<<<<<< HEAD
      name= "events_waits_summary_global_by_event_name.row_size";
      size= sizeof(PFS_single_stat);
      break;
    case 57:
      name= "events_waits_summary_global_by_event_name.row_count";
      size= wait_class_max;
      break;
    case 58:
      name= "events_waits_summary_global_by_event_name.memory";
      size= wait_class_max * sizeof(PFS_single_stat);
      total_memory+= size;
      break;
    case 59:
      name= "(pfs_account).row_size";
      size= sizeof(PFS_account);
      break;
    case 60:
      name= "(pfs_account).row_count";
      size= account_max;
      break;
    case 61:
=======
      name= "(pfs_account).row_size";
      size= sizeof(PFS_account);
      break;
    case 57:
      name= "(pfs_account).row_count";
      size= account_max;
      break;
    case 58:
>>>>>>> b7fc4388
      name= "(pfs_account).memory";
      size= account_max * sizeof(PFS_account);
      total_memory+= size;
      break;
<<<<<<< HEAD
    case 62:
      name= "events_waits_summary_by_account_by_event_name.row_size";
      size= sizeof(PFS_single_stat);
      break;
    case 63:
      name= "events_waits_summary_by_account_by_event_name.row_count";
      size= account_max * wait_class_max;
      break;
    case 64:
=======
    case 59:
      name= "events_waits_summary_by_account_by_event_name.row_size";
      size= sizeof(PFS_single_stat);
      break;
    case 60:
      name= "events_waits_summary_by_account_by_event_name.row_count";
      size= account_max * wait_class_max;
      break;
    case 61:
>>>>>>> b7fc4388
      name= "events_waits_summary_by_account_by_event_name.memory";
      size= account_max * wait_class_max * sizeof(PFS_single_stat);
      total_memory+= size;
      break;
<<<<<<< HEAD
    case 65:
      name= "events_waits_summary_by_user_by_event_name.row_size";
      size= sizeof(PFS_single_stat);
      break;
    case 66:
      name= "events_waits_summary_by_user_by_event_name.row_count";
      size= user_max * wait_class_max;
      break;
    case 67:
=======
    case 62:
      name= "events_waits_summary_by_user_by_event_name.row_size";
      size= sizeof(PFS_single_stat);
      break;
    case 63:
      name= "events_waits_summary_by_user_by_event_name.row_count";
      size= user_max * wait_class_max;
      break;
    case 64:
>>>>>>> b7fc4388
      name= "events_waits_summary_by_user_by_event_name.memory";
      size= user_max * wait_class_max * sizeof(PFS_single_stat);
      total_memory+= size;
      break;
<<<<<<< HEAD
    case 68:
      name= "events_waits_summary_by_host_by_event_name.row_size";
      size= sizeof(PFS_single_stat);
      break;
    case 69:
      name= "events_waits_summary_by_host_by_event_name.row_count";
      size= host_max * wait_class_max;
      break;
    case 70:
=======
    case 65:
      name= "events_waits_summary_by_host_by_event_name.row_size";
      size= sizeof(PFS_single_stat);
      break;
    case 66:
      name= "events_waits_summary_by_host_by_event_name.row_count";
      size= host_max * wait_class_max;
      break;
    case 67:
>>>>>>> b7fc4388
      name= "events_waits_summary_by_host_by_event_name.memory";
      size= host_max * wait_class_max * sizeof(PFS_single_stat);
      total_memory+= size;
      break;
<<<<<<< HEAD
    case 71:
      name= "(pfs_user).row_size";
      size= sizeof(PFS_user);
      break;
    case 72:
      name= "(pfs_user).row_count";
      size= user_max;
      break;
    case 73:
=======
    case 68:
      name= "(pfs_user).row_size";
      size= sizeof(PFS_user);
      break;
    case 69:
      name= "(pfs_user).row_count";
      size= user_max;
      break;
    case 70:
>>>>>>> b7fc4388
      name= "(pfs_user).memory";
      size= user_max * sizeof(PFS_user);
      total_memory+= size;
      break;
<<<<<<< HEAD
    case 74:
      name= "(pfs_host).row_size";
      size= sizeof(PFS_host);
      break;
    case 75:
      name= "(pfs_host).row_count";
      size= host_max;
      break;
    case 76:
=======
    case 71:
      name= "(pfs_host).row_size";
      size= sizeof(PFS_host);
      break;
    case 72:
      name= "(pfs_host).row_count";
      size= host_max;
      break;
    case 73:
>>>>>>> b7fc4388
      name= "(pfs_host).memory";
      size= host_max * sizeof(PFS_host);
      total_memory+= size;
      break;
<<<<<<< HEAD
    case 77:
      name= "(pfs_stage_class).row_size";
      size= sizeof(PFS_stage_class);
      break;
    case 78:
      name= "(pfs_stage_class).row_count";
      size= stage_class_max;
      break;
    case 79:
=======
    case 74:
      name= "(pfs_stage_class).row_size";
      size= sizeof(PFS_stage_class);
      break;
    case 75:
      name= "(pfs_stage_class).row_count";
      size= stage_class_max;
      break;
    case 76:
>>>>>>> b7fc4388
      name= "(pfs_stage_class).memory";
      size= stage_class_max * sizeof(PFS_stage_class);
      total_memory+= size;
      break;
<<<<<<< HEAD
    case 80:
      name= "events_stages_history.row_size";
      size= sizeof(PFS_events_stages);
      break;
    case 81:
      name= "events_stages_history.row_count";
      size= events_stages_history_per_thread * thread_max;
      break;
    case 82:
=======
    case 77:
      name= "events_stages_history.row_size";
      size= sizeof(PFS_events_stages);
      break;
    case 78:
      name= "events_stages_history.row_count";
      size= events_stages_history_per_thread * thread_max;
      break;
    case 79:
>>>>>>> b7fc4388
      name= "events_stages_history.memory";
      size= events_stages_history_per_thread * thread_max
        * sizeof(PFS_events_stages);
      total_memory+= size;
      break;
<<<<<<< HEAD
    case 83:
      name= "events_stages_history_long.row_size";
      size= sizeof(PFS_events_stages);
      break;
    case 84:
      name= "events_stages_history_long.row_count";
      size= events_stages_history_long_size;
      break;
    case 85:
=======
    case 80:
      name= "events_stages_history_long.row_size";
      size= sizeof(PFS_events_stages);
      break;
    case 81:
      name= "events_stages_history_long.row_count";
      size= events_stages_history_long_size;
      break;
    case 82:
>>>>>>> b7fc4388
      name= "events_stages_history_long.memory";
      size= events_stages_history_long_size * sizeof(PFS_events_stages);
      total_memory+= size;
      break;
<<<<<<< HEAD
    case 86:
      name= "events_stages_summary_by_thread_by_event_name.row_size";
      size= sizeof(PFS_stage_stat);
      break;
    case 87:
      name= "events_stages_summary_by_thread_by_event_name.row_count";
      size= thread_max * stage_class_max;
      break;
    case 88:
=======
    case 83:
      name= "events_stages_summary_by_thread_by_event_name.row_size";
      size= sizeof(PFS_stage_stat);
      break;
    case 84:
      name= "events_stages_summary_by_thread_by_event_name.row_count";
      size= thread_max * stage_class_max;
      break;
    case 85:
>>>>>>> b7fc4388
      name= "events_stages_summary_by_thread_by_event_name.memory";
      size= thread_max * stage_class_max * sizeof(PFS_stage_stat);
      total_memory+= size;
      break;
<<<<<<< HEAD
    case 89:
      name= "events_stages_summary_global_by_event_name.row_size";
      size= sizeof(PFS_stage_stat);
      break;
    case 90:
      name= "events_stages_summary_global_by_event_name.row_count";
      size= stage_class_max;
      break;
    case 91:
=======
    case 86:
      name= "events_stages_summary_global_by_event_name.row_size";
      size= sizeof(PFS_stage_stat);
      break;
    case 87:
      name= "events_stages_summary_global_by_event_name.row_count";
      size= stage_class_max;
      break;
    case 88:
>>>>>>> b7fc4388
      name= "events_stages_summary_global_by_event_name.memory";
      size= stage_class_max * sizeof(PFS_stage_stat);
      total_memory+= size;
      break;
<<<<<<< HEAD
    case 92:
      name= "events_stages_summary_by_account_by_event_name.row_size";
      size= sizeof(PFS_stage_stat);
      break;
    case 93:
      name= "events_stages_summary_by_account_by_event_name.row_count";
      size= account_max * stage_class_max;
      break;
    case 94:
=======
    case 89:
      name= "events_stages_summary_by_account_by_event_name.row_size";
      size= sizeof(PFS_stage_stat);
      break;
    case 90:
      name= "events_stages_summary_by_account_by_event_name.row_count";
      size= account_max * stage_class_max;
      break;
    case 91:
>>>>>>> b7fc4388
      name= "events_stages_summary_by_account_by_event_name.memory";
      size= account_max * stage_class_max * sizeof(PFS_stage_stat);
      total_memory+= size;
      break;
<<<<<<< HEAD
    case 95:
      name= "events_stages_summary_by_user_by_event_name.row_size";
      size= sizeof(PFS_stage_stat);
      break;
    case 96:
      name= "events_stages_summary_by_user_by_event_name.row_count";
      size= user_max * stage_class_max;
      break;
    case 97:
=======
    case 92:
      name= "events_stages_summary_by_user_by_event_name.row_size";
      size= sizeof(PFS_stage_stat);
      break;
    case 93:
      name= "events_stages_summary_by_user_by_event_name.row_count";
      size= user_max * stage_class_max;
      break;
    case 94:
>>>>>>> b7fc4388
      name= "events_stages_summary_by_user_by_event_name.memory";
      size= user_max * stage_class_max * sizeof(PFS_stage_stat);
      total_memory+= size;
      break;
<<<<<<< HEAD
    case 98:
      name= "events_stages_summary_by_host_by_event_name.row_size";
      size= sizeof(PFS_stage_stat);
      break;
    case 99:
      name= "events_stages_summary_by_host_by_event_name.row_count";
      size= host_max * stage_class_max;
      break;
    case 100:
=======
    case 95:
      name= "events_stages_summary_by_host_by_event_name.row_size";
      size= sizeof(PFS_stage_stat);
      break;
    case 96:
      name= "events_stages_summary_by_host_by_event_name.row_count";
      size= host_max * stage_class_max;
      break;
    case 97:
>>>>>>> b7fc4388
      name= "events_stages_summary_by_host_by_event_name.memory";
      size= host_max * stage_class_max * sizeof(PFS_stage_stat);
      total_memory+= size;
      break;
<<<<<<< HEAD
    case 101:
      name= "(pfs_statement_class).row_size";
      size= sizeof(PFS_statement_class);
      break;
    case 102:
      name= "(pfs_statement_class).row_count";
      size= statement_class_max;
      break;
    case 103:
=======
    case 98:
      name= "(pfs_statement_class).row_size";
      size= sizeof(PFS_statement_class);
      break;
    case 99:
      name= "(pfs_statement_class).row_count";
      size= statement_class_max;
      break;
    case 100:
>>>>>>> b7fc4388
      name= "(pfs_statement_class).memory";
      size= statement_class_max * sizeof(PFS_statement_class);
      total_memory+= size;
      break;
<<<<<<< HEAD
    case 104:
      name= "events_statements_history.row_size";
      size= sizeof(PFS_events_statements);
      break;
    case 105:
      name= "events_statements_history.row_count";
      size= events_statements_history_per_thread * thread_max;
      break;
    case 106:
=======
    case 101:
      name= "events_statements_history.row_size";
      size= sizeof(PFS_events_statements);
      break;
    case 102:
      name= "events_statements_history.row_count";
      size= events_statements_history_per_thread * thread_max;
      break;
    case 103:
>>>>>>> b7fc4388
      name= "events_statements_history.memory";
      size= events_statements_history_per_thread * thread_max
        * sizeof(PFS_events_statements);
      total_memory+= size;
      break;
<<<<<<< HEAD
    case 107:
      name= "events_statements_history_long.row_size";
      size= sizeof(PFS_events_statements);
      break;
    case 108:
      name= "events_statements_history_long.row_count";
      size= events_statements_history_long_size;
      break;
    case 109:
=======
    case 104:
      name= "events_statements_history_long.row_size";
      size= sizeof(PFS_events_statements);
      break;
    case 105:
      name= "events_statements_history_long.row_count";
      size= events_statements_history_long_size;
      break;
    case 106:
>>>>>>> b7fc4388
      name= "events_statements_history_long.memory";
      size= events_statements_history_long_size * sizeof(PFS_events_statements);
      total_memory+= size;
      break;
<<<<<<< HEAD
    case 110:
      name= "events_statements_summary_by_thread_by_event_name.row_size";
      size= sizeof(PFS_statement_stat);
      break;
    case 111:
      name= "events_statements_summary_by_thread_by_event_name.row_count";
      size= thread_max * statement_class_max;
      break;
    case 112:
=======
    case 107:
      name= "events_statements_summary_by_thread_by_event_name.row_size";
      size= sizeof(PFS_statement_stat);
      break;
    case 108:
      name= "events_statements_summary_by_thread_by_event_name.row_count";
      size= thread_max * statement_class_max;
      break;
    case 109:
>>>>>>> b7fc4388
      name= "events_statements_summary_by_thread_by_event_name.memory";
      size= thread_max * statement_class_max * sizeof(PFS_statement_stat);
      total_memory+= size;
      break;
<<<<<<< HEAD
    case 113:
      name= "events_statements_summary_global_by_event_name.row_size";
      size= sizeof(PFS_statement_stat);
      break;
    case 114:
      name= "events_statements_summary_global_by_event_name.row_count";
      size= statement_class_max;
      break;
    case 115:
=======
    case 110:
      name= "events_statements_summary_global_by_event_name.row_size";
      size= sizeof(PFS_statement_stat);
      break;
    case 111:
      name= "events_statements_summary_global_by_event_name.row_count";
      size= statement_class_max;
      break;
    case 112:
>>>>>>> b7fc4388
      name= "events_statements_summary_global_by_event_name.memory";
      size= statement_class_max * sizeof(PFS_statement_stat);
      total_memory+= size;
      break;
<<<<<<< HEAD
    case 116:
      name= "events_statements_summary_by_account_by_event_name.row_size";
      size= sizeof(PFS_statement_stat);
      break;
    case 117:
      name= "events_statements_summary_by_account_by_event_name.row_count";
      size= account_max * statement_class_max;
      break;
    case 118:
=======
    case 113:
      name= "events_statements_summary_by_account_by_event_name.row_size";
      size= sizeof(PFS_statement_stat);
      break;
    case 114:
      name= "events_statements_summary_by_account_by_event_name.row_count";
      size= account_max * statement_class_max;
      break;
    case 115:
>>>>>>> b7fc4388
      name= "events_statements_summary_by_account_by_event_name.memory";
      size= account_max * statement_class_max * sizeof(PFS_statement_stat);
      total_memory+= size;
      break;
<<<<<<< HEAD
    case 119:
      name= "events_statements_summary_by_user_by_event_name.row_size";
      size= sizeof(PFS_statement_stat);
      break;
    case 120:
      name= "events_statements_summary_by_user_by_event_name.row_count";
      size= user_max * statement_class_max;
      break;
    case 121:
=======
    case 116:
      name= "events_statements_summary_by_user_by_event_name.row_size";
      size= sizeof(PFS_statement_stat);
      break;
    case 117:
      name= "events_statements_summary_by_user_by_event_name.row_count";
      size= user_max * statement_class_max;
      break;
    case 118:
>>>>>>> b7fc4388
      name= "events_statements_summary_by_user_by_event_name.memory";
      size= user_max * statement_class_max * sizeof(PFS_statement_stat);
      total_memory+= size;
      break;
<<<<<<< HEAD
    case 122:
      name= "events_statements_summary_by_host_by_event_name.row_size";
      size= sizeof(PFS_statement_stat);
      break;
    case 123:
      name= "events_statements_summary_by_host_by_event_name.row_count";
      size= host_max * statement_class_max;
      break;
    case 124:
=======
    case 119:
      name= "events_statements_summary_by_host_by_event_name.row_size";
      size= sizeof(PFS_statement_stat);
      break;
    case 120:
      name= "events_statements_summary_by_host_by_event_name.row_count";
      size= host_max * statement_class_max;
      break;
    case 121:
>>>>>>> b7fc4388
      name= "events_statements_summary_by_host_by_event_name.memory";
      size= host_max * statement_class_max * sizeof(PFS_statement_stat);
      total_memory+= size;
      break;
<<<<<<< HEAD
    case 125:
      name= "events_statements_current.row_size";
      size= sizeof(PFS_events_statements);
      break;
    case 126:
      name= "events_statements_current.row_count";
      size= thread_max * statement_stack_max;
      break;
    case 127:
=======
    case 122:
      name= "events_statements_current.row_size";
      size= sizeof(PFS_events_statements);
      break;
    case 123:
      name= "events_statements_current.row_count";
      size= thread_max * statement_stack_max;
      break;
    case 124:
>>>>>>> b7fc4388
      name= "events_statements_current.memory";
      size= thread_max * statement_stack_max * sizeof(PFS_events_statements);
      total_memory+= size;
      break;
<<<<<<< HEAD
    case 128:
      name= "(pfs_socket_class).row_size";
      size= sizeof(PFS_socket_class);
      break;
    case 129:
      name= "(pfs_socket_class).row_count";
      size= socket_class_max;
      break;
    case 130:
=======
    case 125:
      name= "(pfs_socket_class).row_size";
      size= sizeof(PFS_socket_class);
      break;
    case 126:
      name= "(pfs_socket_class).row_count";
      size= socket_class_max;
      break;
    case 127:
>>>>>>> b7fc4388
      name= "(pfs_socket_class).memory";
      size= socket_class_max * sizeof(PFS_socket_class);
      total_memory+= size;
      break;
<<<<<<< HEAD
    case 131:
      name= "socket_instances.row_size";
      size= sizeof(PFS_socket);
      break;
    case 132:
      name= "socket_instances.row_count";
      size= socket_max;
      break;
    case 133:
=======
    case 128:
      name= "socket_instances.row_size";
      size= sizeof(PFS_socket);
      break;
    case 129:
      name= "socket_instances.row_count";
      size= socket_max;
      break;
    case 130:
>>>>>>> b7fc4388
      name= "socket_instances.memory";
      size= socket_max * sizeof(PFS_socket);
      total_memory+= size;
      break;
<<<<<<< HEAD
    case 134:
      name= "events_statements_summary_by_digest.row_size";
      size= sizeof(PFS_statements_digest_stat);
      break;
    case 135:
      name= "events_statements_summary_by_digest.row_count";
      size= digest_max;
      break;
    case 136:
=======
    case 131:
      name= "events_statements_summary_by_digest.row_size";
      size= sizeof(PFS_statements_digest_stat);
      break;
    case 132:
      name= "events_statements_summary_by_digest.row_count";
      size= digest_max;
      break;
    case 133:
>>>>>>> b7fc4388
      name= "events_statements_summary_by_digest.memory";
      size= digest_max * sizeof(PFS_statements_digest_stat);
      total_memory+= size;
      break;
<<<<<<< HEAD
=======
    case 134:
      name= "session_connect_attrs.row_size";
      size= thread_max;
      break;
    case 135:
      name= "session_connect_attrs.row_count";
      size= session_connect_attrs_size_per_thread;
      break;
    case 136:
      name= "session_connect_attrs.memory";
      size= thread_max * session_connect_attrs_size_per_thread;
      total_memory+= size;
      break;
>>>>>>> b7fc4388

    case 137:
      name= "(account_hash).count";
      size= account_hash.count;
      break;
    case 138:
      name= "(account_hash).size";
      size= account_hash.size;
      break;
    case 139:
      name= "(digest_hash).count";
      size= digest_hash.count;
      break;
    case 140:
      name= "(digest_hash).size";
      size= digest_hash.size;
      break;
    case 141:
      name= "(filename_hash).count";
      size= filename_hash.count;
      break;
    case 142:
      name= "(filename_hash).size";
      size= filename_hash.size;
      break;
    case 143:
      name= "(host_hash).count";
      size= host_hash.count;
      break;
    case 144:
      name= "(host_hash).size";
      size= host_hash.size;
      break;
    case 145:
      name= "(setup_actor_hash).count";
      size= setup_actor_hash.count;
      break;
    case 146:
      name= "(setup_actor_hash).size";
      size= setup_actor_hash.size;
      break;
    case 147:
      name= "(setup_object_hash).count";
      size= setup_object_hash.count;
      break;
    case 148:
      name= "(setup_object_hash).size";
      size= setup_object_hash.size;
      break;
    case 149:
      name= "(table_share_hash).count";
      size= table_share_hash.count;
      break;
    case 150:
      name= "(table_share_hash).size";
      size= table_share_hash.size;
      break;
    case 151:
      name= "(user_hash).count";
      size= user_hash.count;
      break;
    case 152:
      name= "(user_hash).size";
      size= user_hash.size;
      break;

    /*
      This case must be last,
      for aggregation in total_memory.
    */
    case 153:
      name= "performance_schema.memory";
      size= total_memory;
      /* This will fail if something is not advertised here */
      DBUG_ASSERT(size == pfs_allocated_memory);
      break;
    default:
      goto end;
      break;
    }

    buflen= int10_to_str(size, buf, 10) - buf;
    if (print(thd,
              PERFORMANCE_SCHEMA_str.str, PERFORMANCE_SCHEMA_str.length,
              name, strlen(name),
              buf, buflen))
      DBUG_RETURN(true);
  }

end:
  DBUG_RETURN(false);
}

/** @} */
<|MERGE_RESOLUTION|>--- conflicted
+++ resolved
@@ -69,11 +69,8 @@
 #include "table_socket_instances.h"
 #include "table_socket_summary_by_instance.h"
 #include "table_socket_summary_by_event_name.h"
-<<<<<<< HEAD
-=======
 #include "table_session_connect_attrs.h"
 #include "table_session_account_connect_attrs.h"
->>>>>>> b7fc4388
 
 /* For show status */
 #include "pfs_column_values.h"
@@ -148,11 +145,8 @@
   &table_socket_instances::m_share,
   &table_socket_summary_by_instance::m_share,
   &table_socket_summary_by_event_name::m_share,
-<<<<<<< HEAD
-=======
   &table_session_connect_attrs::m_share,
   &table_session_account_connect_attrs::m_share,
->>>>>>> b7fc4388
   NULL
 };
 
@@ -991,29 +985,6 @@
       total_memory+= size;
       break;
     case 56:
-<<<<<<< HEAD
-      name= "events_waits_summary_global_by_event_name.row_size";
-      size= sizeof(PFS_single_stat);
-      break;
-    case 57:
-      name= "events_waits_summary_global_by_event_name.row_count";
-      size= wait_class_max;
-      break;
-    case 58:
-      name= "events_waits_summary_global_by_event_name.memory";
-      size= wait_class_max * sizeof(PFS_single_stat);
-      total_memory+= size;
-      break;
-    case 59:
-      name= "(pfs_account).row_size";
-      size= sizeof(PFS_account);
-      break;
-    case 60:
-      name= "(pfs_account).row_count";
-      size= account_max;
-      break;
-    case 61:
-=======
       name= "(pfs_account).row_size";
       size= sizeof(PFS_account);
       break;
@@ -1022,22 +993,10 @@
       size= account_max;
       break;
     case 58:
->>>>>>> b7fc4388
       name= "(pfs_account).memory";
       size= account_max * sizeof(PFS_account);
       total_memory+= size;
       break;
-<<<<<<< HEAD
-    case 62:
-      name= "events_waits_summary_by_account_by_event_name.row_size";
-      size= sizeof(PFS_single_stat);
-      break;
-    case 63:
-      name= "events_waits_summary_by_account_by_event_name.row_count";
-      size= account_max * wait_class_max;
-      break;
-    case 64:
-=======
     case 59:
       name= "events_waits_summary_by_account_by_event_name.row_size";
       size= sizeof(PFS_single_stat);
@@ -1047,22 +1006,10 @@
       size= account_max * wait_class_max;
       break;
     case 61:
->>>>>>> b7fc4388
       name= "events_waits_summary_by_account_by_event_name.memory";
       size= account_max * wait_class_max * sizeof(PFS_single_stat);
       total_memory+= size;
       break;
-<<<<<<< HEAD
-    case 65:
-      name= "events_waits_summary_by_user_by_event_name.row_size";
-      size= sizeof(PFS_single_stat);
-      break;
-    case 66:
-      name= "events_waits_summary_by_user_by_event_name.row_count";
-      size= user_max * wait_class_max;
-      break;
-    case 67:
-=======
     case 62:
       name= "events_waits_summary_by_user_by_event_name.row_size";
       size= sizeof(PFS_single_stat);
@@ -1072,22 +1019,10 @@
       size= user_max * wait_class_max;
       break;
     case 64:
->>>>>>> b7fc4388
       name= "events_waits_summary_by_user_by_event_name.memory";
       size= user_max * wait_class_max * sizeof(PFS_single_stat);
       total_memory+= size;
       break;
-<<<<<<< HEAD
-    case 68:
-      name= "events_waits_summary_by_host_by_event_name.row_size";
-      size= sizeof(PFS_single_stat);
-      break;
-    case 69:
-      name= "events_waits_summary_by_host_by_event_name.row_count";
-      size= host_max * wait_class_max;
-      break;
-    case 70:
-=======
     case 65:
       name= "events_waits_summary_by_host_by_event_name.row_size";
       size= sizeof(PFS_single_stat);
@@ -1097,22 +1032,10 @@
       size= host_max * wait_class_max;
       break;
     case 67:
->>>>>>> b7fc4388
       name= "events_waits_summary_by_host_by_event_name.memory";
       size= host_max * wait_class_max * sizeof(PFS_single_stat);
       total_memory+= size;
       break;
-<<<<<<< HEAD
-    case 71:
-      name= "(pfs_user).row_size";
-      size= sizeof(PFS_user);
-      break;
-    case 72:
-      name= "(pfs_user).row_count";
-      size= user_max;
-      break;
-    case 73:
-=======
     case 68:
       name= "(pfs_user).row_size";
       size= sizeof(PFS_user);
@@ -1122,22 +1045,10 @@
       size= user_max;
       break;
     case 70:
->>>>>>> b7fc4388
       name= "(pfs_user).memory";
       size= user_max * sizeof(PFS_user);
       total_memory+= size;
       break;
-<<<<<<< HEAD
-    case 74:
-      name= "(pfs_host).row_size";
-      size= sizeof(PFS_host);
-      break;
-    case 75:
-      name= "(pfs_host).row_count";
-      size= host_max;
-      break;
-    case 76:
-=======
     case 71:
       name= "(pfs_host).row_size";
       size= sizeof(PFS_host);
@@ -1147,22 +1058,10 @@
       size= host_max;
       break;
     case 73:
->>>>>>> b7fc4388
       name= "(pfs_host).memory";
       size= host_max * sizeof(PFS_host);
       total_memory+= size;
       break;
-<<<<<<< HEAD
-    case 77:
-      name= "(pfs_stage_class).row_size";
-      size= sizeof(PFS_stage_class);
-      break;
-    case 78:
-      name= "(pfs_stage_class).row_count";
-      size= stage_class_max;
-      break;
-    case 79:
-=======
     case 74:
       name= "(pfs_stage_class).row_size";
       size= sizeof(PFS_stage_class);
@@ -1172,22 +1071,10 @@
       size= stage_class_max;
       break;
     case 76:
->>>>>>> b7fc4388
       name= "(pfs_stage_class).memory";
       size= stage_class_max * sizeof(PFS_stage_class);
       total_memory+= size;
       break;
-<<<<<<< HEAD
-    case 80:
-      name= "events_stages_history.row_size";
-      size= sizeof(PFS_events_stages);
-      break;
-    case 81:
-      name= "events_stages_history.row_count";
-      size= events_stages_history_per_thread * thread_max;
-      break;
-    case 82:
-=======
     case 77:
       name= "events_stages_history.row_size";
       size= sizeof(PFS_events_stages);
@@ -1197,23 +1084,11 @@
       size= events_stages_history_per_thread * thread_max;
       break;
     case 79:
->>>>>>> b7fc4388
       name= "events_stages_history.memory";
       size= events_stages_history_per_thread * thread_max
         * sizeof(PFS_events_stages);
       total_memory+= size;
       break;
-<<<<<<< HEAD
-    case 83:
-      name= "events_stages_history_long.row_size";
-      size= sizeof(PFS_events_stages);
-      break;
-    case 84:
-      name= "events_stages_history_long.row_count";
-      size= events_stages_history_long_size;
-      break;
-    case 85:
-=======
     case 80:
       name= "events_stages_history_long.row_size";
       size= sizeof(PFS_events_stages);
@@ -1223,22 +1098,10 @@
       size= events_stages_history_long_size;
       break;
     case 82:
->>>>>>> b7fc4388
       name= "events_stages_history_long.memory";
       size= events_stages_history_long_size * sizeof(PFS_events_stages);
       total_memory+= size;
       break;
-<<<<<<< HEAD
-    case 86:
-      name= "events_stages_summary_by_thread_by_event_name.row_size";
-      size= sizeof(PFS_stage_stat);
-      break;
-    case 87:
-      name= "events_stages_summary_by_thread_by_event_name.row_count";
-      size= thread_max * stage_class_max;
-      break;
-    case 88:
-=======
     case 83:
       name= "events_stages_summary_by_thread_by_event_name.row_size";
       size= sizeof(PFS_stage_stat);
@@ -1248,22 +1111,10 @@
       size= thread_max * stage_class_max;
       break;
     case 85:
->>>>>>> b7fc4388
       name= "events_stages_summary_by_thread_by_event_name.memory";
       size= thread_max * stage_class_max * sizeof(PFS_stage_stat);
       total_memory+= size;
       break;
-<<<<<<< HEAD
-    case 89:
-      name= "events_stages_summary_global_by_event_name.row_size";
-      size= sizeof(PFS_stage_stat);
-      break;
-    case 90:
-      name= "events_stages_summary_global_by_event_name.row_count";
-      size= stage_class_max;
-      break;
-    case 91:
-=======
     case 86:
       name= "events_stages_summary_global_by_event_name.row_size";
       size= sizeof(PFS_stage_stat);
@@ -1273,22 +1124,10 @@
       size= stage_class_max;
       break;
     case 88:
->>>>>>> b7fc4388
       name= "events_stages_summary_global_by_event_name.memory";
       size= stage_class_max * sizeof(PFS_stage_stat);
       total_memory+= size;
       break;
-<<<<<<< HEAD
-    case 92:
-      name= "events_stages_summary_by_account_by_event_name.row_size";
-      size= sizeof(PFS_stage_stat);
-      break;
-    case 93:
-      name= "events_stages_summary_by_account_by_event_name.row_count";
-      size= account_max * stage_class_max;
-      break;
-    case 94:
-=======
     case 89:
       name= "events_stages_summary_by_account_by_event_name.row_size";
       size= sizeof(PFS_stage_stat);
@@ -1298,22 +1137,10 @@
       size= account_max * stage_class_max;
       break;
     case 91:
->>>>>>> b7fc4388
       name= "events_stages_summary_by_account_by_event_name.memory";
       size= account_max * stage_class_max * sizeof(PFS_stage_stat);
       total_memory+= size;
       break;
-<<<<<<< HEAD
-    case 95:
-      name= "events_stages_summary_by_user_by_event_name.row_size";
-      size= sizeof(PFS_stage_stat);
-      break;
-    case 96:
-      name= "events_stages_summary_by_user_by_event_name.row_count";
-      size= user_max * stage_class_max;
-      break;
-    case 97:
-=======
     case 92:
       name= "events_stages_summary_by_user_by_event_name.row_size";
       size= sizeof(PFS_stage_stat);
@@ -1323,22 +1150,10 @@
       size= user_max * stage_class_max;
       break;
     case 94:
->>>>>>> b7fc4388
       name= "events_stages_summary_by_user_by_event_name.memory";
       size= user_max * stage_class_max * sizeof(PFS_stage_stat);
       total_memory+= size;
       break;
-<<<<<<< HEAD
-    case 98:
-      name= "events_stages_summary_by_host_by_event_name.row_size";
-      size= sizeof(PFS_stage_stat);
-      break;
-    case 99:
-      name= "events_stages_summary_by_host_by_event_name.row_count";
-      size= host_max * stage_class_max;
-      break;
-    case 100:
-=======
     case 95:
       name= "events_stages_summary_by_host_by_event_name.row_size";
       size= sizeof(PFS_stage_stat);
@@ -1348,22 +1163,10 @@
       size= host_max * stage_class_max;
       break;
     case 97:
->>>>>>> b7fc4388
       name= "events_stages_summary_by_host_by_event_name.memory";
       size= host_max * stage_class_max * sizeof(PFS_stage_stat);
       total_memory+= size;
       break;
-<<<<<<< HEAD
-    case 101:
-      name= "(pfs_statement_class).row_size";
-      size= sizeof(PFS_statement_class);
-      break;
-    case 102:
-      name= "(pfs_statement_class).row_count";
-      size= statement_class_max;
-      break;
-    case 103:
-=======
     case 98:
       name= "(pfs_statement_class).row_size";
       size= sizeof(PFS_statement_class);
@@ -1373,22 +1176,10 @@
       size= statement_class_max;
       break;
     case 100:
->>>>>>> b7fc4388
       name= "(pfs_statement_class).memory";
       size= statement_class_max * sizeof(PFS_statement_class);
       total_memory+= size;
       break;
-<<<<<<< HEAD
-    case 104:
-      name= "events_statements_history.row_size";
-      size= sizeof(PFS_events_statements);
-      break;
-    case 105:
-      name= "events_statements_history.row_count";
-      size= events_statements_history_per_thread * thread_max;
-      break;
-    case 106:
-=======
     case 101:
       name= "events_statements_history.row_size";
       size= sizeof(PFS_events_statements);
@@ -1398,23 +1189,11 @@
       size= events_statements_history_per_thread * thread_max;
       break;
     case 103:
->>>>>>> b7fc4388
       name= "events_statements_history.memory";
       size= events_statements_history_per_thread * thread_max
         * sizeof(PFS_events_statements);
       total_memory+= size;
       break;
-<<<<<<< HEAD
-    case 107:
-      name= "events_statements_history_long.row_size";
-      size= sizeof(PFS_events_statements);
-      break;
-    case 108:
-      name= "events_statements_history_long.row_count";
-      size= events_statements_history_long_size;
-      break;
-    case 109:
-=======
     case 104:
       name= "events_statements_history_long.row_size";
       size= sizeof(PFS_events_statements);
@@ -1424,22 +1203,10 @@
       size= events_statements_history_long_size;
       break;
     case 106:
->>>>>>> b7fc4388
       name= "events_statements_history_long.memory";
       size= events_statements_history_long_size * sizeof(PFS_events_statements);
       total_memory+= size;
       break;
-<<<<<<< HEAD
-    case 110:
-      name= "events_statements_summary_by_thread_by_event_name.row_size";
-      size= sizeof(PFS_statement_stat);
-      break;
-    case 111:
-      name= "events_statements_summary_by_thread_by_event_name.row_count";
-      size= thread_max * statement_class_max;
-      break;
-    case 112:
-=======
     case 107:
       name= "events_statements_summary_by_thread_by_event_name.row_size";
       size= sizeof(PFS_statement_stat);
@@ -1449,22 +1216,10 @@
       size= thread_max * statement_class_max;
       break;
     case 109:
->>>>>>> b7fc4388
       name= "events_statements_summary_by_thread_by_event_name.memory";
       size= thread_max * statement_class_max * sizeof(PFS_statement_stat);
       total_memory+= size;
       break;
-<<<<<<< HEAD
-    case 113:
-      name= "events_statements_summary_global_by_event_name.row_size";
-      size= sizeof(PFS_statement_stat);
-      break;
-    case 114:
-      name= "events_statements_summary_global_by_event_name.row_count";
-      size= statement_class_max;
-      break;
-    case 115:
-=======
     case 110:
       name= "events_statements_summary_global_by_event_name.row_size";
       size= sizeof(PFS_statement_stat);
@@ -1474,22 +1229,10 @@
       size= statement_class_max;
       break;
     case 112:
->>>>>>> b7fc4388
       name= "events_statements_summary_global_by_event_name.memory";
       size= statement_class_max * sizeof(PFS_statement_stat);
       total_memory+= size;
       break;
-<<<<<<< HEAD
-    case 116:
-      name= "events_statements_summary_by_account_by_event_name.row_size";
-      size= sizeof(PFS_statement_stat);
-      break;
-    case 117:
-      name= "events_statements_summary_by_account_by_event_name.row_count";
-      size= account_max * statement_class_max;
-      break;
-    case 118:
-=======
     case 113:
       name= "events_statements_summary_by_account_by_event_name.row_size";
       size= sizeof(PFS_statement_stat);
@@ -1499,22 +1242,10 @@
       size= account_max * statement_class_max;
       break;
     case 115:
->>>>>>> b7fc4388
       name= "events_statements_summary_by_account_by_event_name.memory";
       size= account_max * statement_class_max * sizeof(PFS_statement_stat);
       total_memory+= size;
       break;
-<<<<<<< HEAD
-    case 119:
-      name= "events_statements_summary_by_user_by_event_name.row_size";
-      size= sizeof(PFS_statement_stat);
-      break;
-    case 120:
-      name= "events_statements_summary_by_user_by_event_name.row_count";
-      size= user_max * statement_class_max;
-      break;
-    case 121:
-=======
     case 116:
       name= "events_statements_summary_by_user_by_event_name.row_size";
       size= sizeof(PFS_statement_stat);
@@ -1524,22 +1255,10 @@
       size= user_max * statement_class_max;
       break;
     case 118:
->>>>>>> b7fc4388
       name= "events_statements_summary_by_user_by_event_name.memory";
       size= user_max * statement_class_max * sizeof(PFS_statement_stat);
       total_memory+= size;
       break;
-<<<<<<< HEAD
-    case 122:
-      name= "events_statements_summary_by_host_by_event_name.row_size";
-      size= sizeof(PFS_statement_stat);
-      break;
-    case 123:
-      name= "events_statements_summary_by_host_by_event_name.row_count";
-      size= host_max * statement_class_max;
-      break;
-    case 124:
-=======
     case 119:
       name= "events_statements_summary_by_host_by_event_name.row_size";
       size= sizeof(PFS_statement_stat);
@@ -1549,22 +1268,10 @@
       size= host_max * statement_class_max;
       break;
     case 121:
->>>>>>> b7fc4388
       name= "events_statements_summary_by_host_by_event_name.memory";
       size= host_max * statement_class_max * sizeof(PFS_statement_stat);
       total_memory+= size;
       break;
-<<<<<<< HEAD
-    case 125:
-      name= "events_statements_current.row_size";
-      size= sizeof(PFS_events_statements);
-      break;
-    case 126:
-      name= "events_statements_current.row_count";
-      size= thread_max * statement_stack_max;
-      break;
-    case 127:
-=======
     case 122:
       name= "events_statements_current.row_size";
       size= sizeof(PFS_events_statements);
@@ -1574,22 +1281,10 @@
       size= thread_max * statement_stack_max;
       break;
     case 124:
->>>>>>> b7fc4388
       name= "events_statements_current.memory";
       size= thread_max * statement_stack_max * sizeof(PFS_events_statements);
       total_memory+= size;
       break;
-<<<<<<< HEAD
-    case 128:
-      name= "(pfs_socket_class).row_size";
-      size= sizeof(PFS_socket_class);
-      break;
-    case 129:
-      name= "(pfs_socket_class).row_count";
-      size= socket_class_max;
-      break;
-    case 130:
-=======
     case 125:
       name= "(pfs_socket_class).row_size";
       size= sizeof(PFS_socket_class);
@@ -1599,22 +1294,10 @@
       size= socket_class_max;
       break;
     case 127:
->>>>>>> b7fc4388
       name= "(pfs_socket_class).memory";
       size= socket_class_max * sizeof(PFS_socket_class);
       total_memory+= size;
       break;
-<<<<<<< HEAD
-    case 131:
-      name= "socket_instances.row_size";
-      size= sizeof(PFS_socket);
-      break;
-    case 132:
-      name= "socket_instances.row_count";
-      size= socket_max;
-      break;
-    case 133:
-=======
     case 128:
       name= "socket_instances.row_size";
       size= sizeof(PFS_socket);
@@ -1624,22 +1307,10 @@
       size= socket_max;
       break;
     case 130:
->>>>>>> b7fc4388
       name= "socket_instances.memory";
       size= socket_max * sizeof(PFS_socket);
       total_memory+= size;
       break;
-<<<<<<< HEAD
-    case 134:
-      name= "events_statements_summary_by_digest.row_size";
-      size= sizeof(PFS_statements_digest_stat);
-      break;
-    case 135:
-      name= "events_statements_summary_by_digest.row_count";
-      size= digest_max;
-      break;
-    case 136:
-=======
     case 131:
       name= "events_statements_summary_by_digest.row_size";
       size= sizeof(PFS_statements_digest_stat);
@@ -1649,13 +1320,10 @@
       size= digest_max;
       break;
     case 133:
->>>>>>> b7fc4388
       name= "events_statements_summary_by_digest.memory";
       size= digest_max * sizeof(PFS_statements_digest_stat);
       total_memory+= size;
       break;
-<<<<<<< HEAD
-=======
     case 134:
       name= "session_connect_attrs.row_size";
       size= thread_max;
@@ -1669,7 +1337,6 @@
       size= thread_max * session_connect_attrs_size_per_thread;
       total_memory+= size;
       break;
->>>>>>> b7fc4388
 
     case 137:
       name= "(account_hash).count";
