<<<<<<< HEAD
/* Copyright (c) 2008, 2011, Oracle and/or its affiliates. All rights reserved.
=======
/* Copyright (c) 2008, 2012, Oracle and/or its affiliates. All rights reserved.
>>>>>>> b7fc4388

  This program is free software; you can redistribute it and/or modify
  it under the terms of the GNU General Public License as published by
  the Free Software Foundation; version 2 of the License.

  This program is distributed in the hope that it will be useful,
  but WITHOUT ANY WARRANTY; without even the implied warranty of
  MERCHANTABILITY or FITNESS FOR A PARTICULAR PURPOSE.  See the
  GNU General Public License for more details.

  You should have received a copy of the GNU General Public License
  along with this program; if not, write to the Free Software Foundation,
  51 Franklin Street, Suite 500, Boston, MA 02110-1335 USA */

#ifndef PFS_SERVER_H
#define PFS_SERVER_H

/**
  @file storage/perfschema/pfs_server.h
  Private interface for the server (declarations).
*/

#ifndef PFS_MAX_MUTEX_CLASS
  #define PFS_MAX_MUTEX_CLASS 200
#endif
#ifndef PFS_MAX_RWLOCK_CLASS
  #define PFS_MAX_RWLOCK_CLASS 30
#endif
#ifndef PFS_MAX_COND_CLASS
  #define PFS_MAX_COND_CLASS 80
#endif
#ifndef PFS_MAX_THREAD_CLASS
  #define PFS_MAX_THREAD_CLASS 50
#endif
#ifndef PFS_MAX_FILE_CLASS
  #define PFS_MAX_FILE_CLASS 50
#endif
#ifndef PFS_MAX_FILE_HANDLE
  #define PFS_MAX_FILE_HANDLE 32768
#endif
<<<<<<< HEAD
#ifndef PFS_MAX_SOCKETS
  #define PFS_MAX_SOCKETS 1000
#endif
#ifndef PFS_MAX_SOCKET_CLASS
  #define PFS_MAX_SOCKET_CLASS 10
#endif
#ifndef PFS_MAX_TABLE_SHARE
  #define PFS_MAX_TABLE_SHARE 1000
#endif
#ifndef PFS_MAX_TABLE
  #define PFS_MAX_TABLE 10000
=======
#ifndef PFS_MAX_SOCKET_CLASS
  #define PFS_MAX_SOCKET_CLASS 10
#endif
#ifndef PFS_MAX_SETUP_ACTOR
  #define PFS_MAX_SETUP_ACTOR 100
#endif
#ifndef PFS_MAX_SETUP_OBJECT
  #define PFS_MAX_SETUP_OBJECT 100
>>>>>>> b7fc4388
#endif
#ifndef PFS_MAX_STAGE_CLASS
  #define PFS_MAX_STAGE_CLASS 150
#endif
#ifndef PFS_STATEMENTS_STACK_SIZE
  #define PFS_STATEMENTS_STACK_SIZE 10
#endif
#ifndef PFS_MAX_SETUP_ACTOR
  #define PFS_MAX_SETUP_ACTOR 100
#endif
#ifndef PFS_MAX_SETUP_OBJECT
  #define PFS_MAX_SETUP_OBJECT 100
#endif
#ifndef PFS_MAX_HOST
  #define PFS_MAX_HOST 100
#endif
#ifndef PFS_MAX_USER
  #define PFS_MAX_USER 100
#endif
#ifndef PFS_MAX_ACCOUNT
  #define PFS_MAX_ACCOUNT 100
#endif
#ifndef PFS_MAX_STAGE_CLASS
  #define PFS_MAX_STAGE_CLASS 150
#endif
#ifndef PFS_STAGES_HISTORY_SIZE
  #define PFS_STAGES_HISTORY_SIZE 10
#endif
#ifndef PFS_STAGES_HISTORY_LONG_SIZE
  #define PFS_STAGES_HISTORY_LONG_SIZE 10000
#endif
#ifndef PFS_STATEMENTS_HISTORY_SIZE
  #define PFS_STATEMENTS_HISTORY_SIZE 10
#endif
#ifndef PFS_STATEMENTS_HISTORY_LONG_SIZE
  #define PFS_STATEMENTS_HISTORY_LONG_SIZE 10000
#endif
#ifndef PFS_STATEMENTS_STACK_SIZE
  #define PFS_STATEMENTS_STACK_SIZE 10
#endif
#ifndef PFS_DIGEST_SIZE
  #define PFS_DIGEST_SIZE 200
#endif

<<<<<<< HEAD
=======
struct PFS_sizing_hints
{
  long m_table_definition_cache;
  long m_table_open_cache;
  long m_max_connections;
  long m_open_files_limit;
};

>>>>>>> b7fc4388
/** Performance schema global sizing parameters. */
struct PFS_global_param
{
  /** True if the performance schema is enabled. */
<<<<<<< HEAD
  bool m_enabled; 
=======
  bool m_enabled;
>>>>>>> b7fc4388
  /** Default values for SETUP_CONSUMERS. */
  bool m_consumer_events_stages_current_enabled;
  bool m_consumer_events_stages_history_enabled;
  bool m_consumer_events_stages_history_long_enabled;
  bool m_consumer_events_statements_current_enabled;
  bool m_consumer_events_statements_history_enabled;
  bool m_consumer_events_statements_history_long_enabled;
  bool m_consumer_events_waits_current_enabled;
  bool m_consumer_events_waits_history_enabled;
  bool m_consumer_events_waits_history_long_enabled;
  bool m_consumer_global_instrumentation_enabled;
  bool m_consumer_thread_instrumentation_enabled;
  bool m_consumer_statement_digest_enabled;

  /** Default instrument configuration option. */
  char *m_pfs_instrument;

  /**
    Maximum number of instrumented mutex classes.
    @sa mutex_class_lost.
  */
  ulong m_mutex_class_sizing;
  /**
    Maximum number of instrumented rwlock classes.
    @sa rwlock_class_lost.
  */
  ulong m_rwlock_class_sizing;
  /**
    Maximum number of instrumented cond classes.
    @sa cond_class_lost.
  */
  ulong m_cond_class_sizing;
  /**
    Maximum number of instrumented thread classes.
    @sa thread_class_lost.
  */
  ulong m_thread_class_sizing;
  /**
    Maximum number of instrumented table share.
    @sa table_share_lost.
  */
<<<<<<< HEAD
  ulong m_table_share_sizing;
=======
  long m_table_share_sizing;
>>>>>>> b7fc4388
  /**
    Maximum number of instrumented file classes.
    @sa file_class_lost.
  */
  ulong m_file_class_sizing;
  /**
    Maximum number of instrumented mutex instances.
    @sa mutex_lost.
  */
<<<<<<< HEAD
  ulong m_mutex_sizing;
=======
  long m_mutex_sizing;
>>>>>>> b7fc4388
  /**
    Maximum number of instrumented rwlock instances.
    @sa rwlock_lost.
  */
<<<<<<< HEAD
  ulong m_rwlock_sizing;
=======
  long m_rwlock_sizing;
>>>>>>> b7fc4388
  /**
    Maximum number of instrumented cond instances.
    @sa cond_lost.
  */
<<<<<<< HEAD
  ulong m_cond_sizing;
=======
  long m_cond_sizing;
>>>>>>> b7fc4388
  /**
    Maximum number of instrumented thread instances.
    @sa thread_lost.
  */
<<<<<<< HEAD
  ulong m_thread_sizing;
=======
  long m_thread_sizing;
>>>>>>> b7fc4388
  /**
    Maximum number of instrumented table handles.
    @sa table_lost.
  */
<<<<<<< HEAD
  ulong m_table_sizing;
=======
  long m_table_sizing;
>>>>>>> b7fc4388
  /**
    Maximum number of instrumented file instances.
    @sa file_lost.
  */
<<<<<<< HEAD
  ulong m_file_sizing;
=======
  long m_file_sizing;
>>>>>>> b7fc4388
  /**
    Maximum number of instrumented file handles.
    @sa file_handle_lost.
  */
<<<<<<< HEAD
  ulong m_file_handle_sizing;
=======
  long m_file_handle_sizing;
>>>>>>> b7fc4388
  /**
    Maxium number of instrumented socket instances
    @sa socket_lost  
  */
<<<<<<< HEAD
  ulong m_socket_sizing;
=======
  long m_socket_sizing;
>>>>>>> b7fc4388
  /**
    Maximum number of instrumented socket classes.
    @sa socket_class_lost.
  */
  ulong m_socket_class_sizing;
  /** Maximum number of rows per thread in table EVENTS_WAITS_HISTORY. */
<<<<<<< HEAD
  ulong m_events_waits_history_sizing;
  /** Maximum number of rows in table EVENTS_WAITS_HISTORY_LONG. */
  ulong m_events_waits_history_long_sizing;
=======
  long m_events_waits_history_sizing;
  /** Maximum number of rows in table EVENTS_WAITS_HISTORY_LONG. */
  long m_events_waits_history_long_sizing;
>>>>>>> b7fc4388
  /** Maximum number of rows in table SETUP_ACTORS. */
  ulong m_setup_actor_sizing;
  /** Maximum number of rows in table SETUP_OBJECTS. */
  ulong m_setup_object_sizing;
  /** Maximum number of rows in table HOSTS. */
<<<<<<< HEAD
  ulong m_host_sizing;
  /** Maximum number of rows in table USERS. */
  ulong m_user_sizing;
  /** Maximum number of rows in table ACCOUNTS. */
  ulong m_account_sizing;
=======
  long m_host_sizing;
  /** Maximum number of rows in table USERS. */
  long m_user_sizing;
  /** Maximum number of rows in table ACCOUNTS. */
  long m_account_sizing;
>>>>>>> b7fc4388
  /**
    Maximum number of instrumented stage classes.
    @sa stage_class_lost.
  */
  ulong m_stage_class_sizing;
  /** Maximum number of rows per thread in table EVENTS_STAGES_HISTORY. */
<<<<<<< HEAD
  ulong m_events_stages_history_sizing;
  /** Maximum number of rows in table EVENTS_STAGES_HISTORY_LONG. */
  ulong m_events_stages_history_long_sizing;
=======
  long m_events_stages_history_sizing;
  /** Maximum number of rows in table EVENTS_STAGES_HISTORY_LONG. */
  long m_events_stages_history_long_sizing;
>>>>>>> b7fc4388
  /**
    Maximum number of instrumented statement classes.
    @sa statement_class_lost.
  */
  ulong m_statement_class_sizing;
  /** Maximum number of rows per thread in table EVENTS_STATEMENT_HISTORY. */
<<<<<<< HEAD
  ulong m_events_statements_history_sizing;
  /** Maximum number of rows in table EVENTS_STATEMENTS_HISTORY_LONG. */
  ulong m_events_statements_history_long_sizing;
  /** Maximum number of digests to be captured */
  ulong m_digest_sizing;
=======
  long m_events_statements_history_sizing;
  /** Maximum number of rows in table EVENTS_STATEMENTS_HISTORY_LONG. */
  long m_events_statements_history_long_sizing;
  /** Maximum number of digests to be captured */
  long m_digest_sizing;
  /** Maximum number of session attribute strings per thread */
  long m_session_connect_attrs_sizing;

  /** Sizing hints, for auto tuning. */
  PFS_sizing_hints m_hints;
>>>>>>> b7fc4388
};

/**
  Performance schema sizing values for the server.
  This global variable is set when parsing server startup options.
*/
extern PFS_global_param pfs_param;

/**
  Initialize the performance schema.
  @param param Size parameters to use.
  @return A boostrap handle, or NULL.
*/
struct PSI_bootstrap*
initialize_performance_schema(PFS_global_param *param);

<<<<<<< HEAD
=======
void pfs_automated_sizing(PFS_global_param *param);

>>>>>>> b7fc4388
/**
  Initialize the performance schema ACL.
  ACL is strictly enforced when the server is running in normal mode,
  to enforce that only legal operations are allowed.
  When running in boostrap mode, ACL restrictions are relaxed,
  to allow the boostrap scripts to DROP / CREATE performance schema tables.
  @sa ACL_internal_schema_registry
  @param bootstrap True if the server is starting in bootstrap mode.
*/
void initialize_performance_schema_acl(bool bootstrap);

void check_performance_schema();

/**
  Initialize the dynamic array holding individual instrument settings collected
  from the server configuration options.
*/
void init_pfs_instrument_array();

/**
  Process one PFS_INSTRUMENT configuration string.
*/
int add_pfs_instr_to_array(const char* name, const char* value);

/**
  Shutdown the performance schema.
*/
void shutdown_performance_schema();

#endif<|MERGE_RESOLUTION|>--- conflicted
+++ resolved
@@ -1,8 +1,4 @@
-<<<<<<< HEAD
-/* Copyright (c) 2008, 2011, Oracle and/or its affiliates. All rights reserved.
-=======
 /* Copyright (c) 2008, 2012, Oracle and/or its affiliates. All rights reserved.
->>>>>>> b7fc4388
 
   This program is free software; you can redistribute it and/or modify
   it under the terms of the GNU General Public License as published by
@@ -43,28 +39,14 @@
 #ifndef PFS_MAX_FILE_HANDLE
   #define PFS_MAX_FILE_HANDLE 32768
 #endif
-<<<<<<< HEAD
-#ifndef PFS_MAX_SOCKETS
-  #define PFS_MAX_SOCKETS 1000
-#endif
 #ifndef PFS_MAX_SOCKET_CLASS
   #define PFS_MAX_SOCKET_CLASS 10
 #endif
-#ifndef PFS_MAX_TABLE_SHARE
-  #define PFS_MAX_TABLE_SHARE 1000
-#endif
-#ifndef PFS_MAX_TABLE
-  #define PFS_MAX_TABLE 10000
-=======
-#ifndef PFS_MAX_SOCKET_CLASS
-  #define PFS_MAX_SOCKET_CLASS 10
-#endif
 #ifndef PFS_MAX_SETUP_ACTOR
   #define PFS_MAX_SETUP_ACTOR 100
 #endif
 #ifndef PFS_MAX_SETUP_OBJECT
   #define PFS_MAX_SETUP_OBJECT 100
->>>>>>> b7fc4388
 #endif
 #ifndef PFS_MAX_STAGE_CLASS
   #define PFS_MAX_STAGE_CLASS 150
@@ -72,45 +54,7 @@
 #ifndef PFS_STATEMENTS_STACK_SIZE
   #define PFS_STATEMENTS_STACK_SIZE 10
 #endif
-#ifndef PFS_MAX_SETUP_ACTOR
-  #define PFS_MAX_SETUP_ACTOR 100
-#endif
-#ifndef PFS_MAX_SETUP_OBJECT
-  #define PFS_MAX_SETUP_OBJECT 100
-#endif
-#ifndef PFS_MAX_HOST
-  #define PFS_MAX_HOST 100
-#endif
-#ifndef PFS_MAX_USER
-  #define PFS_MAX_USER 100
-#endif
-#ifndef PFS_MAX_ACCOUNT
-  #define PFS_MAX_ACCOUNT 100
-#endif
-#ifndef PFS_MAX_STAGE_CLASS
-  #define PFS_MAX_STAGE_CLASS 150
-#endif
-#ifndef PFS_STAGES_HISTORY_SIZE
-  #define PFS_STAGES_HISTORY_SIZE 10
-#endif
-#ifndef PFS_STAGES_HISTORY_LONG_SIZE
-  #define PFS_STAGES_HISTORY_LONG_SIZE 10000
-#endif
-#ifndef PFS_STATEMENTS_HISTORY_SIZE
-  #define PFS_STATEMENTS_HISTORY_SIZE 10
-#endif
-#ifndef PFS_STATEMENTS_HISTORY_LONG_SIZE
-  #define PFS_STATEMENTS_HISTORY_LONG_SIZE 10000
-#endif
-#ifndef PFS_STATEMENTS_STACK_SIZE
-  #define PFS_STATEMENTS_STACK_SIZE 10
-#endif
-#ifndef PFS_DIGEST_SIZE
-  #define PFS_DIGEST_SIZE 200
-#endif
-
-<<<<<<< HEAD
-=======
+
 struct PFS_sizing_hints
 {
   long m_table_definition_cache;
@@ -119,16 +63,11 @@
   long m_open_files_limit;
 };
 
->>>>>>> b7fc4388
 /** Performance schema global sizing parameters. */
 struct PFS_global_param
 {
   /** True if the performance schema is enabled. */
-<<<<<<< HEAD
-  bool m_enabled; 
-=======
   bool m_enabled;
->>>>>>> b7fc4388
   /** Default values for SETUP_CONSUMERS. */
   bool m_consumer_events_stages_current_enabled;
   bool m_consumer_events_stages_history_enabled;
@@ -170,11 +109,7 @@
     Maximum number of instrumented table share.
     @sa table_share_lost.
   */
-<<<<<<< HEAD
-  ulong m_table_share_sizing;
-=======
   long m_table_share_sizing;
->>>>>>> b7fc4388
   /**
     Maximum number of instrumented file classes.
     @sa file_class_lost.
@@ -184,135 +119,76 @@
     Maximum number of instrumented mutex instances.
     @sa mutex_lost.
   */
-<<<<<<< HEAD
-  ulong m_mutex_sizing;
-=======
   long m_mutex_sizing;
->>>>>>> b7fc4388
   /**
     Maximum number of instrumented rwlock instances.
     @sa rwlock_lost.
   */
-<<<<<<< HEAD
-  ulong m_rwlock_sizing;
-=======
   long m_rwlock_sizing;
->>>>>>> b7fc4388
   /**
     Maximum number of instrumented cond instances.
     @sa cond_lost.
   */
-<<<<<<< HEAD
-  ulong m_cond_sizing;
-=======
   long m_cond_sizing;
->>>>>>> b7fc4388
   /**
     Maximum number of instrumented thread instances.
     @sa thread_lost.
   */
-<<<<<<< HEAD
-  ulong m_thread_sizing;
-=======
   long m_thread_sizing;
->>>>>>> b7fc4388
   /**
     Maximum number of instrumented table handles.
     @sa table_lost.
   */
-<<<<<<< HEAD
-  ulong m_table_sizing;
-=======
   long m_table_sizing;
->>>>>>> b7fc4388
   /**
     Maximum number of instrumented file instances.
     @sa file_lost.
   */
-<<<<<<< HEAD
-  ulong m_file_sizing;
-=======
   long m_file_sizing;
->>>>>>> b7fc4388
   /**
     Maximum number of instrumented file handles.
     @sa file_handle_lost.
   */
-<<<<<<< HEAD
-  ulong m_file_handle_sizing;
-=======
   long m_file_handle_sizing;
->>>>>>> b7fc4388
   /**
     Maxium number of instrumented socket instances
     @sa socket_lost  
   */
-<<<<<<< HEAD
-  ulong m_socket_sizing;
-=======
   long m_socket_sizing;
->>>>>>> b7fc4388
   /**
     Maximum number of instrumented socket classes.
     @sa socket_class_lost.
   */
   ulong m_socket_class_sizing;
   /** Maximum number of rows per thread in table EVENTS_WAITS_HISTORY. */
-<<<<<<< HEAD
-  ulong m_events_waits_history_sizing;
-  /** Maximum number of rows in table EVENTS_WAITS_HISTORY_LONG. */
-  ulong m_events_waits_history_long_sizing;
-=======
   long m_events_waits_history_sizing;
   /** Maximum number of rows in table EVENTS_WAITS_HISTORY_LONG. */
   long m_events_waits_history_long_sizing;
->>>>>>> b7fc4388
   /** Maximum number of rows in table SETUP_ACTORS. */
   ulong m_setup_actor_sizing;
   /** Maximum number of rows in table SETUP_OBJECTS. */
   ulong m_setup_object_sizing;
   /** Maximum number of rows in table HOSTS. */
-<<<<<<< HEAD
-  ulong m_host_sizing;
-  /** Maximum number of rows in table USERS. */
-  ulong m_user_sizing;
-  /** Maximum number of rows in table ACCOUNTS. */
-  ulong m_account_sizing;
-=======
   long m_host_sizing;
   /** Maximum number of rows in table USERS. */
   long m_user_sizing;
   /** Maximum number of rows in table ACCOUNTS. */
   long m_account_sizing;
->>>>>>> b7fc4388
   /**
     Maximum number of instrumented stage classes.
     @sa stage_class_lost.
   */
   ulong m_stage_class_sizing;
   /** Maximum number of rows per thread in table EVENTS_STAGES_HISTORY. */
-<<<<<<< HEAD
-  ulong m_events_stages_history_sizing;
-  /** Maximum number of rows in table EVENTS_STAGES_HISTORY_LONG. */
-  ulong m_events_stages_history_long_sizing;
-=======
   long m_events_stages_history_sizing;
   /** Maximum number of rows in table EVENTS_STAGES_HISTORY_LONG. */
   long m_events_stages_history_long_sizing;
->>>>>>> b7fc4388
   /**
     Maximum number of instrumented statement classes.
     @sa statement_class_lost.
   */
   ulong m_statement_class_sizing;
   /** Maximum number of rows per thread in table EVENTS_STATEMENT_HISTORY. */
-<<<<<<< HEAD
-  ulong m_events_statements_history_sizing;
-  /** Maximum number of rows in table EVENTS_STATEMENTS_HISTORY_LONG. */
-  ulong m_events_statements_history_long_sizing;
-  /** Maximum number of digests to be captured */
-  ulong m_digest_sizing;
-=======
   long m_events_statements_history_sizing;
   /** Maximum number of rows in table EVENTS_STATEMENTS_HISTORY_LONG. */
   long m_events_statements_history_long_sizing;
@@ -323,7 +199,6 @@
 
   /** Sizing hints, for auto tuning. */
   PFS_sizing_hints m_hints;
->>>>>>> b7fc4388
 };
 
 /**
@@ -340,11 +215,8 @@
 struct PSI_bootstrap*
 initialize_performance_schema(PFS_global_param *param);
 
-<<<<<<< HEAD
-=======
 void pfs_automated_sizing(PFS_global_param *param);
 
->>>>>>> b7fc4388
 /**
   Initialize the performance schema ACL.
   ACL is strictly enforced when the server is running in normal mode,
