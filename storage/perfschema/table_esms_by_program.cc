--- conflicted
+++ resolved
@@ -84,11 +84,8 @@
     "  SUM_SORT_SCAN bigint(20) unsigned NOT NULL,\n"
     "  SUM_NO_INDEX_USED bigint(20) unsigned NOT NULL,\n"
     "  SUM_NO_GOOD_INDEX_USED bigint(20) unsigned NOT NULL,\n"
-<<<<<<< HEAD
-=======
     "  SUM_CPU_TIME BIGINT unsigned not null,\n"
     "  COUNT_SECONDARY bigint(20) unsigned NOT NULL,\n"
->>>>>>> fbdaa4de
     "  PRIMARY KEY (OBJECT_TYPE, OBJECT_SCHEMA, OBJECT_NAME) USING HASH\n",
     /* Options */
     " ENGINE=PERFORMANCE_SCHEMA",
@@ -182,7 +179,7 @@
   return HA_ERR_RECORD_DELETED;
 }
 
-int table_esms_by_program::index_init(uint idx MY_ATTRIBUTE((unused)), bool) {
+int table_esms_by_program::index_init(uint idx [[maybe_unused]], bool) {
   PFS_index_esms_by_program *result = nullptr;
   assert(idx == 0);
   result = PFS_NEW(PFS_index_esms_by_program);
