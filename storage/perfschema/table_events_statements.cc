--- conflicted
+++ resolved
@@ -251,16 +251,9 @@
   &pfs_truncatable_acl,
   table_events_statements_current::create,
   NULL, /* write_row */
-<<<<<<< HEAD
   table_events_statements_current::delete_all_rows,
   table_events_statements_current::get_row_count,
-  sizeof(PFS_simple_index), /* ref length */
-=======
-  &table_events_statements_current::delete_all_rows,
-  NULL, /* get_row_count */
-  1000, /* records */
   sizeof(pos_events_statements_current), /* ref length */
->>>>>>> 3c9b9b57
   &m_table_lock,
   &m_field_def,
   false /* checked */
