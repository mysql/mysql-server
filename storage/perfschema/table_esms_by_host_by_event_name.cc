--- conflicted
+++ resolved
@@ -78,11 +78,8 @@
     "  SUM_SORT_SCAN BIGINT unsigned not null,\n"
     "  SUM_NO_INDEX_USED BIGINT unsigned not null,\n"
     "  SUM_NO_GOOD_INDEX_USED BIGINT unsigned not null,\n"
-<<<<<<< HEAD
-=======
     "  SUM_CPU_TIME BIGINT unsigned not null,\n"
     "  COUNT_SECONDARY BIGINT unsigned not null,\n"
->>>>>>> fbdaa4de
     "  UNIQUE KEY (HOST, EVENT_NAME) USING HASH\n",
     /* Options */
     " ENGINE=PERFORMANCE_SCHEMA",
@@ -190,8 +187,8 @@
   return HA_ERR_RECORD_DELETED;
 }
 
-int table_esms_by_host_by_event_name::index_init(
-    uint idx MY_ATTRIBUTE((unused)), bool) {
+int table_esms_by_host_by_event_name::index_init(uint idx [[maybe_unused]],
+                                                 bool) {
   PFS_index_esms_by_host_by_event_name *result = nullptr;
   assert(idx == 0);
   result = PFS_NEW(PFS_index_esms_by_host_by_event_name);
