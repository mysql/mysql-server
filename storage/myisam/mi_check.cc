--- conflicted
+++ resolved
@@ -815,7 +815,6 @@
         (*keys) += tmp_keys - 1;
         continue;
       }
-      /* fall through */
     }
     if (record >= info->state->data_file_length) {
 #ifndef NDEBUG
@@ -2109,8 +2108,8 @@
       mysql_file_seek(param->read_cache.file, 0L, MY_SEEK_END, MYF(0));
 
   sort_param.wordlist = nullptr;
-  init_alloc_root(mi_key_memory_MI_SORT_PARAM_wordroot, &sort_param.wordroot,
-                  FTPARSER_MEMROOT_ALLOC_SIZE, 0);
+  ::new ((void *)&sort_param.wordroot) MEM_ROOT(
+      mi_key_memory_MI_SORT_PARAM_wordroot, FTPARSER_MEMROOT_ALLOC_SIZE);
 
   if (share->data_file_type == DYNAMIC_RECORD)
     length =
@@ -2212,7 +2211,7 @@
     }
     /* No need to calculate checksum again. */
     sort_param.calc_checksum = false;
-    free_root(&sort_param.wordroot, MYF(0));
+    sort_param.wordroot.Clear();
 
     /* Set for next loop */
     sort_info.max_records = (ha_rows)info->state->records;
@@ -2346,496 +2345,6 @@
   return got_error;
 }
 
-<<<<<<< HEAD
-/*
-  Threaded repair of table using sorting
-
-  SYNOPSIS
-    mi_repair_parallel()
-    param		Repair parameters
-    info		MyISAM handler to repair
-    name		Name of table (for warnings)
-    rep_quick		set to <> 0 if we should not change data file
-    no_copy_stat        Don't copy file stats from old to new file,
-                        assume that new file was created with correct stats
-
-  DESCRIPTION
-    Same as mi_repair_by_sort but do it multithreaded
-    Each key is handled by a separate thread.
-    TODO: make a number of threads a parameter
-
-    In parallel repair we use one thread per index. There are two modes:
-
-    Quick
-
-      Only the indexes are rebuilt. All threads share a read buffer.
-      Every thread that needs fresh data in the buffer enters the shared
-      cache lock. The last thread joining the lock reads the buffer from
-      the data file and wakes all other threads.
-
-    Non-quick
-
-      The data file is rebuilt and all indexes are rebuilt to point to
-      the new record positions. One thread is the master thread. It
-      reads from the old data file and writes to the new data file. It
-      also creates one of the indexes. The other threads read from a
-      buffer which is filled by the master. If they need fresh data,
-      they enter the shared cache lock. If the masters write buffer is
-      full, it flushes it to the new data file and enters the shared
-      cache lock too. When all threads joined in the lock, the master
-      copies its write buffer to the read buffer for the other threads
-      and wakes them.
-
-  RESULT
-    0	ok
-    <>0	Error
-*/
-
-int mi_repair_parallel(MI_CHECK *param, MI_INFO *info, const char *name,
-                       int rep_quick, bool no_copy_stat) {
-  int got_error;
-  uint i, key, total_key_length, istep;
-  ulong rec_length;
-  ha_rows start_records;
-  my_off_t new_header_length, del;
-  File new_file;
-  MI_SORT_PARAM *sort_param = nullptr;
-  MYISAM_SHARE *share = info->s;
-  ulong *rec_per_key_part;
-  HA_KEYSEG *keyseg;
-  char llbuff[22];
-  IO_CACHE new_data_cache; /* For non-quick repair. */
-  IO_CACHE_SHARE io_share;
-  SORT_INFO sort_info;
-  ulonglong key_map = 0;
-  my_thread_attr_t thr_attr;
-  ulong max_pack_reclength;
-  int error;
-  DBUG_TRACE;
-
-  memset(&new_data_cache, 0, sizeof(IO_CACHE));
-  start_records = info->state->records;
-  got_error = 1;
-  new_file = -1;
-  new_header_length =
-      (param->testflag & T_UNPACK) ? 0 : share->pack.header_length;
-  if (!(param->testflag & T_SILENT)) {
-    printf("- parallel recovering (with sort) MyISAM-table '%s'\n", name);
-    printf("Data records: %s\n", llstr(start_records, llbuff));
-  }
-  param->testflag |= T_REP; /* for easy checking */
-
-  if (info->s->options & (HA_OPTION_CHECKSUM | HA_OPTION_COMPRESS_RECORD))
-    param->testflag |= T_CALC_CHECKSUM;
-
-  /*
-    Quick repair (not touching data file, rebuilding indexes):
-    {
-      Read  cache is (MI_CHECK *param)->read_cache using info->dfile.
-    }
-
-    Non-quick repair (rebuilding data file and indexes):
-    {
-      Master thread:
-
-        Read  cache is (MI_CHECK *param)->read_cache using info->dfile.
-        Write cache is (MI_INFO   *info)->rec_cache  using new_file.
-
-      Slave threads:
-
-        Read  cache is new_data_cache synced to master rec_cache.
-
-      The final assignment of the filedescriptor for rec_cache is done
-      after the cache creation.
-
-      Don't check file size on new_data_cache, as the resulting file size
-      is not known yet.
-
-      As rec_cache and new_data_cache are synced, write_buffer_length is
-      used for the read cache 'new_data_cache'. Both start at the same
-      position 'new_header_length'.
-    }
-  */
-  DBUG_PRINT("info", ("is quick repair: %d", rep_quick));
-  memset(&sort_info, 0, sizeof(sort_info));
-  /* Initialize pthread structures before goto err. */
-  mysql_mutex_init(mi_key_mutex_MI_SORT_INFO_mutex, &sort_info.mutex,
-                   MY_MUTEX_INIT_FAST);
-  mysql_cond_init(mi_key_cond_MI_SORT_INFO_cond, &sort_info.cond);
-  mysql_mutex_init(mi_key_mutex_MI_CHECK_print_msg, &param->print_msg_mutex,
-                   MY_MUTEX_INIT_FAST);
-  param->need_print_msg_lock = true;
-
-  if (!(sort_info.key_block =
-            alloc_key_blocks(param, (uint)param->sort_key_blocks,
-                             share->base.max_key_block_length)) ||
-      init_io_cache(&param->read_cache, info->dfile,
-                    (uint)param->read_buffer_length, READ_CACHE,
-                    share->pack.header_length, true, MYF(MY_WME)) ||
-      (!rep_quick &&
-       (init_io_cache(&info->rec_cache, info->dfile,
-                      (uint)param->write_buffer_length, WRITE_CACHE,
-                      new_header_length, true,
-                      MYF(MY_WME | MY_WAIT_IF_FULL) & param->myf_rw) ||
-        init_io_cache(&new_data_cache, -1, (uint)param->write_buffer_length,
-                      READ_CACHE, new_header_length, true,
-                      MYF(MY_WME | MY_DONT_CHECK_FILESIZE)))))
-    goto err;
-  sort_info.key_block_end = sort_info.key_block + param->sort_key_blocks;
-  info->opt_flag |= WRITE_CACHE_USED;
-  info->rec_cache.file = info->dfile; /* for sort_delete_record */
-
-  if (!rep_quick) {
-    /* Get real path for data file */
-    if ((new_file = mysql_file_create(
-             mi_key_file_datatmp,
-             fn_format(param->temp_filename, share->data_file_name, "",
-                       DATA_TMP_EXT, 2 + 4),
-             0, param->tmpfile_createflag, MYF(0))) < 0) {
-      mi_check_print_error(param, "Can't create new tempfile: '%s'",
-                           param->temp_filename);
-      goto err;
-    }
-    if (new_header_length && filecopy(param, new_file, info->dfile, 0L,
-                                      new_header_length, "datafile-header"))
-      goto err;
-    if (param->testflag & T_UNPACK) {
-      share->options &= ~HA_OPTION_COMPRESS_RECORD;
-      mi_int2store(share->state.header.options, share->options);
-    }
-    share->state.dellink = HA_OFFSET_ERROR;
-    info->rec_cache.file = new_file;
-  }
-
-  info->update = (short)(HA_STATE_CHANGED | HA_STATE_ROW_CHANGED);
-
-  /* Optionally drop indexes and optionally modify the key_map. */
-  mi_drop_all_indexes(param, info, false);
-  key_map = share->state.key_map;
-  if (param->testflag & T_CREATE_MISSING_KEYS) {
-    /* Invert the copied key_map to recreate all disabled indexes. */
-    key_map = ~key_map;
-  }
-
-  sort_info.info = info;
-  sort_info.param = param;
-
-  set_data_file_type(&sort_info, share);
-  sort_info.dupp = 0;
-  sort_info.buff = nullptr;
-  param->read_cache.end_of_file = sort_info.filelength =
-      mysql_file_seek(param->read_cache.file, 0L, MY_SEEK_END, MYF(0));
-
-  if (share->data_file_type == DYNAMIC_RECORD)
-    rec_length =
-        std::max(share->base.min_pack_length + 1, share->base.min_block_length);
-  else if (share->data_file_type == COMPRESSED_RECORD)
-    rec_length = share->base.min_block_length;
-  else
-    rec_length = share->base.pack_reclength;
-  /*
-    +1 below is required hack for parallel repair mode.
-    The info->state->records value, that is compared later
-    to sort_info.max_records and cannot exceed it, is
-    increased in sort_key_write. In mi_repair_by_sort, sort_key_write
-    is called after sort_key_read, where the comparison is performed,
-    but in parallel mode master thread can call sort_key_write
-    before some other repair thread calls sort_key_read.
-    Furthermore I'm not even sure +1 would be enough.
-    May be sort_info.max_records shold be always set to max value in
-    parallel mode.
-  */
-  sort_info.max_records =
-      ((param->testflag & T_CREATE_MISSING_KEYS)
-           ? info->state->records + 1
-           : (ha_rows)(sort_info.filelength / rec_length + 1));
-
-  del = info->state->del;
-  param->glob_crc = 0;
-  /* for compressed tables */
-  max_pack_reclength = share->base.pack_reclength;
-  if (share->options & HA_OPTION_COMPRESS_RECORD)
-    max_pack_reclength = std::max(max_pack_reclength, share->max_pack_length);
-  if (!(sort_param = (MI_SORT_PARAM *)my_malloc(
-            mi_key_memory_MI_SORT_PARAM,
-            (uint)share->base.keys *
-                (sizeof(MI_SORT_PARAM) + max_pack_reclength),
-            MYF(MY_ZEROFILL)))) {
-    mi_check_print_error(param, "Not enough memory for key!");
-    goto err;
-  }
-  total_key_length = 0;
-  rec_per_key_part = param->rec_per_key_part;
-  info->state->records = info->state->del = share->state.split = 0;
-  info->state->empty = 0;
-
-  for (i = key = 0, istep = 1; key < share->base.keys;
-       rec_per_key_part += sort_param[i].keyinfo->keysegs, i += istep, key++) {
-    sort_param[i].key = key;
-    sort_param[i].keyinfo = share->keyinfo + key;
-    sort_param[i].seg = sort_param[i].keyinfo->seg;
-    /*
-      Skip this index if it is marked disabled in the copied
-      (and possibly inverted) key_map.
-    */
-    if (!mi_is_key_active(key_map, key)) {
-      /* Remember old statistics for key */
-      memcpy((char *)rec_per_key_part,
-             (char *)(share->state.rec_per_key_part +
-                      (uint)(rec_per_key_part - param->rec_per_key_part)),
-             sort_param[i].keyinfo->keysegs * sizeof(*rec_per_key_part));
-      istep = 0;
-      continue;
-    }
-    istep = 1;
-    if ((!(param->testflag & T_SILENT))) printf("- Fixing index %d\n", key + 1);
-    if (sort_param[i].keyinfo->flag & HA_FULLTEXT) {
-      sort_param[i].key_read = sort_ft_key_read;
-      sort_param[i].key_write = sort_ft_key_write;
-    } else {
-      sort_param[i].key_read = sort_key_read;
-      sort_param[i].key_write = sort_key_write;
-    }
-    sort_param[i].key_cmp = sort_key_cmp;
-    sort_param[i].tmpdir = param->tmpdir;
-    sort_param[i].sort_info = &sort_info;
-    sort_param[i].master = false;
-    sort_param[i].fix_datafile = false;
-    sort_param[i].calc_checksum = false;
-
-    sort_param[i].filepos = new_header_length;
-    sort_param[i].max_pos = sort_param[i].pos = share->pack.header_length;
-
-    sort_param[i].record =
-        (((uchar *)(sort_param + share->base.keys)) + (max_pack_reclength * i));
-    if (!mi_alloc_rec_buff(info, -1, &sort_param[i].rec_buff)) {
-      mi_check_print_error(param, "Not enough memory!");
-      goto err;
-    }
-
-    sort_param[i].key_length = share->rec_reflength;
-    for (keyseg = sort_param[i].seg; keyseg->type != HA_KEYTYPE_END; keyseg++) {
-      sort_param[i].key_length += keyseg->length;
-      if (keyseg->flag & HA_SPACE_PACK)
-        sort_param[i].key_length += get_pack_length(keyseg->length);
-      if (keyseg->flag & (HA_BLOB_PART | HA_VAR_LENGTH_PART))
-        sort_param[i].key_length += 2 + (keyseg->length >= 127);
-      if (keyseg->flag & HA_NULL_PART) sort_param[i].key_length++;
-    }
-    total_key_length += sort_param[i].key_length;
-
-    if (sort_param[i].keyinfo->flag & HA_FULLTEXT) {
-      uint ft_max_word_len_for_sort =
-          FT_MAX_WORD_LEN_FOR_SORT *
-          sort_param[i].keyinfo->seg->charset->mbmaxlen;
-      sort_param[i].key_length += ft_max_word_len_for_sort - HA_FT_MAXBYTELEN;
-      init_alloc_root(mi_key_memory_MI_SORT_PARAM_wordroot,
-                      &sort_param[i].wordroot, FTPARSER_MEMROOT_ALLOC_SIZE, 0);
-    }
-  }
-  sort_info.total_keys = i;
-  sort_param[0].master = true;
-  sort_param[0].fix_datafile = (bool)(!rep_quick);
-  sort_param[0].calc_checksum = (param->testflag & T_CALC_CHECKSUM);
-
-  if (!ftparser_alloc_param(info)) goto err;
-
-  sort_info.got_error = 0;
-  mysql_mutex_lock(&sort_info.mutex);
-
-  /*
-    Initialize the I/O cache share for use with the read caches and, in
-    case of non-quick repair, the write cache. When all threads join on
-    the cache lock, the writer copies the write cache contents to the
-    read caches.
-  */
-  if (i > 1) {
-    if (rep_quick)
-      init_io_cache_share(&param->read_cache, &io_share, nullptr, i);
-    else
-      init_io_cache_share(&new_data_cache, &io_share, &info->rec_cache, i);
-  } else
-    io_share.total_threads = 0; /* share not used */
-
-  (void)my_thread_attr_init(&thr_attr);
-  (void)my_thread_attr_setdetachstate(&thr_attr, MY_THREAD_CREATE_DETACHED);
-
-  for (i = 0; i < sort_info.total_keys; i++) {
-    /*
-      Copy the properly initialized IO_CACHE structure so that every
-      thread has its own copy. In quick mode param->read_cache is shared
-      for use by all threads. In non-quick mode all threads but the
-      first copy the shared new_data_cache, which is synchronized to the
-      write cache of the first thread. The first thread copies
-      param->read_cache, which is not shared.
-    */
-    sort_param[i].read_cache =
-        ((rep_quick || !i) ? param->read_cache : new_data_cache);
-    DBUG_PRINT("io_cache_share",
-               ("thread: %u  read_cache: %p", i, &sort_param[i].read_cache));
-
-    sort_param[i].sortbuff_size =
-        param->sort_buffer_length / sort_info.total_keys;
-    if ((error = mysql_thread_create(
-             mi_key_thread_find_all_keys, &sort_param[i].thr, &thr_attr,
-             thr_find_all_keys, (void *)(sort_param + i)))) {
-      mi_check_print_error(param, "Cannot start a repair thread (errno= %d)",
-                           error);
-      /* Cleanup: Detach from the share. Avoid others to be blocked. */
-      if (io_share.total_threads) remove_io_thread(&sort_param[i].read_cache);
-      DBUG_PRINT("error", ("Cannot start a repair thread"));
-      sort_info.got_error = 1;
-    } else
-      sort_info.threads_running++;
-  }
-  (void)my_thread_attr_destroy(&thr_attr);
-
-  /* waiting for all threads to finish */
-  while (sort_info.threads_running)
-    mysql_cond_wait(&sort_info.cond, &sort_info.mutex);
-  mysql_mutex_unlock(&sort_info.mutex);
-
-  if ((got_error = thr_write_keys(sort_param))) {
-    param->retry_repair = true;
-    goto err;
-  }
-  got_error = 1; /* Assume the following may go wrong */
-
-  if (sort_param[0].fix_datafile) {
-    /*
-      Append some nuls to the end of a memory mapped file. Destroy the
-      write cache. The master thread did already detach from the share
-      by remove_io_thread() in sort.c:thr_find_all_keys().
-    */
-    if (write_data_suffix(&sort_info, true) || end_io_cache(&info->rec_cache))
-      goto err;
-    if (param->testflag & T_SAFE_REPAIR) {
-      /* Don't repair if we loosed more than one row */
-      if (info->state->records + 1 < start_records) {
-        info->state->records = start_records;
-        goto err;
-      }
-    }
-    share->state.state.data_file_length = info->state->data_file_length =
-        sort_param->filepos;
-    /* Only whole records */
-    share->state.version = (ulong)time((time_t *)nullptr);
-
-    /*
-      Exchange the data file descriptor of the table, so that we use the
-      new file from now on.
-     */
-    mysql_file_close(info->dfile, MYF(0));
-    info->dfile = new_file;
-
-    share->data_file_type = sort_info.new_data_file_type;
-    share->pack.header_length = (ulong)new_header_length;
-  } else
-    info->state->data_file_length = sort_param->max_pos;
-
-  if (rep_quick && del + sort_info.dupp != info->state->del) {
-    mi_check_print_error(param,
-                         "Couldn't fix table with quick recovery: Found wrong "
-                         "number of deleted records");
-    mi_check_print_error(param, "Run recovery again without -q");
-    param->retry_repair = true;
-    param->testflag |= T_RETRY_WITHOUT_QUICK;
-    goto err;
-  }
-
-  if (rep_quick & T_FORCE_UNIQUENESS) {
-    my_off_t skr =
-        info->state->data_file_length +
-        (share->options & HA_OPTION_COMPRESS_RECORD ? MEMMAP_EXTRA_MARGIN : 0);
-    if (skr != sort_info.filelength)
-      if (mysql_file_chsize(info->dfile, skr, 0, MYF(0)))
-        mi_check_print_warning(
-            param, "Can't change size of datafile,  error: %d", my_errno());
-  }
-  if (param->testflag & T_CALC_CHECKSUM)
-    info->state->checksum = param->glob_crc;
-
-  if (mysql_file_chsize(share->kfile, info->state->key_file_length, 0, MYF(0)))
-    mi_check_print_warning(param, "Can't change size of indexfile, error: %d",
-                           my_errno());
-
-  if (!(param->testflag & T_SILENT)) {
-    if (start_records != info->state->records)
-      printf("Data records: %s\n", llstr(info->state->records, llbuff));
-    if (sort_info.dupp)
-      mi_check_print_warning(param, "%s records have been removed",
-                             llstr(sort_info.dupp, llbuff));
-  }
-  got_error = 0;
-
-  if (&share->state.state != info->state)
-    memcpy(&share->state.state, info->state, sizeof(*info->state));
-
-err:
-  got_error |= flush_blocks(param, share->key_cache, share->kfile);
-  /*
-    Destroy the write cache. The master thread did already detach from
-    the share by remove_io_thread() or it was not yet started (if the
-    error happend before creating the thread).
-  */
-  (void)end_io_cache(&info->rec_cache);
-  /*
-    Destroy the new data cache in case of non-quick repair. All slave
-    threads did either detach from the share by remove_io_thread()
-    already or they were not yet started (if the error happend before
-    creating the threads).
-  */
-  if (!rep_quick) (void)end_io_cache(&new_data_cache);
-  if (!got_error) {
-    /* Replace the actual file with the temporary file */
-    if (new_file >= 0) {
-      myf flags = 0;
-      if (param->testflag & T_BACKUP_DATA) flags |= MY_REDEL_MAKE_BACKUP;
-      if (no_copy_stat) flags |= MY_REDEL_NO_COPY_STAT;
-      mysql_file_close(new_file, MYF(0));
-      info->dfile = new_file = -1;
-      if (change_to_newfile(share->data_file_name, MI_NAME_DEXT, DATA_TMP_EXT,
-                            flags) ||
-          mi_open_datafile(info, share, name, -1))
-        got_error = 1;
-    }
-  }
-  if (got_error) {
-    if (!param->error_printed)
-      mi_check_print_error(param, "%d when fixing table", my_errno());
-    if (new_file >= 0) {
-      (void)mysql_file_close(new_file, MYF(0));
-      (void)mysql_file_delete(mi_key_file_datatmp, param->temp_filename,
-                              MYF(MY_WME));
-      if (info->dfile == new_file) /* Retry with key cache */
-        if (unlikely(mi_open_datafile(info, share, name, -1)))
-          param->retry_repair = false; /* Safety */
-    }
-    mi_mark_crashed_on_repair(info);
-  } else if (key_map == share->state.key_map)
-    share->state.changed &= ~STATE_NOT_OPTIMIZED_KEYS;
-  share->state.changed |= STATE_NOT_SORTED_PAGES;
-
-  mysql_cond_destroy(&sort_info.cond);
-  mysql_mutex_destroy(&sort_info.mutex);
-  mysql_mutex_destroy(&param->print_msg_mutex);
-  param->need_print_msg_lock = false;
-
-  my_free(sort_info.ft_buf);
-  my_free(sort_info.key_block);
-  my_free(sort_param);
-  my_free(sort_info.buff);
-  (void)end_io_cache(&param->read_cache);
-  info->opt_flag &= ~(READ_CACHE_USED | WRITE_CACHE_USED);
-  if (!got_error && (param->testflag & T_UNPACK)) {
-    share->state.header.options[0] &= (uchar)~HA_OPTION_COMPRESS_RECORD;
-    share->pack.header_length = 0;
-  }
-  return got_error;
-}
-
-=======
->>>>>>> fbdaa4de
 /* Read next record and return next key */
 
 static int sort_key_read(MI_SORT_PARAM *sort_param, void *key) {
@@ -2867,7 +2376,7 @@
 
   if (!sort_param->wordlist) {
     for (;;) {
-      free_root(&sort_param->wordroot, MYF(MY_MARK_BLOCKS_FREE));
+      sort_param->wordroot.ClearForReuse();
       if ((error = sort_get_next_record(sort_param))) return error;
       if (!(wptr = _mi_ft_parserecord(info, sort_param->key, sort_param->record,
                                       &sort_param->wordroot)))
@@ -2886,7 +2395,7 @@
                                              (uchar *)key, wptr++,
                                              sort_param->filepos));
   if (!wptr->pos) {
-    free_root(&sort_param->wordroot, MYF(MY_MARK_BLOCKS_FREE));
+    sort_param->wordroot.ClearForReuse();
     sort_param->wordlist = nullptr;
     error = sort_write_record(sort_param);
   } else
