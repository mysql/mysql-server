--- conflicted
+++ resolved
@@ -289,304 +289,6 @@
   return (*maxbuffer) * (keys - 1) + idx;
 } /* find_all_keys */
 
-<<<<<<< HEAD
-/* Search after all keys and place them in a temp. file */
-
-void *thr_find_all_keys(void *arg) {
-  MI_SORT_PARAM *sort_param = (MI_SORT_PARAM *)arg;
-  int error;
-  ulonglong memavl, old_memavl;
-  uint keys = 0, sort_length;
-  uint idx, maxbuffer;
-  uchar **sort_keys = nullptr;
-  st_keycache_thread_var thread_keycache_var;
-
-  error = 1;
-
-  if (my_thread_init()) goto err;
-
-  memset(&thread_keycache_var, 0, sizeof(st_keycache_thread_var));
-  mysql_cond_init(PSI_NOT_INSTRUMENTED, &thread_keycache_var.suspend);
-  keycache_tls = &thread_keycache_var;
-
-  DBUG_PRINT("enter", ("master: %d", sort_param->master));
-  if (sort_param->sort_info->got_error) goto err;
-
-  if (sort_param->keyinfo->flag & HA_VAR_LENGTH_KEY) {
-    sort_param->write_keys = write_keys_varlen;
-    sort_param->read_to_buffer = read_to_buffer_varlen;
-    sort_param->write_key = write_merge_key_varlen;
-  } else {
-    sort_param->write_keys = write_keys;
-    sort_param->read_to_buffer = read_to_buffer;
-    sort_param->write_key = write_merge_key;
-  }
-
-  my_b_clear(&sort_param->tempfile);
-  my_b_clear(&sort_param->tempfile_for_exceptions);
-  memset(&sort_param->buffpek, 0, sizeof(sort_param->buffpek));
-  memset(&sort_param->unique, 0, sizeof(sort_param->unique));
-  sort_keys = (uchar **)nullptr;
-
-  memavl = std::max(sort_param->sortbuff_size, MIN_SORT_BUFFER);
-  idx = (uint)sort_param->sort_info->max_records;
-  sort_length = sort_param->key_length;
-  maxbuffer = 1;
-
-  if ((memavl - sizeof(BUFFPEK)) / (sort_length + sizeof(char *)) > UINT_MAX32)
-    memavl = sizeof(BUFFPEK) + UINT_MAX32 * (sort_length + sizeof(char *));
-
-  while (memavl >= MIN_SORT_BUFFER) {
-    if ((my_off_t)(idx + 1) * (sort_length + sizeof(char *)) <=
-        (my_off_t)memavl)
-      keys = idx + 1;
-    else {
-      uint skr;
-      do {
-        skr = maxbuffer;
-        if (memavl < sizeof(BUFFPEK) * maxbuffer ||
-            (keys = (uint)((memavl - sizeof(BUFFPEK) * maxbuffer) /
-                           (sort_length + sizeof(char *)))) <= 1 ||
-            keys < (uint)maxbuffer) {
-          mi_check_print_error(sort_param->sort_info->param,
-                               "myisam_sort_buffer_size is too small");
-          goto err;
-        }
-      } while ((maxbuffer = (int)(idx / (keys - 1) + 1)) != skr);
-    }
-    if ((sort_keys = (uchar **)my_malloc(
-             PSI_NOT_INSTRUMENTED,
-             keys * (sort_length + sizeof(char *)) +
-                 ((sort_param->keyinfo->flag & HA_FULLTEXT) ? HA_FT_MAXBYTELEN
-                                                            : 0),
-             MYF(0)))) {
-      if (my_init_dynamic_array(&sort_param->buffpek, PSI_NOT_INSTRUMENTED,
-                                sizeof(BUFFPEK), nullptr, maxbuffer,
-                                maxbuffer / 2)) {
-        my_free(sort_keys);
-        sort_keys = (uchar **)nullptr; /* for err: label */
-      } else
-        break;
-    }
-    old_memavl = memavl;
-    if ((memavl = memavl / 4 * 3) < MIN_SORT_BUFFER &&
-        old_memavl > MIN_SORT_BUFFER)
-      memavl = MIN_SORT_BUFFER;
-  }
-  if (memavl < MIN_SORT_BUFFER) {
-    mi_check_print_error(sort_param->sort_info->param,
-                         "MyISAM sort buffer too small");
-    goto err; /* purecov: tested */
-  }
-
-  if (sort_param->sort_info->param->testflag & T_VERBOSE)
-    printf("Key %d - Allocating buffer for %d keys\n", sort_param->key + 1,
-           keys);
-  sort_param->sort_keys = sort_keys;
-
-  idx = error = 0;
-  sort_keys[0] = (uchar *)(sort_keys + keys);
-
-  DBUG_PRINT("info", ("reading keys"));
-  while (!(error = sort_param->sort_info->got_error) &&
-         !(error = (*sort_param->key_read)(sort_param, sort_keys[idx]))) {
-    if (sort_param->real_key_length > sort_param->key_length) {
-      if (write_key(sort_param, sort_keys[idx],
-                    &sort_param->tempfile_for_exceptions))
-        goto err;
-      continue;
-    }
-
-    if (++idx == keys) {
-      if (sort_param->write_keys(sort_param, sort_keys, idx - 1,
-                                 (BUFFPEK *)alloc_dynamic(&sort_param->buffpek),
-                                 &sort_param->tempfile))
-        goto err;
-      sort_keys[0] = (uchar *)(sort_keys + keys);
-      memcpy(sort_keys[0], sort_keys[idx - 1], (size_t)sort_param->key_length);
-      idx = 1;
-    }
-    sort_keys[idx] = sort_keys[idx - 1] + sort_param->key_length;
-  }
-  if (error > 0) goto err;
-  if (sort_param->buffpek.elements) {
-    if (sort_param->write_keys(sort_param, sort_keys, idx,
-                               (BUFFPEK *)alloc_dynamic(&sort_param->buffpek),
-                               &sort_param->tempfile))
-      goto err;
-    sort_param->keys = (sort_param->buffpek.elements - 1) * (keys - 1) + idx;
-  } else
-    sort_param->keys = idx;
-
-  sort_param->sort_keys_length = keys;
-  goto ok;
-
-err:
-  DBUG_PRINT("error", ("got some error"));
-  sort_param->sort_info->got_error = 1; /* no need to protect with a mutex */
-  my_free(sort_keys);
-  sort_param->sort_keys = nullptr;
-  delete_dynamic(&sort_param->buffpek);
-  close_cached_file(&sort_param->tempfile);
-  close_cached_file(&sort_param->tempfile_for_exceptions);
-
-ok:
-  free_root(&sort_param->wordroot, MYF(0));
-  /*
-    Detach from the share if the writer is involved. Avoid others to
-    be blocked. This includes a flush of the write buffer. This will
-    also indicate EOF to the readers.
-    That means that a writer always gets here first and readers -
-    only when they see EOF. But if a reader finishes prematurely
-    because of an error it may reach this earlier - don't allow it
-    to detach the writer thread.
-  */
-  if (sort_param->master && sort_param->sort_info->info->rec_cache.share)
-    remove_io_thread(&sort_param->sort_info->info->rec_cache);
-
-  /* Readers detach from the share if any. Avoid others to be blocked. */
-  if (sort_param->read_cache.share) remove_io_thread(&sort_param->read_cache);
-
-  mysql_mutex_lock(&sort_param->sort_info->mutex);
-  if (!--sort_param->sort_info->threads_running)
-    mysql_cond_signal(&sort_param->sort_info->cond);
-  mysql_mutex_unlock(&sort_param->sort_info->mutex);
-  DBUG_PRINT("exit", ("======== ending thread ========"));
-  mysql_cond_destroy(&thread_keycache_var.suspend);
-  my_thread_end();
-  return nullptr;
-}
-
-int thr_write_keys(MI_SORT_PARAM *sort_param) {
-  SORT_INFO *sort_info = sort_param->sort_info;
-  MI_CHECK *param = sort_info->param;
-  size_t length = 0;
-  ulong keys;
-  ulong *rec_per_key_part = param->rec_per_key_part;
-  int got_error = sort_info->got_error;
-  uint i;
-  MI_INFO *info = sort_info->info;
-  MYISAM_SHARE *share = info->s;
-  MI_SORT_PARAM *sinfo;
-  uchar *mergebuf = nullptr;
-  DBUG_TRACE;
-
-  for (i = 0, sinfo = sort_param; i < sort_info->total_keys; i++, sinfo++) {
-    if (!sinfo->sort_keys) {
-      got_error = 1;
-      my_free(mi_get_rec_buff_ptr(info, sinfo->rec_buff));
-      continue;
-    }
-    if (!got_error) {
-      mi_set_key_active(share->state.key_map, sinfo->key);
-      if (!sinfo->buffpek.elements) {
-        if (param->testflag & T_VERBOSE) {
-          printf("Key %d  - Dumping %u keys\n", sinfo->key + 1, sinfo->keys);
-          fflush(stdout);
-        }
-        if (write_index(sinfo, sinfo->sort_keys, sinfo->keys) ||
-            flush_ft_buf(sinfo) || flush_pending_blocks(sinfo))
-          got_error = 1;
-      }
-    }
-    my_free(sinfo->sort_keys);
-    my_free(mi_get_rec_buff_ptr(info, sinfo->rec_buff));
-    sinfo->sort_keys = nullptr;
-  }
-
-  for (i = 0, sinfo = sort_param; i < sort_info->total_keys; i++,
-      delete_dynamic(&sinfo->buffpek), close_cached_file(&sinfo->tempfile),
-      close_cached_file(&sinfo->tempfile_for_exceptions),
-      rec_per_key_part += sinfo->keyinfo->keysegs, sinfo++) {
-    if (got_error) continue;
-    if (sinfo->keyinfo->flag & HA_VAR_LENGTH_KEY) {
-      sinfo->write_keys = write_keys_varlen;
-      sinfo->read_to_buffer = read_to_buffer_varlen;
-      sinfo->write_key = write_merge_key_varlen;
-    } else {
-      sinfo->write_keys = write_keys;
-      sinfo->read_to_buffer = read_to_buffer;
-      sinfo->write_key = write_merge_key;
-    }
-    if (sinfo->buffpek.elements) {
-      uint maxbuffer = sinfo->buffpek.elements - 1;
-      if (!mergebuf) {
-        length = (size_t)param->sort_buffer_length;
-        while (length >= MIN_SORT_BUFFER) {
-          if ((mergebuf =
-                   (uchar *)my_malloc(PSI_NOT_INSTRUMENTED, length, MYF(0))))
-            break;
-          length = length * 3 / 4;
-        }
-        if (!mergebuf) {
-          got_error = 1;
-          continue;
-        }
-      }
-      keys = length / sinfo->key_length;
-      if (maxbuffer >= MERGEBUFF2) {
-        if (param->testflag & T_VERBOSE)
-          printf("Key %d  - Merging %u keys\n", sinfo->key + 1, sinfo->keys);
-        if (merge_many_buff(sinfo, keys, (uchar **)mergebuf,
-                            dynamic_element(&sinfo->buffpek, 0, BUFFPEK *),
-                            (int *)&maxbuffer, &sinfo->tempfile)) {
-          got_error = 1;
-          continue;
-        }
-      }
-      if (flush_io_cache(&sinfo->tempfile) ||
-          reinit_io_cache(&sinfo->tempfile, READ_CACHE, 0L, false, false)) {
-        got_error = 1;
-        continue;
-      }
-      if (param->testflag & T_VERBOSE)
-        printf("Key %d  - Last merge and dumping keys\n", sinfo->key + 1);
-      if (merge_index(sinfo, keys, (uchar **)mergebuf,
-                      dynamic_element(&sinfo->buffpek, 0, BUFFPEK *), maxbuffer,
-                      &sinfo->tempfile) ||
-          flush_ft_buf(sinfo) || flush_pending_blocks(sinfo)) {
-        got_error = 1;
-        continue;
-      }
-    }
-    if (my_b_inited(&sinfo->tempfile_for_exceptions)) {
-      uint key_length;
-
-      if (param->testflag & T_VERBOSE)
-        printf("Key %d  - Dumping 'long' keys\n", sinfo->key + 1);
-
-      if (flush_io_cache(&sinfo->tempfile_for_exceptions) ||
-          reinit_io_cache(&sinfo->tempfile_for_exceptions, READ_CACHE, 0L,
-                          false, false)) {
-        got_error = 1;
-        continue;
-      }
-
-      while (!got_error &&
-             !my_b_read(&sinfo->tempfile_for_exceptions, (uchar *)&key_length,
-                        sizeof(key_length))) {
-        uchar ft_buf[HA_FT_MAXBYTELEN + HA_FT_WLEN + 10];
-        if (key_length > sizeof(ft_buf) ||
-            my_b_read(&sinfo->tempfile_for_exceptions, (uchar *)ft_buf,
-                      (uint)key_length) ||
-            _mi_ck_write(info, sinfo->key, (uchar *)ft_buf,
-                         key_length - info->s->rec_reflength))
-          got_error = 1;
-      }
-    }
-    if (!got_error && param->testflag & T_STATISTICS)
-      update_key_parts(sinfo->keyinfo, rec_per_key_part, sinfo->unique,
-                       param->stats_method == MI_STATS_METHOD_IGNORE_NULLS
-                           ? sinfo->notnull
-                           : nullptr,
-                       (ulonglong)info->state->records);
-  }
-  my_free(mergebuf);
-  return got_error;
-}
-
-=======
->>>>>>> fbdaa4de
 /* Write all keys in memory to file for later merge */
 
 static int write_keys(MI_SORT_PARAM *info, uchar **sort_keys, uint count,
@@ -798,7 +500,7 @@
   return (0);
 }
 
-static int write_merge_key(MI_SORT_PARAM *info MY_ATTRIBUTE((unused)),
+static int write_merge_key(MI_SORT_PARAM *info [[maybe_unused]],
                            IO_CACHE *to_file, uchar *key, uint sort_length,
                            uint count) {
   return my_b_write(to_file, key, (size_t)sort_length * count);
