--- conflicted
+++ resolved
@@ -245,7 +245,7 @@
 class Protocol_local final : public Protocol {
  public:
   Protocol_local(THD *thd, Ed_connection *ed_connection);
-  ~Protocol_local() override { free_root(&m_rset_root, MYF(0)); }
+  ~Protocol_local() override { m_rset_root.Clear(); }
 
   int read_packet() override;
 
@@ -466,227 +466,212 @@
 };
 
 /**
-  Data conversion routines.
-
-    All these functions read the data from pos, convert it to requested
-    type and assign to param; pos is advanced to predefined length.
-
-    Make a note that the NULL handling is examined at first execution
-    (i.e. when input types altered) and for all subsequent executions
-    we don't read any values for this.
-
-  @param  param             parameter item
-  @param  pos               input data buffer
-  @param  len               length of data in the buffer
-*/
-
-static void set_param_tiny(Item_param *param, uchar **pos, ulong len) {
-  if (len < 1) return;
-  int8 value = (int8) * *pos;
-  if (param->is_unsigned_actual())
-    param->set_int((ulonglong)((uint8)value));
-  else
-    param->set_int((longlong)value);
-}
-
-static void set_param_short(Item_param *param, uchar **pos, ulong len) {
-  int16 value;
-  if (len < 2) return;
-  value = sint2korr(*pos);
-  if (param->is_unsigned_actual())
-    param->set_int((ulonglong)((uint16)value));
-  else
-    param->set_int((longlong)value);
-}
-
-static void set_param_int32(Item_param *param, uchar **pos, ulong len) {
-  int32 value;
-  if (len < 4) return;
-  value = sint4korr(*pos);
-  if (param->is_unsigned_actual())
-    param->set_int((ulonglong)((uint32)value));
-  else
-    param->set_int((longlong)value);
-}
-
-static void set_param_int64(Item_param *param, uchar **pos, ulong len) {
-  longlong value;
-  if (len < 8) return;
-  value = sint8korr(*pos);
-  if (param->is_unsigned_actual())
-    param->set_int((ulonglong)value);
-  else
-    param->set_int(value);
-}
-
-static void set_param_float(Item_param *param, uchar **pos, ulong len) {
-  if (len < 4) return;
-  float data = float4get(*pos);
-  param->set_double((double)data);
-}
-
-static void set_param_double(Item_param *param, uchar **pos, ulong len) {
-  if (len < 8) return;
-  double data = float8get(*pos);
-  param->set_double(data);
-}
-
-static void set_param_decimal(Item_param *param, uchar **pos, ulong len) {
-  param->set_decimal((char *)*pos, len);
-}
-
-/*
-  Read date/time/datetime parameter values from network (binary
-  protocol). See writing counterparts of these functions in
-  libmysql.c (store_param_{time,date,datetime}).
-*/
-
-/**
-  @todo
-    Add warning 'Data truncated' here
-*/
-static void set_param_time(Item_param *param, uchar **pos, ulong len) {
-  MYSQL_TIME tm;
-
-  if (len >= 8) {
-    uchar *to = *pos;
-    uint day;
-
-    tm.neg = (bool)to[0];
-    day = (uint)sint4korr(to + 1);
-    tm.hour = (uint)to[5] + day * 24;
-    tm.minute = (uint)to[6];
-    tm.second = (uint)to[7];
-    tm.second_part = (len > 8) ? (ulong)sint4korr(to + 8) : 0;
-    if (tm.hour > 838) {
-      /* TODO: add warning 'Data truncated' here */
-      tm.hour = 838;
-      tm.minute = 59;
-      tm.second = 59;
-    }
-    tm.day = tm.year = tm.month = 0;
-  } else
-    set_zero_time(&tm, MYSQL_TIMESTAMP_TIME);
-  param->set_time(&tm, MYSQL_TIMESTAMP_TIME);
-}
-
-static void set_param_datetime(Item_param *param, uchar **pos, ulong len) {
-  MYSQL_TIME tm;
-  enum_mysql_timestamp_type type = MYSQL_TIMESTAMP_DATETIME;
-  uchar *to = *pos;
-
-  assert(len == 0 || len == 4 || len == 7 || len == 11 || len == 13);
-  if (len < 4) {
-    set_zero_time(&tm, MYSQL_TIMESTAMP_DATETIME);
-  } else {
-    tm.neg = false;
-    tm.year = (uint)sint2korr(to);
-    tm.month = (uint)to[2];
-    tm.day = (uint)to[3];
-  }
-  if (len >= 7) {
-    tm.hour = (uint)to[4];
-    tm.minute = (uint)to[5];
-    tm.second = (uint)to[6];
-  } else  // len == 4
-    tm.hour = tm.minute = tm.second = 0;
-
-  tm.second_part =
-      (len >= 11) ? static_cast<std::uint64_t>(sint4korr(to + 7)) : 0;
-
-  if (len >= 13) {
-    tm.time_zone_displacement = sint2korr(to + 11) * SECS_PER_MIN;
-    type = MYSQL_TIMESTAMP_DATETIME_TZ;
-  }
-  param->set_time(&tm, type);
-}
-
-static void set_param_date(Item_param *param, uchar **pos, ulong len) {
-  MYSQL_TIME tm;
-
-  if (len >= 4) {
-    uchar *to = *pos;
-
-    tm.year = (uint)sint2korr(to);
-    tm.month = (uint)to[2];
-    tm.day = (uint)to[3];
-
-    tm.hour = tm.minute = tm.second = 0;
-    tm.second_part = 0;
-    tm.neg = false;
-  } else
-    set_zero_time(&tm, MYSQL_TIMESTAMP_DATE);
-  param->set_time(&tm, MYSQL_TIMESTAMP_DATE);
-}
-
-static void set_param_str(Item_param *param, uchar **pos, ulong len) {
-  param->set_str((const char *)*pos, len);
-}
-
-static bool setup_one_conversion_function(Item_param *param,
-                                          const CHARSET_INFO *cs_source) {
-  switch (param->data_type_actual()) {
+  Set source parameter type based on information from protocol buffer
+
+  @param param         Parameter to set source type for
+  @param type          Field type
+  @param unsigned_type true if type is unsigned (applicable for numeric types)
+  @param cs_source     The source collation for non-binary string parameters
+
+  If parameter metadata is invalid, set source data type MYSQL_TYPE_INVALID.
+*/
+static void set_parameter_type(Item_param *param, enum enum_field_types type,
+                               bool unsigned_type,
+                               const CHARSET_INFO *cs_source) {
+  param->set_data_type_source(type, unsigned_type);
+
+  switch (param->data_type_source()) {
+    case MYSQL_TYPE_NULL:
     case MYSQL_TYPE_TINY:
-      param->set_param_func = set_param_tiny;
-      break;
     case MYSQL_TYPE_SHORT:
-      param->set_param_func = set_param_short;
-      break;
+    case MYSQL_TYPE_INT24:
     case MYSQL_TYPE_LONG:
-      param->set_param_func = set_param_int32;
-      break;
     case MYSQL_TYPE_LONGLONG:
-      param->set_param_func = set_param_int64;
-      break;
     case MYSQL_TYPE_FLOAT:
-      param->set_param_func = set_param_float;
-      break;
     case MYSQL_TYPE_DOUBLE:
-      param->set_param_func = set_param_double;
-      break;
     case MYSQL_TYPE_DECIMAL:
     case MYSQL_TYPE_NEWDECIMAL:
-      param->set_param_func = set_param_decimal;
-      break;
+    case MYSQL_TYPE_DATE:
     case MYSQL_TYPE_TIME:
-      param->set_param_func = set_param_time;
-      break;
-    case MYSQL_TYPE_DATE:
-      param->set_param_func = set_param_date;
-      break;
     case MYSQL_TYPE_DATETIME:
     case MYSQL_TYPE_TIMESTAMP:
-      param->set_param_func = set_param_datetime;
       break;
+
     case MYSQL_TYPE_TINY_BLOB:
     case MYSQL_TYPE_MEDIUM_BLOB:
     case MYSQL_TYPE_LONG_BLOB:
-    case MYSQL_TYPE_BLOB:
-      param->set_param_func = set_param_str;
-      param->set_collation_actual(&my_charset_bin);
-      param->set_collation_stored(&my_charset_bin);
+    case MYSQL_TYPE_BLOB: {
+      param->set_collation_source(&my_charset_bin);
       break;
+    }
     case MYSQL_TYPE_VARCHAR:
     case MYSQL_TYPE_JSON:
     case MYSQL_TYPE_VAR_STRING:
-    case MYSQL_TYPE_STRING:
-      param->set_collation_actual(cs_source);
-      /*
-        Generally, the character set of the string stored in the parameter
-        object is the resolved character set of the parameter, except:
-        - when the resolved character set is a binary string, ensure the string
-          is in the connection character set.
-        - when the source string is a binary string, keep it as-is and perform
-          no conversion.
-      */
-      param->set_collation_stored(
-          param->collation_actual() == &my_charset_bin
-              ? &my_charset_bin
-              : param->collation.collation != &my_charset_bin
-                    ? param->collation.collation
-                    : current_thd->variables.collation_connection);
-      param->set_param_func = set_param_str;
+    case MYSQL_TYPE_STRING: {
+      param->set_collation_source(cs_source);
       break;
+    }
+    default:
+      param->set_data_type_source(MYSQL_TYPE_INVALID, false);
+      break;
+  }
+}
+
+/**
+  Set parameter value from protocol buffer
+
+  @param param   Parameter to set a value for
+  @param pos     Pointer to parameter value in protocol buffer
+  @param len     Length of parameter value
+
+  @returns false on success, true on error
+
+  The function reads a binary valuefrom pos, converts it to the requested type
+  and assigns it to the paramameter.
+*/
+static bool set_parameter_value(Item_param *param, const uchar **pos,
+                                ulong len) {
+  switch (param->data_type_source()) {
+    case MYSQL_TYPE_TINY: {
+      assert(len >= 1);
+      int8 value = (int8) * *pos;
+      if (param->is_unsigned_actual())
+        param->set_int((ulonglong)((uint8)value));
+      else
+        param->set_int((longlong)value);
+      break;
+    }
+    case MYSQL_TYPE_SHORT: {
+      assert(len >= 2);
+      int16 value = sint2korr(*pos);
+      if (param->is_unsigned_actual())
+        param->set_int((ulonglong)((uint16)value));
+      else
+        param->set_int((longlong)value);
+      break;
+    }
+    case MYSQL_TYPE_LONG: {
+      assert(len >= 4);
+      int32 value = sint4korr(*pos);
+      if (param->is_unsigned_actual())
+        param->set_int((ulonglong)((uint32)value));
+      else
+        param->set_int((longlong)value);
+      break;
+    }
+    case MYSQL_TYPE_LONGLONG: {
+      assert(len >= 8);
+      longlong value = sint8korr(*pos);
+      if (param->is_unsigned_actual())
+        param->set_int((ulonglong)value);
+      else
+        param->set_int(value);
+      break;
+    }
+    case MYSQL_TYPE_FLOAT: {
+      assert(len >= 4);
+      float data = float4get(*pos);
+      param->set_double((double)data);
+      break;
+    }
+    case MYSQL_TYPE_DOUBLE: {
+      assert(len >= 8);
+      double data = float8get(*pos);
+      param->set_double(data);
+      break;
+    }
+    case MYSQL_TYPE_DECIMAL:
+    case MYSQL_TYPE_NEWDECIMAL: {
+      param->set_decimal((const char *)*pos, len);
+      break;
+    }
+    case MYSQL_TYPE_TIME: {
+      MYSQL_TIME tm;
+      if (len >= 8) {
+        const uchar *to = *pos;
+        tm.neg = (bool)to[0];
+        uint day = (uint)sint4korr(to + 1);
+        tm.hour = (uint)to[5] + day * 24;
+        tm.minute = (uint)to[6];
+        tm.second = (uint)to[7];
+        tm.second_part = (len > 8) ? (ulong)sint4korr(to + 8) : 0;
+        if (tm.hour > 838) {
+          /* TODO: add warning 'Data truncated' here */
+          tm.hour = 838;
+          tm.minute = 59;
+          tm.second = 59;
+        }
+        tm.day = tm.year = tm.month = 0;
+      } else {
+        set_zero_time(&tm, MYSQL_TIMESTAMP_TIME);
+      }
+      param->set_time(&tm, MYSQL_TIMESTAMP_TIME);
+      break;
+    }
+    case MYSQL_TYPE_DATE: {
+      MYSQL_TIME tm;
+      if (len >= 4) {
+        const uchar *to = *pos;
+        tm.year = (uint)sint2korr(to);
+        tm.month = (uint)to[2];
+        tm.day = (uint)to[3];
+
+        tm.hour = tm.minute = tm.second = 0;
+        tm.second_part = 0;
+        tm.neg = false;
+      } else {
+        set_zero_time(&tm, MYSQL_TIMESTAMP_DATE);
+      }
+      param->set_time(&tm, MYSQL_TIMESTAMP_DATE);
+      break;
+    }
+    case MYSQL_TYPE_DATETIME:
+    case MYSQL_TYPE_TIMESTAMP: {
+      MYSQL_TIME tm;
+      enum_mysql_timestamp_type type = MYSQL_TIMESTAMP_DATETIME;
+      const uchar *to = *pos;
+
+      assert(len == 0 || len == 4 || len == 7 || len == 11 || len == 13);
+      if (len < 4) {
+        set_zero_time(&tm, MYSQL_TIMESTAMP_DATETIME);
+      } else {
+        tm.neg = false;
+        tm.year = (uint)sint2korr(to);
+        tm.month = (uint)to[2];
+        tm.day = (uint)to[3];
+      }
+      if (len >= 7) {
+        tm.hour = (uint)to[4];
+        tm.minute = (uint)to[5];
+        tm.second = (uint)to[6];
+      } else {  // len == 4
+        tm.hour = tm.minute = tm.second = 0;
+      }
+      tm.second_part =
+          (len >= 11) ? static_cast<std::uint64_t>(sint4korr(to + 7)) : 0;
+
+      if (len >= 13) {
+        tm.time_zone_displacement = sint2korr(to + 11) * SECS_PER_MIN;
+        type = MYSQL_TIMESTAMP_DATETIME_TZ;
+      }
+      param->set_time(&tm, type);
+      break;
+    }
+    case MYSQL_TYPE_TINY_BLOB:
+    case MYSQL_TYPE_MEDIUM_BLOB:
+    case MYSQL_TYPE_LONG_BLOB:
+    case MYSQL_TYPE_BLOB: {
+      param->set_str((const char *)*pos, len);
+
+      break;
+    }
+    case MYSQL_TYPE_VARCHAR:
+    case MYSQL_TYPE_JSON:
+    case MYSQL_TYPE_VAR_STRING:
+    case MYSQL_TYPE_STRING: {
+      param->set_str((const char *)*pos, len);
+      break;
+    }
     default:
       /*
         The client library ensures that only the type codes listed above
@@ -706,8 +691,8 @@
   when sent on protocol between client and server.
 */
 inline bool is_param_long_data_type(Item_param *param) {
-  return ((param->data_type_actual() >= MYSQL_TYPE_TINY_BLOB) &&
-          (param->data_type_actual() <= MYSQL_TYPE_STRING));
+  return param->data_type_source() >= MYSQL_TYPE_TINY_BLOB &&
+         param->data_type_source() <= MYSQL_TYPE_STRING;
 }
 
 /**
@@ -716,7 +701,10 @@
 
   @param query      The query with parameter markers replaced with values
                     supplied by user that were used to execute the query.
-  @param parameters
+  @param has_new_types if true, new types of actual parameters are provided,
+                       otherwise use the parameters from previous execution.
+  @param parameters Array of actual parameter values.
+                    Contains parameter types if has_new_types is true.
 
   @returns false if success, true if error
 
@@ -745,12 +733,12 @@
     @endverbatim
 */
 
-bool Prepared_statement::insert_params(String *query, PS_PARAM *parameters) {
+bool Prepared_statement::insert_parameters(String *query, bool has_new_types,
+                                           PS_PARAM *parameters) {
   DBUG_TRACE;
 
   Item_param **end = param_array + param_count;
   size_t length = 0;
-  String str;
 
   // Reserve an extra space of 32 bytes for each placeholder parameter.
   if (with_log && query->reserve(m_query_string.length + 32 * param_count))
@@ -759,6 +747,17 @@
   uint i = 0;
   for (Item_param **it = param_array; it < end; ++it, i++) {
     Item_param *const param = *it;
+
+    if (has_new_types) {
+      set_parameter_type(param, parameters[i].type, parameters[i].unsigned_type,
+                         thd->variables.character_set_client);
+      // Client may have provided invalid metadata:
+      if (param->data_type_source() == MYSQL_TYPE_INVALID) {
+        my_error(ER_WRONG_ARGUMENTS, MYF(0), "mysqld_stmt_execute");
+        return true;
+      }
+    }
+
     if (param->param_state() == Item_param::LONG_DATA_VALUE) {
       /*
         A long data stream was supplied for this parameter marker.
@@ -770,12 +769,22 @@
         my_error(ER_WRONG_ARGUMENTS, MYF(0), "mysqld_stmt_execute");
         return true;
       }
+      param->set_data_type_actual(MYSQL_TYPE_VARCHAR);
+      // see Item_param::set_str() for explanation
+      param->set_collation_actual(
+          param->collation_source() == &my_charset_bin
+              ? &my_charset_bin
+              : param->collation.collation != &my_charset_bin
+                    ? param->collation.collation
+                    : current_thd->variables.collation_connection);
+
     } else if (parameters[i].null_bit) {
       param->set_null();
     } else {
-      // TODO: Add error handling for set_param_func functions.
-      param->set_param_func(param, const_cast<uchar **>(&parameters[i].value),
-                            parameters[i].length);
+      if (set_parameter_value(param, &parameters[i].value,
+                              parameters[i].length)) {
+        return true;
+      }
       // NO_VALUE probably means broken client, no metadata provided.
       if (param->param_state() == Item_param::NO_VALUE) {
         my_error(ER_WRONG_ARGUMENTS, MYF(0), "mysqld_stmt_execute");
@@ -788,13 +797,13 @@
       if (param->is_type_pinned()) {
         // Accept string values from client
         // @todo Validate string values, do not accept garbage in string
-        if (param->param_state() == Item_param::STRING_VALUE) {
+        if (param->data_type_actual() == MYSQL_TYPE_VARCHAR) {
           longlong val = param->val_int();
           if (param->unsigned_flag)
             param->set_int((ulonglong)val);
           else
             param->set_int(val);
-        } else if (param->param_state() != Item_param::INT_VALUE) {
+        } else if (param->data_type_actual() != MYSQL_TYPE_LONGLONG) {
           my_error(ER_WRONG_ARGUMENTS, MYF(0), "mysqld_stmt_execute");
           return true;
         }
@@ -809,9 +818,10 @@
       }
     }
     if (with_log) {
+      String str;
       const String *val = param->query_val_str(thd, &str);
       if (val == nullptr) return true;
-      if (param->convert_str_value()) return true; /* out of memory */
+      if (param->convert_value()) return true; /* out of memory */
 
       size_t num_bytes = param->pos_in_query - length;
       if (query->length() + num_bytes + val->length() >
@@ -825,7 +835,7 @@
 
       length = param->pos_in_query + 1;
     } else {
-      if (param->convert_str_value()) return true; /* out of memory */
+      if (param->convert_value()) return true; /* out of memory */
     }
     param->sync_clones();
   }
@@ -848,23 +858,6 @@
     Item_param *from = from_param_array[i];
     Item_param *to = this->param_array[i];
     to->copy_param_actual_type(from);
-  }
-}
-
-static void setup_conversion_functions(Prepared_statement *stmt,
-                                       PS_PARAM *parameters) {
-  /*
-    First execute or types altered by the client, setup the
-    conversion routines for all parameters (one time)
-  */
-  Item_param **it = stmt->param_array;
-  Item_param **end = it + stmt->param_count;
-  for (uint i = 0; it < end; ++it, ++i) {
-    Item_param *const param = *it;
-    param->set_type_actual(parameters[i].type, parameters[i].unsigned_type);
-    setup_one_conversion_function(param,
-                                  stmt->thd->variables.character_set_client);
-    param->sync_clones();
   }
 }
 
@@ -929,8 +922,8 @@
   @returns false if success, true if error
 */
 
-bool Prepared_statement::insert_params_from_vars(List<LEX_STRING> &varnames,
-                                                 String *query) {
+bool Prepared_statement::insert_parameters_from_vars(List<LEX_STRING> &varnames,
+                                                     String *query) {
   Item_param **end = param_array + param_count;
   List_iterator<LEX_STRING> var_it(varnames);
   StringBuffer<STRING_BUFFER_USUAL_SIZE> buf;
@@ -951,28 +944,19 @@
     user_var_entry *entry =
         find_or_nullptr(thd->user_vars, to_string(*varname));
     if (with_log) {
-      /*
-        We have to call the setup_one_conversion_function() here to set
-        the parameter's members that might be needed further
-        (e.g. value.cs_info.character_set_client is used in the
-        query_val_str()).
-        @todo can we eliminate setup_one_conversion_function()
-      */
-      const CHARSET_INFO *cs_source;
       if (entry != nullptr) {
-        param->set_type_actual(Item::result_to_type(entry->type()),
-                               entry->unsigned_flag);
-        cs_source = entry->collation.collation;
+        set_parameter_type(param, Item::result_to_type(entry->type()),
+                           entry->unsigned_flag, entry->collation.collation);
       } else {
-        param->set_type_actual(MYSQL_TYPE_NULL, false);
-        cs_source = thd->variables.collation_connection;
+        set_parameter_type(param, param->data_type(), param->unsigned_flag,
+                           param->collation.collation);
       }
-      setup_one_conversion_function(param, cs_source);
+
       if (param->set_from_user_var(thd, entry)) goto error;
       const String *val = param->query_val_str(thd, &buf);
       if (val == nullptr) goto error;
 
-      if (param->convert_str_value()) goto error;
+      if (param->convert_value()) goto error;
 
       size_t num_bytes = param->pos_in_query - length;
       if (query->length() + num_bytes + val->length() >
@@ -985,12 +969,12 @@
 
       length = param->pos_in_query + 1;
     } else {
+      assert(false);
       if (param->set_from_user_var(thd, entry)) goto error;
 
       if (entry) length += entry->length();
 
-      if (length > std::numeric_limits<uint32>::max() ||
-          param->convert_str_value())
+      if (length > std::numeric_limits<uint32>::max() || param->convert_value())
         goto error;
     }
     param->sync_clones();
@@ -1065,6 +1049,9 @@
   DBUG_TRACE;
   assert(stmt->m_arena.is_stmt_prepare());
 
+  thd->lex->using_hypergraph_optimizer =
+      thd->optimizer_switch_flag(OPTIMIZER_SWITCH_HYPERGRAPH_OPTIMIZER);
+
   if (tables &&
       check_table_access(thd, SELECT_ACL, tables, false, UINT_MAX, false))
     return true; /* purecov: inspected */
@@ -1125,6 +1112,9 @@
 
   if (create_table_precheck(thd, query_expression_tables, create_table))
     return true;
+
+  auto cleanup_se_guard = create_scope_guard(
+      [lex] { lex->set_secondary_engine_execution_context(nullptr); });
 
   if (!query_block->fields.empty()) {
     /* Base table and temporary table are not in the same name space. */
@@ -1643,8 +1633,21 @@
     case COM_STMT_EXECUTE: {
       stmt_id = com_data->com_stmt_execute.stmt_id;
       if (!(*stmt = thd->stmt_map.find(stmt_id))) goto not_found;
-      if ((*stmt)->param_count != com_data->com_stmt_execute.parameter_count)
-        goto wrong_arg;
+      if (thd->get_protocol()->has_client_capability(CLIENT_QUERY_ATTRIBUTES)) {
+        /*
+          For client supporting query attributes it's perfectly fine to send
+          more parameter values than the prepared statement has. The prepared
+          statement will take the first param_count values and will leave the
+          rest for the component service to consume. Thus altering the validity
+          check accordingly to just error out if there's less than the expected
+          number of parameters and pass if there's more.
+        */
+        if ((*stmt)->param_count > com_data->com_stmt_execute.parameter_count)
+          goto wrong_arg;
+      } else {
+        if ((*stmt)->param_count != com_data->com_stmt_execute.parameter_count)
+          goto wrong_arg;
+      }
       break;
     }
     default:
@@ -1835,7 +1838,7 @@
   @param stmt               prepared statement for which parameters should
                             be reset
 */
-static void reset_stmt_params(Prepared_statement *stmt) {
+static void reset_stmt_parameters(Prepared_statement *stmt) {
   Item_param **item = stmt->param_array;
   Item_param **end = item + stmt->param_count;
   for (; item < end; ++item) {
@@ -1855,11 +1858,12 @@
     In case of success OK packet or a result set is sent to the
     client, otherwise an error message is set in THD.
 
-  @param thd                  current thread
-  @param stmt                 prepared statement
-  @param has_new_types        true if parsed parameters have data types defined
-  @param execute_flags        flag used to decide if a cursor should be used
-  @param parameters           prepared statement's parsed parameters
+  @param thd            current thread
+  @param stmt           prepared statement
+  @param has_new_types  true if parsed parameters have data types defined,
+                        otherwise types from last execution will be used
+  @param execute_flags  flag used to decide if a cursor should be used
+  @param parameters     prepared statement's parsed parameters
 */
 
 void mysqld_stmt_execute(THD *thd, Prepared_statement *stmt, bool has_new_types,
@@ -1980,7 +1984,7 @@
 
   cursor->fetch(num_rows);
 
-  if (!cursor->is_open()) reset_stmt_params(stmt);
+  if (!cursor->is_open()) reset_stmt_parameters(stmt);
 
   stmt_backup.restore_thd(thd, stmt);
   thd->stmt_arena = thd;
@@ -2012,7 +2016,7 @@
     Clear parameters from data which could be set by
     mysqld_stmt_send_long_data() call.
   */
-  reset_stmt_params(stmt);
+  reset_stmt_parameters(stmt);
 
   stmt->m_arena.set_state(Query_arena::STMT_PREPARED);
 
@@ -2182,6 +2186,7 @@
   thd->get_stmt_da()->reset_diagnostics_area();
   thd->get_stmt_da()->set_error_status(thd, ER_NEED_REPREPARE);
   m_invalidated = true;
+  m_attempt++;
 
   return true;
 }
@@ -2203,7 +2208,7 @@
  * Server_runnable
  *******************************************************************/
 
-Server_runnable::~Server_runnable() {}
+Server_runnable::~Server_runnable() = default;
 
 ///////////////////////////////////////////////////////////////////////////
 
@@ -2299,11 +2304,11 @@
   cursor->close();
 }
 
-void Prepared_statement::setup_set_params() {
+void Prepared_statement::setup_stmt_logging() {
   DBUG_EXECUTE_IF("bug16617026_simulate_audit_log_ps",
                   { lex->safe_to_cache_query = 0; });
   /*
-    Decide if we have to expand the query (because we must write it to logs)
+    Decide if we have to expand the statement (because we must write it to logs)
     or not.
     We don't have to substitute the params when bin-logging DML in RBL.
   */
@@ -2331,7 +2336,7 @@
     Marek said.
     Another related issue: in SQL PREPARE/EXECUTE
     Item_param::set_type_actual() is only called in the "if(with_log)" branch
-    of insert_params_from_vars; so, if with_log==false, it is
+    of insert_parameters_from_vars(); so, if with_log==false, it is
     skipped. Testcase:
     - comment-out the condition is_global_audit_mask_set() above, recompile
     - start with --disable-log-in, no general log, no slow log
@@ -2372,10 +2377,6 @@
     lex->destroy();
     delete (st_lex_local *)lex;  // TRASH memory
   }
-<<<<<<< HEAD
-  free_root(&main_mem_root, MYF(0));
-=======
->>>>>>> fbdaa4de
 }
 
 void Prepared_statement::cleanup_stmt() {
@@ -2512,6 +2513,8 @@
   digest.reset(token_array, max_digest_length);
   thd->m_digest = &digest;
 
+  parser_state.m_input.m_has_digest = true;
+
   // we produce digest if it's not explicitly turned off
   // by setting maximum digest length to zero
   if (get_max_digest_length() != 0)
@@ -2636,7 +2639,7 @@
   thd->stmt_arena = old_stmt_arena;
 
   if (error == 0) {
-    setup_set_params();
+    setup_stmt_logging();
     lex->context_analysis_only &= ~CONTEXT_ANALYSIS_ONLY_PREPARE;
     m_arena.set_state(Query_arena::STMT_PREPARED);
     flags &= ~(uint)IS_IN_USE;
@@ -2692,8 +2695,7 @@
 }
 
 /**
-  Assign parameter values either from variables, in case of SQL PS
-  or from the execute packet.
+  Assign parameter values from the execute packet.
 
   @param expanded_query  a container with the original SQL statement.
                          '?' placeholders will be replaced with
@@ -2702,13 +2704,8 @@
   @param has_new_types   flag used to signal that new types are provided.
   @param parameters      prepared statement's parsed parameters.
 
-  @todo Use a paremeter source class family instead of 'if's, and
-  support stored procedure variables.
-
-  @return bool representing the function execution status.
-  @retval true an error occurred when assigning a parameter (likely
-          a conversion error or out of memory, or malformed packet)
-  @retval false success
+  @returns false if success, true if error
+           (likely a conversion error, out of memory, or malformed packet)
 */
 
 bool Prepared_statement::set_parameters(String *expanded_query,
@@ -2716,22 +2713,29 @@
                                         PS_PARAM *parameters) {
   if (param_count == 0) return false;
 
-  /*
-    Setup conversion functions if new types are provided
-    and insert parameters (types supplied / first execute)
-  */
-  if (has_new_types) setup_conversion_functions(this, parameters);
-  if (insert_params(expanded_query, parameters)) {
-    reset_stmt_params(this);
+  if (insert_parameters(expanded_query, has_new_types, parameters)) {
+    reset_stmt_parameters(this);
     return true;
   }
   return false;
 }
 
+/**
+  Assign parameter values from specified variables..
+
+  @param expanded_query  a container with the original SQL statement.
+                         '?' placeholders will be replaced with
+                         their values in case of success.
+                         The result is used for logging and replication
+
+  @returns false if success, true if error
+           (likely a conversion error or out of memory)
+*/
+
 bool Prepared_statement::set_parameters(String *expanded_query) {
-  /* SQL prepared statement */
-  if (insert_params_from_vars(thd->lex->prepared_stmt_params, expanded_query)) {
-    reset_stmt_params(this);
+  if (insert_parameters_from_vars(thd->lex->prepared_stmt_params,
+                                  expanded_query)) {
+    reset_stmt_parameters(this);
     return true;
   }
   return false;
@@ -2792,7 +2796,7 @@
       would be -1, and the comparison could yield TRUE. This is dealt with
       below.
     */
-    if (item->param_state() == Item_param::STRING_VALUE) {
+    if (item->data_type_actual() == MYSQL_TYPE_VARCHAR) {
       if (item->result_type() == INT_RESULT) {
         // First evaluate as DECIMAL
         String *s = item->val_str(nullptr);
@@ -2821,8 +2825,15 @@
       continue;
     }
 
-    switch (item->result_type()) {
-      case INT_RESULT:
+    switch (item->data_type()) {
+      case MYSQL_TYPE_BOOL:
+      case MYSQL_TYPE_TINY:
+      case MYSQL_TYPE_SHORT:
+      case MYSQL_TYPE_INT24:
+      case MYSQL_TYPE_LONG:
+      case MYSQL_TYPE_LONGLONG:
+      case MYSQL_TYPE_BIT:
+      case MYSQL_TYPE_YEAR:
         /*
           When resolved type is integer, accept only integer values.
           Accept only values of same signedness, otherwise actual values may
@@ -2830,22 +2841,23 @@
           Exception: YEAR values must be range-checked anyway, so they are
           allowed, regardless of signedness.
         */
-        if (item->param_state() != Item_param::INT_VALUE ||
+        if (item->data_type_actual() != MYSQL_TYPE_LONGLONG ||
             (item->data_type() != MYSQL_TYPE_YEAR &&
              item->unsigned_flag != item->is_unsigned_actual()))
           return false;
         break;
-      case DECIMAL_RESULT:
+      case MYSQL_TYPE_NEWDECIMAL:
         /*
           Parameters of type DECIMAL have large precisions, so they can
           also accommodate any integer values, both signed and unsigned.
         */
         assert(item->decimal_precision() - item->decimals >= 20);
-        if (item->param_state() != Item_param::INT_VALUE &&
-            item->param_state() != Item_param::DECIMAL_VALUE)
+        if (item->data_type_actual() != MYSQL_TYPE_LONGLONG &&
+            item->data_type_actual() != MYSQL_TYPE_NEWDECIMAL)
           return false;
         break;
-      case REAL_RESULT:
+      case MYSQL_TYPE_FLOAT:
+      case MYSQL_TYPE_DOUBLE:
         /*
           Parameters of floating-point type accept also integer and
           decimal values. Rounding errors may occur during conversion to
@@ -2853,12 +2865,12 @@
           that the function using the parameter treats its arguments as
           floating-point.
         */
-        if (item->param_state() != Item_param::INT_VALUE &&
-            item->param_state() != Item_param::DECIMAL_VALUE &&
-            item->param_state() != Item_param::REAL_VALUE)
+        if (item->data_type_actual() != MYSQL_TYPE_LONGLONG &&
+            item->data_type_actual() != MYSQL_TYPE_NEWDECIMAL &&
+            item->data_type_actual() != MYSQL_TYPE_DOUBLE)
           return false;
         break;
-      case STRING_RESULT:
+      case MYSQL_TYPE_DATE:
         /*
           Allow temporal values to be provided as numbers.
           (a) date_expr = numeric *literal* has a special behaviour, the
@@ -2874,28 +2886,29 @@
           to behave like (a). Without the special case below, it would cause a
           re-preparation and then be treated like (b).
         */
-        if ((item->data_type() == MYSQL_TYPE_DATE ||
-             item->data_type() == MYSQL_TYPE_TIME ||
-             item->data_type() == MYSQL_TYPE_DATETIME) &&
-            (item->param_state() == Item_param::INT_VALUE ||
-             item->param_state() == Item_param::DECIMAL_VALUE ||
-             item->param_state() == Item_param::REAL_VALUE))
+        if (item->data_type_actual() == MYSQL_TYPE_LONGLONG ||
+            item->data_type_actual() == MYSQL_TYPE_NEWDECIMAL ||
+            item->data_type_actual() == MYSQL_TYPE_DOUBLE ||
+            item->data_type_actual() == MYSQL_TYPE_DATE)
           continue;
-        if (item->param_state() != Item_param::STRING_VALUE &&
-            item->param_state() != Item_param::LONG_DATA_VALUE &&
-            item->param_state() != Item_param::TIME_VALUE)
+        // If actual type is TIME or DATETIME, force a reprepare as DATETIME
+        if (item->data_type_actual() == MYSQL_TYPE_DATETIME ||
+            item->data_type_actual() == MYSQL_TYPE_TIME)
           return false;
-<<<<<<< HEAD
-        if (item->param_state() == Item_param::TIME_VALUE &&
-            ((item->value.time.time_type == MYSQL_TIMESTAMP_DATE &&
-              item->data_type() != MYSQL_TYPE_DATE) ||
-             (item->value.time.time_type == MYSQL_TIMESTAMP_TIME &&
-              item->data_type() != MYSQL_TYPE_TIME) ||
-             (item->value.time.time_type == MYSQL_TIMESTAMP_DATETIME &&
-              item->data_type() != MYSQL_TYPE_DATETIME &&
-              item->data_type() != MYSQL_TYPE_TIME &&
-              item->data_type() != MYSQL_TYPE_DATE)))
-=======
+        break;
+      case MYSQL_TYPE_TIME:
+        if (item->data_type_actual() == MYSQL_TYPE_LONGLONG ||
+            item->data_type_actual() == MYSQL_TYPE_NEWDECIMAL ||
+            item->data_type_actual() == MYSQL_TYPE_DOUBLE ||
+            item->data_type_actual() == MYSQL_TYPE_TIME ||
+            item->data_type_actual() == MYSQL_TYPE_DATETIME)
+          continue;
+        /*
+          Actual type DATETIME: use the time component (sic)
+          Actual type DATE: reprepare as DATETIME
+        */
+        if (item->data_type_actual() == MYSQL_TYPE_DATE) {
+          return false;
         }
         break;
       case MYSQL_TYPE_DATETIME:
@@ -2920,12 +2933,9 @@
             item->data_type_actual() == MYSQL_TYPE_TIMESTAMP ||
             item->data_type_actual() == MYSQL_TYPE_DATE ||
             item->data_type_actual() == MYSQL_TYPE_TIME)
->>>>>>> fbdaa4de
           return false;
-
         break;
-      case INVALID_RESULT:
-      case ROW_RESULT:
+      default:
         assert(false);
     }
   }
@@ -2941,31 +2951,31 @@
   validation error, prepare a new copy of the prepared statement,
   swap the old and the new statements, and try again.
   If there is a validation error again, repeat the above, but
-  perform no more than MAX_REPREPARE_ATTEMPTS.
+  perform not more than a maximum number of times. Reprepare_observer
+  ensures that a prepared statement execution is retried not more than a
+  maximum number of times.
 
   @note We have to try several times in a loop since we
   release metadata locks on tables after prepared statement
   prepare. Therefore, a DDL statement may sneak in between prepare
-  and execute of a new statement. If this happens repeatedly
-  more than MAX_REPREPARE_ATTEMPTS times, we give up.
+  and execute of a new statement. If a prepared statement execution
+  is retried for a maximum number of times then we give up.
 
   @param expanded_query   Query string.
   @param open_cursor      Flag to specify if a cursor should be used.
 
   @return  a bool value representing the function execution status.
-  @retval  true    error: either MAX_REPREPARE_ATTEMPTS has been reached,
-                   or some general error
+  @retval  true    error: either statement execution is retried for
+                   a maximum number of times or some general error.
   @retval  false   successfully executed the statement, perhaps
                    after having reprepared it a few times.
 */
 
 bool Prepared_statement::execute_loop(String *expanded_query,
                                       bool open_cursor) {
-  const int MAX_REPREPARE_ATTEMPTS = 3;
   Reprepare_observer reprepare_observer;
   bool error;
-  bool reprepared_for_types MY_ATTRIBUTE((unused)) = false;
-  int reprepare_attempt = 0;
+  bool reprepared_for_types [[maybe_unused]] = false;
 
   /* Check if we got an error when sending long data */
   if (m_arena.get_state() == Query_arena::STMT_ERROR) {
@@ -3042,9 +3052,7 @@
     if (reprepare_observer.is_invalidated()) {
       assert(thd->get_stmt_da()->mysql_errno() == ER_NEED_REPREPARE);
 
-      if ((reprepare_attempt++ < MAX_REPREPARE_ATTEMPTS) &&
-          DBUG_EVALUATE_IF("simulate_max_reprepare_attempts_hit_case", false,
-                           true)) {
+      if (reprepare_observer.can_retry()) {
         thd->clear_error();
         error = reprepare();
         DEBUG_SYNC(thd, "after_statement_reprepare");
@@ -3062,12 +3070,10 @@
       // Otherwise, if repreparation was requested, try again in the primary
       // or secondary engine, depending on cause.
       const uint err_seen = thd->get_stmt_da()->mysql_errno();
-      if (err_seen == ER_PREPARE_FOR_SECONDARY_ENGINE ||
-          (err_seen == ER_NEED_REPREPARE &&
-           reprepare_attempt++ < MAX_REPREPARE_ATTEMPTS)) {
-        assert((thd->secondary_engine_optimization() ==
-                Secondary_engine_optimization::PRIMARY_TENTATIVELY) ||
-               err_seen == ER_NEED_REPREPARE);
+      if (err_seen == ER_PREPARE_FOR_PRIMARY_ENGINE ||
+          err_seen == ER_PREPARE_FOR_SECONDARY_ENGINE) {
+        assert(thd->secondary_engine_optimization() ==
+               Secondary_engine_optimization::PRIMARY_TENTATIVELY);
         assert(!lex->unit->is_executed());
         thd->clear_error();
         if (err_seen == ER_PREPARE_FOR_SECONDARY_ENGINE) {
@@ -3108,7 +3114,7 @@
     if (!error) /* Success */
       goto reexecute;
   }
-  reset_stmt_params(this);
+  reset_stmt_parameters(this);
 
   // Re-enable the general log if it was temporarily disabled while repreparing
   // and executing a statement for a secondary engine.
@@ -3372,6 +3378,10 @@
     COM_STMT_EXECUTE before coming here, so we reset the condition info
     here.  Since diagnostics statements can't be prepared, we don't need
     to make an exception for them.
+
+    Note that this will also reset any warnings reported during initial
+    processing of parameter values, e.g when converting string values to
+    temporal values.
   */
   thd->get_stmt_da()->reset_condition_info(thd);
 
