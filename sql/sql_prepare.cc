--- conflicted
+++ resolved
@@ -1198,12 +1198,6 @@
 
   if ((values= its++))
   {
-<<<<<<< HEAD
-    uint value_count;
-    ulong counter= 0;
-
-=======
->>>>>>> 23032807
     if (table_list->table)
     {
       // don't allocate insert_values
@@ -1214,21 +1208,6 @@
       goto error;
 
     its.rewind();
-<<<<<<< HEAD
-
-    while ((values= its++))
-    {
-      counter++;
-      if (values->elements != value_count)
-      {
-        my_error(ER_WRONG_VALUE_COUNT_ON_ROW, MYF(0), counter);
-        goto error;
-      }
-      if (setup_fields(thd, Ref_ptr_array(), *values, 0, NULL, false, false))
-        goto error;
-    }
-=======
->>>>>>> 23032807
   }
   DBUG_RETURN(FALSE);
 
@@ -1260,21 +1239,12 @@
 
   SELECT_LEX *const select= thd->lex->select_lex;
   TABLE_LIST *const table_list= select->get_table_list();
-<<<<<<< HEAD
 
   if (update_precheck(thd, table_list))
     DBUG_RETURN(1);
   if (open_tables_for_query(thd, table_list, MYSQL_OPEN_FORCE_SHARED_MDL))
     DBUG_RETURN(1);
 
-=======
-
-  if (update_precheck(thd, table_list))
-    DBUG_RETURN(1);
-  if (open_tables_for_query(thd, table_list, MYSQL_OPEN_FORCE_SHARED_MDL))
-    DBUG_RETURN(1);
-
->>>>>>> 23032807
   if (select->setup_tables(thd, table_list, false))
     DBUG_RETURN(true);                  /* purecov: inspected */
 
@@ -1633,17 +1603,10 @@
 
   if (open_tables_for_query(thd, tables, MYSQL_OPEN_FORCE_SHARED_MDL))
     DBUG_RETURN(true);
-<<<<<<< HEAD
 
   if (select_like_stmt_cmd_test(thd, cmd, setup_tables_done_option))
     DBUG_RETURN(true);
 
-=======
-
-  if (select_like_stmt_cmd_test(thd, cmd, setup_tables_done_option))
-    DBUG_RETURN(true);
-
->>>>>>> 23032807
   DBUG_RETURN(false);
 }
 
