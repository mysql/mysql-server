--- conflicted
+++ resolved
@@ -108,7 +108,7 @@
 
     @retval 0         Success
     @retval nonzero   Failure  This can happen if there is an error writing the
-                               table, or if slave_preserve_commit_order is
+                               table, or if replica_preserve_commit_order is
                                enabled and a previous transaction has failed. In
                                both cases, the error has been reported already.
   */
@@ -131,9 +131,6 @@
   */
   static bool do_count_info(uint nparam, const char *param_schema,
                             const char *param_table,
-<<<<<<< HEAD
-                            MY_BITMAP const *nullable_bitmap, uint *counter);
-=======
                             MY_BITMAP const *nullable_bitmap,
                             ulonglong *counter);
   /**
@@ -158,7 +155,6 @@
                                             const char *param_table,
                                             MY_BITMAP const *nullable_bitmap);
 
->>>>>>> fbdaa4de
   static int do_reset_info(uint nparam, const char *param_schema,
                            const char *param_table, const char *channel_name,
                            MY_BITMAP const *nullable_bitmap);
