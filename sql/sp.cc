/*
   Copyright (c) 2002, 2022, Oracle and/or its affiliates.

   This program is free software; you can redistribute it and/or modify
   it under the terms of the GNU General Public License, version 2.0,
   as published by the Free Software Foundation.

   This program is also distributed with certain software (including
   but not limited to OpenSSL) that is licensed under separate terms,
   as designated in a particular file or component or in included license
   documentation.  The authors of MySQL hereby grant you an additional
   permission to link the program and your derivative works with the
   separately licensed software that they have included with MySQL.

   This program is distributed in the hope that it will be useful,
   but WITHOUT ANY WARRANTY; without even the implied warranty of
   MERCHANTABILITY or FITNESS FOR A PARTICULAR PURPOSE.  See the
   GNU General Public License, version 2.0, for more details.

   You should have received a copy of the GNU General Public License
   along with this program; if not, write to the Free Software
   Foundation, Inc., 51 Franklin St, Fifth Floor, Boston, MA 02110-1301  USA
*/

#include "sql/sp.h"

#include <string.h>
#include <algorithm>
#include <atomic>
#include <memory>
#include <new>
#include <utility>
#include <vector>

#include "lex_string.h"
#include "m_ctype.h"
#include "m_string.h"
#include "my_alloc.h"
#include "my_base.h"
#include "my_dbug.h"
#include "my_loglevel.h"
#include "my_psi_config.h"
#include "my_sqlcommand.h"
#include "my_sys.h"
#include "mysql/components/services/bits/psi_bits.h"
#include "mysql/components/services/bits/psi_statement_bits.h"
#include "mysql/components/services/log_builtins.h"
#include "mysql/components/services/log_shared.h"
#include "mysql/psi/mysql_sp.h"
#include "mysql_com.h"
#include "mysqld_error.h"
#include "sql/auth/auth_acls.h"
#include "sql/auth/auth_common.h"  // check_some_routine_access
#include "sql/auth/sql_security_ctx.h"
#include "sql/binlog.h"                      // mysql_bin_log
#include "sql/dd/cache/dictionary_client.h"  // dd::cache::Dictionary_client
#include "sql/dd/dd_routine.h"               // dd routine methods.
#include "sql/dd/dd_utility.h"               // dd::normalize_string
#include "sql/dd/string_type.h"
#include "sql/dd/types/function.h"
#include "sql/dd/types/procedure.h"
#include "sql/dd/types/routine.h"
#include "sql/dd/types/schema.h"
#include "sql/dd/types/trigger.h"  //name_collation
#include "sql/dd_sp.h"             // prepare_sp_chistics_from_dd_routine
#include "sql/dd_sql_view.h"       // update_referencing_views_metadata
#include "sql/dd_table_share.h"    // dd_get_mysql_charset
#include "sql/debug_sync.h"        // DEBUG_SYNC
#include "sql/error_handler.h"     // Internal_error_handler
#include "sql/field.h"
#include "sql/handler.h"
#include "sql/lock.h"       // lock_object_name
#include "sql/log_event.h"  // append_query_string
#include "sql/mdl.h"
#include "sql/mysqld.h"  // trust_function_creators
#include "sql/protocol.h"
#include "sql/psi_memory_key.h"  // key_memory_sp_head_main_root
#include "sql/set_var.h"
#include "sql/sp_cache.h"     // sp_cache_invalidate
#include "sql/sp_head.h"      // Stored_program_creation_ctx
#include "sql/sp_pcontext.h"  // sp_pcontext
#include "sql/sql_class.h"
#include "sql/sql_const.h"
#include "sql/sql_db.h"  // get_default_db_collation
#include "sql/sql_digest_stream.h"
#include "sql/sql_error.h"
#include "sql/sql_list.h"
#include "sql/sql_parse.h"  // parse_sql
#include "sql/sql_show.h"   // append_identifier
#include "sql/sql_table.h"  // write_bin_log
#include "sql/strfunc.h"    // lex_string_strmake
#include "sql/system_variables.h"
#include "sql/table.h"
#include "sql/thd_raii.h"
#include "sql/thr_malloc.h"
#include "sql/transaction.h"
#include "sql/transaction_info.h"
#include "sql_string.h"
#include "template_utils.h"

class sp_rcontext;

/* Used in error handling only */
#define SP_TYPE_STRING(type) \
  (type == enum_sp_type::FUNCTION ? "FUNCTION" : "PROCEDURE")
static bool create_string(
    THD *thd, String *buf, enum_sp_type sp_type, const char *db, size_t dblen,
    const char *name, size_t namelen, const char *params, size_t paramslen,
    const char *returns, size_t returnslen, const char *body, size_t bodylen,
    st_sp_chistics *chistics, const LEX_CSTRING &definer_user,
    const LEX_CSTRING &definer_host, sql_mode_t sql_mode, bool if_not_exists);

/**************************************************************************
  Fetch stored routines and events creation_ctx for upgrade.
**************************************************************************/

bool load_charset(MEM_ROOT *mem_root, Field *field, const CHARSET_INFO *dflt_cs,
                  const CHARSET_INFO **cs) {
  String cs_name;

  if (get_field(mem_root, field, &cs_name)) {
    *cs = dflt_cs;
    return true;
  }

  *cs = get_charset_by_csname(cs_name.c_ptr(), MY_CS_PRIMARY, MYF(0));

  if (*cs == nullptr) {
    *cs = dflt_cs;
    return true;
  }

  return false;
}

/*************************************************************************/

bool load_collation(MEM_ROOT *mem_root, Field *field,
                    const CHARSET_INFO *dflt_cl, const CHARSET_INFO **cl) {
  String cl_name;

  if (get_field(mem_root, field, &cl_name)) {
    *cl = dflt_cl;
    return true;
  }

  *cl = get_charset_by_name(cl_name.c_ptr(), MYF(0));

  if (*cl == nullptr) {
    *cl = dflt_cl;
    return true;
  }

  return false;
}

/**************************************************************************
  Stored_routine_creation_ctx implementation.
**************************************************************************/

Stored_routine_creation_ctx *
Stored_routine_creation_ctx::create_routine_creation_ctx(
    const dd::Routine *routine) {
  /* Load character set/collation attributes. */
  const CHARSET_INFO *client_cs =
      dd_get_mysql_charset(routine->client_collation_id());
  const CHARSET_INFO *connection_cl =
      dd_get_mysql_charset(routine->connection_collation_id());
  const CHARSET_INFO *db_cl =
      dd_get_mysql_charset(routine->schema_collation_id());

  assert(client_cs != nullptr);
  assert(connection_cl != nullptr);
  assert(db_cl != nullptr);

  // Create the context.
  return new (*THR_MALLOC)
      Stored_routine_creation_ctx(client_cs, connection_cl, db_cl);
}

/*************************************************************************/

Stored_routine_creation_ctx *Stored_routine_creation_ctx::load_from_db(
    THD *thd, const sp_name *name, TABLE *proc_tbl) {
  // Load character set/collation attributes.

  const CHARSET_INFO *client_cs;
  const CHARSET_INFO *connection_cl;
  const CHARSET_INFO *db_cl;

  const char *db_name = thd->strmake(name->m_db.str, name->m_db.length);
  const char *sr_name = thd->strmake(name->m_name.str, name->m_name.length);

  bool invalid_creation_ctx = false;

  if (load_charset(thd->mem_root,
                   proc_tbl->field[MYSQL_PROC_FIELD_CHARACTER_SET_CLIENT],
                   thd->variables.character_set_client, &client_cs)) {
    LogErr(WARNING_LEVEL, ER_SR_BOGUS_VALUE, db_name, sr_name,
           "mysql.proc.character_set_client");

    invalid_creation_ctx = true;
  }

  if (load_collation(thd->mem_root,
                     proc_tbl->field[MYSQL_PROC_FIELD_COLLATION_CONNECTION],
                     thd->variables.collation_connection, &connection_cl)) {
    LogErr(WARNING_LEVEL, ER_SR_BOGUS_VALUE, db_name, sr_name,
           "mysql.proc.collation_connection.");

    invalid_creation_ctx = true;
  }

  if (load_collation(thd->mem_root,
                     proc_tbl->field[MYSQL_PROC_FIELD_DB_COLLATION], nullptr,
                     &db_cl)) {
    LogErr(WARNING_LEVEL, ER_SR_BOGUS_VALUE, db_name, sr_name,
           "mysql.proc.db_collation.");

    invalid_creation_ctx = true;
  }

  if (invalid_creation_ctx) {
    LogErr(WARNING_LEVEL, ER_SR_INVALID_CONTEXT, db_name, sr_name);
  }

  /*
    If we failed to retrieve the database collation, load the default one
    from the disk.
  */

  if (!db_cl) get_default_db_collation(thd, name->m_db.str, &db_cl);

  /* Create the context. */

  return new (thd->mem_root)
      Stored_routine_creation_ctx(client_cs, connection_cl, db_cl);
}

Stored_program_creation_ctx *Stored_routine_creation_ctx::clone(
    MEM_ROOT *mem_root) {
  return new (mem_root)
      Stored_routine_creation_ctx(m_client_cs, m_connection_cl, m_db_cl);
}

Object_creation_ctx *Stored_routine_creation_ctx::create_backup_ctx(
    THD *thd) const {
  DBUG_TRACE;
  return new (thd->mem_root) Stored_routine_creation_ctx(thd);
}

void Stored_routine_creation_ctx::delete_backup_ctx() { destroy(this); }

/**
  Acquire Shared MDL lock on the routine object.

  @param thd           Thread context
  @param type          Type of the routine (enum_sp_type::PROCEDURE/...)
  @param name          Name of the routine
  @param mdl_lock_type Type of MDL lock be acquired on the routine.

  @retval false               Success
  @retval true                Error
*/

static bool lock_routine_name(THD *thd, enum_sp_type type, const sp_name *name,
                              enum_mdl_type mdl_lock_type) {
  DBUG_TRACE;

  assert(mdl_lock_type == MDL_SHARED_HIGH_PRIO || mdl_lock_type == MDL_SHARED);

  MDL_key mdl_key;
  if (type == enum_sp_type::FUNCTION)
    dd::Function::create_mdl_key(name->m_db.str, name->m_name.str, &mdl_key);
  else
    dd::Procedure::create_mdl_key(name->m_db.str, name->m_name.str, &mdl_key);

  // MDL Lock request on the routine.
  MDL_request routine_request;
  MDL_REQUEST_INIT_BY_KEY(&routine_request, &mdl_key, mdl_lock_type,
                          MDL_TRANSACTION);
  // Acquire MDL locks
  if (thd->mdl_context.acquire_lock(&routine_request,
                                    thd->variables.lock_wait_timeout))
    return true;

  return false;
}

/**
  Return appropriate error about recursion limit reaching

  @param thd  Thread handle
  @param sp   The stored procedure executed

  @remark For functions and triggers we return error about
          prohibited recursion. For stored procedures we
          return about reaching recursion limit.
*/

static void recursion_level_error(THD *thd, sp_head *sp) {
  if (sp->m_type == enum_sp_type::PROCEDURE) {
    my_error(ER_SP_RECURSION_LIMIT, MYF(0),
             static_cast<int>(thd->variables.max_sp_recursion_depth),
             sp->m_name.str);
  } else
    my_error(ER_SP_NO_RECURSION, MYF(0));
}

/**
  Find routine definition in data dictionary table and create corresponding
  sp_head object for it.

  @param thd   Thread context
  @param type  Type of routine (PROCEDURE/...)
  @param name  Name of routine
  @param sphp  Out parameter in which pointer to created sp_head
               object is returned (0 in case of error).

  @note
    This function may damage current LEX during execution, so it is good
    idea to create temporary LEX and make it active before calling it.

  @retval
    SP_OK       Success
  @retval
    non-SP_OK   Error (one of special codes like SP_DOES_NOT_EXISTS)
*/

static enum_sp_return_code db_find_routine(THD *thd, enum_sp_type type,
                                           const sp_name *name,
                                           sp_head **sphp) {
  DBUG_TRACE;
  DBUG_PRINT("enter",
             ("type: %d name: %.*s", static_cast<int>(type),
              static_cast<int>(name->m_name.length), name->m_name.str));

  *sphp = nullptr;  // In case of errors

  // Grab shared MDL lock on routine object.
  if (lock_routine_name(thd, type, name, MDL_SHARED)) return SP_INTERNAL_ERROR;

  // Find routine in the data dictionary.
  enum_sp_return_code ret;
  dd::cache::Dictionary_client::Auto_releaser releaser(thd->dd_client());
  const dd::Routine *routine = nullptr;

  bool error;
  if (type == enum_sp_type::FUNCTION)
    error = thd->dd_client()->acquire<dd::Function>(name->m_db.str,
                                                    name->m_name.str, &routine);
  else
    error = thd->dd_client()->acquire<dd::Procedure>(
        name->m_db.str, name->m_name.str, &routine);

  if (error) return SP_INTERNAL_ERROR;

  if (routine == nullptr) return SP_DOES_NOT_EXISTS;

  // prepare sp_chistics from the dd::routine object.
  st_sp_chistics sp_chistics;
  prepare_sp_chistics_from_dd_routine(routine, &sp_chistics);

  // prepare stored routine's return type string.
  dd::String_type return_type_str;
  prepare_return_type_string_from_dd_routine(thd, routine, &return_type_str);

  // prepare stored routine's parameters string.
  dd::String_type params_str;
  prepare_params_string_from_dd_routine(thd, routine, &params_str);

  // Create stored routine creation context from the dd::Routine object.
  Stored_program_creation_ctx *creation_ctx =
      Stored_routine_creation_ctx::create_routine_creation_ctx(routine);
  if (creation_ctx == nullptr) return SP_INTERNAL_ERROR;

  DBUG_EXECUTE_IF("fail_stored_routine_load", return SP_PARSE_ERROR;);

  /*
    Create sp_head object for the stored routine from the information obtained
    from the dd::Routine object.
  */
  ret = db_load_routine(
      thd, type, name->m_db.str, name->m_db.length, routine->name().c_str(),
      routine->name().length(), sphp, routine->sql_mode(), params_str.c_str(),
      return_type_str.c_str(), routine->definition().c_str(), &sp_chistics,
      routine->definer_user().c_str(), routine->definer_host().c_str(),
      routine->created(true), routine->last_altered(true), creation_ctx);
  return ret;
}

namespace {

/**
  Silence DEPRECATED SYNTAX warnings when loading a stored procedure
  into the cache.
*/
class Silence_deprecated_warning final : public Internal_error_handler {
 public:
  bool handle_condition(THD *, uint sql_errno, const char *,
                        Sql_condition::enum_severity_level *level,
                        const char *) override {
    if ((sql_errno == ER_WARN_DEPRECATED_SYNTAX ||
         sql_errno == ER_WARN_DEPRECATED_SYNTAX_NO_REPLACEMENT) &&
        (*level) == Sql_condition::SL_WARNING)
      return true;

    return false;
  }
};

}  // namespace

/**
  The function parses input strings and returns SP structure.

  @param[in]      thd               Thread handler
  @param[in]      defstr            CREATE... string
  @param[in]      sql_mode          SQL mode
  @param[in]      creation_ctx      Creation context of stored routines

  @retval         Pointer on sp_head struct   Success
  @retval         NULL                        error
*/

static sp_head *sp_compile(THD *thd, String *defstr, sql_mode_t sql_mode,
                           Stored_program_creation_ctx *creation_ctx) {
  sp_head *sp;
  sql_mode_t old_sql_mode = thd->variables.sql_mode;
  ha_rows old_select_limit = thd->variables.select_limit;
  sp_rcontext *sp_runtime_ctx_saved = thd->sp_runtime_ctx;
  Silence_deprecated_warning warning_handler;
  Parser_state parser_state;
  sql_digest_state *parent_digest = thd->m_digest;
  PSI_statement_locker *parent_locker = thd->m_statement_psi;

  thd->variables.sql_mode = sql_mode;
  thd->variables.select_limit = HA_POS_ERROR;

  if (parser_state.init(thd, defstr->c_ptr(), defstr->length())) {
    thd->variables.sql_mode = old_sql_mode;
    thd->variables.select_limit = old_select_limit;
    return nullptr;
  }

  lex_start(thd);
  thd->push_internal_handler(&warning_handler);
  thd->sp_runtime_ctx = nullptr;

  thd->m_digest = nullptr;
  thd->m_statement_psi = nullptr;
  if (parse_sql(thd, &parser_state, creation_ctx) || thd->lex == nullptr) {
    sp = thd->lex->sphead;
    sp_head::destroy(sp);
    sp = nullptr;
  } else {
    sp = thd->lex->sphead;
  }
  thd->m_digest = parent_digest;
  thd->m_statement_psi = parent_locker;

  thd->pop_internal_handler();
  thd->sp_runtime_ctx = sp_runtime_ctx_saved;
  thd->variables.sql_mode = old_sql_mode;
  thd->variables.select_limit = old_select_limit;
#ifdef HAVE_PSI_SP_INTERFACE
  if (sp != nullptr)
    sp->m_sp_share =
        MYSQL_GET_SP_SHARE(static_cast<uint>(sp->m_type), sp->m_db.str,
                           sp->m_db.length, sp->m_name.str, sp->m_name.length);
#endif
  return sp;
}

class Bad_db_error_handler : public Internal_error_handler {
 public:
  Bad_db_error_handler() : m_error_caught(false) {}

  bool handle_condition(THD *, uint sql_errno, const char *,
                        Sql_condition::enum_severity_level *,
                        const char *) override {
    if (sql_errno == ER_BAD_DB_ERROR) {
      m_error_caught = true;
      return true;
    }
    return false;
  }

  bool error_caught() const { return m_error_caught; }

 private:
  bool m_error_caught;
};

enum_sp_return_code db_load_routine(
    THD *thd, enum_sp_type type, const char *sp_db, size_t sp_db_len,
    const char *sp_name, size_t sp_name_len, sp_head **sphp,
    sql_mode_t sql_mode, const char *params, const char *returns,
    const char *body, st_sp_chistics *sp_chistics, const char *definer_user,
    const char *definer_host, longlong created, longlong modified,
    Stored_program_creation_ctx *creation_ctx) {
  LEX *old_lex = thd->lex, newlex;
  char saved_cur_db_name_buf[NAME_LEN + 1];
  LEX_STRING saved_cur_db_name = {saved_cur_db_name_buf,
                                  sizeof(saved_cur_db_name_buf)};
  bool cur_db_changed;
  Bad_db_error_handler db_not_exists_handler;
  enum_sp_return_code ret = SP_OK;

  thd->lex = &newlex;
  newlex.thd = thd;
  newlex.set_current_query_block(nullptr);

  String defstr;
  defstr.set_charset(creation_ctx->get_client_cs());

  LEX_CSTRING user = {definer_user, strlen(definer_user)};
  LEX_CSTRING host = {definer_host, strlen(definer_host)};

  if (!create_string(thd, &defstr, type, nullptr, 0, sp_name, sp_name_len,
                     params, strlen(params), returns, strlen(returns), body,
                     strlen(body), sp_chistics, user, host, sql_mode, false)) {
    ret = SP_INTERNAL_ERROR;
    goto end;
  }

  thd->push_internal_handler(&db_not_exists_handler);
  /*
    Change the current database (if needed).

    TODO: why do we force switch here?
  */
  if (mysql_opt_change_db(thd, {sp_db, sp_db_len}, &saved_cur_db_name, true,
                          &cur_db_changed)) {
    ret = SP_INTERNAL_ERROR;
    thd->pop_internal_handler();
    goto end;
  }
  thd->pop_internal_handler();
  if (db_not_exists_handler.error_caught()) {
    ret = SP_NO_DB_ERROR;
    my_error(ER_BAD_DB_ERROR, MYF(0), sp_db);

    goto end;
  }

  {
    *sphp = sp_compile(thd, &defstr, sql_mode, creation_ctx);
    /*
      Force switching back to the saved current database (if changed),
      because it may be NULL. In this case, mysql_change_db() would
      generate an error.
    */

    if (cur_db_changed &&
        mysql_change_db(thd, to_lex_cstring(saved_cur_db_name), true)) {
      sp_head::destroy(*sphp);
      *sphp = nullptr;
      ret = SP_INTERNAL_ERROR;
      goto end;
    }

    if (!*sphp) {
      ret = SP_PARSE_ERROR;
      goto end;
    }

    (*sphp)->set_definer(user, host);
    (*sphp)->set_info(created, modified, sp_chistics, sql_mode);
    (*sphp)->set_creation_ctx(creation_ctx);
    (*sphp)->optimize();
    /*
      Not strictly necessary to invoke this method here, since we know
      that we've parsed CREATE PROCEDURE/FUNCTION and not an
      UPDATE/DELETE/INSERT/REPLACE/LOAD/CREATE TABLE, but we try to
      maintain the invariant that this method is called for each
      distinct statement, in case its logic is extended with other
      types of analyses in future.
    */
    newlex.set_trg_event_type_for_tables();
  }

end:
  thd->lex->sphead = nullptr;
  lex_end(thd->lex);
  thd->lex = old_lex;
  return ret;
}

/**
  Method to check if routine with same name already exists.

  @param      thd              Thread context.
  @param      sp               Stored routine object to store.
  @param      if_not_exists    True if 'IF NOT EXISTS' clause was specified.
  @param[out] already_exists   Set to true if routine already exists.

  @retval     false            Success.
  @retval     true             Error.
*/
static bool check_routine_already_exists(THD *thd, sp_head *sp,
                                         bool if_not_exists,
                                         bool &already_exists) {
  assert(!already_exists);

  dd::cache::Dictionary_client::Auto_releaser releaser(thd->dd_client());
  bool error;
  const dd::Routine *sr;
  if (sp->m_type == enum_sp_type::FUNCTION)
    error = thd->dd_client()->acquire<dd::Function>(sp->m_db.str,
                                                    sp->m_name.str, &sr);
  else
    error = thd->dd_client()->acquire<dd::Procedure>(sp->m_db.str,
                                                     sp->m_name.str, &sr);
  if (error) {
    // Error is reported by DD API framework.
    return true;
  }
  if (sr == nullptr) {
    // Routine with same name does not exist.
    return false;
  }

  already_exists = true;
  if (if_not_exists) {
    push_warning_printf(thd, Sql_condition::SL_NOTE, ER_SP_ALREADY_EXISTS,
                        ER_THD(thd, ER_SP_ALREADY_EXISTS),
                        SP_TYPE_STRING(sp->m_type), sp->m_name.str);
    return false;
  }

  my_error(ER_SP_ALREADY_EXISTS, MYF(0), SP_TYPE_STRING(sp->m_type),
           sp->m_name.str);
  return true;
}

/**
  Precheck for create routine statement.

  @param   thd     Thread context.
  @param   sp      Stored routine object to store.

  @retval  false   Success.
  @retval  true    Error.
*/

static bool create_routine_precheck(THD *thd, sp_head *sp) {
  /*
    Check if stored function creation is allowed only to the users having SUPER
    privileges.
  */
  if (mysql_bin_log.is_open() && (sp->m_type == enum_sp_type::FUNCTION) &&
      !trust_function_creators) {
    if (!sp->m_chistics->detistic) {
      /*
        Note that this test is not perfect; one could use
        a non-deterministic read-only function in an update statement.
      */
      enum enum_sp_data_access access =
          (sp->m_chistics->daccess == SP_DEFAULT_ACCESS)
              ? static_cast<enum_sp_data_access>(SP_DEFAULT_ACCESS_MAPPING)
              : sp->m_chistics->daccess;
      if (access == SP_CONTAINS_SQL || access == SP_MODIFIES_SQL_DATA) {
        my_error(ER_BINLOG_UNSAFE_ROUTINE, MYF(0));
        return true;
      }
    }
    if (!(thd->security_context()->check_access(SUPER_ACL))) {
      my_error(ER_BINLOG_CREATE_ROUTINE_NEED_SUPER, MYF(0));
      return true;
    }
  }

  /*
    Check routine body length.
    Note: Length of routine name and parameters name is already verified in
    parsing phase.
  */
  if (sp->m_body.length > MYSQL_STORED_ROUTINE_BODY_LENGTH ||
      DBUG_EVALUATE_IF("simulate_routine_length_error", 1, 0)) {
    my_error(ER_TOO_LONG_BODY, MYF(0), sp->m_name.str);
    return true;
  }

  // Validate body definition to avoid invalid UTF8 characters.
<<<<<<< HEAD
  if (is_invalid_string(sp->m_body_utf8, system_charset_info)) return true;
=======
  std::string invalid_sub_str;
  if (is_invalid_string(sp->m_body_utf8, system_charset_info,
                        invalid_sub_str)) {
    // Provide contextual information
    my_error(ER_DEFINITION_CONTAINS_INVALID_STRING, MYF(0), "stored routine",
             sp->m_db.str, sp->m_name.str, system_charset_info->csname,
             invalid_sub_str.c_str());
    return true;
  }
>>>>>>> fbdaa4de

  // Validate routine comment.
  if (sp->m_chistics->comment.length) {
    // validate comment string to avoid invalid utf8 characters.
    if (is_invalid_string(LEX_CSTRING{sp->m_chistics->comment.str,
                                      sp->m_chistics->comment.length},
<<<<<<< HEAD
                          system_charset_info))
=======
                          system_charset_info, invalid_sub_str)) {
      // Provide contextual information
      my_error(ER_COMMENT_CONTAINS_INVALID_STRING, MYF(0), "stored routine",
               (std::string(sp->m_db.str) + "." + std::string(sp->m_name.str))
                   .c_str(),
               system_charset_info->csname, invalid_sub_str.c_str());
>>>>>>> fbdaa4de
      return true;

    // Check comment string length.
    if (check_string_char_length(
            {sp->m_chistics->comment.str, sp->m_chistics->comment.length}, "",
            MYSQL_STORED_ROUTINE_COMMENT_LENGTH, system_charset_info, true)) {
      my_error(ER_TOO_LONG_ROUTINE_COMMENT, MYF(0), sp->m_chistics->comment.str,
               MYSQL_STORED_ROUTINE_COMMENT_LENGTH);
      return true;
    }
  }

  return false;
}

/**
  Method to log create routine event to binlog.

  @param      thd              Thread context.
  @param      sp               Stored routine object to store.
  @param      definer          Definer of the routine.
  @param      if_not_exists    True if 'IF NOT EXISTS' clause was specified.
  @param      already_exists   True if routine already exists.

  @retval false success
  @retval true  error
*/
static bool sp_binlog_create_routine_stmt(THD *thd, sp_head *sp,
                                          const LEX_USER *definer,
                                          bool if_not_exists,
                                          bool already_exists) {
  String log_query;
  log_query.set_charset(system_charset_info);

  String retstr(64);
  retstr.set_charset(system_charset_info);
  if (sp->m_type == enum_sp_type::FUNCTION) sp->returns_type(thd, &retstr);

  if (!create_string(thd, &log_query, sp->m_type,
                     (sp->m_explicit_name ? sp->m_db.str : nullptr),
                     (sp->m_explicit_name ? sp->m_db.length : 0),
                     sp->m_name.str, sp->m_name.length, sp->m_params.str,
                     sp->m_params.length, retstr.c_ptr(), retstr.length(),
                     sp->m_body.str, sp->m_body.length, sp->m_chistics,
                     definer->user, definer->host, thd->variables.sql_mode,
                     if_not_exists))
    return true;

  thd->add_to_binlog_accessed_dbs(sp->m_db.str);

  /*
    This statement will be replicated as a statement, even when using
    row-based replication.
  */
  Save_and_Restore_binlog_format_state binlog_format_state(thd);
  if (write_bin_log(thd, true, log_query.c_ptr(), log_query.length(),
                    !already_exists))
    return true;

  return false;
}

/**
  Creates a stored routine.

  Atomicity:
    The operation to create a stored routine is atomic/crash-safe.
    Changes to the Data-dictionary and writing event to binlog are
    part of the same transaction. All the changes are done as part
    of the same transaction or do not have any side effects on the
    operation failure. Data-dictionary, stored routines and table
    definition caches are in sync with operation state. Cache do
    not contain any stale/incorrect data in case of failure.
    In case of crash, there won't be any discrepancy between
    the data-dictionary table and the binary log.

  @param       thd                Thread context.
  @param       sp                 Stored routine object to store.
  @param       definer            Definer of the SP.
  @param       if_not_exists      True if 'IF NOT EXISTS' clause was specified.
  @param[out]  sp_already_exists  Set to true if routine already exists.

  @retval      false              Success.
  @retval      true               Error.
*/

bool sp_create_routine(THD *thd, sp_head *sp, const LEX_USER *definer,
                       bool if_not_exists, bool &sp_already_exists) {
  DBUG_TRACE;
  DBUG_PRINT("enter", ("type: %d  name: %.*s", static_cast<int>(sp->m_type),
                       static_cast<int>(sp->m_name.length), sp->m_name.str));

  assert(sp->m_type == enum_sp_type::PROCEDURE ||
         sp->m_type == enum_sp_type::FUNCTION);
  assert(!sp_already_exists);

  /* Grab an exclusive MDL lock. */
  MDL_key::enum_mdl_namespace mdl_type = (sp->m_type == enum_sp_type::FUNCTION)
                                             ? MDL_key::FUNCTION
                                             : MDL_key::PROCEDURE;
  if (lock_object_name(thd, mdl_type, sp->m_db.str, sp->m_name.str)) {
    my_error(ER_SP_STORE_FAILED, MYF(0), SP_TYPE_STRING(sp->m_type),
             sp->m_name.str);
    return true;
  }
  DEBUG_SYNC(thd, "after_acquiring_mdl_lock_on_routine");

  dd::cache::Dictionary_client::Auto_releaser releaser(thd->dd_client());
  const dd::Schema *schema = nullptr;

  // Check whether routine with same name already exists.
  if (check_routine_already_exists(thd, sp, if_not_exists, sp_already_exists)) {
    /* If this happens, an error should have been reported. */
    return true;
  }
  if (sp_already_exists) {
    assert(if_not_exists);
    /*
      Routine with same name exists, warning is already reported. Log
      create routine event to binlog.
    */
    if (mysql_bin_log.is_open() &&
        sp_binlog_create_routine_stmt(thd, sp, definer, if_not_exists,
                                      sp_already_exists))
      goto err_with_rollback;

    return false;
  }

  if (create_routine_precheck(thd, sp)) {
    /* If this happens, an error should have been reported. */
    return true;
  }

  DBUG_EXECUTE_IF("fail_while_acquiring_routine_schema_obj",
                  DBUG_SET("+d,fail_while_acquiring_dd_object"););

  // Check that a database with this name exists.
  if (thd->dd_client()->acquire(sp->m_db.str, &schema)) {
    DBUG_EXECUTE_IF("fail_while_acquiring_routine_schema_obj",
                    DBUG_SET("-d,fail_while_acquiring_dd_object"););
    // Error is reported by DD API framework.
    return true;
  }
  if (schema == nullptr) {
    my_error(ER_BAD_DB_ERROR, MYF(0), sp->m_db.str);
    return true;
  }

  // Create a stored routine.
  if (dd::create_routine(thd, *schema, sp, definer))
    goto err_report_with_rollback;

  // Update referencing views metadata.
  {
    sp_name spname({sp->m_db.str, sp->m_db.length}, sp->m_name, false);
    if (sp->m_type == enum_sp_type::FUNCTION &&
        update_referencing_views_metadata(thd, &spname)) {
      /* If this happens, an error should have been reported. */
      goto err_with_rollback;
    }
  }

  // Log stored routine create event.
  if (mysql_bin_log.is_open() &&
      sp_binlog_create_routine_stmt(thd, sp, definer, if_not_exists, false))
    goto err_report_with_rollback;

  // Commit changes to the data-dictionary and binary log.
  if (DBUG_EVALUATE_IF("simulate_create_routine_failure", true, false) ||
      trans_commit_stmt(thd) || trans_commit(thd))
    goto err_report_with_rollback;

  // Invalidate stored routine cache.
  sp_cache_invalidate();

  return false;

err_report_with_rollback:
  my_error(ER_SP_STORE_FAILED, MYF(0), SP_TYPE_STRING(sp->m_type),
           sp->m_name.str);

err_with_rollback:
  trans_rollback_stmt(thd);
  /*
    Full rollback in case we have THD::transaction_rollback_request
    and to synchronize DD state in cache and on disk (as statement
    rollback doesn't clear DD cache of modified uncommitted objects).
  */
  trans_rollback(thd);

  return true;
}

/**
  Drops a stored routine.

  Atomicity:
    The operation to drop a stored routine is atomic/crash-safe.
    Changes to the Data-dictionary and writing event to binlog are
    part of the same transaction. All the changes are done as part
    of the same transaction or do not have any side effects on the
    operation failure. Data-dictionary, stored routines and table
    definition caches are in sync with operation state. Cache do
    not contain any stale/incorrect data in case of failure.
    In case of crash, there won't be any discrepancy between
    the data-dictionary table and the binary log.

  @param thd  Thread context.
  @param type Stored routine type
              (PROCEDURE or FUNCTION)
  @param name Stored routine name.

  @return Error code. SP_OK is returned on success. Other SP_ constants are
  used to indicate about errors.
*/

enum_sp_return_code sp_drop_routine(THD *thd, enum_sp_type type,
                                    sp_name *name) {
  DBUG_TRACE;
  DBUG_PRINT("enter",
             ("type: %d  name: %.*s", static_cast<int>(type),
              static_cast<int>(name->m_name.length), name->m_name.str));

  assert(type == enum_sp_type::PROCEDURE || type == enum_sp_type::FUNCTION);

  /* Grab an exclusive MDL lock. */
  MDL_key::enum_mdl_namespace mdl_type =
      (type == enum_sp_type::FUNCTION) ? MDL_key::FUNCTION : MDL_key::PROCEDURE;
  if (lock_object_name(thd, mdl_type, name->m_db.str, name->m_name.str))
    return SP_DROP_FAILED;

  DEBUG_SYNC(thd, "after_acquiring_mdl_lock_on_routine");

  dd::cache::Dictionary_client::Auto_releaser releaser(thd->dd_client());
  const dd::Routine *routine = nullptr;

  bool error;
  if (type == enum_sp_type::FUNCTION)
    error = thd->dd_client()->acquire<dd::Function>(name->m_db.str,
                                                    name->m_name.str, &routine);
  else
    error = thd->dd_client()->acquire<dd::Procedure>(
        name->m_db.str, name->m_name.str, &routine);
  if (error) return SP_INTERNAL_ERROR;

  if (routine == nullptr) return SP_DOES_NOT_EXISTS;
  /*
    If definer has the SYSTEM_USER privilege then invoker can drop procedure
    only if latter also has same privilege.
  */
  Auth_id definer(routine->definer_user().c_str(),
                  routine->definer_host().c_str());
  Security_context *sctx = thd->security_context();
  if (sctx->can_operate_with(definer, consts::system_user, true))
    return SP_INTERNAL_ERROR;

  // Drop routine.
  if (thd->dd_client()->drop(routine)) goto err_with_rollback;

  // Update referencing views metadata.
  if (mdl_type == MDL_key::FUNCTION &&
      update_referencing_views_metadata(thd, name)) {
    /* If this happens, an error should have been reported. */
    goto err_with_rollback;
  }

  // Log drop routine event.
  if (mysql_bin_log.is_open()) {
    thd->add_to_binlog_accessed_dbs(name->m_db.str);
    /*
      This statement will be replicated as a statement, even when using
      row-based replication.
    */
    Save_and_Restore_binlog_format_state binlog_format_state(thd);

    if (write_bin_log(thd, true, thd->query().str, thd->query().length, true))
      goto err_with_rollback;
  }

  // Commit changes to the data-dictionary and binary log.
  if (DBUG_EVALUATE_IF("simulate_drop_routine_failure", true, false) ||
      trans_commit_stmt(thd) || trans_commit(thd))
    goto err_with_rollback;

#ifdef HAVE_PSI_SP_INTERFACE
  /* Drop statistics for this stored program from performance schema. */
  MYSQL_DROP_SP(static_cast<uint>(type), name->m_db.str, name->m_db.length,
                name->m_name.str, name->m_name.length);
#endif

  // Invalidate routine cache.
  {
    sp_cache_invalidate();

    /*
      A lame workaround for lack of cache flush:
      make sure the routine is at least gone from the
      local cache.
    */
    {
      sp_head *sp;
      sp_cache **spc = (type == enum_sp_type::FUNCTION ? &thd->sp_func_cache
                                                       : &thd->sp_proc_cache);
      sp = sp_cache_lookup(spc, name);
      if (sp) sp_cache_flush_obsolete(spc, &sp);
    }
  }

  return SP_OK;

err_with_rollback:
  trans_rollback_stmt(thd);
  /*
    Full rollback in case we have THD::transaction_rollback_request
    and to synchronize DD state in cache and on disk (as statement
    rollback doesn't clear DD cache of modified uncommitted objects).
  */
  trans_rollback(thd);

  return SP_DROP_FAILED;
}

/**
  Updates(Alter) a stored routine.

  Atomicity:
    The operation to Update(Alter) a stored routine is atomic/crash-safe.
    Changes to the Data-dictionary and writing event to binlog are
    part of the same transaction. All the changes are done as part
    of the same transaction or do not have any side effects on the
    operation failure. Data-dictionary and stored routines caches
    caches are in sync with operation state. Cache do not contain any
    stale/incorrect data in case of failure.
    In case of crash, there won't be any discrepancy between
    the data-dictionary table and the binary log.

  @param thd      Thread context.
  @param type     Stored routine type
                  (PROCEDURE or FUNCTION)
  @param name     Stored routine name.
  @param chistics New values of stored routine attributes to write.

  @retval    false    Success.
  @retval    true     Error.
*/

bool sp_update_routine(THD *thd, enum_sp_type type, sp_name *name,
                       st_sp_chistics *chistics) {
  DBUG_TRACE;
  DBUG_PRINT("enter",
             ("type: %d  name: %.*s", static_cast<int>(type),
              static_cast<int>(name->m_name.length), name->m_name.str));

  assert(type == enum_sp_type::PROCEDURE || type == enum_sp_type::FUNCTION);

  /* Grab an exclusive MDL lock. */
  MDL_key::enum_mdl_namespace mdl_type =
      (type == enum_sp_type::FUNCTION) ? MDL_key::FUNCTION : MDL_key::PROCEDURE;
  if (lock_object_name(thd, mdl_type, name->m_db.str, name->m_name.str)) {
    my_error(ER_SP_CANT_ALTER, MYF(0), SP_TYPE_STRING(type), name->m_name.str);
    return true;
  }

  // Check if routine exists.
  dd::cache::Dictionary_client::Auto_releaser releaser(thd->dd_client());
  dd::Routine *routine = nullptr;
  bool error;
  if (type == enum_sp_type::FUNCTION)
    error = thd->dd_client()->acquire_for_modification<dd::Function>(
        name->m_db.str, name->m_name.str, &routine);
  else
    error = thd->dd_client()->acquire_for_modification<dd::Procedure>(
        name->m_db.str, name->m_name.str, &routine);
  if (error) {
    // Error is reported by DD API framework.
    return true;
  }

  if (routine == nullptr) {
    my_error(ER_SP_DOES_NOT_EXIST, MYF(0), SP_TYPE_STRING(type),
             thd->lex->spname->m_qname.str);
    return true;
  }
  /*
    If definer has the SYSTEM_USER privilege then invoker can alter procedure
    only if latter also has same privilege.
  */
  Auth_id definer(routine->definer_user().c_str(),
                  routine->definer_host().c_str());
  Security_context *sctx = thd->security_context();
  if (sctx->can_operate_with(definer, consts::system_user, true)) return true;

  if (mysql_bin_log.is_open() && type == enum_sp_type::FUNCTION &&
      !trust_function_creators &&
      (chistics->daccess == SP_CONTAINS_SQL ||
       chistics->daccess == SP_MODIFIES_SQL_DATA)) {
    if (!routine->is_deterministic()) {
      my_error(ER_BINLOG_UNSAFE_ROUTINE, MYF(0));
      return true;
    }
  }

  // Validate routine comment.
  if (chistics->comment.str) {
    // validate comment string to invalid utf8 characters.
<<<<<<< HEAD
    if (is_invalid_string(chistics->comment, system_charset_info)) return true;
=======
    std::string invalid_sub_str;
    if (is_invalid_string(
            LEX_CSTRING{chistics->comment.str, chistics->comment.length},
            system_charset_info, invalid_sub_str)) {
      // Provide contextual information
      my_error(
          ER_COMMENT_CONTAINS_INVALID_STRING, MYF(0), "stored routine",
          (std::string(name->m_db.str) + "." + std::string(name->m_name.str))
              .c_str(),
          system_charset_info->csname, invalid_sub_str.c_str());
      return true;
    }
>>>>>>> fbdaa4de

    // Check comment string length.
    if (check_string_char_length(
            {chistics->comment.str, chistics->comment.length}, "",
            MYSQL_STORED_ROUTINE_COMMENT_LENGTH, system_charset_info, true)) {
      my_error(ER_TOO_LONG_ROUTINE_COMMENT, MYF(0), chistics->comment.str,
               MYSQL_STORED_ROUTINE_COMMENT_LENGTH);
      return true;
    }
  }

  // Alter stored routine.
  if (DBUG_EVALUATE_IF("simulate_alter_routine_failure", true, false) ||
      dd::alter_routine(thd, routine, chistics))
    goto err_report_with_rollback;

  // Log update statement.
  if (mysql_bin_log.is_open()) {
    /*
      This statement will be replicated as a statement, even when using
      row-based replication.
    */
    Save_and_Restore_binlog_format_state binlog_format_state(thd);

    if (write_bin_log(thd, true, thd->query().str, thd->query().length, true))
      goto err_report_with_rollback;
  }

  // Commit changes to the data-dictionary and binary log.
  if (DBUG_EVALUATE_IF("simulate_alter_routine_xcommit_failure", true, false) ||
      trans_commit_stmt(thd) || trans_commit(thd))
    goto err_report_with_rollback;

  sp_cache_invalidate();

  return false;

err_report_with_rollback:
  my_error(ER_SP_CANT_ALTER, MYF(0), SP_TYPE_STRING(type),
           thd->lex->spname->m_qname.str);

  trans_rollback_stmt(thd);
  /*
    Full rollback in case we have THD::transaction_rollback_request
    and to synchronize DD state in cache and on disk (as statement
    rollback doesn't clear DD cache of modified uncommitted objects).
  */
  trans_rollback(thd);

  return true;
}

bool lock_db_routines(THD *thd, const dd::Schema &schema) {
  DBUG_TRACE;

  dd::cache::Dictionary_client::Auto_releaser releaser(thd->dd_client());

  // Vector for the stored routines of the schema.
  std::vector<const dd::Routine *> routines;

  // Fetch stored routines of the schema.
  if (thd->dd_client()->fetch_schema_components(&schema, &routines))
    return true;

  /*
    If lower_case_table_names == 2 then schema names should be lower cased for
    proper hash key comparisons.
  */
  const char *schema_name = schema.name().c_str();
  char schema_name_buf[NAME_LEN + 1];
  if (lower_case_table_names == 2) {
    my_stpcpy(schema_name_buf, schema_name);
    my_casedn_str(system_charset_info, schema_name_buf);
    schema_name = schema_name_buf;
  }
<<<<<<< HEAD
=======
  const dd::String_type schema_name_str(schema_name);

  /*
    Ensure that we don't hold memory used by MDL_requests after locks have
    been acquired. This reduces memory usage in cases when we have DROP
    DATABASE that needs to drop lots of different objects.
  */
  MEM_ROOT mdl_reqs_root(key_memory_rm_db_mdl_reqs_root, MEM_ROOT_BLOCK_SIZE);
>>>>>>> fbdaa4de

  MDL_request_list mdl_requests;
  for (const dd::Routine *routine : routines) {
    MDL_key mdl_key;

    if (is_dd_routine_type_function(routine))
      dd::Function::create_mdl_key(dd::String_type(schema_name),
                                   routine->name(), &mdl_key);
    else
      dd::Procedure::create_mdl_key(dd::String_type(schema_name),
                                    routine->name(), &mdl_key);

    // Add MDL_request for routine to mdl_requests list.
    MDL_request *mdl_request = new (thd->mem_root) MDL_request;
    MDL_REQUEST_INIT_BY_KEY(mdl_request, &mdl_key, MDL_EXCLUSIVE,
                            MDL_TRANSACTION);
    mdl_requests.push_front(mdl_request);
  }

  return thd->mdl_context.acquire_locks(&mdl_requests,
                                        thd->variables.lock_wait_timeout);
}

/**
  Drop all routines in database 'db'

  @param   thd         Thread context.
  @param   schema      Schema object.

  @retval  SP_OK       Success
  @retval  non-SP_OK   Error (Other constants are used to indicate errors)
*/

enum_sp_return_code sp_drop_db_routines(THD *thd, const dd::Schema &schema) {
  DBUG_TRACE;

  bool is_routine_dropped = false;

  dd::cache::Dictionary_client::Auto_releaser releaser(thd->dd_client());

  // Vector for the stored routines of the schema.
  std::vector<const dd::Routine *> routines;

  // Fetch stored routines of the schema.
  if (thd->dd_client()->fetch_schema_components(&schema, &routines))
    return SP_INTERNAL_ERROR;

  enum_sp_return_code ret_code = SP_OK;
  for (const dd::Routine *routine : routines) {
    sp_name name(
        {schema.name().c_str(), schema.name().length()},
        {const_cast<char *>(routine->name().c_str()), routine->name().length()},
        false);
    enum_sp_type type = is_dd_routine_type_function(routine)
                            ? enum_sp_type::FUNCTION
                            : enum_sp_type::PROCEDURE;

    DBUG_EXECUTE_IF("fail_drop_db_routines", {
      my_error(ER_SP_DROP_FAILED, MYF(0), "ROUTINE", "");
      return SP_DROP_FAILED;
    });

    if (thd->dd_client()->drop(routine)) {
      ret_code = SP_DROP_FAILED;
      my_error(ER_SP_DROP_FAILED, MYF(0),
               is_dd_routine_type_function(routine) ? "FUNCTION" : "PROCEDURE",
               routine->name().c_str());
      break;
    }

    if (type == enum_sp_type::FUNCTION &&
        update_referencing_views_metadata(thd, &name))
      return SP_INTERNAL_ERROR;

    is_routine_dropped = true;

#ifdef HAVE_PSI_SP_INTERFACE
    /* Drop statistics for this stored routine from performance schema. */
    MYSQL_DROP_SP(to_uint(type), schema.name().c_str(), schema.name().length(),
                  routine->name().c_str(), routine->name().length());
#endif
  }

  // Invalidate the sp cache.
  if (is_routine_dropped) sp_cache_invalidate();

  return ret_code;
}

/**
  Prepare show create routine output from the DD routine object.

  @param[in] thd       Thread handle.
  @param[in] type      Stored routine type.
  @param[in] sp        Stored routine name.
  @param[in] routine   Routine object read for the routine.

  @retval    false     on success
  @retval    true      on error
*/
static bool show_create_routine_from_dd_routine(THD *thd, enum_sp_type type,
                                                sp_name *sp,
                                                const dd::Routine *routine) {
  DBUG_TRACE;

  /*
    Check if user has full access to the routine properties (i.e including
    stored routine code), or partial access (i.e to view its other properties).
  */

  bool full_access = has_full_view_routine_access(
      thd, sp->m_db.str, routine->definer_user().c_str(),
      routine->definer_host().c_str());

  if (!full_access &&
      !has_partial_view_routine_access(thd, sp->m_db.str, sp->m_name.str,
                                       type == enum_sp_type::PROCEDURE))
    return true;

  // prepare st_sp_chistics object from the dd::Routine.
  st_sp_chistics sp_chistics;
  prepare_sp_chistics_from_dd_routine(routine, &sp_chistics);

  // prepare stored routine return type string.
  dd::String_type return_type_str;
  prepare_return_type_string_from_dd_routine(thd, routine, &return_type_str);

  // Prepare stored routine definition string.
  String defstr;
  defstr.set_charset(system_charset_info);
  if (!create_string(
          thd, &defstr, type, nullptr, 0, routine->name().c_str(),
          routine->name().length(), routine->parameter_str().c_str(),
          routine->parameter_str().length(), return_type_str.c_str(),
          return_type_str.length(), routine->definition().c_str(),
          routine->definition().length(), &sp_chistics,
          {routine->definer_user().c_str(), routine->definer_user().length()},
          {routine->definer_host().c_str(), routine->definer_host().length()},
          routine->sql_mode(), false))
    return true;

  // Prepare sql_mode string representation.
  LEX_STRING sql_mode;
  sql_mode_string_representation(thd, routine->sql_mode(), &sql_mode);

  /* Send header. */
  mem_root_deque<Item *> fields(thd->mem_root);
  // Column type
  const char *col1_caption =
      (type == enum_sp_type::PROCEDURE) ? "Procedure" : "Function";
  fields.push_back(new Item_empty_string(col1_caption, NAME_CHAR_LEN));

  // Column sql_mode
  fields.push_back(new Item_empty_string("sql_mode", sql_mode.length));

  // Column Create Procedure/Function.
  {
    const char *col3_caption = (type == enum_sp_type::PROCEDURE)
                                   ? "Create Procedure"
                                   : "Create Function";
    /*
      NOTE: SQL statement field must be not less than 1024 in order not to
      confuse old clients.
    */
    Item_empty_string *stmt_fld = new Item_empty_string(
        col3_caption, std::max<size_t>(defstr.length(), 1024U));

    stmt_fld->set_nullable(true);

    fields.push_back(stmt_fld);
  }

  // Column character_set_client.
  fields.push_back(
      new Item_empty_string("character_set_client", MY_CS_NAME_SIZE));

  // Column collation collation.
  fields.push_back(
      new Item_empty_string("collation_connection", MY_CS_NAME_SIZE));

  // Column database collection.
  fields.push_back(
      new Item_empty_string("Database Collation", MY_CS_NAME_SIZE));

  if (thd->send_result_metadata(fields,
                                Protocol::SEND_NUM_ROWS | Protocol::SEND_EOF))
    return true;

  /* Send data. */
  Protocol *protocol = thd->get_protocol();
  protocol->start_row();

  // Routine Name
  protocol->store_string(routine->name().c_str(), routine->name().length(),
                         system_charset_info);

  // sql mode.
  protocol->store_string(sql_mode.str, sql_mode.length, system_charset_info);

  // Routine definition.
  const CHARSET_INFO *cs_info =
      dd_get_mysql_charset(routine->client_collation_id());
  if (full_access)
    protocol->store_string(defstr.c_ptr(), defstr.length(), cs_info);
  else
    protocol->store_null();

  // character_set_client
  protocol->store(cs_info->csname, system_charset_info);
  // connection_collation
  cs_info = dd_get_mysql_charset(routine->connection_collation_id());
  protocol->store(cs_info->m_coll_name, system_charset_info);
  // database_collation
  cs_info = dd_get_mysql_charset(routine->schema_collation_id());
  protocol->store(cs_info->m_coll_name, system_charset_info);

  bool err_status = protocol->end_row();

  if (!err_status) my_eof(thd);

  return err_status;
}

/**
  Implement SHOW CREATE statement for stored routines.

  The operation finds the stored routine object specified by name and
  then calls show_create_routine_from_dd_routine().

  @param thd  Thread context.
  @param type Stored routine type
              (PROCEDURE or FUNCTION)
  @param name Stored routine name.

  @retval false on success
  @retval true on error
*/

bool sp_show_create_routine(THD *thd, enum_sp_type type, sp_name *name) {
  DBUG_TRACE;
  DBUG_PRINT("enter",
             ("name: %.*s", (int)name->m_name.length, name->m_name.str));

  assert(type == enum_sp_type::PROCEDURE || type == enum_sp_type::FUNCTION);

  // Lock routine for read.
  if (lock_routine_name(thd, type, name, MDL_SHARED_HIGH_PRIO)) {
    my_error(ER_SP_LOAD_FAILED, MYF(0), name->m_name.str);
    return true;
  }

  // Find routine in data dictionary.
  dd::cache::Dictionary_client::Auto_releaser releaser(thd->dd_client());
  const dd::Routine *routine = nullptr;

  bool error;
  if (type == enum_sp_type::FUNCTION)
    error = thd->dd_client()->acquire<dd::Function>(name->m_db.str,
                                                    name->m_name.str, &routine);
  else
    error = thd->dd_client()->acquire<dd::Procedure>(
        name->m_db.str, name->m_name.str, &routine);

  if (error) {
    my_error(ER_SP_LOAD_FAILED, MYF(0), name->m_name.str);
    return true;
  }

  // show create routine.
  if (routine == nullptr ||
      show_create_routine_from_dd_routine(thd, type, name, routine)) {
    /*
      If we have insufficient privileges, pretend the routine
      does not exist.
    */
    my_error(ER_SP_DOES_NOT_EXIST, MYF(0),
             type == enum_sp_type::FUNCTION ? "FUNCTION" : "PROCEDURE",
             name->m_name.str);
    return true;
  }

  return false;
}

/**
  Obtain object representing stored procedure/function by its name from
  stored procedures cache and looking into data dictionary if needed.

  @param thd          thread context
  @param type         type of object (FUNCTION or PROCEDURE)
  @param name         name of procedure
  @param cp           hash to look routine in
  @param cache_only   if true perform cache-only lookup
                      (Don't look in data dictionary)

  @retval
    NonNULL pointer to sp_head object for the procedure
  @retval
    NULL    in case of error.
*/

sp_head *sp_find_routine(THD *thd, enum_sp_type type, sp_name *name,
                         sp_cache **cp, bool cache_only) {
  DBUG_TRACE;
  DBUG_PRINT("enter", ("name:  %.*s.%.*s  type: %d  cache only %d",
                       static_cast<int>(name->m_db.length), name->m_db.str,
                       static_cast<int>(name->m_name.length), name->m_name.str,
                       static_cast<int>(type), cache_only));

  sp_head *sp = sp_cache_lookup(cp, name);
  if (sp != nullptr) return sp;

  if (!cache_only) {
    if (db_find_routine(thd, type, name, &sp) == SP_OK) {
      sp_cache_insert(cp, sp);
      DBUG_PRINT("info", ("added new: 0x%lx, level: %lu, flags %x", (ulong)sp,
                          sp->m_recursion_level, sp->m_flags));
    }
  }
  return sp;
}

/**
  Setup a cached routine for execution

  @param thd          thread context
  @param type         type of object (FUNCTION or PROCEDURE)
  @param name         name of procedure
  @param cp           hash to look routine in

  @retval
    NonNULL pointer to sp_head object for the procedure
  @retval
    NULL    in case of error.
*/

sp_head *sp_setup_routine(THD *thd, enum_sp_type type, sp_name *name,
                          sp_cache **cp) {
  DBUG_TRACE;
  DBUG_PRINT("enter", ("name:  %.*s.%.*s  type: %d ",
                       static_cast<int>(name->m_db.length), name->m_db.str,
                       static_cast<int>(name->m_name.length), name->m_name.str,
                       static_cast<int>(type)));

  sp_head *sp = sp_cache_lookup(cp, name);
  if (sp == nullptr) return nullptr;

  DBUG_PRINT("info", ("found: 0x%lx", (ulong)sp));

  const ulong depth = type == enum_sp_type::PROCEDURE
                          ? thd->variables.max_sp_recursion_depth
                          : 0;

  if (sp->m_first_free_instance) {
    DBUG_PRINT("info", ("first free: 0x%lx  level: %lu  flags %x",
                        (ulong)sp->m_first_free_instance,
                        sp->m_first_free_instance->m_recursion_level,
                        sp->m_first_free_instance->m_flags));
    assert(!(sp->m_first_free_instance->m_flags & sp_head::IS_INVOKED));
    if (sp->m_first_free_instance->m_recursion_level > depth) {
      recursion_level_error(thd, sp);
      return nullptr;
    }
    return sp->m_first_free_instance;
  }

  /*
    Actually depth could be +1 than the actual value in case a SP calls
    SHOW CREATE PROCEDURE. Hence, the linked list could hold up to one more
    instance.
  */

  ulong level = sp->m_last_cached_sp->m_recursion_level + 1;
  if (level > depth) {
    recursion_level_error(thd, sp);
    return nullptr;
  }

  const char *returns = "";
  String retstr(64);
  retstr.set_charset(sp->get_creation_ctx()->get_client_cs());
  if (type == enum_sp_type::FUNCTION) {
    sp->returns_type(thd, &retstr);
    returns = retstr.ptr();
  }

  sp_head *new_sp;
  if (db_load_routine(thd, type, name->m_db.str, name->m_db.length,
                      name->m_name.str, name->m_name.length, &new_sp,
                      sp->m_sql_mode, sp->m_params.str, returns, sp->m_body.str,
                      sp->m_chistics, sp->m_definer_user.str,
                      sp->m_definer_host.str, sp->m_created, sp->m_modified,
                      sp->get_creation_ctx()) != SP_OK)
    return nullptr;

  sp->m_last_cached_sp->m_next_cached_sp = new_sp;
  new_sp->m_recursion_level = level;
  new_sp->m_first_instance = sp;
  sp->m_last_cached_sp = sp->m_first_free_instance = new_sp;
  DBUG_PRINT("info", ("added level: 0x%lx, level: %lu, flags %x", (ulong)new_sp,
                      new_sp->m_recursion_level, new_sp->m_flags));
  return new_sp;
}

/**
  This is used by sql_acl.cc:mysql_routine_grant() and is used to find
  the routines in 'routines'.

  @param thd Thread handler
  @param routines List of needles in the hay stack
  @param is_proc  Indicates whether routines in the list are procedures
                  or functions.

  @retval false Found.
  @retval true  Not found
*/

bool sp_exist_routines(THD *thd, TABLE_LIST *routines, bool is_proc) {
  TABLE_LIST *routine;
  bool sp_object_found;
  DBUG_TRACE;
  for (routine = routines; routine; routine = routine->next_global) {
    sp_name *name;
    LEX_CSTRING lex_db;
    LEX_STRING lex_name;
    lex_db.length = strlen(routine->db);
    lex_name.length = strlen(routine->table_name);
    lex_db.str = thd->strmake(routine->db, lex_db.length);
    lex_name.str = thd->strmake(routine->table_name, lex_name.length);
    name = new (thd->mem_root) sp_name(lex_db, lex_name, true);
    name->init_qname(thd);
    sp_object_found =
        is_proc ? sp_find_routine(thd, enum_sp_type::PROCEDURE, name,
                                  &thd->sp_proc_cache, false) != nullptr
                : sp_find_routine(thd, enum_sp_type::FUNCTION, name,
                                  &thd->sp_func_cache, false) != nullptr;
    thd->get_stmt_da()->reset_condition_info(thd);
    if (!sp_object_found) {
      my_error(ER_SP_DOES_NOT_EXIST, MYF(0), is_proc ? "PROCEDURE" : "FUNCTION",
               routine->table_name);
      return true;
    }
  }
  return false;
}

/**
  Auxiliary function that adds new element to the set of stored routines
  used by statement.

  The elements of Query_tables_list::sroutines set are accessed on prepared
  statement re-execution. Because of this we have to allocate memory for both
  hash element and copy of its key in persistent arena.

  @param prelocking_ctx  Prelocking context of the statement
  @param arena           Arena in which memory for new element will be
                         allocated
  @param key             Key for the hash representing set
  @param key_length      Key length.
  @param db_length       Length of db name component in the key.
  @param name            Name of the routine.
  @param name_length     Length of the routine name.
  @param belong_to_view  Uppermost view which uses this routine
                         (0 if routine is not used by view)

  @note
    Will also add element to end of 'Query_tables_list::sroutines_list' list.

  @todo
    When we will got rid of these accesses on re-executions we will be
    able to allocate memory for hash elements in non-persitent arena
    and directly use key values from sp_head::m_sroutines sets instead
    of making their copies.

  @retval
    true   new element was added.
  @retval
    false  element was not added (because it is already present in
    the set).
*/

static bool sp_add_used_routine(Query_tables_list *prelocking_ctx,
                                Query_arena *arena, const uchar *key,
                                size_t key_length, size_t db_length,
                                const char *name, size_t name_length,
                                TABLE_LIST *belong_to_view) {
  if (prelocking_ctx->sroutines == nullptr) {
    prelocking_ctx->sroutines.reset(
        new malloc_unordered_map<std::string, Sroutine_hash_entry *>(
            PSI_INSTRUMENT_ME));
  }

  std::string key_str(pointer_cast<const char *>(key), key_length);
  if (prelocking_ctx->sroutines->count(key_str) == 0) {
    Sroutine_hash_entry *rn =
        (Sroutine_hash_entry *)arena->alloc(sizeof(Sroutine_hash_entry));
    if (!rn)  // OOM. Error will be reported using fatal_error().
      return false;
    rn->m_key = (char *)arena->alloc(key_length);
    if (!rn->m_key)  // Ditto.
      return false;
    rn->m_key_length = key_length;
    rn->m_db_length = db_length;
    memcpy(rn->m_key, key, key_length);

    rn->m_object_name = {nullptr, 0};
    if (rn->use_normalized_key() &&
        lex_string_strmake(arena->mem_root, &(rn->m_object_name), name,
                           name_length))
      return false;  // OOM, Error will be reported using fatal_error().

    prelocking_ctx->sroutines->emplace(key_str, rn);
    prelocking_ctx->sroutines_list.link_in_list(rn, &rn->next);
    rn->belong_to_view = belong_to_view;
    rn->m_cache_version = 0;
    return true;
  }
  return false;
}

/**
  Add routine or trigger which is used by statement to the set of
  stored routines used by this statement.

  To be friendly towards prepared statements one should pass
  persistent arena as second argument.

  @param prelocking_ctx                Prelocking context of the statement
  @param arena                         Arena in which memory for new element of
                                       the set will be allocated
  @param type                          Routine type (one of FUNCTION/PROCEDURE/
                                                     TRIGGER ...)
  @param db                            Database name
  @param db_length                     Database name length
  @param name                          Routine name
  @param name_length                   Routine name length
  @param lowercase_db                  Indicates whether db needs to be
                                       lowercased when constructing key.
  @param name_normalize_type           Indicates if names needs to be
                                       normalized (lowercased / accent needs to
                                       be removed).
  @param own_routine                   Indicates whether routine is explicitly
                                       or implicitly used.
  @param belong_to_view                Uppermost view which uses this routine
                                       (nullptr if routine is not used by view)

  @note
    Will also add element to end of 'Query_tables_list::sroutines_list' list
    (and will take into account if this is an explicitly used routine).

  @retval True  - new element was added.
  @retval False - element was not added (because it is already present
          in the set).
*/

bool sp_add_used_routine(Query_tables_list *prelocking_ctx, Query_arena *arena,
                         Sroutine_hash_entry::entry_type type, const char *db,
                         size_t db_length, const char *name, size_t name_length,
                         bool lowercase_db,
                         Sp_name_normalize_type name_normalize_type,
                         bool own_routine, TABLE_LIST *belong_to_view) {
  // Length of routine name components needs to be checked earlier.
  assert(db_length <= NAME_LEN && name_length <= NAME_LEN);

  uchar key[1 + NAME_LEN + 1 + NAME_LEN + 1];
  size_t key_length = 0;

  key[key_length++] = static_cast<uchar>(type);
  memcpy(key + key_length, db, db_length + 1);
  if (lowercase_db) {
    /*
      In lower-case-table-names > 0 modes db name will be already in
      lower case here in most cases. However db names associated with
      FKs come here in original form in lower-case-table-names == 2
      mode. So for the proper hash key comparison db name needs to be
      converted to lower case while preparing the key.
    */
    key_length +=
        my_casedn_str(system_charset_info, (char *)(key) + key_length) + 1;
  } else
    key_length += db_length + 1;

  switch (name_normalize_type) {
    case Sp_name_normalize_type::LEAVE_AS_IS:
      memcpy(key + key_length, name, name_length + 1);
      key_length += name_length + 1;
      break;
    case Sp_name_normalize_type::LOWERCASE_NAME:
      memcpy(key + key_length, name, name_length + 1);
      /*
        Object names are case-insensitive. So for the proper hash key
        comparison, object name is converted to the lower case while preparing
        the Sroutine_hash_entry key.
      */
      key_length +=
          my_casedn_str(system_charset_info, (char *)(key) + key_length) + 1;
      break;
    case Sp_name_normalize_type::UNACCENT_AND_LOWERCASE_NAME: {
      const CHARSET_INFO *cs = nullptr;
      switch (type) {
        case Sroutine_hash_entry::FUNCTION:
        case Sroutine_hash_entry::PROCEDURE:
          cs = dd::Routine::name_collation();
          break;
        case Sroutine_hash_entry::TRIGGER:
          cs = dd::Trigger::name_collation();
          break;
        default:
          assert(false);
          break;
      }

      /*
        Stored routine names are case and accent insensitive. So for the proper
        hash key comparison, case and accent is stripped off by replacing the
        characters with their sort weight when preparing the Sroutine_hash_entry
        key.
      */
      key_length += dd::normalize_string(cs, name, (char *)(key) + key_length,
                                         NAME_CHAR_LEN * 2);
      *(key + key_length++) = 0;
      break;
    }
    default:
      assert(false);
      break;
  }

  if (sp_add_used_routine(prelocking_ctx, arena, key, key_length, db_length,
                          name, name_length, belong_to_view)) {
    if (own_routine) {
      prelocking_ctx->sroutines_list_own_last =
          prelocking_ctx->sroutines_list.next;
      prelocking_ctx->sroutines_list_own_elements =
          prelocking_ctx->sroutines_list.elements;
    }
    return true;
  }

  return false;
}

/**
  Remove routines which are only indirectly used by statement from
  the set of routines used by this statement.

  @param prelocking_ctx  Prelocking context of the statement
*/

void sp_remove_not_own_routines(Query_tables_list *prelocking_ctx) {
  Sroutine_hash_entry *not_own_rt, *next_rt;
  for (not_own_rt = *prelocking_ctx->sroutines_list_own_last; not_own_rt;
       not_own_rt = next_rt) {
    /*
      It is safe to obtain not_own_rt->next after calling hash_delete() now
      but we want to be more future-proof.
    */
    next_rt = not_own_rt->next;
    prelocking_ctx->sroutines->erase(
        std::string(not_own_rt->m_key, not_own_rt->m_key_length));
  }

  *prelocking_ctx->sroutines_list_own_last = nullptr;
  prelocking_ctx->sroutines_list.next = prelocking_ctx->sroutines_list_own_last;
  prelocking_ctx->sroutines_list.elements =
      prelocking_ctx->sroutines_list_own_elements;
}

/**
  Add contents of hash representing set of routines to the set of
  routines used by statement.

  @param thd             Thread context
  @param prelocking_ctx  Prelocking context of the statement
  @param src             Hash representing set from which routines will
                         be added
  @param belong_to_view  Uppermost view which uses these routines, 0 if none

  @note It will also add elements to end of
        'Query_tables_list::sroutines_list' list.
*/

void sp_update_stmt_used_routines(
    THD *thd, Query_tables_list *prelocking_ctx,
    malloc_unordered_map<std::string, Sroutine_hash_entry *> *src,
    TABLE_LIST *belong_to_view) {
  for (const auto &key_and_value : *src) {
    Sroutine_hash_entry *rt = key_and_value.second;
    (void)sp_add_used_routine(prelocking_ctx, thd->stmt_arena,
                              pointer_cast<const uchar *>(rt->m_key),
                              rt->m_key_length, rt->m_db_length, rt->name(),
                              rt->name_length(), belong_to_view);
  }
}

/**
  Add contents of list representing set of routines to the set of
  routines used by statement.

  @param thd             Thread context
  @param prelocking_ctx  Prelocking context of the statement
  @param src             List representing set from which routines will
                         be added
  @param belong_to_view  Uppermost view which uses these routines, 0 if none

  @note It will also add elements to end of
        'Query_tables_list::sroutines_list' list.
*/

void sp_update_stmt_used_routines(THD *thd, Query_tables_list *prelocking_ctx,
                                  SQL_I_List<Sroutine_hash_entry> *src,
                                  TABLE_LIST *belong_to_view) {
  for (Sroutine_hash_entry *rt = src->first; rt; rt = rt->next)
    (void)sp_add_used_routine(prelocking_ctx, thd->stmt_arena,
                              pointer_cast<const uchar *>(rt->m_key),
                              rt->m_key_length, rt->m_db_length, rt->name(),
                              rt->name_length(), belong_to_view);
}

/**
  A helper wrapper around sp_cache_routine() to use from
  prelocking until 'sp_name' is eradicated as a class.
*/

enum_sp_return_code sp_cache_routine(THD *thd, Sroutine_hash_entry *rt,
                                     bool lookup_only, sp_head **sp) {
  char qname_buff[NAME_LEN * 2 + 1 + 1];
  sp_name name(rt, qname_buff);
  enum_sp_type type = (rt->type() == Sroutine_hash_entry::FUNCTION)
                          ? enum_sp_type::FUNCTION
                          : enum_sp_type::PROCEDURE;

#ifndef NDEBUG
  MDL_key mdl_key;
  if (rt->type() == Sroutine_hash_entry::FUNCTION)
    dd::Function::create_mdl_key(rt->db(), rt->name(), &mdl_key);
  else
    dd::Procedure::create_mdl_key(rt->db(), rt->name(), &mdl_key);

  /*
    Check that we have an MDL lock on this routine, unless it's a top-level
    CALL. The assert below should be unambiguous: the first element
    in sroutines_list has an MDL lock unless it's a top-level call, or a
    trigger, but triggers can't occur here (see the preceding assert).
  */
  assert(thd->mdl_context.owns_equal_or_stronger_lock(&mdl_key, MDL_SHARED) ||
         rt == thd->lex->sroutines_list.first);
#endif

  return sp_cache_routine(thd, type, &name, lookup_only, sp);
}

/**
  Ensure that routine is present in cache by loading it from the data
  dictionary if needed. If the routine is present but old, reload it.
  Emit an appropriate error if there was a problem during
  loading.

  @param[in]  thd   Thread context.
  @param[in]  type  Type of object (FUNCTION or PROCEDURE).
  @param[in]  name  Name of routine.
  @param[in]  lookup_only Only check that the routine is in the cache.
                    If it's not, don't try to load. If it is present,
                    but old, don't try to reload.
  @param[out] sp    Pointer to sp_head object for routine, NULL if routine was
                    not found.

  @retval SP_OK      Either routine is found and was successfully loaded into
                     cache or it does not exist.
  @retval non-SP_OK  Error while loading routine from DD table.
*/

enum_sp_return_code sp_cache_routine(THD *thd, enum_sp_type type,
                                     const sp_name *name, bool lookup_only,
                                     sp_head **sp) {
  enum_sp_return_code ret = SP_OK;
  sp_cache **spc = (type == enum_sp_type::FUNCTION) ? &thd->sp_func_cache
                                                    : &thd->sp_proc_cache;

  DBUG_TRACE;

  assert(type == enum_sp_type::FUNCTION || type == enum_sp_type::PROCEDURE);

  *sp = sp_cache_lookup(spc, name);

  if (lookup_only) return SP_OK;

  if (*sp) {
    sp_cache_flush_obsolete(spc, sp);
    if (*sp) return SP_OK;
  }

  switch ((ret = db_find_routine(thd, type, name, sp))) {
    case SP_OK:
      sp_cache_insert(spc, *sp);
      break;
    case SP_DOES_NOT_EXISTS:
      ret = SP_OK;
      break;
    default:
      /* Query might have been killed, don't set error. */
      if (thd->killed) break;
      /*
        Any error when loading an existing routine is either some problem
        with the DD table, or a parse error because the contents
        has been tampered with (in which case we clear that error).
      */
      if (ret == SP_PARSE_ERROR) thd->clear_error();
      /*
        If we cleared the parse error, or when db_find_routine() flagged
        an error with it's return value without calling my_error(), we
        set the generic "mysql.proc table corrupt" error here.
      */
      if (!thd->is_error()) {
        /*
          SP allows full NAME_LEN chars thus he have to allocate enough
          size in bytes. Otherwise there is stack overrun could happen
          if multibyte sequence is `name`. `db` is still safe because the
          rest of the server checks against NAME_LEN bytes and not chars.
          Hence, the overrun happens only if the name is in length > 32 and
          uses multibyte (cyrillic, greek, etc.)
        */
        char n[NAME_LEN * 2 + 2];

        /* m_qname.str is not always \0 terminated */
        memcpy(n, name->m_qname.str, name->m_qname.length);
        n[name->m_qname.length] = '\0';
        my_error(ER_SP_LOAD_FAILED, MYF(0), n);
      }
      break;
  }
  return ret;
}

/**
  Generates the CREATE... string from the table information.

  @return
    Returns true on success, false on (alloc) failure.
*/
static bool create_string(
    THD *thd, String *buf, enum_sp_type type, const char *db, size_t dblen,
    const char *name, size_t namelen, const char *params, size_t paramslen,
    const char *returns, size_t returnslen, const char *body, size_t bodylen,
    st_sp_chistics *chistics, const LEX_CSTRING &definer_user,
    const LEX_CSTRING &definer_host, sql_mode_t sql_mode, bool if_not_exists) {
  sql_mode_t old_sql_mode = thd->variables.sql_mode;
  /* Make some room to begin with */
  if (buf->alloc(100 + dblen + 1 + namelen + paramslen + returnslen + bodylen +
                 chistics->comment.length + 10 /* length of " DEFINER= "*/ +
                 USER_HOST_BUFF_SIZE))
    return false;

  thd->variables.sql_mode = sql_mode;
  buf->append(STRING_WITH_LEN("CREATE "));
  append_definer(thd, buf, definer_user, definer_host);
  if (type == enum_sp_type::FUNCTION)
    buf->append(STRING_WITH_LEN("FUNCTION "));
  else
    buf->append(STRING_WITH_LEN("PROCEDURE "));
  if (if_not_exists) buf->append(STRING_WITH_LEN("IF NOT EXISTS "));
  if (dblen > 0) {
    append_identifier(thd, buf, db, dblen);
    buf->append('.');
  }
  append_identifier(thd, buf, name, namelen);
  buf->append('(');
  buf->append(params, paramslen, system_charset_info);
  buf->append(')');
  if (type == enum_sp_type::FUNCTION) {
    buf->append(STRING_WITH_LEN(" RETURNS "));
    buf->append(returns, returnslen);
  }
  buf->append('\n');
  switch (chistics->daccess) {
    case SP_NO_SQL:
      buf->append(STRING_WITH_LEN("    NO SQL\n"));
      break;
    case SP_READS_SQL_DATA:
      buf->append(STRING_WITH_LEN("    READS SQL DATA\n"));
      break;
    case SP_MODIFIES_SQL_DATA:
      buf->append(STRING_WITH_LEN("    MODIFIES SQL DATA\n"));
      break;
    case SP_DEFAULT_ACCESS:
    case SP_CONTAINS_SQL:
      /* Do nothing */
      break;
  }
  if (chistics->detistic) buf->append(STRING_WITH_LEN("    DETERMINISTIC\n"));
  if (chistics->suid == SP_IS_NOT_SUID)
    buf->append(STRING_WITH_LEN("    SQL SECURITY INVOKER\n"));
  if (chistics->comment.length) {
    buf->append(STRING_WITH_LEN("    COMMENT "));
    append_unescaped(buf, chistics->comment.str, chistics->comment.length);
    buf->append('\n');
  }
  buf->append(body, bodylen);
  thd->variables.sql_mode = old_sql_mode;
  return true;
}

/**
  The function loads sp_head struct for information schema purposes
  (used for I_S ROUTINES & PARAMETERS tables).

  @param[in]      thd               thread handler
  @param[in]      db_name           DB name.
  @param[in]      routine           dd::Routine object.
  @param[out]     free_sp_head      returns 1 if we need to free sp_head struct
                                    otherwise returns 0

  @return     Pointer on sp_head struct
    @retval   NULL                  error
*/

sp_head *sp_load_for_information_schema(THD *thd, LEX_CSTRING db_name,
                                        const dd::Routine *routine,
                                        bool *free_sp_head) {
  sp_head *sp;
  enum_sp_type type = is_dd_routine_type_function(routine)
                          ? enum_sp_type::FUNCTION
                          : enum_sp_type::PROCEDURE;
  *free_sp_head = false;
  sp_cache **spc = (type == enum_sp_type::FUNCTION) ? &thd->sp_func_cache
                                                    : &thd->sp_proc_cache;
  sp_name sp_name_obj(
      db_name,
      {const_cast<char *>(routine->name().c_str()), routine->name().length()},
      true);
  sp_name_obj.init_qname(thd);

  if ((sp = sp_cache_lookup(spc, &sp_name_obj))) {
    return sp;
  }

  // Create stored program creation context from routine object.
  Stored_program_creation_ctx *creation_ctx =
      Stored_routine_creation_ctx::create_routine_creation_ctx(routine);
  if (creation_ctx == nullptr) return nullptr;

  // Prepare stored routine return type string.
  dd::String_type return_type_str;
  prepare_return_type_string_from_dd_routine(thd, routine, &return_type_str);

  // Prepare stored routine parameter's string.
  dd::String_type params_str;
  prepare_params_string_from_dd_routine(thd, routine, &params_str);

  // Dummy Routine body.
  LEX_CSTRING sr_body;
  if (type == enum_sp_type::FUNCTION)
    sr_body = {STRING_WITH_LEN("RETURN NULL")};
  else
    sr_body = {STRING_WITH_LEN("BEGIN END")};

  // Dummy stored routine definer.
  const LEX_CSTRING definer_user = EMPTY_CSTR;
  const LEX_CSTRING definer_host = EMPTY_CSTR;

  // Dummy st_sp_chistics object.
  struct st_sp_chistics sp_chistics;
  memset(&sp_chistics, 0, sizeof(st_sp_chistics));

  String defstr;
  defstr.set_charset(creation_ctx->get_client_cs());
  if (!create_string(thd, &defstr, type, db_name.str, db_name.length,
                     routine->name().c_str(), routine->name().length(),
                     params_str.c_str(), params_str.length(),
                     return_type_str.c_str(), return_type_str.length(),
                     sr_body.str, sr_body.length, &sp_chistics, definer_user,
                     definer_host, routine->sql_mode(), false))
    return nullptr;

  LEX *old_lex = thd->lex, newlex;
  thd->lex = &newlex;
  newlex.thd = thd;
  newlex.set_current_query_block(nullptr);
  sp = sp_compile(thd, &defstr, routine->sql_mode(), creation_ctx);
  *free_sp_head = true;
  thd->lex->sphead = nullptr;
  lex_end(thd->lex);
  thd->lex = old_lex;
  return sp;
}

/**
  Start parsing of a stored program.

  This function encapsulates all the steps necessary to initialize sp_head to
  start parsing SP.

  Every successful call of sp_start_parsing() must finish with
  sp_finish_parsing().

  @param thd      Thread context.
  @param sp_type  The stored program type
  @param sp_name  The stored program name

  @return properly initialized sp_head-instance in case of success, or NULL is
  case of out-of-memory error.
*/
sp_head *sp_start_parsing(THD *thd, enum_sp_type sp_type, sp_name *sp_name) {
  // The order is important:
  // 1. new sp_head()
  MEM_ROOT own_root(key_memory_sp_head_main_root, MEM_ROOT_BLOCK_SIZE);

  void *rawmem = own_root.Alloc(sizeof(sp_head));
  if (!rawmem) return nullptr;

  sp_head *sp = new (rawmem) sp_head(std::move(own_root), sp_type);

  // 2. start_parsing_sp_body()

  sp->m_parser_data.start_parsing_sp_body(thd, sp);

  // 3. finish initialization.

  sp->m_root_parsing_ctx = new (thd->mem_root) sp_pcontext(thd);

  if (!sp->m_root_parsing_ctx) return nullptr;

  thd->lex->set_sp_current_parsing_ctx(sp->m_root_parsing_ctx);

  // 4. set name.

  sp->init_sp_name(thd, sp_name);

  return sp;
}

/**
  Finish parsing of a stored program.

  This is a counterpart of sp_start_parsing().

  @param thd  Thread context.
*/
void sp_finish_parsing(THD *thd) {
  sp_head *sp = thd->lex->sphead;

  assert(sp);

  sp->set_body_end(thd);

  sp->m_parser_data.finish_parsing_sp_body(thd);
}

/// @return Item_result code corresponding to the RETURN-field type code.
Item_result sp_map_result_type(enum enum_field_types type) {
  switch (type) {
    case MYSQL_TYPE_BIT:
    case MYSQL_TYPE_BOOL:
    case MYSQL_TYPE_TINY:
    case MYSQL_TYPE_SHORT:
    case MYSQL_TYPE_LONG:
    case MYSQL_TYPE_LONGLONG:
    case MYSQL_TYPE_INT24:
      return INT_RESULT;
    case MYSQL_TYPE_DECIMAL:
    case MYSQL_TYPE_NEWDECIMAL:
      return DECIMAL_RESULT;
    case MYSQL_TYPE_FLOAT:
    case MYSQL_TYPE_DOUBLE:
      return REAL_RESULT;
    default:
      return STRING_RESULT;
  }
}

/// @return Item::Type code corresponding to the RETURN-field type code.
Item::Type sp_map_item_type(enum enum_field_types type) {
  switch (type) {
    case MYSQL_TYPE_BIT:
    case MYSQL_TYPE_BOOL:
    case MYSQL_TYPE_TINY:
    case MYSQL_TYPE_SHORT:
    case MYSQL_TYPE_LONG:
    case MYSQL_TYPE_LONGLONG:
    case MYSQL_TYPE_INT24:
      return Item::INT_ITEM;
    case MYSQL_TYPE_DECIMAL:
    case MYSQL_TYPE_NEWDECIMAL:
      return Item::DECIMAL_ITEM;
    case MYSQL_TYPE_FLOAT:
    case MYSQL_TYPE_DOUBLE:
      return Item::REAL_ITEM;
    default:
      return Item::STRING_ITEM;
  }
}

/**
  @param lex LEX-object, representing an SQL-statement inside SP.

  @return a combination of:
    - sp_head::MULTI_RESULTS: added if the 'cmd' is a command that might
      result in multiple result sets being sent back.
    - sp_head::CONTAINS_DYNAMIC_SQL: added if 'cmd' is one of PREPARE,
      EXECUTE, DEALLOCATE.
*/
uint sp_get_flags_for_command(LEX *lex) {
  uint flags;

  switch (lex->sql_command) {
    case SQLCOM_SELECT:
      if (lex->result) {
        flags = 0; /* This is a SELECT with INTO clause */
        break;
      }
      /* fallthrough */
    case SQLCOM_ANALYZE:
    case SQLCOM_OPTIMIZE:
    case SQLCOM_PRELOAD_KEYS:
    case SQLCOM_ASSIGN_TO_KEYCACHE:
    case SQLCOM_CHECKSUM:
    case SQLCOM_CHECK:
    case SQLCOM_HA_READ:
    case SQLCOM_SHOW_BINLOGS:
    case SQLCOM_SHOW_BINLOG_EVENTS:
    case SQLCOM_SHOW_RELAYLOG_EVENTS:
    case SQLCOM_SHOW_CHARSETS:
    case SQLCOM_SHOW_COLLATIONS:
    case SQLCOM_SHOW_CREATE:
    case SQLCOM_SHOW_CREATE_DB:
    case SQLCOM_SHOW_CREATE_FUNC:
    case SQLCOM_SHOW_CREATE_PROC:
    case SQLCOM_SHOW_CREATE_EVENT:
    case SQLCOM_SHOW_CREATE_TRIGGER:
    case SQLCOM_SHOW_DATABASES:
    case SQLCOM_SHOW_ERRORS:
    case SQLCOM_SHOW_FIELDS:
    case SQLCOM_SHOW_FUNC_CODE:
    case SQLCOM_SHOW_GRANTS:
    case SQLCOM_SHOW_ENGINE_STATUS:
    case SQLCOM_SHOW_ENGINE_LOGS:
    case SQLCOM_SHOW_ENGINE_MUTEX:
    case SQLCOM_SHOW_EVENTS:
    case SQLCOM_SHOW_KEYS:
    case SQLCOM_SHOW_MASTER_STAT:
    case SQLCOM_SHOW_OPEN_TABLES:
    case SQLCOM_SHOW_PRIVILEGES:
    case SQLCOM_SHOW_PROCESSLIST:
    case SQLCOM_SHOW_PROC_CODE:
    case SQLCOM_SHOW_SLAVE_HOSTS:
    case SQLCOM_SHOW_SLAVE_STAT:
    case SQLCOM_SHOW_STATUS:
    case SQLCOM_SHOW_STATUS_FUNC:
    case SQLCOM_SHOW_STATUS_PROC:
    case SQLCOM_SHOW_STORAGE_ENGINES:
    case SQLCOM_SHOW_TABLES:
    case SQLCOM_SHOW_TABLE_STATUS:
    case SQLCOM_SHOW_VARIABLES:
    case SQLCOM_SHOW_WARNS:
    case SQLCOM_REPAIR:
      flags = sp_head::MULTI_RESULTS;
      break;
    /*
      EXECUTE statement may return a result set, but doesn't have to.
      We can't, however, know it in advance, and therefore must add
      this statement here. This is ok, as is equivalent to a result-set
      statement within an IF condition.
    */
    case SQLCOM_EXECUTE:
      flags = sp_head::MULTI_RESULTS | sp_head::CONTAINS_DYNAMIC_SQL;
      break;
    case SQLCOM_PREPARE:
    case SQLCOM_DEALLOCATE_PREPARE:
      flags = sp_head::CONTAINS_DYNAMIC_SQL;
      break;
    case SQLCOM_CREATE_TABLE:
      if (lex->create_info->options & HA_LEX_CREATE_TMP_TABLE)
        flags = sp_head::HAS_TEMP_TABLE_DDL;
      else
        flags = sp_head::HAS_COMMIT_OR_ROLLBACK;
      break;
    case SQLCOM_DROP_TABLE:
      if (lex->drop_temporary)
        flags = sp_head::HAS_TEMP_TABLE_DDL;
      else
        flags = sp_head::HAS_COMMIT_OR_ROLLBACK;
      break;
    case SQLCOM_FLUSH:
      flags = sp_head::HAS_SQLCOM_FLUSH;
      break;
    case SQLCOM_RESET:
      flags = sp_head::HAS_SQLCOM_RESET;
      break;
    case SQLCOM_CREATE_INDEX:
    case SQLCOM_CREATE_DB:
    case SQLCOM_CREATE_VIEW:
    case SQLCOM_CREATE_TRIGGER:
    case SQLCOM_CREATE_USER:
    case SQLCOM_ALTER_TABLE:
    case SQLCOM_GRANT:
    case SQLCOM_GRANT_ROLE:
    case SQLCOM_REVOKE:
    case SQLCOM_REVOKE_ROLE:
    case SQLCOM_BEGIN:
    case SQLCOM_RENAME_TABLE:
    case SQLCOM_RENAME_USER:
    case SQLCOM_DROP_INDEX:
    case SQLCOM_DROP_DB:
    case SQLCOM_REVOKE_ALL:
    case SQLCOM_DROP_USER:
    case SQLCOM_DROP_VIEW:
    case SQLCOM_DROP_TRIGGER:
    case SQLCOM_TRUNCATE:
    case SQLCOM_COMMIT:
    case SQLCOM_ROLLBACK:
    case SQLCOM_LOAD:
    case SQLCOM_LOCK_TABLES:
    case SQLCOM_CREATE_PROCEDURE:
    case SQLCOM_CREATE_SPFUNCTION:
    case SQLCOM_ALTER_PROCEDURE:
    case SQLCOM_ALTER_FUNCTION:
    case SQLCOM_DROP_PROCEDURE:
    case SQLCOM_DROP_FUNCTION:
    case SQLCOM_CREATE_EVENT:
    case SQLCOM_ALTER_EVENT:
    case SQLCOM_DROP_EVENT:
    case SQLCOM_INSTALL_PLUGIN:
    case SQLCOM_UNINSTALL_PLUGIN:
    case SQLCOM_ALTER_DB:
    case SQLCOM_ALTER_USER:
    case SQLCOM_CREATE_SERVER:
    case SQLCOM_ALTER_SERVER:
    case SQLCOM_DROP_SERVER:
    case SQLCOM_CHANGE_MASTER:
    case SQLCOM_CHANGE_REPLICATION_FILTER:
    case SQLCOM_SLAVE_START:
    case SQLCOM_SLAVE_STOP:
    case SQLCOM_ALTER_INSTANCE:
    case SQLCOM_CREATE_ROLE:
    case SQLCOM_DROP_ROLE:
    case SQLCOM_CREATE_SRS:
    case SQLCOM_DROP_SRS:
    case SQLCOM_CREATE_RESOURCE_GROUP:
    case SQLCOM_ALTER_RESOURCE_GROUP:
    case SQLCOM_DROP_RESOURCE_GROUP:
      flags = sp_head::HAS_COMMIT_OR_ROLLBACK;
      break;
    default:
      flags = lex->is_explain() ? sp_head::MULTI_RESULTS : 0;
      break;
  }
  return flags;
}

/**
  Check that the name 'ident' is ok.  It's assumed to be an 'ident'
  from the parser, so we only have to check length and trailing spaces.
  The former is a standard requirement (and 'show status' assumes a
  non-empty name), the latter is a mysql:ism as trailing spaces are
  removed by get_field().

  @retval true    bad name
  @retval false   name is ok
*/

bool sp_check_name(LEX_STRING *ident) {
  assert(ident != nullptr && ident->str != nullptr);

  if (!ident->str[0] || ident->str[ident->length - 1] == ' ') {
    my_error(ER_SP_WRONG_NAME, MYF(0), ident->str);
    return true;
  }

  LEX_CSTRING ident_cstr = {ident->str, ident->length};
  if (check_string_char_length(ident_cstr, "", NAME_CHAR_LEN,
                               system_charset_info, true)) {
    my_error(ER_TOO_LONG_IDENT, MYF(0), ident->str);
    return true;
  }

  return false;
}

/**
  Prepare an Item for evaluation (call of fix_fields).

  @param thd       thread handler
  @param it_addr   pointer on item reference

  @retval
    NULL      error
  @retval
    non-NULL  prepared item
*/
Item *sp_prepare_func_item(THD *thd, Item **it_addr) {
  it_addr = (*it_addr)->this_item_addr(thd, it_addr);

  if ((*it_addr)->fixed) {
    thd->lex->set_exec_started();
    return *it_addr;
  }

  Prepared_stmt_arena_holder ps_arena_holder(thd);
  Prepare_error_tracker tracker(thd);

  if ((*it_addr)->fix_fields(thd, it_addr) || (*it_addr)->check_cols(1)) {
    DBUG_PRINT("info", ("fix_fields() failed"));
    return nullptr;
  }
  thd->lex->unit->set_prepared();
  thd->lex->save_cmd_properties(thd);
  thd->lex->set_exec_started();

  return *it_addr;
}

/**
  Evaluate an expression and store the result in the field.

  @param thd                    current thread object
  @param result_field           the field to store the result
  @param expr_item_ptr          the root item of the expression

  @retval
    false  on success
  @retval
    true   on error
*/
bool sp_eval_expr(THD *thd, Field *result_field, Item **expr_item_ptr) {
  Item *expr_item;
  Strict_error_handler strict_handler(
      Strict_error_handler::ENABLE_SET_SELECT_STRICT_ERROR_HANDLER);
  enum_check_fields save_check_for_truncated_fields =
      thd->check_for_truncated_fields;
  unsigned int stmt_unsafe_rollback_flags =
      thd->get_transaction()->get_unsafe_rollback_flags(Transaction_ctx::STMT);

  if (!*expr_item_ptr) goto error;

  if (!(expr_item = sp_prepare_func_item(thd, expr_item_ptr))) goto error;

  /*
    Set THD flags to emit warnings/errors in case of overflow/type errors
    during saving the item into the field.

    Save original values and restore them after save.
  */

  thd->check_for_truncated_fields = CHECK_FIELD_ERROR_FOR_NULL;
  thd->get_transaction()->reset_unsafe_rollback_flags(Transaction_ctx::STMT);

  /*
    Variables declared within SP/SF with DECLARE keyword like
      DECLARE var INTEGER;
    will follow the rules of assignment corresponding to the data type column
    in a table. So, STRICT mode gives error if an invalid value is assigned
    to the variable here.
  */
  if (thd->is_strict_mode() && !thd->lex->is_ignore())
    thd->push_internal_handler(&strict_handler);
  // Save the value in the field. Convert the value if needed.
  expr_item->save_in_field(result_field, false);

  if (thd->is_strict_mode() && !thd->lex->is_ignore())
    thd->pop_internal_handler();
  thd->check_for_truncated_fields = save_check_for_truncated_fields;
  thd->get_transaction()->set_unsafe_rollback_flags(Transaction_ctx::STMT,
                                                    stmt_unsafe_rollback_flags);

  if (!thd->is_error()) return false;

error:
  /*
    In case of error during evaluation, leave the result field set to NULL.
    Sic: we can't do it in the beginning of the function because the
    result field might be needed for its own re-evaluation, e.g. case of
    set x = x + 1;
  */
  result_field->set_null();
  return true;
}

/**
  Return a string representation of the Item value.

  @param thd  Thread context.
  @param item The item to evaluate
  @param str  String buffer for representation of the value.

  @note
    If the item has a string result type, the string is escaped
    according to its character set.

  @retval NULL      on error
  @retval non-NULL  a pointer to valid a valid string on success
*/
String *sp_get_item_value(THD *thd, Item *item, String *str) {
  switch (item->result_type()) {
    case REAL_RESULT:
    case INT_RESULT:
    case DECIMAL_RESULT:
      if (item->data_type() != MYSQL_TYPE_BIT)
        return item->val_str(str);
      else { /* Bit type is handled as binary string */
      }
      // Fall through
    case STRING_RESULT: {
      String *result = item->val_str(str);

      if (!result) return nullptr;

      {
        char buf_holder[STRING_BUFFER_USUAL_SIZE];
        String buf(buf_holder, sizeof(buf_holder), result->charset());
        const CHARSET_INFO *cs = thd->variables.character_set_client;

        /* We must reset length of the buffer, because of String specificity. */
        buf.length(0);

        buf.append('_');
        buf.append(result->charset()->csname);
        if (cs->escape_with_backslash_is_dangerous) buf.append(' ');
        append_query_string(thd, cs, result, &buf);
        buf.append(" COLLATE '");
        buf.append(item->collation.collation->m_coll_name);
        buf.append('\'');
        str->copy(buf);

        return str;
      }
    }

    case ROW_RESULT:
    default:
      return nullptr;
  }
}<|MERGE_RESOLUTION|>--- conflicted
+++ resolved
@@ -25,6 +25,7 @@
 #include "sql/sp.h"
 
 #include <string.h>
+
 #include <algorithm>
 #include <atomic>
 #include <memory>
@@ -683,9 +684,6 @@
   }
 
   // Validate body definition to avoid invalid UTF8 characters.
-<<<<<<< HEAD
-  if (is_invalid_string(sp->m_body_utf8, system_charset_info)) return true;
-=======
   std::string invalid_sub_str;
   if (is_invalid_string(sp->m_body_utf8, system_charset_info,
                         invalid_sub_str)) {
@@ -695,24 +693,20 @@
              invalid_sub_str.c_str());
     return true;
   }
->>>>>>> fbdaa4de
 
   // Validate routine comment.
   if (sp->m_chistics->comment.length) {
     // validate comment string to avoid invalid utf8 characters.
     if (is_invalid_string(LEX_CSTRING{sp->m_chistics->comment.str,
                                       sp->m_chistics->comment.length},
-<<<<<<< HEAD
-                          system_charset_info))
-=======
                           system_charset_info, invalid_sub_str)) {
       // Provide contextual information
       my_error(ER_COMMENT_CONTAINS_INVALID_STRING, MYF(0), "stored routine",
                (std::string(sp->m_db.str) + "." + std::string(sp->m_name.str))
                    .c_str(),
                system_charset_info->csname, invalid_sub_str.c_str());
->>>>>>> fbdaa4de
       return true;
+    }
 
     // Check comment string length.
     if (check_string_char_length(
@@ -1118,9 +1112,6 @@
   // Validate routine comment.
   if (chistics->comment.str) {
     // validate comment string to invalid utf8 characters.
-<<<<<<< HEAD
-    if (is_invalid_string(chistics->comment, system_charset_info)) return true;
-=======
     std::string invalid_sub_str;
     if (is_invalid_string(
             LEX_CSTRING{chistics->comment.str, chistics->comment.length},
@@ -1133,7 +1124,6 @@
           system_charset_info->csname, invalid_sub_str.c_str());
       return true;
     }
->>>>>>> fbdaa4de
 
     // Check comment string length.
     if (check_string_char_length(
@@ -1189,13 +1179,14 @@
 bool lock_db_routines(THD *thd, const dd::Schema &schema) {
   DBUG_TRACE;
 
-  dd::cache::Dictionary_client::Auto_releaser releaser(thd->dd_client());
-
-  // Vector for the stored routines of the schema.
-  std::vector<const dd::Routine *> routines;
-
-  // Fetch stored routines of the schema.
-  if (thd->dd_client()->fetch_schema_components(&schema, &routines))
+  // Vectors for names of stored functions and procedures of the schema.
+  std::vector<dd::String_type> func_names, proc_names;
+
+  // Fetch names of stored functions and procedures of the schema.
+  if (thd->dd_client()->fetch_schema_component_names<dd::Function>(
+          &schema, &func_names) ||
+      thd->dd_client()->fetch_schema_component_names<dd::Procedure>(
+          &schema, &proc_names))
     return true;
 
   /*
@@ -1209,8 +1200,6 @@
     my_casedn_str(system_charset_info, schema_name_buf);
     schema_name = schema_name_buf;
   }
-<<<<<<< HEAD
-=======
   const dd::String_type schema_name_str(schema_name);
 
   /*
@@ -1219,25 +1208,23 @@
     DATABASE that needs to drop lots of different objects.
   */
   MEM_ROOT mdl_reqs_root(key_memory_rm_db_mdl_reqs_root, MEM_ROOT_BLOCK_SIZE);
->>>>>>> fbdaa4de
 
   MDL_request_list mdl_requests;
-  for (const dd::Routine *routine : routines) {
-    MDL_key mdl_key;
-
-    if (is_dd_routine_type_function(routine))
-      dd::Function::create_mdl_key(dd::String_type(schema_name),
-                                   routine->name(), &mdl_key);
-    else
-      dd::Procedure::create_mdl_key(dd::String_type(schema_name),
-                                    routine->name(), &mdl_key);
-
-    // Add MDL_request for routine to mdl_requests list.
-    MDL_request *mdl_request = new (thd->mem_root) MDL_request;
-    MDL_REQUEST_INIT_BY_KEY(mdl_request, &mdl_key, MDL_EXCLUSIVE,
-                            MDL_TRANSACTION);
-    mdl_requests.push_front(mdl_request);
-  }
+
+  auto add_requests_for_names = [&](dd::Routine::enum_routine_type type,
+                                    const std::vector<dd::String_type> &names) {
+    for (const dd::String_type &name : names) {
+      MDL_key mdl_key;
+      dd::Routine::create_mdl_key(type, schema_name_str, name, &mdl_key);
+      MDL_request *mdl_request = new (&mdl_reqs_root) MDL_request;
+      MDL_REQUEST_INIT_BY_KEY(mdl_request, &mdl_key, MDL_EXCLUSIVE,
+                              MDL_TRANSACTION);
+      mdl_requests.push_front(mdl_request);
+    }
+  };
+
+  add_requests_for_names(dd::Routine::RT_FUNCTION, func_names);
+  add_requests_for_names(dd::Routine::RT_PROCEDURE, proc_names);
 
   return thd->mdl_context.acquire_locks(&mdl_requests,
                                         thd->variables.lock_wait_timeout);
@@ -1249,64 +1236,89 @@
   @param   thd         Thread context.
   @param   schema      Schema object.
 
-  @retval  SP_OK       Success
-  @retval  non-SP_OK   Error (Other constants are used to indicate errors)
-*/
-
-enum_sp_return_code sp_drop_db_routines(THD *thd, const dd::Schema &schema) {
+  @retval  false       Success
+  @retval  true        Error
+*/
+
+bool sp_drop_db_routines(THD *thd, const dd::Schema &schema) {
   DBUG_TRACE;
 
   bool is_routine_dropped = false;
 
-  dd::cache::Dictionary_client::Auto_releaser releaser(thd->dd_client());
-
-  // Vector for the stored routines of the schema.
-  std::vector<const dd::Routine *> routines;
-
-  // Fetch stored routines of the schema.
-  if (thd->dd_client()->fetch_schema_components(&schema, &routines))
-    return SP_INTERNAL_ERROR;
-
-  enum_sp_return_code ret_code = SP_OK;
-  for (const dd::Routine *routine : routines) {
-    sp_name name(
-        {schema.name().c_str(), schema.name().length()},
-        {const_cast<char *>(routine->name().c_str()), routine->name().length()},
-        false);
-    enum_sp_type type = is_dd_routine_type_function(routine)
-                            ? enum_sp_type::FUNCTION
-                            : enum_sp_type::PROCEDURE;
-
-    DBUG_EXECUTE_IF("fail_drop_db_routines", {
-      my_error(ER_SP_DROP_FAILED, MYF(0), "ROUTINE", "");
-      return SP_DROP_FAILED;
-    });
-
-    if (thd->dd_client()->drop(routine)) {
-      ret_code = SP_DROP_FAILED;
-      my_error(ER_SP_DROP_FAILED, MYF(0),
-               is_dd_routine_type_function(routine) ? "FUNCTION" : "PROCEDURE",
-               routine->name().c_str());
-      break;
+  // Vectors for names of stored functions and procedures of the schema.
+  std::vector<dd::String_type> func_names, proc_names;
+
+  // Fetch names of stored functions and procedures of the schema.
+  if (thd->dd_client()->fetch_schema_component_names<dd::Function>(
+          &schema, &func_names) ||
+      thd->dd_client()->fetch_schema_component_names<dd::Procedure>(
+          &schema, &proc_names))
+    return true;
+
+  MEM_ROOT foreach_fn_root(key_memory_rm_table_foreach_root,
+                           MEM_ROOT_BLOCK_SIZE);
+
+  auto drop_routines_by_names = [&](enum_sp_type type,
+                                    const std::vector<dd::String_type> &names) {
+    for (const dd::String_type &name : names) {
+      dd::cache::Dictionary_client::Auto_releaser releaser(thd->dd_client());
+      const dd::Routine *routine = nullptr;
+
+      if (type == enum_sp_type::FUNCTION) {
+        if (thd->dd_client()->acquire<dd::Function>(schema.name().c_str(),
+                                                    name.c_str(), &routine))
+          return true;
+      } else {
+        if (thd->dd_client()->acquire<dd::Procedure>(schema.name().c_str(),
+                                                     name.c_str(), &routine))
+          return true;
+      }
+
+      DBUG_EXECUTE_IF("fail_drop_db_routines", {
+        my_error(ER_SP_DROP_FAILED, MYF(0), "ROUTINE", "");
+        return true;
+      });
+
+      if (routine == nullptr || thd->dd_client()->drop(routine)) {
+        assert(routine != nullptr);
+        my_error(ER_SP_DROP_FAILED, MYF(0),
+                 type == enum_sp_type::FUNCTION ? "FUNCTION" : "PROCEDURE",
+                 name.c_str());
+        return true;
+      }
+
+      if (type == enum_sp_type::FUNCTION) {
+        sp_name fn_name({schema.name().c_str(), schema.name().length()},
+                        {const_cast<char *>(name.c_str()), name.length()},
+                        false);
+
+        if (mark_referencing_views_invalid(thd, &fn_name, &foreach_fn_root))
+          return true;
+
+        foreach_fn_root.ClearForReuse();
+      }
+
+      is_routine_dropped = true;
+
+#ifdef HAVE_PSI_SP_INTERFACE
+      /* Drop statistics for this stored routine from performance schema. */
+      MYSQL_DROP_SP(to_uint(type), schema.name().c_str(),
+                    schema.name().length(), name.c_str(), name.length());
+#endif
     }
 
-    if (type == enum_sp_type::FUNCTION &&
-        update_referencing_views_metadata(thd, &name))
-      return SP_INTERNAL_ERROR;
-
-    is_routine_dropped = true;
-
-#ifdef HAVE_PSI_SP_INTERFACE
-    /* Drop statistics for this stored routine from performance schema. */
-    MYSQL_DROP_SP(to_uint(type), schema.name().c_str(), schema.name().length(),
-                  routine->name().c_str(), routine->name().length());
-#endif
+    return false;
+  };
+
+  if (drop_routines_by_names(enum_sp_type::FUNCTION, func_names) ||
+      drop_routines_by_names(enum_sp_type::PROCEDURE, proc_names)) {
+    return true;
   }
 
   // Invalidate the sp cache.
   if (is_routine_dropped) sp_cache_invalidate();
 
-  return ret_code;
+  return false;
 }
 
 /**
@@ -1535,7 +1547,7 @@
   if (!cache_only) {
     if (db_find_routine(thd, type, name, &sp) == SP_OK) {
       sp_cache_insert(cp, sp);
-      DBUG_PRINT("info", ("added new: 0x%lx, level: %lu, flags %x", (ulong)sp,
+      DBUG_PRINT("info", ("added new: %p, level: %lu, flags %x", sp,
                           sp->m_recursion_level, sp->m_flags));
     }
   }
@@ -1567,15 +1579,15 @@
   sp_head *sp = sp_cache_lookup(cp, name);
   if (sp == nullptr) return nullptr;
 
-  DBUG_PRINT("info", ("found: 0x%lx", (ulong)sp));
+  DBUG_PRINT("info", ("found: %p", sp));
 
   const ulong depth = type == enum_sp_type::PROCEDURE
                           ? thd->variables.max_sp_recursion_depth
                           : 0;
 
   if (sp->m_first_free_instance) {
-    DBUG_PRINT("info", ("first free: 0x%lx  level: %lu  flags %x",
-                        (ulong)sp->m_first_free_instance,
+    DBUG_PRINT("info", ("first free: %p  level: %lu  flags %x",
+                        sp->m_first_free_instance,
                         sp->m_first_free_instance->m_recursion_level,
                         sp->m_first_free_instance->m_flags));
     assert(!(sp->m_first_free_instance->m_flags & sp_head::IS_INVOKED));
@@ -1619,7 +1631,7 @@
   new_sp->m_recursion_level = level;
   new_sp->m_first_instance = sp;
   sp->m_last_cached_sp = sp->m_first_free_instance = new_sp;
-  DBUG_PRINT("info", ("added level: 0x%lx, level: %lu, flags %x", (ulong)new_sp,
+  DBUG_PRINT("info", ("added level: %p, level: %lu, flags %x", new_sp,
                       new_sp->m_recursion_level, new_sp->m_flags));
   return new_sp;
 }
@@ -2330,7 +2342,7 @@
         flags = 0; /* This is a SELECT with INTO clause */
         break;
       }
-      /* fallthrough */
+      [[fallthrough]];
     case SQLCOM_ANALYZE:
     case SQLCOM_OPTIMIZE:
     case SQLCOM_PRELOAD_KEYS:
@@ -2460,6 +2472,7 @@
     case SQLCOM_CREATE_RESOURCE_GROUP:
     case SQLCOM_ALTER_RESOURCE_GROUP:
     case SQLCOM_DROP_RESOURCE_GROUP:
+    case SQLCOM_ALTER_TABLESPACE:
       flags = sp_head::HAS_COMMIT_OR_ROLLBACK;
       break;
     default:
@@ -2620,7 +2633,7 @@
         return item->val_str(str);
       else { /* Bit type is handled as binary string */
       }
-      // Fall through
+      [[fallthrough]];
     case STRING_RESULT: {
       String *result = item->val_str(str);
 
