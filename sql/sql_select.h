--- conflicted
+++ resolved
@@ -677,67 +677,6 @@
   /** Clean up associated table after query execution, including resources */
   void cleanup();
 
-<<<<<<< HEAD
-  bool is_using_loose_index_scan() const
-  {
-    /*
-      If JOIN_TAB::filesort is set, then the access method defined in
-      filesort will be used to read from the table and
-      JOIN_TAB::select reads from filesort using scan or ref access.
-    */
-    DBUG_ASSERT(!(select && select->quick && filesort));
-
-    const SQL_SELECT *sel= filesort ? filesort->select : select;
-    return (sel && sel->quick &&
-            (sel->quick->get_type() == QUICK_SELECT_I::QS_TYPE_GROUP_MIN_MAX));
-  }
-  bool is_using_agg_loose_index_scan() const
-  {
-    /*
-      If JOIN_TAB::filesort is set, then the access method defined in
-      filesort will be used to read from the table and
-      JOIN_TAB::select reads from filesort using scan or ref access.
-    */
-    DBUG_ASSERT(!(select && select->quick && filesort));
-
-    const SQL_SELECT *sel= filesort ? filesort->select : select;
-    return (sel && sel->quick &&
-            (sel->quick->get_type() ==
-             QUICK_SELECT_I::QS_TYPE_GROUP_MIN_MAX) &&
-            static_cast<QUICK_GROUP_MIN_MAX_SELECT*>(sel->quick)->
-                                                     is_agg_distinct());
-  }
-  /* SemiJoinDuplicateElimination: reserve space for rowid */
-  bool check_rowid_field()
-  {
-    if (keep_current_rowid && !used_rowid_fields)
-    {
-      used_rowid_fields= 1;
-      used_fieldlength+= table->file->ref_length;
-    }
-    return MY_TEST(used_rowid_fields);
-  }
-  bool is_inner_table_of_outer_join() const
-  {
-    return first_inner != NULL;
-  }
-  bool is_single_inner_of_semi_join() const
-  {
-    return first_sj_inner_tab == this && last_sj_inner_tab == this;
-  }
-  bool is_single_inner_of_outer_join() const
-  {
-    return first_inner == this && first_inner->last_inner == this;
-  }
-  bool is_first_inner_for_outer_join() const
-  {
-    return first_inner && first_inner == this;
-  }
-
-  bool pfs_batch_update(JOIN *join);
-
-=======
->>>>>>> e0a309bd
   /// @returns semijoin strategy for this table.
   uint get_sj_strategy() const;
 
