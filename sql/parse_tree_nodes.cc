--- conflicted
+++ resolved
@@ -94,11 +94,7 @@
 #include "sql_string.h"
 #include "template_utils.h"
 
-<<<<<<< HEAD
-extern bool pfs_processlist_enabled;
-=======
 static constexpr const size_t MAX_SYS_VAR_LENGTH{32};
->>>>>>> fbdaa4de
 
 namespace {
 
@@ -1801,7 +1797,8 @@
              value->csname);
     return true;
   }
-  create_info->default_table_charset = value;
+  if ((create_info->used_fields & HA_CREATE_USED_DEFAULT_COLLATE) == 0)
+    create_info->default_table_charset = value;
   create_info->used_fields |= HA_CREATE_USED_DEFAULT_CHARSET;
   return false;
 }
@@ -2438,8 +2435,11 @@
   LEX *lex = thd->lex;
   lex->sql_command = m_sql_command;
 
-  m_sql_cmd.set_use_pfs(pfs_processlist_enabled);
-  if (pfs_processlist_enabled) {
+  // Read once, to avoid race conditions.
+  bool use_pfs = pfs_processlist_enabled;
+
+  m_sql_cmd.set_use_pfs(use_pfs);
+  if (use_pfs) {
     if (build_processlist_query(m_pos, thd, m_sql_cmd.verbose()))
       return nullptr;
   }
@@ -2645,7 +2645,8 @@
       m_field_def->interval_list, m_field_def->charset,
       m_field_def->has_explicit_collation, m_field_def->uint_geom_type,
       m_field_def->gcol_info, m_field_def->default_val_info, m_opt_place,
-      m_field_def->m_srid, nullptr, field_hidden_type);
+      m_field_def->m_srid, m_field_def->check_const_spec_list,
+      field_hidden_type);
 }
 
 bool PT_alter_table_rename::contextualize(Table_ddl_parse_context *pc) {
@@ -3623,12 +3624,9 @@
   if (super::contextualize(pc)) return true;
 
   LEX *lex = pc->thd->lex;
-  if (!lex->is_explain()) {
-    lex->set_uncacheable(pc->select, UNCACHEABLE_SIDEEFFECT);
-    lex->result = new (pc->thd->mem_root) Query_result_dump(&m_exchange);
-    if (lex->result == nullptr) return true;
-  }
-  return false;
+  lex->set_uncacheable(pc->select, UNCACHEABLE_SIDEEFFECT);
+  lex->result = new (pc->thd->mem_root) Query_result_dump(&m_exchange);
+  return lex->result == nullptr;
 }
 
 bool PT_select_var_list::contextualize(Parse_context *pc) {
@@ -3641,8 +3639,6 @@
   }
 
   LEX *const lex = pc->thd->lex;
-  if (lex->is_explain()) return false;
-
   Query_dumpvar *dumpvar = new (pc->mem_root) Query_dumpvar();
   if (dumpvar == nullptr) return true;
 
