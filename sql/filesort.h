--- conflicted
+++ resolved
@@ -62,8 +62,6 @@
   st_sort_field *sortorder;
   /// true means we are using Priority Queue for order by with limit.
   bool using_pq;
-  /// true means force stable sorting
-  bool m_force_stable_sort;
   bool m_remove_duplicates;
   // If true, we will always sort references to rows on table (and crucially,
   // the result iterators used will always position the underlying table on
@@ -76,14 +74,8 @@
   // some semijoin tables are missing from query_block->leaf_tables,
   // so we can't do that yet.
   Filesort(THD *thd, Mem_root_array<TABLE *> tables, bool keep_buffers,
-<<<<<<< HEAD
-           ORDER *order, ha_rows limit_arg, bool force_stable_sort,
-           bool remove_duplicates, bool force_sort_positions,
-           bool unwrap_rollup);
-=======
            ORDER *order, ha_rows limit_arg, bool remove_duplicates,
            bool force_sort_rowids, bool unwrap_rollup);
->>>>>>> fbdaa4de
 
   Addon_fields *get_addon_fields(Addon_fields_status *addon_fields_status,
                                  uint *plength, uint *ppackable_length);
