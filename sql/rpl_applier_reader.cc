--- conflicted
+++ resolved
@@ -25,9 +25,9 @@
 #include "mysql/components/services/log_builtins.h"
 #include "sql/log.h"
 #include "sql/mysqld.h"
+#include "sql/rpl_replica.h"
 #include "sql/rpl_rli.h"
 #include "sql/rpl_rli_pdb.h"
-#include "sql/rpl_slave.h"
 #include "sql/sql_backup_lock.h"
 
 /**
@@ -82,8 +82,8 @@
 
 Rpl_applier_reader::Rpl_applier_reader(Relay_log_info *rli)
     : m_relaylog_file_reader(
-          opt_slave_sql_verify_checksum,
-          std::max(slave_max_allowed_packet,
+          opt_replica_sql_verify_checksum,
+          std::max(replica_max_allowed_packet,
                    binlog_row_event_max_size + MAX_LOG_EVENT_HEADER)),
       m_rli(rli) {}
 
@@ -181,7 +181,7 @@
         However, workers are executing their assigned jobs and as such
         the checkpoint routine must be periodically invoked.
 
-        mts_checkpoint_routine has to be called before enter_stage().
+        mta_checkpoint_routine has to be called before enter_stage().
         Otherwise, it will cause a deadlock with STOP SLAVE or other
         thread has the same lock pattern.
         STOP SLAVE Thread                   Coordinator Thread
@@ -191,15 +191,15 @@
         lock LOCK_binlog_end_pos
         in THD::awake
                                             lock LOCK_thd_data in
-                                            mts_checkpoint_routine()
+                                            mta_checkpoint_routine()
                                               flush_info()
                                                 ...
                                                 close_thread_table()
       */
       mysql_mutex_unlock(&m_rli->data_lock);
-      if ((m_rli->is_time_for_mts_checkpoint() ||
-           DBUG_EVALUATE_IF("check_slave_debug_group", 1, 0)) &&
-          mts_checkpoint_routine(m_rli, false)) {
+      if ((m_rli->is_time_for_mta_checkpoint() ||
+           DBUG_EVALUATE_IF("check_replica_debug_group", 1, 0)) &&
+          mta_checkpoint_routine(m_rli, false)) {
         m_errmsg = "Failed to compute mts checkpoint";
         mysql_mutex_lock(&m_rli->data_lock);
         return nullptr;
@@ -209,7 +209,7 @@
       /* Lock LOCK_binlog_end_pos before wait */
       Stage_controller stage_controller(
           m_rli->info_thd, m_rli->relay_log.get_binlog_end_pos_lock(),
-          m_rli->relay_log.get_log_cond(), stage_slave_has_read_all_relay_log,
+          m_rli->relay_log.get_log_cond(), stage_replica_has_read_all_relay_log,
           Stage_controller::LOCKED);
 
       /* Check it again to avoid missing update signals from receiver thread */
@@ -286,11 +286,11 @@
 
   int ret = 0;
   if (m_rli->is_parallel_exec() &&
-      (opt_mts_checkpoint_period != 0 ||
-       DBUG_EVALUATE_IF("check_slave_debug_group", 1, 0))) {
+      (opt_mta_checkpoint_period != 0 ||
+       DBUG_EVALUATE_IF("check_replica_debug_group", 1, 0))) {
     struct timespec waittime;
-    set_timespec_nsec(&waittime, opt_mts_checkpoint_period * 1000000ULL);
-    DBUG_EXECUTE_IF("check_slave_debug_group",
+    set_timespec_nsec(&waittime, opt_mta_checkpoint_period * 1000000ULL);
+    DBUG_EXECUTE_IF("check_replica_debug_group",
                     { set_timespec_nsec(&waittime, 10000000); });
     ret = m_rli->relay_log.wait_for_update(&waittime);
   } else
@@ -415,7 +415,7 @@
   if (is_instance_locked == Is_instance_backup_locked_result::LOCKED)
     return false;
 
-  if (m_rli->flush_info(true)) {
+  if (m_rli->flush_info(Relay_log_info::RLI_FLUSH_IGNORE_SYNC_OPT)) {
     m_errmsg = "Error purging processed logs";
     return true;
   }
@@ -541,7 +541,7 @@
   /*
     We say in Seconds_Behind_Master that we have "caught up". Note that for
     example if network link is broken but I/O slave thread hasn't noticed it
-    (slave_net_timeout not elapsed), then we'll say "caught up" whereas we're
+    (replica_net_timeout not elapsed), then we'll say "caught up" whereas we're
     not really caught up. Fixing that would require internally cutting timeout
     in smaller pieces in network read. Another example: SQL has caught up on
     I/O, now I/O has read a new event and is queuing it; the false "0" will
@@ -552,23 +552,18 @@
     which provides the slave the status of the master at time the master does
     not have any new update to send. Seconds_Behind_Master would be zero only
     when master has no more updates in binlog for slave. The heartbeat can be
-<<<<<<< HEAD
-    sent in a (small) fraction of slave_net_timeout. Until it's done
-    m_rli->last_master_timestamp is temporarely (for time of waiting for the
-=======
     sent in a (small) fraction of replica_net_timeout. Until it's done
     m_rli->last_master_timestamp is temporarily (for time of waiting for the
->>>>>>> fbdaa4de
     following event) reset whenever EOF is reached.
 
     Note, in MTS case Seconds_Behind_Master resetting follows
     slightly different schema where reaching EOF is not enough.  The status
     parameter is updated per some number of processed group of events. The
-    number can't be greater than @@global.slave_checkpoint_group and anyway SBM
-    updating rate does not exceed @@global.slave_checkpoint_period. Notice that
-    SBM is set to a new value after processing the terminal event (e.g Commit)
-    of a group.  Coordinator resets SBM when notices no more groups left neither
-    to read from Relay-log nor to process by Workers.
+    number can't be greater than @@global.replica_checkpoint_group and anyway
+    SBM updating rate does not exceed @@global.replica_checkpoint_period. Notice
+    that SBM is set to a new value after processing the terminal event (e.g
+    Commit) of a group.  Coordinator resets SBM when notices no more groups left
+    neither to read from Relay-log nor to process by Workers.
   */
   if (!m_rli->is_parallel_exec() || m_rli->gaq->empty())
     m_rli->last_master_timestamp = 0;
