--- conflicted
+++ resolved
@@ -49,13 +49,9 @@
 #include "mysql/components/services/psi_thread_bits.h"
 #include "mysql/status_var.h"
 #include "mysql_com.h"                     // SERVER_VERSION_LENGTH
-<<<<<<< HEAD
-=======
 #ifdef _WIN32
 #include "sql/nt_servc.h"
 #endif // _WIN32
-#include "sql/rpl_filter.h"                // Rpl_filter
->>>>>>> e78942ae
 #include "sql/sql_bitmap.h"
 #include "sql/sql_const.h"                 // UUID_LENGTH
 
