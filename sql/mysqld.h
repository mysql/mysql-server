--- conflicted
+++ resolved
@@ -294,7 +294,8 @@
 extern ulong connection_errors_max_connection;
 extern ulong connection_errors_peer_addr;
 extern ulong log_warnings;
-<<<<<<< HEAD
+/** The size of the host_cache. */
+extern uint host_cache_size;
 extern ulong log_error_verbosity;
 extern LEX_CSTRING sql_statement_names[(uint) SQLCOM_END + 1];
 extern mysql_cond_t COND_thread_cache, COND_flush_thread_cache;
@@ -302,10 +303,6 @@
 extern mysql_cond_t COND_handler_count;
 #endif
 
-=======
-/** The size of the host_cache. */
-extern uint host_cache_size;
->>>>>>> 3701c5a6
 void init_sql_statement_names();
 
 /*
