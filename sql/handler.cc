/* Copyright (C) 2000-2006 MySQL AB

   This program is free software; you can redistribute it and/or modify
   it under the terms of the GNU General Public License as published by
   the Free Software Foundation; version 2 of the License.

   This program is distributed in the hope that it will be useful,
   but WITHOUT ANY WARRANTY; without even the implied warranty of
   MERCHANTABILITY or FITNESS FOR A PARTICULAR PURPOSE.  See the
   GNU General Public License for more details.

   You should have received a copy of the GNU General Public License
   along with this program; if not, write to the Free Software
   Foundation, Inc., 59 Temple Place, Suite 330, Boston, MA  02111-1307  USA */

/** @file handler.cc

    @brief
  Handler-calling-functions
*/

#ifdef USE_PRAGMA_IMPLEMENTATION
#pragma implementation				// gcc: Class implementation
#endif

#include "mysql_priv.h"
#include "rpl_filter.h"
#include <myisampack.h>
#include "myisam.h"

#ifdef WITH_PARTITION_STORAGE_ENGINE
#include "ha_partition.h"
#endif

/*
  While we have legacy_db_type, we have this array to
  check for dups and to find handlerton from legacy_db_type.
  Remove when legacy_db_type is finally gone
*/
st_plugin_int *hton2plugin[MAX_HA];

static handlerton *installed_htons[128];

#define BITMAP_STACKBUF_SIZE (128/8)

KEY_CREATE_INFO default_key_create_info= { HA_KEY_ALG_UNDEF, 0, {NullS,0} };

/* number of entries in handlertons[] */
ulong total_ha= 0;
/* number of storage engines (from handlertons[]) that support 2pc */
ulong total_ha_2pc= 0;
/* size of savepoint storage area (see ha_init) */
ulong savepoint_alloc_size= 0;

static const LEX_STRING sys_table_aliases[]=
{
  { C_STRING_WITH_LEN("INNOBASE") },  { C_STRING_WITH_LEN("INNODB") },
  { C_STRING_WITH_LEN("NDB") },       { C_STRING_WITH_LEN("NDBCLUSTER") },
  { C_STRING_WITH_LEN("HEAP") },      { C_STRING_WITH_LEN("MEMORY") },
  { C_STRING_WITH_LEN("MERGE") },     { C_STRING_WITH_LEN("MRG_MYISAM") },
  {NullS, 0}
};

const char *ha_row_type[] = {
  "", "FIXED", "DYNAMIC", "COMPRESSED", "REDUNDANT", "COMPACT", "PAGE", "?","?","?"
};

const char *tx_isolation_names[] =
{ "READ-UNCOMMITTED", "READ-COMMITTED", "REPEATABLE-READ", "SERIALIZABLE",
  NullS};
TYPELIB tx_isolation_typelib= {array_elements(tx_isolation_names)-1,"",
			       tx_isolation_names, NULL};

static TYPELIB known_extensions= {0,"known_exts", NULL, NULL};
uint known_extensions_id= 0;



static plugin_ref ha_default_plugin(THD *thd)
{
  if (thd->variables.table_plugin)
    return thd->variables.table_plugin;
  return my_plugin_lock(thd, &global_system_variables.table_plugin);
}


/** @brief
  Return the default storage engine handlerton for thread

  SYNOPSIS
    ha_default_handlerton(thd)
    thd         current thread

  RETURN
    pointer to handlerton
*/
handlerton *ha_default_handlerton(THD *thd)
{
  plugin_ref plugin= ha_default_plugin(thd);
  DBUG_ASSERT(plugin);
  handlerton *hton= plugin_data(plugin, handlerton*);
  DBUG_ASSERT(hton);
  return hton;
}


/** @brief
  Return the storage engine handlerton for the supplied name
  
  SYNOPSIS
    ha_resolve_by_name(thd, name)
    thd         current thread
    name        name of storage engine
  
  RETURN
    pointer to storage engine plugin handle
*/
plugin_ref ha_resolve_by_name(THD *thd, const LEX_STRING *name)
{
  const LEX_STRING *table_alias;
  plugin_ref plugin;

redo:
  /* my_strnncoll is a macro and gcc doesn't do early expansion of macro */
  if (thd && !my_charset_latin1.coll->strnncoll(&my_charset_latin1,
                           (const uchar *)name->str, name->length,
                           (const uchar *)STRING_WITH_LEN("DEFAULT"), 0))
    return ha_default_plugin(thd);

  if ((plugin= my_plugin_lock_by_name(thd, name, MYSQL_STORAGE_ENGINE_PLUGIN)))
  {
    handlerton *hton= plugin_data(plugin, handlerton *);
    if (!(hton->flags & HTON_NOT_USER_SELECTABLE))
      return plugin;
      
    /*
      unlocking plugin immediately after locking is relatively low cost.
    */
    plugin_unlock(thd, plugin);
  }

  /*
    We check for the historical aliases.
  */
  for (table_alias= sys_table_aliases; table_alias->str; table_alias+= 2)
  {
    if (!my_strnncoll(&my_charset_latin1,
                      (const uchar *)name->str, name->length,
                      (const uchar *)table_alias->str, table_alias->length))
    {
      name= table_alias + 1;
      goto redo;
    }
  }

  return NULL;
}


plugin_ref ha_lock_engine(THD *thd, handlerton *hton)
{
  if (hton)
  {
    st_plugin_int **plugin= hton2plugin + hton->slot;
    
#ifdef DBUG_OFF
    return my_plugin_lock(thd, plugin);
#else
    return my_plugin_lock(thd, &plugin);
#endif
  }
  return NULL;
}


#ifdef NOT_USED
static handler *create_default(TABLE_SHARE *table, MEM_ROOT *mem_root)
{
  handlerton *hton= ha_default_handlerton(current_thd);
  return (hton && hton->create) ? hton->create(hton, table, mem_root) : NULL;
}
#endif


handlerton *ha_resolve_by_legacy_type(THD *thd, enum legacy_db_type db_type)
{
  plugin_ref plugin;
  switch (db_type) {
  case DB_TYPE_DEFAULT:
    return ha_default_handlerton(thd);
  default:
    if (db_type > DB_TYPE_UNKNOWN && db_type < DB_TYPE_DEFAULT &&
        (plugin= ha_lock_engine(thd, installed_htons[db_type])))
      return plugin_data(plugin, handlerton*);
    /* fall through */
  case DB_TYPE_UNKNOWN:
    return NULL;
  }
}


/**
  Use other database handler if databasehandler is not compiled in.
*/
handlerton *ha_checktype(THD *thd, enum legacy_db_type database_type,
                          bool no_substitute, bool report_error)
{
  handlerton *hton= ha_resolve_by_legacy_type(thd, database_type);
  if (ha_storage_engine_is_enabled(hton))
    return hton;

  if (no_substitute)
  {
    if (report_error)
    {
      const char *engine_name= ha_resolve_storage_engine_name(hton);
      my_error(ER_FEATURE_DISABLED,MYF(0),engine_name,engine_name);
    }
    return NULL;
  }

  switch (database_type) {
#ifndef NO_HASH
  case DB_TYPE_HASH:
    return ha_resolve_by_legacy_type(thd, DB_TYPE_HASH);
#endif
  case DB_TYPE_MRG_ISAM:
    return ha_resolve_by_legacy_type(thd, DB_TYPE_MRG_MYISAM);
  default:
    break;
  }

  return ha_default_handlerton(thd);
} /* ha_checktype */


handler *get_new_handler(TABLE_SHARE *share, MEM_ROOT *alloc,
                         handlerton *db_type)
{
  handler *file;
  DBUG_ENTER("get_new_handler");
  DBUG_PRINT("enter", ("alloc: 0x%lx", (long) alloc));

  if (db_type && db_type->state == SHOW_OPTION_YES && db_type->create)
  {
    if ((file= db_type->create(db_type, share, alloc)))
      file->init();
    DBUG_RETURN(file);
  }
  /*
    Try the default table type
    Here the call to current_thd() is ok as we call this function a lot of
    times but we enter this branch very seldom.
  */
  DBUG_RETURN(get_new_handler(share, alloc, ha_default_handlerton(current_thd)));
}


#ifdef WITH_PARTITION_STORAGE_ENGINE
handler *get_ha_partition(partition_info *part_info)
{
  ha_partition *partition;
  DBUG_ENTER("get_ha_partition");
  if ((partition= new ha_partition(partition_hton, part_info)))
  {
    if (partition->initialise_partition(current_thd->mem_root))
    {
      delete partition;
      partition= 0;
    }
    else
      partition->init();
  }
  else
  {
    my_error(ER_OUTOFMEMORY, MYF(0), sizeof(ha_partition));
  }
  DBUG_RETURN(((handler*) partition));
}
#endif


/**
  Register handler error messages for use with my_error().

  @retval
    0           OK
  @retval
    !=0         Error
*/

int ha_init_errors(void)
{
#define SETMSG(nr, msg) errmsgs[(nr) - HA_ERR_FIRST]= (msg)
  const char    **errmsgs;

  /* Allocate a pointer array for the error message strings. */
  /* Zerofill it to avoid uninitialized gaps. */
  if (! (errmsgs= (const char**) my_malloc(HA_ERR_ERRORS * sizeof(char*),
                                           MYF(MY_WME | MY_ZEROFILL))))
    return 1;

  /* Set the dedicated error messages. */
  SETMSG(HA_ERR_KEY_NOT_FOUND,          ER(ER_KEY_NOT_FOUND));
  SETMSG(HA_ERR_FOUND_DUPP_KEY,         ER(ER_DUP_KEY));
  SETMSG(HA_ERR_RECORD_CHANGED,         "Update wich is recoverable");
  SETMSG(HA_ERR_WRONG_INDEX,            "Wrong index given to function");
  SETMSG(HA_ERR_CRASHED,                ER(ER_NOT_KEYFILE));
  SETMSG(HA_ERR_WRONG_IN_RECORD,        ER(ER_CRASHED_ON_USAGE));
  SETMSG(HA_ERR_OUT_OF_MEM,             "Table handler out of memory");
  SETMSG(HA_ERR_NOT_A_TABLE,            "Incorrect file format '%.64s'");
  SETMSG(HA_ERR_WRONG_COMMAND,          "Command not supported");
  SETMSG(HA_ERR_OLD_FILE,               ER(ER_OLD_KEYFILE));
  SETMSG(HA_ERR_NO_ACTIVE_RECORD,       "No record read in update");
  SETMSG(HA_ERR_RECORD_DELETED,         "Intern record deleted");
  SETMSG(HA_ERR_RECORD_FILE_FULL,       ER(ER_RECORD_FILE_FULL));
  SETMSG(HA_ERR_INDEX_FILE_FULL,        "No more room in index file '%.64s'");
  SETMSG(HA_ERR_END_OF_FILE,            "End in next/prev/first/last");
  SETMSG(HA_ERR_UNSUPPORTED,            ER(ER_ILLEGAL_HA));
  SETMSG(HA_ERR_TO_BIG_ROW,             "Too big row");
  SETMSG(HA_WRONG_CREATE_OPTION,        "Wrong create option");
  SETMSG(HA_ERR_FOUND_DUPP_UNIQUE,      ER(ER_DUP_UNIQUE));
  SETMSG(HA_ERR_UNKNOWN_CHARSET,        "Can't open charset");
  SETMSG(HA_ERR_WRONG_MRG_TABLE_DEF,    ER(ER_WRONG_MRG_TABLE));
  SETMSG(HA_ERR_CRASHED_ON_REPAIR,      ER(ER_CRASHED_ON_REPAIR));
  SETMSG(HA_ERR_CRASHED_ON_USAGE,       ER(ER_CRASHED_ON_USAGE));
  SETMSG(HA_ERR_LOCK_WAIT_TIMEOUT,      ER(ER_LOCK_WAIT_TIMEOUT));
  SETMSG(HA_ERR_LOCK_TABLE_FULL,        ER(ER_LOCK_TABLE_FULL));
  SETMSG(HA_ERR_READ_ONLY_TRANSACTION,  ER(ER_READ_ONLY_TRANSACTION));
  SETMSG(HA_ERR_LOCK_DEADLOCK,          ER(ER_LOCK_DEADLOCK));
  SETMSG(HA_ERR_CANNOT_ADD_FOREIGN,     ER(ER_CANNOT_ADD_FOREIGN));
  SETMSG(HA_ERR_NO_REFERENCED_ROW,      ER(ER_NO_REFERENCED_ROW_2));
  SETMSG(HA_ERR_ROW_IS_REFERENCED,      ER(ER_ROW_IS_REFERENCED_2));
  SETMSG(HA_ERR_NO_SAVEPOINT,           "No savepoint with that name");
  SETMSG(HA_ERR_NON_UNIQUE_BLOCK_SIZE,  "Non unique key block size");
  SETMSG(HA_ERR_NO_SUCH_TABLE,          "No such table: '%.64s'");
  SETMSG(HA_ERR_TABLE_EXIST,            ER(ER_TABLE_EXISTS_ERROR));
  SETMSG(HA_ERR_NO_CONNECTION,          "Could not connect to storage engine");
  SETMSG(HA_ERR_TABLE_DEF_CHANGED,      ER(ER_TABLE_DEF_CHANGED));
  SETMSG(HA_ERR_FOREIGN_DUPLICATE_KEY,  "FK constraint would lead to duplicate key");
  SETMSG(HA_ERR_TABLE_NEEDS_UPGRADE,    ER(ER_TABLE_NEEDS_UPGRADE));
  SETMSG(HA_ERR_TABLE_READONLY,         ER(ER_OPEN_AS_READONLY));
  SETMSG(HA_ERR_AUTOINC_READ_FAILED,    ER(ER_AUTOINC_READ_FAILED));
  SETMSG(HA_ERR_AUTOINC_ERANGE,         ER(ER_WARN_DATA_OUT_OF_RANGE));

  /* Register the error messages for use with my_error(). */
  return my_error_register(errmsgs, HA_ERR_FIRST, HA_ERR_LAST);
}


/**
  Unregister handler error messages.

  @retval
    0           OK
  @retval
    !=0         Error
*/
static int ha_finish_errors(void)
{
  const char    **errmsgs;

  /* Allocate a pointer array for the error message strings. */
  if (! (errmsgs= my_error_unregister(HA_ERR_FIRST, HA_ERR_LAST)))
    return 1;
  my_free((uchar*) errmsgs, MYF(0));
  return 0;
}


int ha_finalize_handlerton(st_plugin_int *plugin)
{
  handlerton *hton= (handlerton *)plugin->data;
  DBUG_ENTER("ha_finalize_handlerton");

  switch (hton->state)
  {
  case SHOW_OPTION_NO:
  case SHOW_OPTION_DISABLED:
    break;
  case SHOW_OPTION_YES:
    if (installed_htons[hton->db_type] == hton)
      installed_htons[hton->db_type]= NULL;
    break;
  };

  if (hton->panic)
    hton->panic(hton, HA_PANIC_CLOSE);

  if (plugin->plugin->deinit)
  {
    /*
      Today we have no defined/special behavior for uninstalling
      engine plugins.
    */
    DBUG_PRINT("info", ("Deinitializing plugin: '%s'", plugin->name.str));
    if (plugin->plugin->deinit(NULL))
    {
      DBUG_PRINT("warning", ("Plugin '%s' deinit function returned error.",
                             plugin->name.str));
    }
  }

  my_free((uchar*)hton, MYF(0));

  DBUG_RETURN(0);
}


int ha_initialize_handlerton(st_plugin_int *plugin)
{
  handlerton *hton;
  DBUG_ENTER("ha_initialize_handlerton");
  DBUG_PRINT("plugin", ("initialize plugin: '%s'", plugin->name.str));

  hton= (handlerton *)my_malloc(sizeof(handlerton),
                                MYF(MY_WME | MY_ZEROFILL));
  /* Historical Requirement */
  plugin->data= hton; // shortcut for the future
  if (plugin->plugin->init)
  {
    if (plugin->plugin->init(hton))
    {
      sql_print_error("Plugin '%s' init function returned error.",
                      plugin->name.str);
      goto err;
    }
  }

  /*
    the switch below and hton->state should be removed when
    command-line options for plugins will be implemented
  */
  switch (hton->state) {
  case SHOW_OPTION_NO:
    break;
  case SHOW_OPTION_YES:
    {
      uint tmp;
      /* now check the db_type for conflict */
      if (hton->db_type <= DB_TYPE_UNKNOWN ||
          hton->db_type >= DB_TYPE_DEFAULT ||
          installed_htons[hton->db_type])
      {
        int idx= (int) DB_TYPE_FIRST_DYNAMIC;

        while (idx < (int) DB_TYPE_DEFAULT && installed_htons[idx])
          idx++;

        if (idx == (int) DB_TYPE_DEFAULT)
        {
          sql_print_warning("Too many storage engines!");
          DBUG_RETURN(1);
        }
        if (hton->db_type != DB_TYPE_UNKNOWN)
          sql_print_warning("Storage engine '%s' has conflicting typecode. "
                            "Assigning value %d.", plugin->plugin->name, idx);
        hton->db_type= (enum legacy_db_type) idx;
      }
      installed_htons[hton->db_type]= hton;
      tmp= hton->savepoint_offset;
      hton->savepoint_offset= savepoint_alloc_size;
      savepoint_alloc_size+= tmp;
      hton->slot= total_ha++;
      hton2plugin[hton->slot]=plugin;
      if (hton->prepare)
        total_ha_2pc++;
      break;
    }
    /* fall through */
  default:
    hton->state= SHOW_OPTION_DISABLED;
    break;
  }
  
  /* 
    This is entirely for legacy. We will create a new "disk based" hton and a 
    "memory" hton which will be configurable longterm. We should be able to 
    remove partition and myisammrg.
  */
  switch (hton->db_type) {
  case DB_TYPE_HEAP:
    heap_hton= hton;
    break;
  case DB_TYPE_MYISAM:
    myisam_hton= hton;
    break;
  case DB_TYPE_PARTITION_DB:
    partition_hton= hton;
    break;
  default:
    break;
  };

  DBUG_RETURN(0);
err:
  DBUG_RETURN(1);
}

int ha_init()
{
  int error= 0;
  DBUG_ENTER("ha_init");

  DBUG_ASSERT(total_ha < MAX_HA);
  /*
    Check if there is a transaction-capable storage engine besides the
    binary log (which is considered a transaction-capable storage engine in
    counting total_ha)
  */
  opt_using_transactions= total_ha>(ulong)opt_bin_log;
  savepoint_alloc_size+= sizeof(SAVEPOINT);
  DBUG_RETURN(error);
}

int ha_end()
{
  int error= 0;
  DBUG_ENTER("ha_end");


  /* 
    This should be eventualy based  on the graceful shutdown flag.
    So if flag is equal to HA_PANIC_CLOSE, the deallocate
    the errors.
  */
  if (ha_finish_errors())
    error= 1;

  DBUG_RETURN(error);
}

static my_bool dropdb_handlerton(THD *unused1, plugin_ref plugin,
                                 void *path)
{
  handlerton *hton= plugin_data(plugin, handlerton *);
  if (hton->state == SHOW_OPTION_YES && hton->drop_database)
    hton->drop_database(hton, (char *)path);
  return FALSE;
}


void ha_drop_database(char* path)
{
  plugin_foreach(NULL, dropdb_handlerton, MYSQL_STORAGE_ENGINE_PLUGIN, path);
}


static my_bool closecon_handlerton(THD *thd, plugin_ref plugin,
                                   void *unused)
{
  handlerton *hton= plugin_data(plugin, handlerton *);
  /*
    there's no need to rollback here as all transactions must
    be rolled back already
  */
  if (hton->state == SHOW_OPTION_YES && hton->close_connection &&
      thd_get_ha_data(thd, hton))
    hton->close_connection(hton, thd);
  return FALSE;
}


/**
  @note
    don't bother to rollback here, it's done already
*/
void ha_close_connection(THD* thd)
{
  plugin_foreach(thd, closecon_handlerton, MYSQL_STORAGE_ENGINE_PLUGIN, 0);
}

/* ========================================================================
 ======================= TRANSACTIONS ===================================*/

/**
  Register a storage engine for a transaction.

  Every storage engine MUST call this function when it starts
  a transaction or a statement (that is it must be called both for the
  "beginning of transaction" and "beginning of statement").
  Only storage engines registered for the transaction/statement
  will know when to commit/rollback it.

  @note
    trans_register_ha is idempotent - storage engine may register many
    times per transaction.

*/
void trans_register_ha(THD *thd, bool all, handlerton *ht_arg)
{
  THD_TRANS *trans;
  handlerton **ht;
  DBUG_ENTER("trans_register_ha");
  DBUG_PRINT("enter",("%s", all ? "all" : "stmt"));

  if (all)
  {
    trans= &thd->transaction.all;
    thd->server_status|= SERVER_STATUS_IN_TRANS;
  }
  else
    trans= &thd->transaction.stmt;

  for (ht=trans->ht; *ht; ht++)
    if (*ht == ht_arg)
      DBUG_VOID_RETURN;  /* already registered, return */

  trans->ht[trans->nht++]=ht_arg;
  DBUG_ASSERT(*ht == ht_arg);
  trans->no_2pc|=(ht_arg->prepare==0);
  if (thd->transaction.xid_state.xid.is_null())
    thd->transaction.xid_state.xid.set(thd->query_id);
  DBUG_VOID_RETURN;
}

/**
  @retval
    0   ok
  @retval
    1   error, transaction was rolled back
*/
int ha_prepare(THD *thd)
{
  int error=0, all=1;
  THD_TRANS *trans=all ? &thd->transaction.all : &thd->transaction.stmt;
  handlerton **ht=trans->ht;
  DBUG_ENTER("ha_prepare");
#ifdef USING_TRANSACTIONS
  if (trans->nht)
  {
    for (; *ht; ht++)
    {
      int err;
      status_var_increment(thd->status_var.ha_prepare_count);
      if ((*ht)->prepare)
      {
        if ((err= (*(*ht)->prepare)(*ht, thd, all)))
        {
          my_error(ER_ERROR_DURING_COMMIT, MYF(0), err);
          ha_rollback_trans(thd, all);
          error=1;
          break;
        }
      }
      else
      {
        push_warning_printf(thd, MYSQL_ERROR::WARN_LEVEL_WARN,
                            ER_ILLEGAL_HA, ER(ER_ILLEGAL_HA),
                            ha_resolve_storage_engine_name(*ht));
      }
    }
  }
#endif /* USING_TRANSACTIONS */
  DBUG_RETURN(error);
}

/**
  @retval
    0   ok
  @retval
    1   transaction was rolled back
  @retval
    2   error during commit, data may be inconsistent

  @todo
    Since we don't support nested statement transactions in 5.0,
    we can't commit or rollback stmt transactions while we are inside
    stored functions or triggers. So we simply do nothing now.
    TODO: This should be fixed in later ( >= 5.1) releases.
*/
int ha_commit_trans(THD *thd, bool all)
{
  int error= 0, cookie= 0;
  THD_TRANS *trans= all ? &thd->transaction.all : &thd->transaction.stmt;
  bool is_real_trans= all || thd->transaction.all.nht == 0;
  handlerton **ht= trans->ht;
  my_xid xid= thd->transaction.xid_state.xid.get_my_xid();
  DBUG_ENTER("ha_commit_trans");

  if (thd->in_sub_stmt)
  {
    /*
      Since we don't support nested statement transactions in 5.0,
      we can't commit or rollback stmt transactions while we are inside
      stored functions or triggers. So we simply do nothing now.
      TODO: This should be fixed in later ( >= 5.1) releases.
    */
    if (!all)
      DBUG_RETURN(0);
    /*
      We assume that all statements which commit or rollback main transaction
      are prohibited inside of stored functions or triggers. So they should
      bail out with error even before ha_commit_trans() call. To be 100% safe
      let us throw error in non-debug builds.
    */
    DBUG_ASSERT(0);
    my_error(ER_COMMIT_NOT_ALLOWED_IN_SF_OR_TRG, MYF(0));
    DBUG_RETURN(2);
  }
#ifdef USING_TRANSACTIONS
  if (trans->nht)
  {
    if (is_real_trans && wait_if_global_read_lock(thd, 0, 0))
    {
      ha_rollback_trans(thd, all);
      DBUG_RETURN(1);
    }

    if (   is_real_trans
        && opt_readonly
        && ! (thd->security_ctx->master_access & SUPER_ACL)
        && ! thd->slave_thread
       )
    {
      my_error(ER_OPTION_PREVENTS_STATEMENT, MYF(0), "--read-only");
      ha_rollback_trans(thd, all);
      error= 1;
      goto end;
    }

    DBUG_EXECUTE_IF("crash_commit_before", abort(););

    /* Close all cursors that can not survive COMMIT */
    if (is_real_trans)                          /* not a statement commit */
      thd->stmt_map.close_transient_cursors();

    if (!trans->no_2pc && trans->nht > 1)
    {
      for (; *ht && !error; ht++)
      {
        int err;
        if ((err= (*(*ht)->prepare)(*ht, thd, all)))
        {
          my_error(ER_ERROR_DURING_COMMIT, MYF(0), err);
          error= 1;
        }
        status_var_increment(thd->status_var.ha_prepare_count);
      }
      DBUG_EXECUTE_IF("crash_commit_after_prepare", abort(););
      if (error || (is_real_trans && xid &&
                    (error= !(cookie= tc_log->log_xid(thd, xid)))))
      {
        ha_rollback_trans(thd, all);
        error= 1;
        goto end;
      }
      DBUG_EXECUTE_IF("crash_commit_after_log", abort(););
    }
    error=ha_commit_one_phase(thd, all) ? (cookie ? 2 : 1) : 0;
    DBUG_EXECUTE_IF("crash_commit_before_unlog", abort(););
    if (cookie)
      tc_log->unlog(cookie, xid);
    DBUG_EXECUTE_IF("crash_commit_after", abort(););
end:
    if (is_real_trans)
      start_waiting_global_read_lock(thd);
  }
#endif /* USING_TRANSACTIONS */
  DBUG_RETURN(error);
}

/**
  @note
  This function does not care about global read lock. A caller should.
*/
int ha_commit_one_phase(THD *thd, bool all)
{
  int error=0;
  THD_TRANS *trans=all ? &thd->transaction.all : &thd->transaction.stmt;
  bool is_real_trans=all || thd->transaction.all.nht == 0;
  handlerton **ht=trans->ht;
  DBUG_ENTER("ha_commit_one_phase");
#ifdef USING_TRANSACTIONS
  if (trans->nht)
  {
    for (ht=trans->ht; *ht; ht++)
    {
      int err;
      if ((err= (*(*ht)->commit)(*ht, thd, all)))
      {
        my_error(ER_ERROR_DURING_COMMIT, MYF(0), err);
        error=1;
      }
      status_var_increment(thd->status_var.ha_commit_count);
      *ht= 0;
    }
    trans->nht=0;
    trans->no_2pc=0;
    if (is_real_trans)
      thd->transaction.xid_state.xid.null();
    if (all)
    {
#ifdef HAVE_QUERY_CACHE
      if (thd->transaction.changed_tables)
        query_cache.invalidate(thd->transaction.changed_tables);
#endif
      thd->variables.tx_isolation=thd->session_tx_isolation;
      thd->transaction.cleanup();
    }
  }
#endif /* USING_TRANSACTIONS */
  DBUG_RETURN(error);
}


int ha_rollback_trans(THD *thd, bool all)
{
  int error=0;
  THD_TRANS *trans=all ? &thd->transaction.all : &thd->transaction.stmt;
  bool is_real_trans=all || thd->transaction.all.nht == 0;
  DBUG_ENTER("ha_rollback_trans");
  if (thd->in_sub_stmt)
  {
    /*
      If we are inside stored function or trigger we should not commit or
      rollback current statement transaction. See comment in ha_commit_trans()
      call for more information.
    */
    if (!all)
      DBUG_RETURN(0);
    DBUG_ASSERT(0);
    my_error(ER_COMMIT_NOT_ALLOWED_IN_SF_OR_TRG, MYF(0));
    DBUG_RETURN(1);
  }
#ifdef USING_TRANSACTIONS
  if (trans->nht)
  {
    /* Close all cursors that can not survive ROLLBACK */
    if (is_real_trans)                          /* not a statement commit */
      thd->stmt_map.close_transient_cursors();

    for (handlerton **ht=trans->ht; *ht; ht++)
    {
      int err;
      if ((err= (*(*ht)->rollback)(*ht, thd, all)))
      { // cannot happen
        my_error(ER_ERROR_DURING_ROLLBACK, MYF(0), err);
        error=1;
      }
      status_var_increment(thd->status_var.ha_rollback_count);
      *ht= 0;
    }
    trans->nht=0;
    trans->no_2pc=0;
    if (is_real_trans)
      thd->transaction.xid_state.xid.null();
    if (all)
    {
      thd->variables.tx_isolation=thd->session_tx_isolation;
      thd->transaction.cleanup();
    }
  }
#endif /* USING_TRANSACTIONS */
  if (all)
    thd->transaction_rollback_request= FALSE;

  /*
    If a non-transactional table was updated, warn; don't warn if this is a
    slave thread (because when a slave thread executes a ROLLBACK, it has
    been read from the binary log, so it's 100% sure and normal to produce
    error ER_WARNING_NOT_COMPLETE_ROLLBACK. If we sent the warning to the
    slave SQL thread, it would not stop the thread but just be printed in
    the error log; but we don't want users to wonder why they have this
    message in the error log, so we don't send it.
  */
  if (is_real_trans && thd->transaction.all.modified_non_trans_table &&
      !thd->slave_thread && thd->killed != THD::KILL_CONNECTION)
    push_warning(thd, MYSQL_ERROR::WARN_LEVEL_WARN,
                 ER_WARNING_NOT_COMPLETE_ROLLBACK,
                 ER(ER_WARNING_NOT_COMPLETE_ROLLBACK));
  DBUG_RETURN(error);
}

/**
  This is used to commit or rollback a single statement depending on
  the value of error.

  @note
    Note that if the autocommit is on, then the following call inside
    InnoDB will commit or rollback the whole transaction (= the statement). The
    autocommit mechanism built into InnoDB is based on counting locks, but if
    the user has used LOCK TABLES then that mechanism does not know to do the
    commit.
*/
int ha_autocommit_or_rollback(THD *thd, int error)
{
  DBUG_ENTER("ha_autocommit_or_rollback");
#ifdef USING_TRANSACTIONS
  if (thd->transaction.stmt.nht)
  {
    if (!error)
    {
      if (ha_commit_stmt(thd))
	error=1;
    }
    else if (thd->transaction_rollback_request && !thd->in_sub_stmt)
      (void) ha_rollback(thd);
    else
      (void) ha_rollback_stmt(thd);

    thd->variables.tx_isolation=thd->session_tx_isolation;
  }
#endif
  DBUG_RETURN(error);
}


struct xahton_st {
  XID *xid;
  int result;
};

static my_bool xacommit_handlerton(THD *unused1, plugin_ref plugin,
                                   void *arg)
{
  handlerton *hton= plugin_data(plugin, handlerton *);
  if (hton->state == SHOW_OPTION_YES && hton->recover)
  {
    hton->commit_by_xid(hton, ((struct xahton_st *)arg)->xid);
    ((struct xahton_st *)arg)->result= 0;
  }
  return FALSE;
}

static my_bool xarollback_handlerton(THD *unused1, plugin_ref plugin,
                                     void *arg)
{
  handlerton *hton= plugin_data(plugin, handlerton *);
  if (hton->state == SHOW_OPTION_YES && hton->recover)
  {
    hton->rollback_by_xid(hton, ((struct xahton_st *)arg)->xid);
    ((struct xahton_st *)arg)->result= 0;
  }
  return FALSE;
}


int ha_commit_or_rollback_by_xid(XID *xid, bool commit)
{
  struct xahton_st xaop;
  xaop.xid= xid;
  xaop.result= 1;

  plugin_foreach(NULL, commit ? xacommit_handlerton : xarollback_handlerton,
                 MYSQL_STORAGE_ENGINE_PLUGIN, &xaop);

  return xaop.result;
}


#ifndef DBUG_OFF
/**
  @note
    This does not need to be multi-byte safe or anything
*/
static char* xid_to_str(char *buf, XID *xid)
{
  int i;
  char *s=buf;
  *s++='\'';
  for (i=0; i < xid->gtrid_length+xid->bqual_length; i++)
  {
    uchar c=(uchar)xid->data[i];
    /* is_next_dig is set if next character is a number */
    bool is_next_dig= FALSE;
    if (i < XIDDATASIZE)
    {
      char ch= xid->data[i+1];
      is_next_dig= (ch >= '0' && ch <='9');
    }
    if (i == xid->gtrid_length)
    {
      *s++='\'';
      if (xid->bqual_length)
      {
        *s++='.';
        *s++='\'';
      }
    }
    if (c < 32 || c > 126)
    {
      *s++='\\';
      /*
        If next character is a number, write current character with
        3 octal numbers to ensure that the next number is not seen
        as part of the octal number
      */
      if (c > 077 || is_next_dig)
        *s++=_dig_vec_lower[c >> 6];
      if (c > 007 || is_next_dig)
        *s++=_dig_vec_lower[(c >> 3) & 7];
      *s++=_dig_vec_lower[c & 7];
    }
    else
    {
      if (c == '\'' || c == '\\')
        *s++='\\';
      *s++=c;
    }
  }
  *s++='\'';
  *s=0;
  return buf;
}
#endif

/**
  recover() step of xa.

  @note
    there are three modes of operation:
    - automatic recover after a crash
    in this case commit_list != 0, tc_heuristic_recover==0
    all xids from commit_list are committed, others are rolled back
    - manual (heuristic) recover
    in this case commit_list==0, tc_heuristic_recover != 0
    DBA has explicitly specified that all prepared transactions should
    be committed (or rolled back).
    - no recovery (MySQL did not detect a crash)
    in this case commit_list==0, tc_heuristic_recover == 0
    there should be no prepared transactions in this case.
*/
struct xarecover_st
{
  int len, found_foreign_xids, found_my_xids;
  XID *list;
  HASH *commit_list;
  bool dry_run;
};

static my_bool xarecover_handlerton(THD *unused, plugin_ref plugin,
                                    void *arg)
{
  handlerton *hton= plugin_data(plugin, handlerton *);
  struct xarecover_st *info= (struct xarecover_st *) arg;
  int got;

  if (hton->state == SHOW_OPTION_YES && hton->recover)
  {
    while ((got= hton->recover(hton, info->list, info->len)) > 0 )
    {
      sql_print_information("Found %d prepared transaction(s) in %s",
                            got, ha_resolve_storage_engine_name(hton));
      for (int i=0; i < got; i ++)
      {
        my_xid x=info->list[i].get_my_xid();
        if (!x) // not "mine" - that is generated by external TM
        {
#ifndef DBUG_OFF
          char buf[XIDDATASIZE*4+6]; // see xid_to_str
          sql_print_information("ignore xid %s", xid_to_str(buf, info->list+i));
#endif
          xid_cache_insert(info->list+i, XA_PREPARED);
          info->found_foreign_xids++;
          continue;
        }
        if (info->dry_run)
        {
          info->found_my_xids++;
          continue;
        }
        // recovery mode
        if (info->commit_list ?
            hash_search(info->commit_list, (uchar *)&x, sizeof(x)) != 0 :
            tc_heuristic_recover == TC_HEURISTIC_RECOVER_COMMIT)
        {
#ifndef DBUG_OFF
          char buf[XIDDATASIZE*4+6]; // see xid_to_str
          sql_print_information("commit xid %s", xid_to_str(buf, info->list+i));
#endif
          hton->commit_by_xid(hton, info->list+i);
        }
        else
        {
#ifndef DBUG_OFF
          char buf[XIDDATASIZE*4+6]; // see xid_to_str
          sql_print_information("rollback xid %s",
                                xid_to_str(buf, info->list+i));
#endif
          hton->rollback_by_xid(hton, info->list+i);
        }
      }
      if (got < info->len)
        break;
    }
  }
  return FALSE;
}

int ha_recover(HASH *commit_list)
{
  struct xarecover_st info;
  DBUG_ENTER("ha_recover");
  info.found_foreign_xids= info.found_my_xids= 0;
  info.commit_list= commit_list;
  info.dry_run= (info.commit_list==0 && tc_heuristic_recover==0);
  info.list= NULL;

  /* commit_list and tc_heuristic_recover cannot be set both */
  DBUG_ASSERT(info.commit_list==0 || tc_heuristic_recover==0);
  /* if either is set, total_ha_2pc must be set too */
  DBUG_ASSERT(info.dry_run || total_ha_2pc>(ulong)opt_bin_log);

  if (total_ha_2pc <= (ulong)opt_bin_log)
    DBUG_RETURN(0);

  if (info.commit_list)
    sql_print_information("Starting crash recovery...");

#ifndef WILL_BE_DELETED_LATER
  /*
    for now, only InnoDB supports 2pc. It means we can always safely
    rollback all pending transactions, without risking inconsistent data
  */
  DBUG_ASSERT(total_ha_2pc == (ulong) opt_bin_log+1); // only InnoDB and binlog
  tc_heuristic_recover= TC_HEURISTIC_RECOVER_ROLLBACK; // forcing ROLLBACK
  info.dry_run=FALSE;
#endif

  for (info.len= MAX_XID_LIST_SIZE ; 
       info.list==0 && info.len > MIN_XID_LIST_SIZE; info.len/=2)
  {
    info.list=(XID *)my_malloc(info.len*sizeof(XID), MYF(0));
  }
  if (!info.list)
  {
    sql_print_error(ER(ER_OUTOFMEMORY), info.len*sizeof(XID));
    DBUG_RETURN(1);
  }

  plugin_foreach(NULL, xarecover_handlerton, 
                 MYSQL_STORAGE_ENGINE_PLUGIN, &info);

  my_free((uchar*)info.list, MYF(0));
  if (info.found_foreign_xids)
    sql_print_warning("Found %d prepared XA transactions", 
                      info.found_foreign_xids);
  if (info.dry_run && info.found_my_xids)
  {
    sql_print_error("Found %d prepared transactions! It means that mysqld was "
                    "not shut down properly last time and critical recovery "
                    "information (last binlog or %s file) was manually deleted "
                    "after a crash. You have to start mysqld with "
                    "--tc-heuristic-recover switch to commit or rollback "
                    "pending transactions.",
                    info.found_my_xids, opt_tc_log_file);
    DBUG_RETURN(1);
  }
  if (info.commit_list)
    sql_print_information("Crash recovery finished.");
  DBUG_RETURN(0);
}

/**
  return the list of XID's to a client, the same way SHOW commands do.

  @note
    I didn't find in XA specs that an RM cannot return the same XID twice,
    so mysql_xa_recover does not filter XID's to ensure uniqueness.
    It can be easily fixed later, if necessary.
*/
bool mysql_xa_recover(THD *thd)
{
  List<Item> field_list;
  Protocol *protocol= thd->protocol;
  int i=0;
  XID_STATE *xs;
  DBUG_ENTER("mysql_xa_recover");

  field_list.push_back(new Item_int("formatID", 0, MY_INT32_NUM_DECIMAL_DIGITS));
  field_list.push_back(new Item_int("gtrid_length", 0, MY_INT32_NUM_DECIMAL_DIGITS));
  field_list.push_back(new Item_int("bqual_length", 0, MY_INT32_NUM_DECIMAL_DIGITS));
  field_list.push_back(new Item_empty_string("data",XIDDATASIZE));

  if (protocol->send_fields(&field_list,
                            Protocol::SEND_NUM_ROWS | Protocol::SEND_EOF))
    DBUG_RETURN(1);

  pthread_mutex_lock(&LOCK_xid_cache);
  while ((xs= (XID_STATE*)hash_element(&xid_cache, i++)))
  {
    if (xs->xa_state==XA_PREPARED)
    {
      protocol->prepare_for_resend();
      protocol->store_longlong((longlong)xs->xid.formatID, FALSE);
      protocol->store_longlong((longlong)xs->xid.gtrid_length, FALSE);
      protocol->store_longlong((longlong)xs->xid.bqual_length, FALSE);
      protocol->store(xs->xid.data, xs->xid.gtrid_length+xs->xid.bqual_length,
                      &my_charset_bin);
      if (protocol->write())
      {
        pthread_mutex_unlock(&LOCK_xid_cache);
        DBUG_RETURN(1);
      }
    }
  }

  pthread_mutex_unlock(&LOCK_xid_cache);
  send_eof(thd);
  DBUG_RETURN(0);
}

/**
  @details
  This function should be called when MySQL sends rows of a SELECT result set
  or the EOF mark to the client. It releases a possible adaptive hash index
  S-latch held by thd in InnoDB and also releases a possible InnoDB query
  FIFO ticket to enter InnoDB. To save CPU time, InnoDB allows a thd to
  keep them over several calls of the InnoDB handler interface when a join
  is executed. But when we let the control to pass to the client they have
  to be released because if the application program uses mysql_use_result(),
  it may deadlock on the S-latch if the application on another connection
  performs another SQL query. In MySQL-4.1 this is even more important because
  there a connection can have several SELECT queries open at the same time.

  @param thd           the thread handle of the current connection

  @return
    always 0
*/
static my_bool release_temporary_latches(THD *thd, plugin_ref plugin,
                                 void *unused)
{
  handlerton *hton= plugin_data(plugin, handlerton *);

  if (hton->state == SHOW_OPTION_YES && hton->release_temporary_latches)
    hton->release_temporary_latches(hton, thd);

  return FALSE;
}


int ha_release_temporary_latches(THD *thd)
{
  plugin_foreach(thd, release_temporary_latches, MYSQL_STORAGE_ENGINE_PLUGIN, 
                 NULL);

  return 0;
}

int ha_rollback_to_savepoint(THD *thd, SAVEPOINT *sv)
{
  int error=0;
  THD_TRANS *trans= (thd->in_sub_stmt ? &thd->transaction.stmt :
                                        &thd->transaction.all);
  handlerton **ht=trans->ht, **end_ht;
  DBUG_ENTER("ha_rollback_to_savepoint");

  trans->nht=sv->nht;
  trans->no_2pc=0;
  end_ht=ht+sv->nht;
  /*
    rolling back to savepoint in all storage engines that were part of the
    transaction when the savepoint was set
  */
  for (; ht < end_ht; ht++)
  {
    int err;
    DBUG_ASSERT((*ht)->savepoint_set != 0);
    if ((err= (*(*ht)->savepoint_rollback)(*ht, thd, (uchar *)(sv+1)+(*ht)->savepoint_offset)))
    { // cannot happen
      my_error(ER_ERROR_DURING_ROLLBACK, MYF(0), err);
      error=1;
    }
    status_var_increment(thd->status_var.ha_savepoint_rollback_count);
    trans->no_2pc|=(*ht)->prepare == 0;
  }
  /*
    rolling back the transaction in all storage engines that were not part of
    the transaction when the savepoint was set
  */
  for (; *ht ; ht++)
  {
    int err;
    if ((err= (*(*ht)->rollback)(*ht, thd, !thd->in_sub_stmt)))
    { // cannot happen
      my_error(ER_ERROR_DURING_ROLLBACK, MYF(0), err);
      error=1;
    }
    status_var_increment(thd->status_var.ha_rollback_count);
    *ht=0; // keep it conveniently zero-filled
  }
  DBUG_RETURN(error);
}

/**
  @note
  according to the sql standard (ISO/IEC 9075-2:2003)
  section "4.33.4 SQL-statements and transaction states",
  SAVEPOINT is *not* transaction-initiating SQL-statement
*/
int ha_savepoint(THD *thd, SAVEPOINT *sv)
{
  int error=0;
  THD_TRANS *trans= (thd->in_sub_stmt ? &thd->transaction.stmt :
                                        &thd->transaction.all);
  handlerton **ht=trans->ht;
  DBUG_ENTER("ha_savepoint");
#ifdef USING_TRANSACTIONS
  for (; *ht; ht++)
  {
    int err;
    if (! (*ht)->savepoint_set)
    {
      my_error(ER_CHECK_NOT_IMPLEMENTED, MYF(0), "SAVEPOINT");
      error=1;
      break;
    }
    if ((err= (*(*ht)->savepoint_set)(*ht, thd, (uchar *)(sv+1)+(*ht)->savepoint_offset)))
    { // cannot happen
      my_error(ER_GET_ERRNO, MYF(0), err);
      error=1;
    }
    status_var_increment(thd->status_var.ha_savepoint_count);
  }
  sv->nht=trans->nht;
#endif /* USING_TRANSACTIONS */
  DBUG_RETURN(error);
}

int ha_release_savepoint(THD *thd, SAVEPOINT *sv)
{
  int error=0;
  THD_TRANS *trans= (thd->in_sub_stmt ? &thd->transaction.stmt :
                                        &thd->transaction.all);
  handlerton **ht=trans->ht, **end_ht;
  DBUG_ENTER("ha_release_savepoint");

  end_ht=ht+sv->nht;
  for (; ht < end_ht; ht++)
  {
    int err;
    if (!(*ht)->savepoint_release)
      continue;
    if ((err= (*(*ht)->savepoint_release)(*ht, thd, 
                                          (uchar *)(sv+1)+
                                          (*ht)->savepoint_offset)))
    { // cannot happen
      my_error(ER_GET_ERRNO, MYF(0), err);
      error=1;
    }
  }
  DBUG_RETURN(error);
}


static my_bool snapshot_handlerton(THD *thd, plugin_ref plugin,
                                   void *arg)
{
  handlerton *hton= plugin_data(plugin, handlerton *);
  if (hton->state == SHOW_OPTION_YES &&
      hton->start_consistent_snapshot)
  {
    hton->start_consistent_snapshot(hton, thd);
    *((bool *)arg)= false;
  }
  return FALSE;
}

int ha_start_consistent_snapshot(THD *thd)
{
  bool warn= true;

  plugin_foreach(thd, snapshot_handlerton, MYSQL_STORAGE_ENGINE_PLUGIN, &warn);

  /*
    Same idea as when one wants to CREATE TABLE in one engine which does not
    exist:
  */
  if (warn)
    push_warning(thd, MYSQL_ERROR::WARN_LEVEL_WARN, ER_UNKNOWN_ERROR,
                 "This MySQL server does not support any "
                 "consistent-read capable storage engine");
  return 0;
}


static my_bool flush_handlerton(THD *thd, plugin_ref plugin,
                                void *arg)
{
  handlerton *hton= plugin_data(plugin, handlerton *);
  if (hton->state == SHOW_OPTION_YES && hton->flush_logs && 
      hton->flush_logs(hton))
    return TRUE;
  return FALSE;
}


bool ha_flush_logs(handlerton *db_type)
{
  if (db_type == NULL)
  {
    if (plugin_foreach(NULL, flush_handlerton,
                          MYSQL_STORAGE_ENGINE_PLUGIN, 0))
      return TRUE;
  }
  else
  {
    if (db_type->state != SHOW_OPTION_YES ||
        (db_type->flush_logs && db_type->flush_logs(db_type)))
      return TRUE;
  }
  return FALSE;
}

static const char *check_lowercase_names(handler *file, const char *path,
                                         char *tmp_path)
{
  if (lower_case_table_names != 2 || (file->ha_table_flags() & HA_FILE_BASED))
    return path;

  /* Ensure that table handler get path in lower case */
  if (tmp_path != path)
    strmov(tmp_path, path);

  /*
    we only should turn into lowercase database/table part
    so start the process after homedirectory
  */
  my_casedn_str(files_charset_info, tmp_path + mysql_data_home_len);
  return tmp_path;
}


/**
  An interceptor to hijack the text of the error message without
  setting an error in the thread. We need the text to present it
  in the form of a warning to the user.
*/

struct Ha_delete_table_error_handler: public Internal_error_handler
{
public:
  virtual bool handle_error(uint sql_errno,
                            const char *message,
                            MYSQL_ERROR::enum_warning_level level,
                            THD *thd);
  char buff[MYSQL_ERRMSG_SIZE];
};


bool
Ha_delete_table_error_handler::
handle_error(uint sql_errno,
             const char *message,
             MYSQL_ERROR::enum_warning_level level,
             THD *thd)
{
  /* Grab the error message */
  strmake(buff, message, sizeof(buff)-1);
  return TRUE;
}


/** @brief
  This should return ENOENT if the file doesn't exists.
  The .frm file will be deleted only if we return 0 or ENOENT
*/
int ha_delete_table(THD *thd, handlerton *table_type, const char *path,
                    const char *db, const char *alias, bool generate_warning)
{
  handler *file;
  char tmp_path[FN_REFLEN];
  int error;
  TABLE dummy_table;
  TABLE_SHARE dummy_share;
  DBUG_ENTER("ha_delete_table");

  bzero((char*) &dummy_table, sizeof(dummy_table));
  bzero((char*) &dummy_share, sizeof(dummy_share));
  dummy_table.s= &dummy_share;

  /* DB_TYPE_UNKNOWN is used in ALTER TABLE when renaming only .frm files */
  if (table_type == NULL ||
      ! (file=get_new_handler((TABLE_SHARE*)0, thd->mem_root, table_type)))
    DBUG_RETURN(ENOENT);

  path= check_lowercase_names(file, path, tmp_path);
  if ((error= file->delete_table(path)) && generate_warning)
  {
    /*
      Because file->print_error() use my_error() to generate the error message
      we use an internal error handler to intercept it and store the text
      in a temporary buffer. Later the message will be presented to user
      as a warning.
    */
    Ha_delete_table_error_handler ha_delete_table_error_handler;

    /* Fill up strucutures that print_error may need */
    dummy_share.path.str= (char*) path;
    dummy_share.path.length= strlen(path);
    dummy_share.db.str= (char*) db;
    dummy_share.db.length= strlen(db);
    dummy_share.table_name.str= (char*) alias;
    dummy_share.table_name.length= strlen(alias);
    dummy_table.alias= alias;

    file->table_share= &dummy_share;
    file->table= &dummy_table;

    thd->push_internal_handler(&ha_delete_table_error_handler);
    file->print_error(error, 0);

    thd->pop_internal_handler();

    /*
      XXX: should we convert *all* errors to warnings here?
      What if the error is fatal?
    */
    push_warning(thd, MYSQL_ERROR::WARN_LEVEL_ERROR, error,
                ha_delete_table_error_handler.buff);
  }
  delete file;
  DBUG_RETURN(error);
}

/****************************************************************************
** General handler functions
****************************************************************************/
handler *handler::clone(MEM_ROOT *mem_root)
{
  handler *new_handler= get_new_handler(table->s, mem_root, table->s->db_type());
  if (new_handler && !new_handler->ha_open(table,
                                           table->s->normalized_path.str,
                                           table->db_stat,
                                           HA_OPEN_IGNORE_IF_LOCKED))
    return new_handler;
  return NULL;
}



void handler::ha_statistic_increment(ulong SSV::*offset) const
{
  status_var_increment(table->in_use->status_var.*offset);
}

void **handler::ha_data(THD *thd) const
{
  return thd_ha_data(thd, ht);
}

THD *handler::ha_thd(void) const
{
  DBUG_ASSERT(!table || !table->in_use || table->in_use == current_thd);
  return (table && table->in_use) ? table->in_use : current_thd;
}


/** @brief
  Open database-handler.

  IMPLEMENTATION
    Try O_RDONLY if cannot open as O_RDWR
    Don't wait for locks if not HA_OPEN_WAIT_IF_LOCKED is set
*/
int handler::ha_open(TABLE *table_arg, const char *name, int mode,
                     int test_if_locked)
{
  int error;
  DBUG_ENTER("handler::ha_open");
  DBUG_PRINT("enter",
             ("name: %s  db_type: %d  db_stat: %d  mode: %d  lock_test: %d",
              name, ht->db_type, table_arg->db_stat, mode,
              test_if_locked));

  table= table_arg;
  DBUG_ASSERT(table->s == table_share);
  DBUG_ASSERT(alloc_root_inited(&table->mem_root));

  if ((error=open(name,mode,test_if_locked)))
  {
    if ((error == EACCES || error == EROFS) && mode == O_RDWR &&
	(table->db_stat & HA_TRY_READ_ONLY))
    {
      table->db_stat|=HA_READ_ONLY;
      error=open(name,O_RDONLY,test_if_locked);
    }
  }
  if (error)
  {
    my_errno= error;                            /* Safeguard */
    DBUG_PRINT("error",("error: %d  errno: %d",error,errno));
  }
  else
  {
    if (table->s->db_options_in_use & HA_OPTION_READ_ONLY_DATA)
      table->db_stat|=HA_READ_ONLY;
    (void) extra(HA_EXTRA_NO_READCHECK);	// Not needed in SQL

    if (!(ref= (uchar*) alloc_root(&table->mem_root, ALIGN_SIZE(ref_length)*2)))
    {
      close();
      error=HA_ERR_OUT_OF_MEM;
    }
    else
      dup_ref=ref+ALIGN_SIZE(ref_length);
    cached_table_flags= table_flags();
  }
  DBUG_RETURN(error);
}


/**
  Read first row (only) from a table.

  This is never called for InnoDB tables, as these table types
  has the HA_STATS_RECORDS_IS_EXACT set.
*/
int handler::read_first_row(uchar * buf, uint primary_key)
{
  register int error;
  DBUG_ENTER("handler::read_first_row");

  ha_statistic_increment(&SSV::ha_read_first_count);

  /*
    If there is very few deleted rows in the table, find the first row by
    scanning the table.
    TODO remove the test for HA_READ_ORDER
  */
  if (stats.deleted < 10 || primary_key >= MAX_KEY ||
      !(index_flags(primary_key, 0, 0) & HA_READ_ORDER))
  {
    (void) ha_rnd_init(1);
    while ((error= rnd_next(buf)) == HA_ERR_RECORD_DELETED) ;
    (void) ha_rnd_end();
  }
  else
  {
    /* Find the first row through the primary key */
    (void) ha_index_init(primary_key, 0);
    error=index_first(buf);
    (void) ha_index_end();
  }
  DBUG_RETURN(error);
}

/**
  Generate the next auto-increment number based on increment and offset.
  computes the lowest number
  - strictly greater than "nr"
  - of the form: auto_increment_offset + N * auto_increment_increment

  In most cases increment= offset= 1, in which case we get:
  @verbatim 1,2,3,4,5,... @endverbatim
    If increment=10 and offset=5 and previous number is 1, we get:
  @verbatim 1,5,15,25,35,... @endverbatim
*/
inline ulonglong
compute_next_insert_id(ulonglong nr,struct system_variables *variables)
{
  if (variables->auto_increment_increment == 1)
    return (nr+1); // optimization of the formula below
  nr= (((nr+ variables->auto_increment_increment -
         variables->auto_increment_offset)) /
       (ulonglong) variables->auto_increment_increment);
  return (nr* (ulonglong) variables->auto_increment_increment +
          variables->auto_increment_offset);
}


void handler::adjust_next_insert_id_after_explicit_value(ulonglong nr)
{
  /*
    If we have set THD::next_insert_id previously and plan to insert an
    explicitely-specified value larger than this, we need to increase
    THD::next_insert_id to be greater than the explicit value.
  */
  if ((next_insert_id > 0) && (nr >= next_insert_id))
    set_next_insert_id(compute_next_insert_id(nr, &table->in_use->variables));
}


/** @brief
  Computes the largest number X:
  - smaller than or equal to "nr"
  - of the form: auto_increment_offset + N * auto_increment_increment
  where N>=0.

  SYNOPSIS
    prev_insert_id
      nr            Number to "round down"
      variables     variables struct containing auto_increment_increment and
                    auto_increment_offset

  RETURN
    The number X if it exists, "nr" otherwise.
*/
inline ulonglong
prev_insert_id(ulonglong nr, struct system_variables *variables)
{
  if (unlikely(nr < variables->auto_increment_offset))
  {
    /*
      There's nothing good we can do here. That is a pathological case, where
      the offset is larger than the column's max possible value, i.e. not even
      the first sequence value may be inserted. User will receive warning.
    */
    DBUG_PRINT("info",("auto_increment: nr: %lu cannot honour "
                       "auto_increment_offset: %lu",
                       (ulong) nr, variables->auto_increment_offset));
    return nr;
  }
  if (variables->auto_increment_increment == 1)
    return nr; // optimization of the formula below
  nr= (((nr - variables->auto_increment_offset)) /
       (ulonglong) variables->auto_increment_increment);
  return (nr * (ulonglong) variables->auto_increment_increment +
          variables->auto_increment_offset);
}


/**
  Update the auto_increment field if necessary.

  Updates columns with type NEXT_NUMBER if:

  - If column value is set to NULL (in which case
    auto_increment_field_not_null is 0)
  - If column is set to 0 and (sql_mode & MODE_NO_AUTO_VALUE_ON_ZERO) is not
    set. In the future we will only set NEXT_NUMBER fields if one sets them
    to NULL (or they are not included in the insert list).

    In those cases, we check if the currently reserved interval still has
    values we have not used. If yes, we pick the smallest one and use it.
    Otherwise:

  - If a list of intervals has been provided to the statement via SET
    INSERT_ID or via an Intvar_log_event (in a replication slave), we pick the
    first unused interval from this list, consider it as reserved.

  - Otherwise we set the column for the first row to the value
    next_insert_id(get_auto_increment(column))) which is usually
    max-used-column-value+1.
    We call get_auto_increment() for the first row in a multi-row
    statement. get_auto_increment() will tell us the interval of values it
    reserved for us.

  - In both cases, for the following rows we use those reserved values without
    calling the handler again (we just progress in the interval, computing
    each new value from the previous one). Until we have exhausted them, then
    we either take the next provided interval or call get_auto_increment()
    again to reserve a new interval.

  - In both cases, the reserved intervals are remembered in
    thd->auto_inc_intervals_in_cur_stmt_for_binlog if statement-based
    binlogging; the last reserved interval is remembered in
    auto_inc_interval_for_cur_row.

    The idea is that generated auto_increment values are predictable and
    independent of the column values in the table.  This is needed to be
    able to replicate into a table that already has rows with a higher
    auto-increment value than the one that is inserted.

    After we have already generated an auto-increment number and the user
    inserts a column with a higher value than the last used one, we will
    start counting from the inserted value.

    This function's "outputs" are: the table's auto_increment field is filled
    with a value, thd->next_insert_id is filled with the value to use for the
    next row, if a value was autogenerated for the current row it is stored in
    thd->insert_id_for_cur_row, if get_auto_increment() was called
    thd->auto_inc_interval_for_cur_row is modified, if that interval is not
    present in thd->auto_inc_intervals_in_cur_stmt_for_binlog it is added to
    this list.

  @todo
    Replace all references to "next number" or NEXT_NUMBER to
    "auto_increment", everywhere (see below: there is
    table->auto_increment_field_not_null, and there also exists
    table->next_number_field, it's not consistent).

  @retval
    0	ok
  @retval
    HA_ERR_AUTOINC_READ_FAILED  get_auto_increment() was called and
    returned ~(ulonglong) 0
  @retval
    HA_ERR_AUTOINC_ERANGE storing value in field caused strict mode
    failure.
*/

#define AUTO_INC_DEFAULT_NB_ROWS 1 // Some prefer 1024 here
#define AUTO_INC_DEFAULT_NB_MAX_BITS 16
#define AUTO_INC_DEFAULT_NB_MAX ((1 << AUTO_INC_DEFAULT_NB_MAX_BITS) - 1)

int handler::update_auto_increment()
{
  ulonglong nr, nb_reserved_values;
  bool append= FALSE;
  THD *thd= table->in_use;
  struct system_variables *variables= &thd->variables;
  DBUG_ENTER("handler::update_auto_increment");

  /*
    next_insert_id is a "cursor" into the reserved interval, it may go greater
    than the interval, but not smaller.
  */
  DBUG_ASSERT(next_insert_id >= auto_inc_interval_for_cur_row.minimum());

  if ((nr= table->next_number_field->val_int()) != 0 ||
      table->auto_increment_field_not_null &&
      thd->variables.sql_mode & MODE_NO_AUTO_VALUE_ON_ZERO)
  {
    /*
      Update next_insert_id if we had already generated a value in this
      statement (case of INSERT VALUES(null),(3763),(null):
      the last NULL needs to insert 3764, not the value of the first NULL plus
      1).
    */
    adjust_next_insert_id_after_explicit_value(nr);
    insert_id_for_cur_row= 0; // didn't generate anything
    DBUG_RETURN(0);
  }

  if ((nr= next_insert_id) >= auto_inc_interval_for_cur_row.maximum())
  {
    /* next_insert_id is beyond what is reserved, so we reserve more. */
    const Discrete_interval *forced=
      thd->auto_inc_intervals_forced.get_next();
    if (forced != NULL)
    {
      nr= forced->minimum();
      nb_reserved_values= forced->values();
    }
    else
    {
      /*
        handler::estimation_rows_to_insert was set by
        handler::ha_start_bulk_insert(); if 0 it means "unknown".
      */
      uint nb_already_reserved_intervals=
        thd->auto_inc_intervals_in_cur_stmt_for_binlog.nb_elements();
      ulonglong nb_desired_values;
      /*
        If an estimation was given to the engine:
        - use it.
        - if we already reserved numbers, it means the estimation was
        not accurate, then we'll reserve 2*AUTO_INC_DEFAULT_NB_ROWS the 2nd
        time, twice that the 3rd time etc.
        If no estimation was given, use those increasing defaults from the
        start, starting from AUTO_INC_DEFAULT_NB_ROWS.
        Don't go beyond a max to not reserve "way too much" (because
        reservation means potentially losing unused values).
      */
      if (nb_already_reserved_intervals == 0 &&
          (estimation_rows_to_insert > 0))
        nb_desired_values= estimation_rows_to_insert;
      else /* go with the increasing defaults */
      {
        /* avoid overflow in formula, with this if() */
        if (nb_already_reserved_intervals <= AUTO_INC_DEFAULT_NB_MAX_BITS)
        {
          nb_desired_values= AUTO_INC_DEFAULT_NB_ROWS * 
            (1 << nb_already_reserved_intervals);
          set_if_smaller(nb_desired_values, AUTO_INC_DEFAULT_NB_MAX);
        }
        else
          nb_desired_values= AUTO_INC_DEFAULT_NB_MAX;
      }
      /* This call ignores all its parameters but nr, currently */
      get_auto_increment(variables->auto_increment_offset,
                         variables->auto_increment_increment,
                         nb_desired_values, &nr,
                         &nb_reserved_values);
      if (nr == ~(ulonglong) 0)
        DBUG_RETURN(HA_ERR_AUTOINC_READ_FAILED);  // Mark failure
      
      /*
        That rounding below should not be needed when all engines actually
        respect offset and increment in get_auto_increment(). But they don't
        so we still do it. Wonder if for the not-first-in-index we should do
        it. Hope that this rounding didn't push us out of the interval; even
        if it did we cannot do anything about it (calling the engine again
        will not help as we inserted no row).
      */
      nr= compute_next_insert_id(nr-1, variables);
    }
    
    if (table->s->next_number_keypart == 0)
    {
      /* We must defer the appending until "nr" has been possibly truncated */
      append= TRUE;
    }
    else
    {
      /*
        For such auto_increment there is no notion of interval, just a
        singleton. The interval is not even stored in
        thd->auto_inc_interval_for_cur_row, so we are sure to call the engine
        for next row.
      */
      DBUG_PRINT("info",("auto_increment: special not-first-in-index"));
    }
  }

  DBUG_PRINT("info",("auto_increment: %lu", (ulong) nr));

  if (unlikely(table->next_number_field->store((longlong) nr, TRUE)))
  {
    /*
      first test if the query was aborted due to strict mode constraints
    */
    if (thd->killed == THD::KILL_BAD_DATA)
      DBUG_RETURN(HA_ERR_AUTOINC_ERANGE);

    /*
      field refused this value (overflow) and truncated it, use the result of
      the truncation (which is going to be inserted); however we try to
      decrease it to honour auto_increment_* variables.
      That will shift the left bound of the reserved interval, we don't
      bother shifting the right bound (anyway any other value from this
      interval will cause a duplicate key).
    */
    nr= prev_insert_id(table->next_number_field->val_int(), variables);
    if (unlikely(table->next_number_field->store((longlong) nr, TRUE)))
      nr= table->next_number_field->val_int();
  }
  if (append)
  {
    auto_inc_interval_for_cur_row.replace(nr, nb_reserved_values,
                                          variables->auto_increment_increment);
    /* Row-based replication does not need to store intervals in binlog */
    if (!thd->current_stmt_binlog_row_based)
        thd->auto_inc_intervals_in_cur_stmt_for_binlog.append(auto_inc_interval_for_cur_row.minimum(),
                                                              auto_inc_interval_for_cur_row.values(),
                                                              variables->auto_increment_increment);
  }

  /*
    Record this autogenerated value. If the caller then
    succeeds to insert this value, it will call
    record_first_successful_insert_id_in_cur_stmt()
    which will set first_successful_insert_id_in_cur_stmt if it's not
    already set.
  */
  insert_id_for_cur_row= nr;
  /*
    Set next insert id to point to next auto-increment value to be able to
    handle multi-row statements.
  */
  set_next_insert_id(compute_next_insert_id(nr, variables));

  DBUG_RETURN(0);
}


/** @brief
  MySQL signal that it changed the column bitmap

  USAGE
    This is for handlers that needs to setup their own column bitmaps.
    Normally the handler should set up their own column bitmaps in
    index_init() or rnd_init() and in any column_bitmaps_signal() call after
    this.

    The handler is allowd to do changes to the bitmap after a index_init or
    rnd_init() call is made as after this, MySQL will not use the bitmap
    for any program logic checking.
*/
void handler::column_bitmaps_signal()
{
  DBUG_ENTER("column_bitmaps_signal");
  DBUG_PRINT("info", ("read_set: 0x%lx  write_set: 0x%lx", (long) table->read_set,
                      (long) table->write_set));
  DBUG_VOID_RETURN;
}


/** @brief
  Reserves an interval of auto_increment values from the handler.

  SYNOPSIS
    get_auto_increment()
    offset              
    increment
    nb_desired_values   how many values we want
    first_value         (OUT) the first value reserved by the handler
    nb_reserved_values  (OUT) how many values the handler reserved

  offset and increment means that we want values to be of the form
  offset + N * increment, where N>=0 is integer.
  If the function sets *first_value to ~(ulonglong)0 it means an error.
  If the function sets *nb_reserved_values to ULONGLONG_MAX it means it has
  reserved to "positive infinite".
*/
void handler::get_auto_increment(ulonglong offset, ulonglong increment,
                                 ulonglong nb_desired_values,
                                 ulonglong *first_value,
                                 ulonglong *nb_reserved_values)
{
  ulonglong nr;
  int error;

  (void) extra(HA_EXTRA_KEYREAD);
  table->mark_columns_used_by_index_no_reset(table->s->next_number_index,
                                        table->read_set);
  column_bitmaps_signal();
  index_init(table->s->next_number_index, 1);
  if (table->s->next_number_keypart == 0)
  {						// Autoincrement at key-start
    error=index_last(table->record[1]);
    /*
      MySQL implicitely assumes such method does locking (as MySQL decides to
      use nr+increment without checking again with the handler, in
      handler::update_auto_increment()), so reserves to infinite.
    */
    *nb_reserved_values= ULONGLONG_MAX;
  }
  else
  {
    uchar key[MAX_KEY_LENGTH];
    key_copy(key, table->record[0],
             table->key_info + table->s->next_number_index,
             table->s->next_number_key_offset);
    error= index_read_map(table->record[1], key,
                          make_prev_keypart_map(table->s->next_number_keypart),
                          HA_READ_PREFIX_LAST);
    /*
      MySQL needs to call us for next row: assume we are inserting ("a",null)
      here, we return 3, and next this statement will want to insert
      ("b",null): there is no reason why ("b",3+1) would be the good row to
      insert: maybe it already exists, maybe 3+1 is too large...
    */
    *nb_reserved_values= 1;
  }

  if (error)
    nr=1;
  else
    nr= ((ulonglong) table->next_number_field->
         val_int_offset(table->s->rec_buff_length)+1);
  index_end();
  (void) extra(HA_EXTRA_NO_KEYREAD);
  *first_value= nr;
}


void handler::ha_release_auto_increment()
{
  release_auto_increment();
  insert_id_for_cur_row= 0;
  auto_inc_interval_for_cur_row.replace(0, 0, 0);
  if (next_insert_id > 0)
  {
    next_insert_id= 0;
    /*
      this statement used forced auto_increment values if there were some,
      wipe them away for other statements.
    */
    table->in_use->auto_inc_intervals_forced.empty();
  }
}


void handler::print_keydup_error(uint key_nr, const char *msg)
{
  /* Write the duplicated key in the error message */
  char key[MAX_KEY_LENGTH];
  String str(key,sizeof(key),system_charset_info);

  if (key_nr == MAX_KEY)
  {
    /* Key is unknown */
    str.copy("", 0, system_charset_info);
    my_printf_error(ER_DUP_ENTRY, msg, MYF(0), str.c_ptr(), "*UNKNOWN*");
  }
  else
  {
    /* Table is opened and defined at this point */
    key_unpack(&str,table,(uint) key_nr);
    uint max_length=MYSQL_ERRMSG_SIZE-(uint) strlen(msg);
    if (str.length() >= max_length)
    {
      str.length(max_length-4);
      str.append(STRING_WITH_LEN("..."));
    }
    my_printf_error(ER_DUP_ENTRY, msg,
		    MYF(0), str.c_ptr(), table->key_info[key_nr].name);
  }
}


/**
  Print error that we got from handler function.

  @note
    In case of delete table it's only safe to use the following parts of
    the 'table' structure:
    - table->s->path
    - table->alias
*/
void handler::print_error(int error, myf errflag)
{
  DBUG_ENTER("handler::print_error");
  DBUG_PRINT("enter",("error: %d",error));

  int textno=ER_GET_ERRNO;
  switch (error) {
  case EACCES:
    textno=ER_OPEN_AS_READONLY;
    break;
  case EAGAIN:
    textno=ER_FILE_USED;
    break;
  case ENOENT:
    textno=ER_FILE_NOT_FOUND;
    break;
  case HA_ERR_KEY_NOT_FOUND:
  case HA_ERR_NO_ACTIVE_RECORD:
  case HA_ERR_END_OF_FILE:
    textno=ER_KEY_NOT_FOUND;
    break;
  case HA_ERR_WRONG_MRG_TABLE_DEF:
    textno=ER_WRONG_MRG_TABLE;
    break;
  case HA_ERR_FOUND_DUPP_KEY:
  {
    uint key_nr=get_dup_key(error);
    if ((int) key_nr >= 0)
    {
      print_keydup_error(key_nr, ER(ER_DUP_ENTRY_WITH_KEY_NAME));
      DBUG_VOID_RETURN;
    }
    textno=ER_DUP_KEY;
    break;
  }
  case HA_ERR_FOREIGN_DUPLICATE_KEY:
  {
    uint key_nr= get_dup_key(error);
    if ((int) key_nr >= 0)
    {
      uint max_length;
      /* Write the key in the error message */
      char key[MAX_KEY_LENGTH];
      String str(key,sizeof(key),system_charset_info);
      /* Table is opened and defined at this point */
      key_unpack(&str,table,(uint) key_nr);
      max_length= (MYSQL_ERRMSG_SIZE-
                   (uint) strlen(ER(ER_FOREIGN_DUPLICATE_KEY)));
      if (str.length() >= max_length)
      {
        str.length(max_length-4);
        str.append(STRING_WITH_LEN("..."));
      }
      my_error(ER_FOREIGN_DUPLICATE_KEY, MYF(0), table_share->table_name.str,
        str.c_ptr(), key_nr+1);
      DBUG_VOID_RETURN;
    }
    textno= ER_DUP_KEY;
    break;
  }
  case HA_ERR_NULL_IN_SPATIAL:
    my_error(ER_CANT_CREATE_GEOMETRY_OBJECT, MYF(0));
    DBUG_VOID_RETURN;
  case HA_ERR_FOUND_DUPP_UNIQUE:
    textno=ER_DUP_UNIQUE;
    break;
  case HA_ERR_RECORD_CHANGED:
    textno=ER_CHECKREAD;
    break;
  case HA_ERR_CRASHED:
    textno=ER_NOT_KEYFILE;
    break;
  case HA_ERR_WRONG_IN_RECORD:
    textno= ER_CRASHED_ON_USAGE;
    break;
  case HA_ERR_CRASHED_ON_USAGE:
    textno=ER_CRASHED_ON_USAGE;
    break;
  case HA_ERR_NOT_A_TABLE:
    textno= error;
    break;
  case HA_ERR_CRASHED_ON_REPAIR:
    textno=ER_CRASHED_ON_REPAIR;
    break;
  case HA_ERR_OUT_OF_MEM:
    textno=ER_OUT_OF_RESOURCES;
    break;
  case HA_ERR_WRONG_COMMAND:
    textno=ER_ILLEGAL_HA;
    break;
  case HA_ERR_OLD_FILE:
    textno=ER_OLD_KEYFILE;
    break;
  case HA_ERR_UNSUPPORTED:
    textno=ER_UNSUPPORTED_EXTENSION;
    break;
  case HA_ERR_RECORD_FILE_FULL:
  case HA_ERR_INDEX_FILE_FULL:
    textno=ER_RECORD_FILE_FULL;
    break;
  case HA_ERR_LOCK_WAIT_TIMEOUT:
    textno=ER_LOCK_WAIT_TIMEOUT;
    break;
  case HA_ERR_LOCK_TABLE_FULL:
    textno=ER_LOCK_TABLE_FULL;
    break;
  case HA_ERR_LOCK_DEADLOCK:
    textno=ER_LOCK_DEADLOCK;
    break;
  case HA_ERR_READ_ONLY_TRANSACTION:
    textno=ER_READ_ONLY_TRANSACTION;
    break;
  case HA_ERR_CANNOT_ADD_FOREIGN:
    textno=ER_CANNOT_ADD_FOREIGN;
    break;
  case HA_ERR_ROW_IS_REFERENCED:
  {
    String str;
    get_error_message(error, &str);
    my_error(ER_ROW_IS_REFERENCED_2, MYF(0), str.c_ptr_safe());
    DBUG_VOID_RETURN;
  }
  case HA_ERR_NO_REFERENCED_ROW:
  {
    String str;
    get_error_message(error, &str);
    my_error(ER_NO_REFERENCED_ROW_2, MYF(0), str.c_ptr_safe());
    DBUG_VOID_RETURN;
  }
  case HA_ERR_TABLE_DEF_CHANGED:
    textno=ER_TABLE_DEF_CHANGED;
    break;
  case HA_ERR_NO_SUCH_TABLE:
    my_error(ER_NO_SUCH_TABLE, MYF(0), table_share->db.str,
             table_share->table_name.str);
    DBUG_VOID_RETURN;
  case HA_ERR_RBR_LOGGING_FAILED:
    textno= ER_BINLOG_ROW_LOGGING_FAILED;
    break;
  case HA_ERR_DROP_INDEX_FK:
  {
    const char *ptr= "???";
    uint key_nr= get_dup_key(error);
    if ((int) key_nr >= 0)
      ptr= table->key_info[key_nr].name;
    my_error(ER_DROP_INDEX_FK, MYF(0), ptr);
    DBUG_VOID_RETURN;
  }
  case HA_ERR_TABLE_NEEDS_UPGRADE:
    textno=ER_TABLE_NEEDS_UPGRADE;
    break;
  case HA_ERR_TABLE_READONLY:
    textno= ER_OPEN_AS_READONLY;
    break;
  case HA_ERR_AUTOINC_READ_FAILED:
    textno= ER_AUTOINC_READ_FAILED;
    break;
  case HA_ERR_AUTOINC_ERANGE:
    textno= ER_WARN_DATA_OUT_OF_RANGE;
    break;
  default:
    {
      /* The error was "unknown" to this function.
	 Ask handler if it has got a message for this error */
      bool temporary= FALSE;
      String str;
      temporary= get_error_message(error, &str);
      if (!str.is_empty())
      {
	const char* engine= table_type();
	if (temporary)
	  my_error(ER_GET_TEMPORARY_ERRMSG, MYF(0), error, str.ptr(), engine);
	else
	  my_error(ER_GET_ERRMSG, MYF(0), error, str.ptr(), engine);
      }
      else
	my_error(ER_GET_ERRNO,errflag,error);
      DBUG_VOID_RETURN;
    }
  }
  my_error(textno, errflag, table_share->table_name.str, error);
  DBUG_VOID_RETURN;
}


/**
  Return an error message specific to this handler.

  @param error  error code previously returned by handler
  @param buf    pointer to String where to add error message

  @return
    Returns true if this is a temporary error
*/
bool handler::get_error_message(int error, String* buf)
{
  return FALSE;
}


int handler::ha_check_for_upgrade(HA_CHECK_OPT *check_opt)
{
  KEY *keyinfo, *keyend;
  KEY_PART_INFO *keypart, *keypartend;

  if (!table->s->mysql_version)
  {
    /* check for blob-in-key error */
    keyinfo= table->key_info;
    keyend= table->key_info + table->s->keys;
    for (; keyinfo < keyend; keyinfo++)
    {
      keypart= keyinfo->key_part;
      keypartend= keypart + keyinfo->key_parts;
      for (; keypart < keypartend; keypart++)
      {
        if (!keypart->fieldnr)
          continue;
        Field *field= table->field[keypart->fieldnr-1];
        if (field->type() == MYSQL_TYPE_BLOB)
        {
          if (check_opt->sql_flags & TT_FOR_UPGRADE)
            check_opt->flags= T_MEDIUM;
          return HA_ADMIN_NEEDS_CHECK;
        }
      }
    }
  }
  return check_for_upgrade(check_opt);
}


int handler::check_old_types()
{
  Field** field;

  if (!table->s->mysql_version)
  {
    /* check for bad DECIMAL field */
    for (field= table->field; (*field); field++)
    {
      if ((*field)->type() == MYSQL_TYPE_NEWDECIMAL)
      {
        return HA_ADMIN_NEEDS_ALTER;
      }
      if ((*field)->type() == MYSQL_TYPE_VAR_STRING)
      {
        return HA_ADMIN_NEEDS_ALTER;
      }
    }
  }
  return 0;
}


static bool update_frm_version(TABLE *table)
{
  char path[FN_REFLEN];
  File file;
  int result= 1;
  DBUG_ENTER("update_frm_version");

  /*
    No need to update frm version in case table was created or checked
    by server with the same version. This also ensures that we do not
    update frm version for temporary tables as this code doesn't support
    temporary tables.
  */
  if (table->s->mysql_version == MYSQL_VERSION_ID)
    DBUG_RETURN(0);

  strxmov(path, table->s->normalized_path.str, reg_ext, NullS);

  if ((file= my_open(path, O_RDWR|O_BINARY, MYF(MY_WME))) >= 0)
  {
    uchar version[4];
    char *key= table->s->table_cache_key.str;
    uint key_length= table->s->table_cache_key.length;
    TABLE *entry;
    HASH_SEARCH_STATE state;

    int4store(version, MYSQL_VERSION_ID);

    if ((result= my_pwrite(file,(uchar*) version,4,51L,MYF_RW)))
      goto err;

    for (entry=(TABLE*) hash_first(&open_cache,(uchar*) key,key_length, &state);
         entry;
         entry= (TABLE*) hash_next(&open_cache,(uchar*) key,key_length, &state))
      entry->s->mysql_version= MYSQL_VERSION_ID;
  }
err:
  if (file >= 0)
    VOID(my_close(file,MYF(MY_WME)));
  DBUG_RETURN(result);
}



/**
  @return
    key if error because of duplicated keys
*/
uint handler::get_dup_key(int error)
{
  DBUG_ENTER("handler::get_dup_key");
  table->file->errkey  = (uint) -1;
  if (error == HA_ERR_FOUND_DUPP_KEY || error == HA_ERR_FOREIGN_DUPLICATE_KEY ||
      error == HA_ERR_FOUND_DUPP_UNIQUE || error == HA_ERR_NULL_IN_SPATIAL ||
      error == HA_ERR_DROP_INDEX_FK)
    info(HA_STATUS_ERRKEY | HA_STATUS_NO_LOCK);
  DBUG_RETURN(table->file->errkey);
}


/**
  Delete all files with extension from bas_ext().

  @param name		Base name of table

  @note
    We assume that the handler may return more extensions than
    was actually used for the file.

  @retval
    0   If we successfully deleted at least one file from base_ext and
    didn't get any other errors than ENOENT
  @retval
    !0  Error
*/
int handler::delete_table(const char *name)
{
  int error= 0;
  int enoent_or_zero= ENOENT;                   // Error if no file was deleted
  char buff[FN_REFLEN];

  for (const char **ext=bas_ext(); *ext ; ext++)
  {
    fn_format(buff, name, "", *ext, MY_UNPACK_FILENAME|MY_APPEND_EXT);
    if (my_delete_with_symlink(buff, MYF(0)))
    {
      if ((error= my_errno) != ENOENT)
	break;
    }
    else
      enoent_or_zero= 0;                        // No error for ENOENT
    error= enoent_or_zero;
  }
  return error;
}


int handler::rename_table(const char * from, const char * to)
{
  int error= 0;
  for (const char **ext= bas_ext(); *ext ; ext++)
  {
    if (rename_file_ext(from, to, *ext))
    {
      if ((error=my_errno) != ENOENT)
	break;
      error= 0;
    }
  }
  return error;
}


void handler::drop_table(const char *name)
{
  close();
  delete_table(name);
}


/**
  Performs checks upon the table.

  @param thd                thread doing CHECK TABLE operation
  @param check_opt          options from the parser

  @retval
    HA_ADMIN_OK               Successful upgrade
  @retval
    HA_ADMIN_NEEDS_UPGRADE    Table has structures requiring upgrade
  @retval
    HA_ADMIN_NEEDS_ALTER      Table has structures requiring ALTER TABLE
  @retval
    HA_ADMIN_NOT_IMPLEMENTED
*/
int handler::ha_check(THD *thd, HA_CHECK_OPT *check_opt)
{
  int error;

  if ((table->s->mysql_version >= MYSQL_VERSION_ID) &&
      (check_opt->sql_flags & TT_FOR_UPGRADE))
    return 0;

  if (table->s->mysql_version < MYSQL_VERSION_ID)
  {
    if ((error= check_old_types()))
      return error;
    error= ha_check_for_upgrade(check_opt);
    if (error && (error != HA_ADMIN_NEEDS_CHECK))
      return error;
    if (!error && (check_opt->sql_flags & TT_FOR_UPGRADE))
      return 0;
  }
  if ((error= check(thd, check_opt)))
    return error;
  return update_frm_version(table);
}


int handler::ha_repair(THD* thd, HA_CHECK_OPT* check_opt)
{
  int result;
  if ((result= repair(thd, check_opt)))
    return result;
  return update_frm_version(table);
}


/**
  Tell the storage engine that it is allowed to "disable transaction" in the
  handler. It is a hint that ACID is not required - it is used in NDB for
  ALTER TABLE, for example, when data are copied to temporary table.
  A storage engine may treat this hint any way it likes. NDB for example
  starts to commit every now and then automatically.
  This hint can be safely ignored.
*/
int ha_enable_transaction(THD *thd, bool on)
{
  int error=0;
  DBUG_ENTER("ha_enable_transaction");
  DBUG_PRINT("info", ("on: %d", (int) on));

  if ((thd->transaction.on= on))
  {
    /*
      Now all storage engines should have transaction handling enabled.
      But some may have it enabled all the time - "disabling" transactions
      is an optimization hint that storage engine is free to ignore.
      So, let's commit an open transaction (if any) now.
    */
    if (!(error= ha_commit_stmt(thd)))
      error= end_trans(thd, COMMIT);
  }
  DBUG_RETURN(error);
}

int handler::index_next_same(uchar *buf, const uchar *key, uint keylen)
{
  int error;
  DBUG_ENTER("index_next_same");
  if (!(error=index_next(buf)))
  {
    my_ptrdiff_t ptrdiff= buf - table->record[0];
    uchar *save_record_0;
    KEY *key_info;
    KEY_PART_INFO *key_part;
    KEY_PART_INFO *key_part_end;
    LINT_INIT(save_record_0);
    LINT_INIT(key_info);
    LINT_INIT(key_part);
    LINT_INIT(key_part_end);

    /*
      key_cmp_if_same() compares table->record[0] against 'key'.
      In parts it uses table->record[0] directly, in parts it uses
      field objects with their local pointers into table->record[0].
      If 'buf' is distinct from table->record[0], we need to move
      all record references. This is table->record[0] itself and
      the field pointers of the fields used in this key.
    */
    if (ptrdiff)
    {
      save_record_0= table->record[0];
      table->record[0]= buf;
      key_info= table->key_info + active_index;
      key_part= key_info->key_part;
      key_part_end= key_part + key_info->key_parts;
      for (; key_part < key_part_end; key_part++)
      {
        DBUG_ASSERT(key_part->field);
        key_part->field->move_field_offset(ptrdiff);
      }
    }

    if (key_cmp_if_same(table, key, active_index, keylen))
    {
      table->status=STATUS_NOT_FOUND;
      error=HA_ERR_END_OF_FILE;
    }

    /* Move back if necessary. */
    if (ptrdiff)
    {
      table->record[0]= save_record_0;
      for (key_part= key_info->key_part; key_part < key_part_end; key_part++)
        key_part->field->move_field_offset(-ptrdiff);
    }
  }
  DBUG_RETURN(error);
}


void handler::get_dynamic_partition_info(PARTITION_INFO *stat_info,
                                         uint part_id)
{
  info(HA_STATUS_CONST | HA_STATUS_TIME | HA_STATUS_VARIABLE |
       HA_STATUS_NO_LOCK);
  stat_info->records=              stats.records;
  stat_info->mean_rec_length=      stats.mean_rec_length;
  stat_info->data_file_length=     stats.data_file_length;
  stat_info->max_data_file_length= stats.max_data_file_length;
  stat_info->index_file_length=    stats.index_file_length;
  stat_info->delete_length=        stats.delete_length;
  stat_info->create_time=          stats.create_time;
  stat_info->update_time=          stats.update_time;
  stat_info->check_time=           stats.check_time;
  stat_info->check_sum=            0;
  if (table_flags() & (ulong) HA_HAS_CHECKSUM)
    stat_info->check_sum= checksum();
  return;
}


/****************************************************************************
** Some general functions that isn't in the handler class
****************************************************************************/

/**
  Initiates table-file and calls appropriate database-creator.

  @retval
   0  ok
  @retval
   1  error
*/
int ha_create_table(THD *thd, const char *path,
                    const char *db, const char *table_name,
                    HA_CREATE_INFO *create_info,
		    bool update_create_info)
{
  int error= 1;
  TABLE table;
  char name_buff[FN_REFLEN];
  const char *name;
  TABLE_SHARE share;
  DBUG_ENTER("ha_create_table");
  
  init_tmp_table_share(thd, &share, db, 0, table_name, path);
  if (open_table_def(thd, &share, 0) ||
      open_table_from_share(thd, &share, "", 0, (uint) READ_ALL, 0, &table,
                            TRUE))
    goto err;

  if (update_create_info)
    update_create_info_from_table(create_info, &table);

  name= check_lowercase_names(table.file, share.path.str, name_buff);

  error= table.file->create(name, &table, create_info);
  VOID(closefrm(&table, 0));
  if (error)
  {
    strxmov(name_buff, db, ".", table_name, NullS);
    my_error(ER_CANT_CREATE_TABLE, MYF(ME_BELL+ME_WAITTANG), name_buff, error);
  }
err:
  free_table_share(&share);
  DBUG_RETURN(error != 0);
}

/**
  Try to discover table from engine.

  @note
    If found, write the frm file to disk.

  @retval
  -1    Table did not exists
  @retval
   0    Table created ok
  @retval
   > 0  Error, table existed but could not be created
*/
int ha_create_table_from_engine(THD* thd, const char *db, const char *name)
{
  int error;
  uchar *frmblob;
  size_t frmlen;
  char path[FN_REFLEN];
  HA_CREATE_INFO create_info;
  TABLE table;
  TABLE_SHARE share;
  DBUG_ENTER("ha_create_table_from_engine");
  DBUG_PRINT("enter", ("name '%s'.'%s'", db, name));

  bzero((uchar*) &create_info,sizeof(create_info));
  if ((error= ha_discover(thd, db, name, &frmblob, &frmlen)))
  {
    /* Table could not be discovered and thus not created */
    DBUG_RETURN(error);
  }

  /*
    Table exists in handler and could be discovered
    frmblob and frmlen are set, write the frm to disk
  */

  build_table_filename(path, FN_REFLEN-1, db, name, "", 0);
  // Save the frm file
  error= writefrm(path, frmblob, frmlen);
  my_free(frmblob, MYF(0));
  if (error)
    DBUG_RETURN(2);

  init_tmp_table_share(thd, &share, db, 0, name, path);
  if (open_table_def(thd, &share, 0))
  {
    DBUG_RETURN(3);
  }
  if (open_table_from_share(thd, &share, "" ,0, 0, 0, &table, FALSE))
  {
    free_table_share(&share);
    DBUG_RETURN(3);
  }

  update_create_info_from_table(&create_info, &table);
  create_info.table_options|= HA_OPTION_CREATE_FROM_ENGINE;

  check_lowercase_names(table.file, path, path);
  error=table.file->create(path,&table,&create_info);
  VOID(closefrm(&table, 1));

  DBUG_RETURN(error != 0);
}

void st_ha_check_opt::init()
{
  flags= sql_flags= 0;
  sort_buffer_size = current_thd->variables.myisam_sort_buff_size;
}


/*****************************************************************************
  Key cache handling.

  This code is only relevant for ISAM/MyISAM tables

  key_cache->cache may be 0 only in the case where a key cache is not
  initialized or when we where not able to init the key cache in a previous
  call to ha_init_key_cache() (probably out of memory)
*****************************************************************************/

/**
  Init a key cache if it has not been initied before.
*/
int ha_init_key_cache(const char *name, KEY_CACHE *key_cache)
{
  DBUG_ENTER("ha_init_key_cache");

  if (!key_cache->key_cache_inited)
  {
    pthread_mutex_lock(&LOCK_global_system_variables);
    ulong tmp_buff_size= (ulong) key_cache->param_buff_size;
    uint tmp_block_size= (uint) key_cache->param_block_size;
    uint division_limit= key_cache->param_division_limit;
    uint age_threshold=  key_cache->param_age_threshold;
    pthread_mutex_unlock(&LOCK_global_system_variables);
    DBUG_RETURN(!init_key_cache(key_cache,
				tmp_block_size,
				tmp_buff_size,
				division_limit, age_threshold));
  }
  DBUG_RETURN(0);
}


/**
  Resize key cache.
*/
int ha_resize_key_cache(KEY_CACHE *key_cache)
{
  DBUG_ENTER("ha_resize_key_cache");

  if (key_cache->key_cache_inited)
  {
    pthread_mutex_lock(&LOCK_global_system_variables);
    long tmp_buff_size= (long) key_cache->param_buff_size;
    long tmp_block_size= (long) key_cache->param_block_size;
    uint division_limit= key_cache->param_division_limit;
    uint age_threshold=  key_cache->param_age_threshold;
    pthread_mutex_unlock(&LOCK_global_system_variables);
    DBUG_RETURN(!resize_key_cache(key_cache, tmp_block_size,
				  tmp_buff_size,
				  division_limit, age_threshold));
  }
  DBUG_RETURN(0);
}


/**
  Change parameters for key cache (like size)
*/
int ha_change_key_cache_param(KEY_CACHE *key_cache)
{
  if (key_cache->key_cache_inited)
  {
    pthread_mutex_lock(&LOCK_global_system_variables);
    uint division_limit= key_cache->param_division_limit;
    uint age_threshold=  key_cache->param_age_threshold;
    pthread_mutex_unlock(&LOCK_global_system_variables);
    change_key_cache_param(key_cache, division_limit, age_threshold);
  }
  return 0;
}

/**
  Free memory allocated by a key cache.
*/
int ha_end_key_cache(KEY_CACHE *key_cache)
{
  end_key_cache(key_cache, 1);		// Can never fail
  return 0;
}

/**
  Move all tables from one key cache to another one.
*/
int ha_change_key_cache(KEY_CACHE *old_key_cache,
			KEY_CACHE *new_key_cache)
{
  mi_change_key_cache(old_key_cache, new_key_cache);
  return 0;
}


<<<<<<< HEAD
/**
  Try to discover one table from handler(s).

  @retval
    -1   Table did not exists
  @retval
    0   OK. In this case *frmblob and *frmlen are set
  @retval
    >0   error.  frmblob and frmlen may not be set
=======

/** @brief
  Try to discover one table from handler(s)

  RETURN
   -1  : Table did not exists
    0  : OK. In this case *frmblob and *frmlen are set
    >0 : error.  frmblob and frmlen may not be set
>>>>>>> 3fa2803a
*/
struct st_discover_args
{
  const char *db;
  const char *name;
  uchar **frmblob; 
  size_t *frmlen;
};

static my_bool discover_handlerton(THD *thd, plugin_ref plugin,
                                   void *arg)
{
  st_discover_args *vargs= (st_discover_args *)arg;
  handlerton *hton= plugin_data(plugin, handlerton *);
  if (hton->state == SHOW_OPTION_YES && hton->discover &&
      (!(hton->discover(hton, thd, vargs->db, vargs->name, 
                        vargs->frmblob, 
                        vargs->frmlen))))
    return TRUE;

  return FALSE;
}

int ha_discover(THD *thd, const char *db, const char *name,
		uchar **frmblob, size_t *frmlen)
{
  int error= -1; // Table does not exist in any handler
  DBUG_ENTER("ha_discover");
  DBUG_PRINT("enter", ("db: %s, name: %s", db, name));
  st_discover_args args= {db, name, frmblob, frmlen};

  if (is_prefix(name,tmp_file_prefix)) /* skip temporary tables */
    DBUG_RETURN(error);

  if (plugin_foreach(thd, discover_handlerton,
                 MYSQL_STORAGE_ENGINE_PLUGIN, &args))
    error= 0;

  if (!error)
    status_var_increment(thd->status_var.ha_discover_count);
  DBUG_RETURN(error);
}


/**
  Call this function in order to give the handler the possiblity
  to ask engine if there are any new tables that should be written to disk
  or any dropped tables that need to be removed from disk
*/
struct st_find_files_args
{
  const char *db;
  const char *path;
  const char *wild;
  bool dir;
  List<LEX_STRING> *files;
};

static my_bool find_files_handlerton(THD *thd, plugin_ref plugin,
                                   void *arg)
{
  st_find_files_args *vargs= (st_find_files_args *)arg;
  handlerton *hton= plugin_data(plugin, handlerton *);


  if (hton->state == SHOW_OPTION_YES && hton->find_files)
      if (hton->find_files(hton, thd, vargs->db, vargs->path, vargs->wild, 
                          vargs->dir, vargs->files))
        return TRUE;

  return FALSE;
}

int
ha_find_files(THD *thd,const char *db,const char *path,
	      const char *wild, bool dir, List<LEX_STRING> *files)
{
  int error= 0;
  DBUG_ENTER("ha_find_files");
  DBUG_PRINT("enter", ("db: '%s'  path: '%s'  wild: '%s'  dir: %d", 
		       db, path, wild ? wild : "NULL", dir));
  st_find_files_args args= {db, path, wild, dir, files};

  plugin_foreach(thd, find_files_handlerton,
                 MYSQL_STORAGE_ENGINE_PLUGIN, &args);
  /* The return value is not currently used */
  DBUG_RETURN(error);
}

/**
  Ask handler if the table exists in engine.
  @retval
    HA_ERR_NO_SUCH_TABLE     Table does not exist
  @retval
    HA_ERR_TABLE_EXIST       Table exists
  @retval
    \#                  Error code
*/
struct st_table_exists_in_engine_args
{
  const char *db;
  const char *name;
  int err;
};

static my_bool table_exists_in_engine_handlerton(THD *thd, plugin_ref plugin,
                                   void *arg)
{
  st_table_exists_in_engine_args *vargs= (st_table_exists_in_engine_args *)arg;
  handlerton *hton= plugin_data(plugin, handlerton *);

  int err= HA_ERR_NO_SUCH_TABLE;

  if (hton->state == SHOW_OPTION_YES && hton->table_exists_in_engine)
    err = hton->table_exists_in_engine(hton, thd, vargs->db, vargs->name);

  vargs->err = err;
  if (vargs->err == HA_ERR_TABLE_EXIST)
    return TRUE;

  return FALSE;
}

int ha_table_exists_in_engine(THD* thd, const char* db, const char* name)
{
  DBUG_ENTER("ha_table_exists_in_engine");
  DBUG_PRINT("enter", ("db: %s, name: %s", db, name));
  st_table_exists_in_engine_args args= {db, name, HA_ERR_NO_SUCH_TABLE};
  plugin_foreach(thd, table_exists_in_engine_handlerton,
                 MYSQL_STORAGE_ENGINE_PLUGIN, &args);
  DBUG_PRINT("exit", ("error: %d", args.err));
  DBUG_RETURN(args.err);
}

#ifdef HAVE_NDB_BINLOG
/*
  TODO: change this into a dynamic struct
  List<handlerton> does not work as
  1. binlog_end is called when MEM_ROOT is gone
  2. cannot work with thd MEM_ROOT as memory should be freed
*/
#define MAX_HTON_LIST_ST 63
struct hton_list_st
{
  handlerton *hton[MAX_HTON_LIST_ST];
  uint sz;
};

struct binlog_func_st
{
  enum_binlog_func fn;
  void *arg;
};

/** @brief
  Listing handlertons first to avoid recursive calls and deadlock
*/
static my_bool binlog_func_list(THD *thd, plugin_ref plugin, void *arg)
{
  hton_list_st *hton_list= (hton_list_st *)arg;
  handlerton *hton= plugin_data(plugin, handlerton *);
  if (hton->state == SHOW_OPTION_YES && hton->binlog_func)
  {
    uint sz= hton_list->sz;
    if (sz == MAX_HTON_LIST_ST-1)
    {
      /* list full */
      return FALSE;
    }
    hton_list->hton[sz]= hton;
    hton_list->sz= sz+1;
  }
  return FALSE;
}

static my_bool binlog_func_foreach(THD *thd, binlog_func_st *bfn)
{
  hton_list_st hton_list;
  uint i, sz;

  hton_list.sz= 0;
  plugin_foreach(thd, binlog_func_list,
                 MYSQL_STORAGE_ENGINE_PLUGIN, &hton_list);

  for (i= 0, sz= hton_list.sz; i < sz ; i++)
    hton_list.hton[i]->binlog_func(hton_list.hton[i], thd, bfn->fn, bfn->arg);
  return FALSE;
}

int ha_reset_logs(THD *thd)
{
  binlog_func_st bfn= {BFN_RESET_LOGS, 0};
  binlog_func_foreach(thd, &bfn);
  return 0;
}

void ha_reset_slave(THD* thd)
{
  binlog_func_st bfn= {BFN_RESET_SLAVE, 0};
  binlog_func_foreach(thd, &bfn);
}

void ha_binlog_wait(THD* thd)
{
  binlog_func_st bfn= {BFN_BINLOG_WAIT, 0};
  binlog_func_foreach(thd, &bfn);
}

int ha_binlog_end(THD* thd)
{
  binlog_func_st bfn= {BFN_BINLOG_END, 0};
  binlog_func_foreach(thd, &bfn);
  return 0;
}

int ha_binlog_index_purge_file(THD *thd, const char *file)
{
  binlog_func_st bfn= {BFN_BINLOG_PURGE_FILE, (void *)file};
  binlog_func_foreach(thd, &bfn);
  return 0;
}

struct binlog_log_query_st
{
  enum_binlog_command binlog_command;
  const char *query;
  uint query_length;
  const char *db;
  const char *table_name;
};

static my_bool binlog_log_query_handlerton2(THD *thd,
                                            handlerton *hton,
                                            void *args)
{
  struct binlog_log_query_st *b= (struct binlog_log_query_st*)args;
  if (hton->state == SHOW_OPTION_YES && hton->binlog_log_query)
    hton->binlog_log_query(hton, thd,
                           b->binlog_command,
                           b->query,
                           b->query_length,
                           b->db,
                           b->table_name);
  return FALSE;
}

static my_bool binlog_log_query_handlerton(THD *thd,
                                           plugin_ref plugin,
                                           void *args)
{
  return binlog_log_query_handlerton2(thd, plugin_data(plugin, handlerton *), args);
}

void ha_binlog_log_query(THD *thd, handlerton *hton,
                         enum_binlog_command binlog_command,
                         const char *query, uint query_length,
                         const char *db, const char *table_name)
{
  struct binlog_log_query_st b;
  b.binlog_command= binlog_command;
  b.query= query;
  b.query_length= query_length;
  b.db= db;
  b.table_name= table_name;
  if (hton == 0)
    plugin_foreach(thd, binlog_log_query_handlerton,
                   MYSQL_STORAGE_ENGINE_PLUGIN, &b);
  else
    binlog_log_query_handlerton2(thd, hton, &b);
}
#endif

/**
  Read the first row of a multi-range set.

  @param found_range_p       Returns a pointer to the element in 'ranges' that
                             corresponds to the returned row.
  @param ranges              An array of KEY_MULTI_RANGE range descriptions.
  @param range_count         Number of ranges in 'ranges'.
  @param sorted	      If result should be sorted per key.
  @param buffer              A HANDLER_BUFFER for internal handler usage.

  @note
    - Record is read into table->record[0].
    - *found_range_p returns a valid value only if read_multi_range_first()
    returns 0.
    - Sorting is done within each range. If you want an overall sort, enter
    'ranges' with sorted ranges.

  @retval
    0			OK, found a row
  @retval
    HA_ERR_END_OF_FILE	No rows in range
  @retval
    \#			Error code
*/
int handler::read_multi_range_first(KEY_MULTI_RANGE **found_range_p,
                                    KEY_MULTI_RANGE *ranges, uint range_count,
                                    bool sorted, HANDLER_BUFFER *buffer)
{
  int result= HA_ERR_END_OF_FILE;
  DBUG_ENTER("handler::read_multi_range_first");
  multi_range_sorted= sorted;
  multi_range_buffer= buffer;

  table->mark_columns_used_by_index_no_reset(active_index, table->read_set);
  table->column_bitmaps_set(table->read_set, table->write_set);

  for (multi_range_curr= ranges, multi_range_end= ranges + range_count;
       multi_range_curr < multi_range_end;
       multi_range_curr++)
  {
    result= read_range_first(multi_range_curr->start_key.keypart_map ?
                             &multi_range_curr->start_key : 0,
                             multi_range_curr->end_key.keypart_map ?
                             &multi_range_curr->end_key : 0,
                             test(multi_range_curr->range_flag & EQ_RANGE),
                             multi_range_sorted);
    if (result != HA_ERR_END_OF_FILE)
      break;
  }

  *found_range_p= multi_range_curr;
  DBUG_PRINT("exit",("result %d", result));
  DBUG_RETURN(result);
}


/**
  Read the next row of a multi-range set.

  @param found_range_p       Returns a pointer to the element in 'ranges' that
                             corresponds to the returned row.

  @note
    - Record is read into table->record[0].
    - *found_range_p returns a valid value only if read_multi_range_next()
    returns 0.

  @retval
    0			OK, found a row
  @retval
    HA_ERR_END_OF_FILE	No (more) rows in range
  @retval
    \#			Error code
*/
int handler::read_multi_range_next(KEY_MULTI_RANGE **found_range_p)
{
  int result;
  DBUG_ENTER("handler::read_multi_range_next");

  /* We should not be called after the last call returned EOF. */
  DBUG_ASSERT(multi_range_curr < multi_range_end);

  do
  {
    /* Save a call if there can be only one row in range. */
    if (multi_range_curr->range_flag != (UNIQUE_RANGE | EQ_RANGE))
    {
      result= read_range_next();

      /* On success or non-EOF errors jump to the end. */
      if (result != HA_ERR_END_OF_FILE)
        break;
    }
    else
    {
      if (was_semi_consistent_read())
        goto scan_it_again;
      /*
        We need to set this for the last range only, but checking this
        condition is more expensive than just setting the result code.
      */
      result= HA_ERR_END_OF_FILE;
    }

    multi_range_curr++;
scan_it_again:
    /* Try the next range(s) until one matches a record. */
    for (; multi_range_curr < multi_range_end; multi_range_curr++)
    {
      result= read_range_first(multi_range_curr->start_key.keypart_map ?
                               &multi_range_curr->start_key : 0,
                               multi_range_curr->end_key.keypart_map ?
                               &multi_range_curr->end_key : 0,
                               test(multi_range_curr->range_flag & EQ_RANGE),
                               multi_range_sorted);
      if (result != HA_ERR_END_OF_FILE)
        break;
    }
  }
  while ((result == HA_ERR_END_OF_FILE) &&
         (multi_range_curr < multi_range_end));

  *found_range_p= multi_range_curr;
  DBUG_PRINT("exit",("handler::read_multi_range_next: result %d", result));
  DBUG_RETURN(result);
}


/**
  Read first row between two ranges.
  Store ranges for future calls to read_range_next.

  @param start_key		Start key. Is 0 if no min range
  @param end_key		End key.  Is 0 if no max range
  @param eq_range_arg	        Set to 1 if start_key == end_key
  @param sorted		Set to 1 if result should be sorted per key

  @note
    Record is read into table->record[0]

  @retval
    0			Found row
  @retval
    HA_ERR_END_OF_FILE	No rows in range
  @retval
    \#			Error code
*/
int handler::read_range_first(const key_range *start_key,
			      const key_range *end_key,
			      bool eq_range_arg, bool sorted)
{
  int result;
  DBUG_ENTER("handler::read_range_first");

  eq_range= eq_range_arg;
  end_range= 0;
  if (end_key)
  {
    end_range= &save_end_range;
    save_end_range= *end_key;
    key_compare_result_on_equal= ((end_key->flag == HA_READ_BEFORE_KEY) ? 1 :
				  (end_key->flag == HA_READ_AFTER_KEY) ? -1 : 0);
  }
  range_key_part= table->key_info[active_index].key_part;

  if (!start_key)			// Read first record
    result= index_first(table->record[0]);
  else
    result= index_read_map(table->record[0],
                           start_key->key,
                           start_key->keypart_map,
                           start_key->flag);
  if (result)
    DBUG_RETURN((result == HA_ERR_KEY_NOT_FOUND) 
		? HA_ERR_END_OF_FILE
		: result);

  DBUG_RETURN (compare_key(end_range) <= 0 ? 0 : HA_ERR_END_OF_FILE);
}


/**
  Read next row between two ranges.

  @note
    Record is read into table->record[0]

  @retval
    0			Found row
  @retval
    HA_ERR_END_OF_FILE	No rows in range
  @retval
    \#			Error code
*/
int handler::read_range_next()
{
  int result;
  DBUG_ENTER("handler::read_range_next");

  if (eq_range)
  {
    /* We trust that index_next_same always gives a row in range */
    DBUG_RETURN(index_next_same(table->record[0],
                                end_range->key,
                                end_range->length));
  }
  result= index_next(table->record[0]);
  if (result)
    DBUG_RETURN(result);
  DBUG_RETURN(compare_key(end_range) <= 0 ? 0 : HA_ERR_END_OF_FILE);
}


/**
  Compare if found key (in row) is over max-value.

  @param range		range to compare to row. May be 0 for no range

  @seealso
    key.cc::key_cmp()

  @return
    The return value is SIGN(key_in_row - range_key):

    - 0   : Key is equal to range or 'range' == 0 (no range)
    - -1  : Key is less than range
    - 1   : Key is larger than range
*/
int handler::compare_key(key_range *range)
{
  int cmp;
  if (!range)
    return 0;					// No max range
  cmp= key_cmp(range_key_part, range->key, range->length);
  if (!cmp)
    cmp= key_compare_result_on_equal;
  return cmp;
}


int handler::index_read_idx_map(uchar * buf, uint index, const uchar * key,
                                key_part_map keypart_map,
                                enum ha_rkey_function find_flag)
{
  int error, error1;
  error= index_init(index, 0);
  if (!error)
  {
    error= index_read_map(buf, key, keypart_map, find_flag);
    error1= index_end();
  }
  return error ?  error : error1;
}


/**
  Returns a list of all known extensions.

    No mutexes, worst case race is a minor surplus memory allocation
    We have to recreate the extension map if mysqld is restarted (for example
    within libmysqld)

  @retval
    pointer		pointer to TYPELIB structure
*/
static my_bool exts_handlerton(THD *unused, plugin_ref plugin,
                               void *arg)
{
  List<char> *found_exts= (List<char> *) arg;
  handlerton *hton= plugin_data(plugin, handlerton *);
  handler *file;
  if (hton->state == SHOW_OPTION_YES && hton->create &&
      (file= hton->create(hton, (TABLE_SHARE*) 0, current_thd->mem_root)))
  {
    List_iterator_fast<char> it(*found_exts);
    const char **ext, *old_ext;

    for (ext= file->bas_ext(); *ext; ext++)
    {
      while ((old_ext= it++))
      {
        if (!strcmp(old_ext, *ext))
	  break;
      }
      if (!old_ext)
        found_exts->push_back((char *) *ext);

      it.rewind();
    }
    delete file;
  }
  return FALSE;
}

TYPELIB *ha_known_exts(void)
{
  if (!known_extensions.type_names || mysys_usage_id != known_extensions_id)
  {
    List<char> found_exts;
    const char **ext, *old_ext;

    known_extensions_id= mysys_usage_id;
    found_exts.push_back((char*) TRG_EXT);
    found_exts.push_back((char*) TRN_EXT);

    plugin_foreach(NULL, exts_handlerton,
                   MYSQL_STORAGE_ENGINE_PLUGIN, &found_exts);

    ext= (const char **) my_once_alloc(sizeof(char *)*
                                       (found_exts.elements+1),
                                       MYF(MY_WME | MY_FAE));

    DBUG_ASSERT(ext != 0);
    known_extensions.count= found_exts.elements;
    known_extensions.type_names= ext;

    List_iterator_fast<char> it(found_exts);
    while ((old_ext= it++))
      *ext++= old_ext;
    *ext= 0;
  }
  return &known_extensions;
}


static bool stat_print(THD *thd, const char *type, uint type_len,
                       const char *file, uint file_len,
                       const char *status, uint status_len)
{
  Protocol *protocol= thd->protocol;
  protocol->prepare_for_resend();
  protocol->store(type, type_len, system_charset_info);
  protocol->store(file, file_len, system_charset_info);
  protocol->store(status, status_len, system_charset_info);
  if (protocol->write())
    return TRUE;
  return FALSE;
}


static my_bool showstat_handlerton(THD *thd, plugin_ref plugin,
                                   void *arg)
{
  enum ha_stat_type stat= *(enum ha_stat_type *) arg;
  handlerton *hton= plugin_data(plugin, handlerton *);
  if (hton->state == SHOW_OPTION_YES && hton->show_status &&
      hton->show_status(hton, thd, stat_print, stat))
    return TRUE;
  return FALSE;
}

bool ha_show_status(THD *thd, handlerton *db_type, enum ha_stat_type stat)
{
  List<Item> field_list;
  Protocol *protocol= thd->protocol;
  bool result;

  field_list.push_back(new Item_empty_string("Type",10));
  field_list.push_back(new Item_empty_string("Name",FN_REFLEN));
  field_list.push_back(new Item_empty_string("Status",10));

  if (protocol->send_fields(&field_list,
                            Protocol::SEND_NUM_ROWS | Protocol::SEND_EOF))
    return TRUE;

  if (db_type == NULL)
  {
    result= plugin_foreach(thd, showstat_handlerton,
                           MYSQL_STORAGE_ENGINE_PLUGIN, &stat);
  }
  else
  {
    if (db_type->state != SHOW_OPTION_YES)
    {
      const LEX_STRING *name=&hton2plugin[db_type->slot]->name;
      result= stat_print(thd, name->str, name->length,
                         "", 0, "DISABLED", 8) ? 1 : 0;
    }
    else
      result= db_type->show_status &&
              db_type->show_status(db_type, thd, stat_print, stat) ? 1 : 0;
  }

  if (!result)
    send_eof(thd);
  return result;
}

/*
  Function to check if the conditions for row-based binlogging is
  correct for the table.

  A row in the given table should be replicated if:
  - Row-based replication is enabled in the current thread
  - The binlog is enabled
  - It is not a temporary table
  - The binary log is open
  - The database the table resides in shall be binlogged (binlog_*_db rules)
  - table is not mysql.event
*/

/* The Sun compiler cannot instantiate the template below if this is
   declared static, but it works by putting it into an anonymous
   namespace. */
namespace {
  bool check_table_binlog_row_based(THD *thd, TABLE *table)
  {
    if (table->s->cached_row_logging_check == -1)
    {
      int const check(table->s->tmp_table == NO_TMP_TABLE &&
                      binlog_filter->db_ok(table->s->db.str));
      table->s->cached_row_logging_check= check;
    }

    DBUG_ASSERT(table->s->cached_row_logging_check == 0 ||
                table->s->cached_row_logging_check == 1);

    return (thd->current_stmt_binlog_row_based &&
            table->s->cached_row_logging_check &&
            (thd->options & OPTION_BIN_LOG) &&
            mysql_bin_log.is_open());
  }
}

/** @brief
   Write table maps for all (manually or automatically) locked tables
   to the binary log.

   SYNOPSIS
     write_locked_table_maps()
       thd     Pointer to THD structure

   DESCRIPTION
       This function will generate and write table maps for all tables
       that are locked by the thread 'thd'.  Either manually locked
       (stored in THD::locked_tables) and automatically locked (stored
       in THD::lock) are considered.
   
   RETURN VALUE
       0   All OK
       1   Failed to write all table maps

   SEE ALSO
       THD::lock
       THD::locked_tables
*/
namespace
{
  int write_locked_table_maps(THD *thd)
  {
    DBUG_ENTER("write_locked_table_maps");
    DBUG_PRINT("enter", ("thd: 0x%lx  thd->lock: 0x%lx  thd->locked_tables: 0x%lx  "
                         "thd->extra_lock: 0x%lx",
                         (long) thd, (long) thd->lock,
                         (long) thd->locked_tables, (long) thd->extra_lock));

    if (thd->get_binlog_table_maps() == 0)
    {
      MYSQL_LOCK *locks[3];
      locks[0]= thd->extra_lock;
      locks[1]= thd->lock;
      locks[2]= thd->locked_tables;
      for (uint i= 0 ; i < sizeof(locks)/sizeof(*locks) ; ++i )
      {
        MYSQL_LOCK const *const lock= locks[i];
        if (lock == NULL)
          continue;

        TABLE **const end_ptr= lock->table + lock->table_count;
        for (TABLE **table_ptr= lock->table ; 
             table_ptr != end_ptr ;
             ++table_ptr)
        {
          TABLE *const table= *table_ptr;
          DBUG_PRINT("info", ("Checking table %s", table->s->table_name.str));
          if (table->current_lock == F_WRLCK &&
              check_table_binlog_row_based(thd, table))
          {
            int const has_trans= table->file->has_transactions();
            int const error= thd->binlog_write_table_map(table, has_trans);
            /*
              If an error occurs, it is the responsibility of the caller to
              roll back the transaction.
            */
            if (unlikely(error))
              DBUG_RETURN(1);
          }
        }
      }
    }
    DBUG_RETURN(0);
  }

  template<class RowsEventT> int
  binlog_log_row(TABLE* table,
                 const uchar *before_record,
                 const uchar *after_record)
  {
    if (table->no_replicate)
      return 0;
    bool error= 0;
    THD *const thd= table->in_use;

    if (check_table_binlog_row_based(thd, table))
    {
      MY_BITMAP cols;
      /* Potential buffer on the stack for the bitmap */
      uint32 bitbuf[BITMAP_STACKBUF_SIZE/sizeof(uint32)];
      uint n_fields= table->s->fields;
      my_bool use_bitbuf= n_fields <= sizeof(bitbuf)*8;

      /*
        If there are no table maps written to the binary log, this is
        the first row handled in this statement. In that case, we need
        to write table maps for all locked tables to the binary log.
      */
      if (likely(!(error= bitmap_init(&cols,
                                      use_bitbuf ? bitbuf : NULL,
                                      (n_fields + 7) & ~7UL,
                                      FALSE))))
      {
        bitmap_set_all(&cols);
        if (likely(!(error= write_locked_table_maps(thd))))
        {
          error=
            RowsEventT::binlog_row_logging_function(thd, table,
                                                    table->file->
                                                    has_transactions(),
                                                    &cols, table->s->fields,
                                                    before_record,
                                                    after_record);
        }
        if (!use_bitbuf)
          bitmap_free(&cols);
      }
    }
    return error ? HA_ERR_RBR_LOGGING_FAILED : 0;
  }

  /*
    Instantiate the versions we need for the above template function,
    because we have -fno-implicit-template as compiling option.
  */

  template int
  binlog_log_row<Write_rows_log_event>(TABLE *, const uchar *, const uchar *);

  template int
  binlog_log_row<Delete_rows_log_event>(TABLE *, const uchar *, const uchar *);

  template int
  binlog_log_row<Update_rows_log_event>(TABLE *, const uchar *, const uchar *);
}


int handler::ha_external_lock(THD *thd, int lock_type)
{
  DBUG_ENTER("handler::ha_external_lock");
  /*
    Whether this is lock or unlock, this should be true, and is to verify that
    if get_auto_increment() was called (thus may have reserved intervals or
    taken a table lock), ha_release_auto_increment() was too.
  */
  DBUG_ASSERT(next_insert_id == 0);

  /*
    We cache the table flags if the locking succeeded. Otherwise, we
    keep them as they were when they were fetched in ha_open().
  */
  int error= external_lock(thd, lock_type);
  if (error == 0)
    cached_table_flags= table_flags();
  DBUG_RETURN(error);
}


/** @brief
  Check handler usage and reset state of file to after 'open'
*/
int handler::ha_reset()
{
  DBUG_ENTER("ha_reset");
  /* Check that we have called all proper deallocation functions */
  DBUG_ASSERT((uchar*) table->def_read_set.bitmap +
              table->s->column_bitmap_size ==
              (uchar*) table->def_write_set.bitmap);
  DBUG_ASSERT(bitmap_is_set_all(&table->s->all_set));
  DBUG_ASSERT(table->key_read == 0);
  /* ensure that ha_index_end / ha_rnd_end has been called */
  DBUG_ASSERT(inited == NONE);
  /* Free cache used by filesort */
  free_io_cache(table);
  DBUG_RETURN(reset());
}


int handler::ha_write_row(uchar *buf)
{
  int error;
  DBUG_ENTER("handler::ha_write_row");
  if (unlikely(error= write_row(buf)))
    DBUG_RETURN(error);
  if (unlikely(error= binlog_log_row<Write_rows_log_event>(table, 0, buf)))
    DBUG_RETURN(error); /* purecov: inspected */
  DBUG_RETURN(0);
}


int handler::ha_update_row(const uchar *old_data, uchar *new_data)
{
  int error;

  /*
    Some storage engines require that the new record is in record[0]
    (and the old record is in record[1]).
   */
  DBUG_ASSERT(new_data == table->record[0]);

  if (unlikely(error= update_row(old_data, new_data)))
    return error;
  if (unlikely(error= binlog_log_row<Update_rows_log_event>(table, old_data, new_data)))
    return error;
  return 0;
}

int handler::ha_delete_row(const uchar *buf)
{
  int error;
  if (unlikely(error= delete_row(buf)))
    return error;
  if (unlikely(error= binlog_log_row<Delete_rows_log_event>(table, buf, 0)))
    return error;
  return 0;
}



/** @brief
  use_hidden_primary_key() is called in case of an update/delete when
  (table_flags() and HA_PRIMARY_KEY_REQUIRED_FOR_DELETE) is defined
  but we don't have a primary key
*/
void handler::use_hidden_primary_key()
{
  /* fallback to use all columns in the table to identify row */
  table->use_all_columns();
}


/** @brief
  Dummy function which accept information about log files which is not need
  by handlers
*/
void signal_log_not_needed(struct handlerton, char *log_file)
{
  DBUG_ENTER("signal_log_not_needed");
  DBUG_PRINT("enter", ("logfile '%s'", log_file));
  DBUG_VOID_RETURN;
}


#ifdef TRANS_LOG_MGM_EXAMPLE_CODE
/*
  Example of transaction log management functions based on assumption that logs
  placed into a directory
*/
#include <my_dir.h>
#include <my_sys.h>
int example_of_iterator_using_for_logs_cleanup(handlerton *hton)
{
  void *buffer;
  int res= 1;
  struct handler_iterator iterator;
  struct handler_log_file_data data;

  if (!hton->create_iterator)
    return 1; /* iterator creator is not supported */

  if ((*hton->create_iterator)(hton, HA_TRANSACTLOG_ITERATOR, &iterator) !=
      HA_ITERATOR_OK)
  {
    /* error during creation of log iterator or iterator is not supported */
    return 1;
  }
  while((*iterator.next)(&iterator, (void*)&data) == 0)
  {
    printf("%s\n", data.filename.str);
    if (data.status == HA_LOG_STATUS_FREE &&
        my_delete(data.filename.str, MYF(MY_WME)))
      goto err;
  }
  res= 0;
err:
  (*iterator.destroy)(&iterator);
  return res;
}


/*
  Here we should get info from handler where it save logs but here is
  just example, so we use constant.
  IMHO FN_ROOTDIR ("/") is safe enough for example, because nobody has
  rights on it except root and it consist of directories only at lest for
  *nix (sorry, can't find windows-safe solution here, but it is only example).
*/
#define fl_dir FN_ROOTDIR


/** @brief
  Dummy function to return log status should be replaced by function which
  really detect the log status and check that the file is a log of this
  handler.
*/
enum log_status fl_get_log_status(char *log)
{
  MY_STAT stat_buff;
  if (my_stat(log, &stat_buff, MYF(0)))
    return HA_LOG_STATUS_INUSE;
  return HA_LOG_STATUS_NOSUCHLOG;
}


struct fl_buff
{
  LEX_STRING *names;
  enum log_status *statuses;
  uint32 entries;
  uint32 current;
};


int fl_log_iterator_next(struct handler_iterator *iterator,
                          void *iterator_object)
{
  struct fl_buff *buff= (struct fl_buff *)iterator->buffer;
  struct handler_log_file_data *data=
    (struct handler_log_file_data *) iterator_object;
  if (buff->current >= buff->entries)
    return 1;
  data->filename= buff->names[buff->current];
  data->status= buff->statuses[buff->current];
  buff->current++;
  return 0;
}


void fl_log_iterator_destroy(struct handler_iterator *iterator)
{
  my_free((uchar*)iterator->buffer, MYF(MY_ALLOW_ZERO_PTR));
}


/** @brief
  returns buffer, to be assigned in handler_iterator struct
*/
enum handler_create_iterator_result
fl_log_iterator_buffer_init(struct handler_iterator *iterator)
{
  MY_DIR *dirp;
  struct fl_buff *buff;
  char *name_ptr;
  uchar *ptr;
  FILEINFO *file;
  uint32 i;

  /* to be able to make my_free without crash in case of error */
  iterator->buffer= 0;

  if (!(dirp = my_dir(fl_dir, MYF(0))))
  {
    return HA_ITERATOR_ERROR;
  }
  if ((ptr= (uchar*)my_malloc(ALIGN_SIZE(sizeof(fl_buff)) +
                             ((ALIGN_SIZE(sizeof(LEX_STRING)) +
                               sizeof(enum log_status) +
                               + FN_REFLEN) *
                              (uint) dirp->number_off_files),
                             MYF(0))) == 0)
  {
    return HA_ITERATOR_ERROR;
  }
  buff= (struct fl_buff *)ptr;
  buff->entries= buff->current= 0;
  ptr= ptr + (ALIGN_SIZE(sizeof(fl_buff)));
  buff->names= (LEX_STRING*) (ptr);
  ptr= ptr + ((ALIGN_SIZE(sizeof(LEX_STRING)) *
               (uint) dirp->number_off_files));
  buff->statuses= (enum log_status *)(ptr);
  name_ptr= (char *)(ptr + (sizeof(enum log_status) *
                            (uint) dirp->number_off_files));
  for (i=0 ; i < (uint) dirp->number_off_files  ; i++)
  {
    enum log_status st;
    file= dirp->dir_entry + i;
    if ((file->name[0] == '.' &&
         ((file->name[1] == '.' && file->name[2] == '\0') ||
            file->name[1] == '\0')))
      continue;
    if ((st= fl_get_log_status(file->name)) == HA_LOG_STATUS_NOSUCHLOG)
      continue;
    name_ptr= strxnmov(buff->names[buff->entries].str= name_ptr,
                       FN_REFLEN, fl_dir, file->name, NullS);
    buff->names[buff->entries].length= (name_ptr -
                                        buff->names[buff->entries].str) - 1;
    buff->statuses[buff->entries]= st;
    buff->entries++;
  }

  iterator->buffer= buff;
  iterator->next= &fl_log_iterator_next;
  iterator->destroy= &fl_log_iterator_destroy;
  return HA_ITERATOR_OK;
}


/* An example of a iterator creator */
enum handler_create_iterator_result
fl_create_iterator(enum handler_iterator_type type,
                   struct handler_iterator *iterator)
{
  switch(type) {
  case HA_TRANSACTLOG_ITERATOR:
    return fl_log_iterator_buffer_init(iterator);
  default:
    return HA_ITERATOR_UNSUPPORTED;
  }
}
#endif /*TRANS_LOG_MGM_EXAMPLE_CODE*/<|MERGE_RESOLUTION|>--- conflicted
+++ resolved
@@ -2832,7 +2832,7 @@
 }
 
 
-<<<<<<< HEAD
+
 /**
   Try to discover one table from handler(s).
 
@@ -2842,16 +2842,6 @@
     0   OK. In this case *frmblob and *frmlen are set
   @retval
     >0   error.  frmblob and frmlen may not be set
-=======
-
-/** @brief
-  Try to discover one table from handler(s)
-
-  RETURN
-   -1  : Table did not exists
-    0  : OK. In this case *frmblob and *frmlen are set
-    >0 : error.  frmblob and frmlen may not be set
->>>>>>> 3fa2803a
 */
 struct st_discover_args
 {
