/* Copyright (c) 2000, 2018, Oracle and/or its affiliates. All rights reserved.

   This program is free software; you can redistribute it and/or modify
   it under the terms of the GNU General Public License, version 2.0,
   as published by the Free Software Foundation.

   This program is also distributed with certain software (including
   but not limited to OpenSSL) that is licensed under separate terms,
   as designated in a particular file or component or in included license
   documentation.  The authors of MySQL hereby grant you an additional
   permission to link the program and your derivative works with the
   separately licensed software that they have included with MySQL.

   This program is distributed in the hope that it will be useful,
   but WITHOUT ANY WARRANTY; without even the implied warranty of
   MERCHANTABILITY or FITNESS FOR A PARTICULAR PURPOSE.  See the
   GNU General Public License, version 2.0, for more details.

   You should have received a copy of the GNU General Public License
   along with this program; if not, write to the Free Software
   Foundation, Inc., 51 Franklin St, Fifth Floor, Boston, MA 02110-1301  USA */

/** @file sql/handler.cc

    @brief
  Handler-calling-functions
*/

#include "sql/handler.h"

#include <ctype.h>
#include <errno.h>
#include <limits.h>
#include <stdio.h>
#include <stdlib.h>
#include <atomic>
#include <boost/algorithm/string/case_conv.hpp>
#include <boost/foreach.hpp>
#include <boost/token_functions.hpp>
#include <boost/tokenizer.hpp>
#include <cmath>
#include <list>
#include <random>  // std::uniform_real_distribution
#include <string>

#include "binary_log_types.h"
#include "binlog_event.h"
#include "keycache.h"
#include "m_ctype.h"
#include "m_string.h"
#include "my_bit.h"     // my_count_bits
#include "my_bitmap.h"  // MY_BITMAP
#include "my_check_opt.h"
#include "my_dbug.h"
#include "my_loglevel.h"
#include "my_macros.h"
#include "my_pointer_arithmetic.h"
#include "my_psi_config.h"
#include "my_sqlcommand.h"
#include "my_sys.h"  // MEM_DEFINED_IF_ADDRESSABLE()
#include "myisam.h"  // TT_FOR_UPGRADE
#include "mysql/components/services/log_builtins.h"
#include "mysql/components/services/log_shared.h"
#include "mysql/plugin.h"
#include "mysql/psi/mysql_file.h"
#include "mysql/psi/mysql_mutex.h"
#include "mysql/psi/mysql_table.h"
#include "mysql/psi/mysql_transaction.h"
#include "mysql/psi/psi_base.h"
#include "mysql/psi/psi_table.h"
#include "mysql/service_mysql_alloc.h"
#include "mysql_com.h"
#include "mysql_version.h"  // MYSQL_VERSION_ID
#include "mysqld_error.h"
#include "prealloced_array.h"
#include "sql/auth/auth_common.h"  // check_readonly() and SUPER_ACL
#include "sql/binlog.h"            // mysql_bin_log
#include "sql/check_stack.h"
#include "sql/current_thd.h"
#include "sql/dd/cache/dictionary_client.h"  // dd::cache::Dictionary_client
#include "sql/dd/dd.h"                       // dd::get_dictionary
#include "sql/dd/dictionary.h"               // dd:acquire_shared_table_mdl
#include "sql/dd/types/table.h"              // dd::Table
#include "sql/dd_table_share.h"              // open_table_def
#include "sql/debug_sync.h"                  // DEBUG_SYNC
#include "sql/derror.h"                      // ER_DEFAULT
#include "sql/error_handler.h"               // Internal_error_handler
#include "sql/field.h"
#include "sql/item.h"
#include "sql/lock.h"  // MYSQL_LOCK
#include "sql/log.h"
#include "sql/log_event.h"  // Write_rows_log_event
#include "sql/mdl.h"
#include "sql/mysqld.h"                 // global_system_variables heap_hton ..
#include "sql/opt_costconstantcache.h"  // reload_optimizer_cost_constants
#include "sql/opt_costmodel.h"
#include "sql/opt_hints.h"
#include "sql/protocol.h"
#include "sql/psi_memory_key.h"
#include "sql/query_options.h"
#include "sql/record_buffer.h"  // Record_buffer
#include "sql/rpl_filter.h"
#include "sql/rpl_gtid.h"
#include "sql/rpl_handler.h"            // RUN_HOOK
#include "sql/rpl_rli.h"                // is_atomic_ddl_commit_on_slave
#include "sql/rpl_write_set_handler.h"  // add_pke
#include "sql/sdi_utils.h"              // import_serialized_meta_data
#include "sql/session_tracker.h"
#include "sql/sql_base.h"  // free_io_cache
#include "sql/sql_bitmap.h"
#include "sql/sql_class.h"
#include "sql/sql_error.h"
#include "sql/sql_lex.h"
#include "sql/sql_parse.h"   // check_stack_overrun
#include "sql/sql_plugin.h"  // plugin_foreach
#include "sql/sql_select.h"  // actual_key_parts
#include "sql/sql_table.h"   // build_table_filename
#include "sql/system_variables.h"
#include "sql/table.h"
#include "sql/tc_log.h"
#include "sql/thr_malloc.h"
#include "sql/transaction.h"  // trans_commit_implicit
#include "sql/transaction_info.h"
#include "sql/xa.h"
#include "sql_string.h"
#include "template_utils.h"
#include "varlen_sort.h"

/**
  @def MYSQL_TABLE_IO_WAIT
  Instrumentation helper for table io_waits.
  Note that this helper is intended to be used from
  within the handler class only, as it uses members
  from @c handler
  Performance schema events are instrumented as follows:
  - in non batch mode, one event is generated per call
  - in batch mode, the number of rows affected is saved
  in @c m_psi_numrows, so that @c end_psi_batch_mode()
  generates a single event for the batch.
  @param OP the table operation to be performed
  @param INDEX the table index used if any, or MAX_KEY.
  @param RESULT the result of the table operation performed
  @param PAYLOAD instrumented code to execute
  @sa handler::end_psi_batch_mode.
*/
#ifdef HAVE_PSI_TABLE_INTERFACE
#define MYSQL_TABLE_IO_WAIT(OP, INDEX, RESULT, PAYLOAD)                     \
  {                                                                         \
    if (m_psi != NULL) {                                                    \
      switch (m_psi_batch_mode) {                                           \
        case PSI_BATCH_MODE_NONE: {                                         \
          PSI_table_locker *sub_locker = NULL;                              \
          PSI_table_locker_state reentrant_safe_state;                      \
          sub_locker = PSI_TABLE_CALL(start_table_io_wait)(                 \
              &reentrant_safe_state, m_psi, OP, INDEX, __FILE__, __LINE__); \
          PAYLOAD                                                           \
          if (sub_locker != NULL) PSI_TABLE_CALL(end_table_io_wait)         \
          (sub_locker, 1);                                                  \
          break;                                                            \
        }                                                                   \
        case PSI_BATCH_MODE_STARTING: {                                     \
          m_psi_locker = PSI_TABLE_CALL(start_table_io_wait)(               \
              &m_psi_locker_state, m_psi, OP, INDEX, __FILE__, __LINE__);   \
          PAYLOAD                                                           \
          if (!RESULT) m_psi_numrows++;                                     \
          m_psi_batch_mode = PSI_BATCH_MODE_STARTED;                        \
          break;                                                            \
        }                                                                   \
        case PSI_BATCH_MODE_STARTED:                                        \
        default: {                                                          \
          DBUG_ASSERT(m_psi_batch_mode == PSI_BATCH_MODE_STARTED);          \
          PAYLOAD                                                           \
          if (!RESULT) m_psi_numrows++;                                     \
          break;                                                            \
        }                                                                   \
      }                                                                     \
    } else {                                                                \
      PAYLOAD                                                               \
    }                                                                       \
  }
#else
#define MYSQL_TABLE_IO_WAIT(OP, INDEX, RESULT, PAYLOAD) PAYLOAD
#endif

/**
  @def MYSQL_TABLE_LOCK_WAIT
  Instrumentation helper for table io_waits.
  @param OP the table operation to be performed
  @param FLAGS per table operation flags.
  @param PAYLOAD the code to instrument.
  @sa MYSQL_END_TABLE_WAIT.
*/
#ifdef HAVE_PSI_TABLE_INTERFACE
#define MYSQL_TABLE_LOCK_WAIT(OP, FLAGS, PAYLOAD)                              \
  {                                                                            \
    if (m_psi != NULL) {                                                       \
      PSI_table_locker *locker;                                                \
      PSI_table_locker_state state;                                            \
      locker = PSI_TABLE_CALL(start_table_lock_wait)(&state, m_psi, OP, FLAGS, \
                                                     __FILE__, __LINE__);      \
      PAYLOAD                                                                  \
      if (locker != NULL) PSI_TABLE_CALL(end_table_lock_wait)(locker);         \
    } else {                                                                   \
      PAYLOAD                                                                  \
    }                                                                          \
  }
#else
#define MYSQL_TABLE_LOCK_WAIT(OP, FLAGS, PAYLOAD) PAYLOAD
#endif

using std::list;
using std::log2;
using std::max;
using std::min;

/**
  While we have legacy_db_type, we have this array to
  check for dups and to find handlerton from legacy_db_type.
  Remove when legacy_db_type is finally gone
*/
static Prealloced_array<st_plugin_int *, PREALLOC_NUM_HA> se_plugin_array(
    PSI_NOT_INSTRUMENTED);

/**
  Array allowing to check if handlerton is builtin without
  acquiring LOCK_plugin.
*/
static Prealloced_array<bool, PREALLOC_NUM_HA> builtin_htons(
    PSI_NOT_INSTRUMENTED);

st_plugin_int *hton2plugin(uint slot) { return se_plugin_array[slot]; }

size_t num_hton2plugins() { return se_plugin_array.size(); }

st_plugin_int *insert_hton2plugin(uint slot, st_plugin_int *plugin) {
  if (se_plugin_array.assign_at(slot, plugin)) return NULL;
  return se_plugin_array[slot];
}

st_plugin_int *remove_hton2plugin(uint slot) {
  st_plugin_int *retval = se_plugin_array[slot];
  se_plugin_array[slot] = NULL;
  return retval;
}

const char *ha_resolve_storage_engine_name(const handlerton *db_type) {
  return db_type == NULL ? "UNKNOWN" : hton2plugin(db_type->slot)->name.str;
}

static handlerton *installed_htons[128];

/* number of storage engines (from installed_htons[]) that support 2pc */
ulong total_ha_2pc = 0;
/* size of savepoint storage area (see ha_init) */
ulong savepoint_alloc_size = 0;

static const LEX_STRING sys_table_aliases[] = {
    {C_STRING_WITH_LEN("INNOBASE")},
    {C_STRING_WITH_LEN("INNODB")},
    {C_STRING_WITH_LEN("NDB")},
    {C_STRING_WITH_LEN("NDBCLUSTER")},
    {C_STRING_WITH_LEN("HEAP")},
    {C_STRING_WITH_LEN("MEMORY")},
    {C_STRING_WITH_LEN("MERGE")},
    {C_STRING_WITH_LEN("MRG_MYISAM")},
    {NullS, 0}};

const char *ha_row_type[] = {"",
                             "FIXED",
                             "DYNAMIC",
                             "COMPRESSED",
                             "REDUNDANT",
                             "COMPACT",
                             /* Reserved to be "PAGE" in future versions */ "?",
                             "?",
                             "?",
                             "?"};

const char *tx_isolation_names[] = {"READ-UNCOMMITTED", "READ-COMMITTED",
                                    "REPEATABLE-READ", "SERIALIZABLE", NullS};
TYPELIB tx_isolation_typelib = {array_elements(tx_isolation_names) - 1, "",
                                tx_isolation_names, NULL};

// System tables that belong to the 'mysql' system database.
// These are the "dictionary external system tables" (see WL#6391).
st_handler_tablename mysqld_system_tables[] = {
    {MYSQL_SCHEMA_NAME.str, "db"},
    {MYSQL_SCHEMA_NAME.str, "user"},
    {MYSQL_SCHEMA_NAME.str, "host"},
    {MYSQL_SCHEMA_NAME.str, "func"},
    {MYSQL_SCHEMA_NAME.str, "plugin"},
    {MYSQL_SCHEMA_NAME.str, "servers"},
    {MYSQL_SCHEMA_NAME.str, "procs_priv"},
    {MYSQL_SCHEMA_NAME.str, "tables_priv"},
    {MYSQL_SCHEMA_NAME.str, "proxies_priv"},
    {MYSQL_SCHEMA_NAME.str, "columns_priv"},
    {MYSQL_SCHEMA_NAME.str, "time_zone"},
    {MYSQL_SCHEMA_NAME.str, "time_zone_name"},
    {MYSQL_SCHEMA_NAME.str, "time_zone_leap_second"},
    {MYSQL_SCHEMA_NAME.str, "time_zone_transition"},
    {MYSQL_SCHEMA_NAME.str, "time_zone_transition_type"},
    {MYSQL_SCHEMA_NAME.str, "help_category"},
    {MYSQL_SCHEMA_NAME.str, "help_keyword"},
    {MYSQL_SCHEMA_NAME.str, "help_relation"},
    {MYSQL_SCHEMA_NAME.str, "help_topic"},
    {(const char *)NULL, (const char *)NULL} /* This must be at the end */
};

// Called for each SE to check if given db.table_name is a system table.
static bool check_engine_system_table_handlerton(THD *unused, plugin_ref plugin,
                                                 void *arg);

static int ha_discover(THD *thd, const char *db, const char *name,
                       uchar **frmblob, size_t *frmlen);

/**
  Structure used by SE during check for system table.
  This structure is passed to each SE handlerton and the status (OUT param)
  is collected.
*/
struct st_sys_tbl_chk_params {
  const char *db;                  // IN param
  const char *table_name;          // IN param
  bool is_sql_layer_system_table;  // IN param
  legacy_db_type db_type;          // IN param

  enum enum_sys_tbl_chk_status {
    // db.table_name is not a supported system table.
    NOT_KNOWN_SYSTEM_TABLE,
    /*
      db.table_name is a system table,
      but may not be supported by SE.
    */
    KNOWN_SYSTEM_TABLE,
    /*
      db.table_name is a system table,
      and is supported by SE.
    */
    SUPPORTED_SYSTEM_TABLE
  } status;  // OUT param
};

static plugin_ref ha_default_plugin(THD *thd) {
  if (thd->variables.table_plugin) return thd->variables.table_plugin;
  return my_plugin_lock(thd, &global_system_variables.table_plugin);
}

/** @brief
  Return the default storage engine handlerton used for non-temp tables
  for thread

  SYNOPSIS
    ha_default_handlerton(thd)
    thd         current thread

  RETURN
    pointer to handlerton
*/
handlerton *ha_default_handlerton(THD *thd) {
  plugin_ref plugin = ha_default_plugin(thd);
  DBUG_ASSERT(plugin);
  handlerton *hton = plugin_data<handlerton *>(plugin);
  DBUG_ASSERT(hton);
  return hton;
}

static plugin_ref ha_default_temp_plugin(THD *thd) {
  if (thd->variables.temp_table_plugin) return thd->variables.temp_table_plugin;
  return my_plugin_lock(thd, &global_system_variables.temp_table_plugin);
}

/** @brief
  Return the default storage engine handlerton used for explicitly
  created temp tables for a thread

  SYNOPSIS
    ha_default_temp_handlerton(thd)
    thd         current thread

  RETURN
    pointer to handlerton
*/
handlerton *ha_default_temp_handlerton(THD *thd) {
  plugin_ref plugin = ha_default_temp_plugin(thd);
  DBUG_ASSERT(plugin);
  handlerton *hton = plugin_data<handlerton *>(plugin);
  DBUG_ASSERT(hton);
  return hton;
}

/**
  Resolve handlerton plugin by name, without checking for "DEFAULT" or
  HTON_NOT_USER_SELECTABLE.

  @param thd  Thread context.
  @param name Plugin name.

  @return plugin or NULL if not found.
*/
plugin_ref ha_resolve_by_name_raw(THD *thd, const LEX_CSTRING &name) {
  return plugin_lock_by_name(thd, name, MYSQL_STORAGE_ENGINE_PLUGIN);
}

/** @brief
  Return the storage engine handlerton for the supplied name

  SYNOPSIS
    ha_resolve_by_name(thd, name)
    thd         current thread
    name        name of storage engine

  RETURN
    pointer to storage engine plugin handle
*/
plugin_ref ha_resolve_by_name(THD *thd, const LEX_STRING *name,
                              bool is_temp_table) {
  const LEX_STRING *table_alias;
  plugin_ref plugin;

redo:
  /* my_strnncoll is a macro and gcc doesn't do early expansion of macro */
  if (thd && !my_charset_latin1.coll->strnncoll(
                 &my_charset_latin1, (const uchar *)name->str, name->length,
                 (const uchar *)STRING_WITH_LEN("DEFAULT"), 0))
    return is_temp_table ? ha_default_plugin(thd) : ha_default_temp_plugin(thd);

  LEX_CSTRING cstring_name = {name->str, name->length};
  if ((plugin = ha_resolve_by_name_raw(thd, cstring_name))) {
    handlerton *hton = plugin_data<handlerton *>(plugin);
    if (hton && !(hton->flags & HTON_NOT_USER_SELECTABLE)) return plugin;

    /*
      unlocking plugin immediately after locking is relatively low cost.
    */
    plugin_unlock(thd, plugin);
  }

  /*
    We check for the historical aliases.
  */
  for (table_alias = sys_table_aliases; table_alias->str; table_alias += 2) {
    if (!my_strnncoll(&my_charset_latin1, (const uchar *)name->str,
                      name->length, (const uchar *)table_alias->str,
                      table_alias->length)) {
      name = table_alias + 1;
      goto redo;
    }
  }

  return NULL;
}

std::string normalized_se_str = "";

/*
  Parse comma separated list of disabled storage engine names
  and create a normalized string by appending storage names that
  have aliases. This normalized string is used to disallow
  table/tablespace creation under the storage engines specified.
*/
void ha_set_normalized_disabled_se_str(const std::string &disabled_se) {
  boost::char_separator<char> sep(",");
  boost::tokenizer<boost::char_separator<char>> tokens(disabled_se, sep);
  normalized_se_str.append(",");
  BOOST_FOREACH (std::string se_name, tokens) {
    const LEX_STRING *table_alias;
    boost::algorithm::to_upper(se_name);
    for (table_alias = sys_table_aliases; table_alias->str; table_alias += 2) {
      if (!native_strcasecmp(se_name.c_str(), table_alias->str) ||
          !native_strcasecmp(se_name.c_str(), (table_alias + 1)->str)) {
        normalized_se_str.append(std::string(table_alias->str) + "," +
                                 std::string((table_alias + 1)->str) + ",");
        break;
      }
    }

    if (table_alias->str == NULL) normalized_se_str.append(se_name + ",");
  }
}

// Check if storage engine is disabled for table/tablespace creation.
bool ha_is_storage_engine_disabled(handlerton *se_handle) {
  if (normalized_se_str.size()) {
    std::string se_name(",");
    se_name.append(ha_resolve_storage_engine_name(se_handle));
    se_name.append(",");
    boost::algorithm::to_upper(se_name);
    if (strstr(normalized_se_str.c_str(), se_name.c_str())) return true;
  }
  return false;
}

plugin_ref ha_lock_engine(THD *thd, const handlerton *hton) {
  if (hton) {
    st_plugin_int **plugin = &se_plugin_array[hton->slot];

#ifdef DBUG_OFF
    /*
      Take a shortcut for builtin engines -- return pointer to plugin
      without acquiring LOCK_plugin mutex. This is safe safe since such
      plugins are not deleted until shutdown and we don't do reference
      counting in non-debug builds for them.

      Since we have reference to handlerton on our hands, this method
      can't be called concurrently to non-builtin handlerton initialization/
      deinitialization. So it is safe to access builtin_htons[] without
      additional locking.
     */
    if (builtin_htons[hton->slot]) return *plugin;

    return my_plugin_lock(thd, plugin);
#else
    /*
      We can't take shortcut in debug builds.
      At least assert that builtin_htons[slot] is set correctly.
    */
    DBUG_ASSERT(builtin_htons[hton->slot] == (plugin[0]->plugin_dl == NULL));
    return my_plugin_lock(thd, &plugin);
#endif
  }
  return NULL;
}

handlerton *ha_resolve_by_legacy_type(THD *thd, enum legacy_db_type db_type) {
  plugin_ref plugin;
  switch (db_type) {
    case DB_TYPE_DEFAULT:
      return ha_default_handlerton(thd);
    default:
      if (db_type > DB_TYPE_UNKNOWN && db_type < DB_TYPE_DEFAULT &&
          (plugin = ha_lock_engine(thd, installed_htons[db_type])))
        return plugin_data<handlerton *>(plugin);
      /* fall through */
    case DB_TYPE_UNKNOWN:
      return NULL;
  }
}

/**
  Use other database handler if databasehandler is not compiled in.
*/
handlerton *ha_checktype(THD *thd, enum legacy_db_type database_type,
                         bool no_substitute, bool report_error) {
  handlerton *hton = ha_resolve_by_legacy_type(thd, database_type);
  if (ha_storage_engine_is_enabled(hton)) return hton;

  if (no_substitute) {
    if (report_error) {
      const char *engine_name = ha_resolve_storage_engine_name(hton);
      my_error(ER_FEATURE_DISABLED, MYF(0), engine_name, engine_name);
    }
    return NULL;
  }

  (void)RUN_HOOK(transaction, after_rollback, (thd, false));

  switch (database_type) {
    case DB_TYPE_MRG_ISAM:
      return ha_resolve_by_legacy_type(thd, DB_TYPE_MRG_MYISAM);
    default:
      break;
  }

  return ha_default_handlerton(thd);
} /* ha_checktype */

/**
  Create handler object for the table in the storage engine.

  @param share        TABLE_SHARE for the table, can be NULL if caller
                      didn't perform full-blown open of table definition.
  @param partitioned  Indicates whether table is partitioned.
  @param alloc        Memory root to be used for allocating handler object.
  @param db_type      Table's storage engine.

  @note This function will try to use default storage engine if one which
        was specified through db_type parameter is not available.
*/
handler *get_new_handler(TABLE_SHARE *share, bool partitioned, MEM_ROOT *alloc,
                         handlerton *db_type) {
  handler *file;
  DBUG_ENTER("get_new_handler");
  DBUG_PRINT("enter", ("alloc: %p", alloc));

  if (db_type && db_type->state == SHOW_OPTION_YES && db_type->create) {
    if ((file = db_type->create(db_type, share, partitioned, alloc)))
      file->init();
    DBUG_RETURN(file);
  }
  /*
    Try the default table type
    Here the call to current_thd() is ok as we call this function a lot of
    times but we enter this branch very seldom.
  */
  DBUG_RETURN(get_new_handler(share, partitioned, alloc,
                              ha_default_handlerton(current_thd)));
}

static const char **handler_errmsgs;

static const char *get_handler_errmsg(int nr) {
  return handler_errmsgs[nr - HA_ERR_FIRST];
}

/**
  Register handler error messages for use with my_error().

  @retval
    0           OK
  @retval
    !=0         Error
*/

int ha_init_errors(void) {
#define SETMSG(nr, msg) handler_errmsgs[(nr)-HA_ERR_FIRST] = (msg)

  /* Allocate a pointer array for the error message strings. */
  /* Zerofill it to avoid uninitialized gaps. */
  if (!(handler_errmsgs = (const char **)my_malloc(
            key_memory_handler_errmsgs, HA_ERR_ERRORS * sizeof(char *),
            MYF(MY_WME | MY_ZEROFILL))))
    return 1;

  /* Set the dedicated error messages. */
  SETMSG(HA_ERR_KEY_NOT_FOUND, ER_DEFAULT(ER_KEY_NOT_FOUND));
  SETMSG(HA_ERR_FOUND_DUPP_KEY, ER_DEFAULT(ER_DUP_KEY));
  SETMSG(HA_ERR_RECORD_CHANGED, "Update wich is recoverable");
  SETMSG(HA_ERR_WRONG_INDEX, "Wrong index given to function");
  SETMSG(HA_ERR_CRASHED, ER_DEFAULT(ER_NOT_KEYFILE));
  SETMSG(HA_ERR_WRONG_IN_RECORD, ER_DEFAULT(ER_CRASHED_ON_USAGE));
  SETMSG(HA_ERR_OUT_OF_MEM, "Table handler out of memory");
  SETMSG(HA_ERR_NOT_A_TABLE, "Incorrect file format '%.64s'");
  SETMSG(HA_ERR_WRONG_COMMAND, "Command not supported");
  SETMSG(HA_ERR_OLD_FILE, ER_DEFAULT(ER_OLD_KEYFILE));
  SETMSG(HA_ERR_NO_ACTIVE_RECORD, "No record read in update");
  SETMSG(HA_ERR_RECORD_DELETED, "Intern record deleted");
  SETMSG(HA_ERR_RECORD_FILE_FULL, ER_DEFAULT(ER_RECORD_FILE_FULL));
  SETMSG(HA_ERR_INDEX_FILE_FULL, "No more room in index file '%.64s'");
  SETMSG(HA_ERR_END_OF_FILE, "End in next/prev/first/last");
  SETMSG(HA_ERR_UNSUPPORTED, ER_DEFAULT(ER_ILLEGAL_HA));
  SETMSG(HA_ERR_TOO_BIG_ROW, "Too big row");
  SETMSG(HA_WRONG_CREATE_OPTION, "Wrong create option");
  SETMSG(HA_ERR_FOUND_DUPP_UNIQUE, ER_DEFAULT(ER_DUP_UNIQUE));
  SETMSG(HA_ERR_UNKNOWN_CHARSET, "Can't open charset");
  SETMSG(HA_ERR_WRONG_MRG_TABLE_DEF, ER_DEFAULT(ER_WRONG_MRG_TABLE));
  SETMSG(HA_ERR_CRASHED_ON_REPAIR, ER_DEFAULT(ER_CRASHED_ON_REPAIR));
  SETMSG(HA_ERR_CRASHED_ON_USAGE, ER_DEFAULT(ER_CRASHED_ON_USAGE));
  SETMSG(HA_ERR_LOCK_WAIT_TIMEOUT, ER_DEFAULT(ER_LOCK_WAIT_TIMEOUT));
  SETMSG(HA_ERR_LOCK_TABLE_FULL, ER_DEFAULT(ER_LOCK_TABLE_FULL));
  SETMSG(HA_ERR_READ_ONLY_TRANSACTION, ER_DEFAULT(ER_READ_ONLY_TRANSACTION));
  SETMSG(HA_ERR_LOCK_DEADLOCK, ER_DEFAULT(ER_LOCK_DEADLOCK));
  SETMSG(HA_ERR_CANNOT_ADD_FOREIGN, ER_DEFAULT(ER_CANNOT_ADD_FOREIGN));
  SETMSG(HA_ERR_NO_REFERENCED_ROW, ER_DEFAULT(ER_NO_REFERENCED_ROW_2));
  SETMSG(HA_ERR_ROW_IS_REFERENCED, ER_DEFAULT(ER_ROW_IS_REFERENCED_2));
  SETMSG(HA_ERR_NO_SAVEPOINT, "No savepoint with that name");
  SETMSG(HA_ERR_NON_UNIQUE_BLOCK_SIZE, "Non unique key block size");
  SETMSG(HA_ERR_NO_SUCH_TABLE, "No such table: '%.64s'");
  SETMSG(HA_ERR_TABLE_EXIST, ER_DEFAULT(ER_TABLE_EXISTS_ERROR));
  SETMSG(HA_ERR_NO_CONNECTION, "Could not connect to storage engine");
  SETMSG(HA_ERR_TABLE_DEF_CHANGED, ER_DEFAULT(ER_TABLE_DEF_CHANGED));
  SETMSG(HA_ERR_FOREIGN_DUPLICATE_KEY,
         "FK constraint would lead to duplicate key");
  SETMSG(HA_ERR_TABLE_NEEDS_UPGRADE, ER_DEFAULT(ER_TABLE_NEEDS_UPGRADE));
  SETMSG(HA_ERR_TABLE_READONLY, ER_DEFAULT(ER_OPEN_AS_READONLY));
  SETMSG(HA_ERR_AUTOINC_READ_FAILED, ER_DEFAULT(ER_AUTOINC_READ_FAILED));
  SETMSG(HA_ERR_AUTOINC_ERANGE, ER_DEFAULT(ER_WARN_DATA_OUT_OF_RANGE));
  SETMSG(HA_ERR_TOO_MANY_CONCURRENT_TRXS,
         ER_DEFAULT(ER_TOO_MANY_CONCURRENT_TRXS));
  SETMSG(HA_ERR_INDEX_COL_TOO_LONG, ER_DEFAULT(ER_INDEX_COLUMN_TOO_LONG));
  SETMSG(HA_ERR_INDEX_CORRUPT, ER_DEFAULT(ER_INDEX_CORRUPT));
  SETMSG(HA_FTS_INVALID_DOCID, "Invalid InnoDB FTS Doc ID");
  SETMSG(HA_ERR_TABLE_IN_FK_CHECK, ER_DEFAULT(ER_TABLE_IN_FK_CHECK));
  SETMSG(HA_ERR_TABLESPACE_EXISTS, "Tablespace already exists");
  SETMSG(HA_ERR_TABLESPACE_MISSING, ER_DEFAULT(ER_TABLESPACE_MISSING));
  SETMSG(HA_ERR_FTS_EXCEED_RESULT_CACHE_LIMIT,
         "FTS query exceeds result cache limit");
  SETMSG(HA_ERR_TEMP_FILE_WRITE_FAILURE,
         ER_DEFAULT(ER_TEMP_FILE_WRITE_FAILURE));
  SETMSG(HA_ERR_INNODB_FORCED_RECOVERY, ER_DEFAULT(ER_INNODB_FORCED_RECOVERY));
  SETMSG(HA_ERR_FTS_TOO_MANY_WORDS_IN_PHRASE,
         "Too many words in a FTS phrase or proximity search");
  SETMSG(HA_ERR_TABLE_CORRUPT, ER_DEFAULT(ER_TABLE_CORRUPT));
  SETMSG(HA_ERR_TABLESPACE_MISSING, ER_DEFAULT(ER_TABLESPACE_MISSING));
  SETMSG(HA_ERR_TABLESPACE_IS_NOT_EMPTY,
         ER_DEFAULT(ER_TABLESPACE_IS_NOT_EMPTY));
  SETMSG(HA_ERR_WRONG_FILE_NAME, ER_DEFAULT(ER_WRONG_FILE_NAME));
  SETMSG(HA_ERR_NOT_ALLOWED_COMMAND, ER_DEFAULT(ER_NOT_ALLOWED_COMMAND));
  SETMSG(HA_ERR_COMPUTE_FAILED, "Compute virtual column value failed");
  SETMSG(HA_ERR_DISK_FULL_NOWAIT, ER_DEFAULT(ER_DISK_FULL_NOWAIT));
  /* Register the error messages for use with my_error(). */
  return my_error_register(get_handler_errmsg, HA_ERR_FIRST, HA_ERR_LAST);
}

int ha_finalize_handlerton(st_plugin_int *plugin) {
  handlerton *hton = (handlerton *)plugin->data;
  DBUG_ENTER("ha_finalize_handlerton");

  /* hton can be NULL here, if ha_initialize_handlerton() failed. */
  if (!hton) goto end;

  switch (hton->state) {
    case SHOW_OPTION_NO:
    case SHOW_OPTION_DISABLED:
      break;
    case SHOW_OPTION_YES:
      if (installed_htons[hton->db_type] == hton)
        installed_htons[hton->db_type] = NULL;
      break;
  };

  if (hton->panic) hton->panic(hton, HA_PANIC_CLOSE);

  if (plugin->plugin->deinit) {
    /*
      Today we have no defined/special behavior for uninstalling
      engine plugins.
    */
    DBUG_PRINT("info", ("Deinitializing plugin: '%s'", plugin->name.str));
    if (plugin->plugin->deinit(NULL)) {
      DBUG_PRINT("warning", ("Plugin '%s' deinit function returned error.",
                             plugin->name.str));
    }
  }

  /*
    In case a plugin is uninstalled and re-installed later, it should
    reuse an array slot. Otherwise the number of uninstall/install
    cycles would be limited.
  */
  if (hton->slot != HA_SLOT_UNDEF) {
    /* Make sure we are not unpluging another plugin */
    DBUG_ASSERT(se_plugin_array[hton->slot] == plugin);
    DBUG_ASSERT(hton->slot < se_plugin_array.size());
    se_plugin_array[hton->slot] = NULL;
    builtin_htons[hton->slot] = false; /* Extra correctness. */
  }

  my_free(hton);

end:
  DBUG_RETURN(0);
}

int ha_initialize_handlerton(st_plugin_int *plugin) {
  handlerton *hton;
  DBUG_ENTER("ha_initialize_handlerton");
  DBUG_PRINT("plugin", ("initialize plugin: '%s'", plugin->name.str));

  hton = (handlerton *)my_malloc(key_memory_handlerton, sizeof(handlerton),
                                 MYF(MY_WME | MY_ZEROFILL));

  if (hton == NULL) {
    LogErr(ERROR_LEVEL, ER_HANDLERTON_OOM, plugin->name.str);
    goto err_no_hton_memory;
  }

  hton->slot = HA_SLOT_UNDEF;
  /* Historical Requirement */
  plugin->data = hton;  // shortcut for the future
  if (plugin->plugin->init && plugin->plugin->init(hton)) {
    LogErr(ERROR_LEVEL, ER_PLUGIN_INIT_FAILED, plugin->name.str);
    goto err;
  }

  /*
    the switch below and hton->state should be removed when
    command-line options for plugins will be implemented
  */
  DBUG_PRINT("info", ("hton->state=%d", hton->state));
  switch (hton->state) {
    case SHOW_OPTION_NO:
      break;
    case SHOW_OPTION_YES: {
      uint tmp;
      ulong fslot;
      /* now check the db_type for conflict */
      if (hton->db_type <= DB_TYPE_UNKNOWN ||
          hton->db_type >= DB_TYPE_DEFAULT || installed_htons[hton->db_type]) {
        int idx = (int)DB_TYPE_FIRST_DYNAMIC;

        while (idx < (int)DB_TYPE_DEFAULT && installed_htons[idx]) idx++;

        if (idx == (int)DB_TYPE_DEFAULT) {
          LogErr(WARNING_LEVEL, ER_TOO_MANY_STORAGE_ENGINES);
          goto err_deinit;
        }
        if (hton->db_type != DB_TYPE_UNKNOWN)
          LogErr(WARNING_LEVEL, ER_SE_TYPECODE_CONFLICT, plugin->plugin->name,
                 idx);
        hton->db_type = (enum legacy_db_type)idx;
      }

      /*
        In case a plugin is uninstalled and re-installed later, it should
        reuse an array slot. Otherwise the number of uninstall/install
        cycles would be limited. So look for a free slot.
      */
      DBUG_PRINT("plugin",
                 ("total_ha: %lu", static_cast<ulong>(se_plugin_array.size())));
      for (fslot = 0; fslot < se_plugin_array.size(); fslot++) {
        if (!se_plugin_array[fslot]) break;
      }
      if (fslot < se_plugin_array.size())
        hton->slot = fslot;
      else {
        hton->slot = se_plugin_array.size();
      }
      if (se_plugin_array.assign_at(hton->slot, plugin) ||
          builtin_htons.assign_at(hton->slot, (plugin->plugin_dl == NULL)))
        goto err_deinit;

      installed_htons[hton->db_type] = hton;
      tmp = hton->savepoint_offset;
      hton->savepoint_offset = savepoint_alloc_size;
      savepoint_alloc_size += tmp;
      if (hton->prepare) total_ha_2pc++;
      break;
    }
      /* fall through */
    default:
      hton->state = SHOW_OPTION_DISABLED;
      break;
  }

  /*
    This is entirely for legacy. We will create a new "disk based" hton and a
    "memory" hton which will be configurable longterm. We should be able to
    remove partition and myisammrg.
  */
  switch (hton->db_type) {
    case DB_TYPE_HEAP:
      heap_hton = hton;
      break;
    case DB_TYPE_TEMPTABLE:
      temptable_hton = hton;
      break;
    case DB_TYPE_MYISAM:
      myisam_hton = hton;
      break;
    case DB_TYPE_INNODB:
      innodb_hton = hton;
      break;
    default:
      break;
  };

  /*
    Re-load the optimizer cost constants since this storage engine can
    have non-default cost constants.
  */
  reload_optimizer_cost_constants();

  DBUG_RETURN(0);

err_deinit:
  /*
    Let plugin do its inner deinitialization as plugin->init()
    was successfully called before.
  */
  if (plugin->plugin->deinit) (void)plugin->plugin->deinit(NULL);

err:
  my_free(hton);
err_no_hton_memory:
  plugin->data = NULL;
  DBUG_RETURN(1);
}

int ha_init() {
  int error = 0;
  DBUG_ENTER("ha_init");

  /*
    Check if there is a transaction-capable storage engine besides the
    binary log.
  */
  opt_using_transactions =
      se_plugin_array.size() > static_cast<ulong>(opt_bin_log);
  savepoint_alloc_size += sizeof(SAVEPOINT);

  DBUG_RETURN(error);
}

void ha_end() {
  // Unregister handler error messages.
  my_error_unregister(HA_ERR_FIRST, HA_ERR_LAST);
  my_free(handler_errmsgs);
}

static bool dropdb_handlerton(THD *, plugin_ref plugin, void *path) {
  handlerton *hton = plugin_data<handlerton *>(plugin);
  if (hton->state == SHOW_OPTION_YES && hton->drop_database)
    hton->drop_database(hton, (char *)path);
  return false;
}

void ha_drop_database(char *path) {
  plugin_foreach(NULL, dropdb_handlerton, MYSQL_STORAGE_ENGINE_PLUGIN, path);
}

static bool closecon_handlerton(THD *thd, plugin_ref plugin, void *) {
  handlerton *hton = plugin_data<handlerton *>(plugin);
  /*
    there's no need to rollback here as all transactions must
    be rolled back already
  */
  if (hton->state == SHOW_OPTION_YES && thd_get_ha_data(thd, hton)) {
    if (hton->close_connection) hton->close_connection(hton, thd);
    /* make sure ha_data is reset and ha_data_lock is released */
    thd_set_ha_data(thd, hton, NULL);
  }
  return false;
}

/**
  @note
    don't bother to rollback here, it's done already
*/
void ha_close_connection(THD *thd) {
  plugin_foreach(thd, closecon_handlerton, MYSQL_STORAGE_ENGINE_PLUGIN, 0);
}

static bool kill_handlerton(THD *thd, plugin_ref plugin, void *) {
  handlerton *hton = plugin_data<handlerton *>(plugin);

  if (hton->state == SHOW_OPTION_YES && hton->kill_connection) {
    if (thd_get_ha_data(thd, hton)) hton->kill_connection(hton, thd);
  }

  return false;
}

void ha_kill_connection(THD *thd) {
  plugin_foreach(thd, kill_handlerton, MYSQL_STORAGE_ENGINE_PLUGIN, 0);
}

/** Invoke handlerton::pre_dd_shutdown() on a plugin.
@param plugin	storage engine plugin
@retval false (always) */
static bool pre_dd_shutdown_handlerton(THD *, plugin_ref plugin, void *) {
  handlerton *hton = plugin_data<handlerton *>(plugin);
  if (hton->state == SHOW_OPTION_YES && hton->pre_dd_shutdown)
    hton->pre_dd_shutdown(hton);
  return false;
}

/** Invoke handlerton::pre_dd_shutdown() on every storage engine plugin. */
void ha_pre_dd_shutdown(void) {
  plugin_foreach(NULL, pre_dd_shutdown_handlerton, MYSQL_STORAGE_ENGINE_PLUGIN,
                 0);
}

/* ========================================================================
 ======================= TRANSACTIONS ===================================*/

/**
  Transaction handling in the server
  ==================================

  In each client connection, MySQL maintains two transactional
  states:
  - a statement transaction,
  - a standard, also called normal transaction.

  Historical note
  ---------------
  "Statement transaction" is a non-standard term that comes
  from the times when MySQL supported BerkeleyDB storage engine.

  First of all, it should be said that in BerkeleyDB auto-commit
  mode auto-commits operations that are atomic to the storage
  engine itself, such as a write of a record, and are too
  high-granular to be atomic from the application perspective
  (MySQL). One SQL statement could involve many BerkeleyDB
  auto-committed operations and thus BerkeleyDB auto-commit was of
  little use to MySQL.

  Secondly, instead of SQL standard savepoints, BerkeleyDB
  provided the concept of "nested transactions". In a nutshell,
  transactions could be arbitrarily nested, but when the parent
  transaction was committed or aborted, all its child (nested)
  transactions were handled committed or aborted as well.
  Commit of a nested transaction, in turn, made its changes
  visible, but not durable: it destroyed the nested transaction,
  all its changes would become available to the parent and
  currently active nested transactions of this parent.

  So the mechanism of nested transactions was employed to
  provide "all or nothing" guarantee of SQL statements
  required by the standard.
  A nested transaction would be created at start of each SQL
  statement, and destroyed (committed or aborted) at statement
  end. Such nested transaction was internally referred to as
  a "statement transaction" and gave birth to the term.

  (Historical note ends)

  Since then a statement transaction is started for each statement
  that accesses transactional tables or uses the binary log.  If
  the statement succeeds, the statement transaction is committed.
  If the statement fails, the transaction is rolled back. Commits
  of statement transactions are not durable -- each such
  transaction is nested in the normal transaction, and if the
  normal transaction is rolled back, the effects of all enclosed
  statement transactions are undone as well.  Technically,
  a statement transaction can be viewed as a savepoint which is
  maintained automatically in order to make effects of one
  statement atomic.

  The normal transaction is started by the user and is ended
  usually upon a user request as well. The normal transaction
  encloses transactions of all statements issued between
  its beginning and its end.
  In autocommit mode, the normal transaction is equivalent
  to the statement transaction.

  Since MySQL supports PSEA (pluggable storage engine
  architecture), more than one transactional engine can be
  active at a time. Hence transactions, from the server
  point of view, are always distributed. In particular,
  transactional state is maintained independently for each
  engine. In order to commit a transaction the two phase
  commit protocol is employed.

  Not all statements are executed in context of a transaction.
  Administrative and status information statements do not modify
  engine data, and thus do not start a statement transaction and
  also have no effect on the normal transaction. Examples of such
  statements are SHOW STATUS and RESET SLAVE.

  Similarly DDL statements are not transactional,
  and therefore a transaction is [almost] never started for a DDL
  statement. The difference between a DDL statement and a purely
  administrative statement though is that a DDL statement always
  commits the current transaction before proceeding, if there is
  any.

  At last, SQL statements that work with non-transactional
  engines also have no effect on the transaction state of the
  connection. Even though they are written to the binary log,
  and the binary log is, overall, transactional, the writes
  are done in "write-through" mode, directly to the binlog
  file, followed with a OS cache sync, in other words,
  bypassing the binlog undo log (translog).
  They do not commit the current normal transaction.
  A failure of a statement that uses non-transactional tables
  would cause a rollback of the statement transaction, but
  in case there no non-transactional tables are used,
  no statement transaction is started.

  Data layout
  -----------

  The server stores its transaction-related data in
  thd->transaction. This structure has two members of type
  THD_TRANS. These members correspond to the statement and
  normal transactions respectively:

  - thd->transaction.stmt contains a list of engines
  that are participating in the given statement
  - thd->transaction.all contains a list of engines that
  have participated in any of the statement transactions started
  within the context of the normal transaction.
  Each element of the list contains a pointer to the storage
  engine, engine-specific transactional data, and engine-specific
  transaction flags.

  In autocommit mode thd->transaction.all is empty.
  Instead, data of thd->transaction.stmt is
  used to commit/rollback the normal transaction.

  The list of registered engines has a few important properties:
  - no engine is registered in the list twice
  - engines are present in the list a reverse temporal order --
  new participants are always added to the beginning of the list.

  Transaction life cycle
  ----------------------

  When a new connection is established, thd->transaction
  members are initialized to an empty state.
  If a statement uses any tables, all affected engines
  are registered in the statement engine list. In
  non-autocommit mode, the same engines are registered in
  the normal transaction list.
  At the end of the statement, the server issues a commit
  or a roll back for all engines in the statement list.
  At this point transaction flags of an engine, if any, are
  propagated from the statement list to the list of the normal
  transaction.
  When commit/rollback is finished, the statement list is
  cleared. It will be filled in again by the next statement,
  and emptied again at the next statement's end.

  The normal transaction is committed in a similar way
  (by going over all engines in thd->transaction.all list)
  but at different times:
  - upon COMMIT SQL statement is issued by the user
  - implicitly, by the server, at the beginning of a DDL statement
  or SET AUTOCOMMIT={0|1} statement.

  The normal transaction can be rolled back as well:
  - if the user has requested so, by issuing ROLLBACK SQL
  statement
  - if one of the storage engines requested a rollback
  by setting thd->transaction_rollback_request. This may
  happen in case, e.g., when the transaction in the engine was
  chosen a victim of the internal deadlock resolution algorithm
  and rolled back internally. When such a situation happens, there
  is little the server can do and the only option is to rollback
  transactions in all other participating engines.  In this case
  the rollback is accompanied by an error sent to the user.

  As follows from the use cases above, the normal transaction
  is never committed when there is an outstanding statement
  transaction. In most cases there is no conflict, since
  commits of the normal transaction are issued by a stand-alone
  administrative or DDL statement, thus no outstanding statement
  transaction of the previous statement exists. Besides,
  all statements that manipulate with the normal transaction
  are prohibited in stored functions and triggers, therefore
  no conflicting situation can occur in a sub-statement either.
  The remaining rare cases when the server explicitly has
  to commit the statement transaction prior to committing the normal
  one cover error-handling scenarios (see for example
  SQLCOM_LOCK_TABLES).

  When committing a statement or a normal transaction, the server
  either uses the two-phase commit protocol, or issues a commit
  in each engine independently. The two-phase commit protocol
  is used only if:
  - all participating engines support two-phase commit (provide
    handlerton::prepare PSEA API call) and
  - transactions in at least two engines modify data (i.e. are
  not read-only).

  Note that the two phase commit is used for
  statement transactions, even though they are not durable anyway.
  This is done to ensure logical consistency of data in a multiple-
  engine transaction.
  For example, imagine that some day MySQL supports unique
  constraint checks deferred till the end of statement. In such
  case a commit in one of the engines may yield ER_DUP_KEY,
  and MySQL should be able to gracefully abort statement
  transactions of other participants.

  After the normal transaction has been committed,
  thd->transaction.all list is cleared.

  When a connection is closed, the current normal transaction, if
  any, is rolled back.

  Roles and responsibilities
  --------------------------

  The server has no way to know that an engine participates in
  the statement and a transaction has been started
  in it unless the engine says so. Thus, in order to be
  a part of a transaction, the engine must "register" itself.
  This is done by invoking trans_register_ha() server call.
  Normally the engine registers itself whenever handler::external_lock()
  is called. trans_register_ha() can be invoked many times: if
  an engine is already registered, the call does nothing.
  In case autocommit is not set, the engine must register itself
  twice -- both in the statement list and in the normal transaction
  list.
  In which list to register is a parameter of trans_register_ha().

  Note, that although the registration interface in itself is
  fairly clear, the current usage practice often leads to undesired
  effects. E.g. since a call to trans_register_ha() in most engines
  is embedded into implementation of handler::external_lock(), some
  DDL statements start a transaction (at least from the server
  point of view) even though they are not expected to. E.g.
  CREATE TABLE does not start a transaction, since
  handler::external_lock() is never called during CREATE TABLE. But
  CREATE TABLE ... SELECT does, since handler::external_lock() is
  called for the table that is being selected from. This has no
  practical effects currently, but must be kept in mind
  nevertheless.

  Once an engine is registered, the server will do the rest
  of the work.

  During statement execution, whenever any of data-modifying
  PSEA API methods is used, e.g. handler::write_row() or
  handler::update_row(), the read-write flag is raised in the
  statement transaction for the involved engine.
  Currently All PSEA calls are "traced", and the data can not be
  changed in a way other than issuing a PSEA call. Important:
  unless this invariant is preserved the server will not know that
  a transaction in a given engine is read-write and will not
  involve the two-phase commit protocol!

  At the end of a statement, server call trans_commit_stmt is
  invoked. This call in turn invokes handlerton::prepare()
  for every involved engine. Prepare is followed by a call
  to handlerton::commit_one_phase() If a one-phase commit
  will suffice, handlerton::prepare() is not invoked and
  the server only calls handlerton::commit_one_phase().
  At statement commit, the statement-related read-write
  engine flag is propagated to the corresponding flag in the
  normal transaction.  When the commit is complete, the list
  of registered engines is cleared.

  Rollback is handled in a similar fashion.

  Additional notes on DDL and the normal transaction.
  ---------------------------------------------------

  DDLs and operations with non-transactional engines
  do not "register" in thd->transaction lists, and thus do not
  modify the transaction state. Besides, each DDL in
  MySQL is prefixed with an implicit normal transaction commit
  (a call to trans_commit_implicit()), and thus leaves nothing
  to modify.
  However, as it has been pointed out with CREATE TABLE .. SELECT,
  some DDL statements can start a *new* transaction.

  Behaviour of the server in this case is currently badly
  defined.
  DDL statements use a form of "semantic" logging
  to maintain atomicity: if CREATE TABLE .. SELECT failed,
  the newly created table is deleted.
  In addition, some DDL statements issue interim transaction
  commits: e.g. ALTER TABLE issues a commit after data is copied
  from the original table to the internal temporary table. Other
  statements, e.g. CREATE TABLE ... SELECT do not always commit
  after itself.
  And finally there is a group of DDL statements such as
  RENAME/DROP TABLE that doesn't start a new transaction
  and doesn't commit.

  This diversity makes it hard to say what will happen if
  by chance a stored function is invoked during a DDL --
  whether any modifications it makes will be committed or not
  is not clear. Fortunately, SQL grammar of few DDLs allows
  invocation of a stored function.

  A consistent behaviour is perhaps to always commit the normal
  transaction after all DDLs, just like the statement transaction
  is always committed at the end of all statements.
*/

/**
  Register a storage engine for a transaction.

  Every storage engine MUST call this function when it starts
  a transaction or a statement (that is it must be called both for the
  "beginning of transaction" and "beginning of statement").
  Only storage engines registered for the transaction/statement
  will know when to commit/rollback it.

  @note
    trans_register_ha is idempotent - storage engine may register many
    times per transaction.

*/
void trans_register_ha(THD *thd, bool all, handlerton *ht_arg,
                       const ulonglong *trxid MY_ATTRIBUTE((unused))) {
  Ha_trx_info *ha_info;
  Transaction_ctx *trn_ctx = thd->get_transaction();
  Transaction_ctx::enum_trx_scope trx_scope =
      all ? Transaction_ctx::SESSION : Transaction_ctx::STMT;

  DBUG_ENTER("trans_register_ha");
  DBUG_PRINT("enter", ("%s", all ? "all" : "stmt"));

  if (all) {
    /*
      Ensure no active backup engine data exists, unless the current
      transaction is from replication and in active xa state.
    */
    DBUG_ASSERT(
        thd->get_ha_data(ht_arg->slot)->ha_ptr_backup == NULL ||
        (thd->get_transaction()->xid_state()->has_state(XID_STATE::XA_ACTIVE)));
    DBUG_ASSERT(thd->get_ha_data(ht_arg->slot)->ha_ptr_backup == NULL ||
                (thd->is_binlog_applier() || thd->slave_thread));

    thd->server_status |= SERVER_STATUS_IN_TRANS;
    if (thd->tx_read_only)
      thd->server_status |= SERVER_STATUS_IN_TRANS_READONLY;
    DBUG_PRINT("info", ("setting SERVER_STATUS_IN_TRANS"));
  }

  ha_info = thd->get_ha_data(ht_arg->slot)->ha_info + (all ? 1 : 0);

  if (ha_info->is_started()) {
    DBUG_ASSERT(trn_ctx->ha_trx_info(trx_scope));
    DBUG_VOID_RETURN; /* already registered, return */
  }

  trn_ctx->register_ha(trx_scope, ha_info, ht_arg);
  trn_ctx->set_ha_trx_info(trx_scope, ha_info);

  if (ht_arg->prepare == 0) trn_ctx->set_no_2pc(trx_scope, true);

  trn_ctx->xid_state()->set_query_id(thd->query_id);
/*
  Register transaction start in performance schema if not done already.
  By doing this, we handle cases when the transaction is started implicitly in
  autocommit=0 mode, and cases when we are in normal autocommit=1 mode and the
  executed statement is a single-statement transaction.

  Explicitly started transactions are handled in trans_begin().

  Do not register transactions in which binary log is the only participating
  transactional storage engine.
*/
#ifdef HAVE_PSI_TRANSACTION_INTERFACE
  if (thd->m_transaction_psi == NULL && ht_arg->db_type != DB_TYPE_BINLOG &&
      !thd->is_attachable_transaction_active()) {
    const XID *xid = trn_ctx->xid_state()->get_xid();
    bool autocommit = !thd->in_multi_stmt_transaction_mode();
    thd->m_transaction_psi = MYSQL_START_TRANSACTION(
        &thd->m_transaction_state, xid, trxid, thd->tx_isolation,
        thd->tx_read_only, autocommit);
    DEBUG_SYNC(thd, "after_set_transaction_psi_before_set_transaction_gtid");
    gtid_set_performance_schema_values(thd);
  }
#endif
  DBUG_VOID_RETURN;
}

/**
  @retval
    0   ok
  @retval
    1   error, transaction was rolled back
*/
int ha_prepare(THD *thd) {
  int error = 0;
  Transaction_ctx *trn_ctx = thd->get_transaction();
  DBUG_ENTER("ha_prepare");

  if (trn_ctx->is_active(Transaction_ctx::SESSION)) {
    const Ha_trx_info *ha_info = trn_ctx->ha_trx_info(Transaction_ctx::SESSION);
    bool gtid_error = false, need_clear_owned_gtid = false;

    if ((gtid_error = commit_owned_gtids(thd, true, &need_clear_owned_gtid))) {
      DBUG_ASSERT(need_clear_owned_gtid);

      ha_rollback_trans(thd, true);
      error = 1;
      goto err;
    }

    while (ha_info) {
      handlerton *ht = ha_info->ht();
      thd->status_var.ha_prepare_count++;
      if (ht->prepare) {
        DBUG_EXECUTE_IF("simulate_xa_failure_prepare", {
          ha_rollback_trans(thd, true);
          DBUG_RETURN(1);
        });
        if (ht->prepare(ht, thd, true)) {
          ha_rollback_trans(thd, true);
          error = 1;
          break;
        }
      } else {
        push_warning_printf(thd, Sql_condition::SL_WARNING, ER_ILLEGAL_HA,
                            ER_THD(thd, ER_ILLEGAL_HA),
                            ha_resolve_storage_engine_name(ht));
      }
      ha_info = ha_info->next();
    }

    DBUG_ASSERT(
        thd->get_transaction()->xid_state()->has_state(XID_STATE::XA_IDLE));

  err:
    gtid_state_commit_or_rollback(thd, need_clear_owned_gtid, !gtid_error);
  }

  DBUG_RETURN(error);
}

/**
  Check if we can skip the two-phase commit.

  A helper function to evaluate if two-phase commit is mandatory.
  As a side effect, propagates the read-only/read-write flags
  of the statement transaction to its enclosing normal transaction.

  If we have at least two engines with read-write changes we must
  run a two-phase commit. Otherwise we can run several independent
  commits as the only transactional engine has read-write changes
  and others are read-only.

  @retval   0   All engines are read-only.
  @retval   1   We have the only engine with read-write changes.
  @retval   >1  More than one engine have read-write changes.
                Note: return value might NOT be the exact number of
                engines with read-write changes.
*/

static uint ha_check_and_coalesce_trx_read_only(THD *thd, Ha_trx_info *ha_list,
                                                bool all) {
  /* The number of storage engines that have actual changes. */
  unsigned rw_ha_count = 0;
  Ha_trx_info *ha_info;

  for (ha_info = ha_list; ha_info; ha_info = ha_info->next()) {
    if (ha_info->is_trx_read_write()) ++rw_ha_count;

    if (!all) {
      Ha_trx_info *ha_info_all =
          &thd->get_ha_data(ha_info->ht()->slot)->ha_info[1];
      DBUG_ASSERT(ha_info != ha_info_all);
      /*
        Merge read-only/read-write information about statement
        transaction to its enclosing normal transaction. Do this
        only if in a real transaction -- that is, if we know
        that ha_info_all is registered in thd->transaction.all.
        Since otherwise we only clutter the normal transaction flags.
      */
      if (ha_info_all->is_started()) /* false if autocommit. */
        ha_info_all->coalesce_trx_with(ha_info);
    } else if (rw_ha_count > 1) {
      /*
        It is a normal transaction, so we don't need to merge read/write
        information up, and the need for two-phase commit has been
        already established. Break the loop prematurely.
      */
      break;
    }
  }
  return rw_ha_count;
}

/**
  The function computes condition to call gtid persistor wrapper,
  and executes it.
  It is invoked at committing a statement or transaction, including XA,
  and also at XA prepare handling.

  @param thd  Thread context.
  @param all  The execution scope, true for the transaction one, false
              for the statement one.
  @param[out] need_clear_owned_gtid_ptr
              A pointer to bool variable to return the computed decision
              value.
  @return zero as no error indication, non-zero otherwise
*/

int commit_owned_gtids(THD *thd, bool all, bool *need_clear_owned_gtid_ptr) {
  DBUG_ENTER("commit_owned_gtids(...)");
  int error = 0;

  if ((!opt_bin_log || (thd->slave_thread && !opt_log_slave_updates)) &&
      (all || !thd->in_multi_stmt_transaction_mode()) &&
      !thd->is_operating_gtid_table_implicitly &&
      !thd->is_operating_substatement_implicitly) {
    /*
      If the binary log is disabled for this thread (either by
      log_bin=0 or sql_log_bin=0 or by log_slave_updates=0 for a
      slave thread), then the statement will not be written to
      the binary log. In this case, we should save its GTID into
      mysql.gtid_executed table and @@GLOBAL.GTID_EXECUTED as it
      did when binlog is enabled.
    */
    if (thd->owned_gtid.sidno > 0) {
      error = gtid_state->save(thd);
      *need_clear_owned_gtid_ptr = true;
    } else if (thd->owned_gtid.sidno == THD::OWNED_SIDNO_ANONYMOUS)
      *need_clear_owned_gtid_ptr = true;
  } else {
    *need_clear_owned_gtid_ptr = false;
  }

  DBUG_RETURN(error);
}

/**
  The function is a wrapper of commit_owned_gtids(...). It is invoked
  at committing a partially failed statement or transaction.

  @param thd  Thread context.

  @retval -1 if error when persisting owned gtid.
  @retval 0 if succeed to commit owned gtid.
  @retval 1 if do not meet conditions to commit owned gtid.
*/
int commit_owned_gtid_by_partial_command(THD *thd) {
  DBUG_ENTER("commit_owned_gtid_by_partial_command(THD *thd)");
  bool need_clear_owned_gtid_ptr = false;
  int ret = 0;

  if (commit_owned_gtids(thd, true, &need_clear_owned_gtid_ptr)) {
    /* Error when saving gtid into mysql.gtid_executed table. */
    gtid_state->update_on_rollback(thd);
    ret = -1;
  } else if (need_clear_owned_gtid_ptr) {
    gtid_state->update_on_commit(thd);
    ret = 0;
  } else {
    ret = 1;
  }

  DBUG_RETURN(ret);
}

/**
  @param[in] thd                       Thread handle.
  @param[in] all                       Session transaction if true, statement
                                       otherwise.
  @param[in] ignore_global_read_lock   Allow commit to complete even if a
                                       global read lock is active. This can be
                                       used to allow changes to internal tables
                                       (e.g. slave status tables).

  @retval
    0   ok
  @retval
    1   transaction was rolled back
  @retval
    2   error during commit, data may be inconsistent

  @todo
    Since we don't support nested statement transactions in 5.0,
    we can't commit or rollback stmt transactions while we are inside
    stored functions or triggers. So we simply do nothing now.
    TODO: This should be fixed in later ( >= 5.1) releases.
*/

int ha_commit_trans(THD *thd, bool all, bool ignore_global_read_lock) {
  int error = 0;
  bool need_clear_owned_gtid = false;
  bool run_slave_post_commit = false;
  /*
    Save transaction owned gtid into table before transaction prepare
    if binlog is disabled, or binlog is enabled and log_slave_updates
    is disabled with slave SQL thread or slave worker thread.
  */
  error = commit_owned_gtids(thd, all, &need_clear_owned_gtid);

  /*
    'all' means that this is either an explicit commit issued by
    user, or an implicit commit issued by a DDL.
  */
  Transaction_ctx *trn_ctx = thd->get_transaction();
  Transaction_ctx::enum_trx_scope trx_scope =
      all ? Transaction_ctx::SESSION : Transaction_ctx::STMT;

  /*
    "real" is a nick name for a transaction for which a commit will
    make persistent changes. E.g. a 'stmt' transaction inside a 'all'
    transation is not 'real': even though it's possible to commit it,
    the changes are not durable as they might be rolled back if the
    enclosing 'all' transaction is rolled back.
  */
  bool is_real_trans = all || !trn_ctx->is_active(Transaction_ctx::SESSION);

  Ha_trx_info *ha_info = trn_ctx->ha_trx_info(trx_scope);
  XID_STATE *xid_state = trn_ctx->xid_state();

  DBUG_ENTER("ha_commit_trans");

  DBUG_PRINT("info", ("all=%d thd->in_sub_stmt=%d ha_info=%p is_real_trans=%d",
                      all, thd->in_sub_stmt, ha_info, is_real_trans));
  /*
    We must not commit the normal transaction if a statement
    transaction is pending. Otherwise statement transaction
    flags will not get propagated to its normal transaction's
    counterpart.
  */
  DBUG_ASSERT(!trn_ctx->is_active(Transaction_ctx::STMT) || !all);

  /*
    When atomic DDL is executed on the slave, we would like to
    to update slave applier state as part of DDL's transaction.
    Call Relay_log_info::pre_commit() hook to do this before DDL
    gets committed in the following block.
  */
  if (is_real_trans && is_atomic_ddl_commit_on_slave(thd)) {
    /*
      Failed atomic DDL statements should've been marked as
      executed/committed during statement rollback.
    */
    DBUG_ASSERT(!thd->is_error());

    run_slave_post_commit = true;
    error = error || thd->rli_slave->pre_commit();

    DBUG_EXECUTE_IF("rli_pre_commit_error", {
      error = true;
      my_error(ER_UNKNOWN_ERROR, MYF(0));
    });
    DBUG_EXECUTE_IF("slave_crash_before_commit", {
      /* This pre-commit crash aims solely at atomic DDL */
      DBUG_SUICIDE();
    });
  }

  if (thd->in_sub_stmt) {
    DBUG_ASSERT(0);
    /*
      Since we don't support nested statement transactions in 5.0,
      we can't commit or rollback stmt transactions while we are inside
      stored functions or triggers. So we simply do nothing now.
      TODO: This should be fixed in later ( >= 5.1) releases.
    */
    if (!all) DBUG_RETURN(0);
    /*
      We assume that all statements which commit or rollback main transaction
      are prohibited inside of stored functions or triggers. So they should
      bail out with error even before ha_commit_trans() call. To be 100% safe
      let us throw error in non-debug builds.
    */
    my_error(ER_COMMIT_NOT_ALLOWED_IN_SF_OR_TRG, MYF(0));
    DBUG_RETURN(2);
  }

  MDL_request mdl_request;
  bool release_mdl = false;
  if (ha_info && !error) {
    uint rw_ha_count = 0;
    bool rw_trans;

    DBUG_EXECUTE_IF("crash_commit_before", DBUG_SUICIDE(););

    /*
     skip 2PC if the transaction is empty and it is not marked as started (which
     can happen when the slave's binlog is disabled)
    */
    if (ha_info->is_started())
      rw_ha_count = ha_check_and_coalesce_trx_read_only(thd, ha_info, all);
    trn_ctx->set_rw_ha_count(trx_scope, rw_ha_count);
    /* rw_trans is true when we in a transaction changing data */
    rw_trans = is_real_trans && (rw_ha_count > 0);

    DBUG_EXECUTE_IF("dbug.enabled_commit", {
      const char act[] = "now signal Reached wait_for signal.commit_continue";
      DBUG_ASSERT(!debug_sync_set_action(thd, STRING_WITH_LEN(act)));
    };);
    DEBUG_SYNC(thd, "ha_commit_trans_before_acquire_commit_lock");
    if (rw_trans && !ignore_global_read_lock) {
      /*
        Acquire a metadata lock which will ensure that COMMIT is blocked
        by an active FLUSH TABLES WITH READ LOCK (and vice versa:
        COMMIT in progress blocks FTWRL).

        We allow the owner of FTWRL to COMMIT; we assume that it knows
        what it does.
      */
      MDL_REQUEST_INIT(&mdl_request, MDL_key::COMMIT, "", "",
                       MDL_INTENTION_EXCLUSIVE, MDL_EXPLICIT);

      DBUG_PRINT("debug", ("Acquire MDL commit lock"));
      if (thd->mdl_context.acquire_lock(&mdl_request,
                                        thd->variables.lock_wait_timeout)) {
        ha_rollback_trans(thd, all);
        DBUG_RETURN(1);
      }
      release_mdl = true;

      DEBUG_SYNC(thd, "ha_commit_trans_after_acquire_commit_lock");
    }

    if (rw_trans && stmt_has_updated_trans_table(ha_info) &&
        check_readonly(thd, true)) {
      ha_rollback_trans(thd, all);
      error = 1;
      goto end;
    }

    if (!trn_ctx->no_2pc(trx_scope) && (trn_ctx->rw_ha_count(trx_scope) > 1))
      error = tc_log->prepare(thd, all);
  }
  /*
    The state of XA transaction is changed to Prepared, intermediately.
    It's going to change to the regular NOTR at the end.
    The fact of the Prepared state is of interest to binary logger.
  */
  if (!error && all && xid_state->has_state(XID_STATE::XA_IDLE)) {
    DBUG_ASSERT(
        thd->lex->sql_command == SQLCOM_XA_COMMIT &&
        static_cast<Sql_cmd_xa_commit *>(thd->lex->m_sql_cmd)->get_xa_opt() ==
            XA_ONE_PHASE);

    xid_state->set_state(XID_STATE::XA_PREPARED);
  }
  if (error || (error = tc_log->commit(thd, all))) {
    ha_rollback_trans(thd, all);
    error = 1;
    goto end;
  }
/*
  Mark multi-statement (any autocommit mode) or single-statement
  (autocommit=1) transaction as rolled back
*/
#ifdef HAVE_PSI_TRANSACTION_INTERFACE
  if (is_real_trans && thd->m_transaction_psi != NULL) {
    MYSQL_COMMIT_TRANSACTION(thd->m_transaction_psi);
    thd->m_transaction_psi = NULL;
  }
#endif
  DBUG_EXECUTE_IF("crash_commit_after",
                  if (!thd->is_operating_gtid_table_implicitly)
                      DBUG_SUICIDE(););
end:
  if (release_mdl && mdl_request.ticket) {
    /*
      We do not always immediately release transactional locks
      after ha_commit_trans() (see uses of ha_enable_transaction()),
      thus we release the commit blocker lock as soon as it's
      not needed.
    */
    DBUG_PRINT("debug", ("Releasing MDL commit lock"));
    thd->mdl_context.release_lock(mdl_request.ticket);
  }
  /* Free resources and perform other cleanup even for 'empty' transactions. */
  if (is_real_trans) {
    trn_ctx->cleanup();
    thd->tx_priority = 0;
  }

  if (need_clear_owned_gtid) {
    thd->server_status &= ~SERVER_STATUS_IN_TRANS;
    /*
      Release the owned GTID when binlog is disabled, or binlog is
      enabled and log_slave_updates is disabled with slave SQL thread
      or slave worker thread.
    */
    if (error)
      gtid_state->update_on_rollback(thd);
    else
      gtid_state->update_on_commit(thd);
  }
  if (run_slave_post_commit) {
    DBUG_EXECUTE_IF("slave_crash_after_commit", DBUG_SUICIDE(););

    thd->rli_slave->post_commit(error != 0);
    /*
      SERVER_STATUS_IN_TRANS may've been gained by pre_commit alone
      when the main DDL transaction is filtered out of execution.
      In such case the status has to be reset now.

      TODO: move/refactor this handling onto trans_commit/commit_implicit()
            the caller level.
    */
    thd->server_status &= ~SERVER_STATUS_IN_TRANS;
  } else {
    DBUG_EXECUTE_IF("slave_crash_after_commit", {
      if (thd->slave_thread && thd->rli_slave &&
          thd->rli_slave->current_event &&
          thd->rli_slave->current_event->get_type_code() ==
              binary_log::XID_EVENT &&
          !thd->is_operating_substatement_implicitly &&
          !thd->is_operating_gtid_table_implicitly)
        DBUG_SUICIDE();
    });
  }

  DBUG_RETURN(error);
}

/**
  Commit the sessions outstanding transaction.

  @pre thd->transaction.flags.commit_low == true
  @post thd->transaction.flags.commit_low == false

  @note This function does not care about global read lock; the caller
  should.

  @param[in]  thd  Thread handle.
  @param[in]  all  Is set in case of explicit commit
                   (COMMIT statement), or implicit commit
                   issued by DDL. Is not set when called
                   at the end of statement, even if
                   autocommit=1.
  @param[in]  run_after_commit
                   True by default, otherwise, does not execute
                   the after_commit hook in the function.
*/

int ha_commit_low(THD *thd, bool all, bool run_after_commit) {
  int error = 0;
  Transaction_ctx *trn_ctx = thd->get_transaction();
  Transaction_ctx::enum_trx_scope trx_scope =
      all ? Transaction_ctx::SESSION : Transaction_ctx::STMT;
  Ha_trx_info *ha_info = trn_ctx->ha_trx_info(trx_scope), *ha_info_next;

  DBUG_ENTER("ha_commit_low");

  if (ha_info) {
    bool restore_backup_ha_data = false;
    /*
      At execution of XA COMMIT ONE PHASE binlog or slave applier
      reattaches the engine ha_data to THD, previously saved at XA START.
    */
    if (all && thd->rpl_unflag_detached_engine_ha_data()) {
      DBUG_PRINT("info", ("query='%s'", thd->query().str));
      DBUG_ASSERT(thd->lex->sql_command == SQLCOM_XA_COMMIT);
      DBUG_ASSERT(
          static_cast<Sql_cmd_xa_commit *>(thd->lex->m_sql_cmd)->get_xa_opt() ==
          XA_ONE_PHASE);
      restore_backup_ha_data = true;
    }

    for (; ha_info; ha_info = ha_info_next) {
      int err;
      handlerton *ht = ha_info->ht();
      if ((err = ht->commit(ht, thd, all))) {
        char errbuf[MYSQL_ERRMSG_SIZE];
        my_error(ER_ERROR_DURING_COMMIT, MYF(0), err,
                 my_strerror(errbuf, MYSQL_ERRMSG_SIZE, err));
        error = 1;
      }
      thd->status_var.ha_commit_count++;
      ha_info_next = ha_info->next();
      if (restore_backup_ha_data) reattach_engine_ha_data_to_thd(thd, ht);
      ha_info->reset(); /* keep it conveniently zero-filled */
    }
    trn_ctx->reset_scope(trx_scope);
  }
  /* Free resources and perform other cleanup even for 'empty' transactions. */
  if (all) trn_ctx->cleanup();
  /*
    When the transaction has been committed, we clear the commit_low
    flag. This allow other parts of the system to check if commit_low
    was called.
  */
  trn_ctx->m_flags.commit_low = false;
  if (run_after_commit && thd->get_transaction()->m_flags.run_hooks) {
    /*
       If commit succeeded, we call the after_commit hook.

       TODO: Investigate if this can be refactored so that there is
             only one invocation of this hook in the code (in
             MYSQL_LOG_BIN::finish_commit).
    */
    if (!error) (void)RUN_HOOK(transaction, after_commit, (thd, all));
    trn_ctx->m_flags.run_hooks = false;
  }
  DBUG_RETURN(error);
}

int ha_rollback_low(THD *thd, bool all) {
  Transaction_ctx *trn_ctx = thd->get_transaction();
  int error = 0;
  Transaction_ctx::enum_trx_scope trx_scope =
      all ? Transaction_ctx::SESSION : Transaction_ctx::STMT;
  Ha_trx_info *ha_info = trn_ctx->ha_trx_info(trx_scope), *ha_info_next;

  (void)RUN_HOOK(transaction, before_rollback, (thd, all));

  if (ha_info) {
    bool restore_backup_ha_data = false;
    /*
      Similarly to the commit case, the binlog or slave applier
      reattaches the engine ha_data to THD.
    */
    if (all && thd->rpl_unflag_detached_engine_ha_data()) {
      DBUG_ASSERT(trn_ctx->xid_state()->get_state() != XID_STATE::XA_NOTR ||
                  thd->killed == THD::KILL_CONNECTION);

      restore_backup_ha_data = true;
    }

    for (; ha_info; ha_info = ha_info_next) {
      int err;
      handlerton *ht = ha_info->ht();
      if ((err = ht->rollback(ht, thd, all))) {  // cannot happen
        char errbuf[MYSQL_ERRMSG_SIZE];
        my_error(ER_ERROR_DURING_ROLLBACK, MYF(0), err,
                 my_strerror(errbuf, MYSQL_ERRMSG_SIZE, err));
        error = 1;
      }
      thd->status_var.ha_rollback_count++;
      ha_info_next = ha_info->next();
      if (restore_backup_ha_data) reattach_engine_ha_data_to_thd(thd, ht);
      ha_info->reset(); /* keep it conveniently zero-filled */
    }
    trn_ctx->reset_scope(trx_scope);
  }

  /*
    Thanks to possibility of MDL deadlock rollback request can come even if
    transaction hasn't been started in any transactional storage engine.

    It is possible to have a call of ha_rollback_low() while handling
    failure from ha_prepare() and an error in Daignostics_area still
    wasn't set. Therefore it is required to check that an error in
    Diagnostics_area is set before calling the method XID_STATE::set_error().

    If it wasn't done it would lead to failure of the assertion
      DBUG_ASSERT(m_status == DA_ERROR)
    in the method Diagnostics_area::mysql_errno().

    In case ha_prepare is failed and an error wasn't set in Diagnostics_area
    the error ER_XA_RBROLLBACK is set in the Diagnostics_area from
    the method Sql_cmd_xa_prepare::trans_xa_prepare() when non-zero result code
    returned by ha_prepare() is handled.
  */
  if (all && thd->transaction_rollback_request && thd->is_error())
    trn_ctx->xid_state()->set_error(thd);

  (void)RUN_HOOK(transaction, after_rollback, (thd, all));
  return error;
}

int ha_rollback_trans(THD *thd, bool all) {
  int error = 0;
  Transaction_ctx *trn_ctx = thd->get_transaction();
  bool is_xa_rollback = trn_ctx->xid_state()->has_state(XID_STATE::XA_PREPARED);

  /*
    "real" is a nick name for a transaction for which a commit will
    make persistent changes. E.g. a 'stmt' transaction inside a 'all'
    transaction is not 'real': even though it's possible to commit it,
    the changes are not durable as they might be rolled back if the
    enclosing 'all' transaction is rolled back.
    We establish the value of 'is_real_trans' by checking
    if it's an explicit COMMIT or BEGIN statement, or implicit
    commit issued by DDL (in these cases all == true),
    or if we're running in autocommit mode (it's only in the autocommit mode
    ha_commit_one_phase() is called with an empty
    transaction.all.ha_list, see why in trans_register_ha()).
  */
  bool is_real_trans = all || !trn_ctx->is_active(Transaction_ctx::SESSION);

  DBUG_ENTER("ha_rollback_trans");

  /*
    We must not rollback the normal transaction if a statement
    transaction is pending.
  */
  DBUG_ASSERT(!trn_ctx->is_active(Transaction_ctx::STMT) || !all);

  if (thd->in_sub_stmt) {
    DBUG_ASSERT(0);
    /*
      If we are inside stored function or trigger we should not commit or
      rollback current statement transaction. See comment in ha_commit_trans()
      call for more information.
    */
    if (!all) DBUG_RETURN(0);
    my_error(ER_COMMIT_NOT_ALLOWED_IN_SF_OR_TRG, MYF(0));
    DBUG_RETURN(1);
  }

  if (tc_log) error = tc_log->rollback(thd, all);
    /*
      Mark multi-statement (any autocommit mode) or single-statement
      (autocommit=1) transaction as rolled back
    */
#ifdef HAVE_PSI_TRANSACTION_INTERFACE
  if (all || !thd->in_active_multi_stmt_transaction()) {
    MYSQL_ROLLBACK_TRANSACTION(thd->m_transaction_psi);
    thd->m_transaction_psi = NULL;
  }
#endif

  /* Always cleanup. Even if nht==0. There may be savepoints. */
  if (is_real_trans) {
    trn_ctx->cleanup();
    thd->tx_priority = 0;
  }

  if (all) thd->transaction_rollback_request = false;

  /*
    Only call gtid_rollback(THD*), which will purge thd->owned_gtid, if
    complete transaction is being rollback or autocommit=1.
    Notice, XA rollback has just invoked update_on_commit() through
    tc_log->*rollback* stack.
  */
  if (is_real_trans && !is_xa_rollback) gtid_state->update_on_rollback(thd);

  /*
    If the transaction cannot be rolled back safely, warn; don't warn if this
    is a slave thread (because when a slave thread executes a ROLLBACK, it has
    been read from the binary log, so it's 100% sure and normal to produce
    error ER_WARNING_NOT_COMPLETE_ROLLBACK. If we sent the warning to the
    slave SQL thread, it would not stop the thread but just be printed in
    the error log; but we don't want users to wonder why they have this
    message in the error log, so we don't send it.
  */
  if (is_real_trans &&
      trn_ctx->cannot_safely_rollback(Transaction_ctx::SESSION) &&
      !thd->slave_thread && thd->killed != THD::KILL_CONNECTION)
    trn_ctx->push_unsafe_rollback_warnings(thd);

  DBUG_RETURN(error);
}

/**
  Commit the attachable transaction in storage engines.

  @note This is slimmed down version of ha_commit_trans()/ha_commit_low()
        which commits attachable transaction but skips code which is
        unnecessary and unsafe for them (like dealing with GTIDs).
        Since attachable transactions are read-only their commit only
        needs to release resources and cleanup state in SE.

  @param thd     Current thread

  @retval 0      - Success
  @retval non-0  - Failure
*/
int ha_commit_attachable(THD *thd) {
  int error = 0;
  Transaction_ctx *trn_ctx = thd->get_transaction();
  Ha_trx_info *ha_info = trn_ctx->ha_trx_info(Transaction_ctx::STMT);
  Ha_trx_info *ha_info_next;

  /* This function only handles attachable transactions. */
  DBUG_ASSERT(thd->is_attachable_ro_transaction_active());
  /*
    Since the attachable transaction is AUTOCOMMIT we only need
    to care about statement transaction.
  */
  DBUG_ASSERT(!trn_ctx->is_active(Transaction_ctx::SESSION));

  if (ha_info) {
    for (; ha_info; ha_info = ha_info_next) {
      /* Attachable transaction is not supposed to modify anything. */
      DBUG_ASSERT(!ha_info->is_trx_read_write());

      handlerton *ht = ha_info->ht();
      if (ht->commit(ht, thd, false)) {
        /*
          In theory this should not happen since attachable transactions
          are read only and therefore commit is supposed to only release
          resources/cleanup state. Even if this happens we will simply
          continue committing attachable transaction in other SEs.
        */
        DBUG_ASSERT(false);
        error = 1;
      }
      thd->status_var.ha_commit_count++;
      ha_info_next = ha_info->next();

      ha_info->reset(); /* keep it conveniently zero-filled */
    }
    trn_ctx->reset_scope(Transaction_ctx::STMT);
  }

    /*
      Mark transaction as commited in PSI.
    */
#ifdef HAVE_PSI_TRANSACTION_INTERFACE
  if (thd->m_transaction_psi != NULL) {
    MYSQL_COMMIT_TRANSACTION(thd->m_transaction_psi);
    thd->m_transaction_psi = NULL;
  }
#endif

  /* Free resources and perform other cleanup even for 'empty' transactions. */
  trn_ctx->cleanup();

  return (error);
}

/**
  Check if all storage engines used in transaction agree that after
  rollback to savepoint it is safe to release MDL locks acquired after
  savepoint creation.

  @param thd   The client thread that executes the transaction.

  @return true  - It is safe to release MDL locks.
          false - If it is not.
*/
bool ha_rollback_to_savepoint_can_release_mdl(THD *thd) {
  Ha_trx_info *ha_info;
  Transaction_ctx *trn_ctx = thd->get_transaction();
  Transaction_ctx::enum_trx_scope trx_scope =
      thd->in_sub_stmt ? Transaction_ctx::STMT : Transaction_ctx::SESSION;

  DBUG_ENTER("ha_rollback_to_savepoint_can_release_mdl");

  /**
    Checking whether it is safe to release metadata locks after rollback to
    savepoint in all the storage engines that are part of the transaction.
  */
  for (ha_info = trn_ctx->ha_trx_info(trx_scope); ha_info;
       ha_info = ha_info->next()) {
    handlerton *ht = ha_info->ht();
    DBUG_ASSERT(ht);

    if (ht->savepoint_rollback_can_release_mdl == 0 ||
        ht->savepoint_rollback_can_release_mdl(ht, thd) == false)
      DBUG_RETURN(false);
  }

  DBUG_RETURN(true);
}

int ha_rollback_to_savepoint(THD *thd, SAVEPOINT *sv) {
  int error = 0;
  Transaction_ctx *trn_ctx = thd->get_transaction();
  Transaction_ctx::enum_trx_scope trx_scope =
      !thd->in_sub_stmt ? Transaction_ctx::SESSION : Transaction_ctx::STMT;

  Ha_trx_info *ha_info, *ha_info_next;

  DBUG_ENTER("ha_rollback_to_savepoint");

  trn_ctx->set_rw_ha_count(trx_scope, 0);
  trn_ctx->set_no_2pc(trx_scope, 0);
  /*
    rolling back to savepoint in all storage engines that were part of the
    transaction when the savepoint was set
  */
  for (ha_info = sv->ha_list; ha_info; ha_info = ha_info->next()) {
    int err;
    handlerton *ht = ha_info->ht();
    DBUG_ASSERT(ht);
    DBUG_ASSERT(ht->savepoint_set != 0);
    if ((err = ht->savepoint_rollback(
             ht, thd,
             (uchar *)(sv + 1) + ht->savepoint_offset))) {  // cannot happen
      char errbuf[MYSQL_ERRMSG_SIZE];
      my_error(ER_ERROR_DURING_ROLLBACK, MYF(0), err,
               my_strerror(errbuf, MYSQL_ERRMSG_SIZE, err));
      error = 1;
    }
    thd->status_var.ha_savepoint_rollback_count++;
    if (ht->prepare == 0) trn_ctx->set_no_2pc(trx_scope, true);
  }

  /*
    rolling back the transaction in all storage engines that were not part of
    the transaction when the savepoint was set
  */
  for (ha_info = trn_ctx->ha_trx_info(trx_scope); ha_info != sv->ha_list;
       ha_info = ha_info_next) {
    int err;
    handlerton *ht = ha_info->ht();
    if ((err = ht->rollback(ht, thd, !thd->in_sub_stmt))) {  // cannot happen
      char errbuf[MYSQL_ERRMSG_SIZE];
      my_error(ER_ERROR_DURING_ROLLBACK, MYF(0), err,
               my_strerror(errbuf, MYSQL_ERRMSG_SIZE, err));
      error = 1;
    }
    thd->status_var.ha_rollback_count++;
    ha_info_next = ha_info->next();
    ha_info->reset(); /* keep it conveniently zero-filled */
  }
  trn_ctx->set_ha_trx_info(trx_scope, sv->ha_list);

#ifdef HAVE_PSI_TRANSACTION_INTERFACE
  if (thd->m_transaction_psi != NULL)
    MYSQL_INC_TRANSACTION_ROLLBACK_TO_SAVEPOINT(thd->m_transaction_psi, 1);
#endif

  DBUG_RETURN(error);
}

int ha_prepare_low(THD *thd, bool all) {
  int error = 0;
  Transaction_ctx::enum_trx_scope trx_scope =
      all ? Transaction_ctx::SESSION : Transaction_ctx::STMT;
  Ha_trx_info *ha_info = thd->get_transaction()->ha_trx_info(trx_scope);

  DBUG_ENTER("ha_prepare_low");

  if (ha_info) {
    for (; ha_info && !error; ha_info = ha_info->next()) {
      int err = 0;
      handlerton *ht = ha_info->ht();
      /*
        Do not call two-phase commit if this particular
        transaction is read-only. This allows for simpler
        implementation in engines that are always read-only.
      */
      if (!ha_info->is_trx_read_write()) continue;
      if ((err = ht->prepare(ht, thd, all))) {
        char errbuf[MYSQL_ERRMSG_SIZE];
        my_error(ER_ERROR_DURING_COMMIT, MYF(0), err,
                 my_strerror(errbuf, MYSQL_ERRMSG_SIZE, err));
        error = 1;
      }
      thd->status_var.ha_prepare_count++;
    }
    DBUG_EXECUTE_IF("crash_commit_after_prepare", DBUG_SUICIDE(););
  }

  DBUG_RETURN(error);
}

/**
  @note
  according to the sql standard (ISO/IEC 9075-2:2003)
  section "4.33.4 SQL-statements and transaction states",
  SAVEPOINT is *not* transaction-initiating SQL-statement
*/
int ha_savepoint(THD *thd, SAVEPOINT *sv) {
  int error = 0;
  Transaction_ctx::enum_trx_scope trx_scope =
      !thd->in_sub_stmt ? Transaction_ctx::SESSION : Transaction_ctx::STMT;
  Ha_trx_info *ha_info = thd->get_transaction()->ha_trx_info(trx_scope);
  Ha_trx_info *begin_ha_info = ha_info;

  DBUG_ENTER("ha_savepoint");

  for (; ha_info; ha_info = ha_info->next()) {
    int err;
    handlerton *ht = ha_info->ht();
    DBUG_ASSERT(ht);
    if (!ht->savepoint_set) {
      my_error(ER_CHECK_NOT_IMPLEMENTED, MYF(0), "SAVEPOINT");
      error = 1;
      break;
    }
    if ((err = ht->savepoint_set(
             ht, thd,
             (uchar *)(sv + 1) + ht->savepoint_offset))) {  // cannot happen
      char errbuf[MYSQL_ERRMSG_SIZE];
      my_error(ER_GET_ERRNO, MYF(0), err,
               my_strerror(errbuf, MYSQL_ERRMSG_SIZE, err));
      error = 1;
    }
    thd->status_var.ha_savepoint_count++;
  }
  /*
    Remember the list of registered storage engines. All new
    engines are prepended to the beginning of the list.
  */
  sv->ha_list = begin_ha_info;

#ifdef HAVE_PSI_TRANSACTION_INTERFACE
  if (!error && thd->m_transaction_psi != NULL)
    MYSQL_INC_TRANSACTION_SAVEPOINTS(thd->m_transaction_psi, 1);
#endif

  DBUG_RETURN(error);
}

int ha_release_savepoint(THD *thd, SAVEPOINT *sv) {
  int error = 0;
  Ha_trx_info *ha_info = sv->ha_list;
  DBUG_ENTER("ha_release_savepoint");

  for (; ha_info; ha_info = ha_info->next()) {
    int err;
    handlerton *ht = ha_info->ht();
    /* Savepoint life time is enclosed into transaction life time. */
    DBUG_ASSERT(ht);
    if (!ht->savepoint_release) continue;
    if ((err = ht->savepoint_release(
             ht, thd,
             (uchar *)(sv + 1) + ht->savepoint_offset))) {  // cannot happen
      char errbuf[MYSQL_ERRMSG_SIZE];
      my_error(ER_GET_ERRNO, MYF(0), err,
               my_strerror(errbuf, MYSQL_ERRMSG_SIZE, err));
      error = 1;
    }
  }
  DBUG_EXECUTE_IF("fail_ha_release_savepoint", {
    my_error(ER_UNKNOWN_ERROR, MYF(0));
    error = 1;
  });

#ifdef HAVE_PSI_TRANSACTION_INTERFACE
  if (thd->m_transaction_psi != NULL)
    MYSQL_INC_TRANSACTION_RELEASE_SAVEPOINT(thd->m_transaction_psi, 1);
#endif
  DBUG_RETURN(error);
}

static bool snapshot_handlerton(THD *thd, plugin_ref plugin, void *arg) {
  handlerton *hton = plugin_data<handlerton *>(plugin);
  if (hton->state == SHOW_OPTION_YES && hton->start_consistent_snapshot) {
    hton->start_consistent_snapshot(hton, thd);
    *((bool *)arg) = false;
  }
  return false;
}

int ha_start_consistent_snapshot(THD *thd) {
  bool warn = true;

  plugin_foreach(thd, snapshot_handlerton, MYSQL_STORAGE_ENGINE_PLUGIN, &warn);

  /*
    Same idea as when one wants to CREATE TABLE in one engine which does not
    exist:
  */
  if (warn)
    push_warning(thd, Sql_condition::SL_WARNING, ER_UNKNOWN_ERROR,
                 "This MySQL server does not support any "
                 "consistent-read capable storage engine");
  return 0;
}

static bool flush_handlerton(THD *, plugin_ref plugin, void *arg) {
  handlerton *hton = plugin_data<handlerton *>(plugin);
  if (hton->state == SHOW_OPTION_YES && hton->flush_logs &&
      hton->flush_logs(hton, *(static_cast<bool *>(arg))))
    return true;
  return false;
}

bool ha_flush_logs(handlerton *db_type, bool binlog_group_flush) {
  if (db_type == NULL) {
    if (plugin_foreach(NULL, flush_handlerton, MYSQL_STORAGE_ENGINE_PLUGIN,
                       static_cast<void *>(&binlog_group_flush)))
      return true;
  } else {
    if (db_type->state != SHOW_OPTION_YES ||
        (db_type->flush_logs &&
         db_type->flush_logs(db_type, binlog_group_flush)))
      return true;
  }
  return false;
}

/**
  @brief make canonical filename

  @param[in]  file     table handler
  @param[in]  path     original path
  @param[out] tmp_path buffer for canonized path

  @details Lower case db name and table name path parts for
           non file based tables when lower_case_table_names
           is 2 (store as is, compare in lower case).
           Filesystem path prefix (mysql_data_home or tmpdir)
           is left intact.

  @note tmp_path may be left intact if no conversion was
        performed.

  @retval canonized path

  @todo This may be done more efficiently when table path
        gets built. Convert this function to something like
        ASSERT_CANONICAL_FILENAME.
*/
const char *get_canonical_filename(handler *file, const char *path,
                                   char *tmp_path) {
  uint i;
  if (lower_case_table_names != 2 || (file->ha_table_flags() & HA_FILE_BASED))
    return path;

  for (i = 0; i <= mysql_tmpdir_list.max; i++) {
    if (is_prefix(path, mysql_tmpdir_list.list[i])) return path;
  }

  /* Ensure that table handler get path in lower case */
  if (tmp_path != path) my_stpcpy(tmp_path, path);

  /*
    we only should turn into lowercase database/table part
    so start the process after homedirectory
  */
  my_casedn_str(files_charset_info, tmp_path + mysql_data_home_len);
  return tmp_path;
}

class Ha_delete_table_error_handler : public Internal_error_handler {
 public:
  virtual bool handle_condition(THD *, uint, const char *,
                                Sql_condition::enum_severity_level *level,
                                const char *) {
    /* Downgrade errors to warnings. */
    if (*level == Sql_condition::SL_ERROR) *level = Sql_condition::SL_WARNING;
    return false;
  }
};

/**
  Delete table from the storage engine.

  @param thd                Thread context.
  @param table_type         Handlerton for table's SE.
  @param path               Path to table (without extension).
  @param db                 Table database.
  @param alias              Table name.
  @param table_def          dd::Table object describing the table.
  @param generate_warning   Indicates whether errors during deletion
                            should be reported as warnings.

  @return  0 - in case of success, non-0 in case of failure, ENOENT
           if the file doesn't exists.
*/
int ha_delete_table(THD *thd, handlerton *table_type, const char *path,
                    const char *db, const char *alias,
                    const dd::Table *table_def, bool generate_warning) {
  handler *file;
  char tmp_path[FN_REFLEN];
  int error;
  TABLE dummy_table;
  TABLE_SHARE dummy_share;
  DBUG_ENTER("ha_delete_table");

  dummy_table.s = &dummy_share;

  /* DB_TYPE_UNKNOWN is used in ALTER TABLE when renaming only .frm files */
  if (table_type == NULL ||
      !(file = get_new_handler(
            (TABLE_SHARE *)0, table_def->partition_type() != dd::Table::PT_NONE,
            thd->mem_root, table_type))) {
    DBUG_RETURN(ENOENT);
  }

  path = get_canonical_filename(file, path, tmp_path);

  if ((error = file->ha_delete_table(path, table_def)) && generate_warning) {
    /*
      Because file->print_error() use my_error() to generate the error message
      we use an internal error handler to intercept it and store the text
      in a temporary buffer. Later the message will be presented to user
      as a warning.
    */
    Ha_delete_table_error_handler ha_delete_table_error_handler;

    /* Fill up strucutures that print_error may need */
    dummy_share.path.str = (char *)path;
    dummy_share.path.length = strlen(path);
    dummy_share.db.str = (char *)db;
    dummy_share.db.length = strlen(db);
    dummy_share.table_name.str = (char *)alias;
    dummy_share.table_name.length = strlen(alias);
    dummy_table.alias = alias;

    file->change_table_ptr(&dummy_table, &dummy_share);

    /*
      XXX: should we convert *all* errors to warnings here?
      What if the error is fatal?
    */
    thd->push_internal_handler(&ha_delete_table_error_handler);
    file->print_error(error, 0);

    thd->pop_internal_handler();
  }

  destroy(file);

#ifdef HAVE_PSI_TABLE_INTERFACE
  if (likely(error == 0)) {
    /* Table share not available, so check path for temp_table prefix. */
    bool temp_table = (strstr(path, tmp_file_prefix) != NULL);
    PSI_TABLE_CALL(drop_table_share)
    (temp_table, db, strlen(db), alias, strlen(alias));
  }
#endif

  DBUG_RETURN(error);
}

// Prepare HA_CREATE_INFO to be used by ALTER as well as upgrade code.
void HA_CREATE_INFO::init_create_options_from_share(const TABLE_SHARE *share,
                                                    uint used_fields) {
  if (!(used_fields & HA_CREATE_USED_MIN_ROWS)) min_rows = share->min_rows;

  if (!(used_fields & HA_CREATE_USED_MAX_ROWS)) max_rows = share->max_rows;

  if (!(used_fields & HA_CREATE_USED_AVG_ROW_LENGTH))
    avg_row_length = share->avg_row_length;

  if (!(used_fields & HA_CREATE_USED_DEFAULT_CHARSET))
    default_table_charset = share->table_charset;

  if (!(used_fields & HA_CREATE_USED_KEY_BLOCK_SIZE))
    key_block_size = share->key_block_size;

  if (!(used_fields & HA_CREATE_USED_STATS_SAMPLE_PAGES))
    stats_sample_pages = share->stats_sample_pages;

  if (!(used_fields & HA_CREATE_USED_STATS_AUTO_RECALC))
    stats_auto_recalc = share->stats_auto_recalc;

  if (!(used_fields & HA_CREATE_USED_TABLESPACE))
    tablespace = share->tablespace;

  if (storage_media == HA_SM_DEFAULT)
    storage_media = share->default_storage_media;

  /* Creation of federated table with LIKE clause needs connection string */
  if (!(used_fields & HA_CREATE_USED_CONNECTION))
    connect_string = share->connect_string;

  if (!(used_fields & HA_CREATE_USED_COMMENT)) {
    // Assert to check that used_fields flag and comment are in sync.
    DBUG_ASSERT(!comment.str);
    comment = share->comment;
  }

  if (!(used_fields & HA_CREATE_USED_COMPRESS)) {
    // Assert to check that used_fields flag and compress are in sync
    DBUG_ASSERT(!compress.str);
    compress = share->compress;
  }

  if (!(used_fields & HA_CREATE_USED_ENCRYPT)) {
    // Assert to check that used_fields flag and encrypt_type are in sync
    DBUG_ASSERT(!encrypt_type.str);
    encrypt_type = share->encrypt_type;
  }
}

/****************************************************************************
** General handler functions
****************************************************************************/
handler *handler::clone(const char *name, MEM_ROOT *mem_root) {
  DBUG_ENTER("handler::clone");

  handler *new_handler =
      get_new_handler(table->s, (table->s->m_part_info != NULL), mem_root, ht);

  if (!new_handler) DBUG_RETURN(NULL);
  if (new_handler->set_ha_share_ref(ha_share)) goto err;

  /*
    Allocate handler->ref here because otherwise ha_open will allocate it
    on this->table->mem_root and we will not be able to reclaim that memory
    when the clone handler object is destroyed.
  */
  if (!(new_handler->ref =
            (uchar *)alloc_root(mem_root, ALIGN_SIZE(ref_length) * 2)))
    goto err;
  /*
    TODO: Implement a more efficient way to have more than one index open for
    the same table instance. The ha_open call is not cachable for clone.
  */
  if (new_handler->ha_open(table, name, table->db_stat,
                           HA_OPEN_IGNORE_IF_LOCKED, NULL))
    goto err;

  DBUG_RETURN(new_handler);

err:
  destroy(new_handler);
  DBUG_RETURN(NULL);
}

<<<<<<< HEAD
void handler::ha_statistic_increment(
    ulonglong System_status_var::*offset) const {
  (table->in_use->status_var.*offset)++;
=======

void handler::ha_statistic_increment(ulonglong SSV::*offset) const
{
  if (table && table->in_use) (table->in_use->status_var.*offset)++;
>>>>>>> 79176eeb
}

THD *handler::ha_thd(void) const {
  DBUG_ASSERT(!table || !table->in_use || table->in_use == current_thd);
  return (table && table->in_use) ? table->in_use : current_thd;
}

void handler::unbind_psi() {
#ifdef HAVE_PSI_TABLE_INTERFACE
  DBUG_ASSERT(m_lock_type == F_UNLCK);
  DBUG_ASSERT(inited == NONE);
  /*
    Notify the instrumentation that this table is not owned
    by this thread any more.
  */
  PSI_TABLE_CALL(unbind_table)(m_psi);
#endif
}

void handler::rebind_psi() {
#ifdef HAVE_PSI_TABLE_INTERFACE
  DBUG_ASSERT(m_lock_type == F_UNLCK);
  DBUG_ASSERT(inited == NONE);
  /*
    Notify the instrumentation that this table is now owned
    by this thread.
  */
  PSI_table_share *share_psi = ha_table_share_psi(table_share);
  m_psi = PSI_TABLE_CALL(rebind_table)(share_psi, this, m_psi);
#endif
}

void handler::start_psi_batch_mode() {
#ifdef HAVE_PSI_TABLE_INTERFACE
  DBUG_ASSERT(m_psi_batch_mode == PSI_BATCH_MODE_NONE);
  DBUG_ASSERT(m_psi_locker == NULL);
  m_psi_batch_mode = PSI_BATCH_MODE_STARTING;
  m_psi_numrows = 0;
#endif
}

void handler::end_psi_batch_mode() {
#ifdef HAVE_PSI_TABLE_INTERFACE
  DBUG_ASSERT(m_psi_batch_mode != PSI_BATCH_MODE_NONE);
  if (m_psi_locker != NULL) {
    DBUG_ASSERT(m_psi_batch_mode == PSI_BATCH_MODE_STARTED);
    PSI_TABLE_CALL(end_table_io_wait)(m_psi_locker, m_psi_numrows);
    m_psi_locker = NULL;
  }
  m_psi_batch_mode = PSI_BATCH_MODE_NONE;
#endif
}

PSI_table_share *handler::ha_table_share_psi(const TABLE_SHARE *share) const {
  return share->m_psi;
}

/*
  Open database handler object.

  Used for opening tables. The name will be the name of the file.
  A table is opened when it needs to be opened. For instance
  when a request comes in for a select on the table (tables are not
  open and closed for each request, they are cached).

  The server opens all tables by calling ha_open() which then calls
  the handler specific open().

  Try O_RDONLY if cannot open as O_RDWR. Don't wait for locks if not
  HA_OPEN_WAIT_IF_LOCKED is set

  @param  [out] table_arg             Table structure.
  @param        name                  Full path of table name.
  @param        mode                  Open mode flags.
  @param        test_if_locked        ?
  @param        table_def             dd::Table object describing table
                                      being open. Can be NULL for temporary
                                      tables created by optimizer.

  @retval >0    Error.
  @retval  0    Success.
*/

int handler::ha_open(TABLE *table_arg, const char *name, int mode,
                     int test_if_locked, const dd::Table *table_def) {
  int error;
  DBUG_ENTER("handler::ha_open");
  DBUG_PRINT("enter",
             ("name: %s  db_type: %d  db_stat: %d  mode: %d  lock_test: %d",
              name, ht->db_type, table_arg->db_stat, mode, test_if_locked));

  table = table_arg;
  DBUG_ASSERT(table->s == table_share);
  DBUG_ASSERT(m_lock_type == F_UNLCK);
  DBUG_PRINT("info", ("old m_lock_type: %d F_UNLCK %d", m_lock_type, F_UNLCK));
  MEM_ROOT *mem_root = (test_if_locked & HA_OPEN_TMP_TABLE)
                           ? &table->s->mem_root
                           : &table->mem_root;
  DBUG_ASSERT(alloc_root_inited(mem_root));

  if ((error = open(name, mode, test_if_locked, table_def))) {
    if ((error == EACCES || error == EROFS) && mode == O_RDWR &&
        (table->db_stat & HA_TRY_READ_ONLY)) {
      table->db_stat |= HA_READ_ONLY;
      error = open(name, O_RDONLY, test_if_locked, table_def);
    }
  }
  if (error) {
    set_my_errno(error); /* Safeguard */
    DBUG_PRINT("error", ("error: %d  errno: %d", error, errno));
  } else {
    DBUG_ASSERT(m_psi == NULL);
    DBUG_ASSERT(table_share != NULL);
#ifdef HAVE_PSI_TABLE_INTERFACE
    PSI_table_share *share_psi = ha_table_share_psi(table_share);
    m_psi = PSI_TABLE_CALL(open_table)(share_psi, this);
#endif

    if (table->s->db_options_in_use & HA_OPTION_READ_ONLY_DATA)
      table->db_stat |= HA_READ_ONLY;
    (void)extra(HA_EXTRA_NO_READCHECK);  // Not needed in SQL

    /* ref is already allocated for us if we're called from handler::clone() */
    if (!ref &&
        !(ref = (uchar *)alloc_root(mem_root, ALIGN_SIZE(ref_length) * 2))) {
      ha_close();
      error = HA_ERR_OUT_OF_MEM;
    } else
      dup_ref = ref + ALIGN_SIZE(ref_length);
    cached_table_flags = table_flags();
  }
  DBUG_RETURN(error);
}

/**
  Close handler.

  Called from sql_base.cc, sql_select.cc, and table.cc.
  In sql_select.cc it is only used to close up temporary tables or during
  the process where a temporary table is converted over to being a
  myisam table.
  For sql_base.cc look at close_data_tables().

  @return Operation status
    @retval 0     Success
    @retval != 0  Error (error code returned)
*/

int handler::ha_close(void) {
  DBUG_ENTER("handler::ha_close");
#ifdef HAVE_PSI_TABLE_INTERFACE
  PSI_TABLE_CALL(close_table)(table_share, m_psi);
  m_psi = NULL; /* instrumentation handle, invalid after close_table() */
  DBUG_ASSERT(m_psi_batch_mode == PSI_BATCH_MODE_NONE);
  DBUG_ASSERT(m_psi_locker == NULL);
#endif
  // TODO: set table= NULL to mark the handler as closed?
  DBUG_ASSERT(m_psi == NULL);
  DBUG_ASSERT(m_lock_type == F_UNLCK);
  DBUG_ASSERT(inited == NONE);
  DBUG_RETURN(close());
}

/**
  Initialize use of index.

  @param idx     Index to use
  @param sorted  Use sorted order

  @return Operation status
    @retval 0     Success
    @retval != 0  Error (error code returned)
*/

int handler::ha_index_init(uint idx, bool sorted) {
  DBUG_EXECUTE_IF("ha_index_init_fail", return HA_ERR_TABLE_DEF_CHANGED;);
  int result;
  DBUG_ENTER("handler::ha_index_init");
  DBUG_ASSERT(table_share->tmp_table != NO_TMP_TABLE || m_lock_type != F_UNLCK);
  DBUG_ASSERT(inited == NONE);
  if (!(result = index_init(idx, sorted))) inited = INDEX;
  end_range = NULL;
  DBUG_RETURN(result);
}

/**
  End use of index.

  @return Operation status
    @retval 0     Success
    @retval != 0  Error (error code returned)
*/

int handler::ha_index_end() {
  DBUG_ENTER("handler::ha_index_end");
  /* SQL HANDLER function can call this without having it locked. */
  DBUG_ASSERT(table->open_by_handler ||
              table_share->tmp_table != NO_TMP_TABLE || m_lock_type != F_UNLCK);
  DBUG_ASSERT(inited == INDEX);
  inited = NONE;
  end_range = NULL;
  m_record_buffer = nullptr;
  DBUG_RETURN(index_end());
}

/**
  Initialize table for random read or scan.

  @param scan  if true: Initialize for random scans through rnd_next()
               if false: Initialize for random reads through rnd_pos()

  @return Operation status
    @retval 0     Success
    @retval != 0  Error (error code returned)
*/

int handler::ha_rnd_init(bool scan) {
  DBUG_EXECUTE_IF("ha_rnd_init_fail", return HA_ERR_TABLE_DEF_CHANGED;);
  int result;
  DBUG_ENTER("handler::ha_rnd_init");
  DBUG_ASSERT(table_share->tmp_table != NO_TMP_TABLE || m_lock_type != F_UNLCK);
  DBUG_ASSERT(inited == NONE || (inited == RND && scan));
  inited = (result = rnd_init(scan)) ? NONE : RND;
  end_range = NULL;
  DBUG_RETURN(result);
}

/**
  End use of random access.

  @return Operation status
    @retval 0     Success
    @retval != 0  Error (error code returned)
*/

int handler::ha_rnd_end() {
  DBUG_ENTER("handler::ha_rnd_end");
  /* SQL HANDLER function can call this without having it locked. */
  DBUG_ASSERT(table->open_by_handler ||
              table_share->tmp_table != NO_TMP_TABLE || m_lock_type != F_UNLCK);
  DBUG_ASSERT(inited == RND);
  inited = NONE;
  end_range = NULL;
  m_record_buffer = nullptr;
  DBUG_RETURN(rnd_end());
}

/**
  Read next row via random scan.

  @param buf  Buffer to read the row into

  @return Operation status
    @retval 0     Success
    @retval != 0  Error (error code returned)
*/

int handler::ha_rnd_next(uchar *buf) {
  int result;
  DBUG_EXECUTE_IF("ha_rnd_next_deadlock", return HA_ERR_LOCK_DEADLOCK;);
  DBUG_ENTER("handler::ha_rnd_next");
  DBUG_ASSERT(table_share->tmp_table != NO_TMP_TABLE || m_lock_type != F_UNLCK);
  DBUG_ASSERT(inited == RND);

  // Set status for the need to update generated fields
  m_update_generated_read_fields = table->has_gcol();

  MYSQL_TABLE_IO_WAIT(PSI_TABLE_FETCH_ROW, MAX_KEY, result,
                      { result = rnd_next(buf); })
  if (!result && m_update_generated_read_fields) {
    result = update_generated_read_fields(buf, table);
    m_update_generated_read_fields = false;
  }
  table->set_row_status_from_handler(result);
  DBUG_RETURN(result);
}

/**
  Read row via random scan from position.

  @param[out] buf  Buffer to read the row into
  @param      pos  Position from position() call

  @return Operation status
    @retval 0     Success
    @retval != 0  Error (error code returned)
*/

int handler::ha_rnd_pos(uchar *buf, uchar *pos) {
  int result;
  DBUG_ENTER("handler::ha_rnd_pos");
  DBUG_ASSERT(table_share->tmp_table != NO_TMP_TABLE || m_lock_type != F_UNLCK);
  /* TODO: Find out how to solve ha_rnd_pos when finding duplicate update. */
  /* DBUG_ASSERT(inited == RND); */

  // Set status for the need to update generated fields
  m_update_generated_read_fields = table->has_gcol();

  MYSQL_TABLE_IO_WAIT(PSI_TABLE_FETCH_ROW, MAX_KEY, result,
                      { result = rnd_pos(buf, pos); })
  if (!result && m_update_generated_read_fields) {
    result = update_generated_read_fields(buf, table);
    m_update_generated_read_fields = false;
  }
  table->set_row_status_from_handler(result);
  DBUG_RETURN(result);
}

int handler::ha_ft_read(uchar *buf) {
  int result;
  DBUG_ENTER("handler::ha_ft_read");

  // Set status for the need to update generated fields
  m_update_generated_read_fields = table->has_gcol();

  result = ft_read(buf);
  if (!result && m_update_generated_read_fields) {
    result = update_generated_read_fields(buf, table);
    m_update_generated_read_fields = false;
  }
  table->set_row_status_from_handler(result);
  DBUG_RETURN(result);
}

int handler::ha_sample_init(double sampling_percentage, int sampling_seed,
                            enum_sampling_method) {
  DBUG_ENTER("handler::ha_sample_init");
  DBUG_ASSERT(sampling_percentage >= 0.0);
  DBUG_ASSERT(sampling_percentage <= 100.0);
  DBUG_ASSERT(inited == NONE);

  // Initialise the random number generator.
  m_random_number_engine.seed(sampling_seed);
  m_sampling_percentage = sampling_percentage;

  int result = sample_init();
  inited = (result != 0) ? NONE : SAMPLING;
  DBUG_RETURN(result);
}

int handler::ha_sample_end() {
  DBUG_ENTER("handler::ha_sample_end");
  DBUG_ASSERT(inited == SAMPLING);
  inited = NONE;
  int result = sample_end();
  DBUG_RETURN(result);
}

int handler::ha_sample_next(uchar *buf) {
  DBUG_ENTER("handler::ha_sample_next");
  DBUG_ASSERT(inited == SAMPLING);

  if (m_sampling_percentage == 0.0) DBUG_RETURN(HA_ERR_END_OF_FILE);

  m_update_generated_read_fields = table->has_gcol();

  int result;
  MYSQL_TABLE_IO_WAIT(PSI_TABLE_FETCH_ROW, MAX_KEY, result,
                      { result = sample_next(buf); })

  if (result == 0 && m_update_generated_read_fields) {
    result = update_generated_read_fields(buf, table);
    m_update_generated_read_fields = false;
  }
  table->set_row_status_from_handler(result);

  DBUG_RETURN(result);
}

int handler::sample_init() { return rnd_init(true); }

int handler::sample_end() { return rnd_end(); }

int handler::sample_next(uchar *buf) {
  // Temporary set inited to RND, since we are calling rnd_next().
  int res = rnd_next(buf);

  std::uniform_real_distribution<double> rnd(0.0, 1.0);
  while (!res && rnd(m_random_number_engine) > (m_sampling_percentage / 100.0))
    res = rnd_next(buf);

  return res;
}

/**
  Read [part of] row via [part of] index.
  @param[out] buf          buffer where store the data
  @param      key          Key to search for
  @param      keypart_map  Which part of key to use
  @param      find_flag    Direction/condition on key usage

  @returns Operation status
    @retval  0                   Success (found a record, and function has
                                 set table status to "has row")
    @retval  HA_ERR_END_OF_FILE  Row not found (function has set table status
                                 to "no row"). End of index passed.
    @retval  HA_ERR_KEY_NOT_FOUND Row not found (function has set table status
                                 to "no row"). Index cursor positioned.
    @retval  != 0                Error

  @note Positions an index cursor to the index specified in the handle.
  Fetches the row if available. If the key value is null,
  begin at the first key of the index.
  ha_index_read_map can be restarted without calling index_end on the previous
  index scan and without calling ha_index_init. In this case the
  ha_index_read_map is on the same index as the previous ha_index_scan.
  This is particularly used in conjunction with multi read ranges.
*/

int handler::ha_index_read_map(uchar *buf, const uchar *key,
                               key_part_map keypart_map,
                               enum ha_rkey_function find_flag) {
  int result;
  DBUG_ENTER("handler::ha_index_read_map");
  DBUG_ASSERT(table_share->tmp_table != NO_TMP_TABLE || m_lock_type != F_UNLCK);
  DBUG_ASSERT(inited == INDEX);
  DBUG_ASSERT(!pushed_idx_cond || buf == table->record[0]);

  // Set status for the need to update generated fields
  m_update_generated_read_fields = table->has_gcol();

  MYSQL_TABLE_IO_WAIT(PSI_TABLE_FETCH_ROW, active_index, result, {
    result = index_read_map(buf, key, keypart_map, find_flag);
  })
  if (!result && m_update_generated_read_fields) {
    result = update_generated_read_fields(buf, table, active_index);
    m_update_generated_read_fields = false;
  }
  table->set_row_status_from_handler(result);
  DBUG_RETURN(result);
}

int handler::ha_index_read_last_map(uchar *buf, const uchar *key,
                                    key_part_map keypart_map) {
  int result;
  DBUG_ENTER("handler::ha_index_read_last_map");
  DBUG_ASSERT(table_share->tmp_table != NO_TMP_TABLE || m_lock_type != F_UNLCK);
  DBUG_ASSERT(inited == INDEX);
  DBUG_ASSERT(!pushed_idx_cond || buf == table->record[0]);

  // Set status for the need to update generated fields
  m_update_generated_read_fields = table->has_gcol();

  MYSQL_TABLE_IO_WAIT(PSI_TABLE_FETCH_ROW, active_index, result,
                      { result = index_read_last_map(buf, key, keypart_map); })
  if (!result && m_update_generated_read_fields) {
    result = update_generated_read_fields(buf, table, active_index);
    m_update_generated_read_fields = false;
  }
  table->set_row_status_from_handler(result);
  DBUG_RETURN(result);
}

/**
  Initializes an index and read it.

  @see handler::ha_index_read_map.
*/

int handler::ha_index_read_idx_map(uchar *buf, uint index, const uchar *key,
                                   key_part_map keypart_map,
                                   enum ha_rkey_function find_flag) {
  int result;
  DBUG_ENTER("handler::ha_index_read_idx_map");
  DBUG_ASSERT(table_share->tmp_table != NO_TMP_TABLE || m_lock_type != F_UNLCK);
  DBUG_ASSERT(end_range == NULL);
  DBUG_ASSERT(!pushed_idx_cond || buf == table->record[0]);

  // Set status for the need to update generated fields
  m_update_generated_read_fields = table->has_gcol();

  MYSQL_TABLE_IO_WAIT(PSI_TABLE_FETCH_ROW, index, result, {
    result = index_read_idx_map(buf, index, key, keypart_map, find_flag);
  })
  if (!result && m_update_generated_read_fields) {
    result = update_generated_read_fields(buf, table, index);
    m_update_generated_read_fields = false;
  }
  table->set_row_status_from_handler(result);
  DBUG_RETURN(result);
}

/**
  Reads the next row via index.

  @param[out] buf  Row data

  @return Operation status.
    @retval  0                   Success
    @retval  HA_ERR_END_OF_FILE  Row not found
    @retval  != 0                Error
*/

int handler::ha_index_next(uchar *buf) {
  int result;
  DBUG_ENTER("handler::ha_index_next");
  DBUG_ASSERT(table_share->tmp_table != NO_TMP_TABLE || m_lock_type != F_UNLCK);
  DBUG_ASSERT(inited == INDEX);
  DBUG_ASSERT(!pushed_idx_cond || buf == table->record[0]);

  // Set status for the need to update generated fields
  m_update_generated_read_fields = table->has_gcol();

  MYSQL_TABLE_IO_WAIT(PSI_TABLE_FETCH_ROW, active_index, result,
                      { result = index_next(buf); })
  if (!result && m_update_generated_read_fields) {
    result = update_generated_read_fields(buf, table, active_index);
    m_update_generated_read_fields = false;
  }
  table->set_row_status_from_handler(result);
  DBUG_RETURN(result);
}

/**
  Reads the previous row via index.

  @param[out] buf  Row data

  @return Operation status.
    @retval  0                   Success
    @retval  HA_ERR_END_OF_FILE  Row not found
    @retval  != 0                Error
*/

int handler::ha_index_prev(uchar *buf) {
  int result;
  DBUG_ENTER("handler::ha_index_prev");
  DBUG_ASSERT(table_share->tmp_table != NO_TMP_TABLE || m_lock_type != F_UNLCK);
  DBUG_ASSERT(inited == INDEX);
  DBUG_ASSERT(!pushed_idx_cond || buf == table->record[0]);

  // Set status for the need to update generated fields
  m_update_generated_read_fields = table->has_gcol();

  MYSQL_TABLE_IO_WAIT(PSI_TABLE_FETCH_ROW, active_index, result,
                      { result = index_prev(buf); })
  if (!result && m_update_generated_read_fields) {
    result = update_generated_read_fields(buf, table, active_index);
    m_update_generated_read_fields = false;
  }
  table->set_row_status_from_handler(result);
  DBUG_RETURN(result);
}

/**
  Reads the first row via index.

  @param[out] buf  Row data

  @return Operation status.
    @retval  0                   Success
    @retval  HA_ERR_END_OF_FILE  Row not found
    @retval  != 0                Error
*/

int handler::ha_index_first(uchar *buf) {
  int result;
  DBUG_ENTER("handler::ha_index_first");
  DBUG_ASSERT(table_share->tmp_table != NO_TMP_TABLE || m_lock_type != F_UNLCK);
  DBUG_ASSERT(inited == INDEX);
  DBUG_ASSERT(!pushed_idx_cond || buf == table->record[0]);

  // Set status for the need to update generated fields
  m_update_generated_read_fields = table->has_gcol();

  MYSQL_TABLE_IO_WAIT(PSI_TABLE_FETCH_ROW, active_index, result,
                      { result = index_first(buf); })
  if (!result && m_update_generated_read_fields) {
    result = update_generated_read_fields(buf, table, active_index);
    m_update_generated_read_fields = false;
  }
  table->set_row_status_from_handler(result);
  DBUG_RETURN(result);
}

/**
  Reads the last row via index.

  @param[out] buf  Row data

  @return Operation status.
    @retval  0                   Success
    @retval  HA_ERR_END_OF_FILE  Row not found
    @retval  != 0                Error
*/

int handler::ha_index_last(uchar *buf) {
  int result;
  DBUG_ENTER("handler::ha_index_last");
  DBUG_ASSERT(table_share->tmp_table != NO_TMP_TABLE || m_lock_type != F_UNLCK);
  DBUG_ASSERT(inited == INDEX);
  DBUG_ASSERT(!pushed_idx_cond || buf == table->record[0]);

  // Set status for the need to update generated fields
  m_update_generated_read_fields = table->has_gcol();

  MYSQL_TABLE_IO_WAIT(PSI_TABLE_FETCH_ROW, active_index, result,
                      { result = index_last(buf); })
  if (!result && m_update_generated_read_fields) {
    result = update_generated_read_fields(buf, table, active_index);
    m_update_generated_read_fields = false;
  }
  table->set_row_status_from_handler(result);
  DBUG_RETURN(result);
}

/**
  Reads the next same row via index.

  @param[out] buf     Row data
  @param      key     Key to search for
  @param      keylen  Length of key

  @return Operation status.
    @retval  0                   Success
    @retval  HA_ERR_END_OF_FILE  Row not found
    @retval  != 0                Error
*/

int handler::ha_index_next_same(uchar *buf, const uchar *key, uint keylen) {
  int result;
  DBUG_ENTER("handler::ha_index_next_same");
  DBUG_ASSERT(table_share->tmp_table != NO_TMP_TABLE || m_lock_type != F_UNLCK);
  DBUG_ASSERT(inited == INDEX);
  DBUG_ASSERT(!pushed_idx_cond || buf == table->record[0]);

  // Set status for the need to update generated fields
  m_update_generated_read_fields = table->has_gcol();

  MYSQL_TABLE_IO_WAIT(PSI_TABLE_FETCH_ROW, active_index, result,
                      { result = index_next_same(buf, key, keylen); })
  if (!result && m_update_generated_read_fields) {
    result = update_generated_read_fields(buf, table, active_index);
    m_update_generated_read_fields = false;
  }
  table->set_row_status_from_handler(result);
  DBUG_RETURN(result);
}

/**
  Read first row (only) from a table.

  This is never called for tables whose storage engine do not contain exact
  statistics on number of records, e.g. InnoDB.

  @note Since there is only one implementation for this function, it is
        non-virtual and does not call a protected inner function, like
        most other handler functions.

  @note Implementation only calls other handler functions, so there is no need
        to update generated columns nor set table status.
*/
int handler::ha_read_first_row(uchar *buf, uint primary_key) {
  int error;
  DBUG_ENTER("handler::read_first_row");

  ha_statistic_increment(&System_status_var::ha_read_first_count);

  /*
    If there is very few deleted rows in the table, find the first row by
    scanning the table.
    TODO remove the test for HA_READ_ORDER
  */
  if (stats.deleted < 10 || primary_key >= MAX_KEY ||
      !(index_flags(primary_key, 0, 0) & HA_READ_ORDER)) {
    if (!(error = ha_rnd_init(1))) {
      while ((error = ha_rnd_next(buf)) == HA_ERR_RECORD_DELETED)
        /* skip deleted row */;
      const int end_error = ha_rnd_end();
      if (!error) error = end_error;
    }
  } else {
    /* Find the first row through the primary key */
    if (!(error = ha_index_init(primary_key, 0))) {
      error = ha_index_first(buf);
      const int end_error = ha_index_end();
      if (!error) error = end_error;
    }
  }
  DBUG_RETURN(error);
}

int handler::ha_index_read_pushed(uchar *buf, const uchar *key,
                                  key_part_map keypart_map) {
  DBUG_ENTER("handler::ha_index_read_pushed");

  // Set status for the need to update generated fields
  m_update_generated_read_fields = table->has_gcol();

  int result = index_read_pushed(buf, key, keypart_map);
  if (!result && m_update_generated_read_fields) {
    result = update_generated_read_fields(buf, table, active_index);
    m_update_generated_read_fields = false;
  }
  table->set_row_status_from_handler(result);
  DBUG_RETURN(result);
}

int handler::ha_index_next_pushed(uchar *buf) {
  DBUG_ENTER("handler::ha_index_next_pushed");

  // Set status for the need to update generated fields
  m_update_generated_read_fields = table->has_gcol();

  int result = index_next_pushed(buf);
  if (!result && m_update_generated_read_fields) {
    result = update_generated_read_fields(buf, table, active_index);
    m_update_generated_read_fields = false;
  }
  table->set_row_status_from_handler(result);
  DBUG_RETURN(result);
}

/**
  Generate the next auto-increment number based on increment and offset.
  computes the lowest number
  - strictly greater than "nr"
  - of the form: auto_increment_offset + N * auto_increment_increment
  If overflow happened then return MAX_ULONGLONG value as an
  indication of overflow.
  In most cases increment= offset= 1, in which case we get:
  @verbatim 1,2,3,4,5,... @endverbatim
    If increment=10 and offset=5 and previous number is 1, we get:
  @verbatim 1,5,15,25,35,... @endverbatim
*/
inline ulonglong compute_next_insert_id(ulonglong nr,
                                        struct System_variables *variables) {
  const ulonglong save_nr = nr;

  if (variables->auto_increment_increment == 1)
    nr = nr + 1;  // optimization of the formula below
  else {
    nr = (((nr + variables->auto_increment_increment -
            variables->auto_increment_offset)) /
          (ulonglong)variables->auto_increment_increment);
    nr = (nr * (ulonglong)variables->auto_increment_increment +
          variables->auto_increment_offset);
  }

  if (unlikely(nr <= save_nr)) return ULLONG_MAX;

  return nr;
}

void handler::adjust_next_insert_id_after_explicit_value(ulonglong nr) {
  /*
    If we have set THD::next_insert_id previously and plan to insert an
    explicitely-specified value larger than this, we need to increase
    THD::next_insert_id to be greater than the explicit value.
  */
  if ((next_insert_id > 0) && (nr >= next_insert_id))
    set_next_insert_id(compute_next_insert_id(nr, &table->in_use->variables));
}

/** @brief
  Computes the largest number X:
  - smaller than or equal to "nr"
  - of the form: auto_increment_offset + N * auto_increment_increment
  where N>=0.

  SYNOPSIS
    prev_insert_id
      nr            Number to "round down"
      variables     variables struct containing auto_increment_increment and
                    auto_increment_offset

  RETURN
    The number X if it exists, "nr" otherwise.
*/
inline ulonglong prev_insert_id(ulonglong nr,
                                struct System_variables *variables) {
  if (unlikely(nr < variables->auto_increment_offset)) {
    /*
      There's nothing good we can do here. That is a pathological case, where
      the offset is larger than the column's max possible value, i.e. not even
      the first sequence value may be inserted. User will receive warning.
    */
    DBUG_PRINT("info", ("auto_increment: nr: %lu cannot honour "
                        "auto_increment_offset: %lu",
                        (ulong)nr, variables->auto_increment_offset));
    return nr;
  }
  if (variables->auto_increment_increment == 1)
    return nr;  // optimization of the formula below
  nr = (((nr - variables->auto_increment_offset)) /
        (ulonglong)variables->auto_increment_increment);
  return (nr * (ulonglong)variables->auto_increment_increment +
          variables->auto_increment_offset);
}

  /**
    Update the auto_increment field if necessary.

    Updates columns with type NEXT_NUMBER if:

    - If column value is set to NULL (in which case
      auto_increment_field_not_null is 0)
    - If column is set to 0 and (sql_mode & MODE_NO_AUTO_VALUE_ON_ZERO) is not
      set. In the future we will only set NEXT_NUMBER fields if one sets them
      to NULL (or they are not included in the insert list).

      In those cases, we check if the currently reserved interval still has
      values we have not used. If yes, we pick the smallest one and use it.
      Otherwise:

    - If a list of intervals has been provided to the statement via SET
      INSERT_ID or via an Intvar_log_event (in a replication slave), we pick the
      first unused interval from this list, consider it as reserved.

    - Otherwise we set the column for the first row to the value
      next_insert_id(get_auto_increment(column))) which is usually
      max-used-column-value+1.
      We call get_auto_increment() for the first row in a multi-row
      statement. get_auto_increment() will tell us the interval of values it
      reserved for us.

    - In both cases, for the following rows we use those reserved values without
      calling the handler again (we just progress in the interval, computing
      each new value from the previous one). Until we have exhausted them, then
      we either take the next provided interval or call get_auto_increment()
      again to reserve a new interval.

    - In both cases, the reserved intervals are remembered in
      thd->auto_inc_intervals_in_cur_stmt_for_binlog if statement-based
      binlogging; the last reserved interval is remembered in
      auto_inc_interval_for_cur_row. The number of reserved intervals is
      remembered in auto_inc_intervals_count. It differs from the number of
      elements in thd->auto_inc_intervals_in_cur_stmt_for_binlog() because the
      latter list is cumulative over all statements forming one binlog event
      (when stored functions and triggers are used), and collapses two
      contiguous intervals in one (see its append() method).

      The idea is that generated auto_increment values are predictable and
      independent of the column values in the table.  This is needed to be
      able to replicate into a table that already has rows with a higher
      auto-increment value than the one that is inserted.

      After we have already generated an auto-increment number and the user
      inserts a column with a higher value than the last used one, we will
      start counting from the inserted value.

      This function's "outputs" are: the table's auto_increment field is filled
      with a value, thd->next_insert_id is filled with the value to use for the
      next row, if a value was autogenerated for the current row it is stored in
      thd->insert_id_for_cur_row, if get_auto_increment() was called
      thd->auto_inc_interval_for_cur_row is modified, if that interval is not
      present in thd->auto_inc_intervals_in_cur_stmt_for_binlog it is added to
      this list.

    @todo
      Replace all references to "next number" or NEXT_NUMBER to
      "auto_increment", everywhere (see below: there is
      table->auto_increment_field_not_null, and there also exists
      table->next_number_field, it's not consistent).

    @retval
      0	ok
    @retval
      HA_ERR_AUTOINC_READ_FAILED  get_auto_increment() was called and
      returned ~(ulonglong) 0
    @retval
      HA_ERR_AUTOINC_ERANGE storing value in field caused strict mode
      failure.
  */

#define AUTO_INC_DEFAULT_NB_ROWS 1  // Some prefer 1024 here
#define AUTO_INC_DEFAULT_NB_MAX_BITS 16
#define AUTO_INC_DEFAULT_NB_MAX ((1 << AUTO_INC_DEFAULT_NB_MAX_BITS) - 1)

int handler::update_auto_increment() {
  ulonglong nr, nb_reserved_values = 0;
  bool append = false;
  THD *thd = table->in_use;
  struct System_variables *variables = &thd->variables;
  DBUG_ASSERT(table_share->tmp_table != NO_TMP_TABLE || m_lock_type != F_UNLCK);
  DBUG_ENTER("handler::update_auto_increment");

  /*
    next_insert_id is a "cursor" into the reserved interval, it may go greater
    than the interval, but not smaller.
  */
  DBUG_ASSERT(next_insert_id >= auto_inc_interval_for_cur_row.minimum());

  if ((nr = table->next_number_field->val_int()) != 0 ||
      (table->auto_increment_field_not_null &&
       thd->variables.sql_mode & MODE_NO_AUTO_VALUE_ON_ZERO)) {
    /*
      First test if the query was aborted due to strict mode constraints.
    */
    if (thd->is_error() &&
        thd->get_stmt_da()->mysql_errno() == ER_TRUNCATED_WRONG_VALUE)
      DBUG_RETURN(HA_ERR_AUTOINC_ERANGE);

    /*
      Update next_insert_id if we had already generated a value in this
      statement (case of INSERT VALUES(null),(3763),(null):
      the last NULL needs to insert 3764, not the value of the first NULL plus
      1).
      Also we should take into account the the sign of the value.
      Since auto_increment value can't have negative value we should update
      next_insert_id only in case when we INSERTing explicit positive value.
      It means that for a table that has SIGNED INTEGER column when we execute
      the following statement
      INSERT INTO t1 VALUES( NULL), (-1), (NULL)
      we shouldn't call adjust_next_insert_id_after_explicit_value()
      and the result row will be (1, -1, 2) (for new opened connection
      to the server). On the other hand, for the statement
      INSERT INTO t1 VALUES( NULL), (333), (NULL)
      we should call adjust_next_insert_id_after_explicit_value()
      and result row will be (1, 333, 334).
    */
    if (((Field_num *)table->next_number_field)->unsigned_flag ||
        ((longlong)nr) > 0)
      adjust_next_insert_id_after_explicit_value(nr);

    insert_id_for_cur_row = 0;  // didn't generate anything
    DBUG_RETURN(0);
  }

  if (next_insert_id > table->next_number_field->get_max_int_value())
    DBUG_RETURN(HA_ERR_AUTOINC_READ_FAILED);

  if ((nr = next_insert_id) >= auto_inc_interval_for_cur_row.maximum()) {
    /* next_insert_id is beyond what is reserved, so we reserve more. */
    const Discrete_interval *forced = thd->auto_inc_intervals_forced.get_next();
    if (forced != NULL) {
      nr = forced->minimum();
      /*
        In a multi insert statement when the number of affected rows is known
        then reserve those many number of auto increment values. So that
        interval will be starting value to starting value + number of affected
        rows * increment of auto increment.
       */
      nb_reserved_values = (estimation_rows_to_insert > 0)
                               ? estimation_rows_to_insert
                               : forced->values();
    } else {
      /*
        handler::estimation_rows_to_insert was set by
        handler::ha_start_bulk_insert(); if 0 it means "unknown".
      */
      ulonglong nb_desired_values;
      /*
        If an estimation was given to the engine:
        - use it.
        - if we already reserved numbers, it means the estimation was
        not accurate, then we'll reserve 2*AUTO_INC_DEFAULT_NB_ROWS the 2nd
        time, twice that the 3rd time etc.
        If no estimation was given, use those increasing defaults from the
        start, starting from AUTO_INC_DEFAULT_NB_ROWS.
        Don't go beyond a max to not reserve "way too much" (because
        reservation means potentially losing unused values).
        Note that in prelocked mode no estimation is given.
      */

      if ((auto_inc_intervals_count == 0) && (estimation_rows_to_insert > 0))
        nb_desired_values = estimation_rows_to_insert;
      else if ((auto_inc_intervals_count == 0) &&
               (thd->lex->bulk_insert_row_cnt > 0)) {
        /*
          For multi-row inserts, if the bulk inserts cannot be started, the
          handler::estimation_rows_to_insert will not be set. But we still
          want to reserve the autoinc values.
        */
        nb_desired_values = thd->lex->bulk_insert_row_cnt;
      } else /* go with the increasing defaults */
      {
        /* avoid overflow in formula, with this if() */
        if (auto_inc_intervals_count <= AUTO_INC_DEFAULT_NB_MAX_BITS) {
          nb_desired_values =
              AUTO_INC_DEFAULT_NB_ROWS * (1 << auto_inc_intervals_count);
          set_if_smaller(nb_desired_values, AUTO_INC_DEFAULT_NB_MAX);
        } else
          nb_desired_values = AUTO_INC_DEFAULT_NB_MAX;
      }
      /* This call ignores all its parameters but nr, currently */
      get_auto_increment(variables->auto_increment_offset,
                         variables->auto_increment_increment, nb_desired_values,
                         &nr, &nb_reserved_values);
      if (nr == ULLONG_MAX)
        DBUG_RETURN(HA_ERR_AUTOINC_READ_FAILED);  // Mark failure

      /*
        That rounding below should not be needed when all engines actually
        respect offset and increment in get_auto_increment(). But they don't
        so we still do it. Wonder if for the not-first-in-index we should do
        it. Hope that this rounding didn't push us out of the interval; even
        if it did we cannot do anything about it (calling the engine again
        will not help as we inserted no row).
      */
      nr = compute_next_insert_id(nr - 1, variables);
    }

    if (table->s->next_number_keypart == 0) {
      /* We must defer the appending until "nr" has been possibly truncated */
      append = true;
    } else {
      /*
        For such auto_increment there is no notion of interval, just a
        singleton. The interval is not even stored in
        thd->auto_inc_interval_for_cur_row, so we are sure to call the engine
        for next row.
      */
      DBUG_PRINT("info", ("auto_increment: special not-first-in-index"));
    }
  }

  if (unlikely(nr == ULLONG_MAX)) DBUG_RETURN(HA_ERR_AUTOINC_ERANGE);

  DBUG_PRINT("info", ("auto_increment: %lu", (ulong)nr));

  if (unlikely(table->next_number_field->store((longlong)nr, true))) {
    /*
      first test if the query was aborted due to strict mode constraints
    */
    if (thd->is_error() &&
        thd->get_stmt_da()->mysql_errno() == ER_WARN_DATA_OUT_OF_RANGE)
      DBUG_RETURN(HA_ERR_AUTOINC_ERANGE);

    /*
      field refused this value (overflow) and truncated it, use the result of
      the truncation (which is going to be inserted); however we try to
      decrease it to honour auto_increment_* variables.
      That will shift the left bound of the reserved interval, we don't
      bother shifting the right bound (anyway any other value from this
      interval will cause a duplicate key).
    */
    nr = prev_insert_id(table->next_number_field->val_int(), variables);
    if (unlikely(table->next_number_field->store((longlong)nr, true)))
      nr = table->next_number_field->val_int();
  }
  if (append) {
    auto_inc_interval_for_cur_row.replace(nr, nb_reserved_values,
                                          variables->auto_increment_increment);
    auto_inc_intervals_count++;
    /* Row-based replication does not need to store intervals in binlog */
    if (mysql_bin_log.is_open() && !thd->is_current_stmt_binlog_format_row())
      thd->auto_inc_intervals_in_cur_stmt_for_binlog.append(
          auto_inc_interval_for_cur_row.minimum(),
          auto_inc_interval_for_cur_row.values(),
          variables->auto_increment_increment);
  }

  /*
    Record this autogenerated value. If the caller then
    succeeds to insert this value, it will call
    record_first_successful_insert_id_in_cur_stmt()
    which will set first_successful_insert_id_in_cur_stmt if it's not
    already set.
  */
  insert_id_for_cur_row = nr;
  /*
    Set next insert id to point to next auto-increment value to be able to
    handle multi-row statements.
  */
  set_next_insert_id(compute_next_insert_id(nr, variables));

  DBUG_RETURN(0);
}

/** @brief
  MySQL signal that it changed the column bitmap

  USAGE
    This is for handlers that needs to setup their own column bitmaps.
    Normally the handler should set up their own column bitmaps in
    index_init() or rnd_init() and in any column_bitmaps_signal() call after
    this.

    The handler is allowd to do changes to the bitmap after a index_init or
    rnd_init() call is made as after this, MySQL will not use the bitmap
    for any program logic checking.
*/
void handler::column_bitmaps_signal() {
  DBUG_ENTER("column_bitmaps_signal");
  DBUG_PRINT("info", ("read_set: %p  write_set: %p", table->read_set,
                      table->write_set));
  DBUG_VOID_RETURN;
}

/**
  Reserves an interval of auto_increment values from the handler.

  @param       offset              offset (modulus increment)
  @param       increment           increment between calls
  @param       nb_desired_values   how many values we want
  @param[out]  first_value         the first value reserved by the handler
  @param[out]  nb_reserved_values  how many values the handler reserved

  offset and increment means that we want values to be of the form
  offset + N * increment, where N>=0 is integer.
  If the function sets *first_value to ULLONG_MAX it means an error.
  If the function sets *nb_reserved_values to ULLONG_MAX it means it has
  reserved to "positive infinite".
*/

void handler::get_auto_increment(
    ulonglong offset MY_ATTRIBUTE((unused)),
    ulonglong increment MY_ATTRIBUTE((unused)),
    ulonglong nb_desired_values MY_ATTRIBUTE((unused)), ulonglong *first_value,
    ulonglong *nb_reserved_values) {
  ulonglong nr;
  int error;
  DBUG_ENTER("handler::get_auto_increment");

  (void)extra(HA_EXTRA_KEYREAD);
  table->mark_columns_used_by_index_no_reset(table->s->next_number_index,
                                             table->read_set);
  column_bitmaps_signal();

  if (ha_index_init(table->s->next_number_index, 1)) {
    /* This should never happen, assert in debug, and fail in release build */
    DBUG_ASSERT(0);
    *first_value = ULLONG_MAX;
    DBUG_VOID_RETURN;
  }

  if (table->s->next_number_keypart == 0) {  // Autoincrement at key-start
    error = ha_index_last(table->record[1]);
    /*
      MySQL implicitely assumes such method does locking (as MySQL decides to
      use nr+increment without checking again with the handler, in
      handler::update_auto_increment()), so reserves to infinite.
    */
    *nb_reserved_values = ULLONG_MAX;
  } else {
    uchar key[MAX_KEY_LENGTH];
    key_copy(key, table->record[0],
             table->key_info + table->s->next_number_index,
             table->s->next_number_key_offset);
    error =
        ha_index_read_map(table->record[1], key,
                          make_prev_keypart_map(table->s->next_number_keypart),
                          HA_READ_PREFIX_LAST);
    /*
      MySQL needs to call us for next row: assume we are inserting ("a",null)
      here, we return 3, and next this statement will want to insert
      ("b",null): there is no reason why ("b",3+1) would be the good row to
      insert: maybe it already exists, maybe 3+1 is too large...
    */
    *nb_reserved_values = 1;
  }

  if (error) {
    if (error == HA_ERR_END_OF_FILE || error == HA_ERR_KEY_NOT_FOUND) {
      /* No entry found, start with 1. */
      nr = 1;
    } else {
      DBUG_ASSERT(0);
      nr = ULLONG_MAX;
    }
  } else
    nr = ((ulonglong)table->next_number_field->val_int_offset(
              table->s->rec_buff_length) +
          1);
  ha_index_end();
  (void)extra(HA_EXTRA_NO_KEYREAD);
  *first_value = nr;
  DBUG_VOID_RETURN;
}

void handler::ha_release_auto_increment() {
  DBUG_ASSERT(table_share->tmp_table != NO_TMP_TABLE ||
              m_lock_type != F_UNLCK ||
              (!next_insert_id && !insert_id_for_cur_row));
  DEBUG_SYNC(ha_thd(), "release_auto_increment");
  release_auto_increment();
  insert_id_for_cur_row = 0;
  auto_inc_interval_for_cur_row.replace(0, 0, 0);
  auto_inc_intervals_count = 0;
  if (next_insert_id > 0) {
    next_insert_id = 0;
    /*
      this statement used forced auto_increment values if there were some,
      wipe them away for other statements.
    */
    table->in_use->auto_inc_intervals_forced.empty();
  }
}

const char *table_case_name(const HA_CREATE_INFO *info, const char *name) {
  return ((lower_case_table_names == 2 && info->alias) ? info->alias : name);
}

/**
  Construct and emit duplicate key error message using information
  from table's record buffer.

  @param table    TABLE object which record buffer should be used as
                  source for column values.
  @param key      Key description.
  @param msg      Error message template to which key value should be
                  added.
  @param errflag  Flags for my_error() call.
*/

void print_keydup_error(TABLE *table, KEY *key, const char *msg, myf errflag) {
  /* Write the duplicated key in the error message */
  char key_buff[MAX_KEY_LENGTH];
  String str(key_buff, sizeof(key_buff), system_charset_info);

  if (key == NULL) {
    /* Key is unknown */
    str.copy("", 0, system_charset_info);
    my_printf_error(ER_DUP_ENTRY, msg, errflag, str.c_ptr(), "*UNKNOWN*");
  } else {
    /* Table is opened and defined at this point */
    key_unpack(&str, table, key);
    size_t max_length = MYSQL_ERRMSG_SIZE - strlen(msg);
    if (str.length() >= max_length) {
      str.length(max_length - 4);
      str.append(STRING_WITH_LEN("..."));
    }
    my_printf_error(ER_DUP_ENTRY, msg, errflag, str.c_ptr_safe(), key->name);
  }
}

/**
  Construct and emit duplicate key error message using information
  from table's record buffer.

  @sa print_keydup_error(table, key, msg, errflag).
*/

void print_keydup_error(TABLE *table, KEY *key, myf errflag) {
  print_keydup_error(table, key,
                     ER_THD(current_thd, ER_DUP_ENTRY_WITH_KEY_NAME), errflag);
}

/**
  This method is used to analyse the error to see whether the error
  is ignorable or not. Further comments in header file.
*/

bool handler::is_ignorable_error(int error) {
  DBUG_ENTER("is_ignorable_error");

  // Catch errors that are ignorable
  switch (error) {
    // Error code 0 is not an error.
    case 0:
    // Dup key errors may be explicitly ignored.
    case HA_ERR_FOUND_DUPP_KEY:
    case HA_ERR_FOUND_DUPP_UNIQUE:
    // Foreign key constraint violations are ignorable.
    case HA_ERR_ROW_IS_REFERENCED:
    case HA_ERR_NO_REFERENCED_ROW:
      DBUG_RETURN(true);
  }

  // Default is that an error is not ignorable.
  DBUG_RETURN(false);
}

/**
  This method is used to analyse the error to see whether the error
  is fatal or not. Further comments in header file.
*/

bool handler::is_fatal_error(int error) {
  DBUG_ENTER("is_fatal_error");

  // No ignorable errors are fatal
  if (is_ignorable_error(error)) DBUG_RETURN(false);

  // Catch errors that are not fatal
  switch (error) {
    /*
      Deadlock and lock timeout cause transaction/statement rollback so that
      THD::is_fatal_sub_stmt_error will be set. This means that they will not
      be possible to handle by stored program handlers inside stored functions
      and triggers even if non-fatal.
    */
    case HA_ERR_LOCK_WAIT_TIMEOUT:
    case HA_ERR_LOCK_DEADLOCK:
      DBUG_RETURN(false);

    case HA_ERR_NULL_IN_SPATIAL:
      DBUG_RETURN(false);
  }

  // Default is that an error is fatal
  DBUG_RETURN(true);
}

/**
  Print error that we got from handler function.

  @note
    In case of delete table it's only safe to use the following parts of
    the 'table' structure:
    - table->s->path
    - table->alias
*/
void handler::print_error(int error, myf errflag) {
  DBUG_ENTER("handler::print_error");
  DBUG_PRINT("enter", ("error: %d", error));

  int textno = ER_GET_ERRNO;
  switch (error) {
    case EACCES:
      textno = ER_OPEN_AS_READONLY;
      break;
    case EAGAIN:
      textno = ER_FILE_USED;
      break;
    case ENOENT: {
      char errbuf[MYSYS_STRERROR_SIZE];
      textno = ER_FILE_NOT_FOUND;
      my_error(textno, errflag, table_share->table_name.str, error,
               my_strerror(errbuf, sizeof(errbuf), error));
    } break;
    case HA_ERR_KEY_NOT_FOUND:
    case HA_ERR_NO_ACTIVE_RECORD:
    case HA_ERR_RECORD_DELETED:
    case HA_ERR_END_OF_FILE:
      textno = ER_KEY_NOT_FOUND;
      break;
    case HA_ERR_WRONG_MRG_TABLE_DEF:
      textno = ER_WRONG_MRG_TABLE;
      break;
    case HA_ERR_FOUND_DUPP_KEY: {
      uint key_nr = table ? get_dup_key(error) : -1;
      if ((int)key_nr >= 0) {
        print_keydup_error(table,
                           key_nr == MAX_KEY ? NULL : &table->key_info[key_nr],
                           errflag);
        DBUG_VOID_RETURN;
      }
      textno = ER_DUP_KEY;
      break;
    }
    case HA_ERR_FOREIGN_DUPLICATE_KEY: {
      DBUG_ASSERT(table_share->tmp_table != NO_TMP_TABLE ||
                  m_lock_type != F_UNLCK);

      char rec_buf[MAX_KEY_LENGTH];
      String rec(rec_buf, sizeof(rec_buf), system_charset_info);
      /* Table is opened and defined at this point */

      /*
        Just print the subset of fields that are part of the first index,
        printing the whole row from there is not easy.
      */
      key_unpack(&rec, table, &table->key_info[0]);

      char child_table_name[NAME_LEN + 1];
      char child_key_name[NAME_LEN + 1];
      if (get_foreign_dup_key(child_table_name, sizeof(child_table_name),
                              child_key_name, sizeof(child_key_name))) {
        my_error(ER_FOREIGN_DUPLICATE_KEY_WITH_CHILD_INFO, errflag,
                 table_share->table_name.str, rec.c_ptr_safe(),
                 child_table_name, child_key_name);
      } else {
        my_error(ER_FOREIGN_DUPLICATE_KEY_WITHOUT_CHILD_INFO, errflag,
                 table_share->table_name.str, rec.c_ptr_safe());
      }
      DBUG_VOID_RETURN;
    }
    case HA_ERR_NULL_IN_SPATIAL:
      my_error(ER_CANT_CREATE_GEOMETRY_OBJECT, errflag);
      DBUG_VOID_RETURN;
    case HA_ERR_FOUND_DUPP_UNIQUE:
      textno = ER_DUP_UNIQUE;
      break;
    case HA_ERR_RECORD_CHANGED:
      textno = ER_CHECKREAD;
      break;
    case HA_ERR_CRASHED:
      textno = ER_NOT_KEYFILE;
      break;
    case HA_ERR_WRONG_IN_RECORD:
      textno = ER_CRASHED_ON_USAGE;
      break;
    case HA_ERR_CRASHED_ON_USAGE:
      textno = ER_CRASHED_ON_USAGE;
      break;
    case HA_ERR_NOT_A_TABLE:
      textno = error;
      break;
    case HA_ERR_CRASHED_ON_REPAIR:
      textno = ER_CRASHED_ON_REPAIR;
      break;
    case HA_ERR_OUT_OF_MEM:
      textno = ER_OUT_OF_RESOURCES;
      break;
    case HA_ERR_SE_OUT_OF_MEMORY:
      my_error(ER_ENGINE_OUT_OF_MEMORY, errflag, table->file->table_type());
      DBUG_VOID_RETURN;
    case HA_ERR_WRONG_COMMAND:
      textno = ER_ILLEGAL_HA;
      break;
    case HA_ERR_OLD_FILE:
      textno = ER_OLD_KEYFILE;
      break;
    case HA_ERR_UNSUPPORTED:
      textno = ER_UNSUPPORTED_EXTENSION;
      break;
    case HA_ERR_RECORD_FILE_FULL:
    case HA_ERR_INDEX_FILE_FULL: {
      textno = ER_RECORD_FILE_FULL;
      /* Write the error message to error log */
      LogErr(ERROR_LEVEL, ER_SERVER_RECORD_FILE_FULL,
             table_share->table_name.str);
      break;
    }
    case HA_ERR_DISK_FULL_NOWAIT: {
      textno = ER_DISK_FULL_NOWAIT;
      /* Write the error message to error log */
      LogErr(ERROR_LEVEL, ER_SERVER_DISK_FULL_NOWAIT,
             table_share->table_name.str);
      break;
    }
    case HA_ERR_LOCK_WAIT_TIMEOUT:
      textno = ER_LOCK_WAIT_TIMEOUT;
      break;
    case HA_ERR_LOCK_TABLE_FULL:
      textno = ER_LOCK_TABLE_FULL;
      break;
    case HA_ERR_LOCK_DEADLOCK:
      textno = ER_LOCK_DEADLOCK;
      break;
    case HA_ERR_READ_ONLY_TRANSACTION:
      textno = ER_READ_ONLY_TRANSACTION;
      break;
    case HA_ERR_CANNOT_ADD_FOREIGN:
      textno = ER_CANNOT_ADD_FOREIGN;
      break;
    case HA_ERR_ROW_IS_REFERENCED: {
      String str;
      get_error_message(error, &str);
      my_error(ER_ROW_IS_REFERENCED_2, errflag, str.c_ptr_safe());
      DBUG_VOID_RETURN;
    }
    case HA_ERR_NO_REFERENCED_ROW: {
      String str;
      get_error_message(error, &str);
      my_error(ER_NO_REFERENCED_ROW_2, errflag, str.c_ptr_safe());
      DBUG_VOID_RETURN;
    }
    case HA_ERR_TABLE_DEF_CHANGED:
      textno = ER_TABLE_DEF_CHANGED;
      break;
    case HA_ERR_NO_SUCH_TABLE:
      my_error(ER_NO_SUCH_TABLE, errflag, table_share->db.str,
               table_share->table_name.str);
      DBUG_VOID_RETURN;
    case HA_ERR_RBR_LOGGING_FAILED:
      textno = ER_BINLOG_ROW_LOGGING_FAILED;
      break;
    case HA_ERR_DROP_INDEX_FK: {
      const char *ptr = "???";
      uint key_nr = table ? get_dup_key(error) : -1;
      if ((int)key_nr >= 0 && key_nr != MAX_KEY)
        ptr = table->key_info[key_nr].name;
      my_error(ER_DROP_INDEX_FK, errflag, ptr);
      DBUG_VOID_RETURN;
    }
    case HA_ERR_TABLE_NEEDS_UPGRADE:
      textno = ER_TABLE_NEEDS_UPGRADE;
      break;
    case HA_ERR_NO_PARTITION_FOUND:
      textno = ER_WRONG_PARTITION_NAME;
      break;
    case HA_ERR_TABLE_READONLY:
      textno = ER_OPEN_AS_READONLY;
      break;
    case HA_ERR_AUTOINC_READ_FAILED:
      textno = ER_AUTOINC_READ_FAILED;
      break;
    case HA_ERR_AUTOINC_ERANGE:
      textno = ER_WARN_DATA_OUT_OF_RANGE;
      break;
    case HA_ERR_TOO_MANY_CONCURRENT_TRXS:
      textno = ER_TOO_MANY_CONCURRENT_TRXS;
      break;
    case HA_ERR_INDEX_COL_TOO_LONG:
      textno = ER_INDEX_COLUMN_TOO_LONG;
      break;
    case HA_ERR_NOT_IN_LOCK_PARTITIONS:
      textno = ER_ROW_DOES_NOT_MATCH_GIVEN_PARTITION_SET;
      break;
    case HA_ERR_INDEX_CORRUPT:
      textno = ER_INDEX_CORRUPT;
      break;
    case HA_ERR_UNDO_REC_TOO_BIG:
      textno = ER_UNDO_RECORD_TOO_BIG;
      break;
    case HA_ERR_TABLE_IN_FK_CHECK:
      textno = ER_TABLE_IN_FK_CHECK;
      break;
    case HA_WRONG_CREATE_OPTION:
      textno = ER_ILLEGAL_HA;
      break;
    case HA_MISSING_CREATE_OPTION: {
      const char *engine = table_type();
      my_error(ER_MISSING_HA_CREATE_OPTION, errflag, engine);
      DBUG_VOID_RETURN;
    }
    case HA_ERR_TOO_MANY_FIELDS:
      textno = ER_TOO_MANY_FIELDS;
      break;
    case HA_ERR_INNODB_READ_ONLY:
      textno = ER_INNODB_READ_ONLY;
      break;
    case HA_ERR_TEMP_FILE_WRITE_FAILURE:
      textno = ER_TEMP_FILE_WRITE_FAILURE;
      break;
    case HA_ERR_INNODB_FORCED_RECOVERY:
      textno = ER_INNODB_FORCED_RECOVERY;
      break;
    case HA_ERR_TABLE_CORRUPT:
      my_error(ER_TABLE_CORRUPT, errflag, table_share->db.str,
               table_share->table_name.str);
      DBUG_VOID_RETURN;
    case HA_ERR_QUERY_INTERRUPTED:
      textno = ER_QUERY_INTERRUPTED;
      break;
    case HA_ERR_TABLESPACE_MISSING: {
      char errbuf[MYSYS_STRERROR_SIZE];
      snprintf(errbuf, MYSYS_STRERROR_SIZE, "`%s`.`%s`", table_share->db.str,
               table_share->table_name.str);
      my_error(ER_TABLESPACE_MISSING, errflag, errbuf, error);
      DBUG_VOID_RETURN;
    }
    case HA_ERR_TABLESPACE_IS_NOT_EMPTY:
      my_error(ER_TABLESPACE_IS_NOT_EMPTY, errflag, table_share->db.str,
               table_share->table_name.str);
      DBUG_VOID_RETURN;
    case HA_ERR_WRONG_FILE_NAME:
      my_error(ER_WRONG_FILE_NAME, errflag, table_share->table_name.str);
      DBUG_VOID_RETURN;
    case HA_ERR_NOT_ALLOWED_COMMAND:
      textno = ER_NOT_ALLOWED_COMMAND;
      break;
    default: {
      /* The error was "unknown" to this function.
         Ask handler if it has got a message for this error */
      String str;
      bool temporary = get_error_message(error, &str);
      if (!str.is_empty()) {
        const char *engine = table_type();
        if (temporary)
          my_error(ER_GET_TEMPORARY_ERRMSG, errflag, error, str.ptr(), engine);
        else
          my_error(ER_GET_ERRMSG, errflag, error, str.ptr(), engine);
      } else {
        char errbuf[MYSQL_ERRMSG_SIZE];
        my_error(ER_GET_ERRNO, errflag, error,
                 my_strerror(errbuf, MYSQL_ERRMSG_SIZE, error));
      }
      DBUG_VOID_RETURN;
    }
  }
  if (textno != ER_FILE_NOT_FOUND)
    my_error(textno, errflag, table_share->table_name.str, error);
  DBUG_VOID_RETURN;
}

/**
  Return an error message specific to this handler.

  @param error  error code previously returned by handler
  @param buf    pointer to String where to add error message

  @return
    Returns true if this is a temporary error
*/
bool handler::get_error_message(int error MY_ATTRIBUTE((unused)),
                                String *buf MY_ATTRIBUTE((unused))) {
  return false;
}

/**
  Check for incompatible collation changes.

  @retval
    HA_ADMIN_NEEDS_UPGRADE   Table may have data requiring upgrade.
  @retval
    0                        No upgrade required.
*/

int handler::check_collation_compatibility() {
  ulong mysql_version = table->s->mysql_version;

  if (mysql_version < 50124) {
    KEY *key = table->key_info;
    KEY *key_end = key + table->s->keys;
    for (; key < key_end; key++) {
      KEY_PART_INFO *key_part = key->key_part;
      KEY_PART_INFO *key_part_end = key_part + key->user_defined_key_parts;
      for (; key_part < key_part_end; key_part++) {
        if (!key_part->fieldnr) continue;
        Field *field = table->field[key_part->fieldnr - 1];
        uint cs_number = field->charset()->number;
        if ((mysql_version < 50048 &&
             (cs_number == 11 || /* ascii_general_ci - bug #29499, bug #27562 */
              cs_number == 41 || /* latin7_general_ci - bug #29461 */
              cs_number == 42 || /* latin7_general_cs - bug #29461 */
              cs_number == 20 || /* latin7_estonian_cs - bug #29461 */
              cs_number == 21 || /* latin2_hungarian_ci - bug #29461 */
              cs_number == 22 || /* koi8u_general_ci - bug #29461 */
              cs_number == 23 || /* cp1251_ukrainian_ci - bug #29461 */
              cs_number == 26)) || /* cp1250_general_ci - bug #29461 */
            (mysql_version < 50124 &&
             (cs_number == 33 || /* utf8_general_ci - bug #27877 */
              cs_number == 35))) /* ucs2_general_ci - bug #27877 */
          return HA_ADMIN_NEEDS_UPGRADE;
      }
    }
  }
  return 0;
}

int handler::ha_check_for_upgrade(HA_CHECK_OPT *check_opt) {
  int error;
  KEY *keyinfo, *keyend;
  KEY_PART_INFO *keypart, *keypartend;

  if (!table->s->mysql_version) {
    /* check for blob-in-key error */
    keyinfo = table->key_info;
    keyend = table->key_info + table->s->keys;
    for (; keyinfo < keyend; keyinfo++) {
      keypart = keyinfo->key_part;
      keypartend = keypart + keyinfo->user_defined_key_parts;
      for (; keypart < keypartend; keypart++) {
        if (!keypart->fieldnr) continue;
        Field *field = table->field[keypart->fieldnr - 1];
        if (field->type() == MYSQL_TYPE_BLOB) {
          if (check_opt->sql_flags & TT_FOR_UPGRADE)
            check_opt->flags = T_MEDIUM;
          return HA_ADMIN_NEEDS_CHECK;
        }
      }
    }
  }

  if ((error = check_collation_compatibility())) return error;

  return check_for_upgrade(check_opt);
}

// Function identifies any old data type present in table.
int check_table_for_old_types(const TABLE *table) {
  Field **field;

  for (field = table->field; (*field); field++) {
    if (table->s->mysql_version == 0)  // prior to MySQL 5.0
    {
      /* check for bad DECIMAL field */
      if ((*field)->type() == MYSQL_TYPE_NEWDECIMAL) {
        return HA_ADMIN_NEEDS_ALTER;
      }
      if ((*field)->type() == MYSQL_TYPE_VAR_STRING) {
        return HA_ADMIN_NEEDS_ALTER;
      }
    }

    /*
      Check for old DECIMAL field.

      Above check does not take into account for pre 5.0 decimal types which can
      be present in the data directory if user did in-place upgrade from
      mysql-4.1 to mysql-5.0.
    */
    if ((*field)->type() == MYSQL_TYPE_DECIMAL) {
      return HA_ADMIN_NEEDS_DUMP_UPGRADE;
    }

    if ((*field)->type() == MYSQL_TYPE_YEAR && (*field)->field_length == 2)
      return HA_ADMIN_NEEDS_ALTER;  // obsolete YEAR(2) type

    // Check for old temporal format if avoid_temporal_upgrade is disabled.
    mysql_mutex_lock(&LOCK_global_system_variables);
    bool check_temporal_upgrade = !avoid_temporal_upgrade;
    mysql_mutex_unlock(&LOCK_global_system_variables);

    if (check_temporal_upgrade) {
      if (((*field)->real_type() == MYSQL_TYPE_TIME) ||
          ((*field)->real_type() == MYSQL_TYPE_DATETIME) ||
          ((*field)->real_type() == MYSQL_TYPE_TIMESTAMP))
        return HA_ADMIN_NEEDS_ALTER;
    }
  }
  return 0;
}

/**
  @return
    key if error because of duplicated keys
*/
uint handler::get_dup_key(int error) {
  DBUG_ASSERT(table_share->tmp_table != NO_TMP_TABLE || m_lock_type != F_UNLCK);
  DBUG_ENTER("handler::get_dup_key");
  table->file->errkey = (uint)-1;
  if (error == HA_ERR_FOUND_DUPP_KEY || error == HA_ERR_FOUND_DUPP_UNIQUE ||
      error == HA_ERR_NULL_IN_SPATIAL || error == HA_ERR_DROP_INDEX_FK)
    table->file->info(HA_STATUS_ERRKEY | HA_STATUS_NO_LOCK);
  DBUG_RETURN(table->file->errkey);
}

bool handler::get_foreign_dup_key(char *, uint, char *, uint) {
  DBUG_ASSERT(false);
  return (false);
}

/**
  Delete all files with extension from handlerton::file_extensions.

  @param name		Base name of table

  @note
    We assume that the handler may return more extensions than
    was actually used for the file.

  @retval
    0   If we successfully deleted at least one file from base_ext and
    didn't get any other errors than ENOENT
  @retval
    !0  Error
*/
int handler::delete_table(const char *name, const dd::Table *) {
  int saved_error = 0;
  int error = 0;
  int enoent_or_zero = ENOENT;  // Error if no file was deleted
  char buff[FN_REFLEN];
  const char **start_ext;

  DBUG_ASSERT(m_lock_type == F_UNLCK);

  if (!(start_ext = ht->file_extensions)) return 0;
  for (const char **ext = start_ext; *ext; ext++) {
    fn_format(buff, name, "", *ext, MY_UNPACK_FILENAME | MY_APPEND_EXT);
    if (mysql_file_delete_with_symlink(key_file_misc, buff, MYF(0))) {
      if (my_errno() != ENOENT) {
        /*
          If error on the first existing file, return the error.
          Otherwise delete as much as possible.
        */
        if (enoent_or_zero) return my_errno();
        saved_error = my_errno();
      }
    } else
      enoent_or_zero = 0;  // No error for ENOENT
    error = enoent_or_zero;
  }
  return saved_error ? saved_error : error;
}

int handler::rename_table(const char *from, const char *to,
                          const dd::Table *from_table_def
                              MY_ATTRIBUTE((unused)),
                          dd::Table *to_table_def MY_ATTRIBUTE((unused))) {
  int error = 0;
  const char **ext, **start_ext;

  if (!(start_ext = ht->file_extensions)) return 0;
  for (ext = start_ext; *ext; ext++) {
    if (rename_file_ext(from, to, *ext)) {
      error = my_errno();
      if (error != ENOENT) break;
      error = 0;
    }
  }
  if (error) {
    /* Try to revert the rename. Ignore errors. */
    for (; ext >= start_ext; ext--) rename_file_ext(to, from, *ext);
  }
  return error;
}

void handler::drop_table(const char *name) {
  close();
  delete_table(name, NULL);
}

/**
  Performs checks upon the table.

  @param thd                thread doing CHECK TABLE operation
  @param check_opt          options from the parser

  @retval
    HA_ADMIN_OK               Successful upgrade
  @retval
    HA_ADMIN_NEEDS_UPGRADE    Table has structures requiring upgrade
  @retval
    HA_ADMIN_NEEDS_ALTER      Table has structures requiring ALTER TABLE
  @retval
    HA_ADMIN_NOT_IMPLEMENTED
*/
int handler::ha_check(THD *thd, HA_CHECK_OPT *check_opt) {
  int error;
  DBUG_ASSERT(table_share->tmp_table != NO_TMP_TABLE || m_lock_type != F_UNLCK);

  if ((table->s->mysql_version >= MYSQL_VERSION_ID) &&
      (check_opt->sql_flags & TT_FOR_UPGRADE))
    return 0;

  if (table->s->mysql_version < MYSQL_VERSION_ID) {
    if ((error = check_table_for_old_types(table))) return error;
    error = ha_check_for_upgrade(check_opt);
    if (error && (error != HA_ADMIN_NEEDS_CHECK)) return error;
    if (!error && (check_opt->sql_flags & TT_FOR_UPGRADE)) return 0;
  }
  return check(thd, check_opt);
}

/**
  A helper function to mark a transaction read-write,
  if it is started.
*/

void handler::mark_trx_read_write() {
  Ha_trx_info *ha_info = &ha_thd()->get_ha_data(ht->slot)->ha_info[0];
  /*
    When a storage engine method is called, the transaction must
    have been started, unless it's a DDL call, for which the
    storage engine starts the transaction internally, and commits
    it internally, without registering in the ha_list.
    Unfortunately here we can't know know for sure if the engine
    has registered the transaction or not, so we must check.
  */
  if (ha_info->is_started()) {
    DBUG_ASSERT(has_transactions());
    /*
      table_share can be NULL in ha_delete_table(). See implementation
      of standalone function ha_delete_table() in sql_base.cc.
    */
    if (table_share == NULL || table_share->tmp_table == NO_TMP_TABLE) {
      /* TempTable and Heap tables don't use/support transactions. */
      ha_info->set_trx_read_write();
    }
  }
}

/**
  Repair table: public interface.

  @sa handler::repair()
*/

int handler::ha_repair(THD *thd, HA_CHECK_OPT *check_opt) {
  int result;
  mark_trx_read_write();

  result = repair(thd, check_opt);
  DBUG_ASSERT(result == HA_ADMIN_NOT_IMPLEMENTED ||
              ha_table_flags() & HA_CAN_REPAIR);

  // TODO: Check if table version in DD needs to be updated.
  // Previously we checked/updated FRM version here.
  return result;
}

/**
  Start bulk insert.

  Allow the handler to optimize for multiple row insert.

  @note rows == 0 means we will probably insert many rows.

  @param rows  Estimated rows to insert
*/

void handler::ha_start_bulk_insert(ha_rows rows) {
  DBUG_ENTER("handler::ha_start_bulk_insert");
  DBUG_ASSERT(table_share->tmp_table != NO_TMP_TABLE || m_lock_type == F_WRLCK);
  estimation_rows_to_insert = rows;
  start_bulk_insert(rows);
  DBUG_VOID_RETURN;
}

/**
  End bulk insert.

  @return Operation status
    @retval 0     Success
    @retval != 0  Failure (error code returned)
*/

int handler::ha_end_bulk_insert() {
  DBUG_ENTER("handler::ha_end_bulk_insert");
  DBUG_ASSERT(table_share->tmp_table != NO_TMP_TABLE || m_lock_type == F_WRLCK);
  estimation_rows_to_insert = 0;
  DBUG_RETURN(end_bulk_insert());
}

/**
  Bulk update row: public interface.

  @sa handler::bulk_update_row()
*/

int handler::ha_bulk_update_row(const uchar *old_data, uchar *new_data,
                                uint *dup_key_found) {
  DBUG_ASSERT(table_share->tmp_table != NO_TMP_TABLE || m_lock_type == F_WRLCK);
  mark_trx_read_write();

  return bulk_update_row(old_data, new_data, dup_key_found);
}

/**
  Delete all rows: public interface.

  @sa handler::delete_all_rows()
*/

int handler::ha_delete_all_rows() {
  DBUG_ASSERT(table_share->tmp_table != NO_TMP_TABLE || m_lock_type == F_WRLCK);
  mark_trx_read_write();

  return delete_all_rows();
}

/**
  Truncate table: public interface.

  @sa handler::truncate()
*/

int handler::ha_truncate(dd::Table *table_def) {
  DBUG_ASSERT(table_share->tmp_table != NO_TMP_TABLE || m_lock_type == F_WRLCK);
  mark_trx_read_write();

  return truncate(table_def);
}

/**
  Optimize table: public interface.

  @sa handler::optimize()
*/

int handler::ha_optimize(THD *thd, HA_CHECK_OPT *check_opt) {
  DBUG_ASSERT(table_share->tmp_table != NO_TMP_TABLE || m_lock_type == F_WRLCK);
  mark_trx_read_write();

  return optimize(thd, check_opt);
}

/**
  Analyze table: public interface.

  @sa handler::analyze()
*/

int handler::ha_analyze(THD *thd, HA_CHECK_OPT *check_opt) {
  DBUG_ASSERT(table_share->tmp_table != NO_TMP_TABLE || m_lock_type != F_UNLCK);
  mark_trx_read_write();

  return analyze(thd, check_opt);
}

/**
  Check and repair table: public interface.

  @sa handler::check_and_repair()
*/

bool handler::ha_check_and_repair(THD *thd) {
  DBUG_ASSERT(table_share->tmp_table != NO_TMP_TABLE || m_lock_type == F_UNLCK);
  mark_trx_read_write();

  return check_and_repair(thd);
}

/**
  Disable indexes: public interface.

  @sa handler::disable_indexes()
*/

int handler::ha_disable_indexes(uint mode) {
  DBUG_ASSERT(table_share->tmp_table != NO_TMP_TABLE || m_lock_type != F_UNLCK);
  mark_trx_read_write();

  return disable_indexes(mode);
}

/**
  Enable indexes: public interface.

  @sa handler::enable_indexes()
*/

int handler::ha_enable_indexes(uint mode) {
  DBUG_ASSERT(table_share->tmp_table != NO_TMP_TABLE || m_lock_type != F_UNLCK);
  mark_trx_read_write();

  return enable_indexes(mode);
}

/**
  Discard or import tablespace: public interface.

  @sa handler::discard_or_import_tablespace()
*/

int handler::ha_discard_or_import_tablespace(bool discard,
                                             dd::Table *table_def) {
  DBUG_ASSERT(table_share->tmp_table != NO_TMP_TABLE || m_lock_type == F_WRLCK);
  mark_trx_read_write();

  return discard_or_import_tablespace(discard, table_def);
}

bool handler::ha_prepare_inplace_alter_table(TABLE *altered_table,
                                             Alter_inplace_info *ha_alter_info,
                                             const dd::Table *old_table_def,
                                             dd::Table *new_table_def) {
  DBUG_ASSERT(table_share->tmp_table != NO_TMP_TABLE || m_lock_type != F_UNLCK);
  mark_trx_read_write();

  return prepare_inplace_alter_table(altered_table, ha_alter_info,
                                     old_table_def, new_table_def);
}

bool handler::ha_commit_inplace_alter_table(TABLE *altered_table,
                                            Alter_inplace_info *ha_alter_info,
                                            bool commit,
                                            const dd::Table *old_table_def,
                                            dd::Table *new_table_def) {
  /*
    At this point we should have an exclusive metadata lock on the table.
    The exception is if we're about to roll back changes (commit= false).
    In this case, we might be rolling back after a failed lock upgrade,
    so we could be holding the same lock level as for inplace_alter_table().
  */
  DBUG_ASSERT(ha_thd()->mdl_context.owns_equal_or_stronger_lock(
                  MDL_key::TABLE, table->s->db.str, table->s->table_name.str,
                  MDL_EXCLUSIVE) ||
              !commit);

  return commit_inplace_alter_table(altered_table, ha_alter_info, commit,
                                    old_table_def, new_table_def);
}

/*
   Default implementation to support in-place/instant alter table
   for operations which do not affect table data.
*/

enum_alter_inplace_result handler::check_if_supported_inplace_alter(
    TABLE *altered_table MY_ATTRIBUTE((unused)),
    Alter_inplace_info *ha_alter_info) {
  DBUG_ENTER("check_if_supported_alter");

  HA_CREATE_INFO *create_info = ha_alter_info->create_info;

  Alter_inplace_info::HA_ALTER_FLAGS inplace_offline_operations =
      Alter_inplace_info::ALTER_COLUMN_EQUAL_PACK_LENGTH |
      Alter_inplace_info::ALTER_COLUMN_NAME |
      Alter_inplace_info::ALTER_COLUMN_DEFAULT |
      Alter_inplace_info::CHANGE_CREATE_OPTION |
      Alter_inplace_info::ALTER_RENAME | Alter_inplace_info::RENAME_INDEX |
      Alter_inplace_info::ALTER_INDEX_COMMENT |
      Alter_inplace_info::CHANGE_INDEX_OPTION |
      Alter_inplace_info::ALTER_COLUMN_INDEX_LENGTH;

  /* Is there at least one operation that requires copy algorithm? */
  if (ha_alter_info->handler_flags & ~inplace_offline_operations)
    DBUG_RETURN(HA_ALTER_INPLACE_NOT_SUPPORTED);

  /*
    ALTER TABLE tbl_name CONVERT TO CHARACTER SET .. and
    ALTER TABLE table_name DEFAULT CHARSET = .. most likely
    change column charsets and so not supported in-place through
    old API.

    Changing of PACK_KEYS, MAX_ROWS and ROW_FORMAT options were
    not supported as in-place operations in old API either.
  */
  if (create_info->used_fields &
          (HA_CREATE_USED_CHARSET | HA_CREATE_USED_DEFAULT_CHARSET |
           HA_CREATE_USED_PACK_KEYS | HA_CREATE_USED_MAX_ROWS) ||
      (table->s->row_type != create_info->row_type))
    DBUG_RETURN(HA_ALTER_INPLACE_NOT_SUPPORTED);

  uint table_changes = (ha_alter_info->handler_flags &
                        Alter_inplace_info::ALTER_COLUMN_EQUAL_PACK_LENGTH)
                           ? IS_EQUAL_PACK_LENGTH
                           : IS_EQUAL_YES;
  if (table->file->check_if_incompatible_data(create_info, table_changes) ==
      COMPATIBLE_DATA_YES)
    DBUG_RETURN(HA_ALTER_INPLACE_INSTANT);

  DBUG_RETURN(HA_ALTER_INPLACE_NOT_SUPPORTED);
}

void Alter_inplace_info::report_unsupported_error(const char *not_supported,
                                                  const char *try_instead) {
  if (unsupported_reason == NULL)
    my_error(ER_ALTER_OPERATION_NOT_SUPPORTED, MYF(0), not_supported,
             try_instead);
  else
    my_error(ER_ALTER_OPERATION_NOT_SUPPORTED_REASON, MYF(0), not_supported,
             unsupported_reason, try_instead);
}

/**
  Rename table: public interface.

  @sa handler::rename_table()
*/

int handler::ha_rename_table(const char *from, const char *to,
                             const dd::Table *from_table_def,
                             dd::Table *to_table_def) {
  DBUG_ASSERT(m_lock_type == F_UNLCK);
  mark_trx_read_write();

  return rename_table(from, to, from_table_def, to_table_def);
}

/**
  Delete table: public interface.

  @sa handler::delete_table()
*/

int handler::ha_delete_table(const char *name, const dd::Table *table_def) {
  DBUG_ASSERT(m_lock_type == F_UNLCK);
  mark_trx_read_write();

  return delete_table(name, table_def);
}

/**
  Drop table in the engine: public interface.

  @sa handler::drop_table()
*/

void handler::ha_drop_table(const char *name) {
  DBUG_ASSERT(m_lock_type == F_UNLCK);
  mark_trx_read_write();

  return drop_table(name);
}

/**
  Create a table in the engine: public interface.

  @sa handler::create()
*/

int handler::ha_create(const char *name, TABLE *form, HA_CREATE_INFO *info,
                       dd::Table *table_def) {
  DBUG_ASSERT(m_lock_type == F_UNLCK);
  mark_trx_read_write();

  return create(name, form, info, table_def);
}

/**
  Get the hard coded SE private data from the handler for a DD table.

  @sa handler::get_se_private_data()
*/
bool handler::ha_get_se_private_data(dd::Table *dd_table, bool reset) {
  return get_se_private_data(dd_table, reset);
}

/**
  Tell the storage engine that it is allowed to "disable transaction" in the
  handler. It is a hint that ACID is not required - it is used in NDB for
  ALTER TABLE, for example, when data are copied to temporary table.
  A storage engine may treat this hint any way it likes. NDB for example
  starts to commit every now and then automatically.
  This hint can be safely ignored.
*/
int ha_enable_transaction(THD *thd, bool on) {
  int error = 0;
  DBUG_ENTER("ha_enable_transaction");
  DBUG_PRINT("enter", ("on: %d", (int)on));

  if ((thd->get_transaction()->m_flags.enabled = on)) {
    /*
      Now all storage engines should have transaction handling enabled.
      But some may have it enabled all the time - "disabling" transactions
      is an optimization hint that storage engine is free to ignore.
      So, let's commit an open transaction (if any) now.
    */
    if (!(error = ha_commit_trans(thd, 0))) error = trans_commit_implicit(thd);
  }
  DBUG_RETURN(error);
}

int handler::index_next_same(uchar *buf, const uchar *key, uint keylen) {
  int error;
  DBUG_ENTER("index_next_same");
  if (!(error = index_next(buf))) {
    my_ptrdiff_t ptrdiff = buf - table->record[0];
    uchar *save_record_0 = NULL;
    KEY *key_info = NULL;
    KEY_PART_INFO *key_part = NULL;
    KEY_PART_INFO *key_part_end = NULL;

    /*
      key_cmp_if_same() compares table->record[0] against 'key'.
      In parts it uses table->record[0] directly, in parts it uses
      field objects with their local pointers into table->record[0].
      If 'buf' is distinct from table->record[0], we need to move
      all record references. This is table->record[0] itself and
      the field pointers of the fields used in this key.
    */
    if (ptrdiff) {
      save_record_0 = table->record[0];
      table->record[0] = buf;
      key_info = table->key_info + active_index;
      key_part = key_info->key_part;
      key_part_end = key_part + key_info->user_defined_key_parts;
      for (; key_part < key_part_end; key_part++) {
        DBUG_ASSERT(key_part->field);
        key_part->field->move_field_offset(ptrdiff);
      }
    }

    if (key_cmp_if_same(table, key, active_index, keylen))
      error = HA_ERR_END_OF_FILE;

    /* Move back if necessary. */
    if (ptrdiff) {
      table->record[0] = save_record_0;
      for (key_part = key_info->key_part; key_part < key_part_end; key_part++)
        key_part->field->move_field_offset(-ptrdiff);
    }
  }
  DBUG_RETURN(error);
}

/****************************************************************************
** Some general functions that isn't in the handler class
****************************************************************************/

/**
  Initiates table-file and calls appropriate database-creator.

  @param thd                 Thread context.
  @param path                Path to table file (without extension).
  @param db                  Database name.
  @param table_name          Table name.
  @param create_info         HA_CREATE_INFO describing table.
  @param update_create_info  Indicates that create_info needs to be
                             updated from table share.
  @param is_temp_table       Indicates that this is temporary table (for
                             cases when this info is not available from
                             HA_CREATE_INFO).
  @param table_def           Data-dictionary object describing table to
                             be used for table creation. Can be adjusted
                             by storage engine if it supports atomic DDL.
                             For non-temporary tables these changes will
                             be saved to the data-dictionary by this call.

  @retval
   0  ok
  @retval
   1  error
*/
int ha_create_table(THD *thd, const char *path, const char *db,
                    const char *table_name, HA_CREATE_INFO *create_info,
                    bool update_create_info, bool is_temp_table,
                    dd::Table *table_def) {
  int error = 1;
  TABLE table;
  char name_buff[FN_REFLEN];
  const char *name;
  TABLE_SHARE share;
#ifdef HAVE_PSI_TABLE_INTERFACE
  bool temp_table = is_temp_table ||
                    (create_info->options & HA_LEX_CREATE_TMP_TABLE) ||
                    (strstr(path, tmp_file_prefix) != NULL);
#endif
  DBUG_ENTER("ha_create_table");

  init_tmp_table_share(thd, &share, db, 0, table_name, path, nullptr);

  if (open_table_def(thd, &share, *table_def)) goto err;

#ifdef HAVE_PSI_TABLE_INTERFACE
  share.m_psi = PSI_TABLE_CALL(get_table_share)(temp_table, &share);
#endif

  // When db_stat is 0, we can pass nullptr as dd::Table since it won't be used.
  destroy(&table);
  if (open_table_from_share(thd, &share, "", 0, (uint)READ_ALL, 0, &table, true,
                            nullptr)) {
#ifdef HAVE_PSI_TABLE_INTERFACE
    PSI_TABLE_CALL(drop_table_share)
    (temp_table, db, strlen(db), table_name, strlen(table_name));
#endif
    goto err;
  }

  if (update_create_info) update_create_info_from_table(create_info, &table);

  name = get_canonical_filename(table.file, share.path.str, name_buff);

  error = table.file->ha_create(name, &table, create_info, table_def);

  if (error) {
    table.file->print_error(error, MYF(0));
#ifdef HAVE_PSI_TABLE_INTERFACE
    PSI_TABLE_CALL(drop_table_share)
    (temp_table, db, strlen(db), table_name, strlen(table_name));
#endif
  } else {
    /*
      We do post-create update only for engines supporting atomic DDL
      as only such engines are allowed to update dd::Table objects in
      handler::ha_create().
      The dd::Table objects for temporary tables are not stored in DD
      so do not need DD update.
      The dd::Table objects representing the DD tables themselves cannot
      be stored until the DD tables have been created in the SE.
    */
    if (!((create_info->options & HA_LEX_CREATE_TMP_TABLE) || is_temp_table ||
          dd::get_dictionary()->is_dd_table_name(db, table_name)) &&
        (table.file->ht->flags & HTON_SUPPORTS_ATOMIC_DDL)) {
      if (thd->dd_client()->update<dd::Table>(table_def)) error = 1;
    }
  }
  (void)closefrm(&table, 0);
err:
  free_table_share(&share);
  DBUG_RETURN(error != 0);
}

/**
  Try to discover table from engine.

  @note
    If found, import the serialized dictionary information.

  @retval
  -1    Table did not exists
  @retval
   0    Table created ok
  @retval
   > 0  Error, table existed but could not be created
*/
int ha_create_table_from_engine(THD *thd, const char *db, const char *name) {
  int error;
  uchar *sdi_blob;
  size_t sdi_len;
  DBUG_ENTER("ha_create_table_from_engine");
  DBUG_PRINT("enter", ("name '%s'.'%s'", db, name));

  if ((error = ha_discover(thd, db, name, &sdi_blob, &sdi_len))) {
    /* Table could not be discovered and thus not created */
    DBUG_RETURN(error);
  }

  /*
    Table was successfully discovered from SE, check if SDI need
    to be installed or if that has already been done by SE.
    No SDI blob returned from SE indicates it has installed
    the table definition for this table into DD itself.
    Otherwise, import the SDI based on the sdi_blob and sdi_len,
    which are set.
  */
  if (sdi_blob) {
    error = import_serialized_meta_data(sdi_blob, sdi_len, true);
    my_free(sdi_blob);
    if (error) DBUG_RETURN(2);
  }

  dd::cache::Dictionary_client::Auto_releaser releaser(thd->dd_client());
  const dd::Table *table_def = nullptr;
  if (thd->dd_client()->acquire(db, name, &table_def)) DBUG_RETURN(3);

  if (table_def == nullptr) {
    my_error(ER_NO_SUCH_TABLE, MYF(0), db, name);
    DBUG_RETURN(3);
  }

  char path[FN_REFLEN + 1];
  build_table_filename(path, sizeof(path) - 1, db, name, "", 0);

  TABLE_SHARE share;
  init_tmp_table_share(thd, &share, db, 0, name, path, nullptr);

  if (open_table_def(thd, &share, *table_def)) DBUG_RETURN(3);

  TABLE table;
  // When db_stat is 0, we can pass nullptr as dd::Table since it won't be used.
  if (open_table_from_share(thd, &share, "", 0, 0, 0, &table, false, nullptr)) {
    free_table_share(&share);
    DBUG_RETURN(3);
  }

  HA_CREATE_INFO create_info;
  update_create_info_from_table(&create_info, &table);
  create_info.table_options |= HA_OPTION_CREATE_FROM_ENGINE;

  get_canonical_filename(table.file, path, path);
  std::unique_ptr<dd::Table> table_def_clone(table_def->clone());
  error =
      table.file->ha_create(path, &table, &create_info, table_def_clone.get());
  /*
    Note that the table_def_clone is not stored into the DD,
    necessary changes to the table_def should already have
    been done in ha_discover/import_serialized_meta_data.
  */
  (void)closefrm(&table, 1);

  DBUG_RETURN(error != 0);
}

/**
  Try to find a table in a storage engine.

  @param thd  Thread handle
  @param db   Normalized table schema name
  @param name Normalized table name.
  @param[out] exists Only valid if the function succeeded.

  @retval true   An error is found
  @retval false  Success, check *exists
*/

bool ha_check_if_table_exists(THD *thd, const char *db, const char *name,
                              bool *exists) {
  uchar *frmblob = NULL;
  size_t frmlen;
  DBUG_ENTER("ha_check_if_table_exists");

  *exists = !ha_discover(thd, db, name, &frmblob, &frmlen);
  if (*exists) my_free(frmblob);

  DBUG_RETURN(false);
}

/**
  Check if a table specified by name is a system table.

  @param db                    Database name for the table.
  @param table_name            Table name to be checked.
  @param [out] is_sql_layer_system_table  True if a system table belongs to
  sql_layer.

  @return Operation status
    @retval  true              If the table name is a system table.
    @retval  false             If the table name is a user-level table.
*/

static bool check_if_system_table(const char *db, const char *table_name,
                                  bool *is_sql_layer_system_table) {
  st_handler_tablename *systab;

  // Check if we have the system database name in the command.
  if (!dd::get_dictionary()->is_dd_schema_name(db)) return false;

  // Check if this is SQL layer system tables.
  systab = mysqld_system_tables;
  while (systab && systab->db) {
    if (strcmp(systab->tablename, table_name) == 0) {
      *is_sql_layer_system_table = true;
      break;
    }

    systab++;
  }

  return true;
}

/**
  @brief Check if a given table is a system table.

  @details The primary purpose of introducing this function is to stop system
  tables to be created or being moved to undesired storage engines.

  @todo There is another function called is_system_table_name() used by
        get_table_category(), which is used to set TABLE_SHARE table_category.
        It checks only a subset of table name like proc, event and time*.
        We cannot use below function in get_table_category(),
        as that affects locking mechanism. If we need to
        unify these functions, we need to fix locking issues generated.

  @param   hton                  Handlerton of new engine.
  @param   db                    Database name.
  @param   table_name            Table name to be checked.

  @return Operation status
    @retval  true                If the table name is a valid system table
                                 or if its a valid user table.

    @retval  false               If the table name is a system table name
                                 and does not belong to engine specified
                                 in the command.
*/

bool ha_check_if_supported_system_table(handlerton *hton, const char *db,
                                        const char *table_name) {
  DBUG_ENTER("ha_check_if_supported_system_table");
  st_sys_tbl_chk_params check_params;

  check_params.is_sql_layer_system_table = false;
  if (!check_if_system_table(db, table_name,
                             &check_params.is_sql_layer_system_table))
    DBUG_RETURN(true);  // It's a user table name

  // Check if this is a system table and if some engine supports it.
  check_params.status = check_params.is_sql_layer_system_table
                            ? st_sys_tbl_chk_params::KNOWN_SYSTEM_TABLE
                            : st_sys_tbl_chk_params::NOT_KNOWN_SYSTEM_TABLE;
  check_params.db_type = hton->db_type;
  check_params.table_name = table_name;
  check_params.db = db;
  plugin_foreach(NULL, check_engine_system_table_handlerton,
                 MYSQL_STORAGE_ENGINE_PLUGIN, &check_params);

  // SE does not support this system table.
  if (check_params.status == st_sys_tbl_chk_params::KNOWN_SYSTEM_TABLE)
    DBUG_RETURN(false);

  // It's a system table or a valid user table.
  DBUG_RETURN(true);
}

/**
  @brief Called for each SE to check if given db, tablename is a system table.

  @details The primary purpose of introducing this function is to stop system
  tables to be created or being moved to undesired storage engines.

  @param   plugin  Points to specific SE.
  @param   arg     Is of type struct st_sys_tbl_chk_params.

  @note
    args->status   Indicates OUT param,
                   see struct st_sys_tbl_chk_params definition for more info.

  @return Operation status
    @retval  true  There was a match found.
                   This will stop doing checks with other SE's.

    @retval  false There was no match found.
                   Other SE's will be checked to find a match.
*/
static bool check_engine_system_table_handlerton(THD *, plugin_ref plugin,
                                                 void *arg) {
  st_sys_tbl_chk_params *check_params = (st_sys_tbl_chk_params *)arg;
  handlerton *hton = plugin_data<handlerton *>(plugin);

  // Do we already know that the table is a system table?
  if (check_params->status == st_sys_tbl_chk_params::KNOWN_SYSTEM_TABLE) {
    /*
      If this is the same SE specified in the command, we can
      simply ask the SE if it supports it stop the search regardless.
    */
    if (hton->db_type == check_params->db_type) {
      if (hton->is_supported_system_table &&
          hton->is_supported_system_table(
              check_params->db, check_params->table_name,
              check_params->is_sql_layer_system_table))
        check_params->status = st_sys_tbl_chk_params::SUPPORTED_SYSTEM_TABLE;
      return true;
    }
    /*
      If this is a different SE, there is no point in asking the SE
      since we already know it's a system table and we don't care
      if it is supported or not.
    */
    return false;
  }

  /*
    We don't yet know if the table is a system table or not.
    We therefore must always ask the SE.
  */
  if (hton->is_supported_system_table &&
      hton->is_supported_system_table(
          check_params->db, check_params->table_name,
          check_params->is_sql_layer_system_table)) {
    /*
      If this is the same SE specified in the command, we know it's a
      supported system table and can stop the search.
    */
    if (hton->db_type == check_params->db_type) {
      check_params->status = st_sys_tbl_chk_params::SUPPORTED_SYSTEM_TABLE;
      return true;
    } else
      check_params->status = st_sys_tbl_chk_params::KNOWN_SYSTEM_TABLE;
  }

  return false;
}

static bool rm_tmp_tables_handlerton(THD *thd, plugin_ref plugin, void *files) {
  handlerton *hton = plugin_data<handlerton *>(plugin);

  if (hton->state == SHOW_OPTION_YES && hton->rm_tmp_tables &&
      hton->rm_tmp_tables(hton, thd, (List<LEX_STRING> *)files))
    return true;

  return false;
}

/**
  Ask all SEs to drop all temporary tables which have been left from
  previous server run. Used on server start-up.

  @param[in]      thd    Thread context.
  @param[in,out]  files  List of files in directories for temporary files
                         which match tmp_file_prefix and thus can belong to
                         temporary tables. If any SE recognizes some file as
                         belonging to temporary table in this SE and deletes
                         the file it is also supposed to remove file from
                         this list.
*/

bool ha_rm_tmp_tables(THD *thd, List<LEX_STRING> *files) {
  return plugin_foreach(thd, rm_tmp_tables_handlerton,
                        MYSQL_STORAGE_ENGINE_PLUGIN, files);
}

/**
  Default implementation for handlerton::rm_tmp_tables() method which
  simply removes all files from "files" list which have one of SE's
  extensions. This implementation corresponds to default implementation
  of handler::delete_table() method.
*/

bool default_rm_tmp_tables(handlerton *hton, THD *, List<LEX_STRING> *files) {
  List_iterator<LEX_STRING> files_it(*files);
  LEX_STRING *file_path;

  if (!hton->file_extensions) return 0;

  while ((file_path = files_it++)) {
    const char *file_ext = fn_ext(file_path->str);

    for (const char **ext = hton->file_extensions; *ext; ext++) {
      if (strcmp(file_ext, *ext) == 0) {
        if (my_is_symlink(file_path->str, NULL) &&
            test_if_data_home_dir(file_path->str)) {
          /*
            For safety reasons, if temporary table file is a symlink pointing
            to a file in the data directory, don't delete the file, delete
            symlink file only. It would be nicer to not delete symlinked files
            at all but MyISAM supports temporary tables with DATA
            DIRECTORY/INDEX DIRECTORY options.
          */
          (void)mysql_file_delete(key_file_misc, file_path->str, MYF(0));
        } else
          (void)mysql_file_delete_with_symlink(key_file_misc, file_path->str,
                                               MYF(0));
        files_it.remove();
        break;
      }
    }
  }
  return false;
}

void HA_CHECK_OPT::init() { flags = sql_flags = 0; }

/*****************************************************************************
  Key cache handling.

  This code is only relevant for ISAM/MyISAM tables

  key_cache->cache may be 0 only in the case where a key cache is not
  initialized or when we where not able to init the key cache in a previous
  call to ha_init_key_cache() (probably out of memory)
*****************************************************************************/

/**
  Init a key cache if it has not been initied before.
*/
int ha_init_key_cache(const char *, KEY_CACHE *key_cache) {
  DBUG_ENTER("ha_init_key_cache");

  if (!key_cache->key_cache_inited) {
    mysql_mutex_lock(&LOCK_global_system_variables);
    size_t tmp_buff_size = (size_t)key_cache->param_buff_size;
    ulonglong tmp_block_size = key_cache->param_block_size;
    ulonglong division_limit = key_cache->param_division_limit;
    ulonglong age_threshold = key_cache->param_age_threshold;
    mysql_mutex_unlock(&LOCK_global_system_variables);
    DBUG_RETURN(!init_key_cache(key_cache, tmp_block_size, tmp_buff_size,
                                division_limit, age_threshold));
  }
  DBUG_RETURN(0);
}

/**
  Resize key cache.
*/
int ha_resize_key_cache(KEY_CACHE *key_cache) {
  DBUG_ENTER("ha_resize_key_cache");

  if (key_cache->key_cache_inited) {
    mysql_mutex_lock(&LOCK_global_system_variables);
    size_t tmp_buff_size = (size_t)key_cache->param_buff_size;
    ulonglong tmp_block_size = key_cache->param_block_size;
    ulonglong division_limit = key_cache->param_division_limit;
    ulonglong age_threshold = key_cache->param_age_threshold;
    mysql_mutex_unlock(&LOCK_global_system_variables);
    const int retval =
        resize_key_cache(key_cache, keycache_thread_var(), tmp_block_size,
                         tmp_buff_size, division_limit, age_threshold);
    DBUG_RETURN(!retval);
  }
  DBUG_RETURN(0);
}

/**
  Move all tables from one key cache to another one.
*/
int ha_change_key_cache(KEY_CACHE *old_key_cache, KEY_CACHE *new_key_cache) {
  mi_change_key_cache(old_key_cache, new_key_cache);
  return 0;
}

/**
  Try to discover one table from handler(s).

  @param[in]      thd     Thread context.
  @param[in]      db      Schema of table
  @param[in]      name    Name of table
  @param[out]     frmblob Pointer to blob with table defintion.
  @param[out]     frmlen  Length of the returned table definition blob

  @retval
    -1   Table did not exists
  @retval
    0   OK. Table could be discovered from SE.
        The *frmblob and *frmlen may be set if returning a blob
        which should be installed into data dictionary
        by the caller.

  @retval
    >0   error.  frmblob and frmlen may not be set

*/
struct st_discover_args {
  const char *db;
  const char *name;
  uchar **frmblob;
  size_t *frmlen;
};

static bool discover_handlerton(THD *thd, plugin_ref plugin, void *arg) {
  st_discover_args *vargs = (st_discover_args *)arg;
  handlerton *hton = plugin_data<handlerton *>(plugin);
  if (hton->state == SHOW_OPTION_YES && hton->discover &&
      (!(hton->discover(hton, thd, vargs->db, vargs->name, vargs->frmblob,
                        vargs->frmlen))))
    return true;

  return false;
}

static int ha_discover(THD *thd, const char *db, const char *name,
                       uchar **frmblob, size_t *frmlen) {
  int error = -1;  // Table does not exist in any handler
  DBUG_ENTER("ha_discover");
  DBUG_PRINT("enter", ("db: %s, name: %s", db, name));
  st_discover_args args = {db, name, frmblob, frmlen};

  if (is_prefix(name, tmp_file_prefix)) /* skip temporary tables */
    DBUG_RETURN(error);

  if (plugin_foreach(thd, discover_handlerton, MYSQL_STORAGE_ENGINE_PLUGIN,
                     &args))
    error = 0;

  if (!error) thd->status_var.ha_discover_count++;
  DBUG_RETURN(error);
}

/**
  Call this function in order to give the handler the possiblity
  to ask engine if there are any new tables that should be written to disk
  or any dropped tables that need to be removed from disk
*/
struct st_find_files_args {
  const char *db;
  const char *path;
  const char *wild;
  bool dir;
  List<LEX_STRING> *files;
};

static bool find_files_handlerton(THD *thd, plugin_ref plugin, void *arg) {
  st_find_files_args *vargs = (st_find_files_args *)arg;
  handlerton *hton = plugin_data<handlerton *>(plugin);

  if (hton->state == SHOW_OPTION_YES && hton->find_files)
    if (hton->find_files(hton, thd, vargs->db, vargs->path, vargs->wild,
                         vargs->dir, vargs->files))
      return true;

  return false;
}

int ha_find_files(THD *thd, const char *db, const char *path, const char *wild,
                  bool dir, List<LEX_STRING> *files) {
  int error = 0;
  DBUG_ENTER("ha_find_files");
  DBUG_PRINT("enter", ("db: '%s'  path: '%s'  wild: '%s'  dir: %d", db, path,
                       wild ? wild : "NULL", dir));
  st_find_files_args args = {db, path, wild, dir, files};

  plugin_foreach(thd, find_files_handlerton, MYSQL_STORAGE_ENGINE_PLUGIN,
                 &args);
  /* The return value is not currently used */
  DBUG_RETURN(error);
}

/**
  Ask handler if the table exists in engine.
  @retval
    HA_ERR_NO_SUCH_TABLE     Table does not exist
  @retval
    HA_ERR_TABLE_EXIST       Table exists
*/
struct st_table_exists_in_engine_args {
  const char *db;
  const char *name;
  int err;
};

static bool table_exists_in_engine_handlerton(THD *thd, plugin_ref plugin,
                                              void *arg) {
  st_table_exists_in_engine_args *vargs = (st_table_exists_in_engine_args *)arg;
  handlerton *hton = plugin_data<handlerton *>(plugin);

  int err = HA_ERR_NO_SUCH_TABLE;

  if (hton->state == SHOW_OPTION_YES && hton->table_exists_in_engine)
    err = hton->table_exists_in_engine(hton, thd, vargs->db, vargs->name);

  vargs->err = err;
  if (vargs->err == HA_ERR_TABLE_EXIST) return true;

  return false;
}

int ha_table_exists_in_engine(THD *thd, const char *db, const char *name) {
  DBUG_ENTER("ha_table_exists_in_engine");
  DBUG_PRINT("enter", ("db: %s, name: %s", db, name));
  st_table_exists_in_engine_args args = {db, name, HA_ERR_NO_SUCH_TABLE};
  plugin_foreach(thd, table_exists_in_engine_handlerton,
                 MYSQL_STORAGE_ENGINE_PLUGIN, &args);
  DBUG_PRINT("exit", ("error: %d", args.err));
  DBUG_RETURN(args.err);
}

/**
  Prepare (sub-) sequences of joins in this statement
  which may be pushed to each storage engine for execution.
*/
struct st_make_pushed_join_args {
  const AQP::Join_plan *plan;  // Query plan provided by optimizer
  int err;                     // Error code to return.
};

static bool make_pushed_join_handlerton(THD *thd, plugin_ref plugin,
                                        void *arg) {
  st_make_pushed_join_args *vargs = (st_make_pushed_join_args *)arg;
  handlerton *hton = plugin_data<handlerton *>(plugin);

  if (hton && hton->make_pushed_join) {
    const int error = hton->make_pushed_join(hton, thd, vargs->plan);
    if (unlikely(error)) {
      vargs->err = error;
      return true;
    }
  }
  return false;
}

int ha_make_pushed_joins(THD *thd, const AQP::Join_plan *plan) {
  DBUG_ENTER("ha_make_pushed_joins");
  st_make_pushed_join_args args = {plan, 0};
  plugin_foreach(thd, make_pushed_join_handlerton, MYSQL_STORAGE_ENGINE_PLUGIN,
                 &args);
  DBUG_PRINT("exit", ("error: %d", args.err));
  DBUG_RETURN(args.err);
}

/*
  TODO: change this into a dynamic struct
  List<handlerton> does not work as
  1. binlog_end is called when MEM_ROOT is gone
  2. cannot work with thd MEM_ROOT as memory should be freed
*/
#define MAX_HTON_LIST_ST 63
struct hton_list_st {
  handlerton *hton[MAX_HTON_LIST_ST];
  uint sz;
};

struct binlog_func_st {
  enum_binlog_func fn;
  void *arg;
};

/** @brief
  Listing handlertons first to avoid recursive calls and deadlock
*/
static bool binlog_func_list(THD *, plugin_ref plugin, void *arg) {
  hton_list_st *hton_list = (hton_list_st *)arg;
  handlerton *hton = plugin_data<handlerton *>(plugin);
  if (hton->state == SHOW_OPTION_YES && hton->binlog_func) {
    uint sz = hton_list->sz;
    if (sz == MAX_HTON_LIST_ST - 1) {
      /* list full */
      return false;
    }
    hton_list->hton[sz] = hton;
    hton_list->sz = sz + 1;
  }
  return false;
}

static bool binlog_func_foreach(THD *thd, binlog_func_st *bfn) {
  hton_list_st hton_list;
  uint i, sz;

  hton_list.sz = 0;
  plugin_foreach(thd, binlog_func_list, MYSQL_STORAGE_ENGINE_PLUGIN,
                 &hton_list);

  for (i = 0, sz = hton_list.sz; i < sz; i++)
    hton_list.hton[i]->binlog_func(hton_list.hton[i], thd, bfn->fn, bfn->arg);
  return false;
}

int ha_reset_logs(THD *thd) {
  binlog_func_st bfn = {BFN_RESET_LOGS, 0};
  binlog_func_foreach(thd, &bfn);
  return 0;
}

void ha_reset_slave(THD *thd) {
  binlog_func_st bfn = {BFN_RESET_SLAVE, 0};
  binlog_func_foreach(thd, &bfn);
}

void ha_binlog_wait(THD *thd) {
  binlog_func_st bfn = {BFN_BINLOG_WAIT, 0};
  binlog_func_foreach(thd, &bfn);
}

int ha_binlog_index_purge_file(THD *thd, const char *file) {
  binlog_func_st bfn = {BFN_BINLOG_PURGE_FILE, (void *)file};
  binlog_func_foreach(thd, &bfn);
  return 0;
}

struct binlog_log_query_st {
  enum_binlog_command binlog_command;
  const char *query;
  size_t query_length;
  const char *db;
  const char *table_name;
};

static bool binlog_log_query_handlerton2(THD *thd, handlerton *hton,
                                         void *args) {
  struct binlog_log_query_st *b = (struct binlog_log_query_st *)args;
  if (hton->state == SHOW_OPTION_YES && hton->binlog_log_query)
    hton->binlog_log_query(hton, thd, b->binlog_command, b->query,
                           b->query_length, b->db, b->table_name);
  return false;
}

static bool binlog_log_query_handlerton(THD *thd, plugin_ref plugin,
                                        void *args) {
  return binlog_log_query_handlerton2(thd, plugin_data<handlerton *>(plugin),
                                      args);
}

void ha_binlog_log_query(THD *thd, handlerton *hton,
                         enum_binlog_command binlog_command, const char *query,
                         size_t query_length, const char *db,
                         const char *table_name) {
  struct binlog_log_query_st b;
  b.binlog_command = binlog_command;
  b.query = query;
  b.query_length = query_length;
  b.db = db;
  b.table_name = table_name;
  if (hton == 0)
    plugin_foreach(thd, binlog_log_query_handlerton,
                   MYSQL_STORAGE_ENGINE_PLUGIN, &b);
  else
    binlog_log_query_handlerton2(thd, hton, &b);
}

int ha_binlog_end(THD *thd) {
  binlog_func_st bfn = {BFN_BINLOG_END, 0};
  binlog_func_foreach(thd, &bfn);
  return 0;
}

/**
  Calculate cost of 'index only' scan for given index and number of records

  @param keynr    Index number
  @param records  Estimated number of records to be retrieved

  @note
    It is assumed that we will read trough the whole key range and that all
    key blocks are half full (normally things are much better). It is also
    assumed that each time we read the next key from the index, the handler
    performs a random seek, thus the cost is proportional to the number of
    blocks read.

  @return
    Estimated cost of 'index only' scan
*/

double handler::index_only_read_time(uint keynr, double records) {
  double read_time;
  uint keys_per_block =
      (stats.block_size / 2 /
           (table_share->key_info[keynr].key_length + ref_length) +
       1);
  read_time = ((double)(records + keys_per_block - 1) / (double)keys_per_block);
  return read_time;
}

double handler::table_in_memory_estimate() const {
  DBUG_ASSERT(stats.table_in_mem_estimate == IN_MEMORY_ESTIMATE_UNKNOWN ||
              (stats.table_in_mem_estimate >= 0.0 &&
               stats.table_in_mem_estimate <= 1.0));

  /*
    If the storage engine has supplied information about how much of the
    table that is currently in a memory buffer, then use this estimate.
  */
  if (stats.table_in_mem_estimate != IN_MEMORY_ESTIMATE_UNKNOWN)
    return stats.table_in_mem_estimate;

  /*
    The storage engine has not provided any information about how much of
    this index is in memory, use an heuristic to produce an estimate.
  */
  return estimate_in_memory_buffer(stats.data_file_length);
}

double handler::index_in_memory_estimate(uint keyno) const {
  const KEY *key = &table->key_info[keyno];

  /*
    If the storage engine has supplied information about how much of the
    index that is currently in a memory buffer, then use this estimate.
  */
  const double est = key->in_memory_estimate();
  if (est != IN_MEMORY_ESTIMATE_UNKNOWN) return est;

  /*
    The storage engine has not provided any information about how much of
    this index is in memory, use an heuristic to produce an estimate.
  */
  ulonglong file_length;

  /*
    If the index is a clustered primary index, then use the data file
    size as estimate for how large the index is.
  */
  if (keyno == table->s->primary_key && primary_key_is_clustered())
    file_length = stats.data_file_length;
  else
    file_length = stats.index_file_length;

  return estimate_in_memory_buffer(file_length);
}

double handler::estimate_in_memory_buffer(ulonglong table_index_size) const {
  /*
    The storage engine has not provided any information about how much of
    the table/index is in memory. In this case we use a heuristic:

    - if the size of the table/index is less than 20 percent (pick any
      number) of the memory buffer, then the entire table/index is likely in
      memory.
    - if the size of the table/index is larger than the memory buffer, then
      assume nothing of the table/index is in memory.
    - if the size of the table/index is larger than 20 percent but less than
      the memory buffer size, then use a linear function of the table/index
      size that goes from 1.0 to 0.0.
  */

  /*
    If the storage engine has information about the size of its
    memory buffer, then use this. Otherwise, assume that at least 100 MB
    of data can be chached in memory.
  */
  longlong memory_buf_size = get_memory_buffer_size();
  if (memory_buf_size <= 0) memory_buf_size = 100 * 1024 * 1024;  // 100 MB

  /*
    Upper limit for the relative size of a table to be considered
    entirely available in a memory buffer. If the actual table size is
    less than this we assume it is complete cached in a memory buffer.
  */
  const double table_index_in_memory_limit = 0.2;

  /*
    Estimate for how much of the total memory buffer this table/index
    can occupy.
  */
  const double percent_of_mem =
      static_cast<double>(table_index_size) / memory_buf_size;

  double in_mem_est;

  if (percent_of_mem < table_index_in_memory_limit)  // Less than 20 percent
    in_mem_est = 1.0;
  else if (percent_of_mem > 1.0)  // Larger than buffer
    in_mem_est = 0.0;
  else {
    /*
      The size of the table/index is larger than
      "table_index_in_memory_limit" * "memory_buf_size" but less than
      the total size of the memory buffer.
    */
    in_mem_est = 1.0 - (percent_of_mem - table_index_in_memory_limit) /
                           (1.0 - table_index_in_memory_limit);
  }
  DBUG_ASSERT(in_mem_est >= 0.0 && in_mem_est <= 1.0);

  return in_mem_est;
}

Cost_estimate handler::table_scan_cost() {
  /*
    This function returns a Cost_estimate object. The function should be
    implemented in a way that allows the compiler to use "return value
    optimization" to avoid creating the temporary object for the return value
    and use of the copy constructor.
  */

  const double io_cost = scan_time() * table->cost_model()->page_read_cost(1.0);
  Cost_estimate cost;
  cost.add_io(io_cost);
  return cost;
}

Cost_estimate handler::index_scan_cost(uint index,
                                       double ranges MY_ATTRIBUTE((unused)),
                                       double rows) {
  /*
    This function returns a Cost_estimate object. The function should be
    implemented in a way that allows the compiler to use "return value
    optimization" to avoid creating the temporary object for the return value
    and use of the copy constructor.
  */

  DBUG_ASSERT(ranges >= 0.0);
  DBUG_ASSERT(rows >= 0.0);

  const double io_cost = index_only_read_time(index, rows) *
                         table->cost_model()->page_read_cost_index(index, 1.0);
  Cost_estimate cost;
  cost.add_io(io_cost);
  return cost;
}

Cost_estimate handler::read_cost(uint index, double ranges, double rows) {
  /*
    This function returns a Cost_estimate object. The function should be
    implemented in a way that allows the compiler to use "return value
    optimization" to avoid creating the temporary object for the return value
    and use of the copy constructor.
  */

  DBUG_ASSERT(ranges >= 0.0);
  DBUG_ASSERT(rows >= 0.0);

  const double io_cost =
      read_time(index, static_cast<uint>(ranges), static_cast<ha_rows>(rows)) *
      table->cost_model()->page_read_cost(1.0);
  Cost_estimate cost;
  cost.add_io(io_cost);
  return cost;
}

/**
  Check if key has partially-covered columns

  We can't use DS-MRR to perform range scans when the ranges are over
  partially-covered keys, because we'll not have full key part values
  (we'll have their prefixes from the index) and will not be able to check
  if we've reached the end the range.

  @param table  Table to check keys for
  @param keyno  Key to check

  @todo
    Allow use of DS-MRR in cases where the index has partially-covered
    components but they are not used for scanning.

  @retval true   Yes
  @retval false  No
*/

static bool key_uses_partial_cols(TABLE *table, uint keyno) {
  KEY_PART_INFO *kp = table->key_info[keyno].key_part;
  KEY_PART_INFO *kp_end = kp + table->key_info[keyno].user_defined_key_parts;
  for (; kp != kp_end; kp++) {
    if (!kp->field->part_of_key.is_set(keyno)) return true;
  }
  return false;
}

/****************************************************************************
 * Default MRR implementation (MRR to non-MRR converter)
 ***************************************************************************/

/**
  Get cost and other information about MRR scan over a known list of ranges

  Calculate estimated cost and other information about an MRR scan for given
  sequence of ranges.

  @param keyno           Index number
  @param seq             Range sequence to be traversed
  @param seq_init_param  First parameter for seq->init()
  @param n_ranges_arg    Number of ranges in the sequence, or 0 if the caller
                         can't efficiently determine it
  @param [in,out] bufsz  IN:  Size of the buffer available for use
                         OUT: Size of the buffer that is expected to be actually
                              used, or 0 if buffer is not needed.
  @param [in,out] flags  A combination of HA_MRR_* flags
  @param [out] cost      Estimated cost of MRR access

  @note
    This method (or an overriding one in a derived class) must check for
    \c thd->killed and return HA_POS_ERROR if it is not zero. This is required
    for a user to be able to interrupt the calculation by killing the
    connection/query.

  @retval
    HA_POS_ERROR  Error or the engine is unable to perform the requested
                  scan. Values of OUT parameters are undefined.
  @retval
    other         OK, *cost contains cost of the scan, *bufsz and *flags
                  contain scan parameters.
*/

ha_rows handler::multi_range_read_info_const(
    uint keyno, RANGE_SEQ_IF *seq, void *seq_init_param,
    uint n_ranges_arg MY_ATTRIBUTE((unused)), uint *bufsz, uint *flags,
    Cost_estimate *cost) {
  KEY_MULTI_RANGE range;
  range_seq_t seq_it;
  ha_rows rows, total_rows = 0;
  uint n_ranges = 0;
  THD *thd = current_thd;

  /* Default MRR implementation doesn't need buffer */
  *bufsz = 0;

  DBUG_EXECUTE_IF("bug13822652_2", thd->killed = THD::KILL_QUERY;);

  seq_it = seq->init(seq_init_param, n_ranges, *flags);
  while (!seq->next(seq_it, &range)) {
    if (unlikely(thd->killed != 0)) return HA_POS_ERROR;

    n_ranges++;
    key_range *min_endp, *max_endp;
    if (range.range_flag & GEOM_FLAG) {
      min_endp = &range.start_key;
      max_endp = NULL;
    } else {
      min_endp = range.start_key.length ? &range.start_key : NULL;
      max_endp = range.end_key.length ? &range.end_key : NULL;
    }
    /*
      Get the number of rows in the range. This is done by calling
      records_in_range() unless:

        1) The index is unique.
           There cannot be more than one matching row, so 1 is
           assumed. Note that it is possible that the correct number
           is actually 0, so the row estimate may be too high in this
           case. Also note: ranges of the form "x IS NULL" may have more
           than 1 mathing row so records_in_range() is called for these.
        2) SKIP_RECORDS_IN_RANGE will be set when skip_records_in_range or
           use_index_statistics are true.
           Ranges of the form "x IS NULL" will not use index statistics
           because the number of rows with this value are likely to be
           very different than the values in the index statistics.

      Note: With SKIP_RECORDS_IN_RANGE, use Index statistics if:
            a) Index statistics is available.
            b) The range is an equality range but the index is either not
               unique or all of the keyparts are not used.
    */
    int keyparts_used = 0;
    if ((range.range_flag & UNIQUE_RANGE) &&  // 1)
        !(range.range_flag & NULL_RANGE))
      rows = 1; /* there can be at most one row */
    else if (range.range_flag & SKIP_RECORDS_IN_RANGE &&  // 2)
             !(range.range_flag & NULL_RANGE)) {
      if ((range.range_flag & EQ_RANGE) &&
          (keyparts_used = my_count_bits(range.start_key.keypart_map)) &&
          table->key_info[keyno].has_records_per_key(keyparts_used - 1)) {
        rows = static_cast<ha_rows>(
            table->key_info[keyno].records_per_key(keyparts_used - 1));
      } else {
        /*
          Since records_in_range has not been called, set the rows to 1.
          FORCE INDEX has been used, cost model values will be ignored anyway.
        */
        rows = 1;
      }
    } else {
      DBUG_EXECUTE_IF("crash_records_in_range", DBUG_SUICIDE(););
      DBUG_ASSERT(min_endp || max_endp);
      if (HA_POS_ERROR ==
          (rows = this->records_in_range(keyno, min_endp, max_endp))) {
        /* Can't scan one range => can't do MRR scan at all */
        total_rows = HA_POS_ERROR;
        break;
      }
    }
    total_rows += rows;
  }

  if (total_rows != HA_POS_ERROR) {
    const Cost_model_table *const cost_model = table->cost_model();

    /* The following calculation is the same as in multi_range_read_info(): */
    *flags |= (HA_MRR_USE_DEFAULT_IMPL | HA_MRR_SUPPORT_SORTED);

    DBUG_ASSERT(cost->is_zero());
    if (*flags & HA_MRR_INDEX_ONLY)
      *cost = index_scan_cost(keyno, static_cast<double>(n_ranges),
                              static_cast<double>(total_rows));
    else
      *cost = read_cost(keyno, static_cast<double>(n_ranges),
                        static_cast<double>(total_rows));
    cost->add_cpu(
        cost_model->row_evaluate_cost(static_cast<double>(total_rows)) + 0.01);
  }
  return total_rows;
}

/**
  Get cost and other information about MRR scan over some sequence of ranges

  Calculate estimated cost and other information about an MRR scan for some
  sequence of ranges.

  The ranges themselves will be known only at execution phase. When this
  function is called we only know number of ranges and a (rough) E(#records)
  within those ranges.

  Currently this function is only called for "n-keypart singlepoint" ranges,
  i.e. each range is "keypart1=someconst1 AND ... AND keypartN=someconstN"

  The flags parameter is a combination of those flags: HA_MRR_SORTED,
  HA_MRR_INDEX_ONLY, HA_MRR_NO_ASSOCIATION, HA_MRR_LIMITS.

  @param keyno           Index number
  @param n_ranges        Estimated number of ranges (i.e. intervals) in the
                         range sequence.
  @param n_rows          Estimated total number of records contained within all
                         of the ranges
  @param [in,out] bufsz  IN:  Size of the buffer available for use
                         OUT: Size of the buffer that will be actually used, or
                              0 if buffer is not needed.
  @param [in,out] flags  A combination of HA_MRR_* flags
  @param [out] cost      Estimated cost of MRR access

  @retval
    0     OK, *cost contains cost of the scan, *bufsz and *flags contain scan
          parameters.
  @retval
    other Error or can't perform the requested scan
*/

ha_rows handler::multi_range_read_info(uint keyno, uint n_ranges, uint n_rows,
                                       uint *bufsz, uint *flags,
                                       Cost_estimate *cost) {
  *bufsz = 0; /* Default implementation doesn't need a buffer */

  *flags |= HA_MRR_USE_DEFAULT_IMPL;
  *flags |= HA_MRR_SUPPORT_SORTED;

  DBUG_ASSERT(cost->is_zero());

  /* Produce the same cost as non-MRR code does */
  if (*flags & HA_MRR_INDEX_ONLY)
    *cost = index_scan_cost(keyno, n_ranges, n_rows);
  else
    *cost = read_cost(keyno, n_ranges, n_rows);
  return 0;
}

/**
  Initialize the MRR scan.

  This function may do heavyweight scan
  initialization like row prefetching/sorting/etc (NOTE: but better not do
  it here as we may not need it, e.g. if we never satisfy WHERE clause on
  previous tables. For many implementations it would be natural to do such
  initializations in the first multi_read_range_next() call)

  mode is a combination of the following flags: HA_MRR_SORTED,
  HA_MRR_INDEX_ONLY, HA_MRR_NO_ASSOCIATION

  @param seq_funcs       Range sequence to be traversed
  @param seq_init_param  First parameter for seq->init()
  @param n_ranges        Number of ranges in the sequence
  @param mode            Flags, see the description section for the details
  @param buf             INOUT: memory buffer to be used

  @note
    One must have called index_init() before calling this function. Several
    multi_range_read_init() calls may be made in course of one query.

    Until WL#2623 is done (see its text, section 3.2), the following will
    also hold:
    The caller will guarantee that if "seq->init == mrr_ranges_array_init"
    then seq_init_param is an array of n_ranges KEY_MULTI_RANGE structures.
    This property will only be used by NDB handler until WL#2623 is done.

    Buffer memory management is done according to the following scenario:
    The caller allocates the buffer and provides it to the callee by filling
    the members of HANDLER_BUFFER structure.
    The callee consumes all or some fraction of the provided buffer space, and
    sets the HANDLER_BUFFER members accordingly.
    The callee may use the buffer memory until the next multi_range_read_init()
    call is made, all records have been read, or until index_end() call is
    made, whichever comes first.

  @retval 0  OK
  @retval 1  Error
*/

int handler::multi_range_read_init(RANGE_SEQ_IF *seq_funcs,
                                   void *seq_init_param, uint n_ranges,
                                   uint mode,
                                   HANDLER_BUFFER *buf MY_ATTRIBUTE((unused))) {
  DBUG_ENTER("handler::multi_range_read_init");
  mrr_iter = seq_funcs->init(seq_init_param, n_ranges, mode);
  mrr_funcs = *seq_funcs;
  mrr_is_output_sorted = mode & HA_MRR_SORTED;
  mrr_have_range = false;
  DBUG_RETURN(0);
}

int handler::ha_multi_range_read_next(char **range_info) {
  int result;
  DBUG_ENTER("handler::ha_multi_range_read_next");

  // Set status for the need to update generated fields
  m_update_generated_read_fields = table->has_gcol();

  result = multi_range_read_next(range_info);
  if (!result && m_update_generated_read_fields) {
    result =
        update_generated_read_fields(table->record[0], table, active_index);
    m_update_generated_read_fields = false;
  }
  table->set_row_status_from_handler(result);
  DBUG_RETURN(result);
}

/**
  Get next record in MRR scan

  Default MRR implementation: read the next record

  @param range_info  OUT  Undefined if HA_MRR_NO_ASSOCIATION flag is in effect
                          Otherwise, the opaque value associated with the range
                          that contains the returned record.

  @retval 0      OK
  @retval other  Error code
*/

int handler::multi_range_read_next(char **range_info) {
  int result = HA_ERR_END_OF_FILE;
  int range_res = 0;
  DBUG_ENTER("handler::multi_range_read_next");

  if (!mrr_have_range) {
    mrr_have_range = true;
    goto start;
  }

  do {
    /*
      Do not call read_range_next() if its equality on a unique
      index.
    */
    if (!((mrr_cur_range.range_flag & UNIQUE_RANGE) &&
          (mrr_cur_range.range_flag & EQ_RANGE))) {
      result = read_range_next();
      /* On success or non-EOF errors jump to the end. */
      if (result != HA_ERR_END_OF_FILE) break;
    } else {
      if (was_semi_consistent_read()) goto scan_it_again;
    }

  start:
    /* Try the next range(s) until one matches a record. */
    while (!(range_res = mrr_funcs.next(mrr_iter, &mrr_cur_range))) {
    scan_it_again:
      result = read_range_first(
          mrr_cur_range.start_key.keypart_map ? &mrr_cur_range.start_key : 0,
          mrr_cur_range.end_key.keypart_map ? &mrr_cur_range.end_key : 0,
          mrr_cur_range.range_flag & EQ_RANGE, mrr_is_output_sorted);
      if (result != HA_ERR_END_OF_FILE) break;
    }
  } while ((result == HA_ERR_END_OF_FILE) && !range_res);

  *range_info = mrr_cur_range.ptr;

  DBUG_PRINT("exit", ("handler::multi_range_read_next result %d", result));
  DBUG_RETURN(result);
}

/****************************************************************************
 * DS-MRR implementation
 ***************************************************************************/

/**
  DS-MRR: Initialize and start MRR scan

  Initialize and start the MRR scan. Depending on the mode parameter, this
  may use default or DS-MRR implementation.

  The DS-MRR implementation will use a second handler object (h2) for
  doing scan on the index:
  - on the first call to this function the h2 handler will be created
    and h2 will be opened using the same index as the main handler
    is set to use. The index scan on the main index will be closed
    and it will be re-opened to read records from the table using either
    no key or the primary key. The h2 handler will be deleted when
    reset() is called (which should happen on the end of the statement).
  - when dsmrr_close() is called the index scan on h2 is closed.
  - on following calls to this function one of the following must be valid:
    a. if dsmrr_close has been called:
       the main handler (h) must be open on an index, h2 will be opened
       using this index, and the index on h will be closed and
       h will be re-opened to read reads from the table using either
       no key or the primary key.
    b. dsmrr_close has not been called:
       h2 will already be open, the main handler h must be set up
       to read records from the table (handler->inited is RND) either
       using the primary index or using no index at all.

  @param         seq_funcs       Interval sequence enumeration functions
  @param         seq_init_param  Interval sequence enumeration parameter
  @param         n_ranges        Number of ranges in the sequence.
  @param         mode            HA_MRR_* modes to use
  @param[in,out] buf             Buffer to use

  @retval 0     Ok, Scan started.
  @retval other Error
*/

int DsMrr_impl::dsmrr_init(RANGE_SEQ_IF *seq_funcs, void *seq_init_param,
                           uint n_ranges, uint mode, HANDLER_BUFFER *buf) {
  DBUG_ASSERT(table != NULL);  // Verify init() called

  uint elem_size;
  int retval = 0;
  DBUG_ENTER("DsMrr_impl::dsmrr_init");
  THD *const thd = table->in_use;  // current THD

  if (!hint_key_state(thd, table->pos_in_table_list, h->active_index,
                      MRR_HINT_ENUM, OPTIMIZER_SWITCH_MRR) ||
      mode & (HA_MRR_USE_DEFAULT_IMPL | HA_MRR_SORTED))  // DS-MRR doesn't sort
  {
    use_default_impl = true;
    retval = h->handler::multi_range_read_init(seq_funcs, seq_init_param,
                                               n_ranges, mode, buf);
    DBUG_RETURN(retval);
  }

  /*
    This assert will hit if we have pushed an index condition to the
    primary key index and then "change our mind" and use a different
    index for retrieving data with MRR. One of the following criteria
    must be true:
      1. We have not pushed an index conditon on this handler.
      2. We have pushed an index condition and this is on the currently used
         index.
      3. We have pushed an index condition but this is not for the primary key.
      4. We have pushed an index condition and this has been transferred to
         the clone (h2) of the handler object.
  */
  DBUG_ASSERT(!h->pushed_idx_cond ||
              h->pushed_idx_cond_keyno == h->active_index ||
              h->pushed_idx_cond_keyno != table->s->primary_key ||
              (h2 && h->pushed_idx_cond_keyno == h2->active_index));

  rowids_buf = buf->buffer;

  is_mrr_assoc = !(mode & HA_MRR_NO_ASSOCIATION);

  if (is_mrr_assoc) table->in_use->status_var.ha_multi_range_read_init_count++;

  rowids_buf_end = buf->buffer_end;
  elem_size = h->ref_length + (int)is_mrr_assoc * sizeof(void *);
  rowids_buf_last =
      rowids_buf + ((rowids_buf_end - rowids_buf) / elem_size) * elem_size;
  rowids_buf_end = rowids_buf_last;

  /*
    The DS-MRR scan uses a second handler object (h2) for doing the
    index scan. Create this by cloning the primary handler
    object. The h2 handler object is deleted when DsMrr_impl::reset()
    is called.
  */
  if (!h2) {
    handler *new_h2;
    /*
      ::clone() takes up a lot of stack, especially on 64 bit platforms.
      The constant 5 is an empiric result.
      @todo Is this still the case? Leave it as it is for now but could
            likely be removed?
    */
    if (check_stack_overrun(thd, 5 * STACK_MIN_SIZE, (uchar *)&new_h2))
      DBUG_RETURN(1);

    if (!(new_h2 = h->clone(table->s->normalized_path.str, thd->mem_root)))
      DBUG_RETURN(1);
    h2 = new_h2; /* Ok, now can put it into h2 */
    table->prepare_for_position();
  }

  /*
    Open the index scan on h2 using the key from the primary handler.
  */
  if (h2->active_index == MAX_KEY) {
    DBUG_ASSERT(h->active_index != MAX_KEY);
    const uint mrr_keyno = h->active_index;

    if ((retval = h2->ha_external_lock(thd, h->get_lock_type()))) goto error;

    if ((retval = h2->extra(HA_EXTRA_KEYREAD))) goto error;

    if ((retval = h2->ha_index_init(mrr_keyno, false))) goto error;

    // Transfer ICP from h to h2
    if (mrr_keyno == h->pushed_idx_cond_keyno) {
      if (h2->idx_cond_push(mrr_keyno, h->pushed_idx_cond)) {
        retval = 1;
        goto error;
      }
    } else {
      // Cancel any potentially previously pushed index conditions
      h2->cancel_pushed_idx_cond();
    }
  } else {
    /*
      h2 has already an open index. This happens when the DS-MRR scan
      is re-started without closing it first. In this case the primary
      handler must be used for reading records from the table, ie. it
      must not be opened for doing a new range scan. In this case
      the active_index must either not be set or be the primary key.
    */
    DBUG_ASSERT(h->inited == handler::RND);
    DBUG_ASSERT(h->active_index == MAX_KEY ||
                h->active_index == table->s->primary_key);
  }

  /*
    The index scan is now transferred to h2 and we can close the open
    index scan on the primary handler.
  */
  if (h->inited == handler::INDEX) {
    /*
      Calling h->ha_index_end() will invoke dsmrr_close() for this object,
      which will close the index scan on h2. We need to keep it open, so
      temporarily move h2 out of the DsMrr object.
    */
    handler *save_h2 = h2;
    h2 = NULL;
    retval = h->ha_index_end();
    h2 = save_h2;
    if (retval) goto error;
  }

  /*
    Verify consistency between h and h2.
  */
  DBUG_ASSERT(h->inited != handler::INDEX);
  DBUG_ASSERT(h->active_index == MAX_KEY ||
              h->active_index == table->s->primary_key);
  DBUG_ASSERT(h2->inited == handler::INDEX);
  DBUG_ASSERT(h2->active_index != MAX_KEY);
  DBUG_ASSERT(h->get_lock_type() == h2->get_lock_type());

  if ((retval = h2->handler::multi_range_read_init(seq_funcs, seq_init_param,
                                                   n_ranges, mode, buf)))
    goto error;

  if ((retval = dsmrr_fill_buffer())) goto error;

  /*
    If the above call has scanned through all intervals in *seq, then
    adjust *buf to indicate that the remaining buffer space will not be used.
  */
  if (dsmrr_eof) buf->end_of_used_area = rowids_buf_last;

  /*
     h->inited == INDEX may occur when 'range checked for each record' is
     used.
  */
  if ((h->inited != handler::RND) &&
      ((h->inited == handler::INDEX ? h->ha_index_end() : false) ||
       (h->ha_rnd_init(false)))) {
    retval = 1;
    goto error;
  }

  use_default_impl = false;
  h->mrr_funcs = *seq_funcs;

  DBUG_RETURN(0);
error:
  h2->ha_index_or_rnd_end();
  h2->ha_external_lock(thd, F_UNLCK);
  h2->ha_close();
  destroy(h2);
  h2 = NULL;
  DBUG_ASSERT(retval != 0);
  DBUG_RETURN(retval);
}

void DsMrr_impl::dsmrr_close() {
  DBUG_ENTER("DsMrr_impl::dsmrr_close");

  // If there is an open index on h2, then close it
  if (h2 && h2->active_index != MAX_KEY) {
    h2->ha_index_or_rnd_end();
    h2->ha_external_lock(current_thd, F_UNLCK);
  }
  use_default_impl = true;
  DBUG_VOID_RETURN;
}

void DsMrr_impl::reset() {
  DBUG_ENTER("DsMrr_impl::reset");

  if (h2) {
    // Close any ongoing DS-MRR scan
    dsmrr_close();

    // Close and delete the h2 handler
    h2->ha_close();
    destroy(h2);
    h2 = NULL;
  }
  DBUG_VOID_RETURN;
}

/**
  DS-MRR: Fill the buffer with rowids and sort it by rowid

  {This is an internal function of DiskSweep MRR implementation}
  Scan the MRR ranges and collect ROWIDs (or {ROWID, range_id} pairs) into
  buffer. When the buffer is full or scan is completed, sort the buffer by
  rowid and return.

  The function assumes that rowids buffer is empty when it is invoked.

  @retval 0      OK, the next portion of rowids is in the buffer,
                 properly ordered
  @retval other  Error
*/

int DsMrr_impl::dsmrr_fill_buffer() {
  char *range_info;
  int res = 0;
  DBUG_ENTER("DsMrr_impl::dsmrr_fill_buffer");
  DBUG_ASSERT(rowids_buf < rowids_buf_end);

  /*
    Set key_read to true since we only read fields from the index.
    This ensures that any virtual columns are read from index and are not
    attempted to be evaluated from base columns.
    (Do not use TABLE::set_keyread() since the MRR implementation operates
    with two handler objects, and set_keyread() would manipulate the keyread
    property of the wrong handler. MRR sets the handlers' keyread properties
    when initializing the MRR operation, independent of this call).
  */
  DBUG_ASSERT(table->key_read == false);
  table->key_read = true;

  rowids_buf_cur = rowids_buf;
  /*
    Do not use ha_multi_range_read_next() as it would call the engine's
    overridden multi_range_read_next() but the default implementation is wanted.
  */
  while ((rowids_buf_cur < rowids_buf_end) &&
         !(res = h2->handler::multi_range_read_next(&range_info))) {
    KEY_MULTI_RANGE *curr_range = &h2->handler::mrr_cur_range;
    if (h2->mrr_funcs.skip_index_tuple &&
        h2->mrr_funcs.skip_index_tuple(h2->mrr_iter, curr_range->ptr))
      continue;

    /* Put rowid, or {rowid, range_id} pair into the buffer */
    h2->position(table->record[0]);
    memcpy(rowids_buf_cur, h2->ref, h2->ref_length);
    rowids_buf_cur += h2->ref_length;

    if (is_mrr_assoc) {
      memcpy(rowids_buf_cur, &range_info, sizeof(void *));
      rowids_buf_cur += sizeof(void *);
    }
  }

  // Restore key_read since the next read operation will read complete rows
  table->key_read = false;

  if (res && res != HA_ERR_END_OF_FILE) DBUG_RETURN(res);
  dsmrr_eof = (res == HA_ERR_END_OF_FILE);

  /* Sort the buffer contents by rowid */
  uint elem_size = h->ref_length + (int)is_mrr_assoc * sizeof(void *);
  DBUG_ASSERT((rowids_buf_cur - rowids_buf) % elem_size == 0);

  varlen_sort(
      rowids_buf, rowids_buf_cur, elem_size,
      [this](const uchar *a, const uchar *b) { return h->cmp_ref(a, b) < 0; });
  rowids_buf_last = rowids_buf_cur;
  rowids_buf_cur = rowids_buf;
  DBUG_RETURN(0);
}

/*
  DS-MRR implementation: multi_range_read_next() function
*/

int DsMrr_impl::dsmrr_next(char **range_info) {
  int res;
  uchar *cur_range_info = 0;
  uchar *rowid;

  if (use_default_impl) return h->handler::multi_range_read_next(range_info);

  do {
    if (rowids_buf_cur == rowids_buf_last) {
      if (dsmrr_eof) {
        res = HA_ERR_END_OF_FILE;
        goto end;
      }

      res = dsmrr_fill_buffer();
      if (res) goto end;
    }

    /* return eof if there are no rowids in the buffer after re-fill attempt */
    if (rowids_buf_cur == rowids_buf_last) {
      res = HA_ERR_END_OF_FILE;
      goto end;
    }
    rowid = rowids_buf_cur;

    if (is_mrr_assoc)
      memcpy(&cur_range_info, rowids_buf_cur + h->ref_length, sizeof(uchar *));

    rowids_buf_cur += h->ref_length + sizeof(void *) * is_mrr_assoc;
    if (h2->mrr_funcs.skip_record &&
        h2->mrr_funcs.skip_record(h2->mrr_iter, (char *)cur_range_info, rowid))
      continue;
    res = h->ha_rnd_pos(table->record[0], rowid);
    break;
  } while (true);

  if (is_mrr_assoc) {
    memcpy(range_info, rowid + h->ref_length, sizeof(void *));
  }
end:
  return res;
}

/*
  DS-MRR implementation: multi_range_read_info() function
*/
ha_rows DsMrr_impl::dsmrr_info(uint keyno, uint n_ranges, uint rows,
                               uint *bufsz, uint *flags, Cost_estimate *cost) {
  ha_rows res MY_ATTRIBUTE((unused));
  uint def_flags = *flags;
  uint def_bufsz = *bufsz;

  /* Get cost/flags/mem_usage of default MRR implementation */
  res = h->handler::multi_range_read_info(keyno, n_ranges, rows, &def_bufsz,
                                          &def_flags, cost);
  DBUG_ASSERT(!res);

  if ((*flags & HA_MRR_USE_DEFAULT_IMPL) ||
      choose_mrr_impl(keyno, rows, flags, bufsz, cost)) {
    /* Default implementation is choosen */
    DBUG_PRINT("info", ("Default MRR implementation choosen"));
    *flags = def_flags;
    *bufsz = def_bufsz;
    DBUG_ASSERT(*flags & HA_MRR_USE_DEFAULT_IMPL);
  } else {
    /* *flags and *bufsz were set by choose_mrr_impl */
    DBUG_PRINT("info", ("DS-MRR implementation choosen"));
  }
  return 0;
}

/*
  DS-MRR Implementation: multi_range_read_info_const() function
*/

ha_rows DsMrr_impl::dsmrr_info_const(uint keyno, RANGE_SEQ_IF *seq,
                                     void *seq_init_param, uint n_ranges,
                                     uint *bufsz, uint *flags,
                                     Cost_estimate *cost) {
  ha_rows rows;
  uint def_flags = *flags;
  uint def_bufsz = *bufsz;
  /* Get cost/flags/mem_usage of default MRR implementation */
  rows = h->handler::multi_range_read_info_const(
      keyno, seq, seq_init_param, n_ranges, &def_bufsz, &def_flags, cost);
  if (rows == HA_POS_ERROR) {
    /* Default implementation can't perform MRR scan => we can't either */
    return rows;
  }

  /*
    If HA_MRR_USE_DEFAULT_IMPL has been passed to us, that is an order to
    use the default MRR implementation (we need it for UPDATE/DELETE).
    Otherwise, make a choice based on cost and mrr* flags of
    @@optimizer_switch.
  */
  if ((*flags & HA_MRR_USE_DEFAULT_IMPL) ||
      choose_mrr_impl(keyno, rows, flags, bufsz, cost)) {
    DBUG_PRINT("info", ("Default MRR implementation choosen"));
    *flags = def_flags;
    *bufsz = def_bufsz;
    DBUG_ASSERT(*flags & HA_MRR_USE_DEFAULT_IMPL);
  } else {
    /* *flags and *bufsz were set by choose_mrr_impl */
    DBUG_PRINT("info", ("DS-MRR implementation choosen"));
  }
  return rows;
}

/**
  DS-MRR Internals: Choose between Default MRR implementation and DS-MRR

  Make the choice between using Default MRR implementation and DS-MRR.
  This function contains common functionality factored out of dsmrr_info()
  and dsmrr_info_const(). The function assumes that the default MRR
  implementation's applicability requirements are satisfied.

  @param keyno       Index number
  @param rows        E(full rows to be retrieved)
  @param flags  IN   MRR flags provided by the MRR user
                OUT  If DS-MRR is choosen, flags of DS-MRR implementation
                     else the value is not modified
  @param bufsz  IN   If DS-MRR is choosen, buffer use of DS-MRR implementation
                     else the value is not modified
  @param cost   IN   Cost of default MRR implementation
                OUT  If DS-MRR is choosen, cost of DS-MRR scan
                     else the value is not modified

  @retval true   Default MRR implementation should be used
  @retval false  DS-MRR implementation should be used
*/

bool DsMrr_impl::choose_mrr_impl(uint keyno, ha_rows rows, uint *flags,
                                 uint *bufsz, Cost_estimate *cost) {
  bool res;
  THD *thd = current_thd;
  TABLE_LIST *tl = table->pos_in_table_list;
  const bool mrr_on =
      hint_key_state(thd, tl, keyno, MRR_HINT_ENUM, OPTIMIZER_SWITCH_MRR);
  const bool force_dsmrr_by_hints =
      hint_key_state(thd, tl, keyno, MRR_HINT_ENUM, 0) ||
      hint_table_state(thd, tl, BKA_HINT_ENUM, 0);

  if (!(mrr_on || force_dsmrr_by_hints) ||
      *flags & (HA_MRR_INDEX_ONLY | HA_MRR_SORTED) ||  // Unsupported by DS-MRR
      (keyno == table->s->primary_key && h->primary_key_is_clustered()) ||
      key_uses_partial_cols(table, keyno) ||
      table->s->tmp_table != NO_TMP_TABLE) {
    /* Use the default implementation, don't modify args: See comments  */
    return true;
  }

  /*
    If @@optimizer_switch has "mrr_cost_based" on, we should avoid
    using DS-MRR for queries where it is likely that the records are
    stored in memory. Since there is currently no way to determine
    this, we use a heuristic:
    a) if the storage engine has a memory buffer, DS-MRR is only
       considered if the table size is bigger than the buffer.
    b) if the storage engine does not have a memory buffer, DS-MRR is
       only considered if the table size is bigger than 100MB.
    c) Since there is an initial setup cost of DS-MRR, so it is only
       considered if at least 50 records will be read.
  */
  if (thd->optimizer_switch_flag(OPTIMIZER_SWITCH_MRR_COST_BASED) &&
      !force_dsmrr_by_hints) {
    /*
      If the storage engine has a database buffer we use this as the
      minimum size the table should have before considering DS-MRR.
    */
    longlong min_file_size = table->file->get_memory_buffer_size();
    if (min_file_size == -1) {
      // No estimate for database buffer
      min_file_size = 100 * 1024 * 1024;  // 100 MB
    }

    if (table->file->stats.data_file_length <
            static_cast<ulonglong>(min_file_size) ||
        rows <= 50)
      return true;  // Use the default implementation
  }

  Cost_estimate dsmrr_cost;
  if (get_disk_sweep_mrr_cost(keyno, rows, *flags, bufsz, &dsmrr_cost))
    return true;

  /*
    If @@optimizer_switch has "mrr" on and "mrr_cost_based" off, then set cost
    of DS-MRR to be minimum of DS-MRR and Default implementations cost. This
    allows one to force use of DS-MRR whenever it is applicable without
    affecting other cost-based choices. Note that if MRR or BKA hint is
    specified, DS-MRR will be used regardless of cost.
  */
  const bool force_dsmrr =
      (force_dsmrr_by_hints ||
       !thd->optimizer_switch_flag(OPTIMIZER_SWITCH_MRR_COST_BASED));

  if (force_dsmrr && dsmrr_cost.total_cost() > cost->total_cost())
    dsmrr_cost = *cost;

  if (force_dsmrr || (dsmrr_cost.total_cost() <= cost->total_cost())) {
    *flags &= ~HA_MRR_USE_DEFAULT_IMPL; /* Use the DS-MRR implementation */
    *flags &= ~HA_MRR_SUPPORT_SORTED;   /* We can't provide ordered output */
    *cost = dsmrr_cost;
    res = false;
  } else {
    /* Use the default MRR implementation */
    res = true;
  }
  return res;
}

static void get_sort_and_sweep_cost(TABLE *table, ha_rows nrows,
                                    Cost_estimate *cost);

/**
  Get cost of DS-MRR scan

  @param keynr              Index to be used
  @param rows               E(Number of rows to be scanned)
  @param flags              Scan parameters (HA_MRR_* flags)
  @param buffer_size INOUT  Buffer size
  @param cost        OUT    The cost

  @retval false  OK
  @retval true   Error, DS-MRR cannot be used (the buffer is too small
                 for even 1 rowid)
*/

bool DsMrr_impl::get_disk_sweep_mrr_cost(uint keynr, ha_rows rows, uint flags,
                                         uint *buffer_size,
                                         Cost_estimate *cost) {
  ha_rows rows_in_last_step;
  uint n_full_steps;

  const uint elem_size =
      h->ref_length + sizeof(void *) * !(flags & HA_MRR_NO_ASSOCIATION);
  const ha_rows max_buff_entries = *buffer_size / elem_size;

  if (!max_buff_entries)
    return true; /* Buffer has not enough space for even 1 rowid */

  /* Number of iterations we'll make with full buffer */
  n_full_steps = (uint)floor(rows2double(rows) / max_buff_entries);

  /*
    Get numbers of rows we'll be processing in last iteration, with
    non-full buffer
  */
  rows_in_last_step = rows % max_buff_entries;

  DBUG_ASSERT(cost->is_zero());

  if (n_full_steps) {
    get_sort_and_sweep_cost(table, max_buff_entries, cost);
    cost->multiply(n_full_steps);
  } else {
    /*
      Adjust buffer size since only parts of the buffer will be used:
      1. Adjust record estimate for the last scan to reduce likelyhood
         of needing more than one scan by adding 20 percent to the
         record estimate and by ensuring this is at least 100 records.
      2. If the estimated needed buffer size is lower than suggested by
         the caller then set it to the estimated buffer size.
    */
    const ha_rows keys_in_buffer =
        max<ha_rows>(static_cast<ha_rows>(1.2 * rows_in_last_step), 100);
    *buffer_size = min<ulong>(*buffer_size,
                              static_cast<ulong>(keys_in_buffer) * elem_size);
  }

  Cost_estimate last_step_cost;
  get_sort_and_sweep_cost(table, rows_in_last_step, &last_step_cost);
  (*cost) += last_step_cost;

  /*
    Cost of memory is not included in the total_cost() function and
    thus will not be considered when comparing costs. Still, we
    record it in the cost estimate object for future use.
  */
  cost->add_mem(*buffer_size);

  /* Total cost of all index accesses */
  (*cost) += h->index_scan_cost(keynr, 1, static_cast<double>(rows));

  /*
    Add CPU cost for processing records (see
    @handler::multi_range_read_info_const()).
  */
  cost->add_cpu(
      table->cost_model()->row_evaluate_cost(static_cast<double>(rows)));
  return false;
}

/*
  Get cost of one sort-and-sweep step

  SYNOPSIS
    get_sort_and_sweep_cost()
      table       Table being accessed
      nrows       Number of rows to be sorted and retrieved
      cost   OUT  The cost

  DESCRIPTION
    Get cost of these operations:
     - sort an array of #nrows ROWIDs using qsort
     - read #nrows records from table in a sweep.
*/

static void get_sort_and_sweep_cost(TABLE *table, ha_rows nrows,
                                    Cost_estimate *cost) {
  DBUG_ASSERT(cost->is_zero());
  if (nrows) {
    get_sweep_read_cost(table, nrows, false, cost);

    /*
      @todo CostModel: For the old version of the cost model the
      following code should be used. For the new version of the cost
      model Cost_model::key_compare_cost() should be used.  When
      removing support for the old cost model this code should be
      removed. The reason for this is that we should get rid of the
      ROWID_COMPARE_SORT_COST and use key_compare_cost() instead. For
      the current value returned by key_compare_cost() this would
      overestimate the cost for sorting.
    */

    /*
      Constant for the cost of doing one key compare operation in the
      sort operation. We should have used the value returned by
      key_compare_cost() here but this would make the cost
      estimate of sorting very high for queries accessing many
      records. Until this constant is adjusted we introduce a constant
      that is more realistic. @todo: Replace this with
      key_compare_cost() when this has been given a realistic value.
    */
    const double ROWID_COMPARE_SORT_COST =
        table->cost_model()->key_compare_cost(1.0) / 10;

    /* Add cost of qsort call: n * log2(n) * cost(rowid_comparison) */

    // For the old version of the cost model this cost calculations should
    // be used....
    const double cpu_sort = nrows * log2(nrows) * ROWID_COMPARE_SORT_COST;
    // .... For the new cost model something like this should be used...
    // cpu_sort= nrows * log2(nrows) *
    //           table->cost_model()->rowid_compare_cost();
    cost->add_cpu(cpu_sort);
  }
}

/**
  Get cost of reading nrows table records in a "disk sweep"

  A disk sweep read is a sequence of handler->rnd_pos(rowid) calls that made
  for an ordered sequence of rowids.

  We take into account that some of the records might be in a memory
  buffer while others need to be read from a secondary storage
  device. The model for this assumes hard disk IO. A disk read is
  performed as follows:

   1. The disk head is moved to the needed cylinder
   2. The controller waits for the plate to rotate
   3. The data is transferred

  Time to do #3 is insignificant compared to #2+#1.

  Time to move the disk head is proportional to head travel distance.

  Time to wait for the plate to rotate depends on whether the disk head
  was moved or not.

  If disk head wasn't moved, the wait time is proportional to distance
  between the previous block and the block we're reading.

  If the head was moved, we don't know how much we'll need to wait for the
  plate to rotate. We assume the wait time to be a variate with a mean of
  0.5 of full rotation time.

  Our cost units are "random disk seeks". The cost of random disk seek is
  actually not a constant, it depends one range of cylinders we're going
  to access. We make it constant by introducing a fuzzy concept of "typical
  datafile length" (it's fuzzy as it's hard to tell whether it should
  include index file, temp.tables etc). Then random seek cost is:

    1 = half_rotation_cost + move_cost * 1/3 * typical_data_file_length

  We define half_rotation_cost as disk_seek_base_cost() (see
  Cost_model_server::disk_seek_base_cost()).

  @param      table        Table to be accessed
  @param      nrows        Number of rows to retrieve
  @param      interrupted  true <=> Assume that the disk sweep will be
                           interrupted by other disk IO. false - otherwise.
  @param[out] cost         the cost
*/

void get_sweep_read_cost(TABLE *table, ha_rows nrows, bool interrupted,
                         Cost_estimate *cost) {
  DBUG_ENTER("get_sweep_read_cost");

  DBUG_ASSERT(cost->is_zero());
  if (nrows > 0) {
    const Cost_model_table *const cost_model = table->cost_model();

    // The total number of blocks used by this table
    double n_blocks =
        ceil(ulonglong2double(table->file->stats.data_file_length) / IO_SIZE);
    if (n_blocks < 1.0)  // When data_file_length is 0
      n_blocks = 1.0;

    /*
      The number of blocks that in average need to be read given that
      the records are uniformly distribution over the table.
    */
    double busy_blocks =
        n_blocks * (1.0 - pow(1.0 - 1.0 / n_blocks, rows2double(nrows)));
    if (busy_blocks < 1.0) busy_blocks = 1.0;

    DBUG_PRINT("info",
               ("sweep: nblocks=%g, busy_blocks=%g", n_blocks, busy_blocks));
    /*
      The random access cost for reading the data pages will be the upper
      limit for the sweep_cost.
    */
    cost->add_io(cost_model->page_read_cost(busy_blocks));
    if (!interrupted) {
      Cost_estimate sweep_cost;
      /*
        Assume reading pages from disk is done in one 'sweep'.

        The cost model and cost estimate for pages already in a memory
        buffer will be different from pages that needed to be read from
        disk. Calculate the number of blocks that likely already are
        in memory and the number of blocks that need to be read from
        disk.
      */
      const double busy_blocks_mem =
          busy_blocks * table->file->table_in_memory_estimate();
      const double busy_blocks_disk = busy_blocks - busy_blocks_mem;
      DBUG_ASSERT(busy_blocks_disk >= 0.0);

      // Cost of accessing blocks in main memory buffer
      sweep_cost.add_io(cost_model->buffer_block_read_cost(busy_blocks_mem));

      // Cost of reading blocks from disk in a 'sweep'
      const double seek_distance =
          (busy_blocks_disk > 1.0) ? n_blocks / busy_blocks_disk : n_blocks;

      const double disk_cost =
          busy_blocks_disk * cost_model->disk_seek_cost(seek_distance);
      sweep_cost.add_io(disk_cost);

      /*
        For some cases, ex: when only few blocks need to be read and the
        seek distance becomes very large, the sweep cost model can produce
        a cost estimate that is larger than the cost of random access.
        To handle this case, we use the sweep cost only when it is less
        than the random access cost.
      */
      if (sweep_cost < *cost) *cost = sweep_cost;
    }
  }
  DBUG_PRINT("info", ("returning cost=%g", cost->total_cost()));
  DBUG_VOID_RETURN;
}

/****************************************************************************
 * DS-MRR implementation ends
 ***************************************************************************/

/** @brief
  Read first row between two ranges.
  Store ranges for future calls to read_range_next.

  @param start_key		Start key. Is 0 if no min range
  @param end_key		End key.  Is 0 if no max range
  @param eq_range_arg	        Set to 1 if start_key == end_key
  @param sorted		Set to 1 if result should be sorted per key

  @note
    Record is read into table->record[0]

  @retval
    0			Found row
  @retval
    HA_ERR_END_OF_FILE	No rows in range
*/
int handler::read_range_first(const key_range *start_key,
                              const key_range *end_key, bool eq_range_arg,
                              bool sorted MY_ATTRIBUTE((unused))) {
  int result;
  DBUG_ENTER("handler::read_range_first");

  eq_range = eq_range_arg;
  set_end_range(end_key, RANGE_SCAN_ASC);

  range_key_part = table->key_info[active_index].key_part;

  if (!start_key)  // Read first record
    result = ha_index_first(table->record[0]);
  else
    result = ha_index_read_map(table->record[0], start_key->key,
                               start_key->keypart_map, start_key->flag);
  if (result)
    DBUG_RETURN((result == HA_ERR_KEY_NOT_FOUND) ? HA_ERR_END_OF_FILE : result);

  if (compare_key(end_range) > 0) {
    /*
      The last read row does not fall in the range. So request
      storage engine to release row lock if possible.
    */
    unlock_row();
    result = HA_ERR_END_OF_FILE;
  }
  DBUG_RETURN(result);
}

int handler::ha_read_range_first(const key_range *start_key,
                                 const key_range *end_key, bool eq_range,
                                 bool sorted) {
  int result;
  DBUG_ENTER("handler::ha_read_range_first");

  // Set status for the need to update generated fields
  m_update_generated_read_fields = table->has_gcol();

  result = read_range_first(start_key, end_key, eq_range, sorted);
  if (!result && m_update_generated_read_fields) {
    result =
        update_generated_read_fields(table->record[0], table, active_index);
    m_update_generated_read_fields = false;
  }
  table->set_row_status_from_handler(result);
  DBUG_RETURN(result);
}

int handler::ha_read_range_next() {
  int result;
  DBUG_ENTER("handler::ha_read_range_next");

  // Set status for the need to update generated fields
  m_update_generated_read_fields = table->has_gcol();

  result = read_range_next();
  if (!result && m_update_generated_read_fields) {
    result =
        update_generated_read_fields(table->record[0], table, active_index);
    m_update_generated_read_fields = false;
  }
  table->set_row_status_from_handler(result);
  DBUG_RETURN(result);
}

/** @brief
  Read next row between two endpoints.

  @note
    Record is read into table->record[0]

  @retval
    0			Found row
  @retval
    HA_ERR_END_OF_FILE	No rows in range
*/
int handler::read_range_next() {
  DBUG_ENTER("handler::read_range_next");

  int result;
  if (eq_range) {
    /* We trust that index_next_same always gives a row in range */
    result =
        ha_index_next_same(table->record[0], end_range->key, end_range->length);
  } else {
    result = ha_index_next(table->record[0]);
    if (result) DBUG_RETURN(result);

    if (compare_key(end_range) > 0) {
      /*
        The last read row does not fall in the range. So request
        storage engine to release row lock if possible.
      */
      unlock_row();
      result = HA_ERR_END_OF_FILE;
    }
  }
  DBUG_RETURN(result);
}

/**
  Check if one of the columns in a key is a virtual generated column.

  @param part    the first part of the key to check
  @param length  the length of the key
  @retval true   if the key contains a virtual generated column
  @retval false  if the key does not contain a virtual generated column
*/
static bool key_has_vcol(const KEY_PART_INFO *part, uint length) {
  for (uint len = 0; len < length; len += part->store_length, ++part)
    if (part->field->is_virtual_gcol()) return true;
  return false;
}

void handler::set_end_range(const key_range *range,
                            enum_range_scan_direction direction) {
  if (range) {
    save_end_range = *range;
    end_range = &save_end_range;
    range_key_part = table->key_info[active_index].key_part;
    key_compare_result_on_equal =
        ((range->flag == HA_READ_BEFORE_KEY)
             ? 1
             : (range->flag == HA_READ_AFTER_KEY) ? -1 : 0);
    m_virt_gcol_in_end_range = key_has_vcol(range_key_part, range->length);
  } else
    end_range = NULL;

  /*
    Clear the out-of-range flag in the record buffer when a new range is
    started. Also set the in_range_check_pushed_down flag, since the
    storage engine needs to do the evaluation of the end-range to avoid
    filling the record buffer with out-of-range records.
  */
  if (m_record_buffer != nullptr) {
    m_record_buffer->set_out_of_range(false);
    in_range_check_pushed_down = true;
  }

  range_scan_direction = direction;
}

/**
  Compare if found key (in row) is over max-value.

  @param range		range to compare to row. May be 0 for no range

  @sa
    key.cc::key_cmp()

  @return
    The return value is SIGN(key_in_row - range_key):

    - 0   : Key is equal to range or 'range' == 0 (no range)
    - -1  : Key is less than range
    - 1   : Key is larger than range
*/
int handler::compare_key(key_range *range) {
  int cmp;
  if (!range || in_range_check_pushed_down) return 0;  // No max range
  cmp = key_cmp(range_key_part, range->key, range->length);
  if (!cmp) cmp = key_compare_result_on_equal;
  return cmp;
}

/*
  Compare if a found key (in row) is within the range.

  This function is similar to compare_key() but checks the range scan
  direction to determine if this is a descending scan. This function
  is used by the index condition pushdown implementation to determine
  if the read record is within the range scan.

  @param range Range to compare to row. May be NULL for no range.

  @seealso
    handler::compare_key()

  @return Returns whether the key is within the range

    - 0   : Key is equal to range or 'range' == 0 (no range)
    - -1  : Key is within the current range
    - 1   : Key is outside the current range
*/

int handler::compare_key_icp(const key_range *range) const {
  int cmp;
  if (!range) return 0;  // no max range
  cmp = key_cmp(range_key_part, range->key, range->length);
  if (!cmp) cmp = key_compare_result_on_equal;
  if (range_scan_direction == RANGE_SCAN_DESC) cmp = -cmp;
  return cmp;
}

/**
  Change the offsets of all the fields in a key range.

  @param range     the key range
  @param key_part  the first key part
  @param diff      how much to change the offsets with
*/
static inline void move_key_field_offsets(const key_range *range,
                                          const KEY_PART_INFO *key_part,
                                          my_ptrdiff_t diff) {
  for (size_t len = 0; len < range->length;
       len += key_part->store_length, ++key_part)
    key_part->field->move_field_offset(diff);
}

/**
  Check if the key in the given buffer (which is not necessarily
  TABLE::record[0]) is within range. Called by the storage engine to
  avoid reading too many rows.

  @param buf  the buffer that holds the key
  @retval -1 if the key is within the range
  @retval  0 if the key is equal to the end_range key, and
             key_compare_result_on_equal is 0
  @retval  1 if the key is outside the range
*/
int handler::compare_key_in_buffer(const uchar *buf) const {
  DBUG_ASSERT(end_range != nullptr && (m_record_buffer == nullptr ||
                                       !m_record_buffer->is_out_of_range()));

  /*
    End range on descending scans is only checked with ICP for now, and then we
    check it with compare_key_icp() instead of this function.
  */
  DBUG_ASSERT(range_scan_direction == RANGE_SCAN_ASC);

  // Make the fields in the key point into the buffer instead of record[0].
  const my_ptrdiff_t diff = buf - table->record[0];
  if (diff != 0) move_key_field_offsets(end_range, range_key_part, diff);

  // Compare the key in buf against end_range.
  int cmp = key_cmp(range_key_part, end_range->key, end_range->length);
  if (cmp == 0) cmp = key_compare_result_on_equal;

  // Reset the field offsets.
  if (diff != 0) move_key_field_offsets(end_range, range_key_part, -diff);

  return cmp;
}

int handler::index_read_idx_map(uchar *buf, uint index, const uchar *key,
                                key_part_map keypart_map,
                                enum ha_rkey_function find_flag) {
  int error, error1 = 0;
  error = index_init(index, 0);
  if (!error) {
    error = index_read_map(buf, key, keypart_map, find_flag);
    error1 = index_end();
  }
  return error ? error : error1;
}

uint calculate_key_len(TABLE *table, uint key, key_part_map keypart_map) {
  /* works only with key prefixes */
  DBUG_ASSERT(((keypart_map + 1) & keypart_map) == 0);

  KEY *key_info = table->key_info + key;
  KEY_PART_INFO *key_part = key_info->key_part;
  KEY_PART_INFO *end_key_part = key_part + actual_key_parts(key_info);
  uint length = 0;

  while (key_part < end_key_part && keypart_map) {
    length += key_part->store_length;
    keypart_map >>= 1;
    key_part++;
  }
  return length;
}

/**
  Returns a list of all known extensions.

    No mutexes, worst case race is a minor surplus memory allocation
    We have to recreate the extension map if mysqld is restarted (for example
    within libmysqld)

  @retval
    pointer		pointer to TYPELIB structure
*/
static bool exts_handlerton(THD *, plugin_ref plugin, void *arg) {
  List<char> *found_exts = (List<char> *)arg;
  handlerton *hton = plugin_data<handlerton *>(plugin);
  if (hton->state == SHOW_OPTION_YES && hton->file_extensions) {
    List_iterator_fast<char> it(*found_exts);
    const char **ext, *old_ext;

    for (ext = hton->file_extensions; *ext; ext++) {
      while ((old_ext = it++)) {
        if (!strcmp(old_ext, *ext)) break;
      }
      if (!old_ext) found_exts->push_back((char *)*ext);

      it.rewind();
    }
  }
  return false;
}

TYPELIB *ha_known_exts() {
  TYPELIB *known_extensions = (TYPELIB *)sql_alloc(sizeof(TYPELIB));
  known_extensions->name = "known_exts";
  known_extensions->type_lengths = NULL;

  List<char> found_exts;
  const char **ext, *old_ext;

  plugin_foreach(NULL, exts_handlerton, MYSQL_STORAGE_ENGINE_PLUGIN,
                 &found_exts);

  size_t arr_length = sizeof(char *) * (found_exts.elements + 1);
  ext = (const char **)sql_alloc(arr_length);

  DBUG_ASSERT(NULL != ext);
  known_extensions->count = found_exts.elements;
  known_extensions->type_names = ext;

  List_iterator_fast<char> it(found_exts);
  while ((old_ext = it++)) *ext++ = old_ext;
  *ext = NULL;
  return known_extensions;
}

static bool stat_print(THD *thd, const char *type, size_t type_len,
                       const char *file, size_t file_len, const char *status,
                       size_t status_len) {
  Protocol *protocol = thd->get_protocol();
  protocol->start_row();
  protocol->store(type, type_len, system_charset_info);
  protocol->store(file, file_len, system_charset_info);
  protocol->store(status, status_len, system_charset_info);
  if (protocol->end_row()) return true;
  return false;
}

static bool showstat_handlerton(THD *thd, plugin_ref plugin, void *arg) {
  enum ha_stat_type stat = *(enum ha_stat_type *)arg;
  handlerton *hton = plugin_data<handlerton *>(plugin);
  if (hton->state == SHOW_OPTION_YES && hton->show_status &&
      hton->show_status(hton, thd, stat_print, stat))
    return true;
  return false;
}

bool ha_show_status(THD *thd, handlerton *db_type, enum ha_stat_type stat) {
  List<Item> field_list;
  bool result;

  field_list.push_back(new Item_empty_string("Type", 10));
  field_list.push_back(new Item_empty_string("Name", FN_REFLEN));
  field_list.push_back(new Item_empty_string("Status", 10));

  if (thd->send_result_metadata(&field_list,
                                Protocol::SEND_NUM_ROWS | Protocol::SEND_EOF))
    return true;

  if (db_type == NULL) {
    result = plugin_foreach(thd, showstat_handlerton,
                            MYSQL_STORAGE_ENGINE_PLUGIN, &stat);
  } else {
    if (db_type->state != SHOW_OPTION_YES) {
      const LEX_STRING *name = &se_plugin_array[db_type->slot]->name;
      result = stat_print(thd, name->str, name->length, "", 0, "DISABLED", 8)
                   ? 1
                   : 0;
    } else {
      DBUG_EXECUTE_IF("simulate_show_status_failure",
                      DBUG_SET("+d,simulate_net_write_failure"););
      result = db_type->show_status &&
                       db_type->show_status(db_type, thd, stat_print, stat)
                   ? 1
                   : 0;
      DBUG_EXECUTE_IF("simulate_show_status_failure",
                      DBUG_SET("-d,simulate_net_write_failure"););
    }
  }

  if (!result) my_eof(thd);
  return result;
}

/*
  Function to check if the conditions for row-based binlogging is
  correct for the table.

  A row in the given table should be replicated if:
  - Row-based replication is enabled in the current thread
  - The binlog is enabled
  - It is not a temporary table
  - The binary log is open
  - The database the table resides in shall be binlogged (binlog_*_db rules)
  - table is not mysql.event
*/

static bool check_table_binlog_row_based(THD *thd, TABLE *table) {
  if (table->s->cached_row_logging_check == -1) {
    int const check(table->s->tmp_table == NO_TMP_TABLE &&
                    !table->no_replicate &&
                    binlog_filter->db_ok(table->s->db.str));
    table->s->cached_row_logging_check = check;
  }

  DBUG_ASSERT(table->s->cached_row_logging_check == 0 ||
              table->s->cached_row_logging_check == 1);

  return (thd->is_current_stmt_binlog_format_row() &&
          table->s->cached_row_logging_check &&
          (thd->variables.option_bits & OPTION_BIN_LOG) &&
          mysql_bin_log.is_open());
}

/** @brief
   Write table maps for all (manually or automatically) locked tables
   to the binary log.

   SYNOPSIS
     write_locked_table_maps()
       thd     Pointer to THD structure

   DESCRIPTION
       This function will generate and write table maps for all tables
       that are locked by the thread 'thd'.

   RETURN VALUE
       0   All OK
       1   Failed to write all table maps

   SEE ALSO
       THD::lock
*/

static int write_locked_table_maps(THD *thd) {
  DBUG_ENTER("write_locked_table_maps");
  DBUG_PRINT("enter", ("thd: %p  thd->lock: %p "
                       "thd->extra_lock: %p",
                       thd, thd->lock, thd->extra_lock));

  DBUG_PRINT("debug",
             ("get_binlog_table_maps(): %d", thd->get_binlog_table_maps()));

  if (thd->get_binlog_table_maps() == 0) {
    for (MYSQL_LOCK *lock : {thd->extra_lock, thd->lock}) {
      if (lock == NULL) continue;

      bool need_binlog_rows_query = thd->variables.binlog_rows_query_log_events;
      TABLE **const end_ptr = lock->table + lock->table_count;
      for (TABLE **table_ptr = lock->table; table_ptr != end_ptr; ++table_ptr) {
        TABLE *const table = *table_ptr;
        DBUG_PRINT("info", ("Checking table %s", table->s->table_name.str));
        if (table->current_lock == F_WRLCK &&
            check_table_binlog_row_based(thd, table)) {
          /*
            We need to have a transactional behavior for SQLCOM_CREATE_TABLE
            (e.g. CREATE TABLE... SELECT * FROM TABLE) in order to keep a
            compatible behavior with the STMT based replication even when
            the table is not transactional. In other words, if the operation
            fails while executing the insert phase nothing is written to the
            binlog.

            Note that at this point, we check the type of a set of tables to
            create the table map events. In the function binlog_log_row(),
            which calls the current function, we check the type of the table
            of the current row.
          */
          bool const has_trans = thd->lex->sql_command == SQLCOM_CREATE_TABLE ||
                                 table->file->has_transactions();
          int const error = thd->binlog_write_table_map(table, has_trans,
                                                        need_binlog_rows_query);
          /* Binlog Rows_query log event once for one statement which updates
             two or more tables.*/
          if (need_binlog_rows_query) need_binlog_rows_query = false;
          /*
            If an error occurs, it is the responsibility of the caller to
            roll back the transaction.
          */
          if (unlikely(error)) DBUG_RETURN(1);
        }
      }
    }
  }
  DBUG_RETURN(0);
}

int binlog_log_row(TABLE *table, const uchar *before_record,
                   const uchar *after_record, Log_func *log_func) {
  bool error = 0;
  THD *const thd = table->in_use;

  if (check_table_binlog_row_based(thd, table)) {
    if (thd->variables.transaction_write_set_extraction != HASH_ALGORITHM_OFF) {
      if (before_record && after_record) {
        /* capture both images pke */
        add_pke(table, thd, table->record[0]);
        add_pke(table, thd, table->record[1]);
      } else {
        add_pke(table, thd, table->record[0]);
      }
    }
    DBUG_DUMP("read_set 10", (uchar *)table->read_set->bitmap,
              (table->s->fields + 7) / 8);

    /*
      If there are no table maps written to the binary log, this is
      the first row handled in this statement. In that case, we need
      to write table maps for all locked tables to the binary log.
    */
    if (likely(!(error = write_locked_table_maps(thd)))) {
      /*
        We need to have a transactional behavior for SQLCOM_CREATE_TABLE
        (i.e. CREATE TABLE... SELECT * FROM TABLE) in order to keep a
        compatible behavior with the STMT based replication even when
        the table is not transactional. In other words, if the operation
        fails while executing the insert phase nothing is written to the
        binlog.
      */
      bool const has_trans = thd->lex->sql_command == SQLCOM_CREATE_TABLE ||
                             table->file->has_transactions();
      error = (*log_func)(thd, table, has_trans, before_record, after_record);
    }
  }
  return error ? HA_ERR_RBR_LOGGING_FAILED : 0;
}

int handler::ha_external_lock(THD *thd, int lock_type) {
  int error;
  DBUG_ENTER("handler::ha_external_lock");
  /*
    Whether this is lock or unlock, this should be true, and is to verify that
    if get_auto_increment() was called (thus may have reserved intervals or
    taken a table lock), ha_release_auto_increment() was too.
  */
  DBUG_ASSERT(next_insert_id == 0);
  /* Consecutive calls for lock without unlocking in between is not allowed */
  DBUG_ASSERT(table_share->tmp_table != NO_TMP_TABLE ||
              ((lock_type != F_UNLCK && m_lock_type == F_UNLCK) ||
               lock_type == F_UNLCK));
  /* SQL HANDLER call locks/unlock while scanning (RND/INDEX). */
  DBUG_ASSERT(inited == NONE || table->open_by_handler);

  ha_statistic_increment(&System_status_var::ha_external_lock_count);

  MYSQL_TABLE_LOCK_WAIT(PSI_TABLE_EXTERNAL_LOCK, lock_type,
                        { error = external_lock(thd, lock_type); })

  /*
    We cache the table flags if the locking succeeded. Otherwise, we
    keep them as they were when they were fetched in ha_open().
  */

  if (error == 0) {
    /*
      The lock type is needed by MRR when creating a clone of this handler
      object.
    */
    m_lock_type = lock_type;
    cached_table_flags = table_flags();
  }

  DBUG_RETURN(error);
}

/** @brief
  Check handler usage and reset state of file to after 'open'

  @note can be called regardless of it is locked or not.
*/
int handler::ha_reset() {
  DBUG_ENTER("handler::ha_reset");
  /* Check that we have called all proper deallocation functions */
  DBUG_ASSERT((uchar *)table->def_read_set.bitmap +
                  table->s->column_bitmap_size ==
              (uchar *)table->def_write_set.bitmap);
  DBUG_ASSERT(bitmap_is_set_all(&table->s->all_set));
  DBUG_ASSERT(table->key_read == 0);
  /* ensure that ha_index_end / ha_rnd_end has been called */
  DBUG_ASSERT(inited == NONE);
  /* Free cache used by filesort */
  free_io_cache(table);
  /* reset the bitmaps to point to defaults */
  table->default_column_bitmaps();
  /* Reset the handler flags used for dupilcate record handling */
  table->file->extra(HA_EXTRA_NO_IGNORE_DUP_KEY);
  table->file->extra(HA_EXTRA_WRITE_CANNOT_REPLACE);
  /* Reset information about pushed engine conditions */
  pushed_cond = NULL;
  /* Reset information about pushed index conditions */
  cancel_pushed_idx_cond();
  // Forget the record buffer.
  m_record_buffer = nullptr;

  const int retval = reset();
  DBUG_RETURN(retval);
}

int handler::ha_write_row(uchar *buf) {
  int error;
  Log_func *log_func = Write_rows_log_event::binlog_row_logging_function;
  DBUG_ASSERT(table_share->tmp_table != NO_TMP_TABLE || m_lock_type == F_WRLCK);

  DBUG_ENTER("handler::ha_write_row");
  DBUG_EXECUTE_IF("inject_error_ha_write_row",
                  DBUG_RETURN(HA_ERR_INTERNAL_ERROR););
  DBUG_EXECUTE_IF("simulate_storage_engine_out_of_memory",
                  DBUG_RETURN(HA_ERR_SE_OUT_OF_MEMORY););
  mark_trx_read_write();

  DBUG_EXECUTE_IF(
      "handler_crashed_table_on_usage",
      my_error(HA_ERR_CRASHED, MYF(ME_ERRORLOG), table_share->table_name.str);
      set_my_errno(HA_ERR_CRASHED); DBUG_RETURN(HA_ERR_CRASHED););

  MYSQL_TABLE_IO_WAIT(PSI_TABLE_WRITE_ROW, MAX_KEY, error,
                      { error = write_row(buf); })

  if (unlikely(error)) DBUG_RETURN(error);

  if (unlikely((error = binlog_log_row(table, 0, buf, log_func))))
    DBUG_RETURN(error); /* purecov: inspected */

  DEBUG_SYNC_C("ha_write_row_end");
  DBUG_RETURN(0);
}

int handler::ha_update_row(const uchar *old_data, uchar *new_data) {
  int error;
  DBUG_ASSERT(table_share->tmp_table != NO_TMP_TABLE || m_lock_type == F_WRLCK);
  Log_func *log_func = Update_rows_log_event::binlog_row_logging_function;

  /*
    Some storage engines require that the new record is in record[0]
    (and the old record is in record[1]).
   */
  DBUG_ASSERT(new_data == table->record[0]);
  DBUG_ASSERT(old_data == table->record[1]);

  mark_trx_read_write();

  DBUG_EXECUTE_IF(
      "handler_crashed_table_on_usage",
      my_error(HA_ERR_CRASHED, MYF(ME_ERRORLOG), table_share->table_name.str);
      set_my_errno(HA_ERR_CRASHED); return (HA_ERR_CRASHED););

  MYSQL_TABLE_IO_WAIT(PSI_TABLE_UPDATE_ROW, active_index, error,
                      { error = update_row(old_data, new_data); })

  if (unlikely(error)) return error;
  if (unlikely((error = binlog_log_row(table, old_data, new_data, log_func))))
    return error;
  return 0;
}

int handler::ha_delete_row(const uchar *buf) {
  int error;
  DBUG_ASSERT(table_share->tmp_table != NO_TMP_TABLE || m_lock_type == F_WRLCK);
  Log_func *log_func = Delete_rows_log_event::binlog_row_logging_function;
  /*
    Normally table->record[0] is used, but sometimes table->record[1] is used.
  */
  DBUG_ASSERT(buf == table->record[0] || buf == table->record[1]);
  DBUG_EXECUTE_IF("inject_error_ha_delete_row", return HA_ERR_INTERNAL_ERROR;);

  DBUG_EXECUTE_IF(
      "handler_crashed_table_on_usage",
      my_error(HA_ERR_CRASHED, MYF(ME_ERRORLOG), table_share->table_name.str);
      set_my_errno(HA_ERR_CRASHED); return (HA_ERR_CRASHED););

  mark_trx_read_write();

  MYSQL_TABLE_IO_WAIT(PSI_TABLE_DELETE_ROW, active_index, error,
                      { error = delete_row(buf); })

  if (unlikely(error)) return error;
  if (unlikely((error = binlog_log_row(table, buf, 0, log_func)))) return error;
  return 0;
}

/** @brief
  use_hidden_primary_key() is called in case of an update/delete when
  (table_flags() and HA_PRIMARY_KEY_REQUIRED_FOR_DELETE) is defined
  but we don't have a primary key
*/
void handler::use_hidden_primary_key() {
  /* fallback to use all columns in the table to identify row */
  table->use_all_columns();
}

/**
  Get an initialized ha_share.

  @return Initialized ha_share
    @retval NULL    ha_share is not yet initialized.
    @retval != NULL previous initialized ha_share.

  @note
  If not a temp table, then LOCK_ha_data must be held.
*/

Handler_share *handler::get_ha_share_ptr() {
  DBUG_ENTER("handler::get_ha_share_ptr");
  DBUG_ASSERT(ha_share && table_share);

#ifndef DBUG_OFF
  if (table_share->tmp_table == NO_TMP_TABLE)
    mysql_mutex_assert_owner(&table_share->LOCK_ha_data);
#endif

  DBUG_RETURN(*ha_share);
}

/**
  Set ha_share to be used by all instances of the same table/partition.

  @param arg_ha_share    Handler_share to be shared.

  @note
  If not a temp table, then LOCK_ha_data must be held.
*/

void handler::set_ha_share_ptr(Handler_share *arg_ha_share) {
  DBUG_ENTER("handler::set_ha_share_ptr");
  DBUG_ASSERT(ha_share);
#ifndef DBUG_OFF
  if (table_share->tmp_table == NO_TMP_TABLE)
    mysql_mutex_assert_owner(&table_share->LOCK_ha_data);
#endif

  *ha_share = arg_ha_share;
  DBUG_VOID_RETURN;
}

/**
  Take a lock for protecting shared handler data.
*/

void handler::lock_shared_ha_data() {
  DBUG_ASSERT(table_share);
  if (table_share->tmp_table == NO_TMP_TABLE)
    mysql_mutex_lock(&table_share->LOCK_ha_data);
}

/**
  Release lock for protecting ha_share.
*/

void handler::unlock_shared_ha_data() {
  DBUG_ASSERT(table_share);
  if (table_share->tmp_table == NO_TMP_TABLE)
    mysql_mutex_unlock(&table_share->LOCK_ha_data);
}

/**
  This structure is a helper structure for passing the length and pointer of
  blob space allocated by storage engine.
*/
struct blob_len_ptr {
  uint length;  // length of the blob
  uchar *ptr;   // pointer of the value
};

/**
  Get the blob length and pointer of allocated space from the record buffer.

  During evaluating the blob virtual generated columns, the blob space will
  be allocated by server. In order to keep the blob data after the table is
  closed, we need write the data into a specified space allocated by storage
  engine. Here, we have to extract the space pointer and length from the
  record buffer.
  After we get the value of virtual generated columns, copy the data into
  the specified space and store it in the record buffer (@see copy_blob_data()).

  @param table                    the pointer of table
  @param fields                   bitmap of field index of evaluated
                                  generated column
  @param[out] blob_len_ptr_array  an array to record the length and pointer
                                  of allocated space by storage engine.
  @note The caller should provide the blob_len_ptr_array with a size of
        MAX_FIELDS.
*/

static void extract_blob_space_and_length_from_record_buff(
    const TABLE *table, const MY_BITMAP *const fields,
    blob_len_ptr *blob_len_ptr_array) {
  int num = 0;
  for (Field **vfield = table->vfield; *vfield; vfield++) {
    // Check if this field should be included
    if (bitmap_is_set(fields, (*vfield)->field_index) &&
        (*vfield)->is_virtual_gcol() && (*vfield)->type() == MYSQL_TYPE_BLOB) {
      blob_len_ptr_array[num].length = (*vfield)->data_length();
      // TODO: The following check is only for Innodb.
      DBUG_ASSERT(blob_len_ptr_array[num].length == 255 ||
                  blob_len_ptr_array[num].length == 768 ||
                  blob_len_ptr_array[num].length == 3073);

      uchar *ptr;
      (*vfield)->get_ptr(&ptr);
      blob_len_ptr_array[num].ptr = ptr;

      // Let server allocate the space for BLOB virtual generated columns
      (*vfield)->reset();

      num++;
      DBUG_ASSERT(num <= MAX_FIELDS);
    }
  }
}

/**
  Copy the value of BLOB virtual generated columns into the space allocated
  by storage engine.

  This is because the table is closed after evaluating the value. In order to
  keep the BLOB value after the table is closed, we have to copy the value into
  the place where storage engine prepares for.

  @param table              pointer of the table to be operated on
  @param fields             bitmap of field index of evaluated generated column
  @param blob_len_ptr_array array of length and pointer of allocated space by
                            storage engine.
*/

static void copy_blob_data(const TABLE *table, const MY_BITMAP *const fields,
                           blob_len_ptr *blob_len_ptr_array) {
  uint num = 0;
  for (Field **vfield = table->vfield; *vfield; vfield++) {
    // Check if this field should be included
    if (bitmap_is_set(fields, (*vfield)->field_index) &&
        (*vfield)->is_virtual_gcol() && (*vfield)->type() == MYSQL_TYPE_BLOB) {
      DBUG_ASSERT(blob_len_ptr_array[num].length > 0);
      DBUG_ASSERT(blob_len_ptr_array[num].ptr != NULL);

      /*
        Only copy as much of the blob as the storage engine has
        allocated space for. This is sufficient since the only use of the
        blob in the storage engine is for using a prefix of it in a
        secondary index.
      */
      uint length = (*vfield)->data_length();
      const uint alloc_len = blob_len_ptr_array[num].length;
      length = length > alloc_len ? alloc_len : length;

      uchar *ptr;
      (*vfield)->get_ptr(&ptr);
      memcpy(blob_len_ptr_array[num].ptr, ptr, length);
      (down_cast<Field_blob *>(*vfield))
          ->store_in_allocated_space(
              pointer_cast<char *>(blob_len_ptr_array[num].ptr), length);
      num++;
      DBUG_ASSERT(num <= MAX_FIELDS);
    }
  }
}

/*
  Evaluate generated column's value. This is an internal helper reserved for
  handler::my_eval_gcolumn_expr().

  @param thd        pointer of THD
  @param table      The pointer of table where evaluted generated
                    columns are in
  @param fields     bitmap of field index of evaluated generated column
  @param[in,out] record record buff of base columns generated column depends.
                        After calling this function, it will be used to return
                        the value of generated column.
  @param in_purge   whehter the function is called by purge thread

  @return true in case of error, false otherwise.
*/

static bool my_eval_gcolumn_expr_helper(THD *thd, TABLE *table,
                                        const MY_BITMAP *const fields,
                                        uchar *record, bool in_purge) {
  DBUG_ENTER("my_eval_gcolumn_expr_helper");
  DBUG_ASSERT(table && table->vfield);
  DBUG_ASSERT(!thd->is_error());

  uchar *old_buf = table->record[0];
  repoint_field_to_record(table, old_buf, record);

  blob_len_ptr blob_len_ptr_array[MAX_FIELDS];

  /*
    If it's purge thread, we need get the space allocated by storage engine
    for blob.
  */
  if (in_purge)
    extract_blob_space_and_length_from_record_buff(table, fields,
                                                   blob_len_ptr_array);

  bool res = false;
  MY_BITMAP fields_to_evaluate;
  my_bitmap_map bitbuf[bitmap_buffer_size(MAX_FIELDS) / sizeof(my_bitmap_map)];
  bitmap_init(&fields_to_evaluate, bitbuf, table->s->fields, 0);
  bitmap_set_all(&fields_to_evaluate);
  bitmap_intersect(&fields_to_evaluate, fields);
  /*
    In addition to evaluating the value for the columns requested by
    the caller we also need to evaluate any virtual columns that these
    depend on.
    This loop goes through the columns that should be evaluated and
    adds all the base columns. If the base column is virtual, it has
    to be evaluated.
  */
  for (Field **vfield_ptr = table->vfield; *vfield_ptr; vfield_ptr++) {
    Field *field = *vfield_ptr;
    // Validate that the field number is less than the bit map size
    DBUG_ASSERT(field->field_index < fields->n_bits);

    if (bitmap_is_set(fields, field->field_index))
      bitmap_union(&fields_to_evaluate, &field->gcol_info->base_columns_map);
  }

  /*
    Evaluate all requested columns and all base columns these depends
    on that are virtual.

    This function is called by the storage engine, which may request to
    evaluate more generated columns than read_set/write_set says.
    For example, InnoDB's row_sel_sec_rec_is_for_clust_rec() reads the full
    record from the clustered index and asks us to compute generated columns
    that match key fields in the used secondary index. So we trust that the
    engine has filled all base columns necessary to requested computations,
    and we ignore read_set/write_set.
 */

  my_bitmap_map *old_maps[2];
  dbug_tmp_use_all_columns(table, old_maps, table->read_set, table->write_set);

  for (Field **vfield_ptr = table->vfield; *vfield_ptr; vfield_ptr++) {
    Field *field = *vfield_ptr;

    // Check if we should evaluate this field
    if (bitmap_is_set(&fields_to_evaluate, field->field_index) &&
        field->is_virtual_gcol()) {
      DBUG_ASSERT(field->gcol_info && field->gcol_info->expr_item->fixed);

      const type_conversion_status save_in_field_status =
          field->gcol_info->expr_item->save_in_field(field, 0);
      DBUG_ASSERT(!thd->is_error() || save_in_field_status != TYPE_OK);

      /*
        save_in_field() may return non-zero even if there was no
        error. This happens if a warning is raised, such as an
        out-of-range warning when converting the result to the target
        type of the virtual column. We should stop only if the
        non-zero return value was caused by an actual error.
      */
      if (save_in_field_status != TYPE_OK && thd->is_error()) {
        res = true;
        break;
      }
    }
  }

  dbug_tmp_restore_column_maps(table->read_set, table->write_set, old_maps);

  /*
    If it's a purge thread, we need copy the blob data into specified place
    allocated by storage engine so that the blob data still can be accessed
    after table is closed.
  */
  if (in_purge) copy_blob_data(table, fields, blob_len_ptr_array);

  repoint_field_to_record(table, record, old_buf);
  DBUG_RETURN(res);
}

// Set se_private_id and se_private_data during upgrade
bool handler::ha_upgrade_table(THD *thd, const char *dbname,
                               const char *table_name, dd::Table *dd_table,
                               TABLE *table_arg) {
  table = table_arg;
  return upgrade_table(thd, dbname, table_name, dd_table);
}

/**
   Callback to allow InnoDB to prepare a template for generated
   column processing. This function will open the table without
   opening in the engine and call the provided function with
   the TABLE object made. The function will then close the TABLE.

   @param thd            Thread handle
   @param db_name        Name of database containing the table
   @param table_name     Name of table to open
   @param myc            InnoDB function to call for processing TABLE
   @param ib_table       Argument for InnoDB function

   @return true in case of error, false otherwise.
*/

bool handler::my_prepare_gcolumn_template(THD *thd, const char *db_name,
                                          const char *table_name,
                                          my_gcolumn_template_callback_t myc,
                                          void *ib_table) {
  char path[FN_REFLEN + 1];
  bool was_truncated;
  build_table_filename(path, sizeof(path) - 1 - reg_ext_length, db_name,
                       table_name, "", 0, &was_truncated);
  DBUG_ASSERT(!was_truncated);
  bool rc = true;

  MDL_ticket *mdl_ticket = NULL;
  if (dd::acquire_shared_table_mdl(thd, db_name, table_name, false,
                                   &mdl_ticket))
    return true;

  TABLE *table = nullptr;
  {
    dd::cache::Dictionary_client::Auto_releaser releaser(thd->dd_client());
    const dd::Table *tab_obj = nullptr;
    if (thd->dd_client()->acquire(db_name, table_name, &tab_obj)) return true;
    DBUG_ASSERT(tab_obj);

    // Note! The second-to-last argument to open_table_uncached() must be false,
    // since the table already exists in the TDC. Allowing the table to
    // be opened in the SE in this case is dangerous as the two shares
    // could get conflicting SE private data.
    table = open_table_uncached(thd, path, db_name, table_name, false, false,
                                *tab_obj);
  }

  dd::release_mdl(thd, mdl_ticket);

  if (table) {
    myc(table, ib_table);
    intern_close_table(table);
    rc = false;
  }
  return rc;
}

/**
  Callback for generated columns processing. Will open the table, in the
  server *only*, and call my_eval_gcolumn_expr_helper() to do the actual
  processing. This function is a variant of the other
  handler::my_eval_gcolumn_expr() but is intended for use when no TABLE
  object already exists - e.g. from purge threads.

  Note! The call to open_table_uncached() must be made with the second-to-last
  argument (open_in_engine) set to false. Failing to do so will cause
  deadlocks and incorrect behavior.

  @param thd         thread handle
  @param db_name     database containing the table to open
  @param table_name  name of table to open
  @param fields      bitmap of field index of evaluated generated column
  @param record      record buffer

  @return true in case of error, false otherwise.
*/

bool handler::my_eval_gcolumn_expr_with_open(THD *thd, const char *db_name,
                                             const char *table_name,
                                             const MY_BITMAP *const fields,
                                             uchar *record) {
  bool retval = true;

  char path[FN_REFLEN + 1];
  bool was_truncated;
  build_table_filename(path, sizeof(path) - 1 - reg_ext_length, db_name,
                       table_name, "", 0, &was_truncated);
  DBUG_ASSERT(!was_truncated);

  MDL_ticket *mdl_ticket = NULL;
  if (dd::acquire_shared_table_mdl(thd, db_name, table_name, false,
                                   &mdl_ticket))
    return true;

  TABLE *table = nullptr;
  {
    dd::cache::Dictionary_client::Auto_releaser releaser(thd->dd_client());
    const dd::Table *tab_obj = nullptr;
    if (thd->dd_client()->acquire(db_name, table_name, &tab_obj)) return true;
    DBUG_ASSERT(tab_obj);

    table = open_table_uncached(thd, path, db_name, table_name, false, false,
                                *tab_obj);
  }

  dd::release_mdl(thd, mdl_ticket);

  if (table) {
    retval = my_eval_gcolumn_expr_helper(thd, table, fields, record, true);
    intern_close_table(table);
  }

  return retval;
}

bool handler::my_eval_gcolumn_expr(THD *thd, TABLE *table,
                                   const MY_BITMAP *const fields,
                                   uchar *record) {
  DBUG_ENTER("my_eval_gcolumn_expr");

  const bool res =
      my_eval_gcolumn_expr_helper(thd, table, fields, record, false);
  DBUG_RETURN(res);
}

/**
  Auxiliary structure for passing information to notify_*_helper()
  functions.
*/

struct HTON_NOTIFY_PARAMS {
  HTON_NOTIFY_PARAMS(const MDL_key *mdl_key, ha_notification_type mdl_type)
      : key(mdl_key),
        notification_type(mdl_type),
        some_htons_were_notified(false),
        victimized(false) {}

  const MDL_key *key;
  const ha_notification_type notification_type;
  bool some_htons_were_notified;
  bool victimized;
};

static bool notify_exclusive_mdl_helper(THD *thd, plugin_ref plugin,
                                        void *arg) {
  handlerton *hton = plugin_data<handlerton *>(plugin);
  if (hton->state == SHOW_OPTION_YES && hton->notify_exclusive_mdl) {
    HTON_NOTIFY_PARAMS *params = reinterpret_cast<HTON_NOTIFY_PARAMS *>(arg);

    if (hton->notify_exclusive_mdl(thd, params->key, params->notification_type,
                                   &params->victimized)) {
      // Ignore failures from post event notification.
      if (params->notification_type == HA_NOTIFY_PRE_EVENT) return true;
    } else
      params->some_htons_were_notified = true;
  }
  return false;
}

/**
  Notify/get permission from all interested storage engines before
  acquisition or after release of exclusive metadata lock on object
  represented by key.

  @param thd                Thread context.
  @param mdl_key            MDL key identifying object on which exclusive
                            lock is to be acquired/was released.
  @param notification_type  Indicates whether this is pre-acquire or
                            post-release notification.
  @param victimized        'true' if locking failed as we were selected
                            as a victim in order to avoid possible deadlocks.

  See @sa handlerton::notify_exclusive_mdl for details about
  calling convention and error reporting.

  @return False - if notification was successful/lock can be acquired,
          True - if it has failed/lock should not be acquired.
*/

bool ha_notify_exclusive_mdl(THD *thd, const MDL_key *mdl_key,
                             ha_notification_type notification_type,
                             bool *victimized) {
  HTON_NOTIFY_PARAMS params(mdl_key, notification_type);
  *victimized = false;
  if (plugin_foreach(thd, notify_exclusive_mdl_helper,
                     MYSQL_STORAGE_ENGINE_PLUGIN, &params)) {
    *victimized = params.victimized;
    /*
      If some SE hasn't given its permission to acquire lock and some SEs
      has given their permissions, we need to notify the latter group about
      failed lock acquisition. We do this by calling post-release notification
      for all interested SEs unconditionally.
    */
    if (notification_type == HA_NOTIFY_PRE_EVENT &&
        params.some_htons_were_notified) {
      HTON_NOTIFY_PARAMS rollback_params(mdl_key, HA_NOTIFY_POST_EVENT);
      (void)plugin_foreach(thd, notify_exclusive_mdl_helper,
                           MYSQL_STORAGE_ENGINE_PLUGIN, &rollback_params);
    }
    return true;
  }
  return false;
}

static bool notify_alter_table_helper(THD *thd, plugin_ref plugin, void *arg) {
  handlerton *hton = plugin_data<handlerton *>(plugin);
  if (hton->state == SHOW_OPTION_YES && hton->notify_alter_table) {
    HTON_NOTIFY_PARAMS *params = reinterpret_cast<HTON_NOTIFY_PARAMS *>(arg);

    if (hton->notify_alter_table(thd, params->key, params->notification_type)) {
      // Ignore failures from post event notification.
      if (params->notification_type == HA_NOTIFY_PRE_EVENT) return true;
    } else
      params->some_htons_were_notified = true;
  }
  return false;
}

/**
  Notify/get permission from all interested storage engines before
  or after executed ALTER TABLE on the table identified by key.

  @param thd                Thread context.
  @param mdl_key            MDL key identifying table.
  @param notification_type  Indicates whether this is pre-ALTER or
                            post-ALTER notification.

  See @sa handlerton::notify_alter_table for rationale,
  details about calling convention and error reporting.

  @return False - if notification was successful/ALTER TABLE can
                  proceed.
          True -  if it has failed/ALTER TABLE should fail.
*/

bool ha_notify_alter_table(THD *thd, const MDL_key *mdl_key,
                           ha_notification_type notification_type) {
  HTON_NOTIFY_PARAMS params(mdl_key, notification_type);

  if (plugin_foreach(thd, notify_alter_table_helper,
                     MYSQL_STORAGE_ENGINE_PLUGIN, &params)) {
    /*
      If some SE hasn't given its permission to do ALTER TABLE and some SEs
      has given their permissions, we need to notify the latter group about
      failed attemopt. We do this by calling post-ALTER TABLE notification
      for all interested SEs unconditionally.
    */
    if (notification_type == HA_NOTIFY_PRE_EVENT &&
        params.some_htons_were_notified) {
      HTON_NOTIFY_PARAMS rollback_params(mdl_key, HA_NOTIFY_POST_EVENT);
      (void)plugin_foreach(thd, notify_alter_table_helper,
                           MYSQL_STORAGE_ENGINE_PLUGIN, &rollback_params);
    }
    return true;
  }
  return false;
}

const char *ha_rkey_function_to_str(enum ha_rkey_function r) {
  switch (r) {
    case HA_READ_KEY_EXACT:
      return ("HA_READ_KEY_EXACT");
    case HA_READ_KEY_OR_NEXT:
      return ("HA_READ_KEY_OR_NEXT");
    case HA_READ_KEY_OR_PREV:
      return ("HA_READ_KEY_OR_PREV");
    case HA_READ_AFTER_KEY:
      return ("HA_READ_AFTER_KEY");
    case HA_READ_BEFORE_KEY:
      return ("HA_READ_BEFORE_KEY");
    case HA_READ_PREFIX:
      return ("HA_READ_PREFIX");
    case HA_READ_PREFIX_LAST:
      return ("HA_READ_PREFIX_LAST");
    case HA_READ_PREFIX_LAST_OR_PREV:
      return ("HA_READ_PREFIX_LAST_OR_PREV");
    case HA_READ_MBR_CONTAIN:
      return ("HA_READ_MBR_CONTAIN");
    case HA_READ_MBR_INTERSECT:
      return ("HA_READ_MBR_INTERSECT");
    case HA_READ_MBR_WITHIN:
      return ("HA_READ_MBR_WITHIN");
    case HA_READ_MBR_DISJOINT:
      return ("HA_READ_MBR_DISJOINT");
    case HA_READ_MBR_EQUAL:
      return ("HA_READ_MBR_EQUAL");
    case HA_READ_INVALID:
      return ("HA_READ_INVALID");
  }
  return ("UNKNOWN");
}

std::string table_definition(const char *table_name, const TABLE *mysql_table) {
  std::string def = table_name;

  def += " (";
  for (uint i = 0; i < mysql_table->s->fields; i++) {
    Field *field = mysql_table->field[i];
    String type(128);

    field->sql_type(type);

    def += i == 0 ? "`" : ", `";
    def += field->field_name;
    def += "` ";
    def.append(type.ptr(), type.length());

    if (!field->real_maybe_null()) {
      def += " not null";
    }
  }

  for (uint i = 0; i < mysql_table->s->keys; i++) {
    const KEY &key = mysql_table->key_info[i];

    /* A string like "col1, col2, col3". */
    std::string columns;

    for (uint j = 0; j < key.user_defined_key_parts; j++) {
      columns += j == 0 ? "`" : ", `";
      columns += key.key_part[j].field->field_name;
      columns += "`";
    }

    def += ", ";

    switch (key.algorithm) {
      case HA_KEY_ALG_BTREE:
        def += "tree ";
        break;
      case HA_KEY_ALG_HASH:
        def += "hash ";
        break;
      case HA_KEY_ALG_SE_SPECIFIC:
        def += "se_specific ";
        break;
      case HA_KEY_ALG_RTREE:
        def += "rtree ";
        break;
      case HA_KEY_ALG_FULLTEXT:
        def += "fulltext ";
        break;
    }
    def += key.flags & HA_NOSAME ? "unique " : "";
    def += "index" + std::to_string(i) + "(" + columns + ")";
  }
  def += ")";

  return def;
}

#ifndef DBUG_OFF
/** Covert a binary buffer to a raw string, replacing non-printable characters
 * with a dot.
 * @param[in] buf buffer to convert
 * @param[in] buf_size_bytes length of the buffer in bytes
 * @return a printable string, e.g. "ab.d." for an input 0x61620064FF */
static std::string buf_to_raw(const uchar *buf, uint buf_size_bytes) {
  std::string r;
  r.reserve(buf_size_bytes);
  for (uint i = 0; i < buf_size_bytes; ++i) {
    const uchar c = buf[i];
    r += static_cast<char>(isprint(c) ? c : '.');
  }
  return r;
}

/** Covert a binary buffer to a hex string, replacing each character with its
 * hex number.
 * @param[in] buf buffer to convert
 * @param[in] buf_size_bytes length of the buffer in bytes
 * @return a hex string, e.g. "61 62 63" for an input "abc" */
static std::string buf_to_hex(const uchar *buf, uint buf_size_bytes) {
  std::string r;
  r.reserve(buf_size_bytes * 3 -
            1 /* the first hex byte has no leading space */);
  char hex[3];
  for (uint i = 0; i < buf_size_bytes; ++i) {
    snprintf(hex, sizeof(hex), "%02x", buf[i]);
    if (i > 0) {
      r.append(" ", 1);
    }
    r.append(hex, 2);
  }
  return r;
}

std::string row_to_string(const uchar *mysql_row, TABLE *mysql_table) {
  /* MySQL can either use handler::table->record[0] or handler::table->record[1]
   * for buffers to store rows. We need each field in mysql_table->field[] to
   * point inside the buffer which was used (either record[0] or record[1]). */

  uchar *buf0 = mysql_table->record[0];
  uchar *buf1 = mysql_table->record[1];
  const uint mysql_row_length = mysql_table->s->rec_buff_length;

  /* See which of the two buffers is being used. */
  uchar *buf_used_by_mysql;
  if (mysql_row == buf0) {
    buf_used_by_mysql = buf0;
  } else {
    DBUG_ASSERT(mysql_row == buf1);
    buf_used_by_mysql = buf1;
  }

  const uint number_of_fields = mysql_table->s->fields;

  /* See where the fields currently point to. */
  uchar *fields_orig_buf;
  if (number_of_fields == 0) {
    fields_orig_buf = buf_used_by_mysql;
  } else {
    Field *first_field = mysql_table->field[0];
    if (first_field->ptr >= buf0 &&
        first_field->ptr < buf0 + mysql_row_length) {
      fields_orig_buf = buf0;
    } else {
      DBUG_ASSERT(first_field->ptr >= buf1);
      DBUG_ASSERT(first_field->ptr < buf1 + mysql_row_length);
      fields_orig_buf = buf1;
    }
  }

  /* Repoint if necessary. */
  if (buf_used_by_mysql != fields_orig_buf) {
    repoint_field_to_record(mysql_table, fields_orig_buf, buf_used_by_mysql);
  }

  bool skip_raw_and_hex = false;

#ifdef HAVE_VALGRIND
  /* It is expected that here not all bits in (mysql_row, mysql_row_length) are
   * initialized. For example in the first byte (the null-byte) we only set
   * the bits of the corresponding columns to 0 or 1 (is null). And leave the
   * remaining bits uninitialized for performance reasons. Thus Valgrind is
   * right to complain below when we print everything. We do not want to
   * memset() everything, so that Valgrind does not complain here and we do
   * not want to MEM_DEFINED_IF_ADDRESSABLE(mysql_row, mysql_row_length) either
   * because that would silence Valgrind in other possible places where the
   * uninitialized bits should not be read. In other words - we want the
   * Valgrind warnings if somebody tries to use the uninitialized bits,
   * except here in this function. */
  uchar *mysql_row_copy = static_cast<uchar *>(malloc(mysql_row_length));
  memcpy(mysql_row_copy, mysql_row, mysql_row_length);
  MEM_DEFINED_IF_ADDRESSABLE(mysql_row_copy, mysql_row_length);
#else
  const uchar *mysql_row_copy = mysql_row;
  const char *running_valgrind = getenv("VALGRIND_SERVER_TEST");
  int error = 0;
  /* If testing with Valgrind, and MySQL isn't compiled for it, printing
     would produce misleading errors, see comments for HAVE_VALGRIND above.
  */
  skip_raw_and_hex =
      (nullptr != running_valgrind &&
       0 != my_strtoll10(running_valgrind, nullptr, &error) && 0 == error);
#endif /* HAVE_VALGRIND */

  std::string r;

  r += "len=" + std::to_string(mysql_row_length);

  if (skip_raw_and_hex) {
    r += ", raw=<skipped because of valgrind>";
    r += ", hex=<skipped because of valgrind>";
  } else {
    r += ", raw=" + buf_to_raw(mysql_row_copy, mysql_row_length);
    r += ", hex=" + buf_to_hex(mysql_row_copy, mysql_row_length);
  }
#ifdef HAVE_VALGRIND
  free(mysql_row_copy);
#endif /* HAVE_VALGRIND */

  r += ", human=(";
  for (uint i = 0; i < number_of_fields; ++i) {
    Field *field = mysql_table->field[i];

    DBUG_ASSERT(field->field_index == i);
    DBUG_ASSERT(field->ptr >= mysql_row);
    DBUG_ASSERT(field->ptr < mysql_row + mysql_row_length);

    std::string val;

    if (bitmap_is_set(mysql_table->read_set, i)) {
      String s;
      field->val_str(&s);
      val = std::string(s.ptr(), s.length());
    } else {
      /* Field::val_str() asserts in ASSERT_COLUMN_MARKED_FOR_READ() if
       * the read bit is not set. */
      val = "read_bit_not_set";
    }

    r += std::string(i == 0 ? "`" : ", `") + field->field_name + "`=" + val;
  }
  r += ")";

  /* Revert the above repoint_field_to_record(). */
  if (buf_used_by_mysql != fields_orig_buf) {
    repoint_field_to_record(mysql_table, buf_used_by_mysql, fields_orig_buf);
  }

  return r;
}

std::string indexed_cells_to_string(const uchar *indexed_cells,
                                    uint indexed_cells_len,
                                    const KEY &mysql_index) {
  std::string r = "raw=" + buf_to_raw(indexed_cells, indexed_cells_len);

  r += ", hex=" + buf_to_hex(indexed_cells, indexed_cells_len);

  r += ", human=(";
  uint key_len_so_far = 0;
  for (uint i = 0; i < mysql_index.user_defined_key_parts; i++) {
    const KEY_PART_INFO &key_part = mysql_index.key_part[i];
    Field *field = key_part.field;

    if (key_len_so_far == indexed_cells_len) {
      break;
    }
    DBUG_ASSERT(key_len_so_far < indexed_cells_len);

    uchar *orig_ptr = field->ptr;
    bool is_null = false;
    field->ptr = const_cast<uchar *>(indexed_cells + key_len_so_far);

    if (field->real_maybe_null()) {
      if (field->ptr[0] != '\0') {
        is_null = true;
      } else {
        field->ptr++;
      }
    }

    uint32 orig_length_bytes;

    String val;
    if (!is_null) {
      switch (field->type()) {
        case MYSQL_TYPE_VARCHAR:
          orig_length_bytes =
              reinterpret_cast<Field_varstring *>(field)->length_bytes;
          reinterpret_cast<Field_varstring *>(field)->length_bytes = 2;
          field->val_str(&val);
          reinterpret_cast<Field_varstring *>(field)->length_bytes =
              orig_length_bytes;
          break;
        default:
          field->val_str(&val);
          break;
      }
    }

    field->ptr = orig_ptr;

    r += std::string(i > 0 ? ", `" : "`") + field->field_name +
         "`=" + (is_null ? "NULL" : std::string(val.ptr(), val.length()));

    key_len_so_far += key_part.store_length;
  }
  r += ")";
  return r;
}
#endif /* DBUG_OFF */

/**
  Set the transaction isolation level for the next transaction and update
  session tracker information about the transaction isolation level.

  @param thd           THD session setting the tx_isolation.
  @param tx_isolation  The isolation level to be set.
  @param one_shot      True if the isolation level should be restored to
                       session default after finishing the transaction.
*/
bool set_tx_isolation(THD *thd, enum_tx_isolation tx_isolation, bool one_shot) {
  Transaction_state_tracker *tst = NULL;

  if (thd->variables.session_track_transaction_info > TX_TRACK_NONE)
    tst = (Transaction_state_tracker *)thd->session_tracker.get_tracker(
        TRANSACTION_INFO_TRACKER);

  thd->tx_isolation = tx_isolation;

  if (one_shot) {
    DBUG_ASSERT(!thd->in_active_multi_stmt_transaction());
    DBUG_ASSERT(!thd->in_sub_stmt);
    enum enum_tx_isol_level l;
    switch (thd->tx_isolation) {
      case ISO_READ_UNCOMMITTED:
        l = TX_ISOL_UNCOMMITTED;
        break;
      case ISO_READ_COMMITTED:
        l = TX_ISOL_COMMITTED;
        break;
      case ISO_REPEATABLE_READ:
        l = TX_ISOL_REPEATABLE;
        break;
      case ISO_SERIALIZABLE:
        l = TX_ISOL_SERIALIZABLE;
        break;
      default:
        DBUG_ASSERT(0);
        return true;
    }
    if (tst) tst->set_isol_level(thd, l);
  } else if (tst) {
    tst->set_isol_level(thd, TX_ISOL_INHERIT);
  }
  return false;
}

static bool post_recover_handlerton(THD *, plugin_ref plugin, void *) {
  handlerton *hton = plugin_data<handlerton *>(plugin);

  if (hton->state == SHOW_OPTION_YES && hton->post_recover)
    hton->post_recover();

  return false;
}

void ha_post_recover(void) {
  (void)plugin_foreach(nullptr, post_recover_handlerton,
                       MYSQL_STORAGE_ENGINE_PLUGIN, nullptr);
}<|MERGE_RESOLUTION|>--- conflicted
+++ resolved
@@ -2531,16 +2531,9 @@
   DBUG_RETURN(NULL);
 }
 
-<<<<<<< HEAD
 void handler::ha_statistic_increment(
     ulonglong System_status_var::*offset) const {
-  (table->in_use->status_var.*offset)++;
-=======
-
-void handler::ha_statistic_increment(ulonglong SSV::*offset) const
-{
   if (table && table->in_use) (table->in_use->status_var.*offset)++;
->>>>>>> 79176eeb
 }
 
 THD *handler::ha_thd(void) const {
