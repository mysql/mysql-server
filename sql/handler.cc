--- conflicted
+++ resolved
@@ -101,11 +101,11 @@
 #include "sql/record_buffer.h"  // Record_buffer
 #include "sql/rpl_filter.h"
 #include "sql/rpl_gtid.h"
-#include "sql/rpl_handler.h"  // RUN_HOOK
-#include "sql/rpl_rli.h"      // is_atomic_ddl_commit_on_slave
-#include "sql/rpl_slave_commit_order_manager.h"  // Commit_order_manager
-#include "sql/rpl_write_set_handler.h"           // add_pke
-#include "sql/sdi_utils.h"                       // import_serialized_meta_data
+#include "sql/rpl_handler.h"                       // RUN_HOOK
+#include "sql/rpl_replica_commit_order_manager.h"  // Commit_order_manager
+#include "sql/rpl_rli.h"                // is_atomic_ddl_commit_on_slave
+#include "sql/rpl_write_set_handler.h"  // add_pke
+#include "sql/sdi_utils.h"              // import_serialized_meta_data
 #include "sql/session_tracker.h"
 #include "sql/sql_base.h"  // free_io_cache
 #include "sql/sql_bitmap.h"
@@ -537,7 +537,7 @@
       if (db_type > DB_TYPE_UNKNOWN && db_type < DB_TYPE_DEFAULT &&
           (plugin = ha_lock_engine(thd, installed_htons[db_type])))
         return plugin_data<handlerton *>(plugin);
-      /* fall through */
+      [[fallthrough]];
     case DB_TYPE_UNKNOWN:
       return nullptr;
   }
@@ -830,7 +830,7 @@
       if (hton->prepare) total_ha_2pc++;
       break;
     }
-      /* fall through */
+      [[fallthrough]];
     default:
       hton->state = SHOW_OPTION_DISABLED;
       break;
@@ -1272,7 +1272,7 @@
 
 */
 void trans_register_ha(THD *thd, bool all, handlerton *ht_arg,
-                       const ulonglong *trxid MY_ATTRIBUTE((unused))) {
+                       const ulonglong *trxid [[maybe_unused]]) {
   Ha_trx_info *ha_info;
   Transaction_ctx *trn_ctx = thd->get_transaction();
   Transaction_ctx::enum_trx_scope trx_scope =
@@ -1312,15 +1312,15 @@
 
   trn_ctx->xid_state()->set_query_id(thd->query_id);
 /*
-  Register transaction start in performance schema if not done already.
-  By doing this, we handle cases when the transaction is started implicitly in
-  autocommit=0 mode, and cases when we are in normal autocommit=1 mode and the
-  executed statement is a single-statement transaction.
-
-  Explicitly started transactions are handled in trans_begin().
-
-  Do not register transactions in which binary log is the only participating
-  transactional storage engine.
+        Register transaction start in performance schema if not done already.
+        By doing this, we handle cases when the transaction is started
+   implicitly in autocommit=0 mode, and cases when we are in normal autocommit=1
+   mode and the executed statement is a single-statement transaction.
+
+        Explicitly started transactions are handled in trans_begin().
+
+        Do not register transactions in which binary log is the only
+   participating transactional storage engine.
 */
 #ifdef HAVE_PSI_TRANSACTION_INTERFACE
   if (thd->m_transaction_psi == nullptr && ht_arg->db_type != DB_TYPE_BINLOG &&
@@ -1417,15 +1417,15 @@
 
   /*
     If the binary log is disabled for this thread (either by
-    log_bin=0 or sql_log_bin=0 or by log_slave_updates=0 for a
+    log_bin=0 or sql_log_bin=0 or by log_replica_updates=0 for a
     slave thread), then the statement will not be written to
     the binary log. In this case, we should save its GTID into
     mysql.gtid_executed table and @@GLOBAL.GTID_EXECUTED as it
     did when binlog is enabled.
 
     We also skip saving GTID into mysql.gtid_executed table and
-    @@GLOBAL.GTID_EXECUTED when slave-preserve-commit-order is enabled. We skip
-    as GTID will be saved in
+    @@GLOBAL.GTID_EXECUTED when replica-preserve-commit-order is enabled. We
+    skip as GTID will be saved in
     Commit_order_manager::flush_engine_and_signal_threads (invoked from
     Commit_order_manager::wait_and_finish). In particular, there is the
     following call stack under ha_commit_low which save GTID in case its skipped
@@ -1440,7 +1440,7 @@
     We also skip saving GTID for intermediate commits i.e. when
     thd->is_operating_substatement_implicitly is enabled.
   */
-  if (thd->is_current_stmt_binlog_log_slave_updates_disabled() &&
+  if (thd->is_current_stmt_binlog_log_replica_updates_disabled() &&
       ending_trans(thd, all) && !thd->is_operating_gtid_table_implicitly &&
       !thd->is_operating_substatement_implicitly) {
     if (!has_commit_order_manager(thd) &&
@@ -1491,7 +1491,7 @@
   bool need_clear_owned_gtid = false;
   /*
     Save transaction owned gtid into table before transaction prepare
-    if binlog is disabled, or binlog is enabled and log_slave_updates
+    if binlog is disabled, or binlog is enabled and log_replica_updates
     is disabled with slave SQL thread or slave worker thread.
   */
   std::tie(error, need_clear_owned_gtid) = commit_owned_gtids(thd, all);
@@ -1512,10 +1512,6 @@
     enclosing 'all' transaction is rolled back.
   */
   bool is_real_trans = all || !trn_ctx->is_active(Transaction_ctx::SESSION);
-<<<<<<< HEAD
-
-  Ha_trx_info *ha_info = trn_ctx->ha_trx_info(trx_scope);
-=======
 #ifndef NDEBUG
   bool transaction_to_skip = false;
   DBUG_EXECUTE_IF("replica_crash_after_commit", {
@@ -1523,7 +1519,6 @@
   });
 #endif  // NDEBUG
   auto ha_info = trn_ctx->ha_trx_info(trx_scope);
->>>>>>> fbdaa4de
   XID_STATE *xid_state = trn_ctx->xid_state();
 
   DBUG_TRACE;
@@ -1568,7 +1563,7 @@
       error = true;
       my_error(ER_UNKNOWN_ERROR, MYF(0));
     });
-    DBUG_EXECUTE_IF("slave_crash_before_commit", {
+    DBUG_EXECUTE_IF("replica_crash_before_commit", {
       /* This pre-commit crash aims solely at atomic DDL */
       DBUG_SUICIDE();
     });
@@ -1668,8 +1663,8 @@
     goto end;
   }
 /*
-  Mark multi-statement (any autocommit mode) or single-statement
-  (autocommit=1) transaction as rolled back
+        Mark multi-statement (any autocommit mode) or single-statement
+        (autocommit=1) transaction as rolled back
 */
 #ifdef HAVE_PSI_TRANSACTION_INTERFACE
   if (is_real_trans && thd->m_transaction_psi != nullptr) {
@@ -1701,7 +1696,7 @@
     thd->server_status &= ~SERVER_STATUS_IN_TRANS;
     /*
       Release the owned GTID when binlog is disabled, or binlog is
-      enabled and log_slave_updates is disabled with slave SQL thread
+      enabled and log_replica_updates is disabled with slave SQL thread
       or slave worker thread.
     */
     if (error)
@@ -1714,7 +1709,7 @@
     }
   }
   if (run_slave_post_commit) {
-    DBUG_EXECUTE_IF("slave_crash_after_commit", DBUG_SUICIDE(););
+    DBUG_EXECUTE_IF("replica_crash_after_commit", DBUG_SUICIDE(););
 
     thd->rli_slave->post_commit(error != 0);
     /*
@@ -1727,13 +1722,13 @@
     */
     thd->server_status &= ~SERVER_STATUS_IN_TRANS;
   } else {
-    DBUG_EXECUTE_IF("slave_crash_after_commit", {
+    DBUG_EXECUTE_IF("replica_crash_after_commit", {
       if (thd->slave_thread && thd->rli_slave &&
           thd->rli_slave->current_event &&
           thd->rli_slave->current_event->get_type_code() ==
               binary_log::XID_EVENT &&
           !thd->is_operating_substatement_implicitly &&
-          !thd->is_operating_gtid_table_implicitly)
+          !thd->is_operating_gtid_table_implicitly && !transaction_to_skip)
         DBUG_SUICIDE();
     });
   }
@@ -1824,7 +1819,7 @@
     */
     if ((!thd->is_operating_substatement_implicitly &&
          !thd->is_operating_gtid_table_implicitly &&
-         thd->is_current_stmt_binlog_log_slave_updates_disabled() &&
+         thd->is_current_stmt_binlog_log_replica_updates_disabled() &&
          ending_trans(thd, all)) ||
         Commit_order_manager::get_rollback_status(thd)) {
       if (Commit_order_manager::wait(thd)) {
@@ -2925,6 +2920,13 @@
   return result;
 }
 
+FT_INFO *handler::ft_init_ext(uint flags [[maybe_unused]],
+                              uint inx [[maybe_unused]],
+                              String *key [[maybe_unused]]) {
+  my_error(ER_TABLE_CANT_HANDLE_FT, MYF(0));
+  return nullptr;
+}
+
 int handler::ha_ft_read(uchar *buf) {
   int result;
   DBUG_TRACE;
@@ -2943,7 +2945,8 @@
 
 int handler::ha_sample_init(void *&scan_ctx, double sampling_percentage,
                             int sampling_seed,
-                            enum_sampling_method sampling_method) {
+                            enum_sampling_method sampling_method,
+                            const bool tablesample) {
   DBUG_TRACE;
   assert(sampling_percentage >= 0.0);
   assert(sampling_percentage <= 100.0);
@@ -2954,7 +2957,7 @@
   m_sampling_percentage = sampling_percentage;
 
   int result = sample_init(scan_ctx, sampling_percentage, sampling_seed,
-                           sampling_method);
+                           sampling_method, tablesample);
   inited = (result != 0) ? NONE : SAMPLING;
   return result;
 }
@@ -2988,16 +2991,14 @@
   return result;
 }
 
-int handler::sample_init(void *&scan_ctx MY_ATTRIBUTE((unused)), double, int,
-                         enum_sampling_method) {
+int handler::sample_init(void *&scan_ctx [[maybe_unused]], double, int,
+                         enum_sampling_method, const bool) {
   return rnd_init(true);
 }
 
-int handler::sample_end(void *scan_ctx MY_ATTRIBUTE((unused))) {
-  return rnd_end();
-}
-
-int handler::sample_next(void *scan_ctx MY_ATTRIBUTE((unused)), uchar *buf) {
+int handler::sample_end(void *scan_ctx [[maybe_unused]]) { return rnd_end(); }
+
+int handler::sample_next(void *scan_ctx [[maybe_unused]], uchar *buf) {
   // Temporary set inited to RND, since we are calling rnd_next().
   int res = rnd_next(buf);
 
@@ -3851,11 +3852,11 @@
   reserved to "positive infinite".
 */
 
-void handler::get_auto_increment(
-    ulonglong offset MY_ATTRIBUTE((unused)),
-    ulonglong increment MY_ATTRIBUTE((unused)),
-    ulonglong nb_desired_values MY_ATTRIBUTE((unused)), ulonglong *first_value,
-    ulonglong *nb_reserved_values) {
+void handler::get_auto_increment(ulonglong offset [[maybe_unused]],
+                                 ulonglong increment [[maybe_unused]],
+                                 ulonglong nb_desired_values [[maybe_unused]],
+                                 ulonglong *first_value,
+                                 ulonglong *nb_reserved_values) {
   ulonglong nr;
   int error;
   DBUG_TRACE;
@@ -4036,10 +4037,10 @@
   // Catch errors that are not fatal
   switch (error) {
     /*
-      Deadlock and lock timeout cause transaction/statement rollback so that
-      THD::is_fatal_sub_stmt_error will be set. This means that they will not
-      be possible to handle by stored program handlers inside stored functions
-      and triggers even if non-fatal.
+            Deadlock and lock timeout cause transaction/statement rollback so
+       that THD::is_fatal_sub_stmt_error will be set. This means that they will
+       not be possible to handle by stored program handlers inside stored
+       functions and triggers even if non-fatal.
     */
     case HA_ERR_LOCK_WAIT_TIMEOUT:
     case HA_ERR_LOCK_DEADLOCK:
@@ -4358,8 +4359,8 @@
   @return
     Returns true if this is a temporary error
 */
-bool handler::get_error_message(int error MY_ATTRIBUTE((unused)),
-                                String *buf MY_ATTRIBUTE((unused))) {
+bool handler::get_error_message(int error [[maybe_unused]],
+                                String *buf [[maybe_unused]]) {
   return false;
 }
 
@@ -4521,9 +4522,8 @@
 }
 
 int handler::rename_table(const char *from, const char *to,
-                          const dd::Table *from_table_def
-                              MY_ATTRIBUTE((unused)),
-                          dd::Table *to_table_def MY_ATTRIBUTE((unused))) {
+                          const dd::Table *from_table_def [[maybe_unused]],
+                          dd::Table *to_table_def [[maybe_unused]]) {
   int error = 0;
   const char **ext, **start_ext;
 
@@ -4820,8 +4820,7 @@
 */
 
 enum_alter_inplace_result handler::check_if_supported_inplace_alter(
-    TABLE *altered_table MY_ATTRIBUTE((unused)),
-    Alter_inplace_info *ha_alter_info) {
+    TABLE *altered_table [[maybe_unused]], Alter_inplace_info *ha_alter_info) {
   DBUG_TRACE;
 
   HA_CREATE_INFO *create_info = ha_alter_info->create_info;
@@ -4939,6 +4938,8 @@
 
 /**
  * Loads a table into its defined secondary storage engine: public interface.
+ * This call may downgrade the table lock. Do not make any assumptions on the
+ * MDL.
  *
  * @param table The table to load into the secondary engine. Its read_set tells
  * which columns to load.
@@ -5922,7 +5923,7 @@
 }
 
 Cost_estimate handler::index_scan_cost(uint index,
-                                       double ranges MY_ATTRIBUTE((unused)),
+                                       double ranges [[maybe_unused]],
                                        double rows) {
   /*
     This function returns a Cost_estimate object. The function should be
@@ -5958,6 +5959,24 @@
   Cost_estimate cost;
   cost.add_io(io_cost);
   return cost;
+}
+
+double handler::page_read_cost(uint index [[maybe_unused]], double reads) {
+  return table->cost_model()->page_read_cost(reads);
+
+  /////////////////
+  // Other, non-page-based storage engine, may prefer to
+  // override to;
+  // return read_cost(index, 1, reads).total_cost();
+
+  // Longer term: We should avoid mixed usage of read_cost()
+  // and page_read_cost() from the optimizer. Use only
+  // one of these to get cost estimates comparable between different
+  // access methods and call paths.
+}
+
+double handler::worst_seek_times(double reads) {
+  return table->cost_model()->page_read_cost(reads);
 }
 
 /**
@@ -6023,10 +6042,11 @@
                   contain scan parameters.
 */
 
-ha_rows handler::multi_range_read_info_const(
-    uint keyno, RANGE_SEQ_IF *seq, void *seq_init_param,
-    uint n_ranges_arg MY_ATTRIBUTE((unused)), uint *bufsz, uint *flags,
-    Cost_estimate *cost) {
+ha_rows handler::multi_range_read_info_const(uint keyno, RANGE_SEQ_IF *seq,
+                                             void *seq_init_param,
+                                             uint n_ranges_arg [[maybe_unused]],
+                                             uint *bufsz, uint *flags,
+                                             Cost_estimate *cost) {
   KEY_MULTI_RANGE range;
   range_seq_t seq_it;
   ha_rows rows, total_rows = 0;
@@ -6051,6 +6071,29 @@
       min_endp = range.start_key.length ? &range.start_key : nullptr;
       max_endp = range.end_key.length ? &range.end_key : nullptr;
     }
+
+    /*
+      Return HA_POS_ERROR if the specified keyno is not capable of
+      serving the specified range request. The cases checked for are:
+
+        1) The range contain NULL values and the specified index will
+           fallback to do a full table scan if it find NULLs in the keys.
+        2) The range does not specify all key parts and the key
+           cannot provide partial key searches.
+    */
+    if (range.range_flag & NULL_RANGE &&  // 1)
+        table->file->index_flags(keyno, 0, false) & HA_TABLE_SCAN_ON_NULL) {
+      // The NULL_RANGE will result in a full TABLE_SCAN, reject it.
+      return HA_POS_ERROR;
+    }
+    if (!(range.range_flag & EQ_RANGE) ||  // 2)
+        range.start_key.length < table->key_info[keyno].key_length) {
+      // A full EQ-range was not specified, reject if not OK by index.
+      if (index_flags(keyno, 0, false) & HA_ONLY_WHOLE_INDEX) {
+        return HA_POS_ERROR;
+      }
+    }
+
     /*
       Get the number of rows in the range. This is done by calling
       records_in_range() unless:
@@ -6085,17 +6128,6 @@
             table->key_info[keyno].records_per_key(keyparts_used - 1));
       } else {
         /*
-          Return HA_POS_ERROR if the range does not use all key parts and
-          the key cannot use partial key searches.
-        */
-        if ((index_flags(keyno, 0, false) & HA_ONLY_WHOLE_INDEX)) {
-          assert(
-              (range.range_flag & EQ_RANGE) &&
-              !table->key_info[keyno].has_records_per_key(keyparts_used - 1));
-          total_rows = HA_POS_ERROR;
-          break;
-        }
-        /*
           Since records_in_range has not been called, set the rows to 1.
           FORCE INDEX has been used, cost model values will be ignored anyway.
         */
@@ -6104,17 +6136,19 @@
     } else {
       DBUG_EXECUTE_IF("crash_records_in_range", DBUG_SUICIDE(););
       assert(min_endp || max_endp);
-      if (HA_POS_ERROR ==
-          (rows = this->records_in_range(keyno, min_endp, max_endp))) {
+      rows = table->pos_in_table_list->is_derived_unfinished_materialization()
+                 ? HA_POS_ERROR
+                 : this->records_in_range(keyno, min_endp, max_endp);
+      if (rows == HA_POS_ERROR) {
         /* Can't scan one range => can't do MRR scan at all */
-        total_rows = HA_POS_ERROR;
-        break;
+        return HA_POS_ERROR;
       }
     }
     total_rows += rows;
   }
 
-  if (total_rows != HA_POS_ERROR) {
+  assert(total_rows != HA_POS_ERROR);
+  {
     const Cost_model_table *const cost_model = table->cost_model();
 
     /* The following calculation is the same as in multi_range_read_info(): */
@@ -6229,7 +6263,7 @@
 int handler::multi_range_read_init(RANGE_SEQ_IF *seq_funcs,
                                    void *seq_init_param, uint n_ranges,
                                    uint mode,
-                                   HANDLER_BUFFER *buf MY_ATTRIBUTE((unused))) {
+                                   HANDLER_BUFFER *buf [[maybe_unused]]) {
   DBUG_TRACE;
   mrr_iter = seq_funcs->init(seq_init_param, n_ranges, mode);
   mrr_funcs = *seq_funcs;
@@ -6611,11 +6645,6 @@
   */
   while ((rowids_buf_cur < rowids_buf_end) &&
          !(res = h2->handler::multi_range_read_next(&range_info))) {
-    KEY_MULTI_RANGE *curr_range = &h2->handler::mrr_cur_range;
-    if (h2->mrr_funcs.skip_index_tuple &&
-        h2->mrr_funcs.skip_index_tuple(h2->mrr_iter, curr_range->ptr))
-      continue;
-
     /* Put rowid, or {rowid, range_id} pair into the buffer */
     h2->position(table->record[0]);
     memcpy(rowids_buf_cur, h2->ref, h2->ref_length);
@@ -6697,7 +6726,7 @@
 */
 ha_rows DsMrr_impl::dsmrr_info(uint keyno, uint n_ranges, uint rows,
                                uint *bufsz, uint *flags, Cost_estimate *cost) {
-  ha_rows res MY_ATTRIBUTE((unused));
+  ha_rows res [[maybe_unused]];
   uint def_flags = *flags;
   uint def_bufsz = *bufsz;
 
@@ -7138,7 +7167,7 @@
 */
 int handler::read_range_first(const key_range *start_key,
                               const key_range *end_key, bool eq_range_arg,
-                              bool sorted MY_ATTRIBUTE((unused))) {
+                              bool sorted [[maybe_unused]]) {
   int result;
   DBUG_TRACE;
 
@@ -7622,6 +7651,53 @@
   return 0;
 }
 
+/**
+  The purpose of an instance of this class is to :
+
+  1) Given a TABLE instance, backup the given TABLE::read_set, TABLE::write_set
+     and restore those members upon this instance disposal.
+
+  2) Store a reference to a dynamically allocated buffer and dispose of it upon
+     this instance disposal.
+ */
+
+class Binlog_log_row_cleanup {
+ public:
+  /**
+    This constructor aims to create temporary copies of readset and writeset.
+
+    @param table                 A pointer to TABLE object
+    @param temp_read_bitmap      Temporary BITMAP to store read_set.
+    @param temp_write_bitmap     Temporary BITMAP to store write_set.
+    */
+  Binlog_log_row_cleanup(TABLE &table, MY_BITMAP &temp_read_bitmap,
+
+                         MY_BITMAP &temp_write_bitmap)
+
+      : m_cleanup_table(table),
+        m_cleanup_read_bitmap(temp_read_bitmap),
+        m_cleanup_write_bitmap(temp_write_bitmap) {
+    bitmap_copy(&this->m_cleanup_read_bitmap, this->m_cleanup_table.read_set);
+    bitmap_copy(&this->m_cleanup_write_bitmap, this->m_cleanup_table.write_set);
+  }
+
+  /**
+    This destructor aims to restore the original readset and writeset and
+    delete the temporary copies.
+   */
+  virtual ~Binlog_log_row_cleanup() {
+    bitmap_copy(this->m_cleanup_table.read_set, &this->m_cleanup_read_bitmap);
+    bitmap_copy(this->m_cleanup_table.write_set, &this->m_cleanup_write_bitmap);
+    bitmap_free(&this->m_cleanup_read_bitmap);
+    bitmap_free(&this->m_cleanup_write_bitmap);
+  }
+
+ private:
+  TABLE &m_cleanup_table;  // Creating a TABLE to get access to its members.
+  MY_BITMAP &m_cleanup_read_bitmap;   // Temporary bitmap to store read_set.
+  MY_BITMAP &m_cleanup_write_bitmap;  // Temporary bitmap to store write_set.
+};
+
 int binlog_log_row(TABLE *table, const uchar *before_record,
                    const uchar *after_record, Log_func *log_func) {
   bool error = false;
@@ -7630,13 +7706,6 @@
   if (check_table_binlog_row_based(thd, table)) {
     if (thd->variables.transaction_write_set_extraction != HASH_ALGORITHM_OFF) {
       try {
-<<<<<<< HEAD
-        if (before_record && after_record) {
-          /* capture both images pke */
-          if (add_pke(table, thd, table->record[0]) ||
-              add_pke(table, thd, table->record[1])) {
-            return HA_ERR_RBR_LOGGING_FAILED;
-=======
         MY_BITMAP save_read_set;
         MY_BITMAP save_write_set;
         if (bitmap_init(&save_read_set, nullptr, table->s->fields) ||
@@ -7657,11 +7726,14 @@
               table->mark_columns_used_by_index_no_reset(key_number,
                                                          table->write_set);
             }
->>>>>>> fbdaa4de
           }
-        } else {
-          if (add_pke(table, thd, table->record[0])) {
-            return HA_ERR_RBR_LOGGING_FAILED;
+        }
+        std::array<const uchar *, 2> records{after_record, before_record};
+        for (auto rec : records) {
+          if (rec != nullptr) {
+            assert(rec == table->record[0] || rec == table->record[1]);
+            bool res = add_pke(table, thd, rec);
+            if (res) return HA_ERR_RBR_LOGGING_FAILED;
           }
         }
       } catch (const std::bad_alloc &) {
