/* Copyright 2000-2008 MySQL AB, 2008-2009 Sun Microsystems, Inc.

   This program is free software; you can redistribute it and/or modify
   it under the terms of the GNU General Public License as published by
   the Free Software Foundation; version 2 of the License.

   This program is distributed in the hope that it will be useful,
   but WITHOUT ANY WARRANTY; without even the implied warranty of
   MERCHANTABILITY or FITNESS FOR A PARTICULAR PURPOSE.  See the
   GNU General Public License for more details.

   You should have received a copy of the GNU General Public License
   along with this program; if not, write to the Free Software
   Foundation, Inc., 59 Temple Place, Suite 330, Boston, MA  02111-1307  USA */

/** @file handler.cc

    @brief
  Handler-calling-functions
*/

#ifdef USE_PRAGMA_IMPLEMENTATION
#pragma implementation				// gcc: Class implementation
#endif

#include "sql_priv.h"
#include "unireg.h"
#include "rpl_handler.h"
#include "sql_cache.h"                   // query_cache, query_cache_*
#include "key.h"     // key_copy, key_unpack, key_cmp_if_same, key_cmp
#include "sql_table.h"                   // build_table_filename
#include "lock.h"               // wait_if_global_read_lock,
                                // start_waiting_global_read_lock
#include "sql_parse.h"                          // check_stack_overrun
#include "sql_acl.h"            // SUPER_ACL
#include "sql_base.h"           // free_io_cache
#include "discover.h"           // writefrm
#include "log_event.h"          // *_rows_log_event
#include "rpl_filter.h"
#include <myisampack.h>
#include "transaction.h"
#include <errno.h>
#include "probes_mysql.h"

#ifdef WITH_PARTITION_STORAGE_ENGINE
#include "ha_partition.h"
#endif

/*
  While we have legacy_db_type, we have this array to
  check for dups and to find handlerton from legacy_db_type.
  Remove when legacy_db_type is finally gone
*/
st_plugin_int *hton2plugin[MAX_HA];

static handlerton *installed_htons[128];

#define BITMAP_STACKBUF_SIZE (128/8)

KEY_CREATE_INFO default_key_create_info=
  { HA_KEY_ALG_UNDEF, 0, {NullS, 0}, {NullS, 0} };

/* number of entries in handlertons[] */
ulong total_ha= 0;
/* number of storage engines (from handlertons[]) that support 2pc */
ulong total_ha_2pc= 0;
/* size of savepoint storage area (see ha_init) */
ulong savepoint_alloc_size= 0;

static const LEX_STRING sys_table_aliases[]=
{
  { C_STRING_WITH_LEN("INNOBASE") },  { C_STRING_WITH_LEN("INNODB") },
  { C_STRING_WITH_LEN("NDB") },       { C_STRING_WITH_LEN("NDBCLUSTER") },
  { C_STRING_WITH_LEN("HEAP") },      { C_STRING_WITH_LEN("MEMORY") },
  { C_STRING_WITH_LEN("MERGE") },     { C_STRING_WITH_LEN("MRG_MYISAM") },
  {NullS, 0}
};

const char *ha_row_type[] = {
  "", "FIXED", "DYNAMIC", "COMPRESSED", "REDUNDANT", "COMPACT",
  /* Reserved to be "PAGE" in future versions */ "?",
  "?","?","?"
};

const char *tx_isolation_names[] =
{ "READ-UNCOMMITTED", "READ-COMMITTED", "REPEATABLE-READ", "SERIALIZABLE",
  NullS};
TYPELIB tx_isolation_typelib= {array_elements(tx_isolation_names)-1,"",
			       tx_isolation_names, NULL};

static TYPELIB known_extensions= {0,"known_exts", NULL, NULL};
uint known_extensions_id= 0;



static plugin_ref ha_default_plugin(THD *thd)
{
  if (thd->variables.table_plugin)
    return thd->variables.table_plugin;
  return my_plugin_lock(thd, &global_system_variables.table_plugin);
}


/** @brief
  Return the default storage engine handlerton for thread

  SYNOPSIS
    ha_default_handlerton(thd)
    thd         current thread

  RETURN
    pointer to handlerton
*/
handlerton *ha_default_handlerton(THD *thd)
{
  plugin_ref plugin= ha_default_plugin(thd);
  DBUG_ASSERT(plugin);
  handlerton *hton= plugin_data(plugin, handlerton*);
  DBUG_ASSERT(hton);
  return hton;
}


/** @brief
  Return the storage engine handlerton for the supplied name
  
  SYNOPSIS
    ha_resolve_by_name(thd, name)
    thd         current thread
    name        name of storage engine
  
  RETURN
    pointer to storage engine plugin handle
*/
plugin_ref ha_resolve_by_name(THD *thd, const LEX_STRING *name)
{
  const LEX_STRING *table_alias;
  plugin_ref plugin;

redo:
  /* my_strnncoll is a macro and gcc doesn't do early expansion of macro */
  if (thd && !my_charset_latin1.coll->strnncoll(&my_charset_latin1,
                           (const uchar *)name->str, name->length,
                           (const uchar *)STRING_WITH_LEN("DEFAULT"), 0))
    return ha_default_plugin(thd);

  if ((plugin= my_plugin_lock_by_name(thd, name, MYSQL_STORAGE_ENGINE_PLUGIN)))
  {
    handlerton *hton= plugin_data(plugin, handlerton *);
    if (!(hton->flags & HTON_NOT_USER_SELECTABLE))
      return plugin;
      
    /*
      unlocking plugin immediately after locking is relatively low cost.
    */
    plugin_unlock(thd, plugin);
  }

  /*
    We check for the historical aliases.
  */
  for (table_alias= sys_table_aliases; table_alias->str; table_alias+= 2)
  {
    if (!my_strnncoll(&my_charset_latin1,
                      (const uchar *)name->str, name->length,
                      (const uchar *)table_alias->str, table_alias->length))
    {
      name= table_alias + 1;
      goto redo;
    }
  }

  return NULL;
}


plugin_ref ha_lock_engine(THD *thd, const handlerton *hton)
{
  if (hton)
  {
    st_plugin_int **plugin= hton2plugin + hton->slot;
    
#ifdef DBUG_OFF
    return my_plugin_lock(thd, plugin);
#else
    return my_plugin_lock(thd, &plugin);
#endif
  }
  return NULL;
}


handlerton *ha_resolve_by_legacy_type(THD *thd, enum legacy_db_type db_type)
{
  plugin_ref plugin;
  switch (db_type) {
  case DB_TYPE_DEFAULT:
    return ha_default_handlerton(thd);
  default:
    if (db_type > DB_TYPE_UNKNOWN && db_type < DB_TYPE_DEFAULT &&
        (plugin= ha_lock_engine(thd, installed_htons[db_type])))
      return plugin_data(plugin, handlerton*);
    /* fall through */
  case DB_TYPE_UNKNOWN:
    return NULL;
  }
}


/**
  Use other database handler if databasehandler is not compiled in.
*/
handlerton *ha_checktype(THD *thd, enum legacy_db_type database_type,
                          bool no_substitute, bool report_error)
{
  handlerton *hton= ha_resolve_by_legacy_type(thd, database_type);
  if (ha_storage_engine_is_enabled(hton))
    return hton;

  if (no_substitute)
  {
    if (report_error)
    {
      const char *engine_name= ha_resolve_storage_engine_name(hton);
      my_error(ER_FEATURE_DISABLED,MYF(0),engine_name,engine_name);
    }
    return NULL;
  }

  RUN_HOOK(transaction, after_rollback, (thd, FALSE));

  switch (database_type) {
  case DB_TYPE_MRG_ISAM:
    return ha_resolve_by_legacy_type(thd, DB_TYPE_MRG_MYISAM);
  default:
    break;
  }

  return ha_default_handlerton(thd);
} /* ha_checktype */


handler *get_new_handler(TABLE_SHARE *share, MEM_ROOT *alloc,
                         handlerton *db_type)
{
  handler *file;
  DBUG_ENTER("get_new_handler");
  DBUG_PRINT("enter", ("alloc: 0x%lx", (long) alloc));

  if (db_type && db_type->state == SHOW_OPTION_YES && db_type->create)
  {
    if ((file= db_type->create(db_type, share, alloc)))
      file->init();
    DBUG_RETURN(file);
  }
  /*
    Try the default table type
    Here the call to current_thd() is ok as we call this function a lot of
    times but we enter this branch very seldom.
  */
  DBUG_RETURN(get_new_handler(share, alloc, ha_default_handlerton(current_thd)));
}


#ifdef WITH_PARTITION_STORAGE_ENGINE
handler *get_ha_partition(partition_info *part_info)
{
  ha_partition *partition;
  DBUG_ENTER("get_ha_partition");
  if ((partition= new ha_partition(partition_hton, part_info)))
  {
    if (partition->initialize_partition(current_thd->mem_root))
    {
      delete partition;
      partition= 0;
    }
    else
      partition->init();
  }
  else
  {
    my_error(ER_OUTOFMEMORY, MYF(0), sizeof(ha_partition));
  }
  DBUG_RETURN(((handler*) partition));
}
#endif


static const char **handler_errmsgs;

C_MODE_START
static const char **get_handler_errmsgs()
{
  return handler_errmsgs;
}
C_MODE_END


/**
  Register handler error messages for use with my_error().

  @retval
    0           OK
  @retval
    !=0         Error
*/

int ha_init_errors(void)
{
#define SETMSG(nr, msg) handler_errmsgs[(nr) - HA_ERR_FIRST]= (msg)

  /* Allocate a pointer array for the error message strings. */
  /* Zerofill it to avoid uninitialized gaps. */
  if (! (handler_errmsgs= (const char**) my_malloc(HA_ERR_ERRORS * sizeof(char*),
                                                   MYF(MY_WME | MY_ZEROFILL))))
    return 1;

  /* Set the dedicated error messages. */
  SETMSG(HA_ERR_KEY_NOT_FOUND,          ER_DEFAULT(ER_KEY_NOT_FOUND));
  SETMSG(HA_ERR_FOUND_DUPP_KEY,         ER_DEFAULT(ER_DUP_KEY));
  SETMSG(HA_ERR_RECORD_CHANGED,         "Update wich is recoverable");
  SETMSG(HA_ERR_WRONG_INDEX,            "Wrong index given to function");
  SETMSG(HA_ERR_CRASHED,                ER_DEFAULT(ER_NOT_KEYFILE));
  SETMSG(HA_ERR_WRONG_IN_RECORD,        ER_DEFAULT(ER_CRASHED_ON_USAGE));
  SETMSG(HA_ERR_OUT_OF_MEM,             "Table handler out of memory");
  SETMSG(HA_ERR_NOT_A_TABLE,            "Incorrect file format '%.64s'");
  SETMSG(HA_ERR_WRONG_COMMAND,          "Command not supported");
  SETMSG(HA_ERR_OLD_FILE,               ER_DEFAULT(ER_OLD_KEYFILE));
  SETMSG(HA_ERR_NO_ACTIVE_RECORD,       "No record read in update");
  SETMSG(HA_ERR_RECORD_DELETED,         "Intern record deleted");
  SETMSG(HA_ERR_RECORD_FILE_FULL,       ER_DEFAULT(ER_RECORD_FILE_FULL));
  SETMSG(HA_ERR_INDEX_FILE_FULL,        "No more room in index file '%.64s'");
  SETMSG(HA_ERR_END_OF_FILE,            "End in next/prev/first/last");
  SETMSG(HA_ERR_UNSUPPORTED,            ER_DEFAULT(ER_ILLEGAL_HA));
  SETMSG(HA_ERR_TO_BIG_ROW,             "Too big row");
  SETMSG(HA_WRONG_CREATE_OPTION,        "Wrong create option");
  SETMSG(HA_ERR_FOUND_DUPP_UNIQUE,      ER_DEFAULT(ER_DUP_UNIQUE));
  SETMSG(HA_ERR_UNKNOWN_CHARSET,        "Can't open charset");
  SETMSG(HA_ERR_WRONG_MRG_TABLE_DEF,    ER_DEFAULT(ER_WRONG_MRG_TABLE));
  SETMSG(HA_ERR_CRASHED_ON_REPAIR,      ER_DEFAULT(ER_CRASHED_ON_REPAIR));
  SETMSG(HA_ERR_CRASHED_ON_USAGE,       ER_DEFAULT(ER_CRASHED_ON_USAGE));
  SETMSG(HA_ERR_LOCK_WAIT_TIMEOUT,      ER_DEFAULT(ER_LOCK_WAIT_TIMEOUT));
  SETMSG(HA_ERR_LOCK_TABLE_FULL,        ER_DEFAULT(ER_LOCK_TABLE_FULL));
  SETMSG(HA_ERR_READ_ONLY_TRANSACTION,  ER_DEFAULT(ER_READ_ONLY_TRANSACTION));
  SETMSG(HA_ERR_LOCK_DEADLOCK,          ER_DEFAULT(ER_LOCK_DEADLOCK));
  SETMSG(HA_ERR_CANNOT_ADD_FOREIGN,     ER_DEFAULT(ER_CANNOT_ADD_FOREIGN));
  SETMSG(HA_ERR_NO_REFERENCED_ROW,      ER_DEFAULT(ER_NO_REFERENCED_ROW_2));
  SETMSG(HA_ERR_ROW_IS_REFERENCED,      ER_DEFAULT(ER_ROW_IS_REFERENCED_2));
  SETMSG(HA_ERR_NO_SAVEPOINT,           "No savepoint with that name");
  SETMSG(HA_ERR_NON_UNIQUE_BLOCK_SIZE,  "Non unique key block size");
  SETMSG(HA_ERR_NO_SUCH_TABLE,          "No such table: '%.64s'");
  SETMSG(HA_ERR_TABLE_EXIST,            ER_DEFAULT(ER_TABLE_EXISTS_ERROR));
  SETMSG(HA_ERR_NO_CONNECTION,          "Could not connect to storage engine");
  SETMSG(HA_ERR_TABLE_DEF_CHANGED,      ER_DEFAULT(ER_TABLE_DEF_CHANGED));
  SETMSG(HA_ERR_FOREIGN_DUPLICATE_KEY,  "FK constraint would lead to duplicate key");
  SETMSG(HA_ERR_TABLE_NEEDS_UPGRADE,    ER_DEFAULT(ER_TABLE_NEEDS_UPGRADE));
  SETMSG(HA_ERR_TABLE_READONLY,         ER_DEFAULT(ER_OPEN_AS_READONLY));
  SETMSG(HA_ERR_AUTOINC_READ_FAILED,    ER_DEFAULT(ER_AUTOINC_READ_FAILED));
  SETMSG(HA_ERR_AUTOINC_ERANGE,         ER_DEFAULT(ER_WARN_DATA_OUT_OF_RANGE));
  SETMSG(HA_ERR_TOO_MANY_CONCURRENT_TRXS, ER_DEFAULT(ER_TOO_MANY_CONCURRENT_TRXS));

  /* Register the error messages for use with my_error(). */
  return my_error_register(get_handler_errmsgs, HA_ERR_FIRST, HA_ERR_LAST);
}


/**
  Unregister handler error messages.

  @retval
    0           OK
  @retval
    !=0         Error
*/
static int ha_finish_errors(void)
{
  const char    **errmsgs;

  /* Allocate a pointer array for the error message strings. */
  if (! (errmsgs= my_error_unregister(HA_ERR_FIRST, HA_ERR_LAST)))
    return 1;
  my_free(errmsgs);
  return 0;
}


int ha_finalize_handlerton(st_plugin_int *plugin)
{
  handlerton *hton= (handlerton *)plugin->data;
  DBUG_ENTER("ha_finalize_handlerton");

  /* hton can be NULL here, if ha_initialize_handlerton() failed. */
  if (!hton)
    goto end;

  switch (hton->state)
  {
  case SHOW_OPTION_NO:
  case SHOW_OPTION_DISABLED:
    break;
  case SHOW_OPTION_YES:
    if (installed_htons[hton->db_type] == hton)
      installed_htons[hton->db_type]= NULL;
    break;
  };

  if (hton->panic)
    hton->panic(hton, HA_PANIC_CLOSE);

  if (plugin->plugin->deinit)
  {
    /*
      Today we have no defined/special behavior for uninstalling
      engine plugins.
    */
    DBUG_PRINT("info", ("Deinitializing plugin: '%s'", plugin->name.str));
    if (plugin->plugin->deinit(NULL))
    {
      DBUG_PRINT("warning", ("Plugin '%s' deinit function returned error.",
                             plugin->name.str));
    }
  }

  /*
    In case a plugin is uninstalled and re-installed later, it should
    reuse an array slot. Otherwise the number of uninstall/install
    cycles would be limited.
  */
  if (hton->slot != HA_SLOT_UNDEF)
  {
    /* Make sure we are not unpluging another plugin */
    DBUG_ASSERT(hton2plugin[hton->slot] == plugin);
    DBUG_ASSERT(hton->slot < MAX_HA);
    hton2plugin[hton->slot]= NULL;
  }

  my_free(hton);

 end:
  DBUG_RETURN(0);
}


int ha_initialize_handlerton(st_plugin_int *plugin)
{
  handlerton *hton;
  DBUG_ENTER("ha_initialize_handlerton");
  DBUG_PRINT("plugin", ("initialize plugin: '%s'", plugin->name.str));

  hton= (handlerton *)my_malloc(sizeof(handlerton),
                                MYF(MY_WME | MY_ZEROFILL));

  if (hton == NULL)
  {
    sql_print_error("Unable to allocate memory for plugin '%s' handlerton.",
                    plugin->name.str);
    goto err_no_hton_memory;
  }

  hton->slot= HA_SLOT_UNDEF;
  /* Historical Requirement */
  plugin->data= hton; // shortcut for the future
  if (plugin->plugin->init && plugin->plugin->init(hton))
  {
    sql_print_error("Plugin '%s' init function returned error.",
                    plugin->name.str);
    goto err;  
  }

  /*
    the switch below and hton->state should be removed when
    command-line options for plugins will be implemented
  */
  switch (hton->state) {
  case SHOW_OPTION_NO:
    break;
  case SHOW_OPTION_YES:
    {
      uint tmp;
      ulong fslot;
      /* now check the db_type for conflict */
      if (hton->db_type <= DB_TYPE_UNKNOWN ||
          hton->db_type >= DB_TYPE_DEFAULT ||
          installed_htons[hton->db_type])
      {
        int idx= (int) DB_TYPE_FIRST_DYNAMIC;

        while (idx < (int) DB_TYPE_DEFAULT && installed_htons[idx])
          idx++;

        if (idx == (int) DB_TYPE_DEFAULT)
        {
          sql_print_warning("Too many storage engines!");
          goto err_deinit;
        }
        if (hton->db_type != DB_TYPE_UNKNOWN)
          sql_print_warning("Storage engine '%s' has conflicting typecode. "
                            "Assigning value %d.", plugin->plugin->name, idx);
        hton->db_type= (enum legacy_db_type) idx;
      }

      /*
        In case a plugin is uninstalled and re-installed later, it should
        reuse an array slot. Otherwise the number of uninstall/install
        cycles would be limited. So look for a free slot.
      */
      DBUG_PRINT("plugin", ("total_ha: %lu", total_ha));
      for (fslot= 0; fslot < total_ha; fslot++)
      {
        if (!hton2plugin[fslot])
          break;
      }
      if (fslot < total_ha)
        hton->slot= fslot;
      else
      {
        if (total_ha >= MAX_HA)
        {
          sql_print_error("Too many plugins loaded. Limit is %lu. "
                          "Failed on '%s'", (ulong) MAX_HA, plugin->name.str);
          goto err_deinit;
        }
        hton->slot= total_ha++;
      }
      installed_htons[hton->db_type]= hton;
      tmp= hton->savepoint_offset;
      hton->savepoint_offset= savepoint_alloc_size;
      savepoint_alloc_size+= tmp;
      hton2plugin[hton->slot]=plugin;
      if (hton->prepare)
        total_ha_2pc++;
      break;
    }
    /* fall through */
  default:
    hton->state= SHOW_OPTION_DISABLED;
    break;
  }
  
  /* 
    This is entirely for legacy. We will create a new "disk based" hton and a 
    "memory" hton which will be configurable longterm. We should be able to 
    remove partition and myisammrg.
  */
  switch (hton->db_type) {
  case DB_TYPE_HEAP:
    heap_hton= hton;
    break;
  case DB_TYPE_MYISAM:
    myisam_hton= hton;
    break;
  case DB_TYPE_PARTITION_DB:
    partition_hton= hton;
    break;
  default:
    break;
  };

  DBUG_RETURN(0);

err_deinit:
  /* 
    Let plugin do its inner deinitialization as plugin->init() 
    was successfully called before.
  */
  if (plugin->plugin->deinit)
    (void) plugin->plugin->deinit(NULL);
          
err:
  my_free(hton);
err_no_hton_memory:
  plugin->data= NULL;
  DBUG_RETURN(1);
}

int ha_init()
{
  int error= 0;
  DBUG_ENTER("ha_init");

  DBUG_ASSERT(total_ha < MAX_HA);
  /*
    Check if there is a transaction-capable storage engine besides the
    binary log (which is considered a transaction-capable storage engine in
    counting total_ha)
  */
  opt_using_transactions= total_ha>(ulong)opt_bin_log;
  savepoint_alloc_size+= sizeof(SAVEPOINT);
  DBUG_RETURN(error);
}

int ha_end()
{
  int error= 0;
  DBUG_ENTER("ha_end");


  /* 
    This should be eventualy based  on the graceful shutdown flag.
    So if flag is equal to HA_PANIC_CLOSE, the deallocate
    the errors.
  */
  if (ha_finish_errors())
    error= 1;

  DBUG_RETURN(error);
}

static my_bool dropdb_handlerton(THD *unused1, plugin_ref plugin,
                                 void *path)
{
  handlerton *hton= plugin_data(plugin, handlerton *);
  if (hton->state == SHOW_OPTION_YES && hton->drop_database)
    hton->drop_database(hton, (char *)path);
  return FALSE;
}


void ha_drop_database(char* path)
{
  plugin_foreach(NULL, dropdb_handlerton, MYSQL_STORAGE_ENGINE_PLUGIN, path);
}


static my_bool closecon_handlerton(THD *thd, plugin_ref plugin,
                                   void *unused)
{
  handlerton *hton= plugin_data(plugin, handlerton *);
  /*
    there's no need to rollback here as all transactions must
    be rolled back already
  */
  if (hton->state == SHOW_OPTION_YES && thd_get_ha_data(thd, hton))
  {
    if (hton->close_connection)
      hton->close_connection(hton, thd);
    /* make sure ha_data is reset and ha_data_lock is released */
    thd_set_ha_data(thd, hton, NULL);
  }
  return FALSE;
}


/**
  @note
    don't bother to rollback here, it's done already
*/
void ha_close_connection(THD* thd)
{
  plugin_foreach(thd, closecon_handlerton, MYSQL_STORAGE_ENGINE_PLUGIN, 0);
}

/* ========================================================================
 ======================= TRANSACTIONS ===================================*/

/**
  Transaction handling in the server
  ==================================

  In each client connection, MySQL maintains two transactional
  states:
  - a statement transaction,
  - a standard, also called normal transaction.

  Historical note
  ---------------
  "Statement transaction" is a non-standard term that comes
  from the times when MySQL supported BerkeleyDB storage engine.

  First of all, it should be said that in BerkeleyDB auto-commit
  mode auto-commits operations that are atomic to the storage
  engine itself, such as a write of a record, and are too
  high-granular to be atomic from the application perspective
  (MySQL). One SQL statement could involve many BerkeleyDB
  auto-committed operations and thus BerkeleyDB auto-commit was of
  little use to MySQL.

  Secondly, instead of SQL standard savepoints, BerkeleyDB
  provided the concept of "nested transactions". In a nutshell,
  transactions could be arbitrarily nested, but when the parent
  transaction was committed or aborted, all its child (nested)
  transactions were handled committed or aborted as well.
  Commit of a nested transaction, in turn, made its changes
  visible, but not durable: it destroyed the nested transaction,
  all its changes would become available to the parent and
  currently active nested transactions of this parent.

  So the mechanism of nested transactions was employed to
  provide "all or nothing" guarantee of SQL statements
  required by the standard.
  A nested transaction would be created at start of each SQL
  statement, and destroyed (committed or aborted) at statement
  end. Such nested transaction was internally referred to as
  a "statement transaction" and gave birth to the term.

  <Historical note ends>

  Since then a statement transaction is started for each statement
  that accesses transactional tables or uses the binary log.  If
  the statement succeeds, the statement transaction is committed.
  If the statement fails, the transaction is rolled back. Commits
  of statement transactions are not durable -- each such
  transaction is nested in the normal transaction, and if the
  normal transaction is rolled back, the effects of all enclosed
  statement transactions are undone as well.  Technically,
  a statement transaction can be viewed as a savepoint which is
  maintained automatically in order to make effects of one
  statement atomic.

  The normal transaction is started by the user and is ended
  usually upon a user request as well. The normal transaction
  encloses transactions of all statements issued between
  its beginning and its end.
  In autocommit mode, the normal transaction is equivalent
  to the statement transaction.

  Since MySQL supports PSEA (pluggable storage engine
  architecture), more than one transactional engine can be
  active at a time. Hence transactions, from the server
  point of view, are always distributed. In particular,
  transactional state is maintained independently for each
  engine. In order to commit a transaction the two phase
  commit protocol is employed.

  Not all statements are executed in context of a transaction.
  Administrative and status information statements do not modify
  engine data, and thus do not start a statement transaction and
  also have no effect on the normal transaction. Examples of such
  statements are SHOW STATUS and RESET SLAVE.

  Similarly DDL statements are not transactional,
  and therefore a transaction is [almost] never started for a DDL
  statement. The difference between a DDL statement and a purely
  administrative statement though is that a DDL statement always
  commits the current transaction before proceeding, if there is
  any.

  At last, SQL statements that work with non-transactional
  engines also have no effect on the transaction state of the
  connection. Even though they are written to the binary log,
  and the binary log is, overall, transactional, the writes
  are done in "write-through" mode, directly to the binlog
  file, followed with a OS cache sync, in other words,
  bypassing the binlog undo log (translog).
  They do not commit the current normal transaction.
  A failure of a statement that uses non-transactional tables
  would cause a rollback of the statement transaction, but
  in case there no non-transactional tables are used,
  no statement transaction is started.

  Data layout
  -----------

  The server stores its transaction-related data in
  thd->transaction. This structure has two members of type
  THD_TRANS. These members correspond to the statement and
  normal transactions respectively:

  - thd->transaction.stmt contains a list of engines
  that are participating in the given statement
  - thd->transaction.all contains a list of engines that
  have participated in any of the statement transactions started
  within the context of the normal transaction.
  Each element of the list contains a pointer to the storage
  engine, engine-specific transactional data, and engine-specific
  transaction flags.

  In autocommit mode thd->transaction.all is empty.
  Instead, data of thd->transaction.stmt is
  used to commit/rollback the normal transaction.

  The list of registered engines has a few important properties:
  - no engine is registered in the list twice
  - engines are present in the list a reverse temporal order --
  new participants are always added to the beginning of the list.

  Transaction life cycle
  ----------------------

  When a new connection is established, thd->transaction
  members are initialized to an empty state.
  If a statement uses any tables, all affected engines
  are registered in the statement engine list. In
  non-autocommit mode, the same engines are registered in
  the normal transaction list.
  At the end of the statement, the server issues a commit
  or a roll back for all engines in the statement list.
  At this point transaction flags of an engine, if any, are
  propagated from the statement list to the list of the normal
  transaction.
  When commit/rollback is finished, the statement list is
  cleared. It will be filled in again by the next statement,
  and emptied again at the next statement's end.

  The normal transaction is committed in a similar way
  (by going over all engines in thd->transaction.all list)
  but at different times:
  - upon COMMIT SQL statement is issued by the user
  - implicitly, by the server, at the beginning of a DDL statement
  or SET AUTOCOMMIT={0|1} statement.

  The normal transaction can be rolled back as well:
  - if the user has requested so, by issuing ROLLBACK SQL
  statement
  - if one of the storage engines requested a rollback
  by setting thd->transaction_rollback_request. This may
  happen in case, e.g., when the transaction in the engine was
  chosen a victim of the internal deadlock resolution algorithm
  and rolled back internally. When such a situation happens, there
  is little the server can do and the only option is to rollback
  transactions in all other participating engines.  In this case
  the rollback is accompanied by an error sent to the user.

  As follows from the use cases above, the normal transaction
  is never committed when there is an outstanding statement
  transaction. In most cases there is no conflict, since
  commits of the normal transaction are issued by a stand-alone
  administrative or DDL statement, thus no outstanding statement
  transaction of the previous statement exists. Besides,
  all statements that manipulate with the normal transaction
  are prohibited in stored functions and triggers, therefore
  no conflicting situation can occur in a sub-statement either.
  The remaining rare cases when the server explicitly has
  to commit the statement transaction prior to committing the normal
  one cover error-handling scenarios (see for example
  SQLCOM_LOCK_TABLES).

  When committing a statement or a normal transaction, the server
  either uses the two-phase commit protocol, or issues a commit
  in each engine independently. The two-phase commit protocol
  is used only if:
  - all participating engines support two-phase commit (provide
    handlerton::prepare PSEA API call) and
  - transactions in at least two engines modify data (i.e. are
  not read-only).

  Note that the two phase commit is used for
  statement transactions, even though they are not durable anyway.
  This is done to ensure logical consistency of data in a multiple-
  engine transaction.
  For example, imagine that some day MySQL supports unique
  constraint checks deferred till the end of statement. In such
  case a commit in one of the engines may yield ER_DUP_KEY,
  and MySQL should be able to gracefully abort statement
  transactions of other participants.

  After the normal transaction has been committed,
  thd->transaction.all list is cleared.

  When a connection is closed, the current normal transaction, if
  any, is rolled back.

  Roles and responsibilities
  --------------------------

  The server has no way to know that an engine participates in
  the statement and a transaction has been started
  in it unless the engine says so. Thus, in order to be
  a part of a transaction, the engine must "register" itself.
  This is done by invoking trans_register_ha() server call.
  Normally the engine registers itself whenever handler::external_lock()
  is called. trans_register_ha() can be invoked many times: if
  an engine is already registered, the call does nothing.
  In case autocommit is not set, the engine must register itself
  twice -- both in the statement list and in the normal transaction
  list.
  In which list to register is a parameter of trans_register_ha().

  Note, that although the registration interface in itself is
  fairly clear, the current usage practice often leads to undesired
  effects. E.g. since a call to trans_register_ha() in most engines
  is embedded into implementation of handler::external_lock(), some
  DDL statements start a transaction (at least from the server
  point of view) even though they are not expected to. E.g.
  CREATE TABLE does not start a transaction, since
  handler::external_lock() is never called during CREATE TABLE. But
  CREATE TABLE ... SELECT does, since handler::external_lock() is
  called for the table that is being selected from. This has no
  practical effects currently, but must be kept in mind
  nevertheless.

  Once an engine is registered, the server will do the rest
  of the work.

  During statement execution, whenever any of data-modifying
  PSEA API methods is used, e.g. handler::write_row() or
  handler::update_row(), the read-write flag is raised in the
  statement transaction for the involved engine.
  Currently All PSEA calls are "traced", and the data can not be
  changed in a way other than issuing a PSEA call. Important:
  unless this invariant is preserved the server will not know that
  a transaction in a given engine is read-write and will not
  involve the two-phase commit protocol!

  At the end of a statement, server call trans_commit_stmt is
  invoked. This call in turn invokes handlerton::prepare()
  for every involved engine. Prepare is followed by a call
  to handlerton::commit_one_phase() If a one-phase commit
  will suffice, handlerton::prepare() is not invoked and
  the server only calls handlerton::commit_one_phase().
  At statement commit, the statement-related read-write
  engine flag is propagated to the corresponding flag in the
  normal transaction.  When the commit is complete, the list
  of registered engines is cleared.

  Rollback is handled in a similar fashion.

  Additional notes on DDL and the normal transaction.
  ---------------------------------------------------

  DDLs and operations with non-transactional engines
  do not "register" in thd->transaction lists, and thus do not
  modify the transaction state. Besides, each DDL in
  MySQL is prefixed with an implicit normal transaction commit
  (a call to trans_commit_implicit()), and thus leaves nothing
  to modify.
  However, as it has been pointed out with CREATE TABLE .. SELECT,
  some DDL statements can start a *new* transaction.

  Behaviour of the server in this case is currently badly
  defined.
  DDL statements use a form of "semantic" logging
  to maintain atomicity: if CREATE TABLE .. SELECT failed,
  the newly created table is deleted.
  In addition, some DDL statements issue interim transaction
  commits: e.g. ALTER TABLE issues a commit after data is copied
  from the original table to the internal temporary table. Other
  statements, e.g. CREATE TABLE ... SELECT do not always commit
  after itself.
  And finally there is a group of DDL statements such as
  RENAME/DROP TABLE that doesn't start a new transaction
  and doesn't commit.

  This diversity makes it hard to say what will happen if
  by chance a stored function is invoked during a DDL --
  whether any modifications it makes will be committed or not
  is not clear. Fortunately, SQL grammar of few DDLs allows
  invocation of a stored function.

  A consistent behaviour is perhaps to always commit the normal
  transaction after all DDLs, just like the statement transaction
  is always committed at the end of all statements.
*/

/**
  Register a storage engine for a transaction.

  Every storage engine MUST call this function when it starts
  a transaction or a statement (that is it must be called both for the
  "beginning of transaction" and "beginning of statement").
  Only storage engines registered for the transaction/statement
  will know when to commit/rollback it.

  @note
    trans_register_ha is idempotent - storage engine may register many
    times per transaction.

*/
void trans_register_ha(THD *thd, bool all, handlerton *ht_arg)
{
  THD_TRANS *trans;
  Ha_trx_info *ha_info;
  DBUG_ENTER("trans_register_ha");
  DBUG_PRINT("enter",("%s", all ? "all" : "stmt"));

  if (all)
  {
    trans= &thd->transaction.all;
    thd->server_status|= SERVER_STATUS_IN_TRANS;
  }
  else
    trans= &thd->transaction.stmt;

  ha_info= thd->ha_data[ht_arg->slot].ha_info + static_cast<unsigned>(all);

  if (ha_info->is_started())
    DBUG_VOID_RETURN; /* already registered, return */

  ha_info->register_ha(trans, ht_arg);

  trans->no_2pc|=(ht_arg->prepare==0);
  if (thd->transaction.xid_state.xid.is_null())
    thd->transaction.xid_state.xid.set(thd->query_id);
  DBUG_VOID_RETURN;
}

/**
  @retval
    0   ok
  @retval
    1   error, transaction was rolled back
*/
int ha_prepare(THD *thd)
{
  int error=0, all=1;
  THD_TRANS *trans=all ? &thd->transaction.all : &thd->transaction.stmt;
  Ha_trx_info *ha_info= trans->ha_list;
  DBUG_ENTER("ha_prepare");

  if (ha_info)
  {
    for (; ha_info; ha_info= ha_info->next())
    {
      int err;
      handlerton *ht= ha_info->ht();
      status_var_increment(thd->status_var.ha_prepare_count);
      if (ht->prepare)
      {
        if ((err= ht->prepare(ht, thd, all)))
        {
          my_error(ER_ERROR_DURING_COMMIT, MYF(0), err);
          ha_rollback_trans(thd, all);
          error=1;
          break;
        }
      }
      else
      {
        push_warning_printf(thd, MYSQL_ERROR::WARN_LEVEL_WARN,
                            ER_ILLEGAL_HA, ER(ER_ILLEGAL_HA),
                            ha_resolve_storage_engine_name(ht));
      }
    }
  }

  DBUG_RETURN(error);
}

/**
  Check if we can skip the two-phase commit.

  A helper function to evaluate if two-phase commit is mandatory.
  As a side effect, propagates the read-only/read-write flags
  of the statement transaction to its enclosing normal transaction.
  
  If we have at least two engines with read-write changes we must
  run a two-phase commit. Otherwise we can run several independent
  commits as the only transactional engine has read-write changes
  and others are read-only.

  @retval   0   All engines are read-only.
  @retval   1   We have the only engine with read-write changes.
  @retval   >1  More than one engine have read-write changes.
                Note: return value might NOT be the exact number of
                engines with read-write changes.
*/

static
uint
ha_check_and_coalesce_trx_read_only(THD *thd, Ha_trx_info *ha_list,
                                    bool all)
{
  /* The number of storage engines that have actual changes. */
  unsigned rw_ha_count= 0;
  Ha_trx_info *ha_info;

  for (ha_info= ha_list; ha_info; ha_info= ha_info->next())
  {
    if (ha_info->is_trx_read_write())
      ++rw_ha_count;

    if (! all)
    {
      Ha_trx_info *ha_info_all= &thd->ha_data[ha_info->ht()->slot].ha_info[1];
      DBUG_ASSERT(ha_info != ha_info_all);
      /*
        Merge read-only/read-write information about statement
        transaction to its enclosing normal transaction. Do this
        only if in a real transaction -- that is, if we know
        that ha_info_all is registered in thd->transaction.all.
        Since otherwise we only clutter the normal transaction flags.
      */
      if (ha_info_all->is_started()) /* FALSE if autocommit. */
        ha_info_all->coalesce_trx_with(ha_info);
    }
    else if (rw_ha_count > 1)
    {
      /*
        It is a normal transaction, so we don't need to merge read/write
        information up, and the need for two-phase commit has been
        already established. Break the loop prematurely.
      */
      break;
    }
  }
  return rw_ha_count;
}


/**
  @retval
    0   ok
  @retval
    1   transaction was rolled back
  @retval
    2   error during commit, data may be inconsistent

  @todo
    Since we don't support nested statement transactions in 5.0,
    we can't commit or rollback stmt transactions while we are inside
    stored functions or triggers. So we simply do nothing now.
    TODO: This should be fixed in later ( >= 5.1) releases.
*/
int ha_commit_trans(THD *thd, bool all)
{
  int error= 0, cookie= 0;
  /*
    'all' means that this is either an explicit commit issued by
    user, or an implicit commit issued by a DDL.
  */
  THD_TRANS *trans= all ? &thd->transaction.all : &thd->transaction.stmt;
  /*
    "real" is a nick name for a transaction for which a commit will
    make persistent changes. E.g. a 'stmt' transaction inside a 'all'
    transation is not 'real': even though it's possible to commit it,
    the changes are not durable as they might be rolled back if the
    enclosing 'all' transaction is rolled back.
  */
  bool is_real_trans= all || thd->transaction.all.ha_list == 0;
  Ha_trx_info *ha_info= trans->ha_list;
  my_xid xid= thd->transaction.xid_state.xid.get_my_xid();
  DBUG_ENTER("ha_commit_trans");

  /*
    We must not commit the normal transaction if a statement
    transaction is pending. Otherwise statement transaction
    flags will not get propagated to its normal transaction's
    counterpart.
  */
  DBUG_ASSERT(thd->transaction.stmt.ha_list == NULL ||
              trans == &thd->transaction.stmt);

  if (thd->in_sub_stmt)
  {
    DBUG_ASSERT(0);
    /*
      Since we don't support nested statement transactions in 5.0,
      we can't commit or rollback stmt transactions while we are inside
      stored functions or triggers. So we simply do nothing now.
      TODO: This should be fixed in later ( >= 5.1) releases.
    */
    if (!all)
      DBUG_RETURN(0);
    /*
      We assume that all statements which commit or rollback main transaction
      are prohibited inside of stored functions or triggers. So they should
      bail out with error even before ha_commit_trans() call. To be 100% safe
      let us throw error in non-debug builds.
    */
    my_error(ER_COMMIT_NOT_ALLOWED_IN_SF_OR_TRG, MYF(0));
    DBUG_RETURN(2);
  }

  if (ha_info)
  {
    uint rw_ha_count;
    bool rw_trans;

<<<<<<< HEAD
    DBUG_EXECUTE_IF("crash_commit_before", DBUG_ABORT(););
=======
    DBUG_EXECUTE_IF("crash_commit_before", DBUG_SUICIDE(););
>>>>>>> 90743071

    /* Close all cursors that can not survive COMMIT */
    if (is_real_trans)                          /* not a statement commit */
      thd->stmt_map.close_transient_cursors();

    rw_ha_count= ha_check_and_coalesce_trx_read_only(thd, ha_info, all);
    /* rw_trans is TRUE when we in a transaction changing data */
    rw_trans= is_real_trans && (rw_ha_count > 0);

    if (rw_trans &&
        thd->global_read_lock.wait_if_global_read_lock(thd, FALSE, FALSE))
    {
      ha_rollback_trans(thd, all);
      DBUG_RETURN(1);
    }

    if (rw_trans &&
        opt_readonly &&
        !(thd->security_ctx->master_access & SUPER_ACL) &&
        !thd->slave_thread)
    {
      my_error(ER_OPTION_PREVENTS_STATEMENT, MYF(0), "--read-only");
      ha_rollback_trans(thd, all);
      error= 1;
      goto end;
    }

    if (!trans->no_2pc && (rw_ha_count > 1))
    {
      for (; ha_info && !error; ha_info= ha_info->next())
      {
        int err;
        handlerton *ht= ha_info->ht();
        /*
          Do not call two-phase commit if this particular
          transaction is read-only. This allows for simpler
          implementation in engines that are always read-only.
        */
        if (! ha_info->is_trx_read_write())
          continue;
        /*
          Sic: we know that prepare() is not NULL since otherwise
          trans->no_2pc would have been set.
        */
        if ((err= ht->prepare(ht, thd, all)))
        {
          my_error(ER_ERROR_DURING_COMMIT, MYF(0), err);
          error= 1;
        }
        status_var_increment(thd->status_var.ha_prepare_count);
      }
<<<<<<< HEAD
      DBUG_EXECUTE_IF("crash_commit_after_prepare", DBUG_ABORT(););
=======
      DBUG_EXECUTE_IF("crash_commit_after_prepare", DBUG_SUICIDE(););
>>>>>>> 90743071
      if (error || (is_real_trans && xid &&
                    (error= !(cookie= tc_log->log_xid(thd, xid)))))
      {
        ha_rollback_trans(thd, all);
        error= 1;
        goto end;
      }
<<<<<<< HEAD
      DBUG_EXECUTE_IF("crash_commit_after_log", DBUG_ABORT(););
    }
    error=ha_commit_one_phase(thd, all) ? (cookie ? 2 : 1) : 0;
    DBUG_EXECUTE_IF("crash_commit_before_unlog", DBUG_ABORT(););
    if (cookie)
      tc_log->unlog(cookie, xid);
    DBUG_EXECUTE_IF("crash_commit_after", DBUG_ABORT(););
    RUN_HOOK(transaction, after_commit, (thd, FALSE));
=======
      DBUG_EXECUTE_IF("crash_commit_after_log", DBUG_SUICIDE(););
    }
    error=ha_commit_one_phase(thd, all) ? (cookie ? 2 : 1) : 0;
    DBUG_EXECUTE_IF("crash_commit_before_unlog", DBUG_SUICIDE(););
    if (cookie)
      tc_log->unlog(cookie, xid);
    DBUG_EXECUTE_IF("crash_commit_after", DBUG_SUICIDE(););
>>>>>>> 90743071
end:
    if (rw_trans)
      thd->global_read_lock.start_waiting_global_read_lock(thd);
  }
  /* Free resources and perform other cleanup even for 'empty' transactions. */
  else if (is_real_trans)
    thd->transaction.cleanup();
  DBUG_RETURN(error);
}

/**
  @note
  This function does not care about global read lock. A caller should.

  @param[in]  all  Is set in case of explicit commit
                   (COMMIT statement), or implicit commit
                   issued by DDL. Is not set when called
                   at the end of statement, even if
                   autocommit=1.
*/

int ha_commit_one_phase(THD *thd, bool all)
{
  int error=0;
  THD_TRANS *trans=all ? &thd->transaction.all : &thd->transaction.stmt;
  /*
    "real" is a nick name for a transaction for which a commit will
    make persistent changes. E.g. a 'stmt' transaction inside a 'all'
    transaction is not 'real': even though it's possible to commit it,
    the changes are not durable as they might be rolled back if the
    enclosing 'all' transaction is rolled back.
    We establish the value of 'is_real_trans' by checking
    if it's an explicit COMMIT/BEGIN statement, or implicit
    commit issued by DDL (all == TRUE), or if we're running
    in autocommit mode (it's only in the autocommit mode
    ha_commit_one_phase() can be called with an empty
    transaction.all.ha_list, see why in trans_register_ha()).
  */
  bool is_real_trans=all || thd->transaction.all.ha_list == 0;
  Ha_trx_info *ha_info= trans->ha_list, *ha_info_next;
  DBUG_ENTER("ha_commit_one_phase");

  if (ha_info)
  {
    for (; ha_info; ha_info= ha_info_next)
    {
      int err;
      handlerton *ht= ha_info->ht();
      if ((err= ht->commit(ht, thd, all)))
      {
        my_error(ER_ERROR_DURING_COMMIT, MYF(0), err);
        error=1;
      }
      status_var_increment(thd->status_var.ha_commit_count);
      ha_info_next= ha_info->next();
      ha_info->reset(); /* keep it conveniently zero-filled */
    }
    trans->ha_list= 0;
    trans->no_2pc=0;
    if (all)
    {
#ifdef HAVE_QUERY_CACHE
      if (thd->transaction.changed_tables)
        query_cache.invalidate(thd->transaction.changed_tables);
#endif
    }
  }
  /* Free resources and perform other cleanup even for 'empty' transactions. */
  if (is_real_trans)
    thd->transaction.cleanup();

  DBUG_RETURN(error);
}


int ha_rollback_trans(THD *thd, bool all)
{
  int error=0;
  THD_TRANS *trans=all ? &thd->transaction.all : &thd->transaction.stmt;
  Ha_trx_info *ha_info= trans->ha_list, *ha_info_next;
  /*
    "real" is a nick name for a transaction for which a commit will
    make persistent changes. E.g. a 'stmt' transaction inside a 'all'
    transaction is not 'real': even though it's possible to commit it,
    the changes are not durable as they might be rolled back if the
    enclosing 'all' transaction is rolled back.
    We establish the value of 'is_real_trans' by checking
    if it's an explicit COMMIT or BEGIN statement, or implicit
    commit issued by DDL (in these cases all == TRUE),
    or if we're running in autocommit mode (it's only in the autocommit mode
    ha_commit_one_phase() is called with an empty
    transaction.all.ha_list, see why in trans_register_ha()).
  */
  bool is_real_trans=all || thd->transaction.all.ha_list == 0;
  DBUG_ENTER("ha_rollback_trans");

  /*
    We must not rollback the normal transaction if a statement
    transaction is pending.
  */
  DBUG_ASSERT(thd->transaction.stmt.ha_list == NULL ||
              trans == &thd->transaction.stmt);

  if (thd->in_sub_stmt)
  {
    DBUG_ASSERT(0);
    /*
      If we are inside stored function or trigger we should not commit or
      rollback current statement transaction. See comment in ha_commit_trans()
      call for more information.
    */
    if (!all)
      DBUG_RETURN(0);
    my_error(ER_COMMIT_NOT_ALLOWED_IN_SF_OR_TRG, MYF(0));
    DBUG_RETURN(1);
  }

  if (ha_info)
  {
    /* Close all cursors that can not survive ROLLBACK */
    if (is_real_trans)                          /* not a statement commit */
      thd->stmt_map.close_transient_cursors();

    for (; ha_info; ha_info= ha_info_next)
    {
      int err;
      handlerton *ht= ha_info->ht();
      if ((err= ht->rollback(ht, thd, all)))
      { // cannot happen
        my_error(ER_ERROR_DURING_ROLLBACK, MYF(0), err);
        error=1;
      }
      status_var_increment(thd->status_var.ha_rollback_count);
      ha_info_next= ha_info->next();
      ha_info->reset(); /* keep it conveniently zero-filled */
    }
    trans->ha_list= 0;
    trans->no_2pc=0;
    if (is_real_trans && thd->transaction_rollback_request &&
        thd->transaction.xid_state.xa_state != XA_NOTR)
      thd->transaction.xid_state.rm_error= thd->stmt_da->sql_errno();
  }
  /* Always cleanup. Even if nht==0. There may be savepoints. */
  if (is_real_trans)
    thd->transaction.cleanup();
  if (all)
    thd->transaction_rollback_request= FALSE;

  /*
    If a non-transactional table was updated, warn; don't warn if this is a
    slave thread (because when a slave thread executes a ROLLBACK, it has
    been read from the binary log, so it's 100% sure and normal to produce
    error ER_WARNING_NOT_COMPLETE_ROLLBACK. If we sent the warning to the
    slave SQL thread, it would not stop the thread but just be printed in
    the error log; but we don't want users to wonder why they have this
    message in the error log, so we don't send it.
  */
  if (is_real_trans && thd->transaction.all.modified_non_trans_table &&
      !thd->slave_thread && thd->killed != THD::KILL_CONNECTION)
    push_warning(thd, MYSQL_ERROR::WARN_LEVEL_WARN,
                 ER_WARNING_NOT_COMPLETE_ROLLBACK,
                 ER(ER_WARNING_NOT_COMPLETE_ROLLBACK));
  RUN_HOOK(transaction, after_rollback, (thd, FALSE));
  DBUG_RETURN(error);
}


struct xahton_st {
  XID *xid;
  int result;
};

static my_bool xacommit_handlerton(THD *unused1, plugin_ref plugin,
                                   void *arg)
{
  handlerton *hton= plugin_data(plugin, handlerton *);
  if (hton->state == SHOW_OPTION_YES && hton->recover)
  {
    hton->commit_by_xid(hton, ((struct xahton_st *)arg)->xid);
    ((struct xahton_st *)arg)->result= 0;
  }
  return FALSE;
}

static my_bool xarollback_handlerton(THD *unused1, plugin_ref plugin,
                                     void *arg)
{
  handlerton *hton= plugin_data(plugin, handlerton *);
  if (hton->state == SHOW_OPTION_YES && hton->recover)
  {
    hton->rollback_by_xid(hton, ((struct xahton_st *)arg)->xid);
    ((struct xahton_st *)arg)->result= 0;
  }
  return FALSE;
}


int ha_commit_or_rollback_by_xid(XID *xid, bool commit)
{
  struct xahton_st xaop;
  xaop.xid= xid;
  xaop.result= 1;

  plugin_foreach(NULL, commit ? xacommit_handlerton : xarollback_handlerton,
                 MYSQL_STORAGE_ENGINE_PLUGIN, &xaop);

  return xaop.result;
}


#ifndef DBUG_OFF
/**
  @note
    This does not need to be multi-byte safe or anything
*/
static char* xid_to_str(char *buf, XID *xid)
{
  int i;
  char *s=buf;
  *s++='\'';
  for (i=0; i < xid->gtrid_length+xid->bqual_length; i++)
  {
    uchar c=(uchar)xid->data[i];
    /* is_next_dig is set if next character is a number */
    bool is_next_dig= FALSE;
    if (i < XIDDATASIZE)
    {
      char ch= xid->data[i+1];
      is_next_dig= (ch >= '0' && ch <='9');
    }
    if (i == xid->gtrid_length)
    {
      *s++='\'';
      if (xid->bqual_length)
      {
        *s++='.';
        *s++='\'';
      }
    }
    if (c < 32 || c > 126)
    {
      *s++='\\';
      /*
        If next character is a number, write current character with
        3 octal numbers to ensure that the next number is not seen
        as part of the octal number
      */
      if (c > 077 || is_next_dig)
        *s++=_dig_vec_lower[c >> 6];
      if (c > 007 || is_next_dig)
        *s++=_dig_vec_lower[(c >> 3) & 7];
      *s++=_dig_vec_lower[c & 7];
    }
    else
    {
      if (c == '\'' || c == '\\')
        *s++='\\';
      *s++=c;
    }
  }
  *s++='\'';
  *s=0;
  return buf;
}
#endif

/**
  recover() step of xa.

  @note
    there are three modes of operation:
    - automatic recover after a crash
    in this case commit_list != 0, tc_heuristic_recover==0
    all xids from commit_list are committed, others are rolled back
    - manual (heuristic) recover
    in this case commit_list==0, tc_heuristic_recover != 0
    DBA has explicitly specified that all prepared transactions should
    be committed (or rolled back).
    - no recovery (MySQL did not detect a crash)
    in this case commit_list==0, tc_heuristic_recover == 0
    there should be no prepared transactions in this case.
*/
struct xarecover_st
{
  int len, found_foreign_xids, found_my_xids;
  XID *list;
  HASH *commit_list;
  bool dry_run;
};

static my_bool xarecover_handlerton(THD *unused, plugin_ref plugin,
                                    void *arg)
{
  handlerton *hton= plugin_data(plugin, handlerton *);
  struct xarecover_st *info= (struct xarecover_st *) arg;
  int got;

  if (hton->state == SHOW_OPTION_YES && hton->recover)
  {
    while ((got= hton->recover(hton, info->list, info->len)) > 0 )
    {
      sql_print_information("Found %d prepared transaction(s) in %s",
                            got, ha_resolve_storage_engine_name(hton));
      for (int i=0; i < got; i ++)
      {
        my_xid x=info->list[i].get_my_xid();
        if (!x) // not "mine" - that is generated by external TM
        {
#ifndef DBUG_OFF
          char buf[XIDDATASIZE*4+6]; // see xid_to_str
          sql_print_information("ignore xid %s", xid_to_str(buf, info->list+i));
#endif
          xid_cache_insert(info->list+i, XA_PREPARED);
          info->found_foreign_xids++;
          continue;
        }
        if (info->dry_run)
        {
          info->found_my_xids++;
          continue;
        }
        // recovery mode
        if (info->commit_list ?
            my_hash_search(info->commit_list, (uchar *)&x, sizeof(x)) != 0 :
            tc_heuristic_recover == TC_HEURISTIC_RECOVER_COMMIT)
        {
#ifndef DBUG_OFF
          char buf[XIDDATASIZE*4+6]; // see xid_to_str
          sql_print_information("commit xid %s", xid_to_str(buf, info->list+i));
#endif
          hton->commit_by_xid(hton, info->list+i);
        }
        else
        {
#ifndef DBUG_OFF
          char buf[XIDDATASIZE*4+6]; // see xid_to_str
          sql_print_information("rollback xid %s",
                                xid_to_str(buf, info->list+i));
#endif
          hton->rollback_by_xid(hton, info->list+i);
        }
      }
      if (got < info->len)
        break;
    }
  }
  return FALSE;
}

int ha_recover(HASH *commit_list)
{
  struct xarecover_st info;
  DBUG_ENTER("ha_recover");
  info.found_foreign_xids= info.found_my_xids= 0;
  info.commit_list= commit_list;
  info.dry_run= (info.commit_list==0 && tc_heuristic_recover==0);
  info.list= NULL;

  /* commit_list and tc_heuristic_recover cannot be set both */
  DBUG_ASSERT(info.commit_list==0 || tc_heuristic_recover==0);
  /* if either is set, total_ha_2pc must be set too */
  DBUG_ASSERT(info.dry_run || total_ha_2pc>(ulong)opt_bin_log);

  if (total_ha_2pc <= (ulong)opt_bin_log)
    DBUG_RETURN(0);

  if (info.commit_list)
    sql_print_information("Starting crash recovery...");

#ifndef WILL_BE_DELETED_LATER
  /*
    for now, only InnoDB supports 2pc. It means we can always safely
    rollback all pending transactions, without risking inconsistent data
  */
  DBUG_ASSERT(total_ha_2pc == (ulong) opt_bin_log+1); // only InnoDB and binlog
  tc_heuristic_recover= TC_HEURISTIC_RECOVER_ROLLBACK; // forcing ROLLBACK
  info.dry_run=FALSE;
#endif

  for (info.len= MAX_XID_LIST_SIZE ; 
       info.list==0 && info.len > MIN_XID_LIST_SIZE; info.len/=2)
  {
    info.list=(XID *)my_malloc(info.len*sizeof(XID), MYF(0));
  }
  if (!info.list)
  {
    sql_print_error(ER(ER_OUTOFMEMORY), info.len*sizeof(XID));
    DBUG_RETURN(1);
  }

  plugin_foreach(NULL, xarecover_handlerton, 
                 MYSQL_STORAGE_ENGINE_PLUGIN, &info);

  my_free(info.list);
  if (info.found_foreign_xids)
    sql_print_warning("Found %d prepared XA transactions", 
                      info.found_foreign_xids);
  if (info.dry_run && info.found_my_xids)
  {
    sql_print_error("Found %d prepared transactions! It means that mysqld was "
                    "not shut down properly last time and critical recovery "
                    "information (last binlog or %s file) was manually deleted "
                    "after a crash. You have to start mysqld with "
                    "--tc-heuristic-recover switch to commit or rollback "
                    "pending transactions.",
                    info.found_my_xids, opt_tc_log_file);
    DBUG_RETURN(1);
  }
  if (info.commit_list)
    sql_print_information("Crash recovery finished.");
  DBUG_RETURN(0);
}

/**
  return the list of XID's to a client, the same way SHOW commands do.

  @note
    I didn't find in XA specs that an RM cannot return the same XID twice,
    so mysql_xa_recover does not filter XID's to ensure uniqueness.
    It can be easily fixed later, if necessary.
*/
bool mysql_xa_recover(THD *thd)
{
  List<Item> field_list;
  Protocol *protocol= thd->protocol;
  int i=0;
  XID_STATE *xs;
  DBUG_ENTER("mysql_xa_recover");

  field_list.push_back(new Item_int("formatID", 0, MY_INT32_NUM_DECIMAL_DIGITS));
  field_list.push_back(new Item_int("gtrid_length", 0, MY_INT32_NUM_DECIMAL_DIGITS));
  field_list.push_back(new Item_int("bqual_length", 0, MY_INT32_NUM_DECIMAL_DIGITS));
  field_list.push_back(new Item_empty_string("data",XIDDATASIZE));

  if (protocol->send_result_set_metadata(&field_list,
                            Protocol::SEND_NUM_ROWS | Protocol::SEND_EOF))
    DBUG_RETURN(1);

  mysql_mutex_lock(&LOCK_xid_cache);
  while ((xs= (XID_STATE*) my_hash_element(&xid_cache, i++)))
  {
    if (xs->xa_state==XA_PREPARED)
    {
      protocol->prepare_for_resend();
      protocol->store_longlong((longlong)xs->xid.formatID, FALSE);
      protocol->store_longlong((longlong)xs->xid.gtrid_length, FALSE);
      protocol->store_longlong((longlong)xs->xid.bqual_length, FALSE);
      protocol->store(xs->xid.data, xs->xid.gtrid_length+xs->xid.bqual_length,
                      &my_charset_bin);
      if (protocol->write())
      {
        mysql_mutex_unlock(&LOCK_xid_cache);
        DBUG_RETURN(1);
      }
    }
  }

  mysql_mutex_unlock(&LOCK_xid_cache);
  my_eof(thd);
  DBUG_RETURN(0);
}

/**
  @details
  This function should be called when MySQL sends rows of a SELECT result set
  or the EOF mark to the client. It releases a possible adaptive hash index
  S-latch held by thd in InnoDB and also releases a possible InnoDB query
  FIFO ticket to enter InnoDB. To save CPU time, InnoDB allows a thd to
  keep them over several calls of the InnoDB handler interface when a join
  is executed. But when we let the control to pass to the client they have
  to be released because if the application program uses mysql_use_result(),
  it may deadlock on the S-latch if the application on another connection
  performs another SQL query. In MySQL-4.1 this is even more important because
  there a connection can have several SELECT queries open at the same time.

  @param thd           the thread handle of the current connection

  @return
    always 0
*/

int ha_release_temporary_latches(THD *thd)
{
  Ha_trx_info *info;

  /*
    Note that below we assume that only transactional storage engines
    may need release_temporary_latches(). If this will ever become false,
    we could iterate on thd->open_tables instead (and remove duplicates
    as if (!seen[hton->slot]) { seen[hton->slot]=1; ... }).
  */
  for (info= thd->transaction.stmt.ha_list; info; info= info->next())
  {
    handlerton *hton= info->ht();
    if (hton && hton->release_temporary_latches)
        hton->release_temporary_latches(hton, thd);
  }
  return 0;
}

int ha_rollback_to_savepoint(THD *thd, SAVEPOINT *sv)
{
  int error=0;
  THD_TRANS *trans= (thd->in_sub_stmt ? &thd->transaction.stmt :
                                        &thd->transaction.all);
  Ha_trx_info *ha_info, *ha_info_next;

  DBUG_ENTER("ha_rollback_to_savepoint");

  trans->no_2pc=0;
  /*
    rolling back to savepoint in all storage engines that were part of the
    transaction when the savepoint was set
  */
  for (ha_info= sv->ha_list; ha_info; ha_info= ha_info->next())
  {
    int err;
    handlerton *ht= ha_info->ht();
    DBUG_ASSERT(ht);
    DBUG_ASSERT(ht->savepoint_set != 0);
    if ((err= ht->savepoint_rollback(ht, thd,
                                     (uchar *)(sv+1)+ht->savepoint_offset)))
    { // cannot happen
      my_error(ER_ERROR_DURING_ROLLBACK, MYF(0), err);
      error=1;
    }
    status_var_increment(thd->status_var.ha_savepoint_rollback_count);
    trans->no_2pc|= ht->prepare == 0;
  }
  /*
    rolling back the transaction in all storage engines that were not part of
    the transaction when the savepoint was set
  */
  for (ha_info= trans->ha_list; ha_info != sv->ha_list;
       ha_info= ha_info_next)
  {
    int err;
    handlerton *ht= ha_info->ht();
    if ((err= ht->rollback(ht, thd, !thd->in_sub_stmt)))
    { // cannot happen
      my_error(ER_ERROR_DURING_ROLLBACK, MYF(0), err);
      error=1;
    }
    status_var_increment(thd->status_var.ha_rollback_count);
    ha_info_next= ha_info->next();
    ha_info->reset(); /* keep it conveniently zero-filled */
  }
  trans->ha_list= sv->ha_list;
  DBUG_RETURN(error);
}

/**
  @note
  according to the sql standard (ISO/IEC 9075-2:2003)
  section "4.33.4 SQL-statements and transaction states",
  SAVEPOINT is *not* transaction-initiating SQL-statement
*/
int ha_savepoint(THD *thd, SAVEPOINT *sv)
{
  int error=0;
  THD_TRANS *trans= (thd->in_sub_stmt ? &thd->transaction.stmt :
                                        &thd->transaction.all);
  Ha_trx_info *ha_info= trans->ha_list;
  DBUG_ENTER("ha_savepoint");

  for (; ha_info; ha_info= ha_info->next())
  {
    int err;
    handlerton *ht= ha_info->ht();
    DBUG_ASSERT(ht);
    if (! ht->savepoint_set)
    {
      my_error(ER_CHECK_NOT_IMPLEMENTED, MYF(0), "SAVEPOINT");
      error=1;
      break;
    }
    if ((err= ht->savepoint_set(ht, thd, (uchar *)(sv+1)+ht->savepoint_offset)))
    { // cannot happen
      my_error(ER_GET_ERRNO, MYF(0), err);
      error=1;
    }
    status_var_increment(thd->status_var.ha_savepoint_count);
  }
  /*
    Remember the list of registered storage engines. All new
    engines are prepended to the beginning of the list.
  */
  sv->ha_list= trans->ha_list;

  DBUG_RETURN(error);
}

int ha_release_savepoint(THD *thd, SAVEPOINT *sv)
{
  int error=0;
  Ha_trx_info *ha_info= sv->ha_list;
  DBUG_ENTER("ha_release_savepoint");

  for (; ha_info; ha_info= ha_info->next())
  {
    int err;
    handlerton *ht= ha_info->ht();
    /* Savepoint life time is enclosed into transaction life time. */
    DBUG_ASSERT(ht);
    if (!ht->savepoint_release)
      continue;
    if ((err= ht->savepoint_release(ht, thd,
                                    (uchar *)(sv+1) + ht->savepoint_offset)))
    { // cannot happen
      my_error(ER_GET_ERRNO, MYF(0), err);
      error=1;
    }
  }
  DBUG_RETURN(error);
}


static my_bool snapshot_handlerton(THD *thd, plugin_ref plugin,
                                   void *arg)
{
  handlerton *hton= plugin_data(plugin, handlerton *);
  if (hton->state == SHOW_OPTION_YES &&
      hton->start_consistent_snapshot)
  {
    hton->start_consistent_snapshot(hton, thd);
    *((bool *)arg)= false;
  }
  return FALSE;
}

int ha_start_consistent_snapshot(THD *thd)
{
  bool warn= true;

  plugin_foreach(thd, snapshot_handlerton, MYSQL_STORAGE_ENGINE_PLUGIN, &warn);

  /*
    Same idea as when one wants to CREATE TABLE in one engine which does not
    exist:
  */
  if (warn)
    push_warning(thd, MYSQL_ERROR::WARN_LEVEL_WARN, ER_UNKNOWN_ERROR,
                 "This MySQL server does not support any "
                 "consistent-read capable storage engine");
  return 0;
}


static my_bool flush_handlerton(THD *thd, plugin_ref plugin,
                                void *arg)
{
  handlerton *hton= plugin_data(plugin, handlerton *);
  if (hton->state == SHOW_OPTION_YES && hton->flush_logs && 
      hton->flush_logs(hton))
    return TRUE;
  return FALSE;
}


bool ha_flush_logs(handlerton *db_type)
{
  if (db_type == NULL)
  {
    if (plugin_foreach(NULL, flush_handlerton,
                          MYSQL_STORAGE_ENGINE_PLUGIN, 0))
      return TRUE;
  }
  else
  {
    if (db_type->state != SHOW_OPTION_YES ||
        (db_type->flush_logs && db_type->flush_logs(db_type)))
      return TRUE;
  }
  return FALSE;
}


/**
  @brief make canonical filename

  @param[in]  file     table handler
  @param[in]  path     original path
  @param[out] tmp_path buffer for canonized path

  @details Lower case db name and table name path parts for
           non file based tables when lower_case_table_names
           is 2 (store as is, compare in lower case).
           Filesystem path prefix (mysql_data_home or tmpdir)
           is left intact.

  @note tmp_path may be left intact if no conversion was
        performed.

  @retval canonized path

  @todo This may be done more efficiently when table path
        gets built. Convert this function to something like
        ASSERT_CANONICAL_FILENAME.
*/
const char *get_canonical_filename(handler *file, const char *path,
                                   char *tmp_path)
{
  uint i;
  if (lower_case_table_names != 2 || (file->ha_table_flags() & HA_FILE_BASED))
    return path;

  for (i= 0; i <= mysql_tmpdir_list.max; i++)
  {
    if (is_prefix(path, mysql_tmpdir_list.list[i]))
      return path;
  }

  /* Ensure that table handler get path in lower case */
  if (tmp_path != path)
    strmov(tmp_path, path);

  /*
    we only should turn into lowercase database/table part
    so start the process after homedirectory
  */
  my_casedn_str(files_charset_info, tmp_path + mysql_data_home_len);
  return tmp_path;
}


/**
  An interceptor to hijack the text of the error message without
  setting an error in the thread. We need the text to present it
  in the form of a warning to the user.
*/

struct Ha_delete_table_error_handler: public Internal_error_handler
{
public:
  virtual bool handle_condition(THD *thd,
                                uint sql_errno,
                                const char* sqlstate,
                                MYSQL_ERROR::enum_warning_level level,
                                const char* msg,
                                MYSQL_ERROR ** cond_hdl);
  char buff[MYSQL_ERRMSG_SIZE];
};


bool
Ha_delete_table_error_handler::
handle_condition(THD *,
                 uint,
                 const char*,
                 MYSQL_ERROR::enum_warning_level,
                 const char* msg,
                 MYSQL_ERROR ** cond_hdl)
{
  *cond_hdl= NULL;
  /* Grab the error message */
  strmake(buff, msg, sizeof(buff)-1);
  return TRUE;
}


/** @brief
  This should return ENOENT if the file doesn't exists.
  The .frm file will be deleted only if we return 0 or ENOENT
*/
int ha_delete_table(THD *thd, handlerton *table_type, const char *path,
                    const char *db, const char *alias, bool generate_warning)
{
  handler *file;
  char tmp_path[FN_REFLEN];
  int error;
  TABLE dummy_table;
  TABLE_SHARE dummy_share;
  DBUG_ENTER("ha_delete_table");

  bzero((char*) &dummy_table, sizeof(dummy_table));
  bzero((char*) &dummy_share, sizeof(dummy_share));
  dummy_table.s= &dummy_share;

  /* DB_TYPE_UNKNOWN is used in ALTER TABLE when renaming only .frm files */
  if (table_type == NULL ||
      ! (file=get_new_handler((TABLE_SHARE*)0, thd->mem_root, table_type)))
    DBUG_RETURN(ENOENT);

  path= get_canonical_filename(file, path, tmp_path);
  if ((error= file->ha_delete_table(path)) && generate_warning)
  {
    /*
      Because file->print_error() use my_error() to generate the error message
      we use an internal error handler to intercept it and store the text
      in a temporary buffer. Later the message will be presented to user
      as a warning.
    */
    Ha_delete_table_error_handler ha_delete_table_error_handler;

    /* Fill up strucutures that print_error may need */
    dummy_share.path.str= (char*) path;
    dummy_share.path.length= strlen(path);
    dummy_share.db.str= (char*) db;
    dummy_share.db.length= strlen(db);
    dummy_share.table_name.str= (char*) alias;
    dummy_share.table_name.length= strlen(alias);
    dummy_table.alias= alias;

    file->change_table_ptr(&dummy_table, &dummy_share);

    thd->push_internal_handler(&ha_delete_table_error_handler);
    file->print_error(error, 0);

    thd->pop_internal_handler();

    /*
      XXX: should we convert *all* errors to warnings here?
      What if the error is fatal?
    */
    push_warning(thd, MYSQL_ERROR::WARN_LEVEL_WARN, error,
                ha_delete_table_error_handler.buff);
  }
  delete file;
  DBUG_RETURN(error);
}

/****************************************************************************
** General handler functions
****************************************************************************/
handler *handler::clone(MEM_ROOT *mem_root)
{
  handler *new_handler= get_new_handler(table->s, mem_root, table->s->db_type());
  /*
    Allocate handler->ref here because otherwise ha_open will allocate it
    on this->table->mem_root and we will not be able to reclaim that memory 
    when the clone handler object is destroyed.
  */
  if (!(new_handler->ref= (uchar*) alloc_root(mem_root, ALIGN_SIZE(ref_length)*2)))
    return NULL;
  if (new_handler && !new_handler->ha_open(table,
                                           table->s->normalized_path.str,
                                           table->db_stat,
                                           HA_OPEN_IGNORE_IF_LOCKED))
    return new_handler;
  return NULL;
}



void handler::ha_statistic_increment(ulong SSV::*offset) const
{
  status_var_increment(table->in_use->status_var.*offset);
}

void **handler::ha_data(THD *thd) const
{
  return thd_ha_data(thd, ht);
}

THD *handler::ha_thd(void) const
{
  DBUG_ASSERT(!table || !table->in_use || table->in_use == current_thd);
  return (table && table->in_use) ? table->in_use : current_thd;
}

PSI_table_share *handler::ha_table_share_psi(const TABLE_SHARE *share) const
{
  return share->m_psi;
}

/** @brief
  Open database-handler.

  IMPLEMENTATION
    Try O_RDONLY if cannot open as O_RDWR
    Don't wait for locks if not HA_OPEN_WAIT_IF_LOCKED is set
*/
int handler::ha_open(TABLE *table_arg, const char *name, int mode,
                     int test_if_locked)
{
  int error;
  DBUG_ENTER("handler::ha_open");
  DBUG_PRINT("enter",
             ("name: %s  db_type: %d  db_stat: %d  mode: %d  lock_test: %d",
              name, ht->db_type, table_arg->db_stat, mode,
              test_if_locked));

  table= table_arg;
  DBUG_ASSERT(table->s == table_share);
  DBUG_ASSERT(alloc_root_inited(&table->mem_root));

  if ((error=open(name,mode,test_if_locked)))
  {
    if ((error == EACCES || error == EROFS) && mode == O_RDWR &&
	(table->db_stat & HA_TRY_READ_ONLY))
    {
      table->db_stat|=HA_READ_ONLY;
      error=open(name,O_RDONLY,test_if_locked);
    }
  }
  if (error)
  {
    my_errno= error;                            /* Safeguard */
    DBUG_PRINT("error",("error: %d  errno: %d",error,errno));
  }
  else
  {
    if (table->s->db_options_in_use & HA_OPTION_READ_ONLY_DATA)
      table->db_stat|=HA_READ_ONLY;
    (void) extra(HA_EXTRA_NO_READCHECK);	// Not needed in SQL

    /* ref is already allocated for us if we're called from handler::clone() */
    if (!ref && !(ref= (uchar*) alloc_root(&table->mem_root, 
                                          ALIGN_SIZE(ref_length)*2)))
    {
      close();
      error=HA_ERR_OUT_OF_MEM;
    }
    else
      dup_ref=ref+ALIGN_SIZE(ref_length);
    cached_table_flags= table_flags();
  }
  DBUG_RETURN(error);
}


/**
  Read first row (only) from a table.

  This is never called for InnoDB tables, as these table types
  has the HA_STATS_RECORDS_IS_EXACT set.
*/
int handler::read_first_row(uchar * buf, uint primary_key)
{
  register int error;
  DBUG_ENTER("handler::read_first_row");

  ha_statistic_increment(&SSV::ha_read_first_count);

  /*
    If there is very few deleted rows in the table, find the first row by
    scanning the table.
    TODO remove the test for HA_READ_ORDER
  */
  if (stats.deleted < 10 || primary_key >= MAX_KEY ||
      !(index_flags(primary_key, 0, 0) & HA_READ_ORDER))
  {
    (void) ha_rnd_init(1);
    while ((error= rnd_next(buf)) == HA_ERR_RECORD_DELETED) ;
    (void) ha_rnd_end();
  }
  else
  {
    /* Find the first row through the primary key */
    (void) ha_index_init(primary_key, 0);
    error=index_first(buf);
    (void) ha_index_end();
  }
  DBUG_RETURN(error);
}

/**
  Generate the next auto-increment number based on increment and offset.
  computes the lowest number
  - strictly greater than "nr"
  - of the form: auto_increment_offset + N * auto_increment_increment

  In most cases increment= offset= 1, in which case we get:
  @verbatim 1,2,3,4,5,... @endverbatim
    If increment=10 and offset=5 and previous number is 1, we get:
  @verbatim 1,5,15,25,35,... @endverbatim
*/
inline ulonglong
compute_next_insert_id(ulonglong nr,struct system_variables *variables)
{
  if (variables->auto_increment_increment == 1)
    return (nr+1); // optimization of the formula below
  nr= (((nr+ variables->auto_increment_increment -
         variables->auto_increment_offset)) /
       (ulonglong) variables->auto_increment_increment);
  return (nr* (ulonglong) variables->auto_increment_increment +
          variables->auto_increment_offset);
}


void handler::adjust_next_insert_id_after_explicit_value(ulonglong nr)
{
  /*
    If we have set THD::next_insert_id previously and plan to insert an
    explicitely-specified value larger than this, we need to increase
    THD::next_insert_id to be greater than the explicit value.
  */
  if ((next_insert_id > 0) && (nr >= next_insert_id))
    set_next_insert_id(compute_next_insert_id(nr, &table->in_use->variables));
}


/** @brief
  Computes the largest number X:
  - smaller than or equal to "nr"
  - of the form: auto_increment_offset + N * auto_increment_increment
  where N>=0.

  SYNOPSIS
    prev_insert_id
      nr            Number to "round down"
      variables     variables struct containing auto_increment_increment and
                    auto_increment_offset

  RETURN
    The number X if it exists, "nr" otherwise.
*/
inline ulonglong
prev_insert_id(ulonglong nr, struct system_variables *variables)
{
  if (unlikely(nr < variables->auto_increment_offset))
  {
    /*
      There's nothing good we can do here. That is a pathological case, where
      the offset is larger than the column's max possible value, i.e. not even
      the first sequence value may be inserted. User will receive warning.
    */
    DBUG_PRINT("info",("auto_increment: nr: %lu cannot honour "
                       "auto_increment_offset: %lu",
                       (ulong) nr, variables->auto_increment_offset));
    return nr;
  }
  if (variables->auto_increment_increment == 1)
    return nr; // optimization of the formula below
  nr= (((nr - variables->auto_increment_offset)) /
       (ulonglong) variables->auto_increment_increment);
  return (nr * (ulonglong) variables->auto_increment_increment +
          variables->auto_increment_offset);
}


/**
  Update the auto_increment field if necessary.

  Updates columns with type NEXT_NUMBER if:

  - If column value is set to NULL (in which case
    auto_increment_field_not_null is 0)
  - If column is set to 0 and (sql_mode & MODE_NO_AUTO_VALUE_ON_ZERO) is not
    set. In the future we will only set NEXT_NUMBER fields if one sets them
    to NULL (or they are not included in the insert list).

    In those cases, we check if the currently reserved interval still has
    values we have not used. If yes, we pick the smallest one and use it.
    Otherwise:

  - If a list of intervals has been provided to the statement via SET
    INSERT_ID or via an Intvar_log_event (in a replication slave), we pick the
    first unused interval from this list, consider it as reserved.

  - Otherwise we set the column for the first row to the value
    next_insert_id(get_auto_increment(column))) which is usually
    max-used-column-value+1.
    We call get_auto_increment() for the first row in a multi-row
    statement. get_auto_increment() will tell us the interval of values it
    reserved for us.

  - In both cases, for the following rows we use those reserved values without
    calling the handler again (we just progress in the interval, computing
    each new value from the previous one). Until we have exhausted them, then
    we either take the next provided interval or call get_auto_increment()
    again to reserve a new interval.

  - In both cases, the reserved intervals are remembered in
    thd->auto_inc_intervals_in_cur_stmt_for_binlog if statement-based
    binlogging; the last reserved interval is remembered in
    auto_inc_interval_for_cur_row. The number of reserved intervals is
    remembered in auto_inc_intervals_count. It differs from the number of
    elements in thd->auto_inc_intervals_in_cur_stmt_for_binlog() because the
    latter list is cumulative over all statements forming one binlog event
    (when stored functions and triggers are used), and collapses two
    contiguous intervals in one (see its append() method).

    The idea is that generated auto_increment values are predictable and
    independent of the column values in the table.  This is needed to be
    able to replicate into a table that already has rows with a higher
    auto-increment value than the one that is inserted.

    After we have already generated an auto-increment number and the user
    inserts a column with a higher value than the last used one, we will
    start counting from the inserted value.

    This function's "outputs" are: the table's auto_increment field is filled
    with a value, thd->next_insert_id is filled with the value to use for the
    next row, if a value was autogenerated for the current row it is stored in
    thd->insert_id_for_cur_row, if get_auto_increment() was called
    thd->auto_inc_interval_for_cur_row is modified, if that interval is not
    present in thd->auto_inc_intervals_in_cur_stmt_for_binlog it is added to
    this list.

  @todo
    Replace all references to "next number" or NEXT_NUMBER to
    "auto_increment", everywhere (see below: there is
    table->auto_increment_field_not_null, and there also exists
    table->next_number_field, it's not consistent).

  @retval
    0	ok
  @retval
    HA_ERR_AUTOINC_READ_FAILED  get_auto_increment() was called and
    returned ~(ulonglong) 0
  @retval
    HA_ERR_AUTOINC_ERANGE storing value in field caused strict mode
    failure.
*/

#define AUTO_INC_DEFAULT_NB_ROWS 1 // Some prefer 1024 here
#define AUTO_INC_DEFAULT_NB_MAX_BITS 16
#define AUTO_INC_DEFAULT_NB_MAX ((1 << AUTO_INC_DEFAULT_NB_MAX_BITS) - 1)

int handler::update_auto_increment()
{
  ulonglong nr, nb_reserved_values;
  bool append= FALSE;
  THD *thd= table->in_use;
  struct system_variables *variables= &thd->variables;
  DBUG_ENTER("handler::update_auto_increment");

  /*
    next_insert_id is a "cursor" into the reserved interval, it may go greater
    than the interval, but not smaller.
  */
  DBUG_ASSERT(next_insert_id >= auto_inc_interval_for_cur_row.minimum());

  if ((nr= table->next_number_field->val_int()) != 0 ||
      (table->auto_increment_field_not_null &&
      thd->variables.sql_mode & MODE_NO_AUTO_VALUE_ON_ZERO))
  {
    /*
      Update next_insert_id if we had already generated a value in this
      statement (case of INSERT VALUES(null),(3763),(null):
      the last NULL needs to insert 3764, not the value of the first NULL plus
      1).
    */
    adjust_next_insert_id_after_explicit_value(nr);
    insert_id_for_cur_row= 0; // didn't generate anything
    DBUG_RETURN(0);
  }

  if ((nr= next_insert_id) >= auto_inc_interval_for_cur_row.maximum())
  {
    /* next_insert_id is beyond what is reserved, so we reserve more. */
    const Discrete_interval *forced=
      thd->auto_inc_intervals_forced.get_next();
    if (forced != NULL)
    {
      nr= forced->minimum();
      nb_reserved_values= forced->values();
    }
    else
    {
      /*
        handler::estimation_rows_to_insert was set by
        handler::ha_start_bulk_insert(); if 0 it means "unknown".
      */
      ulonglong nb_desired_values;
      /*
        If an estimation was given to the engine:
        - use it.
        - if we already reserved numbers, it means the estimation was
        not accurate, then we'll reserve 2*AUTO_INC_DEFAULT_NB_ROWS the 2nd
        time, twice that the 3rd time etc.
        If no estimation was given, use those increasing defaults from the
        start, starting from AUTO_INC_DEFAULT_NB_ROWS.
        Don't go beyond a max to not reserve "way too much" (because
        reservation means potentially losing unused values).
        Note that in prelocked mode no estimation is given.
      */
      if ((auto_inc_intervals_count == 0) && (estimation_rows_to_insert > 0))
        nb_desired_values= estimation_rows_to_insert;
      else /* go with the increasing defaults */
      {
        /* avoid overflow in formula, with this if() */
        if (auto_inc_intervals_count <= AUTO_INC_DEFAULT_NB_MAX_BITS)
        {
          nb_desired_values= AUTO_INC_DEFAULT_NB_ROWS *
            (1 << auto_inc_intervals_count);
          set_if_smaller(nb_desired_values, AUTO_INC_DEFAULT_NB_MAX);
        }
        else
          nb_desired_values= AUTO_INC_DEFAULT_NB_MAX;
      }
      /* This call ignores all its parameters but nr, currently */
      get_auto_increment(variables->auto_increment_offset,
                         variables->auto_increment_increment,
                         nb_desired_values, &nr,
                         &nb_reserved_values);
      if (nr == ~(ulonglong) 0)
        DBUG_RETURN(HA_ERR_AUTOINC_READ_FAILED);  // Mark failure

      /*
        That rounding below should not be needed when all engines actually
        respect offset and increment in get_auto_increment(). But they don't
        so we still do it. Wonder if for the not-first-in-index we should do
        it. Hope that this rounding didn't push us out of the interval; even
        if it did we cannot do anything about it (calling the engine again
        will not help as we inserted no row).
      */
      nr= compute_next_insert_id(nr-1, variables);
    }

    if (table->s->next_number_keypart == 0)
    {
      /* We must defer the appending until "nr" has been possibly truncated */
      append= TRUE;
    }
    else
    {
      /*
        For such auto_increment there is no notion of interval, just a
        singleton. The interval is not even stored in
        thd->auto_inc_interval_for_cur_row, so we are sure to call the engine
        for next row.
      */
      DBUG_PRINT("info",("auto_increment: special not-first-in-index"));
    }
  }

  DBUG_PRINT("info",("auto_increment: %lu", (ulong) nr));

  if (unlikely(table->next_number_field->store((longlong) nr, TRUE)))
  {
    /*
      first test if the query was aborted due to strict mode constraints
    */
    if (thd->killed == THD::KILL_BAD_DATA)
      DBUG_RETURN(HA_ERR_AUTOINC_ERANGE);

    /*
      field refused this value (overflow) and truncated it, use the result of
      the truncation (which is going to be inserted); however we try to
      decrease it to honour auto_increment_* variables.
      That will shift the left bound of the reserved interval, we don't
      bother shifting the right bound (anyway any other value from this
      interval will cause a duplicate key).
    */
    nr= prev_insert_id(table->next_number_field->val_int(), variables);
    if (unlikely(table->next_number_field->store((longlong) nr, TRUE)))
      nr= table->next_number_field->val_int();
  }
  if (append)
  {
    auto_inc_interval_for_cur_row.replace(nr, nb_reserved_values,
                                          variables->auto_increment_increment);
    auto_inc_intervals_count++;
    /* Row-based replication does not need to store intervals in binlog */
    if (mysql_bin_log.is_open() && !thd->is_current_stmt_binlog_format_row())
        thd->auto_inc_intervals_in_cur_stmt_for_binlog.append(auto_inc_interval_for_cur_row.minimum(),
                                                              auto_inc_interval_for_cur_row.values(),
                                                              variables->auto_increment_increment);
  }

  /*
    Record this autogenerated value. If the caller then
    succeeds to insert this value, it will call
    record_first_successful_insert_id_in_cur_stmt()
    which will set first_successful_insert_id_in_cur_stmt if it's not
    already set.
  */
  insert_id_for_cur_row= nr;
  /*
    Set next insert id to point to next auto-increment value to be able to
    handle multi-row statements.
  */
  set_next_insert_id(compute_next_insert_id(nr, variables));

  DBUG_RETURN(0);
}


/** @brief
  MySQL signal that it changed the column bitmap

  USAGE
    This is for handlers that needs to setup their own column bitmaps.
    Normally the handler should set up their own column bitmaps in
    index_init() or rnd_init() and in any column_bitmaps_signal() call after
    this.

    The handler is allowd to do changes to the bitmap after a index_init or
    rnd_init() call is made as after this, MySQL will not use the bitmap
    for any program logic checking.
*/
void handler::column_bitmaps_signal()
{
  DBUG_ENTER("column_bitmaps_signal");
  DBUG_PRINT("info", ("read_set: 0x%lx  write_set: 0x%lx", (long) table->read_set,
                      (long) table->write_set));
  DBUG_VOID_RETURN;
}


/** @brief
  Reserves an interval of auto_increment values from the handler.

  SYNOPSIS
    get_auto_increment()
    offset              
    increment
    nb_desired_values   how many values we want
    first_value         (OUT) the first value reserved by the handler
    nb_reserved_values  (OUT) how many values the handler reserved

  offset and increment means that we want values to be of the form
  offset + N * increment, where N>=0 is integer.
  If the function sets *first_value to ~(ulonglong)0 it means an error.
  If the function sets *nb_reserved_values to ULONGLONG_MAX it means it has
  reserved to "positive infinite".
*/
void handler::get_auto_increment(ulonglong offset, ulonglong increment,
                                 ulonglong nb_desired_values,
                                 ulonglong *first_value,
                                 ulonglong *nb_reserved_values)
{
  ulonglong nr;
  int error;

  (void) extra(HA_EXTRA_KEYREAD);
  table->mark_columns_used_by_index_no_reset(table->s->next_number_index,
                                        table->read_set);
  column_bitmaps_signal();
  index_init(table->s->next_number_index, 1);
  if (table->s->next_number_keypart == 0)
  {						// Autoincrement at key-start
    error=index_last(table->record[1]);
    /*
      MySQL implicitely assumes such method does locking (as MySQL decides to
      use nr+increment without checking again with the handler, in
      handler::update_auto_increment()), so reserves to infinite.
    */
    *nb_reserved_values= ULONGLONG_MAX;
  }
  else
  {
    uchar key[MAX_KEY_LENGTH];
    key_copy(key, table->record[0],
             table->key_info + table->s->next_number_index,
             table->s->next_number_key_offset);
    error= index_read_map(table->record[1], key,
                          make_prev_keypart_map(table->s->next_number_keypart),
                          HA_READ_PREFIX_LAST);
    /*
      MySQL needs to call us for next row: assume we are inserting ("a",null)
      here, we return 3, and next this statement will want to insert
      ("b",null): there is no reason why ("b",3+1) would be the good row to
      insert: maybe it already exists, maybe 3+1 is too large...
    */
    *nb_reserved_values= 1;
  }

  if (error)
    nr=1;
  else
    nr= ((ulonglong) table->next_number_field->
         val_int_offset(table->s->rec_buff_length)+1);
  index_end();
  (void) extra(HA_EXTRA_NO_KEYREAD);
  *first_value= nr;
}


void handler::ha_release_auto_increment()
{
  release_auto_increment();
  insert_id_for_cur_row= 0;
  auto_inc_interval_for_cur_row.replace(0, 0, 0);
  auto_inc_intervals_count= 0;
  if (next_insert_id > 0)
  {
    next_insert_id= 0;
    /*
      this statement used forced auto_increment values if there were some,
      wipe them away for other statements.
    */
    table->in_use->auto_inc_intervals_forced.empty();
  }
}


void handler::print_keydup_error(uint key_nr, const char *msg)
{
  /* Write the duplicated key in the error message */
  char key[MAX_KEY_LENGTH];
  String str(key,sizeof(key),system_charset_info);

  if (key_nr == MAX_KEY)
  {
    /* Key is unknown */
    str.copy("", 0, system_charset_info);
    my_printf_error(ER_DUP_ENTRY, msg, MYF(0), str.c_ptr(), "*UNKNOWN*");
  }
  else
  {
    /* Table is opened and defined at this point */
    key_unpack(&str,table,(uint) key_nr);
    uint max_length=MYSQL_ERRMSG_SIZE-(uint) strlen(msg);
    if (str.length() >= max_length)
    {
      str.length(max_length-4);
      str.append(STRING_WITH_LEN("..."));
    }
    my_printf_error(ER_DUP_ENTRY, msg,
		    MYF(0), str.c_ptr_safe(), table->key_info[key_nr].name);
  }
}


/**
  Print error that we got from handler function.

  @note
    In case of delete table it's only safe to use the following parts of
    the 'table' structure:
    - table->s->path
    - table->alias
*/
void handler::print_error(int error, myf errflag)
{
  DBUG_ENTER("handler::print_error");
  DBUG_PRINT("enter",("error: %d",error));

  int textno=ER_GET_ERRNO;
  switch (error) {
  case EACCES:
    textno=ER_OPEN_AS_READONLY;
    break;
  case EAGAIN:
    textno=ER_FILE_USED;
    break;
  case ENOENT:
    textno=ER_FILE_NOT_FOUND;
    break;
  case HA_ERR_KEY_NOT_FOUND:
  case HA_ERR_NO_ACTIVE_RECORD:
  case HA_ERR_END_OF_FILE:
    textno=ER_KEY_NOT_FOUND;
    break;
  case HA_ERR_WRONG_MRG_TABLE_DEF:
    textno=ER_WRONG_MRG_TABLE;
    break;
  case HA_ERR_FOUND_DUPP_KEY:
  {
    uint key_nr=get_dup_key(error);
    if ((int) key_nr >= 0)
    {
      print_keydup_error(key_nr, ER(ER_DUP_ENTRY_WITH_KEY_NAME));
      DBUG_VOID_RETURN;
    }
    textno=ER_DUP_KEY;
    break;
  }
  case HA_ERR_FOREIGN_DUPLICATE_KEY:
  {
    uint key_nr= get_dup_key(error);
    if ((int) key_nr >= 0)
    {
      uint max_length;
      /* Write the key in the error message */
      char key[MAX_KEY_LENGTH];
      String str(key,sizeof(key),system_charset_info);
      /* Table is opened and defined at this point */
      key_unpack(&str,table,(uint) key_nr);
      max_length= (MYSQL_ERRMSG_SIZE-
                   (uint) strlen(ER(ER_FOREIGN_DUPLICATE_KEY)));
      if (str.length() >= max_length)
      {
        str.length(max_length-4);
        str.append(STRING_WITH_LEN("..."));
      }
      my_error(ER_FOREIGN_DUPLICATE_KEY, MYF(0), table_share->table_name.str,
        str.c_ptr_safe(), key_nr+1);
      DBUG_VOID_RETURN;
    }
    textno= ER_DUP_KEY;
    break;
  }
  case HA_ERR_NULL_IN_SPATIAL:
    my_error(ER_CANT_CREATE_GEOMETRY_OBJECT, MYF(0));
    DBUG_VOID_RETURN;
  case HA_ERR_FOUND_DUPP_UNIQUE:
    textno=ER_DUP_UNIQUE;
    break;
  case HA_ERR_RECORD_CHANGED:
    textno=ER_CHECKREAD;
    break;
  case HA_ERR_CRASHED:
    textno=ER_NOT_KEYFILE;
    break;
  case HA_ERR_WRONG_IN_RECORD:
    textno= ER_CRASHED_ON_USAGE;
    break;
  case HA_ERR_CRASHED_ON_USAGE:
    textno=ER_CRASHED_ON_USAGE;
    break;
  case HA_ERR_NOT_A_TABLE:
    textno= error;
    break;
  case HA_ERR_CRASHED_ON_REPAIR:
    textno=ER_CRASHED_ON_REPAIR;
    break;
  case HA_ERR_OUT_OF_MEM:
    textno=ER_OUT_OF_RESOURCES;
    break;
  case HA_ERR_WRONG_COMMAND:
    textno=ER_ILLEGAL_HA;
    break;
  case HA_ERR_OLD_FILE:
    textno=ER_OLD_KEYFILE;
    break;
  case HA_ERR_UNSUPPORTED:
    textno=ER_UNSUPPORTED_EXTENSION;
    break;
  case HA_ERR_RECORD_FILE_FULL:
  case HA_ERR_INDEX_FILE_FULL:
  {
    textno=ER_RECORD_FILE_FULL;
    /* Write the error message to error log */
    errflag|= ME_NOREFRESH;
    break;
  }
  case HA_ERR_LOCK_WAIT_TIMEOUT:
    textno=ER_LOCK_WAIT_TIMEOUT;
    break;
  case HA_ERR_LOCK_TABLE_FULL:
    textno=ER_LOCK_TABLE_FULL;
    break;
  case HA_ERR_LOCK_DEADLOCK:
    textno=ER_LOCK_DEADLOCK;
    break;
  case HA_ERR_READ_ONLY_TRANSACTION:
    textno=ER_READ_ONLY_TRANSACTION;
    break;
  case HA_ERR_CANNOT_ADD_FOREIGN:
    textno=ER_CANNOT_ADD_FOREIGN;
    break;
  case HA_ERR_ROW_IS_REFERENCED:
  {
    String str;
    get_error_message(error, &str);
    my_error(ER_ROW_IS_REFERENCED_2, MYF(0), str.c_ptr_safe());
    DBUG_VOID_RETURN;
  }
  case HA_ERR_NO_REFERENCED_ROW:
  {
    String str;
    get_error_message(error, &str);
    my_error(ER_NO_REFERENCED_ROW_2, MYF(0), str.c_ptr_safe());
    DBUG_VOID_RETURN;
  }
  case HA_ERR_TABLE_DEF_CHANGED:
    textno=ER_TABLE_DEF_CHANGED;
    break;
  case HA_ERR_NO_SUCH_TABLE:
    my_error(ER_NO_SUCH_TABLE, MYF(0), table_share->db.str,
             table_share->table_name.str);
    DBUG_VOID_RETURN;
  case HA_ERR_RBR_LOGGING_FAILED:
    textno= ER_BINLOG_ROW_LOGGING_FAILED;
    break;
  case HA_ERR_DROP_INDEX_FK:
  {
    const char *ptr= "???";
    uint key_nr= get_dup_key(error);
    if ((int) key_nr >= 0)
      ptr= table->key_info[key_nr].name;
    my_error(ER_DROP_INDEX_FK, MYF(0), ptr);
    DBUG_VOID_RETURN;
  }
  case HA_ERR_TABLE_NEEDS_UPGRADE:
    textno=ER_TABLE_NEEDS_UPGRADE;
    break;
  case HA_ERR_NO_PARTITION_FOUND:
    textno=ER_WRONG_PARTITION_NAME;
    break;
  case HA_ERR_TABLE_READONLY:
    textno= ER_OPEN_AS_READONLY;
    break;
  case HA_ERR_AUTOINC_READ_FAILED:
    textno= ER_AUTOINC_READ_FAILED;
    break;
  case HA_ERR_AUTOINC_ERANGE:
    textno= ER_WARN_DATA_OUT_OF_RANGE;
    break;
  case HA_ERR_TOO_MANY_CONCURRENT_TRXS:
    textno= ER_TOO_MANY_CONCURRENT_TRXS;
    break;
  default:
    {
      /* The error was "unknown" to this function.
	 Ask handler if it has got a message for this error */
      bool temporary= FALSE;
      String str;
      temporary= get_error_message(error, &str);
      if (!str.is_empty())
      {
	const char* engine= table_type();
	if (temporary)
	  my_error(ER_GET_TEMPORARY_ERRMSG, MYF(0), error, str.ptr(), engine);
	else
	  my_error(ER_GET_ERRMSG, MYF(0), error, str.ptr(), engine);
      }
      else
	my_error(ER_GET_ERRNO,errflag,error);
      DBUG_VOID_RETURN;
    }
  }
  my_error(textno, errflag, table_share->table_name.str, error);
  DBUG_VOID_RETURN;
}


/**
  Return an error message specific to this handler.

  @param error  error code previously returned by handler
  @param buf    pointer to String where to add error message

  @return
    Returns true if this is a temporary error
*/
bool handler::get_error_message(int error, String* buf)
{
  return FALSE;
}


/**
  Check for incompatible collation changes.
   
  @retval
    HA_ADMIN_NEEDS_UPGRADE   Table may have data requiring upgrade.
  @retval
    0                        No upgrade required.
*/

int handler::check_collation_compatibility()
{
  ulong mysql_version= table->s->mysql_version;

  if (mysql_version < 50124)
  {
    KEY *key= table->key_info;
    KEY *key_end= key + table->s->keys;
    for (; key < key_end; key++)
    {
      KEY_PART_INFO *key_part= key->key_part;
      KEY_PART_INFO *key_part_end= key_part + key->key_parts;
      for (; key_part < key_part_end; key_part++)
      {
        if (!key_part->fieldnr)
          continue;
        Field *field= table->field[key_part->fieldnr - 1];
        uint cs_number= field->charset()->number;
        if ((mysql_version < 50048 &&
             (cs_number == 11 || /* ascii_general_ci - bug #29499, bug #27562 */
              cs_number == 41 || /* latin7_general_ci - bug #29461 */
              cs_number == 42 || /* latin7_general_cs - bug #29461 */
              cs_number == 20 || /* latin7_estonian_cs - bug #29461 */
              cs_number == 21 || /* latin2_hungarian_ci - bug #29461 */
              cs_number == 22 || /* koi8u_general_ci - bug #29461 */
              cs_number == 23 || /* cp1251_ukrainian_ci - bug #29461 */
              cs_number == 26)) || /* cp1250_general_ci - bug #29461 */
             (mysql_version < 50124 &&
             (cs_number == 33 || /* utf8_general_ci - bug #27877 */
              cs_number == 35))) /* ucs2_general_ci - bug #27877 */
          return HA_ADMIN_NEEDS_UPGRADE;
      }  
    }  
  }  
  return 0;
}


int handler::ha_check_for_upgrade(HA_CHECK_OPT *check_opt)
{
  int error;
  KEY *keyinfo, *keyend;
  KEY_PART_INFO *keypart, *keypartend;

  if (!table->s->mysql_version)
  {
    /* check for blob-in-key error */
    keyinfo= table->key_info;
    keyend= table->key_info + table->s->keys;
    for (; keyinfo < keyend; keyinfo++)
    {
      keypart= keyinfo->key_part;
      keypartend= keypart + keyinfo->key_parts;
      for (; keypart < keypartend; keypart++)
      {
        if (!keypart->fieldnr)
          continue;
        Field *field= table->field[keypart->fieldnr-1];
        if (field->type() == MYSQL_TYPE_BLOB)
        {
          if (check_opt->sql_flags & TT_FOR_UPGRADE)
            check_opt->flags= T_MEDIUM;
          return HA_ADMIN_NEEDS_CHECK;
        }
      }
    }
  }
  if (table->s->frm_version != FRM_VER_TRUE_VARCHAR)
    return HA_ADMIN_NEEDS_ALTER;

  if ((error= check_collation_compatibility()))
    return error;
    
  return check_for_upgrade(check_opt);
}


int handler::check_old_types()
{
  Field** field;

  if (!table->s->mysql_version)
  {
    /* check for bad DECIMAL field */
    for (field= table->field; (*field); field++)
    {
      if ((*field)->type() == MYSQL_TYPE_NEWDECIMAL)
      {
        return HA_ADMIN_NEEDS_ALTER;
      }
      if ((*field)->type() == MYSQL_TYPE_VAR_STRING)
      {
        return HA_ADMIN_NEEDS_ALTER;
      }
    }
  }
  return 0;
}


static bool update_frm_version(TABLE *table)
{
  char path[FN_REFLEN];
  File file;
  int result= 1;
  DBUG_ENTER("update_frm_version");

  /*
    No need to update frm version in case table was created or checked
    by server with the same version. This also ensures that we do not
    update frm version for temporary tables as this code doesn't support
    temporary tables.
  */
  if (table->s->mysql_version == MYSQL_VERSION_ID)
    DBUG_RETURN(0);

  strxmov(path, table->s->normalized_path.str, reg_ext, NullS);

  if ((file= mysql_file_open(key_file_frm,
                             path, O_RDWR|O_BINARY, MYF(MY_WME))) >= 0)
  {
    uchar version[4];

    int4store(version, MYSQL_VERSION_ID);

    if ((result= mysql_file_pwrite(file, (uchar*) version, 4, 51L, MYF_RW)))
      goto err;

    table->s->mysql_version= MYSQL_VERSION_ID;
  }
err:
  if (file >= 0)
    (void) mysql_file_close(file, MYF(MY_WME));
  DBUG_RETURN(result);
}



/**
  @return
    key if error because of duplicated keys
*/
uint handler::get_dup_key(int error)
{
  DBUG_ENTER("handler::get_dup_key");
  table->file->errkey  = (uint) -1;
  if (error == HA_ERR_FOUND_DUPP_KEY || error == HA_ERR_FOREIGN_DUPLICATE_KEY ||
      error == HA_ERR_FOUND_DUPP_UNIQUE || error == HA_ERR_NULL_IN_SPATIAL ||
      error == HA_ERR_DROP_INDEX_FK)
    table->file->info(HA_STATUS_ERRKEY | HA_STATUS_NO_LOCK);
  DBUG_RETURN(table->file->errkey);
}


/**
  Delete all files with extension from bas_ext().

  @param name		Base name of table

  @note
    We assume that the handler may return more extensions than
    was actually used for the file.

  @retval
    0   If we successfully deleted at least one file from base_ext and
    didn't get any other errors than ENOENT
  @retval
    !0  Error
*/
int handler::delete_table(const char *name)
{
  int saved_error= 0;
  int error= 0;
  int enoent_or_zero= ENOENT;                   // Error if no file was deleted
  char buff[FN_REFLEN];

  for (const char **ext=bas_ext(); *ext ; ext++)
  {
    fn_format(buff, name, "", *ext, MY_UNPACK_FILENAME|MY_APPEND_EXT);
    if (mysql_file_delete_with_symlink(key_file_misc, buff, MYF(0)))
    {
      if (my_errno != ENOENT)
      {
        /*
          If error on the first existing file, return the error.
          Otherwise delete as much as possible.
        */
        if (enoent_or_zero)
          return my_errno;
	saved_error= my_errno;
      }
    }
    else
      enoent_or_zero= 0;                        // No error for ENOENT
    error= enoent_or_zero;
  }
  return saved_error ? saved_error : error;
}


int handler::rename_table(const char * from, const char * to)
{
  int error= 0;
  const char **ext, **start_ext;
  start_ext= bas_ext();
  for (ext= start_ext; *ext ; ext++)
  {
    if (rename_file_ext(from, to, *ext))
    {
      if ((error=my_errno) != ENOENT)
	break;
      error= 0;
    }
  }
  if (error)
  {
    /* Try to revert the rename. Ignore errors. */
    for (; ext >= start_ext; ext--)
      rename_file_ext(to, from, *ext);
  }
  return error;
}


void handler::drop_table(const char *name)
{
  close();
  delete_table(name);
}


/**
  Performs checks upon the table.

  @param thd                thread doing CHECK TABLE operation
  @param check_opt          options from the parser

  @retval
    HA_ADMIN_OK               Successful upgrade
  @retval
    HA_ADMIN_NEEDS_UPGRADE    Table has structures requiring upgrade
  @retval
    HA_ADMIN_NEEDS_ALTER      Table has structures requiring ALTER TABLE
  @retval
    HA_ADMIN_NOT_IMPLEMENTED
*/
int handler::ha_check(THD *thd, HA_CHECK_OPT *check_opt)
{
  int error;

  if ((table->s->mysql_version >= MYSQL_VERSION_ID) &&
      (check_opt->sql_flags & TT_FOR_UPGRADE))
    return 0;

  if (table->s->mysql_version < MYSQL_VERSION_ID)
  {
    if ((error= check_old_types()))
      return error;
    error= ha_check_for_upgrade(check_opt);
    if (error && (error != HA_ADMIN_NEEDS_CHECK))
      return error;
    if (!error && (check_opt->sql_flags & TT_FOR_UPGRADE))
      return 0;
  }
  if ((error= check(thd, check_opt)))
    return error;
  return update_frm_version(table);
}

/**
  A helper function to mark a transaction read-write,
  if it is started.
*/

inline
void
handler::mark_trx_read_write()
{
  Ha_trx_info *ha_info= &ha_thd()->ha_data[ht->slot].ha_info[0];
  /*
    When a storage engine method is called, the transaction must
    have been started, unless it's a DDL call, for which the
    storage engine starts the transaction internally, and commits
    it internally, without registering in the ha_list.
    Unfortunately here we can't know know for sure if the engine
    has registered the transaction or not, so we must check.
  */
  if (ha_info->is_started())
  {
    DBUG_ASSERT(has_transactions());
    /*
      table_share can be NULL in ha_delete_table(). See implementation
      of standalone function ha_delete_table() in sql_base.cc.
    */
    if (table_share == NULL || table_share->tmp_table == NO_TMP_TABLE)
      ha_info->set_trx_read_write();
  }
}


/**
  Repair table: public interface.

  @sa handler::repair()
*/

int handler::ha_repair(THD* thd, HA_CHECK_OPT* check_opt)
{
  int result;

  mark_trx_read_write();

  if ((result= repair(thd, check_opt)))
    return result;
  return update_frm_version(table);
}


/**
  Bulk update row: public interface.

  @sa handler::bulk_update_row()
*/

int
handler::ha_bulk_update_row(const uchar *old_data, uchar *new_data,
                            uint *dup_key_found)
{
  mark_trx_read_write();

  return bulk_update_row(old_data, new_data, dup_key_found);
}


/**
  Delete all rows: public interface.

  @sa handler::delete_all_rows()
*/

int
handler::ha_delete_all_rows()
{
  mark_trx_read_write();

  return delete_all_rows();
}


/**
  Truncate table: public interface.

  @sa handler::truncate()
*/

int
handler::ha_truncate()
{
  mark_trx_read_write();

  return truncate();
}


/**
  Reset auto increment: public interface.

  @sa handler::reset_auto_increment()
*/

int
handler::ha_reset_auto_increment(ulonglong value)
{
  mark_trx_read_write();

  return reset_auto_increment(value);
}


/**
  Optimize table: public interface.

  @sa handler::optimize()
*/

int
handler::ha_optimize(THD* thd, HA_CHECK_OPT* check_opt)
{
  mark_trx_read_write();

  return optimize(thd, check_opt);
}


/**
  Analyze table: public interface.

  @sa handler::analyze()
*/

int
handler::ha_analyze(THD* thd, HA_CHECK_OPT* check_opt)
{
  mark_trx_read_write();

  return analyze(thd, check_opt);
}


/**
  Check and repair table: public interface.

  @sa handler::check_and_repair()
*/

bool
handler::ha_check_and_repair(THD *thd)
{
  mark_trx_read_write();

  return check_and_repair(thd);
}


/**
  Disable indexes: public interface.

  @sa handler::disable_indexes()
*/

int
handler::ha_disable_indexes(uint mode)
{
  mark_trx_read_write();

  return disable_indexes(mode);
}


/**
  Enable indexes: public interface.

  @sa handler::enable_indexes()
*/

int
handler::ha_enable_indexes(uint mode)
{
  mark_trx_read_write();

  return enable_indexes(mode);
}


/**
  Discard or import tablespace: public interface.

  @sa handler::discard_or_import_tablespace()
*/

int
handler::ha_discard_or_import_tablespace(my_bool discard)
{
  mark_trx_read_write();

  return discard_or_import_tablespace(discard);
}


/**
  Prepare for alter: public interface.

  Called to prepare an *online* ALTER.

  @sa handler::prepare_for_alter()
*/

void
handler::ha_prepare_for_alter()
{
  mark_trx_read_write();

  prepare_for_alter();
}


/**
  Rename table: public interface.

  @sa handler::rename_table()
*/

int
handler::ha_rename_table(const char *from, const char *to)
{
  mark_trx_read_write();

  return rename_table(from, to);
}


/**
  Delete table: public interface.

  @sa handler::delete_table()
*/

int
handler::ha_delete_table(const char *name)
{
  mark_trx_read_write();

  return delete_table(name);
}


/**
  Drop table in the engine: public interface.

  @sa handler::drop_table()
*/

void
handler::ha_drop_table(const char *name)
{
  mark_trx_read_write();

  return drop_table(name);
}


/**
  Create a table in the engine: public interface.

  @sa handler::create()
*/

int
handler::ha_create(const char *name, TABLE *form, HA_CREATE_INFO *info)
{
  mark_trx_read_write();

  return create(name, form, info);
}


/**
  Create handler files for CREATE TABLE: public interface.

  @sa handler::create_handler_files()
*/

int
handler::ha_create_handler_files(const char *name, const char *old_name,
                        int action_flag, HA_CREATE_INFO *info)
{
  mark_trx_read_write();

  return create_handler_files(name, old_name, action_flag, info);
}


/**
  Change partitions: public interface.

  @sa handler::change_partitions()
*/

int
handler::ha_change_partitions(HA_CREATE_INFO *create_info,
                     const char *path,
                     ulonglong * const copied,
                     ulonglong * const deleted,
                     const uchar *pack_frm_data,
                     size_t pack_frm_len)
{
  mark_trx_read_write();

  return change_partitions(create_info, path, copied, deleted,
                           pack_frm_data, pack_frm_len);
}


/**
  Drop partitions: public interface.

  @sa handler::drop_partitions()
*/

int
handler::ha_drop_partitions(const char *path)
{
  mark_trx_read_write();

  return drop_partitions(path);
}


/**
  Rename partitions: public interface.

  @sa handler::rename_partitions()
*/

int
handler::ha_rename_partitions(const char *path)
{
  mark_trx_read_write();

  return rename_partitions(path);
}


/**
  Tell the storage engine that it is allowed to "disable transaction" in the
  handler. It is a hint that ACID is not required - it is used in NDB for
  ALTER TABLE, for example, when data are copied to temporary table.
  A storage engine may treat this hint any way it likes. NDB for example
  starts to commit every now and then automatically.
  This hint can be safely ignored.
*/
int ha_enable_transaction(THD *thd, bool on)
{
  int error=0;
  DBUG_ENTER("ha_enable_transaction");
  DBUG_PRINT("enter", ("on: %d", (int) on));

  if ((thd->transaction.on= on))
  {
    /*
      Now all storage engines should have transaction handling enabled.
      But some may have it enabled all the time - "disabling" transactions
      is an optimization hint that storage engine is free to ignore.
      So, let's commit an open transaction (if any) now.
    */
    if (!(error= ha_commit_trans(thd, 0)))
      error= trans_commit_implicit(thd);
  }
  DBUG_RETURN(error);
}

int handler::index_next_same(uchar *buf, const uchar *key, uint keylen)
{
  int error;
  DBUG_ENTER("index_next_same");
  if (!(error=index_next(buf)))
  {
    my_ptrdiff_t ptrdiff= buf - table->record[0];
    uchar *UNINIT_VAR(save_record_0);
    KEY *UNINIT_VAR(key_info);
    KEY_PART_INFO *UNINIT_VAR(key_part);
    KEY_PART_INFO *UNINIT_VAR(key_part_end);

    /*
      key_cmp_if_same() compares table->record[0] against 'key'.
      In parts it uses table->record[0] directly, in parts it uses
      field objects with their local pointers into table->record[0].
      If 'buf' is distinct from table->record[0], we need to move
      all record references. This is table->record[0] itself and
      the field pointers of the fields used in this key.
    */
    if (ptrdiff)
    {
      save_record_0= table->record[0];
      table->record[0]= buf;
      key_info= table->key_info + active_index;
      key_part= key_info->key_part;
      key_part_end= key_part + key_info->key_parts;
      for (; key_part < key_part_end; key_part++)
      {
        DBUG_ASSERT(key_part->field);
        key_part->field->move_field_offset(ptrdiff);
      }
    }

    if (key_cmp_if_same(table, key, active_index, keylen))
    {
      table->status=STATUS_NOT_FOUND;
      error=HA_ERR_END_OF_FILE;
    }

    /* Move back if necessary. */
    if (ptrdiff)
    {
      table->record[0]= save_record_0;
      for (key_part= key_info->key_part; key_part < key_part_end; key_part++)
        key_part->field->move_field_offset(-ptrdiff);
    }
  }
  DBUG_RETURN(error);
}


void handler::get_dynamic_partition_info(PARTITION_STATS *stat_info,
                                         uint part_id)
{
  info(HA_STATUS_CONST | HA_STATUS_TIME | HA_STATUS_VARIABLE |
       HA_STATUS_NO_LOCK);
  stat_info->records=              stats.records;
  stat_info->mean_rec_length=      stats.mean_rec_length;
  stat_info->data_file_length=     stats.data_file_length;
  stat_info->max_data_file_length= stats.max_data_file_length;
  stat_info->index_file_length=    stats.index_file_length;
  stat_info->delete_length=        stats.delete_length;
  stat_info->create_time=          stats.create_time;
  stat_info->update_time=          stats.update_time;
  stat_info->check_time=           stats.check_time;
  stat_info->check_sum=            0;
  if (table_flags() & (ulong) HA_HAS_CHECKSUM)
    stat_info->check_sum= checksum();
  return;
}


/****************************************************************************
** Some general functions that isn't in the handler class
****************************************************************************/

/**
  Initiates table-file and calls appropriate database-creator.

  @retval
   0  ok
  @retval
   1  error
*/
int ha_create_table(THD *thd, const char *path,
                    const char *db, const char *table_name,
                    HA_CREATE_INFO *create_info,
		    bool update_create_info)
{
  int error= 1;
  TABLE table;
  char name_buff[FN_REFLEN];
  const char *name;
  TABLE_SHARE share;
  DBUG_ENTER("ha_create_table");
  
  init_tmp_table_share(thd, &share, db, 0, table_name, path);
  if (open_table_def(thd, &share, 0) ||
      open_table_from_share(thd, &share, "", 0, (uint) READ_ALL, 0, &table,
                            TRUE))
    goto err;

  if (update_create_info)
    update_create_info_from_table(create_info, &table);

  name= get_canonical_filename(table.file, share.path.str, name_buff);

  error= table.file->ha_create(name, &table, create_info);
  (void) closefrm(&table, 0);
  if (error)
  {
    strxmov(name_buff, db, ".", table_name, NullS);
    my_error(ER_CANT_CREATE_TABLE, MYF(ME_BELL+ME_WAITTANG), name_buff, error);
  }
err:
  free_table_share(&share);
  DBUG_RETURN(error != 0);
}

/**
  Try to discover table from engine.

  @note
    If found, write the frm file to disk.

  @retval
  -1    Table did not exists
  @retval
   0    Table created ok
  @retval
   > 0  Error, table existed but could not be created
*/
int ha_create_table_from_engine(THD* thd, const char *db, const char *name)
{
  int error;
  uchar *frmblob;
  size_t frmlen;
  char path[FN_REFLEN + 1];
  HA_CREATE_INFO create_info;
  TABLE table;
  TABLE_SHARE share;
  DBUG_ENTER("ha_create_table_from_engine");
  DBUG_PRINT("enter", ("name '%s'.'%s'", db, name));

  bzero((uchar*) &create_info,sizeof(create_info));
  if ((error= ha_discover(thd, db, name, &frmblob, &frmlen)))
  {
    /* Table could not be discovered and thus not created */
    DBUG_RETURN(error);
  }

  /*
    Table exists in handler and could be discovered
    frmblob and frmlen are set, write the frm to disk
  */

  build_table_filename(path, sizeof(path) - 1, db, name, "", 0);
  // Save the frm file
  error= writefrm(path, frmblob, frmlen);
  my_free(frmblob);
  if (error)
    DBUG_RETURN(2);

  init_tmp_table_share(thd, &share, db, 0, name, path);
  if (open_table_def(thd, &share, 0))
  {
    DBUG_RETURN(3);
  }
  if (open_table_from_share(thd, &share, "" ,0, 0, 0, &table, FALSE))
  {
    free_table_share(&share);
    DBUG_RETURN(3);
  }

  update_create_info_from_table(&create_info, &table);
  create_info.table_options|= HA_OPTION_CREATE_FROM_ENGINE;

  get_canonical_filename(table.file, path, path);
  error=table.file->ha_create(path, &table, &create_info);
  (void) closefrm(&table, 1);

  DBUG_RETURN(error != 0);
}


/**
  Try to find a table in a storage engine. 

  @param db   Normalized table schema name
  @param name Normalized table name.
  @param[out] exists Only valid if the function succeeded.

  @retval TRUE   An error is found
  @retval FALSE  Success, check *exists
*/

bool
ha_check_if_table_exists(THD* thd, const char *db, const char *name,
                         bool *exists)
{
  uchar *frmblob= NULL;
  size_t frmlen;
  DBUG_ENTER("ha_check_if_table_exists");

  *exists= ! ha_discover(thd, db, name, &frmblob, &frmlen);
  if (*exists)
    my_free(frmblob);

  DBUG_RETURN(FALSE);
}


void st_ha_check_opt::init()
{
  flags= sql_flags= 0;
}


/*****************************************************************************
  Key cache handling.

  This code is only relevant for ISAM/MyISAM tables

  key_cache->cache may be 0 only in the case where a key cache is not
  initialized or when we where not able to init the key cache in a previous
  call to ha_init_key_cache() (probably out of memory)
*****************************************************************************/

/**
  Init a key cache if it has not been initied before.
*/
int ha_init_key_cache(const char *name, KEY_CACHE *key_cache)
{
  DBUG_ENTER("ha_init_key_cache");

  if (!key_cache->key_cache_inited)
  {
    mysql_mutex_lock(&LOCK_global_system_variables);
    size_t tmp_buff_size= (size_t) key_cache->param_buff_size;
    uint tmp_block_size= (uint) key_cache->param_block_size;
    uint division_limit= key_cache->param_division_limit;
    uint age_threshold=  key_cache->param_age_threshold;
    mysql_mutex_unlock(&LOCK_global_system_variables);
    DBUG_RETURN(!init_key_cache(key_cache,
				tmp_block_size,
				tmp_buff_size,
				division_limit, age_threshold));
  }
  DBUG_RETURN(0);
}


/**
  Resize key cache.
*/
int ha_resize_key_cache(KEY_CACHE *key_cache)
{
  DBUG_ENTER("ha_resize_key_cache");

  if (key_cache->key_cache_inited)
  {
    mysql_mutex_lock(&LOCK_global_system_variables);
    size_t tmp_buff_size= (size_t) key_cache->param_buff_size;
    long tmp_block_size= (long) key_cache->param_block_size;
    uint division_limit= key_cache->param_division_limit;
    uint age_threshold=  key_cache->param_age_threshold;
    mysql_mutex_unlock(&LOCK_global_system_variables);
    DBUG_RETURN(!resize_key_cache(key_cache, tmp_block_size,
				  tmp_buff_size,
				  division_limit, age_threshold));
  }
  DBUG_RETURN(0);
}


/**
  Change parameters for key cache (like size)
*/
int ha_change_key_cache_param(KEY_CACHE *key_cache)
{
  if (key_cache->key_cache_inited)
  {
    mysql_mutex_lock(&LOCK_global_system_variables);
    uint division_limit= key_cache->param_division_limit;
    uint age_threshold=  key_cache->param_age_threshold;
    mysql_mutex_unlock(&LOCK_global_system_variables);
    change_key_cache_param(key_cache, division_limit, age_threshold);
  }
  return 0;
}

/**
  Move all tables from one key cache to another one.
*/
int ha_change_key_cache(KEY_CACHE *old_key_cache,
			KEY_CACHE *new_key_cache)
{
  mi_change_key_cache(old_key_cache, new_key_cache);
  return 0;
}


/**
  Try to discover one table from handler(s).

  @retval
    -1   Table did not exists
  @retval
    0   OK. In this case *frmblob and *frmlen are set
  @retval
    >0   error.  frmblob and frmlen may not be set
*/
struct st_discover_args
{
  const char *db;
  const char *name;
  uchar **frmblob; 
  size_t *frmlen;
};

static my_bool discover_handlerton(THD *thd, plugin_ref plugin,
                                   void *arg)
{
  st_discover_args *vargs= (st_discover_args *)arg;
  handlerton *hton= plugin_data(plugin, handlerton *);
  if (hton->state == SHOW_OPTION_YES && hton->discover &&
      (!(hton->discover(hton, thd, vargs->db, vargs->name, 
                        vargs->frmblob, 
                        vargs->frmlen))))
    return TRUE;

  return FALSE;
}

int ha_discover(THD *thd, const char *db, const char *name,
		uchar **frmblob, size_t *frmlen)
{
  int error= -1; // Table does not exist in any handler
  DBUG_ENTER("ha_discover");
  DBUG_PRINT("enter", ("db: %s, name: %s", db, name));
  st_discover_args args= {db, name, frmblob, frmlen};

  if (is_prefix(name,tmp_file_prefix)) /* skip temporary tables */
    DBUG_RETURN(error);

  if (plugin_foreach(thd, discover_handlerton,
                 MYSQL_STORAGE_ENGINE_PLUGIN, &args))
    error= 0;

  if (!error)
    status_var_increment(thd->status_var.ha_discover_count);
  DBUG_RETURN(error);
}


/**
  Call this function in order to give the handler the possiblity
  to ask engine if there are any new tables that should be written to disk
  or any dropped tables that need to be removed from disk
*/
struct st_find_files_args
{
  const char *db;
  const char *path;
  const char *wild;
  bool dir;
  List<LEX_STRING> *files;
};

static my_bool find_files_handlerton(THD *thd, plugin_ref plugin,
                                   void *arg)
{
  st_find_files_args *vargs= (st_find_files_args *)arg;
  handlerton *hton= plugin_data(plugin, handlerton *);


  if (hton->state == SHOW_OPTION_YES && hton->find_files)
      if (hton->find_files(hton, thd, vargs->db, vargs->path, vargs->wild, 
                          vargs->dir, vargs->files))
        return TRUE;

  return FALSE;
}

int
ha_find_files(THD *thd,const char *db,const char *path,
	      const char *wild, bool dir, List<LEX_STRING> *files)
{
  int error= 0;
  DBUG_ENTER("ha_find_files");
  DBUG_PRINT("enter", ("db: '%s'  path: '%s'  wild: '%s'  dir: %d", 
		       db, path, wild ? wild : "NULL", dir));
  st_find_files_args args= {db, path, wild, dir, files};

  plugin_foreach(thd, find_files_handlerton,
                 MYSQL_STORAGE_ENGINE_PLUGIN, &args);
  /* The return value is not currently used */
  DBUG_RETURN(error);
}

/**
  Ask handler if the table exists in engine.
  @retval
    HA_ERR_NO_SUCH_TABLE     Table does not exist
  @retval
    HA_ERR_TABLE_EXIST       Table exists
  @retval
    \#                  Error code
*/
struct st_table_exists_in_engine_args
{
  const char *db;
  const char *name;
  int err;
};

static my_bool table_exists_in_engine_handlerton(THD *thd, plugin_ref plugin,
                                   void *arg)
{
  st_table_exists_in_engine_args *vargs= (st_table_exists_in_engine_args *)arg;
  handlerton *hton= plugin_data(plugin, handlerton *);

  int err= HA_ERR_NO_SUCH_TABLE;

  if (hton->state == SHOW_OPTION_YES && hton->table_exists_in_engine)
    err = hton->table_exists_in_engine(hton, thd, vargs->db, vargs->name);

  vargs->err = err;
  if (vargs->err == HA_ERR_TABLE_EXIST)
    return TRUE;

  return FALSE;
}

int ha_table_exists_in_engine(THD* thd, const char* db, const char* name)
{
  DBUG_ENTER("ha_table_exists_in_engine");
  DBUG_PRINT("enter", ("db: %s, name: %s", db, name));
  st_table_exists_in_engine_args args= {db, name, HA_ERR_NO_SUCH_TABLE};
  plugin_foreach(thd, table_exists_in_engine_handlerton,
                 MYSQL_STORAGE_ENGINE_PLUGIN, &args);
  DBUG_PRINT("exit", ("error: %d", args.err));
  DBUG_RETURN(args.err);
}

#ifdef HAVE_NDB_BINLOG
/*
  TODO: change this into a dynamic struct
  List<handlerton> does not work as
  1. binlog_end is called when MEM_ROOT is gone
  2. cannot work with thd MEM_ROOT as memory should be freed
*/
#define MAX_HTON_LIST_ST 63
struct hton_list_st
{
  handlerton *hton[MAX_HTON_LIST_ST];
  uint sz;
};

struct binlog_func_st
{
  enum_binlog_func fn;
  void *arg;
};

/** @brief
  Listing handlertons first to avoid recursive calls and deadlock
*/
static my_bool binlog_func_list(THD *thd, plugin_ref plugin, void *arg)
{
  hton_list_st *hton_list= (hton_list_st *)arg;
  handlerton *hton= plugin_data(plugin, handlerton *);
  if (hton->state == SHOW_OPTION_YES && hton->binlog_func)
  {
    uint sz= hton_list->sz;
    if (sz == MAX_HTON_LIST_ST-1)
    {
      /* list full */
      return FALSE;
    }
    hton_list->hton[sz]= hton;
    hton_list->sz= sz+1;
  }
  return FALSE;
}

static my_bool binlog_func_foreach(THD *thd, binlog_func_st *bfn)
{
  hton_list_st hton_list;
  uint i, sz;

  hton_list.sz= 0;
  plugin_foreach(thd, binlog_func_list,
                 MYSQL_STORAGE_ENGINE_PLUGIN, &hton_list);

  for (i= 0, sz= hton_list.sz; i < sz ; i++)
    hton_list.hton[i]->binlog_func(hton_list.hton[i], thd, bfn->fn, bfn->arg);
  return FALSE;
}

int ha_reset_logs(THD *thd)
{
  binlog_func_st bfn= {BFN_RESET_LOGS, 0};
  binlog_func_foreach(thd, &bfn);
  return 0;
}

void ha_reset_slave(THD* thd)
{
  binlog_func_st bfn= {BFN_RESET_SLAVE, 0};
  binlog_func_foreach(thd, &bfn);
}

void ha_binlog_wait(THD* thd)
{
  binlog_func_st bfn= {BFN_BINLOG_WAIT, 0};
  binlog_func_foreach(thd, &bfn);
}

int ha_binlog_end(THD* thd)
{
  binlog_func_st bfn= {BFN_BINLOG_END, 0};
  binlog_func_foreach(thd, &bfn);
  return 0;
}

int ha_binlog_index_purge_file(THD *thd, const char *file)
{
  binlog_func_st bfn= {BFN_BINLOG_PURGE_FILE, (void *)file};
  binlog_func_foreach(thd, &bfn);
  return 0;
}

struct binlog_log_query_st
{
  enum_binlog_command binlog_command;
  const char *query;
  uint query_length;
  const char *db;
  const char *table_name;
};

static my_bool binlog_log_query_handlerton2(THD *thd,
                                            handlerton *hton,
                                            void *args)
{
  struct binlog_log_query_st *b= (struct binlog_log_query_st*)args;
  if (hton->state == SHOW_OPTION_YES && hton->binlog_log_query)
    hton->binlog_log_query(hton, thd,
                           b->binlog_command,
                           b->query,
                           b->query_length,
                           b->db,
                           b->table_name);
  return FALSE;
}

static my_bool binlog_log_query_handlerton(THD *thd,
                                           plugin_ref plugin,
                                           void *args)
{
  return binlog_log_query_handlerton2(thd, plugin_data(plugin, handlerton *), args);
}

void ha_binlog_log_query(THD *thd, handlerton *hton,
                         enum_binlog_command binlog_command,
                         const char *query, uint query_length,
                         const char *db, const char *table_name)
{
  struct binlog_log_query_st b;
  b.binlog_command= binlog_command;
  b.query= query;
  b.query_length= query_length;
  b.db= db;
  b.table_name= table_name;
  if (hton == 0)
    plugin_foreach(thd, binlog_log_query_handlerton,
                   MYSQL_STORAGE_ENGINE_PLUGIN, &b);
  else
    binlog_log_query_handlerton2(thd, hton, &b);
}
#endif

/**
  Read the first row of a multi-range set.

  @param found_range_p       Returns a pointer to the element in 'ranges' that
                             corresponds to the returned row.
  @param ranges              An array of KEY_MULTI_RANGE range descriptions.
  @param range_count         Number of ranges in 'ranges'.
  @param sorted	      If result should be sorted per key.
  @param buffer              A HANDLER_BUFFER for internal handler usage.

  @note
    - Record is read into table->record[0].
    - *found_range_p returns a valid value only if read_multi_range_first()
    returns 0.
    - Sorting is done within each range. If you want an overall sort, enter
    'ranges' with sorted ranges.

  @retval
    0			OK, found a row
  @retval
    HA_ERR_END_OF_FILE	No rows in range
  @retval
    \#			Error code
*/
int handler::read_multi_range_first(KEY_MULTI_RANGE **found_range_p,
                                    KEY_MULTI_RANGE *ranges, uint range_count,
                                    bool sorted, HANDLER_BUFFER *buffer)
{
  int result= HA_ERR_END_OF_FILE;
  DBUG_ENTER("handler::read_multi_range_first");
  multi_range_sorted= sorted;
  multi_range_buffer= buffer;

  table->mark_columns_used_by_index_no_reset(active_index, table->read_set);
  table->column_bitmaps_set(table->read_set, table->write_set);

  for (multi_range_curr= ranges, multi_range_end= ranges + range_count;
       multi_range_curr < multi_range_end;
       multi_range_curr++)
  {
    result= read_range_first(multi_range_curr->start_key.keypart_map ?
                             &multi_range_curr->start_key : 0,
                             multi_range_curr->end_key.keypart_map ?
                             &multi_range_curr->end_key : 0,
                             test(multi_range_curr->range_flag & EQ_RANGE),
                             multi_range_sorted);
    if (result != HA_ERR_END_OF_FILE)
      break;
  }

  *found_range_p= multi_range_curr;
  DBUG_PRINT("exit",("result %d", result));
  DBUG_RETURN(result);
}


/**
  Read the next row of a multi-range set.

  @param found_range_p       Returns a pointer to the element in 'ranges' that
                             corresponds to the returned row.

  @note
    - Record is read into table->record[0].
    - *found_range_p returns a valid value only if read_multi_range_next()
    returns 0.

  @retval
    0			OK, found a row
  @retval
    HA_ERR_END_OF_FILE	No (more) rows in range
  @retval
    \#			Error code
*/
int handler::read_multi_range_next(KEY_MULTI_RANGE **found_range_p)
{
  int result;
  DBUG_ENTER("handler::read_multi_range_next");

  /* We should not be called after the last call returned EOF. */
  DBUG_ASSERT(multi_range_curr < multi_range_end);

  do
  {
    /* Save a call if there can be only one row in range. */
    if (multi_range_curr->range_flag != (UNIQUE_RANGE | EQ_RANGE))
    {
      result= read_range_next();

      /* On success or non-EOF errors jump to the end. */
      if (result != HA_ERR_END_OF_FILE)
        break;
    }
    else
    {
      if (was_semi_consistent_read())
        goto scan_it_again;
      /*
        We need to set this for the last range only, but checking this
        condition is more expensive than just setting the result code.
      */
      result= HA_ERR_END_OF_FILE;
    }

    multi_range_curr++;
scan_it_again:
    /* Try the next range(s) until one matches a record. */
    for (; multi_range_curr < multi_range_end; multi_range_curr++)
    {
      result= read_range_first(multi_range_curr->start_key.keypart_map ?
                               &multi_range_curr->start_key : 0,
                               multi_range_curr->end_key.keypart_map ?
                               &multi_range_curr->end_key : 0,
                               test(multi_range_curr->range_flag & EQ_RANGE),
                               multi_range_sorted);
      if (result != HA_ERR_END_OF_FILE)
        break;
    }
  }
  while ((result == HA_ERR_END_OF_FILE) &&
         (multi_range_curr < multi_range_end));

  *found_range_p= multi_range_curr;
  DBUG_PRINT("exit",("handler::read_multi_range_next: result %d", result));
  DBUG_RETURN(result);
}


/**
  Read first row between two ranges.
  Store ranges for future calls to read_range_next.

  @param start_key		Start key. Is 0 if no min range
  @param end_key		End key.  Is 0 if no max range
  @param eq_range_arg	        Set to 1 if start_key == end_key
  @param sorted		Set to 1 if result should be sorted per key

  @note
    Record is read into table->record[0]

  @retval
    0			Found row
  @retval
    HA_ERR_END_OF_FILE	No rows in range
  @retval
    \#			Error code
*/
int handler::read_range_first(const key_range *start_key,
			      const key_range *end_key,
			      bool eq_range_arg, bool sorted)
{
  int result;
  DBUG_ENTER("handler::read_range_first");

  eq_range= eq_range_arg;
  end_range= 0;
  if (end_key)
  {
    end_range= &save_end_range;
    save_end_range= *end_key;
    key_compare_result_on_equal= ((end_key->flag == HA_READ_BEFORE_KEY) ? 1 :
				  (end_key->flag == HA_READ_AFTER_KEY) ? -1 : 0);
  }
  range_key_part= table->key_info[active_index].key_part;

  if (!start_key)			// Read first record
    result= index_first(table->record[0]);
  else
    result= index_read_map(table->record[0],
                           start_key->key,
                           start_key->keypart_map,
                           start_key->flag);
  if (result)
    DBUG_RETURN((result == HA_ERR_KEY_NOT_FOUND) 
		? HA_ERR_END_OF_FILE
		: result);

  DBUG_RETURN (compare_key(end_range) <= 0 ? 0 : HA_ERR_END_OF_FILE);
}


/**
  Read next row between two ranges.

  @note
    Record is read into table->record[0]

  @retval
    0			Found row
  @retval
    HA_ERR_END_OF_FILE	No rows in range
  @retval
    \#			Error code
*/
int handler::read_range_next()
{
  int result;
  DBUG_ENTER("handler::read_range_next");

  if (eq_range)
  {
    /* We trust that index_next_same always gives a row in range */
    DBUG_RETURN(index_next_same(table->record[0],
                                end_range->key,
                                end_range->length));
  }
  result= index_next(table->record[0]);
  if (result)
    DBUG_RETURN(result);
  DBUG_RETURN(compare_key(end_range) <= 0 ? 0 : HA_ERR_END_OF_FILE);
}


/**
  Compare if found key (in row) is over max-value.

  @param range		range to compare to row. May be 0 for no range

  @seealso
    key.cc::key_cmp()

  @return
    The return value is SIGN(key_in_row - range_key):

    - 0   : Key is equal to range or 'range' == 0 (no range)
    - -1  : Key is less than range
    - 1   : Key is larger than range
*/
int handler::compare_key(key_range *range)
{
  int cmp;
  if (!range)
    return 0;					// No max range
  cmp= key_cmp(range_key_part, range->key, range->length);
  if (!cmp)
    cmp= key_compare_result_on_equal;
  return cmp;
}


int handler::index_read_idx_map(uchar * buf, uint index, const uchar * key,
                                key_part_map keypart_map,
                                enum ha_rkey_function find_flag)
{
  int error, error1;
  error= index_init(index, 0);
  if (!error)
  {
    error= index_read_map(buf, key, keypart_map, find_flag);
    error1= index_end();
  }
  return error ?  error : error1;
}


/**
  Returns a list of all known extensions.

    No mutexes, worst case race is a minor surplus memory allocation
    We have to recreate the extension map if mysqld is restarted (for example
    within libmysqld)

  @retval
    pointer		pointer to TYPELIB structure
*/
static my_bool exts_handlerton(THD *unused, plugin_ref plugin,
                               void *arg)
{
  List<char> *found_exts= (List<char> *) arg;
  handlerton *hton= plugin_data(plugin, handlerton *);
  handler *file;
  if (hton->state == SHOW_OPTION_YES && hton->create &&
      (file= hton->create(hton, (TABLE_SHARE*) 0, current_thd->mem_root)))
  {
    List_iterator_fast<char> it(*found_exts);
    const char **ext, *old_ext;

    for (ext= file->bas_ext(); *ext; ext++)
    {
      while ((old_ext= it++))
      {
        if (!strcmp(old_ext, *ext))
	  break;
      }
      if (!old_ext)
        found_exts->push_back((char *) *ext);

      it.rewind();
    }
    delete file;
  }
  return FALSE;
}

TYPELIB *ha_known_exts(void)
{
  if (!known_extensions.type_names || mysys_usage_id != known_extensions_id)
  {
    List<char> found_exts;
    const char **ext, *old_ext;

    known_extensions_id= mysys_usage_id;
    found_exts.push_back((char*) TRG_EXT);
    found_exts.push_back((char*) TRN_EXT);

    plugin_foreach(NULL, exts_handlerton,
                   MYSQL_STORAGE_ENGINE_PLUGIN, &found_exts);

    ext= (const char **) my_once_alloc(sizeof(char *)*
                                       (found_exts.elements+1),
                                       MYF(MY_WME | MY_FAE));

    DBUG_ASSERT(ext != 0);
    known_extensions.count= found_exts.elements;
    known_extensions.type_names= ext;

    List_iterator_fast<char> it(found_exts);
    while ((old_ext= it++))
      *ext++= old_ext;
    *ext= 0;
  }
  return &known_extensions;
}


static bool stat_print(THD *thd, const char *type, uint type_len,
                       const char *file, uint file_len,
                       const char *status, uint status_len)
{
  Protocol *protocol= thd->protocol;
  protocol->prepare_for_resend();
  protocol->store(type, type_len, system_charset_info);
  protocol->store(file, file_len, system_charset_info);
  protocol->store(status, status_len, system_charset_info);
  if (protocol->write())
    return TRUE;
  return FALSE;
}


static my_bool showstat_handlerton(THD *thd, plugin_ref plugin,
                                   void *arg)
{
  enum ha_stat_type stat= *(enum ha_stat_type *) arg;
  handlerton *hton= plugin_data(plugin, handlerton *);
  if (hton->state == SHOW_OPTION_YES && hton->show_status &&
      hton->show_status(hton, thd, stat_print, stat))
    return TRUE;
  return FALSE;
}

bool ha_show_status(THD *thd, handlerton *db_type, enum ha_stat_type stat)
{
  List<Item> field_list;
  Protocol *protocol= thd->protocol;
  bool result;

  field_list.push_back(new Item_empty_string("Type",10));
  field_list.push_back(new Item_empty_string("Name",FN_REFLEN));
  field_list.push_back(new Item_empty_string("Status",10));

  if (protocol->send_result_set_metadata(&field_list,
                            Protocol::SEND_NUM_ROWS | Protocol::SEND_EOF))
    return TRUE;

  if (db_type == NULL)
  {
    result= plugin_foreach(thd, showstat_handlerton,
                           MYSQL_STORAGE_ENGINE_PLUGIN, &stat);
  }
  else
  {
    if (db_type->state != SHOW_OPTION_YES)
    {
      const LEX_STRING *name=&hton2plugin[db_type->slot]->name;
      result= stat_print(thd, name->str, name->length,
                         "", 0, "DISABLED", 8) ? 1 : 0;
    }
    else
      result= db_type->show_status &&
              db_type->show_status(db_type, thd, stat_print, stat) ? 1 : 0;
  }

  if (!result)
    my_eof(thd);
  return result;
}

/*
  Function to check if the conditions for row-based binlogging is
  correct for the table.

  A row in the given table should be replicated if:
  - Row-based replication is enabled in the current thread
  - The binlog is enabled
  - It is not a temporary table
  - The binary log is open
  - The database the table resides in shall be binlogged (binlog_*_db rules)
  - table is not mysql.event
*/

static bool check_table_binlog_row_based(THD *thd, TABLE *table)
{
  if (table->s->cached_row_logging_check == -1)
  {
    int const check(table->s->tmp_table == NO_TMP_TABLE &&
                    binlog_filter->db_ok(table->s->db.str));
    table->s->cached_row_logging_check= check;
  }

  DBUG_ASSERT(table->s->cached_row_logging_check == 0 ||
              table->s->cached_row_logging_check == 1);

  return (thd->is_current_stmt_binlog_format_row() &&
          table->s->cached_row_logging_check &&
          (thd->variables.option_bits & OPTION_BIN_LOG) &&
          mysql_bin_log.is_open());
}


/** @brief
   Write table maps for all (manually or automatically) locked tables
   to the binary log.

   SYNOPSIS
     write_locked_table_maps()
       thd     Pointer to THD structure

   DESCRIPTION
       This function will generate and write table maps for all tables
       that are locked by the thread 'thd'.

   RETURN VALUE
       0   All OK
       1   Failed to write all table maps

   SEE ALSO
       THD::lock
*/

static int write_locked_table_maps(THD *thd)
{
  DBUG_ENTER("write_locked_table_maps");
  DBUG_PRINT("enter", ("thd: 0x%lx  thd->lock: 0x%lx "
                       "thd->extra_lock: 0x%lx",
                       (long) thd, (long) thd->lock, (long) thd->extra_lock));

  DBUG_PRINT("debug", ("get_binlog_table_maps(): %d", thd->get_binlog_table_maps()));

  if (thd->get_binlog_table_maps() == 0)
  {
    MYSQL_LOCK *locks[2];
    locks[0]= thd->extra_lock;
    locks[1]= thd->lock;
    for (uint i= 0 ; i < sizeof(locks)/sizeof(*locks) ; ++i )
    {
      MYSQL_LOCK const *const lock= locks[i];
      if (lock == NULL)
        continue;

      TABLE **const end_ptr= lock->table + lock->table_count;
      for (TABLE **table_ptr= lock->table ; 
           table_ptr != end_ptr ;
           ++table_ptr)
      {
        TABLE *const table= *table_ptr;
        DBUG_PRINT("info", ("Checking table %s", table->s->table_name.str));
        if (table->current_lock == F_WRLCK &&
            check_table_binlog_row_based(thd, table))
        {
          /*
            We need to have a transactional behavior for SQLCOM_CREATE_TABLE
            (e.g. CREATE TABLE... SELECT * FROM TABLE) in order to keep a
            compatible behavior with the STMT based replication even when
            the table is not transactional. In other words, if the operation
            fails while executing the insert phase nothing is written to the
            binlog.

            Note that at this point, we check the type of a set of tables to
            create the table map events. In the function binlog_log_row(),
            which calls the current function, we check the type of the table
            of the current row.
          */
          bool const has_trans= thd->lex->sql_command == SQLCOM_CREATE_TABLE ||
                                table->file->has_transactions();
          int const error= thd->binlog_write_table_map(table, has_trans);
          /*
            If an error occurs, it is the responsibility of the caller to
            roll back the transaction.
          */
          if (unlikely(error))
            DBUG_RETURN(1);
        }
      }
    }
  }
  DBUG_RETURN(0);
}


typedef bool Log_func(THD*, TABLE*, bool, MY_BITMAP*,
                      uint, const uchar*, const uchar*);

static int binlog_log_row(TABLE* table,
                          const uchar *before_record,
                          const uchar *after_record,
                          Log_func *log_func)
{
  if (table->no_replicate)
    return 0;
  bool error= 0;
  THD *const thd= table->in_use;

  if (check_table_binlog_row_based(thd, table))
  {
    MY_BITMAP cols;
    /* Potential buffer on the stack for the bitmap */
    uint32 bitbuf[BITMAP_STACKBUF_SIZE/sizeof(uint32)];
    uint n_fields= table->s->fields;
    my_bool use_bitbuf= n_fields <= sizeof(bitbuf)*8;

    /*
      If there are no table maps written to the binary log, this is
      the first row handled in this statement. In that case, we need
      to write table maps for all locked tables to the binary log.
    */
    if (likely(!(error= bitmap_init(&cols,
                                    use_bitbuf ? bitbuf : NULL,
                                    (n_fields + 7) & ~7UL,
                                    FALSE))))
    {
      bitmap_set_all(&cols);
      if (likely(!(error= write_locked_table_maps(thd))))
      {
        /*
          We need to have a transactional behavior for SQLCOM_CREATE_TABLE
          (i.e. CREATE TABLE... SELECT * FROM TABLE) in order to keep a
          compatible behavior with the STMT based replication even when
          the table is not transactional. In other words, if the operation
          fails while executing the insert phase nothing is written to the
          binlog.
        */
        bool const has_trans= thd->lex->sql_command == SQLCOM_CREATE_TABLE ||
                             table->file->has_transactions();
        error= (*log_func)(thd, table, has_trans, &cols, table->s->fields,
                           before_record, after_record);
      }
      if (!use_bitbuf)
        bitmap_free(&cols);
    }
  }
  return error ? HA_ERR_RBR_LOGGING_FAILED : 0;
}

int handler::ha_external_lock(THD *thd, int lock_type)
{
  DBUG_ENTER("handler::ha_external_lock");
  /*
    Whether this is lock or unlock, this should be true, and is to verify that
    if get_auto_increment() was called (thus may have reserved intervals or
    taken a table lock), ha_release_auto_increment() was too.
  */
  DBUG_ASSERT(next_insert_id == 0);

  if (MYSQL_HANDLER_RDLOCK_START_ENABLED() ||
      MYSQL_HANDLER_WRLOCK_START_ENABLED() ||
      MYSQL_HANDLER_UNLOCK_START_ENABLED())
  {
    if (lock_type == F_RDLCK)
    {
      MYSQL_HANDLER_RDLOCK_START(table_share->db.str,
                                 table_share->table_name.str);
    }
    else if (lock_type == F_WRLCK)
    {
      MYSQL_HANDLER_WRLOCK_START(table_share->db.str,
                                 table_share->table_name.str);
    }
    else if (lock_type == F_UNLCK)
    {
      MYSQL_HANDLER_UNLOCK_START(table_share->db.str,
                                 table_share->table_name.str);
    }
  }

  /*
    We cache the table flags if the locking succeeded. Otherwise, we
    keep them as they were when they were fetched in ha_open().
  */
  int error= external_lock(thd, lock_type);

  if (error == 0)
    cached_table_flags= table_flags();

  if (MYSQL_HANDLER_RDLOCK_DONE_ENABLED() ||
      MYSQL_HANDLER_WRLOCK_DONE_ENABLED() ||
      MYSQL_HANDLER_UNLOCK_DONE_ENABLED())
  {
    if (lock_type == F_RDLCK)
    {
      MYSQL_HANDLER_RDLOCK_DONE(error);
    }
    else if (lock_type == F_WRLCK)
    {
      MYSQL_HANDLER_WRLOCK_DONE(error);
    }
    else if (lock_type == F_UNLCK)
    {
      MYSQL_HANDLER_UNLOCK_DONE(error);
    }
  }
  DBUG_RETURN(error);
}


/** @brief
  Check handler usage and reset state of file to after 'open'
*/
int handler::ha_reset()
{
  DBUG_ENTER("ha_reset");
  /* Check that we have called all proper deallocation functions */
  DBUG_ASSERT((uchar*) table->def_read_set.bitmap +
              table->s->column_bitmap_size ==
              (uchar*) table->def_write_set.bitmap);
  DBUG_ASSERT(bitmap_is_set_all(&table->s->all_set));
  DBUG_ASSERT(table->key_read == 0);
  /* ensure that ha_index_end / ha_rnd_end has been called */
  DBUG_ASSERT(inited == NONE);
  /* Free cache used by filesort */
  free_io_cache(table);
  /* reset the bitmaps to point to defaults */
  table->default_column_bitmaps();
  DBUG_RETURN(reset());
}


int handler::ha_write_row(uchar *buf)
{
  int error;
  Log_func *log_func= Write_rows_log_event::binlog_row_logging_function;
  DBUG_ENTER("handler::ha_write_row");

  MYSQL_INSERT_ROW_START(table_share->db.str, table_share->table_name.str);
  mark_trx_read_write();

  error= write_row(buf);
  MYSQL_INSERT_ROW_DONE(error);
  if (unlikely(error))
    DBUG_RETURN(error);

  if (unlikely(error= binlog_log_row(table, 0, buf, log_func)))
    DBUG_RETURN(error); /* purecov: inspected */
  DBUG_RETURN(0);
}


int handler::ha_update_row(const uchar *old_data, uchar *new_data)
{
  int error;
  Log_func *log_func= Update_rows_log_event::binlog_row_logging_function;

  /*
    Some storage engines require that the new record is in record[0]
    (and the old record is in record[1]).
   */
  DBUG_ASSERT(new_data == table->record[0]);

  MYSQL_UPDATE_ROW_START(table_share->db.str, table_share->table_name.str);
  mark_trx_read_write();

  error= update_row(old_data, new_data);
  MYSQL_UPDATE_ROW_DONE(error);
  if (unlikely(error))
    return error;
  if (unlikely(error= binlog_log_row(table, old_data, new_data, log_func)))
    return error;
  return 0;
}

int handler::ha_delete_row(const uchar *buf)
{
  int error;
  Log_func *log_func= Delete_rows_log_event::binlog_row_logging_function;

  MYSQL_DELETE_ROW_START(table_share->db.str, table_share->table_name.str);
  mark_trx_read_write();

  error= delete_row(buf);
  MYSQL_DELETE_ROW_DONE(error);
  if (unlikely(error))
    return error;
  if (unlikely(error= binlog_log_row(table, buf, 0, log_func)))
    return error;
  return 0;
}



/** @brief
  use_hidden_primary_key() is called in case of an update/delete when
  (table_flags() and HA_PRIMARY_KEY_REQUIRED_FOR_DELETE) is defined
  but we don't have a primary key
*/
void handler::use_hidden_primary_key()
{
  /* fallback to use all columns in the table to identify row */
  table->use_all_columns();
}


/** @brief
  Dummy function which accept information about log files which is not need
  by handlers
*/
void signal_log_not_needed(struct handlerton, char *log_file)
{
  DBUG_ENTER("signal_log_not_needed");
  DBUG_PRINT("enter", ("logfile '%s'", log_file));
  DBUG_VOID_RETURN;
}


#ifdef TRANS_LOG_MGM_EXAMPLE_CODE
/*
  Example of transaction log management functions based on assumption that logs
  placed into a directory
*/
#include <my_dir.h>
#include <my_sys.h>
int example_of_iterator_using_for_logs_cleanup(handlerton *hton)
{
  void *buffer;
  int res= 1;
  struct handler_iterator iterator;
  struct handler_log_file_data data;

  if (!hton->create_iterator)
    return 1; /* iterator creator is not supported */

  if ((*hton->create_iterator)(hton, HA_TRANSACTLOG_ITERATOR, &iterator) !=
      HA_ITERATOR_OK)
  {
    /* error during creation of log iterator or iterator is not supported */
    return 1;
  }
  while((*iterator.next)(&iterator, (void*)&data) == 0)
  {
    printf("%s\n", data.filename.str);
    if (data.status == HA_LOG_STATUS_FREE &&
        mysql_file_delete(INSTRUMENT_ME,
                          data.filename.str, MYF(MY_WME)))
      goto err;
  }
  res= 0;
err:
  (*iterator.destroy)(&iterator);
  return res;
}


/*
  Here we should get info from handler where it save logs but here is
  just example, so we use constant.
  IMHO FN_ROOTDIR ("/") is safe enough for example, because nobody has
  rights on it except root and it consist of directories only at lest for
  *nix (sorry, can't find windows-safe solution here, but it is only example).
*/
#define fl_dir FN_ROOTDIR


/** @brief
  Dummy function to return log status should be replaced by function which
  really detect the log status and check that the file is a log of this
  handler.
*/
enum log_status fl_get_log_status(char *log)
{
  MY_STAT stat_buff;
  if (mysql_file_stat(INSTRUMENT_ME, log, &stat_buff, MYF(0)))
    return HA_LOG_STATUS_INUSE;
  return HA_LOG_STATUS_NOSUCHLOG;
}


struct fl_buff
{
  LEX_STRING *names;
  enum log_status *statuses;
  uint32 entries;
  uint32 current;
};


int fl_log_iterator_next(struct handler_iterator *iterator,
                          void *iterator_object)
{
  struct fl_buff *buff= (struct fl_buff *)iterator->buffer;
  struct handler_log_file_data *data=
    (struct handler_log_file_data *) iterator_object;
  if (buff->current >= buff->entries)
    return 1;
  data->filename= buff->names[buff->current];
  data->status= buff->statuses[buff->current];
  buff->current++;
  return 0;
}


void fl_log_iterator_destroy(struct handler_iterator *iterator)
{
  my_free(iterator->buffer);
}


/** @brief
  returns buffer, to be assigned in handler_iterator struct
*/
enum handler_create_iterator_result
fl_log_iterator_buffer_init(struct handler_iterator *iterator)
{
  MY_DIR *dirp;
  struct fl_buff *buff;
  char *name_ptr;
  uchar *ptr;
  FILEINFO *file;
  uint32 i;

  /* to be able to make my_free without crash in case of error */
  iterator->buffer= 0;

  if (!(dirp = my_dir(fl_dir, MYF(0))))
  {
    return HA_ITERATOR_ERROR;
  }
  if ((ptr= (uchar*)my_malloc(ALIGN_SIZE(sizeof(fl_buff)) +
                             ((ALIGN_SIZE(sizeof(LEX_STRING)) +
                               sizeof(enum log_status) +
                               + FN_REFLEN + 1) *
                              (uint) dirp->number_off_files),
                             MYF(0))) == 0)
  {
    return HA_ITERATOR_ERROR;
  }
  buff= (struct fl_buff *)ptr;
  buff->entries= buff->current= 0;
  ptr= ptr + (ALIGN_SIZE(sizeof(fl_buff)));
  buff->names= (LEX_STRING*) (ptr);
  ptr= ptr + ((ALIGN_SIZE(sizeof(LEX_STRING)) *
               (uint) dirp->number_off_files));
  buff->statuses= (enum log_status *)(ptr);
  name_ptr= (char *)(ptr + (sizeof(enum log_status) *
                            (uint) dirp->number_off_files));
  for (i=0 ; i < (uint) dirp->number_off_files  ; i++)
  {
    enum log_status st;
    file= dirp->dir_entry + i;
    if ((file->name[0] == '.' &&
         ((file->name[1] == '.' && file->name[2] == '\0') ||
            file->name[1] == '\0')))
      continue;
    if ((st= fl_get_log_status(file->name)) == HA_LOG_STATUS_NOSUCHLOG)
      continue;
    name_ptr= strxnmov(buff->names[buff->entries].str= name_ptr,
                       FN_REFLEN, fl_dir, file->name, NullS);
    buff->names[buff->entries].length= (name_ptr -
                                        buff->names[buff->entries].str);
    buff->statuses[buff->entries]= st;
    buff->entries++;
  }

  iterator->buffer= buff;
  iterator->next= &fl_log_iterator_next;
  iterator->destroy= &fl_log_iterator_destroy;
  return HA_ITERATOR_OK;
}


/* An example of a iterator creator */
enum handler_create_iterator_result
fl_create_iterator(enum handler_iterator_type type,
                   struct handler_iterator *iterator)
{
  switch(type) {
  case HA_TRANSACTLOG_ITERATOR:
    return fl_log_iterator_buffer_init(iterator);
  default:
    return HA_ITERATOR_UNSUPPORTED;
  }
}
#endif /*TRANS_LOG_MGM_EXAMPLE_CODE*/<|MERGE_RESOLUTION|>--- conflicted
+++ resolved
@@ -1156,11 +1156,7 @@
     uint rw_ha_count;
     bool rw_trans;
 
-<<<<<<< HEAD
-    DBUG_EXECUTE_IF("crash_commit_before", DBUG_ABORT(););
-=======
     DBUG_EXECUTE_IF("crash_commit_before", DBUG_SUICIDE(););
->>>>>>> 90743071
 
     /* Close all cursors that can not survive COMMIT */
     if (is_real_trans)                          /* not a statement commit */
@@ -1212,11 +1208,7 @@
         }
         status_var_increment(thd->status_var.ha_prepare_count);
       }
-<<<<<<< HEAD
-      DBUG_EXECUTE_IF("crash_commit_after_prepare", DBUG_ABORT(););
-=======
       DBUG_EXECUTE_IF("crash_commit_after_prepare", DBUG_SUICIDE(););
->>>>>>> 90743071
       if (error || (is_real_trans && xid &&
                     (error= !(cookie= tc_log->log_xid(thd, xid)))))
       {
@@ -1224,16 +1216,6 @@
         error= 1;
         goto end;
       }
-<<<<<<< HEAD
-      DBUG_EXECUTE_IF("crash_commit_after_log", DBUG_ABORT(););
-    }
-    error=ha_commit_one_phase(thd, all) ? (cookie ? 2 : 1) : 0;
-    DBUG_EXECUTE_IF("crash_commit_before_unlog", DBUG_ABORT(););
-    if (cookie)
-      tc_log->unlog(cookie, xid);
-    DBUG_EXECUTE_IF("crash_commit_after", DBUG_ABORT(););
-    RUN_HOOK(transaction, after_commit, (thd, FALSE));
-=======
       DBUG_EXECUTE_IF("crash_commit_after_log", DBUG_SUICIDE(););
     }
     error=ha_commit_one_phase(thd, all) ? (cookie ? 2 : 1) : 0;
@@ -1241,7 +1223,7 @@
     if (cookie)
       tc_log->unlog(cookie, xid);
     DBUG_EXECUTE_IF("crash_commit_after", DBUG_SUICIDE(););
->>>>>>> 90743071
+    RUN_HOOK(transaction, after_commit, (thd, FALSE));
 end:
     if (rw_trans)
       thd->global_read_lock.start_waiting_global_read_lock(thd);
