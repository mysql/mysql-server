/* Copyright (c) 2015, 2022, Oracle and/or its affiliates.

   This program is free software; you can redistribute it and/or modify
   it under the terms of the GNU General Public License, version 2.0,
   as published by the Free Software Foundation.

   This program is also distributed with certain software (including
   but not limited to OpenSSL) that is licensed under separate terms,
   as designated in a particular file or component or in included license
   documentation.  The authors of MySQL hereby grant you an additional
   permission to link the program and your derivative works with the
   separately licensed software that they have included with MySQL.

   This program is distributed in the hope that it will be useful,
   but WITHOUT ANY WARRANTY; without even the implied warranty of
   MERCHANTABILITY or FITNESS FOR A PARTICULAR PURPOSE.  See the
   GNU General Public License, version 2.0, for more details.

   You should have received a copy of the GNU General Public License
   along with this program; if not, write to the Free Software
   Foundation, Inc., 51 Franklin St, Fifth Floor, Boston, MA 02110-1301  USA */

#include "sql/psi_memory_key.h"

#include "my_psi_config.h"
#include "mysql/components/services/bits/psi_bits.h"
#include "mysql/components/services/bits/psi_memory_bits.h"
#include "mysql/psi/mysql_memory.h"
#include "mysql/psi/psi_memory.h"
#include "template_utils.h"

/*
  MAINTAINER: Please keep this list in order, to limit merge collisions.
*/

PSI_memory_key key_memory_DD_cache_infrastructure;
PSI_memory_key key_memory_DD_column_statistics;
PSI_memory_key key_memory_DD_default_values;
PSI_memory_key key_memory_DD_import;
PSI_memory_key key_memory_DD_objects;
PSI_memory_key key_memory_DD_String_type;
PSI_memory_key key_memory_Event_queue_element_for_exec_names;
PSI_memory_key key_memory_Event_scheduler_scheduler_param;
PSI_memory_key key_memory_File_query_log_name;
PSI_memory_key key_memory_Filesort_info_merge;
PSI_memory_key key_memory_Filesort_info_record_pointers;
PSI_memory_key key_memory_Geometry_objects_data;
PSI_memory_key key_memory_Gis_read_stream_err_msg;
PSI_memory_key key_memory_Gtid_state_to_string;
PSI_memory_key key_memory_HASH_ROW_ENTRY;
PSI_memory_key key_memory_JOIN_CACHE;
PSI_memory_key key_memory_JSON;
PSI_memory_key key_memory_LOG_POS_COORD;
PSI_memory_key key_memory_LOG_name;
PSI_memory_key key_memory_MPVIO_EXT_auth_info;
PSI_memory_key key_memory_MYSQL_BIN_LOG_basename;
PSI_memory_key key_memory_MYSQL_BIN_LOG_index;
PSI_memory_key key_memory_MYSQL_LOCK;
PSI_memory_key key_memory_MYSQL_LOG_name;
PSI_memory_key key_memory_MYSQL_RELAY_LOG_basename;
PSI_memory_key key_memory_MYSQL_RELAY_LOG_index;
PSI_memory_key key_memory_Mutex_cond_array_Mutex_cond;
PSI_memory_key key_memory_NET_buff;
PSI_memory_key key_memory_NET_compress_packet;
PSI_memory_key key_memory_Owned_gtids_sidno_to_hash;
PSI_memory_key key_memory_Owned_gtids_to_string;
PSI_memory_key key_memory_PROFILE;
PSI_memory_key key_memory_QUICK_RANGE_SELECT_mrr_buf_desc;
PSI_memory_key key_memory_Quick_ranges;
PSI_memory_key key_memory_READ_INFO;
PSI_memory_key key_memory_READ_RECORD_cache;
PSI_memory_key key_memory_xa_recovered_transactions;
PSI_memory_key key_memory_Row_data_memory_memory;
PSI_memory_key key_memory_Rpl_info_file_buffer;
PSI_memory_key key_memory_Rpl_info_table;
PSI_memory_key key_memory_SLAVE_INFO;
PSI_memory_key key_memory_ST_SCHEMA_TABLE;
PSI_memory_key key_memory_Slave_applier_json_diff_vector;
PSI_memory_key key_memory_Slave_job_group_group_relay_log_name;
PSI_memory_key key_memory_Sys_var_charptr_value;
PSI_memory_key key_memory_TABLE;
PSI_memory_key key_memory_TABLE_RULE_ENT;
PSI_memory_key key_memory_TABLE_sort_io_cache;
PSI_memory_key key_memory_TC_LOG_MMAP_pages;
PSI_memory_key key_memory_THD_Session_sysvar_resource_manager;
PSI_memory_key key_memory_THD_Session_tracker;
PSI_memory_key key_memory_THD_db;
PSI_memory_key key_memory_THD_handler_tables_hash;
PSI_memory_key key_memory_THD_variables;
PSI_memory_key key_memory_Unique_merge_buffer;
PSI_memory_key key_memory_Unique_sort_buffer;
PSI_memory_key key_memory_User_level_lock;
PSI_memory_key key_memory_xa_transaction_contexts;
PSI_memory_key key_memory_acl_mem;
PSI_memory_key key_memory_acl_memex;
PSI_memory_key key_memory_acl_cache;
PSI_memory_key key_memory_acl_map_cache;
PSI_memory_key key_memory_binlog_cache_mngr;
PSI_memory_key key_memory_binlog_pos;
PSI_memory_key key_memory_binlog_recover_exec;
PSI_memory_key key_memory_binlog_statement_buffer;
PSI_memory_key key_memory_bison_stack;
PSI_memory_key key_memory_blob_mem_storage;
PSI_memory_key key_memory_db_worker_hash_entry;
PSI_memory_key key_memory_delegate;
PSI_memory_key key_memory_errmsgs_server;
PSI_memory_key key_memory_global_system_variables;
PSI_memory_key key_memory_errmsgs_handler;
PSI_memory_key key_memory_handlerton_objects;
PSI_memory_key key_memory_hash_index_key_buffer;
PSI_memory_key key_memory_hash_join;
PSI_memory_key key_memory_help;
PSI_memory_key key_memory_histograms;
PSI_memory_key key_memory_host_cache_hostname;
PSI_memory_key key_memory_locked_table_list;
PSI_memory_key key_memory_locked_thread_list;
PSI_memory_key key_memory_my_bitmap_map;
PSI_memory_key key_memory_my_str_malloc;
PSI_memory_key key_memory_opt_bin_logname;
PSI_memory_key key_memory_partition_syntax_buffer;
PSI_memory_key key_memory_persisted_variables_memroot;
PSI_memory_key key_memory_persisted_variables_unordered_map;
PSI_memory_key key_memory_persisted_variables_unordered_set;
PSI_memory_key key_memory_prepared_statement_infrastructure;
PSI_memory_key key_memory_prepared_statement_main_mem_root;
PSI_memory_key key_memory_partitions_prune_exec;
PSI_memory_key key_memory_queue_item;
PSI_memory_key key_memory_quick_group_min_max_select_root;
PSI_memory_key key_memory_quick_index_merge_root;
PSI_memory_key key_memory_quick_range_select_root;
PSI_memory_key key_memory_quick_ror_intersect_select_root;
PSI_memory_key key_memory_quick_ror_union_select_root;
PSI_memory_key key_memory_rpl_filter;
PSI_memory_key key_memory_rpl_slave_check_temp_dir;
PSI_memory_key key_memory_servers;
PSI_memory_key key_memory_shared_memory_name;
PSI_memory_key key_memory_show_slave_status_io_gtid_set;
PSI_memory_key key_memory_sp_head_call_root;
PSI_memory_key key_memory_sp_head_execute_root;
PSI_memory_key key_memory_sp_head_main_root;
PSI_memory_key key_memory_table_mapping_root;
PSI_memory_key key_memory_table_share;
PSI_memory_key key_memory_test_quick_select_exec;
PSI_memory_key key_memory_thd_main_mem_root;
PSI_memory_key key_memory_thd_timer;
PSI_memory_key key_memory_thd_transactions;
PSI_memory_key key_memory_user_conn;
PSI_memory_key key_memory_user_var_entry;
PSI_memory_key key_memory_user_var_entry_value;
PSI_memory_key key_memory_sp_cache;
PSI_memory_key key_memory_write_set_extraction;

#ifdef HAVE_PSI_INTERFACE

static PSI_memory_info all_server_memory[] = {
    {&key_memory_locked_table_list, "Locked_tables_list::m_locked_tables_root",
     0, 0, "Memroot for list of locked tables."},
    {&key_memory_locked_thread_list, "display_table_locks", PSI_FLAG_THREAD, 0,
     "Debug utility."},
    {&key_memory_thd_transactions, "THD::transactions::mem_root",
     PSI_FLAG_THREAD, 0, "Transaction context information per session."},
    {&key_memory_delegate, "Delegate::memroot", 0, 0, PSI_DOCUMENT_ME},
    {&key_memory_acl_mem, "sql_acl_mem", PSI_FLAG_ONLY_GLOBAL_STAT, 0,
     PSI_DOCUMENT_ME},
    {&key_memory_acl_memex, "sql_acl_memex", PSI_FLAG_ONLY_GLOBAL_STAT, 0,
     PSI_DOCUMENT_ME},
    {&key_memory_acl_cache, "acl_cache", PSI_FLAG_ONLY_GLOBAL_STAT, 0,
     PSI_DOCUMENT_ME},
    {&key_memory_acl_map_cache, "acl_map_cache", PSI_FLAG_ONLY_GLOBAL_STAT, 0,
     PSI_DOCUMENT_ME},
    {&key_memory_thd_main_mem_root, "THD::main_mem_root", PSI_FLAG_THREAD, 0,
     "Main mem root used for e.g. the query arena."},
    {&key_memory_help, "help", 0, 0,
     "Temporary memroot used to print help texts as part of usage "
     "description."},
    {&key_memory_table_share, "TABLE_SHARE::mem_root",
     PSI_FLAG_ONLY_GLOBAL_STAT, 0,
     "Cache infrastructure and individual table shares."},
    {&key_memory_prepared_statement_infrastructure,
     "Prepared_statement::infrastructure", PSI_FLAG_THREAD, 0,
     "Map infrastructure for prepared statements per session."},
    {&key_memory_prepared_statement_main_mem_root,
     "Prepared_statement::main_mem_root", PSI_FLAG_THREAD, 0,
     "Mem root for each prepared statement for items etc."},
    {&key_memory_sp_cache, "THD::sp_cache", 0, 0,
     "Per session cache for stored programs."},
    {&key_memory_sp_head_main_root, "sp_head::main_mem_root", 0, 0,
     "Mem root for parsing and representation of stored programs."},
    {&key_memory_sp_head_execute_root, "sp_head::execute_mem_root",
     PSI_FLAG_THREAD, 0, "Mem root per instruction."},
    {&key_memory_sp_head_call_root, "sp_head::call_mem_root", PSI_FLAG_THREAD,
     0, "Mem root for objects with same life time as stored program call."},
    {&key_memory_table_mapping_root, "table_mapping::m_mem_root", 0, 0,
     PSI_DOCUMENT_ME},
    {&key_memory_quick_range_select_root, "QUICK_RANGE_SELECT::alloc",
     PSI_FLAG_THREAD, 0, PSI_DOCUMENT_ME},
    {&key_memory_quick_index_merge_root, "QUICK_INDEX_MERGE_SELECT::alloc",
     PSI_FLAG_THREAD, 0, PSI_DOCUMENT_ME},
    {&key_memory_quick_ror_intersect_select_root,
     "QUICK_ROR_INTERSECT_SELECT::alloc", PSI_FLAG_THREAD, 0, PSI_DOCUMENT_ME},
    {&key_memory_quick_ror_union_select_root, "QUICK_ROR_UNION_SELECT::alloc",
     PSI_FLAG_THREAD, 0, PSI_DOCUMENT_ME},
    {&key_memory_quick_group_min_max_select_root,
     "QUICK_GROUP_MIN_MAX_SELECT::alloc", PSI_FLAG_THREAD, 0, PSI_DOCUMENT_ME},
    {&key_memory_test_quick_select_exec, "test_quick_select", PSI_FLAG_THREAD,
     0, PSI_DOCUMENT_ME},
    {&key_memory_partitions_prune_exec, "Partition::prune_exec", 0, 0,
     "Mem root used temporarily while pruning partitions."},
    {&key_memory_binlog_recover_exec, "MYSQL_BIN_LOG::recover", 0, 0,
     PSI_DOCUMENT_ME},
    {&key_memory_blob_mem_storage, "Blob_mem_storage::storage", 0, 0,
     PSI_DOCUMENT_ME},

    {&key_memory_String_value, "String::value", 0, 0, PSI_DOCUMENT_ME},
    {&key_memory_Sys_var_charptr_value, "Sys_var_charptr::value", 0, 0,
     PSI_DOCUMENT_ME},
    {&key_memory_queue_item, "Queue::queue_item", 0, 0, PSI_DOCUMENT_ME},
    {&key_memory_THD_db, "THD::db", 0, 0, "Name of currently used schema."},
    {&key_memory_user_var_entry, "user_var_entry", 0, 0, PSI_DOCUMENT_ME},
    {&key_memory_Slave_job_group_group_relay_log_name,
     "Slave_job_group::group_relay_log_name", 0, 0, PSI_DOCUMENT_ME},
    {&key_memory_binlog_cache_mngr, "binlog_cache_mngr", 0, 0, PSI_DOCUMENT_ME},
    {&key_memory_Row_data_memory_memory, "Row_data_memory::memory", 0, 0,
     PSI_DOCUMENT_ME},

    {&key_memory_Gtid_set_to_string, "Gtid_set::to_string", 0, 0,
     PSI_DOCUMENT_ME},
    {&key_memory_Gtid_state_to_string, "Gtid_state::to_string", 0, 0,
     PSI_DOCUMENT_ME},
    {&key_memory_Owned_gtids_to_string, "Owned_gtids::to_string", 0, 0,
     PSI_DOCUMENT_ME},
    {&key_memory_log_event, "Log_event", 0, 0, PSI_DOCUMENT_ME},

    {&key_memory_Filesort_info_merge, "Filesort_info::merge", 0, 0,
     PSI_DOCUMENT_ME},
    {&key_memory_Filesort_info_record_pointers,
     "Filesort_info::record_pointers", 0, 0, PSI_DOCUMENT_ME},
    {&key_memory_Filesort_buffer_sort_keys, "Filesort_buffer::sort_keys", 0, 0,
     PSI_DOCUMENT_ME},
    {&key_memory_errmsgs_handler, "errmsgs::handler", PSI_FLAG_ONLY_GLOBAL_STAT,
     0, "Handler error messages (HA_ERR_...)."},
    {&key_memory_handlerton_objects, "handlerton::objects",
     PSI_FLAG_ONLY_GLOBAL_STAT, 0, "Handlerton objects."},
    {&key_memory_xa_transaction_contexts, "XA::transaction_contexts", 0, 0,
     "Shared cache of XA transaction contexts."},
    {&key_memory_host_cache_hostname, "host_cache::hostname",
     PSI_FLAG_ONLY_GLOBAL_STAT, 0, "Hostname keys in the host_cache map."},
    {&key_memory_user_var_entry_value, "user_var_entry::value", 0, 0,
     PSI_DOCUMENT_ME},
    {&key_memory_User_level_lock, "User_level_lock", 0, 0,
     "Per session storage of user level locks."},
    {&key_memory_MYSQL_LOG_name, "MYSQL_LOG::name", PSI_FLAG_ONLY_GLOBAL_STAT,
     0, PSI_DOCUMENT_ME},
    {&key_memory_TC_LOG_MMAP_pages, "TC_LOG_MMAP::pages", 0, 0,
     "In-memory transaction coordinator log."},
    {&key_memory_my_bitmap_map, "my_bitmap_map", 0, 0, PSI_DOCUMENT_ME},
    {&key_memory_QUICK_RANGE_SELECT_mrr_buf_desc,
     "QUICK_RANGE_SELECT::mrr_buf_desc", 0, 0, PSI_DOCUMENT_ME},
    {&key_memory_Event_queue_element_for_exec_names,
     "Event_queue_element_for_exec::names", 0, 0,
     "Copy of schema- and event name in exec queue element."},
    {&key_memory_my_str_malloc, "my_str_malloc", 0, 0, PSI_DOCUMENT_ME},
    {&key_memory_MYSQL_BIN_LOG_basename, "MYSQL_BIN_LOG::basename",
     PSI_FLAG_ONLY_GLOBAL_STAT, 0, PSI_DOCUMENT_ME},
    {&key_memory_MYSQL_BIN_LOG_index, "MYSQL_BIN_LOG::index",
     PSI_FLAG_ONLY_GLOBAL_STAT, 0, PSI_DOCUMENT_ME},
    {&key_memory_MYSQL_RELAY_LOG_basename, "MYSQL_RELAY_LOG::basename",
     PSI_FLAG_ONLY_GLOBAL_STAT, 0, PSI_DOCUMENT_ME},
    {&key_memory_MYSQL_RELAY_LOG_index, "MYSQL_RELAY_LOG::index",
     PSI_FLAG_ONLY_GLOBAL_STAT, 0, PSI_DOCUMENT_ME},
    {&key_memory_rpl_filter, "rpl_filter memory", 0, 0, PSI_DOCUMENT_ME},
    {&key_memory_errmsgs_server, "errmsgs::server", PSI_FLAG_ONLY_GLOBAL_STAT,
     0, "In-memory representation of server error messages."},
    {&key_memory_Gis_read_stream_err_msg, "Gis_read_stream::err_msg", 0, 0,
     PSI_DOCUMENT_ME},
    {&key_memory_Geometry_objects_data, "Geometry::ptr_and_wkb_data", 0, 0,
     PSI_DOCUMENT_ME},
    {&key_memory_MYSQL_LOCK, "MYSQL_LOCK", 0, 0, "Table locks per session."},
    {&key_memory_NET_buff, "NET::buff", 0, 0,
     "Buffer in the client protocol communications layer."},
    {&key_memory_NET_compress_packet, "NET::compress_packet", 0, 0,
     "Buffer used when compressing a packet."},
    {&key_memory_Event_scheduler_scheduler_param,
     "Event_scheduler::scheduler_param", PSI_FLAG_ONLY_GLOBAL_STAT, 0,
     "Infrastructure of the priority queue of events."},
    {&key_memory_Gtid_set_Interval_chunk, "Gtid_set::Interval_chunk", 0, 0,
     PSI_DOCUMENT_ME},
    {&key_memory_Owned_gtids_sidno_to_hash, "Owned_gtids::sidno_to_hash", 0, 0,
     PSI_DOCUMENT_ME},
    {&key_memory_Sid_map_Node, "Sid_map::Node", 0, 0, PSI_DOCUMENT_ME},
    {&key_memory_Gtid_state_group_commit_sidno,
     "Gtid_state::group_commit_sidno_locks", 0, 0, PSI_DOCUMENT_ME},
    {&key_memory_Mutex_cond_array_Mutex_cond, "Mutex_cond_array::Mutex_cond", 0,
     0, PSI_DOCUMENT_ME},
    {&key_memory_TABLE_RULE_ENT, "TABLE_RULE_ENT", 0, 0, PSI_DOCUMENT_ME},

    {&key_memory_Rpl_info_table, "Rpl_info_table", 0, 0, PSI_DOCUMENT_ME},
    {&key_memory_Rpl_info_file_buffer, "Rpl_info_file::buffer", 0, 0,
     PSI_DOCUMENT_ME},
    {&key_memory_db_worker_hash_entry, "db_worker_hash_entry", 0, 0,
     PSI_DOCUMENT_ME},
    {&key_memory_rpl_slave_check_temp_dir, "rpl_slave::check_temp_dir", 0, 0,
     PSI_DOCUMENT_ME},
    {&key_memory_SLAVE_INFO, "SLAVE_INFO", 0, 0, PSI_DOCUMENT_ME},
    {&key_memory_binlog_pos, "binlog_pos", 0, 0, PSI_DOCUMENT_ME},
    {&key_memory_HASH_ROW_ENTRY, "HASH_ROW_ENTRY", 0, 0, PSI_DOCUMENT_ME},
    {&key_memory_binlog_statement_buffer, "binlog_statement_buffer", 0, 0,
     PSI_DOCUMENT_ME},
    {&key_memory_partition_syntax_buffer, "Partition::syntax_buffer", 0, 0,
     "Buffer used for formatting the partition expression."},
    {&key_memory_READ_INFO, "READ_INFO", 0, 0, PSI_DOCUMENT_ME},
    {&key_memory_JOIN_CACHE, "JOIN_CACHE", 0, 0, PSI_DOCUMENT_ME},
    {&key_memory_TABLE_sort_io_cache, "TABLE::sort_io_cache", 0, 0,
     PSI_DOCUMENT_ME},
    {&key_memory_DD_cache_infrastructure, "dd::infrastructure", 0, 0,
     "Infrastructure of the data dictionary structures."},
    {&key_memory_DD_column_statistics, "dd::column_statistics", 0, 0,
     "Column statistics histograms allocated."},
    {&key_memory_DD_default_values, "dd::default_values", 0, 0,
     "Temporary buffer for preparing column default values."},
    {&key_memory_DD_import, "dd::import", 0, 0,
     "File name handling while importing MyISAM tables."},
    {&key_memory_DD_objects, "dd::objects", 0, 0,
     "Memory occupied by the data dictionary objects."},
    {&key_memory_Unique_sort_buffer, "Unique::sort_buffer", 0, 0,
     PSI_DOCUMENT_ME},
    {&key_memory_Unique_merge_buffer, "Unique::merge_buffer", 0, 0,
     PSI_DOCUMENT_ME},
    {&key_memory_TABLE, "TABLE", PSI_FLAG_ONLY_GLOBAL_STAT, 0,
     "Memory used by TABLE objects and their mem root."},
    {&key_memory_LOG_name, "LOG::file_name", 0, 0,
     "File name of slow log and general log."},
    {&key_memory_DD_String_type, "dd::String_type", 0, 0,
     "Character strings used by data dictionary objects."},
    {&key_memory_ST_SCHEMA_TABLE, "ST_SCHEMA_TABLE", 0, 0,
     "Structure describing an information schema table implemented by a "
     "plugin."},
    {&key_memory_PROFILE, "PROFILE", 0, 0, PSI_DOCUMENT_ME},
    {&key_memory_global_system_variables, "global_system_variables",
     PSI_FLAG_ONLY_GLOBAL_STAT, 0, PSI_DOCUMENT_ME},
    {&key_memory_THD_variables, "THD::variables", 0, 0,
     "Per session copy of global dynamic variables."},
    {&key_memory_shared_memory_name, "Shared_memory_name", 0, 0,
     "Communication through shared memory (windows)."},
    {&key_memory_bison_stack, "bison_stack", 0, 0, PSI_DOCUMENT_ME},
    {&key_memory_THD_handler_tables_hash, "THD::handler_tables_hash", 0, 0,
     "Hash map of tables used by HANDLER statements."},
    {&key_memory_hash_index_key_buffer, "hash_index_key_buffer", 0, 0,
     PSI_DOCUMENT_ME},
    {&key_memory_user_conn, "user_conn", 0, 0,
     "Objects describing user connections."},
    {&key_memory_LOG_POS_COORD, "LOG_POS_COORD", 0, 0, PSI_DOCUMENT_ME},
    {&key_memory_MPVIO_EXT_auth_info, "MPVIO_EXT::auth_info", 0, 0,
     PSI_DOCUMENT_ME},
    {&key_memory_opt_bin_logname, "opt_bin_logname", PSI_FLAG_ONLY_GLOBAL_STAT,
     0, PSI_DOCUMENT_ME},
    {&key_memory_READ_RECORD_cache, "READ_RECORD_cache", 0, 0, PSI_DOCUMENT_ME},
    {&key_memory_xa_recovered_transactions, "XA::recovered_transactions", 0, 0,
     "List infrastructure for recovered XA transactions."},
    {&key_memory_Quick_ranges, "Quick_ranges", 0, 0, PSI_DOCUMENT_ME},
    {&key_memory_File_query_log_name, "File_query_log::name",
     PSI_FLAG_ONLY_GLOBAL_STAT, 0, PSI_DOCUMENT_ME},
    {&key_memory_thd_timer, "thd_timer", 0, 0, "Thread timer object."},
    {&key_memory_THD_Session_tracker, "THD::Session_tracker", 0, 0,
     PSI_DOCUMENT_ME},
    {&key_memory_THD_Session_sysvar_resource_manager,
     "THD::Session_sysvar_resource_manager", 0, 0, PSI_DOCUMENT_ME},
    {&key_memory_show_slave_status_io_gtid_set, "show_slave_status_io_gtid_set",
     0, 0, PSI_DOCUMENT_ME},
    {&key_memory_write_set_extraction, "write_set_extraction", 0, 0,
     PSI_DOCUMENT_ME},
    {&key_memory_JSON, "JSON", 0, 0, PSI_DOCUMENT_ME},
    {&key_memory_log_error_loaded_services, "log_error::loaded_services", 0, 0,
     "Memory allocated for duplicate log events."},
    {&key_memory_log_error_stack, "log_error::stack", PSI_FLAG_ONLY_GLOBAL_STAT,
     0, "Log events for the error log."},
    {&key_memory_log_sink_pfs, "log_sink_pfs", PSI_FLAG_ONLY_GLOBAL_STAT, 0,
     PSI_DOCUMENT_ME},
    {&key_memory_histograms, "histograms", 0, 0, PSI_DOCUMENT_ME},
<<<<<<< HEAD
    {&key_memory_hash_join, "hash_join", 0, 0, PSI_DOCUMENT_ME}};
=======
    {&key_memory_hash_join, "hash_join", PSI_FLAG_MEM_COLLECT, 0,
     PSI_DOCUMENT_ME},
    {&key_memory_rm_table_foreach_root, "rm_table::foreach_root",
     PSI_FLAG_THREAD, 0,
     "Mem root for temporary objects allocated while dropping tables or the "
     "whole database."},
    {&key_memory_rm_db_mdl_reqs_root, "rm_db::mdl_reqs_root", PSI_FLAG_THREAD,
     0, "Mem root for allocating MDL requests while dropping datbase."},
    {&key_memory_persisted_variables_memroot, "Persisted_variables::memroot",
     PSI_FLAG_ONLY_GLOBAL_STAT, 0,
     "Memory allocated to process persisted variables during server start-up "
     "and plugin/component initialization."},
    {&key_memory_persisted_variables_unordered_map,
     "Persisted_variables::unordered_map", PSI_FLAG_ONLY_GLOBAL_STAT, 0,
     "Memory allocated for in-memory maps for persisted variables"},
    {&key_memory_persisted_variables_unordered_set,
     "Persisted_variables::unordered_set", PSI_FLAG_ONLY_GLOBAL_STAT, 0,
     "Memory allocated for in-memory sets for persisted variables"}};
>>>>>>> fbdaa4de

void register_server_memory_keys() {
  const char *category = "sql";
  int count = static_cast<int>(array_elements(all_server_memory));
  mysql_memory_register(category, all_server_memory, count);
}

#endif  // HAVE_PSI_INTERFACE<|MERGE_RESOLUTION|>--- conflicted
+++ resolved
@@ -65,18 +65,17 @@
 PSI_memory_key key_memory_Owned_gtids_sidno_to_hash;
 PSI_memory_key key_memory_Owned_gtids_to_string;
 PSI_memory_key key_memory_PROFILE;
-PSI_memory_key key_memory_QUICK_RANGE_SELECT_mrr_buf_desc;
-PSI_memory_key key_memory_Quick_ranges;
+PSI_memory_key key_memory_IndexRangeScanIterator_mrr_buf_desc;
 PSI_memory_key key_memory_READ_INFO;
 PSI_memory_key key_memory_READ_RECORD_cache;
 PSI_memory_key key_memory_xa_recovered_transactions;
 PSI_memory_key key_memory_Row_data_memory_memory;
 PSI_memory_key key_memory_Rpl_info_file_buffer;
 PSI_memory_key key_memory_Rpl_info_table;
-PSI_memory_key key_memory_SLAVE_INFO;
+PSI_memory_key key_memory_REPLICA_INFO;
 PSI_memory_key key_memory_ST_SCHEMA_TABLE;
 PSI_memory_key key_memory_Slave_applier_json_diff_vector;
-PSI_memory_key key_memory_Slave_job_group_group_relay_log_name;
+PSI_memory_key key_memory_Replica_job_group_group_relay_log_name;
 PSI_memory_key key_memory_Sys_var_charptr_value;
 PSI_memory_key key_memory_TABLE;
 PSI_memory_key key_memory_TABLE_RULE_ENT;
@@ -114,7 +113,6 @@
 PSI_memory_key key_memory_host_cache_hostname;
 PSI_memory_key key_memory_locked_table_list;
 PSI_memory_key key_memory_locked_thread_list;
-PSI_memory_key key_memory_my_bitmap_map;
 PSI_memory_key key_memory_my_str_malloc;
 PSI_memory_key key_memory_opt_bin_logname;
 PSI_memory_key key_memory_partition_syntax_buffer;
@@ -125,16 +123,13 @@
 PSI_memory_key key_memory_prepared_statement_main_mem_root;
 PSI_memory_key key_memory_partitions_prune_exec;
 PSI_memory_key key_memory_queue_item;
-PSI_memory_key key_memory_quick_group_min_max_select_root;
-PSI_memory_key key_memory_quick_index_merge_root;
-PSI_memory_key key_memory_quick_range_select_root;
-PSI_memory_key key_memory_quick_ror_intersect_select_root;
-PSI_memory_key key_memory_quick_ror_union_select_root;
+PSI_memory_key key_memory_rm_db_mdl_reqs_root;
+PSI_memory_key key_memory_rm_table_foreach_root;
 PSI_memory_key key_memory_rpl_filter;
-PSI_memory_key key_memory_rpl_slave_check_temp_dir;
+PSI_memory_key key_memory_rpl_replica_check_temp_dir;
 PSI_memory_key key_memory_servers;
 PSI_memory_key key_memory_shared_memory_name;
-PSI_memory_key key_memory_show_slave_status_io_gtid_set;
+PSI_memory_key key_memory_show_replica_status_io_gtid_set;
 PSI_memory_key key_memory_sp_head_call_root;
 PSI_memory_key key_memory_sp_head_execute_root;
 PSI_memory_key key_memory_sp_head_main_root;
@@ -168,7 +163,8 @@
      PSI_DOCUMENT_ME},
     {&key_memory_acl_map_cache, "acl_map_cache", PSI_FLAG_ONLY_GLOBAL_STAT, 0,
      PSI_DOCUMENT_ME},
-    {&key_memory_thd_main_mem_root, "THD::main_mem_root", PSI_FLAG_THREAD, 0,
+    {&key_memory_thd_main_mem_root, "THD::main_mem_root",
+     (PSI_FLAG_THREAD | PSI_FLAG_MEM_COLLECT), 0,
      "Main mem root used for e.g. the query arena."},
     {&key_memory_help, "help", 0, 0,
      "Temporary memroot used to print help texts as part of usage "
@@ -177,39 +173,33 @@
      PSI_FLAG_ONLY_GLOBAL_STAT, 0,
      "Cache infrastructure and individual table shares."},
     {&key_memory_prepared_statement_infrastructure,
-     "Prepared_statement::infrastructure", PSI_FLAG_THREAD, 0,
+     "Prepared_statement::infrastructure",
+     (PSI_FLAG_THREAD | PSI_FLAG_MEM_COLLECT), 0,
      "Map infrastructure for prepared statements per session."},
     {&key_memory_prepared_statement_main_mem_root,
-     "Prepared_statement::main_mem_root", PSI_FLAG_THREAD, 0,
+     "Prepared_statement::main_mem_root",
+     (PSI_FLAG_THREAD | PSI_FLAG_MEM_COLLECT), 0,
      "Mem root for each prepared statement for items etc."},
-    {&key_memory_sp_cache, "THD::sp_cache", 0, 0,
+    {&key_memory_sp_cache, "THD::sp_cache", PSI_FLAG_MEM_COLLECT, 0,
      "Per session cache for stored programs."},
     {&key_memory_sp_head_main_root, "sp_head::main_mem_root", 0, 0,
      "Mem root for parsing and representation of stored programs."},
     {&key_memory_sp_head_execute_root, "sp_head::execute_mem_root",
-     PSI_FLAG_THREAD, 0, "Mem root per instruction."},
-    {&key_memory_sp_head_call_root, "sp_head::call_mem_root", PSI_FLAG_THREAD,
-     0, "Mem root for objects with same life time as stored program call."},
+     (PSI_FLAG_THREAD | PSI_FLAG_MEM_COLLECT), 0, "Mem root per instruction."},
+    {&key_memory_sp_head_call_root, "sp_head::call_mem_root",
+     (PSI_FLAG_THREAD | PSI_FLAG_MEM_COLLECT), 0,
+     "Mem root for objects with same life time as stored program call."},
     {&key_memory_table_mapping_root, "table_mapping::m_mem_root", 0, 0,
      PSI_DOCUMENT_ME},
-    {&key_memory_quick_range_select_root, "QUICK_RANGE_SELECT::alloc",
-     PSI_FLAG_THREAD, 0, PSI_DOCUMENT_ME},
-    {&key_memory_quick_index_merge_root, "QUICK_INDEX_MERGE_SELECT::alloc",
-     PSI_FLAG_THREAD, 0, PSI_DOCUMENT_ME},
-    {&key_memory_quick_ror_intersect_select_root,
-     "QUICK_ROR_INTERSECT_SELECT::alloc", PSI_FLAG_THREAD, 0, PSI_DOCUMENT_ME},
-    {&key_memory_quick_ror_union_select_root, "QUICK_ROR_UNION_SELECT::alloc",
-     PSI_FLAG_THREAD, 0, PSI_DOCUMENT_ME},
-    {&key_memory_quick_group_min_max_select_root,
-     "QUICK_GROUP_MIN_MAX_SELECT::alloc", PSI_FLAG_THREAD, 0, PSI_DOCUMENT_ME},
-    {&key_memory_test_quick_select_exec, "test_quick_select", PSI_FLAG_THREAD,
-     0, PSI_DOCUMENT_ME},
-    {&key_memory_partitions_prune_exec, "Partition::prune_exec", 0, 0,
+    {&key_memory_test_quick_select_exec, "test_quick_select",
+     (PSI_FLAG_THREAD | PSI_FLAG_MEM_COLLECT), 0, PSI_DOCUMENT_ME},
+    {&key_memory_partitions_prune_exec, "Partition::prune_exec",
+     PSI_FLAG_MEM_COLLECT, 0,
      "Mem root used temporarily while pruning partitions."},
     {&key_memory_binlog_recover_exec, "MYSQL_BIN_LOG::recover", 0, 0,
      PSI_DOCUMENT_ME},
-    {&key_memory_blob_mem_storage, "Blob_mem_storage::storage", 0, 0,
-     PSI_DOCUMENT_ME},
+    {&key_memory_blob_mem_storage, "Blob_mem_storage::storage",
+     PSI_FLAG_MEM_COLLECT, 0, PSI_DOCUMENT_ME},
 
     {&key_memory_String_value, "String::value", 0, 0, PSI_DOCUMENT_ME},
     {&key_memory_Sys_var_charptr_value, "Sys_var_charptr::value", 0, 0,
@@ -217,8 +207,8 @@
     {&key_memory_queue_item, "Queue::queue_item", 0, 0, PSI_DOCUMENT_ME},
     {&key_memory_THD_db, "THD::db", 0, 0, "Name of currently used schema."},
     {&key_memory_user_var_entry, "user_var_entry", 0, 0, PSI_DOCUMENT_ME},
-    {&key_memory_Slave_job_group_group_relay_log_name,
-     "Slave_job_group::group_relay_log_name", 0, 0, PSI_DOCUMENT_ME},
+    {&key_memory_Replica_job_group_group_relay_log_name,
+     "Replica_job_group::group_relay_log_name", 0, 0, PSI_DOCUMENT_ME},
     {&key_memory_binlog_cache_mngr, "binlog_cache_mngr", 0, 0, PSI_DOCUMENT_ME},
     {&key_memory_Row_data_memory_memory, "Row_data_memory::memory", 0, 0,
      PSI_DOCUMENT_ME},
@@ -231,12 +221,13 @@
      PSI_DOCUMENT_ME},
     {&key_memory_log_event, "Log_event", 0, 0, PSI_DOCUMENT_ME},
 
-    {&key_memory_Filesort_info_merge, "Filesort_info::merge", 0, 0,
-     PSI_DOCUMENT_ME},
+    {&key_memory_Filesort_info_merge, "Filesort_info::merge",
+     PSI_FLAG_MEM_COLLECT, 0, PSI_DOCUMENT_ME},
     {&key_memory_Filesort_info_record_pointers,
-     "Filesort_info::record_pointers", 0, 0, PSI_DOCUMENT_ME},
-    {&key_memory_Filesort_buffer_sort_keys, "Filesort_buffer::sort_keys", 0, 0,
-     PSI_DOCUMENT_ME},
+     "Filesort_info::record_pointers", PSI_FLAG_MEM_COLLECT, 0,
+     PSI_DOCUMENT_ME},
+    {&key_memory_Filesort_buffer_sort_keys, "Filesort_buffer::sort_keys",
+     PSI_FLAG_MEM_COLLECT, 0, PSI_DOCUMENT_ME},
     {&key_memory_errmsgs_handler, "errmsgs::handler", PSI_FLAG_ONLY_GLOBAL_STAT,
      0, "Handler error messages (HA_ERR_...)."},
     {&key_memory_handlerton_objects, "handlerton::objects",
@@ -253,9 +244,9 @@
      0, PSI_DOCUMENT_ME},
     {&key_memory_TC_LOG_MMAP_pages, "TC_LOG_MMAP::pages", 0, 0,
      "In-memory transaction coordinator log."},
-    {&key_memory_my_bitmap_map, "my_bitmap_map", 0, 0, PSI_DOCUMENT_ME},
-    {&key_memory_QUICK_RANGE_SELECT_mrr_buf_desc,
-     "QUICK_RANGE_SELECT::mrr_buf_desc", 0, 0, PSI_DOCUMENT_ME},
+    {&key_memory_IndexRangeScanIterator_mrr_buf_desc,
+     "IndexRangeScanIterator::mrr_buf_desc", PSI_FLAG_MEM_COLLECT, 0,
+     PSI_DOCUMENT_ME},
     {&key_memory_Event_queue_element_for_exec_names,
      "Event_queue_element_for_exec::names", 0, 0,
      "Copy of schema- and event name in exec queue element."},
@@ -299,19 +290,20 @@
      PSI_DOCUMENT_ME},
     {&key_memory_db_worker_hash_entry, "db_worker_hash_entry", 0, 0,
      PSI_DOCUMENT_ME},
-    {&key_memory_rpl_slave_check_temp_dir, "rpl_slave::check_temp_dir", 0, 0,
-     PSI_DOCUMENT_ME},
-    {&key_memory_SLAVE_INFO, "SLAVE_INFO", 0, 0, PSI_DOCUMENT_ME},
+    {&key_memory_rpl_replica_check_temp_dir, "rpl_replica::check_temp_dir", 0,
+     0, PSI_DOCUMENT_ME},
+    {&key_memory_REPLICA_INFO, "REPLICA_INFO", 0, 0, PSI_DOCUMENT_ME},
     {&key_memory_binlog_pos, "binlog_pos", 0, 0, PSI_DOCUMENT_ME},
     {&key_memory_HASH_ROW_ENTRY, "HASH_ROW_ENTRY", 0, 0, PSI_DOCUMENT_ME},
     {&key_memory_binlog_statement_buffer, "binlog_statement_buffer", 0, 0,
      PSI_DOCUMENT_ME},
     {&key_memory_partition_syntax_buffer, "Partition::syntax_buffer", 0, 0,
      "Buffer used for formatting the partition expression."},
-    {&key_memory_READ_INFO, "READ_INFO", 0, 0, PSI_DOCUMENT_ME},
+    {&key_memory_READ_INFO, "READ_INFO", PSI_FLAG_MEM_COLLECT, 0,
+     PSI_DOCUMENT_ME},
     {&key_memory_JOIN_CACHE, "JOIN_CACHE", 0, 0, PSI_DOCUMENT_ME},
-    {&key_memory_TABLE_sort_io_cache, "TABLE::sort_io_cache", 0, 0,
-     PSI_DOCUMENT_ME},
+    {&key_memory_TABLE_sort_io_cache, "TABLE::sort_io_cache",
+     PSI_FLAG_MEM_COLLECT, 0, PSI_DOCUMENT_ME},
     {&key_memory_DD_cache_infrastructure, "dd::infrastructure", 0, 0,
      "Infrastructure of the data dictionary structures."},
     {&key_memory_DD_column_statistics, "dd::column_statistics", 0, 0,
@@ -322,10 +314,10 @@
      "File name handling while importing MyISAM tables."},
     {&key_memory_DD_objects, "dd::objects", 0, 0,
      "Memory occupied by the data dictionary objects."},
-    {&key_memory_Unique_sort_buffer, "Unique::sort_buffer", 0, 0,
-     PSI_DOCUMENT_ME},
-    {&key_memory_Unique_merge_buffer, "Unique::merge_buffer", 0, 0,
-     PSI_DOCUMENT_ME},
+    {&key_memory_Unique_sort_buffer, "Unique::sort_buffer",
+     PSI_FLAG_MEM_COLLECT, 0, PSI_DOCUMENT_ME},
+    {&key_memory_Unique_merge_buffer, "Unique::merge_buffer",
+     PSI_FLAG_MEM_COLLECT, 0, PSI_DOCUMENT_ME},
     {&key_memory_TABLE, "TABLE", PSI_FLAG_ONLY_GLOBAL_STAT, 0,
      "Memory used by TABLE objects and their mem root."},
     {&key_memory_LOG_name, "LOG::file_name", 0, 0,
@@ -342,7 +334,8 @@
      "Per session copy of global dynamic variables."},
     {&key_memory_shared_memory_name, "Shared_memory_name", 0, 0,
      "Communication through shared memory (windows)."},
-    {&key_memory_bison_stack, "bison_stack", 0, 0, PSI_DOCUMENT_ME},
+    {&key_memory_bison_stack, "bison_stack", PSI_FLAG_MEM_COLLECT, 0,
+     PSI_DOCUMENT_ME},
     {&key_memory_THD_handler_tables_hash, "THD::handler_tables_hash", 0, 0,
      "Hash map of tables used by HANDLER statements."},
     {&key_memory_hash_index_key_buffer, "hash_index_key_buffer", 0, 0,
@@ -357,7 +350,6 @@
     {&key_memory_READ_RECORD_cache, "READ_RECORD_cache", 0, 0, PSI_DOCUMENT_ME},
     {&key_memory_xa_recovered_transactions, "XA::recovered_transactions", 0, 0,
      "List infrastructure for recovered XA transactions."},
-    {&key_memory_Quick_ranges, "Quick_ranges", 0, 0, PSI_DOCUMENT_ME},
     {&key_memory_File_query_log_name, "File_query_log::name",
      PSI_FLAG_ONLY_GLOBAL_STAT, 0, PSI_DOCUMENT_ME},
     {&key_memory_thd_timer, "thd_timer", 0, 0, "Thread timer object."},
@@ -365,8 +357,8 @@
      PSI_DOCUMENT_ME},
     {&key_memory_THD_Session_sysvar_resource_manager,
      "THD::Session_sysvar_resource_manager", 0, 0, PSI_DOCUMENT_ME},
-    {&key_memory_show_slave_status_io_gtid_set, "show_slave_status_io_gtid_set",
-     0, 0, PSI_DOCUMENT_ME},
+    {&key_memory_show_replica_status_io_gtid_set,
+     "show_replica_status_io_gtid_set", 0, 0, PSI_DOCUMENT_ME},
     {&key_memory_write_set_extraction, "write_set_extraction", 0, 0,
      PSI_DOCUMENT_ME},
     {&key_memory_JSON, "JSON", 0, 0, PSI_DOCUMENT_ME},
@@ -377,9 +369,6 @@
     {&key_memory_log_sink_pfs, "log_sink_pfs", PSI_FLAG_ONLY_GLOBAL_STAT, 0,
      PSI_DOCUMENT_ME},
     {&key_memory_histograms, "histograms", 0, 0, PSI_DOCUMENT_ME},
-<<<<<<< HEAD
-    {&key_memory_hash_join, "hash_join", 0, 0, PSI_DOCUMENT_ME}};
-=======
     {&key_memory_hash_join, "hash_join", PSI_FLAG_MEM_COLLECT, 0,
      PSI_DOCUMENT_ME},
     {&key_memory_rm_table_foreach_root, "rm_table::foreach_root",
@@ -398,7 +387,6 @@
     {&key_memory_persisted_variables_unordered_set,
      "Persisted_variables::unordered_set", PSI_FLAG_ONLY_GLOBAL_STAT, 0,
      "Memory allocated for in-memory sets for persisted variables"}};
->>>>>>> fbdaa4de
 
 void register_server_memory_keys() {
   const char *category = "sql";
