/* Copyright (C) 2002-2006 MySQL AB

   This program is free software; you can redistribute it and/or modify
   it under the terms of the GNU General Public License as published by
   the Free Software Foundation; version 2 of the License.

   This program is distributed in the hope that it will be useful,
   but WITHOUT ANY WARRANTY; without even the implied warranty of
   MERCHANTABILITY or FITNESS FOR A PARTICULAR PURPOSE.  See the
   GNU General Public License for more details.

   You should have received a copy of the GNU General Public License
   along with this program; if not, write to the Free Software
   Foundation, Inc., 59 Temple Place, Suite 330, Boston, MA  02111-1307  USA */

/* Classes to support the SET command */

#ifdef USE_PRAGMA_INTERFACE
#pragma interface			/* gcc class implementation */
#endif

/****************************************************************************
  Variables that are changable runtime are declared using the
  following classes
****************************************************************************/

class sys_var;
class set_var;
class sys_var_pluginvar; /* opaque */
typedef struct system_variables SV;
typedef struct my_locale_st MY_LOCALE;

extern TYPELIB bool_typelib, delay_key_write_typelib, sql_mode_typelib;

typedef int (*sys_check_func)(THD *,  set_var *);
typedef bool (*sys_update_func)(THD *, set_var *);
typedef void (*sys_after_update_func)(THD *,enum_var_type);
typedef void (*sys_set_default_func)(THD *, enum_var_type);
typedef uchar *(*sys_value_ptr_func)(THD *thd);

struct sys_var_chain
{
  sys_var *first;
  sys_var *last;
};

class sys_var
{
public:
  sys_var *next;
  struct my_option *option_limits;	/* Updated by by set_var_init() */
  uint name_length;			/* Updated by by set_var_init() */
  const char *name;

  sys_after_update_func after_update;
  bool no_support_one_shot;
  sys_var(const char *name_arg,sys_after_update_func func= NULL)
    :name(name_arg), after_update(func)
    , no_support_one_shot(1)
  {}
  virtual ~sys_var() {}
  void chain_sys_var(sys_var_chain *chain_arg)
  {
    if (chain_arg->last)
      chain_arg->last->next= this;
    else
      chain_arg->first= this;
    chain_arg->last= this;
  }
  virtual bool check(THD *thd, set_var *var);
  bool check_enum(THD *thd, set_var *var, const TYPELIB *enum_names);
  bool check_set(THD *thd, set_var *var, TYPELIB *enum_names);
  virtual bool update(THD *thd, set_var *var)=0;
  virtual void set_default(THD *thd_arg, enum_var_type type) {}
  virtual SHOW_TYPE show_type() { return SHOW_UNDEF; }
  virtual uchar *value_ptr(THD *thd, enum_var_type type, LEX_STRING *base)
  { return 0; }
  virtual bool check_type(enum_var_type type)
  { return type != OPT_GLOBAL; }		/* Error if not GLOBAL */
  virtual bool check_update_type(Item_result type)
  { return type != INT_RESULT; }		/* Assume INT */
  virtual bool check_default(enum_var_type type)
  { return option_limits == 0; }
  Item *item(THD *thd, enum_var_type type, LEX_STRING *base);
  virtual bool is_struct() { return 0; }
  virtual bool is_readonly() const { return 0; }
  virtual sys_var_pluginvar *cast_pluginvar() { return 0; }
};


/*
  A base class for all variables that require its access to
  be guarded with a mutex.
*/

class sys_var_global: public sys_var
{
protected:
  pthread_mutex_t *guard;
public:
  sys_var_global(const char *name_arg, sys_after_update_func after_update_arg,
                 pthread_mutex_t *guard_arg)
    :sys_var(name_arg, after_update_arg), guard(guard_arg) {}
};


/*
  A global-only ulong variable that requires its access to be
  protected with a mutex.
*/

class sys_var_long_ptr_global: public sys_var_global
{
public:
  ulong *value;
  sys_var_long_ptr_global(sys_var_chain *chain, const char *name_arg, ulong *value_ptr_arg,
                        pthread_mutex_t *guard_arg,
                        sys_after_update_func after_update_arg= NULL)
    :sys_var_global(name_arg, after_update_arg, guard_arg),
    value(value_ptr_arg)
  { chain_sys_var(chain); }
  bool check(THD *thd, set_var *var);
  bool update(THD *thd, set_var *var);
  void set_default(THD *thd, enum_var_type type);
  SHOW_TYPE show_type() { return SHOW_LONG; }
  uchar *value_ptr(THD *thd, enum_var_type type, LEX_STRING *base)
  { return (uchar*) value; }
};


/*
  A global ulong variable that is protected by LOCK_global_system_variables
*/

class sys_var_long_ptr :public sys_var_long_ptr_global
{
public:
  sys_var_long_ptr(sys_var_chain *chain, const char *name_arg, ulong *value_ptr,
                   sys_after_update_func after_update_arg= NULL);
};


class sys_var_ulonglong_ptr :public sys_var
{
public:
  ulonglong *value;
  sys_var_ulonglong_ptr(sys_var_chain *chain, const char *name_arg, ulonglong *value_ptr_arg)
    :sys_var(name_arg),value(value_ptr_arg)
  { chain_sys_var(chain); }
  sys_var_ulonglong_ptr(sys_var_chain *chain, const char *name_arg, ulonglong *value_ptr_arg,
		       sys_after_update_func func)
    :sys_var(name_arg,func), value(value_ptr_arg)
  { chain_sys_var(chain); }
  bool update(THD *thd, set_var *var);
  void set_default(THD *thd, enum_var_type type);
  SHOW_TYPE show_type() { return SHOW_LONGLONG; }
  uchar *value_ptr(THD *thd, enum_var_type type, LEX_STRING *base)
  { return (uchar*) value; }
};


class sys_var_bool_ptr :public sys_var
{
public:
  my_bool *value;
  sys_var_bool_ptr(sys_var_chain *chain, const char *name_arg, my_bool *value_arg)
    :sys_var(name_arg),value(value_arg)
  { chain_sys_var(chain); }
  bool check(THD *thd, set_var *var)
  {
    return check_enum(thd, var, &bool_typelib);
  }
  bool update(THD *thd, set_var *var);
  void set_default(THD *thd, enum_var_type type);
  SHOW_TYPE show_type() { return SHOW_MY_BOOL; }
  uchar *value_ptr(THD *thd, enum_var_type type, LEX_STRING *base)
  { return (uchar*) value; }
  bool check_update_type(Item_result type) { return 0; }
};


class sys_var_bool_ptr_readonly :public sys_var_bool_ptr
{
public:
  sys_var_bool_ptr_readonly(sys_var_chain *chain, const char *name_arg,
                            my_bool *value_arg)
    :sys_var_bool_ptr(chain, name_arg, value_arg)
  {}
  bool is_readonly() const { return 1; }
};


class sys_var_str :public sys_var
{
public:
  char *value;					// Pointer to allocated string
  uint value_length;
  sys_check_func check_func;
  sys_update_func update_func;
  sys_set_default_func set_default_func;
  sys_var_str(sys_var_chain *chain, const char *name_arg,
	      sys_check_func check_func_arg,
	      sys_update_func update_func_arg,
	      sys_set_default_func set_default_func_arg,
              char *value_arg)
    :sys_var(name_arg), value(value_arg), check_func(check_func_arg),
    update_func(update_func_arg),set_default_func(set_default_func_arg)
  { chain_sys_var(chain); }
  bool check(THD *thd, set_var *var);
  bool update(THD *thd, set_var *var)
  {
    return (*update_func)(thd, var);
  }
  void set_default(THD *thd, enum_var_type type)
  {
    (*set_default_func)(thd, type);
  }
  SHOW_TYPE show_type() { return SHOW_CHAR; }
  uchar *value_ptr(THD *thd, enum_var_type type, LEX_STRING *base)
  { return (uchar*) value; }
  bool check_update_type(Item_result type)
  {
    return type != STRING_RESULT;		/* Only accept strings */
  }
  bool check_default(enum_var_type type) { return 0; }
};


class sys_var_const_str :public sys_var
{
public:
  char *value;					// Pointer to const value
  sys_var_const_str(sys_var_chain *chain, const char *name_arg, const char *value_arg)
    :sys_var(name_arg),value((char*) value_arg)
  { chain_sys_var(chain); }
  bool check(THD *thd, set_var *var)
  {
    return 1;
  }
  bool update(THD *thd, set_var *var)
  {
    return 1;
  }
  SHOW_TYPE show_type() { return SHOW_CHAR; }
  uchar *value_ptr(THD *thd, enum_var_type type, LEX_STRING *base)
  {
    return (uchar*) value;
  }
  bool check_update_type(Item_result type)
  {
    return 1;
  }
  bool check_default(enum_var_type type) { return 1; }
  bool is_readonly() const { return 1; }
};


class sys_var_const_str_ptr :public sys_var
{
public:
  char **value;					// Pointer to const value
  sys_var_const_str_ptr(sys_var_chain *chain, const char *name_arg, char **value_arg)
    :sys_var(name_arg),value(value_arg)
  { chain_sys_var(chain); }
  bool check(THD *thd, set_var *var)
  {
    return 1;
  }
  bool update(THD *thd, set_var *var)
  {
    return 1;
  }
  SHOW_TYPE show_type() { return SHOW_CHAR; }
  uchar *value_ptr(THD *thd, enum_var_type type, LEX_STRING *base)
  {
    return (uchar*) *value;
  }
  bool check_update_type(Item_result type)
  {
    return 1;
  }
  bool check_default(enum_var_type type) { return 1; }
  bool is_readonly() const { return 1; }
};


class sys_var_enum :public sys_var
{
  uint *value;
  TYPELIB *enum_names;
public:
  sys_var_enum(sys_var_chain *chain, const char *name_arg, uint *value_arg,
	       TYPELIB *typelib, sys_after_update_func func)
    :sys_var(name_arg,func), value(value_arg), enum_names(typelib)
  { chain_sys_var(chain); }
  bool check(THD *thd, set_var *var)
  {
    return check_enum(thd, var, enum_names);
  }
  bool update(THD *thd, set_var *var);
  SHOW_TYPE show_type() { return SHOW_CHAR; }
  uchar *value_ptr(THD *thd, enum_var_type type, LEX_STRING *base);
  bool check_update_type(Item_result type) { return 0; }
};


class sys_var_thd :public sys_var
{
public:
  sys_var_thd(const char *name_arg, 
              sys_after_update_func func= NULL)
    :sys_var(name_arg,func)
  {}
  bool check_type(enum_var_type type) { return 0; }
  bool check_default(enum_var_type type)
  {
    return type == OPT_GLOBAL && !option_limits;
  }
};


class sys_var_thd_ulong :public sys_var_thd
{
  sys_check_func check_func;
public:
  ulong SV::*offset;
  sys_var_thd_ulong(sys_var_chain *chain, const char *name_arg, ulong SV::*offset_arg)
    :sys_var_thd(name_arg), check_func(0), offset(offset_arg)
  { chain_sys_var(chain); }
  sys_var_thd_ulong(sys_var_chain *chain, const char *name_arg, ulong SV::*offset_arg,
		   sys_check_func c_func, sys_after_update_func au_func)
    :sys_var_thd(name_arg,au_func), check_func(c_func), offset(offset_arg)
  { chain_sys_var(chain); }
  bool check(THD *thd, set_var *var);
  bool update(THD *thd, set_var *var);
  void set_default(THD *thd, enum_var_type type);
  SHOW_TYPE show_type() { return SHOW_LONG; }
  uchar *value_ptr(THD *thd, enum_var_type type, LEX_STRING *base);
};


class sys_var_thd_ha_rows :public sys_var_thd
{
public:
  ha_rows SV::*offset;
  sys_var_thd_ha_rows(sys_var_chain *chain, const char *name_arg, 
                      ha_rows SV::*offset_arg)
    :sys_var_thd(name_arg), offset(offset_arg)
  { chain_sys_var(chain); }
  sys_var_thd_ha_rows(sys_var_chain *chain, const char *name_arg, 
                      ha_rows SV::*offset_arg,
		      sys_after_update_func func)
    :sys_var_thd(name_arg,func), offset(offset_arg)
  { chain_sys_var(chain); }
  bool update(THD *thd, set_var *var);
  void set_default(THD *thd, enum_var_type type);
  SHOW_TYPE show_type() { return SHOW_HA_ROWS; }
  uchar *value_ptr(THD *thd, enum_var_type type, LEX_STRING *base);
};


class sys_var_thd_ulonglong :public sys_var_thd
{
public:
  ulonglong SV::*offset;
  bool only_global;
  sys_var_thd_ulonglong(sys_var_chain *chain, const char *name_arg, 
                        ulonglong SV::*offset_arg)
    :sys_var_thd(name_arg), offset(offset_arg)
  { chain_sys_var(chain); }
  sys_var_thd_ulonglong(sys_var_chain *chain, const char *name_arg, 
                        ulonglong SV::*offset_arg,
			sys_after_update_func func, bool only_global_arg)
    :sys_var_thd(name_arg, func), offset(offset_arg),
    only_global(only_global_arg)
  { chain_sys_var(chain); }
  bool update(THD *thd, set_var *var);
  void set_default(THD *thd, enum_var_type type);
  SHOW_TYPE show_type() { return SHOW_LONGLONG; }
  uchar *value_ptr(THD *thd, enum_var_type type, LEX_STRING *base);
  bool check_default(enum_var_type type)
  {
    return type == OPT_GLOBAL && !option_limits;
  }
  bool check_type(enum_var_type type)
  {
    return (only_global && type != OPT_GLOBAL);
  }
};


class sys_var_thd_bool :public sys_var_thd
{
public:
  my_bool SV::*offset;
  sys_var_thd_bool(sys_var_chain *chain, const char *name_arg, my_bool SV::*offset_arg)
    :sys_var_thd(name_arg), offset(offset_arg)
  { chain_sys_var(chain); }
  sys_var_thd_bool(sys_var_chain *chain, const char *name_arg, my_bool SV::*offset_arg,
		   sys_after_update_func func)
    :sys_var_thd(name_arg,func), offset(offset_arg)
  { chain_sys_var(chain); }
  bool update(THD *thd, set_var *var);
  void set_default(THD *thd, enum_var_type type);
  SHOW_TYPE show_type() { return SHOW_MY_BOOL; }
  uchar *value_ptr(THD *thd, enum_var_type type, LEX_STRING *base);
  bool check(THD *thd, set_var *var)
  {
    return check_enum(thd, var, &bool_typelib);
  }
  bool check_update_type(Item_result type) { return 0; }
};


class sys_var_thd_enum :public sys_var_thd
{
protected:
  ulong SV::*offset;
  TYPELIB *enum_names;
  sys_check_func check_func;
public:
  sys_var_thd_enum(sys_var_chain *chain, const char *name_arg, ulong SV::*offset_arg,
		   TYPELIB *typelib)
    :sys_var_thd(name_arg), offset(offset_arg), enum_names(typelib),
    check_func(0)
  { chain_sys_var(chain); }
  sys_var_thd_enum(sys_var_chain *chain, const char *name_arg, ulong SV::*offset_arg,
		   TYPELIB *typelib,
		   sys_after_update_func func)
    :sys_var_thd(name_arg,func), offset(offset_arg), enum_names(typelib),
    check_func(0)
  { chain_sys_var(chain); }
  sys_var_thd_enum(sys_var_chain *chain, const char *name_arg, ulong SV::*offset_arg,
		   TYPELIB *typelib, sys_after_update_func func,
                   sys_check_func check)
    :sys_var_thd(name_arg,func), offset(offset_arg), enum_names(typelib),
    check_func(check)
  { chain_sys_var(chain); }
  bool check(THD *thd, set_var *var)
  {
    int ret= 0;
    if (check_func)
      ret= (*check_func)(thd, var);
    return ret ? ret : check_enum(thd, var, enum_names);
  }
  bool update(THD *thd, set_var *var);
  void set_default(THD *thd, enum_var_type type);
  SHOW_TYPE show_type() { return SHOW_CHAR; }
  uchar *value_ptr(THD *thd, enum_var_type type, LEX_STRING *base);
  bool check_update_type(Item_result type) { return 0; }
};


extern void fix_sql_mode_var(THD *thd, enum_var_type type);

class sys_var_thd_sql_mode :public sys_var_thd_enum
{
public:
  sys_var_thd_sql_mode(sys_var_chain *chain, const char *name_arg, 
                       ulong SV::*offset_arg)
    :sys_var_thd_enum(chain, name_arg, offset_arg, &sql_mode_typelib,
		      fix_sql_mode_var)
  {}
  bool check(THD *thd, set_var *var)
  {
    return check_set(thd, var, enum_names);
  }
  void set_default(THD *thd, enum_var_type type);
  uchar *value_ptr(THD *thd, enum_var_type type, LEX_STRING *base);
  static bool symbolic_mode_representation(THD *thd, ulonglong sql_mode,
                                           LEX_STRING *rep);
};


class sys_var_thd_storage_engine :public sys_var_thd
{
protected:
  plugin_ref SV::*offset;
public:
  sys_var_thd_storage_engine(sys_var_chain *chain, const char *name_arg, 
                             plugin_ref SV::*offset_arg)
    :sys_var_thd(name_arg), offset(offset_arg)
  { chain_sys_var(chain); }
  bool check(THD *thd, set_var *var);
  SHOW_TYPE show_type() { return SHOW_CHAR; }
  bool check_update_type(Item_result type)
  {
    return type != STRING_RESULT;		/* Only accept strings */
  }
  void set_default(THD *thd, enum_var_type type);
  bool update(THD *thd, set_var *var);
  uchar *value_ptr(THD *thd, enum_var_type type, LEX_STRING *base);
};

class sys_var_thd_table_type :public sys_var_thd_storage_engine
{
public:
  sys_var_thd_table_type(sys_var_chain *chain, const char *name_arg, 
                         plugin_ref SV::*offset_arg)
    :sys_var_thd_storage_engine(chain, name_arg, offset_arg)
  {}
  void warn_deprecated(THD *thd);
  void set_default(THD *thd, enum_var_type type);
  bool update(THD *thd, set_var *var);
};

class sys_var_thd_bit :public sys_var_thd
{
  sys_check_func check_func;
  sys_update_func update_func;
public:
  ulonglong bit_flag;
  bool reverse;
  sys_var_thd_bit(sys_var_chain *chain, const char *name_arg,
                  sys_check_func c_func, sys_update_func u_func,
                  ulonglong bit, bool reverse_arg=0)
    :sys_var_thd(name_arg), check_func(c_func), update_func(u_func),
    bit_flag(bit), reverse(reverse_arg)
  { chain_sys_var(chain); }
  bool check(THD *thd, set_var *var);
  bool update(THD *thd, set_var *var);
  bool check_update_type(Item_result type) { return 0; }
  bool check_type(enum_var_type type) { return type == OPT_GLOBAL; }
  SHOW_TYPE show_type() { return SHOW_MY_BOOL; }
  uchar *value_ptr(THD *thd, enum_var_type type, LEX_STRING *base);
};

class sys_var_thd_dbug :public sys_var_thd
{
public:
  sys_var_thd_dbug(sys_var_chain *chain, const char *name_arg)
    :sys_var_thd(name_arg)
  { chain_sys_var(chain); }
  bool check_update_type(Item_result type) { return type != STRING_RESULT; }
  bool check(THD *thd, set_var *var);
  SHOW_TYPE show_type() { return SHOW_CHAR; }
  bool update(THD *thd, set_var *var);
  void set_default(THD *thd, enum_var_type type) { DBUG_POP(); }
  uchar *value_ptr(THD *thd, enum_var_type type, LEX_STRING *b);
};



/* some variables that require special handling */

class sys_var_timestamp :public sys_var
{
public:
  sys_var_timestamp(sys_var_chain *chain, const char *name_arg)
    :sys_var(name_arg)
  { chain_sys_var(chain); }
  bool update(THD *thd, set_var *var);
  void set_default(THD *thd, enum_var_type type);
  bool check_type(enum_var_type type)    { return type == OPT_GLOBAL; }
  bool check_default(enum_var_type type) { return 0; }
  SHOW_TYPE show_type() { return SHOW_LONG; }
  uchar *value_ptr(THD *thd, enum_var_type type, LEX_STRING *base);
};


class sys_var_last_insert_id :public sys_var
{
public:
  sys_var_last_insert_id(sys_var_chain *chain, const char *name_arg)
    :sys_var(name_arg)
  { chain_sys_var(chain); }
  bool update(THD *thd, set_var *var);
  bool check_type(enum_var_type type) { return type == OPT_GLOBAL; }
  SHOW_TYPE show_type() { return SHOW_LONGLONG; }
  uchar *value_ptr(THD *thd, enum_var_type type, LEX_STRING *base);
};


class sys_var_insert_id :public sys_var
{
public:
  sys_var_insert_id(sys_var_chain *chain, const char *name_arg)
    :sys_var(name_arg)
  { chain_sys_var(chain); }
  bool update(THD *thd, set_var *var);
  bool check_type(enum_var_type type) { return type == OPT_GLOBAL; }
  SHOW_TYPE show_type() { return SHOW_LONGLONG; }
  uchar *value_ptr(THD *thd, enum_var_type type, LEX_STRING *base);
};


class sys_var_rand_seed1 :public sys_var
{
public:
  sys_var_rand_seed1(sys_var_chain *chain, const char *name_arg)
    :sys_var(name_arg)
  { chain_sys_var(chain); }
  bool update(THD *thd, set_var *var);
  bool check_type(enum_var_type type) { return type == OPT_GLOBAL; }
};

class sys_var_rand_seed2 :public sys_var
{
public:
  sys_var_rand_seed2(sys_var_chain *chain, const char *name_arg)
    :sys_var(name_arg)
  { chain_sys_var(chain); }
  bool update(THD *thd, set_var *var);
  bool check_type(enum_var_type type) { return type == OPT_GLOBAL; }
};


class sys_var_collation :public sys_var_thd
{
public:
  sys_var_collation(const char *name_arg)
    :sys_var_thd(name_arg)
    {
    no_support_one_shot= 0;
    }
  bool check(THD *thd, set_var *var);
  SHOW_TYPE show_type() { return SHOW_CHAR; }
  bool check_update_type(Item_result type)
  {
    return ((type != STRING_RESULT) && (type != INT_RESULT));
  }
  bool check_default(enum_var_type type) { return 0; }
  virtual void set_default(THD *thd, enum_var_type type)= 0;
};

class sys_var_character_set :public sys_var_thd
{
public:
  bool nullable;
  sys_var_character_set(const char *name_arg, bool is_nullable= 0) :
    sys_var_thd(name_arg), nullable(is_nullable)
  {
    /*
      In fact only almost all variables derived from sys_var_character_set
      support ONE_SHOT; character_set_results doesn't. But that's good enough.
    */
    no_support_one_shot= 0;
  }
  bool check(THD *thd, set_var *var);
  SHOW_TYPE show_type() { return SHOW_CHAR; }
  bool check_update_type(Item_result type)
  {
    return ((type != STRING_RESULT) && (type != INT_RESULT));
  }
  bool check_default(enum_var_type type) { return 0; }
  bool update(THD *thd, set_var *var);
  uchar *value_ptr(THD *thd, enum_var_type type, LEX_STRING *base);
  virtual void set_default(THD *thd, enum_var_type type)= 0;
  virtual CHARSET_INFO **ci_ptr(THD *thd, enum_var_type type)= 0;
};

class sys_var_character_set_sv :public sys_var_character_set
{
  CHARSET_INFO *SV::*offset;
  CHARSET_INFO **global_default;
public:
  sys_var_character_set_sv(sys_var_chain *chain, const char *name_arg,
			   CHARSET_INFO *SV::*offset_arg,
			   CHARSET_INFO **global_default_arg,
			   bool is_nullable= 0)
    : sys_var_character_set(name_arg, is_nullable),
    offset(offset_arg), global_default(global_default_arg)
  { chain_sys_var(chain); }
  void set_default(THD *thd, enum_var_type type);
  CHARSET_INFO **ci_ptr(THD *thd, enum_var_type type);
};


class sys_var_character_set_database :public sys_var_character_set
{
public:
  sys_var_character_set_database(sys_var_chain *chain, const char *name_arg) :
    sys_var_character_set(name_arg)
  { chain_sys_var(chain); }
  void set_default(THD *thd, enum_var_type type);
  CHARSET_INFO **ci_ptr(THD *thd, enum_var_type type);
};

class sys_var_collation_sv :public sys_var_collation
{
  CHARSET_INFO *SV::*offset;
  CHARSET_INFO **global_default;
public:
  sys_var_collation_sv(sys_var_chain *chain, const char *name_arg,
		       CHARSET_INFO *SV::*offset_arg,
		       CHARSET_INFO **global_default_arg)
    :sys_var_collation(name_arg),
    offset(offset_arg), global_default(global_default_arg)
  {
    chain_sys_var(chain);
  }
  bool update(THD *thd, set_var *var);
  void set_default(THD *thd, enum_var_type type);
  uchar *value_ptr(THD *thd, enum_var_type type, LEX_STRING *base);
};


class sys_var_key_cache_param :public sys_var
{
protected:
  size_t offset;
public:
  sys_var_key_cache_param(sys_var_chain *chain, const char *name_arg, 
                          size_t offset_arg)
    :sys_var(name_arg), offset(offset_arg)
  { chain_sys_var(chain); }
  uchar *value_ptr(THD *thd, enum_var_type type, LEX_STRING *base);
  bool check_default(enum_var_type type) { return 1; }
  bool is_struct() { return 1; }
};


class sys_var_key_buffer_size :public sys_var_key_cache_param
{
public:
  sys_var_key_buffer_size(sys_var_chain *chain, const char *name_arg)
    :sys_var_key_cache_param(chain, name_arg,
                             offsetof(KEY_CACHE, param_buff_size))
  {}
  bool update(THD *thd, set_var *var);
  SHOW_TYPE show_type() { return SHOW_LONGLONG; }
};


class sys_var_key_cache_long :public sys_var_key_cache_param
{
public:
  sys_var_key_cache_long(sys_var_chain *chain, const char *name_arg, size_t offset_arg)
    :sys_var_key_cache_param(chain, name_arg, offset_arg)
  {}
  bool update(THD *thd, set_var *var);
  SHOW_TYPE show_type() { return SHOW_LONG; }
};


#ifdef WITH_MARIA_STORAGE_ENGINE
class sys_var_pagecache_param :public sys_var
{
protected:
  size_t offset;
public:
  sys_var_pagecache_param(const char *name_arg, size_t offset_arg)
    :sys_var(name_arg), offset(offset_arg)
  {}
  byte *value_ptr(THD *thd, enum_var_type type, LEX_STRING *base);
  bool check_default(enum_var_type type) { return 1; }
  bool is_struct() { return 1; }
};


class sys_var_pagecache_long :public sys_var_pagecache_param
{
public:
  sys_var_pagecache_long(const char *name_arg, size_t offset_arg)
    :sys_var_pagecache_param(name_arg, offset_arg)
  {}
  bool update(THD *thd, set_var *var);
  SHOW_TYPE type() { return SHOW_LONG; }
};
#endif /* WITH_MARIA_STORAGE_ENGINE */


class sys_var_thd_date_time_format :public sys_var_thd
{
  DATE_TIME_FORMAT *SV::*offset;
  timestamp_type date_time_type;
public:
  sys_var_thd_date_time_format(sys_var_chain *chain, const char *name_arg,
			       DATE_TIME_FORMAT *SV::*offset_arg,
			       timestamp_type date_time_type_arg)
    :sys_var_thd(name_arg), offset(offset_arg),
    date_time_type(date_time_type_arg)
  { chain_sys_var(chain); }
  SHOW_TYPE show_type() { return SHOW_CHAR; }
  bool check_update_type(Item_result type)
  {
    return type != STRING_RESULT;		/* Only accept strings */
  }
  bool check_default(enum_var_type type) { return 0; }
  bool check(THD *thd, set_var *var);
  bool update(THD *thd, set_var *var);
  void update2(THD *thd, enum_var_type type, DATE_TIME_FORMAT *new_value);
  uchar *value_ptr(THD *thd, enum_var_type type, LEX_STRING *base);
  void set_default(THD *thd, enum_var_type type);
};


class sys_var_log_state :public sys_var_bool_ptr
{
  uint log_type;
public:
  sys_var_log_state(sys_var_chain *chain, const char *name_arg, my_bool *value_arg, 
                    uint log_type_arg)
    :sys_var_bool_ptr(chain, name_arg, value_arg), log_type(log_type_arg) {}
  bool update(THD *thd, set_var *var);
  void set_default(THD *thd, enum_var_type type);
};


class sys_var_log_output :public sys_var
{
  ulong *value;
  TYPELIB *enum_names;
public:
  sys_var_log_output(sys_var_chain *chain, const char *name_arg, ulong *value_arg,
                     TYPELIB *typelib, sys_after_update_func func)
    :sys_var(name_arg,func), value(value_arg), enum_names(typelib)
  { chain_sys_var(chain); }
  bool check(THD *thd, set_var *var)
  {
    return check_set(thd, var, enum_names);
  }
  bool update(THD *thd, set_var *var);
  uchar *value_ptr(THD *thd, enum_var_type type, LEX_STRING *base);
  bool check_update_type(Item_result type) { return 0; }
  void set_default(THD *thd, enum_var_type type);
  SHOW_TYPE show_type() { return SHOW_CHAR; }
};


/* Variable that you can only read from */

class sys_var_readonly: public sys_var
{
public:
  enum_var_type var_type;
  SHOW_TYPE show_type_value;
  sys_value_ptr_func value_ptr_func;
  sys_var_readonly(sys_var_chain *chain, const char *name_arg, enum_var_type type,
		   SHOW_TYPE show_type_arg,
		   sys_value_ptr_func value_ptr_func_arg)
    :sys_var(name_arg), var_type(type), 
       show_type_value(show_type_arg), value_ptr_func(value_ptr_func_arg)
  { chain_sys_var(chain); }
  bool update(THD *thd, set_var *var) { return 1; }
  bool check_default(enum_var_type type) { return 1; }
  bool check_type(enum_var_type type) { return type != var_type; }
  bool check_update_type(Item_result type) { return 1; }
  uchar *value_ptr(THD *thd, enum_var_type type, LEX_STRING *base)
  {
    return (*value_ptr_func)(thd);
  }
  SHOW_TYPE show_type() { return show_type_value; }
  bool is_readonly() const { return 1; }
};


class sys_var_have_option: public sys_var
{
protected:
  virtual SHOW_COMP_OPTION get_option() = 0;
public:
  sys_var_have_option(sys_var_chain *chain, const char *variable_name):
    sys_var(variable_name)
  { chain_sys_var(chain); }
  uchar *value_ptr(THD *thd, enum_var_type type, LEX_STRING *base)
  {
    return (uchar*) show_comp_option_name[get_option()];
  }
  bool update(THD *thd, set_var *var) { return 1; }
  bool check_default(enum_var_type type) { return 1; }
  bool check_type(enum_var_type type) { return type != OPT_GLOBAL; }
  bool check_update_type(Item_result type) { return 1; }
  SHOW_TYPE show_type() { return SHOW_CHAR; }
  bool is_readonly() const { return 1; }
};


class sys_var_have_variable: public sys_var_have_option
{
  SHOW_COMP_OPTION *have_variable;

public:
  sys_var_have_variable(sys_var_chain *chain, const char *variable_name,
                        SHOW_COMP_OPTION *have_variable_arg):
    sys_var_have_option(chain, variable_name),
    have_variable(have_variable_arg)
  { }
  SHOW_COMP_OPTION get_option() { return *have_variable; }
};


class sys_var_have_plugin: public sys_var_have_option
{
  const char *plugin_name_str;
  const uint plugin_name_len;
  const int plugin_type;

public:
  sys_var_have_plugin(sys_var_chain *chain, const char *variable_name,
                      const char *plugin_name_str_arg, uint plugin_name_len_arg, 
                      int plugin_type_arg):
    sys_var_have_option(chain, variable_name), 
    plugin_name_str(plugin_name_str_arg), plugin_name_len(plugin_name_len_arg),
    plugin_type(plugin_type_arg)
  { }
  /* the following method is declared in sql_plugin.cc */
  SHOW_COMP_OPTION get_option();
};


class sys_var_thd_time_zone :public sys_var_thd
{
public:
  sys_var_thd_time_zone(sys_var_chain *chain, const char *name_arg):
    sys_var_thd(name_arg) 
  {
    no_support_one_shot= 0;
    chain_sys_var(chain);
  }
  bool check(THD *thd, set_var *var);
  SHOW_TYPE show_type() { return SHOW_CHAR; }
  bool check_update_type(Item_result type)
  {
    return type != STRING_RESULT;		/* Only accept strings */
  }
  bool check_default(enum_var_type type) { return 0; }
  bool update(THD *thd, set_var *var);
  uchar *value_ptr(THD *thd, enum_var_type type, LEX_STRING *base);
  virtual void set_default(THD *thd, enum_var_type type);
};


class sys_var_max_user_conn : public sys_var_thd
{
public:
  sys_var_max_user_conn(sys_var_chain *chain, const char *name_arg):
    sys_var_thd(name_arg)
  { chain_sys_var(chain); }
  bool check(THD *thd, set_var *var);
  bool update(THD *thd, set_var *var);
  bool check_default(enum_var_type type)
  {
    return type != OPT_GLOBAL || !option_limits;
  }
  void set_default(THD *thd, enum_var_type type);
  SHOW_TYPE show_type() { return SHOW_INT; }
  uchar *value_ptr(THD *thd, enum_var_type type, LEX_STRING *base);
};

class sys_var_trust_routine_creators :public sys_var_bool_ptr
{
  /* We need a derived class only to have a warn_deprecated() */
public:
  sys_var_trust_routine_creators(sys_var_chain *chain,
                                 const char *name_arg, my_bool *value_arg) :
    sys_var_bool_ptr(chain, name_arg, value_arg) {};
  void warn_deprecated(THD *thd);
  void set_default(THD *thd, enum_var_type type);
  bool update(THD *thd, set_var *var);
};


/**
  Handler for setting the system variable --read-only.
*/

class sys_var_opt_readonly :public sys_var_bool_ptr
{
public:
  sys_var_opt_readonly(sys_var_chain *chain, const char *name_arg, 
                       my_bool *value_arg) :
    sys_var_bool_ptr(chain, name_arg, value_arg) {};
  ~sys_var_opt_readonly() {};
  bool update(THD *thd, set_var *var);
};


class sys_var_thd_lc_time_names :public sys_var_thd
{
public:
  sys_var_thd_lc_time_names(sys_var_chain *chain, const char *name_arg):
    sys_var_thd(name_arg)
  {
#if MYSQL_VERSION_ID < 50000
    no_support_one_shot= 0;
#endif
    chain_sys_var(chain);
  }
  bool check(THD *thd, set_var *var);
  SHOW_TYPE show_type() { return SHOW_CHAR; }
  bool check_update_type(Item_result type)
  {
    return ((type != STRING_RESULT) && (type != INT_RESULT));
  }
  bool check_default(enum_var_type type) { return 0; }
  bool update(THD *thd, set_var *var);
  uchar *value_ptr(THD *thd, enum_var_type type, LEX_STRING *base);
  virtual void set_default(THD *thd, enum_var_type type);
};


class sys_var_event_scheduler :public sys_var_long_ptr
{
  /* We need a derived class only to have a warn_deprecated() */
public:
  sys_var_event_scheduler(sys_var_chain *chain, const char *name_arg) :
    sys_var_long_ptr(chain, name_arg, NULL, NULL) {};
  bool update(THD *thd, set_var *var);
  uchar *value_ptr(THD *thd, enum_var_type type, LEX_STRING *base);
  SHOW_TYPE show_type() { return SHOW_CHAR; }
  bool check(THD *thd, set_var *var);
  bool check_update_type(Item_result type)
  {
    return type != STRING_RESULT && type != INT_RESULT;
  }
};

extern void fix_binlog_format_after_update(THD *thd, enum_var_type type);

class sys_var_thd_binlog_format :public sys_var_thd_enum
{
public:
  sys_var_thd_binlog_format(sys_var_chain *chain, const char *name_arg, 
                            ulong SV::*offset_arg)
    :sys_var_thd_enum(chain, name_arg, offset_arg,
                      &binlog_format_typelib
                      , fix_binlog_format_after_update
                      )
  {};
  bool is_readonly() const;
};

/****************************************************************************
  Classes for parsing of the SET command
****************************************************************************/

class set_var_base :public Sql_alloc
{
public:
  set_var_base() {}
  virtual ~set_var_base() {}
  virtual int check(THD *thd)=0;	/* To check privileges etc. */
  virtual int update(THD *thd)=0;	/* To set the value */
  /* light check for PS */
  virtual int light_check(THD *thd) { return check(thd); }
  virtual bool no_support_one_shot() { return 1; }
};


/* MySQL internal variables, like query_cache_size */

class set_var :public set_var_base
{
public:
  sys_var *var;
  Item *value;
  enum_var_type type;
  union
  {
    CHARSET_INFO *charset;
    ulong ulong_value;
    ulonglong ulonglong_value;
    plugin_ref plugin;
    DATE_TIME_FORMAT *date_time_format;
    Time_zone *time_zone;
    MY_LOCALE *locale_value;
  } save_result;
  LEX_STRING base;			/* for structs */

  set_var(enum_var_type type_arg, sys_var *var_arg,
          const LEX_STRING *base_name_arg, Item *value_arg)
    :var(var_arg), type(type_arg), base(*base_name_arg)
  {
    /*
      If the set value is a field, change it to a string to allow things like
      SET table_type=MYISAM;
    */
    if (value_arg && value_arg->type() == Item::FIELD_ITEM)
    {
      Item_field *item= (Item_field*) value_arg;
      if (!(value=new Item_string(item->field_name, 
                  (uint) strlen(item->field_name),
				  item->collation.collation)))
	value=value_arg;			/* Give error message later */
    }
    else
      value=value_arg;
  }
  int check(THD *thd);
  int update(THD *thd);
  int light_check(THD *thd);
  bool no_support_one_shot() { return var->no_support_one_shot; }
};


/* User variables like @my_own_variable */

class set_var_user: public set_var_base
{
  Item_func_set_user_var *user_var_item;
public:
  set_var_user(Item_func_set_user_var *item)
    :user_var_item(item)
  {}
  int check(THD *thd);
  int update(THD *thd);
  int light_check(THD *thd);
};

/* For SET PASSWORD */

class set_var_password: public set_var_base
{
  LEX_USER *user;
  char *password;
public:
  set_var_password(LEX_USER *user_arg,char *password_arg)
    :user(user_arg), password(password_arg)
  {}
  int check(THD *thd);
  int update(THD *thd);
};


/* For SET NAMES and SET CHARACTER SET */

class set_var_collation_client: public set_var_base
{
  CHARSET_INFO *character_set_client;
  CHARSET_INFO *character_set_results;
  CHARSET_INFO *collation_connection;
public:
  set_var_collation_client(CHARSET_INFO *client_coll_arg,
  			   CHARSET_INFO *connection_coll_arg,
  			   CHARSET_INFO *result_coll_arg)
    :character_set_client(client_coll_arg),
     character_set_results(result_coll_arg),
     collation_connection(connection_coll_arg)
  {}
  int check(THD *thd);
  int update(THD *thd);
};


/* Named lists (used for keycaches) */

class NAMED_LIST :public ilink
{
  const char *name;
  uint name_length;
public:
  uchar* data;

  NAMED_LIST(I_List<NAMED_LIST> *links, const char *name_arg,
	     uint name_length_arg, uchar* data_arg)
    :name_length(name_length_arg), data(data_arg)
  {
    name= my_strndup(name_arg, name_length, MYF(MY_WME));
    links->push_back(this);
  }
  inline bool cmp(const char *name_cmp, uint length)
  {
    return length == name_length && !memcmp(name, name_cmp, length);
  }
  ~NAMED_LIST()
  {
    my_free((uchar*) name, MYF(0));
  }
  friend bool process_key_caches(int (* func) (const char *name,
                                               KEY_CACHE *));
#ifdef WITH_MARIA_STORAGE_ENGINE
  friend bool process_pagecaches(int (* func) (const char *name,
                                               PAGECACHE *));
#endif /* WITH_MARIA_STORAGE_ENGINE */
  friend void delete_elements(I_List<NAMED_LIST> *list,
			      void (*free_element)(const char*, uchar*));
};

/* updated in sql_acl.cc */

extern sys_var_thd_bool sys_old_alter_table;
extern sys_var_thd_bool sys_old_passwords;
extern LEX_STRING default_key_cache_base;
#ifdef WITH_MARIA_STORAGE_ENGINE
extern LEX_STRING maria_pagecache_base;
#endif /* WITH_MARIA_STORAGE_ENGINE */

/* For sql_yacc */
struct sys_var_with_base
{
  sys_var *var;
  LEX_STRING base_name;
};

/*
  Prototypes for helper functions
*/

int set_var_init();
void set_var_free();
int mysql_append_static_vars(const SHOW_VAR *show_vars, uint count);
SHOW_VAR* enumerate_sys_vars(THD *thd, bool sorted);
int mysql_add_sys_var_chain(sys_var *chain, struct my_option *long_options);
int mysql_del_sys_var_chain(sys_var *chain);
sys_var *find_sys_var(THD *thd, const char *str, uint length=0);
int sql_set_variables(THD *thd, List<set_var_base> *var_list);
bool not_all_support_one_shot(List<set_var_base> *var_list);
void fix_delay_key_write(THD *thd, enum_var_type type);
ulong fix_sql_mode(ulong sql_mode);
extern sys_var_const_str sys_charset_system;
extern sys_var_str sys_init_connect;
extern sys_var_str sys_init_slave;
extern sys_var_thd_time_zone sys_time_zone;
extern sys_var_thd_bit sys_autocommit;
CHARSET_INFO *get_old_charset_by_name(const char *old_name);
uchar* find_named(I_List<NAMED_LIST> *list, const char *name, uint length,
		NAMED_LIST **found);

extern sys_var_str sys_var_general_log_path, sys_var_slow_log_path;

/* key_cache functions */
KEY_CACHE *get_key_cache(LEX_STRING *cache_name);
KEY_CACHE *get_or_create_key_cache(const char *name, uint length);
void free_key_cache(const char *name, KEY_CACHE *key_cache);
bool process_key_caches(int (* func) (const char *name, KEY_CACHE *));
void delete_elements(I_List<NAMED_LIST> *list,
<<<<<<< HEAD
		     void (*free_element)(const char*, uchar*));
=======
		     void (*free_element)(const char*, gptr));
#ifdef WITH_MARIA_STORAGE_ENGINE
PAGECACHE *get_or_create_pagecache(const char *name, uint length);
void free_pagecache(const char *name, PAGECACHE *pagecache);
bool process_pagecaches(int (* func) (const char *name, PAGECACHE *));
#endif /* WITH_MARIA_STORAGE_ENGINE */
>>>>>>> 1a962591
<|MERGE_RESOLUTION|>--- conflicted
+++ resolved
@@ -1215,13 +1215,9 @@
 void free_key_cache(const char *name, KEY_CACHE *key_cache);
 bool process_key_caches(int (* func) (const char *name, KEY_CACHE *));
 void delete_elements(I_List<NAMED_LIST> *list,
-<<<<<<< HEAD
 		     void (*free_element)(const char*, uchar*));
-=======
-		     void (*free_element)(const char*, gptr));
 #ifdef WITH_MARIA_STORAGE_ENGINE
 PAGECACHE *get_or_create_pagecache(const char *name, uint length);
 void free_pagecache(const char *name, PAGECACHE *pagecache);
 bool process_pagecaches(int (* func) (const char *name, PAGECACHE *));
-#endif /* WITH_MARIA_STORAGE_ENGINE */
->>>>>>> 1a962591
+#endif /* WITH_MARIA_STORAGE_ENGINE */