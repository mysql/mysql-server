--- conflicted
+++ resolved
@@ -34,10 +34,7 @@
 
 // This include needs to be here since item.h requires enum_var_type :-P
 #include "item.h"                          /* Item */
-<<<<<<< HEAD
-=======
 #include "sql_class.h"                     /* THD  */
->>>>>>> 863a73b8
 
 extern TYPELIB bool_typelib;
 
