--- conflicted
+++ resolved
@@ -5955,14 +5955,8 @@
 
   switch (type) {
   case LAST_INSERT_ID_EVENT:
-<<<<<<< HEAD
-    thd->stmt_depends_on_first_successful_insert_id_in_prev_stmt= 1;
-    thd->first_successful_insert_id_in_prev_stmt_for_binlog=
-      thd->first_successful_insert_id_in_prev_stmt= val;
+    thd->first_successful_insert_id_in_prev_stmt= val;
     DBUG_PRINT("info",("last_insert_id_event: %ld", (long) val));
-=======
-    thd->first_successful_insert_id_in_prev_stmt= val;
->>>>>>> 5caddbfd
     break;
   case INSERT_ID_EVENT:
     thd->force_one_auto_inc_interval(val);
