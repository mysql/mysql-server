/*
   Copyright (c) 2000, 2014, Oracle and/or its affiliates. All rights reserved.

   This program is free software; you can redistribute it and/or modify
   it under the terms of the GNU General Public License as published by
   the Free Software Foundation; version 2 of the License.

   This program is distributed in the hope that it will be useful,
   but WITHOUT ANY WARRANTY; without even the implied warranty of
   MERCHANTABILITY or FITNESS FOR A PARTICULAR PURPOSE.  See the
   GNU General Public License for more details.

   You should have received a copy of the GNU General Public License
   along with this program; if not, write to the Free Software
   Foundation, Inc., 51 Franklin St, Fifth Floor, Boston, MA 02110-1301  USA */


#include "binary_log_funcs.h"

#ifdef MYSQL_CLIENT

#include "sql_priv.h"
#include "mysqld_error.h"

#else

#include "binlog.h"
#include "sql_priv.h"
#include "unireg.h"
#include "my_global.h" // REQUIRED by log_event.h > m_string.h > my_bitmap.h
#include "log_event.h"
#include "sql_base.h"                           // close_thread_tables
#include "sql_cache.h"                       // QUERY_CACHE_FLAGS_SIZE
#include "sql_locale.h" // MY_LOCALE, my_locale_by_number, my_locale_en_US
#include "lock.h"       // mysql_unlock_tables
#include "sql_parse.h"  // mysql_test_parse_for_slave
#include "tztime.h"     // struct Time_zone
#include "sql_load.h"   // mysql_load
#include "sql_db.h"     // load_db_opt_by_name
#include "rpl_slave.h"
#include "rpl_rli.h"
#include "rpl_mi.h"
#include "rpl_filter.h"
#include "rpl_record.h"
#include "rpl_mts_submode.h"
#include "transaction.h"
#include <my_dir.h>
#include "rpl_rli_pdb.h"
#include "sql_show.h"    // append_identifier
#include <mysql/psi/mysql_statement.h>
#define window_size Log_throttle::LOG_THROTTLE_WINDOW_SIZE
Error_log_throttle
slave_ignored_err_throttle(window_size,
                           sql_print_information,
                           "Error log throttle: %lu time(s) Error_code: 1237"
                           " \"Slave SQL thread ignored the query because of"
                           " replicate-*-table rules\" got suppressed.");
#endif /* MYSQL_CLIENT */

#include <base64.h>
#include <my_bitmap.h>
#include "rpl_utility.h"
/* This is necessary for the List manipuation */
#include "sql_list.h"                           /* I_List */
#include "hash.h"

PSI_memory_key key_memory_log_event;
PSI_memory_key key_memory_Incident_log_event_message;
PSI_memory_key key_memory_Rows_query_log_event_rows_query;

using std::min;
using std::max;

#if defined(MYSQL_CLIENT)

/*
  A I_List variable to store the string pair for rewriting the database
  name for an event that is read from the binlog using mysqlbinlog, so
  it can be applied to the new database.
 */
I_List<i_string_pair> binlog_rewrite_db;
/*
  A constant character pointer to store the to_db name from the
  "from_db->to_db" during the transformation of the database name
  of the event read from the binlog.
*/
const char* rewrite_to_db= 0;

#endif

/**
  BINLOG_CHECKSUM variable.
*/
const char *binlog_checksum_type_names[]= {
  "NONE",
  "CRC32",
  NullS
};

unsigned int binlog_checksum_type_length[]= {
  sizeof("NONE") - 1,
  sizeof("CRC32") - 1,
  0
};

TYPELIB binlog_checksum_typelib=
{
  array_elements(binlog_checksum_type_names) - 1, "",
  binlog_checksum_type_names,
  binlog_checksum_type_length
};


#define log_cs	&my_charset_latin1

#define FLAGSTR(V,F) ((V)&(F)?#F" ":"")

/*
  Size of buffer for printing a double in format %.<PREC>g

  optional '-' + optional zero + '.'  + PREC digits + 'e' + sign +
  exponent digits + '\0'
*/
#define FMT_G_BUFSIZE(PREC) (3 + (PREC) + 5 + 1)

#if defined(MYSQL_CLIENT)

/*
  Function to check whether the database name provided as an input
  parameter is a part of the list of database that needs to be
  rewritten.

  @param[in] db   The database that needs to be checked in the list.

  @retval   true  The database mentioned as input is in the list of
                  database that needs to be rewriten.
  @retval   false The database mentioned as input is not in the list
                  of databases the needs to be rewritten.
*/
bool is_binlog_rewrite_db(const char* db)
{
  if (binlog_rewrite_db.is_empty() || !db)
    return false;
  I_List_iterator<i_string_pair> it(binlog_rewrite_db);
  i_string_pair* tmp;
  while ((tmp= it++))
  {
    if (!strncmp(tmp->key, db, NAME_LEN+1))
      return true;
  }
  return false;
}

/**
  Function to extract the to_db name from the list of the
  from_db and to_db pairs.

  from_db1 -> to_db1
  from_db2 -> to_db2

  stored in the I_List (binlog_rewrite_db).

  At the same time it also sets the option_rewrite_db to 1
  if the to_db value is found for the supplied from_db name.

  @param[in] db     The database name to be replaced.

  @retval    true   success that a the to_db name is found from the list.
  @retval    false  the to_db name for the corresponding db is not found.

*/
bool get_binlog_rewrite_db(const char* db)
{
  if (binlog_rewrite_db.is_empty() || !db)
    return false;
  I_List_iterator<i_string_pair> it(binlog_rewrite_db);
  i_string_pair* tmp;

  while ((tmp=it++))
  {
    if (!strncmp(tmp->key, db, NAME_LEN+1))
    {
      rewrite_to_db= (const char*) my_malloc(PSI_NOT_INSTRUMENTED,
                                             strlen(tmp->val)+1, MYF(MY_WME));
      strncpy(const_cast<char*>(rewrite_to_db), tmp->val, strlen(tmp->val)+1);
      return true;
    }
  }
  return false;
}

/**
  Function to rewrite the buffer to a new temorary buffer so that the ROW event can
  be written on to the new database.

  The TABLE_MAP event buffer structure :

  Before Rewriting :

    +-------------+-----------+-------------+----------+----------+
    |common_header|post_header|database_info|table_info|extra_info|
    +-------------+-----------+-------------+----------+----------+

  After Rewriting :

    +-------------+-----------+-----------------+----------+----------+
    |common_header|post_header|new_database_info|table_info|extra_info|
    +-------------+-----------+-----------------+----------+----------+

    @param[in,out] buf                event buffer to be processes
    @param[in]     event_len          length of the event
    @param[in]     description_event  error, warning or info

    @retval        0                  incase of no change to the event length
    @retval        -1                 incase of memory full error.
    @retval        >0                 return the new length of the event.

*/
int rewrite_buffer(char **buf, int event_len,
                   const Format_description_log_event *description_event)
{
  uint8 common_header_len= description_event->common_header_len;
  uint8 post_header_len= description_event->post_header_len[
                                            binary_log::TABLE_MAP_EVENT - 1];
  char* temp_rewrite_buf= 0;
  const char *const temp_vpart= *buf + common_header_len + post_header_len;
  uchar const *const ptr_dblen= (uchar const*)temp_vpart + 0;

  if(!(get_binlog_rewrite_db((const char*)ptr_dblen + 1)))
    return 0;
  int temp_length_l= common_header_len + post_header_len;
  size_t old_db_len= *(uchar*) ptr_dblen;
  size_t rewrite_db_len= strlen(rewrite_to_db);

  uchar const *const ptr_tbllen= ptr_dblen + old_db_len + 2;
  ssize_t replace_segment= rewrite_db_len - old_db_len;
  if (!(temp_rewrite_buf= (char*) my_malloc(PSI_NOT_INSTRUMENTED,
                                            event_len + replace_segment,
                                            MYF(MY_WME))))
    return -1;

  memcpy(temp_rewrite_buf, *buf, temp_length_l);
  char* temp_ptr=temp_rewrite_buf + temp_length_l + 0;

  *temp_ptr++= strlen(rewrite_to_db);
  strncpy(temp_ptr, (const char*)rewrite_to_db, rewrite_db_len + 1);
  char* temp_ptr_tbllen= temp_ptr + rewrite_db_len + 1;
  size_t temp_length= event_len - (temp_length_l + old_db_len +2);
  memcpy(temp_ptr_tbllen, ptr_tbllen, temp_length);

  my_free(*buf);
  *buf= temp_rewrite_buf;
  my_free((void*)rewrite_to_db);
  return (event_len + replace_segment);
}

#endif

#if !defined(MYSQL_CLIENT) && defined(HAVE_REPLICATION)
static int rows_event_stmt_cleanup(Relay_log_info const *rli, THD* thd);

static const char *HA_ERR(int i)
{
  /* 
    This function should only be called in case of an error
    was detected 
   */
  DBUG_ASSERT(i != 0);
  switch (i) {
  case HA_ERR_KEY_NOT_FOUND: return "HA_ERR_KEY_NOT_FOUND";
  case HA_ERR_FOUND_DUPP_KEY: return "HA_ERR_FOUND_DUPP_KEY";
  case HA_ERR_RECORD_CHANGED: return "HA_ERR_RECORD_CHANGED";
  case HA_ERR_WRONG_INDEX: return "HA_ERR_WRONG_INDEX";
  case HA_ERR_CRASHED: return "HA_ERR_CRASHED";
  case HA_ERR_WRONG_IN_RECORD: return "HA_ERR_WRONG_IN_RECORD";
  case HA_ERR_OUT_OF_MEM: return "HA_ERR_OUT_OF_MEM";
  case HA_ERR_NOT_A_TABLE: return "HA_ERR_NOT_A_TABLE";
  case HA_ERR_WRONG_COMMAND: return "HA_ERR_WRONG_COMMAND";
  case HA_ERR_OLD_FILE: return "HA_ERR_OLD_FILE";
  case HA_ERR_NO_ACTIVE_RECORD: return "HA_ERR_NO_ACTIVE_RECORD";
  case HA_ERR_RECORD_DELETED: return "HA_ERR_RECORD_DELETED";
  case HA_ERR_RECORD_FILE_FULL: return "HA_ERR_RECORD_FILE_FULL";
  case HA_ERR_INDEX_FILE_FULL: return "HA_ERR_INDEX_FILE_FULL";
  case HA_ERR_END_OF_FILE: return "HA_ERR_END_OF_FILE";
  case HA_ERR_UNSUPPORTED: return "HA_ERR_UNSUPPORTED";
  case HA_ERR_TOO_BIG_ROW: return "HA_ERR_TOO_BIG_ROW";
  case HA_WRONG_CREATE_OPTION: return "HA_WRONG_CREATE_OPTION";
  case HA_ERR_FOUND_DUPP_UNIQUE: return "HA_ERR_FOUND_DUPP_UNIQUE";
  case HA_ERR_UNKNOWN_CHARSET: return "HA_ERR_UNKNOWN_CHARSET";
  case HA_ERR_WRONG_MRG_TABLE_DEF: return "HA_ERR_WRONG_MRG_TABLE_DEF";
  case HA_ERR_CRASHED_ON_REPAIR: return "HA_ERR_CRASHED_ON_REPAIR";
  case HA_ERR_CRASHED_ON_USAGE: return "HA_ERR_CRASHED_ON_USAGE";
  case HA_ERR_LOCK_WAIT_TIMEOUT: return "HA_ERR_LOCK_WAIT_TIMEOUT";
  case HA_ERR_LOCK_TABLE_FULL: return "HA_ERR_LOCK_TABLE_FULL";
  case HA_ERR_READ_ONLY_TRANSACTION: return "HA_ERR_READ_ONLY_TRANSACTION";
  case HA_ERR_LOCK_DEADLOCK: return "HA_ERR_LOCK_DEADLOCK";
  case HA_ERR_CANNOT_ADD_FOREIGN: return "HA_ERR_CANNOT_ADD_FOREIGN";
  case HA_ERR_NO_REFERENCED_ROW: return "HA_ERR_NO_REFERENCED_ROW";
  case HA_ERR_ROW_IS_REFERENCED: return "HA_ERR_ROW_IS_REFERENCED";
  case HA_ERR_NO_SAVEPOINT: return "HA_ERR_NO_SAVEPOINT";
  case HA_ERR_NON_UNIQUE_BLOCK_SIZE: return "HA_ERR_NON_UNIQUE_BLOCK_SIZE";
  case HA_ERR_NO_SUCH_TABLE: return "HA_ERR_NO_SUCH_TABLE";
  case HA_ERR_TABLE_EXIST: return "HA_ERR_TABLE_EXIST";
  case HA_ERR_NO_CONNECTION: return "HA_ERR_NO_CONNECTION";
  case HA_ERR_NULL_IN_SPATIAL: return "HA_ERR_NULL_IN_SPATIAL";
  case HA_ERR_TABLE_DEF_CHANGED: return "HA_ERR_TABLE_DEF_CHANGED";
  case HA_ERR_NO_PARTITION_FOUND: return "HA_ERR_NO_PARTITION_FOUND";
  case HA_ERR_RBR_LOGGING_FAILED: return "HA_ERR_RBR_LOGGING_FAILED";
  case HA_ERR_DROP_INDEX_FK: return "HA_ERR_DROP_INDEX_FK";
  case HA_ERR_FOREIGN_DUPLICATE_KEY: return "HA_ERR_FOREIGN_DUPLICATE_KEY";
  case HA_ERR_TABLE_NEEDS_UPGRADE: return "HA_ERR_TABLE_NEEDS_UPGRADE";
  case HA_ERR_TABLE_READONLY: return "HA_ERR_TABLE_READONLY";
  case HA_ERR_AUTOINC_READ_FAILED: return "HA_ERR_AUTOINC_READ_FAILED";
  case HA_ERR_AUTOINC_ERANGE: return "HA_ERR_AUTOINC_ERANGE";
  case HA_ERR_GENERIC: return "HA_ERR_GENERIC";
  case HA_ERR_RECORD_IS_THE_SAME: return "HA_ERR_RECORD_IS_THE_SAME";
  case HA_ERR_LOGGING_IMPOSSIBLE: return "HA_ERR_LOGGING_IMPOSSIBLE";
  case HA_ERR_CORRUPT_EVENT: return "HA_ERR_CORRUPT_EVENT";
  case HA_ERR_ROWS_EVENT_APPLY : return "HA_ERR_ROWS_EVENT_APPLY";
  case HA_ERR_FK_DEPTH_EXCEEDED : return "HA_ERR_FK_DEPTH_EXCEEDED";
  case HA_ERR_INNODB_READ_ONLY: return "HA_ERR_INNODB_READ_ONLY";
  }
  return "No Error!";
}

/**
   Error reporting facility for Rows_log_event::do_apply_event

   @param level     error, warning or info
   @param ha_error  HA_ERR_ code
   @param rli       pointer to the active Relay_log_info instance
   @param thd       pointer to the slave thread's thd
   @param table     pointer to the event's table object
   @param type      the type of the event
   @param log_name  the master binlog file name
   @param pos       the master binlog file pos (the next after the event)

*/
static void inline slave_rows_error_report(enum loglevel level, int ha_error,
                                           Relay_log_info const *rli, THD *thd,
                                           TABLE *table, const char * type,
                                           const char *log_name, ulong pos)
{
  const char *handler_error= (ha_error ? HA_ERR(ha_error) : NULL);
  char buff[MAX_SLAVE_ERRMSG], *slider;
  const char *buff_end= buff + sizeof(buff);
  size_t len;
  Diagnostics_area::Sql_condition_iterator it=
    thd->get_stmt_da()->sql_conditions();
  const Sql_condition *err;
  buff[0]= 0;

  for (err= it++, slider= buff; err && slider < buff_end - 1;
       slider += len, err= it++)
  {
    len= my_snprintf(slider, buff_end - slider,
                     " %s, Error_code: %d;", err->message_text(),
                     err->mysql_errno());
  }

  if (ha_error != 0)
    rli->report(level, thd->is_error() ? thd->get_stmt_da()->mysql_errno() :
                ER_UNKNOWN_ERROR, "Could not execute %s event on table %s.%s;"
                "%s handler error %s; "
                "the event's master log %s, end_log_pos %lu",
                type, table->s->db.str, table->s->table_name.str,
                buff, handler_error == NULL ? "<unknown>" : handler_error,
                log_name, pos);
  else
    rli->report(level, thd->is_error() ? thd->get_stmt_da()->mysql_errno() :
                ER_UNKNOWN_ERROR, "Could not execute %s event on table %s.%s;"
                "%s the event's master log %s, end_log_pos %lu",
                type, table->s->db.str, table->s->table_name.str,
                buff, log_name, pos);
}

static void set_thd_db(THD *thd, const char *db, size_t db_len)
{
  char lcase_db_buf[NAME_LEN +1]; 
  LEX_CSTRING new_db;
  new_db.length= db_len;
  if (lower_case_table_names)
  {
    my_stpcpy(lcase_db_buf, db); 
    my_casedn_str(system_charset_info, lcase_db_buf);
    new_db.str= lcase_db_buf;
  }
  else 
    new_db.str= (char*) db;

  new_db.str= (char*) rpl_filter->get_rewrite_db(new_db.str,
                                                 &new_db.length);
  thd->set_db(new_db);
}

#endif


/*
  pretty_print_str()
*/

#ifdef MYSQL_CLIENT
static void pretty_print_str(IO_CACHE* cache, const char* str, size_t len)
{
  const char* end = str + len;
  my_b_printf(cache, "\'");
  while (str < end)
  {
    char c;
    switch ((c=*str++)) {
    case '\n': my_b_printf(cache, "\\n"); break;
    case '\r': my_b_printf(cache, "\\r"); break;
    case '\\': my_b_printf(cache, "\\\\"); break;
    case '\b': my_b_printf(cache, "\\b"); break;
    case '\t': my_b_printf(cache, "\\t"); break;
    case '\'': my_b_printf(cache, "\\'"); break;
    case 0   : my_b_printf(cache, "\\0"); break;
    default:
      my_b_printf(cache, "%c", c);
      break;
    }
  }
  my_b_printf(cache, "\'");
}
#endif /* MYSQL_CLIENT */

#if defined(HAVE_REPLICATION) && !defined(MYSQL_CLIENT)

static void clear_all_errors(THD *thd, Relay_log_info *rli)
{
  thd->is_slave_error = 0;
  thd->clear_error();
  rli->clear_error();
  if (rli->workers_array_initialized)
  {
    for(size_t i= 0; i < rli->get_worker_count(); i++)
    {
      rli->get_worker(i)->clear_error();
    }
  }
}

inline int idempotent_error_code(int err_code)
{
  int ret= 0;

  switch (err_code)
  {
    case 0:
      ret= 1;
    break;
    /*
      The following list of "idempotent" errors
      means that an error from the list might happen
      because of idempotent (more than once)
      applying of a binlog file.
      Notice, that binlog has a  ddl operation its
      second applying may cause

      case HA_ERR_TABLE_DEF_CHANGED:
      case HA_ERR_CANNOT_ADD_FOREIGN:

      which are not included into to the list.

      Note that HA_ERR_RECORD_DELETED is not in the list since
      do_exec_row() should not return that error code.
    */
    case HA_ERR_RECORD_CHANGED:
    case HA_ERR_KEY_NOT_FOUND:
    case HA_ERR_END_OF_FILE:
    case HA_ERR_FOUND_DUPP_KEY:
    case HA_ERR_FOUND_DUPP_UNIQUE:
    case HA_ERR_FOREIGN_DUPLICATE_KEY:
    case HA_ERR_NO_REFERENCED_ROW:
    case HA_ERR_ROW_IS_REFERENCED:
      ret= 1;
    break;
    default:
      ret= 0;
    break;
  }
  return (ret);
}

/**
  Ignore error code specified on command line.
*/

inline int ignored_error_code(int err_code)
{
  return ((err_code == ER_SLAVE_IGNORED_TABLE) ||
          (use_slave_mask && bitmap_is_set(&slave_error_mask, err_code)));
}

/*
  This function converts an engine's error to a server error.
   
  If the thread does not have an error already reported, it tries to 
  define it by calling the engine's method print_error. However, if a 
  mapping is not found, it uses the ER_UNKNOWN_ERROR and prints out a 
  warning message.
*/ 
int convert_handler_error(int error, THD* thd, TABLE *table)
{
  uint actual_error= (thd->is_error() ? thd->get_stmt_da()->mysql_errno() :
                           0);

  if (actual_error == 0)
  {
    table->file->print_error(error, MYF(0));
    actual_error= (thd->is_error() ? thd->get_stmt_da()->mysql_errno() :
                        ER_UNKNOWN_ERROR);
    if (actual_error == ER_UNKNOWN_ERROR)
      sql_print_warning("Unknown error detected %d in handler", error);
  }

  return (actual_error);
}

inline bool concurrency_error_code(int error)
{
  switch (error)
  {
  case ER_LOCK_WAIT_TIMEOUT:
  case ER_LOCK_DEADLOCK:
  case ER_XA_RBDEADLOCK:
    return TRUE;
  default: 
    return (FALSE);
  }
}

inline bool unexpected_error_code(int unexpected_error)
{
  switch (unexpected_error) 
  {
  case ER_NET_READ_ERROR:
  case ER_NET_ERROR_ON_WRITE:
  case ER_QUERY_INTERRUPTED:
  case ER_SERVER_SHUTDOWN:
  case ER_NEW_ABORTING_CONNECTION:
    return(TRUE);
  default:
    return(FALSE);
  }
}

/*
  pretty_print_str()
*/

static char *pretty_print_str(char *packet, const char *str, size_t len)
{
  const char *end= str + len;
  char *pos= packet;
  *pos++= '\'';
  while (str < end)
  {
    char c;
    switch ((c=*str++)) {
    case '\n': *pos++= '\\'; *pos++= 'n'; break;
    case '\r': *pos++= '\\'; *pos++= 'r'; break;
    case '\\': *pos++= '\\'; *pos++= '\\'; break;
    case '\b': *pos++= '\\'; *pos++= 'b'; break;
    case '\t': *pos++= '\\'; *pos++= 't'; break;
    case '\'': *pos++= '\\'; *pos++= '\''; break;
    case 0   : *pos++= '\\'; *pos++= '0'; break;
    default:
      *pos++= c;
      break;
    }
  }
  *pos++= '\'';
  return pos;
}
#endif /* !MYSQL_CLIENT */


#if defined(HAVE_REPLICATION) && !defined(MYSQL_CLIENT)

/**
  Creates a temporary name for load data infile:.

  @param buf		      Store new filename here
  @param file_id	      File_id (part of file name)
  @param event_server_id     Event_id (part of file name)
  @param ext		      Extension for file name

  @return
    Pointer to start of extension
*/

static char *slave_load_file_stem(char *buf, uint file_id,
                                  int event_server_id, const char *ext)
{
  char *res;
  fn_format(buf,PREFIX_SQL_LOAD,slave_load_tmpdir, "", MY_UNPACK_FILENAME);
  to_unix_path(buf);

  buf= strend(buf);
  int appended_length= sprintf(buf, "%s-%d-", server_uuid, event_server_id);
  buf+= appended_length;
  res= int10_to_str(file_id, buf, 10);
  my_stpcpy(res, ext);                             // Add extension last
  return res;                                   // Pointer to extension
}
#endif


#if defined(HAVE_REPLICATION) && !defined(MYSQL_CLIENT)

/**
  Delete all temporary files used for SQL_LOAD.
*/

static void cleanup_load_tmpdir()
{
  MY_DIR *dirp;
  FILEINFO *file;
  uint i;
  char fname[FN_REFLEN], prefbuf[TEMP_FILE_MAX_LEN], *p;

  if (!(dirp=my_dir(slave_load_tmpdir,MYF(0))))
    return;

  /* 
     When we are deleting temporary files, we should only remove
     the files associated with the server id of our server.
     We don't use event_server_id here because since we've disabled
     direct binlogging of Create_file/Append_file/Exec_load events
     we cannot meet Start_log event in the middle of events from one 
     LOAD DATA.
  */
  p= strmake(prefbuf, STRING_WITH_LEN(PREFIX_SQL_LOAD));
  sprintf(p,"%s-",server_uuid);

  for (i=0 ; i < (uint)dirp->number_off_files; i++)
  {
    file=dirp->dir_entry+i;
    if (is_prefix(file->name, prefbuf))
    {
      fn_format(fname,file->name,slave_load_tmpdir,"",MY_UNPACK_FILENAME);
      mysql_file_delete(key_file_misc, fname, MYF(0));
    }
  }

  my_dirend(dirp);
}
#endif


/*
  Stores string to IO_CACHE file.

  Writes str to file in the following format:
   1. Stores length using only one byte (255 maximum value);
   2. Stores complete str.
*/

static bool write_str_at_most_255_bytes(IO_CACHE *file, const char *str,
                                        uint length)
{
  uchar tmp[1];
  tmp[0]= (uchar) length;
  return (my_b_safe_write(file, tmp, sizeof(tmp)) ||
	  my_b_safe_write(file, (uchar*) str, length));
}

/**
  Transforms a string into "" or its expression in 0x... form.
*/

char *str_to_hex(char *to, const char *from, size_t len)
{
  if (len)
  {
    *to++= '0';
    *to++= 'x';
    to= octet2hex(to, from, len);
  }
  else
    to= my_stpcpy(to, "\"\"");
  return to;                               // pointer to end 0 of 'to'
}

#ifndef MYSQL_CLIENT

/**
  Append a version of the 'from' string suitable for use in a query to
  the 'to' string.  To generate a correct escaping, the character set
  information in 'csinfo' is used.
*/

int
append_query_string(THD *thd, const CHARSET_INFO *csinfo,
                    String const *from, String *to)
{
  char *beg, *ptr;
  size_t const orig_len= to->length();
  if (to->reserve(orig_len + from->length()*2+3))
    return 1;

  beg= to->c_ptr_quick() + to->length();
  ptr= beg;
  if (csinfo->escape_with_backslash_is_dangerous)
    ptr= str_to_hex(ptr, from->ptr(), from->length());
  else
  {
    *ptr++= '\'';
    if (!(thd->variables.sql_mode & MODE_NO_BACKSLASH_ESCAPES))
    {
      ptr+= escape_string_for_mysql(csinfo, ptr, 0,
                                    from->ptr(), from->length());
    }
    else
    {
      const char *frm_str= from->ptr();

      for (; frm_str < (from->ptr() + from->length()); frm_str++)
      {
        /* Using '' way to represent "'" */
        if (*frm_str == '\'')
          *ptr++= *frm_str;

        *ptr++= *frm_str;
      }
    }

    *ptr++= '\'';
  }
  to->length(orig_len + ptr - beg);
  return 0;
}
#endif


/**
  Prints a "session_var=value" string. Used by mysqlbinlog to print some SET
  commands just before it prints a query.
*/

#ifdef MYSQL_CLIENT

static void print_set_option(IO_CACHE* file, uint32 bits_changed,
                             uint32 option, uint32 flags, const char* name,
                             bool* need_comma)
{
  if (bits_changed & option)
  {
    if (*need_comma)
      my_b_printf(file,", ");
    my_b_printf(file,"%s=%d", name, MY_TEST(flags & option));
    *need_comma= 1;
  }
}
#endif
/**************************************************************************
	Log_event methods (= the parent class of all events)
**************************************************************************/

/**
  @return
  returns the human readable name of the event's type
*/

const char* Log_event::get_type_str(Log_event_type type)
{
  switch(type) {
  case binary_log::START_EVENT_V3:  return "Start_v3";
  case binary_log::STOP_EVENT:   return "Stop";
  case binary_log::QUERY_EVENT:  return "Query";
  case binary_log::ROTATE_EVENT: return "Rotate";
  case binary_log::INTVAR_EVENT: return "Intvar";
  case binary_log::LOAD_EVENT:   return "Load";
  case binary_log::NEW_LOAD_EVENT:   return "New_load";
  case binary_log::CREATE_FILE_EVENT: return "Create_file";
  case binary_log::APPEND_BLOCK_EVENT: return "Append_block";
  case binary_log::DELETE_FILE_EVENT: return "Delete_file";
  case binary_log::EXEC_LOAD_EVENT: return "Exec_load";
  case binary_log::RAND_EVENT: return "RAND";
  case binary_log::XID_EVENT: return "Xid";
  case binary_log::USER_VAR_EVENT: return "User var";
  case binary_log::FORMAT_DESCRIPTION_EVENT: return "Format_desc";
  case binary_log::TABLE_MAP_EVENT: return "Table_map";
  case binary_log::PRE_GA_WRITE_ROWS_EVENT: return "Write_rows_event_old";
  case binary_log::PRE_GA_UPDATE_ROWS_EVENT: return "Update_rows_event_old";
  case binary_log::PRE_GA_DELETE_ROWS_EVENT: return "Delete_rows_event_old";
  case binary_log::WRITE_ROWS_EVENT_V1: return "Write_rows_v1";
  case binary_log::UPDATE_ROWS_EVENT_V1: return "Update_rows_v1";
  case binary_log::DELETE_ROWS_EVENT_V1: return "Delete_rows_v1";
  case binary_log::BEGIN_LOAD_QUERY_EVENT: return "Begin_load_query";
  case binary_log::EXECUTE_LOAD_QUERY_EVENT: return "Execute_load_query";
  case binary_log::INCIDENT_EVENT: return "Incident";
  case binary_log::IGNORABLE_LOG_EVENT: return "Ignorable";
  case binary_log::ROWS_QUERY_LOG_EVENT: return "Rows_query";
  case binary_log::WRITE_ROWS_EVENT: return "Write_rows";
  case binary_log::UPDATE_ROWS_EVENT: return "Update_rows";
  case binary_log::DELETE_ROWS_EVENT: return "Delete_rows";
  case binary_log::GTID_LOG_EVENT: return "Gtid";
  case binary_log::ANONYMOUS_GTID_LOG_EVENT: return "Anonymous_Gtid";
  case binary_log::PREVIOUS_GTIDS_LOG_EVENT: return "Previous_gtids";
  case binary_log::HEARTBEAT_LOG_EVENT: return "Heartbeat";
  default: return "Unknown";                            /* impossible */
  }
}

const char* Log_event::get_type_str()
{
  return get_type_str(get_type_code());
}


/*
  Log_event::Log_event()
*/

#ifndef MYSQL_CLIENT
Log_event::Log_event(THD* thd_arg, uint16 flags_arg,
                     enum_event_cache_type cache_type_arg,
                     enum_event_logging_type logging_type_arg,
                     Log_event_header *header, Log_event_footer *footer)
  : is_valid_param(false), temp_buf(0), exec_time(0),
    event_cache_type(cache_type_arg), event_logging_type(logging_type_arg),
    crc(0), common_header(header), common_footer(footer), thd(thd_arg)
{
  server_id= thd->server_id;
  common_header->unmasked_server_id= server_id;
  common_header->when= thd->start_time;
  common_header->log_pos= 0;
  common_header->flags= flags_arg;
#ifdef HAVE_REPLICATION
  init_sql_alloc(PSI_INSTRUMENT_ME, &m_event_mem_root, 4096, 0);
#endif //HAVE_REPLICATION
}

/**
  This minimal constructor is for when you are not even sure that there
  is a valid THD. For example in the server when we are shutting down or
  flushing logs after receiving a SIGHUP (then we must write a Rotate to
  the binlog but we have no THD, so we need this minimal constructor).
*/

Log_event::Log_event(Log_event_header* header, Log_event_footer *footer,
                     enum_event_cache_type cache_type_arg,
                     enum_event_logging_type logging_type_arg)
  : is_valid_param(false), temp_buf(0), exec_time(0), event_cache_type(cache_type_arg),
   event_logging_type(logging_type_arg), crc(0), common_header(header),
   common_footer(footer), thd(0)
{
  server_id=	::server_id;
  common_header->unmasked_server_id= server_id;
#ifdef HAVE_REPLICATION
  init_sql_alloc(PSI_INSTRUMENT_ME, &m_event_mem_root, 4096, 0);
#endif //HAVE_REPLICATION
}
#endif /* !MYSQL_CLIENT */


/*
  Log_event::Log_event()
*/

Log_event::Log_event(Log_event_header *header,
                     Log_event_footer *footer)
  : is_valid_param(false), temp_buf(0), exec_time(0),
    event_cache_type(EVENT_INVALID_CACHE),
    event_logging_type(EVENT_INVALID_LOGGING),
    crc(0), common_header(header), common_footer(footer)
{
#ifndef MYSQL_CLIENT
  thd= 0;
#ifdef HAVE_REPLICATION
  init_sql_alloc(PSI_INSTRUMENT_ME, &m_event_mem_root, 4096, 0);
#endif //HAVE_REPLICATION
#endif
  /*
     Mask out any irrelevant parts of the server_id
  */
#ifdef HAVE_REPLICATION
  server_id = common_header->unmasked_server_id & opt_server_id_mask;
#else
  server_id = common_header->unmasked_server_id;
#endif
}

#ifndef MYSQL_CLIENT
#ifdef HAVE_REPLICATION
inline int Log_event::do_apply_event_worker(Slave_worker *w)
{
  DBUG_EXECUTE_IF("crash_in_a_worker",
                  {
                    /* we will crash a worker after waiting for
                    2 seconds to make sure that other transactions are
                    scheduled and completed */
                    if (w->id == 2)
                    {
                      DBUG_SET("-d,crash_in_a_worker");
                      my_sleep((w->id)*2000000);
                      DBUG_SUICIDE();
                    }
                  });
  return do_apply_event(w);
}

int Log_event::do_update_pos(Relay_log_info *rli)
{
  int error= 0;
  DBUG_ASSERT(!rli->belongs_to_client());
  /*
    rli is null when (as far as I (Guilhem) know) the caller is
    Load_log_event::do_apply_event *and* that one is called from
    Execute_load_log_event::do_apply_event.  In this case, we don't
    do anything here ; Execute_load_log_event::do_apply_event will
    call Log_event::do_apply_event again later with the proper rli.
    Strictly speaking, if we were sure that rli is null only in the
    case discussed above, 'if (rli)' is useless here.  But as we are
    not 100% sure, keep it for now.

    Matz: I don't think we will need this check with this refactoring.
  */

  DBUG_ASSERT(!is_mts_worker(rli->info_thd));

  if (rli)
    error= rli->stmt_done(common_header->log_pos);
  return error;
}


Log_event::enum_skip_reason
Log_event::do_shall_skip(Relay_log_info *rli)
{
  DBUG_PRINT("info", ("ev->server_id=%lu, ::server_id=%lu,"
                      " rli->replicate_same_server_id=%d,"
                      " rli->slave_skip_counter=%d",
                      (ulong) server_id, (ulong) ::server_id,
                      rli->replicate_same_server_id,
                      rli->slave_skip_counter));
  if ((server_id == ::server_id && !rli->replicate_same_server_id) ||
      (rli->slave_skip_counter == 1 && rli->is_in_group()))
    return EVENT_SKIP_IGNORE;
  else if (rli->slave_skip_counter > 0)
    return EVENT_SKIP_COUNT;
  else
    return EVENT_SKIP_NOT;
}


/*
  Log_event::pack_info()
*/

int Log_event::pack_info(Protocol *protocol)
{
  protocol->store("", &my_charset_bin);
  return 0;
}


/**
  Only called by SHOW BINLOG EVENTS
*/
int Log_event::net_send(Protocol *protocol, const char* log_name, my_off_t pos)
{
  const char *p= strrchr(log_name, FN_LIBCHAR);
  const char *event_type;
  if (p)
    log_name = p + 1;

  protocol->prepare_for_resend();
  protocol->store(log_name, &my_charset_bin);
  protocol->store((ulonglong) pos);
  event_type = get_type_str();
  protocol->store(event_type, strlen(event_type), &my_charset_bin);
  protocol->store((uint32) server_id);
  protocol->store((ulonglong) common_header->log_pos);
  if (pack_info(protocol))
    return 1;
  return protocol->write();
}
#endif /* HAVE_REPLICATION */


/**
  init_show_field_list() prepares the column names and types for the
  output of SHOW BINLOG EVENTS; it is used only by SHOW BINLOG
  EVENTS.
*/

void Log_event::init_show_field_list(List<Item>* field_list)
{
  field_list->push_back(new Item_empty_string("Log_name", 20));
  field_list->push_back(new Item_return_int("Pos", MY_INT32_NUM_DECIMAL_DIGITS,
					    MYSQL_TYPE_LONGLONG));
  field_list->push_back(new Item_empty_string("Event_type", 20));
  field_list->push_back(new Item_return_int("Server_id", 10,
					    MYSQL_TYPE_LONG));
  field_list->push_back(new Item_return_int("End_log_pos",
                                            MY_INT32_NUM_DECIMAL_DIGITS,
					    MYSQL_TYPE_LONGLONG));
  field_list->push_back(new Item_empty_string("Info", 20));
}

/**
   A decider of whether to trigger checksum computation or not.
   To be invoked in Log_event::write() stack.
   The decision is positive 

    S,M) if it's been marked for checksumming with @c checksum_alg
    
    M) otherwise, if @@global.binlog_checksum is not NONE and the event is 
       directly written to the binlog file.
       The to-be-cached event decides at @c write_cache() time.

   Otherwise the decision is negative.

   @note   A side effect of the method is altering Log_event::checksum_alg
           it the latter was undefined at calling.

   @return true (positive) or false (negative)
*/
my_bool Log_event::need_checksum()
{
  DBUG_ENTER("Log_event::need_checksum");
  my_bool ret= FALSE;
  /* 
     few callers of Log_event::write 
     (incl FD::write, FD constructing code on the slave side, Rotate relay log
     and Stop event) 
     provides their checksum alg preference through Log_event::checksum_alg.
  */
  if (common_footer->checksum_alg != binary_log::BINLOG_CHECKSUM_ALG_UNDEF)
    ret= (common_footer->checksum_alg != binary_log::BINLOG_CHECKSUM_ALG_OFF);
  else if (binlog_checksum_options != binary_log::BINLOG_CHECKSUM_ALG_OFF &&
           event_cache_type == Log_event::EVENT_NO_CACHE)
    ret= (binlog_checksum_options != 0);
  else
    ret= FALSE;

  /*
    FD calls the methods before data_written has been calculated.
    The following invariant claims if the current is not the first
    call (and therefore data_written is not zero) then `ret' must be
    TRUE. It may not be null because FD is always checksummed.
  */

  DBUG_ASSERT(get_type_code() != binary_log::FORMAT_DESCRIPTION_EVENT || ret ||
              common_header->data_written == 0);

  if (common_footer->checksum_alg == binary_log::BINLOG_CHECKSUM_ALG_UNDEF)
    common_footer->checksum_alg= ret ? // calculated value stored
      static_cast<enum_binlog_checksum_alg>(binlog_checksum_options) :
      static_cast<enum_binlog_checksum_alg>(binary_log::BINLOG_CHECKSUM_ALG_OFF);

  DBUG_ASSERT(!ret ||
              ((common_footer->checksum_alg ==
                static_cast<enum_binlog_checksum_alg>(binlog_checksum_options) ||
               /*
                  Stop event closes the relay-log and its checksum alg
                  preference is set by the caller can be different
                  from the server's binlog_checksum_options.
               */
               get_type_code() == binary_log::STOP_EVENT ||
               /*
                  Rotate:s can be checksummed regardless of the server's
                  binlog_checksum_options. That applies to both
                  the local RL's Rotate and the master's Rotate
                  which IO thread instantiates via queue_binlog_ver_3_event.
               */
               get_type_code() == binary_log::ROTATE_EVENT ||
               /*
                  The previous event has its checksum option defined
                  according to the format description event.
               */
               get_type_code() == binary_log::PREVIOUS_GTIDS_LOG_EVENT ||
               /* FD is always checksummed */
               get_type_code() == binary_log::FORMAT_DESCRIPTION_EVENT) &&
               common_footer->checksum_alg != binary_log::BINLOG_CHECKSUM_ALG_OFF));

  DBUG_ASSERT(common_footer->checksum_alg != binary_log::BINLOG_CHECKSUM_ALG_UNDEF);
  DBUG_ASSERT(((get_type_code() != binary_log::ROTATE_EVENT &&
                get_type_code() != binary_log::STOP_EVENT) ||
                get_type_code() != binary_log::FORMAT_DESCRIPTION_EVENT) ||
              event_cache_type == Log_event::EVENT_NO_CACHE);

  DBUG_RETURN(ret);
}

bool Log_event::wrapper_my_b_safe_write(IO_CACHE* file, const uchar* buf, size_t size)
{
  if (need_checksum() && size != 0)
    crc= checksum_crc32(crc, buf, size);

  return my_b_safe_write(file, buf, size);
}

bool Log_event::write_footer(IO_CACHE* file) 
{
  /*
     footer contains the checksum-algorithm descriptor 
     followed by the checksum value
  */
  if (need_checksum())
  {
    uchar buf[BINLOG_CHECKSUM_LEN];
    int4store(buf, crc);
    return (my_b_safe_write(file, (uchar*) buf, sizeof(buf)));
  }
  return 0;
}

/*
  Log_event::write()
*/

bool Log_event::write_header(IO_CACHE* file, size_t event_data_length)
{
  uchar header[LOG_EVENT_HEADER_LEN];
  ulong now;
  bool ret;
  DBUG_ENTER("Log_event::write_header");

  /* Store number of bytes that will be written by this event */
  common_header->data_written= event_data_length + sizeof(header);

  if (need_checksum())
  {
    crc= checksum_crc32(0L, NULL, 0);
    common_header->data_written += BINLOG_CHECKSUM_LEN;
  }

  /*
    log_pos != 0 if this is relay-log event. In this case we should not
    change the position
  */

  if (is_artificial_event())
  {
    /*
      Artificial events are automatically generated and do not exist
      in master's binary log, so log_pos should be set to 0.
    */
    common_header->log_pos= 0;
  }
  else  if (!common_header->log_pos)
  {
    /*
      Calculate position of end of event

      Note that with a SEQ_READ_APPEND cache, my_b_tell() does not
      work well.  So this will give slightly wrong positions for the
      Format_desc/Rotate/Stop events which the slave writes to its
      relay log. For example, the initial Format_desc will have
      end_log_pos=91 instead of 95. Because after writing the first 4
      bytes of the relay log, my_b_tell() still reports 0. Because
      my_b_append() does not update the counter which my_b_tell()
      later uses (one should probably use my_b_append_tell() to work
      around this).  To get right positions even when writing to the
      relay log, we use the (new) my_b_safe_tell().

      Note that this raises a question on the correctness of all these
      DBUG_ASSERT(my_b_tell()=rli->event_relay_log_pos).

      If in a transaction, the log_pos which we calculate below is not
      very good (because then my_b_safe_tell() returns start position
      of the BEGIN, so it's like the statement was at the BEGIN's
      place), but it's not a very serious problem (as the slave, when
      it is in a transaction, does not take those end_log_pos into
      account (as it calls inc_event_relay_log_pos()). To be fixed
      later, so that it looks less strange. But not bug.
    */

    common_header->log_pos= my_b_safe_tell(file) + common_header->data_written;
  }

  now= (ulong) get_time();                              // Query start time
  if (DBUG_EVALUATE_IF("inc_event_time_by_1_hour",1,0)  &&
      DBUG_EVALUATE_IF("dec_event_time_by_1_hour",1,0))
  {
    /** 
       This assertion guarantees that these debug flags are not
       used at the same time (they would cancel each other).
    */
    DBUG_ASSERT(0);
  } 
  else
  {
    DBUG_EXECUTE_IF("inc_event_time_by_1_hour", now= now + 3600;);
    DBUG_EXECUTE_IF("dec_event_time_by_1_hour", now= now - 3600;);
  }

  /*
    Header will be of size LOG_EVENT_HEADER_LEN for all events, except for
    FORMAT_DESCRIPTION_EVENT and ROTATE_EVENT, where it will be
    LOG_EVENT_MINIMAL_HEADER_LEN (remember these 2 have a frozen header,
    because we read them before knowing the format).
  */

  int4store(header, now);              // timestamp
  header[EVENT_TYPE_OFFSET]= get_type_code();
  int4store(header+ SERVER_ID_OFFSET, server_id);
  int4store(header+ EVENT_LEN_OFFSET, static_cast<uint32>(common_header->data_written));
  int4store(header+ LOG_POS_OFFSET, static_cast<uint32>(common_header->log_pos));
  /*
    recording checksum of FD event computed with dropped
    possibly active LOG_EVENT_BINLOG_IN_USE_F flag.
    Similar step at verication: the active flag is dropped before
    checksum computing.
  */
  if (header[EVENT_TYPE_OFFSET] != binary_log::FORMAT_DESCRIPTION_EVENT ||
      !need_checksum() || !(common_header->flags &
      LOG_EVENT_BINLOG_IN_USE_F))
  {
    int2store(header + FLAGS_OFFSET, common_header->flags);
    ret= wrapper_my_b_safe_write(file, header, sizeof(header)) != 0;
  }
  else
  {
    ret= (wrapper_my_b_safe_write(file, header, FLAGS_OFFSET) != 0);
    if (!ret)
    {
      common_header->flags &= ~LOG_EVENT_BINLOG_IN_USE_F;
      int2store(header + FLAGS_OFFSET, common_header->flags);
      crc= binary_log::checksum_crc32(crc, header + FLAGS_OFFSET,
                                   sizeof(common_header->flags));
      common_header->flags|= LOG_EVENT_BINLOG_IN_USE_F;
      int2store(header + FLAGS_OFFSET, common_header->flags);
      ret= (my_b_safe_write(file, header + FLAGS_OFFSET,
                            sizeof(common_header->flags)) != 0);
    }
    if (!ret)
      ret= (wrapper_my_b_safe_write(file, header + FLAGS_OFFSET +
                                    sizeof(common_header->flags), sizeof(header)
                                    - (FLAGS_OFFSET +
                                    sizeof(common_header->flags))) != 0);
  }
  DBUG_RETURN( ret);
}


/**
  This needn't be format-tolerant, because we only read
  LOG_EVENT_MINIMAL_HEADER_LEN (we just want to read the event's length).
*/

int Log_event::read_log_event(IO_CACHE* file, String* packet,
                              mysql_mutex_t* log_lock,
                              enum_binlog_checksum_alg checksum_alg_arg,
                              const char *log_file_name_arg,
                              bool* is_binlog_active)
{

  ulong data_len;
  int result=0;
  char buf[LOG_EVENT_MINIMAL_HEADER_LEN];
  uchar ev_offset= packet->length();
  DBUG_ENTER("Log_event::read_log_event(IO_CACHE *, String *, mysql_mutex_t, uint8)");

  if (log_lock)
    mysql_mutex_lock(log_lock);

  if (log_file_name_arg)
    *is_binlog_active= mysql_bin_log.is_active(log_file_name_arg);

  if (my_b_read(file, (uchar*) buf, sizeof(buf)))
  {
    /*
      If the read hits eof, we must report it as eof so the caller
      will know it can go into cond_wait to be woken up on the next
      update to the log.
    */
    DBUG_PRINT("error",("my_b_read failed. file->error: %d", file->error));
    if (!file->error)
      result= LOG_READ_EOF;
    else
      result= (file->error > 0 ? LOG_READ_TRUNC : LOG_READ_IO);
    goto end;
  }
  data_len= uint4korr(buf + EVENT_LEN_OFFSET);
  if (data_len < LOG_EVENT_MINIMAL_HEADER_LEN ||
      data_len > max(current_thd->variables.max_allowed_packet,
                     opt_binlog_rows_event_max_size + MAX_LOG_EVENT_HEADER))
  {
    DBUG_PRINT("error",("data_len is out of bounds. data_len: %lu", data_len));
    result= ((data_len < LOG_EVENT_MINIMAL_HEADER_LEN) ? LOG_READ_BOGUS :
	     LOG_READ_TOO_LARGE);
    goto end;
  }

  /* Append the log event header to packet */
  if (packet->append(buf, sizeof(buf)))
  {
    DBUG_PRINT("info", ("first packet->append failed (out of memory)"));
    /* Failed to allocate packet */
    result= LOG_READ_MEM;
    goto end;
  }
  data_len-= LOG_EVENT_MINIMAL_HEADER_LEN;
  if (data_len)
  {
    /* Append rest of event, read directly from file into packet */
    if (packet->append(file, data_len))
    {
      /*
        Fatal error occured when appending rest of the event
        to packet, possible failures:
	1. EOF occured when reading from file, it's really an error
           as data_len is >=0 there's supposed to be more bytes available.
           file->error will have been set to number of bytes left to read
        2. Read was interrupted, file->error would normally be set to -1
        3. Failed to allocate memory for packet, my_errno
           will be ENOMEM(file->error shuold be 0, but since the
           memory allocation occurs before the call to read it might
           be uninitialized)
      */
      DBUG_PRINT("info", ("second packet->append failed (out of memory)"));
      result= (my_errno == ENOMEM ? LOG_READ_MEM :
               (file->error >= 0 ? LOG_READ_TRUNC: LOG_READ_IO));
      goto end;
    }
    else
    {
      /*
        Corrupt the event for Dump thread.
        We also need to exclude Previous_gtids_log_event and Gtid_log_event
        events from injected corruption to allow dump thread to move forward
        on binary log until the missing transactions from slave when
        MASTER_AUTO_POSITION= 1.
      */
      DBUG_EXECUTE_IF("corrupt_read_log_event",
	uchar *debug_event_buf_c = (uchar*) packet->ptr() + ev_offset;
        if (debug_event_buf_c[EVENT_TYPE_OFFSET] != binary_log::FORMAT_DESCRIPTION_EVENT &&
            debug_event_buf_c[EVENT_TYPE_OFFSET] != binary_log::PREVIOUS_GTIDS_LOG_EVENT &&
            debug_event_buf_c[EVENT_TYPE_OFFSET] != binary_log::GTID_LOG_EVENT)
        {
          int debug_cor_pos = rand() % (data_len + sizeof(buf) -
                              BINLOG_CHECKSUM_LEN);
          debug_event_buf_c[debug_cor_pos] =~ debug_event_buf_c[debug_cor_pos];
          DBUG_PRINT("info", ("Corrupt the event at Log_event::read_log_event: byte on position %d", debug_cor_pos));
	}
      );
      /*
        CRC verification of the Dump thread
      */
      binary_log_debug::debug_checksum_test=
        DBUG_EVALUATE_IF("simulate_checksum_test_failure", true, false);

      if (opt_master_verify_checksum &&
        Log_event_footer::event_checksum_test((uchar*)packet->ptr() + ev_offset,
                                              data_len + sizeof(buf),
                                              checksum_alg_arg))
      {
        DBUG_PRINT("info", ("checksum test failed"));
        result= LOG_READ_CHECKSUM_FAILURE;
        goto end;
      }
    }
  }

end:
  if (log_lock)
    mysql_mutex_unlock(log_lock);
  DBUG_PRINT("info", ("read_log_event returns %d", result));
  DBUG_RETURN(result);
}
#endif /* !MYSQL_CLIENT */

#ifndef MYSQL_CLIENT
#define UNLOCK_MUTEX if (log_lock) mysql_mutex_unlock(log_lock);
#define LOCK_MUTEX if (log_lock) mysql_mutex_lock(log_lock);
#else
#define UNLOCK_MUTEX
#define LOCK_MUTEX
#endif

#ifndef MYSQL_CLIENT
/**
  @note
    Allocates memory;  The caller is responsible for clean-up.
*/
Log_event* Log_event::read_log_event(IO_CACHE* file,
                                     mysql_mutex_t* log_lock,
                                     const Format_description_log_event
                                     *description_event,
                                     my_bool crc_check)
#else
Log_event* Log_event::read_log_event(IO_CACHE* file,
                                     const Format_description_log_event
                                     *description_event,
                                     my_bool crc_check)
#endif
{
  DBUG_ENTER("Log_event::read_log_event(IO_CACHE *[, mysql_mutex_t *], Format_description_log_event *, my_bool)");
  DBUG_ASSERT(description_event != 0);
  char head[LOG_EVENT_MINIMAL_HEADER_LEN];
  /*
    First we only want to read at most LOG_EVENT_MINIMAL_HEADER_LEN, just to
    check the event for sanity and to know its length; no need to really parse
    it. We say "at most" because this could be a 3.23 master, which has header
    of 13 bytes, whereas LOG_EVENT_MINIMAL_HEADER_LEN is 19 bytes (it's
    "minimal" over the set {MySQL >=4.0}).
  */
  uint header_size= min<uint>(description_event->common_header_len,
                              LOG_EVENT_MINIMAL_HEADER_LEN);

  LOCK_MUTEX;
  DBUG_PRINT("info", ("my_b_tell: %lu", (ulong) my_b_tell(file)));
  if (my_b_read(file, (uchar *) head, header_size))
  {
    DBUG_PRINT("info", ("Log_event::read_log_event(IO_CACHE*,Format_desc*) "
                        "failed in my_b_read((IO_CACHE*)%p, (uchar*)%p, %u)",
                        file, head, header_size));
    UNLOCK_MUTEX;
    /*
      No error here; it could be that we are at the file's end. However
      if the next my_b_read() fails (below), it will be an error as we
      were able to read the first bytes.
    */
    DBUG_RETURN(0);
  }
  ulong data_len = uint4korr(head + EVENT_LEN_OFFSET);
  char *buf= 0;
  const char *error= 0;
  Log_event *res=  0;
#ifndef max_allowed_packet
  THD *thd=current_thd;
  uint max_allowed_packet= thd ? slave_max_allowed_packet : ~0U;
#endif

  ulong const max_size=
    max<ulong>(max_allowed_packet,
               opt_binlog_rows_event_max_size + MAX_LOG_EVENT_HEADER);
  if (data_len > max_size)
  {
    error = "Event too big";
    goto err;
  }

  if (data_len < header_size)
  {
    error = "Event too small";
    goto err;
  }

  // some events use the extra byte to null-terminate strings
  if (!(buf = (char*) my_malloc(key_memory_log_event,
                                data_len+1, MYF(MY_WME))))
  {
    error = "Out of memory";
    goto err;
  }
  buf[data_len] = 0;
  memcpy(buf, head, header_size);
  if (my_b_read(file, (uchar*) buf + header_size, data_len - header_size))
  {
    error = "read error";
    goto err;
  }

#if defined(MYSQL_CLIENT)
  if(option_rewrite_set && buf[EVENT_TYPE_OFFSET] == binary_log::TABLE_MAP_EVENT)
  {
    int rewrite= rewrite_buffer(&buf, data_len, description_event);
    if(rewrite == -1)
    {
      error= "Out of memory";
      goto err;
    }
    else if(rewrite > 0)
    {
      *(buf+EVENT_LEN_OFFSET)= rewrite;
      data_len= uint4korr(buf+EVENT_LEN_OFFSET);
    }
  }
#endif

  if ((res= read_log_event(buf, data_len, &error, description_event, crc_check)))
    res->register_temp_buf(buf);

err:
  UNLOCK_MUTEX;
  if (!res)
  {
    DBUG_ASSERT(error != 0);
    sql_print_error("Error in Log_event::read_log_event(): "
                    "'%s', data_len: %lu, event_type: %d",
		    error,data_len,head[EVENT_TYPE_OFFSET]);
    my_free(buf);
    /*
      The SQL slave thread will check if file->error<0 to know
      if there was an I/O error. Even if there is no "low-level" I/O errors
      with 'file', any of the high-level above errors is worrying
      enough to stop the SQL thread now ; as we are skipping the current event,
      going on with reading and successfully executing other events can
      only corrupt the slave's databases. So stop.
      The file->error is also checked to record the position of
      the last valid event when master server recovers.
    */
    file->error= -1;
  }
  DBUG_RETURN(res);
}


/**
  Binlog format tolerance is in (buf, event_len, description_event)
  constructors.
*/

Log_event* Log_event::read_log_event(const char* buf, uint event_len,
				     const char **error,
                                     const Format_description_log_event *description_event,
                                     my_bool crc_check)
{
  Log_event* ev= NULL;
  enum_binlog_checksum_alg  alg;
  DBUG_ENTER("Log_event::read_log_event(char *, uint, char **, Format_description_log_event *, my_bool)");
  DBUG_ASSERT(description_event != 0);
  DBUG_PRINT("info", ("binlog_version: %d", description_event->binlog_version));
  DBUG_DUMP("data", (unsigned char*) buf, event_len);

  /* Check the integrity */
  if (event_len < EVENT_LEN_OFFSET ||
      buf[EVENT_TYPE_OFFSET] >= binary_log::ENUM_END_EVENT ||
      (uint) event_len != uint4korr(buf+EVENT_LEN_OFFSET))
  {
    DBUG_PRINT("error", ("event_len=%u EVENT_LEN_OFFSET=%d "
                         "buf[EVENT_TYPE_OFFSET]=%d ENUM_END_EVENT=%d "
                         "uint4korr(buf+EVENT_LEN_OFFSET)=%d",
                         event_len, EVENT_LEN_OFFSET,
                         buf[EVENT_TYPE_OFFSET], binary_log::ENUM_END_EVENT,
                         uint4korr(buf+EVENT_LEN_OFFSET)));
    *error="Sanity check failed";		// Needed to free buffer
    DBUG_RETURN(NULL); // general sanity check - will fail on a partial read
  }

  uint event_type= buf[EVENT_TYPE_OFFSET];
  // all following START events in the current file are without checksum
<<<<<<< HEAD
  if (event_type == binary_log::START_EVENT_V3)
    (const_cast< Format_description_log_event *>(description_event))->
            common_footer->checksum_alg= binary_log::BINLOG_CHECKSUM_ALG_OFF;
=======
  if (event_type == START_EVENT_V3)
    (const_cast< Format_description_log_event *>(description_event))->checksum_alg= BINLOG_CHECKSUM_ALG_OFF;
  // Sanity check for Format description event
  if (event_type == FORMAT_DESCRIPTION_EVENT)
  {
    if (event_len < LOG_EVENT_MINIMAL_HEADER_LEN +
        ST_COMMON_HEADER_LEN_OFFSET)
    {
      *error= "Found invalid Format description event in binary log";
      DBUG_RETURN(0);
    }
    uint tmp_header_len= buf[LOG_EVENT_MINIMAL_HEADER_LEN + ST_COMMON_HEADER_LEN_OFFSET];
    if (event_len < tmp_header_len + ST_SERVER_VER_OFFSET + ST_SERVER_VER_LEN)
    {
      *error= "Found invalid Format description event in binary log";
      DBUG_RETURN(0);
    }
  }
>>>>>>> a0a5d719
  /*
    CRC verification by SQL and Show-Binlog-Events master side.
    The caller has to provide @description_event->checksum_alg to
    be the last seen FD's (A) descriptor.
    If event is FD the descriptor is in it.
    Notice, FD of the binlog can be only in one instance and therefore
    Show-Binlog-Events executing master side thread needs just to know
    the only FD's (A) value -  whereas RL can contain more.
    In the RL case, the alg is kept in FD_e (@description_event) which is reset 
    to the newer read-out event after its execution with possibly new alg descriptor.
    Therefore in a typical sequence of RL:
    {FD_s^0, FD_m, E_m^1} E_m^1 
    will be verified with (A) of FD_m.

    See legends definition on MYSQL_BIN_LOG::relay_log_checksum_alg docs
    lines (log.h).

    Notice, a pre-checksum FD version forces alg := BINLOG_CHECKSUM_ALG_UNDEF.
  */
  alg= (event_type != binary_log::FORMAT_DESCRIPTION_EVENT) ?
       description_event->common_footer->checksum_alg :
       Log_event_footer::get_checksum_alg(buf, event_len);
  // Emulate the corruption during reading an event
  DBUG_EXECUTE_IF("corrupt_read_log_event_char",
    if (event_type != binary_log::FORMAT_DESCRIPTION_EVENT)
    {
      char *debug_event_buf_c = (char *)buf;
      int debug_cor_pos = rand() % (event_len - BINLOG_CHECKSUM_LEN);
      debug_event_buf_c[debug_cor_pos] =~ debug_event_buf_c[debug_cor_pos];
      DBUG_PRINT("info", ("Corrupt the event at Log_event::read_log_event(char*,...): byte on position %d", debug_cor_pos));
      DBUG_SET("");
    }
  );

#ifndef DBUG_OFF
  binary_log_debug::debug_checksum_test=
    DBUG_EVALUATE_IF("simulate_checksum_test_failure", true, false);
#endif
  if (crc_check &&
      Log_event_footer::event_checksum_test((uchar *) buf, event_len, alg))
  {
    *error= "Event crc check failed! Most likely there is event corruption.";
#ifdef MYSQL_CLIENT
    if (force_opt)
    {
      ev= new Unknown_log_event(buf, description_event);
      DBUG_RETURN(ev);
    }
#endif
    DBUG_RETURN(NULL);
  }

  if (event_type > description_event->number_of_event_types &&
      event_type != binary_log::FORMAT_DESCRIPTION_EVENT)
  {
    /*
      It is unsafe to use the description_event if its post_header_len
      array does not include the event type.
    */
    DBUG_PRINT("error", ("event type %d found, but the current "
                         "Format_description_log_event supports only %d event "
                         "types", event_type,
                         description_event->number_of_event_types));
    ev= NULL;
  }
  else
  {
    /*
      In some previuos versions (see comment in
      Format_description_log_event::Format_description_log_event(char*,...)),
      event types were assigned different id numbers than in the
      present version. In order to replicate from such versions to the
      present version, we must map those event type id's to our event
      type id's.  The mapping is done with the event_type_permutation
      array, which was set up when the Format_description_log_event
      was read.
    */
    if (description_event->event_type_permutation)
    {
      int new_event_type= description_event->event_type_permutation[event_type];
      DBUG_PRINT("info", ("converting event type %d to %d (%s)",
                   event_type, new_event_type,
                   get_type_str((Log_event_type)new_event_type)));
      event_type= new_event_type;
    }

    if (alg != binary_log::BINLOG_CHECKSUM_ALG_UNDEF &&
        (event_type == binary_log::FORMAT_DESCRIPTION_EVENT ||
         alg != binary_log::BINLOG_CHECKSUM_ALG_OFF))
      event_len= event_len - BINLOG_CHECKSUM_LEN;

    switch(event_type) {
    case binary_log::QUERY_EVENT:
#ifndef DBUG_OFF
      binary_log_debug::debug_query_mts_corrupt_db_names=
        DBUG_EVALUATE_IF("query_log_event_mts_corrupt_db_names", true, false);
#endif
      ev  = new Query_log_event(buf, event_len, description_event,
                                binary_log::QUERY_EVENT);
      break;
    case binary_log::LOAD_EVENT:
    case binary_log::NEW_LOAD_EVENT:
#ifndef DBUG_OFF
      binary_log_debug::debug_simulate_invalid_address=
        DBUG_EVALUATE_IF("simulate_invalid_address", true, false);
#endif
      ev = new Load_log_event(buf, event_len, description_event);
      break;
    case binary_log::ROTATE_EVENT:
      ev = new Rotate_log_event(buf, event_len, description_event);
      break;
    case binary_log::CREATE_FILE_EVENT:
#ifndef DBUG_OFF
      binary_log_debug::debug_simulate_invalid_address=
        DBUG_EVALUATE_IF("simulate_invalid_address", true, false);
#endif
      ev = new Create_file_log_event(buf, event_len, description_event);
      break;
    case binary_log::APPEND_BLOCK_EVENT:
      ev = new Append_block_log_event(buf, event_len, description_event);
      break;
    case binary_log::DELETE_FILE_EVENT:
      ev = new Delete_file_log_event(buf, event_len, description_event);
      break;
    case binary_log::EXEC_LOAD_EVENT:
      ev = new Execute_load_log_event(buf, event_len, description_event);
      break;
<<<<<<< HEAD
    case binary_log::START_EVENT_V3: /* this is sent only by MySQL <=4.x */
      ev = new Start_log_event_v3(buf, description_event);
=======
    case START_EVENT_V3: /* this is sent only by MySQL <=4.x */
      ev = new Start_log_event_v3(buf, event_len, description_event);
>>>>>>> a0a5d719
      break;
    case binary_log::STOP_EVENT:
      ev = new Stop_log_event(buf, description_event);
      break;
    case binary_log::INTVAR_EVENT:
      ev = new Intvar_log_event(buf, description_event);
      break;
    case binary_log::XID_EVENT:
      ev = new Xid_log_event(buf, description_event);
      break;
    case binary_log::RAND_EVENT:
      ev = new Rand_log_event(buf, description_event);
      break;
    case binary_log::USER_VAR_EVENT:
      ev = new User_var_log_event(buf, event_len, description_event);
      break;
    case binary_log::FORMAT_DESCRIPTION_EVENT:
      ev = new Format_description_log_event(buf, event_len, description_event);
      break;
#if defined(HAVE_REPLICATION)
    case binary_log::PRE_GA_WRITE_ROWS_EVENT:
      ev = new Write_rows_log_event_old(buf, event_len, description_event);
      break;
    case binary_log::PRE_GA_UPDATE_ROWS_EVENT:
      ev = new Update_rows_log_event_old(buf, event_len, description_event);
      break;
    case binary_log::PRE_GA_DELETE_ROWS_EVENT:
      ev = new Delete_rows_log_event_old(buf, event_len, description_event);
      break;
    case binary_log::WRITE_ROWS_EVENT_V1:
      if (!(description_event->post_header_len.empty()))
        ev = new Write_rows_log_event(buf, event_len, description_event);
      break;
    case binary_log::UPDATE_ROWS_EVENT_V1:
      if (!(description_event->post_header_len.empty()))
        ev = new Update_rows_log_event(buf, event_len, description_event);
      break;
    case binary_log::DELETE_ROWS_EVENT_V1:
      if (!(description_event->post_header_len.empty()))
        ev = new Delete_rows_log_event(buf, event_len, description_event);
      break;
    case binary_log::TABLE_MAP_EVENT:
      if (!(description_event->post_header_len.empty()))
        ev = new Table_map_log_event(buf, event_len, description_event);
      break;
#endif
    case binary_log::BEGIN_LOAD_QUERY_EVENT:
      ev = new Begin_load_query_log_event(buf, event_len, description_event);
      break;
    case binary_log::EXECUTE_LOAD_QUERY_EVENT:
      ev= new Execute_load_query_log_event(buf, event_len, description_event);
      break;
    case binary_log::INCIDENT_EVENT:
      ev = new Incident_log_event(buf, event_len, description_event);
      break;
    case binary_log::ROWS_QUERY_LOG_EVENT:
      ev= new Rows_query_log_event(buf, event_len, description_event);
      break;
    case binary_log::GTID_LOG_EVENT:
    case binary_log::ANONYMOUS_GTID_LOG_EVENT:
      ev= new Gtid_log_event(buf, event_len, description_event);
      break;
    case binary_log::PREVIOUS_GTIDS_LOG_EVENT:
      ev= new Previous_gtids_log_event(buf, event_len, description_event);
      break;
#if defined(HAVE_REPLICATION)
    case binary_log::WRITE_ROWS_EVENT:
      ev = new Write_rows_log_event(buf, event_len, description_event);
      break;
    case binary_log::UPDATE_ROWS_EVENT:
      ev = new Update_rows_log_event(buf, event_len, description_event);
      break;
    case binary_log::DELETE_ROWS_EVENT:
      ev = new Delete_rows_log_event(buf, event_len, description_event);
      break;
#endif
    default:
      /*
        Create an object of Ignorable_log_event for unrecognized sub-class.
        So that SLAVE SQL THREAD will only update the position and continue.
      */
      if (uint2korr(buf + FLAGS_OFFSET) & LOG_EVENT_IGNORABLE_F)
      {
        ev= new Ignorable_log_event(buf, description_event);
      }
      else
      {
        DBUG_PRINT("error",("Unknown event code: %d",
                            (int) buf[EVENT_TYPE_OFFSET]));
        ev= NULL;
      }
      break;
    }
  }

  if (ev)
  {
    ev->common_footer->checksum_alg= alg;
    if (ev->common_footer->checksum_alg != binary_log::BINLOG_CHECKSUM_ALG_OFF &&
        ev->common_footer->checksum_alg != binary_log::BINLOG_CHECKSUM_ALG_UNDEF)
      ev->crc= uint4korr(buf + (event_len));
  }

  DBUG_PRINT("read_event", ("%s(type_code: %d; event_len: %d)",
                            ev ? ev->get_type_str() : "<unknown>",
                            buf[EVENT_TYPE_OFFSET],
                            event_len));
  /*
    is_valid is used for small event-specific sanity tests which are
    important; for example there are some my_malloc() in constructors
    (e.g. Query_log_event::Query_log_event(char*...)); when these
    my_malloc() fail we can't return an error out of the constructor
    (because constructor is "void") ; so instead we leave the pointer we
    wanted to allocate (e.g. 'query') to 0 and we test it and set the
    value of is_valid to true or false based on the test.
    Same for Format_description_log_event, member 'post_header_len'.

    SLAVE_EVENT is never used, so it should not be read ever.
  */
  if (!ev || !ev->is_valid() || (event_type == binary_log::SLAVE_EVENT))
  {
    DBUG_PRINT("error",("Found invalid event in binary log"));
    delete ev;
#ifdef MYSQL_CLIENT
    if (!force_opt) /* then mysqlbinlog dies */
    {
      *error= "Found invalid event in binary log";
      DBUG_RETURN(0);
    }
    ev= new Unknown_log_event(buf, description_event);
#else
    *error= "Found invalid event in binary log";
    DBUG_RETURN(0);
#endif
  }
  DBUG_RETURN(ev);  
}

#ifdef MYSQL_CLIENT

/*
  Log_event::print_header()
*/

void Log_event::print_header(IO_CACHE* file,
                             PRINT_EVENT_INFO* print_event_info,
                             bool is_more __attribute__((unused)))
{
  char llbuff[22];
  my_off_t hexdump_from= print_event_info->hexdump_from;
  DBUG_ENTER("Log_event::print_header");

  my_b_printf(file, "#");
  print_timestamp(file, NULL);
  my_b_printf(file, " server id %lu  end_log_pos %s ", (ulong) server_id,
              llstr(common_header->log_pos,llbuff));

  /* print the checksum */

  if (common_footer->checksum_alg != binary_log::BINLOG_CHECKSUM_ALG_OFF &&
      common_footer->checksum_alg != binary_log::BINLOG_CHECKSUM_ALG_UNDEF)
  {
    char checksum_buf[BINLOG_CHECKSUM_LEN * 2 + 4]; // to fit to "0x%lx "
    size_t const bytes_written=
      my_snprintf(checksum_buf, sizeof(checksum_buf), "0x%08lx ", (ulong) crc);
    my_b_printf(file, "%s ", get_type(&binlog_checksum_typelib,
                                      common_footer->checksum_alg));
    my_b_printf(file, checksum_buf, bytes_written);
  }

  /* mysqlbinlog --hexdump */
  if (print_event_info->hexdump_from)
  {
    my_b_printf(file, "\n");
    uchar *ptr= (uchar*)temp_buf;
    my_off_t size=
      uint4korr(ptr + EVENT_LEN_OFFSET) - LOG_EVENT_MINIMAL_HEADER_LEN;
    my_off_t i;

    /* Header len * 4 >= header len * (2 chars + space + extra space) */
    char *h, hex_string[49]= {0};
    char *c, char_string[16+1]= {0};

    /* Pretty-print event common header if header is exactly 19 bytes */
    if (print_event_info->common_header_len == LOG_EVENT_MINIMAL_HEADER_LEN)
    {
      char emit_buf[256];               // Enough for storing one line
      my_b_printf(file, "# Position  Timestamp   Type   Master ID        "
                  "Size      Master Pos    Flags \n");
      size_t const bytes_written=
        my_snprintf(emit_buf, sizeof(emit_buf),
                    "# %8.8lx %02x %02x %02x %02x   %02x   "
                    "%02x %02x %02x %02x   %02x %02x %02x %02x   "
                    "%02x %02x %02x %02x   %02x %02x\n",
                    (unsigned long) hexdump_from,
                    ptr[0], ptr[1], ptr[2], ptr[3], ptr[4], ptr[5], ptr[6],
                    ptr[7], ptr[8], ptr[9], ptr[10], ptr[11], ptr[12], ptr[13],
                    ptr[14], ptr[15], ptr[16], ptr[17], ptr[18]);
      DBUG_ASSERT(static_cast<size_t>(bytes_written) < sizeof(emit_buf));
      my_b_write(file, (uchar*) emit_buf, bytes_written);
      ptr += LOG_EVENT_MINIMAL_HEADER_LEN;
      hexdump_from += LOG_EVENT_MINIMAL_HEADER_LEN;
    }

    /* Rest of event (without common header) */
    for (i= 0, c= char_string, h=hex_string;
	 i < size;
	 i++, ptr++)
    {
      my_snprintf(h, 4, (i % 16 <= 7) ? "%02x " : " %02x", *ptr);
      h += 3;

      *c++= my_isalnum(&my_charset_bin, *ptr) ? *ptr : '.';

      if (i % 16 == 15)
      {
        /*
          my_b_printf() does not support full printf() formats, so we
          have to do it this way.

          TODO: Rewrite my_b_printf() to support full printf() syntax.
         */
        char emit_buf[256];
        size_t const bytes_written=
          my_snprintf(emit_buf, sizeof(emit_buf),
                      "# %8.8lx %-48.48s |%16s|\n",
                      (unsigned long) (hexdump_from + (i & 0xfffffff0)),
                      hex_string, char_string);
        DBUG_ASSERT(static_cast<size_t>(bytes_written) < sizeof(emit_buf));
	my_b_write(file, (uchar*) emit_buf, bytes_written);
	hex_string[0]= 0;
	char_string[0]= 0;
	c= char_string;
	h= hex_string;
      }
    }
    *c= '\0';
    DBUG_ASSERT(hex_string[48] == 0);
    
    if (hex_string[0])
    {
      char emit_buf[256];
      // Right-pad hex_string with spaces, up to 48 characters.
      memset(h, ' ', (sizeof(hex_string) -1) - (h - hex_string));
      size_t const bytes_written=
        my_snprintf(emit_buf, sizeof(emit_buf),
                    "# %8.8lx %-48.48s |%s|\n",
                    (unsigned long) (hexdump_from + (i & 0xfffffff0)),
                    hex_string, char_string);
      DBUG_ASSERT(static_cast<size_t>(bytes_written) < sizeof(emit_buf));
      my_b_write(file, (uchar*) emit_buf, bytes_written);
    }
    /*
      need a # to prefix the rest of printouts for example those of
      Rows_log_event::print_helper().
    */
    my_b_write(file, reinterpret_cast<const uchar*>("# "), 2);
  }
  DBUG_VOID_RETURN;
}


/**
  Prints a quoted string to io cache.
  Control characters are displayed as hex sequence, e.g. \x00
  
  @param[in] file              IO cache
  @param[in] prt               Pointer to string
  @param[in] length            String length
  @param[in] esc_all        Whether to escape all characters
*/

static void
my_b_write_quoted(IO_CACHE *file, const uchar *ptr, uint length, bool esc_all)
{
  const uchar *s;
  my_b_printf(file, "'");
  for (s= ptr; length > 0 ; s++, length--)
  {
    if (*s > 0x1F && !esc_all)
      my_b_write(file, s, 1);
    else
    {
      uchar hex[10];
      size_t len= my_snprintf((char*) hex, sizeof(hex), "%s%02x", "\\x", *s);
      my_b_write(file, hex, len);
    }
  }
  my_b_printf(file, "'");
}


static void
my_b_write_quoted(IO_CACHE *file, const uchar *ptr, uint length)
{
  my_b_write_quoted(file, ptr, length, false);
}


/**
  Prints a bit string to io cache in format  b'1010'.
  
  @param[in] file              IO cache
  @param[in] ptr               Pointer to string
  @param[in] nbits             Number of bits
*/
static void
my_b_write_bit(IO_CACHE *file, const uchar *ptr, uint nbits)
{
  uint bitnum, nbits8= ((nbits + 7) / 8) * 8, skip_bits= nbits8 - nbits;
  my_b_printf(file, "b'");
  for (bitnum= skip_bits ; bitnum < nbits8; bitnum++)
  {
    int is_set= (ptr[(bitnum) / 8] >> (7 - bitnum % 8))  & 0x01;
    my_b_write(file, (const uchar*) (is_set ? "1" : "0"), 1);
  }
  my_b_printf(file, "'");
}


/**
  Prints a packed string to io cache.
  The string consists of length packed to 1 or 2 bytes,
  followed by string data itself.
  
  @param[in] file              IO cache
  @param[in] ptr               Pointer to string
  @param[in] length            String size
  
  @retval   - number of bytes scanned.
*/
static size_t
my_b_write_quoted_with_length(IO_CACHE *file, const uchar *ptr, uint length)
{
  if (length < 256)
  {
    length= *ptr;
    my_b_write_quoted(file, ptr + 1, length);
    return length + 1;
  }
  else
  {
    length= uint2korr(ptr);
    my_b_write_quoted(file, ptr + 2, length);
    return length + 2;
  }
}


/**
  Prints a 32-bit number in both signed and unsigned representation
  
  @param[in] file              IO cache
  @param[in] sl                Signed number
  @param[in] ul                Unsigned number
*/
static void
my_b_write_sint32_and_uint32(IO_CACHE *file, int32 si, uint32 ui)
{
  my_b_printf(file, "%d", si);
  if (si < 0)
    my_b_printf(file, " (%u)", ui);
}


/**
  Print a packed value of the given SQL type into IO cache
  
  @param[in] file              IO cache
  @param[in] ptr               Pointer to string
  @param[in] type              Column type
  @param[in] meta              Column meta information
  @param[out] typestr          SQL type string buffer (for verbose output)
  @param[out] typestr_length   Size of typestr
  
  @retval   - number of bytes scanned from ptr.
*/
static size_t
log_event_print_value(IO_CACHE *file, const uchar *ptr,
                      uint type, uint meta,
                      char *typestr, size_t typestr_length)
{
  uint32 length= 0;

  if (type == MYSQL_TYPE_STRING)
  {
    if (meta >= 256)
    {
      uint byte0= meta >> 8;
      uint byte1= meta & 0xFF;
      
      if ((byte0 & 0x30) != 0x30)
      {
        /* a long CHAR() field: see #37426 */
        length= byte1 | (((byte0 & 0x30) ^ 0x30) << 4);
        type= byte0 | 0x30;
      }
      else
        length = meta & 0xFF;
    }
    else
      length= meta;
  }

  switch (type) {
  case MYSQL_TYPE_LONG:
    {
      my_snprintf(typestr, typestr_length, "INT");
      if(!ptr)
        return my_b_printf(file, "NULL");
      int32 si= sint4korr(ptr);
      uint32 ui= uint4korr(ptr);
      my_b_write_sint32_and_uint32(file, si, ui);
      return 4;
    }

  case MYSQL_TYPE_TINY:
    {
      my_snprintf(typestr, typestr_length, "TINYINT");
      if(!ptr)
        return my_b_printf(file, "NULL");
      my_b_write_sint32_and_uint32(file, (int) (signed char) *ptr,
                                  (uint) (unsigned char) *ptr);
      return 1;
    }

  case MYSQL_TYPE_SHORT:
    {
      my_snprintf(typestr, typestr_length, "SHORTINT");
      if(!ptr)
        return my_b_printf(file, "NULL");
      int32 si= (int32) sint2korr(ptr);
      uint32 ui= (uint32) uint2korr(ptr);
      my_b_write_sint32_and_uint32(file, si, ui);
      return 2;
    }
  
  case MYSQL_TYPE_INT24:
    {
      my_snprintf(typestr, typestr_length, "MEDIUMINT");
      if(!ptr)
        return my_b_printf(file, "NULL");
      int32 si= sint3korr(ptr);
      uint32 ui= uint3korr(ptr);
      my_b_write_sint32_and_uint32(file, si, ui);
      return 3;
    }

  case MYSQL_TYPE_LONGLONG:
    {
      my_snprintf(typestr, typestr_length, "LONGINT");
      if(!ptr)
        return my_b_printf(file, "NULL");
      char tmp[64];
      longlong si= sint8korr(ptr);
      longlong10_to_str(si, tmp, -10);
      my_b_printf(file, "%s", tmp);
      if (si < 0)
      {
        ulonglong ui= uint8korr(ptr);
        longlong10_to_str((longlong) ui, tmp, 10);
        my_b_printf(file, " (%s)", tmp);        
      }
      return 8;
    }

  case MYSQL_TYPE_NEWDECIMAL:
    {
      uint precision= meta >> 8;
      uint decimals= meta & 0xFF;
      my_snprintf(typestr, typestr_length, "DECIMAL(%d,%d)",
                  precision, decimals);
      if(!ptr)
        return my_b_printf(file, "NULL");
      uint bin_size= my_decimal_get_binary_size(precision, decimals);
      my_decimal dec;
      binary2my_decimal(E_DEC_FATAL_ERROR, (uchar*) ptr, &dec,
                        precision, decimals);
      int len= DECIMAL_MAX_STR_LENGTH;
      char buff[DECIMAL_MAX_STR_LENGTH + 1];
      decimal2string(&dec,buff,&len, 0, 0, 0);
      my_b_printf(file, "%s", buff);
      return bin_size;
    }

  case MYSQL_TYPE_FLOAT:
    {
      my_snprintf(typestr, typestr_length, "FLOAT");
      if(!ptr)
        return my_b_printf(file, "NULL");
      float fl;
      float4get(&fl, ptr);
      char tmp[320];
      sprintf(tmp, "%-20g", (double) fl);
      my_b_printf(file, "%s", tmp); /* my_snprintf doesn't support %-20g */
      return 4;
    }

  case MYSQL_TYPE_DOUBLE:
    {
      strcpy(typestr, "DOUBLE");
      if(!ptr)
        return my_b_printf(file, "NULL");
      double dbl;
      float8get(&dbl, ptr);
      char tmp[320];
      sprintf(tmp, "%-.20g", dbl); /* my_snprintf doesn't support %-20g */
      my_b_printf(file, "%s", tmp);
      return 8;
    }
  
  case MYSQL_TYPE_BIT:
    {
      /* Meta-data: bit_len, bytes_in_rec, 2 bytes */
      uint nbits= ((meta >> 8) * 8) + (meta & 0xFF);
      my_snprintf(typestr, typestr_length, "BIT(%d)", nbits);
      if(!ptr)
        return my_b_printf(file, "NULL");
      length= (nbits + 7) / 8;
      my_b_write_bit(file, ptr, nbits);
      return length;
    }

  case MYSQL_TYPE_TIMESTAMP:
    {
      my_snprintf(typestr, typestr_length, "TIMESTAMP");
      if(!ptr)
        return my_b_printf(file, "NULL");
      uint32 i32= uint4korr(ptr);
      my_b_printf(file, "%d", i32);
      return 4;
    }

  case MYSQL_TYPE_TIMESTAMP2:
    {
      my_snprintf(typestr, typestr_length, "TIMESTAMP(%d)", meta);
      if(!ptr)
        return my_b_printf(file, "NULL");
      char buf[MAX_DATE_STRING_REP_LENGTH];
      struct timeval tm;
      my_timestamp_from_binary(&tm, ptr, meta);
      int buflen= my_timeval_to_str(&tm, buf, meta);
      my_b_write(file, buf, buflen);
      return my_timestamp_binary_length(meta);
    }

  case MYSQL_TYPE_DATETIME:
    {
      my_snprintf(typestr, typestr_length, "DATETIME");
      if(!ptr)
        return my_b_printf(file, "NULL");
      size_t d, t;
      uint64 i64= uint8korr(ptr); /* YYYYMMDDhhmmss */
      d= static_cast<size_t>(i64 / 1000000);
      t= i64 % 1000000;
      my_b_printf(file, "%04d-%02d-%02d %02d:%02d:%02d",
                  static_cast<int>(d / 10000),
                  static_cast<int>(d % 10000) / 100,
                  static_cast<int>(d % 100),
                  static_cast<int>(t / 10000),
                  static_cast<int>(t % 10000) / 100,
                  static_cast<int>(t % 100));
      return 8;
    }

  case MYSQL_TYPE_DATETIME2:
    {
      my_snprintf(typestr, typestr_length, "DATETIME(%d)", meta);
      if(!ptr)
        return my_b_printf(file, "NULL");
      char buf[MAX_DATE_STRING_REP_LENGTH];
      MYSQL_TIME ltime;
      longlong packed= my_datetime_packed_from_binary(ptr, meta);
      TIME_from_longlong_datetime_packed(&ltime, packed);
      int buflen= my_datetime_to_str(&ltime, buf, meta);
      my_b_write_quoted(file, (uchar *) buf, buflen);
      return my_datetime_binary_length(meta);
    }

  case MYSQL_TYPE_TIME:
    {
      my_snprintf(typestr, typestr_length, "TIME");
      if(!ptr)
        return my_b_printf(file, "NULL");
      uint32 i32= uint3korr(ptr);
      my_b_printf(file, "'%02d:%02d:%02d'",
                  i32 / 10000, (i32 % 10000) / 100, i32 % 100);
      return 3;
    }

  case MYSQL_TYPE_TIME2:
    {
      my_snprintf(typestr, typestr_length, "TIME(%d)", meta);
      if(!ptr)
        return my_b_printf(file, "NULL");
      char buf[MAX_DATE_STRING_REP_LENGTH];
      MYSQL_TIME ltime;
      longlong packed= my_time_packed_from_binary(ptr, meta);
      TIME_from_longlong_time_packed(&ltime, packed);
      int buflen= my_time_to_str(&ltime, buf, meta);
      my_b_write_quoted(file, (uchar *) buf, buflen);
      return my_time_binary_length(meta);
    }

  case MYSQL_TYPE_NEWDATE:
    {
      my_snprintf(typestr, typestr_length, "DATE");
      if(!ptr)
        return my_b_printf(file, "NULL");
      uint32 tmp= uint3korr(ptr);
      int part;
      char buf[11];
      char *pos= &buf[10];  // start from '\0' to the beginning

      /* Copied from field.cc */
      *pos--=0;					// End NULL
      part=(int) (tmp & 31);
      *pos--= (char) ('0'+part%10);
      *pos--= (char) ('0'+part/10);
      *pos--= ':';
      part=(int) (tmp >> 5 & 15);
      *pos--= (char) ('0'+part%10);
      *pos--= (char) ('0'+part/10);
      *pos--= ':';
      part=(int) (tmp >> 9);
      *pos--= (char) ('0'+part%10); part/=10;
      *pos--= (char) ('0'+part%10); part/=10;
      *pos--= (char) ('0'+part%10); part/=10;
      *pos=   (char) ('0'+part);
      my_b_printf(file , "'%s'", buf);
      return 3;
    }

  case MYSQL_TYPE_YEAR:
    {
      my_snprintf(typestr, typestr_length, "YEAR");
      if(!ptr)
        return my_b_printf(file, "NULL");
      uint32 i32= *ptr;
      my_b_printf(file, "%04d", i32+ 1900);
      return 1;
    }
  
  case MYSQL_TYPE_ENUM:
    switch (meta & 0xFF) {
    case 1:
      my_snprintf(typestr, typestr_length, "ENUM(1 byte)");
      if(!ptr)
        return my_b_printf(file, "NULL");
      my_b_printf(file, "%d", (int) *ptr);
      return 1;
    case 2:
      {
        my_snprintf(typestr, typestr_length, "ENUM(2 bytes)");
        if(!ptr)
          return my_b_printf(file, "NULL");
        int32 i32= uint2korr(ptr);
        my_b_printf(file, "%d", i32);
        return 2;
      }
    default:
      my_b_printf(file, "!! Unknown ENUM packlen=%d", meta & 0xFF); 
      return 0;
    }
    break;
    
  case MYSQL_TYPE_SET:
    my_snprintf(typestr, typestr_length, "SET(%d bytes)", meta & 0xFF);
    if(!ptr)
      return my_b_printf(file, "NULL");
    my_b_write_bit(file, ptr , (meta & 0xFF) * 8);
    return meta & 0xFF;
  
  case MYSQL_TYPE_BLOB:
    switch (meta) {
    case 1:
      my_snprintf(typestr, typestr_length, "TINYBLOB/TINYTEXT");
      if(!ptr)
        return my_b_printf(file, "NULL");
      length= *ptr;
      my_b_write_quoted(file, ptr + 1, length);
      return length + 1;
    case 2:
      my_snprintf(typestr, typestr_length, "BLOB/TEXT");
      if(!ptr)
        return my_b_printf(file, "NULL");
      length= uint2korr(ptr);
      my_b_write_quoted(file, ptr + 2, length);
      return length + 2;
    case 3:
      my_snprintf(typestr, typestr_length, "MEDIUMBLOB/MEDIUMTEXT");
      if(!ptr)
        return my_b_printf(file, "NULL");
      length= uint3korr(ptr);
      my_b_write_quoted(file, ptr + 3, length);
      return length + 3;
    case 4:
      my_snprintf(typestr, typestr_length, "LONGBLOB/LONGTEXT");
      if(!ptr)
        return my_b_printf(file, "NULL");
      length= uint4korr(ptr);
      my_b_write_quoted(file, ptr + 4, length);
      return length + 4;
    default:
      my_b_printf(file, "!! Unknown BLOB packlen=%d", length);
      return 0;
    }

  case MYSQL_TYPE_VARCHAR:
  case MYSQL_TYPE_VAR_STRING:
    length= meta;
    my_snprintf(typestr, typestr_length, "VARSTRING(%d)", length);
    if(!ptr) 
      return my_b_printf(file, "NULL");
    return my_b_write_quoted_with_length(file, ptr, length);

  case MYSQL_TYPE_STRING:
    my_snprintf(typestr, typestr_length, "STRING(%d)", length);
    if(!ptr)
      return my_b_printf(file, "NULL");
    return my_b_write_quoted_with_length(file, ptr, length);

  default:
    {
      char tmp[5];
      my_snprintf(tmp, sizeof(tmp), "%04x", meta);
      my_b_printf(file,
                  "!! Don't know how to handle column type=%d meta=%d (%s)",
                  type, meta, tmp);
    }
    break;
  }
  *typestr= 0;
  return 0;
}


/**
  Print a packed row into IO cache
  
  @param[in] file              IO cache
  @param[in] td                Table definition
  @param[in] print_event_into  Print parameters
  @param[in] cols_bitmap       Column bitmaps.
  @param[in] value             Pointer to packed row
  @param[in] prefix            Row's SQL clause ("SET", "WHERE", etc)
  
  @retval   - number of bytes scanned.
*/


size_t
Rows_log_event::print_verbose_one_row(IO_CACHE *file, table_def *td,
                                      PRINT_EVENT_INFO *print_event_info,
                                      MY_BITMAP *cols_bitmap,
                                      const uchar *value, const uchar *prefix)
{
  const uchar *value0= value;
  const uchar *null_bits= value;
  uint null_bit_index= 0;
  char typestr[64]= "";

  /*
    Skip metadata bytes which gives the information about nullabity of master
    columns. Master writes one bit for each affected column.
   */
  value+= (bitmap_bits_set(cols_bitmap) + 7) / 8;
  
  my_b_printf(file, "%s", prefix);
  
  for (size_t i= 0; i < td->size(); i ++)
  {
    int is_null= (null_bits[null_bit_index / 8] 
                  >> (null_bit_index % 8))  & 0x01;

    if (bitmap_is_set(cols_bitmap, i) == 0)
      continue;
    
    my_b_printf(file, "###   @%d=", static_cast<int>(i + 1));
    if (!is_null)
    {
      size_t fsize= td->calc_field_size((uint)i, (uchar*) value);
      if (value + fsize > m_rows_end)
      {
        my_b_printf(file, "***Corrupted replication event was detected."
                    " Not printing the value***\n");
        value+= fsize;
        return 0;
      }
    }
    size_t size= log_event_print_value(file,is_null? NULL: value,
                                         td->type(i), td->field_metadata(i),
                                         typestr, sizeof(typestr));
    if (!size)
      return 0;

    if(!is_null)
      value+= size;

    if (print_event_info->verbose > 1)
    {
      my_b_printf(file, " /* ");

      my_b_printf(file, "%s ", typestr);
      
      my_b_printf(file, "meta=%d nullable=%d is_null=%d ",
                  td->field_metadata(i),
                  td->maybe_null(i), is_null);
      my_b_printf(file, "*/");
    }
    
    my_b_printf(file, "\n");
    
    null_bit_index++;
  }
  return value - value0;
}


/**
  Print a row event into IO cache in human readable form (in SQL format)
  
  @param[in] file              IO cache
  @param[in] print_event_into  Print parameters
*/
void Rows_log_event::print_verbose(IO_CACHE *file,
                                   PRINT_EVENT_INFO *print_event_info)
{
  // Quoted length of the identifier can be twice the original length
  char quoted_db[1 + NAME_LEN * 2 + 2];
  char quoted_table[1 + NAME_LEN * 2 + 2];
  size_t quoted_db_len, quoted_table_len;
  Table_map_log_event *map;
  table_def *td;
  const char *sql_command, *sql_clause1, *sql_clause2;
  Log_event_type general_type_code= get_general_type_code();
  
  if (m_extra_row_data)
  {
    uint8 extra_data_len= m_extra_row_data[EXTRA_ROW_INFO_LEN_OFFSET];
    uint8 extra_payload_len= extra_data_len - EXTRA_ROW_INFO_HDR_BYTES;
    assert(extra_data_len >= EXTRA_ROW_INFO_HDR_BYTES);

    my_b_printf(file, "### Extra row data format: %u, len: %u :",
                m_extra_row_data[EXTRA_ROW_INFO_FORMAT_OFFSET],
                extra_payload_len);
    if (extra_payload_len)
    {
      /*
         Buffer for hex view of string, including '0x' prefix,
         2 hex chars / byte and trailing 0
      */
      const int buff_len= 2 + (256 * 2) + 1;
      char buff[buff_len];
      str_to_hex(buff, (const char*) &m_extra_row_data[EXTRA_ROW_INFO_HDR_BYTES],
                 extra_payload_len);
      my_b_printf(file, "%s", buff);
    }
    my_b_printf(file, "\n");
  }

  switch (general_type_code) {
  case binary_log::WRITE_ROWS_EVENT:
    sql_command= "INSERT INTO";
    sql_clause1= "### SET\n";
    sql_clause2= NULL;
    break;
  case binary_log::DELETE_ROWS_EVENT:
    sql_command= "DELETE FROM";
    sql_clause1= "### WHERE\n";
    sql_clause2= NULL;
    break;
  case binary_log::UPDATE_ROWS_EVENT:
    sql_command= "UPDATE";
    sql_clause1= "### WHERE\n";
    sql_clause2= "### SET\n";
    break;
  default:
    sql_command= sql_clause1= sql_clause2= NULL;
    DBUG_ASSERT(0); /* Not possible */
  }
  
  if (!(map= print_event_info->m_table_map.get_table(m_table_id)) ||
      !(td= map->create_table_def()))
  {
    char llbuff[22];
    my_b_printf(file, "### Row event for unknown table #%s",
                llstr(m_table_id, llbuff));
    return;
  }

  /* If the write rows event contained no values for the AI */
  if (((general_type_code == binary_log::WRITE_ROWS_EVENT) &&
      (m_rows_buf==m_rows_end)))
  {
    my_b_printf(file, "### INSERT INTO `%s`.`%s` VALUES ()\n", 
                      map->get_db_name(), map->get_table_name());
    goto end;
  }

  for (const uchar *value= m_rows_buf; value < m_rows_end; )
  {
    size_t length;
#ifdef MYSQL_SERVER
    quoted_db_len= my_strmov_quoted_identifier(this->thd, (char *) quoted_db,
                                        map->get_db_name(), 0);
    quoted_table_len= my_strmov_quoted_identifier(this->thd,
                                                  (char *) quoted_table,
                                                  map->get_table_name(), 0);
#else
    quoted_db_len= my_strmov_quoted_identifier((char *) quoted_db,
                                               map->get_db_name());
    quoted_table_len= my_strmov_quoted_identifier((char *) quoted_table,
                                          map->get_table_name());
#endif
    quoted_db[quoted_db_len]= '\0';
    quoted_table[quoted_table_len]= '\0';
    my_b_printf(file, "### %s %s.%s\n",
                      sql_command,
                      quoted_db, quoted_table);
    /* Print the first image */
    if (!(length= print_verbose_one_row(file, td, print_event_info,
                                  &m_cols, value,
                                  (const uchar*) sql_clause1)))
      goto end;
    value+= length;

    /* Print the second image (for UPDATE only) */
    if (sql_clause2)
    {
      if (!(length= print_verbose_one_row(file, td, print_event_info,
                                      &m_cols_ai, value,
                                      (const uchar*) sql_clause2)))
        goto end;
      value+= length;
    }
  }

end:
  delete td;
}

#ifdef MYSQL_CLIENT
void free_table_map_log_event(Table_map_log_event *event)
{
  delete event;
}
#endif

void Log_event::print_base64(IO_CACHE* file,
                             PRINT_EVENT_INFO* print_event_info,
                             bool more)
{
  const uchar *ptr= (const uchar *)temp_buf;
  uint32 size= uint4korr(ptr + EVENT_LEN_OFFSET);
  DBUG_ENTER("Log_event::print_base64");

  size_t const tmp_str_sz= base64_needed_encoded_length((int) size);
  char *const tmp_str= (char *) my_malloc(key_memory_log_event,
                                          tmp_str_sz, MYF(MY_WME));
  if (!tmp_str) {
    fprintf(stderr, "\nError: Out of memory. "
            "Could not print correct binlog event.\n");
    DBUG_VOID_RETURN;
  }

  if (base64_encode(ptr, (size_t) size, tmp_str))
  {
    DBUG_ASSERT(0);
  }

  if (print_event_info->base64_output_mode != BASE64_OUTPUT_DECODE_ROWS)
  {
    if (my_b_tell(file) == 0)
      my_b_printf(file, "\nBINLOG '\n");

    my_b_printf(file, "%s\n", tmp_str);

    if (!more)
      my_b_printf(file, "'%s\n", print_event_info->delimiter);
  }
  
  if (print_event_info->verbose)
  {
    Rows_log_event *ev= NULL;
    Log_event_type et= (Log_event_type) ptr[EVENT_TYPE_OFFSET];

    if (common_footer->checksum_alg != binary_log::BINLOG_CHECKSUM_ALG_UNDEF &&
        common_footer->checksum_alg != binary_log::BINLOG_CHECKSUM_ALG_OFF)
      size-= BINLOG_CHECKSUM_LEN; // checksum is displayed through the header

    const Format_description_event fd_evt=
          Format_description_event(glob_description_event->binlog_version,
                                   server_version);
    switch(et)
    {
    case binary_log::TABLE_MAP_EVENT:
    {
      Table_map_log_event *map;
      map= new Table_map_log_event((const char*) ptr, size,
                                   &fd_evt);
      print_event_info->m_table_map.set_table(map->get_table_id(), map);
      break;
    }
    case binary_log::WRITE_ROWS_EVENT:
    case binary_log::WRITE_ROWS_EVENT_V1:
    {
      ev= new Write_rows_log_event((const char*) ptr, size,
                                   &fd_evt);
      break;
    }
    case binary_log::DELETE_ROWS_EVENT:
    case binary_log::DELETE_ROWS_EVENT_V1:
    {
      ev= new Delete_rows_log_event((const char*) ptr, size,
                                    &fd_evt);
      break;
    }
    case binary_log::UPDATE_ROWS_EVENT:
    case binary_log::UPDATE_ROWS_EVENT_V1:
    {
      ev= new Update_rows_log_event((const char*) ptr, size,
                                    &fd_evt);
      break;
    }
    default:
      break;
    }
    
    if (ev)
    {
      ev->print_verbose(&print_event_info->footer_cache, print_event_info);
      delete ev;
    }
  }
    
  my_free(tmp_str);
  DBUG_VOID_RETURN;
}


/*
  Log_event::print_timestamp()
*/

void Log_event::print_timestamp(IO_CACHE* file, time_t *ts)
{
  struct tm *res;
  /*
    In some Windows versions timeval.tv_sec is defined as "long",
    not as "time_t" and can be of a different size.
    Let's use a temporary time_t variable to execute localtime()
    with a correct argument type.
  */
  time_t ts_tmp= ts ? *ts : (ulong)common_header->when.tv_sec;
  DBUG_ENTER("Log_event::print_timestamp");
  struct tm tm_tmp;
  localtime_r(&ts_tmp, (res= &tm_tmp));
  my_b_printf(file,"%02d%02d%02d %2d:%02d:%02d",
              res->tm_year % 100,
              res->tm_mon+1,
              res->tm_mday,
              res->tm_hour,
              res->tm_min,
              res->tm_sec);
  DBUG_VOID_RETURN;
}

#endif /* MYSQL_CLIENT */


#if !defined(MYSQL_CLIENT) && defined(HAVE_REPLICATION)
inline Log_event::enum_skip_reason
Log_event::continue_group(Relay_log_info *rli)
{
  if (rli->slave_skip_counter == 1)
    return Log_event::EVENT_SKIP_IGNORE;
  return Log_event::do_shall_skip(rli);
}

/**
   @param end_group_sets_max_dbs  when true the group terminal event 
                          can carry partition info, see a note below.
   @return true  in cases the current event
                 carries partition data,
           false otherwise

   @note Some events combination may force to adjust partition info.
         In particular BEGIN, BEGIN_LOAD_QUERY_EVENT, COMMIT
         where none of the events holds partitioning data
         causes the sequential applying of the group through
         assigning OVER_MAX_DBS_IN_EVENT_MTS to mts_accessed_dbs
         of COMMIT query event.
*/
bool Log_event::contains_partition_info(bool end_group_sets_max_dbs)
{
  bool res;

  switch (get_type_code()) {
  case binary_log::TABLE_MAP_EVENT:
  case binary_log::EXECUTE_LOAD_QUERY_EVENT:
    res= true;

    break;
    
  case binary_log::QUERY_EVENT:
    if (ends_group() && end_group_sets_max_dbs)
    {
      res= true;
      static_cast<Query_log_event*>(this)->mts_accessed_dbs=
        OVER_MAX_DBS_IN_EVENT_MTS;
    }
    else
      res= (!ends_group() && !starts_group()) ? true : false;

    break;

  default:
    res= false;
  }

  return res;
}
/*
  SYNOPSIS
    This function assigns a parent ID to the job group being scheduled in parallel.
    It also checks if we can schedule the new event in parallel with the previous ones
    being executed.

  @param        ev log event that has to be scheduled next.
  @param       rli Pointer to coordinato's relay log info.
  @return      true if error
               false otherwise
 */
bool schedule_next_event(Log_event* ev, Relay_log_info* rli)
{
  int error;
  // Check if we can schedule this event
  error= rli->current_mts_submode->schedule_next_event(rli, ev);
  switch (error)
  {
  case ER_MTS_CANT_PARALLEL:
    char llbuff[22];
    llstr(rli->get_event_relay_log_pos(), llbuff);
    my_error(ER_MTS_CANT_PARALLEL, MYF(0),
    ev->get_type_str(), rli->get_event_relay_log_name(), llbuff,
             "The master event is logically timestamped incorrectly.");
  case ER_MTS_INCONSISTENT_DATA:
    /* Don't have to do anything. */
    return true;
  default:
    return false;
  }
  /* Keep compiler happy */
  return false;
}


/**
   The method maps the event to a Worker and return a pointer to it.
   Sending the event to the Worker is done by the caller.

   Irrespective of the type of Group marking (DB partioned or BGC) the
   following holds true:

   - recognize the beginning of a group to allocate the group descriptor
     and queue it;
   - associate an event with a Worker (which also handles possible conflicts
     detection and waiting for their termination);
   - finalize the group assignement when the group closing event is met.

   When parallelization mode is BGC-based the partitioning info in the event
   is simply ignored. Thereby association with a Worker does not require
   Assigned Partition Hash of the partitioned method.
   This method is not interested in all the taxonomy of the event group
   property, what we care about is the boundaries of the group.

   As a part of the group, an event belongs to one of the following types:

   B - beginning of a group of events (BEGIN query_log_event)
   g - mini-group representative event containing the partition info
      (any Table_map, a Query_log_event)
   p - a mini-group internal event that *p*receeding its g-parent
      (int_, rand_, user_ var:s)
   r - a mini-group internal "regular" event that follows its g-parent
      (Delete, Update, Write -rows)
   T - terminator of the group (XID, COMMIT, ROLLBACK, auto-commit query)

   Only the first g-event computes the assigned Worker which once
   is determined remains to be for the rest of the group.
   That is the g-event solely carries partitioning info.
   For B-event the assigned Worker is NULL to indicate Coordinator
   has not yet decided. The same applies to p-event.

   Notice, these is a special group consisting of optionally multiple p-events
   terminating with a g-event.
   Such case is caused by old master binlog and a few corner-cases of
   the current master version (todo: to fix).

   In case of the event accesses more than OVER_MAX_DBS the method
   has to ensure sure previously assigned groups to all other workers are
   done.


   @note The function updates GAQ queue directly, updates APH hash
         plus relocates some temporary tables from Coordinator's list into
         involved entries of APH through @c map_db_to_worker.
         There's few memory allocations commented where to be freed.

   @return a pointer to the Worker struct or NULL.
*/

Slave_worker *Log_event::get_slave_worker(Relay_log_info *rli)
{
  Slave_job_group group= Slave_job_group(), *ptr_group= NULL;
  bool is_s_event;
  Slave_worker *ret_worker= NULL;
  char llbuff[22];
  Slave_committed_queue *gaq= rli->gaq;
  DBUG_ENTER("Log_event::get_slave_worker");

  /* checking partioning properties and perform corresponding actions */

  // Beginning of a group designated explicitly with BEGIN or GTID
  if ((is_s_event= starts_group()) || is_gtid_event(this) ||
      // or DDL:s or autocommit queries possibly associated with own p-events
      (!rli->curr_group_seen_begin && !rli->curr_group_seen_gtid &&
       /*
         the following is a special case of B-free still multi-event group like
         { p_1,p_2,...,p_k, g }.
         In that case either GAQ is empty (the very first group is being
         assigned) or the last assigned group index points at one of
         mapped-to-a-worker.
       */
       (gaq->empty() ||
        gaq->get_job_group(rli->gaq->assigned_group_index)->
        worker_id != MTS_WORKER_UNDEF)))
  {
    if (!rli->curr_group_seen_gtid && !rli->curr_group_seen_begin)
    {
      rli->mts_groups_assigned++;

      rli->curr_group_isolated= FALSE;
      group.reset(common_header->log_pos, rli->mts_groups_assigned);
      // the last occupied GAQ's array index
      gaq->assigned_group_index= gaq->en_queue(&group);
      DBUG_PRINT("info",("gaq_idx= %ld  gaq->size=%ld",
                         gaq->assigned_group_index,
                         gaq->size));
      DBUG_ASSERT(gaq->assigned_group_index != MTS_WORKER_UNDEF);
      DBUG_ASSERT(gaq->assigned_group_index < gaq->size);
      DBUG_ASSERT(gaq->get_job_group(rli->gaq->assigned_group_index)->
                  group_relay_log_name == NULL);
      DBUG_ASSERT(rli->last_assigned_worker == NULL ||
                  !is_mts_db_partitioned(rli));

      if (is_s_event || is_gtid_event(this))
      {
        Slave_job_item job_item= {this, rli->get_event_relay_log_number(),
                                  rli->get_event_start_pos()};
        // B-event is appended to the Deferred Array associated with GCAP
        rli->curr_group_da.push_back(job_item);

        DBUG_ASSERT(rli->curr_group_da.size() == 1);

        if (starts_group())
        {
          // mark the current group as started with explicit B-event
          rli->mts_end_group_sets_max_dbs= true;
          rli->curr_group_seen_begin= true;
        }

        if (is_gtid_event(this))
          // mark the current group as started with explicit Gtid-event
          rli->curr_group_seen_gtid= true;
        if (schedule_next_event(this, rli))
        {
          rli->abort_slave= 1;
          DBUG_RETURN(NULL);
        }
        DBUG_RETURN(ret_worker);
      }
    }
    else
    {
      /*
       The block is a result of not making GTID event as group starter.
       TODO: Make GITD event as B-event that is starts_group() to
       return true.
      */
      Slave_job_item job_item= {this, rli->get_event_relay_log_number(),
                                rli->get_event_relay_log_pos()};

      // B-event is appended to the Deferred Array associated with GCAP
      rli->curr_group_da.push_back(job_item);
      rli->curr_group_seen_begin= true;
      rli->mts_end_group_sets_max_dbs= true;
      if (!rli->curr_group_seen_gtid && schedule_next_event(this, rli))
      {
        rli->abort_slave= 1;
        DBUG_RETURN(NULL);
      }

      DBUG_ASSERT(rli->curr_group_da.size() == 2);
      DBUG_ASSERT(starts_group());
      DBUG_RETURN (ret_worker);
    }
    if (schedule_next_event(this, rli))
    {
      rli->abort_slave= 1;
      DBUG_RETURN(NULL);
    }
  }

  ptr_group= gaq->get_job_group(rli->gaq->assigned_group_index);
  if (!is_mts_db_partitioned(rli))
  {
    /* Get least occupied worker */
    ret_worker=
      rli->current_mts_submode->get_least_occupied_worker(rli, &rli->workers,
                                                          this);
    if (ret_worker == NULL)
    {
      /* get_least_occupied_worker may return NULL if the thread is killed */
      DBUG_ASSERT(thd->killed);
      DBUG_RETURN(NULL);
    }
    ptr_group->worker_id= ret_worker->id;
  }
  else if (contains_partition_info(rli->mts_end_group_sets_max_dbs))
  {
    int i= 0;
    Mts_db_names mts_dbs;

    get_mts_dbs(&mts_dbs);
    /*
      Bug 12982188 - MTS: SBR ABORTS WITH ERROR 1742 ON LOAD DATA
      Logging on master can create a group with no events holding
      the partition info.
      The following assert proves there's the only reason
      for such group.
    */
    DBUG_ASSERT(!ends_group() ||
                /*
                  This is an empty group being processed due to gtids.
                */
                (rli->curr_group_seen_begin && rli->curr_group_seen_gtid &&
                 ends_group()) ||
                (rli->mts_end_group_sets_max_dbs &&
                 ((rli->curr_group_da.size() == 3 && rli->curr_group_seen_gtid) ||
                  (rli->curr_group_da.size() == 2 && !rli->curr_group_seen_gtid)) &&
                 ((rli->curr_group_da.back().data->
                   get_type_code() == binary_log::BEGIN_LOAD_QUERY_EVENT))));

    // partioning info is found which drops the flag
    rli->mts_end_group_sets_max_dbs= false;
    ret_worker= rli->last_assigned_worker;
    if (mts_dbs.num == OVER_MAX_DBS_IN_EVENT_MTS)
    {
      // Worker with id 0 to handle serial execution
      if (!ret_worker)
        ret_worker= rli->workers.at(0);
      // No need to know a possible error out of synchronization call.
      (void) rli->current_mts_submode->
        wait_for_workers_to_finish(rli, ret_worker);
      /*
        this marking is transferred further into T-event of the current group.
      */
      rli->curr_group_isolated= TRUE;
    }

    /* One run of the loop in the case of over-max-db:s */
    for (i= 0; i < ((mts_dbs.num != OVER_MAX_DBS_IN_EVENT_MTS) ? mts_dbs.num : 1);
         i++)
    {
      /*
        The over max db:s case handled through passing to map_db_to_worker
        such "all" db as encoded as  the "" empty string.
        Note, the empty string is allocated in a large buffer
        to satisfy hashcmp() implementation.
      */
      const char all_db[NAME_LEN]= {0};
      if (!(ret_worker=
            map_db_to_worker(mts_dbs.num == OVER_MAX_DBS_IN_EVENT_MTS ?
                             all_db : mts_dbs.name[i], rli,
                             &mts_assigned_partitions[i],
                             /*
                               todo: optimize it. Although pure
                               rows- event load in insensetive to the flag value
                             */
                             TRUE,
                             ret_worker)))
      {
        llstr(rli->get_event_relay_log_pos(), llbuff);
        my_error(ER_MTS_CANT_PARALLEL, MYF(0),
                 get_type_str(), rli->get_event_relay_log_name(), llbuff,
                 "could not distribute the event to a Worker");
        DBUG_RETURN(ret_worker);
      }
      // all temporary tables are transferred from Coordinator in over-max case
      DBUG_ASSERT(mts_dbs.num != OVER_MAX_DBS_IN_EVENT_MTS || !thd->temporary_tables);
      DBUG_ASSERT(!strcmp(mts_assigned_partitions[i]->db,
                          mts_dbs.num != OVER_MAX_DBS_IN_EVENT_MTS ?
                          mts_dbs.name[i] : all_db));
      DBUG_ASSERT(ret_worker == mts_assigned_partitions[i]->worker);
      DBUG_ASSERT(mts_assigned_partitions[i]->usage >= 0);
    }

    if ((ptr_group= gaq->get_job_group(rli->gaq->assigned_group_index))->
        worker_id == MTS_WORKER_UNDEF)
    {
      ptr_group->worker_id= ret_worker->id;

      DBUG_ASSERT(ptr_group->group_relay_log_name == NULL);
    }

    DBUG_ASSERT(i == mts_dbs.num || mts_dbs.num == OVER_MAX_DBS_IN_EVENT_MTS);
  }
  else
  {
    // a mini-group internal "regular" event
    if (rli->last_assigned_worker)
    {
      ret_worker= rli->last_assigned_worker;

      DBUG_ASSERT(rli->curr_group_assigned_parts.size() > 0 ||
                  ret_worker->id == 0);
    }
    else // int_, rand_, user_ var:s, load-data events
    {

      if (!(get_type_code() == binary_log::INTVAR_EVENT ||
            get_type_code() == binary_log::RAND_EVENT ||
            get_type_code() == binary_log::USER_VAR_EVENT ||
            get_type_code() == binary_log::ROWS_QUERY_LOG_EVENT ||
            get_type_code() == binary_log::BEGIN_LOAD_QUERY_EVENT ||
            get_type_code() == binary_log::APPEND_BLOCK_EVENT))
      {
        DBUG_ASSERT(!ret_worker);

        llstr(rli->get_event_relay_log_pos(), llbuff);
        my_error(ER_MTS_CANT_PARALLEL, MYF(0),
                 get_type_str(), rli->get_event_relay_log_name(), llbuff,
                 "the event is a part of a group that is unsupported in "
                 "the parallel execution mode");

        DBUG_RETURN(ret_worker);
      }
      /*
        In the logical clock scheduler any internal gets scheduled directly.
        That is Int_var, @User_var and Rand bypass the deferred array.
        Their association with relay-log physical coordinates is provided
        by the same mechanism that applies to a regular event.
      */
      Slave_job_item job_item= {this, rli->get_event_relay_log_number(),
                                rli->get_event_start_pos()};
      rli->curr_group_da.push_back(job_item);

      DBUG_ASSERT(!ret_worker);
      DBUG_RETURN (ret_worker);
    }
  }

  DBUG_ASSERT(ret_worker);
  // T-event: Commit, Xid, a DDL query or dml query of B-less group.4

  /*
    Preparing event physical coordinates info for Worker before any
    event got scheduled so when Worker error-stopped at the first
    event it would be aware of where exactly in the event stream.
  */
  if (!ret_worker->master_log_change_notified)
  {
    if (!ptr_group)
      ptr_group= gaq->get_job_group(rli->gaq->assigned_group_index);
    ptr_group->group_master_log_name=
      my_strdup(key_memory_log_event, rli->get_group_master_log_name(), MYF(MY_WME));
    ret_worker->master_log_change_notified= true;

    DBUG_ASSERT(!ptr_group->notified);
#ifndef DBUG_OFF
    ptr_group->notified= true;
#endif
  }

  if (ends_group() || !rli->curr_group_seen_begin)
  {
    rli->mts_group_status= Relay_log_info::MTS_END_GROUP;
    if (rli->curr_group_isolated)
      set_mts_isolate_group();
    if (!ptr_group)
      ptr_group= gaq->get_job_group(rli->gaq->assigned_group_index);

    DBUG_ASSERT(ret_worker != NULL);

    /*
      The following two blocks are executed if the worker has not been
      notified about new relay-log or a new checkpoints.
      Relay-log string is freed by Coordinator, Worker deallocates
      strings in the checkpoint block.
      However if the worker exits earlier reclaiming for both happens anyway at
      GAQ delete.
    */
    if (!ret_worker->relay_log_change_notified)
    {
      /*
        Prior this event, C rotated the relay log to drop each
        Worker's notified flag. Now group terminating event initiates
        the new relay-log (where the current event is from) name
        delivery to Worker that will receive it in commit_positions().
      */
      DBUG_ASSERT(ptr_group->group_relay_log_name == NULL);

      ptr_group->group_relay_log_name= (char *)
        my_malloc(key_memory_log_event,
                  strlen(rli->
                         get_group_relay_log_name()) + 1, MYF(MY_WME));
      strcpy(ptr_group->group_relay_log_name,
             rli->get_event_relay_log_name());

      DBUG_ASSERT(ptr_group->group_relay_log_name != NULL);

      ret_worker->relay_log_change_notified= TRUE;
    }

    if (!ret_worker->checkpoint_notified)
    {
      if (!ptr_group)
        ptr_group= gaq->get_job_group(rli->gaq->assigned_group_index);
      ptr_group->checkpoint_log_name=
        my_strdup(key_memory_log_event, rli->get_group_master_log_name(), MYF(MY_WME));
      ptr_group->checkpoint_log_pos= rli->get_group_master_log_pos();
      ptr_group->checkpoint_relay_log_name=
        my_strdup(key_memory_log_event, rli->get_group_relay_log_name(), MYF(MY_WME));
      ptr_group->checkpoint_relay_log_pos= rli->get_group_relay_log_pos();
      ptr_group->shifted= ret_worker->bitmap_shifted;
      ret_worker->bitmap_shifted= 0;
      ret_worker->checkpoint_notified= TRUE;
    }
    ptr_group->checkpoint_seqno= rli->checkpoint_seqno;
    ptr_group->ts= common_header->when.tv_sec + (time_t) exec_time; // Seconds_behind_master related
    rli->checkpoint_seqno++;
    /*
      Coordinator should not use the main memroot however its not
      reset elsewhere either, so let's do it safe way.
      The main mem root is also reset by the SQL thread in at the end
      of applying which Coordinator does not do in this case.
      That concludes the memroot reset can't harm anything in SQL thread roles
      after Coordinator has finished its current scheduling.
    */
    free_root(thd->mem_root,MYF(MY_KEEP_PREALLOC));

#ifndef DBUG_OFF
    w_rr++;
#endif

  }

  DBUG_RETURN (ret_worker);
}

/**
   Scheduling event to execute in parallel or execute it directly.
   In MTS case the event gets associated with either Coordinator or a
   Worker.  A special case of the association is NULL when the Worker
   can't be decided yet.  In the single threaded sequential mode the
   event maps to SQL thread rli.

   @note in case of MTS failure Coordinator destroys all gathered
         deferred events.

   @return 0 as success, otherwise a failure.
*/
int Log_event::apply_event(Relay_log_info *rli)
{
  DBUG_ENTER("LOG_EVENT:apply_event");
  bool parallel= FALSE;
  enum enum_mts_event_exec_mode actual_exec_mode= EVENT_EXEC_PARALLEL;
  THD *rli_thd= rli->info_thd;

  worker= rli;

  if (rli->is_mts_recovery())
  {
    bool skip=
      bitmap_is_set(&rli->recovery_groups, rli->mts_recovery_index) &&
      (get_mts_execution_mode(::server_id,
                              rli->mts_group_status ==
                              Relay_log_info::MTS_IN_GROUP,
                              rli->current_mts_submode->get_type() ==
                              MTS_PARALLEL_TYPE_DB_NAME)
       == EVENT_EXEC_PARALLEL);
    if (skip)
    {
      DBUG_RETURN(0);
    }
    else
    {
      DBUG_RETURN(do_apply_event(rli));
    }
  }

  if (!(parallel= rli->is_parallel_exec()) ||
      ((actual_exec_mode=
        get_mts_execution_mode(::server_id,
                               rli->mts_group_status ==
                               Relay_log_info::MTS_IN_GROUP,
                               rli->current_mts_submode->get_type() ==
                               MTS_PARALLEL_TYPE_DB_NAME))
       != EVENT_EXEC_PARALLEL))
  {
    if (parallel)
    {
      /*
         There are two classes of events that Coordinator executes
         itself. One e.g the master Rotate requires all Workers to finish up
         their assignments. The other async class, e.g the slave Rotate,
         can't have this such synchronization because Worker might be waiting
         for terminal events to finish.
      */

      if (actual_exec_mode != EVENT_EXEC_ASYNC)
      {
        /*
          this  event does not split the current group but is indeed
          a separator beetwen two master's binlog therefore requiring
          Workers to sync.
        */
        if (rli->curr_group_da.size() > 0 &&
            is_mts_db_partitioned(rli))
        {
          char llbuff[22];
          /*
             Possible reason is a old version binlog sequential event
             wrappped with BEGIN/COMMIT or preceeded by User|Int|Random- var.
             MTS has to stop to suggest restart in the permanent sequential mode.
          */
          llstr(rli->get_event_relay_log_pos(), llbuff);
          my_error(ER_MTS_CANT_PARALLEL, MYF(0),
                   get_type_str(), rli->get_event_relay_log_name(), llbuff,
                   "possible malformed group of events from an old master");

          /* Coordinator cant continue, it marks MTS group status accordingly */
          rli->mts_group_status= Relay_log_info::MTS_KILLED_GROUP;

          goto err;
        }
        /*
          Marking sure the event will be executed in sequential mode.
        */
        if (rli->current_mts_submode->wait_for_workers_to_finish(rli) == -1)
        {
          // handle synchronization error
          rli->report(WARNING_LEVEL, 0,
                      "Slave worker thread has failed to apply an event. As a "
                      "consequence, the coordinator thread is stopping "
                      "execution.");
          DBUG_RETURN(-1);
        }
        /*
          Given not in-group mark the event handler can invoke checkpoint
          update routine in the following course.
        */
        DBUG_ASSERT(rli->mts_group_status == Relay_log_info::MTS_NOT_IN_GROUP
                    || !is_mts_db_partitioned(rli));

#ifndef DBUG_OFF
        /* all Workers are idle as done through wait_for_workers_to_finish */
        for (uint k= 0; k < rli->curr_group_da.size(); k++)
        {
          DBUG_ASSERT(!(rli->workers[k]->usage_partition));
          DBUG_ASSERT(!(rli->workers[k]->jobs.len));
        }
#endif
      }
      else
      {
        DBUG_ASSERT(actual_exec_mode == EVENT_EXEC_ASYNC);
      }
    }
    DBUG_RETURN(do_apply_event(rli));
  }

  DBUG_ASSERT(actual_exec_mode == EVENT_EXEC_PARALLEL);
  DBUG_ASSERT(!(rli->curr_group_seen_begin && ends_group()) ||
              /*
                This is an empty group being processed due to gtids.
              */
              (rli->curr_group_seen_begin && rli->curr_group_seen_gtid
              && ends_group()) || is_mts_db_partitioned(rli) ||
              rli->last_assigned_worker ||
              /*
                Begin_load_query can be logged w/o db info and within
                Begin/Commit. That's a pattern forcing sequential
                applying of LOAD-DATA.
              */
              (rli->curr_group_da.back().data->
               get_type_code() == binary_log::BEGIN_LOAD_QUERY_EVENT));

  worker= NULL;
  rli->mts_group_status= Relay_log_info::MTS_IN_GROUP;

  worker= (Relay_log_info*)
    (rli->last_assigned_worker= get_slave_worker(rli));

#ifndef DBUG_OFF
  if (rli->last_assigned_worker)
    DBUG_PRINT("mts", ("Assigning job to worker %lu",
               rli->last_assigned_worker->id));
#endif

err:
  if (rli_thd->is_error())
  {
    DBUG_ASSERT(!worker);

    /*
      Destroy all deferred buffered events but the current prior to exit.
      The current one will be deleted as an event never destined/assigned
      to any Worker in Coordinator's regular execution path.
    */
    for (uint k= 0; k < rli->curr_group_da.size(); k++)
    {
      Log_event *ev_buf= rli->curr_group_da[k].data;
      if (this != ev_buf)
        delete ev_buf;
    }
    rli->curr_group_da.clear();
  }
  else
  {
    DBUG_ASSERT(worker || rli->curr_group_assigned_parts.size() == 0);
  }

  DBUG_RETURN((!rli_thd->is_error() ||
               DBUG_EVALUATE_IF("fault_injection_get_slave_worker", 1, 0)) ?
              0 : -1);
}

#endif

/**************************************************************************
	Query_log_event methods
**************************************************************************/

#if defined(HAVE_REPLICATION) && !defined(MYSQL_CLIENT)

/**
  This (which is used only for SHOW BINLOG EVENTS) could be updated to
  print SET @@session_var=. But this is not urgent, as SHOW BINLOG EVENTS is
  only an information, it does not produce suitable queries to replay (for
  example it does not print LOAD DATA INFILE).
  @todo
    show the catalog ??
*/

int Query_log_event::pack_info(Protocol *protocol)
{
  // TODO: show the catalog ??
  String str_buf;
  // Add use `DB` to the string if required
  if (!(common_header->flags & LOG_EVENT_SUPPRESS_USE_F)
      && db && db_len)
  {
    str_buf.append("use ");
    append_identifier(this->thd, &str_buf, db, db_len);
    str_buf.append("; ");
  }
  // Add the query to the string
  if (query && q_len)
    str_buf.append(query);
 // persist the buffer in protocol
  protocol->store(str_buf.ptr(), str_buf.length(), &my_charset_bin);
  return 0;
}
#endif

#ifndef MYSQL_CLIENT

/**
  Utility function for the next method (Query_log_event::write()) .
*/
static void write_str_with_code_and_len(uchar **dst, const char *src,
                                        size_t len, uint code)
{
  /*
    only 1 byte to store the length of catalog, so it should not
    surpass 255
  */
  DBUG_ASSERT(len <= 255);
  DBUG_ASSERT(src);
  *((*dst)++)= code;
  *((*dst)++)= (uchar) len;
  memmove(*dst, src, len);
  (*dst)+= len;
}


/**
  Query_log_event::write().

  @note
    In this event we have to modify the header to have the correct
    EVENT_LEN_OFFSET as we don't yet know how many status variables we
    will print!
*/

bool Query_log_event::write(IO_CACHE* file)
{
  uchar buf[Binary_log_event::QUERY_HEADER_LEN + MAX_SIZE_LOG_EVENT_STATUS];
  uchar *start, *start_of_status;
  size_t event_length;

  if (!query)
    return 1;                                   // Something wrong with event

  /*
    We want to store the thread id:
    (- as an information for the user when he reads the binlog)
    - if the query uses temporary table: for the slave SQL thread to know to
    which master connection the temp table belongs.
    Now imagine we (write()) are called by the slave SQL thread (we are
    logging a query executed by this thread; the slave runs with
    --log-slave-updates). Then this query will be logged with
    thread_id=the_thread_id_of_the_SQL_thread. Imagine that 2 temp tables of
    the same name were created simultaneously on the master (in the master
    binlog you have
    CREATE TEMPORARY TABLE t; (thread 1)
    CREATE TEMPORARY TABLE t; (thread 2)
    ...)
    then in the slave's binlog there will be
    CREATE TEMPORARY TABLE t; (thread_id_of_the_slave_SQL_thread)
    CREATE TEMPORARY TABLE t; (thread_id_of_the_slave_SQL_thread)
    which is bad (same thread id!).

    To avoid this, we log the thread's thread id EXCEPT for the SQL
    slave thread for which we log the original (master's) thread id.
    Now this moves the bug: what happens if the thread id on the
    master was 10 and when the slave replicates the query, a
    connection number 10 is opened by a normal client on the slave,
    and updates a temp table of the same name? We get a problem
    again. To avoid this, in the handling of temp tables (sql_base.cc)
    we use thread_id AND server_id.  TODO when this is merged into
    4.1: in 4.1, slave_proxy_id has been renamed to pseudo_thread_id
    and is a session variable: that's to make mysqlbinlog work with
    temp tables. We probably need to introduce

    SET PSEUDO_SERVER_ID
    for mysqlbinlog in 4.1. mysqlbinlog would print:
    SET PSEUDO_SERVER_ID=
    SET PSEUDO_THREAD_ID=
    for each query using temp tables.
  */
  int4store(buf + Q_THREAD_ID_OFFSET, slave_proxy_id);
  int4store(buf + Q_EXEC_TIME_OFFSET, exec_time);
  buf[Q_DB_LEN_OFFSET] = (char) db_len;
  int2store(buf + Q_ERR_CODE_OFFSET, error_code);

  /*
    You MUST always write status vars in increasing order of code. This
    guarantees that a slightly older slave will be able to parse those he
    knows.
  */
  start_of_status= start= buf+Binary_log_event::QUERY_HEADER_LEN;
  if (flags2_inited)
  {
    *start++= Q_FLAGS2_CODE;
    int4store(start, flags2);
    start+= 4;
  }
  if (sql_mode_inited)
  {
    *start++= Q_SQL_MODE_CODE;
    int8store(start, sql_mode);
    start+= 8;
  }
  if (catalog_len) // i.e. this var is inited (false for 4.0 events)
  {
    write_str_with_code_and_len(&start,
                                catalog, catalog_len, Q_CATALOG_NZ_CODE);
    /*
      In 5.0.x where x<4 masters we used to store the end zero here. This was
      a waste of one byte so we don't do it in x>=4 masters. We change code to
      Q_CATALOG_NZ_CODE, because re-using the old code would make x<4 slaves
      of this x>=4 master segfault (expecting a zero when there is
      none). Remaining compatibility problems are: the older slave will not
      find the catalog; but it is will not crash, and it's not an issue
      that it does not find the catalog as catalogs were not used in these
      older MySQL versions (we store it in binlog and read it from relay log
      but do nothing useful with it). What is an issue is that the older slave
      will stop processing the Q_* blocks (and jumps to the db/query) as soon
      as it sees unknown Q_CATALOG_NZ_CODE; so it will not be able to read
      Q_AUTO_INCREMENT*, Q_CHARSET and so replication will fail silently in
      various ways. Documented that you should not mix alpha/beta versions if
      they are not exactly the same version, with example of 5.0.3->5.0.2 and
      5.0.4->5.0.3. If replication is from older to new, the new will
      recognize Q_CATALOG_CODE and have no problem.
    */
  }
  if (auto_increment_increment != 1 || auto_increment_offset != 1)
  {
    *start++= Q_AUTO_INCREMENT;
    int2store(start, static_cast<uint16>(auto_increment_increment));
    int2store(start+2, static_cast<uint16>(auto_increment_offset));
    start+= 4;
  }
  if (charset_inited)
  {
    *start++= Q_CHARSET_CODE;
    memcpy(start, charset, 6);
    start+= 6;
  }
  if (time_zone_len)
  {
    /* In the TZ sys table, column Name is of length 64 so this should be ok */
    DBUG_ASSERT(time_zone_len <= MAX_TIME_ZONE_NAME_LENGTH);
    write_str_with_code_and_len(&start,
                                time_zone_str, time_zone_len, Q_TIME_ZONE_CODE);
  }
  if (lc_time_names_number)
  {
    DBUG_ASSERT(lc_time_names_number <= 0xFF);
    *start++= Q_LC_TIME_NAMES_CODE;
    int2store(start, lc_time_names_number);
    start+= 2;
  }
  if (charset_database_number)
  {
    DBUG_ASSERT(charset_database_number <= 0xFF);
    *start++= Q_CHARSET_DATABASE_CODE;
    int2store(start, charset_database_number);
    start+= 2;
  }
  if (table_map_for_update)
  {
    *start++= Q_TABLE_MAP_FOR_UPDATE_CODE;
    int8store(start, table_map_for_update);
    start+= 8;
  }
  if (master_data_written != 0)
  {
    /*
      Q_MASTER_DATA_WRITTEN_CODE only exists in relay logs where the master
      has binlog_version<4 and the slave has binlog_version=4. See comment
      for master_data_written in log_event.h for details.
    */
    *start++= Q_MASTER_DATA_WRITTEN_CODE;
    int4store(start, static_cast<uint32>(master_data_written));
    start+= 4;
  }

  if (thd && thd->need_binlog_invoker())
  {
    LEX_CSTRING invoker_user;
    LEX_CSTRING invoker_host;
    memset(&invoker_user, 0, sizeof(invoker_user));
    memset(&invoker_host, 0, sizeof(invoker_host));

    if (thd->slave_thread && thd->has_invoker())
    {
      /* user will be null, if master is older than this patch */
      invoker_user= thd->get_invoker_user();
      invoker_host= thd->get_invoker_host();
    }
    else
    {
      Security_context *ctx= thd->security_ctx;

      invoker_user.length= strlen(ctx->priv_user);
      invoker_user.str= ctx->priv_user;
      if (ctx->priv_host[0] != '\0')
      {
        invoker_host.str= ctx->priv_host;
        invoker_host.length= strlen(ctx->priv_host);
      }
    }

    if (invoker_user.length > 0)
    {
      *start++= Q_INVOKER;

      /*
        Store user length and user. The max length of use is 16, so 1 byte is
        enough to store the user's length.
       */
      *start++= (uchar)invoker_user.length;
      memcpy(start, invoker_user.str, invoker_user.length);
      start+= invoker_user.length;

      /*
        Store host length and host. The max length of host is 60, so 1 byte is
        enough to store the host's length.
       */
      *start++= (uchar)invoker_host.length;
      memcpy(start, invoker_host.str, invoker_host.length);
      start+= invoker_host.length;
    }
  }

  if (thd && thd->get_binlog_accessed_db_names() != NULL)
  {
    uchar dbs;
    *start++= Q_UPDATED_DB_NAMES;

    compile_time_assert(MAX_DBS_IN_EVENT_MTS <= OVER_MAX_DBS_IN_EVENT_MTS);

    /* 
       In case of the number of db:s exceeds MAX_DBS_IN_EVENT_MTS
       no db:s is written and event will require the sequential applying on slave.
    */
    dbs=
      (thd->get_binlog_accessed_db_names()->elements <= MAX_DBS_IN_EVENT_MTS) ?
      thd->get_binlog_accessed_db_names()->elements : OVER_MAX_DBS_IN_EVENT_MTS;

    DBUG_ASSERT(dbs != 0);

    if (dbs <= MAX_DBS_IN_EVENT_MTS)
    {
      List_iterator_fast<char> it(*thd->get_binlog_accessed_db_names());
      char *db_name= it++;
      /* 
         the single "" db in the acccessed db list corresponds to the same as
         exceeds MAX_DBS_IN_EVENT_MTS case, so dbs is set to the over-max.
      */
      if (dbs == 1 && !strcmp(db_name, ""))
        dbs= OVER_MAX_DBS_IN_EVENT_MTS;
      *start++= dbs;
      if (dbs != OVER_MAX_DBS_IN_EVENT_MTS)
        do
        {
          strcpy((char*) start, db_name);
          start += strlen(db_name) + 1;
        } while ((db_name= it++));
    }
    else
    {
      *start++= dbs;
    }
  }

  if (thd && thd->query_start_usec_used)
  {
    *start++= Q_MICROSECONDS;
    get_time();
    int3store(start, common_header->when.tv_usec);
    start+= 3;
  }

  /*
    We store SEQ_UNINIT in the following status var since we don't have the
    logical timestamp values as of yet. They will will be updated in the
    do_write_cache.
  */
  if (file->commit_seq_offset == 0)
  {
    file->commit_seq_offset= Binary_log_event::QUERY_HEADER_LEN +
                             (uint)(start-start_of_status);
    *start++= Q_COMMIT_TS2;
    int8store(start, SEQ_UNINIT);
    int8store(start + 8, SEQ_UNINIT);
    start+= COMMIT_SEQ_LEN;
  }
  /*
    NOTE: When adding new status vars, please don't forget to update
    the MAX_SIZE_LOG_EVENT_STATUS in log_event.h

    Here there could be code like
    if (command-line-option-which-says-"log_this_variable" && inited)
    {
    *start++= Q_THIS_VARIABLE_CODE;
    int4store(start, this_variable);
    start+= 4;
    }
  */

  /* Store length of status variables */
  status_vars_len= (uint) (start-start_of_status);
  DBUG_ASSERT(status_vars_len <= MAX_SIZE_LOG_EVENT_STATUS);
  int2store(buf + Q_STATUS_VARS_LEN_OFFSET, status_vars_len);

  /*
    Calculate length of whole event
    The "1" below is the \0 in the db's length
  */
  event_length= (uint) (start-buf) + get_post_header_size_for_derived() + db_len + 1 + q_len;

  return (write_header(file, event_length) ||
          wrapper_my_b_safe_write(file, (uchar*) buf, Binary_log_event::QUERY_HEADER_LEN) ||
          write_post_header_for_derived(file) ||
          wrapper_my_b_safe_write(file, (uchar*) start_of_status,
                          (uint) (start-start_of_status)) ||
          wrapper_my_b_safe_write(file, db ? (uchar*) db : (uchar*)"", db_len + 1) ||
          wrapper_my_b_safe_write(file, (uchar*) query, q_len) ||
	  write_footer(file)) ? 1 : 0;
}


/**
  The simplest constructor that could possibly work.  This is used for
  creating static objects that have a special meaning and are invisible
  to the log.
*/
Query_log_event::Query_log_event()
  : binary_log::Query_event(),
    Log_event(header(), footer()),
    data_buf(NULL)
{}

/**
  Creates a Query Log Event.

  @param thd_arg      Thread handle
  @param query_arg    Array of char representing the query
  @param query_length Size of the 'query_arg' array
  @param using_trans  Indicates that there are transactional changes.
  @param immediate    After being written to the binary log, the event
                      must be flushed immediately. This indirectly implies
                      the stmt-cache.
  @param suppress_use Suppress the generation of 'USE' statements
  @param errcode      The error code of the query
  @param ignore       Ignore user's statement, i.e. lex information, while
                      deciding which cache must be used.
*/
Query_log_event::Query_log_event(THD* thd_arg, const char* query_arg,
				 size_t query_length, bool using_trans,
				 bool immediate, bool suppress_use,
                                 int errcode, bool ignore_cmd_internals)

: binary_log::Query_event(query_arg,
                          thd_arg->catalog().str,
                          thd_arg->db().str,
                          query_length,
                          thd_arg->thread_id(),
                          thd_arg->variables.sql_mode,
                          thd_arg->variables.auto_increment_increment,
                          thd_arg->variables.auto_increment_offset,
                          thd_arg->variables.lc_time_names->number,
                          (ulonglong)thd_arg->table_map_for_update,
                          errcode,
                          thd_arg->db().str ? strlen(thd_arg->db().str) : 0,
                          thd_arg->catalog().str ? strlen(thd_arg->catalog().str) : 0),
  Log_event(thd_arg,
            (thd_arg->thread_specific_used ? LOG_EVENT_THREAD_SPECIFIC_F :
             0) |
            (suppress_use ? LOG_EVENT_SUPPRESS_USE_F : 0),
            using_trans ? Log_event::EVENT_TRANSACTIONAL_CACHE :
                          Log_event::EVENT_STMT_CACHE,
            Log_event::EVENT_NORMAL_LOGGING,
            header(), footer()),
  data_buf(0)
{
  /* save the original thread id; we already know the server id */
  slave_proxy_id= thd_arg->variables.pseudo_thread_id;
  if (query != 0)
    is_valid_param= true;
  /*
  exec_time calculation has changed to use the same method that is used
  to fill out "thd_arg->start_time"
  */

  struct timeval end_time;
  ulonglong micro_end_time= my_micro_time();
  my_micro_time_to_timeval(micro_end_time, &end_time);

  exec_time= end_time.tv_sec - thd_arg->start_time.tv_sec;

  /**
    @todo this means that if we have no catalog, then it is replicated
    as an existing catalog of length zero. is that safe? /sven
  */
  catalog_len = (catalog) ? strlen(catalog) : 0;
  /* status_vars_len is set just before writing the event */
  db_len = (db) ? strlen(db) : 0;
  if (thd_arg->variables.collation_database != thd_arg->db_charset)
    charset_database_number= thd_arg->variables.collation_database->number;
  
  /*
    We only replicate over the bits of flags2 that we need: the rest
    are masked out by "& OPTIONS_WRITTEN_TO_BINLOG".

    We also force AUTOCOMMIT=1.  Rationale (cf. BUG#29288): After
    fixing BUG#26395, we always write BEGIN and COMMIT around all
    transactions (even single statements in autocommit mode).  This is
    so that replication from non-transactional to transactional table
    and error recovery from XA to non-XA table should work as
    expected.  The BEGIN/COMMIT are added in log.cc. However, there is
    one exception: MyISAM bypasses log.cc and writes directly to the
    binlog.  So if autocommit is off, master has MyISAM, and slave has
    a transactional engine, then the slave will just see one long
    never-ending transaction.  The only way to bypass explicit
    BEGIN/COMMIT in the binlog is by using a non-transactional table.
    So setting AUTOCOMMIT=1 will make this work as expected.

    Note: explicitly replicate AUTOCOMMIT=1 from master. We do not
    assume AUTOCOMMIT=1 on slave; the slave still reads the state of
    the autocommit flag as written by the master to the binlog. This
    behavior may change after WL#4162 has been implemented.
  */
  flags2= (uint32) (thd_arg->variables.option_bits &
                    (OPTIONS_WRITTEN_TO_BIN_LOG & ~OPTION_NOT_AUTOCOMMIT));
  DBUG_ASSERT(thd_arg->variables.character_set_client->number < 256*256);
  DBUG_ASSERT(thd_arg->variables.collation_connection->number < 256*256);
  DBUG_ASSERT(thd_arg->variables.collation_server->number < 256*256);
  DBUG_ASSERT(thd_arg->variables.character_set_client->mbminlen == 1);
  int2store(charset, thd_arg->variables.character_set_client->number);
  int2store(charset+2, thd_arg->variables.collation_connection->number);
  int2store(charset+4, thd_arg->variables.collation_server->number);
  if (thd_arg->time_zone_used)
  {
    /*
      Note that our event becomes dependent on the Time_zone object
      representing the time zone. Fortunately such objects are never deleted
      or changed during mysqld's lifetime.
    */
    time_zone_len= thd_arg->variables.time_zone->get_name()->length();
    time_zone_str= thd_arg->variables.time_zone->get_name()->ptr();
  }
  else
    time_zone_len= 0;

  /*
    In what follows, we define in which cache, trx-cache or stmt-cache,
    this Query Log Event will be written to.

    If ignore_cmd_internals is defined, we rely on the is_trans flag to
    choose the cache and this is done in the base class Log_event. False
    means that the stmt-cache will be used and upon statement commit/rollback
    the cache will be flushed to disk. True means that the trx-cache will
    be used and upon transaction commit/rollback the cache will be flushed
    to disk.

    If set immediate cache is defined, for convenience, we automatically
    use the stmt-cache. This mean that the statement will be written
    to the stmt-cache and immediately flushed to disk without waiting
    for a commit/rollback notification.

    For example, the cluster/ndb captures a request to execute a DDL
    statement and synchronously propagate it to all available MySQL
    servers. Unfortunately, the current protocol assumes that the
    generated events are immediately written to diks and does not check
    for commit/rollback.

    Upon dropping a connection, DDLs (i.e. DROP TEMPORARY TABLE) are
    generated and in this case the statements have the immediate flag
    set because there is no commit/rollback.

    If the immediate flag is not set, the decision on the cache is based
    on the current statement and the flag is_trans, which indicates if
    a transactional engine was updated. 

    Statements are classifed as row producers (i.e. can_generate_row_events())
    or non-row producers. Non-row producers, DDL in general, are treated
    as the immediate flag was set and for convenience are written to the
    stmt-cache and immediately flushed to disk. 

    Row producers are handled in general according to the is_trans flag.
    False means that the stmt-cache will be used and upon statement
    commit/rollback the cache will be flushed to disk. True means that the
    trx-cache will be used and upon transaction commit/rollback the cache
    will be flushed to disk.

    Unfortunately, there are exceptions to this non-row and row producer
    rules:

      . The SAVEPOINT, ROLLBACK TO SAVEPOINT, RELEASE SAVEPOINT does not
        have the flag is_trans set because there is no updated engine but
        must be written to the trx-cache.

      . SET If auto-commit is on, it must not go through a cache.

      . CREATE TABLE is classfied as non-row producer but CREATE TEMPORARY
        must be handled as row producer.

      . DROP TABLE is classfied as non-row producer but DROP TEMPORARY
        must be handled as row producer.

    Finally, some statements that does not have the flag is_trans set may
    be written to the trx-cache based on the following criteria:

      . updated both a transactional and a non-transactional engine (i.e.
        stmt_has_updated_trans_table()).

      . accessed both a transactional and a non-transactional engine and
        is classified as unsafe (i.e. is_mixed_stmt_unsafe()).

      . is executed within a transaction and previously a transactional
        engine was updated and the flag binlog_direct_non_trans_update
        is set.
  */
  if (ignore_cmd_internals)
    return;

  /*
    TRUE defines that the trx-cache must be used.
  */
  bool cmd_can_generate_row_events= FALSE;
  /*
    TRUE defines that the trx-cache must be used.
  */
  bool cmd_must_go_to_trx_cache= FALSE;
   
  LEX *lex= thd->lex;
  if (!immediate)
  {
    switch (lex->sql_command)
    {
      case SQLCOM_DROP_TABLE:
        cmd_can_generate_row_events= lex->drop_temporary &&
                                     thd->in_multi_stmt_transaction_mode();
      break;
      case SQLCOM_CREATE_TABLE:
        cmd_must_go_to_trx_cache= lex->select_lex->item_list.elements &&
                                  thd->is_current_stmt_binlog_format_row();
        cmd_can_generate_row_events= 
          ((lex->create_info.options & HA_LEX_CREATE_TMP_TABLE) &&
            thd->in_multi_stmt_transaction_mode()) || cmd_must_go_to_trx_cache;
        break;
      case SQLCOM_SET_OPTION:
        if (lex->autocommit)
          cmd_can_generate_row_events= cmd_must_go_to_trx_cache= FALSE;
        else
          cmd_can_generate_row_events= TRUE;
        break;
      case SQLCOM_RELEASE_SAVEPOINT:
      case SQLCOM_ROLLBACK_TO_SAVEPOINT:
      case SQLCOM_SAVEPOINT:
        cmd_can_generate_row_events= cmd_must_go_to_trx_cache= TRUE;
        break;
      default:
        cmd_can_generate_row_events= sqlcom_can_generate_row_events(thd);
        break;
    }
  }
  
  if (cmd_can_generate_row_events)
  {
    cmd_must_go_to_trx_cache= cmd_must_go_to_trx_cache || using_trans;
    if (cmd_must_go_to_trx_cache || stmt_has_updated_trans_table(thd) ||
        thd->lex->is_mixed_stmt_unsafe(thd->in_multi_stmt_transaction_mode(),
                                       thd->variables.binlog_direct_non_trans_update,
                                       trans_has_updated_trans_table(thd),
                                       thd->tx_isolation) ||
        (!thd->variables.binlog_direct_non_trans_update && trans_has_updated_trans_table(thd)))
    {
      event_logging_type= Log_event::EVENT_NORMAL_LOGGING; 
      event_cache_type= Log_event::EVENT_TRANSACTIONAL_CACHE;
    }
    else
    {
      event_logging_type= Log_event::EVENT_NORMAL_LOGGING; 
      event_cache_type= Log_event::EVENT_STMT_CACHE;
    }
  }
  else
  {
    event_logging_type= Log_event::EVENT_IMMEDIATE_LOGGING;
    event_cache_type= Log_event::EVENT_STMT_CACHE;
  }

  DBUG_ASSERT(event_cache_type != Log_event::EVENT_INVALID_CACHE);
  DBUG_ASSERT(event_logging_type != Log_event::EVENT_INVALID_LOGGING);
  DBUG_PRINT("info",("Query_log_event has flags2: %lu  sql_mode: %llu",
                     (ulong) flags2, (ulonglong) sql_mode));
}
#endif /* MYSQL_CLIENT */


/**
  This is used by the SQL slave thread to prepare the event before execution.
*/
Query_log_event::Query_log_event(const char* buf, uint event_len,
                                 const Format_description_event
                                 *description_event,
                                 Log_event_type event_type)
  :binary_log::Query_event(buf, event_len, description_event, event_type),
   Log_event(header(), footer())
{
  DBUG_ENTER("Query_log_event::Query_log_event(char*,...)");
  slave_proxy_id= thread_id;
  exec_time= query_exec_time;

  ulong buf_len= catalog_len + 1 +
                  time_zone_len + 1 +
                  user_len + 1 +
                  host_len + 1 +
                  data_len + 1;
#if !defined(MYSQL_CLIENT)
  buf_len+= sizeof(size_t)/*for db_len */ + db_len + 1 + QUERY_CACHE_FLAGS_SIZE;
#endif

  if (!(data_buf = (Log_event_header::Byte*) my_malloc(key_memory_log_event,
                                                       buf_len, MYF(MY_WME))))
    DBUG_VOID_RETURN;
  /*
    The data buffer is used by the slave SQL thread while applying
    the event. The catalog, time_zone)str, user, host, db, query
    are pointers to this data_buf. The function call below, points these
    const pointers to the data buffer.
  */
  if (!(fill_data_buf(data_buf, buf_len)))
    DBUG_VOID_RETURN;

  if(query != 0)
    is_valid_param= true;

  /**
    The buffer contains the following:
    +--------+-----------+------+------+---------+----+-------+
    | catlog | time_zone | user | host | db name | \0 | Query |
    +--------+-----------+------+------+---------+----+-------+

    To support the query cache we append the following buffer to the above
    +-------+----------------------------------------+-------+
    |db len | uninitiatlized space of size of db len | FLAGS |
    +-------+----------------------------------------+-------+

    The area of buffer starting from Query field all the way to the end belongs
    to the Query buffer and its structure is described in alloc_query() in
    sql_parse.cc

    We append the db length at the end of the buffer. This will be used by
    Query_cache::send_result_to_client() in case the query cache is On.
   */
#if !defined(MYSQL_CLIENT)
  size_t db_length= db_len;
  memcpy(data_buf + query_data_written, &db_length, sizeof(size_t));
#endif
  DBUG_VOID_RETURN;
}


#ifdef MYSQL_CLIENT
/**
  Query_log_event::print().

  @todo
    print the catalog ??
*/
void Query_log_event::print_query_header(IO_CACHE* file,
					 PRINT_EVENT_INFO* print_event_info)
{
  // TODO: print the catalog ??
  char buff[48], *end;  // Enough for "SET TIMESTAMP=1305535348.123456"
  char quoted_id[1+ 2*FN_REFLEN+ 2];
  size_t quoted_len= 0;
  bool different_db= true;
  uint32 tmp;

  if (!print_event_info->short_form)
  {
    print_header(file, print_event_info, FALSE);
    my_b_printf(file, "\t%s\tthread_id=%lu\texec_time=%lu\terror_code=%d\t"
                "last_committed=%llu\tsequence_number=%llu\n",
                get_type_str(), (ulong) thread_id, (ulong) exec_time,
                error_code, (long long int)last_committed,
                (long long int)sequence_number);
  }

  bool suppress_use_flag= is_binlog_rewrite_db(db);
  if ((common_header->flags & LOG_EVENT_SUPPRESS_USE_F))
  {
    if (!is_trans_keyword())
      print_event_info->db[0]= '\0';
  }

/*
  option_rewrite_set is used to check whether the USE DATABASE command needs
  to be suppressed or not.
  Suppress if the database being processed is in the list of database that
  needs to be rewritten. Skip otherwise.
*/
  else if (db && !suppress_use_flag)
  {
#ifdef MYSQL_SERVER
    quoted_len= my_strmov_quoted_identifier(this->thd, (char*)quoted_id, db, 0);
#else
    quoted_len= my_strmov_quoted_identifier((char*)quoted_id, db);
#endif
    quoted_id[quoted_len]= '\0';
    different_db= memcmp(print_event_info->db, db, db_len + 1);
    if (different_db)
      memcpy(print_event_info->db, db, db_len + 1);
    if (db[0] && different_db) 
      my_b_printf(file, "use %s%s\n", quoted_id, print_event_info->delimiter);
  }

  end= int10_to_str((long)common_header->when.tv_sec,
                    my_stpcpy(buff,"SET TIMESTAMP="),10);
  if (common_header->when.tv_usec)
    end+= sprintf(end, ".%06d", (int) common_header->when.tv_usec);
  end= my_stpcpy(end, print_event_info->delimiter);
  *end++='\n';
  DBUG_ASSERT(end < buff + sizeof(buff));
  my_b_write(file, (uchar*) buff, (uint) (end-buff));
  if ((!print_event_info->thread_id_printed ||
       ((common_header->flags & LOG_EVENT_THREAD_SPECIFIC_F) &&
        thread_id != print_event_info->thread_id)))
  {
    // If --short-form, print deterministic value instead of pseudo_thread_id.
    my_b_printf(file,"SET @@session.pseudo_thread_id=%lu%s\n",
                short_form ? 999999999 : (ulong)thread_id,
                print_event_info->delimiter);
    print_event_info->thread_id= thread_id;
    print_event_info->thread_id_printed= 1;
  }

  /*
    If flags2_inited==0, this is an event from 3.23 or 4.0; nothing to
    print (remember we don't produce mixed relay logs so there cannot be
    5.0 events before that one so there is nothing to reset).
  */
  if (likely(flags2_inited)) /* likely as this will mainly read 5.0 logs */
  {
    /* tmp is a bitmask of bits which have changed. */
    if (likely(print_event_info->flags2_inited)) 
      /* All bits which have changed */
      tmp= (print_event_info->flags2) ^ flags2;
    else /* that's the first Query event we read */
    {
      print_event_info->flags2_inited= 1;
      tmp= ~((uint32)0); /* all bits have changed */
    }

    if (unlikely(tmp)) /* some bits have changed */
    {
      bool need_comma= 0;
      my_b_printf(file, "SET ");
      print_set_option(file, tmp, OPTION_NO_FOREIGN_KEY_CHECKS, ~flags2,
                       "@@session.foreign_key_checks", &need_comma);
      print_set_option(file, tmp, OPTION_AUTO_IS_NULL, flags2,
                       "@@session.sql_auto_is_null", &need_comma);
      print_set_option(file, tmp, OPTION_RELAXED_UNIQUE_CHECKS, ~flags2,
                       "@@session.unique_checks", &need_comma);
      print_set_option(file, tmp, OPTION_NOT_AUTOCOMMIT, ~flags2,
                       "@@session.autocommit", &need_comma);
      my_b_printf(file,"%s\n", print_event_info->delimiter);
      print_event_info->flags2= flags2;
    }
  }

  /*
    Now the session variables;
    it's more efficient to pass SQL_MODE as a number instead of a
    comma-separated list.
    FOREIGN_KEY_CHECKS, SQL_AUTO_IS_NULL, UNIQUE_CHECKS are session-only
    variables (they have no global version; they're not listed in
    sql_class.h), The tests below work for pure binlogs or pure relay
    logs. Won't work for mixed relay logs but we don't create mixed
    relay logs (that is, there is no relay log with a format change
    except within the 3 first events, which mysqlbinlog handles
    gracefully). So this code should always be good.
  */

  if (likely(sql_mode_inited) &&
      (unlikely(print_event_info->sql_mode != sql_mode ||
                !print_event_info->sql_mode_inited)))
  {
    my_b_printf(file,"SET @@session.sql_mode=%lu%s\n",
                (ulong)sql_mode, print_event_info->delimiter);
    print_event_info->sql_mode= sql_mode;
    print_event_info->sql_mode_inited= 1;
  }
  if (print_event_info->auto_increment_increment != auto_increment_increment ||
      print_event_info->auto_increment_offset != auto_increment_offset)
  {
    my_b_printf(file,"SET @@session.auto_increment_increment=%u, @@session.auto_increment_offset=%u%s\n",
                auto_increment_increment,auto_increment_offset,
                print_event_info->delimiter);
    print_event_info->auto_increment_increment= auto_increment_increment;
    print_event_info->auto_increment_offset=    auto_increment_offset;
  }

  /* TODO: print the catalog when we feature SET CATALOG */

  if (likely(charset_inited) &&
      (unlikely(!print_event_info->charset_inited ||
                memcmp(print_event_info->charset, charset, 6))))
  {
    char *charset_p= charset; // Avoid type-punning warning.
    CHARSET_INFO *cs_info= get_charset(uint2korr(charset_p), MYF(MY_WME));
    if (cs_info)
    {
      /* for mysql client */
      my_b_printf(file, "/*!\\C %s */%s\n",
                  cs_info->csname, print_event_info->delimiter);
    }
    my_b_printf(file,"SET "
                "@@session.character_set_client=%d,"
                "@@session.collation_connection=%d,"
                "@@session.collation_server=%d"
                "%s\n",
                uint2korr(charset_p),
                uint2korr(charset+2),
                uint2korr(charset+4),
                print_event_info->delimiter);
    memcpy(print_event_info->charset, charset, 6);
    print_event_info->charset_inited= 1;
  }
  if (time_zone_len)
  {
    if (memcmp(print_event_info->time_zone_str,
               time_zone_str, time_zone_len+1))
    {
      my_b_printf(file,"SET @@session.time_zone='%s'%s\n",
                  time_zone_str, print_event_info->delimiter);
      memcpy(print_event_info->time_zone_str, time_zone_str, time_zone_len+1);
    }
  }
  if (lc_time_names_number != print_event_info->lc_time_names_number)
  {
    my_b_printf(file, "SET @@session.lc_time_names=%d%s\n",
                lc_time_names_number, print_event_info->delimiter);
    print_event_info->lc_time_names_number= lc_time_names_number;
  }
  if (charset_database_number != print_event_info->charset_database_number)
  {
    if (charset_database_number)
      my_b_printf(file, "SET @@session.collation_database=%d%s\n",
                  charset_database_number, print_event_info->delimiter);
    else
      my_b_printf(file, "SET @@session.collation_database=DEFAULT%s\n",
                  print_event_info->delimiter);
    print_event_info->charset_database_number= charset_database_number;
  }
}


void Query_log_event::print(FILE* file, PRINT_EVENT_INFO* print_event_info)
{
  IO_CACHE *const head= &print_event_info->head_cache;

  /**
    reduce the size of io cache so that the write function is called
    for every call to my_b_write().
   */
  DBUG_EXECUTE_IF ("simulate_file_write_error",
                   {head->write_pos= head->write_end- 500;});
  print_query_header(head, print_event_info);
  my_b_write(head, (uchar*) query, q_len);
  my_b_printf(head, "\n%s\n", print_event_info->delimiter);
}
#endif /* MYSQL_CLIENT */

#if defined(HAVE_REPLICATION) && !defined(MYSQL_CLIENT)

/**
   Associating slave Worker thread to a subset of temporary tables.

   @param thd_arg THD instance pointer
   @param rli     Relay_log_info of the worker
*/
void Query_log_event::attach_temp_tables_worker(THD *thd_arg,
                                                const Relay_log_info* rli)
{
  rli->current_mts_submode->attach_temp_tables(thd_arg, rli, this);
}

/**
   Dissociating slave Worker thread from its thd->temporary_tables
   to possibly update the involved entries of db-to-worker hash
   with new values of temporary_tables.

   @param thd_arg THD instance pointer
   @param rli     relay log info of the worker thread
*/
void Query_log_event::detach_temp_tables_worker(THD *thd_arg,
                                                const Relay_log_info *rli)
{
  rli->current_mts_submode->detach_temp_tables(thd_arg, rli, this);
}

/*
  Query_log_event::do_apply_event()
*/
int Query_log_event::do_apply_event(Relay_log_info const *rli)
{
  return do_apply_event(rli, query, q_len);
}

/*
  is_silent_error

  Return true if the thread has an error which should be
  handled silently
*/
  
static bool is_silent_error(THD* thd)
{
  DBUG_ENTER("is_silent_error");
  Diagnostics_area::Sql_condition_iterator it=
    thd->get_stmt_da()->sql_conditions();
  const Sql_condition *err;
  while ((err= it++))
  {
    DBUG_PRINT("info", ("has condition %d %s", err->mysql_errno(),
                        err->message_text()));
    switch (err->mysql_errno())
    {
    case ER_SLAVE_SILENT_RETRY_TRANSACTION:
    {
      DBUG_RETURN(true);
    }
    default:
      break;
    }
  }
  DBUG_RETURN(false);
}

/**
  @todo
  Compare the values of "affected rows" around here. Something
  like:
  @code
     if ((uint32) affected_in_event != (uint32) affected_on_slave)
     {
     sql_print_error("Slave: did not get the expected number of affected \
     rows running query from master - expected %d, got %d (this numbers \
     should have matched modulo 4294967296).", 0, ...);
     thd->query_error = 1;
     }
  @endcode
  We may also want an option to tell the slave to ignore "affected"
  mismatch. This mismatch could be implemented with a new ER_ code, and
  to ignore it you would use --slave-skip-errors...
*/
int Query_log_event::do_apply_event(Relay_log_info const *rli,
                                      const char *query_arg, size_t q_len_arg)
{
  DBUG_ENTER("Query_log_event::do_apply_event");
  int expected_error,actual_error= 0;
  HA_CREATE_INFO db_options;

  DBUG_PRINT("info", ("query=%s", query));

  /*
    Colleagues: please never free(thd->catalog) in MySQL. This would
    lead to bugs as here thd->catalog is a part of an alloced block,
    not an entire alloced block (see
    Query_log_event::do_apply_event()). Same for thd->db().str.  Thank
    you.
  */

  if (catalog_len)
  {
    LEX_CSTRING catalog_lex_cstr= { catalog, catalog_len};
    thd->set_catalog(catalog_lex_cstr);
  }
  else
    thd->set_catalog(EMPTY_CSTR);

  set_thd_db(thd, db, db_len);

  /*
    Setting the character set and collation of the current database thd->db.
   */
  load_db_opt_by_name(thd, thd->db().str, &db_options);
  if (db_options.default_table_charset)
    thd->db_charset= db_options.default_table_charset;
  thd->variables.auto_increment_increment= auto_increment_increment;
  thd->variables.auto_increment_offset=    auto_increment_offset;

  /*
    todo: such cleanup should not be specific to Query event and therefore
          is preferable at a common with other event pre-execution point
  */
  clear_all_errors(thd, const_cast<Relay_log_info*>(rli));
  if (strcmp("COMMIT", query) == 0 && rli->tables_to_lock != NULL)
  {
    /*
      Cleaning-up the last statement context:
      the terminal event of the current statement flagged with
      STMT_END_F got filtered out in ndb circular replication.
    */
    int error;
    char llbuff[22];
    if ((error= rows_event_stmt_cleanup(const_cast<Relay_log_info*>(rli), thd)))
    {
      const_cast<Relay_log_info*>(rli)->report(ERROR_LEVEL, error,
                  "Error in cleaning up after an event preceeding the commit; "
                  "the group log file/position: %s %s",
                  const_cast<Relay_log_info*>(rli)->get_group_master_log_name(),
                  llstr(const_cast<Relay_log_info*>(rli)->get_group_master_log_pos(),
                        llbuff));
    }
    /*
      Executing a part of rli->stmt_done() logics that does not deal
      with group position change. The part is redundant now but is 
      future-change-proof addon, e.g if COMMIT handling will start checking
      invariants like IN_STMT flag must be off at committing the transaction.
    */
    const_cast<Relay_log_info*>(rli)->inc_event_relay_log_pos();
    const_cast<Relay_log_info*>(rli)->clear_flag(Relay_log_info::IN_STMT);
  }
  else
  {
    const_cast<Relay_log_info*>(rli)->slave_close_thread_tables(thd);
  }

  /*
    Note:   We do not need to execute reset_one_shot_variables() if this
            db_ok() test fails.
    Reason: The db stored in binlog events is the same for SET and for
            its companion query.  If the SET is ignored because of
            db_ok(), the companion query will also be ignored, and if
            the companion query is ignored in the db_ok() test of
            ::do_apply_event(), then the companion SET also have so
            we don't need to reset_one_shot_variables().
  */
  {
    thd->set_time(&(common_header->when));
    thd->set_query(query_arg, q_len_arg);
    thd->set_query_id(next_query_id());
    thd->variables.pseudo_thread_id= thread_id;		// for temp tables
    attach_temp_tables_worker(thd, rli);
    DBUG_PRINT("query",("%s", thd->query().str));

    if (ignored_error_code((expected_error= error_code)) ||
	!unexpected_error_code(expected_error))
    {
      if (flags2_inited)
        /*
          all bits of thd->variables.option_bits which are 1 in OPTIONS_WRITTEN_TO_BIN_LOG
          must take their value from flags2.
        */
        thd->variables.option_bits= flags2|(thd->variables.option_bits & ~OPTIONS_WRITTEN_TO_BIN_LOG);
      /*
        else, we are in a 3.23/4.0 binlog; we previously received a
        Rotate_log_event which reset thd->variables.option_bits and sql_mode etc, so
        nothing to do.
      */
      /*
        We do not replicate MODE_NO_DIR_IN_CREATE. That is, if the master is a
        slave which runs with SQL_MODE=MODE_NO_DIR_IN_CREATE, this should not
        force us to ignore the dir too. Imagine you are a ring of machines, and
        one has a disk problem so that you temporarily need
        MODE_NO_DIR_IN_CREATE on this machine; you don't want it to propagate
        elsewhere (you don't want all slaves to start ignoring the dirs).
      */
      if (sql_mode_inited)
        thd->variables.sql_mode=
          (sql_mode_t) ((thd->variables.sql_mode & MODE_NO_DIR_IN_CREATE) |
                       (sql_mode & ~(ulonglong) MODE_NO_DIR_IN_CREATE));
      if (charset_inited)
      {
        if (rli->cached_charset_compare(charset))
        {
          char *charset_p= charset; // Avoid type-punning warning.
          /* Verify that we support the charsets found in the event. */
          if (!(thd->variables.character_set_client=
                get_charset(uint2korr(charset_p), MYF(MY_WME))) ||
              !(thd->variables.collation_connection=
                get_charset(uint2korr(charset+2), MYF(MY_WME))) ||
              !(thd->variables.collation_server=
                get_charset(uint2korr(charset+4), MYF(MY_WME))))
          {
            /*
              We updated the thd->variables with nonsensical values (0). Let's
              set them to something safe (i.e. which avoids crash), and we'll
              stop with EE_UNKNOWN_CHARSET in compare_errors (unless set to
              ignore this error).
            */
            set_slave_thread_default_charset(thd, rli);
            goto compare_errors;
          }
          thd->update_charset(); // for the charset change to take effect
          /*
            Reset thd->query_string.cs to the newly set value.
            Note, there is a small flaw here. For a very short time frame
            if the new charset is different from the old charset and
            if another thread executes "SHOW PROCESSLIST" after
            the above thd->set_query() and before this thd->set_query(),
            and if the current query has some non-ASCII characters,
            the another thread may see some '?' marks in the PROCESSLIST
            result. This should be acceptable now. This is a reminder
            to fix this if any refactoring happens here sometime.
          */
          thd->set_query(query_arg, q_len_arg);
        }
      }
      if (time_zone_len)
      {
        String tmp(time_zone_str, time_zone_len, &my_charset_bin);
        if (!(thd->variables.time_zone= my_tz_find(thd, &tmp)))
        {
          my_error(ER_UNKNOWN_TIME_ZONE, MYF(0), tmp.c_ptr());
          thd->variables.time_zone= global_system_variables.time_zone;
          goto compare_errors;
        }
      }
      if (lc_time_names_number)
      {
        if (!(thd->variables.lc_time_names=
              my_locale_by_number(lc_time_names_number)))
        {
          my_printf_error(ER_UNKNOWN_ERROR,
                      "Unknown locale: '%d'", MYF(0), lc_time_names_number);
          thd->variables.lc_time_names= &my_locale_en_US;
          goto compare_errors;
        }
      }
      else
        thd->variables.lc_time_names= &my_locale_en_US;
      if (charset_database_number)
      {
        CHARSET_INFO *cs;
        if (!(cs= get_charset(charset_database_number, MYF(0))))
        {
          char buf[20];
          int10_to_str((int) charset_database_number, buf, -10);
          my_error(ER_UNKNOWN_COLLATION, MYF(0), buf);
          goto compare_errors;
        }
        thd->variables.collation_database= cs;
      }
      else
        thd->variables.collation_database= thd->db_charset;

      thd->table_map_for_update= (table_map)table_map_for_update;

      LEX_STRING user_lex= LEX_STRING();
      LEX_STRING host_lex= LEX_STRING();
      if (user)
      {
        user_lex.str= const_cast<char*>(user);
        user_lex.length= strlen(user);
      }
      if (host)
      {
        host_lex.str= const_cast<char*>(host);
        host_lex.length= strlen(host);
      }
      thd->set_invoker(&user_lex, &host_lex);
      /*
        Flag if we need to rollback the statement transaction on
        slave if it by chance succeeds.
        If we expected a non-zero error code and get nothing and,
        it is a concurrency issue or ignorable issue, effects
        of the statement should be rolled back.
      */
      if (expected_error &&
          (ignored_error_code(expected_error) ||
           concurrency_error_code(expected_error)))
      {
        thd->variables.option_bits|= OPTION_MASTER_SQL_ERROR;
      }
      /* Execute the query (note that we bypass dispatch_command()) */
      Parser_state parser_state;
      if (!parser_state.init(thd, thd->query().str, thd->query().length))
      {
        DBUG_ASSERT(thd->m_digest == NULL);
        thd->m_digest= & thd->m_digest_state;
        DBUG_ASSERT(thd->m_statement_psi == NULL);
        thd->m_statement_psi= MYSQL_START_STATEMENT(&thd->m_statement_state,
                                                    stmt_info_rpl.m_key,
                                                    thd->db().str,
                                                    thd->db().length,
                                                    thd->charset(), NULL);
        THD_STAGE_INFO(thd, stage_starting);
        MYSQL_SET_STATEMENT_TEXT(thd->m_statement_psi, thd->query().str,
                                 thd->query().length);

        mysql_parse(thd, &parser_state);
        /* Finalize server status flags after executing a statement. */
        thd->update_server_status();
        log_slow_statement(thd);
      }

      thd->variables.option_bits&= ~OPTION_MASTER_SQL_ERROR;

      /*
        Resetting the enable_slow_log thd variable.

        We need to reset it back to the opt_log_slow_slave_statements
        value after the statement execution (and slow logging
        is done). It might have changed if the statement was an
        admin statement (in which case, down in mysql_parse execution
        thd->enable_slow_log is set to the value of
        opt_log_slow_admin_statements).
      */
      thd->enable_slow_log= opt_log_slow_slave_statements;
    }
    else
    {
      /*
        The query got a really bad error on the master (thread killed etc),
        which could be inconsistent. Parse it to test the table names: if the
        replicate-*-do|ignore-table rules say "this query must be ignored" then
        we exit gracefully; otherwise we warn about the bad error and tell DBA
        to check/fix it.
      */
      if (mysql_test_parse_for_slave(thd))
        clear_all_errors(thd, const_cast<Relay_log_info*>(rli)); /* Can ignore query */
      else
      {
        rli->report(ERROR_LEVEL, ER_ERROR_ON_MASTER, ER(ER_ERROR_ON_MASTER),
                    expected_error, thd->query().str);
        thd->is_slave_error= 1;
      }
      goto end;
    }

    /* If the query was not ignored, it is printed to the general log */
    if (!thd->is_error() ||
        thd->get_stmt_da()->mysql_errno() != ER_SLAVE_IGNORED_TABLE)
    {
      /* log the rewritten query if the query was rewritten 
         and the option to log raw was not set.
        
         There is an assumption here. We assume that query log
         events can never have multi-statement queries, thus the
         parsed statement is the same as the raw one.
       */
      if (opt_general_log_raw || thd->rewritten_query.length() == 0)
        query_logger.general_log_write(thd, COM_QUERY, thd->query().str,
                                       thd->query().length);
      else
        query_logger.general_log_write(thd, COM_QUERY,
                                       thd->rewritten_query.c_ptr_safe(),
                                       thd->rewritten_query.length());
    }

compare_errors:
    /*
      In the slave thread, we may sometimes execute some DROP / * 40005
      TEMPORARY * / TABLE that come from parts of binlogs (likely if we
      use RESET SLAVE or CHANGE MASTER TO), while the temporary table
      has already been dropped. To ignore such irrelevant "table does
      not exist errors", we silently clear the error if TEMPORARY was used.
    */
    if (thd->lex->sql_command == SQLCOM_DROP_TABLE &&
        thd->lex->drop_temporary &&
        thd->is_error() &&
        thd->get_stmt_da()->mysql_errno() == ER_BAD_TABLE_ERROR &&
        !expected_error)
      thd->get_stmt_da()->reset_diagnostics_area();
    /*
      If we expected a non-zero error code, and we don't get the same error
      code, and it should be ignored or is related to a concurrency issue.
    */
    actual_error= thd->is_error() ? thd->get_stmt_da()->mysql_errno() : 0;
    DBUG_PRINT("info",("expected_error: %d  sql_errno: %d",
                       expected_error, actual_error));

    if ((expected_error && expected_error != actual_error &&
         !concurrency_error_code(expected_error)) &&
        !ignored_error_code(actual_error) &&
        !ignored_error_code(expected_error))
    {
      rli->report(ERROR_LEVEL, ER_INCONSISTENT_ERROR, ER(ER_INCONSISTENT_ERROR),
                  ER_SAFE(expected_error), expected_error,
                  (actual_error ?
                   thd->get_stmt_da()->message_text() :
                   "no error"),
                  actual_error, print_slave_db_safe(db), query_arg);
      thd->is_slave_error= 1;
    }
    /*
      If we get the same error code as expected and it is not a concurrency
      issue, or should be ignored.
    */
    else if ((expected_error == actual_error &&
              !concurrency_error_code(expected_error)) ||
             ignored_error_code(actual_error))
    {
      DBUG_PRINT("info",("error ignored"));
      if (actual_error && ignored_error_code(actual_error))
      {
        if (actual_error == ER_SLAVE_IGNORED_TABLE)
        {
          if (!slave_ignored_err_throttle.log())
            rli->report(INFORMATION_LEVEL, actual_error,
                        "Could not execute %s event. Detailed error: %s;"
                        " Error log throttle is enabled. This error will not be"
                        " displayed for next %lu secs. It will be suppressed",
                        get_type_str(), thd->get_stmt_da()->message_text(),
                        (window_size / 1000000));
        }
        else
          rli->report(INFORMATION_LEVEL, actual_error,
                      "Could not execute %s event. Detailed error: %s;",
                      get_type_str(), thd->get_stmt_da()->message_text());
      }
      clear_all_errors(thd, const_cast<Relay_log_info*>(rli));
      thd->killed= THD::NOT_KILLED;
    }
    /*
      Other cases: mostly we expected no error and get one.
    */
    else if (thd->is_slave_error || thd->is_fatal_error)
    {
      if (!is_silent_error(thd))
      {
        rli->report(ERROR_LEVEL, actual_error,
                    "Error '%s' on query. Default database: '%s'. Query: '%s'",
                    (actual_error ?
                     thd->get_stmt_da()->message_text() :
                     "unexpected success or fatal error"),
                    print_slave_db_safe(thd->db().str), query_arg);
      }
      thd->is_slave_error= 1;
    }

    /*
      TODO: compare the values of "affected rows" around here. Something
      like:
      if ((uint32) affected_in_event != (uint32) affected_on_slave)
      {
      sql_print_error("Slave: did not get the expected number of affected \
      rows running query from master - expected %d, got %d (this numbers \
      should have matched modulo 4294967296).", 0, ...);
      thd->is_slave_error = 1;
      }
      We may also want an option to tell the slave to ignore "affected"
      mismatch. This mismatch could be implemented with a new ER_ code, and
      to ignore it you would use --slave-skip-errors...

      To do the comparison we need to know the value of "affected" which the
      above mysql_parse() computed. And we need to know the value of
      "affected" in the master's binlog. Both will be implemented later. The
      important thing is that we now have the format ready to log the values
      of "affected" in the binlog. So we can release 5.0.0 before effectively
      logging "affected" and effectively comparing it.
    */
  } /* End of if (db_ok(... */

  {
    /**
      The following failure injecion works in cooperation with tests
      setting @@global.debug= 'd,stop_slave_middle_group'.
      The sql thread receives the killed status and will proceed
      to shutdown trying to finish incomplete events group.
    */

    // TODO: address the middle-group killing in MTS case

    DBUG_EXECUTE_IF("stop_slave_middle_group",
                    if (strcmp("COMMIT", query) != 0 &&
                        strcmp("BEGIN", query) != 0)
                    {
                      if (thd->get_transaction()->cannot_safely_rollback(
                          Transaction_ctx::SESSION))
                        const_cast<Relay_log_info*>(rli)->abort_slave= 1;
                    };);
  }

end:

  if (thd->temporary_tables)
    detach_temp_tables_worker(thd, rli);
  /*
    Probably we have set thd->query, thd->db, thd->catalog to point to places
    in the data_buf of this event. Now the event is going to be deleted
    probably, so data_buf will be freed, so the thd->... listed above will be
    pointers to freed memory.
    So we must set them to 0, so that those bad pointers values are not later
    used. Note that "cleanup" queries like automatic DROP TEMPORARY TABLE
    don't suffer from these assignments to 0 as DROP TEMPORARY
    TABLE uses the db.table syntax.
  */
  thd->set_catalog(NULL_CSTR);
  thd->set_db(NULL_CSTR);                 /* will free the current database */
  thd->reset_query();
  thd->lex->sql_command= SQLCOM_END;
  DBUG_PRINT("info", ("end: query= 0"));

  /* Mark the statement completed. */
  MYSQL_END_STATEMENT(thd->m_statement_psi, thd->get_stmt_da());
  thd->m_statement_psi= NULL;
  thd->m_digest= NULL;

  /*
    As a disk space optimization, future masters will not log an event for
    LAST_INSERT_ID() if that function returned 0 (and thus they will be able
    to replace the THD::stmt_depends_on_first_successful_insert_id_in_prev_stmt
    variable by (THD->first_successful_insert_id_in_prev_stmt > 0) ; with the
    resetting below we are ready to support that.
  */
  thd->first_successful_insert_id_in_prev_stmt_for_binlog= 0;
  thd->first_successful_insert_id_in_prev_stmt= 0;
  thd->stmt_depends_on_first_successful_insert_id_in_prev_stmt= 0;
  free_root(thd->mem_root,MYF(MY_KEEP_PREALLOC));
  DBUG_RETURN(thd->is_slave_error);
}

int Query_log_event::do_update_pos(Relay_log_info *rli)
{
  /*
    Note that we will not increment group* positions if we are just
    after a SET ONE_SHOT, because SET ONE_SHOT should not be separated
    from its following updating query.
  */
  int ret= 0;
  if (thd->one_shot_set)
  {
    rli->inc_event_relay_log_pos();
  }
  else
    ret= Log_event::do_update_pos(rli);

  DBUG_EXECUTE_IF("crash_after_commit_and_update_pos",
       if (!strcmp("COMMIT", query))
       {
         sql_print_information("Crashing crash_after_commit_and_update_pos.");
         rli->flush_info(true);
         ha_flush_logs(0); 
         DBUG_SUICIDE();
       }
  );
  
  return ret;
}


Log_event::enum_skip_reason
Query_log_event::do_shall_skip(Relay_log_info *rli)
{
  DBUG_ENTER("Query_log_event::do_shall_skip");
  DBUG_PRINT("debug", ("query: %s; q_len: %d", query, static_cast<int>(q_len)));
  DBUG_ASSERT(query && q_len > 0);

  if (rli->slave_skip_counter > 0)
  {
    if (strcmp("BEGIN", query) == 0)
    {
      thd->variables.option_bits|= OPTION_BEGIN;
      DBUG_RETURN(Log_event::continue_group(rli));
    }

    if (strcmp("COMMIT", query) == 0 || strcmp("ROLLBACK", query) == 0)
    {
      thd->variables.option_bits&= ~OPTION_BEGIN;
      DBUG_RETURN(Log_event::EVENT_SKIP_COUNT);
    }
  }
  Log_event::enum_skip_reason ret= Log_event::do_shall_skip(rli);
  DBUG_RETURN(ret);
}

#endif


/**************************************************************************
	Start_log_event_v3 methods
**************************************************************************/
#ifndef MYSQL_CLIENT
Start_log_event_v3::Start_log_event_v3()
  : binary_log::Start_event_v3(),
    Log_event(header(), footer(), Log_event::EVENT_INVALID_CACHE,
              Log_event::EVENT_INVALID_LOGGING)
{
  is_valid_param= true;
}
#endif

/*
  Start_log_event_v3::pack_info()
*/

#if defined(HAVE_REPLICATION) && !defined(MYSQL_CLIENT)
int Start_log_event_v3::pack_info(Protocol *protocol)
{
  char buf[12 + ST_SERVER_VER_LEN + 14 + 22], *pos;
  pos= my_stpcpy(buf, "Server ver: ");
  pos= my_stpcpy(pos, server_version);
  pos= my_stpcpy(pos, ", Binlog ver: ");
  pos= int10_to_str(binlog_version, pos, 10);
  protocol->store(buf, (uint) (pos-buf), &my_charset_bin);
  return 0;
}
#endif


/*
  Start_log_event_v3::print()
*/

#ifdef MYSQL_CLIENT
void Start_log_event_v3::print(FILE* file, PRINT_EVENT_INFO* print_event_info)
{
  DBUG_ENTER("Start_log_event_v3::print");

  IO_CACHE *const head= &print_event_info->head_cache;

  if (!print_event_info->short_form)
  {
    print_header(head, print_event_info, FALSE);
    my_b_printf(head, "\tStart: binlog v %d, server v %s created ",
                binlog_version, server_version);
    print_timestamp(head, NULL);
    if (created)
      my_b_printf(head," at startup");
    my_b_printf(head, "\n");
    if (common_header->flags & LOG_EVENT_BINLOG_IN_USE_F)
      my_b_printf(head, "# Warning: this binlog is either in use or was not "
                  "closed properly.\n");
  }
  if (!is_artificial_event() && created)
  {
#ifdef WHEN_WE_HAVE_THE_RESET_CONNECTION_SQL_COMMAND
    /*
      This is for mysqlbinlog: like in replication, we want to delete the stale
      tmp files left by an unclean shutdown of mysqld (temporary tables)
      and rollback unfinished transaction.
      Probably this can be done with RESET CONNECTION (syntax to be defined).
    */
    my_b_printf(head,"RESET CONNECTION%s\n", print_event_info->delimiter);
#else
    my_b_printf(head,"ROLLBACK%s\n", print_event_info->delimiter);
    if (print_event_info->is_gtid_next_set)
      print_event_info->is_gtid_next_valid= false;
#endif
  }
  // set gtid_next=automatic if we have previously set it to uuid:number
  if (!print_event_info->is_gtid_next_valid)
  {
    my_b_printf(head, "%sAUTOMATIC'%s\n",
                Gtid_log_event::SET_STRING_PREFIX,
                print_event_info->delimiter);
    print_event_info->is_gtid_next_set= false;
    print_event_info->is_gtid_next_valid= true;
  }
  if (temp_buf &&
      print_event_info->base64_output_mode != BASE64_OUTPUT_NEVER &&
      !print_event_info->short_form)
  {
    if (print_event_info->base64_output_mode != BASE64_OUTPUT_DECODE_ROWS)
      my_b_printf(head, "BINLOG '\n");
    print_base64(head, print_event_info, FALSE);
    print_event_info->printed_fd_event= TRUE;

    /*
      If --skip-gtids is given, the server when it replays the output
      should generate a new GTID if gtid_mode=ON.  However, when the
      server reads the base64-encoded Format_description_log_event, it
      will cleverly detect that this is a binlog to be replayed, and
      act a little bit like the replication thread, in the following
      sense: if the thread does not see any 'SET GTID_NEXT' statement,
      it will assume the binlog was created by an old server and try
      to preserve transactions as anonymous.  This is the opposite of
      what we want when passing the --skip-gtids flag, so therefore we
      output the following statement.

      The behavior where the client preserves transactions following a
      Format_description_log_event as anonymous was introduced in
      5.6.16.
    */
    if (print_event_info->skip_gtids)
      my_b_printf(head, "/*!50616 SET @@SESSION.GTID_NEXT='AUTOMATIC'*/%s\n",
                  print_event_info->delimiter);
  }
  DBUG_VOID_RETURN;
}
#endif /* MYSQL_CLIENT */

/*
  Start_log_event_v3::Start_log_event_v3()
*/

<<<<<<< HEAD
Start_log_event_v3::Start_log_event_v3(const char* buf,
                                       const Format_description_event
                                       *description_event)
: binary_log::Start_event_v3(buf, description_event),
  Log_event(header(), footer())
{
  is_valid_param= true;
=======
Start_log_event_v3::Start_log_event_v3(const char* buf, uint event_len,
                                       const Format_description_log_event
                                       *description_event)
  :Log_event(buf, description_event), binlog_version(BINLOG_VERSION)
{
  if (event_len < (uint)description_event->common_header_len +
      ST_COMMON_HEADER_LEN_OFFSET)
  {
    server_version[0]= 0;
    return;
  }
  buf+= description_event->common_header_len;
  binlog_version= uint2korr(buf+ST_BINLOG_VER_OFFSET);
  memcpy(server_version, buf+ST_SERVER_VER_OFFSET,
	 ST_SERVER_VER_LEN);
  // prevent overrun if log is corrupted on disk
  server_version[ST_SERVER_VER_LEN-1]= 0;
  created= uint4korr(buf+ST_CREATED_OFFSET);
  dont_set_created= 1;
>>>>>>> a0a5d719
}


/*
  Start_log_event_v3::write()
*/

#ifndef MYSQL_CLIENT
bool Start_log_event_v3::write(IO_CACHE* file)
{
  char buff[Binary_log_event::START_V3_HEADER_LEN];
  int2store(buff + ST_BINLOG_VER_OFFSET,binlog_version);
  memcpy(buff + ST_SERVER_VER_OFFSET,server_version,ST_SERVER_VER_LEN);
  if (!dont_set_created)
    created= get_time();
  int4store(buff + ST_CREATED_OFFSET, static_cast<uint32>(created));
  return (write_header(file, sizeof(buff)) ||
          wrapper_my_b_safe_write(file, (uchar*) buff, sizeof(buff)) ||
	  write_footer(file));
}
#endif


#if defined(HAVE_REPLICATION) && !defined(MYSQL_CLIENT)

/**
  Start_log_event_v3::do_apply_event() .
  The master started

    IMPLEMENTATION
    - To handle the case where the master died without having time to write
    DROP TEMPORARY TABLE, DO RELEASE_LOCK (prepared statements' deletion is
    TODO), we clean up all temporary tables that we got, if we are sure we
    can (see below).

  @todo
    - Remove all active user locks.
    Guilhem 2003-06: this is true but not urgent: the worst it can cause is
    the use of a bit of memory for a user lock which will not be used
    anymore. If the user lock is later used, the old one will be released. In
    other words, no deadlock problem.
*/

int Start_log_event_v3::do_apply_event(Relay_log_info const *rli)
{
  DBUG_ENTER("Start_log_event_v3::do_apply_event");
  int error= 0;
  switch (binlog_version)
  {
  case 3:
  case 4:
    /*
      This can either be 4.x (then a Start_log_event_v3 is only at master
      startup so we are sure the master has restarted and cleared his temp
      tables; the event always has 'created'>0) or 5.0 (then we have to test
      'created').
    */
    if (created)
    {
      error= close_temporary_tables(thd);
      cleanup_load_tmpdir();
    }
    else
    {
      /*
        Set all temporary tables thread references to the current thread
        as they may point to the "old" SQL slave thread in case of its
        restart.
      */
      TABLE *table;
      for (table= thd->temporary_tables; table; table= table->next)
        table->in_use= thd;
    }
    break;

    /*
       Now the older formats; in that case load_tmpdir is cleaned up by the I/O
       thread.
    */
  case 1:
    if (strncmp(rli->get_rli_description_event()->server_version,
                "3.23.57",7) >= 0 && created)
    {
      /*
        Can distinguish, based on the value of 'created': this event was
        generated at master startup.
      */
      error= close_temporary_tables(thd);
    }
    /*
      Otherwise, can't distinguish a Start_log_event generated at
      master startup and one generated by master FLUSH LOGS, so cannot
      be sure temp tables have to be dropped. So do nothing.
    */
    break;
  default:
    /* this case is impossible */
    DBUG_RETURN(1);
  }
  DBUG_RETURN(error);
}
#endif /* defined(HAVE_REPLICATION) && !defined(MYSQL_CLIENT) */

/***************************************************************************
       Format_description_log_event methods
****************************************************************************/

/**
  Format_description_log_event 1st ctor.

    Ctor. Can be used to create the event to write to the binary log (when the
    server starts or when FLUSH LOGS), or to create artificial events to parse
    binlogs from MySQL 3.23 or 4.x.
    When in a client, only the 2nd use is possible.

  @param binlog_version         the binlog version for which we want to build
                                an event. Can be 1 (=MySQL 3.23), 3 (=4.0.x
                                x>=2 and 4.1) or 4 (MySQL 5.0). Note that the
                                old 4.0 (binlog version 2) is not supported;
                                it should not be used for replication with
                                5.0.
  @param server_ver             a string containing the server version.
*/

Format_description_log_event::
Format_description_log_event(uint8_t binlog_ver, const char* server_ver)
: binary_log::Start_event_v3(binary_log::FORMAT_DESCRIPTION_EVENT),
  Format_description_event(binlog_ver,  (binlog_ver <= 3 || server_ver != 0) ?
                           server_ver : ::server_version)
{
  is_valid_param= header_is_valid() && version_is_valid();
  common_header->type_code= binary_log::FORMAT_DESCRIPTION_EVENT;
  /*
   We here have the possibility to simulate a master before we changed
   the table map id to be stored in 6 bytes: when it was stored in 4
   bytes (=> post_header_len was 6). This is used to test backward
   compatibility.
   This code can be removed after a few months (today is Dec 21st 2005),
   when we know that the 4-byte masters are not deployed anymore (check
   with Tomas Ulin first!), and the accompanying test (rpl_row_4_bytes)
   too.
  */
  DBUG_EXECUTE_IF("old_row_based_repl_4_byte_map_id_master",
                  post_header_len[binary_log::TABLE_MAP_EVENT-1]=
                  post_header_len[binary_log::WRITE_ROWS_EVENT_V1-1]=
                  post_header_len[binary_log::UPDATE_ROWS_EVENT_V1-1]=
                  post_header_len[binary_log::DELETE_ROWS_EVENT_V1-1]= 6;);
}


/**
  The problem with this constructor is that the fixed header may have a
  length different from this version, but we don't know this length as we
  have not read the Format_description_log_event which says it, yet. This
  length is in the post-header of the event, but we don't know where the
  post-header starts.

  So this type of event HAS to:
  - either have the header's length at the beginning (in the header, at a
  fixed position which will never be changed), not in the post-header. That
  would make the header be "shifted" compared to other events.
  - or have a header of size LOG_EVENT_MINIMAL_HEADER_LEN (19), in all future
  versions, so that we know for sure.

  I (Guilhem) chose the 2nd solution. Rotate has the same constraint (because
  it is sent before Format_description_log_event).
*/

Format_description_log_event::
<<<<<<< HEAD
Format_description_log_event(const char* buf, uint event_len,
                             const Format_description_event
                             *description_event)
  : binary_log::Start_event_v3(buf, description_event),
   Format_description_event(buf, event_len, description_event),
   Start_log_event_v3(buf, description_event)
{
  is_valid_param= header_is_valid() && version_is_valid();
  common_header->type_code= binary_log::FORMAT_DESCRIPTION_EVENT;
=======
Format_description_log_event(const char* buf,
                             uint event_len,
                             const
                             Format_description_log_event*
                             description_event)
  :Start_log_event_v3(buf, event_len, description_event),
   common_header_len(0), post_header_len(NULL), event_type_permutation(0)
{
  ulong ver_calc;
  DBUG_ENTER("Format_description_log_event::Format_description_log_event(char*,...)");
  if (!Start_log_event_v3::is_valid())
    DBUG_VOID_RETURN; /* sanity check */
  buf+= LOG_EVENT_MINIMAL_HEADER_LEN;
  if ((common_header_len=buf[ST_COMMON_HEADER_LEN_OFFSET]) < OLD_HEADER_LEN)
    DBUG_VOID_RETURN; /* sanity check */
  number_of_event_types=
    event_len - (LOG_EVENT_MINIMAL_HEADER_LEN + ST_COMMON_HEADER_LEN_OFFSET + 1);
  DBUG_PRINT("info", ("common_header_len=%d number_of_event_types=%d",
                      common_header_len, number_of_event_types));
  /* If alloc fails, we'll detect it in is_valid() */

  post_header_len= (uint8*) my_memdup(key_memory_log_event,
                                      (uchar*)buf+ST_COMMON_HEADER_LEN_OFFSET+1,
                                      number_of_event_types*
                                      sizeof(*post_header_len),
                                      MYF(0));
  calc_server_version_split();
  if ((ver_calc= get_version_product()) >= checksum_version_product)
  {
    /* the last bytes are the checksum alg desc and value (or value's room) */
    number_of_event_types -= BINLOG_CHECKSUM_ALG_DESC_LEN;
    /*
      FD from the checksum-home version server (ver_calc ==
      checksum_version_product) must have 
      number_of_event_types == LOG_EVENT_TYPES.
    */
    DBUG_ASSERT(ver_calc != checksum_version_product ||
                number_of_event_types == LOG_EVENT_TYPES);
    checksum_alg= post_header_len[number_of_event_types];
  }
  else
  {
    checksum_alg= (uint8) BINLOG_CHECKSUM_ALG_UNDEF;
  }
>>>>>>> a0a5d719

  /*
   We here have the possibility to simulate a master of before we changed
   the table map id to be stored in 6 bytes: when it was stored in 4
   bytes (=> post_header_len was 6). This is used to test backward
   compatibility.
 */
  DBUG_EXECUTE_IF("old_row_based_repl_4_byte_map_id_master",
                  post_header_len[binary_log::TABLE_MAP_EVENT-1]=
                  post_header_len[binary_log::WRITE_ROWS_EVENT_V1-1]=
                  post_header_len[binary_log::UPDATE_ROWS_EVENT_V1-1]=
                  post_header_len[binary_log::DELETE_ROWS_EVENT_V1-1]= 6;);
}

#ifndef MYSQL_CLIENT
bool Format_description_log_event::write(IO_CACHE* file)
{
  bool ret;
  bool no_checksum;
  /*
    We don't call Start_log_event_v3::write() because this would make 2
    my_b_safe_write().
  */
  uchar buff[Binary_log_event::FORMAT_DESCRIPTION_HEADER_LEN +
             BINLOG_CHECKSUM_ALG_DESC_LEN];
  size_t rec_size= sizeof(buff);
  int2store(buff + ST_BINLOG_VER_OFFSET,binlog_version);
  memcpy((char*) buff + ST_SERVER_VER_OFFSET,server_version,ST_SERVER_VER_LEN);
  if (!dont_set_created)
    created= get_time();
  int4store(buff + ST_CREATED_OFFSET, static_cast<uint32>(created));
  buff[ST_COMMON_HEADER_LEN_OFFSET]= LOG_EVENT_HEADER_LEN;
  memcpy((char*) buff+ST_COMMON_HEADER_LEN_OFFSET + 1,  &post_header_len.front(),
         Binary_log_event::LOG_EVENT_TYPES);
  /*
    if checksum is requested
    record the checksum-algorithm descriptor next to
    post_header_len vector which will be followed by the checksum value.
    Master is supposed to trigger checksum computing by binlog_checksum_options,
    slave does it via marking the event according to
    FD_queue checksum_alg value.
  */
  compile_time_assert(sizeof(BINLOG_CHECKSUM_ALG_DESC_LEN == 1));
#ifndef DBUG_OFF
  common_header->data_written= 0; // to prepare for need_checksum assert
#endif
  buff[Binary_log_event::FORMAT_DESCRIPTION_HEADER_LEN]= need_checksum() ?
    (uint8) common_footer->checksum_alg :
     (uint8) binary_log::BINLOG_CHECKSUM_ALG_OFF;
  /*
     FD of checksum-aware server is always checksum-equipped, (V) is in,
     regardless of @@global.binlog_checksum policy.
     Thereby a combination of (A) == 0, (V) != 0 means
     it's the checksum-aware server's FD event that heads checksum-free binlog
     file.
     Here 0 stands for checksumming OFF to evaluate (V) as 0 is that case.
     A combination of (A) != 0, (V) != 0 denotes FD of the checksum-aware server
     heading the checksummed binlog.
     (A), (V) presence in FD of the checksum-aware server makes the event
     1 + 4 bytes bigger comparing to the former FD.
  */

  if ((no_checksum= (common_footer->checksum_alg ==
                     binary_log::BINLOG_CHECKSUM_ALG_OFF)))
  {
    // Forcing (V) room to fill anyway
    common_footer->checksum_alg= binary_log::BINLOG_CHECKSUM_ALG_CRC32;
  }
  ret= (write_header(file, rec_size) ||
        wrapper_my_b_safe_write(file, buff, rec_size) ||
        write_footer(file));
  if (no_checksum)
    common_footer->checksum_alg= binary_log::BINLOG_CHECKSUM_ALG_OFF;
  return ret;
}
#endif

#if defined(HAVE_REPLICATION) && !defined(MYSQL_CLIENT)
int Format_description_log_event::do_apply_event(Relay_log_info const *rli)
{
  int ret= 0;
  DBUG_ENTER("Format_description_log_event::do_apply_event");

  /*
    As a transaction NEVER spans on 2 or more binlogs:
    if we have an active transaction at this point, the master died
    while writing the transaction to the binary log, i.e. while
    flushing the binlog cache to the binlog. XA guarantees that master has
    rolled back. So we roll back.
    Note: this event could be sent by the master to inform us of the
    format of its binlog; in other words maybe it is not at its
    original place when it comes to us; we'll know this by checking
    log_pos ("artificial" events have log_pos == 0).
  */
  if (!is_artificial_event() && created &&
      thd->get_transaction()->is_active(Transaction_ctx::SESSION))
  {
    /* This is not an error (XA is safe), just an information */
    rli->report(INFORMATION_LEVEL, 0,
                "Rolling back unfinished transaction (no COMMIT "
                "or ROLLBACK in relay log). A probable cause is that "
                "the master died while writing the transaction to "
                "its binary log, thus rolled back too."); 
    const_cast<Relay_log_info*>(rli)->cleanup_context(thd, 1);
  }

  /*
    If this event comes from ourselves, there is no cleaning task to
    perform, we don't call Start_log_event_v3::do_apply_event()
    (this was just to update the log's description event).
  */
  if (server_id != (uint32) ::server_id)
  {
    /*
      If the event was not requested by the slave i.e. the master sent
      it while the slave asked for a position >4, the event will make
      rli->group_master_log_pos advance. Say that the slave asked for
      position 1000, and the Format_desc event's end is 96. Then in
      the beginning of replication rli->group_master_log_pos will be
      0, then 96, then jump to first really asked event (which is
      >96). So this is ok.
    */
    ret= Start_log_event_v3::do_apply_event(rli);
  }

  if (!ret)
  {
    /* Save the information describing this binlog */
    const_cast<Relay_log_info *>(rli)->set_rli_description_event(this);
  }

  DBUG_RETURN(ret);
}

int Format_description_log_event::do_update_pos(Relay_log_info *rli)
{
  if (server_id == (uint32) ::server_id)
  {
    /*
      We only increase the relay log position if we are skipping
      events and do not touch any group_* variables, nor flush the
      relay log info.  If there is a crash, we will have to re-skip
      the events again, but that is a minor issue.

      If we do not skip stepping the group log position (and the
      server id was changed when restarting the server), it might well
      be that we start executing at a position that is invalid, e.g.,
      at a Rows_log_event or a Query_log_event preceeded by a
      Intvar_log_event instead of starting at a Table_map_log_event or
      the Intvar_log_event respectively.
     */
    rli->inc_event_relay_log_pos();
    return 0;
  }
  else
  {
    return Log_event::do_update_pos(rli);
  }
}

Log_event::enum_skip_reason
Format_description_log_event::do_shall_skip(Relay_log_info *rli)
{
  return Log_event::EVENT_SKIP_NOT;
}

#endif



  /**************************************************************************
        Load_log_event methods
   General note about Load_log_event: the binlogging of LOAD DATA INFILE is
   going to be changed in 5.0 (or maybe in 5.1; not decided yet).
   However, the 5.0 slave could still have to read such events (from a 4.x
   master), convert them (which just means maybe expand the header, when 5.0
   servers have a UID in events) (remember that whatever is after the header
   will be like in 4.x, as this event's format is not modified in 5.0 as we
   will use new types of events to log the new LOAD DATA INFILE features).
   To be able to read/convert, we just need to not assume that the common
   header is of length LOG_EVENT_HEADER_LEN (we must use the description
   event).
   Note that I (Guilhem) manually tested replication of a big LOAD DATA INFILE
   between 3.23 and 5.0, and between 4.0 and 5.0, and it works fine (and the
   positions displayed in SHOW SLAVE STATUS then are fine too).
  **************************************************************************/

#if defined(HAVE_REPLICATION) && !defined(MYSQL_CLIENT)
uint Load_log_event::get_query_buffer_length()
{
  return
    //the DB name may double if we escape the quote character
    5 + 2*db_len + 3 +
    18 + fname_len*4 + 2 +                    // "LOAD DATA INFILE 'file''"
    11 +                                    // "CONCURRENT "
    7 +					    // LOCAL
    9 +                                     // " REPLACE or IGNORE "
    13 + table_name_len*2 +                 // "INTO TABLE `table`"
    21 + sql_ex.data_info.field_term_len*4 + 2 +
                                            // " FIELDS TERMINATED BY 'str'"
    23 + sql_ex.data_info.enclosed_len*4 + 2 +
                                            // " OPTIONALLY ENCLOSED BY 'str'"
    12 + sql_ex.data_info.escaped_len*4 + 2 +         // " ESCAPED BY 'str'"
    21 + sql_ex.data_info.line_term_len*4 + 2 +
                                            // " LINES TERMINATED BY 'str'"
    19 + sql_ex.data_info.line_start_len*4 + 2 +
                                            // " LINES STARTING BY 'str'"
    15 + 22 +                               // " IGNORE xxx  LINES"
    3 + (num_fields-1)*2 + field_block_len; // " (field1, field2, ...)"
}


void Load_log_event::print_query(bool need_db, const char *cs, char *buf,
                                 char **end, char **fn_start, char **fn_end)
{
  char quoted_id[1 + NAME_LEN * 2 + 2];//quoted  length
  size_t  quoted_id_len= 0;
  char *pos= buf;

  if (need_db && db && db_len)
  {
    pos= my_stpcpy(pos, "use ");
#ifdef MYSQL_SERVER
    quoted_id_len= my_strmov_quoted_identifier(this->thd, (char *) quoted_id,
                                               db, 0);
#else
    quoted_id_len= my_strmov_quoted_identifier((char *) quoted_id, db);
#endif
    quoted_id[quoted_id_len]= '\0';
    pos= my_stpcpy(pos, quoted_id);
    pos= my_stpcpy(pos, "; ");
  }

  pos= my_stpcpy(pos, "LOAD DATA ");

  if (is_concurrent)
    pos= my_stpcpy(pos, "CONCURRENT ");

  if (fn_start)
    *fn_start= pos;

  if (check_fname_outside_temp_buf())
    pos= my_stpcpy(pos, "LOCAL ");
  pos= my_stpcpy(pos, "INFILE ");
  pos= pretty_print_str(pos, fname, fname_len);
  pos= my_stpcpy(pos, " ");

  if (sql_ex.data_info.opt_flags & REPLACE_FLAG)
    pos= my_stpcpy(pos, "REPLACE ");
  else if (sql_ex.data_info.opt_flags & IGNORE_FLAG)
    pos= my_stpcpy(pos, "IGNORE ");

  pos= my_stpcpy(pos ,"INTO");

  if (fn_end)
    *fn_end= pos;

  pos= my_stpcpy(pos ," TABLE ");
  memcpy(pos, table_name, table_name_len);
  pos+= table_name_len;

  if (cs != NULL)
  {
    pos= my_stpcpy(pos ," CHARACTER SET ");
    pos= my_stpcpy(pos ,  cs);
  }

  /* We have to create all optional fields as the default is not empty */
  pos= my_stpcpy(pos, " FIELDS TERMINATED BY ");
  pos= pretty_print_str(pos, sql_ex.data_info.field_term,
                        sql_ex.data_info.field_term_len);
  if (sql_ex.data_info.opt_flags & OPT_ENCLOSED_FLAG)
    pos= my_stpcpy(pos, " OPTIONALLY ");
  pos= my_stpcpy(pos, " ENCLOSED BY ");
  pos= pretty_print_str(pos, sql_ex.data_info.enclosed,
                        sql_ex.data_info.enclosed_len);

  pos= my_stpcpy(pos, " ESCAPED BY ");
  pos= pretty_print_str(pos, sql_ex.data_info.escaped,
                        sql_ex.data_info.escaped_len);

  pos= my_stpcpy(pos, " LINES TERMINATED BY ");
  pos= pretty_print_str(pos, sql_ex.data_info.line_term,
                        sql_ex.data_info.line_term_len);
  if (sql_ex.data_info.line_start_len)
  {
    pos= my_stpcpy(pos, " STARTING BY ");
    pos= pretty_print_str(pos, sql_ex.data_info.line_start,
                          sql_ex.data_info.line_start_len);
  }

  if ((long) skip_lines > 0)
  {
    pos= my_stpcpy(pos, " IGNORE ");
    pos= longlong10_to_str((longlong) skip_lines, pos, 10);
    pos= my_stpcpy(pos," LINES ");    
  }

  if (num_fields)
  {
    uint i;
    const char *field= fields;
    pos= my_stpcpy(pos, " (");
    for (i = 0; i < num_fields; i++)
    {
      if (i)
      {
        *pos++= ' ';
        *pos++= ',';
      }
      quoted_id_len= my_strmov_quoted_identifier(this->thd, quoted_id, field,
                                                 0);
      memcpy(pos, quoted_id, quoted_id_len-1);
    }
    *pos++= ')';
  }

  *end= pos;
}


int Load_log_event::pack_info(Protocol *protocol)
{
  char *buf, *end;

  if (!(buf= (char*) my_malloc(key_memory_log_event,
                               get_query_buffer_length(), MYF(MY_WME))))
    return 1;
  print_query(TRUE, NULL, buf, &end, 0, 0);
  protocol->store(buf, end-buf, &my_charset_bin);
  my_free(buf);
  return 0;
}
#endif /* defined(HAVE_REPLICATION) && !defined(MYSQL_CLIENT) */


#ifndef MYSQL_CLIENT

/*
  Load_log_event::write_data_header()
*/

bool Load_log_event::write_data_header(IO_CACHE* file)
{
  char buf[Binary_log_event::LOAD_HEADER_LEN];
  int4store(buf + L_THREAD_ID_OFFSET, slave_proxy_id);
  int4store(buf + L_EXEC_TIME_OFFSET, exec_time);
  int4store(buf + L_SKIP_LINES_OFFSET, skip_lines);
  buf[L_TBL_LEN_OFFSET] = (char)table_name_len;
  buf[L_DB_LEN_OFFSET] = (char)db_len;
  int4store(buf + L_NUM_FIELDS_OFFSET, num_fields);
  return my_b_safe_write(file, (uchar*)buf, Binary_log_event::LOAD_HEADER_LEN) != 0;
}


/*
  Load_log_event::write_data_body()
*/

bool Load_log_event::write_data_body(IO_CACHE* file)
{
  if (sql_ex.write_data(file))
    return 1;
  if (num_fields && fields && field_lens)
  {
    if (my_b_safe_write(file, (uchar*)field_lens, num_fields) ||
	my_b_safe_write(file, (uchar*)fields, field_block_len))
      return 1;
  }
  return (my_b_safe_write(file, (uchar*)table_name, table_name_len + 1) ||
	  my_b_safe_write(file, (uchar*)db, db_len + 1) ||
	  my_b_safe_write(file, (uchar*)fname, fname_len));
}


/*
  Load_log_event::Load_log_event()
*/

Load_log_event::Load_log_event(THD *thd_arg, sql_exchange *ex,
			       const char *db_arg, const char *table_name_arg,
			       List<Item> &fields_arg,
                               bool is_concurrent_arg,
			       enum enum_duplicates handle_dup,
			       bool ignore, bool using_trans)
  : binary_log::Load_event(),
   Log_event(thd_arg,
             thd_arg->thread_specific_used ? LOG_EVENT_THREAD_SPECIFIC_F : 0,
             using_trans ? Log_event::EVENT_TRANSACTIONAL_CACHE :
                           Log_event::EVENT_STMT_CACHE,
             Log_event::EVENT_NORMAL_LOGGING,
             header(), footer())
{
  thread_id= thd_arg->thread_id();
  slave_proxy_id= thd_arg->variables.pseudo_thread_id;
  table_name= table_name_arg ? table_name_arg : "";
  db= db_arg;
  fname= ex->file_name;
  local_fname= FALSE;
  is_concurrent= is_concurrent_arg;

  /*
  exec_time calculation has changed to use the same method that is used
  to fill out "thd_arg->start_time"
  */

  struct timeval end_time;
  ulonglong micro_end_time= my_micro_time();
  my_micro_time_to_timeval(micro_end_time, &end_time);

  exec_time= end_time.tv_sec - thd_arg->start_time.tv_sec;

  /* db can never be a zero pointer in 4.0 */
  db_len = strlen(db);
  table_name_len =  strlen(table_name);
  fname_len = (fname) ?  strlen(fname) : 0;
  sql_ex.data_info.field_term = ex->field.field_term->ptr();
  sql_ex.data_info.field_term_len = (uint8) ex->field.field_term->length();
  sql_ex.data_info.enclosed = ex->field.enclosed->ptr();
  sql_ex.data_info.enclosed_len = (uint8) ex->field.enclosed->length();
  sql_ex.data_info.line_term = ex->line.line_term->ptr();
  sql_ex.data_info.line_term_len = (uint8) ex->line.line_term->length();
  sql_ex.data_info.line_start = ex->line.line_start->ptr();
  sql_ex.data_info.line_start_len = (uint8) ex->line.line_start->length();
  sql_ex.data_info.escaped = (char*) ex->field.escaped->ptr();
  sql_ex.data_info.escaped_len = (uint8) ex->field.escaped->length();
  sql_ex.data_info.opt_flags = 0;
  sql_ex.data_info.cached_new_format = -1;

  if (ex->dumpfile)
    sql_ex.data_info.opt_flags|= DUMPFILE_FLAG;
  if (ex->field.opt_enclosed)
    sql_ex.data_info.opt_flags|= OPT_ENCLOSED_FLAG;

  sql_ex.data_info.empty_flags= 0;

  switch (handle_dup) {
  case DUP_REPLACE:
    sql_ex.data_info.opt_flags|= REPLACE_FLAG;
    break;
  case DUP_UPDATE:				// Impossible here
  case DUP_ERROR:
    break;
  }
  if (ignore)
    sql_ex.data_info.opt_flags|= IGNORE_FLAG;

  if (!ex->field.field_term->length())
    sql_ex.data_info.empty_flags |= FIELD_TERM_EMPTY;
  if (!ex->field.enclosed->length())
    sql_ex.data_info.empty_flags |= ENCLOSED_EMPTY;
  if (!ex->line.line_term->length())
    sql_ex.data_info.empty_flags |= LINE_TERM_EMPTY;
  if (!ex->line.line_start->length())
    sql_ex.data_info.empty_flags |= LINE_START_EMPTY;
  if (!ex->field.escaped->length())
    sql_ex.data_info.empty_flags |= ESCAPED_EMPTY;

  skip_lines = ex->skip_lines;

  List_iterator<Item> li(fields_arg);
  field_lens_buf.length(0);
  fields_buf.length(0);
  Item* item;
  while ((item = li++))
  {
    num_fields++;
    uchar len= (uchar) item->item_name.length();
    field_block_len += len + 1;
    fields_buf.append(item->item_name.ptr(), len + 1);
    field_lens_buf.append((char*)&len, 1);
  }

  field_lens = (const uchar*)field_lens_buf.ptr();
  fields = fields_buf.ptr();
  if (table_name != 0)
    is_valid_param= true;

  if (sql_ex.data_info.new_format())
    common_header->type_code= binary_log::NEW_LOAD_EVENT;
  else
    common_header->type_code= binary_log::LOAD_EVENT;
}
#endif /* !MYSQL_CLIENT */


/**
  @note
    The caller must do buf[event_len] = 0 before he starts using the
    constructed event.
*/
Load_log_event::Load_log_event(const char *buf, uint event_len,
                               const Format_description_event *description_event)
: binary_log::Load_event(buf, event_len, description_event),
  Log_event(header(), footer())
{
  DBUG_ENTER("Load_log_event");
  if (table_name != 0)
    is_valid_param= true;
  if (event_len)
  {
    /**
      We need to set exec_time here, which is ued to calcutate seconds behind
      master on the slave.
    */
    exec_time= load_exec_time;
    /*
      I (Guilhem) manually tested replication of LOAD DATA INFILE for 3.23->5.0,
      4.0->5.0 and 5.0->5.0 and it works.
    */
    sql_ex.data_info= sql_ex_data;
  }
  if (sql_ex.data_info.new_format())
    common_header->type_code= binary_log::NEW_LOAD_EVENT;
  else
    common_header->type_code= binary_log::LOAD_EVENT;
  DBUG_VOID_RETURN;
}


/*
  Load_log_event::print()
*/

#ifdef MYSQL_CLIENT
void Load_log_event::print(FILE* file, PRINT_EVENT_INFO* print_event_info)
{
  print(file, print_event_info, 0);
}


void Load_log_event::print(FILE* file_arg, PRINT_EVENT_INFO* print_event_info,
			   bool commented)
{
  IO_CACHE *const head= &print_event_info->head_cache;
  size_t id_len= 0;
  char str_buf[1 + 2*FN_REFLEN + 2];

  DBUG_ENTER("Load_log_event::print");
  if (!print_event_info->short_form)
  {
    print_header(head, print_event_info, FALSE);
    my_b_printf(head, "\tQuery\tthread_id=%u\texec_time=%ld\n",
                thread_id, exec_time);
  }

  bool different_db= 1;
  if (db)
  {
    /*
      If the database is different from the one of the previous statement, we
      need to print the "use" command, and we update the last_db.
      But if commented, the "use" is going to be commented so we should not
      update the last_db.
    */
    if ((different_db= memcmp(print_event_info->db, db, db_len + 1)) &&
        !commented)
      memcpy(print_event_info->db, db, db_len + 1);
  }
  
  if (db && db[0] && different_db)
  {
#ifdef MYSQL_SERVER
    id_len= my_strmov_quoted_identifier(this->thd, str_buf, db, 0);
#else
    id_len= my_strmov_quoted_identifier(str_buf, db);
#endif
    str_buf[id_len]= '\0';
    my_b_printf(head, "%suse %s%s\n",
                commented ? "# " : "", str_buf, print_event_info->delimiter);
  }
  if (common_header->flags & LOG_EVENT_THREAD_SPECIFIC_F)
    my_b_printf(head,"%sSET @@session.pseudo_thread_id=%lu%s\n",
            commented ? "# " : "", (ulong)thread_id,
            print_event_info->delimiter);
  my_b_printf(head, "%sLOAD DATA ",
              commented ? "# " : "");
  if (check_fname_outside_temp_buf())
    my_b_printf(head, "LOCAL ");
  my_b_printf(head, "INFILE '%-*s' ", static_cast<int>(fname_len), fname);

  if (sql_ex.data_info.opt_flags & REPLACE_FLAG)
    my_b_printf(head,"REPLACE ");
  else if (sql_ex.data_info.opt_flags & IGNORE_FLAG)
    my_b_printf(head,"IGNORE ");

#ifdef MYSQL_SERVER
    id_len= my_strmov_quoted_identifier(this->thd, str_buf, table_name, 0);
#else
    id_len= my_strmov_quoted_identifier(str_buf, table_name);
#endif
  str_buf[id_len]= '\0';
  my_b_printf(head, "INTO TABLE %s", str_buf);

  my_b_printf(head, " FIELDS TERMINATED BY ");
  pretty_print_str(head, sql_ex.data_info.field_term,
                   sql_ex.data_info.field_term_len);

  if (sql_ex.data_info.opt_flags & OPT_ENCLOSED_FLAG)
    my_b_printf(head," OPTIONALLY ");
  my_b_printf(head, " ENCLOSED BY ");
  pretty_print_str(head, sql_ex.data_info.enclosed,
                   sql_ex.data_info.enclosed_len);

  my_b_printf(head, " ESCAPED BY ");
  pretty_print_str(head, sql_ex.data_info.escaped,
                   sql_ex.data_info.escaped_len);

  my_b_printf(head," LINES TERMINATED BY ");
  pretty_print_str(head, sql_ex.data_info.line_term,
                   sql_ex.data_info.line_term_len);


  if (sql_ex.data_info.line_start)
  {
    my_b_printf(head," STARTING BY ");
    pretty_print_str(head, sql_ex.data_info.line_start,
                     sql_ex.data_info.line_start_len);
  }
  if ((long) skip_lines > 0)
    my_b_printf(head, " IGNORE %ld LINES", (long) skip_lines);

  if (num_fields)
  {
    uint i;
    const char* field = fields;
    my_b_printf(head, " (");
    for (i = 0; i < num_fields; i++)
    {
      if (i)
        my_b_printf(head, ",");
      id_len= my_strmov_quoted_identifier((char *) str_buf, field);
      str_buf[id_len]= '\0';
      my_b_printf(head, "%s", str_buf);

      field += field_lens[i]  + 1;
    }
    my_b_printf(head, ")");
  }

  my_b_printf(head, "%s\n", print_event_info->delimiter);
  DBUG_VOID_RETURN;
}
#endif /* MYSQL_CLIENT */

#ifndef MYSQL_CLIENT

/**
  Load_log_event::set_fields()

  @note
    This function can not use the member variable 
    for the database, since LOAD DATA INFILE on the slave
    can be for a different database than the current one.
    This is the reason for the affected_db argument to this method.
*/

void Load_log_event::set_fields(const char* affected_db, 
				List<Item> &field_list,
                                Name_resolution_context *context)
{
  uint i;
  const char* field = fields;
  for (i= 0; i < num_fields; i++)
  {
    field_list.push_back(new Item_field(context,
                                        affected_db, table_name, field));
    field+= field_lens[i]  + 1;
  }
}
#endif /* !MYSQL_CLIENT */


#if defined(HAVE_REPLICATION) && !defined(MYSQL_CLIENT)
/**
  Does the data loading job when executing a LOAD DATA on the slave.

  @param net
  @param rli
  @param use_rli_only_for_errors     If set to 1, rli is provided to
                                     Load_log_event::exec_event only for this
                                     function to have rli->get_rpl_log_name and
                                     rli->last_slave_error, both being used by
                                     error reports.  If set to 0, rli is provided
                                     for full use, i.e. for error reports and
                                     position advancing.

  @todo
    fix this; this can be done by testing rules in
    Create_file_log_event::exec_event() and then discarding Append_block and
    al.
  @todo
    this is a bug - this needs to be moved to the I/O thread

  @retval
    0           Success
  @retval
    1           Failure
*/

int Load_log_event::do_apply_event(NET* net, Relay_log_info const *rli,
                                   bool use_rli_only_for_errors)
{
  DBUG_ASSERT(thd->query().str == NULL);
  thd->reset_query();                    // Should not be needed
  set_thd_db(thd, db, db_len);
  thd->is_slave_error= 0;
  clear_all_errors(thd, const_cast<Relay_log_info*>(rli));

  /* see Query_log_event::do_apply_event() and BUG#13360 */
  DBUG_ASSERT(!rli->m_table_map.count());
  /*
    Usually lex_start() is called by mysql_parse(), but we need it here
    as the present method does not call mysql_parse().
  */
  lex_start(thd);
  thd->lex->local_file= local_fname;
  mysql_reset_thd_for_next_command(thd);

   /*
    We test replicate_*_db rules. Note that we have already prepared
    the file to load, even if we are going to ignore and delete it
    now. So it is possible that we did a lot of disk writes for
    nothing. In other words, a big LOAD DATA INFILE on the master will
    still consume a lot of space on the slave (space in the relay log
    + space of temp files: twice the space of the file to load...)
    even if it will finally be ignored.  TODO: fix this; this can be
    done by testing rules in Create_file_log_event::do_apply_event()
    and then discarding Append_block and al. Another way is do the
    filtering in the I/O thread (more efficient: no disk writes at
    all).


    Note:   We do not need to execute reset_one_shot_variables() if this
            db_ok() test fails.
    Reason: The db stored in binlog events is the same for SET and for
            its companion query.  If the SET is ignored because of
            db_ok(), the companion query will also be ignored, and if
            the companion query is ignored in the db_ok() test of
            ::do_apply_event(), then the companion SET also have so
            we don't need to reset_one_shot_variables().
  */
  if (rpl_filter->db_ok(thd->db().str))
  {
    thd->set_time(&(common_header->when));
    thd->set_query_id(next_query_id());
    DBUG_ASSERT(!thd->get_stmt_da()->is_set());

    TABLE_LIST tables;
    char table_buf[NAME_LEN + 1];
    my_stpcpy(table_buf, table_name);
    if (lower_case_table_names)
      my_casedn_str(system_charset_info, table_buf);
    tables.init_one_table(thd->strmake(thd->db().str, thd->db().length),
                          thd->db().length,
                          table_buf, strlen(table_buf),
                          table_buf, TL_WRITE);
    tables.updating= 1;

    // the table will be opened in mysql_load    
    if (rpl_filter->is_on() && !rpl_filter->tables_ok(thd->db().str, &tables))
    {
      // TODO: this is a bug - this needs to be moved to the I/O thread
      if (net)
        skip_load_data_infile(net);
    }
    else
    {
      char llbuff[22];
      char *end;
      enum enum_duplicates handle_dup;
      char *load_data_query;

      /*
        Forge LOAD DATA INFILE query which will be used in SHOW PROCESS LIST
        and written to slave's binlog if binlogging is on.
      */
      if (!(load_data_query= (char *)thd->alloc(get_query_buffer_length() + 1)))
      {
        /*
          This will set thd->fatal_error in case of OOM. So we surely will notice
          that something is wrong.
        */
        goto error;
      }

      print_query(FALSE, NULL, load_data_query, &end, NULL, NULL);
      *end= 0;
      thd->set_query(load_data_query, static_cast<size_t>(end - load_data_query));

      if (sql_ex.data_info.opt_flags & REPLACE_FLAG)
        handle_dup= DUP_REPLACE;
      else if (sql_ex.data_info.opt_flags & IGNORE_FLAG)
      {
        thd->lex->set_ignore(true);
        handle_dup= DUP_ERROR;
      }
      else
      {
        /*
          When replication is running fine, if it was DUP_ERROR on the
          master then we could choose IGNORE here, because if DUP_ERROR
          suceeded on master, and data is identical on the master and slave,
          then there should be no uniqueness errors on slave, so IGNORE is
          the same as DUP_ERROR. But in the unlikely case of uniqueness errors
          (because the data on the master and slave happen to be different
          (user error or bug), we want LOAD DATA to print an error message on
          the slave to discover the problem.

          If reading from net (a 3.23 master), mysql_load() will change this
          to IGNORE.
        */
        handle_dup= DUP_ERROR;
      }
      /*
        We need to set thd->lex->sql_command and thd->lex->duplicates
        since InnoDB tests these variables to decide if this is a LOAD
        DATA ... REPLACE INTO ... statement even though mysql_parse()
        is not called.  This is not needed in 5.0 since there the LOAD
        DATA ... statement is replicated using mysql_parse(), which
        sets the thd->lex fields correctly.
      */
      thd->lex->sql_command= SQLCOM_LOAD;
      thd->lex->duplicates= handle_dup;

      sql_exchange ex((char*)fname, sql_ex.data_info.opt_flags & DUMPFILE_FLAG);
      String field_term(sql_ex.data_info.field_term,
                        sql_ex.data_info.field_term_len,log_cs);
      String enclosed(sql_ex.data_info.enclosed,
                      sql_ex.data_info.enclosed_len,log_cs);
      String line_term(sql_ex.data_info.line_term,
                       sql_ex.data_info.line_term_len,log_cs);
      String line_start(sql_ex.data_info.line_start,
                        sql_ex.data_info.line_start_len,log_cs);
      String escaped(sql_ex.data_info.escaped,
                     sql_ex.data_info.escaped_len, log_cs);
      const String empty_str("", 0, log_cs);
      ex.field.field_term= &field_term;
      ex.field.enclosed= &enclosed;
      ex.line.line_term= &line_term;
      ex.line.line_start= &line_start;
      ex.field.escaped= &escaped;

      ex.field.opt_enclosed= (sql_ex.data_info.opt_flags & OPT_ENCLOSED_FLAG);
      if (sql_ex.data_info.empty_flags & FIELD_TERM_EMPTY)
        ex.field.field_term= &empty_str;

      ex.skip_lines= skip_lines;
      List<Item> field_list;
      thd->lex->select_lex->context.resolve_in_table_list_only(&tables);
      set_fields(tables.db, field_list, &thd->lex->select_lex->context);
      thd->variables.pseudo_thread_id= thread_id;
      if (net)
      {
        // mysql_load will use thd->net to read the file
        thd->net.vio = net->vio;
        // Make sure the client does not get confused about the packet sequence
        thd->net.pkt_nr = net->pkt_nr;
      }
      /*
        It is safe to use tmp_list twice because we are not going to
        update it inside mysql_load().
      */
      List<Item> tmp_list;
      if (open_temporary_tables(thd, &tables) ||
          mysql_load(thd, &ex, &tables, field_list, tmp_list, tmp_list,
                     handle_dup, net != 0))
        thd->is_slave_error= 1;
      if (thd->cuted_fields)
      {
        /* log_pos is the position of the LOAD event in the master log */
        sql_print_warning("Slave: load data infile on table '%s' at "
                          "log position %s in log '%s' produced %ld "
                          "warning(s). Default database: '%s'",
                          (char*) table_name,
                          llstr(common_header->log_pos,llbuff),
                          const_cast<Relay_log_info*>(rli)->get_rpl_log_name(),
                          (ulong) thd->cuted_fields,
                          print_slave_db_safe(thd->db().str));
      }
      if (net)
        net->pkt_nr= thd->net.pkt_nr;
    }
  }
  else
  {
    /*
      We will just ask the master to send us /dev/null if we do not
      want to load the data.
      TODO: this a bug - needs to be done in I/O thread
    */
    if (net)
      skip_load_data_infile(net);
  }

error:
  thd->net.vio = 0; 
  const char *remember_db= thd->db().str;
  thd->set_catalog(NULL_CSTR);
  thd->set_db(NULL_CSTR);                   /* will free the current database */
  thd->reset_query();
  thd->get_stmt_da()->set_overwrite_status(true);
  thd->is_error() ? trans_rollback_stmt(thd) : trans_commit_stmt(thd);
  thd->get_stmt_da()->set_overwrite_status(false);
  close_thread_tables(thd);
  /*
    - If transaction rollback was requested due to deadlock
      perform it and release metadata locks.
    - If inside a multi-statement transaction,
    defer the release of metadata locks until the current
    transaction is either committed or rolled back. This prevents
    other statements from modifying the table for the entire
    duration of this transaction.  This provides commit ordering
    and guarantees serializability across multiple transactions.
    - If in autocommit mode, or outside a transactional context,
    automatically release metadata locks of the current statement.
  */
  if (thd->transaction_rollback_request)
  {
    trans_rollback_implicit(thd);
    thd->mdl_context.release_transactional_locks();
  }
  else if (! thd->in_multi_stmt_transaction_mode())
    thd->mdl_context.release_transactional_locks();
  else
    thd->mdl_context.release_statement_locks();

  DBUG_EXECUTE_IF("LOAD_DATA_INFILE_has_fatal_error",
                  thd->is_slave_error= 0; thd->is_fatal_error= 1;);

  if (thd->is_slave_error)
  {
    /* this err/sql_errno code is copy-paste from net_send_error() */
    const char *err;
    int sql_errno;
    if (thd->is_error())
    {
      err= thd->get_stmt_da()->message_text();
      sql_errno= thd->get_stmt_da()->mysql_errno();
    }
    else
    {
      sql_errno=ER_UNKNOWN_ERROR;
      err=ER(sql_errno);       
    }
    rli->report(ERROR_LEVEL, sql_errno,"\
Error '%s' running LOAD DATA INFILE on table '%s'. Default database: '%s'",
                    err, (char*)table_name, print_slave_db_safe(remember_db));
    free_root(thd->mem_root,MYF(MY_KEEP_PREALLOC));
    return 1;
  }
  free_root(thd->mem_root,MYF(MY_KEEP_PREALLOC));

  if (thd->is_fatal_error)
  {
    char buf[256];
    my_snprintf(buf, sizeof(buf),
                "Running LOAD DATA INFILE on table '%-.64s'."
                " Default database: '%-.64s'",
                (char*)table_name,
                print_slave_db_safe(remember_db));

    rli->report(ERROR_LEVEL, ER_SLAVE_FATAL_ERROR,
                ER(ER_SLAVE_FATAL_ERROR), buf);
    return 1;
  }

  return ( use_rli_only_for_errors ? 0 : Log_event::do_apply_event(rli) ); 
}
#endif


/**************************************************************************
  Rotate_log_event methods
**************************************************************************/

/*
  Rotate_log_event::pack_info()
*/

#if defined(HAVE_REPLICATION) && !defined(MYSQL_CLIENT)
int Rotate_log_event::pack_info(Protocol *protocol)
{
  char buf1[256], buf[22];
  String tmp(buf1, sizeof(buf1), log_cs);
  tmp.length(0);
  tmp.append(new_log_ident, ident_len);
  tmp.append(STRING_WITH_LEN(";pos="));
  tmp.append(llstr(pos,buf));
  protocol->store(tmp.ptr(), tmp.length(), &my_charset_bin);
  return 0;
}
#endif


/*
  Rotate_log_event::print()
*/

#ifdef MYSQL_CLIENT
void Rotate_log_event::print(FILE* file, PRINT_EVENT_INFO* print_event_info)
{
  char buf[22];
  IO_CACHE *const head= &print_event_info->head_cache;

  if (print_event_info->short_form)
    return;
  print_header(head, print_event_info, FALSE);
  my_b_printf(head, "\tRotate to ");
  if (new_log_ident)
    my_b_write(head, (uchar*) new_log_ident, (uint)ident_len);
  my_b_printf(head, "  pos: %s\n", llstr(pos, buf));
}
#endif /* MYSQL_CLIENT */



/*
  Rotate_log_event::Rotate_log_event() (2 constructors)
*/


#ifndef MYSQL_CLIENT
Rotate_log_event::Rotate_log_event(const char* new_log_ident_arg,
                                   uint ident_len_arg, ulonglong pos_arg,
                                   uint flags_arg)
: binary_log::Rotate_event(new_log_ident_arg, ident_len_arg, flags_arg, pos_arg),
  Log_event(header(), footer(),
            Log_event::EVENT_NO_CACHE, Log_event::EVENT_IMMEDIATE_LOGGING)
{
#ifndef DBUG_OFF
  DBUG_ENTER("Rotate_log_event::Rotate_log_event(...,flags)");
#endif
  new_log_ident= new_log_ident_arg;
  pos= pos_arg;
  ident_len= ident_len_arg ?
             ident_len_arg : (uint) strlen(new_log_ident_arg);
  flags= flags_arg;

#ifndef DBUG_OFF
  char buff[22];
  DBUG_PRINT("enter",("new_log_ident: %s  pos: %s  flags: %lu", new_log_ident_arg,
                      llstr(pos_arg, buff), (ulong) flags));
#endif
  if (flags & DUP_NAME)
    new_log_ident= my_strndup(key_memory_log_event,
                              new_log_ident_arg, ident_len, MYF(MY_WME));
  if (new_log_ident != 0)
    is_valid_param= true;
  if (flags & RELAY_LOG)
    set_relay_log_event();
  DBUG_VOID_RETURN;
}
#endif


Rotate_log_event::Rotate_log_event(const char* buf, uint event_len,
                                   const Format_description_event* description_event)
: binary_log::Rotate_event(buf, event_len, description_event),
  Log_event(header(), footer())
{
  DBUG_ENTER("Rotate_log_event::Rotate_log_event(char*,...)");

  if (new_log_ident != 0)
    is_valid_param= true;
  DBUG_PRINT("debug", ("new_log_ident: '%s'", new_log_ident));
  DBUG_VOID_RETURN;
}


/*
  Rotate_log_event::write()
*/

#ifndef MYSQL_CLIENT
bool Rotate_log_event::write(IO_CACHE* file)
{
  char buf[Binary_log_event::ROTATE_HEADER_LEN];
  int8store(buf + R_POS_OFFSET, pos);
  return (write_header(file, Binary_log_event::ROTATE_HEADER_LEN + ident_len) || 
          wrapper_my_b_safe_write(file, (uchar*) buf, Binary_log_event::ROTATE_HEADER_LEN) ||
          wrapper_my_b_safe_write(file, (uchar*) new_log_ident,
                                     (uint) ident_len) ||
          write_footer(file));
}
#endif


#if defined(HAVE_REPLICATION) && !defined(MYSQL_CLIENT)

/*
  Got a rotate log event from the master.

  This is mainly used so that we can later figure out the logname and
  position for the master.

  We can't rotate the slave's BINlog as this will cause infinitive rotations
  in a A -> B -> A setup.
  The NOTES below is a wrong comment which will disappear when 4.1 is merged.

  This must only be called from the Slave SQL thread, since it calls
  flush_relay_log_info().

  @retval
    0	ok
*/
int Rotate_log_event::do_update_pos(Relay_log_info *rli)
{
  int error= 0;
  DBUG_ENTER("Rotate_log_event::do_update_pos");
#ifndef DBUG_OFF
  char buf[32];
#endif

  DBUG_PRINT("info", ("server_id=%lu; ::server_id=%lu",
                      (ulong) this->server_id, (ulong) ::server_id));
  DBUG_PRINT("info", ("new_log_ident: %s", this->new_log_ident));
  DBUG_PRINT("info", ("pos: %s", llstr(this->pos, buf)));

  /*
    If we are in a transaction or in a group: the only normal case is
    when the I/O thread was copying a big transaction, then it was
    stopped and restarted: we have this in the relay log:

    BEGIN
    ...
    ROTATE (a fake one)
    ...
    COMMIT or ROLLBACK

    In that case, we don't want to touch the coordinates which
    correspond to the beginning of the transaction.  Starting from
    5.0.0, there also are some rotates from the slave itself, in the
    relay log, which shall not change the group positions.
  */

  /*
    The way we check if SQL thread is currently in a group is different
    for STS and MTS.
  */
  bool in_group = rli->is_parallel_exec() ?
    (rli->mts_group_status == Relay_log_info::MTS_IN_GROUP) :
    rli->is_in_group();

  if ((server_id != ::server_id || rli->replicate_same_server_id) &&
      !is_relay_log_event() &&
      !in_group)
  {
    if (!is_mts_db_partitioned(rli) && server_id != ::server_id)
    {
      // force the coordinator to start a new binlog segment.
      static_cast<Mts_submode_logical_clock*>
        (rli->current_mts_submode)->start_new_group();
    }
    if (rli->is_parallel_exec())
    {
      /*
        Rotate events are special events that are handled as a
        synchronization point. For that reason, the checkpoint
        routine is being called here.
      */
      if ((error= mts_checkpoint_routine(rli, 0, false,
                                         true/*need_data_lock=true*/)))
        goto err;
    }

    mysql_mutex_lock(&rli->data_lock);
    DBUG_PRINT("info", ("old group_master_log_name: '%s'  "
                        "old group_master_log_pos: %lu",
                        rli->get_group_master_log_name(),
                        (ulong) rli->get_group_master_log_pos()));

    memcpy((void *)rli->get_group_master_log_name(),
           new_log_ident, ident_len + 1);
    rli->notify_group_master_log_name_update();
    if ((error= rli->inc_group_relay_log_pos(pos,
                                             false/*need_data_lock=false*/)))
    {
      mysql_mutex_unlock(&rli->data_lock);
      goto err;
    }

    DBUG_PRINT("info", ("new group_master_log_name: '%s'  "
                        "new group_master_log_pos: %lu",
                        rli->get_group_master_log_name(),
                        (ulong) rli->get_group_master_log_pos()));
    mysql_mutex_unlock(&rli->data_lock);
    if (rli->is_parallel_exec())
      rli->reset_notified_checkpoint(0, common_header->when.tv_sec +
                                    (time_t) exec_time,
                                     true/*need_data_lock=true*/);

    /*
      Reset thd->variables.option_bits and sql_mode etc, because this could be the signal of
      a master's downgrade from 5.0 to 4.0.
      However, no need to reset rli_description_event: indeed, if the next
      master is 5.0 (even 5.0.1) we will soon get a Format_desc; if the next
      master is 4.0 then the events are in the slave's format (conversion).
    */
    set_slave_thread_options(thd);
    set_slave_thread_default_charset(thd, rli);
    thd->variables.sql_mode= global_system_variables.sql_mode;
    thd->variables.auto_increment_increment=
      thd->variables.auto_increment_offset= 1;
  }
  else
    rli->inc_event_relay_log_pos();

err:
  DBUG_RETURN(error);
}


Log_event::enum_skip_reason
Rotate_log_event::do_shall_skip(Relay_log_info *rli)
{
  enum_skip_reason reason= Log_event::do_shall_skip(rli);

  switch (reason) {
  case Log_event::EVENT_SKIP_NOT:
  case Log_event::EVENT_SKIP_COUNT:
    return Log_event::EVENT_SKIP_NOT;

  case Log_event::EVENT_SKIP_IGNORE:
    return Log_event::EVENT_SKIP_IGNORE;
  }
  DBUG_ASSERT(0);
  return Log_event::EVENT_SKIP_NOT;             // To keep compiler happy
}

#endif


/**************************************************************************
	Intvar_log_event methods
**************************************************************************/

/*
  Intvar_log_event::pack_info()
*/

#if defined(HAVE_REPLICATION) && !defined(MYSQL_CLIENT)
int Intvar_log_event::pack_info(Protocol *protocol)
{
  char buf[256], *pos;
  pos= strmake(buf, (get_var_type_string()).c_str(), sizeof(buf)-23);
  *pos++= '=';
  pos= longlong10_to_str(val, pos, -10);
  protocol->store(buf, (uint) (pos-buf), &my_charset_bin);
  return 0;
}
#endif


/*
  Intvar_log_event::Intvar_log_event()
*/
Intvar_log_event::Intvar_log_event(const char* buf,
                                   const Format_description_event*
                                   description_event)
: binary_log::Intvar_event(buf, description_event),
  Log_event(header(), footer())
{
  is_valid_param= true;
}

/*
  Intvar_log_event::write()
*/

#ifndef MYSQL_CLIENT
bool Intvar_log_event::write(IO_CACHE* file)
{
  uchar buf[9];
  buf[I_TYPE_OFFSET]= (uchar) type;
  int8store(buf + I_VAL_OFFSET, val);
  return (write_header(file, sizeof(buf)) ||
          wrapper_my_b_safe_write(file, buf, sizeof(buf)) ||
          write_footer(file));
}
#endif


/*
  Intvar_log_event::print()
*/

#ifdef MYSQL_CLIENT
void Intvar_log_event::print(FILE* file, PRINT_EVENT_INFO* print_event_info)
{
  char llbuff[22];
  const char *msg= NULL;
  IO_CACHE *const head= &print_event_info->head_cache;

  if (!print_event_info->short_form)
  {
    print_header(head, print_event_info, FALSE);
    my_b_printf(head, "\tIntvar\n");
  }

  my_b_printf(head, "SET ");
  switch (type) {
  case LAST_INSERT_ID_EVENT:
    msg="LAST_INSERT_ID";
    break;
  case INSERT_ID_EVENT:
    msg="INSERT_ID";
    break;
  case INVALID_INT_EVENT:
  default: // cannot happen
    msg="INVALID_INT";
    break;
  }
  my_b_printf(head, "%s=%s%s\n",
              msg, llstr(val,llbuff), print_event_info->delimiter);
}
#endif


#if defined(HAVE_REPLICATION)&& !defined(MYSQL_CLIENT)

/*
  Intvar_log_event::do_apply_event()
*/

int Intvar_log_event::do_apply_event(Relay_log_info const *rli)
{
  /*
    We are now in a statement until the associated query log event has
    been processed.
   */
  const_cast<Relay_log_info*>(rli)->set_flag(Relay_log_info::IN_STMT);

  if (rli->deferred_events_collecting)
    return rli->deferred_events->add(this);

  switch (type) {
  case LAST_INSERT_ID_EVENT:
    thd->first_successful_insert_id_in_prev_stmt= val;
    break;
  case INSERT_ID_EVENT:
    thd->force_one_auto_inc_interval(val);
    break;
  }
  return 0;
}

int Intvar_log_event::do_update_pos(Relay_log_info *rli)
{
  rli->inc_event_relay_log_pos();
  return 0;
}


Log_event::enum_skip_reason
Intvar_log_event::do_shall_skip(Relay_log_info *rli)
{
  /*
    It is a common error to set the slave skip counter to 1 instead of
    2 when recovering from an insert which used a auto increment,
    rand, or user var.  Therefore, if the slave skip counter is 1, we
    just say that this event should be skipped by ignoring it, meaning
    that we do not change the value of the slave skip counter since it
    will be decreased by the following insert event.
  */
  return continue_group(rli);
}

#endif


/**************************************************************************
  Rand_log_event methods
**************************************************************************/

#if defined(HAVE_REPLICATION) && !defined(MYSQL_CLIENT)
int Rand_log_event::pack_info(Protocol *protocol)
{
  char buf1[256], *pos;
  pos= my_stpcpy(buf1,"rand_seed1=");
  pos= int10_to_str((long) seed1, pos, 10);
  pos= my_stpcpy(pos, ",rand_seed2=");
  pos= int10_to_str((long) seed2, pos, 10);
  protocol->store(buf1, (uint) (pos-buf1), &my_charset_bin);
  return 0;
}
#endif


Rand_log_event::Rand_log_event(const char* buf,
                               const Format_description_event* description_event)
  : binary_log::Rand_event(buf, description_event),
    Log_event(header(), footer())
{
  is_valid_param= true;
}


#ifndef MYSQL_CLIENT
bool Rand_log_event::write(IO_CACHE* file)
{
  uchar buf[16];
  int8store(buf + RAND_SEED1_OFFSET, seed1);
  int8store(buf + RAND_SEED2_OFFSET, seed2);
  return (write_header(file, sizeof(buf)) ||
          wrapper_my_b_safe_write(file, buf, sizeof(buf)) ||
	  write_footer(file));
}
#endif


#ifdef MYSQL_CLIENT
void Rand_log_event::print(FILE* file, PRINT_EVENT_INFO* print_event_info)
{
  IO_CACHE *const head= &print_event_info->head_cache;

  char llbuff[22],llbuff2[22];
  if (!print_event_info->short_form)
  {
    print_header(head, print_event_info, FALSE);
    my_b_printf(head, "\tRand\n");
  }
  my_b_printf(head, "SET @@RAND_SEED1=%s, @@RAND_SEED2=%s%s\n",
              llstr(seed1, llbuff),llstr(seed2, llbuff2),
              print_event_info->delimiter);
}
#endif /* MYSQL_CLIENT */


#if defined(HAVE_REPLICATION) && !defined(MYSQL_CLIENT)
int Rand_log_event::do_apply_event(Relay_log_info const *rli)
{
  /*
    We are now in a statement until the associated query log event has
    been processed.
   */
  const_cast<Relay_log_info*>(rli)->set_flag(Relay_log_info::IN_STMT);

  if (rli->deferred_events_collecting)
    return rli->deferred_events->add(this);

  thd->rand.seed1= (ulong) seed1;
  thd->rand.seed2= (ulong) seed2;
  return 0;
}

int Rand_log_event::do_update_pos(Relay_log_info *rli)
{
  rli->inc_event_relay_log_pos();
  return 0;
}


Log_event::enum_skip_reason
Rand_log_event::do_shall_skip(Relay_log_info *rli)
{
  /*
    It is a common error to set the slave skip counter to 1 instead of
    2 when recovering from an insert which used a auto increment,
    rand, or user var.  Therefore, if the slave skip counter is 1, we
    just say that this event should be skipped by ignoring it, meaning
    that we do not change the value of the slave skip counter since it
    will be decreased by the following insert event.
  */
  return continue_group(rli);
}

/**
   Exec deferred Int-, Rand- and User- var events prefixing
   a Query-log-event event.

   @param thd THD handle

   @return false on success, true if a failure in an event applying occurred.
*/
bool slave_execute_deferred_events(THD *thd)
{
  bool res= false;
  Relay_log_info *rli= thd->rli_slave;

  DBUG_ASSERT(rli && (!rli->deferred_events_collecting || rli->deferred_events));

  if (!rli->deferred_events_collecting || rli->deferred_events->is_empty())
    return res;

  res= rli->deferred_events->execute(rli);
  rli->deferred_events->rewind();
  return res;
}

#endif /* !MYSQL_CLIENT */


/**************************************************************************
  Xid_log_event methods
**************************************************************************/

#if defined(HAVE_REPLICATION) && !defined(MYSQL_CLIENT)
int Xid_log_event::pack_info(Protocol *protocol)
{
  char buf[128], *pos;
  pos= my_stpcpy(buf, "COMMIT /* xid=");
  pos= longlong10_to_str(xid, pos, 10);
  pos= my_stpcpy(pos, " */");
  protocol->store(buf, (uint) (pos-buf), &my_charset_bin);
  return 0;
}
#endif

Xid_log_event::
Xid_log_event(const char* buf,
              const Format_description_event *description_event)
  : binary_log::Xid_event(buf, description_event),
    Log_event(header(), footer())
{
  is_valid_param= true;
}


#ifndef MYSQL_CLIENT
bool Xid_log_event::write(IO_CACHE* file)
{
  DBUG_EXECUTE_IF("do_not_write_xid", return 0;);
  return (write_header(file, sizeof(xid)) ||
	  wrapper_my_b_safe_write(file, (uchar*) &xid, sizeof(xid)) ||
	  write_footer(file));
}
#endif


#ifdef MYSQL_CLIENT
void Xid_log_event::print(FILE* file, PRINT_EVENT_INFO* print_event_info)
{
  IO_CACHE *const head= &print_event_info->head_cache;

  if (!print_event_info->short_form)
  {
    char buf[64];
    longlong10_to_str(xid, buf, 10);

    print_header(head, print_event_info, FALSE);
    my_b_printf(head, "\tXid = %s\n", buf);
  }
  my_b_printf(head, "COMMIT%s\n", print_event_info->delimiter);
}
#endif /* MYSQL_CLIENT */


#if defined(HAVE_REPLICATION) && !defined(MYSQL_CLIENT)
/**
   The methods combines few commit actions to make it useable
   as in the single- so multi- threaded case.

   @param  thd_arg a pointer to THD handle
   @return false  as success and
           true   as an error 
*/

bool Xid_log_event::do_commit(THD *thd_arg)
{
  DBUG_EXECUTE_IF("dbug.reached_commit",
                  {DBUG_SET("+d,dbug.enabled_commit");});
  bool error= trans_commit(thd_arg); /* Automatically rolls back on error. */
  DBUG_EXECUTE_IF("crash_after_apply", 
                  sql_print_information("Crashing crash_after_apply.");
                  DBUG_SUICIDE(););
  thd_arg->mdl_context.release_transactional_locks();

  if (!error && thd_arg->variables.gtid_next.type == GTID_GROUP &&
      thd_arg->owned_gtid.sidno != 0 && opt_bin_log && opt_log_slave_updates)
  {
    // GTID logging and cleanup runs regardless of the current res
    error |= gtid_empty_group_log_and_cleanup(thd_arg);
  }

  /*
    Increment the global status commit count variable
  */
  if (!error)
    thd_arg->status_var.com_stat[SQLCOM_COMMIT]++;

  return error;
}

/**
   Worker commits Xid transaction and in case of its transactional
   info table marks the current group as done in the Coordnator's 
   Group Assigned Queue.

   @return zero as success or non-zero as an error 
*/
int Xid_log_event::do_apply_event_worker(Slave_worker *w)
{
  int error= 0;
  lex_start(thd);
  mysql_reset_thd_for_next_command(thd);
  Slave_committed_queue *coordinator_gaq= w->c_rli->gaq;

  /* For a slave Xid_log_event is COMMIT */
  query_logger.general_log_print(thd, COM_QUERY,
                                 "COMMIT /* implicit, from Xid_log_event */");

  DBUG_PRINT("mts", ("do_apply group master %s %llu  group relay %s %llu event %s %llu.",
                     w->get_group_master_log_name(),
                     w->get_group_master_log_pos(),
                     w->get_group_relay_log_name(),
                     w->get_group_relay_log_pos(),
                     w->get_event_relay_log_name(),
                     w->get_event_relay_log_pos()));

  DBUG_EXECUTE_IF("crash_before_update_pos",
                  sql_print_information("Crashing crash_before_update_pos.");
                  DBUG_SUICIDE(););

  ulong gaq_idx= mts_group_idx;
  Slave_job_group *ptr_group= coordinator_gaq->get_job_group(gaq_idx);

  if ((error= w->commit_positions(this, ptr_group,
                                  w->c_rli->is_transactional())))
    goto err;

  DBUG_PRINT("mts", ("do_apply group master %s %llu  group relay %s %llu event %s %llu.",
                     w->get_group_master_log_name(),
                     w->get_group_master_log_pos(),
                     w->get_group_relay_log_name(),
                     w->get_group_relay_log_pos(),
                     w->get_event_relay_log_name(),
                     w->get_event_relay_log_pos()));

  DBUG_EXECUTE_IF("crash_after_update_pos_before_apply",
                  sql_print_information("Crashing crash_after_update_pos_before_apply.");
                  DBUG_SUICIDE(););

  error= do_commit(thd);
  if (error)
    w->rollback_positions(ptr_group);
err:
  return error;
}

int Xid_log_event::do_apply_event(Relay_log_info const *rli)
{
  int error= 0;
  char saved_group_master_log_name[FN_REFLEN];
  char saved_group_relay_log_name[FN_REFLEN];
  volatile my_off_t saved_group_master_log_pos;
  volatile my_off_t saved_group_relay_log_pos;

  lex_start(thd);
  mysql_reset_thd_for_next_command(thd);
  Relay_log_info *rli_ptr= const_cast<Relay_log_info *>(rli);

  /* For a slave Xid_log_event is COMMIT */
  query_logger.general_log_print(thd, COM_QUERY,
                                 "COMMIT /* implicit, from Xid_log_event */");

  mysql_mutex_lock(&rli_ptr->data_lock);

  /*
    Save the rli positions they need to be reset back in case of commit fails.
  */
  strmake(saved_group_master_log_name, rli_ptr->get_group_master_log_name(),
          FN_REFLEN - 1);
  saved_group_master_log_pos= rli_ptr->get_group_master_log_pos();
  strmake(saved_group_relay_log_name, rli_ptr->get_group_relay_log_name(),
          FN_REFLEN - 1);
  saved_group_relay_log_pos= rli_ptr->get_group_relay_log_pos();

  DBUG_PRINT("info", ("do_apply group master %s %llu  group relay %s %llu event %s %llu\n",
    rli_ptr->get_group_master_log_name(),
    rli_ptr->get_group_master_log_pos(),
    rli_ptr->get_group_relay_log_name(),
    rli_ptr->get_group_relay_log_pos(),
    rli_ptr->get_event_relay_log_name(),
    rli_ptr->get_event_relay_log_pos()));

  DBUG_EXECUTE_IF("crash_before_update_pos",
                  sql_print_information("Crashing crash_before_update_pos.");
                  DBUG_SUICIDE(););

  /*
    We need to update the positions in here to make it transactional.  
  */
  rli_ptr->inc_event_relay_log_pos();
  rli_ptr->set_group_relay_log_pos(rli_ptr->get_event_relay_log_pos());
  rli_ptr->set_group_relay_log_name(rli_ptr->get_event_relay_log_name());

  rli_ptr->notify_group_relay_log_name_update();

  if (common_header->log_pos) // 3.23 binlogs don't have log_posx
    rli_ptr->set_group_master_log_pos(common_header->log_pos);
  
  if ((error= rli_ptr->flush_info(rli_ptr->is_transactional())))
    goto err;

  DBUG_PRINT("info", ("do_apply group master %s %llu  group relay %s %llu event %s %llu\n",
    rli_ptr->get_group_master_log_name(),
    rli_ptr->get_group_master_log_pos(),
    rli_ptr->get_group_relay_log_name(),
    rli_ptr->get_group_relay_log_pos(),
    rli_ptr->get_event_relay_log_name(),
    rli_ptr->get_event_relay_log_pos()));

  DBUG_EXECUTE_IF("crash_after_update_pos_before_apply",
                  sql_print_information("Crashing crash_after_update_pos_before_apply.");
                  DBUG_SUICIDE(););

  /**
    Commit operation expects the global transaction state variable 'xa_state'to
    be set to 'XA_NOTR'. In order to simulate commit failure we set
    the 'xa_state' to 'XA_IDLE' so that the commit reports 'ER_XAER_RMFAIL'
    error.
   */
  DBUG_EXECUTE_IF("simulate_commit_failure",
                  {
                    thd->get_transaction()->xid_state()->set_state(
                        XID_STATE::XA_IDLE);
                  });
  error= do_commit(thd);
  if (error)
  {
    rli->report(ERROR_LEVEL, thd->get_stmt_da()->mysql_errno(),
                "Error in Xid_log_event: Commit could not be completed, '%s'",
                thd->get_stmt_da()->message_text());

    rli_ptr->set_group_master_log_name(saved_group_master_log_name);
    rli_ptr->notify_group_master_log_name_update();
    rli_ptr->set_group_master_log_pos(saved_group_master_log_pos);
    rli_ptr->set_group_relay_log_name(saved_group_relay_log_name);
    rli_ptr->notify_group_relay_log_name_update();
    rli_ptr->set_group_relay_log_pos(saved_group_relay_log_pos);

    DBUG_PRINT("info", ("Rolling back to group master %s %llu  group relay %s"
                        " %llu\n", rli_ptr->get_group_master_log_name(),
                        rli_ptr->get_group_master_log_pos(),
                        rli_ptr->get_group_relay_log_name(),
                        rli_ptr->get_group_relay_log_pos()));

    /*
      If relay log repository is TABLE, we do not have to revert back to
      original positions in TABLE, since the new position changes will not be
      persisted in TABLE with failed commit; In case of FILE, we need to
      revert back the new positions, hence we need to flush original positions
      into FILE.
    */
    if (!rli_ptr->is_transactional())
      rli_ptr->flush_info(false);
  }
err:
  mysql_cond_broadcast(&rli_ptr->data_cond);
  mysql_mutex_unlock(&rli_ptr->data_lock);

  return error;
}

Log_event::enum_skip_reason
Xid_log_event::do_shall_skip(Relay_log_info *rli)
{
  DBUG_ENTER("Xid_log_event::do_shall_skip");
  if (rli->slave_skip_counter > 0) {
    thd->variables.option_bits&= ~OPTION_BEGIN;
    DBUG_RETURN(Log_event::EVENT_SKIP_COUNT);
  }
  DBUG_RETURN(Log_event::do_shall_skip(rli));
}
#endif /* !MYSQL_CLIENT */


/**************************************************************************
  User_var_log_event methods
**************************************************************************/

#if defined(HAVE_REPLICATION) && !defined(MYSQL_CLIENT)
int User_var_log_event::pack_info(Protocol* protocol)
{
  char *buf= 0;
  char quoted_id[1 + FN_REFLEN * 2 + 2];// quoted identifier
  size_t id_len= my_strmov_quoted_identifier(this->thd, quoted_id, name, name_len);
  quoted_id[id_len]= '\0';
  size_t val_offset= 2 + id_len;
  size_t event_len= val_offset;

  if (is_null)
  {
    if (!(buf= (char*) my_malloc(key_memory_log_event,
                                 val_offset + 5, MYF(MY_WME))))
      return 1;
    my_stpcpy(buf + val_offset, "NULL");
    event_len= val_offset + 4;
  }
  else
  {
    switch (type) {
    case REAL_RESULT:
      double real_val;
      float8get(&real_val, val);
      if (!(buf= (char*) my_malloc(key_memory_log_event,
                                   val_offset + MY_GCVT_MAX_FIELD_WIDTH + 1,
                                   MYF(MY_WME))))
        return 1;
      event_len+= my_gcvt(real_val, MY_GCVT_ARG_DOUBLE, MY_GCVT_MAX_FIELD_WIDTH,
                          buf + val_offset, NULL);
      break;
    case INT_RESULT:
      if (!(buf= (char*) my_malloc(key_memory_log_event,
                                   val_offset + 22, MYF(MY_WME))))
        return 1;
      event_len= longlong10_to_str(uint8korr(val), buf + val_offset, 
                                   ((flags & User_var_log_event::UNSIGNED_F) ? 
                                    10 : -10))-buf;
      break;
    case DECIMAL_RESULT:
    {
      if (!(buf= (char*) my_malloc(key_memory_log_event,
                                   val_offset + DECIMAL_MAX_STR_LENGTH + 1,
                                   MYF(MY_WME))))
        return 1;
      String str(buf+val_offset, DECIMAL_MAX_STR_LENGTH + 1, &my_charset_bin);
      my_decimal dec;
      binary2my_decimal(E_DEC_FATAL_ERROR, (uchar*) (val+2), &dec, val[0],
                        val[1]);
      my_decimal2string(E_DEC_FATAL_ERROR, &dec, 0, 0, 0, &str);
      event_len= str.length() + val_offset;
      break;
    } 
    case STRING_RESULT:
      /* 15 is for 'COLLATE' and other chars */
      buf= (char*) my_malloc(key_memory_log_event,
                             event_len+val_len*2+1+2*MY_CS_NAME_SIZE+15,
                             MYF(MY_WME));
      CHARSET_INFO *cs;
      if (!buf)
        return 1;
      if (!(cs= get_charset(charset_number, MYF(0))))
      {
        my_stpcpy(buf+val_offset, "???");
        event_len+= 3;
      }
      else
      {
        char *p= strxmov(buf + val_offset, "_", cs->csname, " ", NullS);
        p= str_to_hex(p, val, val_len);
        p= strxmov(p, " COLLATE ", cs->name, NullS);
        event_len= p-buf;
      }
      break;
    case ROW_RESULT:
    default:
      DBUG_ASSERT(1);
      return 1;
    }
  }
  buf[0]= '@';
  memcpy(buf + 1, quoted_id, id_len);
  buf[1 + id_len]= '=';
  protocol->store(buf, event_len, &my_charset_bin);
  my_free(buf);
  return 0;
}
#endif /* !MYSQL_CLIENT */


User_var_log_event::
	User_var_log_event(const char* buf, uint event_len,
			   const Format_description_event* description_event)
  : binary_log::User_var_event(buf, event_len, description_event),
    Log_event(header(), footer())
#ifndef MYSQL_CLIENT
    ,deferred(false), query_id(0)
#endif
{
  if (name != 0)
    is_valid_param= true;
}


#ifndef MYSQL_CLIENT
bool User_var_log_event::write(IO_CACHE* file)
{
  char buf[UV_NAME_LEN_SIZE];
  char buf1[UV_VAL_IS_NULL + UV_VAL_TYPE_SIZE + 
	    UV_CHARSET_NUMBER_SIZE + UV_VAL_LEN_SIZE];
  uchar buf2[MY_MAX(8, DECIMAL_MAX_FIELD_SIZE + 2)], *pos= buf2;
  uint unsigned_len= 0;
  uint buf1_length;
  ulong event_length;

  int4store(buf, name_len);
  
  if ((buf1[0]= is_null))
  {
    buf1_length= 1;
    val_len= 0;                                 // Length of 'pos'
  }    
  else
  {
    buf1[1]= type;
    int4store(buf1 + 2, charset_number);

    switch (type) {
    case REAL_RESULT:
      float8store(buf2, *(double*) val);
      break;
    case INT_RESULT:
      int8store(buf2, *(longlong*) val);
      unsigned_len= 1;
      break;
    case DECIMAL_RESULT:
    {
      my_decimal *dec= (my_decimal *)val;
      dec->sanity_check();
      buf2[0]= (char)(dec->intg + dec->frac);
      buf2[1]= (char)dec->frac;
      decimal2bin(dec, buf2+2, buf2[0], buf2[1]);
      val_len= decimal_bin_size(buf2[0], buf2[1]) + 2;
      break;
    }
    case STRING_RESULT:
      pos= (uchar*) val;
      break;
    case ROW_RESULT:
    default:
      DBUG_ASSERT(1);
      return 0;
    }
    int4store(buf1 + 2 + UV_CHARSET_NUMBER_SIZE, val_len);
    buf1_length= 10;
  }

  /* Length of the whole event */
  event_length= sizeof(buf)+ name_len + buf1_length + val_len + unsigned_len;

  return (write_header(file, event_length) ||
          wrapper_my_b_safe_write(file, (uchar*) buf, sizeof(buf))   ||
	  wrapper_my_b_safe_write(file, (uchar*) name, name_len)     ||
	  wrapper_my_b_safe_write(file, (uchar*) buf1, buf1_length) ||
	  wrapper_my_b_safe_write(file, pos, val_len) ||
          wrapper_my_b_safe_write(file, &flags, unsigned_len) ||
	  write_footer(file));
}
#endif


/*
  User_var_log_event::print()
*/

#ifdef MYSQL_CLIENT
void User_var_log_event::print(FILE* file, PRINT_EVENT_INFO* print_event_info)
{
  IO_CACHE *const head= &print_event_info->head_cache;
  char quoted_id[1 + NAME_LEN * 2 + 2];// quoted length of the identifier
  char name_id[NAME_LEN];
  size_t quoted_len= 0;

  if (!print_event_info->short_form)
  {
    print_header(head, print_event_info, FALSE);
    my_b_printf(head, "\tUser_var\n");
  }
  my_stpcpy(name_id, name);
  name_id[name_len]= '\0';
  my_b_printf(head, "SET @");
  quoted_len= my_strmov_quoted_identifier((char *) quoted_id,
                                          (const char *) name_id);
  quoted_id[quoted_len]= '\0';
  my_b_write(head, (uchar*) quoted_id, quoted_len);

  if (is_null)
  {
    my_b_printf(head, ":=NULL%s\n", print_event_info->delimiter);
  }
  else
  {
    switch (type) {
    case REAL_RESULT:
      double real_val;
      char real_buf[FMT_G_BUFSIZE(14)];
      float8get(&real_val, val);
      sprintf(real_buf, "%.14g", real_val);
      my_b_printf(head, ":=%s%s\n", real_buf, print_event_info->delimiter);
      break;
    case INT_RESULT:
      char int_buf[22];
      longlong10_to_str(uint8korr(val), int_buf, 
                        ((flags & User_var_log_event::UNSIGNED_F) ? 10 : -10));
      my_b_printf(head, ":=%s%s\n", int_buf, print_event_info->delimiter);
      break;
    case DECIMAL_RESULT:
    {
      char str_buf[200];
      int str_len= sizeof(str_buf) - 1;
      int precision= (int)val[0];
      int scale= (int)val[1];
      decimal_digit_t dec_buf[10];
      decimal_t dec;
      dec.len= 10;
      dec.buf= dec_buf;

      bin2decimal((uchar*) val+2, &dec, precision, scale);
      decimal2string(&dec, str_buf, &str_len, 0, 0, 0);
      str_buf[str_len]= 0;
      my_b_printf(head, ":=%s%s\n", str_buf, print_event_info->delimiter);
      break;
    }
    case STRING_RESULT:
    {
      /*
        Let's express the string in hex. That's the most robust way. If we
        print it in character form instead, we need to escape it with
        character_set_client which we don't know (we will know it in 5.0, but
        in 4.1 we don't know it easily when we are printing
        User_var_log_event). Explanation why we would need to bother with
        character_set_client (quoting Bar):
        > Note, the parser doesn't switch to another unescaping mode after
        > it has met a character set introducer.
        > For example, if an SJIS client says something like:
        > SET @a= _ucs2 \0a\0b'
        > the string constant is still unescaped according to SJIS, not
        > according to UCS2.
      */
      char *hex_str;
      CHARSET_INFO *cs;

      hex_str= (char *)my_malloc(key_memory_log_event,
                                 2*val_len+1+2,MYF(MY_WME)); // 2 hex digits / byte
      if (!hex_str)
        return;
      str_to_hex(hex_str, val, val_len);
      /*
        For proper behaviour when mysqlbinlog|mysql, we need to explicitely
        specify the variable's collation. It will however cause problems when
        people want to mysqlbinlog|mysql into another server not supporting the
        character set. But there's not much to do about this and it's unlikely.
      */
      if (!(cs= get_charset(charset_number, MYF(0))))
        /*
          Generate an unusable command (=> syntax error) is probably the best
          thing we can do here.
        */
        my_b_printf(head, ":=???%s\n", print_event_info->delimiter);
      else
        my_b_printf(head, ":=_%s %s COLLATE `%s`%s\n",
                    cs->csname, hex_str, cs->name,
                    print_event_info->delimiter);
      my_free(hex_str);
    }
      break;
    case ROW_RESULT:
    default:
      DBUG_ASSERT(1);
      return;
    }
  }
}
#endif


/*
  User_var_log_event::do_apply_event()
*/

#if defined(HAVE_REPLICATION) && !defined(MYSQL_CLIENT)
int User_var_log_event::do_apply_event(Relay_log_info const *rli)
{
  Item *it= 0;
  CHARSET_INFO *charset;
  query_id_t sav_query_id= 0; /* memorize orig id when deferred applying */

  if (rli->deferred_events_collecting)
  {
    set_deferred(current_thd->query_id);
    return rli->deferred_events->add(this);
  } else if (is_deferred())
  {
    sav_query_id= current_thd->query_id;
    current_thd->query_id= query_id; /* recreating original time context */
  }

  if (!(charset= get_charset(charset_number, MYF(MY_WME))))
    return 1;
  double real_val;
  longlong int_val;

  /*
    We are now in a statement until the associated query log event has
    been processed.
   */
  const_cast<Relay_log_info*>(rli)->set_flag(Relay_log_info::IN_STMT);

  if (is_null)
  {
    it= new Item_null();
  }
  else
  {
    switch (type) {
    case REAL_RESULT:
      float8get(&real_val, val);
      it= new Item_float(real_val, 0);
      val= (char*) &real_val;		// Pointer to value in native format
      val_len= 8;
      break;
    case INT_RESULT:
      int_val= (longlong) uint8korr(val);
      it= new Item_int(int_val);
      val= (char*) &int_val;		// Pointer to value in native format
      val_len= 8;
      break;
    case DECIMAL_RESULT:
    {
      Item_decimal *dec= new Item_decimal((uchar*) val+2, val[0], val[1]);
      it= dec;
      val= (char *)dec->val_decimal(NULL);
      val_len= sizeof(my_decimal);
      break;
    }
    case STRING_RESULT:
      it= new Item_string(val, val_len, charset);
      break;
    case ROW_RESULT:
    default:
      DBUG_ASSERT(1);
      return 0;
    }
  }
  Item_func_set_user_var *e=
    new Item_func_set_user_var(Name_string(name, name_len, false), it, false);
  /*
    Item_func_set_user_var can't substitute something else on its place =>
    0 can be passed as last argument (reference on item)

    Fix_fields() can fail, in which case a call of update_hash() might
    crash the server, so if fix fields fails, we just return with an
    error.
  */
  if (e->fix_fields(thd, 0))
    return 1;

  /*
    A variable can just be considered as a table with
    a single record and with a single column. Thus, like
    a column value, it could always have IMPLICIT derivation.
   */
  e->update_hash(val, val_len, (Item_result)type, charset, DERIVATION_IMPLICIT,
                 (flags & binary_log::User_var_event::UNSIGNED_F));
  if (!is_deferred())
    free_root(thd->mem_root, 0);
  else
    current_thd->query_id= sav_query_id; /* restore current query's context */

  return 0;
}

int User_var_log_event::do_update_pos(Relay_log_info *rli)
{
  rli->inc_event_relay_log_pos();
  return 0;
}

Log_event::enum_skip_reason
User_var_log_event::do_shall_skip(Relay_log_info *rli)
{
  /*
    It is a common error to set the slave skip counter to 1 instead
    of 2 when recovering from an insert which used a auto increment,
    rand, or user var.  Therefore, if the slave skip counter is 1, we
    just say that this event should be skipped by ignoring it, meaning
    that we do not change the value of the slave skip counter since it
    will be decreased by the following insert event.
  */
  return continue_group(rli);
}
#endif /* !MYSQL_CLIENT */


/**************************************************************************
  Unknown_log_event methods
**************************************************************************/

#ifdef HAVE_REPLICATION
#ifdef MYSQL_CLIENT
void Unknown_log_event::print(FILE* file_arg, PRINT_EVENT_INFO* print_event_info)
{
  if (print_event_info->short_form)
    return;
  print_header(&print_event_info->head_cache, print_event_info, FALSE);
  my_b_printf(&print_event_info->head_cache, "\n# %s", "Unknown event\n");
}
#endif  

/**************************************************************************
	Stop_log_event methods
**************************************************************************/

/*
  Stop_log_event::print()
*/

#ifdef MYSQL_CLIENT
void Stop_log_event::print(FILE* file, PRINT_EVENT_INFO* print_event_info)
{
  if (print_event_info->short_form)
    return;

  print_header(&print_event_info->head_cache, print_event_info, FALSE);
  my_b_printf(&print_event_info->head_cache, "\tStop\n");
}
#endif /* MYSQL_CLIENT */


#ifndef MYSQL_CLIENT
/*
  The master stopped.  We used to clean up all temporary tables but
  this is useless as, as the master has shut down properly, it has
  written all DROP TEMPORARY TABLE (prepared statements' deletion is
  TODO only when we binlog prep stmts).  We used to clean up
  slave_load_tmpdir, but this is useless as it has been cleared at the
  end of LOAD DATA INFILE.  So we have nothing to do here.  The place
  were we must do this cleaning is in
  Start_log_event_v3::do_apply_event(), not here. Because if we come
  here, the master was sane.

  This must only be called from the Slave SQL thread, since it calls
  flush_relay_log_info().
*/
int Stop_log_event::do_update_pos(Relay_log_info *rli)
{
  int error_inc= 0;
  int error_flush= 0;
  /*
    We do not want to update master_log pos because we get a rotate event
    before stop, so by now group_master_log_name is set to the next log.
    If we updated it, we will have incorrect master coordinates and this
    could give false triggers in MASTER_POS_WAIT() that we have reached
    the target position when in fact we have not.
    The group position is always unchanged in MTS mode because the event
    is never executed so can't be scheduled to a Worker.
  */
  if ((thd->variables.option_bits & OPTION_BEGIN) || rli->is_parallel_exec())
    rli->inc_event_relay_log_pos();
  else
  {
    error_inc= rli->inc_group_relay_log_pos(0, true/*need_data_lock=true*/);
    error_flush= rli->flush_info(TRUE);
  }
  return (error_inc || error_flush);
}

#endif /* !MYSQL_CLIENT */
#endif /* HAVE_REPLICATION */


/**************************************************************************
	Create_file_log_event methods
**************************************************************************/

#ifndef MYSQL_CLIENT
/*
  Create_file_log_event::write_data_body()
*/

bool Create_file_log_event::write_data_body(IO_CACHE* file)
{
  bool res;
  if ((res= Load_log_event::write_data_body(file)) || fake_base)
    return res;
  return (my_b_safe_write(file, (uchar*) "", 1) ||
          my_b_safe_write(file, (uchar*) block, block_len));
}


/*
  Create_file_log_event::write_data_header()
*/

bool Create_file_log_event::write_data_header(IO_CACHE* file)
{
  bool res;
  uchar buf[Binary_log_event::CREATE_FILE_HEADER_LEN];
  if ((res= Load_log_event::write_data_header(file)) || fake_base)
    return res;
  int4store(buf + CF_FILE_ID_OFFSET, file_id);
  return my_b_safe_write(file, buf, Binary_log_event::CREATE_FILE_HEADER_LEN) != 0;
}


/*
  Create_file_log_event::write_base()
*/

bool Create_file_log_event::write_base(IO_CACHE* file)
{
  bool res;
  fake_base= 1;                                 // pretend we are Load event
  common_header->type_code= Load_log_event::get_type_code();
  DBUG_EXECUTE_IF("simulate_cache_write_failure",
                  {
                  res= TRUE;
                  my_error(ER_UNKNOWN_ERROR, MYF(0));
                  return res;
                  });
  res= write(file);
  fake_base= 0;
  common_header->type_code= binary_log::CREATE_FILE_EVENT;
  return res;
}

#endif /* !MYSQL_CLIENT */

/*
  Create_file_log_event ctor
*/

Create_file_log_event::
Create_file_log_event(const char* buf, uint len,
                      const Format_description_event* description_event)
 : binary_log::Load_event(buf, 0, description_event),
  Load_log_event(buf,0,description_event),
  binary_log::Create_file_event(buf, len, description_event)
{
  DBUG_ENTER("Create_file_log_event::Create_file_log_event(char*,...)");
  /**
    We need to set exec_time here, which is ued to calcutate seconds behind
    master on the slave.
  */
  exec_time= load_exec_time;
  sql_ex.data_info= sql_ex_data;
  if (inited_from_old || block != 0)
    is_valid_param= true;
  if (fake_base)
    common_header->type_code= Load_log_event::get_type_code();
  else
    common_header->type_code= binary_log::CREATE_FILE_EVENT;
  DBUG_VOID_RETURN;
}


/*
  Create_file_log_event::print()
*/

#ifdef MYSQL_CLIENT
void Create_file_log_event::print(FILE* file, PRINT_EVENT_INFO* print_event_info,
				  bool enable_local)
{
  if (print_event_info->short_form)
  {
    if (enable_local && check_fname_outside_temp_buf())
      Load_log_event::print(file, print_event_info);
    return;
  }

  if (enable_local)
  {
    Load_log_event::print(file, print_event_info,
			  !check_fname_outside_temp_buf());
    /**
      reduce the size of io cache so that the write function is called
      for every call to my_b_printf().
     */
    DBUG_EXECUTE_IF ("simulate_create_event_write_error",
                     {(&print_event_info->head_cache)->write_pos=
                     (&print_event_info->head_cache)->write_end;
                     DBUG_SET("+d,simulate_file_write_error");});
    /* 
       That one is for "file_id: etc" below: in mysqlbinlog we want the #, in
       SHOW BINLOG EVENTS we don't.
    */
    my_b_printf(&print_event_info->head_cache, "#");
  }

  my_b_printf(&print_event_info->head_cache,
              " file_id: %d  block_len: %d\n", file_id, block_len);
}


void Create_file_log_event::print(FILE* file, PRINT_EVENT_INFO* print_event_info)
{
  print(file, print_event_info, 0);
}
#endif /* MYSQL_CLIENT */


/*
  Create_file_log_event::pack_info()
*/

#if defined(HAVE_REPLICATION) && !defined(MYSQL_CLIENT)
int Create_file_log_event::pack_info(Protocol *protocol)
{
  char buf[NAME_LEN*2 + 30 + 21*2], *pos;
  pos= my_stpcpy(buf, "db=");
  memcpy(pos, db, db_len);
  pos= my_stpcpy(pos + db_len, ";table=");
  memcpy(pos, table_name, table_name_len);
  pos= my_stpcpy(pos + table_name_len, ";file_id=");
  pos= int10_to_str((long) file_id, pos, 10);
  pos= my_stpcpy(pos, ";block_len=");
  pos= int10_to_str((long) block_len, pos, 10);
  protocol->store(buf, (uint) (pos-buf), &my_charset_bin);
  return 0;
}
#endif /* defined(HAVE_REPLICATION) && !defined(MYSQL_CLIENT) */


/**
  Create_file_log_event::do_apply_event()
  Constructor for Create_file_log_event to intantiate an event
  from the relay log on the slave.

  @retval
    0           Success
  @retval
    1           Failure
*/

#if defined(HAVE_REPLICATION) && !defined(MYSQL_CLIENT)
int Create_file_log_event::do_apply_event(Relay_log_info const *rli)
{
  char fname_buf[FN_REFLEN+TEMP_FILE_MAX_LEN];
  char *ext;
  int fd = -1;
  IO_CACHE file;
  int error = 1;

  lex_start(thd);
  mysql_reset_thd_for_next_command(thd);
  THD_STAGE_INFO(thd, stage_making_temp_file_create_before_load_data);
  memset(&file, 0, sizeof(file));
  ext= slave_load_file_stem(fname_buf, file_id, server_id, ".info");
  /* old copy may exist already */
  mysql_file_delete(key_file_log_event_info, fname_buf, MYF(0));
  /**
    To simulate file creation failure, convert the file name to a
    directory by appending a "/" to the file name.
   */
  DBUG_EXECUTE_IF("simulate_file_create_error_create_log_event",
                  {
                  strcat(fname_buf,"/");
                  });
  if ((fd= mysql_file_create(key_file_log_event_info,
                             fname_buf, CREATE_MODE,
                             O_WRONLY | O_BINARY | O_EXCL | O_NOFOLLOW,
                             MYF(MY_WME))) < 0 ||
      init_io_cache(&file, fd, IO_SIZE, WRITE_CACHE, (my_off_t)0, 0,
		    MYF(MY_WME|MY_NABP)))
  {
    rli->report(ERROR_LEVEL, thd->get_stmt_da()->mysql_errno(),
                "Error in Create_file event: could not open file '%s', '%s'",
                fname_buf, thd->get_stmt_da()->message_text());
    goto err;
  }
  
  // a trick to avoid allocating another buffer
  fname= fname_buf;
  fname_len= (uint) (my_stpcpy(ext, ".data") - fname);
  if (write_base(&file))
  {
    my_stpcpy(ext, ".info"); // to have it right in the error message
    rli->report(ERROR_LEVEL, thd->get_stmt_da()->mysql_errno(),
                "Error in Create_file event: could not write to file '%s', '%s'",
                fname_buf, thd->get_stmt_da()->message_text());
    goto err;
  }
  end_io_cache(&file);
  mysql_file_close(fd, MYF(0));
  
  // fname_buf now already has .data, not .info, because we did our trick
  /* old copy may exist already */
  mysql_file_delete(key_file_log_event_data, fname_buf, MYF(0));
  DBUG_EXECUTE_IF("simulate_file_create_error_create_log_event_2",
                  {
                  strcat(fname_buf, "/");
                  });
  if ((fd= mysql_file_create(key_file_log_event_data,
                             fname_buf, CREATE_MODE,
                             O_WRONLY | O_BINARY | O_EXCL | O_NOFOLLOW,
                             MYF(MY_WME))) < 0)
  {
    rli->report(ERROR_LEVEL, thd->get_stmt_da()->mysql_errno(),
                "Error in Create_file event: could not open file '%s', '%s'",
                fname_buf, thd->get_stmt_da()->message_text());
    goto err;
  }
  /**
    To simulate file write failure,close the file before the write operation.
    Write will fail with an error reporting file is UNOPENED. 
   */
  DBUG_EXECUTE_IF("simulate_file_write_error_create_log_event",
                  {
                  mysql_file_close(fd, MYF(0));
                  });
  if (mysql_file_write(fd, (uchar*) block, block_len, MYF(MY_WME+MY_NABP)))
  {
    rli->report(ERROR_LEVEL, thd->get_stmt_da()->mysql_errno(),
                "Error in Create_file event: write to '%s' failed, '%s'",
                fname_buf, thd->get_stmt_da()->message_text());
    goto err;
  }
  error=0;					// Everything is ok

err:
  if (error)
  {
    end_io_cache(&file);
    /*
      Error occured. Delete .info and .data files if they are created.
    */
    my_stpcpy(ext,".info");
    mysql_file_delete(key_file_log_event_info, fname_buf, MYF(0));
    my_stpcpy(ext,".data");
    mysql_file_delete(key_file_log_event_data, fname_buf, MYF(0));
  }
  if (fd >= 0)
    mysql_file_close(fd, MYF(0));
  return error != 0;
}
#endif /* defined(HAVE_REPLICATION) && !defined(MYSQL_CLIENT) */


/**************************************************************************
	Append_block_log_event methods
**************************************************************************/

/*
  Append_block_log_event ctor
*/

#ifndef MYSQL_CLIENT  
Append_block_log_event::Append_block_log_event(THD *thd_arg,
                                               const char *db_arg,
					       uchar *block_arg,
					       uint block_len_arg,
					       bool using_trans)
  : binary_log::Append_block_event(db_arg, block_arg, block_len_arg, thd_arg->file_id),
    Log_event(thd_arg, 0,
              using_trans ? Log_event::EVENT_TRANSACTIONAL_CACHE :
                            Log_event::EVENT_STMT_CACHE,
              Log_event::EVENT_NORMAL_LOGGING,
              header(), footer())
{
  if (block != 0)
    is_valid_param= true;
}
#endif


/*
  Append_block_log_event ctor
*/

Append_block_log_event::Append_block_log_event(const char* buf, uint len,
                                               const Format_description_event*
                                               description_event)
  : binary_log::Append_block_event(buf, len, description_event),
    Log_event(header(), footer())
{

  DBUG_ENTER("Append_block_log_event::Append_block_log_event(char*,...)");
  if (block != 0)
    is_valid_param= true;
  DBUG_VOID_RETURN;
}


/*
  Append_block_log_event::write()
*/

#ifndef MYSQL_CLIENT
bool Append_block_log_event::write(IO_CACHE* file)
{
  uchar buf[Binary_log_event::APPEND_BLOCK_HEADER_LEN];
  int4store(buf + AB_FILE_ID_OFFSET, file_id);
  return (write_header(file, Binary_log_event::APPEND_BLOCK_HEADER_LEN +
                       block_len) ||
          wrapper_my_b_safe_write(file, buf,
                                  Binary_log_event::APPEND_BLOCK_HEADER_LEN) ||
	  wrapper_my_b_safe_write(file, (uchar*) block, block_len) ||
	  write_footer(file));
}
#endif


/*
  Append_block_log_event::print()
*/

#ifdef MYSQL_CLIENT  
void Append_block_log_event::print(FILE* file,
				   PRINT_EVENT_INFO* print_event_info)
{
  if (print_event_info->short_form)
    return;
  print_header(&print_event_info->head_cache, print_event_info, FALSE);
  my_b_printf(&print_event_info->head_cache,
              "\n#%s: file_id: %d  block_len: %d\n",
              get_type_str(), file_id, block_len);
}
#endif /* MYSQL_CLIENT */


/*
  Append_block_log_event::pack_info()
*/

#if defined(HAVE_REPLICATION) && !defined(MYSQL_CLIENT)
int Append_block_log_event::pack_info(Protocol *protocol)
{
  char buf[256];
  size_t length;
  length= my_snprintf(buf, sizeof(buf), ";file_id=%u;block_len=%u",
                      file_id, block_len);
  protocol->store(buf, length, &my_charset_bin);
  return 0;
}


/*
  Append_block_log_event::get_create_or_append()
*/

int Append_block_log_event::get_create_or_append() const
{
  return 0; /* append to the file, fail if not exists */
}

/*
  Append_block_log_event::do_apply_event()
*/

int Append_block_log_event::do_apply_event(Relay_log_info const *rli)
{
  char fname[FN_REFLEN+TEMP_FILE_MAX_LEN];
  int fd;
  int error = 1;
  DBUG_ENTER("Append_block_log_event::do_apply_event");

  THD_STAGE_INFO(thd, stage_making_temp_file_append_before_load_data);
  slave_load_file_stem(fname, file_id, server_id, ".data");
  if (get_create_or_append())
  {
    /*
      Usually lex_start() is called by mysql_parse(), but we need it here
      as the present method does not call mysql_parse().
    */
    lex_start(thd);
    mysql_reset_thd_for_next_command(thd);
    /* old copy may exist already */
    mysql_file_delete(key_file_log_event_data, fname, MYF(0));
    DBUG_EXECUTE_IF("simulate_file_create_error_Append_block_event",
                    {
                    strcat(fname, "/");
                    });
    if ((fd= mysql_file_create(key_file_log_event_data,
                               fname, CREATE_MODE,
                               O_WRONLY | O_BINARY | O_EXCL | O_NOFOLLOW,
                               MYF(MY_WME))) < 0)
    {
      rli->report(ERROR_LEVEL, thd->get_stmt_da()->mysql_errno(),
                  "Error in %s event: could not create file '%s', '%s'",
                  get_type_str(), fname, thd->get_stmt_da()->message_text());
      goto err;
    }
  }
  else if ((fd= mysql_file_open(key_file_log_event_data,
                                fname,
                                O_WRONLY | O_APPEND | O_BINARY | O_NOFOLLOW,
                                MYF(MY_WME))) < 0)
  {
    rli->report(ERROR_LEVEL, thd->get_stmt_da()->mysql_errno(),
                "Error in %s event: could not open file '%s', '%s'",
                get_type_str(), fname, thd->get_stmt_da()->message_text());
    goto err;
  }
  DBUG_EXECUTE_IF("remove_slave_load_file_before_write",
                  {
                    my_delete_allow_opened(fname, MYF(0));
                  });

  DBUG_EXECUTE_IF("simulate_file_write_error_Append_block_event",
                  {
                    mysql_file_close(fd, MYF(0));
                  });
  if (mysql_file_write(fd, (uchar*) block, block_len, MYF(MY_WME+MY_NABP)))
  {
    rli->report(ERROR_LEVEL, thd->get_stmt_da()->mysql_errno(),
                "Error in %s event: write to '%s' failed, '%s'",
                get_type_str(), fname, thd->get_stmt_da()->message_text());
    goto err;
  }
  error=0;

err:
  if (fd >= 0)
    mysql_file_close(fd, MYF(0));
  DBUG_RETURN(error);
}
#endif


/**************************************************************************
	Delete_file_log_event methods
**************************************************************************/

/*
  Delete_file_log_event ctor
*/

#ifndef MYSQL_CLIENT
Delete_file_log_event::Delete_file_log_event(THD *thd_arg, const char* db_arg,
					     bool using_trans)
  : binary_log::Delete_file_event(thd_arg->file_id, db_arg),
    Log_event(thd_arg, 0,
              using_trans ? Log_event::EVENT_TRANSACTIONAL_CACHE :
                            Log_event::EVENT_STMT_CACHE,
              Log_event::EVENT_NORMAL_LOGGING,
              header(), footer())
{
  if (file_id != 0)
    is_valid_param= true;
}
#endif

/*
  Delete_file_log_event ctor
*/

Delete_file_log_event::Delete_file_log_event(const char* buf, uint len,
                                             const Format_description_event*
                                             description_event)
  : binary_log::Delete_file_event(buf, len, description_event),
    Log_event(header(), footer())
{
  if (file_id != 0)
    is_valid_param= true;
}


/*
  Delete_file_log_event::write()
*/

#ifndef MYSQL_CLIENT
bool Delete_file_log_event::write(IO_CACHE* file)
{
 uchar buf[Binary_log_event::DELETE_FILE_HEADER_LEN];
 int4store(buf + DF_FILE_ID_OFFSET, file_id);
 return (write_header(file, sizeof(buf)) ||
         wrapper_my_b_safe_write(file, buf, sizeof(buf)) ||
	 write_footer(file));
}
#endif


/*
  Delete_file_log_event::print()
*/

#ifdef MYSQL_CLIENT  
void Delete_file_log_event::print(FILE* file,
				  PRINT_EVENT_INFO* print_event_info)
{
  if (print_event_info->short_form)
    return;
  print_header(&print_event_info->head_cache, print_event_info, FALSE);
  my_b_printf(&print_event_info->head_cache,
              "\n#Delete_file: file_id=%u\n", file_id);
}
#endif /* MYSQL_CLIENT */

/*
  Delete_file_log_event::pack_info()
*/

#if defined(HAVE_REPLICATION) && !defined(MYSQL_CLIENT)
int Delete_file_log_event::pack_info(Protocol *protocol)
{
  char buf[64];
  size_t length;
  length= my_snprintf(buf, sizeof(buf), ";file_id=%u", (uint) file_id);
  protocol->store(buf, length, &my_charset_bin);
  return 0;
}
#endif

/*
  Delete_file_log_event::do_apply_event()
*/

#if defined(HAVE_REPLICATION) && !defined(MYSQL_CLIENT)
int Delete_file_log_event::do_apply_event(Relay_log_info const *rli)
{
  char fname[FN_REFLEN+TEMP_FILE_MAX_LEN];
  lex_start(thd);
  mysql_reset_thd_for_next_command(thd);
  char *ext= slave_load_file_stem(fname, file_id, server_id, ".data");
  mysql_file_delete(key_file_log_event_data, fname, MYF(MY_WME));
  my_stpcpy(ext, ".info");
  mysql_file_delete(key_file_log_event_info, fname, MYF(MY_WME));
  return 0;
}
#endif /* defined(HAVE_REPLICATION) && !defined(MYSQL_CLIENT) */


/**************************************************************************
	Execute_load_log_event methods
**************************************************************************/

/*
  Execute_load_log_event ctor
*/

#ifndef MYSQL_CLIENT  
Execute_load_log_event::Execute_load_log_event(THD *thd_arg,
                                               const char* db_arg,
					       bool using_trans)
: binary_log::Execute_load_event(thd_arg->file_id, db_arg),
  Log_event(thd_arg, 0,
             using_trans ? Log_event::EVENT_TRANSACTIONAL_CACHE :
                           Log_event::EVENT_STMT_CACHE,
             Log_event::EVENT_NORMAL_LOGGING,
             header(), footer())
{
  if (file_id != 0)
    is_valid_param= true;
}
#endif
  

/*
  Execute_load_log_event ctor
*/

Execute_load_log_event::Execute_load_log_event(const char* buf, uint len,
                                               const Format_description_event*
                                               description_event)
: binary_log::Execute_load_event(buf, len, description_event),
  Log_event(header(), footer())
{
  if (file_id != 0)
    is_valid_param= true;
}


/*
  Execute_load_log_event::write()
*/

#ifndef MYSQL_CLIENT
bool Execute_load_log_event::write(IO_CACHE* file)
{
  uchar buf[Binary_log_event::EXEC_LOAD_HEADER_LEN];
  int4store(buf + EL_FILE_ID_OFFSET, file_id);
  return (write_header(file, sizeof(buf)) || 
          wrapper_my_b_safe_write(file, buf, sizeof(buf)) ||
	  write_footer(file));
}
#endif


/*
  Execute_load_log_event::print()
*/

#ifdef MYSQL_CLIENT  
void Execute_load_log_event::print(FILE* file,
				   PRINT_EVENT_INFO* print_event_info)
{
  if (print_event_info->short_form)
    return;
  print_header(&print_event_info->head_cache, print_event_info, FALSE);
  my_b_printf(&print_event_info->head_cache, "\n#Exec_load: file_id=%d\n",
              file_id);
}
#endif

/*
  Execute_load_log_event::pack_info()
*/

#if defined(HAVE_REPLICATION) && !defined(MYSQL_CLIENT)
int Execute_load_log_event::pack_info(Protocol *protocol)
{
  char buf[64];
  size_t length;
  length= my_snprintf(buf, sizeof(buf), ";file_id=%u", (uint) file_id);
  protocol->store(buf, length, &my_charset_bin);
  return 0;
}


/*
  Execute_load_log_event::do_apply_event()
*/

int Execute_load_log_event::do_apply_event(Relay_log_info const *rli)
{
  char fname[FN_REFLEN+TEMP_FILE_MAX_LEN];
  char *ext;
  int fd;
  int error= 1;
  IO_CACHE file;
  Load_log_event *lev= 0;

  lex_start(thd);
  mysql_reset_thd_for_next_command(thd);
  ext= slave_load_file_stem(fname, file_id, server_id, ".info");
  /**
    To simulate file open failure, convert the file name to a
    directory by appending a "/" to the file name. File open
    will fail with an error reporting it is not a directory.
   */
  DBUG_EXECUTE_IF("simulate_file_open_error_exec_event",
                  {
                  strcat(fname,"/");
                  });
  if ((fd= mysql_file_open(key_file_log_event_info,
                           fname, O_RDONLY | O_BINARY | O_NOFOLLOW,
                           MYF(MY_WME))) < 0 ||
      init_io_cache(&file, fd, IO_SIZE, READ_CACHE, (my_off_t)0, 0,
		    MYF(MY_WME|MY_NABP)))
  {
    rli->report(ERROR_LEVEL, thd->get_stmt_da()->mysql_errno(),
                "Error in Exec_load event: could not open file, '%s'",
                thd->get_stmt_da()->message_text());
    goto err;
  }
  if (!(lev= (Load_log_event*)
        Log_event::read_log_event(&file,
                                  (mysql_mutex_t*) 0,
                                  rli->get_rli_description_event(),
                                  opt_slave_sql_verify_checksum)) ||
      lev->get_type_code() != binary_log::NEW_LOAD_EVENT)
  {
    rli->report(ERROR_LEVEL, ER_FILE_CORRUPT, ER(ER_FILE_CORRUPT),
                fname);
    goto err;
  }
  lev->thd = thd;
  /*
    lev->do_apply_event should use rli only for errors.
    lev->do_apply_event is the place where the table is loaded (it
    calls mysql_load()).
  */
  if (lev->do_apply_event(0,rli,1))
  {
    /*
      We want to indicate the name of the file that could not be loaded
      (SQL_LOADxxx).
      But as we are here we are sure the error is in rli->last_slave_error and
      rli->last_slave_errno (example of error: duplicate entry for key), so we
      don't want to overwrite it with the filename.
      What we want instead is add the filename to the current error message.
    */
    char *tmp= my_strdup(key_memory_log_event,
                         rli->last_error().message, MYF(MY_WME));
    if (tmp)
    {
      rli->report(ERROR_LEVEL, rli->last_error().number,
                  "%s. Failed executing load from '%s'", tmp, fname);
      my_free(tmp);
    }
    goto err;
  }
  /*
    We have an open file descriptor to the .info file; we need to close it
    or Windows will refuse to delete the file in mysql_file_delete().
  */
  if (fd >= 0)
  {
    mysql_file_close(fd, MYF(0));
    end_io_cache(&file);
    fd= -1;
  }
  error = 0;

err:
  DBUG_EXECUTE_IF("simulate_file_open_error_exec_event",
                  {
                     my_stpcpy(ext, ".info");
                  });
  mysql_file_delete(key_file_log_event_info, fname, MYF(MY_WME));
  my_stpcpy(ext, ".data");
  mysql_file_delete(key_file_log_event_data, fname, MYF(MY_WME));
  delete lev;
  if (fd >= 0)
  {
    mysql_file_close(fd, MYF(0));
    end_io_cache(&file);
  }
  return error;
}

#endif /* defined(HAVE_REPLICATION) && !defined(MYSQL_CLIENT) */


/**************************************************************************
	Begin_load_query_log_event methods
**************************************************************************/

#ifndef MYSQL_CLIENT
Begin_load_query_log_event::
Begin_load_query_log_event(THD* thd_arg, const char* db_arg, uchar* block_arg,
                           uint block_len_arg, bool using_trans)
 : binary_log::Append_block_event(db_arg, block_arg, block_len_arg,
                                  thd_arg->file_id),
   Append_block_log_event(thd_arg, db_arg, block_arg, block_len_arg,
                          using_trans),
   binary_log::Begin_load_query_event()
{
  common_header->type_code= binary_log::BEGIN_LOAD_QUERY_EVENT;
  file_id= thd_arg->file_id= mysql_bin_log.next_file_id();
}
#endif


Begin_load_query_log_event::
Begin_load_query_log_event(const char* buf, uint len,
                           const Format_description_event* desc_event)
  : binary_log::Append_block_event(buf, len, desc_event),
    Append_block_log_event(buf, len, desc_event),
    binary_log::Begin_load_query_event(buf, len, desc_event)
{
}


#if defined( HAVE_REPLICATION) && !defined(MYSQL_CLIENT)
int Begin_load_query_log_event::get_create_or_append() const
{
  return 1; /* create the file */
}
#endif /* defined( HAVE_REPLICATION) && !defined(MYSQL_CLIENT) */


#if !defined(MYSQL_CLIENT) && defined(HAVE_REPLICATION)
Log_event::enum_skip_reason
Begin_load_query_log_event::do_shall_skip(Relay_log_info *rli)
{
  /*
    If the slave skip counter is 1, then we should not start executing
    on the next event.
  */
  return continue_group(rli);
}
#endif


/**************************************************************************
	Execute_load_query_log_event methods
**************************************************************************/


#ifndef MYSQL_CLIENT
Execute_load_query_log_event::
Execute_load_query_log_event(THD *thd_arg, const char* query_arg,
                             ulong query_length_arg, uint fn_pos_start_arg,
                             uint fn_pos_end_arg,
                             binary_log::enum_load_dup_handling dup_handling_arg,
                             bool using_trans, bool immediate, bool suppress_use,
                             int errcode)
: binary_log::Query_event(query_arg, thd_arg->catalog().str, thd_arg->db().str,
                          query_length_arg,
                          thd_arg->thread_id(), thd_arg->variables.sql_mode,
                          thd_arg->variables.auto_increment_increment,
                          thd_arg->variables.auto_increment_offset,
                          thd_arg->variables.lc_time_names->number,
                          (ulonglong)thd_arg->table_map_for_update,
                          errcode,
                          thd_arg->db().str ? strlen(thd_arg->db().str) : 0,
                          thd_arg->catalog().str ? strlen(thd_arg->catalog().str) : 0),
  Query_log_event(thd_arg, query_arg, query_length_arg, using_trans, immediate,
                  suppress_use, errcode),
  binary_log::Execute_load_query_event(thd_arg->file_id, fn_pos_start_arg,
                           fn_pos_end_arg, dup_handling_arg)
{
  if (Query_log_event::is_valid() && file_id != 0)
    is_valid_param= true;
  common_header->type_code= binary_log::EXECUTE_LOAD_QUERY_EVENT;
}
#endif /* !MYSQL_CLIENT */


Execute_load_query_log_event::
Execute_load_query_log_event(const char* buf, uint event_len,
                             const Format_description_event* desc_event)
  : binary_log::Query_event(buf, event_len, desc_event,
                            binary_log::EXECUTE_LOAD_QUERY_EVENT),
    Query_log_event(buf, event_len, desc_event,
                    binary_log::EXECUTE_LOAD_QUERY_EVENT),
    binary_log::Execute_load_query_event(buf, event_len, desc_event)
{
  if (!Query_log_event::is_valid())
  {
    //clear all the variables set in execute_load_query_event
    file_id= 0; fn_pos_start= 0; fn_pos_end= 0;
    dup_handling= binary_log::LOAD_DUP_ERROR;
  }
  if (Query_log_event::is_valid() && file_id != 0)
    is_valid_param= true;
}


ulong Execute_load_query_log_event::get_post_header_size_for_derived()
{
  return Binary_log_event::EXECUTE_LOAD_QUERY_EXTRA_HEADER_LEN;
}


#ifndef MYSQL_CLIENT
bool
Execute_load_query_log_event::write_post_header_for_derived(IO_CACHE* file)
{
  uchar buf[Binary_log_event::EXECUTE_LOAD_QUERY_EXTRA_HEADER_LEN];
  int4store(buf, file_id);
  int4store(buf + 4, fn_pos_start);
  int4store(buf + 4 + 4, fn_pos_end);
  *(buf + 4 + 4 + 4)= (uchar) dup_handling;
  return wrapper_my_b_safe_write(file, buf, Binary_log_event::EXECUTE_LOAD_QUERY_EXTRA_HEADER_LEN);
}
#endif


#ifdef MYSQL_CLIENT
void Execute_load_query_log_event::print(FILE* file,
                                         PRINT_EVENT_INFO* print_event_info)
{
  print(file, print_event_info, 0);
}

/**
  Prints the query as LOAD DATA LOCAL and with rewritten filename.
*/
void Execute_load_query_log_event::print(FILE* file,
                                         PRINT_EVENT_INFO* print_event_info,
                                         const char *local_fname)
{
  IO_CACHE *const head= &print_event_info->head_cache;

  print_query_header(head, print_event_info);
  /**
    reduce the size of io cache so that the write function is called
    for every call to my_b_printf().
   */
  DBUG_EXECUTE_IF ("simulate_execute_event_write_error",
                   {head->write_pos= head->write_end;
                   DBUG_SET("+d,simulate_file_write_error");});

  if (local_fname)
  {
    my_b_write(head, (uchar*) query, fn_pos_start);
    my_b_printf(head, " LOCAL INFILE ");
    pretty_print_str(head, local_fname, strlen(local_fname));

    if (dup_handling == binary_log::LOAD_DUP_REPLACE)
      my_b_printf(head, " REPLACE");
    my_b_printf(head, " INTO");
    my_b_write(head, (uchar*) query + fn_pos_end, q_len-fn_pos_end);
    my_b_printf(head, "\n%s\n", print_event_info->delimiter);
  }
  else
  {
    my_b_write(head, (uchar*) query, q_len);
    my_b_printf(head, "\n%s\n", print_event_info->delimiter);
  }

  if (!print_event_info->short_form)
    my_b_printf(head, "# file_id: %d \n", file_id);
}
#endif


#if defined(HAVE_REPLICATION) && !defined(MYSQL_CLIENT)
int Execute_load_query_log_event::pack_info(Protocol *protocol)
{
  char *buf, *pos;
  if (!(buf= (char*) my_malloc(key_memory_log_event,
                               9 + (db_len * 2) + 2 + q_len + 10 + 21,
                               MYF(MY_WME))))
    return 1;
  pos= buf;
  if (db && db_len)
  {
    /*
      Statically allocates room to store '\0' and an identifier
      that may have NAME_LEN * 2 due to quoting and there are
      two quoting characters that wrap them.
    */
    char quoted_db[1 + NAME_LEN * 2 + 2];// quoted length of the identifier
    size_t size= 0;
    size= my_strmov_quoted_identifier(this->thd, quoted_db, db, 0);
    pos= my_stpcpy(buf, "use ");
    memcpy(pos, quoted_db, size);
    pos= my_stpcpy(pos + size, "; ");
  }
  if (query && q_len)
  {
    memcpy(pos, query, q_len);
    pos+= q_len;
  }
  pos= my_stpcpy(pos, " ;file_id=");
  pos= int10_to_str((long) file_id, pos, 10);
  protocol->store(buf, pos-buf, &my_charset_bin);
  my_free(buf);
  return 0;
}


int
Execute_load_query_log_event::do_apply_event(Relay_log_info const *rli)
{
  char *p;
  char *buf;
  char *fname;
  char *fname_end;
  int error;

  buf= (char*) my_malloc(key_memory_log_event,
                         q_len + 1 - (fn_pos_end - fn_pos_start) +
                         (FN_REFLEN + TEMP_FILE_MAX_LEN) + 10 + 8 + 5, MYF(MY_WME));

  DBUG_EXECUTE_IF("LOAD_DATA_INFILE_has_fatal_error", my_free(buf); buf= NULL;);

  /* Replace filename and LOCAL keyword in query before executing it */
  if (buf == NULL)
  {
    rli->report(ERROR_LEVEL, ER_SLAVE_FATAL_ERROR,
                ER(ER_SLAVE_FATAL_ERROR), "Not enough memory");
    return 1;
  }

  p= buf;
  memcpy(p, query, fn_pos_start);
  p+= fn_pos_start;
  fname= (p= strmake(p, STRING_WITH_LEN(" INFILE \'")));
  p= slave_load_file_stem(p, file_id, server_id, ".data");
  fname_end= p= strend(p);                      // Safer than p=p+5
  *(p++)='\'';
  switch (dup_handling) {
  case binary_log::LOAD_DUP_IGNORE:
    p= strmake(p, STRING_WITH_LEN(" IGNORE"));
    break;
  case binary_log::LOAD_DUP_REPLACE:
    p= strmake(p, STRING_WITH_LEN(" REPLACE"));
    break;
  default:
    /* Ordinary load data */
    break;
  }
  p= strmake(p, STRING_WITH_LEN(" INTO "));
  p= strmake(p, query+fn_pos_end, q_len-fn_pos_end);

  error= Query_log_event::do_apply_event(rli, buf, p-buf);

  /* Forging file name for deletion in same buffer */
  *fname_end= 0;

  /*
    If there was an error the slave is going to stop, leave the
    file so that we can re-execute this event at START SLAVE.
  */
  if (!error)
    mysql_file_delete(key_file_log_event_data, fname, MYF(MY_WME));

  my_free(buf);
  return error;
}
#endif


/**************************************************************************
	sql_ex_info methods
**************************************************************************/

/*
  sql_ex_info::write_data()
*/

bool sql_ex_info::write_data(IO_CACHE* file)
{
  if (data_info.new_format())
  {
    return (write_str_at_most_255_bytes(file, data_info.field_term,
                                        (uint) data_info.field_term_len) ||
	    write_str_at_most_255_bytes(file, data_info.enclosed,
                                        (uint) data_info.enclosed_len) ||
	    write_str_at_most_255_bytes(file, data_info.line_term,
                                        (uint) data_info.line_term_len) ||
	    write_str_at_most_255_bytes(file, data_info.line_start,
                                        (uint) data_info.line_start_len) ||
	    write_str_at_most_255_bytes(file, data_info.escaped,
                                        (uint) data_info.escaped_len) ||
	    my_b_safe_write(file,(uchar*) &(data_info.opt_flags), 1));
  }
  else
  {
    /**
      @todo This is sensitive to field padding. We should write a
      char[7], not an old_sql_ex. /sven
    */
    binary_log::old_sql_ex old_ex;
    old_ex.field_term= *(data_info.field_term);
    old_ex.enclosed=   *(data_info.enclosed);
    old_ex.line_term=  *(data_info.line_term);
    old_ex.line_start= *(data_info.line_start);
    old_ex.escaped=    *(data_info.escaped);
    old_ex.opt_flags=  data_info.opt_flags;
    old_ex.empty_flags= data_info.empty_flags;
    return my_b_safe_write(file, (uchar*) &old_ex, sizeof(old_ex)) != 0;
  }
}


/**
  sql_ex_info::init()
  This method initializes the members of strcuture variable sql_ex_info,
  defined in a Load_log_event. The structure, initializes the sub struct
  data_info, with the subclause characters in a LOAD_DATA_INFILE query.

*/
const char *sql_ex_info::init(const char *buf, const char *buf_end,
                              bool use_new_format)
{
  return data_info.init(buf, buf_end, use_new_format);
}
#ifndef DBUG_OFF
#ifndef MYSQL_CLIENT
static uchar dbug_extra_row_data_val= 0;

/**
   set_extra_data

   Called during self-test to generate various
   self-consistent binlog row event extra
   thread data structures which can be checked
   when reading the binlog.

   @param arr  Buffer to use
*/
const uchar* set_extra_data(uchar* arr)
{
  uchar val= (dbug_extra_row_data_val++) %
    (EXTRA_ROW_INFO_MAX_PAYLOAD + 1); /* 0 .. MAX_PAYLOAD + 1 */
  arr[EXTRA_ROW_INFO_LEN_OFFSET]= val + EXTRA_ROW_INFO_HDR_BYTES;
  arr[EXTRA_ROW_INFO_FORMAT_OFFSET]= val;
  for (uchar i=0; i<val; i++)
    arr[EXTRA_ROW_INFO_HDR_BYTES+i]= val;

  return arr;
}

#endif // #ifndef MYSQL_CLIENT

/**
   check_extra_data

   Called during self-test to check that
   binlog row event extra data is self-
   consistent as defined by the set_extra_data
   function above.

   Will assert(false) if not.

   @param extra_row_data
*/
void check_extra_data(uchar* extra_row_data)
{
  assert(extra_row_data);
  uint16 len= extra_row_data[EXTRA_ROW_INFO_LEN_OFFSET];
  uint8 val= len - EXTRA_ROW_INFO_HDR_BYTES;
  assert(extra_row_data[EXTRA_ROW_INFO_FORMAT_OFFSET] == val);
  for (uint16 i= 0; i < val; i++)
  {
    assert(extra_row_data[EXTRA_ROW_INFO_HDR_BYTES + i] == val);
  }
}

#endif  // #ifndef DBUG_OFF

/**************************************************************************
	Rows_log_event member functions
**************************************************************************/

#ifndef MYSQL_CLIENT
Rows_log_event::Rows_log_event(THD *thd_arg, TABLE *tbl_arg, const Table_id& tid,
                               MY_BITMAP const *cols, bool using_trans,
                               Log_event_type event_type,
                               const uchar* extra_row_info)
 : binary_log::Rows_event(event_type),
   Log_event(thd_arg, 0,
             using_trans ? Log_event::EVENT_TRANSACTIONAL_CACHE :
                           Log_event::EVENT_STMT_CACHE,
             Log_event::EVENT_NORMAL_LOGGING,
             header(), footer())
#ifdef HAVE_REPLICATION
    , m_curr_row(NULL), m_curr_row_end(NULL), m_key(NULL), m_key_info(NULL),
    m_distinct_keys(Key_compare(&m_key_info)), m_distinct_key_spare_buf(NULL)
#endif
{
  common_header->type_code= m_type;
  m_row_count= 0;
  m_table_id= tid;
  m_width= tbl_arg ? tbl_arg->s->fields : 1;
  m_rows_buf= 0; m_rows_cur= 0; m_rows_end= 0; m_flags= 0;
  m_type= event_type; m_extra_row_data=0;

  DBUG_ASSERT(tbl_arg && tbl_arg->s && tid.is_valid());

  if (thd_arg->variables.option_bits & OPTION_NO_FOREIGN_KEY_CHECKS)
      set_flags(NO_FOREIGN_KEY_CHECKS_F);
  if (thd_arg->variables.option_bits & OPTION_RELAXED_UNIQUE_CHECKS)
      set_flags(RELAXED_UNIQUE_CHECKS_F);
#ifndef DBUG_OFF
  uchar extra_data[255];
  DBUG_EXECUTE_IF("extra_row_data_set",
                  /* Set extra row data to a known value */
                  extra_row_info = set_extra_data(extra_data););
#endif
  if (extra_row_info)
  {
    /* Copy Extra data from thd into new event */
    uint8 extra_data_len= extra_row_info[EXTRA_ROW_INFO_LEN_OFFSET];
    assert(extra_data_len >= EXTRA_ROW_INFO_HDR_BYTES);

    m_extra_row_data= (uchar*) my_malloc(key_memory_log_event,
                                         extra_data_len, MYF(MY_WME));

    if (likely(m_extra_row_data != NULL))
    {
      memcpy(m_extra_row_data, extra_row_info,
             extra_data_len);
    }
  }

  /* if bitmap_init fails, caught in is_valid() */
  if (likely(!bitmap_init(&m_cols,
                          m_width <= sizeof(m_bitbuf)*8 ? m_bitbuf : NULL,
                          m_width,
                          false)))
  {
    /* Cols can be zero if this is a dummy binrows event */
    if (likely(cols != NULL))
    {
      memcpy(m_cols.bitmap, cols->bitmap, no_bytes_in_map(cols));
      create_last_word_mask(&m_cols);
    }
  }
  else
  {
    // Needed because bitmap_init() does not set it to null on failure
    m_cols.bitmap= 0;
  }
  /*
   -Check that malloc() succeeded in allocating memory for the rows
    buffer and the COLS vector.
   -Checking that an Update_rows_log_event
    is valid is done while setting the Update_rows_log_event::is_valid
  */
  if (m_rows_buf && m_cols.bitmap)
    is_valid_param= true;
}
#endif

Rows_log_event::Rows_log_event(const char *buf, uint event_len,
                               const Format_description_event
                               *description_event)
: binary_log::Rows_event(buf, event_len, description_event),
  Log_event(header(), footer()),
  m_row_count(0),
#ifndef MYSQL_CLIENT
  m_table(NULL),
#endif
  m_rows_buf(0), m_rows_cur(0), m_rows_end(0)
#if !defined(MYSQL_CLIENT) && defined(HAVE_REPLICATION)
    , m_curr_row(NULL), m_curr_row_end(NULL), m_key(NULL), m_key_info(NULL),
    m_distinct_keys(Key_compare(&m_key_info)), m_distinct_key_spare_buf(NULL)
#endif
{
  DBUG_ENTER("Rows_log_event::Rows_log_event(const char*,...)");

  DBUG_ASSERT(header()->type_code == m_type);


  if (m_extra_row_data)
    DBUG_EXECUTE_IF("extra_row_data_check",
                    /* Check extra data has expected value */
                    check_extra_data(m_extra_row_data););


  /*
     m_cols and m_cols_ai are of the type MY_BITMAP, which are members of
     class Rows_log_event, and are used while applying the row events on
     the slave.
     The bitmap integer is initialized by copying the contents of the
     vector column_before_image for m_cols.bitamp, and vector
     column_after_image for m_cols_ai.bitmap. m_cols_ai is only initialized
     for UPDATE_ROWS_EVENTS, else it is equal to the before image.
  */
  memset(&m_cols, 0, sizeof(m_cols));
  /* if bitmap_init fails, is_valid will be set to false */
  if (likely(!bitmap_init(&m_cols,
                          m_width <= sizeof(m_bitbuf) * 8 ? m_bitbuf : NULL,
                          m_width,
                          false)))
  {
    if (!columns_before_image.empty())
    {
      memcpy(m_cols.bitmap, &columns_before_image[0], (m_width + 7) / 8);
      create_last_word_mask(&m_cols);
      DBUG_DUMP("m_cols", (uchar*) m_cols.bitmap, no_bytes_in_map(&m_cols));
    } //end if columns_before_image.empty()
    else
    m_cols.bitmap= NULL;
  }
  else
  {
    // Needed because bitmap_init() does not set it to null on failure
    m_cols.bitmap= NULL;
    DBUG_VOID_RETURN;
  }
  m_cols_ai.bitmap= m_cols.bitmap; //See explanation below while setting is_valid.

  if ((m_type == binary_log::UPDATE_ROWS_EVENT) ||
      (m_type == binary_log::UPDATE_ROWS_EVENT_V1))
  {
    /* if bitmap_init fails, is_valid will be set to false*/
    if (likely(!bitmap_init(&m_cols_ai,
                            m_width <= sizeof(m_bitbuf_ai) * 8 ?
                                        m_bitbuf_ai : NULL,
                            m_width,
                            false)))
    {
      if (!columns_after_image.empty())
      {
        memcpy(m_cols_ai.bitmap, &columns_after_image[0], (m_width + 7) / 8);
        create_last_word_mask(&m_cols_ai);
       DBUG_DUMP("m_cols_ai", (uchar*) m_cols_ai.bitmap,
                  no_bytes_in_map(&m_cols_ai));
      }
      else
        m_cols_ai.bitmap= NULL;
    }
    else
    {
      // Needed because bitmap_init() does not set it to null on failure
      m_cols_ai.bitmap= 0;
      DBUG_VOID_RETURN;
    }
  }


  /*
    m_rows_buf, m_cur_row and m_rows_end are pointers to the vector rows.
    m_rows_buf is the pointer to the first byte of first row in the event.
    m_curr_row points to current row being applied on the slave. Initially,
    this points to the same element as m_rows_buf in the vector.
    m_rows_end points to the last byte in the last row in the event.

    These pointers are used while applying the events on to the slave, and
    are not required for decoding.
  */
  if (likely(!row.empty()))
  {
    m_rows_buf= &row[0];
#if !defined(MYSQL_CLIENT) && defined(HAVE_REPLICATION)
    m_curr_row= m_rows_buf;
#endif
    m_rows_end= m_rows_buf + row.size() - 1;
    m_rows_cur= m_rows_end;
  }
  /*
    -Check that malloc() succeeded in allocating memory for the row
     buffer and the COLS vector.
    -Checking that an Update_rows_log_event
     is valid is done while setting the Update_rows_log_event::is_valid
  */
  if (m_rows_buf && m_cols.bitmap)
    is_valid_param= true;
  DBUG_VOID_RETURN;
}

Rows_log_event::~Rows_log_event()
{
  if (m_cols.bitmap)
  {
    if (m_cols.bitmap == m_bitbuf) // no my_malloc happened
      m_cols.bitmap= 0; // so no my_free in bitmap_free
    bitmap_free(&m_cols); // To pair with bitmap_init().
  }
}
size_t Rows_log_event::get_data_size()
{
  int const general_type_code= get_general_type_code();

  uchar buf[sizeof(m_width) + 1];
  uchar *end= net_store_length(buf, m_width);

  DBUG_EXECUTE_IF("old_row_based_repl_4_byte_map_id_master",
                  return 6 + no_bytes_in_map(&m_cols) + (end - buf) +
                  (general_type_code == binary_log::UPDATE_ROWS_EVENT ?
                                        no_bytes_in_map(&m_cols_ai) : 0) +
                  (m_rows_cur - m_rows_buf););

  int data_size= 0;
  bool is_v2_event= common_header->type_code > binary_log::DELETE_ROWS_EVENT_V1;
  if (is_v2_event)
  {
    data_size= Binary_log_event::ROWS_HEADER_LEN_V2 +
      (m_extra_row_data ?
       ROWS_V_TAG_LEN + m_extra_row_data[EXTRA_ROW_INFO_LEN_OFFSET]:
       0);
  }
  else
  {
    data_size= Binary_log_event::ROWS_HEADER_LEN_V1;
  }
  data_size+= no_bytes_in_map(&m_cols);
  data_size+= (uint) (end - buf);

  if (general_type_code == binary_log::UPDATE_ROWS_EVENT)
    data_size+= no_bytes_in_map(&m_cols_ai);

  data_size+= (uint) (m_rows_cur - m_rows_buf);
  return data_size; 
}


#ifndef MYSQL_CLIENT
int Rows_log_event::do_add_row_data(uchar *row_data, size_t length)
{
  /*
    When the table has a primary key, we would probably want, by default, to
    log only the primary key value instead of the entire "before image". This
    would save binlog space. TODO
  */
  DBUG_ENTER("Rows_log_event::do_add_row_data");
  DBUG_PRINT("enter", ("row_data: 0x%lx  length: %lu", (ulong) row_data,
                       (ulong) length));

  /*
    If length is zero, there is nothing to write, so we just
    return. Note that this is not an optimization, since calling
    realloc() with size 0 means free().
   */
  if (length == 0)
  {
    m_row_count++;
    DBUG_RETURN(0);
  }

  DBUG_DUMP("row_data", row_data, min<size_t>(length, 32));

  DBUG_ASSERT(m_rows_buf <= m_rows_cur);
  DBUG_ASSERT(!m_rows_buf || (m_rows_end && m_rows_buf < m_rows_end));
  DBUG_ASSERT(m_rows_cur <= m_rows_end);

  /* The cast will always work since m_rows_cur <= m_rows_end */
  if (static_cast<size_t>(m_rows_end - m_rows_cur) <= length)
  {
    size_t const block_size= 1024;
    ulong cur_size= m_rows_cur - m_rows_buf;
    DBUG_EXECUTE_IF("simulate_too_big_row_case1",
                     cur_size= UINT_MAX32 - (block_size * 10);
                     length= UINT_MAX32 - (block_size * 10););
    DBUG_EXECUTE_IF("simulate_too_big_row_case2",
                     cur_size= UINT_MAX32 - (block_size * 10);
                     length= block_size * 10;);
    DBUG_EXECUTE_IF("simulate_too_big_row_case3",
                     cur_size= block_size * 10;
                     length= UINT_MAX32 - (block_size * 10););
    DBUG_EXECUTE_IF("simulate_too_big_row_case4",
                     cur_size= UINT_MAX32 - (block_size * 10);
                     length= (block_size * 10) - block_size + 1;);
    ulong remaining_space= UINT_MAX32 - cur_size;
    /* Check that the new data fits within remaining space and we can add
       block_size without wrapping.
     */
    if (length > remaining_space ||
        ((length + block_size) > remaining_space))
    {
      sql_print_error("The row data is greater than 4GB, which is too big to "
                      "write to the binary log.");
      DBUG_RETURN(ER_BINLOG_ROW_LOGGING_FAILED);
    }
    const size_t new_alloc= 
        block_size * ((cur_size + length + block_size - 1) / block_size);
    if (new_alloc)
      row.resize(new_alloc);

    /* If the memory moved, we need to move the pointers */
    if (new_alloc && &row[0] != m_rows_buf)
    {
      m_rows_buf= &row[0];
      if (m_rows_buf && m_cols.bitmap)
        is_valid_param= true;
      m_rows_cur= m_rows_buf + cur_size;
    }

    /*
       The end pointer should always be changed to point to the end of
       the allocated memory.
    */
    m_rows_end= m_rows_buf + new_alloc;
  }

  DBUG_ASSERT(m_rows_cur + length <= m_rows_end);
  memcpy(m_rows_cur, row_data, length);
  m_rows_cur+= length;
  m_row_count++;
  DBUG_RETURN(0);
}
#endif

#if !defined(MYSQL_CLIENT) && defined(HAVE_REPLICATION)

/**
  Checks if any of the columns in the given table is
  signaled in the bitmap.

  For each column in the given table checks if it is
  signaled in the bitmap. This is most useful when deciding
  whether a before image (BI) can be used or not for
  searching a row. If no column is signaled, then the
  image cannot be used for searching a record (regardless
  of using position(), index scan or table scan). Here is
  an example:

  MASTER> SET @@binlog_row_image='MINIMAL';
  MASTER> CREATE TABLE t1 (a int, b int, c int, primary key(c));
  SLAVE>  CREATE TABLE t1 (a int, b int);
  MASTER> INSERT INTO t1 VALUES (1,2,3);
  MASTER> UPDATE t1 SET a=2 WHERE b=2;

  For the update statement only the PK (column c) is
  logged in the before image (BI). As such, given that
  the slave has no column c, it will not be able to
  find the row, because BI has no values for the columns
  the slave knows about (column a and b).

  @param table   the table reference on the slave.
  @param cols the bitmap signaling columns available in
                 the BI.

  @return TRUE if BI contains usable colums for searching,
          FALSE otherwise.
*/
static
my_bool is_any_column_signaled_for_table(TABLE *table, MY_BITMAP *cols)
{
  DBUG_ENTER("is_any_column_signaled_for_table");

  for (Field **ptr= table->field ;
       *ptr && ((*ptr)->field_index < cols->n_bits);
       ptr++)
  {
    if (bitmap_is_set(cols, (*ptr)->field_index))
      DBUG_RETURN(TRUE);
  }

  DBUG_RETURN (FALSE);
}

/**
  Checks if the fields in the given key are signaled in
  the bitmap.

  Validates whether the before image is usable for the
  given key. It can be the case that the before image
  does not contain values for the key (eg, master was
  using 'minimal' option for image logging and slave has
  different index structure on the table). Here is an
  example:

  MASTER> SET @@binlog_row_image='MINIMAL';
  MASTER> CREATE TABLE t1 (a int, b int, c int, primary key(c));
  SLAVE> CREATE TABLE t1 (a int, b int, c int, key(a,c));
  MASTER> INSERT INTO t1 VALUES (1,2,3);
  MASTER> UPDATE t1 SET a=2 WHERE b=2;

  When finding the row on the slave, one cannot use the
  index (a,c) to search for the row, because there is only
  data in the before image for column c. This function
  checks the fields needed for a given key and searches
  the bitmap to see if all the fields required are
  signaled.

  @param keyinfo  reference to key.
  @param cols     the bitmap signaling which columns
                  have available data.

  @return TRUE if all fields are signaled in the bitmap
          for the given key, FALSE otherwise.
*/
static
my_bool are_all_columns_signaled_for_key(KEY *keyinfo, MY_BITMAP *cols)
{
  DBUG_ENTER("are_all_columns_signaled_for_key");

  for (uint i=0 ; i < keyinfo->user_defined_key_parts ;i++)
  {
    uint fieldnr= keyinfo->key_part[i].fieldnr - 1;
    if (fieldnr >= cols->n_bits ||
        !bitmap_is_set(cols, fieldnr))
      DBUG_RETURN(FALSE);
  }

  DBUG_RETURN(TRUE);
}

/**
  Searches the table for a given key that can be used
  according to the existing values, ie, columns set
  in the bitmap.

  The caller can specify which type of key to find by
  setting the following flags in the key_type parameter:

    - PRI_KEY_FLAG
      Returns the primary key.

    - UNIQUE_KEY_FLAG
      Returns a unique key (flagged with HA_NOSAME)

    - MULTIPLE_KEY_FLAG
      Returns a key that is not unique (flagged with HA_NOSAME
      and without HA_NULL_PART_KEY) nor PK.

  The above flags can be used together, in which case, the
  search is conducted in the above listed order. Eg, the
  following flag:

    (PRI_KEY_FLAG | UNIQUE_KEY_FLAG | MULTIPLE_KEY_FLAG)

  means that a primary key is returned if it is suitable. If
  not then the unique keys are searched. If no unique key is
  suitable, then the keys are searched. Finally, if no key
  is suitable, MAX_KEY is returned.

  @param table    reference to the table.
  @param bi_cols  a bitmap that filters out columns that should
                  not be considered while searching the key.
                  Columns that should be considered are set.
  @param key_type the type of key to search for.

  @return MAX_KEY if no key, according to the key_type specified
          is suitable. Returns the key otherwise.

*/
static
uint
search_key_in_table(TABLE *table, MY_BITMAP *bi_cols, uint key_type)
{
  DBUG_ENTER("search_key_in_table");

  KEY *keyinfo;
  uint res= MAX_KEY;
  uint key;

  if (key_type & PRI_KEY_FLAG &&
      (table->s->primary_key < MAX_KEY))
  {
    DBUG_PRINT("debug", ("Searching for PK"));
    keyinfo= table->s->key_info + (uint) table->s->primary_key;
    if (are_all_columns_signaled_for_key(keyinfo, bi_cols))
      DBUG_RETURN(table->s->primary_key);
  }

  DBUG_PRINT("debug", ("Unique keys count: %u", table->s->uniques));

  if (key_type & UNIQUE_KEY_FLAG && table->s->uniques)
  {
    DBUG_PRINT("debug", ("Searching for UK"));
    for (key=0,keyinfo= table->key_info ;
         (key < table->s->keys) && (res == MAX_KEY);
         key++,keyinfo++)
    {
      /*
        - Unique keys cannot be disabled, thence we skip the check.
        - Skip unique keys with nullable parts
        - Skip primary keys
      */
      if (!((keyinfo->flags & (HA_NOSAME | HA_NULL_PART_KEY)) == HA_NOSAME) ||
          (key == table->s->primary_key))
        continue;
      res= are_all_columns_signaled_for_key(keyinfo, bi_cols) ?
           key : MAX_KEY;

      if (res < MAX_KEY)
        DBUG_RETURN(res);
    }
    DBUG_PRINT("debug", ("UK has NULLABLE parts or not all columns signaled."));
  }

  if (key_type & MULTIPLE_KEY_FLAG && table->s->keys)
  {
    DBUG_PRINT("debug", ("Searching for K."));
    for (key=0,keyinfo= table->key_info ;
         (key < table->s->keys) && (res == MAX_KEY);
         key++,keyinfo++)
    {
      /*
        - Skip innactive keys
        - Skip unique keys without nullable parts
        - Skip indices that do not support ha_index_next() e.g. full-text
        - Skip primary keys
      */
      if (!(table->s->keys_in_use.is_set(key)) ||
          ((keyinfo->flags & (HA_NOSAME | HA_NULL_PART_KEY)) == HA_NOSAME) ||
          !(table->file->index_flags(key, 0, true) & HA_READ_NEXT) ||
          (key == table->s->primary_key))
        continue;

      res= are_all_columns_signaled_for_key(keyinfo, bi_cols) ?
           key : MAX_KEY;

      if (res < MAX_KEY)
        DBUG_RETURN(res);
    }
    DBUG_PRINT("debug", ("Not all columns signaled for K."));
  }

  DBUG_RETURN(res);
}

void
Rows_log_event::decide_row_lookup_algorithm_and_key()
{

  DBUG_ENTER("decide_row_lookup_algorithm_and_key");

  /*
    Decision table:
    - I  --> Index scan / search
    - T  --> Table scan
    - Hi --> Hash over index
    - Ht --> Hash over the entire table

    |--------------+-----------+------+------+------|
    | Index\Option | I , T , H | I, T | I, H | T, H |
    |--------------+-----------+------+------+------|
    | PK / UK      | I         | I    | I    | Hi   |
    | K            | Hi        | I    | Hi   | Hi   |
    | No Index     | Ht        | T    | Ht   | Ht   |
    |--------------+-----------+------+------+------|

  */

  TABLE *table= this->m_table;
  uint event_type= this->get_general_type_code();
  MY_BITMAP *cols= &this->m_cols;
  this->m_rows_lookup_algorithm= ROW_LOOKUP_NOT_NEEDED;
  this->m_key_index= MAX_KEY;
  this->m_key_info= NULL;

  if (event_type == binary_log::WRITE_ROWS_EVENT)  // row lookup not needed
    DBUG_VOID_RETURN;

  if (!(slave_rows_search_algorithms_options & SLAVE_ROWS_INDEX_SCAN))
    goto TABLE_OR_INDEX_HASH_SCAN;

  /* PK or UK => use LOOKUP_INDEX_SCAN */
  this->m_key_index= search_key_in_table(table, cols, (PRI_KEY_FLAG | UNIQUE_KEY_FLAG));
  if (this->m_key_index != MAX_KEY)
  {
    DBUG_PRINT("info", ("decide_row_lookup_algorithm_and_key: decided - INDEX_SCAN"));
    this->m_rows_lookup_algorithm= ROW_LOOKUP_INDEX_SCAN;
    goto end;
  }

TABLE_OR_INDEX_HASH_SCAN:

  /*
     NOTE: Engines like Blackhole cannot use HASH_SCAN, because
           they do not syncronize reads .
   */
  if (!(slave_rows_search_algorithms_options & SLAVE_ROWS_HASH_SCAN) ||
      (table->file->ha_table_flags() & HA_READ_OUT_OF_SYNC))
    goto TABLE_OR_INDEX_FULL_SCAN;

  /* search for a key to see if we can narrow the lookup domain further. */
  this->m_key_index= search_key_in_table(table, cols, (PRI_KEY_FLAG | UNIQUE_KEY_FLAG | MULTIPLE_KEY_FLAG));
  this->m_rows_lookup_algorithm= ROW_LOOKUP_HASH_SCAN;
  if (m_key_index < MAX_KEY)
    m_distinct_key_spare_buf= (uchar*) alloc_root(&m_event_mem_root,
                                                  table->key_info[m_key_index].key_length);
  DBUG_PRINT("info", ("decide_row_lookup_algorithm_and_key: decided - HASH_SCAN"));
  goto end;

TABLE_OR_INDEX_FULL_SCAN:

  this->m_key_index= MAX_KEY;

  /* If we can use an index, try to narrow the scan a bit further. */
  if (slave_rows_search_algorithms_options & SLAVE_ROWS_INDEX_SCAN)
    this->m_key_index= search_key_in_table(table, cols, (PRI_KEY_FLAG | UNIQUE_KEY_FLAG | MULTIPLE_KEY_FLAG));

  if (this->m_key_index != MAX_KEY)
  {
    DBUG_PRINT("info", ("decide_row_lookup_algorithm_and_key: decided - INDEX_SCAN"));
    this->m_rows_lookup_algorithm= ROW_LOOKUP_INDEX_SCAN;
  }
  else
  {
    DBUG_PRINT("info", ("decide_row_lookup_algorithm_and_key: decided - TABLE_SCAN"));
    this->m_rows_lookup_algorithm= ROW_LOOKUP_TABLE_SCAN;
  }

end:

  /* m_key_index is ready, set m_key_info now. */
  m_key_info= m_table->key_info + m_key_index;
  /*
    m_key_info will influence key comparison code in HASH_SCAN mode,
    so the m_distinct_keys set should still be empty.
  */
  DBUG_ASSERT(m_distinct_keys.empty());

#ifndef DBUG_OFF
  const char* s= ((m_rows_lookup_algorithm == Rows_log_event::ROW_LOOKUP_TABLE_SCAN) ? "TABLE_SCAN" :
                  ((m_rows_lookup_algorithm == Rows_log_event::ROW_LOOKUP_HASH_SCAN) ? "HASH_SCAN" :
                   "INDEX_SCAN"));

  // only for testing purposes
  slave_rows_last_search_algorithm_used= m_rows_lookup_algorithm;
  DBUG_PRINT("debug", ("Row lookup method: %s", s));
#endif

  DBUG_VOID_RETURN;
}

/*
  Encapsulates the  operations to be done before applying
  row events for update and delete.

  @ret value error code
             0 success
*/
int
Rows_log_event::row_operations_scan_and_key_setup()
{
  int error= 0;
  DBUG_ENTER("Row_log_event::row_operations_scan_and_key_setup");

  /*
     Prepare memory structures for search operations. If
     search is performed:

     1. using hash search => initialize the hash
     2. using key => decide on key to use and allocate mem structures
     3. using table scan => do nothing
   */
  decide_row_lookup_algorithm_and_key();

  switch (m_rows_lookup_algorithm)
  {
  case ROW_LOOKUP_HASH_SCAN:
    {
      if (m_hash.init())
        error= HA_ERR_OUT_OF_MEM;
      goto err;
    }
  case ROW_LOOKUP_INDEX_SCAN:
    {
      DBUG_ASSERT (m_key_index < MAX_KEY);
      // Allocate buffer for key searches
      m_key= (uchar*)my_malloc(key_memory_log_event,
                               MAX_KEY_LENGTH, MYF(MY_WME));
      if (!m_key)
        error= HA_ERR_OUT_OF_MEM;
      goto err;
    }
  case ROW_LOOKUP_TABLE_SCAN:
  default: break;
  }
err:
  DBUG_RETURN(error);
}

/*
  Encapsulates the  operations to be done after applying
  row events for update and delete.

  @ret value error code
             0 success
*/

int
Rows_log_event::row_operations_scan_and_key_teardown(int error)
{
  DBUG_ENTER("Rows_log_event::row_operations_scan_and_key_teardown");

  DBUG_ASSERT(!m_table->file->inited);
  switch (m_rows_lookup_algorithm)
  {
  case ROW_LOOKUP_HASH_SCAN:
    {
      m_hash.deinit(); // we don't need the hash anymore.
      goto err;
    }

  case ROW_LOOKUP_INDEX_SCAN:
    {
      if (m_table->s->keys > 0)
      {
        my_free(m_key); // Free for multi_malloc
        m_key= NULL;
        m_key_index= MAX_KEY;
        m_key_info= NULL;
      }
     goto err;
    }

  case ROW_LOOKUP_TABLE_SCAN:
  default: break;
  }

err:
  m_rows_lookup_algorithm= ROW_LOOKUP_UNDEFINED;
  DBUG_RETURN(error);
}

/*
  Compares table->record[0] and table->record[1]

  Returns TRUE if different.
*/
static bool record_compare(TABLE *table, MY_BITMAP *cols)
{
  DBUG_ENTER("record_compare");

  /*
    Need to set the X bit and the filler bits in both records since
    there are engines that do not set it correctly.

    In addition, since MyISAM checks that one hasn't tampered with the
    record, it is necessary to restore the old bytes into the record
    after doing the comparison.

    TODO[record format ndb]: Remove it once NDB returns correct
    records. Check that the other engines also return correct records.
   */

  DBUG_DUMP("record[0]", table->record[0], table->s->reclength);
  DBUG_DUMP("record[1]", table->record[1], table->s->reclength);

  bool result= false;
  uchar saved_x[2]= {0, 0}, saved_filler[2]= {0, 0};

  if (table->s->null_bytes > 0)
  {
    for (int i = 0 ; i < 2 ; ++i)
    {
      /*
        If we have an X bit then we need to take care of it.
      */
      if (!(table->s->db_options_in_use & HA_OPTION_PACK_RECORD))
      {
        saved_x[i]= table->record[i][0];
        table->record[i][0]|= 1U;
      }

      /*
         If (last_null_bit_pos == 0 && null_bytes > 1), then:

         X bit (if any) + N nullable fields + M Field_bit fields = 8 bits

         Ie, the entire byte is used.
      */
      if (table->s->last_null_bit_pos > 0)
      {
        saved_filler[i]= table->record[i][table->s->null_bytes - 1];
        table->record[i][table->s->null_bytes - 1]|=
          256U - (1U << table->s->last_null_bit_pos);
      }
    }
  }

  /**
    Compare full record only if:
    - there are no blob fields (otherwise we would also need
      to compare blobs contents as well);
    - there are no varchar fields (otherwise we would also need
      to compare varchar contents as well);
    - there are no null fields, otherwise NULLed fields
      contents (i.e., the don't care bytes) may show arbitrary
      values, depending on how each engine handles internally.
    - if all the bitmap is set (both are full rows)
    */
  if ((table->s->blob_fields +
       table->s->varchar_fields +
       table->s->null_fields) == 0 &&
      bitmap_is_set_all(cols))
  {
    result= cmp_record(table,record[1]);
  }

  /*
    Fallback to field-by-field comparison:
    1. start by checking if the field is signaled:
    2. if it is, first compare the null bit if the field is nullable
    3. then compare the contents of the field, if it is not
       set to null
   */
  else
  {
    for (Field **ptr=table->field ;
         *ptr && ((*ptr)->field_index < cols->n_bits) && !result;
         ptr++)
    {
      Field *field= *ptr;
      if (bitmap_is_set(cols, field->field_index))
      {
        /* compare null bit */
        if (field->is_null() != field->is_null_in_record(table->record[1]))
          result= true;

        /* compare content, only if fields are not set to NULL */
        else if (!field->is_null())
          result= field->cmp_binary_offset(table->s->rec_buff_length);
      }
    }
  }

  /*
    Restore the saved bytes.

    TODO[record format ndb]: Remove this code once NDB returns the
    correct record format.
  */
  if (table->s->null_bytes > 0)
  {
    for (int i = 0 ; i < 2 ; ++i)
    {
      if (!(table->s->db_options_in_use & HA_OPTION_PACK_RECORD))
        table->record[i][0]= saved_x[i];

      if (table->s->last_null_bit_pos)
        table->record[i][table->s->null_bytes - 1]= saved_filler[i];
    }
  }

  DBUG_RETURN(result);
}

void Rows_log_event::do_post_row_operations(Relay_log_info const *rli, int error)
{

  /*
    If m_curr_row_end  was not set during event execution (e.g., because
    of errors) we can't proceed to the next row. If the error is transient
    (i.e., error==0 at this point) we must call unpack_current_row() to set
    m_curr_row_end.
  */

  DBUG_PRINT("info", ("curr_row: 0x%lu; curr_row_end: 0x%lu; rows_end: 0x%lu",
                      (ulong) m_curr_row, (ulong) m_curr_row_end, (ulong) m_rows_end));

  if (!m_curr_row_end && !error)
  {
    error= unpack_current_row(rli, &m_cols);
  }

  // at this moment m_curr_row_end should be set
  DBUG_ASSERT(error || m_curr_row_end != NULL);
  DBUG_ASSERT(error || m_curr_row <= m_curr_row_end);
  DBUG_ASSERT(error || m_curr_row_end <= m_rows_end);

  m_curr_row= m_curr_row_end;

  if (error == 0 && !m_table->file->has_transactions())
  {
    thd->get_transaction()->set_unsafe_rollback_flags(Transaction_ctx::SESSION,
                                                      TRUE);
    thd->get_transaction()->set_unsafe_rollback_flags(Transaction_ctx::STMT,
                                                      TRUE);
  }
}

int Rows_log_event::handle_idempotent_and_ignored_errors(Relay_log_info const *rli, int *err)
{
  int error= *err;
  if (error)
  {
    int actual_error= convert_handler_error(error, thd, m_table);
    bool idempotent_error= (idempotent_error_code(error) &&
                           (rbr_exec_mode == RBR_EXEC_MODE_IDEMPOTENT));
    bool ignored_error= (idempotent_error == 0 ?
                         ignored_error_code(actual_error) : 0);

    if (idempotent_error || ignored_error)
    {
      loglevel ll;
      if (idempotent_error)
        ll= WARNING_LEVEL;
      else
        ll= INFORMATION_LEVEL;
      slave_rows_error_report(ll, error, rli, thd, m_table,
                              get_type_str(),
                              const_cast<Relay_log_info*>(rli)->get_rpl_log_name(),
                              (ulong) common_header->log_pos);
      thd->get_stmt_da()->reset_condition_info(thd);
      clear_all_errors(thd, const_cast<Relay_log_info*>(rli));
      *err= 0;
      if (idempotent_error == 0)
        return ignored_error;
    }
  }

  return *err;
}

int Rows_log_event::do_apply_row(Relay_log_info const *rli)
{
  DBUG_ENTER("Rows_log_event::do_apply_row");

  int error= 0;

  /* in_use can have been set to NULL in close_tables_for_reopen */
  THD* old_thd= m_table->in_use;
  if (!m_table->in_use)
    m_table->in_use= thd;

  error= do_exec_row(rli);

  if(error)
  {
    DBUG_PRINT("info", ("error: %s", HA_ERR(error)));
    DBUG_ASSERT(error != HA_ERR_RECORD_DELETED);
  }

  m_table->in_use = old_thd;

  DBUG_RETURN(error);
}

/**
   Does the cleanup
     -  closes the index if opened by open_record_scan
     -  closes the table if opened for scanning.
*/
int
Rows_log_event::close_record_scan()
{
  DBUG_ENTER("Rows_log_event::close_record_scan");
  int error= 0;

  // if there is something to actually close
  if (m_key_index < MAX_KEY)
  {
    if (m_table->file->inited)
      error= m_table->file->ha_index_end();
  }
  else if (m_table->file->inited)
    error= m_table->file->ha_rnd_end();

  DBUG_RETURN(error);
}

/**
  Fetches next row. If it is a HASH_SCAN over an index, it populates
  table->record[0] with the next row corresponding to the index. If
  the indexes are in non-contigous ranges it fetches record corresponding
  to the key value in the next range.

  @parms: bool first_read : signifying if this is the first time we are reading a row
          over an index.
  @return_value: -  error code when there are no more reeords to be fetched or some other
                    error occured,
                 -  0 otherwise.
*/
int
Rows_log_event::next_record_scan(bool first_read)
{
  DBUG_ENTER("Rows_log_event::next_record_scan");
  DBUG_ASSERT(m_table->file->inited);
  TABLE *table= m_table;
  int error= 0;

  if (m_key_index >= MAX_KEY)
    error= table->file->ha_rnd_next(table->record[0]);
  else
  {
    /*
      We need to set the null bytes to ensure that the filler bit are
      all set when returning.  There are storage engines that just set
      the necessary bits on the bytes and don't set the filler bits
      correctly.
    */
    if (table->s->null_bytes > 0)
      table->record[0][table->s->null_bytes - 1]|=
        256U - (1U << table->s->last_null_bit_pos);

    if (!first_read)
    {
      /*
        if we fail to fetch next record corresponding to an index value, we
        move to the next key value. If we are out of key values as well an error
        will be returned.
       */
      error= table->file->ha_index_next(table->record[0]);
      if(m_rows_lookup_algorithm == ROW_LOOKUP_HASH_SCAN)
        /*
          if we are out of rows for this particular key value
          or we have jumped to the next key value, we reposition the
          marker according to the next key value that we have in the
          list.
         */
        if ((error) ||
            (key_cmp(m_key_info->key_part, m_key, m_key_info->key_length) != 0))
        {
          if (m_itr != m_distinct_keys.end())
          {
            m_key= *m_itr;
            m_itr++;
            first_read= true;
          }
          else
            error= HA_ERR_KEY_NOT_FOUND;
        }
    }

    if (first_read)
      if ((error= table->file->ha_index_read_map(table->record[0], m_key,
                                                 HA_WHOLE_KEY,
                                                 HA_READ_KEY_EXACT)))
      {
        DBUG_PRINT("info",("no record matching the key found in the table"));
        if (error == HA_ERR_RECORD_DELETED)
          error= HA_ERR_KEY_NOT_FOUND;
      }
  }

  DBUG_RETURN(error);
}

/**
  Initializes scanning of rows. Opens an index and initializes an iterator
  over a list of distinct keys (m_distinct_keys) if it is a HASH_SCAN
  over an index or the table if its a HASH_SCAN over the table.
*/
int
Rows_log_event::open_record_scan()
{
  int error= 0;
  TABLE *table= m_table;
  DBUG_ENTER("Rows_log_event::open_record_scan");

  if (m_key_index < MAX_KEY )
  {
    if(m_rows_lookup_algorithm == ROW_LOOKUP_HASH_SCAN)
    {
      /* initialize the iterator over the list of distinct keys that we have */
      m_itr= m_distinct_keys.begin();

      /* get the first element from the list of keys and increment the
         iterator
       */
      m_key= *m_itr;
      m_itr++;
    }
    else {
      /* this is an INDEX_SCAN we need to store the key in m_key */
      DBUG_ASSERT((m_rows_lookup_algorithm == ROW_LOOKUP_INDEX_SCAN) && m_key);
      key_copy(m_key, m_table->record[0], m_key_info, 0);
    }

    /*
      Save copy of the record in table->record[1]. It might be needed
      later if linear search is used to find exact match.
     */
    store_record(table,record[1]);

    DBUG_PRINT("info",("locating record using a key (index_read)"));

    /* The m_key_index'th key is active and usable: search the table using the index */
    if (!table->file->inited && (error= table->file->ha_index_init(m_key_index, FALSE)))
    {
      DBUG_PRINT("info",("ha_index_init returns error %d",error));
      goto end;
    }

    DBUG_DUMP("key data", m_key, m_key_info->key_length);
  }
  else
  {
    if ((error= table->file->ha_rnd_init(1)))
    {
      DBUG_PRINT("info",("error initializing table scan"
          " (ha_rnd_init returns %d)",error));
      table->file->print_error(error, MYF(0));
    }
  }

end:
  DBUG_RETURN(error);
}

/**
  Populates the m_distinct_keys with unique keys to be modified
  during HASH_SCAN over keys.
  @return_value -0 success
                -Err_code
*/
int
Rows_log_event::add_key_to_distinct_keyset()
{
  int error= 0;
  DBUG_ENTER("Rows_log_event::add_key_to_distinct_keyset");
  DBUG_ASSERT(m_key_index < MAX_KEY);
  key_copy(m_distinct_key_spare_buf, m_table->record[0], m_key_info, 0);
  std::pair<std::set<uchar *, Key_compare>::iterator,bool> ret=
    m_distinct_keys.insert(m_distinct_key_spare_buf);
  if (ret.second)
  {
    /* Insert is successful, so allocate a new buffer for next key */
    m_distinct_key_spare_buf= (uchar*) alloc_root(&m_event_mem_root,
                                                  m_key_info->key_length);
    if (!m_distinct_key_spare_buf)
    {
      error= HA_ERR_OUT_OF_MEM;
      goto err;
    }
  }

err:
  DBUG_RETURN(error);
}


int Rows_log_event::do_index_scan_and_update(Relay_log_info const *rli)
{
  DBUG_ENTER("Rows_log_event::do_index_scan_and_update");
  DBUG_ASSERT(m_table && m_table->in_use != NULL);

  int error= 0;
  const uchar *saved_m_curr_row= m_curr_row;

  /*
    rpl_row_tabledefs.test specifies that
    if the extra field on the slave does not have a default value
    and this is okay with Delete or Update events.
    Todo: fix wl3228 hld that requires defaults for all types of events
  */

  prepare_record(m_table, &m_cols, FALSE);
  if ((error= unpack_current_row(rli, &m_cols)))
    goto end;

  // Temporary fix to find out why it fails [/Matz]
  memcpy(m_table->read_set->bitmap, m_cols.bitmap, (m_table->read_set->n_bits + 7) / 8);

  /*
    Trying to do an index scan without a usable key
    This is a valid state because we allow the user
    to set Slave_rows_search_algorithm= 'INDEX_SCAN'.

    Therefore on tables with no indexes we will end
    up here.
   */
  if (m_key_index >= MAX_KEY)
  {
    error= HA_ERR_END_OF_FILE;
    goto end;
  }

#ifndef DBUG_OFF
  DBUG_PRINT("info",("looking for the following record"));
  DBUG_DUMP("record[0]", m_table->record[0], m_table->s->reclength);
#endif

  if (m_key_index != m_table->s->primary_key)
    /* we dont have a PK, or PK is not usable */
    goto INDEX_SCAN;

  if ((m_table->file->ha_table_flags() & HA_READ_BEFORE_WRITE_REMOVAL))
  {
    /*
      Read removal is possible since the engine supports write without
      previous read using full primary key
    */
    DBUG_PRINT("info", ("using read before write removal"));
    DBUG_ASSERT(m_key_index == m_table->s->primary_key);

    /*
      Tell the handler to ignore if key exists or not, since it's
      not yet known if the key does exist(when using rbwr)
    */
    m_table->file->extra(HA_EXTRA_IGNORE_NO_KEY);

    goto end;
  }

  if ((m_table->file->ha_table_flags() & HA_PRIMARY_KEY_REQUIRED_FOR_POSITION))
  {
    /*
      Use a more efficient method to fetch the record given by
      table->record[0] if the engine allows it.  We first compute a
      row reference using the position() member function (it will be
      stored in table->file->ref) and then use rnd_pos() to position
      the "cursor" (i.e., record[0] in this case) at the correct row.

      TODO: Check that the correct record has been fetched by
      comparing it with the original record. Take into account that the
      record on the master and slave can be of different
      length. Something along these lines should work:

      ADD>>>  store_record(table,record[1]);
              int error= table->file->rnd_pos(table->record[0], table->file->ref);
      ADD>>>  DBUG_ASSERT(memcmp(table->record[1], table->record[0],
                                 table->s->reclength) == 0);

    */

    DBUG_PRINT("info",("locating record using primary key (position)"));
    if (m_table->file->inited && (error= m_table->file->ha_index_end()))
      goto end;

    if ((error= m_table->file->ha_rnd_init(FALSE)))
      goto end;

    error= m_table->file->rnd_pos_by_record(m_table->record[0]);

    m_table->file->ha_rnd_end();
    if (error)
    {
      DBUG_PRINT("info",("rnd_pos returns error %d",error));
      if (error == HA_ERR_RECORD_DELETED)
        error= HA_ERR_KEY_NOT_FOUND;
    }

    goto end;
  }

  // We can't use position() - try other methods.

INDEX_SCAN:

  /* Use the m_key_index'th key */

  if ((error= open_record_scan()))
    goto end;

  error= next_record_scan(true);
  if (error)
  {
    DBUG_PRINT("info",("no record matching the key found in the table"));
    if (error == HA_ERR_RECORD_DELETED)
      error= HA_ERR_KEY_NOT_FOUND;
    goto end;
  }


  DBUG_PRINT("info",("found first matching record"));
  DBUG_DUMP("record[0]", m_table->record[0], m_table->s->reclength);
  /*
    Below is a minor "optimization".  If the key (i.e., key number
    0) has the HA_NOSAME flag set, we know that we have found the
    correct record (since there can be no duplicates); otherwise, we
    have to compare the record with the one found to see if it is
    the correct one.

    CAVEAT! This behaviour is essential for the replication of,
    e.g., the mysql.proc table since the correct record *shall* be
    found using the primary key *only*.  There shall be no
    comparison of non-PK columns to decide if the correct record is
    found.  I can see no scenario where it would be incorrect to
    chose the row to change only using a PK or an UNNI.
  */
  if (m_key_info->flags & HA_NOSAME || m_key_index == m_table->s->primary_key)
  {
    /* Unique does not have non nullable part */
    if (!(m_key_info->flags & (HA_NULL_PART_KEY)))
      goto end;  // record found
    else
    {
      /*
        Unique has nullable part. We need to check if there is any field in the
        BI image that is null and part of UNNI.
      */
      bool null_found= FALSE;
      for (uint i=0; i < m_key_info->user_defined_key_parts && !null_found; i++)
      {
        uint fieldnr= m_key_info->key_part[i].fieldnr - 1;
        Field **f= m_table->field+fieldnr;
        null_found= (*f)->is_null();
      }

      if (!null_found)
        goto end;           // record found

      /* else fall through to index scan */
    }
  }

  /*
    In case key is not unique, we still have to iterate over records found
    and find the one which is identical to the row given. A copy of the
    record we are looking for is stored in record[1].
   */
  DBUG_PRINT("info",("non-unique index, scanning it to find matching record"));

  while (record_compare(m_table, &m_cols))
  {
    while((error= next_record_scan(false)))
    {
      /* We just skip records that has already been deleted */
      if (error == HA_ERR_RECORD_DELETED)
        continue;
      DBUG_PRINT("info",("no record matching the given row found"));
      goto end;
    }
  }

end:

  DBUG_ASSERT(error != HA_ERR_RECORD_DELETED);

  if (error && error != HA_ERR_RECORD_DELETED)
    m_table->file->print_error(error, MYF(0));
  else
    error= do_apply_row(rli);

  if (!error)
    error= close_record_scan();  
  else
    /* 
      we are already with errors. Keep the error code and 
      try to close the scan anyway.
    */
    (void) close_record_scan(); 

  if ((get_general_type_code() == binary_log::UPDATE_ROWS_EVENT) &&
      (saved_m_curr_row == m_curr_row))
  {
    /* we need to unpack the AI so that positions get updated */
    m_curr_row= m_curr_row_end;
    unpack_current_row(rli, &m_cols);
  }
  m_table->default_column_bitmaps();
  DBUG_RETURN(error);

}

int Rows_log_event::do_hash_row(Relay_log_info const *rli)
{
  DBUG_ENTER("Rows_log_event::do_hash_row");
  DBUG_ASSERT(m_table && m_table->in_use != NULL);
  int error= 0;

  /* create an empty entry to add to the hash table */
  HASH_ROW_ENTRY* entry= m_hash.make_entry();

  /* Prepare the record, unpack and save positions. */
  entry->positions->bi_start= m_curr_row;        // save the bi start pos
  prepare_record(m_table, &m_cols, false);
  if ((error= unpack_current_row(rli, &m_cols)))
    goto end;
  entry->positions->bi_ends= m_curr_row_end;    // save the bi end pos

  /*
    Now that m_table->record[0] is filled in, we can add the entry
    to the hash table. Note that the put operation calculates the
    key based on record[0] contents (including BLOB fields).
   */
  m_hash.put(m_table, &m_cols, entry);

  if (m_key_index < MAX_KEY)
    add_key_to_distinct_keyset();

  /*
    We need to unpack the AI to advance the positions, so we
    know when we have reached m_rows_end and that we do not
    unpack the AI in the next iteration as if it was a BI.
  */
  if (get_general_type_code() == binary_log::UPDATE_ROWS_EVENT)
  {
    /* Save a copy of the BI. */
    store_record(m_table, record[1]);

     /*
      This is the situation after hashing the BI:

      ===|=== before image ====|=== after image ===|===
         ^                     ^
         m_curr_row            m_curr_row_end
    */

    /* Set the position to the start of the record to be unpacked. */
    m_curr_row= m_curr_row_end;

    /* We shouldn't need this, but lets not leave loose ends */
    prepare_record(m_table, &m_cols, false);
    error= unpack_current_row(rli, &m_cols_ai);

    /*
      This is the situation after unpacking the AI:

      ===|=== before image ====|=== after image ===|===
                               ^                   ^
                               m_curr_row          m_curr_row_end
    */

    /* Restore back the copy of the BI. */
    restore_record(m_table, record[1]);
  }

end:
  DBUG_RETURN(error);
}

int Rows_log_event::do_scan_and_update(Relay_log_info const *rli)
{
  DBUG_ENTER("Rows_log_event::do_scan_and_update");
  DBUG_ASSERT(m_table && m_table->in_use != NULL);
  DBUG_ASSERT(m_hash.is_empty() == false);
  TABLE *table= m_table;
  int error= 0;
  const uchar *saved_last_m_curr_row= NULL;
  const uchar *saved_last_m_curr_row_end= NULL;
  /* create an empty entry to add to the hash table */
  HASH_ROW_ENTRY* entry= NULL;
  int idempotent_errors= 0;
  int i= 0;

  saved_last_m_curr_row=m_curr_row;
  saved_last_m_curr_row_end=m_curr_row_end;

  DBUG_PRINT("info",("Hash was populated with %d records!", m_hash.size()));

  /* open table or index depending on whether we have set m_key_index or not. */
  if ((error= open_record_scan()))
    goto err;

  /*
     Scan the table only once and compare against entries in hash.
     When a match is found, apply the changes.
   */
  do
  {
    /* get the next record from the table */
    error= next_record_scan(i == 0);
    i++;

    if(error)
      DBUG_PRINT("info", ("error: %s", HA_ERR(error)));
    switch (error) {
      case 0:
      {
        entry= m_hash.get(table, &m_cols);
        store_record(table, record[1]);

        /**
           If there are collisions we need to be sure that this is
           indeed the record we want.  Loop through all records for
           the given key and explicitly compare them against the
           record we got from the storage engine.
         */
        while(entry)
        {
          m_curr_row= entry->positions->bi_start;
          m_curr_row_end= entry->positions->bi_ends;

          prepare_record(table, &m_cols, false);
          if ((error= unpack_current_row(rli, &m_cols)))
            goto close_table;

          if (record_compare(table, &m_cols))
            m_hash.next(&entry);
          else
            break;   // we found a match
        }

        /**
           We found the entry we needed, just apply the changes.
         */
        if (entry)
        {
          // just to be safe, copy the record from the SE to table->record[0]
          restore_record(table, record[1]);

          /**
             At this point, both table->record[0] and
             table->record[1] have the SE row that matched the one
             in the hash table.

             Thence if this is a DELETE we wouldn't need to mess
             around with positions anymore, but since this can be an
             update, we need to provide positions so that AI is
             unpacked correctly to table->record[0] in UPDATE
             implementation of do_exec_row().
          */
          m_curr_row= entry->positions->bi_start;
          m_curr_row_end= entry->positions->bi_ends;

          /* we don't need this entry anymore, just delete it */
          if ((error= m_hash.del(entry)))
            goto err;

          if ((error= do_apply_row(rli)))
          {
            if (handle_idempotent_and_ignored_errors(rli, &error))
              goto close_table;

            do_post_row_operations(rli, error);
          }
        }
      }
      break;

      case HA_ERR_RECORD_DELETED:
        // get next
        continue;

      case HA_ERR_KEY_NOT_FOUND:
        /* If the slave exec mode is idempotent or the error is
            skipped error, then don't break */
        if (handle_idempotent_and_ignored_errors(rli, &error))
          goto close_table;
        idempotent_errors++;
        continue;

      case HA_ERR_END_OF_FILE:
      default:
        // exception (hash is not empty and we have reached EOF or
        // other error happened)
        goto close_table;
    }
  }
  /**
    if the rbr_exec_mode is set to Idempotent, we cannot expect the hash to
    be empty. In such cases we count the number of idempotent errors and check
    if it is equal to or greater than the number of rows left in the hash.
   */
  while (((idempotent_errors < m_hash.size()) && !m_hash.is_empty()) &&
         (!error || (error == HA_ERR_RECORD_DELETED)));

close_table:
  if (error == HA_ERR_RECORD_DELETED)
    error= 0;

  if (error)
  {
    table->file->print_error(error, MYF(0));
    DBUG_PRINT("info", ("Failed to get next record"
                        " (ha_rnd_next returns %d)",error));
    /*
      we are already with errors. Keep the error code and
      try to close the scan anyway.
    */
    (void) close_record_scan();
  }
  else
    error= close_record_scan();

  DBUG_ASSERT((m_hash.is_empty() && !error) ||
              (!m_hash.is_empty() &&
               ((error) || (idempotent_errors >= m_hash.size()))));

err:

  if ((m_hash.is_empty() && !error) || (idempotent_errors >= m_hash.size()))
  {
    /**
       Reset the last positions, because the positions are lost while
       handling entries in the hash.
     */
    m_curr_row= saved_last_m_curr_row;
    m_curr_row_end= saved_last_m_curr_row_end;
  }

  DBUG_RETURN(error);
}

int Rows_log_event::do_hash_scan_and_update(Relay_log_info const *rli)
{
  DBUG_ENTER("Rows_log_event::do_hash_scan_and_update");
  DBUG_ASSERT(m_table && m_table->in_use != NULL);

  // HASHING PART

  /* unpack the BI (and AI, if it exists) and add it to the hash map. */
  if (int error= this->do_hash_row(rli))
    DBUG_RETURN(error);

  /* We have not yet hashed all rows in the buffer. Do not proceed to the SCAN part. */
  if (m_curr_row_end < m_rows_end)
    DBUG_RETURN (0);

  DBUG_PRINT("info",("Hash was populated with %d records!", m_hash.size()));
  DBUG_ASSERT(m_curr_row_end == m_rows_end);

  // SCANNING & UPDATE PART

  DBUG_RETURN(this->do_scan_and_update(rli));
}

int Rows_log_event::do_table_scan_and_update(Relay_log_info const *rli)
{
  int error= 0;
  const uchar* saved_m_curr_row= m_curr_row;
  TABLE* table= m_table;

  DBUG_ENTER("Rows_log_event::do_table_scan_and_update");
  DBUG_ASSERT(m_curr_row != m_rows_end);
  DBUG_PRINT("info",("locating record using table scan (ha_rnd_next)"));

  saved_m_curr_row= m_curr_row;

  /** unpack the before image */
  prepare_record(table, &m_cols, FALSE);
  if (!(error= unpack_current_row(rli, &m_cols)))
  {
    // Temporary fix to find out why it fails [/Matz]
    memcpy(m_table->read_set->bitmap, m_cols.bitmap, (m_table->read_set->n_bits + 7) / 8);

    /** save a copy so that we can compare against it later */
    store_record(m_table, record[1]);

    int restart_count= 0; // Number of times scanning has restarted from top

    if ((error= m_table->file->ha_rnd_init(1)))
    {
      DBUG_PRINT("info",("error initializing table scan"
                         " (ha_rnd_init returns %d)",error));
      goto end;
    }

    /* Continue until we find the right record or have made a full loop */
    do
    {
  restart_ha_rnd_next:
      error= m_table->file->ha_rnd_next(m_table->record[0]);
      if (error)
        DBUG_PRINT("info", ("error: %s", HA_ERR(error)));
      switch (error) {
      case HA_ERR_END_OF_FILE:
        // restart scan from top
        if (++restart_count < 2)
        {
          if ((error= m_table->file->ha_rnd_init(1)))
            goto end;
          goto restart_ha_rnd_next;
        }
        break;

      case HA_ERR_RECORD_DELETED:
        // fetch next
        goto restart_ha_rnd_next;
      case 0:
        // we're good, check if record matches
        break;

      default:
        // exception
        goto end;
      }
    }
    while (restart_count < 2 && record_compare(m_table, &m_cols));
  }

end:

  DBUG_ASSERT(error != HA_ERR_RECORD_DELETED);

  /* either we report error or apply the changes */
  if (error && error != HA_ERR_RECORD_DELETED)
  {
    DBUG_PRINT("info", ("Failed to get next record"
                        " (ha_rnd_next returns %d)",error));
    m_table->file->print_error(error, MYF(0));
  }
  else
    error= do_apply_row(rli);


  if (!error)
    error= close_record_scan();  
  else
    /* 
      we are already with errors. Keep the error code and 
      try to close the scan anyway.
    */
    (void) close_record_scan(); 

  if ((get_general_type_code() == binary_log::UPDATE_ROWS_EVENT) &&
      (saved_m_curr_row == m_curr_row)) // we need to unpack the AI
  {
    m_curr_row= m_curr_row_end;
    unpack_current_row(rli, &m_cols);
  }

  table->default_column_bitmaps();
  DBUG_RETURN(error);
}

int Rows_log_event::do_apply_event(Relay_log_info const *rli)
{
  DBUG_ENTER("Rows_log_event::do_apply_event(Relay_log_info*)");
  int error= 0;

  /*
    'thd' has been set by exec_relay_log_event(), just before calling
    do_apply_event(). We still check here to prevent future coding
    errors.
  */
  DBUG_ASSERT(rli->info_thd == thd);

  /*
    If there is no locks taken, this is the first binrow event seen
    after the table map events.  We should then lock all the tables
    used in the transaction and proceed with execution of the actual
    event.
  */
  if (!thd->lock)
  {
    /*
      Lock_tables() reads the contents of thd->lex, so they must be
      initialized.

      We also call the mysql_reset_thd_for_next_command(), since this
      is the logical start of the next "statement". Note that this
      call might reset the value of current_stmt_binlog_format, so
      we need to do any changes to that value after this function.
    */
    lex_start(thd);
    mysql_reset_thd_for_next_command(thd);

    enum_gtid_statement_status state= gtid_pre_statement_checks(thd);
    if (state == GTID_STATEMENT_CANCEL)
    {
      uint error= thd->get_stmt_da()->mysql_errno();
      DBUG_ASSERT(error != 0);
      rli->report(ERROR_LEVEL, error,
                  "Error executing row event: '%s'",
                  thd->get_stmt_da()->message_text());
      thd->is_slave_error= 1;
      DBUG_RETURN(-1);
    }
    else if (state == GTID_STATEMENT_SKIP)
      DBUG_RETURN(0);

    /*
      The current statement is just about to begin and 
      has not yet modified anything. Note, all.modified is reset
      by mysql_reset_thd_for_next_command.
    */
    thd->get_transaction()->reset_unsafe_rollback_flags(Transaction_ctx::STMT);
    /*
      This is a row injection, so we flag the "statement" as
      such. Note that this code is called both when the slave does row
      injections and when the BINLOG statement is used to do row
      injections.
    */
    thd->lex->set_stmt_row_injection();

    /*
      There are a few flags that are replicated with each row event.
      Make sure to set/clear them before executing the main body of
      the event.
    */
    if (get_flags(NO_FOREIGN_KEY_CHECKS_F))
      thd->variables.option_bits|= OPTION_NO_FOREIGN_KEY_CHECKS;
    else
      thd->variables.option_bits&= ~OPTION_NO_FOREIGN_KEY_CHECKS;

    if (get_flags(RELAXED_UNIQUE_CHECKS_F))
      thd->variables.option_bits|= OPTION_RELAXED_UNIQUE_CHECKS;
    else
      thd->variables.option_bits&= ~OPTION_RELAXED_UNIQUE_CHECKS;

    thd->binlog_row_event_extra_data = m_extra_row_data;

    /* A small test to verify that objects have consistent types */
    DBUG_ASSERT(sizeof(thd->variables.option_bits) == sizeof(OPTION_RELAXED_UNIQUE_CHECKS));

    if (open_and_lock_tables(thd, rli->tables_to_lock, FALSE, 0))
    {
      uint actual_error= thd->get_stmt_da()->mysql_errno();
      if (thd->is_slave_error || thd->is_fatal_error)
      {
        /*
          Error reporting borrowed from Query_log_event with many excessive
          simplifications. 
          We should not honour --slave-skip-errors at this point as we are
          having severe errors which should not be skiped.
        */
        rli->report(ERROR_LEVEL, actual_error,
                    "Error executing row event: '%s'",
                    (actual_error ? thd->get_stmt_da()->message_text() :
                     "unexpected success or fatal error"));
        thd->is_slave_error= 1;
      }
      const_cast<Relay_log_info*>(rli)->slave_close_thread_tables(thd);
      DBUG_RETURN(actual_error);
    }

    /*
      When the open and locking succeeded, we check all tables to
      ensure that they still have the correct type.

      We can use a down cast here since we know that every table added
      to the tables_to_lock is a RPL_TABLE_LIST.
    */

    {
      DBUG_PRINT("debug", ("Checking compability of tables to lock - tables_to_lock: %p",
                           rli->tables_to_lock));

      /**
        When using RBR and MyISAM MERGE tables the base tables that make
        up the MERGE table can be appended to the list of tables to lock.
  
        Thus, we just check compatibility for those that tables that have
        a correspondent table map event (ie, those that are actually going
        to be accessed while applying the event). That's why the loop stops
        at rli->tables_to_lock_count .

        NOTE: The base tables are added here are removed when 
              close_thread_tables is called.
       */
      RPL_TABLE_LIST *ptr= rli->tables_to_lock;
      for (uint i= 0 ; ptr && (i < rli->tables_to_lock_count);
           ptr= static_cast<RPL_TABLE_LIST*>(ptr->next_global), i++)
      {
        DBUG_ASSERT(ptr->m_tabledef_valid);
        TABLE *conv_table;
        /*
          Use special mem_root 'Log_event::m_event_mem_root' while doing
          compatiblity check (i.e., while creating temporary table)
         */
        if (!ptr->m_tabledef.compatible_with(thd, const_cast<Relay_log_info*>(rli),
                                             ptr->table,
                                             &conv_table,&m_event_mem_root))
        {
          DBUG_PRINT("debug", ("Table: %s.%s is not compatible with master",
                               ptr->table->s->db.str,
                               ptr->table->s->table_name.str));
          /*
            We should not honour --slave-skip-errors at this point as we are
            having severe errors which should not be skiped.
          */
          thd->is_slave_error= 1;
          const_cast<Relay_log_info*>(rli)->slave_close_thread_tables(thd);
          DBUG_RETURN(ERR_BAD_TABLE_DEF);
        }
        DBUG_PRINT("debug", ("Table: %s.%s is compatible with master"
                             " - conv_table: %p",
                             ptr->table->s->db.str,
                             ptr->table->s->table_name.str, conv_table));
        ptr->m_conv_table= conv_table;
      }
    }

    /*
      ... and then we add all the tables to the table map and but keep
      them in the tables to lock list.

      We also invalidate the query cache for all the tables, since
      they will now be changed.

      TODO [/Matz]: Maybe the query cache should not be invalidated
      here? It might be that a table is not changed, even though it
      was locked for the statement.  We do know that each
      Rows_log_event contain at least one row, so after processing one
      Rows_log_event, we can invalidate the query cache for the
      associated table.
     */
    TABLE_LIST *ptr= rli->tables_to_lock;
    for (uint i=0 ;  ptr && (i < rli->tables_to_lock_count); ptr= ptr->next_global, i++)
      const_cast<Relay_log_info*>(rli)->m_table_map.set_table(ptr->table_id, ptr->table);

    query_cache.invalidate_locked_for_write(rli->tables_to_lock);
  }

  TABLE* 
    table= 
    m_table= const_cast<Relay_log_info*>(rli)->m_table_map.get_table(m_table_id);

  DBUG_PRINT("debug", ("m_table: 0x%lx, m_table_id: %llu", (ulong) m_table,
                       m_table_id.id()));

  /*
    A row event comprising of a P_S table
    - should not be replicated (i.e executed) by the slave SQL thread.
    - should not be executed by the client in the  form BINLOG '...' stmts.
  */
  if (table && table->s->table_category == TABLE_CATEGORY_PERFORMANCE)
    table= NULL;

  if (table)
  {
    /*
      table == NULL means that this table should not be replicated
      (this was set up by Table_map_log_event::do_apply_event()
      which tested replicate-* rules).
    */

    /*
      It's not needed to set_time() but
      1) it continues the property that "Time" in SHOW PROCESSLIST shows how
      much slave is behind
      2) it will be needed when we allow replication from a table with no
      TIMESTAMP column to a table with one.
      So we call set_time(), like in SBR. Presently it changes nothing.
    */
    thd->set_time(&(common_header->when));

    thd->binlog_row_event_extra_data = m_extra_row_data;

    /*
      Now we are in a statement and will stay in a statement until we
      see a STMT_END_F.

      We set this flag here, before actually applying any rows, in
      case the SQL thread is stopped and we need to detect that we're
      inside a statement and halting abruptly might cause problems
      when restarting.
     */
    const_cast<Relay_log_info*>(rli)->set_flag(Relay_log_info::IN_STMT);

     if ( m_width == table->s->fields && bitmap_is_set_all(&m_cols))
      set_flags(COMPLETE_ROWS_F);

    /*
      Set tables write and read sets.

      Read_set contains all slave columns (in case we are going to fetch
      a complete record from slave)

      Write_set equals the m_cols bitmap sent from master but it can be
      longer if slave has extra columns.
     */

    DBUG_PRINT_BITSET("debug", "Setting table's read_set from: %s", &m_cols);

    bitmap_set_all(table->read_set);
    if (get_general_type_code() == binary_log::DELETE_ROWS_EVENT ||
        get_general_type_code() == binary_log::UPDATE_ROWS_EVENT)
        bitmap_intersect(table->read_set,&m_cols);

    bitmap_set_all(table->write_set);

    /* WRITE ROWS EVENTS store the bitmap in m_cols instead of m_cols_ai */
    MY_BITMAP *after_image= ((get_general_type_code() == binary_log::UPDATE_ROWS_EVENT) ?
                             &m_cols_ai : &m_cols);
    bitmap_intersect(table->write_set, after_image);

    if (thd->slave_thread) // set the mode for slave
      this->rbr_exec_mode= slave_exec_mode_options;
    else //set the mode for user thread
      this->rbr_exec_mode= thd->variables.rbr_exec_mode_options;

    // Do event specific preparations
    error= do_before_row_operations(rli);

    /*
      Bug#56662 Assertion failed: next_insert_id == 0, file handler.cc
      Don't allow generation of auto_increment value when processing
      rows event by setting 'MODE_NO_AUTO_VALUE_ON_ZERO'. The exception
      to this rule happens when the auto_inc column exists on some
      extra columns on the slave. In that case, do not force
      MODE_NO_AUTO_VALUE_ON_ZERO.
    */
    sql_mode_t saved_sql_mode= thd->variables.sql_mode;
    if (!is_auto_inc_in_extra_columns())
      thd->variables.sql_mode= MODE_NO_AUTO_VALUE_ON_ZERO;

    // row processing loop

    /*
      set the initial time of this ROWS statement if it was not done
      before in some other ROWS event.
     */
    const_cast<Relay_log_info*>(rli)->set_row_stmt_start_timestamp();

    const uchar *saved_m_curr_row= m_curr_row;

    int (Rows_log_event::*do_apply_row_ptr)(Relay_log_info const *)= NULL;

    /**
       Skip update rows events that don't have data for this slave's
       table.
     */
    if ((get_general_type_code() == binary_log::UPDATE_ROWS_EVENT) &&
        !is_any_column_signaled_for_table(table, &m_cols_ai))
      goto AFTER_MAIN_EXEC_ROW_LOOP;

    /**
       If there are no columns marked in the read_set for this table,
       that means that we cannot lookup any row using the available BI
       in the binarr log. Thence, we immediatly raise an error:
       HA_ERR_END_OF_FILE.
     */

    if ((m_rows_lookup_algorithm != ROW_LOOKUP_NOT_NEEDED) &&
        !is_any_column_signaled_for_table(table, &m_cols))
    {
      error= HA_ERR_END_OF_FILE;
      goto AFTER_MAIN_EXEC_ROW_LOOP;
    }
    switch (m_rows_lookup_algorithm)
    {
      case ROW_LOOKUP_HASH_SCAN:
        do_apply_row_ptr= &Rows_log_event::do_hash_scan_and_update;
        break;

      case ROW_LOOKUP_INDEX_SCAN:
        do_apply_row_ptr= &Rows_log_event::do_index_scan_and_update;
        break;

      case ROW_LOOKUP_TABLE_SCAN:
        do_apply_row_ptr= &Rows_log_event::do_table_scan_and_update;
        break;

      case ROW_LOOKUP_NOT_NEEDED:
        DBUG_ASSERT(get_general_type_code() == binary_log::WRITE_ROWS_EVENT);

        /* No need to scan for rows, just apply it */
        do_apply_row_ptr= &Rows_log_event::do_apply_row;
        break;

      default:
        DBUG_ASSERT(0);
        error= 1;
        goto AFTER_MAIN_EXEC_ROW_LOOP;
        break;
    }

    do {

      error= (this->*do_apply_row_ptr)(rli);

      if (handle_idempotent_and_ignored_errors(rli, &error))
        break;

      /* this advances m_curr_row */
      do_post_row_operations(rli, error);

    } while (!error && (m_curr_row != m_rows_end));

AFTER_MAIN_EXEC_ROW_LOOP:

    if (saved_m_curr_row != m_curr_row && !table->file->has_transactions())
    {
      /*
        Usually, the trans_commit_stmt() propagates unsafe_rollback_flags
        from statement to transaction level. However, we cannot rely on
        this when row format is in use as several events can be processed
        before calling this function. This happens because it is called
        only when the latest event generated by a statement is processed.

        There are however upper level functions that execute per event
        and check transaction's status. So if the unsafe_rollback_flags
        are not propagated here, this can lead to errors.

        For example, a transaction that updates non-transactional tables
        may be stopped in the middle thus leading to inconsistencies
        after a restart.
      */
      thd->get_transaction()->mark_modified_non_trans_table(
        Transaction_ctx::STMT);
      thd->get_transaction()->merge_unsafe_rollback_flags();
    }

    /*
      Restore the sql_mode after the rows event is processed.
    */
    thd->variables.sql_mode= saved_sql_mode;

    {/*
         The following failure injecion works in cooperation with tests
         setting @@global.debug= 'd,stop_slave_middle_group'.
         The sql thread receives the killed status and will proceed
         to shutdown trying to finish incomplete events group.
     */
      DBUG_EXECUTE_IF("stop_slave_middle_group",
                      if (thd->get_transaction()->cannot_safely_rollback(
                          Transaction_ctx::SESSION))
                        const_cast<Relay_log_info*>(rli)->abort_slave= 1;);
    }

    if ((error= do_after_row_operations(rli, error)) &&
        ignored_error_code(convert_handler_error(error, thd, table)))
    {
      slave_rows_error_report(INFORMATION_LEVEL, error, rli, thd, table,
                              get_type_str(),
                              const_cast<Relay_log_info*>(rli)->get_rpl_log_name(),
                              (ulong) common_header->log_pos);
      thd->get_stmt_da()->reset_condition_info(thd);
      clear_all_errors(thd, const_cast<Relay_log_info*>(rli));
      error= 0;
    }
  } // if (table)

  if (error)
  {
    slave_rows_error_report(ERROR_LEVEL, error, rli, thd, table,
                            get_type_str(),
                            const_cast<Relay_log_info*>(rli)->get_rpl_log_name(),
                            (ulong) common_header->log_pos);
    /*
      @todo We should probably not call
      reset_current_stmt_binlog_format_row() from here.

      Note: this applies to log_event_old.cc too.
      /Sven
    */
    thd->reset_current_stmt_binlog_format_row();
    thd->is_slave_error= 1;
    DBUG_RETURN(error);
  }

  if (get_flags(STMT_END_F) && (error= rows_event_stmt_cleanup(rli, thd)))
    slave_rows_error_report(ERROR_LEVEL,
                            thd->is_error() ? 0 : error,
                            rli, thd, table,
                            get_type_str(),
                            const_cast<Relay_log_info*>(rli)->get_rpl_log_name(),
                            (ulong) common_header->log_pos);
  DBUG_RETURN(error);
}

Log_event::enum_skip_reason
Rows_log_event::do_shall_skip(Relay_log_info *rli)
{
  /*
    If the slave skip counter is 1 and this event does not end a
    statement, then we should not start executing on the next event.
    Otherwise, we defer the decision to the normal skipping logic.
  */
  if (rli->slave_skip_counter == 1 && !get_flags(STMT_END_F))
    return Log_event::EVENT_SKIP_IGNORE;
  else
    return Log_event::do_shall_skip(rli);
}

/**
   The function is called at Rows_log_event statement commit time,
   normally from Rows_log_event::do_update_pos() and possibly from
   Query_log_event::do_apply_event() of the COMMIT.
   The function commits the last statement for engines, binlog and
   releases resources have been allocated for the statement.

   @retval  0         Ok.
   @retval  non-zero  Error at the commit.
 */

static int rows_event_stmt_cleanup(Relay_log_info const *rli, THD * thd)
{
  int error;
  {
    /*
      This is the end of a statement or transaction, so close (and
      unlock) the tables we opened when processing the
      Table_map_log_event starting the statement.

      OBSERVER.  This will clear *all* mappings, not only those that
      are open for the table. There is not good handle for on-close
      actions for tables.

      NOTE. Even if we have no table ('table' == 0) we still need to be
      here, so that we increase the group relay log position. If we didn't, we
      could have a group relay log position which lags behind "forever"
      (assume the last master's transaction is ignored by the slave because of
      replicate-ignore rules).
    */
    error= thd->binlog_flush_pending_rows_event(TRUE);

    /*
      If this event is not in a transaction, the call below will, if some
      transactional storage engines are involved, commit the statement into
      them and flush the pending event to binlog.
      If this event is in a transaction, the call will do nothing, but a
      Xid_log_event will come next which will, if some transactional engines
      are involved, commit the transaction and flush the pending event to the
      binlog.
      If there was a deadlock the transaction should have been rolled back
      already. So there should be no need to rollback the transaction.
    */
    DBUG_ASSERT(! thd->transaction_rollback_request);
    error|= (error ? trans_rollback_stmt(thd) : trans_commit_stmt(thd));

    /*
      Now what if this is not a transactional engine? we still need to
      flush the pending event to the binlog; we did it with
      thd->binlog_flush_pending_rows_event(). Note that we imitate
      what is done for real queries: a call to
      ha_autocommit_or_rollback() (sometimes only if involves a
      transactional engine), and a call to be sure to have the pending
      event flushed.
    */

    /*
      @todo We should probably not call
      reset_current_stmt_binlog_format_row() from here.

      Note: this applies to log_event_old.cc too

      Btw, the previous comment about transactional engines does not
      seem related to anything that happens here.
      /Sven
    */
    thd->reset_current_stmt_binlog_format_row();

    const_cast<Relay_log_info*>(rli)->cleanup_context(thd, 0);
  }
  return error;
}

/**
   The method either increments the relay log position or
   commits the current statement and increments the master group
   possition if the event is STMT_END_F flagged and
   the statement corresponds to the autocommit query (i.e replicated
   without wrapping in BEGIN/COMMIT)

   @retval 0         Success
   @retval non-zero  Error in the statement commit
 */
int
Rows_log_event::do_update_pos(Relay_log_info *rli)
{
  DBUG_ENTER("Rows_log_event::do_update_pos");
  int error= 0;

  DBUG_PRINT("info", ("flags: %s",
                      get_flags(STMT_END_F) ? "STMT_END_F " : ""));

  /* Worker does not execute binlog update position logics */
  DBUG_ASSERT(!is_mts_worker(rli->info_thd));

  if (get_flags(STMT_END_F))
  {
    /*
      Indicate that a statement is finished.
      Step the group log position if we are not in a transaction,
      otherwise increase the event log position.
    */
    error= rli->stmt_done(common_header->log_pos);
  }
  else
  {
    rli->inc_event_relay_log_pos();
  }

  DBUG_RETURN(error);
}

#endif /* !defined(MYSQL_CLIENT) && defined(HAVE_REPLICATION) */

#ifndef MYSQL_CLIENT
bool Rows_log_event::write_data_header(IO_CACHE *file)
{
  uchar buf[Binary_log_event::ROWS_HEADER_LEN_V2];	// No need to init the buffer
  DBUG_ASSERT(m_table_id.is_valid());
  DBUG_EXECUTE_IF("old_row_based_repl_4_byte_map_id_master",
                  {
                    int4store(buf + 0, (ulong) m_table_id.id());
                    int2store(buf + 4, m_flags);
                    return (wrapper_my_b_safe_write(file, buf, 6));
                  });
  int6store(buf + ROWS_MAPID_OFFSET, m_table_id.id());
  int2store(buf + ROWS_FLAGS_OFFSET, m_flags);
  int rc = 0;
  if (likely(!log_bin_use_v1_row_events))
  {
    /*
       v2 event, with variable header portion.
       Determine length of variable header payload
    */
    uint16 vhlen= 2;
    uint16 vhpayloadlen= 0;
    uint16 extra_data_len= 0;
    if (m_extra_row_data)
    {
      extra_data_len= m_extra_row_data[EXTRA_ROW_INFO_LEN_OFFSET];
      vhpayloadlen= ROWS_V_TAG_LEN + extra_data_len;
    }

    /* Var-size header len includes len itself */
    int2store(buf + ROWS_VHLEN_OFFSET, vhlen + vhpayloadlen);
    rc= wrapper_my_b_safe_write(file, buf, Binary_log_event::ROWS_HEADER_LEN_V2);

    /* Write var-sized payload, if any */
    if ((vhpayloadlen > 0) &&
        (rc == 0))
    {
      /* Add tag and extra row info */
      uchar type_code= ROWS_V_EXTRAINFO_TAG;
      rc= wrapper_my_b_safe_write(file, &type_code, ROWS_V_TAG_LEN);
      if (rc==0)
        rc= wrapper_my_b_safe_write(file, m_extra_row_data, extra_data_len);
    }
  }
  else
  {
    rc= wrapper_my_b_safe_write(file, buf, Binary_log_event::ROWS_HEADER_LEN_V1);
  }

  return (rc != 0);
}

bool Rows_log_event::write_data_body(IO_CACHE*file)
{
  /*
     Note that this should be the number of *bits*, not the number of
     bytes.
  */
  uchar sbuf[sizeof(m_width) + 1];
  my_ptrdiff_t const data_size= m_rows_cur - m_rows_buf;
  bool res= false;
  uchar *const sbuf_end= net_store_length(sbuf, (size_t) m_width);
  DBUG_ASSERT(static_cast<size_t>(sbuf_end - sbuf) <= sizeof(sbuf));

  DBUG_DUMP("m_width", sbuf, (size_t) (sbuf_end - sbuf));
  res= res || wrapper_my_b_safe_write(file, sbuf, (size_t) (sbuf_end - sbuf));

  DBUG_DUMP("m_cols", (uchar*) m_cols.bitmap, no_bytes_in_map(&m_cols));
  res= res || wrapper_my_b_safe_write(file, (uchar*) m_cols.bitmap,
                              no_bytes_in_map(&m_cols));
  /*
    TODO[refactor write]: Remove the "down cast" here (and elsewhere).
   */
  if (get_general_type_code() == binary_log::UPDATE_ROWS_EVENT)
  {
    DBUG_DUMP("m_cols_ai", (uchar*) m_cols_ai.bitmap,
              no_bytes_in_map(&m_cols_ai));
    res= res || wrapper_my_b_safe_write(file, (uchar*) m_cols_ai.bitmap,
                                no_bytes_in_map(&m_cols_ai));
  }
  DBUG_DUMP("rows", m_rows_buf, data_size);
  res= res || wrapper_my_b_safe_write(file, m_rows_buf, (size_t) data_size);

  return res;

}
#endif

#if defined(HAVE_REPLICATION) && !defined(MYSQL_CLIENT)
int Rows_log_event::pack_info(Protocol *protocol)
{
  char buf[256];
  char const *const flagstr=
    get_flags(STMT_END_F) ? " flags: STMT_END_F" : "";
  size_t bytes= my_snprintf(buf, sizeof(buf),
                            "table_id: %llu%s", m_table_id.id(), flagstr);
  protocol->store(buf, bytes, &my_charset_bin);
  return 0;
}
#endif

#ifdef MYSQL_CLIENT
void Rows_log_event::print_helper(FILE *file,
                                  PRINT_EVENT_INFO *print_event_info,
                                  char const *const name)
{
  IO_CACHE *const head= &print_event_info->head_cache;
  IO_CACHE *const body= &print_event_info->body_cache;
  if (!print_event_info->short_form)
  {
    bool const last_stmt_event= get_flags(STMT_END_F);
    print_header(head, print_event_info, !last_stmt_event);
    my_b_printf(head, "\t%s: table id %llu%s\n",
                name, m_table_id.id(),
                last_stmt_event ? " flags: STMT_END_F" : "");
    print_base64(body, print_event_info, !last_stmt_event);
  }
}
#endif

/**************************************************************************
	Table_map_log_event member functions and support functions
**************************************************************************/

/**
  @page How replication of field metadata works.
  
  When a table map is created, the master first calls 
  Table_map_log_event::save_field_metadata() which calculates how many 
  values will be in the field metadata. Only those fields that require the 
  extra data are added. The method also loops through all of the fields in 
  the table calling the method Field::save_field_metadata() which returns the
  values for the field that will be saved in the metadata and replicated to
  the slave. Once all fields have been processed, the table map is written to
  the binlog adding the size of the field metadata and the field metadata to
  the end of the body of the table map.

  When a table map is read on the slave, the field metadata is read from the 
  table map and passed to the table_def class constructor which saves the 
  field metadata from the table map into an array based on the type of the 
  field. Field metadata values not present (those fields that do not use extra 
  data) in the table map are initialized as zero (0). The array size is the 
  same as the columns for the table on the slave.

  Additionally, values saved for field metadata on the master are saved as a 
  string of bytes (uchar) in the binlog. A field may require 1 or more bytes
  to store the information. In cases where values require multiple bytes 
  (e.g. values > 255), the endian-safe methods are used to properly encode 
  the values on the master and decode them on the slave. When the field
  metadata values are captured on the slave, they are stored in an array of
  type uint16. This allows the least number of casts to prevent casting bugs
  when the field metadata is used in comparisons of field attributes. When
  the field metadata is used for calculating addresses in pointer math, the
  type used is uint32. 
*/

#if !defined(MYSQL_CLIENT)
/**
  Save the field metadata based on the real_type of the field.
  The metadata saved depends on the type of the field. Some fields
  store a single byte for pack_length() while others store two bytes
  for field_length (max length).
  
  @retval  0  Ok.

  @todo
  We may want to consider changing the encoding of the information.
  Currently, the code attempts to minimize the number of bytes written to 
  the tablemap. There are at least two other alternatives; 1) using 
  net_store_length() to store the data allowing it to choose the number of
  bytes that are appropriate thereby making the code much easier to 
  maintain (only 1 place to change the encoding), or 2) use a fixed number
  of bytes for each field. The problem with option 1 is that net_store_length()
  will use one byte if the value < 251, but 3 bytes if it is > 250. Thus,
  for fields like CHAR which can be no larger than 255 characters, the method
  will use 3 bytes when the value is > 250. Further, every value that is
  encoded using 2 parts (e.g., pack_length, field_length) will be numerically
  > 250 therefore will use 3 bytes for eah value. The problem with option 2
  is less wasteful for space but does waste 1 byte for every field that does
  not encode 2 parts. 
*/
int Table_map_log_event::save_field_metadata()
{
  DBUG_ENTER("Table_map_log_event::save_field_metadata");
  int index= 0;
  for (unsigned int i= 0; i < m_table->s->fields ; i++)
  {
    DBUG_PRINT("debug", ("field_type: %d", m_coltype[i]));
    index+= m_table->s->field[i]->save_field_metadata(&m_field_metadata[index]);
  }
  DBUG_RETURN(index);
}
#endif /* !defined(MYSQL_CLIENT) */

/*
  Constructor used to build an event for writing to the binary log.
  Mats says tbl->s lives longer than this event so it's ok to copy pointers
  (tbl->s->db etc) and not pointer content.
 */
#if !defined(MYSQL_CLIENT)
Table_map_log_event::Table_map_log_event(THD *thd_arg, TABLE *tbl,
                                         const Table_id& tid,
                                         bool using_trans)
  : binary_log::Table_map_event(tid, tbl->s->fields, (tbl->s->db.str),
                                ((tbl->s->db.str) ? tbl->s->db.length : 0),
                                (tbl->s->table_name.str),
                                (tbl->s->table_name.length)),
    Log_event(thd_arg, 0,
              using_trans ? Log_event::EVENT_TRANSACTIONAL_CACHE :
                            Log_event::EVENT_STMT_CACHE,
              Log_event::EVENT_NORMAL_LOGGING,
              header(), footer())
{
  common_header->type_code= binary_log::TABLE_MAP_EVENT;
  m_table= tbl;
  m_flags= TM_BIT_LEN_EXACT_F;

  uchar cbuf[sizeof(m_colcnt) + 1];
  uchar *cbuf_end;
  DBUG_ASSERT(m_table_id.is_valid());
  /*
    In TABLE_SHARE, "db" and "table_name" are 0-terminated (see this comment in
    table.cc / alloc_table_share():
      Use the fact the key is db/0/table_name/0
    As we rely on this let's assert it.
  */
  DBUG_ASSERT((tbl->s->db.str == 0) ||
              (tbl->s->db.str[tbl->s->db.length] == 0));
  DBUG_ASSERT(tbl->s->table_name.str[tbl->s->table_name.length] == 0);


  m_data_size=  Binary_log_event::TABLE_MAP_HEADER_LEN;
  DBUG_EXECUTE_IF("old_row_based_repl_4_byte_map_id_master", m_data_size= 6;);
  m_data_size+= m_dblen + 2;	// Include length and terminating \0
  m_data_size+= m_tbllen + 2;	// Include length and terminating \0
  cbuf_end= net_store_length(cbuf, (size_t) m_colcnt);
  DBUG_ASSERT(static_cast<size_t>(cbuf_end - cbuf) <= sizeof(cbuf));
  m_data_size+= (cbuf_end - cbuf) + m_colcnt;	// COLCNT and column types

  m_coltype= (uchar *)my_malloc(key_memory_log_event,
                                m_colcnt, MYF(MY_WME));

  DBUG_ASSERT(m_colcnt == m_table->s->fields);
  for (unsigned int i= 0; i < m_table->s->fields; ++i)
    m_coltype[i]= m_table->field[i]->binlog_type();


  /*
    Calculate a bitmap for the results of maybe_null() for all columns.
    The bitmap is used to determine when there is a column from the master
    that is not on the slave and is null and thus not in the row data during
    replication.
  */
  uint num_null_bytes= (m_table->s->fields + 7) / 8;
  m_data_size+= num_null_bytes;
  /*
    m_null_bits is a pointer indicating which columns can have a null value
    in a particular table.
  */
  m_null_bits= (uchar *)my_malloc(key_memory_log_event,
                                  num_null_bytes, MYF(MY_WME));

  m_field_metadata= (uchar*)my_malloc(key_memory_log_event,
                                      (m_colcnt * 2), MYF(MY_WME));
  memset(m_field_metadata, 0, (m_colcnt * 2));

  if (m_null_bits != NULL && m_field_metadata != NULL && m_coltype != NULL)
    is_valid_param= true;
  /*
    Create an array for the field metadata and store it.
  */
  m_field_metadata_size= save_field_metadata();
  DBUG_ASSERT(m_field_metadata_size <= (m_colcnt * 2));

  /*
    Now set the size of the data to the size of the field metadata array
    plus one or three bytes (see pack.c:net_store_length) for number of 
    elements in the field metadata array.
  */
  if (m_field_metadata_size < 251)
    m_data_size+= m_field_metadata_size + 1; 
  else
    m_data_size+= m_field_metadata_size + 3; 

  memset(m_null_bits, 0, num_null_bytes);
  for (unsigned int i= 0 ; i < m_table->s->fields ; ++i)
    if (m_table->field[i]->maybe_null())
      m_null_bits[(i / 8)]+= 1 << (i % 8);
  /*
    Marking event to require sequential execution in MTS
    if the query might have updated FK-referenced db.
    Unlike Query_log_event where this fact is encoded through 
    the accessed db list in the Table_map case m_flags is exploited.
  */
  uchar dbs= thd_arg->get_binlog_accessed_db_names() ?
    thd_arg->get_binlog_accessed_db_names()->elements : 0;
  if (dbs == 1)
  {
    char *db_name= thd_arg->get_binlog_accessed_db_names()->head();
    if (!strcmp(db_name, ""))
      m_flags |= TM_REFERRED_FK_DB_F;
  }
}
#endif /* !defined(MYSQL_CLIENT) */

/*
  Constructor used by slave to read the event from the binary log.
 */
#if defined(HAVE_REPLICATION)
Table_map_log_event::Table_map_log_event(const char *buf, uint event_len,
                                         const Format_description_event
                                         *description_event)

   : binary_log::Table_map_event(buf, event_len, description_event),
     Log_event(header(), footer())
#ifndef MYSQL_CLIENT
    ,m_table(NULL)
#endif
<<<<<<< HEAD
=======
    m_dbnam(NULL), m_dblen(0), m_tblnam(NULL), m_tbllen(0),
    m_colcnt(0), m_coltype(0),
    m_memory(NULL), m_table_id(ULLONG_MAX), m_flags(0),
    m_data_size(0), m_field_metadata(0), m_field_metadata_size(0),
    m_null_bits(0), m_meta_memory(NULL)
>>>>>>> a0a5d719
{
  DBUG_ENTER("Table_map_log_event::Table_map_log_event(const char*,uint,...)");
  if (m_null_bits != NULL && m_field_metadata != NULL && m_coltype != NULL)
    is_valid_param= true;
  DBUG_ASSERT(header()->type_code == binary_log::TABLE_MAP_EVENT);
  DBUG_VOID_RETURN;
}
#endif

Table_map_log_event::~Table_map_log_event()
{
  if(m_null_bits)
  {
    my_free(m_null_bits);
    m_null_bits= NULL;
  }
  if(m_field_metadata)
  {
    my_free(m_field_metadata);
    m_field_metadata= NULL;
  }
}

/*
  Return value is an error code, one of:

      -1     Failure to open table   [from open_tables()]
       0     Success
       1     No room for more tables [from set_table()]
       2     Out of memory           [from set_table()]
       3     Wrong table definition
       4     Daisy-chaining RBR with SBR not possible
 */

#if !defined(MYSQL_CLIENT) && defined(HAVE_REPLICATION)

enum enum_tbl_map_status
{
  /* no duplicate identifier found */
  OK_TO_PROCESS= 0,

  /* this table map must be filtered out */
  FILTERED_OUT= 1,

  /* identifier mapping table with different properties */
  SAME_ID_MAPPING_DIFFERENT_TABLE= 2,
  
  /* a duplicate identifier was found mapping the same table */
  SAME_ID_MAPPING_SAME_TABLE= 3
};

/*
  Checks if this table map event should be processed or not. First
  it checks the filtering rules, and then looks for duplicate identifiers
  in the existing list of rli->tables_to_lock.

  It checks that there hasn't been any corruption by verifying that there
  are no duplicate entries with different properties.

  In some cases, some binary logs could get corrupted, showing several
  tables mapped to the same table_id, 0 (see: BUG#56226). Thus we do this
  early sanity check for such cases and avoid that the server crashes 
  later.

  In some corner cases, the master logs duplicate table map events, i.e.,
  same id, same database name, same table name (see: BUG#37137). This is
  different from the above as it's the same table that is mapped again 
  to the same identifier. Thus we cannot just check for same ids and 
  assume that the event is corrupted we need to check every property. 

  NOTE: in the event that BUG#37137 ever gets fixed, this extra check 
        will still be valid because we would need to support old binary 
        logs anyway.

  @param rli The relay log info reference.
  @param table_list A list element containing the table to check against.
  @return OK_TO_PROCESS 
            if there was no identifier already in rli->tables_to_lock 
            
          FILTERED_OUT
            if the event is filtered according to the filtering rules

          SAME_ID_MAPPING_DIFFERENT_TABLE 
            if the same identifier already maps a different table in 
            rli->tables_to_lock

          SAME_ID_MAPPING_SAME_TABLE 
            if the same identifier already maps the same table in 
            rli->tables_to_lock.
*/
static enum_tbl_map_status
check_table_map(Relay_log_info const *rli, RPL_TABLE_LIST *table_list)
{
  DBUG_ENTER("check_table_map");
  enum_tbl_map_status res= OK_TO_PROCESS;

  if (rli->info_thd->slave_thread /* filtering is for slave only */ &&
      (!rpl_filter->db_ok(table_list->db) ||
       (rpl_filter->is_on() && !rpl_filter->tables_ok("", table_list))))
    res= FILTERED_OUT;
  else
  {
    RPL_TABLE_LIST *ptr= static_cast<RPL_TABLE_LIST*>(rli->tables_to_lock);
    for(uint i=0 ; ptr && (i< rli->tables_to_lock_count); 
        ptr= static_cast<RPL_TABLE_LIST*>(ptr->next_local), i++)
    {
      if (ptr->table_id == table_list->table_id)
      {

        if (strcmp(ptr->db, table_list->db) || 
            strcmp(ptr->alias, table_list->table_name) || 
            ptr->lock_type != TL_WRITE) // the ::do_apply_event always sets TL_WRITE
          res= SAME_ID_MAPPING_DIFFERENT_TABLE;
        else
          res= SAME_ID_MAPPING_SAME_TABLE;

        break;
      }
    }
  }

  DBUG_PRINT("debug", ("check of table map ended up with: %u", res));

  DBUG_RETURN(res);
}

int Table_map_log_event::do_apply_event(Relay_log_info const *rli)
{
  RPL_TABLE_LIST *table_list;
  char *db_mem, *tname_mem, *ptr;
  size_t dummy_len;
  void *memory;
  DBUG_ENTER("Table_map_log_event::do_apply_event(Relay_log_info*)");
  DBUG_ASSERT(rli->info_thd == thd);

  /* Step the query id to mark what columns that are actually used. */
  thd->set_query_id(next_query_id());

  if (!(memory= my_multi_malloc(key_memory_log_event,
                                MYF(MY_WME),
                                &table_list, sizeof(RPL_TABLE_LIST),
                                &db_mem, (uint) NAME_LEN + 1,
                                &tname_mem, (uint) NAME_LEN + 1,
                                NullS)))
    DBUG_RETURN(HA_ERR_OUT_OF_MEM);

  my_stpcpy(db_mem, m_dbnam.c_str());
  my_stpcpy(tname_mem, m_tblnam.c_str());

  if (lower_case_table_names)
  {
    my_casedn_str(system_charset_info, db_mem);
    my_casedn_str(system_charset_info, tname_mem);
  }

  /* rewrite rules changed the database */
  if (((ptr= (char*) rpl_filter->get_rewrite_db(db_mem, &dummy_len)) != db_mem))
    my_stpcpy(db_mem, ptr);

  table_list->init_one_table(db_mem, strlen(db_mem),
                             tname_mem, strlen(tname_mem),
                             tname_mem, TL_WRITE);

  table_list->table_id=
    DBUG_EVALUATE_IF("inject_tblmap_same_id_maps_diff_table", 0, m_table_id.id());
  table_list->updating= 1;
  table_list->required_type= FRMTYPE_TABLE;
  DBUG_PRINT("debug", ("table: %s is mapped to %llu", table_list->table_name,
                       table_list->table_id.id()));

  enum_tbl_map_status tblmap_status= check_table_map(rli, table_list);
  if (tblmap_status == OK_TO_PROCESS)
  {
    DBUG_ASSERT(thd->lex->query_tables != table_list);

    /*
      Use placement new to construct the table_def instance in the
      memory allocated for it inside table_list.

      The memory allocated by the table_def structure (i.e., not the
      memory allocated *for* the table_def structure) is released
      inside Relay_log_info::clear_tables_to_lock() by calling the
      table_def destructor explicitly.
    */
    new (&table_list->m_tabledef)
        table_def(m_coltype, m_colcnt,
                  m_field_metadata, m_field_metadata_size,
                  m_null_bits, m_flags);

    table_list->m_tabledef_valid= TRUE;
    table_list->m_conv_table= NULL;
    table_list->open_type= OT_BASE_ONLY;

    /*
      We record in the slave's information that the table should be
      locked by linking the table into the list of tables to lock.
    */
    table_list->next_global= table_list->next_local= rli->tables_to_lock;
    const_cast<Relay_log_info*>(rli)->tables_to_lock= table_list;
    const_cast<Relay_log_info*>(rli)->tables_to_lock_count++;
    /* 'memory' is freed in clear_tables_to_lock */
  }
  else  // FILTERED_OUT, SAME_ID_MAPPING_*
  {
    /*
      If mapped already but with different properties, we raise an
      error.
      If mapped already but with same properties we skip the event.
      If filtered out we skip the event.

      In all three cases, we need to free the memory previously 
      allocated.
     */
    if (tblmap_status == SAME_ID_MAPPING_DIFFERENT_TABLE)
    {
      /*
        Something bad has happened. We need to stop the slave as strange things
        could happen if we proceed: slave crash, wrong table being updated, ...
        As a consequence we push an error in this case.
       */

      char buf[256];

      my_snprintf(buf, sizeof(buf), 
                  "Found table map event mapping table id %llu which "
                  "was already mapped but with different settings.",
                  table_list->table_id.id());

      if (thd->slave_thread)
        rli->report(ERROR_LEVEL, ER_SLAVE_FATAL_ERROR, 
                    ER(ER_SLAVE_FATAL_ERROR), buf);
      else
        /* 
          For the cases in which a 'BINLOG' statement is set to 
          execute in a user session 
         */
        my_printf_error(ER_SLAVE_FATAL_ERROR, ER(ER_SLAVE_FATAL_ERROR), 
                        MYF(0), buf);
    } 
    
    my_free(memory);
  }

  DBUG_RETURN(tblmap_status == SAME_ID_MAPPING_DIFFERENT_TABLE);
}

Log_event::enum_skip_reason
Table_map_log_event::do_shall_skip(Relay_log_info *rli)
{
  /*
    If the slave skip counter is 1, then we should not start executing
    on the next event.
  */
  return continue_group(rli);
}

int Table_map_log_event::do_update_pos(Relay_log_info *rli)
{
  rli->inc_event_relay_log_pos();
  return 0;
}

#endif /* !defined(MYSQL_CLIENT) && defined(HAVE_REPLICATION) */

#ifndef MYSQL_CLIENT
bool Table_map_log_event::write_data_header(IO_CACHE *file)
{
  DBUG_ASSERT(m_table_id.is_valid());
  uchar buf[Binary_log_event::TABLE_MAP_HEADER_LEN];
  DBUG_EXECUTE_IF("old_row_based_repl_4_byte_map_id_master",
                  {
                    int4store(buf + 0, static_cast<uint32>(m_table_id.id()));
                    int2store(buf + 4, m_flags);
                    return (wrapper_my_b_safe_write(file, buf, 6));
                  });
  int6store(buf + TM_MAPID_OFFSET, m_table_id.id());
  int2store(buf + TM_FLAGS_OFFSET, m_flags);
  return (wrapper_my_b_safe_write(file, buf, Binary_log_event::TABLE_MAP_HEADER_LEN));
}

bool Table_map_log_event::write_data_body(IO_CACHE *file)
{
  DBUG_ASSERT(!m_dbnam.empty());
  DBUG_ASSERT(!m_tblnam.empty());
  /* We use only one byte per length for storage in event: */
  DBUG_ASSERT(m_dblen <= 128);
  DBUG_ASSERT(m_tbllen <= 128);

  uchar const dbuf[]= { (uchar) m_dblen };
  uchar const tbuf[]= { (uchar) m_tbllen };

  uchar cbuf[sizeof(m_colcnt) + 1];
  uchar *const cbuf_end= net_store_length(cbuf, (size_t) m_colcnt);
  DBUG_ASSERT(static_cast<size_t>(cbuf_end - cbuf) <= sizeof(cbuf));

  /*
    Store the size of the field metadata.
  */
  uchar mbuf[sizeof(m_field_metadata_size)];
  uchar *const mbuf_end= net_store_length(mbuf, m_field_metadata_size);

  return (wrapper_my_b_safe_write(file, dbuf, sizeof(dbuf)) ||
          wrapper_my_b_safe_write(file,
                                  (const uchar*)m_dbnam.c_str(),
                                  m_dblen+1) ||
          wrapper_my_b_safe_write(file, tbuf, sizeof(tbuf)) ||
          wrapper_my_b_safe_write(file,
                                 (const uchar*)m_tblnam.c_str(),
                                  m_tbllen+1) ||
          wrapper_my_b_safe_write(file, cbuf, (size_t) (cbuf_end - cbuf)) ||
          wrapper_my_b_safe_write(file, m_coltype, m_colcnt) ||
          wrapper_my_b_safe_write(file, mbuf, (size_t) (mbuf_end - mbuf)) ||
          wrapper_my_b_safe_write(file,
                                  m_field_metadata, m_field_metadata_size),
          wrapper_my_b_safe_write(file, m_null_bits, (m_colcnt + 7) / 8));
 }
#endif

#if defined(HAVE_REPLICATION) && !defined(MYSQL_CLIENT)

/*
  Print some useful information for the SHOW BINARY LOG information
  field.
 */

#if defined(HAVE_REPLICATION) && !defined(MYSQL_CLIENT)
int Table_map_log_event::pack_info(Protocol *protocol)
{
  char buf[256];
  size_t bytes= my_snprintf(buf, sizeof(buf),
                            "table_id: %llu (%s.%s)",
                            m_table_id.id(), m_dbnam.c_str(), m_tblnam.c_str());
  protocol->store(buf, bytes, &my_charset_bin);
  return 0;
}
#endif


#endif


#ifdef MYSQL_CLIENT
void Table_map_log_event::print(FILE *, PRINT_EVENT_INFO *print_event_info)
{
  if (!print_event_info->short_form)
  {
    print_header(&print_event_info->head_cache, print_event_info, TRUE);
    my_b_printf(&print_event_info->head_cache,
                "\tTable_map: `%s`.`%s` mapped to number %llu\n",
                m_dbnam.c_str(), m_tblnam.c_str(), m_table_id.id());
    print_base64(&print_event_info->body_cache, print_event_info, TRUE);
  }
}
#endif

/**************************************************************************
	Write_rows_log_event member functions
**************************************************************************/

/*
  Constructor used to build an event for writing to the binary log.
 */
#if !defined(MYSQL_CLIENT)
Write_rows_log_event::Write_rows_log_event(THD *thd_arg, TABLE *tbl_arg,
                                           const Table_id& tid_arg,
                                           bool is_transactional,
                                           const uchar* extra_row_info)
: binary_log::Rows_event(m_type),
  Rows_log_event(thd_arg, tbl_arg, tid_arg, tbl_arg->write_set, is_transactional,
                   log_bin_use_v1_row_events?
                   binary_log::WRITE_ROWS_EVENT_V1:
                   binary_log::WRITE_ROWS_EVENT,
                   extra_row_info)
{
  common_header->type_code= m_type;
}
#endif

/*
  Constructor used by slave to read the event from the binary log.
 */
#ifdef HAVE_REPLICATION
Write_rows_log_event::Write_rows_log_event(const char *buf, uint event_len,
                                           const Format_description_event
                                           *description_event)
: binary_log::Rows_event(buf, event_len, description_event),
  Rows_log_event(buf, event_len, description_event),
  binary_log::Write_rows_event(buf, event_len, description_event)
{
  DBUG_ASSERT(header()->type_code == m_type);
}
#endif

#if !defined(MYSQL_CLIENT) && defined(HAVE_REPLICATION)
int
Write_rows_log_event::do_before_row_operations(const Slave_reporting_capability *const)
{
  int error= 0;

  /*
    Increment the global status insert count variable
  */
  if (get_flags(STMT_END_F))
    thd->status_var.com_stat[SQLCOM_INSERT]++;

  /**
     todo: to introduce a property for the event (handler?) which forces
     applying the event in the replace (idempotent) fashion.
  */
  if ((rbr_exec_mode == RBR_EXEC_MODE_IDEMPOTENT) ||
      (m_table->s->db_type()->db_type == DB_TYPE_NDBCLUSTER))
  {
    /*
      We are using REPLACE semantics and not INSERT IGNORE semantics
      when writing rows, that is: new rows replace old rows.  We need to
      inform the storage engine that it should use this behaviour.
    */
    
    /* Tell the storage engine that we are using REPLACE semantics. */
    thd->lex->duplicates= DUP_REPLACE;
    
    /*
      Pretend we're executing a REPLACE command: this is needed for
      InnoDB and NDB Cluster since they are not (properly) checking the
      lex->duplicates flag.
    */
    thd->lex->sql_command= SQLCOM_REPLACE;
    /* 
       Do not raise the error flag in case of hitting to an unique attribute
    */
    m_table->file->extra(HA_EXTRA_IGNORE_DUP_KEY);
    /* 
       NDB specific: update from ndb master wrapped as Write_rows
       so that the event should be applied to replace slave's row
    */
    m_table->file->extra(HA_EXTRA_WRITE_CAN_REPLACE);
    /* 
       NDB specific: if update from ndb master wrapped as Write_rows
       does not find the row it's assumed idempotent binlog applying
       is taking place; don't raise the error.
    */
    m_table->file->extra(HA_EXTRA_IGNORE_NO_KEY);
    /*
      TODO: the cluster team (Tomas?) says that it's better if the engine knows
      how many rows are going to be inserted, then it can allocate needed memory
      from the start.
    */
  }

 
  /* Honor next number column if present */
  m_table->next_number_field= m_table->found_next_number_field;
  /*
   * Fixed Bug#45999, In RBR, Store engine of Slave auto-generates new
   * sequence numbers for auto_increment fields if the values of them are 0.
   * If generateing a sequence number is decided by the values of
   * table->auto_increment_field_not_null and SQL_MODE(if includes
   * MODE_NO_AUTO_VALUE_ON_ZERO) in update_auto_increment function.
   * SQL_MODE of slave sql thread is always consistency with master's.
   * In RBR, auto_increment fields never are NULL, except if the auto_inc
   * column exists only on the slave side (i.e., in an extra column
   * on the slave's table).
   */
  if (!is_auto_inc_in_extra_columns())
    m_table->auto_increment_field_not_null= TRUE;
  else
  {
    /*
      Here we have checked that there is an extra field
      on this server's table that has an auto_inc column.

      Mark that the auto_increment field is null and mark
      the read and write set bits.

      (There can only be one AUTO_INC column, it is always
       indexed and it cannot have a DEFAULT value).
    */
    m_table->auto_increment_field_not_null= FALSE;
    m_table->mark_auto_increment_column();
  }

  /**
     Sets it to ROW_LOOKUP_NOT_NEEDED.
   */
  decide_row_lookup_algorithm_and_key();
  DBUG_ASSERT(m_rows_lookup_algorithm==ROW_LOOKUP_NOT_NEEDED);

  return error;
}

int 
Write_rows_log_event::do_after_row_operations(const Slave_reporting_capability *const,
                                              int error)
{
  int local_error= 0;

  /**
    Clear the write_set bit for auto_inc field that only
    existed on the destination table as an extra column.
   */
  if (is_auto_inc_in_extra_columns())
  {
    bitmap_clear_bit(m_table->write_set, m_table->next_number_field->field_index);
    bitmap_clear_bit( m_table->read_set, m_table->next_number_field->field_index);

    if (get_flags(STMT_END_F))
      m_table->file->ha_release_auto_increment();
  }
  m_table->next_number_field=0;
  m_table->auto_increment_field_not_null= FALSE;
  if ((rbr_exec_mode == RBR_EXEC_MODE_IDEMPOTENT) ||
      m_table->s->db_type()->db_type == DB_TYPE_NDBCLUSTER)
  {
    m_table->file->extra(HA_EXTRA_NO_IGNORE_DUP_KEY);
    m_table->file->extra(HA_EXTRA_WRITE_CANNOT_REPLACE);
    /*
      resetting the extra with 
      table->file->extra(HA_EXTRA_NO_IGNORE_NO_KEY); 
      fires bug#27077
      explanation: file->reset() performs this duty
      ultimately. Still todo: fix
    */
  }
  if ((local_error= m_table->file->ha_end_bulk_insert()))
  {
    m_table->file->print_error(local_error, MYF(0));
  }

  m_rows_lookup_algorithm= ROW_LOOKUP_UNDEFINED;

  return error? error : local_error;
}

#if !defined(MYSQL_CLIENT) && defined(HAVE_REPLICATION)

/*
  Check if there are more UNIQUE keys after the given key.
*/
static int
last_uniq_key(TABLE *table, uint keyno)
{
  while (++keyno < table->s->keys)
    if (table->key_info[keyno].flags & HA_NOSAME)
      return 0;
  return 1;
}

/**
   Check if an error is a duplicate key error.

   This function is used to check if an error code is one of the
   duplicate key error, i.e., and error code for which it is sensible
   to do a <code>get_dup_key()</code> to retrieve the duplicate key.

   @param errcode The error code to check.

   @return <code>true</code> if the error code is such that
   <code>get_dup_key()</code> will return true, <code>false</code>
   otherwise.
 */
bool
is_duplicate_key_error(int errcode)
{
  switch (errcode)
  {
  case HA_ERR_FOUND_DUPP_KEY:
  case HA_ERR_FOUND_DUPP_UNIQUE:
    return true;
  }
  return false;
}

/**
  Write the current row into event's table.

  The row is located in the row buffer, pointed by @c m_curr_row member.
  Number of columns of the row is stored in @c m_width member (it can be 
  different from the number of columns in the table to which we insert). 
  Bitmap @c m_cols indicates which columns are present in the row. It is assumed 
  that event's table is already open and pointed by @c m_table.

  If the same record already exists in the table it can be either overwritten 
  or an error is reported depending on the value of @c overwrite flag 
  (error reporting not yet implemented). Note that the matching record can be
  different from the row we insert if we use primary keys to identify records in
  the table.

  The row to be inserted can contain values only for selected columns. The 
  missing columns are filled with default values using @c prepare_record() 
  function. If a matching record is found in the table and @c overwritte is
  true, the missing columns are taken from it.

  @param  rli   Relay log info (needed for row unpacking).
  @param  overwrite  
                Shall we overwrite if the row already exists or signal 
                error (currently ignored).

  @returns Error code on failure, 0 on success.

  This method, if successful, sets @c m_curr_row_end pointer to point at the
  next row in the rows buffer. This is done when unpacking the row to be 
  inserted.

  @note If a matching record is found, it is either updated using 
  @c ha_update_row() or first deleted and then new record written.
*/ 

int
Write_rows_log_event::write_row(const Relay_log_info *const rli,
                                const bool overwrite)
{
  DBUG_ENTER("write_row");
  DBUG_ASSERT(m_table != NULL && thd != NULL);

  TABLE *table= m_table;  // pointer to event's table
  int error;
  int keynum= 0;
  auto_afree_ptr<char> key(NULL);

  prepare_record(table, &m_cols,
                 table->file->ht->db_type != DB_TYPE_NDBCLUSTER);

  /* unpack row into table->record[0] */
  if ((error= unpack_current_row(rli, &m_cols)))
    DBUG_RETURN(error);

  if (m_curr_row == m_rows_buf)
  {
    /* this is the first row to be inserted, we estimate the rows with
       the size of the first row and use that value to initialize
       storage engine for bulk insertion */
    DBUG_ASSERT(!(m_curr_row > m_curr_row_end));
    ulong estimated_rows= 0;
    if (m_curr_row < m_curr_row_end)
      estimated_rows= (m_rows_end - m_curr_row) / (m_curr_row_end - m_curr_row);
    else if (m_curr_row == m_curr_row_end)
      estimated_rows= 1;

    m_table->file->ha_start_bulk_insert(estimated_rows);
  }

  /*
    Explicitly set the auto_inc to null to make sure that
    it gets an auto_generated value.
  */
  if (is_auto_inc_in_extra_columns())
    m_table->next_number_field->set_null();
  
#ifndef DBUG_OFF
  DBUG_DUMP("record[0]", table->record[0], table->s->reclength);
  DBUG_PRINT_BITSET("debug", "write_set = %s", table->write_set);
  DBUG_PRINT_BITSET("debug", "read_set = %s", table->read_set);
#endif

  /* 
    Try to write record. If a corresponding record already exists in the table,
    we try to change it using ha_update_row() if possible. Otherwise we delete
    it and repeat the whole process again. 

    TODO: Add safety measures against infinite looping. 
   */

  m_table->mark_columns_per_binlog_row_image();

  while ((error= table->file->ha_write_row(table->record[0])))
  {
    if (error == HA_ERR_LOCK_DEADLOCK ||
        error == HA_ERR_LOCK_WAIT_TIMEOUT ||
        (keynum= table->file->get_dup_key(error)) < 0 ||
        !overwrite)
    {
      DBUG_PRINT("info",("get_dup_key returns %d)", keynum));
      /*
        Deadlock, waiting for lock or just an error from the handler
        such as HA_ERR_FOUND_DUPP_KEY when overwrite is false.
        Retrieval of the duplicate key number may fail
        - either because the error was not "duplicate key" error
        - or because the information which key is not available
      */
      table->file->print_error(error, MYF(0));
      goto error;
    }
    /*
      key index value is either valid in the range [0-MAX_KEY) or
      has value MAX_KEY as a marker for the case when no information
      about key can be found. In the last case we have to require
      that storage engine has the flag HA_DUPLICATE_POS turned on.
      If this invariant is false then DBUG_ASSERT will crash
      the server built in debug mode. For the server that was built
      without DEBUG we have additional check for the value of key index
      in the code below in order to report about error in any case.
    */
    DBUG_ASSERT(keynum != MAX_KEY ||
                (keynum == MAX_KEY &&
                 (table->file->ha_table_flags() & HA_DUPLICATE_POS)));
    /*
       We need to retrieve the old row into record[1] to be able to
       either update or delete the offending record.  We either:

       - use ha_rnd_pos() with a row-id (available as dupp_row) to the
         offending row, if that is possible (MyISAM and Blackhole), or else

       - use ha_index_read_idx_map() with the key that is duplicated, to
         retrieve the offending row.
     */
    if (table->file->ha_table_flags() & HA_DUPLICATE_POS)
    {
      DBUG_PRINT("info",("Locating offending record using ha_rnd_pos()"));

      if (table->file->inited && (error= table->file->ha_index_end()))
      {
        table->file->print_error(error, MYF(0));
        goto error;
      }
      if ((error= table->file->ha_rnd_init(FALSE)))
      {
        table->file->print_error(error, MYF(0));
        goto error;
      }

      error= table->file->ha_rnd_pos(table->record[1], table->file->dup_ref);

      table->file->ha_rnd_end();
      if (error)
      {
        DBUG_PRINT("info",("ha_rnd_pos() returns error %d",error));
        if (error == HA_ERR_RECORD_DELETED)
          error= HA_ERR_KEY_NOT_FOUND;
        table->file->print_error(error, MYF(0));
        goto error;
      }
    }
    else
    {
      DBUG_PRINT("info",("Locating offending record using index_read_idx()"));

      if (table->file->extra(HA_EXTRA_FLUSH_CACHE))
      {
        DBUG_PRINT("info",("Error when setting HA_EXTRA_FLUSH_CACHE"));
        error= my_errno;
        goto error;
      }

      if (key.get() == NULL)
      {
        key.assign(static_cast<char*>(my_alloca(table->s->max_unique_length)));
        if (key.get() == NULL)
        {
          DBUG_PRINT("info",("Can't allocate key buffer"));
          error= ENOMEM;
          goto error;
        }
      }

      if ((uint)keynum < MAX_KEY)
      {
        key_copy((uchar*)key.get(), table->record[0], table->key_info + keynum,
                 0);
        error= table->file->ha_index_read_idx_map(table->record[1], keynum,
                                                  (const uchar*)key.get(),
                                                  HA_WHOLE_KEY,
                                                  HA_READ_KEY_EXACT);
      }
      else
        /*
          For the server built in non-debug mode returns error if
          handler::get_dup_key() returned MAX_KEY as the value of key index.
        */
        error= HA_ERR_FOUND_DUPP_KEY;

      if (error)
      {
        DBUG_PRINT("info",("ha_index_read_idx_map() returns %s", HA_ERR(error)));
        if (error == HA_ERR_RECORD_DELETED)
          error= HA_ERR_KEY_NOT_FOUND;
        table->file->print_error(error, MYF(0));
        goto error;
      }
    }

    /*
       Now, record[1] should contain the offending row.  That
       will enable us to update it or, alternatively, delete it (so
       that we can insert the new row afterwards).
     */

    /*
      If row is incomplete we will use the record found to fill
      missing columns.
    */
    if (!get_flags(COMPLETE_ROWS_F))
    {
      restore_record(table,record[1]);
      error= unpack_current_row(rli, &m_cols);
    }

#ifndef DBUG_OFF
    DBUG_PRINT("debug",("preparing for update: before and after image"));
    DBUG_DUMP("record[1] (before)", table->record[1], table->s->reclength);
    DBUG_DUMP("record[0] (after)", table->record[0], table->s->reclength);
#endif

    /*
       REPLACE is defined as either INSERT or DELETE + INSERT.  If
       possible, we can replace it with an UPDATE, but that will not
       work on InnoDB if FOREIGN KEY checks are necessary.

       I (Matz) am not sure of the reason for the last_uniq_key()
       check as, but I'm guessing that it's something along the
       following lines.

       Suppose that we got the duplicate key to be a key that is not
       the last unique key for the table and we perform an update:
       then there might be another key for which the unique check will
       fail, so we're better off just deleting the row and inserting
       the correct row.
     */
    if (last_uniq_key(table, keynum) &&
        !table->file->referenced_by_foreign_key())
    {
      DBUG_PRINT("info",("Updating row using ha_update_row()"));
      error=table->file->ha_update_row(table->record[1],
                                       table->record[0]);
      switch (error) {
                
      case HA_ERR_RECORD_IS_THE_SAME:
        DBUG_PRINT("info",("ignoring HA_ERR_RECORD_IS_THE_SAME error from"
                           " ha_update_row()"));
        error= 0;
      
      case 0:
        break;
        
      default:    
        DBUG_PRINT("info",("ha_update_row() returns error %d",error));
        table->file->print_error(error, MYF(0));
      }
      
      goto error;
    }
    else
    {
      DBUG_PRINT("info",("Deleting offending row and trying to write new one again"));
      if ((error= table->file->ha_delete_row(table->record[1])))
      {
        DBUG_PRINT("info",("ha_delete_row() returns error %d",error));
        table->file->print_error(error, MYF(0));
        goto error;
      }
      /* Will retry ha_write_row() with the offending row removed. */
    }
  }

error:
  m_table->default_column_bitmaps();
  DBUG_RETURN(error);
}

#endif

int
Write_rows_log_event::do_exec_row(const Relay_log_info *const rli)
{
  DBUG_ASSERT(m_table != NULL);
  int error= write_row(rli, rbr_exec_mode == RBR_EXEC_MODE_IDEMPOTENT);

  if (error && !thd->is_error())
  {
    DBUG_ASSERT(0);
    my_error(ER_UNKNOWN_ERROR, MYF(0));
  }

  return error;
}

#endif /* !defined(MYSQL_CLIENT) && defined(HAVE_REPLICATION) */

#ifdef MYSQL_CLIENT
void Write_rows_log_event::print(FILE *file, PRINT_EVENT_INFO* print_event_info)
{
  DBUG_EXECUTE_IF("simulate_cache_read_error",
                  {DBUG_SET("+d,simulate_my_b_fill_error");});
  Rows_log_event::print_helper(file, print_event_info, "Write_rows");
}
#endif

/**************************************************************************
	Delete_rows_log_event member functions
**************************************************************************/

/*
  Constructor used to build an event for writing to the binary log.
 */

#ifndef MYSQL_CLIENT
Delete_rows_log_event::Delete_rows_log_event(THD *thd_arg, TABLE *tbl_arg,
                                             const Table_id& tid,
                                             bool is_transactional,
                                             const uchar* extra_row_info)
: binary_log::Rows_event(m_type),
  Rows_log_event(thd_arg, tbl_arg, tid, tbl_arg->read_set, is_transactional,
                 log_bin_use_v1_row_events?
                 binary_log::DELETE_ROWS_EVENT_V1:
                 binary_log::DELETE_ROWS_EVENT,
                 extra_row_info),
    binary_log::Delete_rows_event()
{
  common_header->type_code= m_type;
}
#endif /* #if !defined(MYSQL_CLIENT) */

/*
  Constructor used by slave to read the event from the binary log.
 */
#ifdef HAVE_REPLICATION
Delete_rows_log_event::Delete_rows_log_event(const char *buf, uint event_len,
                                             const Format_description_event
                                             *description_event)
: binary_log::Rows_event(buf, event_len, description_event),
  Rows_log_event(buf, event_len, description_event),
  binary_log::Delete_rows_event(buf, event_len, description_event)
{
  DBUG_ASSERT(header()->type_code == m_type);
}
#endif

#if !defined(MYSQL_CLIENT) && defined(HAVE_REPLICATION)

int
Delete_rows_log_event::do_before_row_operations(const Slave_reporting_capability *const)
{
  int error= 0;
  DBUG_ENTER("Delete_rows_log_event::do_before_row_operations");
  /*
    Increment the global status delete count variable
   */
  if (get_flags(STMT_END_F))
    thd->status_var.com_stat[SQLCOM_DELETE]++;
  error= row_operations_scan_and_key_setup();
  DBUG_RETURN(error);

}

int
Delete_rows_log_event::do_after_row_operations(const Slave_reporting_capability *const,
                                               int error)
{
  DBUG_ENTER("Delete_rows_log_event::do_after_row_operations");
  error= row_operations_scan_and_key_teardown(error);
  DBUG_RETURN(error);
}

int Delete_rows_log_event::do_exec_row(const Relay_log_info *const rli)
{
  int error;
  DBUG_ASSERT(m_table != NULL);
  /* m_table->record[0] contains the BI */
  m_table->mark_columns_per_binlog_row_image();
  error= m_table->file->ha_delete_row(m_table->record[0]);
  m_table->default_column_bitmaps();
  return error;
}

#endif /* !defined(MYSQL_CLIENT) && defined(HAVE_REPLICATION) */

#ifdef MYSQL_CLIENT
void Delete_rows_log_event::print(FILE *file,
                                  PRINT_EVENT_INFO* print_event_info)
{
  Rows_log_event::print_helper(file, print_event_info, "Delete_rows");
}
#endif


/**************************************************************************
	Update_rows_log_event member functions
**************************************************************************/

/*
  Constructor used to build an event for writing to the binary log.
 */
#if !defined(MYSQL_CLIENT)
Update_rows_log_event::Update_rows_log_event(THD *thd_arg, TABLE *tbl_arg,
                                             const Table_id& tid,
                                             bool is_transactional,
                                             const uchar* extra_row_info)
: binary_log::Rows_event(m_type),
  Rows_log_event(thd_arg, tbl_arg, tid, tbl_arg->read_set, is_transactional,
                 log_bin_use_v1_row_events?
                 binary_log::UPDATE_ROWS_EVENT_V1:
                 binary_log::UPDATE_ROWS_EVENT,
                 extra_row_info)
{
  common_header->type_code= m_type;
  init(tbl_arg->write_set);
  if (Rows_log_event::is_valid() && m_cols_ai.bitmap)
    is_valid_param= true;
}

void Update_rows_log_event::init(MY_BITMAP const *cols)
{
  /* if bitmap_init fails, caught in is_valid() */
  if (likely(!bitmap_init(&m_cols_ai,
                          m_width <= sizeof(m_bitbuf_ai)*8 ? m_bitbuf_ai : NULL,
                          m_width,
                          false)))
  {
    /* Cols can be zero if this is a dummy binrows event */
    if (likely(cols != NULL))
    {
      memcpy(m_cols_ai.bitmap, cols->bitmap, no_bytes_in_map(cols));
      create_last_word_mask(&m_cols_ai);
    }
  }
}
#endif /* !defined(MYSQL_CLIENT) */


Update_rows_log_event::~Update_rows_log_event()
{
  if (m_cols_ai.bitmap) {
  if (m_cols_ai.bitmap == m_bitbuf_ai) // no my_malloc happened
    m_cols_ai.bitmap= 0; // so no my_free in bitmap_free
  bitmap_free(&m_cols_ai); // To pair with bitmap_init().
}
}


/*
  Constructor used by slave to read the event from the binary log.
 */
#ifdef HAVE_REPLICATION
Update_rows_log_event::Update_rows_log_event(const char *buf, uint event_len,
                                             const Format_description_event
                                             *description_event)
: binary_log::Rows_event(buf, event_len, description_event),
  Rows_log_event(buf, event_len, description_event),
  binary_log::Update_rows_event(buf, event_len, description_event)
{
  if (Rows_log_event::is_valid() && m_cols_ai.bitmap)
    is_valid_param= true;
  DBUG_ASSERT(header()->type_code== m_type);
}
#endif

#if !defined(MYSQL_CLIENT) && defined(HAVE_REPLICATION)

int
Update_rows_log_event::do_before_row_operations(const Slave_reporting_capability *const)
{
  int error= 0;
  DBUG_ENTER("Update_rows_log_event::do_before_row_operations");
  /*
    Increment the global status update count variable
  */
  if (get_flags(STMT_END_F))
    thd->status_var.com_stat[SQLCOM_UPDATE]++;
  error= row_operations_scan_and_key_setup();
  DBUG_RETURN(error);

}

int
Update_rows_log_event::do_after_row_operations(const Slave_reporting_capability *const,
                                               int error)
{
  DBUG_ENTER("Update_rows_log_event::do_after_row_operations");
  error= row_operations_scan_and_key_teardown(error);
  DBUG_RETURN(error);
}

int
Update_rows_log_event::do_exec_row(const Relay_log_info *const rli)
{
  DBUG_ASSERT(m_table != NULL);
  int error= 0;

  /*
    This is the situation after locating BI:

    ===|=== before image ====|=== after image ===|===
       ^                     ^
       m_curr_row            m_curr_row_end

    BI found in the table is stored in record[0]. We copy it to record[1]
    and unpack AI to record[0].
   */

  store_record(m_table,record[1]);

  m_curr_row= m_curr_row_end;
  /* this also updates m_curr_row_end */
  if ((error= unpack_current_row(rli, &m_cols_ai)))
    return error;

  /*
    Now we have the right row to update.  The old row (the one we're
    looking for) is in record[1] and the new row is in record[0].
  */
  DBUG_PRINT("info",("Updating row in table"));
  DBUG_DUMP("old record", m_table->record[1], m_table->s->reclength);
  DBUG_DUMP("new values", m_table->record[0], m_table->s->reclength);

  // Temporary fix to find out why it fails [/Matz]
  memcpy(m_table->read_set->bitmap, m_cols.bitmap, (m_table->read_set->n_bits + 7) / 8);
  memcpy(m_table->write_set->bitmap, m_cols_ai.bitmap, (m_table->write_set->n_bits + 7) / 8);

  m_table->mark_columns_per_binlog_row_image();
  error= m_table->file->ha_update_row(m_table->record[1], m_table->record[0]);
  if (error == HA_ERR_RECORD_IS_THE_SAME)
    error= 0;
  m_table->default_column_bitmaps();

  return error;
}

#endif /* !defined(MYSQL_CLIENT) && defined(HAVE_REPLICATION) */

#ifdef MYSQL_CLIENT
void Update_rows_log_event::print(FILE *file,
				  PRINT_EVENT_INFO* print_event_info)
{
  Rows_log_event::print_helper(file, print_event_info, "Update_rows");
}
#endif


Incident_log_event::
Incident_log_event(const char *buf, uint event_len,
                   const Format_description_event *description_event)
   : binary_log::Incident_event(buf, event_len, description_event),
     Log_event(header(), footer())
{
  DBUG_ENTER("Incident_log_event::Incident_log_event");
  if (incident > INCIDENT_NONE && incident < INCIDENT_COUNT)
    is_valid_param= true;
  DBUG_VOID_RETURN;
}


Incident_log_event::~Incident_log_event()
{
  if (message)
    bapi_free(message);
}


const char *
Incident_log_event::description() const
{
  static const char *const description[]= {
    "NOTHING",                                  // Not used
    "LOST_EVENTS"
  };

  DBUG_PRINT("info", ("incident: %d", incident));

  return description[incident];
}


#ifndef MYSQL_CLIENT
int Incident_log_event::pack_info(Protocol *protocol)
{
  char buf[256];
  size_t bytes;
  if (message_length > 0)
    bytes= my_snprintf(buf, sizeof(buf), "#%d (%s)",
                       incident, description());
  else
    bytes= my_snprintf(buf, sizeof(buf), "#%d (%s): %s",
                       incident, description(), message);
  protocol->store(buf, bytes, &my_charset_bin);
  return 0;
}
#endif


#ifdef MYSQL_CLIENT
void
Incident_log_event::print(FILE *file,
                          PRINT_EVENT_INFO *print_event_info)
{
  if (print_event_info->short_form)
    return;

  print_header(&print_event_info->head_cache, print_event_info, FALSE);
  my_b_printf(&print_event_info->head_cache,
              "\n# Incident: %s\nRELOAD DATABASE; # Shall generate syntax error\n",
              description());
}
#endif

#if defined(HAVE_REPLICATION) && !defined(MYSQL_CLIENT)
int
Incident_log_event::do_apply_event(Relay_log_info const *rli)
{
  DBUG_ENTER("Incident_log_event::do_apply_event");

  if (ignored_error_code(ER_SLAVE_INCIDENT))
  {
    DBUG_PRINT("info", ("Ignoring Incident"));
    DBUG_RETURN(0);
  }
   
  rli->report(ERROR_LEVEL, ER_SLAVE_INCIDENT,
              ER(ER_SLAVE_INCIDENT),
              description(),
              message_length > 0 ? message : "<none>");
  DBUG_RETURN(1);
}
#endif

bool
Incident_log_event::write_data_header(IO_CACHE *file)
{
  DBUG_ENTER("Incident_log_event::write_data_header");
  DBUG_PRINT("enter", ("incident: %d", incident));
  uchar buf[sizeof(int16)];
  int2store(buf, (int16) incident);
#ifndef MYSQL_CLIENT
  DBUG_RETURN(wrapper_my_b_safe_write(file, buf, sizeof(buf)));
#else
   DBUG_RETURN(my_b_safe_write(file, buf, sizeof(buf)));
#endif
}

bool
Incident_log_event::write_data_body(IO_CACHE *file)
{
  uchar tmp[1];
  DBUG_ENTER("Incident_log_event::write_data_body");
  tmp[0]= (uchar) message_length;
  crc= checksum_crc32(crc, (uchar*) tmp, 1);
  if (message_length > 0)
  {
    crc= checksum_crc32(crc, (uchar*) message, message_length);
    // todo: report a bug on write_str accepts uint but treats it as uchar
  }
  DBUG_RETURN(write_str_at_most_255_bytes(file, message, (uint) message_length));
}


Ignorable_log_event::Ignorable_log_event(const char *buf,
                                         const Format_description_event *descr_event)
  : binary_log::Ignorable_event(buf, descr_event),
    Log_event(header(), footer())
{
  DBUG_ENTER("Ignorable_log_event::Ignorable_log_event");

  is_valid_param= true;
  DBUG_VOID_RETURN;
}

Ignorable_log_event::~Ignorable_log_event()
{
}

#ifndef MYSQL_CLIENT
/* Pack info for its unrecognized ignorable event */
int Ignorable_log_event::pack_info(Protocol *protocol)
{
  char buf[256];
  size_t bytes;
  bytes= my_snprintf(buf, sizeof(buf), "# Unrecognized ignorable event");
  protocol->store(buf, bytes, &my_charset_bin);
  return 0;
}
#endif

#ifdef MYSQL_CLIENT
/* Print for its unrecognized ignorable event */
void
Ignorable_log_event::print(FILE *file,
                           PRINT_EVENT_INFO *print_event_info)
{
  if (print_event_info->short_form)
    return;

  print_header(&print_event_info->head_cache, print_event_info, FALSE);
  my_b_printf(&print_event_info->head_cache, "\tIgnorable\n");
  my_b_printf(&print_event_info->head_cache,
              "# Unrecognized ignorable event\n");
}
#endif


Rows_query_log_event::Rows_query_log_event(const char *buf, uint event_len,
                                           const Format_description_event
                                           *descr_event)
  : binary_log::Ignorable_event(buf, descr_event),
    Ignorable_log_event(buf, descr_event),
    binary_log::Rows_query_event(buf, event_len, descr_event)
{
}

#ifndef MYSQL_CLIENT
int Rows_query_log_event::pack_info(Protocol *protocol)
{
  char *buf;
  size_t bytes;
  size_t len= sizeof("# ") + strlen(m_rows_query);
  if (!(buf= (char*) my_malloc(key_memory_log_event,
                               len, MYF(MY_WME))))
    return 1;
  bytes= my_snprintf(buf, len, "# %s", m_rows_query);
  protocol->store(buf, bytes, &my_charset_bin);
  my_free(buf);
  return 0;
}
#endif

#ifdef MYSQL_CLIENT
void
Rows_query_log_event::print(FILE *file,
                            PRINT_EVENT_INFO *print_event_info)
{
  if (!print_event_info->short_form && print_event_info->verbose > 1)
  {
    IO_CACHE *const head= &print_event_info->head_cache;
    IO_CACHE *const body= &print_event_info->body_cache;
    char *token= NULL, *saveptr= NULL;
    char *rows_query_copy= NULL;
    if (!(rows_query_copy= my_strdup(key_memory_log_event,
                                     m_rows_query, MYF(MY_WME))))
      return;

    print_header(head, print_event_info, FALSE);
    my_b_printf(head, "\tRows_query\n");
    /*
      Prefix every line of a multi-line query with '#' to prevent the
      statement from being executed when binary log will be processed
      using 'mysqlbinlog --verbose --verbose'.
    */
    for (token= my_strtok_r(rows_query_copy, "\n", &saveptr); token;
         token= my_strtok_r(NULL, "\n", &saveptr))
      my_b_printf(head, "# %s\n", token);
    my_free(rows_query_copy);
    print_base64(body, print_event_info, true);
  }
}
#endif

bool
Rows_query_log_event::write_data_body(IO_CACHE *file)
{
  DBUG_ENTER("Rows_query_log_event::write_data_body");
  /*
   m_rows_query length will be stored using only one byte, but on read
   that length will be ignored and the complete query will be read.
  */
  DBUG_RETURN(write_str_at_most_255_bytes(file, m_rows_query,
              strlen(m_rows_query)));
}

#if defined(MYSQL_SERVER) && defined(HAVE_REPLICATION)
int Rows_query_log_event::do_apply_event(Relay_log_info const *rli)
{
  DBUG_ENTER("Rows_query_log_event::do_apply_event");
  DBUG_ASSERT(rli->info_thd == thd);
  /* Set query for writing Rows_query log event into binlog later.*/
  thd->set_query(m_rows_query, strlen(m_rows_query));

  DBUG_ASSERT(rli->rows_query_ev == NULL);

  const_cast<Relay_log_info*>(rli)->rows_query_ev= this;
  /* Tell worker not to free the event */
  worker= NULL;
  DBUG_RETURN(0);
}
#endif


const char *Gtid_log_event::SET_STRING_PREFIX= "SET @@SESSION.GTID_NEXT= '";


Gtid_log_event::Gtid_log_event(const char *buffer, uint event_len,
                               const Format_description_event *description_event)
   : binary_log::Gtid_event(buffer, event_len, description_event),
     Log_event(header(), footer())
{
  DBUG_ENTER("Gtid_log_event::Gtid_log_event(const char *,"
             " uint, const Format_description_log_event *");
  is_valid_param= true;
  spec.type= get_type_code() == binary_log::ANONYMOUS_GTID_LOG_EVENT ?
             ANONYMOUS_GROUP : GTID_GROUP;
  sid.copy_from((uchar *)Uuid_parent_struct.bytes);
  spec.gtid.sidno= gtid_info_struct.rpl_gtid_sidno;
  spec.gtid.gno= gtid_info_struct.rpl_gtid_gno;
  DBUG_VOID_RETURN;
}

#ifndef MYSQL_CLIENT
Gtid_log_event::Gtid_log_event(THD* thd_arg, bool using_trans,
                               const Gtid_specification *spec_arg)
 : binary_log::Gtid_event(true),
   Log_event(thd_arg, thd_arg->variables.gtid_next.type == ANONYMOUS_GROUP ?
            LOG_EVENT_IGNORABLE_F : 0,
            using_trans ? Log_event::EVENT_TRANSACTIONAL_CACHE :
            Log_event::EVENT_STMT_CACHE, Log_event::EVENT_NORMAL_LOGGING,
            header(), footer())
{
  DBUG_ENTER("Gtid_log_event::Gtid_log_event(THD *)");
  spec= spec_arg ? *spec_arg : thd_arg->variables.gtid_next;
  if (spec.type == GTID_GROUP)
  {
    global_sid_lock->rdlock();
    sid= global_sid_map->sidno_to_sid(spec.gtid.sidno);
    global_sid_lock->unlock();
  }
  else
    sid.clear();

  Log_event_type event_type= (spec.type == ANONYMOUS_GROUP ?
                              binary_log::ANONYMOUS_GTID_LOG_EVENT :
                              binary_log::GTID_LOG_EVENT);
  common_header->type_code= event_type;

#ifndef DBUG_OFF
  char buf[MAX_SET_STRING_LENGTH + 1];
  to_string(buf);
  DBUG_PRINT("info", ("%s", buf));
#endif
  is_valid_param= true;
  DBUG_VOID_RETURN;
}
#endif

#ifndef MYSQL_CLIENT
int Gtid_log_event::pack_info(Protocol *protocol)
{
  char buffer[MAX_SET_STRING_LENGTH + 1];
  size_t len= to_string(buffer);
  protocol->store(buffer, len, &my_charset_bin);
  return 0;
}
#endif

size_t Gtid_log_event::to_string(char *buf) const
{
  char *p= buf;
  DBUG_ASSERT(strlen(SET_STRING_PREFIX) == SET_STRING_PREFIX_LENGTH);
  strcpy(p, SET_STRING_PREFIX);
  p+= SET_STRING_PREFIX_LENGTH;
  p+= spec.to_string(&sid, p);
  *p++= '\'';
  *p= '\0';
  return p - buf;
}

#ifdef MYSQL_CLIENT
void
Gtid_log_event::print(FILE *file, PRINT_EVENT_INFO *print_event_info)
{
  char buffer[MAX_SET_STRING_LENGTH + 1];
  IO_CACHE *const head= &print_event_info->head_cache;
  if (!print_event_info->short_form)
  {
    print_header(head, print_event_info, FALSE);
    my_b_printf(head, "\tGTID [commit=%s]\tlast_committed=%llu\tsequence_number=%llu\n",
                commit_flag ? "yes" : "no", (long long int)last_committed,
                (long long int)sequence_number);
  }
  to_string(buffer);
  my_b_printf(head, "%s%s\n", buffer, print_event_info->delimiter);
}
#endif

#ifdef MYSQL_SERVER
bool Gtid_log_event::write_data_header(IO_CACHE *file)
{
  DBUG_ENTER("Gtid_log_event::write_data_header");
  char buffer[POST_HEADER_LENGTH];
  char* ptr_buffer= buffer;

  *ptr_buffer= commit_flag ? 1 : 0;
  ptr_buffer+= ENCODED_FLAG_LENGTH;

#ifndef DBUG_OFF
  char buf[binary_log::Uuid::TEXT_LENGTH + 1];
  sid.to_string(buf);
  DBUG_PRINT("info", ("sid=%s sidno=%d gno=%lld",
                      buf, spec.gtid.sidno, spec.gtid.gno));
#endif

  sid.copy_to((uchar *)ptr_buffer);
  ptr_buffer+= ENCODED_SID_LENGTH;

  int8store(ptr_buffer, spec.gtid.gno);
  ptr_buffer+= ENCODED_GNO_LENGTH;
  file->commit_seq_offset= ptr_buffer- buffer;
  *ptr_buffer++= G_COMMIT_TS2;
  int8store(ptr_buffer, SEQ_UNINIT);
  int8store(ptr_buffer + 8, SEQ_UNINIT);
  ptr_buffer+= COMMIT_SEQ_LEN;

  DBUG_ASSERT(ptr_buffer == (buffer + sizeof(buffer)));
  DBUG_RETURN(wrapper_my_b_safe_write(file, (uchar *) buffer, sizeof(buffer)));
}
#endif // MYSQL_SERVER

#if defined(MYSQL_SERVER) && defined(HAVE_REPLICATION)
int Gtid_log_event::do_apply_event(Relay_log_info const *rli)
{
  DBUG_ENTER("Gtid_log_event::do_apply_event");
  DBUG_ASSERT(rli->info_thd == thd);

  /*
    In rare cases it is possible that we already own a GTID. This can
    happen if a transaction is truncated in the middle in the relay
    log and then next relay log begins with a Gtid_log_events without
    closing the transaction context from the previous relay log.  In
    this case the only sensible thing to do is to discard the
    truncated transaction and move on.
  */
  if (thd->owned_gtid.sidno)
  {
    /*
      Slave will execute this code if a previous Gtid_log_event was applied
      but the GTID wasn't consumed yet (the transaction was not committed
      nor rolled back).
      On a client session we cannot do consecutive SET GTID_NEXT without
      a COMMIT or a ROLLBACK in the middle.
      Applying this event without rolling back the current transaction may
      lead to problems, as a "BEGIN" event following this GTID will
      implicitly commit the "partial transaction" and will consume the
      GTID. If this "partial transaction" was left in the relay log by the
      IO thread restarting in the middle of a transaction, you could have
      the partial transaction being logged with the GTID on the slave,
      causing data corruption on replication.
    */
    if (thd->get_transaction()->is_active(Transaction_ctx::SESSION))
    {
      /* This is not an error (XA is safe), just an information */
      rli->report(INFORMATION_LEVEL, 0,
                  "Rolling back unfinished transaction (no COMMIT "
                  "or ROLLBACK in relay log). A probable cause is partial "
                  "transaction left on relay log because of restarting IO "
                  "thread with auto-positioning protocol.");
      const_cast<Relay_log_info*>(rli)->cleanup_context(thd, 1);
    }
    gtid_state->update_on_rollback(thd);
  }

  if (spec.type == ANONYMOUS_GROUP)
  {
    if (gtid_mode == GTID_MODE_ON)
    {
      rli->report(ERROR_LEVEL,
                  ER_CANT_SET_GTID_NEXT_TO_ANONYMOUS_WHEN_GTID_MODE_IS_ON,
                  "%s",
                  ER(ER_CANT_SET_GTID_NEXT_TO_ANONYMOUS_WHEN_GTID_MODE_IS_ON));
      DBUG_RETURN(1);
    }
    thd->variables.gtid_next.set_anonymous();
  }
  else
  {
    if (gtid_mode == GTID_MODE_OFF)
    {
      rli->report(ERROR_LEVEL,
                  ER_CANT_SET_GTID_NEXT_TO_GTID_WHEN_GTID_MODE_IS_OFF,
                  "%s",
                  ER(ER_CANT_SET_GTID_NEXT_TO_GTID_WHEN_GTID_MODE_IS_OFF));
      DBUG_RETURN(1);
    }
    rpl_sidno sidno= get_sidno(true);
    if (sidno < 0)
      DBUG_RETURN(1); // out of memory

    thd->variables.gtid_next.set(sidno, spec.gtid.gno);

    DBUG_PRINT("info", ("setting gtid_next=%d:%lld",
                        sidno, spec.gtid.gno));

    if (gtid_acquire_ownership_single(thd))
      DBUG_RETURN(1);
  }

  thd->set_currently_executing_gtid_for_slave_thread();

  DBUG_RETURN(0);
}

int Gtid_log_event::do_update_pos(Relay_log_info *rli)
{
  /*
    This event does not increment group positions. This means
    that if there is a failure after it has been processed,
    it will be automatically re-executed.
  */
  rli->inc_event_relay_log_pos();
  DBUG_EXECUTE_IF("crash_after_update_pos_gtid",
                  sql_print_information("Crashing crash_after_update_pos_gtid.");
                  DBUG_SUICIDE(););
  return 0;
}
#endif

Previous_gtids_log_event::
Previous_gtids_log_event(const char *buf, uint event_len,
                         const Format_description_event *description_event)
: binary_log::Previous_gtids_event(buf, event_len, description_event),
  Log_event(header(), footer())
{
  DBUG_ENTER("Previous_gtids_log_event::Previous_gtids_log_event");
  if (buf != NULL)
    is_valid_param= true;
  DBUG_VOID_RETURN;
}

#ifndef MYSQL_CLIENT
Previous_gtids_log_event::Previous_gtids_log_event(const Gtid_set *set)
: binary_log::Previous_gtids_event(),
  Log_event(header(), footer(),
            Log_event::EVENT_NO_CACHE,
            Log_event::EVENT_IMMEDIATE_LOGGING)
{
  DBUG_ENTER("Previous_gtids_log_event::Previous_gtids_log_event(THD *, const Gtid_set *)");
  common_header->type_code= binary_log::PREVIOUS_GTIDS_LOG_EVENT;
  global_sid_lock->assert_some_lock();
  buf_size= set->get_encoded_length();
  uchar *buffer= (uchar *) my_malloc(key_memory_log_event,
                                     buf_size, MYF(MY_WME));
  if (buffer != NULL)
  {
    set->encode(buffer);
    register_temp_buf((char *)buffer);
  }
  buf= buffer;
  // if buf is empty, is_valid will be false
  if(buf != 0)
    is_valid_param= true;
  DBUG_VOID_RETURN;
}
#endif

#ifndef MYSQL_CLIENT
int Previous_gtids_log_event::pack_info(Protocol *protocol)
{
  size_t length= 0;
  global_sid_lock->rdlock();
  char *str= get_str(&length, &Gtid_set::default_string_format);
  global_sid_lock->unlock();
  if (str == NULL)
    return 1;
  protocol->store(str, length, &my_charset_bin);
  my_free(str);
  return 0;
}
#endif

#ifdef MYSQL_CLIENT
void Previous_gtids_log_event::print(FILE *file,
                                     PRINT_EVENT_INFO *print_event_info)
{
  IO_CACHE *const head= &print_event_info->head_cache;

  global_sid_lock->rdlock();
  char *str= get_str(NULL, &Gtid_set::commented_string_format);
  global_sid_lock->unlock();
  if (str != NULL)
  {
    if (!print_event_info->short_form)
    {
      print_header(head, print_event_info, FALSE);
      my_b_printf(head, "\tPrevious-GTIDs\n");
    }
    my_b_printf(head, "%s\n", str);
    my_free(str);
  }
}
#endif

int Previous_gtids_log_event::add_to_set(Gtid_set *target) const
{
  DBUG_ENTER("Previous_gtids_log_event::add_to_set(Gtid_set *)");
  size_t end_pos= 0;
  size_t add_size= DBUG_EVALUATE_IF("gtid_has_extra_data", 10, 0);
  /* Silently ignore additional unknown data at the end of the encoding */
  PROPAGATE_REPORTED_ERROR_INT(target->add_gtid_encoding(buf,
                                                         buf_size + add_size,
                                                         &end_pos));
  DBUG_ASSERT(end_pos <= buf_size);
  DBUG_RETURN(0);
}

char *Previous_gtids_log_event::get_str(
  size_t *length_p, const Gtid_set::String_format *string_format) const
{
  DBUG_ENTER("Previous_gtids_log_event::get_str(size_t *)");
  Sid_map sid_map(NULL);
  Gtid_set set(&sid_map, NULL);
  DBUG_PRINT("info", ("temp_buf=%p buf=%p", temp_buf, buf));
  if (set.add_gtid_encoding(buf, buf_size) != RETURN_STATUS_OK)
    DBUG_RETURN(NULL);
  set.dbug_print("set");
  size_t length= set.get_string_length(string_format);
  DBUG_PRINT("info", ("string length= %lu", (ulong) length));
  char* str= (char *)my_malloc(key_memory_log_event,
                               length + 1, MYF(MY_WME));
  if (str != NULL)
  {
    set.to_string(str, string_format);
    if (length_p != NULL)
      *length_p= length;
  }
  DBUG_RETURN(str);
}

#ifndef MYSQL_CLIENT
bool Previous_gtids_log_event::write_data_body(IO_CACHE *file)
{
  DBUG_ENTER("Previous_gtids_log_event::write_data_body");
  DBUG_PRINT("info", ("size=%d", static_cast<int>(buf_size)));
  bool ret= wrapper_my_b_safe_write(file, buf, buf_size);
  DBUG_RETURN(ret);
}
#endif

#if defined(MYSQL_SERVER) && defined(HAVE_REPLICATION)
int Previous_gtids_log_event::do_update_pos(Relay_log_info *rli)
{
  rli->inc_event_relay_log_pos();
  return 0;
}
#endif


#ifdef MYSQL_CLIENT
/**
  The default values for these variables should be values that are
  *incorrect*, i.e., values that cannot occur in an event.  This way,
  they will always be printed for the first event.
*/
st_print_event_info::st_print_event_info()
  :flags2_inited(0), sql_mode_inited(0), sql_mode(0),
   auto_increment_increment(0),auto_increment_offset(0), charset_inited(0),
   lc_time_names_number(~0),
   charset_database_number(ILLEGAL_CHARSET_INFO_NUMBER),
   thread_id(0), thread_id_printed(false),
   base64_output_mode(BASE64_OUTPUT_UNSPEC), printed_fd_event(FALSE),
   have_unflushed_events(false), skipped_event_in_transaction(false),
   is_gtid_next_set(false), is_gtid_next_valid(true)
{
  /*
    Currently we only use static PRINT_EVENT_INFO objects, so zeroed at
    program's startup, but these explicit memset() is for the day someone
    creates dynamic instances.
  */
  memset(db, 0, sizeof(db));
  memset(charset, 0, sizeof(charset));
  memset(time_zone_str, 0, sizeof(time_zone_str));
  delimiter[0]= ';';
  delimiter[1]= 0;
  myf const flags = MYF(MY_WME | MY_NABP);
  open_cached_file(&head_cache, NULL, NULL, 0, flags);
  open_cached_file(&body_cache, NULL, NULL, 0, flags);
  open_cached_file(&footer_cache, NULL, NULL, 0, flags);
}
#endif


#if defined(HAVE_REPLICATION) && !defined(MYSQL_CLIENT)
Heartbeat_log_event::Heartbeat_log_event(const char* buf, uint event_len,
                                         const Format_description_event*
                                         description_event)
  : binary_log::Heartbeat_event(buf, event_len, description_event),
    Log_event(header(), footer())
{
  if ((log_ident != NULL && header()->log_pos >= BIN_LOG_HEADER_SIZE))
    is_valid_param= true;
}
#endif

#ifdef MYSQL_SERVER
/*
  This is a utility function that adds a quoted identifier into the a buffer.
  This also escapes any existance of the quote string inside the identifier.

  SYNOPSIS
    my_strmov_quoted_identifier
    thd                   thread handler
    buffer                target buffer
    identifier            the identifier to be quoted
    length                length of the identifier
*/
size_t my_strmov_quoted_identifier(THD* thd, char *buffer,
                                   const char* identifier,
                                   size_t length)
{
  int q= thd ? get_quote_char_for_identifier(thd, identifier, length) : '`';
  return my_strmov_quoted_identifier_helper(q, buffer, identifier, length);
}
#else
size_t my_strmov_quoted_identifier(char *buffer,  const char* identifier)
{
  int q= '`';
  return my_strmov_quoted_identifier_helper(q, buffer, identifier, 0);
}

#endif

size_t my_strmov_quoted_identifier_helper(int q, char *buffer,
                                          const char* identifier,
                                          size_t length)
{
  size_t written= 0;
  char quote_char;
  size_t id_length= (length) ? length : strlen(identifier);

  if (q == EOF)
  {
    (void) strncpy(buffer, identifier, id_length);
    return id_length;
  }
  quote_char= (char) q;
  *buffer++= quote_char;
  written++;
  while (id_length--)
  {
    if (*identifier == quote_char)
    {
      *buffer++= quote_char;
      written++;
    }
    *buffer++= *identifier++;
    written++;
  }
  *buffer++= quote_char;
  return ++written;
}
<|MERGE_RESOLUTION|>--- conflicted
+++ resolved
@@ -1537,15 +1537,11 @@
 
   uint event_type= buf[EVENT_TYPE_OFFSET];
   // all following START events in the current file are without checksum
-<<<<<<< HEAD
   if (event_type == binary_log::START_EVENT_V3)
     (const_cast< Format_description_log_event *>(description_event))->
             common_footer->checksum_alg= binary_log::BINLOG_CHECKSUM_ALG_OFF;
-=======
-  if (event_type == START_EVENT_V3)
-    (const_cast< Format_description_log_event *>(description_event))->checksum_alg= BINLOG_CHECKSUM_ALG_OFF;
   // Sanity check for Format description event
-  if (event_type == FORMAT_DESCRIPTION_EVENT)
+  if (event_type == binary_log::FORMAT_DESCRIPTION_EVENT)
   {
     if (event_len < LOG_EVENT_MINIMAL_HEADER_LEN +
         ST_COMMON_HEADER_LEN_OFFSET)
@@ -1560,7 +1556,6 @@
       DBUG_RETURN(0);
     }
   }
->>>>>>> a0a5d719
   /*
     CRC verification by SQL and Show-Binlog-Events master side.
     The caller has to provide @description_event->checksum_alg to
@@ -1688,13 +1683,8 @@
     case binary_log::EXEC_LOAD_EVENT:
       ev = new Execute_load_log_event(buf, event_len, description_event);
       break;
-<<<<<<< HEAD
     case binary_log::START_EVENT_V3: /* this is sent only by MySQL <=4.x */
-      ev = new Start_log_event_v3(buf, description_event);
-=======
-    case START_EVENT_V3: /* this is sent only by MySQL <=4.x */
       ev = new Start_log_event_v3(buf, event_len, description_event);
->>>>>>> a0a5d719
       break;
     case binary_log::STOP_EVENT:
       ev = new Stop_log_event(buf, description_event);
@@ -5054,20 +5044,13 @@
   Start_log_event_v3::Start_log_event_v3()
 */
 
-<<<<<<< HEAD
-Start_log_event_v3::Start_log_event_v3(const char* buf,
+Start_log_event_v3::Start_log_event_v3(const char* buf, uint event_len,
                                        const Format_description_event
                                        *description_event)
-: binary_log::Start_event_v3(buf, description_event),
+: binary_log::Start_event_v3(buf, event_len, description_event),
   Log_event(header(), footer())
 {
-  is_valid_param= true;
-=======
-Start_log_event_v3::Start_log_event_v3(const char* buf, uint event_len,
-                                       const Format_description_log_event
-                                       *description_event)
-  :Log_event(buf, description_event), binlog_version(BINLOG_VERSION)
-{
+  is_valid_param= server_version[0] != 0;
   if (event_len < (uint)description_event->common_header_len +
       ST_COMMON_HEADER_LEN_OFFSET)
   {
@@ -5082,7 +5065,6 @@
   server_version[ST_SERVER_VER_LEN-1]= 0;
   created= uint4korr(buf+ST_CREATED_OFFSET);
   dont_set_created= 1;
->>>>>>> a0a5d719
 }
 
 
@@ -5252,62 +5234,15 @@
 */
 
 Format_description_log_event::
-<<<<<<< HEAD
 Format_description_log_event(const char* buf, uint event_len,
                              const Format_description_event
                              *description_event)
-  : binary_log::Start_event_v3(buf, description_event),
-   Format_description_event(buf, event_len, description_event),
-   Start_log_event_v3(buf, description_event)
+  : binary_log::Start_event_v3(buf, event_len, description_event),
+    Format_description_event(buf, event_len, description_event),
+    Start_log_event_v3(buf, event_len, description_event)
 {
   is_valid_param= header_is_valid() && version_is_valid();
   common_header->type_code= binary_log::FORMAT_DESCRIPTION_EVENT;
-=======
-Format_description_log_event(const char* buf,
-                             uint event_len,
-                             const
-                             Format_description_log_event*
-                             description_event)
-  :Start_log_event_v3(buf, event_len, description_event),
-   common_header_len(0), post_header_len(NULL), event_type_permutation(0)
-{
-  ulong ver_calc;
-  DBUG_ENTER("Format_description_log_event::Format_description_log_event(char*,...)");
-  if (!Start_log_event_v3::is_valid())
-    DBUG_VOID_RETURN; /* sanity check */
-  buf+= LOG_EVENT_MINIMAL_HEADER_LEN;
-  if ((common_header_len=buf[ST_COMMON_HEADER_LEN_OFFSET]) < OLD_HEADER_LEN)
-    DBUG_VOID_RETURN; /* sanity check */
-  number_of_event_types=
-    event_len - (LOG_EVENT_MINIMAL_HEADER_LEN + ST_COMMON_HEADER_LEN_OFFSET + 1);
-  DBUG_PRINT("info", ("common_header_len=%d number_of_event_types=%d",
-                      common_header_len, number_of_event_types));
-  /* If alloc fails, we'll detect it in is_valid() */
-
-  post_header_len= (uint8*) my_memdup(key_memory_log_event,
-                                      (uchar*)buf+ST_COMMON_HEADER_LEN_OFFSET+1,
-                                      number_of_event_types*
-                                      sizeof(*post_header_len),
-                                      MYF(0));
-  calc_server_version_split();
-  if ((ver_calc= get_version_product()) >= checksum_version_product)
-  {
-    /* the last bytes are the checksum alg desc and value (or value's room) */
-    number_of_event_types -= BINLOG_CHECKSUM_ALG_DESC_LEN;
-    /*
-      FD from the checksum-home version server (ver_calc ==
-      checksum_version_product) must have 
-      number_of_event_types == LOG_EVENT_TYPES.
-    */
-    DBUG_ASSERT(ver_calc != checksum_version_product ||
-                number_of_event_types == LOG_EVENT_TYPES);
-    checksum_alg= post_header_len[number_of_event_types];
-  }
-  else
-  {
-    checksum_alg= (uint8) BINLOG_CHECKSUM_ALG_UNDEF;
-  }
->>>>>>> a0a5d719
 
   /*
    We here have the possibility to simulate a master of before we changed
@@ -11277,14 +11212,6 @@
 #ifndef MYSQL_CLIENT
     ,m_table(NULL)
 #endif
-<<<<<<< HEAD
-=======
-    m_dbnam(NULL), m_dblen(0), m_tblnam(NULL), m_tbllen(0),
-    m_colcnt(0), m_coltype(0),
-    m_memory(NULL), m_table_id(ULLONG_MAX), m_flags(0),
-    m_data_size(0), m_field_metadata(0), m_field_metadata_size(0),
-    m_null_bits(0), m_meta_memory(NULL)
->>>>>>> a0a5d719
 {
   DBUG_ENTER("Table_map_log_event::Table_map_log_event(const char*,uint,...)");
   if (m_null_bits != NULL && m_field_metadata != NULL && m_coltype != NULL)
