--- conflicted
+++ resolved
@@ -366,6 +366,14 @@
   err_code= vio_getnameinfo(ip, hostname_buffer, NI_MAXHOST, NULL, 0,
                             NI_NAMEREQD);
 
+  /* BEGIN : DEBUG */
+  DBUG_EXECUTE_IF("addr_fake_ipv4",
+                  {
+                    strcpy(hostname_buffer, "santa.claus.ipv4.example.com");
+                    err_code= 0;
+                  };);
+  /* END   : DEBUG */
+
   if (err_code)
   {
     // NOTE: gai_strerror() returns a string ending by a dot.
@@ -438,6 +446,12 @@
     DBUG_RETURN(err_status);
   }
 
+  /*
+    To avoid crashing the server in DBUG_EXECUTE_IF,
+    Define a variable which depicts state of addr_info_list.
+  */
+  bool free_addr_info_list= false;
+
   /* Get IP-addresses for the resolved host name (FCrDNS technique). */
 
   struct addrinfo hints;
@@ -452,6 +466,42 @@
                       (const char *) hostname_buffer));
 
   err_code= getaddrinfo(hostname_buffer, NULL, &hints, &addr_info_list);
+  if (err_code == 0)
+    free_addr_info_list= true;
+
+  /* BEGIN : DEBUG */
+  DBUG_EXECUTE_IF("addr_fake_ipv4",
+                  {
+                    if (free_addr_info_list)
+                      freeaddrinfo(addr_info_list);
+
+                    struct sockaddr_in *debug_addr;
+                    static struct sockaddr_in debug_sock_addr[2];
+                    static struct addrinfo debug_addr_info[2];
+                    /* Simulating ipv4 192.0.2.5 */
+                    debug_addr= & debug_sock_addr[0];
+                    debug_addr->sin_family= AF_INET;
+                    debug_addr->sin_addr.s_addr= inet_addr("192.0.2.5");
+
+                    /* Simulating ipv4 192.0.2.4 */
+                    debug_addr= & debug_sock_addr[1];
+                    debug_addr->sin_family= AF_INET;
+                    debug_addr->sin_addr.s_addr= inet_addr("192.0.2.4");
+
+                    debug_addr_info[0].ai_addr= (struct sockaddr*) & debug_sock_addr[0];
+                    debug_addr_info[0].ai_addrlen= sizeof (struct sockaddr_in);
+                    debug_addr_info[0].ai_next= & debug_addr_info[1];
+
+                    debug_addr_info[1].ai_addr= (struct sockaddr*) & debug_sock_addr[1];
+                    debug_addr_info[1].ai_addrlen= sizeof (struct sockaddr_in);
+                    debug_addr_info[1].ai_next= NULL;
+
+                    addr_info_list= & debug_addr_info[0];
+                    err_code= 0;
+                    free_addr_info_list= false;
+                  };);
+
+  /* END   : DEBUG */
 
   if (err_code == EAI_NONAME)
   {
@@ -461,42 +511,6 @@
       that attempted to connect during the outage) unable to connect
       indefinitely.
     */
-<<<<<<< HEAD
-=======
-    if (tmp_errno == HOST_NOT_FOUND || tmp_errno == NO_DATA)
-      add_wrong_ip(in);
-    my_gethostbyname_r_free();
-    DBUG_RETURN(0);
-  }
-  if (!hp->h_name[0])
-  {
-    DBUG_PRINT("error",("Got an empty hostname"));
-    add_wrong_ip(in);
-    my_gethostbyname_r_free();
-    DBUG_RETURN(0);				// Don't allow empty hostnames
-  }
-  if (!(name=my_strdup(hp->h_name,MYF(0))))
-  {
-    my_gethostbyname_r_free();
-    DBUG_RETURN(0);				// out of memory
-  }
-  my_gethostbyname_r_free();
-#else
-
-  DBUG_EXECUTE_IF("addr_fake_ipv4",
-                  {
-                    const char* fake_host= "santa.claus.ipv4.example.com";
-                    name=my_strdup(fake_host, MYF(0));
-                    add_hostname(in,name);
-                    DBUG_RETURN(name);
-                  };);
-
-  VOID(pthread_mutex_lock(&LOCK_hostname));
-  if (!(hp=gethostbyaddr((char*) in,sizeof(*in), AF_INET)))
-  {
-    VOID(pthread_mutex_unlock(&LOCK_hostname));
-    DBUG_PRINT("error",("gethostbyaddr returned %d",errno));
->>>>>>> 3ec0a7eb
 
     err_status= add_hostname(ip_key, NULL);
 
@@ -540,7 +554,8 @@
       {
         DBUG_PRINT("error", ("Out of memory."));
 
-        freeaddrinfo(addr_info_list);
+        if (free_addr_info_list)
+          freeaddrinfo(addr_info_list);
         DBUG_RETURN(TRUE);
       }
 
@@ -574,7 +589,8 @@
 
   /* Free the result of getaddrinfo(). */
 
-  freeaddrinfo(addr_info_list);
+  if (free_addr_info_list)
+    freeaddrinfo(addr_info_list);
 
   /* Add an entry for the IP to the cache. */
 
