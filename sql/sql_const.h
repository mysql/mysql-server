--- conflicted
+++ resolved
@@ -116,16 +116,8 @@
 constexpr const int MAX_FIELDS{4096};
 constexpr const int MAX_PARTITIONS{8192};
 
-<<<<<<< HEAD
-#if defined(__SUNPRO_CC)
-#define STACK_BUFF_ALLOC 352 * 2  ///< For stack overrun checks
-#else
-#define STACK_BUFF_ALLOC 352  ///< For stack overrun checks
-#endif
-=======
 /** Max length of enum/set values */
 constexpr const int MAX_INTERVAL_VALUE_LENGTH{255};
->>>>>>> fbdaa4de
 
 constexpr const size_t MIN_SORT_MEMORY{32 * 1024};
 
