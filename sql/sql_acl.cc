--- conflicted
+++ resolved
@@ -204,17 +204,10 @@
     if (lower_case_table_names)
     {
       /*
-<<<<<<< HEAD
         convert db to lower case and give a warning if the db wasn't
         already in lower case
       */
       (void) strmov(tmp_name, host.db);
-=======
-       We make a temporary copy of the database, force it to lower case,
-       and then check it against the original name.
-      */
-      (void)strnmov(tmp_name, host.db, sizeof(tmp_name));
->>>>>>> 87762300
       my_casedn_str(files_charset_info, host.db);
       if (strcmp(host.db, tmp_name) != 0)
         sql_print_warning("'host' entry '%s|%s' had database in mixed "
@@ -222,10 +215,6 @@
                           "lower_case_table_names is set. It will not be "
                           "possible to remove this privilege using REVOKE.",
                           host.host.hostname, host.db);
-<<<<<<< HEAD
-=======
-      }
->>>>>>> 87762300
     }
     host.access= get_access(table,2);
     host.access= fix_rights_for_db(host.access);
@@ -440,17 +429,10 @@
     if (lower_case_table_names)
     {
       /*
-<<<<<<< HEAD
         convert db to lower case and give a warning if the db wasn't
         already in lower case
       */
       (void)strmov(tmp_name, db.db);
-=======
-       We make a temporary copy of the database, force it to lower case,
-       and then check it against the original name.
-      */
-      (void)strnmov(tmp_name, db.db, sizeof(tmp_name));
->>>>>>> 87762300
       my_casedn_str(files_charset_info, db.db);
       if (strcmp(db.db, tmp_name) != 0)
       {
