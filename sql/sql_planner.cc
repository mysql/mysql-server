--- conflicted
+++ resolved
@@ -53,16 +53,18 @@
 #include "sql/handler.h"
 #include "sql/item.h"
 #include "sql/item_cmpfunc.h"
+#include "sql/join_optimizer/access_path.h"
 #include "sql/key.h"
 #include "sql/merge_sort.h"  // merge_sort
 #include "sql/nested_join.h"
 #include "sql/opt_costmodel.h"
 #include "sql/opt_hints.h"  // hint_table_state
-#include "sql/opt_range.h"  // QUICK_SELECT_I
 #include "sql/opt_trace.h"  // Opt_trace_object
 #include "sql/opt_trace_context.h"
 #include "sql/query_options.h"
 #include "sql/query_result.h"
+#include "sql/range_optimizer/path_helpers.h"
+#include "sql/range_optimizer/range_optimizer.h"
 #include "sql/sql_bitmap.h"
 #include "sql/sql_class.h"  // THD
 #include "sql/sql_const.h"
@@ -141,13 +143,10 @@
                          double num_rows, double worst_seeks) {
   // Limit the number of matched rows
   num_rows = std::min(num_rows, double(thd->variables.max_seeks_for_key));
-<<<<<<< HEAD
-=======
   //  The costs can be calculated only if the table is materialized.
   if (table->pos_in_table_list->is_derived_unfinished_materialization()) {
     return worst_seeks;
   }
->>>>>>> fbdaa4de
   if (table->covering_keys.is_set(keyno)) {
     // We can use only index tree
     const Cost_estimate index_read_cost =
@@ -159,13 +158,8 @@
     const Cost_estimate table_read_cost =
         table->file->read_cost(keyno, 1, num_rows);
     return table_read_cost.total_cost();
-<<<<<<< HEAD
-  } else
-    return min(table->cost_model()->page_read_cost(num_rows), worst_seeks);
-=======
   }
   return min(table->file->page_read_cost(keyno, num_rows), worst_seeks);
->>>>>>> fbdaa4de
 }
 
 /**
@@ -214,7 +208,8 @@
     const double prefix_rowcount, bool *found_condition,
     table_map *ref_depend_map, uint *used_key_parts) {
   // Skip finding best_ref if quick object is forced by hint.
-  if (tab->quick() && tab->quick()->forced_by_hint) return nullptr;
+  if (tab->range_scan() && get_forced_by_hint(tab->range_scan()))
+    return nullptr;
 
   // Return value - will point to Key_use of the index with cheapest ref access
   Key_use *best_ref = nullptr;
@@ -314,6 +309,10 @@
              a) the condition for an earlier keypart is of type
                 ref_or_null, and
              b) the condition for the current keypart is ref_or_null
+          4) The keyuse->value is a const-NULL-value and the key
+             is not null_rejecting, while the index key will require a
+             full TABLE_SCAN on NULL keys
+             (Typically a NDB HASH index on a nullable column.)
         */
         if ((excluded_tables & keyuse->used_tables) ||        // 1)
             (remaining_tables & keyuse->used_tables) ||       // 2)
@@ -321,6 +320,19 @@
              (keyuse->optimize & KEY_OPTIMIZE_REF_OR_NULL)))  // 3b)
           continue;
 
+        if (!(keyuse->used_tables & ~join->const_table_map)) {
+          // keyuse can be const-evaluated, if needed, using the const tables.
+          // Note that if the key is null_rejecting, it is better to still use
+          // the key. RefIterator 'Late NULL filtering' eliminates the Read().
+          if (!keyuse->null_rejecting &&  // 4)
+              keyuse->val->is_null() &&
+              (table->file->index_flags(key, 0, false) &
+               HA_TABLE_SCAN_ON_NULL)) {
+            continue;
+          }
+          const_part |= keyuse->keypart_map;
+        }
+        found_part |= keyuse->keypart_map;
         if (keypart != FT_KEYPART) {
           const bool keyinfo_maybe_null =
               keyinfo->key_part[keypart].field->is_nullable() ||
@@ -329,10 +341,6 @@
               !keyinfo_maybe_null)
             null_rejecting_part |= keyuse->keypart_map;
         }
-        found_part |= keyuse->keypart_map;
-        if (!(keyuse->used_tables & ~join->const_table_map))
-          const_part |= keyuse->keypart_map;
-
         const double cur_distinct_prefix_rowcount =
             prev_record_reads(join, idx, (table_deps | keyuse->used_tables));
         if (cur_distinct_prefix_rowcount < best_distinct_prefix_rowcount) {
@@ -809,9 +817,9 @@
     than FULL: so if RANGE is present, it's always preferred to FULL.
     Here we estimate its cost.
   */
-  if (tab->quick()) {
+  if (tab->range_scan()) {
     trace_access_scan->add_alnum("access_type", "range");
-    tab->quick()->trace_quick_description(&thd->opt_trace);
+    trace_quick_description(tab->range_scan(), &thd->opt_trace);
     /*
       For each record we:
       - read record range through 'quick'
@@ -822,7 +830,7 @@
       account here for range/index_merge access. Find out why this is so.
     */
     scan_and_filter_cost =
-        prefix_rowcount * (tab->quick()->cost_est.total_cost() +
+        prefix_rowcount * (tab->range_scan()->cost +
                            cost_model->row_evaluate_cost(
                                tab->found_records - *rows_after_filtering));
   } else {
@@ -1079,9 +1087,9 @@
       best_read_cost <= tab->read_time)     // (1b)
   {
     // "scan" means (full) index scan or (full) table scan.
-    if (tab->quick()) {
+    if (tab->range_scan()) {
       trace_access_scan.add_alnum("access_type", "range");
-      tab->quick()->trace_quick_description(trace);
+      trace_quick_description(tab->range_scan(), &thd->opt_trace);
     } else
       trace_access_scan.add_alnum("access_type", "scan");
 
@@ -1092,36 +1100,32 @@
         .add("rows", tab->found_records)
         .add("chosen", false)
         .add_alnum("cause", "cost");
-  } else if (tab->quick() && best_ref &&              // (2)
-             tab->quick()->index == best_ref->key &&  // (2)
-             (used_key_parts >=
-              table->quick_key_parts[best_ref->key]) &&  // (2)
-             (tab->quick()->get_type() !=
-              QUICK_SELECT_I::QS_TYPE_GROUP_MIN_MAX) &&
-             (tab->quick()->get_type() !=
-              QUICK_SELECT_I::QS_TYPE_SKIP_SCAN))  // (2)
+  } else if (tab->range_scan() && best_ref &&                            // (2)
+             used_index(tab->range_scan()) == best_ref->key &&           // (2)
+             used_key_parts >= table->quick_key_parts[best_ref->key] &&  // (2)
+             tab->range_scan()->type != AccessPath::GROUP_INDEX_SKIP_SCAN &&
+             tab->range_scan()->type != AccessPath::INDEX_SKIP_SCAN)  // (2)
   {
     trace_access_scan.add_alnum("access_type", "range");
-    tab->quick()->trace_quick_description(trace);
+    trace_quick_description(tab->range_scan(), &thd->opt_trace);
     trace_access_scan.add("chosen", false)
         .add_alnum("cause", "heuristic_index_cheaper");
   } else if ((table->file->ha_table_flags() & HA_TABLE_SCAN_ON_INDEX) &&  //(3)
              !table->covering_keys.is_clear_all() && best_ref &&          //(3)
-             (!tab->quick() ||                                            //(3)
-              (tab->quick()->get_type() ==
-                   QUICK_SELECT_I::QS_TYPE_ROR_INTERSECT &&  //(3)
-               best_ref->read_cost <
-                   tab->quick()->cost_est.total_cost())))  //(3)
+             (!tab->range_scan() ||                                       //(3)
+              (tab->range_scan()->type ==
+                   AccessPath::ROWID_INTERSECTION &&             //(3)
+               best_ref->read_cost < tab->range_scan()->cost)))  //(3)
   {
-    if (tab->quick()) {
+    if (tab->range_scan()) {
       trace_access_scan.add_alnum("access_type", "range");
-      tab->quick()->trace_quick_description(trace);
+      trace_quick_description(tab->range_scan(), &thd->opt_trace);
     } else
       trace_access_scan.add_alnum("access_type", "scan");
 
     trace_access_scan.add("chosen", false)
         .add_alnum("cause", "covering_index_better_than_full_scan");
-  } else if ((table->force_index && best_ref && !tab->quick()))  // (4)
+  } else if ((table->force_index && best_ref && !tab->range_scan()))  // (4)
   {
     trace_access_scan.add_alnum("access_type", "scan")
         .add("chosen", false)
@@ -1222,6 +1226,16 @@
       join->query_expression()->select_limit_cnt >= rows_fetched) {
     trace_access_scan.add("use_tmp_table", true);
     join->sort_by_table = (TABLE *)1;  // Must use temporary table
+  }
+
+  if (!got_final_plan) {
+    /*
+      Since we have decided the table order up to 'tab', we store the
+      lateral dependencies of the remaining tables so that we do not
+      need to calculate it again.
+    */
+    pos->set_suffix_lateral_deps(
+        join->deps_of_remaining_lateral_derived_tables);
   }
 }
 
@@ -1371,8 +1385,8 @@
         curr_ku++;
       }
     }
-  } else if (tab->quick())
-    tab->quick()->get_fields_used(&table->tmp_set);
+  } else if (tab->range_scan())
+    get_fields_used(tab->range_scan(), &table->tmp_set);
 
   /*
     Early exit if the only conditions for the table refers to columns
@@ -1608,7 +1622,7 @@
   pos->use_join_buffer = false;
   /*
     No join buffer, so no need to manage any
-    Deps_of_remaining_lateral_derived_tables object.
+    Table_map_restorer object.
     As this function calculates some read cost, we have to include any lateral
     materialization cost:
   */
@@ -1739,8 +1753,8 @@
 
     // Ok, can use the strategy
 
-    if (tab->quick() && tab->quick()->index == key &&
-        tab->quick()->get_type() == QUICK_SELECT_I::QS_TYPE_RANGE) {
+    if (tab->range_scan() && used_index(tab->range_scan()) == key &&
+        tab->range_scan()->type == AccessPath::INDEX_RANGE_SCAN) {
       quick_uses_applicable_index = true;
       quick_max_keypart = max_keypart;
     }
@@ -1806,13 +1820,13 @@
 
   if (quick_uses_applicable_index && idx == join->const_tables) {
     Opt_trace_object trace_range(trace, "range_scan");
-    trace_range.add("cost", tab->quick()->cost_est);
+    trace_range.add("cost", tab->range_scan()->cost);
     // @TODO: this the right part restriction:
-    if (tab->quick()->cost_est.total_cost() < pos->read_cost) {
-      pos->loosescan_key = tab->quick()->index;
-      pos->read_cost = tab->quick()->cost_est.total_cost();
+    if (tab->range_scan()->cost < pos->read_cost) {
+      pos->loosescan_key = used_index(tab->range_scan());
+      pos->read_cost = tab->range_scan()->cost;
       // this is ok because idx == join->const_tables
-      pos->rows_fetched = rows2double(tab->quick()->records);
+      pos->rows_fetched = tab->range_scan()->num_output_rows;
       pos->loosescan_parts = quick_max_keypart + 1;
       pos->key = nullptr;
       trace_range.add("chosen", true);
@@ -1999,8 +2013,9 @@
                            enum_walk::POSTFIX, nullptr);
   }
 
-  Deps_of_remaining_lateral_derived_tables deps_lateral(join, ~excluded_tables);
-  deps_lateral.init();
+  recalculate_lateral_deps(join->const_tables);
+  Table_map_restorer deps_lateral(
+      &join->deps_of_remaining_lateral_derived_tables);
 
   if (straight_join)
     optimize_straight_join(join_tables);
@@ -2103,7 +2118,8 @@
   // resolve_subquery() disables semijoin if STRAIGHT_JOIN
   assert(join->query_block->sj_nests.empty());
 
-  Deps_of_remaining_lateral_derived_tables deps_lateral(join, ~excluded_tables);
+  Table_map_restorer deps_lateral(
+      &join->deps_of_remaining_lateral_derived_tables);
 
   Opt_trace_context *const trace = &join->thd->opt_trace;
   for (JOIN_TAB **pos = join->best_ref + idx; *pos; idx++, pos++) {
@@ -2137,7 +2153,7 @@
         .add("cost_for_plan", cost);
     join_tables &= ~(s->table_ref->map());
 
-    deps_lateral.recalculate(s, idx + 1);
+    recalculate_lateral_deps_incrementally(idx + 1);
   }
 
   if (join->sort_by_table &&
@@ -2315,7 +2331,8 @@
 
   /* Number of tables remaining to be optimized */
   uint size_remain = n_tables;
-  Deps_of_remaining_lateral_derived_tables deps_lateral(join, ~excluded_tables);
+  Table_map_restorer deps_lateral(
+      &join->deps_of_remaining_lateral_derived_tables);
   // We should start with the lateral dependencies of all non-const JOIN_TABs.
   assert(!join->has_lateral ||
          (join->deps_of_remaining_lateral_derived_tables ==
@@ -2372,7 +2389,7 @@
       join state will not be reverted back to its initial state because we
       don't "pop" tables already present in the partial plan.
     */
-    bool is_interleave_error MY_ATTRIBUTE((unused)) =
+    bool is_interleave_error [[maybe_unused]] =
         check_interleaving_with_nj(best_table);
     /* This has been already checked by best_extension_by_limited_search */
     assert(!is_interleave_error);
@@ -2398,7 +2415,7 @@
                             join->positions[idx].prefix_cost,
                             join->positions[idx].prefix_cost, "extended"););
 
-    deps_lateral.recalculate(join->best_ref[idx], idx + 1);
+    recalculate_lateral_deps_incrementally(idx + 1);
     --size_remain;
     ++idx;
   } while (true);
@@ -2741,7 +2758,8 @@
   memcpy(saved_refs, join->best_ref + idx,
          sizeof(JOIN_TAB *) * (join->tables - idx));
 
-  Deps_of_remaining_lateral_derived_tables deps_lateral(join, ~excluded_tables);
+  Table_map_restorer deps_lateral(
+      &join->deps_of_remaining_lateral_derived_tables);
 
   for (JOIN_TAB **pos = join->best_ref + idx; *pos && !use_best_so_far; pos++) {
     JOIN_TAB *const s = *pos;
@@ -2840,7 +2858,7 @@
         }
       }
 
-      deps_lateral.recalculate(s, idx + 1);
+      recalculate_lateral_deps_incrementally(idx + 1);
 
       const table_map remaining_tables_after =
           (remaining_tables & ~real_table_bit);
@@ -3069,7 +3087,8 @@
   memcpy(saved_refs, join->best_ref + idx,
          sizeof(JOIN_TAB *) * (join->tables - idx));
 
-  Deps_of_remaining_lateral_derived_tables deps_lateral(join, ~excluded_tables);
+  Table_map_restorer deps_lateral(
+      &join->deps_of_remaining_lateral_derived_tables);
 
   for (JOIN_TAB **pos = join->best_ref + idx; (s = *pos); pos++) {
     const table_map real_table_bit = s->table_ref->map();
@@ -3161,7 +3180,7 @@
           continue;
         }
 
-        deps_lateral.recalculate(s, idx + 1);
+        recalculate_lateral_deps_incrementally(idx + 1);
 
         eq_ref_ext = real_table_bit;
         const table_map remaining_tables_after =
@@ -3702,9 +3721,10 @@
     }
   }
 
-  Deps_of_remaining_lateral_derived_tables deps_lateral(join, ~excluded_tables);
+  Table_map_restorer deps_lateral(
+      &join->deps_of_remaining_lateral_derived_tables);
   // recalculate, as we go back in the range of "unoptimized" tables:
-  deps_lateral.recalculate(first_tab);
+  recalculate_lateral_deps(first_tab);
 
   for (uint i = first_tab; i <= last_tab; i++) {
     JOIN_TAB *const tab = positions[i].table;
@@ -3771,7 +3791,7 @@
     else
       outer_fanout *= pos->rows_fetched * pos->filter_effect;
 
-    deps_lateral.recalculate(tab, i + 1);
+    recalculate_lateral_deps_incrementally(i + 1);
   }
 
   *newcount = rowcount * outer_fanout;
@@ -3841,9 +3861,10 @@
   const double inner_fanout = sjm_nest->nested_join->sjm.expected_rowcount;
   double outer_fanout = 1.0;
 
-  Deps_of_remaining_lateral_derived_tables deps_lateral(join, ~excluded_tables);
+  Table_map_restorer deps_lateral(
+      &join->deps_of_remaining_lateral_derived_tables);
   // recalculate, as we go back in the range of "unoptimized" tables:
-  deps_lateral.recalculate(last_inner_tab + 1);
+  recalculate_lateral_deps(last_inner_tab + 1);
 
   for (uint i = last_inner_tab + 1; i <= last_outer_tab; i++) {
     Opt_trace_object trace_one_table(trace);
@@ -3858,7 +3879,7 @@
     cost += dst_pos->read_cost + cost_model->row_evaluate_cost(
                                      rowcount * inner_fanout * outer_fanout);
     outer_fanout *= dst_pos->filter_effect;
-    deps_lateral.recalculate(tab, i + 1);
+    recalculate_lateral_deps_incrementally(i + 1);
   }
 
   *newcount = rowcount * outer_fanout;
@@ -4634,7 +4655,7 @@
 */
 
 void Optimize_table_order::backout_nj_state(const table_map remaining_tables
-                                                MY_ATTRIBUTE((unused)),
+                                            [[maybe_unused]],
                                             const JOIN_TAB *tab) {
   assert(remaining_tables & tab->table_ref->map());
 
@@ -4657,6 +4678,125 @@
 
     if (!was_fully_covered) break;
   }
+}
+
+/**
+   Calculate the lateral dependencies of the suffix of JOIN_TABs from tab_no
+   to join->tables-1 in the final join plan, i.e. the plan contained in
+   join->best_positions. This function is only called from asserts that verify
+   the values cached in join->best_positions[table_no].m_suffix_lateral_deps.
+
+   @param tab_no index of the first table in the suffix for which we calculate
+                 the dependencies.
+   @return the set of lateral dependencies.
+   @see JOIN::calculate_deps_of_remaining_lateral_derived_tables()
+*/
+table_map Optimize_table_order::calculate_lateral_deps_of_final_plan(
+    uint tab_no) const {
+  assert(tab_no <= join->tables);
+  assert(got_final_plan);
+  assert(!plan_has_duplicate_tabs());
+  table_map deps = 0;
+
+  for (uint i = tab_no; i < join->tables; i++) {
+    const JOIN_TAB &tab = *join->best_positions[i].table;
+    if (tab.table_ref->map() & ~excluded_tables) {
+      deps |= get_lateral_deps(tab);
+    }
+  }
+
+  return deps;
+}
+
+/**
+   Set join->deps_of_remaining_lateral_derived_tables to the
+   set of lateral dependencies of the tables in the suffix
+   of the join plan from 'tab_no' and on.
+   @param first_tab_no index (in the join order) of the first JOIN_TAB
+   in the suffix.
+*/
+void Optimize_table_order::recalculate_lateral_deps(uint first_tab_no) {
+  assert(first_tab_no <= join->tables);
+  assert(!plan_has_duplicate_tabs());
+
+  if (join->has_lateral) {
+    if (first_tab_no == join->tables) {
+      join->deps_of_remaining_lateral_derived_tables = 0;
+    } else if (got_final_plan) {
+      join->deps_of_remaining_lateral_derived_tables =
+          join->best_positions[first_tab_no].get_suffix_lateral_deps();
+      assert(join->deps_of_remaining_lateral_derived_tables ==
+             calculate_lateral_deps_of_final_plan(first_tab_no));
+    } else {
+      join->deps_of_remaining_lateral_derived_tables =
+          join->calculate_deps_of_remaining_lateral_derived_tables(
+              ~excluded_tables, first_tab_no);
+    }
+  }
+}
+
+/**
+   Update join->deps_of_remaining_lateral_derived_tables after adding
+   JOIN_TAB first_tab_no-1 to the plan.
+   Precondition: deps_of_remaining_lateral_derived_tables must contain
+   the dependencies of the plan suffix from first_tab_no-1 and on.
+   @param first_tab_no index (in the join order) of the first JOIN_TAB
+   in the suffix.
+
+   This method intends to be faster than recalculate_lateral_deps(),
+   as it only calculates the increment change of adding on more table.
+   But it requires the precondition above to be fulfilled.
+*/
+void Optimize_table_order::recalculate_lateral_deps_incrementally(
+    uint first_tab_no) {
+  assert(first_tab_no > 0 && first_tab_no <= join->tables);
+  assert(!plan_has_duplicate_tabs());
+
+  if (join->has_lateral) {
+    /*
+      This function requires join->deps_of_remaining_lateral_derived_tables
+      to contain the dependencies of the lateral derived tables from
+      join->best_ref[next_idx-1] and on. The assert below checks that this
+      precondition holds.
+    */
+    assert(got_final_plan ||
+           join->deps_of_remaining_lateral_derived_tables ==
+               join->calculate_deps_of_remaining_lateral_derived_tables(
+                   ~excluded_tables, first_tab_no - 1));
+
+    if (first_tab_no == join->tables) {
+      join->deps_of_remaining_lateral_derived_tables = 0;
+
+      /*
+        We have just added join->best_ref[first_tab_no - 1] to the plan; if it
+        is not lateral, the map doesn't change, no need to recalculate it.
+      */
+    } else if (got_final_plan ||
+               get_lateral_deps(*join->best_ref[first_tab_no - 1]) != 0) {
+      recalculate_lateral_deps(first_tab_no);
+    }
+  }
+}
+
+/**
+   Check if any TABLE_LIST appears twice in the plan (which is an error).
+   @return 'true' if there are any duplicates.
+*/
+bool Optimize_table_order::plan_has_duplicate_tabs() const {
+  table_map plan{0};
+  for (uint i = 0; i < join->tables; i++) {
+    TABLE_LIST *const tab_ref = got_final_plan
+                                    ? join->best_positions[i].table->table_ref
+                                    : join->best_ref[i]->table_ref;
+
+    if (tab_ref != nullptr) {
+      if ((plan & tab_ref->map()) != 0) {
+        return true;
+      }
+      plan |= tab_ref->map();
+    }
+  }
+  return false;
 }
 
 /**
