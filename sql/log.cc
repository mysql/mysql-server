/* Copyright (c) 2000, 2016, Oracle and/or its affiliates. All rights reserved.

   This program is free software; you can redistribute it and/or modify
   it under the terms of the GNU General Public License as published by
   the Free Software Foundation; version 2 of the License.

   This program is distributed in the hope that it will be useful,
   but WITHOUT ANY WARRANTY; without even the implied warranty of
   MERCHANTABILITY or FITNESS FOR A PARTICULAR PURPOSE.  See the
   GNU General Public License for more details.

   You should have received a copy of the GNU General Public License
   along with this program; if not, write to the Free Software
   Foundation, Inc., 51 Franklin St, Fifth Floor, Boston, MA 02110-1301  USA */


/**
  @file

  @brief
  logging of commands

  @todo
    Abort logging when we get an error in reading or writing log files
*/

#include "log.h"

#include "current_thd.h"    // current_thd
#include "derror.h"         // ER_DEFAULT
#include "error_handler.h"  // Internal_error_handler
#include "mysqld.h"         // opt_log_syslog_enable
#include "psi_memory_key.h" // key_memory_File_query_log_name
#include "sql_audit.h"      // mysql_audit_general_log
#include "sql_base.h"       // close_log_table
#include "sql_class.h"      // THD
#include "sql_parse.h"      // sql_command_flags
#include "sql_time.h"       // calc_time_from_sec
#include "table.h"          // TABLE_FIELD_TYPE

#include "pfs_file_provider.h"
#include "mysql/psi/mysql_file.h"

#include <string>
#include <sstream>
#ifdef _WIN32
#include <message.h>
#else
#include <syslog.h>
#endif

using std::min;
using std::max;

/* max size of log messages (error log, plugins' logging, general log) */
static const uint MAX_LOG_BUFFER_SIZE= 1024;


#ifndef _WIN32
static int   log_syslog_facility= 0;
#endif
static char *log_syslog_ident   = NULL;
static bool  log_syslog_enabled = false;


/* 26 for regular timestamp, plus 7 (".123456") when using micro-seconds */
static const int iso8601_size= 33;

enum enum_slow_query_log_table_field
{
  SQLT_FIELD_START_TIME = 0,
  SQLT_FIELD_USER_HOST,
  SQLT_FIELD_QUERY_TIME,
  SQLT_FIELD_LOCK_TIME,
  SQLT_FIELD_ROWS_SENT,
  SQLT_FIELD_ROWS_EXAMINED,
  SQLT_FIELD_DATABASE,
  SQLT_FIELD_LAST_INSERT_ID,
  SQLT_FIELD_INSERT_ID,
  SQLT_FIELD_SERVER_ID,
  SQLT_FIELD_SQL_TEXT,
  SQLT_FIELD_THREAD_ID,
  SQLT_FIELD_COUNT
};

static const TABLE_FIELD_TYPE slow_query_log_table_fields[SQLT_FIELD_COUNT] =
{
  {
    { C_STRING_WITH_LEN("start_time") },
    { C_STRING_WITH_LEN("timestamp(6)") },
    { NULL, 0 }
  },
  {
    { C_STRING_WITH_LEN("user_host") },
    { C_STRING_WITH_LEN("mediumtext") },
    { C_STRING_WITH_LEN("utf8") }
  },
  {
    { C_STRING_WITH_LEN("query_time") },
    { C_STRING_WITH_LEN("time(6)") },
    { NULL, 0 }
  },
  {
    { C_STRING_WITH_LEN("lock_time") },
    { C_STRING_WITH_LEN("time(6)") },
    { NULL, 0 }
  },
  {
    { C_STRING_WITH_LEN("rows_sent") },
    { C_STRING_WITH_LEN("int(11)") },
    { NULL, 0 }
  },
  {
    { C_STRING_WITH_LEN("rows_examined") },
    { C_STRING_WITH_LEN("int(11)") },
    { NULL, 0 }
  },
  {
    { C_STRING_WITH_LEN("db") },
    { C_STRING_WITH_LEN("varchar(512)") },
    { C_STRING_WITH_LEN("utf8") }
  },
  {
    { C_STRING_WITH_LEN("last_insert_id") },
    { C_STRING_WITH_LEN("int(11)") },
    { NULL, 0 }
  },
  {
    { C_STRING_WITH_LEN("insert_id") },
    { C_STRING_WITH_LEN("int(11)") },
    { NULL, 0 }
  },
  {
    { C_STRING_WITH_LEN("server_id") },
    { C_STRING_WITH_LEN("int(10) unsigned") },
    { NULL, 0 }
  },
  {
    { C_STRING_WITH_LEN("sql_text") },
    { C_STRING_WITH_LEN("mediumblob") },
    { NULL, 0 }
  },
  {
    { C_STRING_WITH_LEN("thread_id") },
    { C_STRING_WITH_LEN("bigint(21) unsigned") },
    { NULL, 0 }
  }
};

static const TABLE_FIELD_DEF
  slow_query_log_table_def= {SQLT_FIELD_COUNT, slow_query_log_table_fields};


enum enum_general_log_table_field
{
  GLT_FIELD_EVENT_TIME = 0,
  GLT_FIELD_USER_HOST,
  GLT_FIELD_THREAD_ID,
  GLT_FIELD_SERVER_ID,
  GLT_FIELD_COMMAND_TYPE,
  GLT_FIELD_ARGUMENT,
  GLT_FIELD_COUNT
};

static const TABLE_FIELD_TYPE general_log_table_fields[GLT_FIELD_COUNT] =
{
  {
    { C_STRING_WITH_LEN("event_time") },
    { C_STRING_WITH_LEN("timestamp(6)") },
    { NULL, 0 }
  },
  {
    { C_STRING_WITH_LEN("user_host") },
    { C_STRING_WITH_LEN("mediumtext") },
    { C_STRING_WITH_LEN("utf8") }
  },
  {
    { C_STRING_WITH_LEN("thread_id") },
    { C_STRING_WITH_LEN("bigint(21) unsigned") },
    { NULL, 0 }
  },
  {
    { C_STRING_WITH_LEN("server_id") },
    { C_STRING_WITH_LEN("int(10) unsigned") },
    { NULL, 0 }
  },
  {
    { C_STRING_WITH_LEN("command_type") },
    { C_STRING_WITH_LEN("varchar(64)") },
    { C_STRING_WITH_LEN("utf8") }
  },
  {
    { C_STRING_WITH_LEN("argument") },
    { C_STRING_WITH_LEN("mediumblob") },
    { NULL, 0 }
  }
};

static const TABLE_FIELD_DEF
  general_log_table_def= {GLT_FIELD_COUNT, general_log_table_fields};


class Query_log_table_intact : public Table_check_intact
{
protected:
  void report_error(uint, const char *fmt, ...)
    MY_ATTRIBUTE((format(printf, 3, 4)))
  {
    va_list args;
    va_start(args, fmt);
    error_log_print(ERROR_LEVEL, fmt, args);
    va_end(args);
  }
};

/** In case of an error, a message is printed to the error log. */
static Query_log_table_intact log_table_intact;


/**
  Silence all errors and warnings reported when performing a write
  to a log table.
  Errors and warnings are not reported to the client or SQL exception
  handlers, so that the presence of logging does not interfere and affect
  the logic of an application.
*/

class Silence_log_table_errors : public Internal_error_handler
{
  char m_message[MYSQL_ERRMSG_SIZE];
public:
  Silence_log_table_errors() { m_message[0]= '\0'; }

  virtual bool handle_condition(THD *thd,
                                uint sql_errno,
                                const char* sql_state,
                                Sql_condition::enum_severity_level *level,
                                const char* msg)
  {
    strmake(m_message, msg, sizeof(m_message)-1);
    return true;
  }

  const char *message() const { return m_message; }
};


#ifndef _WIN32

/**
  On being handed a syslog facility name tries to look it up.
  If successful, fills in a struct with the facility ID and
  the facility's canonical name.

  @param f     Name of the facility we're trying to look up.
                    Lookup is case-insensitive; leading "log_" is ignored.
  @param [out] rsf  A buffer in which to return the ID and canonical name.

  @return
    false           No errors; buffer contains valid result
    true            Something went wrong, no valid result set returned
*/
bool log_syslog_find_facility(char *f, SYSLOG_FACILITY *rsf)
{
  if (!f || !*f || !rsf)
    return true;

  if (strncasecmp(f, "log_", 4) == 0)
    f+= 4;

  for(int i= 0; syslog_facility[i].name != NULL; i++)
    if (!strcasecmp(f, syslog_facility[i].name))
    {
      rsf->id=   syslog_facility[i].id;
      rsf->name= syslog_facility[i].name;
      return false;
    }

  return true;
}

#endif


/**
  Close POSIX syslog / Windows EventLog.
*/
static void log_syslog_close()
{
  if (log_syslog_enabled)
  {
    log_syslog_enabled= false;
    my_closelog();
  }
}


/**
  Update syslog / Windows EventLog characteristics (on/off,
  identify-as, log-PIDs, facility, ...) from global variables.

  @return
    false  No errors; all characteristics updated.
    true   Unable to update characteristics.
*/
bool log_syslog_update_settings()
{
  const char *prefix;

  if (!opt_log_syslog_enable && log_syslog_enabled)
  {
    log_syslog_close();
    return false;
  }

#ifndef _WIN32
  {
    /*
      make facility
    */

    SYSLOG_FACILITY rsf = { LOG_DAEMON, "daemon" };

    DBUG_ASSERT(opt_log_syslog_facility != NULL);

    if (log_syslog_find_facility(opt_log_syslog_facility, &rsf))
    {
      log_syslog_find_facility((char *) "daemon", &rsf);
      sql_print_warning("failed to set syslog facility to \"%s\", "
                        "setting to \"%s\" (%d) instead.",
                        opt_log_syslog_facility, rsf.name, rsf.id);
      rsf.name= NULL;
    }
    log_syslog_facility= rsf.id;

    // If NaN, set to the canonical form (cut "log_", fix case)
    if ((rsf.name != NULL) && (strcmp(opt_log_syslog_facility, rsf.name) != 0))
      strcpy(opt_log_syslog_facility, rsf.name);
  }

  /*
    Logs historically have subtly different names, to meet each platform's
    conventions -- "mysqld" on unix (via mysqld_safe), and "MySQL" for the
    Win NT EventLog.
  */
  prefix= "mysqld";
#else
  prefix= "MySQL";
#endif

  // tag must not contain directory separators
  if ((opt_log_syslog_tag != NULL) &&
      (strchr(opt_log_syslog_tag, FN_LIBCHAR) != NULL))
    return true;

  if (opt_log_syslog_enable)
  {
    /*
      make ident
    */
    char *ident= NULL;

    if ((opt_log_syslog_tag == NULL) ||
        (*opt_log_syslog_tag == '\0'))
      ident= my_strdup(PSI_NOT_INSTRUMENTED, prefix, MYF(0));
    else
    {
      size_t l= 6 + 1 + 1 + strlen(opt_log_syslog_tag);

      ident= (char *) my_malloc(PSI_NOT_INSTRUMENTED, l, MYF(0));
      if (ident)
        my_snprintf(ident, l, "%s-%s", prefix, opt_log_syslog_tag);
    }

    // if we succeeded in making an ident, replace the old one
    if (ident)
    {
      char *i= log_syslog_ident;
      log_syslog_ident= ident;
      if (i)
        my_free(i);
    }
    else
      return true;

    log_syslog_close();

    int ret;

    ret= my_openlog(log_syslog_ident,
#ifndef _WIN32
                    opt_log_syslog_include_pid ? MY_SYSLOG_PIDS : 0,
                    log_syslog_facility
#else
                    0, 0
#endif
                   );

    if (ret == -1)
      return true;

    log_syslog_enabled= true;

    if (ret == -2)
    {
      my_syslog(system_charset_info, ERROR_LEVEL, "could not update log settings!");
      return true;
    }
  }

  return false;
}


/**
  Stop using syslog / EventLog. Call as late as possible.
*/
void log_syslog_exit(void)
{
  log_syslog_close();

  if (log_syslog_ident != NULL)
  {
    my_free(log_syslog_ident);
    log_syslog_ident= NULL;
  }
}


/**
  Start using syslog / EventLog.

  @return
    true   could not open syslog / EventLog with the requested characteristics
    false  no issues encountered
*/
bool log_syslog_init(void)
{
  if (log_syslog_update_settings())
  {
#ifdef _WIN32
    const char *l = "Windows EventLog";
#else
    const char *l = "syslog";
#endif
    sql_print_error("Cannot open %s; check privileges, or start server with --log_syslog=0", l);
    return true;
  }
  return false;
}


static void ull2timeval(ulonglong utime, struct timeval *tv)
{
  DBUG_ASSERT(tv != NULL);
  DBUG_ASSERT(utime > 0);      /* should hold true in this context */
  tv->tv_sec= static_cast<long>(utime / 1000000);
  tv->tv_usec=utime % 1000000;
}


/**
  Make and return an ISO 8601 / RFC 3339 compliant timestamp.
  Heeds log_timestamps.

  @param buf       A buffer of at least 26 bytes to store the timestamp in
                   (19 + tzinfo tail + \0)
  @param utime     Microseconds since the epoch

  @return          length of timestamp (excluding \0)
*/

static int make_iso8601_timestamp(char *buf, ulonglong utime)
{
  struct tm  my_tm;
  char       tzinfo[7]="Z";  // max 6 chars plus \0
  size_t     len;
  time_t     seconds;

  seconds= utime / 1000000;
  utime = utime % 1000000;

  if (opt_log_timestamps == 0)
    gmtime_r(&seconds, &my_tm);
  else
  {
    localtime_r(&seconds, &my_tm);

#ifdef __FreeBSD__
    /*
      The field tm_gmtoff is the offset (in seconds) of the time represented
      from UTC, with positive values indicating east of the Prime Meridian.
    */
    long tim= -my_tm.tm_gmtoff;
#elif defined(_WIN32)
    long tim = _timezone;
#else
    long tim= timezone; // seconds West of UTC.
#endif
    char dir= '-';

    if (tim < 0)
    {
      dir= '+';
      tim= -tim;
    }
    my_snprintf(tzinfo, sizeof(tzinfo), "%c%02d:%02d",
                dir, (int) (tim / (60 * 60)), (int) ((tim / 60) % 60));
  }

  len= my_snprintf(buf, iso8601_size, "%04d-%02d-%02dT%02d:%02d:%02d.%06lu%s",
                   my_tm.tm_year + 1900,
                   my_tm.tm_mon  + 1,
                   my_tm.tm_mday,
                   my_tm.tm_hour,
                   my_tm.tm_min,
                   my_tm.tm_sec,
                   (unsigned long) utime,
                   tzinfo);

  return min<int>(len, iso8601_size - 1);
}


<<<<<<< HEAD
File_query_log::File_query_log(enum_log_table_type log_type)
  : m_log_type(log_type), name(NULL), write_error(false), log_open(false)
{
  memset(&log_file, 0, sizeof(log_file));
  mysql_mutex_init(key_LOG_LOCK_log, &LOCK_log, MY_MUTEX_INIT_SLOW);
#ifdef HAVE_PSI_INTERFACE
  if (log_type == QUERY_LOG_GENERAL)
    m_log_file_key= key_file_general_log;
  else if (log_type == QUERY_LOG_SLOW)
    m_log_file_key= key_file_slow_log;
#endif
=======
bool is_valid_log_name(const char *name, size_t len)
{
  if (len > 3)
  {
    const char *tail= name + len - 4;
    if (my_strcasecmp(system_charset_info, tail, ".ini") == 0 ||
        my_strcasecmp(system_charset_info, tail, ".cnf") == 0)
    {
      return false;
    }
  }
  return true;
}


/**
  Get the real log file name, and possibly reopen file.

  The implementation is platform dependent due to differences in how this is
  supported:

  On Windows, we get the actual path based on the file descriptor. This path is
  copied into the supplied buffer. The 'file' parameter is returned without
  re-opening.

  On other platforms, we use realpath() to get the path with symbolic links
  expanded. Then, we close the file, and reopen the real path using the
  O_NOFOLLOW flag. This will reject folowing symbolic links.

  @param          file                  File descriptor.
  @param          log_file_key          Key for P_S instrumentation.
  @param          open_flags            Flags to use for opening the file.
  @param          opened_file_name      Name of the open fd.
  @param [out]    real_file_name        Buffer for actual name of the fd.

  @retval file descriptor to open file with 'real_file_name', or '-1'
          in case of errors.
*/

static File mysql_file_real_name_reopen(File file,
#ifdef HAVE_PSI_INTERFACE
                                        PSI_file_key log_file_key,
#endif
                                        int open_flags,
                                        const char *opened_file_name,
                                        char *real_file_name)
{
  DBUG_ASSERT(file);
  DBUG_ASSERT(opened_file_name);
  DBUG_ASSERT(real_file_name);

#ifdef _WIN32
  /* On Windows, O_NOFOLLOW is not supported. Verify real path from fd. */
  DWORD real_length= GetFinalPathNameByHandle(my_get_osfhandle(file),
                                              real_file_name,
                                              FN_REFLEN,
                                              FILE_NAME_OPENED);

  /* May ret 0 if e.g. on a ramdisk. Ignore - return open file and name. */
  if (real_length == 0)
  {
    strcpy(real_file_name, opened_file_name);
    return file;
  }

  if (real_length > FN_REFLEN)
  {
    mysql_file_close(file, MYF(0));
    return -1;
  }

  return file;
#else
  /* On *nix, get realpath, open realpath with O_NOFOLLOW. */
  if (realpath(opened_file_name, real_file_name) == NULL)
  {
    (void) mysql_file_close(file, MYF(0));
    return -1;
  }

  if (mysql_file_close(file, MYF(0)))
    return -1;

  /* Make sure the real path is not too long. */
  if (strlen(real_file_name) > FN_REFLEN)
    return -1;

  return mysql_file_open(log_file_key, real_file_name,
                         open_flags | O_NOFOLLOW,
                         MYF(MY_WME));
#endif //_WIN32
>>>>>>> bc4e9c88
}


bool File_query_log::open()
{
  File file= -1;
  my_off_t pos= 0;
  const char *log_name= NULL;
  char buff[FN_REFLEN];
  MY_STAT f_stat;
  DBUG_ENTER("File_query_log::open");

  if (m_log_type == QUERY_LOG_SLOW)
    log_name= opt_slow_logname;
  else if (m_log_type == QUERY_LOG_GENERAL)
    log_name= opt_general_logname;
  else
    DBUG_ASSERT(false);
  DBUG_ASSERT(log_name && log_name[0]);

  write_error= false;

  if (!(name= my_strdup(key_memory_File_query_log_name, log_name, MYF(MY_WME))))
  {
    name= const_cast<char *>(log_name); // for the error message
    goto err;
  }

  fn_format(log_file_name, name, mysql_data_home, "", 4);

  /* File is regular writable file */
  if (my_stat(log_file_name, &f_stat, MYF(0)) && !MY_S_ISREG(f_stat.st_mode))
    goto err;

  db[0]= 0;

  /* First, open the file to make sure it exists. */
  if ((file= mysql_file_open(m_log_file_key,
                             log_file_name,
                             O_CREAT | O_WRONLY | O_APPEND,
                             MYF(MY_WME))) < 0)
    goto err;

#ifdef _WIN32
  char real_log_file_name[FN_REFLEN];
#else
  /* File name must have room for PATH_MAX. Checked against F_REFLEN later. */
  char real_log_file_name[PATH_MAX];
#endif // _Win32

  /* Reopen and get real path. */
  if ((file= mysql_file_real_name_reopen(file,
#ifdef HAVE_PSI_INTERFACE
                                         m_log_file_key,
#endif
                                         O_CREAT | O_BINARY | O_WRONLY | O_APPEND,
                                         log_file_name, real_log_file_name)) < 0)
    goto err;

  if (!is_valid_log_name(real_log_file_name, strlen(real_log_file_name)))
  {
    sql_print_error("Invalid log file name after expanding symlinks: '%s'",
                    real_log_file_name);
    goto err;
  }

  if ((pos= mysql_file_tell(file, MYF(MY_WME))) == MY_FILEPOS_ERROR)
  {
    if (my_errno() == ESPIPE)
      pos= 0;
    else
      goto err;
  }

  if (init_io_cache(&log_file, file, IO_SIZE, WRITE_CACHE, pos, 0,
                    MYF(MY_WME | MY_NABP)))
    goto err;

  {
    char *end;
    size_t len=my_snprintf(buff, sizeof(buff), "%s, Version: %s (%s). "
#ifdef EMBEDDED_LIBRARY
                        "embedded library\n",
                        my_progname, server_version, MYSQL_COMPILATION_COMMENT
#elif defined(_WIN32)
                        "started with:\nTCP Port: %d, Named Pipe: %s\n",
                        my_progname, server_version, MYSQL_COMPILATION_COMMENT,
                        mysqld_port, mysqld_unix_port
#else
                        "started with:\nTcp port: %d  Unix socket: %s\n",
                        my_progname, server_version, MYSQL_COMPILATION_COMMENT,
                        mysqld_port, mysqld_unix_port
#endif
                        );
    end= my_stpncpy(buff + len, "Time                 Id Command    Argument\n",
                 sizeof(buff) - len);
    if (my_b_write(&log_file, (uchar*) buff, (uint) (end-buff)) ||
        flush_io_cache(&log_file))
      goto err;
  }

  log_open= true;
  DBUG_RETURN(false);

err:
  char log_open_file_error_message[96]= "";
  if (strcmp(opt_slow_logname, name) == 0)
  {
    strcpy(log_open_file_error_message, "either restart the query logging "
           "by using \"SET GLOBAL SLOW_QUERY_LOG=ON\" or");
  }
  else if (strcmp(opt_general_logname, name) == 0)
  {
    strcpy(log_open_file_error_message, "either restart the query logging "
           "by using \"SET GLOBAL GENERAL_LOG=ON\" or");
  }

  char errbuf[MYSYS_STRERROR_SIZE];
  sql_print_error("Could not use %s for logging (error %d - %s). "
                  "Turning logging off for the server process. "
                  "To turn it on again: fix the cause, "
                  "then %s restart the MySQL server.", name, errno,
                  my_strerror(errbuf, sizeof(errbuf), errno),
                  log_open_file_error_message);
  if (file >= 0)
    mysql_file_close(file, MYF(0));
  end_io_cache(&log_file);
  my_free(name);
  name= NULL;
  log_open= false;
  DBUG_RETURN(true);
}


void File_query_log::close()
{
  DBUG_ENTER("File_query_log::close");
  if (!is_open())
    DBUG_VOID_RETURN;

  end_io_cache(&log_file);

  if (mysql_file_sync(log_file.file, MYF(MY_WME)))
    check_and_print_write_error();

  if (mysql_file_close(log_file.file, MYF(MY_WME)))
    check_and_print_write_error();

  log_open= false;
  my_free(name);
  name= NULL;
  DBUG_VOID_RETURN;
}


void File_query_log::check_and_print_write_error()
{
  if (!write_error)
  {
    char errbuf[MYSYS_STRERROR_SIZE];
    write_error= true;
    sql_print_error(ER_DEFAULT(ER_ERROR_ON_WRITE), name, errno,
                    my_strerror(errbuf, sizeof(errbuf), errno));
  }
}


bool File_query_log::write_general(ulonglong event_utime,
                                   const char *user_host,
                                   size_t user_host_len,
                                   my_thread_id thread_id,
                                   const char *command_type,
                                   size_t command_type_len,
                                   const char *sql_text,
                                   size_t sql_text_len)
{
  char buff[32];
  size_t length= 0;

  mysql_mutex_lock(&LOCK_log);
  DBUG_ASSERT(is_open());

  /* Note that my_b_write() assumes it knows the length for this */
  char local_time_buff[iso8601_size];
  int  time_buff_len= make_iso8601_timestamp(local_time_buff, event_utime);

  if (my_b_write(&log_file, (uchar*) local_time_buff, time_buff_len))
    goto err;

  if (my_b_write(&log_file, (uchar*) "\t", 1))
    goto err;

  length= my_snprintf(buff, 32, "%5u ", thread_id);

  if (my_b_write(&log_file, (uchar*) buff, length))
    goto err;

  if (my_b_write(&log_file, (uchar*) command_type, command_type_len))
    goto err;

  if (my_b_write(&log_file, (uchar*) "\t", 1))
    goto err;

  /* sql_text */
  if (my_b_write(&log_file, (uchar*) sql_text, sql_text_len))
    goto err;

  if (my_b_write(&log_file, (uchar*) "\n", 1) ||
      flush_io_cache(&log_file))
    goto err;

  mysql_mutex_unlock(&LOCK_log);
  return false;

err:
  check_and_print_write_error();
  mysql_mutex_unlock(&LOCK_log);
  return true;
}


bool File_query_log::write_slow(THD *thd, ulonglong current_utime,
                                ulonglong query_start_arg,
                                const char *user_host,
                                size_t user_host_len, ulonglong query_utime,
                                ulonglong lock_utime, bool is_command,
                                const char *sql_text, size_t sql_text_len)
{
  char buff[80], *end;
  char query_time_buff[22+7], lock_time_buff[22+7];
  size_t buff_len;
  end= buff;

  mysql_mutex_lock(&LOCK_log);
  DBUG_ASSERT(is_open());

  if (!(specialflag & SPECIAL_SHORT_LOG_FORMAT))
  {
    char my_timestamp[iso8601_size];

    make_iso8601_timestamp(my_timestamp, current_utime);

    buff_len= my_snprintf(buff, sizeof buff,
                          "# Time: %s\n", my_timestamp);

    /* Note that my_b_write() assumes it knows the length for this */
    if (my_b_write(&log_file, (uchar*) buff, buff_len))
      goto err;

    buff_len= my_snprintf(buff, 32, "%5u", thd->thread_id());
    if (my_b_printf(&log_file, "# User@Host: %s  Id: %s\n", user_host, buff)
        == (uint) -1)
      goto err;
  }

  /* For slow query log */
  sprintf(query_time_buff, "%.6f", ulonglong2double(query_utime)/1000000.0);
  sprintf(lock_time_buff,  "%.6f", ulonglong2double(lock_utime)/1000000.0);
  if (my_b_printf(&log_file,
                  "# Query_time: %s  Lock_time: %s"
                  " Rows_sent: %lu  Rows_examined: %lu\n",
                  query_time_buff, lock_time_buff,
                  (ulong) thd->get_sent_row_count(),
                  (ulong) thd->get_examined_row_count()) == (uint) -1)
    goto err;
  if (thd->db().str && strcmp(thd->db().str, db))
  {						// Database changed
    if (my_b_printf(&log_file,"use %s;\n",thd->db().str) == (uint) -1)
      goto err;
    my_stpcpy(db,thd->db().str);
  }
  if (thd->stmt_depends_on_first_successful_insert_id_in_prev_stmt)
  {
    end=my_stpcpy(end, ",last_insert_id=");
    end=longlong10_to_str((longlong)
                          thd->first_successful_insert_id_in_prev_stmt_for_binlog,
                          end, -10);
  }
  // Save value if we do an insert.
  if (thd->auto_inc_intervals_in_cur_stmt_for_binlog.nb_elements() > 0)
  {
    if (!(specialflag & SPECIAL_SHORT_LOG_FORMAT))
    {
      end=my_stpcpy(end,",insert_id=");
      end=longlong10_to_str((longlong)
                            thd->auto_inc_intervals_in_cur_stmt_for_binlog.minimum(),
                            end, -10);
    }
  }

  /*
    This info used to show up randomly, depending on whether the query
    checked the query start time or not. now we always write current
    timestamp to the slow log
  */
  end= my_stpcpy(end, ",timestamp=");
  end= int10_to_str((long) (current_utime / 1000000), end, 10);

  if (end != buff)
  {
    *end++=';';
    *end='\n';
    if (my_b_write(&log_file, (uchar*) "SET ", 4) ||
        my_b_write(&log_file, (uchar*) buff + 1, (uint) (end-buff)))
      goto err;
  }
  if (is_command)
  {
    end= strxmov(buff, "# administrator command: ", NullS);
    buff_len= (ulong) (end - buff);
    DBUG_EXECUTE_IF("simulate_slow_log_write_error",
                    {DBUG_SET("+d,simulate_file_write_error");});
    if (my_b_write(&log_file, (uchar*) buff, buff_len))
      goto err;
  }
  if (my_b_write(&log_file, (uchar*) sql_text, sql_text_len) ||
      my_b_write(&log_file, (uchar*) ";\n",2) ||
      flush_io_cache(&log_file))
    goto err;

  mysql_mutex_unlock(&LOCK_log);
  return false;

err:
  check_and_print_write_error();
  mysql_mutex_unlock(&LOCK_log);
  return true;
}


bool Log_to_csv_event_handler::log_general(THD *thd, ulonglong event_utime,
                                           const char *user_host,
                                           size_t user_host_len,
                                           my_thread_id thread_id,
                                           const char *command_type,
                                           size_t command_type_len,
                                           const char *sql_text,
                                           size_t sql_text_len,
                                           const CHARSET_INFO *client_cs)
{
  TABLE *table= NULL;
  bool result= true;
  bool need_close= false;
  bool need_rnd_end= false;
  uint field_index;
  struct timeval tv;

  /*
    CSV uses TIME_to_timestamp() internally if table needs to be repaired
    which will set thd->time_zone_used
  */
  bool save_time_zone_used= thd->time_zone_used;

  ulonglong save_thd_options= thd->variables.option_bits;
  thd->variables.option_bits&= ~OPTION_BIN_LOG;

  TABLE_LIST table_list;
  table_list.init_one_table(MYSQL_SCHEMA_NAME.str, MYSQL_SCHEMA_NAME.length,
                            GENERAL_LOG_NAME.str, GENERAL_LOG_NAME.length,
                            GENERAL_LOG_NAME.str,
                            TL_WRITE_CONCURRENT_INSERT);

  /*
    1) open_log_table generates an error if the
    table can not be opened or is corrupted.
    2) "INSERT INTO general_log" can generate warning sometimes.

    Suppress these warnings and errors, they can't be dealt with
    properly anyway.

    QQ: this problem needs to be studied in more detail.
    Comment this 2 lines and run "cast.test" to see what's happening.
  */
  Silence_log_table_errors error_handler;
  thd->push_internal_handler(&error_handler);

  Open_tables_backup open_tables_backup;
  if (!(table= open_log_table(thd, &table_list, &open_tables_backup)))
    goto err;

  need_close= true;

  if (log_table_intact.check(thd, table_list.table, &general_log_table_def))
    goto err;

  if (table->file->extra(HA_EXTRA_MARK_AS_LOG_TABLE) ||
      table->file->ha_rnd_init(0))
    goto err;

  need_rnd_end= true;

  /* Honor next number columns if present */
  table->next_number_field= table->found_next_number_field;

  /*
    NOTE: we do not call restore_record() here, as all fields are
    filled by the Logger (=> no need to load default ones).
  */

  /*
    We do not set a value for table->field[0], as it will use
    default value (which is CURRENT_TIMESTAMP).
  */

  DBUG_ASSERT(table->field[GLT_FIELD_EVENT_TIME]->type() == MYSQL_TYPE_TIMESTAMP);
  ull2timeval(event_utime, &tv);
  table->field[GLT_FIELD_EVENT_TIME]->store_timestamp(&tv);

  /* do a write */
  if (table->field[GLT_FIELD_USER_HOST]->store(user_host, user_host_len,
                                               client_cs) ||
      table->field[GLT_FIELD_THREAD_ID]->store((longlong) thread_id, true) ||
      table->field[GLT_FIELD_SERVER_ID]->store((longlong) server_id, true) ||
      table->field[GLT_FIELD_COMMAND_TYPE]->store(command_type,
                                                  command_type_len, client_cs))
    goto err;

  /*
    A positive return value in store() means truncation.
    Still logging a message in the log in this case.
  */
  if (table->field[GLT_FIELD_ARGUMENT]->store(sql_text, sql_text_len,
                                              client_cs) < 0)
    goto err;

  /* mark all fields as not null */
  table->field[GLT_FIELD_USER_HOST]->set_notnull();
  table->field[GLT_FIELD_THREAD_ID]->set_notnull();
  table->field[GLT_FIELD_SERVER_ID]->set_notnull();
  table->field[GLT_FIELD_COMMAND_TYPE]->set_notnull();
  table->field[GLT_FIELD_ARGUMENT]->set_notnull();

  /* Set any extra columns to their default values */
  for (field_index= GLT_FIELD_COUNT ;
       field_index < table->s->fields ;
       field_index++)
  {
    table->field[field_index]->set_default();
  }

  /* log table entries are not replicated */
  if (table->file->ha_write_row(table->record[0]))
    goto err;

  result= false;

err:
  thd->pop_internal_handler();

  if (result && !thd->killed)
    sql_print_error("Failed to write to mysql.general_log: %s",
                    error_handler.message());

  if (need_rnd_end)
  {
    table->file->ha_rnd_end();
    table->file->ha_release_auto_increment();
  }

  if (need_close)
    close_log_table(thd, &open_tables_backup);

  thd->variables.option_bits= save_thd_options;
  thd->time_zone_used= save_time_zone_used;
  return result;
}


bool Log_to_csv_event_handler::log_slow(THD *thd, ulonglong current_utime,
                                        ulonglong query_start_arg,
                                        const char *user_host,
                                        size_t user_host_len,
                                        ulonglong query_utime,
                                        ulonglong lock_utime, bool is_command,
                                        const char *sql_text,
                                        size_t sql_text_len)
{
  TABLE *table= NULL;
  bool result= true;
  bool need_close= false;
  bool need_rnd_end= false;
  const CHARSET_INFO *client_cs= thd->variables.character_set_client;
  struct timeval tv;

  DBUG_ENTER("Log_to_csv_event_handler::log_slow");

  /*
    CSV uses TIME_to_timestamp() internally if table needs to be repaired
    which will set thd->time_zone_used
  */
  bool save_time_zone_used= thd->time_zone_used;

  TABLE_LIST table_list;
  table_list.init_one_table(MYSQL_SCHEMA_NAME.str, MYSQL_SCHEMA_NAME.length,
                            SLOW_LOG_NAME.str, SLOW_LOG_NAME.length,
                            SLOW_LOG_NAME.str,
                            TL_WRITE_CONCURRENT_INSERT);

  Silence_log_table_errors error_handler;
  thd->push_internal_handler(& error_handler);

  Open_tables_backup open_tables_backup;
  if (!(table= open_log_table(thd, &table_list, &open_tables_backup)))
    goto err;

  need_close= true;

  if (log_table_intact.check(thd, table_list.table, &slow_query_log_table_def))
    goto err;

  if (table->file->extra(HA_EXTRA_MARK_AS_LOG_TABLE) ||
      table->file->ha_rnd_init(0))
    goto err;

  need_rnd_end= true;

  /* Honor next number columns if present */
  table->next_number_field= table->found_next_number_field;

  restore_record(table, s->default_values);    // Get empty record

  /* store the time and user values */
  DBUG_ASSERT(table->field[SQLT_FIELD_START_TIME]->type() == MYSQL_TYPE_TIMESTAMP);
  ull2timeval(current_utime, &tv);
  table->field[SQLT_FIELD_START_TIME]->store_timestamp(&tv);

  if (table->field[SQLT_FIELD_USER_HOST]->store(user_host, user_host_len,
                                                client_cs))
    goto err;

  if (query_start_arg)
  {
    /*
      A TIME field can not hold the full longlong range; query_time or
      lock_time may be truncated without warning here, if greater than
      839 hours (~35 days)
    */
    MYSQL_TIME t;
    t.neg= 0;

    /* fill in query_time field */
    calc_time_from_sec(&t,
                       static_cast<long>(min((longlong)(query_utime / 1000000),
                                             (longlong)TIME_MAX_VALUE_SECONDS)),
                       query_utime % 1000000);
    if (table->field[SQLT_FIELD_QUERY_TIME]->store_time(&t))
      goto err;
    /* lock_time */
    calc_time_from_sec(&t,
                       static_cast<long>(min((longlong)(lock_utime / 1000000),
                                             (longlong)TIME_MAX_VALUE_SECONDS)),
                       lock_utime % 1000000);
    if (table->field[SQLT_FIELD_LOCK_TIME]->store_time(&t))
      goto err;
    /* rows_sent */
    if (table->field[SQLT_FIELD_ROWS_SENT]->store((longlong) thd->get_sent_row_count(), true))
      goto err;
    /* rows_examined */
    if (table->field[SQLT_FIELD_ROWS_EXAMINED]->store((longlong) thd->get_examined_row_count(), true))
      goto err;
  }
  else
  {
    table->field[SQLT_FIELD_QUERY_TIME]->set_null();
    table->field[SQLT_FIELD_LOCK_TIME]->set_null();
    table->field[SQLT_FIELD_ROWS_SENT]->set_null();
    table->field[SQLT_FIELD_ROWS_EXAMINED]->set_null();
  }
  /* fill database field */
  if (thd->db().str)
  {
    if (table->field[SQLT_FIELD_DATABASE]->store(thd->db().str,
                                                 thd->db().length,
                                                 client_cs))
      goto err;
    table->field[SQLT_FIELD_DATABASE]->set_notnull();
  }

  if (thd->stmt_depends_on_first_successful_insert_id_in_prev_stmt)
  {
    if (table->
        field[SQLT_FIELD_LAST_INSERT_ID]->store((longlong)
                        thd->first_successful_insert_id_in_prev_stmt_for_binlog,
                        true))
      goto err;
    table->field[SQLT_FIELD_LAST_INSERT_ID]->set_notnull();
  }

  /*
    Set value if we do an insert on autoincrement column. Note that for
    some engines (those for which get_auto_increment() does not leave a
    table lock until the statement ends), this is just the first value and
    the next ones used may not be contiguous to it.
  */
  if (thd->auto_inc_intervals_in_cur_stmt_for_binlog.nb_elements() > 0)
  {
    if (table->
        field[SQLT_FIELD_INSERT_ID]->store((longlong)
          thd->auto_inc_intervals_in_cur_stmt_for_binlog.minimum(), true))
      goto err;
    table->field[SQLT_FIELD_INSERT_ID]->set_notnull();
  }

  if (table->field[SQLT_FIELD_SERVER_ID]->store((longlong) server_id, true))
    goto err;
  table->field[SQLT_FIELD_SERVER_ID]->set_notnull();

  /*
    Column sql_text.
    A positive return value in store() means truncation.
    Still logging a message in the log in this case.
  */
  if (table->field[SQLT_FIELD_SQL_TEXT]->store(sql_text, sql_text_len,
                                               client_cs) < 0)
    goto err;

  if (table->field[SQLT_FIELD_THREAD_ID]->store((longlong) thd->thread_id(),
                                                true))
    goto err;

  /* log table entries are not replicated */
  if (table->file->ha_write_row(table->record[0]))
    goto err;

  result= false;

err:
  thd->pop_internal_handler();

  if (result && !thd->killed)
    sql_print_error("Failed to write to mysql.slow_log: %s",
                    error_handler.message());

  if (need_rnd_end)
  {
    table->file->ha_rnd_end();
    table->file->ha_release_auto_increment();
  }

  if (need_close)
    close_log_table(thd, &open_tables_backup);

  thd->time_zone_used= save_time_zone_used;
  DBUG_RETURN(result);
}


bool Log_to_csv_event_handler::activate_log(THD *thd,
                                            enum_log_table_type log_table_type)
{
  TABLE_LIST table_list;

  DBUG_ENTER("Log_to_csv_event_handler::activate_log");

  switch (log_table_type)
  {
  case QUERY_LOG_GENERAL:
    table_list.init_one_table(MYSQL_SCHEMA_NAME.str, MYSQL_SCHEMA_NAME.length,
                              GENERAL_LOG_NAME.str, GENERAL_LOG_NAME.length,
                              GENERAL_LOG_NAME.str, TL_WRITE_CONCURRENT_INSERT);
    break;
  case QUERY_LOG_SLOW:
    table_list.init_one_table(MYSQL_SCHEMA_NAME.str, MYSQL_SCHEMA_NAME.length,
                              SLOW_LOG_NAME.str, SLOW_LOG_NAME.length,
                              SLOW_LOG_NAME.str, TL_WRITE_CONCURRENT_INSERT);
    break;
  default:
    DBUG_ASSERT(false);
  }

  Open_tables_backup open_tables_backup;
  if (open_log_table(thd, &table_list, &open_tables_backup) != NULL)
  {
    close_log_table(thd, &open_tables_backup);
    DBUG_RETURN(false);
  }
  DBUG_RETURN(true);
}


bool Log_to_file_event_handler::log_slow(THD *thd, ulonglong current_utime,
                                         ulonglong query_start_arg,
                                         const char *user_host,
                                         size_t user_host_len,
                                         ulonglong query_utime,
                                         ulonglong lock_utime,
                                         bool is_command,
                                         const char *sql_text,
                                         size_t sql_text_len)
{
  if (!mysql_slow_log.is_open())
    return false;

  Silence_log_table_errors error_handler;
  thd->push_internal_handler(&error_handler);
  bool retval= mysql_slow_log.write_slow(thd, current_utime, query_start_arg,
                                         user_host, user_host_len,
                                         query_utime, lock_utime, is_command,
                                         sql_text, sql_text_len);
  thd->pop_internal_handler();
  return retval;
}


bool Log_to_file_event_handler::log_general(THD *thd, ulonglong event_utime,
                                            const char *user_host,
                                            size_t user_host_len,
                                            my_thread_id thread_id,
                                            const char *command_type,
                                            size_t command_type_len,
                                            const char *sql_text,
                                            size_t sql_text_len,
                                            const CHARSET_INFO *client_cs)
{
  if (!mysql_general_log.is_open())
    return false;

  Silence_log_table_errors error_handler;
  thd->push_internal_handler(&error_handler);
  bool retval= mysql_general_log.write_general(event_utime, user_host,
                                               user_host_len, thread_id,
                                               command_type, command_type_len,
                                               sql_text, sql_text_len);
  thd->pop_internal_handler();
  return retval;
}


bool Query_logger::is_log_table_enabled(enum_log_table_type log_type) const
{
  if (log_type == QUERY_LOG_SLOW)
    return (opt_slow_log && (log_output_options & LOG_TABLE));
  else if (log_type == QUERY_LOG_GENERAL)
    return (opt_general_log && (log_output_options & LOG_TABLE));
  DBUG_ASSERT(false);
  return false;                             /* make compiler happy */
}


void Query_logger::init()
{
  file_log_handler= new Log_to_file_event_handler; // Causes mutex init
  mysql_rwlock_init(key_rwlock_LOCK_logger, &LOCK_logger);
}


void Query_logger::cleanup()
{
  mysql_rwlock_destroy(&LOCK_logger);

  DBUG_ASSERT(file_log_handler);
  file_log_handler->cleanup();
  delete file_log_handler;
  file_log_handler= NULL;
}


bool Query_logger::slow_log_write(THD *thd, const char *query,
                                  size_t query_length)
{
  DBUG_ASSERT(thd->enable_slow_log && opt_slow_log);

  if (!(*slow_log_handler_list))
    return false;

  /* do not log slow queries from replication threads */
  if (thd->slave_thread && !opt_log_slow_slave_statements)
    return false;

  /* fill in user_host value: the format is "%s[%s] @ %s [%s]" */
  char user_host_buff[MAX_USER_HOST_SIZE + 1];
  Security_context *sctx= thd->security_context();
  LEX_CSTRING sctx_user= sctx->user();
  LEX_CSTRING sctx_host= sctx->host();
  LEX_CSTRING sctx_ip= sctx->ip();
  size_t user_host_len= (strxnmov(user_host_buff, MAX_USER_HOST_SIZE,
                                  sctx->priv_user().str, "[",
                                  sctx_user.length ? sctx_user.str : "", "] @ ",
                                  sctx_host.length ? sctx_host.str : "", " [",
                                  sctx_ip.length ? sctx_ip.str : "", "]",
                                  NullS) - user_host_buff);
  ulonglong current_utime= my_micro_time();
  ulonglong query_utime, lock_utime;
  if (thd->start_utime)
  {
    query_utime= (current_utime - thd->start_utime);
    lock_utime=  (thd->utime_after_lock - thd->start_utime);
  }
  else
  {
    query_utime= 0;
    lock_utime= 0;
  }

  bool is_command= false;
  if (!query)
  {
    is_command= true;
    query= command_name[thd->get_command()].str;
    query_length= command_name[thd->get_command()].length;
  }

  mysql_rwlock_rdlock(&LOCK_logger);

  bool error= false;
  for (Log_event_handler **current_handler= slow_log_handler_list;
       *current_handler ;)
  {
    error|= (*current_handler++)->log_slow(thd, current_utime,
                                           (thd->start_time.tv_sec * 1000000) +
                                           thd->start_time.tv_usec,
                                           user_host_buff, user_host_len,
                                           query_utime, lock_utime, is_command,
                                           query, query_length);
  }

  mysql_rwlock_unlock(&LOCK_logger);

  return error;
}


/**
   Check if a given command should be logged to the general log.

   @param thd      Thread handle
   @param command  SQL command

   @return true if command should be logged, false otherwise.
*/
static bool log_command(THD *thd, enum_server_command command)
{
  if (what_to_log & (1L << (uint) command))
  {
    if ((thd->variables.option_bits & OPTION_LOG_OFF)
#ifndef NO_EMBEDDED_ACCESS_CHECKS
         && (thd->security_context()->check_access(SUPER_ACL))
#endif
       )
    {
      /* No logging */
      return false;
    }
    return true;
  }
  return false;
}


bool Query_logger::general_log_write(THD *thd, enum_server_command command,
                                     const char *query, size_t query_length)
{
#ifndef EMBEDDED_LIBRARY
  /* Send a general log message to the audit API. */
  mysql_audit_general_log(thd, command_name[(uint) command].str,
                          command_name[(uint) command].length);
#endif

  /*
    Do we want to log this kind of command?
    Is general log enabled?
    Any active handlers?
  */
  if (!log_command(thd, command) ||
      !opt_general_log ||
      !(*general_log_handler_list))
    return false;

  char user_host_buff[MAX_USER_HOST_SIZE + 1];
  size_t user_host_len= make_user_name(thd->security_context(), user_host_buff);
  ulonglong current_utime= my_micro_time();

  mysql_rwlock_rdlock(&LOCK_logger);

  bool error= false;
  for (Log_event_handler **current_handler= general_log_handler_list;
       *current_handler; )
  {
    error|= (*current_handler++)->log_general(thd, current_utime, user_host_buff,
                                              user_host_len, thd->thread_id(),
                                              command_name[(uint) command].str,
                                              command_name[(uint) command].length,
                                              query, query_length,
                                              thd->variables.character_set_client);
  }
  mysql_rwlock_unlock(&LOCK_logger);

  return error;
}


bool Query_logger::general_log_print(THD *thd, enum_server_command command,
                                     const char *format, ...)
{
  /*
    Do we want to log this kind of command?
    Is general log enabled?
    Any active handlers?
  */
  if (!log_command(thd, command) ||
      !opt_general_log ||
      !(*general_log_handler_list))
  {
#ifndef EMBEDDED_LIBRARY
    /* Send a general log message to the audit API. */
    mysql_audit_general_log(thd, command_name[(uint) command].str,
                            command_name[(uint) command].length);
#endif
    return false;
  }

  size_t message_buff_len= 0;
  char message_buff[MAX_LOG_BUFFER_SIZE];

  /* prepare message */
  if (format)
  {
    va_list args;
    va_start(args, format);
    message_buff_len= my_vsnprintf(message_buff, sizeof(message_buff),
                                   format, args);
    va_end(args);
  }
  else
    message_buff[0]= '\0';

  return general_log_write(thd, command, message_buff, message_buff_len);
}


void Query_logger::init_query_log(enum_log_table_type log_type,
                                  ulonglong log_printer)
{
  if (log_type == QUERY_LOG_SLOW)
  {
    if (log_printer & LOG_NONE)
    {
      slow_log_handler_list[0]= NULL;
      return;
    }

    switch (log_printer) {
    case LOG_FILE:
      slow_log_handler_list[0]= file_log_handler;
      slow_log_handler_list[1]= NULL;
      break;
    case LOG_TABLE:
      slow_log_handler_list[0]= &table_log_handler;
      slow_log_handler_list[1]= NULL;
      break;
    case LOG_TABLE|LOG_FILE:
      slow_log_handler_list[0]= file_log_handler;
      slow_log_handler_list[1]= &table_log_handler;
      slow_log_handler_list[2]= NULL;
      break;
    }
  }
  else if (log_type == QUERY_LOG_GENERAL)
  {
    if (log_printer & LOG_NONE)
    {
      general_log_handler_list[0]= NULL;
      return;
    }

    switch (log_printer) {
    case LOG_FILE:
      general_log_handler_list[0]= file_log_handler;
      general_log_handler_list[1]= NULL;
      break;
    case LOG_TABLE:
      general_log_handler_list[0]= &table_log_handler;
      general_log_handler_list[1]= NULL;
      break;
    case LOG_TABLE|LOG_FILE:
      general_log_handler_list[0]= file_log_handler;
      general_log_handler_list[1]= &table_log_handler;
      general_log_handler_list[2]= NULL;
      break;
    }
  }
  else
    DBUG_ASSERT(false);
}


void Query_logger::set_handlers(ulonglong log_printer)
{
  mysql_rwlock_wrlock(&LOCK_logger);

  init_query_log(QUERY_LOG_SLOW, log_printer);
  init_query_log(QUERY_LOG_GENERAL, log_printer);

  mysql_rwlock_unlock(&LOCK_logger);
}


bool Query_logger::activate_log_handler(THD* thd, enum_log_table_type log_type)
{
  bool res= false;
  mysql_rwlock_wrlock(&LOCK_logger);
  if (table_log_handler.activate_log(thd, log_type) ||
      file_log_handler->get_query_log(log_type)->open())
    res= true;
  else
    init_query_log(log_type, log_output_options);
  mysql_rwlock_unlock(&LOCK_logger);
  return res;
}


void Query_logger::deactivate_log_handler(enum_log_table_type log_type)
{
  mysql_rwlock_wrlock(&LOCK_logger);
  file_log_handler->get_query_log(log_type)->close();
  // table_list_handler has no state, nothing to close
  mysql_rwlock_unlock(&LOCK_logger);
}


bool Query_logger::reopen_log_file(enum_log_table_type log_type)
{
  mysql_rwlock_wrlock(&LOCK_logger);
  file_log_handler->get_query_log(log_type)->close();
  bool res= file_log_handler->get_query_log(log_type)->open();
  mysql_rwlock_unlock(&LOCK_logger);
  return res;
}


enum_log_table_type
Query_logger::check_if_log_table(TABLE_LIST *table_list,
                                 bool check_if_opened) const
{
  if (table_list->db_length == MYSQL_SCHEMA_NAME.length &&
      !my_strcasecmp(system_charset_info,
                     table_list->db, MYSQL_SCHEMA_NAME.str))
  {
    if (table_list->table_name_length == GENERAL_LOG_NAME.length &&
        !my_strcasecmp(system_charset_info,
                       table_list->table_name, GENERAL_LOG_NAME.str))
    {
      if (!check_if_opened || is_log_table_enabled(QUERY_LOG_GENERAL))
        return QUERY_LOG_GENERAL;
      return QUERY_LOG_NONE;
    }

    if (table_list->table_name_length == SLOW_LOG_NAME.length &&
        !my_strcasecmp(system_charset_info,
                       table_list->table_name, SLOW_LOG_NAME.str))
    {
      if (!check_if_opened || is_log_table_enabled(QUERY_LOG_SLOW))
        return QUERY_LOG_SLOW;
      return QUERY_LOG_NONE;
    }
  }
  return QUERY_LOG_NONE;
}


Query_logger query_logger;


char *make_query_log_name(char *buff, enum_log_table_type log_type)
{
  const char* log_ext= "";
  if (log_type == QUERY_LOG_GENERAL)
    log_ext= ".log";
  else if (log_type == QUERY_LOG_SLOW)
    log_ext= "-slow.log";
  else
    DBUG_ASSERT(false);

  strmake(buff, default_logfile_name, FN_REFLEN-5);
  return fn_format(buff, buff, mysql_real_data_home, log_ext,
                   MYF(MY_UNPACK_FILENAME|MY_REPLACE_EXT));
}


bool log_slow_applicable(THD *thd)
{
  DBUG_ENTER("log_slow_applicable");

  /*
    The following should never be true with our current code base,
    but better to keep this here so we don't accidently try to log a
    statement in a trigger or stored function
  */
  if (unlikely(thd->in_sub_stmt))
    DBUG_RETURN(false);                         // Don't set time for sub stmt

  /*
    Do not log administrative statements unless the appropriate option is
    set.
  */
  if (thd->enable_slow_log && opt_slow_log)
  {
    bool warn_no_index= ((thd->server_status &
                          (SERVER_QUERY_NO_INDEX_USED |
                           SERVER_QUERY_NO_GOOD_INDEX_USED)) &&
                         opt_log_queries_not_using_indexes &&
                         !(sql_command_flags[thd->lex->sql_command] &
                           CF_STATUS_COMMAND));
    bool log_this_query=  ((thd->server_status & SERVER_QUERY_WAS_SLOW) ||
                           warn_no_index) &&
                          (thd->get_examined_row_count() >=
                           thd->variables.min_examined_row_limit);
    bool suppress_logging= log_throttle_qni.log(thd, warn_no_index);

    if (!suppress_logging && log_this_query)
      DBUG_RETURN(true);
  }
  DBUG_RETURN(false);
}


void log_slow_do(THD *thd)
{
  THD_STAGE_INFO(thd, stage_logging_slow_query);
  thd->status_var.long_query_count++;

  if (thd->rewritten_query.length())
    query_logger.slow_log_write(thd,
                                thd->rewritten_query.c_ptr_safe(),
                                thd->rewritten_query.length());
  else
    query_logger.slow_log_write(thd, thd->query().str, thd->query().length);
}


void log_slow_statement(THD *thd)
{
  if (log_slow_applicable(thd))
    log_slow_do(thd);
}


#ifdef MYSQL_SERVER
void Log_throttle::new_window(ulonglong now)
{
  count= 0;
  window_end= now + window_size;
}


void Slow_log_throttle::new_window(ulonglong now)
{
  Log_throttle::new_window(now);
  total_exec_time= 0;
  total_lock_time= 0;
}


Slow_log_throttle::Slow_log_throttle(ulong *threshold, mysql_mutex_t *lock,
                                     ulong window_usecs,
                                     bool (*logger)(THD *, const char *, size_t),
                                     const char *msg)
  : Log_throttle(window_usecs, msg), total_exec_time(0), total_lock_time(0),
    rate(threshold), log_summary(logger), LOCK_log_throttle(lock)
{ }


ulong Log_throttle::prepare_summary(ulong rate)
{
  ulong ret= 0;
  /*
    Previous throttling window is over or rate changed.
    Return the number of lines we throttled.
  */
  if (count > rate)
  {
    ret= count - rate;
    count= 0;                                 // prevent writing it again.
  }

  return ret;
}


void Slow_log_throttle::print_summary(THD *thd, ulong suppressed,
                                      ulonglong print_lock_time,
                                      ulonglong print_exec_time)
{
  /*
    We synthesize these values so the totals in the log will be
    correct (just in case somebody analyses them), even if the
    start/stop times won't be (as they're an aggregate which will
    usually mostly lie within [ window_end - window_size ; window_end ]
  */
  ulonglong save_start_utime=      thd->start_utime;
  ulonglong save_utime_after_lock= thd->utime_after_lock;
  Security_context *save_sctx=     thd->security_context();

  char buf[128];

  my_snprintf(buf, sizeof(buf), summary_template, suppressed);

  mysql_mutex_lock(&thd->LOCK_thd_data);
  thd->start_utime=                my_micro_time() - print_exec_time;
  thd->utime_after_lock=           thd->start_utime + print_lock_time;
  thd->set_security_context(&aggregate_sctx);
  mysql_mutex_unlock(&thd->LOCK_thd_data);

  (*log_summary)(thd, buf, strlen(buf));

  mysql_mutex_lock(&thd->LOCK_thd_data);
  thd->set_security_context(save_sctx);
  thd->start_utime     = save_start_utime;
  thd->utime_after_lock= save_utime_after_lock;
  mysql_mutex_unlock(&thd->LOCK_thd_data);
}


bool Slow_log_throttle::flush(THD *thd)
{
  // Write summary if we throttled.
  mysql_mutex_lock(LOCK_log_throttle);
  ulonglong print_lock_time=  total_lock_time;
  ulonglong print_exec_time=  total_exec_time;
  ulong     suppressed_count= prepare_summary(*rate);
  mysql_mutex_unlock(LOCK_log_throttle);
  if (suppressed_count > 0)
  {
    print_summary(thd, suppressed_count, print_lock_time, print_exec_time);
    return true;
  }
  return false;
}


bool Slow_log_throttle::log(THD *thd, bool eligible)
{
  bool  suppress_current= false;

  /*
    If throttling is enabled, we might have to write a summary even if
    the current query is not of the type we handle.
  */
  if (*rate > 0)
  {
    mysql_mutex_lock(LOCK_log_throttle);

    ulong     suppressed_count=   0;
    ulonglong print_lock_time=    total_lock_time;
    ulonglong print_exec_time=    total_exec_time;
    ulonglong end_utime_of_query= my_micro_time();

    /*
      If the window has expired, we'll try to write a summary line.
      The subroutine will know whether we actually need to.
    */
    if (!in_window(end_utime_of_query))
    {
      suppressed_count= prepare_summary(*rate);
      // start new window only if this is the statement type we handle
      if (eligible)
        new_window(end_utime_of_query);
    }
    if (eligible && inc_log_count(*rate))
    {
      /*
        Current query's logging should be suppressed.
        Add its execution time and lock time to totals for the current window.
      */
      total_exec_time += (end_utime_of_query - thd->start_utime);
      total_lock_time += (thd->utime_after_lock - thd->start_utime);
      suppress_current= true;
    }

    mysql_mutex_unlock(LOCK_log_throttle);

    /*
      print_summary() is deferred until after we release the locks to
      avoid congestion. All variables we hand in are local to the caller,
      so things would even be safe if print_summary() hadn't finished by the
      time the next one comes around (60s later at the earliest for now).
      The current design will produce correct data, but does not guarantee
      order (there is a theoretical race condition here where the above
      new_window()/unlock() may enable a different thread to print a warning
      for the new window before the current thread gets to print_summary().
      If the requirements ever change, add a print_lock to the object that
      is held during print_summary(), AND that is briefly locked before
      returning from this function if(eligible && !suppress_current).
      This should ensure correct ordering of summaries with regard to any
      follow-up summaries as well as to any (non-suppressed) warnings (of
      the type we handle) from the next window.
    */
    if (suppressed_count > 0)
      print_summary(thd, suppressed_count, print_lock_time, print_exec_time);
  }

  return suppress_current;
}


bool Error_log_throttle::log()
{
  ulonglong end_utime_of_query= my_micro_time();
  DBUG_EXECUTE_IF("simulate_error_throttle_expiry",
                  end_utime_of_query+=Log_throttle::LOG_THROTTLE_WINDOW_SIZE;);

  /*
    If the window has expired, we'll try to write a summary line.
    The subroutine will know whether we actually need to.
  */
  if (!in_window(end_utime_of_query))
  {
    ulong suppressed_count= prepare_summary(1);

    new_window(end_utime_of_query);

    if (suppressed_count > 0)
      print_summary(suppressed_count);
  }

  /*
    If this is a first error in the current window then do not suppress it.
  */
  return inc_log_count(1);
}


bool Error_log_throttle::flush()
{
  // Write summary if we throttled.
  ulong     suppressed_count= prepare_summary(1);
  if (suppressed_count > 0)
  {
    print_summary(suppressed_count);
    return true;
  }
  return false;
}


static bool slow_log_write(THD *thd, const char *query, size_t query_length)
{
  return opt_slow_log && query_logger.slow_log_write(thd, query, query_length);
}


Slow_log_throttle log_throttle_qni(&opt_log_throttle_queries_not_using_indexes,
                                   &LOCK_log_throttle_qni,
                                   Log_throttle::LOG_THROTTLE_WINDOW_SIZE,
                                   slow_log_write,
                                   "throttle: %10lu 'index "
                                   "not used' warning(s) suppressed.");
#endif // MYSQL_SERVER

////////////////////////////////////////////////////////////
//
// Error Log
//
////////////////////////////////////////////////////////////

static bool error_log_initialized= false;
// This mutex prevents fprintf from different threads from being interleaved.
// It also prevents reopen while we are in the process of logging.
static mysql_mutex_t LOCK_error_log;
// This variable is different from log_error_dest.
// E.g. log_error_dest is "stderr" if we are not logging to file.
static const char *error_log_file= NULL;
static bool error_log_buffering= true;
static std::string *buffered_messages= NULL;


void flush_error_log_messages()
{
  if (buffered_messages && !buffered_messages->empty())
  {
    fprintf(stderr, "%s", buffered_messages->c_str());
    fflush(stderr);
    delete buffered_messages;
    buffered_messages= NULL;
  }
  error_log_buffering= false;
}


void init_error_log()
{
  DBUG_ASSERT(!error_log_initialized);
  mysql_mutex_init(key_LOCK_error_log, &LOCK_error_log, MY_MUTEX_INIT_FAST);
  error_log_initialized= true;
}


bool open_error_log(const char *filename)
{
  DBUG_ASSERT(filename);
  int retries= 2, errors= 0;
  MY_STAT f_stat;

  /**
    Make sure, file is writable if it exists. If file does not exists
    then make sure directory path exists and it is writable.
  */
  if (my_stat(filename, &f_stat, MYF(0)))
  {
    if (!(f_stat.st_mode & MY_S_IWRITE))
    {
      errno= EACCES;
      return true;
    }
  }
  else
  {
    char path[FN_REFLEN];
    size_t path_length;

    dirname_part(path, filename, &path_length);
    if (path_length && my_access(path, (F_OK|W_OK)))
      return true;
  }

  do
  {
    errors= 0;
    if (!my_freopen(filename, "a", stderr))
      errors++;
#ifndef EMBEDDED_LIBRARY
    if (!my_freopen(filename, "a", stdout))
      errors++;
#endif
  }
  while (retries-- && errors);

  if (errors)
    return true;

  /* The error stream must be unbuffered. */
  setbuf(stderr, NULL);

  error_log_file= filename; // Remember name for later reopen

  // Write any messages buffered while we were figuring out the filename
  flush_error_log_messages();
  return false;
}


void destroy_error_log()
{
  // We should have flushed before this...
  DBUG_ASSERT(!error_log_buffering);
  // ... but play it safe on release builds
  flush_error_log_messages();
  if (error_log_initialized)
  {
    error_log_initialized= false;
    error_log_file= NULL;
    mysql_mutex_destroy(&LOCK_error_log);
  }
}


bool reopen_error_log()
{
  if (!error_log_file)
    return false;
  mysql_mutex_lock(&LOCK_error_log);
  bool result= open_error_log(error_log_file);
  mysql_mutex_unlock(&LOCK_error_log);
  if (result)
    my_error(ER_UNKNOWN_ERROR, MYF(0));
  return result;
}


#ifndef EMBEDDED_LIBRARY
static void print_buffer_to_file(enum loglevel level, const char *buffer,
                                 size_t length)
{
  DBUG_ENTER("print_buffer_to_file");
  DBUG_PRINT("enter",("buffer: %s", buffer));

  char my_timestamp[iso8601_size];

  my_thread_id thread_id= 0;

  /*
    If the thread system is up and running and we're in a connection,
    add the connection ID to the log-line, otherwise 0.
  */
  if (THR_THD_initialized && (current_thd != NULL))
    thread_id= current_thd->thread_id();

  make_iso8601_timestamp(my_timestamp, my_micro_time());

  /*
    This must work even if the mutex has not been initialized yet.
    At that point we should still be single threaded so that it is
    safe to write without mutex.
  */
  if (error_log_initialized)
    mysql_mutex_lock(&LOCK_error_log);

  if (error_log_buffering)
  {
    // Logfile not open yet, buffer messages for now.
    if (buffered_messages == NULL)
      buffered_messages= new (std::nothrow) std::string();
    std::ostringstream s;
    s << my_timestamp << " " << thread_id;
    if (level == ERROR_LEVEL)
      s << " [ERROR] ";
    else if (level == WARNING_LEVEL)
      s << " [Warning] ";
    else
      s << " [Note] ";
    s << buffer << std::endl;
    buffered_messages->append(s.str());
  }
  else
  {
    fprintf(stderr, "%s %u [%s] %.*s\n",
            my_timestamp,
            thread_id,
            (level == ERROR_LEVEL ? "ERROR" : level == WARNING_LEVEL ?
             "Warning" : "Note"),
            (int) length, buffer);

    fflush(stderr);
  }

  if (error_log_initialized)
    mysql_mutex_unlock(&LOCK_error_log);
  DBUG_VOID_RETURN;
}


void error_log_print(enum loglevel level, const char *format, va_list args)
{
  char   buff[MAX_LOG_BUFFER_SIZE];
  size_t length;
  DBUG_ENTER("error_log_print");

  if (static_cast<ulong>(level) < log_error_verbosity)
  {
    length= my_vsnprintf(buff, sizeof(buff), format, args);
    print_buffer_to_file(level, buff, length);

    if (log_syslog_enabled
#ifdef _WIN32
        // Don't write to the eventlog during shutdown.
	 && !connection_events_loop_aborted()
#endif
      )
    {
      my_syslog(system_charset_info, level, buff);
    }
  }

  DBUG_VOID_RETURN;
}
#endif /* EMBEDDED_LIBRARY */


void sql_print_error(const char *format, ...)
{
  va_list args;
  DBUG_ENTER("sql_print_error");

  va_start(args, format);
  error_log_print(ERROR_LEVEL, format, args);
  va_end(args);

  DBUG_VOID_RETURN;
}


void sql_print_warning(const char *format, ...)
{
  va_list args;
  DBUG_ENTER("sql_print_warning");

  va_start(args, format);
  error_log_print(WARNING_LEVEL, format, args);
  va_end(args);

  DBUG_VOID_RETURN;
}


void sql_print_information(const char *format, ...)
{
  va_list args;
  DBUG_ENTER("sql_print_information");

  va_start(args, format);
  error_log_print(INFORMATION_LEVEL, format, args);
  va_end(args);

  DBUG_VOID_RETURN;
}


extern "C"
int my_plugin_log_message(MYSQL_PLUGIN *plugin_ptr, plugin_log_level level,
                          const char *format, ...)
{
  char format2[MAX_LOG_BUFFER_SIZE];
  loglevel lvl;
  struct st_plugin_int *plugin = static_cast<st_plugin_int *> (*plugin_ptr);
  va_list args;

  DBUG_ASSERT(level >= MY_ERROR_LEVEL && level <= MY_INFORMATION_LEVEL);

  switch (level)
  {
  case MY_ERROR_LEVEL:       lvl= ERROR_LEVEL; break;
  case MY_WARNING_LEVEL:     lvl= WARNING_LEVEL; break;
  case MY_INFORMATION_LEVEL: lvl= INFORMATION_LEVEL; break;
  default:                   return 1;
  }

  va_start(args, format);
  my_snprintf(format2, sizeof (format2) - 1, "Plugin %.*s reported: '%s'",
              (int) plugin->name.length, plugin->name.str, format);
  error_log_print(lvl, format2, args);
  va_end(args);
  return 0;
}<|MERGE_RESOLUTION|>--- conflicted
+++ resolved
@@ -522,7 +522,6 @@
 }
 
 
-<<<<<<< HEAD
 File_query_log::File_query_log(enum_log_table_type log_type)
   : m_log_type(log_type), name(NULL), write_error(false), log_open(false)
 {
@@ -534,7 +533,9 @@
   else if (log_type == QUERY_LOG_SLOW)
     m_log_file_key= key_file_slow_log;
 #endif
-=======
+}
+
+
 bool is_valid_log_name(const char *name, size_t len)
 {
   if (len > 3)
@@ -626,7 +627,6 @@
                          open_flags | O_NOFOLLOW,
                          MYF(MY_WME));
 #endif //_WIN32
->>>>>>> bc4e9c88
 }
 
 
@@ -682,7 +682,7 @@
 #ifdef HAVE_PSI_INTERFACE
                                          m_log_file_key,
 #endif
-                                         O_CREAT | O_BINARY | O_WRONLY | O_APPEND,
+                                         O_CREAT | O_WRONLY | O_APPEND,
                                          log_file_name, real_log_file_name)) < 0)
     goto err;
 
