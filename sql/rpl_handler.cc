/* Copyright (c) 2008, 2022, Oracle and/or its affiliates.

   This program is free software; you can redistribute it and/or modify
   it under the terms of the GNU General Public License, version 2.0,
   as published by the Free Software Foundation.

   This program is also distributed with certain software (including
   but not limited to OpenSSL) that is licensed under separate terms,
   as designated in a particular file or component or in included license
   documentation.  The authors of MySQL hereby grant you an additional
   permission to link the program and your derivative works with the
   separately licensed software that they have included with MySQL.

   This program is distributed in the hope that it will be useful,
   but WITHOUT ANY WARRANTY; without even the implied warranty of
   MERCHANTABILITY or FITNESS FOR A PARTICULAR PURPOSE.  See the
   GNU General Public License, version 2.0, for more details.

   You should have received a copy of the GNU General Public License
   along with this program; if not, write to the Free Software
   Foundation, Inc., 51 Franklin St, Fifth Floor, Boston, MA 02110-1301  USA */

#include "sql/rpl_handler.h"

#include <string.h>
#include <memory>
#include <new>
#include <unordered_map>
#include <utility>
#include <vector>

#include "lex_string.h"
#include "map_helpers.h"
#include "my_compiler.h"
#include "my_dbug.h"
#include "my_io.h"
#include "my_loglevel.h"
#include "mysql/components/services/bits/psi_bits.h"
#include "mysql/components/services/log_builtins.h"
#include "mysql/components/services/log_shared.h"
#include "mysql/plugin.h"
#include "mysql/psi/mysql_mutex.h"
#include "mysql/service_mysql_alloc.h"
#include "mysqld_error.h"
#include "prealloced_array.h"
#include "sql/current_thd.h"
#include "sql/debug_sync.h"  // DEBUG_SYNC
#include "sql/handler.h"
#include "sql/item_func.h"  // user_var_entry
#include "sql/key.h"
#include "sql/log.h"
#include "sql/mysqld.h"  // server_uuid
#include "sql/psi_memory_key.h"
#include "sql/raii/sentry.h"  // raii::Sentry<T>
#include "sql/replication.h"  // Trans_param
#include "sql/rpl_gtid.h"
#include "sql/rpl_mi.h"     // Master_info
#include "sql/set_var.h"    // OPT_PERSIST
#include "sql/sql_class.h"  // THD
#include "sql/sql_const.h"
#include "sql/sql_lex.h"
#include "sql/sql_parse.h"   // sql_command_flags
#include "sql/sql_plugin.h"  // plugin_int_to_ref
#include "sql/system_variables.h"
#include "sql/table.h"
#include "sql/thr_malloc.h"
#include "sql/transaction_info.h"
#include "sql_string.h"

Trans_delegate *transaction_delegate;
Binlog_storage_delegate *binlog_storage_delegate;
Server_state_delegate *server_state_delegate;

Binlog_transmit_delegate *binlog_transmit_delegate;
Binlog_relay_IO_delegate *binlog_relay_io_delegate;

bool opt_replication_optimize_for_static_plugin_config{false};
std::atomic<bool> opt_replication_sender_observe_commit_only{false};

Observer_info::Observer_info(void *ob, st_plugin_int *p)
    : observer(ob), plugin_int(p) {
  plugin = plugin_int_to_ref(plugin_int);
}

Delegate::Delegate(
#ifdef HAVE_PSI_RWLOCK_INTERFACE
    PSI_rwlock_key key
#endif
) {
  inited = false;
  m_configured_lock_type.store(opt_replication_optimize_for_static_plugin_config
                                   ? DELEGATE_SPIN_LOCK
                                   : DELEGATE_OS_LOCK);
  m_acquired_locks.store(0);
#ifdef HAVE_PSI_RWLOCK_INTERFACE
  if (mysql_rwlock_init(key, &lock)) return;
#else
  if (mysql_rwlock_init(0, &lock)) return;
#endif
  inited = true;
}

Delegate::~Delegate() {
  inited = false;
  mysql_rwlock_destroy(&lock);
<<<<<<< HEAD
  free_root(&memroot, MYF(0));
=======
>>>>>>> fbdaa4de
}

int Delegate::add_observer(void *observer, st_plugin_int *plugin) {
  int ret = false;
  if (!inited) return true;
  write_lock();
  Observer_info_iterator iter(observer_info_list);
  Observer_info *info = iter++;
  while (info && info->observer != observer) info = iter++;
  if (!info) {
    info = new Observer_info(observer, plugin);
    if (!info || observer_info_list.push_back(info, &memroot))
      ret = true;
    else if (this->use_spin_lock_type())
      acquire_plugin_ref_count(info);
  } else
    ret = true;
  unlock();
  return ret;
}

int Delegate::remove_observer(void *observer) {
  int ret = false;
  if (!inited) return true;
  write_lock();
  Observer_info_iterator iter(observer_info_list);
  Observer_info *info = iter++;
  while (info && info->observer != observer) info = iter++;
  if (info) {
    iter.remove();
    delete info;
  } else
    ret = true;
  unlock();
  return ret;
}

Delegate::Observer_info_iterator Delegate::observer_info_iter() {
  return Observer_info_iterator(observer_info_list);
}

bool Delegate::is_empty() {
  DBUG_PRINT("debug", ("is_empty: %d", observer_info_list.is_empty()));
  return observer_info_list.is_empty();
}

int Delegate::read_lock() {
  if (!inited) return true;
  this->lock_it(DELEGATE_LOCK_MODE_SHARED);
  return 0;
}

int Delegate::write_lock() {
  if (!inited) return true;
  this->lock_it(DELEGATE_LOCK_MODE_EXCLUSIVE);
  return 0;
}

int Delegate::unlock() {
  if (!inited) return true;

  int result = 0;

  if (m_acquired_locks.load() > 0) {
    m_acquired_locks -= DELEGATE_SPIN_LOCK;
    if (m_spin_lock.is_exclusive_acquisition())
      m_spin_lock.release_exclusive();
    else {
      assert(m_spin_lock.is_shared_acquisition());
      m_spin_lock.release_shared();
    }
  } else {
    assert(m_acquired_locks.load() < 0);
    m_acquired_locks -= DELEGATE_OS_LOCK;
    result = mysql_rwlock_unlock(&lock);
  }

  return result;
}

bool Delegate::is_inited() { return inited; }

void Delegate::update_lock_type() {
  if (!inited) return;

  int opt_value = opt_replication_optimize_for_static_plugin_config
                      ? DELEGATE_SPIN_LOCK
                      : DELEGATE_OS_LOCK;
  m_configured_lock_type.store(opt_value);
}

void Delegate::update_plugin_ref_count() {
  if (!inited) return;

  int opt_value = opt_replication_optimize_for_static_plugin_config
                      ? DELEGATE_SPIN_LOCK
                      : DELEGATE_OS_LOCK;
  int intern_value = m_configured_lock_type.load();

  if (intern_value == DELEGATE_SPIN_LOCK && opt_value == DELEGATE_OS_LOCK) {
<<<<<<< HEAD
    for (std::map<plugin_ref, size_t>::iterator ref =
             m_acquired_references.begin();
         ref != m_acquired_references.end(); ++ref) {
      for (size_t count = ref->second; count != 0; --count)
        plugin_unlock(NULL, ref->first);
=======
    for (auto ref : m_acquired_references) {
      for (size_t count = ref.second; count != 0; --count)
        plugin_unlock(nullptr, ref.first);
>>>>>>> fbdaa4de
    }
    m_acquired_references.clear();
  } else if (intern_value == DELEGATE_OS_LOCK &&
             opt_value == DELEGATE_SPIN_LOCK) {
    Observer_info_iterator iter = observer_info_iter();
    for (Observer_info *info = iter++; info; info = iter++) {
      acquire_plugin_ref_count(info);
    }
  }
}

bool Delegate::use_rw_lock_type() {
  return m_acquired_locks.load() < 0 ||  // If there are acquisitions using
                                         // the read-write lock
         (m_configured_lock_type.load() ==
              DELEGATE_OS_LOCK &&  // or the lock type has been set to use the
                                   // read-write lock
          m_acquired_locks.load() == 0);  // and there are no outstanding
                                          // acquisitions using shared
                                          // spin-lock, use the read-write
                                          // lock
}

bool Delegate::use_spin_lock_type() {
  return m_acquired_locks.load() > 0 ||  // If there are acquisitions using
                                         // the shared spin-lock
         (m_configured_lock_type.load() ==
              DELEGATE_SPIN_LOCK &&  // or the lock type has been set to use the
                                     // shared spin-lock
          m_acquired_locks.load() == 0);  // and there are no outstanding
                                          // acquisitions using read-write
                                          // lock, use the shared
                                          // sping-lock
}

void Delegate::acquire_plugin_ref_count(Observer_info *info) {
  plugin_ref internal_ref = plugin_lock(nullptr, &info->plugin);
  ++(m_acquired_references[internal_ref]);
}

void Delegate::lock_it(enum_delegate_lock_mode mode) {
  do {
    if (this->use_spin_lock_type()) {
      if (mode == DELEGATE_LOCK_MODE_SHARED)
        m_spin_lock.acquire_shared();
      else
        m_spin_lock.acquire_exclusive();

      if (m_configured_lock_type.load() !=
          DELEGATE_SPIN_LOCK) {  // Lock type changed in the meanwhile, lets
                                 // revert the acquisition and try again
        if (mode == DELEGATE_LOCK_MODE_SHARED)
          m_spin_lock.release_shared();
        else
          m_spin_lock.release_exclusive();
      } else {
        m_acquired_locks += DELEGATE_SPIN_LOCK;
        break;
      }
    }
    if (this->use_rw_lock_type()) {
      if (mode == DELEGATE_LOCK_MODE_SHARED)
        mysql_rwlock_rdlock(&lock);
      else
        mysql_rwlock_wrlock(&lock);

      if (m_configured_lock_type.load() !=
          DELEGATE_OS_LOCK)  // Lock type changed in the meanwhile, lets revert
                             // the acquisition and try again
        mysql_rwlock_unlock(&lock);
      else {
        m_acquired_locks += DELEGATE_OS_LOCK;
        break;
      }
    }
  } while (true);
}

/*
  structure to save transaction log filename and position
*/
typedef struct Trans_binlog_info {
  my_off_t log_pos;
  char log_file[FN_REFLEN];
} Trans_binlog_info;

int get_user_var_int(const char *name, long long int *value, int *null_value) {
  bool null_val;
  THD *thd = current_thd;

  /* Protects thd->user_vars. */
  mysql_mutex_lock(&thd->LOCK_thd_data);

  const auto it = thd->user_vars.find(name);
  if (it == thd->user_vars.end()) {
    mysql_mutex_unlock(&thd->LOCK_thd_data);
    return 1;
  }
  *value = it->second->val_int(&null_val);
  if (null_value) *null_value = null_val;
  mysql_mutex_unlock(&thd->LOCK_thd_data);
  return 0;
}

int get_user_var_real(const char *name, double *value, int *null_value) {
  bool null_val;
  THD *thd = current_thd;

  /* Protects thd->user_vars. */
  mysql_mutex_lock(&thd->LOCK_thd_data);

  const auto it = thd->user_vars.find(name);
  if (it == thd->user_vars.end()) {
    mysql_mutex_unlock(&thd->LOCK_thd_data);
    return 1;
  }
  *value = it->second->val_real(&null_val);
  if (null_value) *null_value = null_val;
  mysql_mutex_unlock(&thd->LOCK_thd_data);
  return 0;
}

int get_user_var_str(const char *name, char *value, size_t len,
                     unsigned int precision, int *null_value) {
  String str;
  bool null_val;
  THD *thd = current_thd;

  /* Protects thd->user_vars. */
  mysql_mutex_lock(&thd->LOCK_thd_data);

  const auto it = thd->user_vars.find(name);
  if (it == thd->user_vars.end()) {
    mysql_mutex_unlock(&thd->LOCK_thd_data);
    return 1;
  }
  it->second->val_str(&null_val, &str, precision);
  strncpy(value, str.c_ptr(), len);
  if (null_value) *null_value = null_val;
  mysql_mutex_unlock(&thd->LOCK_thd_data);
  return 0;
}

int delegates_init() {
  alignas(Trans_delegate) static char place_trans_mem[sizeof(Trans_delegate)];
  alignas(Binlog_storage_delegate) static char
      place_storage_mem[sizeof(Binlog_storage_delegate)];
  alignas(Server_state_delegate) static char
      place_state_mem[sizeof(Server_state_delegate)];
  alignas(Binlog_transmit_delegate) static char
      place_transmit_mem[sizeof(Binlog_transmit_delegate)];
  alignas(Binlog_relay_IO_delegate) static char
      place_relay_io_mem[sizeof(Binlog_relay_IO_delegate)];

  transaction_delegate = new (place_trans_mem) Trans_delegate;
  if (!transaction_delegate->is_inited()) {
    LogErr(ERROR_LEVEL, ER_RPL_TRX_DELEGATES_INIT_FAILED);
    return 1;
  }

  binlog_storage_delegate = new (place_storage_mem) Binlog_storage_delegate;
  if (!binlog_storage_delegate->is_inited()) {
    LogErr(ERROR_LEVEL, ER_RPL_BINLOG_STORAGE_DELEGATES_INIT_FAILED);
    return 1;
  }

  server_state_delegate = new (place_state_mem) Server_state_delegate;
  binlog_transmit_delegate = new (place_transmit_mem) Binlog_transmit_delegate;
  if (!binlog_transmit_delegate->is_inited()) {
    LogErr(ERROR_LEVEL, ER_RPL_BINLOG_TRANSMIT_DELEGATES_INIT_FAILED);
    return 1;
  }

  binlog_relay_io_delegate = new (place_relay_io_mem) Binlog_relay_IO_delegate;
  if (!binlog_relay_io_delegate->is_inited()) {
    LogErr(ERROR_LEVEL, ER_RPL_BINLOG_RELAY_DELEGATES_INIT_FAILED);
    return 1;
  }

  return 0;
}

void delegates_destroy() {
  if (transaction_delegate) transaction_delegate->~Trans_delegate();
  if (binlog_storage_delegate)
    binlog_storage_delegate->~Binlog_storage_delegate();
  if (server_state_delegate) server_state_delegate->~Server_state_delegate();
  if (binlog_transmit_delegate)
    binlog_transmit_delegate->~Binlog_transmit_delegate();
  if (binlog_relay_io_delegate)
    binlog_relay_io_delegate->~Binlog_relay_IO_delegate();
}

static void delegates_update_plugin_ref_count() {
  if (transaction_delegate) transaction_delegate->update_plugin_ref_count();
  if (binlog_storage_delegate)
    binlog_storage_delegate->update_plugin_ref_count();
  if (server_state_delegate) server_state_delegate->update_plugin_ref_count();
#ifdef HAVE_REPLICATION
  if (binlog_transmit_delegate)
    binlog_transmit_delegate->update_plugin_ref_count();
  if (binlog_relay_io_delegate)
    binlog_relay_io_delegate->update_plugin_ref_count();
#endif /* HAVE_REPLICATION */
}

void delegates_acquire_locks() {
  if (transaction_delegate) transaction_delegate->write_lock();
  if (binlog_storage_delegate) binlog_storage_delegate->write_lock();
  if (server_state_delegate) server_state_delegate->write_lock();
#ifdef HAVE_REPLICATION
  if (binlog_transmit_delegate) binlog_transmit_delegate->write_lock();
  if (binlog_relay_io_delegate) binlog_relay_io_delegate->write_lock();
#endif /* HAVE_REPLICATION */
}

void delegates_release_locks() {
  if (transaction_delegate) transaction_delegate->unlock();
  if (binlog_storage_delegate) binlog_storage_delegate->unlock();
  if (server_state_delegate) server_state_delegate->unlock();
#ifdef HAVE_REPLICATION
  if (binlog_transmit_delegate) binlog_transmit_delegate->unlock();
  if (binlog_relay_io_delegate) binlog_relay_io_delegate->unlock();
#endif /* HAVE_REPLICATION */
}

void delegates_update_lock_type() {
  delegates_update_plugin_ref_count();

  if (transaction_delegate) transaction_delegate->update_lock_type();
  if (binlog_storage_delegate) binlog_storage_delegate->update_lock_type();
  if (server_state_delegate) server_state_delegate->update_lock_type();
#ifdef HAVE_REPLICATION
  if (binlog_transmit_delegate) binlog_transmit_delegate->update_lock_type();
  if (binlog_relay_io_delegate) binlog_relay_io_delegate->update_lock_type();
#endif /* HAVE_REPLICATION */
}

/*
  This macro is used by almost all the Delegate methods to iterate
  over all the observers running given callback function of the
  delegate .

  Add observer plugins to the thd->lex list, after each statement, all
  plugins add to thd->lex will be automatically unlocked.
 */
#define FOREACH_OBSERVER(r, f, args)                                   \
  Prealloced_array<plugin_ref, 8> plugins(PSI_NOT_INSTRUMENTED);       \
  read_lock();                                                         \
  Observer_info_iterator iter = observer_info_iter();                  \
  Observer_info *info = iter++;                                        \
  bool replication_optimize_for_static_plugin_config =                 \
      this->use_spin_lock_type();                                      \
  for (; info; info = iter++) {                                        \
    plugin_ref plugin = (replication_optimize_for_static_plugin_config \
                             ? info->plugin                            \
                             : my_plugin_lock(0, &info->plugin));      \
    if (!plugin) {                                                     \
      /* plugin is not initialized or deleted, this is not an error */ \
      r = 0;                                                           \
      break;                                                           \
    }                                                                  \
    if (!replication_optimize_for_static_plugin_config)                \
      plugins.push_back(plugin);                                       \
    if (((Observer *)info->observer)->f &&                             \
        ((Observer *)info->observer)->f args) {                        \
      r = 1;                                                           \
      LogEvent()                                                       \
          .prio(ERROR_LEVEL)                                           \
          .errcode(ER_RPL_PLUGIN_FUNCTION_FAILED)                      \
          .subsys(LOG_SUBSYSTEM_TAG)                                   \
          .function(#f)                                                \
          .message("Run function '" #f "' in plugin '%s' failed",      \
                   info->plugin_int->name.str);                        \
      break;                                                           \
    }                                                                  \
  }                                                                    \
  unlock();                                                            \
  /*                                                                   \
     Unlock plugins should be done after we released the Delegate lock \
     to avoid possible deadlock when this is the last user of the      \
     plugin, and when we unlock the plugin, it will try to             \
     deinitialize the plugin, which will try to lock the Delegate in   \
     order to remove the observers.                                    \
  */                                                                   \
  if (!plugins.empty()) plugin_unlock_list(0, &plugins[0], plugins.size());

#define FOREACH_OBSERVER_ERROR_OUT(r, f, args, out)                    \
  Prealloced_array<plugin_ref, 8> plugins(PSI_NOT_INSTRUMENTED);       \
  read_lock();                                                         \
  Observer_info_iterator iter = observer_info_iter();                  \
  Observer_info *info = iter++;                                        \
                                                                       \
  bool replication_optimize_for_static_plugin_config =                 \
      this->use_spin_lock_type();                                      \
  int error_out = 0;                                                   \
  for (; info; info = iter++) {                                        \
    plugin_ref plugin = (replication_optimize_for_static_plugin_config \
                             ? info->plugin                            \
                             : my_plugin_lock(0, &info->plugin));      \
    if (!plugin) {                                                     \
      /* plugin is not initialized or deleted, this is not an error */ \
      r = 0;                                                           \
      break;                                                           \
    }                                                                  \
    if (!replication_optimize_for_static_plugin_config)                \
      plugins.push_back(plugin);                                       \
                                                                       \
    bool hook_error = false;                                           \
    hook_error = ((Observer *)info->observer)->f(args, error_out);     \
                                                                       \
    out += error_out;                                                  \
    if (hook_error) {                                                  \
      r = 1;                                                           \
      LogEvent()                                                       \
          .prio(ERROR_LEVEL)                                           \
          .errcode(ER_RPL_PLUGIN_FUNCTION_FAILED)                      \
          .subsys(LOG_SUBSYSTEM_TAG)                                   \
          .function(#f)                                                \
          .message("Run function '" #f "' in plugin '%s' failed",      \
                   info->plugin_int->name.str);                        \
      break;                                                           \
    }                                                                  \
  }                                                                    \
  unlock();                                                            \
  /*                                                                   \
     Unlock plugins should be done after we released the Delegate lock \
     to avoid possible deadlock when this is the last user of the      \
     plugin, and when we unlock the plugin, it will try to             \
     deinitialize the plugin, which will try to lock the Delegate in   \
     order to remove the observers.                                    \
  */                                                                   \
  if (!plugins.empty()) plugin_unlock_list(0, &plugins[0], plugins.size());

static bool se_before_commit(THD *, plugin_ref plugin, void *arg) {
  handlerton *hton = plugin_data<handlerton *>(plugin);
  if (hton->se_before_commit) hton->se_before_commit(arg);
  return false;
}

int Trans_delegate::before_commit(THD *thd, bool all,
                                  Binlog_cache_storage *trx_cache_log,
                                  Binlog_cache_storage *stmt_cache_log,
                                  ulonglong cache_log_max_size,
                                  bool is_atomic_ddl_arg) {
  DBUG_TRACE;
  Trans_param param;
  TRANS_PARAM_ZERO(param);
  param.server_id = thd->server_id;
  param.server_uuid = server_uuid;
  param.thread_id = thd->thread_id();
  param.gtid_info.type = thd->variables.gtid_next.type;
  param.gtid_info.sidno = thd->variables.gtid_next.gtid.sidno;
  param.gtid_info.gno = thd->variables.gtid_next.gtid.gno;
  param.trx_cache_log = trx_cache_log;
  param.stmt_cache_log = stmt_cache_log;
  param.cache_log_max_size = cache_log_max_size;
  param.original_commit_timestamp = &thd->variables.original_commit_timestamp;
  param.is_atomic_ddl = is_atomic_ddl_arg;
  param.rpl_channel_type = thd->rpl_thd_ctx.get_rpl_channel_type();
  param.group_replication_consistency =
      thd->variables.group_replication_consistency;
  param.original_server_version = &(thd->variables.original_server_version);
  param.immediate_server_version = &(thd->variables.immediate_server_version);
  param.is_create_table_as_query_block =
      (thd->lex->sql_command == SQLCOM_CREATE_TABLE &&
       !thd->lex->query_block->field_list_is_empty());

  bool is_real_trans =
      (all || !thd->get_transaction()->is_active(Transaction_ctx::SESSION));
  if (is_real_trans) param.flags |= TRANS_IS_REAL_TRANS;

  int ret = 0;

  /* After this debug point we mark the transaction as committing in THD. */
  DBUG_EXECUTE_IF("trans_delegate_before_commit_before_before_call_observers", {
    const char act[] =
        "now signal "
        "signal.trans_delegate_before_commit_before_before_call_observers_"
        "reached "
        "wait_for "
        "signal.trans_delegate_before_commit_before_before_call_observers_"
        "waiting";
    assert(!debug_sync_set_action(thd, STRING_WITH_LEN(act)));
  });

  thd->rpl_thd_ctx.set_tx_rpl_delegate_stage_status(
      Rpl_thd_context::TX_RPL_STAGE_BEFORE_COMMIT);

  /**
    If thread is killed or commits are blocked do not commit the transaction.
    Post this thread cannot be killed.
  */
  if (thd->is_killed() || m_rollback_transaction_not_reached_before_commit) {
    /**
      Disconnect the client connection if not already done.
      Do not KILL connection if the transaction is going to be rolledback.
    */
    if (!thd->is_killed()) {
      mysql_mutex_lock(&thd->LOCK_thd_data);
      thd->awake(THD::KILL_CONNECTION);
      mysql_mutex_unlock(&thd->LOCK_thd_data);
    }
    return 1;
  }
  FOREACH_OBSERVER(ret, before_commit, (&param));
  plugin_foreach(thd, se_before_commit, MYSQL_STORAGE_ENGINE_PLUGIN, &param);
  return ret;
}

/**
 Helper method to check if the given table has 'CASCADE' foreign key or not.

 @param[in]   table     Table object that needs to be verified.

 @return bool true      If the table has 'CASCADE' foreign key.
              false     If the table does not have 'CASCADE' foreign key.
*/
bool has_cascade_foreign_key(TABLE *table) {
  DBUG_TRACE;

  TABLE_SHARE_FOREIGN_KEY_INFO *fk = table->s->foreign_key;

  for (uint i = 0; i < table->s->foreign_keys; i++) {
    /*
      The supported values of update/delete_rule are: CASCADE, SET NULL,
      NO ACTION, RESTRICT and SET DEFAULT.
    */
    if (dd::Foreign_key::RULE_CASCADE == fk[i].update_rule ||
        dd::Foreign_key::RULE_CASCADE == fk[i].delete_rule ||
        dd::Foreign_key::RULE_SET_NULL == fk[i].update_rule ||
        dd::Foreign_key::RULE_SET_NULL == fk[i].delete_rule ||
        dd::Foreign_key::RULE_SET_DEFAULT == fk[i].update_rule ||
        dd::Foreign_key::RULE_SET_DEFAULT == fk[i].delete_rule) {
      return true;
    }
  }
  return false;
}

/**
 Helper method to create table information for the hook call
 */
void prepare_table_info(THD *thd, Trans_table_info *&table_info_list,
                        uint &number_of_tables) {
  DBUG_TRACE;

  TABLE *open_tables = thd->open_tables;

  // Fail if tables are not open
  if (open_tables == nullptr) {
    return;
  }

  // Gather table information
  std::vector<Trans_table_info> table_info_holder;
  for (; open_tables != nullptr; open_tables = open_tables->next) {
    Trans_table_info table_info = {nullptr, 0, 0, false};

    if (open_tables->no_replicate) {
      continue;
    }

    table_info.table_name = open_tables->s->table_name.str;

    uint primary_keys = 0;
    if (open_tables->key_info != nullptr &&
        (open_tables->s->primary_key < MAX_KEY)) {
      primary_keys = open_tables->s->primary_key;

      // if primary keys is still 0, lets double check on another var
      if (primary_keys == 0) {
        primary_keys = open_tables->key_info->user_defined_key_parts;
      }
    }

    table_info.number_of_primary_keys = primary_keys;

    table_info.db_type = open_tables->s->db_type()->db_type;

    /*
      Find out if the table has foreign key with ON UPDATE/DELETE CASCADE
      clause.
    */
    table_info.has_cascade_foreign_key = has_cascade_foreign_key(open_tables);

    table_info_holder.push_back(table_info);
  }

  // Now that one has all the information, one should build the
  // data that will be delivered to the plugin
  if (table_info_holder.size() > 0) {
    number_of_tables = table_info_holder.size();

    table_info_list = (Trans_table_info *)my_malloc(
        PSI_NOT_INSTRUMENTED, number_of_tables * sizeof(Trans_table_info),
        MYF(0));

    std::vector<Trans_table_info>::iterator table_info_holder_it =
        table_info_holder.begin();
    for (int table = 0; table_info_holder_it != table_info_holder.end();
         table_info_holder_it++, table++) {
      table_info_list[table].number_of_primary_keys =
          (*table_info_holder_it).number_of_primary_keys;
      table_info_list[table].table_name = (*table_info_holder_it).table_name;
      table_info_list[table].db_type = (*table_info_holder_it).db_type;
      table_info_list[table].has_cascade_foreign_key =
          (*table_info_holder_it).has_cascade_foreign_key;
    }
  }
}

/**
  Helper that gathers all table runtime information

  @param[in]   thd       the current execution thread
  @param[out]  ctx_info  Trans_context_info in which the result is stored.
 */
static void prepare_transaction_context(THD *thd,
                                        Trans_context_info &ctx_info) {
  // Extracting the session value of SQL binlogging
  ctx_info.binlog_enabled = thd->variables.sql_log_bin;

  // Extracting the session value of binlog format
  ctx_info.binlog_format = thd->variables.binlog_format;

  // Extracting the global mutable value of binlog checksum
  ctx_info.binlog_checksum_options = binlog_checksum_options;

  // Extracting the session value of transaction_write_set_extraction
  ctx_info.transaction_write_set_extraction =
      thd->variables.transaction_write_set_extraction;

  // Extracting transaction isolation level
  ctx_info.tx_isolation = thd->tx_isolation;
}

int Trans_delegate::before_dml(THD *thd, int &result) {
  DBUG_TRACE;
  Trans_param param;
  TRANS_PARAM_ZERO(param);

  param.server_id = thd->server_id;
  param.server_uuid = server_uuid;
  param.thread_id = thd->thread_id();

  prepare_table_info(thd, param.tables_info, param.number_of_tables);
  prepare_transaction_context(thd, param.trans_ctx_info);

  int ret = 0;
  FOREACH_OBSERVER_ERROR_OUT(ret, before_dml, &param, result);

  my_free(param.tables_info);

  return ret;
}

static bool se_before_rollback(THD *, plugin_ref plugin, void *arg) {
  handlerton *hton = plugin_data<handlerton *>(plugin);
  if (hton->se_before_rollback) hton->se_before_rollback(arg);
  return false;
}

int Trans_delegate::before_rollback(THD *thd, bool all) {
  DBUG_TRACE;
  Trans_param param;
  TRANS_PARAM_ZERO(param);
  param.server_id = thd->server_id;
  param.server_uuid = server_uuid;
  param.thread_id = thd->thread_id();
  param.rpl_channel_type = thd->rpl_thd_ctx.get_rpl_channel_type();

  bool is_real_trans =
      (all || !thd->get_transaction()->is_active(Transaction_ctx::SESSION));
  if (is_real_trans) param.flags |= TRANS_IS_REAL_TRANS;

  int ret = 0;
  thd->rpl_thd_ctx.set_tx_rpl_delegate_stage_status(
      Rpl_thd_context::TX_RPL_STAGE_BEFORE_ROLLBACK);
  FOREACH_OBSERVER(ret, before_rollback, (&param));
  plugin_foreach(thd, se_before_rollback, MYSQL_STORAGE_ENGINE_PLUGIN, &param);
  return ret;
}

static bool se_after_commit(THD *, plugin_ref plugin, void *arg) {
  handlerton *hton = plugin_data<handlerton *>(plugin);
  if (hton->se_after_commit) hton->se_after_commit(arg);
  return false;
}

int Trans_delegate::after_commit(THD *thd, bool all) {
  DBUG_TRACE;
  Trans_param param;
  TRANS_PARAM_ZERO(param);
  param.server_uuid = server_uuid;
  param.thread_id = thd->thread_id();

  Gtid gtid;
  thd->rpl_thd_ctx.last_used_gtid_tracker_ctx().get_last_used_gtid(gtid);
  param.gtid_info.sidno = gtid.sidno;
  param.gtid_info.gno = gtid.gno;

  bool is_real_trans =
      (all || !thd->get_transaction()->is_active(Transaction_ctx::SESSION));
  if (is_real_trans) param.flags |= TRANS_IS_REAL_TRANS;

  thd->get_trans_fixed_pos(&param.log_file, &param.log_pos);
  param.server_id = thd->server_id;
  param.rpl_channel_type = thd->rpl_thd_ctx.get_rpl_channel_type();

  DBUG_PRINT("enter",
             ("log_file: %s, log_pos: %llu", param.log_file, param.log_pos));
  DEBUG_SYNC(thd, "before_call_after_commit_observer");

  int ret = 0;
  FOREACH_OBSERVER(ret, after_commit, (&param));
  plugin_foreach(thd, se_after_commit, MYSQL_STORAGE_ENGINE_PLUGIN, &param);
  return ret;
}

int Trans_delegate::after_rollback(THD *thd, bool all) {
  DBUG_TRACE;
  Trans_param param;
  TRANS_PARAM_ZERO(param);
  param.server_uuid = server_uuid;
  param.thread_id = thd->thread_id();

  bool is_real_trans =
      (all || !thd->get_transaction()->is_active(Transaction_ctx::SESSION));
  if (is_real_trans) param.flags |= TRANS_IS_REAL_TRANS;
  thd->get_trans_fixed_pos(&param.log_file, &param.log_pos);
  param.server_id = thd->server_id;
  param.rpl_channel_type = thd->rpl_thd_ctx.get_rpl_channel_type();

  int ret = 0;
  FOREACH_OBSERVER(ret, after_rollback, (&param));
  return ret;
}

int Trans_delegate::trans_begin(THD *thd, int &out) {
  DBUG_TRACE;
  if (m_rollback_transaction_on_begin) {
    out = ER_OPERATION_NOT_ALLOWED_WHILE_PRIMARY_CHANGE_IS_RUNNING;
    return 0;
  }

  Trans_param param;
  TRANS_PARAM_ZERO(param);
  param.server_uuid = server_uuid;
  param.thread_id = thd->thread_id();
  param.group_replication_consistency =
      thd->variables.group_replication_consistency;
  param.hold_timeout = thd->variables.net_wait_timeout;
  param.server_id = thd->server_id;
  param.rpl_channel_type = thd->rpl_thd_ctx.get_rpl_channel_type();

  int ret = 0;
  thd->rpl_thd_ctx.set_tx_rpl_delegate_stage_status(
      Rpl_thd_context::TX_RPL_STAGE_BEGIN);
  FOREACH_OBSERVER_ERROR_OUT(ret, begin, &param, out);
  return ret;
}

int Trans_delegate::set_transactions_at_begin_must_fail() {
  DBUG_TRACE;
  m_rollback_transaction_on_begin = true;
  return false;
}

int Trans_delegate::set_no_restrictions_at_transaction_begin() {
  DBUG_TRACE;
  m_rollback_transaction_on_begin = false;
  return false;
}

int Trans_delegate::set_transactions_not_reached_before_commit_must_fail() {
  DBUG_TRACE;
  m_rollback_transaction_not_reached_before_commit = true;
  return false;
}

int Trans_delegate::set_no_restrictions_at_transactions_before_commit() {
  DBUG_TRACE;
  m_rollback_transaction_not_reached_before_commit = false;
  return false;
}

int Binlog_storage_delegate::after_flush(THD *thd, const char *log_file,
                                         my_off_t log_pos) {
  DBUG_TRACE;
  DBUG_PRINT("enter",
             ("log_file: %s, log_pos: %llu", log_file, (ulonglong)log_pos));
  Binlog_storage_param param;
  param.server_id = thd->server_id;

  int ret = 0;
  FOREACH_OBSERVER(ret, after_flush, (&param, log_file, log_pos));
  return ret;
}

/**
 * This hook MUST be invoked after ALL recovery operations are performed
 * and the server is ready to serve clients.
 *
 * @return 0 on success, >0 otherwise.
 */
int Server_state_delegate::before_handle_connection(THD *) {
  DBUG_TRACE;
  Server_state_param param;

  int ret = 0;
  FOREACH_OBSERVER(ret, before_handle_connection, (&param));
  return ret;
}

/**
 * This hook MUST be invoked before ANY recovery action is started.
 *
 * @return 0 on success, >0 otherwise.
 */
int Server_state_delegate::before_recovery(THD *) {
  DBUG_TRACE;
  Server_state_param param;

  int ret = 0;
  FOREACH_OBSERVER(ret, before_recovery, (&param));
  return ret;
}

/**
 * This hook MUST be invoked after the recovery from the engine
 * is complete.
 *
 * @return 0 on success, >0 otherwise.
 */
int Server_state_delegate::after_engine_recovery(THD *) {
  DBUG_TRACE;
  Server_state_param param;

  int ret = 0;
  FOREACH_OBSERVER(ret, after_engine_recovery, (&param));
  return ret;
}

/**
 * This hook MUST be invoked after the server has completed the
 * local recovery. The server can proceed with the further operations
 * like engaging in distributed recovery etc.
 *
 * @return 0 on success, >0 otherwise.
 */
int Server_state_delegate::after_recovery(THD *) {
  DBUG_TRACE;
  Server_state_param param;

  int ret = 0;
  FOREACH_OBSERVER(ret, after_recovery, (&param));
  return ret;
}

/**
 * This hook MUST be invoked before server shutdown action is
 * initiated.
 *
 * @return 0 on success, >0 otherwise.
 */
int Server_state_delegate::before_server_shutdown(THD *) {
  DBUG_TRACE;
  Server_state_param param;

  int ret = 0;
  FOREACH_OBSERVER(ret, before_server_shutdown, (&param));
  return ret;
}

/**
 * This hook MUST be invoked after server shutdown operation is
 * complete.
 *
 * @return 0 on success, >0 otherwise.
 */
int Server_state_delegate::after_server_shutdown(THD *) {
  DBUG_TRACE;
  Server_state_param param;

  int ret = 0;
  FOREACH_OBSERVER(ret, after_server_shutdown, (&param));
  return ret;
}

/**
 * This hook MUST be invoked after upgrade from .frm to data dictionary
 *
 * @return 0 on success, >0 otherwise.
 */
int Server_state_delegate::after_dd_upgrade_from_57(THD *) {
  DBUG_TRACE;
  Server_state_param param;

  int ret = 0;
  FOREACH_OBSERVER(ret, after_dd_upgrade_from_57, (&param));
  return ret;
}

int Binlog_storage_delegate::after_sync(THD *thd, const char *log_file,
                                        my_off_t log_pos) {
  DBUG_TRACE;
  DBUG_PRINT("enter",
             ("log_file: %s, log_pos: %llu", log_file, (ulonglong)log_pos));
  Binlog_storage_param param;
  param.server_id = thd->server_id;

  assert(log_pos != 0);
  int ret = 0;
  FOREACH_OBSERVER(ret, after_sync, (&param, log_file, log_pos));

  DEBUG_SYNC(thd, "after_call_after_sync_observer");
  return ret;
}

int Binlog_transmit_delegate::transmit_start(THD *thd, ushort flags,
                                             const char *log_file,
                                             my_off_t log_pos,
                                             bool *observe_transmission) {
  Binlog_transmit_param param;
  param.flags = flags;
  param.server_id = thd->server_id;

  int ret = 0;
  FOREACH_OBSERVER(ret, transmit_start, (&param, log_file, log_pos));
  *observe_transmission = param.should_observe();
  return ret;
}

int Binlog_transmit_delegate::transmit_stop(THD *thd, ushort flags) {
  Binlog_transmit_param param;
  param.flags = flags;
  param.server_id = thd->server_id;

  DBUG_EXECUTE_IF("crash_binlog_transmit_hook", DBUG_SUICIDE(););

  int ret = 0;
  FOREACH_OBSERVER(ret, transmit_stop, (&param));
  return ret;
}

int Binlog_transmit_delegate::reserve_header(THD *thd, ushort flags,
                                             String *packet) {
  /*
    NOTE2ME: Maximum extra header size for each observer, I hope 32
    bytes should be enough for each Observer to reserve their
    extra header. If later found this is not enough, we can increase this /HEZX
   */
  constexpr int RESERVE_HEADER_SIZE = 32;
  unsigned char header[RESERVE_HEADER_SIZE];
  ulong hlen;
  Binlog_transmit_param param;
  param.flags = flags;
  param.server_id = thd->server_id;

  DBUG_EXECUTE_IF("crash_binlog_transmit_hook", DBUG_SUICIDE(););

  int ret = 0;
  read_lock();
  Observer_info_iterator iter = observer_info_iter();
  Observer_info *info = iter++;
  bool replication_optimize_for_static_plugin_config =
      this->use_spin_lock_type();
  for (; info; info = iter++) {
    plugin_ref plugin = (replication_optimize_for_static_plugin_config
                             ? info->plugin
                             : my_plugin_lock(thd, &info->plugin));
    if (!plugin) {
      ret = 1;
      break;
    }
    hlen = 0;
    {  // `unlock_guard` scope
      raii::Sentry<> unlock_guard{[&]() -> void {
        if (!replication_optimize_for_static_plugin_config)
          plugin_unlock(thd, plugin);
      }};
      if (((Observer *)info->observer)->reserve_header &&
          ((Observer *)info->observer)
              ->reserve_header(&param, header, RESERVE_HEADER_SIZE, &hlen)) {
        ret = 1;
        break;
      }
    }  // `unlock_guard` scope
    if (hlen == 0) continue;
    if (hlen > RESERVE_HEADER_SIZE || packet->append((char *)header, hlen)) {
      ret = 1;
      break;
    }
  }
  unlock();
  return ret;
}

int Binlog_transmit_delegate::before_send_event(THD *thd, ushort flags,
                                                String *packet,
                                                const char *log_file,
                                                my_off_t log_pos) {
  Binlog_transmit_param param;
  param.flags = flags;
  param.server_id = thd->server_id;

  DBUG_EXECUTE_IF("crash_binlog_transmit_hook", DBUG_SUICIDE(););

  int ret = 0;
  FOREACH_OBSERVER(
      ret, before_send_event,
      (&param, pointer_cast<uchar *>(packet->ptr()), packet->length(),
       log_file + dirname_length(log_file), log_pos));
  return ret;
}

int Binlog_transmit_delegate::after_send_event(THD *thd, ushort flags,
                                               String *packet,
                                               const char *skipped_log_file,
                                               my_off_t skipped_log_pos) {
  Binlog_transmit_param param;
  param.flags = flags;
  param.server_id = thd->server_id;

  DBUG_EXECUTE_IF("crash_binlog_transmit_hook", DBUG_SUICIDE(););

  int ret = 0;
  FOREACH_OBSERVER(
      ret, after_send_event,
      (&param, packet->ptr(), packet->length(),
       skipped_log_file + dirname_length(skipped_log_file), skipped_log_pos));
  return ret;
}

int Binlog_transmit_delegate::after_reset_master(THD *thd, ushort flags)

{
  Binlog_transmit_param param;
  param.flags = flags;
  param.server_id = thd->server_id;

  int ret = 0;
  FOREACH_OBSERVER(ret, after_reset_master, (&param));
  return ret;
}

void Binlog_relay_IO_delegate::init_param(Binlog_relay_IO_param *param,
                                          Master_info *mi) {
  param->mysql = mi->mysql;
  param->channel_name = mi->get_channel();
  param->user = const_cast<char *>(mi->get_user());
  param->host = mi->host;
  param->port = mi->port;
  param->master_log_name = const_cast<char *>(mi->get_master_log_name());
  param->master_log_pos = mi->get_master_log_pos();
}

int Binlog_relay_IO_delegate::thread_start(THD *thd, Master_info *mi) {
  Binlog_relay_IO_param param;
  init_param(&param, mi);
  param.server_id = thd->server_id;
  param.thread_id = thd->thread_id();

  int ret = 0;
  FOREACH_OBSERVER(ret, thread_start, (&param));
  return ret;
}

int Binlog_relay_IO_delegate::thread_stop(THD *thd, Master_info *mi) {
  Binlog_relay_IO_param param;
  init_param(&param, mi);
  param.server_id = thd->server_id;
  param.thread_id = thd->thread_id();

  int ret = 0;
  FOREACH_OBSERVER(ret, thread_stop, (&param));
  return ret;
}

int Binlog_relay_IO_delegate::applier_start(THD *thd, Master_info *mi) {
  Binlog_relay_IO_param param;
  init_param(&param, mi);
  param.server_id = thd->server_id;
  param.thread_id = thd->thread_id();

  int ret = 0;
  FOREACH_OBSERVER(ret, applier_start, (&param));
  return ret;
}

int Binlog_relay_IO_delegate::applier_stop(THD *thd, Master_info *mi,
                                           bool aborted) {
  Binlog_relay_IO_param param;
  init_param(&param, mi);
  param.server_id = thd->server_id;
  param.thread_id = thd->thread_id();

  int ret = 0;
  FOREACH_OBSERVER(ret, applier_stop, (&param, aborted));
  return ret;
}

int Binlog_relay_IO_delegate::before_request_transmit(THD *thd, Master_info *mi,
                                                      ushort flags) {
  Binlog_relay_IO_param param;
  init_param(&param, mi);
  param.server_id = thd->server_id;
  param.thread_id = thd->thread_id();

  int ret = 0;
  FOREACH_OBSERVER(ret, before_request_transmit, (&param, (uint32)flags));
  return ret;
}

int Binlog_relay_IO_delegate::after_read_event(THD *thd, Master_info *mi,
                                               const char *packet, ulong len,
                                               const char **event_buf,
                                               ulong *event_len) {
  Binlog_relay_IO_param param;
  init_param(&param, mi);
  param.server_id = thd->server_id;
  param.thread_id = thd->thread_id();

  int ret = 0;
  FOREACH_OBSERVER(ret, after_read_event,
                   (&param, packet, len, event_buf, event_len));
  return ret;
}

int Binlog_relay_IO_delegate::after_queue_event(THD *thd, Master_info *mi,
                                                const char *event_buf,
                                                ulong event_len, bool synced) {
  Binlog_relay_IO_param param;
  init_param(&param, mi);
  param.server_id = thd->server_id;
  param.thread_id = thd->thread_id();

  uint32 flags = 0;
  if (synced) flags |= BINLOG_STORAGE_IS_SYNCED;

  int ret = 0;
  FOREACH_OBSERVER(ret, after_queue_event,
                   (&param, event_buf, event_len, flags));
  return ret;
}

int Binlog_relay_IO_delegate::after_reset_slave(THD *thd, Master_info *mi)

{
  Binlog_relay_IO_param param;
  init_param(&param, mi);
  param.server_id = thd->server_id;
  param.thread_id = thd->thread_id();

  int ret = 0;
  FOREACH_OBSERVER(ret, after_reset_slave, (&param));
  return ret;
}

int Binlog_relay_IO_delegate::applier_log_event(THD *thd, int &out) {
  DBUG_TRACE;
  Trans_param trans_param;
  TRANS_PARAM_ZERO(trans_param);
  Binlog_relay_IO_param param;

  param.server_id = thd->server_id;
  param.thread_id = thd->thread_id();

  prepare_table_info(thd, trans_param.tables_info,
                     trans_param.number_of_tables);

  int ret = 0;
  FOREACH_OBSERVER(ret, applier_log_event, (&param, &trans_param, out));

  my_free(trans_param.tables_info);

  return ret;
}

int register_trans_observer(Trans_observer *observer, void *p) {
  return transaction_delegate->add_observer(observer, (st_plugin_int *)p);
}

int unregister_trans_observer(Trans_observer *observer, void *) {
  return transaction_delegate->remove_observer(observer);
}

int register_binlog_storage_observer(Binlog_storage_observer *observer,
                                     void *p) {
  DBUG_TRACE;
  int result =
      binlog_storage_delegate->add_observer(observer, (st_plugin_int *)p);
  return result;
}

int unregister_binlog_storage_observer(Binlog_storage_observer *observer,
                                       void *) {
  return binlog_storage_delegate->remove_observer(observer);
}

int register_server_state_observer(Server_state_observer *observer,
                                   void *plugin_var) {
  DBUG_TRACE;
  int result = server_state_delegate->add_observer(observer,
                                                   (st_plugin_int *)plugin_var);
  return result;
}

int unregister_server_state_observer(Server_state_observer *observer, void *) {
  DBUG_TRACE;
  int result = server_state_delegate->remove_observer(observer);
  return result;
}

int register_binlog_transmit_observer(Binlog_transmit_observer *observer,
                                      void *p) {
  return binlog_transmit_delegate->add_observer(observer, (st_plugin_int *)p);
}

int unregister_binlog_transmit_observer(Binlog_transmit_observer *observer,
                                        void *) {
  return binlog_transmit_delegate->remove_observer(observer);
}

int register_binlog_relay_io_observer(Binlog_relay_IO_observer *observer,
                                      void *p) {
  return binlog_relay_io_delegate->add_observer(observer, (st_plugin_int *)p);
}

int unregister_binlog_relay_io_observer(Binlog_relay_IO_observer *observer,
                                        void *) {
  return binlog_relay_io_delegate->remove_observer(observer);
}

int launch_hook_trans_begin(THD *thd, TABLE_LIST *all_tables) {
  DBUG_TRACE;
  LEX *lex = thd->lex;
  enum_sql_command sql_command = lex->sql_command;
  // by default commands are put on hold
  bool hold_command = true;
  int ret = 0;

  // if command belong to a transaction that already pass by hook, it can
  // continue
  if (thd->get_transaction()->was_trans_begin_hook_invoked()) {
    return 0;
  }

  bool is_show = ((sql_command_flags[sql_command] & CF_STATUS_COMMAND) &&
                  (sql_command != SQLCOM_BINLOG_BASE64_EVENT)) ||
                 (sql_command == SQLCOM_SHOW_RELAYLOG_EVENTS);
  bool is_set = (sql_command == SQLCOM_SET_OPTION);
  bool is_query_block = (sql_command == SQLCOM_SELECT);
  bool is_do = (sql_command == SQLCOM_DO);
  bool is_empty = (sql_command == SQLCOM_EMPTY_QUERY);
  bool is_use = (sql_command == SQLCOM_CHANGE_DB);
  bool is_stop_gr = (sql_command == SQLCOM_STOP_GROUP_REPLICATION);
  bool is_shutdown = (sql_command == SQLCOM_SHUTDOWN);
  bool is_reset_persist =
      (sql_command == SQLCOM_RESET && lex->option_type == OPT_PERSIST);

  if ((is_set || is_do || is_show || is_empty || is_use || is_stop_gr ||
       is_shutdown || is_reset_persist) &&
      !lex->uses_stored_routines()) {
    return 0;
  }

  if (is_query_block) {
    bool is_udf = false;

    // if select is an udf function
    Query_block *query_block_elem = lex->unit->first_query_block();
    while (query_block_elem != nullptr) {
      for (Item *item : query_block_elem->visible_fields()) {
        if (item->type() == Item::FUNC_ITEM) {
          Item_func *func_item = down_cast<Item_func *>(item);
          Item_func::Functype functype = func_item->functype();
          if (functype == Item_func::FUNC_SP || functype == Item_func::UDF_FUNC)
            is_udf = true;
        }
      }
      query_block_elem = query_block_elem->next_query_block();
    }

    if (!is_udf && all_tables == nullptr) {
      // SELECT that don't use tables and isn't a UDF
      hold_command = false;
    }

    if (hold_command && all_tables != nullptr) {
      // SELECT that use tables
      bool is_perf_schema_table = false;
      bool is_process_list = false;
      bool is_sys_db = false;
      bool stop_db_check = false;

      for (TABLE_LIST *table = all_tables; table && !stop_db_check;
           table = table->next_global) {
        assert(table->db && table->table_name);

        if (is_perfschema_db(table->db, table->db_length))
          is_perf_schema_table = true;
        else if (is_infoschema_db(table->db, table->db_length) &&
                 !my_strcasecmp(system_charset_info, "PROCESSLIST",
                                table->table_name)) {
          is_process_list = true;
        } else if (table->db_length == 3 &&
                   !my_strcasecmp(system_charset_info, "sys", table->db)) {
          is_sys_db = true;
        } else {
          is_perf_schema_table = false;
          is_process_list = false;
          is_sys_db = false;
          stop_db_check = true;
        }
      }

      if (is_process_list || is_perf_schema_table || is_sys_db) {
        hold_command = false;
      }
    }
  }

  if (hold_command) {
    DBUG_EXECUTE_IF("launch_hook_trans_begin_assert_if_hold", { assert(0); };);

    PSI_stage_info old_stage;
    thd->enter_stage(&stage_hook_begin_trans, &old_stage, __func__, __FILE__,
                     __LINE__);
    RUN_HOOK(transaction, trans_begin, (thd, ret));
    THD_STAGE_INFO(thd, old_stage);
    if (!ret && (sql_command == SQLCOM_BEGIN ||
                 thd->in_active_multi_stmt_transaction())) {
      thd->get_transaction()->set_trans_begin_hook_invoked();
    }
  }

  return ret;
}<|MERGE_RESOLUTION|>--- conflicted
+++ resolved
@@ -103,10 +103,6 @@
 Delegate::~Delegate() {
   inited = false;
   mysql_rwlock_destroy(&lock);
-<<<<<<< HEAD
-  free_root(&memroot, MYF(0));
-=======
->>>>>>> fbdaa4de
 }
 
 int Delegate::add_observer(void *observer, st_plugin_int *plugin) {
@@ -207,17 +203,9 @@
   int intern_value = m_configured_lock_type.load();
 
   if (intern_value == DELEGATE_SPIN_LOCK && opt_value == DELEGATE_OS_LOCK) {
-<<<<<<< HEAD
-    for (std::map<plugin_ref, size_t>::iterator ref =
-             m_acquired_references.begin();
-         ref != m_acquired_references.end(); ++ref) {
-      for (size_t count = ref->second; count != 0; --count)
-        plugin_unlock(NULL, ref->first);
-=======
     for (auto ref : m_acquired_references) {
       for (size_t count = ref.second; count != 0; --count)
         plugin_unlock(nullptr, ref.first);
->>>>>>> fbdaa4de
     }
     m_acquired_references.clear();
   } else if (intern_value == DELEGATE_OS_LOCK &&
@@ -400,6 +388,15 @@
   return 0;
 }
 
+void delegates_shutdown() {
+  if (opt_replication_optimize_for_static_plugin_config) {
+    opt_replication_optimize_for_static_plugin_config = false;
+    delegates_acquire_locks();
+    delegates_update_lock_type();
+    delegates_release_locks();
+  }
+}
+
 void delegates_destroy() {
   if (transaction_delegate) transaction_delegate->~Trans_delegate();
   if (binlog_storage_delegate)
@@ -416,32 +413,26 @@
   if (binlog_storage_delegate)
     binlog_storage_delegate->update_plugin_ref_count();
   if (server_state_delegate) server_state_delegate->update_plugin_ref_count();
-#ifdef HAVE_REPLICATION
   if (binlog_transmit_delegate)
     binlog_transmit_delegate->update_plugin_ref_count();
   if (binlog_relay_io_delegate)
     binlog_relay_io_delegate->update_plugin_ref_count();
-#endif /* HAVE_REPLICATION */
 }
 
 void delegates_acquire_locks() {
   if (transaction_delegate) transaction_delegate->write_lock();
   if (binlog_storage_delegate) binlog_storage_delegate->write_lock();
   if (server_state_delegate) server_state_delegate->write_lock();
-#ifdef HAVE_REPLICATION
   if (binlog_transmit_delegate) binlog_transmit_delegate->write_lock();
   if (binlog_relay_io_delegate) binlog_relay_io_delegate->write_lock();
-#endif /* HAVE_REPLICATION */
 }
 
 void delegates_release_locks() {
   if (transaction_delegate) transaction_delegate->unlock();
   if (binlog_storage_delegate) binlog_storage_delegate->unlock();
   if (server_state_delegate) server_state_delegate->unlock();
-#ifdef HAVE_REPLICATION
   if (binlog_transmit_delegate) binlog_transmit_delegate->unlock();
   if (binlog_relay_io_delegate) binlog_relay_io_delegate->unlock();
-#endif /* HAVE_REPLICATION */
 }
 
 void delegates_update_lock_type() {
@@ -450,10 +441,8 @@
   if (transaction_delegate) transaction_delegate->update_lock_type();
   if (binlog_storage_delegate) binlog_storage_delegate->update_lock_type();
   if (server_state_delegate) server_state_delegate->update_lock_type();
-#ifdef HAVE_REPLICATION
   if (binlog_transmit_delegate) binlog_transmit_delegate->update_lock_type();
   if (binlog_relay_io_delegate) binlog_relay_io_delegate->update_lock_type();
-#endif /* HAVE_REPLICATION */
 }
 
 /*
@@ -1174,6 +1163,8 @@
   param->port = mi->port;
   param->master_log_name = const_cast<char *>(mi->get_master_log_name());
   param->master_log_pos = mi->get_master_log_pos();
+  param->source_connection_auto_failover =
+      mi->is_source_connection_auto_failover();
 }
 
 int Binlog_relay_IO_delegate::thread_start(THD *thd, Master_info *mi) {
@@ -1353,6 +1344,39 @@
   return binlog_relay_io_delegate->remove_observer(observer);
 }
 
+static bool is_show_status(enum_sql_command sql_command) {
+  switch (sql_command) {
+    case SQLCOM_SHOW_VARIABLES:
+    case SQLCOM_SHOW_STATUS:
+    case SQLCOM_SHOW_ENGINE_LOGS:
+    case SQLCOM_SHOW_ENGINE_STATUS:
+    case SQLCOM_SHOW_ENGINE_MUTEX:
+    case SQLCOM_SHOW_PROCESSLIST:
+    case SQLCOM_SHOW_MASTER_STAT:
+    case SQLCOM_SHOW_SLAVE_STAT:
+    case SQLCOM_SHOW_CHARSETS:
+    case SQLCOM_SHOW_COLLATIONS:
+    case SQLCOM_SHOW_BINLOGS:
+    case SQLCOM_SHOW_OPEN_TABLES:
+    case SQLCOM_SHOW_SLAVE_HOSTS:
+    case SQLCOM_SHOW_BINLOG_EVENTS:
+    case SQLCOM_SHOW_WARNS:
+    case SQLCOM_SHOW_ERRORS:
+    case SQLCOM_SHOW_STORAGE_ENGINES:
+    case SQLCOM_SHOW_PRIVILEGES:
+    case SQLCOM_SHOW_STATUS_PROC:
+    case SQLCOM_SHOW_STATUS_FUNC:
+    case SQLCOM_SHOW_PLUGINS:
+    case SQLCOM_SHOW_EVENTS:
+    case SQLCOM_SHOW_PROFILE:
+    case SQLCOM_SHOW_PROFILES:
+    case SQLCOM_SHOW_RELAYLOG_EVENTS:
+      return true;
+    default:
+      return false;
+  }
+}
+
 int launch_hook_trans_begin(THD *thd, TABLE_LIST *all_tables) {
   DBUG_TRACE;
   LEX *lex = thd->lex;
@@ -1367,12 +1391,10 @@
     return 0;
   }
 
-  bool is_show = ((sql_command_flags[sql_command] & CF_STATUS_COMMAND) &&
-                  (sql_command != SQLCOM_BINLOG_BASE64_EVENT)) ||
-                 (sql_command == SQLCOM_SHOW_RELAYLOG_EVENTS);
+  bool is_show = is_show_status(sql_command);
   bool is_set = (sql_command == SQLCOM_SET_OPTION);
-  bool is_query_block = (sql_command == SQLCOM_SELECT);
-  bool is_do = (sql_command == SQLCOM_DO);
+  bool is_query_block =
+      (sql_command == SQLCOM_SELECT || sql_command == SQLCOM_DO);
   bool is_empty = (sql_command == SQLCOM_EMPTY_QUERY);
   bool is_use = (sql_command == SQLCOM_CHANGE_DB);
   bool is_stop_gr = (sql_command == SQLCOM_STOP_GROUP_REPLICATION);
@@ -1380,8 +1402,8 @@
   bool is_reset_persist =
       (sql_command == SQLCOM_RESET && lex->option_type == OPT_PERSIST);
 
-  if ((is_set || is_do || is_show || is_empty || is_use || is_stop_gr ||
-       is_shutdown || is_reset_persist) &&
+  if ((is_set || is_show || is_empty || is_use || is_stop_gr || is_shutdown ||
+       is_reset_persist) &&
       !lex->uses_stored_routines()) {
     return 0;
   }
@@ -1389,7 +1411,7 @@
   if (is_query_block) {
     bool is_udf = false;
 
-    // if select is an udf function
+    // If SELECT or DO is a UDF
     Query_block *query_block_elem = lex->unit->first_query_block();
     while (query_block_elem != nullptr) {
       for (Item *item : query_block_elem->visible_fields()) {
@@ -1404,7 +1426,7 @@
     }
 
     if (!is_udf && all_tables == nullptr) {
-      // SELECT that don't use tables and isn't a UDF
+      // SELECT or DO that don't use tables and isn't a UDF
       hold_command = false;
     }
 
