--- conflicted
+++ resolved
@@ -53,24 +53,19 @@
 #include "scope_guard.h"
 #include "sql/auth/auth_acls.h"
 #include "sql/auth/auth_common.h"  // check_grant, check_access
-#include "sql/basic_row_iterators.h"
-#include "sql/binlog.h"  // mysql_bin_log
-#include "sql/composite_iterators.h"
-#include "sql/debug_sync.h"  // DEBUG_SYNC
-#include "sql/derror.h"      // ER_THD
-#include "sql/field.h"       // Field
-#include "sql/filesort.h"    // Filesort
+#include "sql/binlog.h"            // mysql_bin_log
+#include "sql/debug_sync.h"        // DEBUG_SYNC
+#include "sql/derror.h"            // ER_THD
+#include "sql/field.h"             // Field
+#include "sql/filesort.h"          // Filesort
 #include "sql/handler.h"
 #include "sql/item.h"            // Item
 #include "sql/item_json_func.h"  // Item_json_func
 #include "sql/item_subselect.h"  // Item_subselect
-<<<<<<< HEAD
-=======
 #include "sql/iterators/basic_row_iterators.h"
 #include "sql/iterators/row_iterator.h"
 #include "sql/iterators/timing_iterator.h"
 #include "sql/iterators/update_rows_iterator.h"
->>>>>>> fbdaa4de
 #include "sql/join_optimizer/access_path.h"
 #include "sql/join_optimizer/bit_utils.h"
 #include "sql/join_optimizer/walk_access_paths.h"
@@ -82,7 +77,6 @@
 #include "sql/mysqld.h"       // stage_... mysql_tmpdir
 #include "sql/opt_explain.h"  // Modification_plan
 #include "sql/opt_explain_format.h"
-#include "sql/opt_range.h"  // QUICK_SELECT_I
 #include "sql/opt_trace.h"  // Opt_trace_object
 #include "sql/opt_trace_context.h"
 #include "sql/parse_tree_node_base.h"
@@ -90,10 +84,10 @@
 #include "sql/protocol.h"
 #include "sql/psi_memory_key.h"
 #include "sql/query_options.h"
-#include "sql/records.h"  // unique_ptr_destroy_only<RowIterator>
-#include "sql/row_iterator.h"
+#include "sql/range_optimizer/partition_pruning.h"
+#include "sql/range_optimizer/path_helpers.h"
+#include "sql/range_optimizer/range_optimizer.h"
 #include "sql/select_lex_visitor.h"
-#include "sql/sorting_iterator.h"
 #include "sql/sql_array.h"
 #include "sql/sql_base.h"  // check_record, fill_record
 #include "sql/sql_bitmap.h"
@@ -117,8 +111,8 @@
 #include "sql/table_trigger_dispatcher.h"  // Table_trigger_dispatcher
 #include "sql/temp_table_param.h"
 #include "sql/thd_raii.h"
-#include "sql/timing_iterator.h"
 #include "sql/transaction_info.h"
+#include "sql/trigger_chain.h"
 #include "sql/trigger_def.h"
 #include "sql/visible_fields.h"
 #include "template_utils.h"
@@ -149,17 +143,6 @@
       */
       if (tr->is_derived() || tr->uses_materialization())
         tr->grant.privilege = SELECT_ACL;
-<<<<<<< HEAD
-      else if ((check_access(thd, UPDATE_ACL, tr->db, &tr->grant.privilege,
-                             &tr->grant.m_internal, false, true) ||
-                check_grant(thd, UPDATE_ACL, tr, false, 1, true)) &&
-               (check_access(thd, SELECT_ACL, tr->db, &tr->grant.privilege,
-                             &tr->grant.m_internal, false, false) ||
-                check_grant(thd, SELECT_ACL, tr, false, 1, false)))
-        return true;
-    }
-  }
-=======
       else {
         auto chk = [&](long want_access) {
           const bool ignore_errors = (want_access == UPDATE_ACL);
@@ -204,7 +187,6 @@
       }  // else
     }    // for
   }      // else
->>>>>>> fbdaa4de
   return false;
 }
 
@@ -514,15 +496,20 @@
   table->mark_columns_needed_for_update(thd,
                                         false /*mark_binlog_columns=false*/);
 
-  QEP_TAB_standalone qep_tab_st;
-  QEP_TAB &qep_tab = qep_tab_st.as_QEP_TAB();
-
-  qep_tab.set_table(table);
-  qep_tab.set_condition(conds);
+  AccessPath *range_scan = nullptr;
+  join_type type = JT_UNKNOWN;
+
+  auto cleanup = create_scope_guard([&range_scan, table] {
+    destroy(range_scan);
+    table->set_keyread(false);
+    table->file->ha_index_or_rnd_end();
+    free_io_cache(table);
+    filesort_free_buffers(table, true);
+  });
 
   if (conds &&
       thd->optimizer_switch_flag(OPTIMIZER_SWITCH_ENGINE_CONDITION_PUSHDOWN)) {
-    table->file->cond_push(conds, false);
+    table->file->cond_push(conds);
   }
 
   {  // Enter scope for optimizer trace wrapper
@@ -531,12 +518,13 @@
 
     if (!no_rows && conds != nullptr) {
       Key_map keys_to_use(Key_map::ALL_BITS), needed_reg_dummy;
-      QUICK_SELECT_I *qck;
+      MEM_ROOT temp_mem_root(key_memory_test_quick_select_exec,
+                             thd->variables.range_alloc_block_size);
       no_rows = test_quick_select(
-                    thd, keys_to_use, 0, limit, safe_update, ORDER_NOT_RELEVANT,
-                    &qep_tab, conds, &needed_reg_dummy, &qck,
-                    qep_tab.table()->force_index, query_block) < 0;
-      qep_tab.set_quick(qck);
+                    thd, thd->mem_root, &temp_mem_root, keys_to_use, 0, 0,
+                    limit, safe_update, ORDER_NOT_RELEVANT, table,
+                    /*skip_records_in_range=*/false, conds, &needed_reg_dummy,
+                    table->force_index, query_block, &range_scan) < 0;
       if (thd->is_error()) return true;
     }
     if (no_rows) {
@@ -588,8 +576,12 @@
   uint used_index;
   {
     ORDER_with_src order_src(order, ESC_ORDER_BY);
-    used_index =
-        get_index_for_order(&order_src, &qep_tab, limit, &need_sort, &reverse);
+    used_index = get_index_for_order(&order_src, table, limit, range_scan,
+                                     &need_sort, &reverse);
+    if (range_scan != nullptr) {
+      // May have been changed by get_index_for_order().
+      type = calc_join_type(range_scan);
+    }
   }
   if (need_sort) {  // Assign table scan index to check below for modified key
                     // fields:
@@ -598,13 +590,13 @@
   if (used_index != MAX_KEY) {  // Check if we are modifying a key that we are
                                 // used to search with:
     used_key_is_modified = is_key_used(table, used_index, table->write_set);
-  } else if (qep_tab.quick()) {
+  } else if (range_scan) {
     /*
-      select->quick != NULL and used_index == MAX_KEY happens for index
+      select->range_scan != NULL and used_index == MAX_KEY happens for index
       merge and should be handled in a different way.
     */
-    used_key_is_modified = (!qep_tab.quick()->unique_key_range() &&
-                            qep_tab.quick()->is_keys_used(table->write_set));
+    used_key_is_modified = (!unique_key_range(range_scan) &&
+                            uses_index_on_fields(range_scan, table->write_set));
   }
 
   if (table->part_info)
@@ -628,18 +620,17 @@
 
   {  // Start of scope for Modification_plan
     ha_rows rows;
-    if (qep_tab.quick())
-      rows = qep_tab.quick()->records;
+    if (range_scan)
+      rows = range_scan->num_output_rows;
     else if (!conds && !need_sort && limit != HA_POS_ERROR)
       rows = limit;
     else {
       update_table_ref->fetch_number_of_rows();
       rows = table->file->stats.records;
     }
-    qep_tab.set_quick_optim();
-    qep_tab.set_condition_optim();
     DEBUG_SYNC(thd, "before_single_update");
-    Modification_plan plan(thd, MT_UPDATE, &qep_tab, used_index, limit,
+    Modification_plan plan(thd, MT_UPDATE, table, type, range_scan, conds,
+                           used_index, limit,
                            (!using_filesort && (used_key_is_modified || order)),
                            using_filesort, used_key_is_modified, rows);
     DEBUG_SYNC(thd, "planned_single_update");
@@ -666,25 +657,24 @@
         */
         JOIN join(thd, query_block);  // Only for holding examined_rows.
         AccessPath *path = create_table_access_path(
-            thd, nullptr, &qep_tab, /*count_examined_rows=*/true);
-
-        if (qep_tab.condition() != nullptr) {
-          path = NewFilterAccessPath(thd, path, qep_tab.condition());
+            thd, table, range_scan, /*table_ref=*/nullptr,
+            /*position=*/nullptr, /*count_examined_rows=*/true);
+
+        if (conds != nullptr) {
+          path = NewFilterAccessPath(thd, path, conds);
         }
 
         // Force filesort to sort by position.
         fsort.reset(new (thd->mem_root) Filesort(
-            thd, {qep_tab.table()}, /*keep_buffers=*/false, order, limit,
-            /*force_stable_sort=*/false,
+            thd, {table}, /*keep_buffers=*/false, order, limit,
             /*remove_duplicates=*/false,
             /*force_sort_rowids=*/true, /*unwrap_rollup=*/false));
         path = NewSortAccessPath(thd, path, fsort.get(),
                                  /*count_examined_rows=*/false);
         iterator = CreateIteratorFromAccessPath(
             thd, path, &join, /*eligible_for_batch_mode=*/true);
-        // Prevent cleanup in JOIN::destroy() and
-        // QEP_shared_owner::qs_cleanup(), to avoid double-destroy of the
-        // SortingIterator.
+        // Prevent cleanup in JOIN::destroy() and in the cleanup condition
+        // guard, to avoid double-destroy of the SortingIterator.
         table->sorting_iterator = nullptr;
 
         if (iterator == nullptr || iterator->Init()) return true;
@@ -694,8 +684,9 @@
           Filesort has already found and selected the rows we want to update,
           so we don't need the where clause
         */
-        qep_tab.set_quick(nullptr);
-        qep_tab.set_condition(nullptr);
+        destroy(range_scan);
+        range_scan = nullptr;
+        conds = nullptr;
       } else {
         /*
           We are doing a search on a key that is updated. In this case
@@ -712,14 +703,6 @@
           table->set_keyread(true);
 
         table->prepare_for_position();
-
-        /* If quick select is used, initialize it before retrieving rows. */
-        if (qep_tab.quick() && (error = qep_tab.quick()->reset())) {
-          if (table->file->is_fatal_error(error)) error_flags |= ME_FATALERROR;
-
-          table->file->print_error(error, error_flags);
-          return true;
-        }
         table->file->try_semi_consistent_read(true);
         auto end_semi_consistent_read = create_scope_guard(
             [table] { table->file->try_semi_consistent_read(false); });
@@ -736,8 +719,10 @@
         */
 
         AccessPath *path;
-        if (used_index == MAX_KEY || qep_tab.quick()) {
-          path = create_table_access_path(thd, nullptr, &qep_tab,
+        if (used_index == MAX_KEY || range_scan) {
+          path = create_table_access_path(thd, table, range_scan,
+                                          /*table_ref=*/nullptr,
+                                          /*position=*/nullptr,
                                           /*count_examined_rows=*/false);
         } else {
           empty_record(table);
@@ -748,9 +733,8 @@
 
         iterator = CreateIteratorFromAccessPath(
             thd, path, /*join=*/nullptr, /*eligible_for_batch_mode=*/true);
-        // Prevent cleanup in JOIN::destroy() and
-        // QEP_shared_owner::qs_cleanup(), to avoid double-destroy of the
-        // SortingIterator.
+        // Prevent cleanup in JOIN::destroy() and in the cleanup condition
+        // guard, to avoid double-destroy of the SortingIterator.
         table->sorting_iterator = nullptr;
 
         if (iterator == nullptr || iterator->Init()) {
@@ -774,8 +758,8 @@
           assert(!thd->is_error());
           thd->inc_examined_row_count(1);
 
-          if (qep_tab.condition() != nullptr) {
-            const bool skip_record = qep_tab.condition()->val_int() == 0;
+          if (conds != nullptr) {
+            const bool skip_record = conds->val_int() == 0;
             if (thd->is_error()) {
               error = 1;
               /*
@@ -824,19 +808,22 @@
         }
 
         iterator = NewIterator<SortFileIndirectIterator>(
-            thd, Mem_root_array<TABLE *>{table}, tempfile,
+            thd, thd->mem_root, Mem_root_array<TABLE *>{table}, tempfile,
             /*ignore_not_found_rows=*/false, /*has_null_flags=*/false,
             /*examined_rows=*/nullptr);
         if (iterator->Init()) return true;
 
-        qep_tab.set_quick(nullptr);
-        qep_tab.set_condition(nullptr);
+        destroy(range_scan);
+        range_scan = nullptr;
+        conds = nullptr;
       }
     } else {
       // No ORDER BY or updated key underway, so we can use a regular read.
-      iterator = init_table_iterator(thd, nullptr, &qep_tab,
-                                     /*ignore_not_found_rows=*/false,
-                                     /*count_examined_rows=*/false);
+      iterator =
+          init_table_iterator(thd, table, range_scan,
+                              /*table_ref=*/nullptr, /*position=*/nullptr,
+                              /*ignore_not_found_rows=*/false,
+                              /*count_examined_rows=*/false);
       if (iterator == nullptr) return true; /* purecov: inspected */
     }
 
@@ -870,9 +857,9 @@
     }
     if ((table->file->ha_table_flags() & HA_READ_BEFORE_WRITE_REMOVAL) &&
         !thd->lex->is_ignore() && !using_limit && !has_update_triggers &&
-        qep_tab.quick() && qep_tab.quick()->index != MAX_KEY &&
+        range_scan && ::used_index(range_scan) != MAX_KEY &&
         check_constant_expressions(*update_value_list))
-      read_removal = table->check_read_removal(qep_tab.quick()->index);
+      read_removal = table->check_read_removal(::used_index(range_scan));
 
     // If the update is batched, we cannot do partial update, so turn it off.
     if (will_batch) table->cleanup_partial_update(); /* purecov: inspected */
@@ -883,8 +870,8 @@
       error = iterator->Read();
       if (error || thd->killed) break;
       thd->inc_examined_row_count(1);
-      if (qep_tab.condition() != nullptr) {
-        const bool skip_record = qep_tab.condition()->val_int() == 0;
+      if (conds != nullptr) {
+        const bool skip_record = conds->val_int() == 0;
         if (thd->is_error()) {
           error = 1;
           break;
@@ -1038,27 +1025,34 @@
             ((error = table->file->exec_bulk_update(&dup_key_found)) ||
              dup_key_found)) {
           if (error) {
-            /* purecov: begin inspected */
-            assert(false);
             /*
-              The handler should not report error of duplicate keys if they
-              are ignored. This is a requirement on batching handlers.
+              ndbcluster is the only handler that returns an error at this
+              juncture
             */
+            assert(table->file->ht->db_type == DB_TYPE_NDBCLUSTER);
             if (table->file->is_fatal_error(error))
               error_flags |= ME_FATALERROR;
 
             table->file->print_error(error, error_flags);
             error = 1;
             break;
-            /* purecov: end */
           }
+          /* purecov: begin inspected */
           /*
-            Either an error was found and we are ignoring errors or there
-            were duplicate keys found. In both cases we need to correct
-            the counters and continue the loop.
+            Either an error was found and we are ignoring errors or there were
+            duplicate keys found with HA_IGNORE_DUP_KEY enabled. In both cases
+            we need to correct the counters and continue the loop.
           */
+
+          /*
+            Note that NDB disables batching when duplicate keys are to be
+            ignored. Any duplicate key found will result in an error returned
+            above.
+          */
+          assert(false);
           limit = dup_key_found;  // limit is 0 when we get here so need to +
           updated_rows -= dup_key_found;
+          /* purecov: end */
         } else {
           error = -1;  // Simulate end of file
           break;
@@ -2067,15 +2061,17 @@
       return !is_key_used(table, join_tab->ref().key, table->write_set);
     case JT_RANGE:
     case JT_INDEX_MERGE:
-      assert(join_tab->quick() != nullptr);
+      assert(join_tab->range_scan() != nullptr);
       // When scanning a range, it's possible to read a row twice if it moves
       // within the range:
-      if (join_tab->quick()->is_keys_used(table->write_set)) return false;
+      if (uses_index_on_fields(join_tab->range_scan(), table->write_set))
+        return false;
       // If the index access is using some secondary key(s), and if the table
       // has a clustered primary key, modifying that key might affect the
       // functioning of the the secondary key(s), so fall through to check that.
+      [[fallthrough]];
     case JT_ALL:
-      assert(join_tab->type() != JT_ALL || join_tab->quick() == nullptr);
+      assert(join_tab->type() != JT_ALL || join_tab->range_scan() == nullptr);
       // If using the clustered key under the cover:
       if ((table->file->ha_table_flags() & HA_PRIMARY_KEY_IN_READ_INDEX) &&
           table->s->primary_key < MAX_KEY)
@@ -2352,7 +2348,7 @@
     group->item = &temp_fields.front();
 
     tmp_param->allow_group_via_temp_table = true;
-    tmp_param->field_count = temp_fields.size();
+    tmp_param->func_count = temp_fields.size();
     tmp_param->group_parts = 1;
     tmp_param->group_length = table->file->ref_length;
     tmp_tables[cnt] =
@@ -2403,15 +2399,7 @@
   thd->check_for_truncated_fields = CHECK_FIELD_IGNORE;  // Restore this setting
   main_table = nullptr;
   // Reset state and statistics members:
-<<<<<<< HEAD
-  trans_safe = true;
-  transactional_tables = false;
-  error_handled = false;
-  found_rows = 0;
-  updated_rows = 0;
-=======
   unupdated_check_opt_tables.clear();
->>>>>>> fbdaa4de
 }
 
 bool Query_result_update::send_data(THD *, const mem_root_deque<Item *> &) {
@@ -2571,17 +2559,10 @@
       /* Write row, ignoring duplicated updates to a row */
       error = tmp_table->file->ha_write_row(tmp_table->record[0]);
       if (error != HA_ERR_FOUND_DUPP_KEY && error != HA_ERR_FOUND_DUPP_UNIQUE) {
-<<<<<<< HEAD
-        if (error &&
-            (create_ondisk_from_heap(thd, tmp_table, error, true, nullptr) ||
-             tmp_table->file->ha_index_init(0, false /*sorted*/))) {
-          update_completed = true;
-=======
         if (error && (create_ondisk_from_heap(
                           thd(), tmp_table, error, /*insert_last_record=*/true,
                           /*ignore_last_dup=*/true, /*is_duplicate=*/nullptr) ||
                       tmp_table->file->ha_index_init(0, false /*sorted*/))) {
->>>>>>> fbdaa4de
           return true;  // Not a table_is_full error
         }
         ++m_found_rows;
@@ -2678,7 +2659,7 @@
     Copy_field *copy_field_ptr = m_copy_fields, *copy_field_end;
     for (; *field; field++) {
       Item_field *item = down_cast<Item_field *>(*field_it++);
-      (copy_field_ptr++)->set(item->field, *field, false);
+      (copy_field_ptr++)->set(item->field, *field);
     }
     copy_field_end = copy_field_ptr;
 
@@ -2734,9 +2715,16 @@
                                                     TRG_ACTION_BEFORE, true);
 
         // Trigger might have changed dependencies of generated columns
-        if (!rc && table->vfield &&
-            update_generated_write_fields(table->write_set, table))
-          goto err;
+        Trigger_chain *tc =
+            table->triggers->get_triggers(TRG_EVENT_UPDATE, TRG_ACTION_BEFORE);
+        bool has_trigger_updated_fields =
+            (tc && tc->has_updated_trigger_fields(table->write_set));
+        if (!rc && table->vfield && has_trigger_updated_fields) {
+          // Dont save old value while re-calculating generated fields.
+          // Before image will already be saved in the first calculation.
+          table->blobs_need_not_keep_old_value();
+          if (update_generated_write_fields(table->write_set, table)) goto err;
+        }
 
         table->triggers->disable_fields_temporary_nullability();
 
@@ -2752,14 +2740,9 @@
           are set before before-triggers are called; here, it's the opposite
           order.
         */
-<<<<<<< HEAD
-        update_operations[offset]->set_function_defaults(table);
-
-=======
         if (m_update_operations[offset]->set_function_defaults(table)) {
           goto err;
         }
->>>>>>> fbdaa4de
         /*
           It is safe to not invoke CHECK OPTION for VIEW if records are same.
           In this case the row is coming from the view and thus should satisfy
