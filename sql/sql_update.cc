--- conflicted
+++ resolved
@@ -471,8 +471,7 @@
   /* Update the table->file->stats.records number */
   table->file->info(HA_STATUS_VARIABLE | HA_STATUS_NO_LOCK);
 
-<<<<<<< HEAD
-  table->mark_columns_needed_for_update();
+  table->mark_columns_needed_for_update(false/*mark_binlog_columns=false*/);
   if (table->vfield &&
       validate_gc_assignment(thd, &fields, &values, table))
     DBUG_RETURN(0);
@@ -480,10 +479,6 @@
   error= 0;
   qep_tab.set_table(table);
   qep_tab.set_condition(conds);
-=======
-  table->mark_columns_needed_for_update(false/*mark_binlog_columns=false*/);
-  select= make_select(table, 0, 0, conds, 0, &error);
->>>>>>> 514a13fc
 
   { // Enter scope for optimizer trace wrapper
     Opt_trace_object wrapper(&thd->opt_trace);
@@ -571,25 +566,9 @@
   }
 
   used_key_is_modified|= partition_key_modified(table, table->write_set);
-<<<<<<< HEAD
+  table->mark_columns_per_binlog_row_image();
 
   using_filesort= order && need_sort;
-=======
-#endif
-  table->mark_columns_per_binlog_row_image();
-  using_filesort= order && (need_sort||used_key_is_modified);
-  if (thd->lex->describe)
-  {
-    const bool using_tmp_table= !using_filesort &&
-                                (used_key_is_modified || order);
-    error= explain_single_table_modification(thd, table, select, used_index,
-                                             limit, using_tmp_table,
-                                             using_filesort,
-                                             true,
-                                             used_key_is_modified);
-    goto exit_without_my_ok;
-  }
->>>>>>> 514a13fc
 
   {
     ha_rows rows;
