/* Copyright (c) 2000, 2022, Oracle and/or its affiliates.

   This program is free software; you can redistribute it and/or modify
   it under the terms of the GNU General Public License, version 2.0,
   as published by the Free Software Foundation.

   This program is also distributed with certain software (including
   but not limited to OpenSSL) that is licensed under separate terms,
   as designated in a particular file or component or in included license
   documentation.  The authors of MySQL hereby grant you an additional
   permission to link the program and your derivative works with the
   separately licensed software that they have included with MySQL.

   This program is distributed in the hope that it will be useful,
   but WITHOUT ANY WARRANTY; without even the implied warranty of
   MERCHANTABILITY or FITNESS FOR A PARTICULAR PURPOSE.  See the
   GNU General Public License, version 2.0, for more details.

   You should have received a copy of the GNU General Public License
   along with this program; if not, write to the Free Software
   Foundation, Inc., 51 Franklin St, Fifth Floor, Boston, MA 02110-1301  USA */

/**
  @file sql/item_cmpfunc.cc

  @brief
  This file defines all Items that compare values (e.g. >=, ==, LIKE, etc.)
*/

#include "sql/item_cmpfunc.h"

#include <algorithm>
#include <array>
#include <cassert>
#include <climits>
#include <cmath>
#include <cstdint>
#include <cstring>
#include <type_traits>
#include <utility>

#include "decimal.h"
#include "m_ctype.h"
#include "m_string.h"
#include "mf_wcomp.h"  // wild_one, wild_many
#include "my_alloc.h"
#include "my_bit.h"
#include "my_bitmap.h"
#include "my_dbug.h"
#include "my_sqlcommand.h"
#include "my_sys.h"
#include "mysql/udf_registration_types.h"
#include "mysql_com.h"
#include "mysql_time.h"
#include "mysqld_error.h"
#include "sql-common/json_dom.h"  // Json_scalar_holder
#include "sql/aggregate_check.h"  // Distinct_check
#include "sql/check_stack.h"
#include "sql/current_thd.h"  // current_thd
#include "sql/derror.h"       // ER_THD
#include "sql/error_handler.h"
#include "sql/field.h"
#include "sql/histograms/histogram.h"
#include "sql/item_func.h"
#include "sql/item_json_func.h"  // json_value, get_json_atom_wrapper
#include "sql/item_subselect.h"  // Item_subselect
#include "sql/item_sum.h"        // Item_sum_hybrid
#include "sql/item_timefunc.h"   // Item_typecast_date
#include "sql/join_optimizer/bit_utils.h"
#include "sql/key.h"
#include "sql/mysqld.h"  // log_10
#include "sql/nested_join.h"
#include "sql/opt_trace.h"  // Opt_trace_object
#include "sql/opt_trace_context.h"
#include "sql/parse_tree_helpers.h"    // PT_item_list
#include "sql/parse_tree_node_base.h"  // Parse_context
#include "sql/query_options.h"
#include "sql/sql_array.h"
#include "sql/sql_base.h"
#include "sql/sql_bitmap.h"
#include "sql/sql_class.h"  // THD
#include "sql/sql_const.h"
#include "sql/sql_error.h"
#include "sql/sql_executor.h"
#include "sql/sql_lex.h"
#include "sql/sql_opt_exec_shared.h"
#include "sql/sql_optimizer.h"  // JOIN
#include "sql/sql_select.h"
#include "sql/sql_time.h"  // str_to_datetime
#include "sql/system_variables.h"
#include "sql/thd_raii.h"

using std::max;
using std::min;

static bool convert_constant_item(THD *, Item_field *, Item **, bool *);
static longlong get_year_value(THD *thd, Item ***item_arg, Item **cache_arg,
                               const Item *warn_item, bool *is_null);

/**
  Compare row signature of two expressions

  @param item1   first expression
  @param item2   second expression

  @returns true if row types are compatible, false otherwise.

  The function checks that two expressions have compatible row signatures
  i.e. that the number of columns they return are the same and that if they
  are both row expressions then each component from the first expression has
  a row signature compatible with the signature of the corresponding component
  of the second expression.
*/

static bool row_types_are_compatible(Item *item1, Item *item2) {
  uint n = item1->cols();
  if (item2->check_cols(n)) return false;
  for (uint i = 0; i < n; i++) {
    if (item2->element_index(i)->check_cols(item1->element_index(i)->cols()) ||
        (item1->element_index(i)->result_type() == ROW_RESULT &&
         !row_types_are_compatible(item1->element_index(i),
                                   item2->element_index(i))))
      return false;
  }
  return true;
}

/**
  Aggregates result types from the array of items.

  This function aggregates result types from the array of items. Found type
  supposed to be used later for comparison of values of these items.
  Aggregation itself is performed by the item_cmp_type() function.

  @param      items        array of items to aggregate the type from
  @param      nitems       number of items in the array

  @returns    the aggregated type

*/

static Item_result agg_cmp_type(Item **items, uint nitems) {
  Item_result type = items[0]->result_type();
  for (uint i = 1; i < nitems; i++) {
    type = item_cmp_type(type, items[i]->result_type());
  }
  return type;
}

/**
  Convert and/or validate input_string according to charset 'to_cs'.

  If input_string needs conversion to 'to_cs' then do the conversion,
  and verify the result.
  Otherwise, if input_string has charset my_charset_bin, then verify
  that it contains a valid string according to 'to_cs'.

  Will call my_error() in case conversion/validation fails.

  @param input_string        string to be converted/validated.
  @param to_cs               result character set
  @param output_string [out] output result variable

  @return nullptr in case of error, otherwise pointer to result.
*/
static String *convert_or_validate_string(String *input_string,
                                          const CHARSET_INFO *to_cs,
                                          String *output_string) {
  String *retval = input_string;
  if (input_string->needs_conversion(to_cs)) {
    uint errors = 0;
    output_string->copy(input_string->ptr(), input_string->length(),
                        input_string->charset(), to_cs, &errors);
    if (errors) {
      report_conversion_error(to_cs, input_string->ptr(),
                              input_string->length(), input_string->charset());
      return nullptr;
    }
    retval = output_string;
  } else if (to_cs != &my_charset_bin &&
             input_string->charset() == &my_charset_bin) {
    if (!input_string->is_valid_string(to_cs)) {
      report_conversion_error(to_cs, input_string->ptr(),
                              input_string->length(), input_string->charset());
      return nullptr;
    }
  }
  return retval;
}

static void write_histogram_to_trace(THD *thd, Item_func *item,
                                     const double selectivity) {
  Opt_trace_object obj(&thd->opt_trace, "histogram_selectivity");
  obj.add("condition", item).add("histogram_selectivity", selectivity);
}

/**
  @brief Aggregates field types from the array of items.

  @param[in] items  array of items to aggregate the type from
  @param[in] nitems number of items in the array

  @details This function aggregates field types from the array of items.
    Found type is supposed to be used later as the result field type
    of a multi-argument function.
    Aggregation itself is performed by the Field::field_type_merge()
    function.

  @note The term "aggregation" is used here in the sense of inferring the
    result type of a function from its argument types.

  @return aggregated field type.
*/

enum_field_types agg_field_type(Item **items, uint nitems) {
  assert(nitems > 0 && items[0]->result_type() != ROW_RESULT);
  enum_field_types res = items[0]->data_type();
  for (uint i = 1; i < nitems; i++)
    res = Field::field_type_merge(res, items[i]->data_type());
  return real_type_to_type(res);
}

/**
  Collects different types for comparison of first item with each other items

  @param items             Array of items to collect types from
  @param nitems            Number of items in the array
  @param skip_nulls        Don't collect types of NULL items if true

  @note
    This function collects different result types for comparison of the first
    item in the list with each of the remaining items in the 'items' array.

  @retval 0 Error, row type incompatibility has been detected
  @retval <> 0 Bitmap of collected types - otherwise
*/

static uint collect_cmp_types(Item **items, uint nitems,
                              bool skip_nulls = false) {
  Item_result left_result = items[0]->result_type();
  assert(nitems > 1);
  uint found_types = 0;
  for (uint i = 1; i < nitems; i++) {
    if (skip_nulls && items[i]->type() == Item::NULL_ITEM)
      continue;  // Skip NULL constant items
    if ((left_result == ROW_RESULT || items[i]->result_type() == ROW_RESULT) &&
        !row_types_are_compatible(items[0], items[i]))
      return 0;
    found_types |=
        1U << (uint)item_cmp_type(left_result, items[i]->result_type());
  }
  /*
   Even if all right-hand items are NULLs and we are skipping them all, we need
   at least one type bit in the found_type bitmask.
  */
  if (skip_nulls && !found_types) found_types = 1U << (uint)left_result;
  return found_types;
}

static void my_coll_agg_error(DTCollation &c1, DTCollation &c2,
                              const char *fname) {
  my_error(ER_CANT_AGGREGATE_2COLLATIONS, MYF(0), c1.collation->m_coll_name,
           c1.derivation_name(), c2.collation->m_coll_name,
           c2.derivation_name(), fname);
}

static bool get_histogram_selectivity(THD *thd, const Field *field, Item **args,
                                      size_t arg_count,
                                      histograms::enum_operator op,
                                      Item_func *item_func,
                                      const TABLE_SHARE *table_share,
                                      double *selectivity) {
  const histograms::Histogram *histogram =
      table_share->find_histogram(field->field_index());
  if (histogram != nullptr) {
    if (!histogram->get_selectivity(args, arg_count, op, selectivity)) {
      if (unlikely(thd->opt_trace.is_started()))
        write_histogram_to_trace(thd, item_func, *selectivity);
      return false;
    }
  }

  return true;
}

/**
  This implementation of the factory method also implements flattening of
  row constructors. Examples of flattening are:

  - ROW(a, b) op ROW(x, y) => a op x P b op y.
  - ROW(a, ROW(b, c) op ROW(x, ROW(y, z))) => a op x P b op y P c op z.

  P is either AND or OR, depending on the comparison operation, and this
  detail is left for combine().

  The actual operator @c op is created by the concrete subclass in
  create_scalar_predicate().
*/
Item_bool_func *Linear_comp_creator::create(Item *a, Item *b) const {
  /*
    Test if the arguments are row constructors and thus can be flattened into
    a list of ANDs or ORs.
  */
  if (a->type() == Item::ROW_ITEM && b->type() == Item::ROW_ITEM) {
    if (a->cols() != b->cols()) {
      my_error(ER_OPERAND_COLUMNS, MYF(0), a->cols());
      return nullptr;
    }
    assert(a->cols() > 1);
    List<Item> list;
    for (uint i = 0; i < a->cols(); ++i)
      list.push_back(create(a->element_index(i), b->element_index(i)));
    return combine(list);
  }
  return create_scalar_predicate(a, b);
}

Item_bool_func *Eq_creator::create_scalar_predicate(Item *a, Item *b) const {
  assert(a->type() != Item::ROW_ITEM || b->type() != Item::ROW_ITEM);
  return new Item_func_eq(a, b);
}

Item_bool_func *Eq_creator::combine(List<Item> list) const {
  return new Item_cond_and(list);
}

Item_bool_func *Equal_creator::create_scalar_predicate(Item *a, Item *b) const {
  assert(a->type() != Item::ROW_ITEM || b->type() != Item::ROW_ITEM);
  return new Item_func_equal(a, b);
}

Item_bool_func *Equal_creator::combine(List<Item> list) const {
  return new Item_cond_and(list);
}

Item_bool_func *Ne_creator::create_scalar_predicate(Item *a, Item *b) const {
  assert(a->type() != Item::ROW_ITEM || b->type() != Item::ROW_ITEM);
  return new Item_func_ne(a, b);
}

Item_bool_func *Ne_creator::combine(List<Item> list) const {
  return new Item_cond_or(list);
}

Item_bool_func *Gt_creator::create(Item *a, Item *b) const {
  return new Item_func_gt(a, b);
}

Item_bool_func *Lt_creator::create(Item *a, Item *b) const {
  return new Item_func_lt(a, b);
}

Item_bool_func *Ge_creator::create(Item *a, Item *b) const {
  return new Item_func_ge(a, b);
}

Item_bool_func *Le_creator::create(Item *a, Item *b) const {
  return new Item_func_le(a, b);
}

float Item_func_not::get_filtering_effect(THD *thd, table_map filter_for_table,
                                          table_map read_tables,
                                          const MY_BITMAP *fields_to_ignore,
                                          double rows_in_table) {
  const float filter = args[0]->get_filtering_effect(
      thd, filter_for_table, read_tables, fields_to_ignore, rows_in_table);

  /*
    If the predicate that will be negated has COND_FILTER_ALLPASS
    filtering it means that some dependent tables have not been
    read, that the predicate is of a type that filtering effect is
    not calculated for or something similar. In any case, the
    filtering effect of the inverted predicate should also be
    COND_FILTER_ALLPASS.
  */
  if (filter == COND_FILTER_ALLPASS) return COND_FILTER_ALLPASS;

  return 1.0f - filter;
}

/*
  Test functions
  Most of these  returns 0LL if false and 1LL if true and
  NULL if some arg is NULL.
*/

longlong Item_func_not::val_int() {
  assert(fixed == 1);
  bool value = args[0]->val_bool();
  null_value = args[0]->null_value;
  /*
    If NULL, return 0 because some higher layers like
    evaluate_join_record() just test for !=0 to implement IS TRUE.
    If not NULL, return inverted value.
  */
  return ((!null_value && value == 0) ? 1 : 0);
}

/*
  We put any NOT expression into parenthesis to avoid
  possible problems with internal view representations where
  any '!' is converted to NOT. It may cause a problem if
  '!' is used in an expression together with other operators
  whose precedence is lower than the precedence of '!' yet
  higher than the precedence of NOT.
*/

void Item_func_not::print(const THD *thd, String *str,
                          enum_query_type query_type) const {
  str->append('(');
  Item_func::print(thd, str, query_type);
  str->append(')');
}

/**
  special NOT for ALL subquery.
*/

longlong Item_func_not_all::val_int() {
  assert(fixed == 1);
  bool value = args[0]->val_bool();

  /*
    return TRUE if there was no record in underlying select in max/min
    optimization (ALL subquery)
  */
  if (empty_underlying_subquery()) return 1;

  null_value = args[0]->null_value;
  return ((!null_value && value == 0) ? 1 : 0);
}

bool Item_func_not_all::empty_underlying_subquery() {
  assert(subselect || !(test_sum_item || test_sub_item));
  /*
   When outer argument is NULL the subquery has not yet been evaluated, we
   need to evaluate it to get to know whether it returns any rows to return
   the correct result. 'ANY' subqueries are an exception because the
   result would be false or null which for a top level item always mean false.
   The subselect->unit->item->... chain should be used instead of
   subselect->... to workaround subquery transformation which could make
   subselect->engine unusable.
  */
  if (subselect && subselect->substype() != Item_subselect::ANY_SUBS &&
      subselect->unit->item != nullptr &&
      !subselect->unit->item->is_evaluated())
    subselect->unit->item->exec(current_thd);
  return ((test_sum_item && !test_sum_item->any_value()) ||
          (test_sub_item && !test_sub_item->any_value()));
}

void Item_func_not_all::print(const THD *thd, String *str,
                              enum_query_type query_type) const {
  if (show)
    Item_func::print(thd, str, query_type);
  else
    args[0]->print(thd, str, query_type);
}

/**
  Special NOP (No OPeration) for ALL subquery. It is like
  Item_func_not_all.

  @return
    (return TRUE if underlying subquery do not return rows) but if subquery
    returns some rows it return same value as argument (TRUE/FALSE).
*/

longlong Item_func_nop_all::val_int() {
  assert(fixed == 1);
  longlong value = args[0]->val_int();

  /*
    return FALSE if there was records in underlying select in max/min
    optimization (SAME/ANY subquery)
  */
  if (empty_underlying_subquery()) return 0;

  null_value = args[0]->null_value;
  return (null_value || value == 0) ? 0 : 1;
}

/**
  Return an an unsigned Item_int containing the value of the year as stored in
  field. The item is typed as a YEAR.
  @param field   the field containign the year value

  @return the year wrapped in an Item in as described above, or nullptr on
          error.
*/
static Item *make_year_constant(Field *field) {
  Item_int *year = new Item_int(field->val_int());
  if (year == nullptr) return nullptr;
  year->unsigned_flag = field->is_flag_set(UNSIGNED_FLAG);
  year->set_data_type(MYSQL_TYPE_YEAR);
  return year;
}

/**
  Convert a constant item to an int and replace the original item.

    The function converts a constant expression or string to an integer.
    On successful conversion the original item is substituted for the
    result of the item evaluation.
    This is done when comparing DATE/TIME of different formats and
    also when comparing bigint to strings (in which case strings
    are converted to bigints).

  @param  thd             thread handle
  @param  field_item      item will be converted using the type of this field
  @param[in,out] item     reference to the item to convert
  @param[out] converted   True if a replacement was done.

  @note
    This function may be called both at prepare and optimize stages.
    When called at optimize stage, ensure that we record transient changes.

  @returns false if success, true if error
*/

static bool convert_constant_item(THD *thd, Item_field *field_item, Item **item,
                                  bool *converted) {
  Field *field = field_item->field;

  *converted = false;

  if ((*item)->may_evaluate_const(thd) &&
      /*
        In case of GC it's possible that this func will be called on an
        already converted constant. Don't convert it again.
      */
      !((*item)->data_type() == field_item->data_type() &&
        (*item)->basic_const_item())) {
    TABLE *table = field->table;
    sql_mode_t orig_sql_mode = thd->variables.sql_mode;
    enum_check_fields orig_check_for_truncated_fields =
        thd->check_for_truncated_fields;
    my_bitmap_map *old_maps[2];
    ulonglong orig_field_val = 0; /* original field value if valid */

    old_maps[0] = nullptr;
    old_maps[1] = nullptr;

    if (table)
      dbug_tmp_use_all_columns(table, old_maps, table->read_set,
                               table->write_set);
    /* For comparison purposes allow invalid dates like 2000-01-32 */
    thd->variables.sql_mode =
        (orig_sql_mode & ~MODE_NO_ZERO_DATE) | MODE_INVALID_DATES;
    thd->check_for_truncated_fields = CHECK_FIELD_IGNORE;

    /*
      Store the value of the field/constant if it references an outer field
      because the call to save_in_field below overrides that value.
      Don't save field value if no data has been read yet.
      Outer constant values are always saved.
    */
    bool save_field_value =
        field_item->depended_from &&
        (field_item->const_item() || field->table->has_row());
    if (save_field_value) orig_field_val = field->val_int();
    int rc;
    if (!(*item)->is_null() &&
        (((rc = (*item)->save_in_field(field, true)) == TYPE_OK) ||
         rc == TYPE_NOTE_TIME_TRUNCATED))  // TS-TODO
    {
      int field_cmp = 0;
      /*
        If item is a decimal value, we must reject it if it was truncated.
        TODO: consider doing the same for MYSQL_TYPE_YEAR,.
        However: we have tests which assume that things '1999' and
        '1991-01-01 01:01:01' can be converted to year.
        Testing for MYSQL_TYPE_YEAR here, would treat such literals
        as 'incorrect DOUBLE value'.
        See Bug#13580652 YEAR COLUMN CAN BE EQUAL TO 1999.1
      */
      if (field->type() == MYSQL_TYPE_LONGLONG) {
        field_cmp = stored_field_cmp_to_item(thd, field, *item);
        DBUG_PRINT("info", ("convert_constant_item %d", field_cmp));
      }

      // @todo it is not correct, in time_col = datetime_const_function,
      // to convert the latter to Item_time_with_ref below. Time_col should
      // rather be cast to datetime. WL#6570 check if the "fix temporals"
      // patch fixes this.
      if (0 == field_cmp) {
        Item *tmp =
            field->type() == MYSQL_TYPE_TIME
                ?
#define OLD_CMP
#ifdef OLD_CMP
                new Item_time_with_ref(field->decimals(),
                                       field->val_time_temporal(), *item)
                :
#else
                new Item_time_with_ref(
                    max((*item)->time_precision(), field->decimals()),
                    (*item)->val_time_temporal(), *item)
                :
#endif
                is_temporal_type_with_date(field->type())
                    ?
#ifdef OLD_CMP
                    new Item_datetime_with_ref(field->type(), field->decimals(),
                                               field->val_date_temporal(),
                                               *item)
                    :
#else
                    new Item_datetime_with_ref(
                        field->type(),
                        max((*item)->datetime_precision(), field->decimals()),
                        (*item)->val_date_temporal(), *item)
                    :
#endif
                    field->type() == MYSQL_TYPE_YEAR
                        ? make_year_constant(field)
                        : new Item_int_with_ref(
                              field->type(), field->val_int(), *item,
                              field->is_flag_set(UNSIGNED_FLAG));
        if (tmp == nullptr) return true;

        if (thd->lex->is_exec_started())
          thd->change_item_tree(item, tmp);
        else
          *item = tmp;
        *converted = true;  // Item was replaced
      }
    }
    /* Restore the original field value. */
    if (save_field_value) {
      *converted = field->store(orig_field_val, true);
      /* orig_field_val must be a valid value that can be restored back. */
      assert(!*converted);
    }
    thd->variables.sql_mode = orig_sql_mode;
    thd->check_for_truncated_fields = orig_check_for_truncated_fields;
    if (table)
      dbug_tmp_restore_column_maps(table->read_set, table->write_set, old_maps);
  }
  return false;
}

bool Item_bool_func2::convert_constant_arg(THD *thd, Item *field, Item **item,
                                           bool *converted) {
  *converted = false;
  if (field->real_item()->type() != FIELD_ITEM) return false;

  Item_field *field_item = (Item_field *)(field->real_item());
  if (field_item->field->can_be_compared_as_longlong() &&
      !(field_item->is_temporal_with_date() &&
        (*item)->result_type() == STRING_RESULT)) {
    if (convert_constant_item(thd, field_item, item, converted)) return true;
    if (*converted) {
      if (cmp.set_cmp_func(this, args, args + 1, INT_RESULT)) return true;
      field->cmp_context = (*item)->cmp_context = INT_RESULT;
    }
  }
  return false;
}

bool Item_bool_func2::resolve_type(THD *thd) {
  DBUG_TRACE;

  // Both arguments are needed for type resolving
  assert(args[0] && args[1]);

  Item_bool_func::resolve_type(thd);
  /*
    See agg_item_charsets() in item.cc for comments
    on character set and collation aggregation.
    Charset comparison is skipped for SHOW CREATE VIEW
    statements since the join fields are not resolved
    during SHOW CREATE VIEW.
  */
  if (thd->lex->sql_command != SQLCOM_SHOW_CREATE &&
      args[0]->result_type() == STRING_RESULT &&
      args[1]->result_type() == STRING_RESULT &&
      agg_arg_charsets_for_comparison(cmp.cmp_collation, args, 2))
    return true;

  args[0]->cmp_context = args[1]->cmp_context =
      item_cmp_type(args[0]->result_type(), args[1]->result_type());

  /*
    Geometry item cannot participate in an arithmetic or string comparison or
    a full text search, except in equal/not equal comparison.
    We allow geometry arguments in equal/not equal, since such
    comparisons are used now and are meaningful, although it simply compares
    the GEOMETRY byte string rather than doing a geometric equality comparison.
  */
  const Functype func_type = functype();
  if ((func_type == LT_FUNC || func_type == LE_FUNC || func_type == GE_FUNC ||
       func_type == GT_FUNC || func_type == FT_FUNC) &&
      reject_geometry_args(arg_count, args, this))
    return true;

  // Make a special case of compare with fields to get nicer DATE comparisons
  if (!(thd->lex->context_analysis_only & CONTEXT_ANALYSIS_ONLY_VIEW)) {
    bool cvt1, cvt2;
    if (convert_constant_arg(thd, args[0], &args[1], &cvt1) ||
        convert_constant_arg(thd, args[1], &args[0], &cvt2))
      return true;
    if (cvt1 || cvt2) return false;
  }

  if (marker == MARKER_IMPLICIT_NE_ZERO) {  // Results may surprise
    if (args[1]->result_type() == STRING_RESULT &&
        args[1]->data_type() == MYSQL_TYPE_JSON)
      push_warning(thd, Sql_condition::SL_WARNING,
                   ER_IMPLICIT_COMPARISON_FOR_JSON,
                   ER_THD(thd, ER_IMPLICIT_COMPARISON_FOR_JSON));
  }

  return (thd->lex->sql_command != SQLCOM_SHOW_CREATE) ? set_cmp_func() : false;
}

bool Item_func_like::resolve_type(THD *thd) {
  // Function returns 0 or 1
  max_length = 1;

  /*
    For dynamic parameters, assign character string data type.
    When assigning character set and collation, If one argument is a string,
    use its collation, if there are no string arguments, use the default
    (connection) collation.
  */
  Item *base_item = nullptr;
  for (uint i = 0; i < arg_count; i++) {
    if (is_string_type(args[i]->data_type())) {
      base_item = args[i];
      break;
    }
  }
  const CHARSET_INFO *charset = base_item != nullptr
                                    ? base_item->collation.collation
                                    : Item::default_charset();
  for (uint i = 0; i < arg_count; i++) {
    if (args[i]->data_type() == MYSQL_TYPE_INVALID &&
        args[i]->propagate_type(thd,
                                Type_properties(MYSQL_TYPE_VARCHAR, charset)))
      return true;
  }

  if (reject_geometry_args(arg_count, args, this)) return true;

  /*
    See agg_item_charsets() in item.cc for comments
    on character set and collation aggregation.
  */
  if (args[0]->result_type() == STRING_RESULT &&
      args[1]->result_type() == STRING_RESULT) {
    if (agg_arg_charsets_for_comparison(cmp.cmp_collation, args, 2))
      return true;
  } else if (args[1]->result_type() == STRING_RESULT) {
    cmp.cmp_collation = args[1]->collation;
  } else {
    cmp.cmp_collation = args[0]->collation;
  }

  // LIKE is always carried out as string operation
  args[0]->cmp_context = STRING_RESULT;
  args[1]->cmp_context = STRING_RESULT;

  return false;
}

Item *Item_func_like::replace_scalar_subquery(uchar *) {
  // Replacing a scalar subquery with a reference to a column in a derived table
  // could change the constness. Check that the ESCAPE clause is still
  // const_for_execution().
  if (escape_was_used_in_parsing() && !args[2]->const_for_execution()) {
    my_error(ER_WRONG_ARGUMENTS, MYF(0), "ESCAPE");
    return nullptr;
  }
  return this;
}

Item *Item_bool_func2::replace_scalar_subquery(uchar *) {
  (void)set_cmp_func();
  return this;
}

void Arg_comparator::cleanup() {
  if (comparators != nullptr) {
    /*
      We cannot rely on (*left)->cols(), since *left may be deallocated
      at this point, so use comparator_count to loop.
    */
    for (size_t i = 0; i < comparator_count; i++) {
      comparators[i].cleanup();
    }
  }
  destroy(json_scalar);
  json_scalar = nullptr;
  value1.mem_free();
  value2.mem_free();
}

bool Arg_comparator::set_compare_func(Item_result_field *item,
                                      Item_result type) {
  m_compare_type = type;
  owner = item;
  func = comparator_matrix[type];

  switch (type) {
    case ROW_RESULT: {
      uint n = (*left)->cols();
      if (n != (*right)->cols()) {
        my_error(ER_OPERAND_COLUMNS, MYF(0), n);
        comparators = nullptr;
        return true;
      }
      if (!(comparators = new (*THR_MALLOC) Arg_comparator[n])) return true;
      comparator_count = n;

      for (uint i = 0; i < n; i++) {
        if ((*left)->element_index(i)->cols() !=
            (*right)->element_index(i)->cols()) {
          my_error(ER_OPERAND_COLUMNS, MYF(0),
                   (*left)->element_index(i)->cols());
          return true;
        }
        if (comparators[i].set_cmp_func(owner, (*left)->addr(i),
                                        (*right)->addr(i), set_null))
          return true;
      }
      break;
    }
    case STRING_RESULT: {
      /*
        We must set cmp_charset here as we may be called from for an automatic
        generated item, like in natural join
      */
      if (cmp_collation.set((*left)->collation, (*right)->collation,
                            MY_COLL_CMP_CONV) ||
          cmp_collation.derivation == DERIVATION_NONE) {
        my_coll_agg_error((*left)->collation, (*right)->collation,
                          owner->func_name());
        return true;
      }
      if (cmp_collation.collation == &my_charset_bin) {
        /*
          We are using BLOB/BINARY/VARBINARY, change to compare byte by byte,
          without removing end space
        */
        if (func == &Arg_comparator::compare_string)
          func = &Arg_comparator::compare_binary_string;
      }
      /*
        If the comparison's and arguments' collations differ, prevent column
        substitution. Otherwise we would get into trouble with comparisons
        like:
        WHERE col = 'j' AND col = BINARY 'j'
        which would be transformed to:
        WHERE col = 'j' AND 'j' = BINARY 'j', then to:
        WHERE col = 'j'. That would be wrong, if col contains 'J'.
      */
      if ((*left)->collation.collation != cmp_collation.collation)
        (*left)->walk(&Item::disable_constant_propagation, enum_walk::POSTFIX,
                      nullptr);
      if ((*right)->collation.collation != cmp_collation.collation)
        (*right)->walk(&Item::disable_constant_propagation, enum_walk::POSTFIX,
                       nullptr);

      break;
    }
    case INT_RESULT: {
      if ((*left)->is_temporal() && (*right)->is_temporal()) {
        func = &Arg_comparator::compare_time_packed;
      } else if (func == &Arg_comparator::compare_int_signed) {
        if ((*left)->unsigned_flag)
          func = (((*right)->unsigned_flag)
                      ? &Arg_comparator::compare_int_unsigned
                      : &Arg_comparator::compare_int_unsigned_signed);
        else if ((*right)->unsigned_flag)
          func = &Arg_comparator::compare_int_signed_unsigned;
      }
      break;
    }
    case DECIMAL_RESULT:
      break;
    case REAL_RESULT: {
      if ((*left)->decimals < DECIMAL_NOT_SPECIFIED &&
          (*right)->decimals < DECIMAL_NOT_SPECIFIED) {
        precision = 5 / log_10[max((*left)->decimals, (*right)->decimals) + 1];
        if (func == &Arg_comparator::compare_real)
          func = &Arg_comparator::compare_real_fixed;
      }
      break;
    }
    default:
      assert(0);
  }
  return false;
}

/**
  A minion of get_mysql_time_from_str, see its description.
  This version doesn't issue any warnings, leaving that to its parent.
  This method has one extra argument which return warnings.

  @param[in]   thd           Thread handle
  @param[in]   str           A string to convert
  @param[out]  l_time        The MYSQL_TIME objects is initialized.
  @param[in, out] status     Any warnings given are returned here
  @returns true if error
*/
bool get_mysql_time_from_str_no_warn(THD *thd, String *str, MYSQL_TIME *l_time,
                                     MYSQL_TIME_STATUS *status) {
  my_time_flags_t flags = TIME_FUZZY_DATE | TIME_INVALID_DATES;

  if (thd->variables.sql_mode & MODE_NO_ZERO_IN_DATE)
    flags |= TIME_NO_ZERO_IN_DATE;
  if (thd->variables.sql_mode & MODE_NO_ZERO_DATE) flags |= TIME_NO_ZERO_DATE;
  if (thd->is_fsp_truncate_mode()) flags |= TIME_FRAC_TRUNCATE;
  return str_to_datetime(str, l_time, flags, status);
}
/**
  Parse date provided in a string to a MYSQL_TIME.

  @param[in]   thd           Thread handle
  @param[in]   str           A string to convert
  @param[in]   warn_type     Type of the timestamp for issuing the warning
  @param[in]   warn_name     Field name for issuing the warning
  @param[out]  l_time        The MYSQL_TIME objects is initialized.

  Parses a date provided in the string str into a MYSQL_TIME object. If the
  string contains an incorrect date or doesn't correspond to a date at all
  then a warning is issued. The warn_type and the warn_name arguments are used
  as the name and the type of the field when issuing the warning. If any input
  was discarded (trailing or non-timestamp-y characters), return value will be
  true.

  @return Status flag
  @retval false Success.
  @retval True Indicates failure.
*/

bool get_mysql_time_from_str(THD *thd, String *str,
                             enum_mysql_timestamp_type warn_type,
                             const char *warn_name, MYSQL_TIME *l_time) {
  bool value;
  MYSQL_TIME_STATUS status;
  my_time_flags_t flags = TIME_FUZZY_DATE;
  if (thd->variables.sql_mode & MODE_NO_ZERO_IN_DATE)
    flags |= TIME_NO_ZERO_IN_DATE;
  if (thd->variables.sql_mode & MODE_NO_ZERO_DATE) flags |= TIME_NO_ZERO_DATE;
  if (thd->is_fsp_truncate_mode()) flags |= TIME_FRAC_TRUNCATE;
  if (thd->variables.sql_mode & MODE_INVALID_DATES) flags |= TIME_INVALID_DATES;

  if (!propagate_datetime_overflow(
          thd, &status.warnings,
          str_to_datetime(str, l_time, flags, &status)) &&
      (l_time->time_type == MYSQL_TIMESTAMP_DATETIME ||
       l_time->time_type == MYSQL_TIMESTAMP_DATETIME_TZ ||
       l_time->time_type == MYSQL_TIMESTAMP_DATE)) {
    /*
      Do not return yet, we may still want to throw a "trailing garbage"
      warning.
    */
    check_deprecated_datetime_format(thd, str->charset(), status);
    value = false;
  } else {
    value = true;
    status.warnings = MYSQL_TIME_WARN_TRUNCATED; /* force warning */
  }

  if (status.warnings > 0) {
    if (make_truncated_value_warning(thd, Sql_condition::SL_WARNING,
                                     ErrConvString(str), warn_type, warn_name))
      return true;
  }

  return value;
}

/**
  @brief Convert date provided in a string
  to its packed temporal int representation.

  @param[in]   thd        thread handle
  @param[in]   str        a string to convert
  @param[in]   warn_type  type of the timestamp for issuing the warning
  @param[in]   warn_name  field name for issuing the warning
  @param[out]  error_arg  could not extract a DATE or DATETIME

  @details Convert date provided in the string str to the int
    representation.  If the string contains wrong date or doesn't
    contain it at all then a warning is issued.  The warn_type and
    the warn_name arguments are used as the name and the type of the
    field when issuing the warning.

  @return
    converted value. 0 on error and on zero-dates -- check 'failure'
*/
static ulonglong get_date_from_str(THD *thd, String *str,
                                   enum_mysql_timestamp_type warn_type,
                                   const char *warn_name, bool *error_arg) {
  MYSQL_TIME l_time;
  *error_arg = get_mysql_time_from_str(thd, str, warn_type, warn_name, &l_time);

  if (*error_arg) return 0;
  return TIME_to_longlong_datetime_packed(l_time);
}

/**
  Check if str_arg is a constant and convert it to datetime packed value.
  Note, const_value may stay untouched, so the caller is responsible to
  initialize it.

  @param         date_arg    date argument, its name is used for error
                             reporting.
  @param         str_arg     string argument to get datetime value from.
  @param[in,out] const_value If not nullptr, the converted value is stored
                             here. To detect that conversion was not possible,
                             the caller is responsible for initializing this
                             value to MYSQL_TIMESTAMP_ERROR before calling
                             and checking the value has changed after the call.

  @return true on error, false on success, false if str_arg is not a const.
*/
bool Arg_comparator::get_date_from_const(Item *date_arg, Item *str_arg,
                                         ulonglong *const_value) {
  THD *thd = current_thd;
  assert(str_arg->result_type() == STRING_RESULT);
  /*
    Don't use cache while in the context analysis mode only (i.e. for
    EXPLAIN/CREATE VIEW and similar queries). Cache is useless in such
    cases and can cause problems. For example evaluating subqueries can
    confuse storage engines since in context analysis mode tables
    aren't locked.
  */
  if (!(thd->lex->context_analysis_only & CONTEXT_ANALYSIS_ONLY_VIEW) &&
      str_arg->may_evaluate_const(thd)) {
    ulonglong value;
    if (str_arg->data_type() == MYSQL_TYPE_TIME) {
      // Convert from TIME to DATETIME numeric packed value
      value = str_arg->val_date_temporal();
      if (str_arg->null_value) return true;
    } else {
      // Convert from string to DATETIME numeric packed value
      enum_field_types date_arg_type = date_arg->data_type();
      enum_mysql_timestamp_type t_type =
          (date_arg_type == MYSQL_TYPE_DATE ? MYSQL_TIMESTAMP_DATE
                                            : MYSQL_TIMESTAMP_DATETIME);
      String tmp;
      String *str_val = str_arg->val_str(&tmp);
      if (str_arg->null_value) return true;
      bool error;
      value = get_date_from_str(thd, str_val, t_type, date_arg->item_name.ptr(),
                                &error);
      if (error) {
        const char *typestr = (date_arg_type == MYSQL_TYPE_DATE)
                                  ? "DATE"
                                  : (date_arg_type == MYSQL_TYPE_DATETIME)
                                        ? "DATETIME"
                                        : "TIMESTAMP";

        ErrConvString err(str_val->ptr(), str_val->length(),
                          thd->variables.character_set_client);
        my_error(ER_WRONG_VALUE, MYF(0), typestr, err.ptr());

        return true;
      }
    }
    if (const_value) *const_value = value;
  }
  return false;
}

/**
  Checks whether compare_datetime() can be used to compare items.

  SYNOPSIS
    Arg_comparator::can_compare_as_dates()
    left, right          [in]  items to be compared

  DESCRIPTION
    Checks several cases when the DATETIME comparator should be used.
    The following cases are accepted:
      1. Both left and right is a DATE/DATETIME/TIMESTAMP field/function
         returning string or int result.
      2. Only left or right is a DATE/DATETIME/TIMESTAMP field/function
         returning string or int result and the other item (right or left) is an
         item with string result.
  This doesn't mean that the string can necessarily be successfully converted to
  a datetime value. But if it cannot this will lead to an error later,
  @see Arg_comparator::get_date_from_const

      In all other cases (date-[int|real|decimal]/[int|real|decimal]-date)
      the comparison is handled by other comparators.

  @return true if the Arg_comparator::compare_datetime should be used,
          false otherwise
*/

bool Arg_comparator::can_compare_as_dates(const Item *left, const Item *right) {
  if (left->type() == Item::ROW_ITEM || right->type() == Item::ROW_ITEM)
    return false;

  if (left->is_temporal_with_date() &&
      (right->result_type() == STRING_RESULT || right->is_temporal_with_date()))
    return true;
  else
    return left->result_type() == STRING_RESULT &&
           right->is_temporal_with_date();
}

/**
  Retrieves correct TIME value from the given item.

  @param [in,out] item_arg    item to retrieve TIME value from
  @param [out] is_null        true <=> the item_arg is null

  @returns obtained value

  Retrieves the correct TIME value from given item for comparison by the
  compare_datetime() function.
  If item's result can be compared as longlong then its int value is used
  and a value returned by get_time function is used otherwise.
*/

static longlong get_time_value(THD *, Item ***item_arg, Item **, const Item *,
                               bool *is_null) {
  longlong value = 0;
  Item *item = **item_arg;
  String buf, *str = nullptr;

  if (item->data_type() == MYSQL_TYPE_TIME ||
      item->data_type() == MYSQL_TYPE_NULL) {
    value = item->val_time_temporal();
    *is_null = item->null_value;
  } else {
    str = item->val_str(&buf);
    *is_null = item->null_value;
  }
  if (*is_null) return ~(ulonglong)0;

  /*
    Convert strings to the integer TIME representation.
  */
  if (str) {
    MYSQL_TIME l_time;
    if (str_to_time_with_warn(str, &l_time)) {
      *is_null = true;
      return ~(ulonglong)0;
    }
    value = TIME_to_longlong_datetime_packed(l_time);
  }

  return value;
}

/**
  Sets compare functions for various datatypes.

  NOTE
    The result type of a comparison is chosen by item_cmp_type().
    Here we override the chosen result type for certain expression
    containing date or time or decimal expressions.
 */
bool Arg_comparator::set_cmp_func(Item_result_field *owner_arg, Item **left_arg,
                                  Item **right_arg, Item_result type) {
  m_compare_type = type;
  owner = owner_arg;
  set_null = set_null && owner_arg;
  left = left_arg;
  right = right_arg;

  if (type != ROW_RESULT && (((*left)->result_type() == STRING_RESULT &&
                              (*left)->data_type() == MYSQL_TYPE_JSON) ||
                             ((*right)->result_type() == STRING_RESULT &&
                              (*right)->data_type() == MYSQL_TYPE_JSON))) {
    // Use the JSON comparator if at least one of the arguments is JSON.
    func = &Arg_comparator::compare_json;
    // Convention: Immediate dynamic parameters are handled as scalars:
    (*left)->mark_json_as_scalar();
    (*right)->mark_json_as_scalar();
    return false;
  }

  /*
    Checks whether at least one of the arguments is DATE/DATETIME/TIMESTAMP
    and the other one is also DATE/DATETIME/TIMESTAMP or a constant string.
  */
  if (can_compare_as_dates(*left, *right)) {
    left_cache = nullptr;
    right_cache = nullptr;
    ulonglong numeric_datetime = static_cast<ulonglong>(MYSQL_TIMESTAMP_ERROR);

    /*
      If one of the arguments is constant string, try to convert it
      to DATETIME and cache it.
    */
    if (!(*left)->is_temporal_with_date()) {
      if (!get_date_from_const(*right, *left, &numeric_datetime) &&
          numeric_datetime != static_cast<ulonglong>(MYSQL_TIMESTAMP_ERROR)) {
        auto *cache = new Item_cache_datetime(MYSQL_TYPE_DATETIME);
        // OOM
        if (!cache) return true; /* purecov: inspected */
        cache->store_value((*left), numeric_datetime);
        // Mark the cache as non-const to prevent re-caching.
        cache->set_used_tables(1);
        left_cache = cache;
        left = &left_cache;
      }
    } else if (!(*right)->is_temporal_with_date()) {
      if (!get_date_from_const(*left, *right, &numeric_datetime) &&
          numeric_datetime != static_cast<ulonglong>(MYSQL_TIMESTAMP_ERROR)) {
        auto *cache = new Item_cache_datetime(MYSQL_TYPE_DATETIME);
        // OOM
        if (!cache) return true; /* purecov: inspected */
        cache->store_value((*right), numeric_datetime);
        // Mark the cache as non-const to prevent re-caching.
        cache->set_used_tables(1);
        right_cache = cache;
        right = &right_cache;
      }
    }
    if (current_thd->is_error()) return true;
    func = &Arg_comparator::compare_datetime;
    get_value_a_func = &get_datetime_value;
    get_value_b_func = &get_datetime_value;
    cmp_collation.set(&my_charset_numeric);
    set_cmp_context_for_datetime();
    return false;
  } else if ((type == STRING_RESULT ||
              // When comparing time field and cached/converted time constant
              type == REAL_RESULT) &&
             (*left)->data_type() == MYSQL_TYPE_TIME &&
             (*right)->data_type() == MYSQL_TYPE_TIME) {
    /* Compare TIME values as integers. */
    left_cache = nullptr;
    right_cache = nullptr;
    func = &Arg_comparator::compare_datetime;
    get_value_a_func = &get_time_value;
    get_value_b_func = &get_time_value;
    set_cmp_context_for_datetime();
    return false;
  } else if (type == STRING_RESULT && (*left)->result_type() == STRING_RESULT &&
             (*right)->result_type() == STRING_RESULT) {
    DTCollation coll;
    coll.set((*left)->collation, (*right)->collation, MY_COLL_CMP_CONV);
    /*
      DTCollation::set() may have chosen a charset that's a superset of both
      and "left" and "right", so we need to convert both items.
     */
    if (agg_item_set_converter(coll, owner->func_name(), left, 1,
                               MY_COLL_CMP_CONV, 1, true) ||
        agg_item_set_converter(coll, owner->func_name(), right, 1,
                               MY_COLL_CMP_CONV, 1, true))
      return true;
  } else if (try_year_cmp_func(type)) {
    return false;
  } else if (type == REAL_RESULT &&
             (((*left)->result_type() == DECIMAL_RESULT &&
               !(*left)->const_item() &&
               (*right)->result_type() == STRING_RESULT &&
               (*right)->const_item()) ||
              ((*right)->result_type() == DECIMAL_RESULT &&
               !(*right)->const_item() &&
               (*left)->result_type() == STRING_RESULT &&
               (*left)->const_item()))) {
    /*
     <non-const decimal expression> <cmp> <const string expression>
     or
     <const string expression> <cmp> <non-const decimal expression>

     Do comparison as decimal rather than float, in order not to lose precision.
    */
    type = DECIMAL_RESULT;
  }

  THD *thd = current_thd;
  left = cache_converted_constant(thd, left, &left_cache, type);
  right = cache_converted_constant(thd, right, &right_cache, type);
  return set_compare_func(owner_arg, type);
}

bool Arg_comparator::set_cmp_func(Item_result_field *owner_arg, Item **left_arg,
                                  Item **right_arg, bool set_null_arg) {
  set_null = set_null_arg;
  const Item_result item_result =
      item_cmp_type((*left_arg)->result_type(), (*right_arg)->result_type());
  return set_cmp_func(owner_arg, left_arg, right_arg, item_result);
}

/**
   Wraps the item into a CAST function to the type provided as argument
   @param item - the item to be wrapped
   @param type - the type to wrap the item to
   @returns true if error (OOM), false otherwise.
 */
inline bool wrap_in_cast(Item **item, enum_field_types type) {
  THD *thd = current_thd;
  Item *cast;
  switch (type) {
    case MYSQL_TYPE_DATETIME: {
      if (!(cast = new Item_typecast_datetime(*item, false))) return true;
      break;
    }
    case MYSQL_TYPE_DATE: {
      if (!(cast = new Item_typecast_date(*item, false))) return true;
      break;
    }
    case MYSQL_TYPE_TIME: {
      if (!(cast = new Item_typecast_time(*item))) return true;
      break;
    }
    case MYSQL_TYPE_DOUBLE: {
      if (!(cast = new Item_typecast_real(*item))) return true;
      break;
    }
    default: {
      assert(false);
      return true;
    }
  }

  cast->fix_fields(thd, item);
  thd->change_item_tree(item, cast);

  return false;
}

/**
 * Checks that the argument is an aggregation function, window function, a
 * built-in non-constant function or a non-constant field.
 * WL#12108: it excludes stored procedures and functions, user defined
 * functions and also does not update the content of expressions
 * inside Value_generator since Optimize is not called after the expression
 * is unpacked.
 * @param item to be checked
 * @return  true for non-const field or functions, false otherwise
 */
inline bool is_non_const_field_or_function(const Item &item) {
  return !item.const_for_execution() &&
         (item.type() == Item::FIELD_ITEM || item.type() == Item::FUNC_ITEM ||
          item.type() == Item::SUM_FUNC_ITEM);
}

bool Arg_comparator::inject_cast_nodes() {
  // If the comparator is set to one that compares as floating point numbers.
  if (func == &Arg_comparator::compare_real ||
      func == &Arg_comparator::compare_real_fixed) {
    Item *aa = (*left)->real_item();
    Item *bb = (*right)->real_item();

    // No cast nodes are injected if both arguments are numeric
    // (that includes YEAR data type)
    if (!((aa->result_type() == STRING_RESULT &&
           (bb->result_type() == INT_RESULT ||
            bb->result_type() == REAL_RESULT ||
            bb->result_type() == DECIMAL_RESULT)) ||
          (bb->result_type() == STRING_RESULT &&
           (aa->result_type() == INT_RESULT ||
            aa->result_type() == REAL_RESULT ||
            aa->result_type() == DECIMAL_RESULT))))
      return false;

    // No CAST nodes are injected in comparisons with YEAR
    if ((aa->data_type() == MYSQL_TYPE_YEAR &&
         (bb->data_type() == MYSQL_TYPE_TIME ||
          bb->data_type() == MYSQL_TYPE_TIME2)) ||
        (bb->data_type() == MYSQL_TYPE_YEAR &&
         (aa->data_type() == MYSQL_TYPE_TIME ||
          aa->data_type() == MYSQL_TYPE_TIME2)))
      return false;

    // Check that both arguments are fields or functions
    if (!is_non_const_field_or_function(*aa) ||
        !is_non_const_field_or_function(*bb))
      return false;

    // If any of the arguments is not floating point number, wrap it in a CAST
    if (aa->result_type() != REAL_RESULT &&
        wrap_in_cast(left, MYSQL_TYPE_DOUBLE))
      return true; /* purecov: inspected */
    if (bb->result_type() != REAL_RESULT &&
        wrap_in_cast(right, MYSQL_TYPE_DOUBLE))
      return true; /* purecov: inspected */
  } else if (func == &Arg_comparator::compare_datetime) {
    Item *aa = (*left)->real_item();
    Item *bb = (*right)->real_item();
    // Check that none of the arguments are of type YEAR
    if (aa->data_type() == MYSQL_TYPE_YEAR ||
        bb->data_type() == MYSQL_TYPE_YEAR)
      return false;

    // Check that both arguments are fields or functions and that they have
    // different data types
    if (!is_non_const_field_or_function(*aa) ||
        !is_non_const_field_or_function(*bb) ||
        aa->data_type() == bb->data_type())
      return false;

    bool left_is_datetime = aa->is_temporal_with_date_and_time();
    bool left_is_date = aa->is_temporal_with_date();
    bool left_is_time = aa->is_temporal_with_time();

    bool right_is_datetime = bb->is_temporal_with_date_and_time();
    bool right_is_date = bb->is_temporal_with_date();
    bool right_is_time = bb->is_temporal_with_time();

    // When one of the arguments is_temporal_with_date_and_time() or one
    // argument is DATE and the other one is TIME
    if (left_is_datetime || right_is_datetime ||
        (left_is_date && right_is_time) || (left_is_time && right_is_date)) {
      if (!left_is_datetime && !right_is_datetime) {
        // one is DATE, the other one is TIME so wrap both in CAST to DATETIME
        return wrap_in_cast(left, MYSQL_TYPE_DATETIME) ||
               wrap_in_cast(right, MYSQL_TYPE_DATETIME);
      }
      // one is DATETIME the other one is not
      return left_is_datetime ? wrap_in_cast(right, MYSQL_TYPE_DATETIME)
                              : wrap_in_cast(left, MYSQL_TYPE_DATETIME);
    }

    // One of the arguments is DATE, wrap the other in CAST to DATE
    if (left_is_date || right_is_date) {
      return left_is_date ? wrap_in_cast(right, MYSQL_TYPE_DATE)
                          : wrap_in_cast(left, MYSQL_TYPE_DATE);
    }

    assert(left_is_time || right_is_time);
    // one of the arguments is TIME, wrap the other one in CAST to TIME
    return left_is_time ? wrap_in_cast(right, MYSQL_TYPE_TIME)
                        : wrap_in_cast(left, MYSQL_TYPE_TIME);
  }

  return false;
}

/*
  Helper function to call from Arg_comparator::set_cmp_func()
*/

bool Arg_comparator::try_year_cmp_func(Item_result type) {
  if (type == ROW_RESULT) return false;

  bool a_is_year = (*left)->data_type() == MYSQL_TYPE_YEAR;
  bool b_is_year = (*right)->data_type() == MYSQL_TYPE_YEAR;

  if (!a_is_year && !b_is_year) return false;

  if (a_is_year && b_is_year) {
    get_value_a_func = &get_year_value;
    get_value_b_func = &get_year_value;
  } else if (a_is_year && (*right)->is_temporal_with_date()) {
    get_value_a_func = &get_year_value;
    get_value_b_func = &get_datetime_value;
  } else if (b_is_year && (*left)->is_temporal_with_date()) {
    get_value_b_func = &get_year_value;
    get_value_a_func = &get_datetime_value;
  } else
    return false;

  func = &Arg_comparator::compare_datetime;
  set_cmp_context_for_datetime();

  return true;
}

/**
  Convert and cache a constant.

  @param thd   The current session.
  @param value An item to cache
  @param[out]  cache_item Placeholder for the cache item
  @param type  Comparison type

  @details
    When given item is a constant and its type differs from comparison type
    then cache its value to avoid type conversion of this constant on each
    evaluation. In this case the value is cached and the reference to the cache
    is returned.
    Original value is returned otherwise.

  @return cache item or original value.
*/

Item **Arg_comparator::cache_converted_constant(THD *thd, Item **value,
                                                Item **cache_item,
                                                Item_result type) {
  // Don't need cache if doing context analysis only.
  if (!(thd->lex->context_analysis_only & CONTEXT_ANALYSIS_ONLY_VIEW) &&
      (*value)->const_for_execution() && type != (*value)->result_type()) {
    Item_cache *cache = Item_cache::get_cache(*value, type);
    cache->setup(*value);
    *cache_item = cache;
    return cache_item;
  }
  return value;
}

void Arg_comparator::set_datetime_cmp_func(Item_result_field *owner_arg,
                                           Item **left_arg, Item **right_arg) {
  owner = owner_arg;
  left = left_arg;
  right = right_arg;
  left_cache = nullptr;
  right_cache = nullptr;
  func = &Arg_comparator::compare_datetime;
  get_value_a_func = &get_datetime_value;
  get_value_b_func = &get_datetime_value;
  set_cmp_context_for_datetime();
}

/**
  Retrieve correct DATETIME value from given item.

  @param thd           thread handle
  @param item_arg      item to retrieve DATETIME value from
  @param warn_item     item for issuing the conversion warning
  @param[out] is_null  true <=> the item_arg is null

  Retrieves the correct DATETIME value from given item for comparison by the
  compare_datetime() function.
  If item's result can be compared as longlong then its int value is used
  and its string value is used otherwise. Strings are always parsed and
  converted to int values by the get_date_from_str() function.
  This allows us to compare correctly string dates with missed insignificant
  zeros. In order to compare correctly DATE and DATETIME items the result
  of the former are treated as a DATETIME with zero time (00:00:00).

  @returns the DATETIME value, all ones if Item is NULL
*/

longlong get_datetime_value(THD *thd, Item ***item_arg, Item **,
                            const Item *warn_item, bool *is_null) {
  longlong value = 0;
  String buf, *str = nullptr;

  Item *item = **item_arg;
  if (item->is_temporal() && item->data_type() != MYSQL_TYPE_YEAR) {
    value = item->val_date_temporal();
    *is_null = item->null_value;
  } else {
    str = item->val_str(&buf);
    *is_null = item->null_value;
  }
  if (*is_null) return ~(ulonglong)0;
  /*
    Convert strings to the integer DATE/DATETIME representation.
    Even if both dates provided in strings we can't compare them directly as
    strings as there is no warranty that they are correct and do not miss
    some insignificant zeros.
  */
  if (str) {
    bool error;
    enum_field_types f_type = warn_item->data_type();
    enum_mysql_timestamp_type t_type = f_type == MYSQL_TYPE_DATE
                                           ? MYSQL_TIMESTAMP_DATE
                                           : MYSQL_TIMESTAMP_DATETIME;
    value = (longlong)get_date_from_str(thd, str, t_type,
                                        warn_item->item_name.ptr(), &error);
    /*
      If str did not contain a valid date according to the current
      SQL_MODE, get_date_from_str() has already thrown a warning,
      and we don't want to throw NULL on invalid date (see 5.2.6
      "SQL modes" in the manual), so we're done here.
    */
  }

  // @todo WL#6570: restore caching of datetime values here,
  // this should affect the count of warnings in mtr test
  // engines.funcs.update_delete_calendar.

  return value;
}

/*
  Retrieves YEAR value of 19XX-00-00 00:00:00 form from given item.

  SYNOPSIS
    get_year_value()
    item_arg   [in/out] item to retrieve YEAR value from
    is_null    [out]    true <=> the item_arg is null

  DESCRIPTION
    Retrieves the YEAR value of 19XX form from given item for comparison by the
    compare_datetime() function.
    Converts year to DATETIME of form YYYY-00-00 00:00:00 for the compatibility
    with the get_datetime_value function result.

  RETURN
    obtained value
*/

static longlong get_year_value(THD *, Item ***item_arg, Item **, const Item *,
                               bool *is_null) {
  longlong value = 0;
  Item *item = **item_arg;

  value = item->val_int();
  *is_null = item->null_value;
  if (*is_null) return ~(ulonglong)0;

  /* Convert year to DATETIME packed format */
  return year_to_longlong_datetime_packed(static_cast<long>(value));
}

/**
  Compare item values as dates.

  Compare items values as DATE/DATETIME for regular comparison functions.
  The correct DATETIME values are obtained with help of
  the get_datetime_value() function.

  @returns
    -1   left < right or at least one item is null
     0   left == right
     1   left > right
    See the table:
    left_is_null    | 1 | 0 | 1 | 0 |
    right_is_null   | 1 | 1 | 0 | 0 |
    result          |-1 |-1 |-1 |-1/0/1|
*/

int Arg_comparator::compare_datetime() {
  bool left_is_null, right_is_null;
  longlong left_value, right_value;
  THD *thd = current_thd;

  /* Get DATE/DATETIME/TIME value of the 'left' item. */
  left_value =
      (*get_value_a_func)(thd, &left, &left_cache, *right, &left_is_null);
  if (left_is_null) {
    if (set_null) owner->null_value = true;
    return -1;
  }

  /* Get DATE/DATETIME/TIME value of the 'right' item. */
  right_value =
      (*get_value_b_func)(thd, &right, &right_cache, *left, &right_is_null);
  if (right_is_null) {
    if (set_null) owner->null_value = true;
    return -1;
  }

  /* Here we have two not-NULL values. */
  if (set_null) owner->null_value = false;

  /* Compare values. */
  return left_value < right_value ? -1 : (left_value > right_value ? 1 : 0);
}

/**
  Get one of the arguments to the comparator as a JSON value.

  @param[in]     arg     pointer to the argument
  @param[in,out] value   buffer used for reading the JSON value
  @param[in,out] tmp     buffer used for converting string values to the
                         correct charset, if necessary
  @param[out]    result  where to store the result
  @param[in,out] scalar  pointer to a location with pre-allocated memory
                         used for JSON scalars that are converted from
                         SQL scalars

  @retval false on success
  @retval true on failure
*/
static bool get_json_arg(Item *arg, String *value, String *tmp,
                         Json_wrapper *result, Json_scalar_holder **scalar) {
  Json_scalar_holder *holder = nullptr;

  /*
    If the argument is a non-JSON type, it gets converted to a JSON
    scalar. Use the pre-allocated memory passed in via the "scalar"
    argument. Note, however, that geometry types are not converted
    to scalars. They are converted to JSON objects by get_json_atom_wrapper().
  */
  if ((arg->data_type() != MYSQL_TYPE_JSON) &&
      (arg->data_type() != MYSQL_TYPE_GEOMETRY)) {
    /*
      If it's a constant item, and we've already read it, just return
      the value that's cached in the pre-allocated memory.
    */
    if (*scalar && arg->const_item()) {
      *result = Json_wrapper((*scalar)->get());
      /*
        The DOM object lives in memory owned by the Json_scalar_holder. Tell
        the wrapper that it's not the owner.
      */
      result->set_alias();
      return false;
    }

    /*
      Allocate memory to hold the scalar, if we haven't already done
      so. Otherwise, we reuse the previously allocated memory.
    */
    if (*scalar == nullptr) *scalar = new (*THR_MALLOC) Json_scalar_holder();

    holder = *scalar;
  }

  return get_json_atom_wrapper(&arg, 0, "<=", value, tmp, result, holder, true);
}

/**
  Compare two Item objects as JSON.

  If one of the arguments is NULL, and the owner is not EQUAL_FUNC,
  the null_value flag of the owner will be set to true.

  @return -1 if at least one of the items is NULL or if the first item is
             less than the second item,
           0 if the two items are equal
           1 if the first item is greater than the second item.
*/
int Arg_comparator::compare_json() {
  char buf[STRING_BUFFER_USUAL_SIZE];
  String tmp(buf, sizeof(buf), &my_charset_bin);

  // Get the JSON value in the left Item.
  Json_wrapper aw;
  if (get_json_arg(*left, &value1, &tmp, &aw, &json_scalar)) return 1;

  bool a_is_null = (*left)->null_value;
  if (a_is_null) {
    if (set_null) owner->null_value = true;
    return -1;
  }

  // Get the JSON value in the right Item.
  Json_wrapper bw;
  if (get_json_arg(*right, &value1, &tmp, &bw, &json_scalar)) return 1;

  bool b_is_null = (*right)->null_value;
  if (b_is_null) {
    if (set_null) owner->null_value = true;
    return -1;
  }

  if (set_null) owner->null_value = false;

  return aw.compare(bw);
}

int Arg_comparator::compare_string() {
  StringBuffer<STRING_BUFFER_USUAL_SIZE> res1_converted(nullptr);
  StringBuffer<STRING_BUFFER_USUAL_SIZE> res2_converted(nullptr);
  const CHARSET_INFO *cs = cmp_collation.collation;
  String *res1 = (*left)->val_str(&value1);
  if (res1 != nullptr) {
    res1 = convert_or_validate_string(res1, cs, &res1_converted);
  }
  if (res1 == nullptr) {
    if (set_null) owner->null_value = true;
    return -1;
  }
  String *res2 = (*right)->val_str(&value2);
  if (res2 != nullptr) {
    res2 = convert_or_validate_string(res2, cs, &res2_converted);
  }
  if (res2 == nullptr) {
    if (set_null) owner->null_value = true;
    return -1;
  }

  if (set_null) owner->null_value = false;
  size_t l1 = res1->length();
  size_t l2 = res2->length();
  if (m_max_str_length > 0) {  // Truncate to imposed maximum length
    if (l1 > m_max_str_length) l1 = m_max_str_length;
    if (l2 > m_max_str_length) l2 = m_max_str_length;
  }
  // Compare the two strings
  return cs->coll->strnncollsp(cs, pointer_cast<const uchar *>(res1->ptr()), l1,
                               pointer_cast<const uchar *>(res2->ptr()), l2);
}

/**
  Compare strings byte by byte. End spaces are also compared.

  @retval
    <0  *left < *right
  @retval
     0  *right == *right
  @retval
    >0  *left > *right
*/

int Arg_comparator::compare_binary_string() {
  String *res1, *res2;
  if ((res1 = (*left)->val_str(&value1))) {
    if ((res2 = (*right)->val_str(&value2))) {
      if (set_null) owner->null_value = false;
      auto orig_len1 = res1->length();
      auto orig_len2 = res2->length();
      auto new_len1 = orig_len1, new_len2 = orig_len2;
      if (m_max_str_length > 0) {
        if (orig_len1 > m_max_str_length)
          res1->length(new_len1 = m_max_str_length);
        if (orig_len2 > m_max_str_length)
          res2->length(new_len2 = m_max_str_length);
      }
      size_t min_length = min(new_len1, new_len2);
      int cmp =
          min_length == 0 ? 0 : memcmp(res1->ptr(), res2->ptr(), min_length);
      auto rc = cmp ? cmp : (int)(new_len1 - new_len2);
      res1->length(orig_len1);
      res2->length(orig_len2);
      return rc;
    }
  }
  if (set_null) owner->null_value = true;
  return -1;
}

int Arg_comparator::compare_real() {
  double val1, val2;
  val1 = (*left)->val_real();
  if (current_thd->is_error()) return 0;
  if (!(*left)->null_value) {
    val2 = (*right)->val_real();
    if (current_thd->is_error()) return 0;
    if (!(*right)->null_value) {
      if (set_null) owner->null_value = false;
      if (val1 < val2) return -1;
      if (val1 == val2) return 0;
      return 1;
    }
  }
  if (set_null) owner->null_value = true;
  return -1;
}

int Arg_comparator::compare_decimal() {
  my_decimal decimal1;
  my_decimal *val1 = (*left)->val_decimal(&decimal1);
  if (!(*left)->null_value) {
    my_decimal decimal2;
    my_decimal *val2 = (*right)->val_decimal(&decimal2);
    if (!(*right)->null_value) {
      if (set_null) owner->null_value = false;
      return my_decimal_cmp(val1, val2);
    }
  }
  if (set_null) owner->null_value = true;
  return -1;
}

int Arg_comparator::compare_real_fixed() {
  double val1, val2;
  val1 = (*left)->val_real();
  if (!(*left)->null_value) {
    val2 = (*right)->val_real();
    if (!(*right)->null_value) {
      if (set_null) owner->null_value = false;
      if (val1 == val2 || fabs(val1 - val2) < precision) return 0;
      if (val1 < val2) return -1;
      return 1;
    }
  }
  if (set_null) owner->null_value = true;
  return -1;
}

int Arg_comparator::compare_int_signed() {
  longlong val1 = (*left)->val_int();
  if (!(*left)->null_value) {
    longlong val2 = (*right)->val_int();
    if (!(*right)->null_value) {
      if (set_null) owner->null_value = false;
      if (val1 < val2) return -1;
      if (val1 == val2) return 0;
      return 1;
    }
  }
  if (set_null) owner->null_value = true;
  return -1;
}

/**
  Compare arguments using numeric packed temporal representation.
*/
int Arg_comparator::compare_time_packed() {
  /*
    Note, we cannot do this:
    assert((*left)->data_type() == MYSQL_TYPE_TIME);
    assert((*right)->data_type() == MYSQL_TYPE_TIME);

    SELECT col_time_key FROM t1
    WHERE
      col_time_key != UTC_DATE()
    AND
      col_time_key = MAKEDATE(43, -2852);

    is rewritten to:

    SELECT col_time_key FROM t1
    WHERE
      MAKEDATE(43, -2852) != UTC_DATE()
    AND
      col_time_key = MAKEDATE(43, -2852);
  */
  longlong val1 = (*left)->val_time_temporal();
  if (!(*left)->null_value) {
    longlong val2 = (*right)->val_time_temporal();
    if (!(*right)->null_value) {
      if (set_null) owner->null_value = false;
      return val1 < val2 ? -1 : val1 > val2 ? 1 : 0;
    }
  }
  if (set_null) owner->null_value = true;
  return -1;
}

/**
  Compare values as BIGINT UNSIGNED.
*/

int Arg_comparator::compare_int_unsigned() {
  ulonglong val1 = (*left)->val_int();
  if (!(*left)->null_value) {
    ulonglong val2 = (*right)->val_int();
    if (!(*right)->null_value) {
      if (set_null) owner->null_value = false;
      if (val1 < val2) return -1;
      if (val1 == val2) return 0;
      return 1;
    }
  }
  if (set_null) owner->null_value = true;
  return -1;
}

/**
  Compare signed (*left) with unsigned (*B)
*/

int Arg_comparator::compare_int_signed_unsigned() {
  longlong sval1 = (*left)->val_int();
  if (!(*left)->null_value) {
    ulonglong uval2 = static_cast<ulonglong>((*right)->val_int());
    if (!(*right)->null_value) {
      if (set_null) owner->null_value = false;
      if (sval1 < 0 || (ulonglong)sval1 < uval2) return -1;
      if ((ulonglong)sval1 == uval2) return 0;
      return 1;
    }
  }
  if (set_null) owner->null_value = true;
  return -1;
}

/**
  Compare unsigned (*left) with signed (*B)
*/

int Arg_comparator::compare_int_unsigned_signed() {
  ulonglong uval1 = static_cast<ulonglong>((*left)->val_int());
  if (!(*left)->null_value) {
    longlong sval2 = (*right)->val_int();
    if (!(*right)->null_value) {
      if (set_null) owner->null_value = false;
      if (sval2 < 0) return 1;
      if (uval1 < (ulonglong)sval2) return -1;
      if (uval1 == (ulonglong)sval2) return 0;
      return 1;
    }
  }
  if (set_null) owner->null_value = true;
  return -1;
}

int Arg_comparator::compare_row() {
  int res = 0;
  bool was_null = false;
  (*left)->bring_value();
  (*right)->bring_value();

  if ((*left)->null_value || (*right)->null_value) {
    owner->null_value = true;
    return -1;
  }

  uint n = (*left)->cols();
  for (uint i = 0; i < n; i++) {
    res = comparators[i].compare();
    /* Aggregate functions don't need special null handling. */
    if (owner->null_value && owner->type() == Item::FUNC_ITEM) {
      // NULL was compared
      switch (((Item_func *)owner)->functype()) {
        case Item_func::NE_FUNC:
          break;  // NE never aborts on NULL even if abort_on_null is set
        case Item_func::LT_FUNC:
        case Item_func::LE_FUNC:
        case Item_func::GT_FUNC:
        case Item_func::GE_FUNC:
          return -1;  // <, <=, > and >= always fail on NULL
        default:      // EQ_FUNC
          if (down_cast<Item_bool_func2 *>(owner)->ignore_unknown())
            return -1;  // We do not need correct NULL returning
      }
      was_null = true;
      owner->null_value = false;
      res = 0;  // continue comparison (maybe we will meet explicit difference)
    } else if (res)
      return res;
  }
  if (was_null) {
    /*
      There was NULL(s) in comparison in some parts, but there was no
      explicit difference in other parts, so we have to return NULL.
    */
    owner->null_value = true;
    return -1;
  }
  return 0;
}

/**
  Compare two argument items, or a pair of elements from two argument rows,
  for NULL values.

  @param a First item
  @param b Second item
  @param[out] result True if both items are NULL, false otherwise,
                     when return value is true.

  @returns true if at least one of the items is NULL
*/
static bool compare_pair_for_nulls(Item *a, Item *b, bool *result) {
  if (a->result_type() == ROW_RESULT) {
    a->bring_value();
    b->bring_value();
    /*
     Compare matching array elements. If only one element in a pair is NULL,
     result is false, otherwise move to next pair. If the values from all pairs
     are NULL, result is true.
    */
    bool have_null_items = false;
    for (uint i = 0; i < a->cols(); i++) {
      if (compare_pair_for_nulls(a->element_index(i), b->element_index(i),
                                 result)) {
        have_null_items = true;
        if (!*result) return true;
      }
    }
    return have_null_items;
  }
  const bool a_null = a->is_nullable() && a->is_null();
  const bool b_null = b->is_nullable() && b->is_null();
  if (a_null || b_null) {
    *result = a_null == b_null;
    return true;
  }
  return false;
}

/**
  Compare NULL values for two arguments. When called, we know that at least
  one argument contains a NULL value.

  @returns true if both arguments are NULL, false if one argument is NULL
*/
bool Arg_comparator::compare_null_values() {
  bool result;
  (void)compare_pair_for_nulls(*left, *right, &result);
  return result;
}

const char *Item_bool_func::bool_transform_names[10] = {"is true",
                                                        "is false",
                                                        "is null",
                                                        "is not true",
                                                        "is not false",
                                                        "is not null",
                                                        "",
                                                        "",
                                                        "",
                                                        ""};

const Item::Bool_test Item_bool_func::bool_transform[10][8] = {
    {BOOL_IS_TRUE, BOOL_NOT_TRUE, BOOL_ALWAYS_FALSE, BOOL_NOT_TRUE,
     BOOL_IS_TRUE, BOOL_ALWAYS_TRUE, BOOL_IS_TRUE, BOOL_NOT_TRUE},
    {BOOL_IS_FALSE, BOOL_NOT_FALSE, BOOL_ALWAYS_FALSE, BOOL_NOT_FALSE,
     BOOL_IS_FALSE, BOOL_ALWAYS_TRUE, BOOL_IS_FALSE, BOOL_NOT_FALSE},
    {BOOL_IS_UNKNOWN, BOOL_NOT_UNKNOWN, BOOL_ALWAYS_FALSE, BOOL_NOT_UNKNOWN,
     BOOL_IS_UNKNOWN, BOOL_ALWAYS_TRUE, BOOL_IS_UNKNOWN, BOOL_NOT_UNKNOWN},
    {BOOL_NOT_TRUE, BOOL_IS_TRUE, BOOL_ALWAYS_FALSE, BOOL_IS_TRUE,
     BOOL_NOT_TRUE, BOOL_ALWAYS_TRUE, BOOL_NOT_TRUE, BOOL_IS_TRUE},
    {BOOL_NOT_FALSE, BOOL_IS_FALSE, BOOL_ALWAYS_FALSE, BOOL_IS_FALSE,
     BOOL_NOT_FALSE, BOOL_ALWAYS_TRUE, BOOL_NOT_FALSE, BOOL_IS_FALSE},
    {BOOL_NOT_UNKNOWN, BOOL_IS_UNKNOWN, BOOL_ALWAYS_FALSE, BOOL_IS_UNKNOWN,
     BOOL_NOT_UNKNOWN, BOOL_ALWAYS_TRUE, BOOL_NOT_UNKNOWN, BOOL_IS_UNKNOWN},
    {BOOL_IS_TRUE, BOOL_IS_FALSE, BOOL_IS_UNKNOWN, BOOL_NOT_TRUE,
     BOOL_NOT_FALSE, BOOL_NOT_UNKNOWN, BOOL_IDENTITY, BOOL_NEGATED},
    {BOOL_IS_FALSE, BOOL_IS_TRUE, BOOL_IS_UNKNOWN, BOOL_NOT_FALSE,
     BOOL_NOT_TRUE, BOOL_NOT_UNKNOWN, BOOL_NEGATED, BOOL_IDENTITY},
    {BOOL_ALWAYS_TRUE, BOOL_ALWAYS_FALSE, BOOL_ALWAYS_FALSE, BOOL_ALWAYS_FALSE,
     BOOL_ALWAYS_TRUE, BOOL_ALWAYS_TRUE, BOOL_ALWAYS_TRUE, BOOL_ALWAYS_FALSE},
    {BOOL_ALWAYS_FALSE, BOOL_ALWAYS_TRUE, BOOL_ALWAYS_FALSE, BOOL_ALWAYS_TRUE,
     BOOL_ALWAYS_FALSE, BOOL_ALWAYS_TRUE, BOOL_ALWAYS_FALSE, BOOL_ALWAYS_TRUE}};

bool Item_func_truth::resolve_type(THD *thd) {
  set_nullable(false);
  null_value = false;
  return Item_bool_func::resolve_type(thd);
}

void Item_func_truth::print(const THD *thd, String *str,
                            enum_query_type query_type) const {
  str->append('(');
  args[0]->print(thd, str, query_type);
  str->append(STRING_WITH_LEN(" "));
  str->append(func_name());
  assert(func_name()[0]);
  str->append(')');
}

longlong Item_func_truth::val_int() {
  bool val = args[0]->val_bool();
  if (args[0]->null_value) {
    /*
      NULL val IS {TRUE, FALSE} --> FALSE
      NULL val IS NOT {TRUE, FALSE} --> TRUE
    */
    switch (truth_test) {
      case BOOL_IS_TRUE:
      case BOOL_IS_FALSE:
        return false;
      case BOOL_NOT_TRUE:
      case BOOL_NOT_FALSE:
        return true;
      default:
        assert(false);
        return false;
    }
  }

  switch (truth_test) {
    case BOOL_IS_TRUE:
    case BOOL_NOT_FALSE:
      return val;
    case BOOL_IS_FALSE:
    case BOOL_NOT_TRUE:
      return !val;
    default:
      assert(false);
      return false;
  }
}

bool Item_in_optimizer::fix_left(THD *thd, Item **) {
  /*
    Refresh this pointer as left_expr may have been substituted
    during resolving.
  */
  args[0] = ((Item_in_subselect *)args[1])->left_expr;

  if (!args[0]->fixed && args[0]->fix_fields(thd, args)) return true;

  left_original = args[0];
  /*
    Because get_cache() depends on type of left arg, if this arg is a PS param
    we must decide of its type now. We cannot wait until we know the type of
    the subquery's SELECT list.
  */
  if (param_type_is_default(thd, 0, 1)) return true;

  if (!cache && !(cache = Item_cache::get_cache(args[0]))) return true;

  cache->setup(args[0]);
  used_tables_cache = args[0]->used_tables();
  if (cache->cols() == 1) {
    cache->set_used_tables(used_tables_cache);
  } else {
    uint n = cache->cols();
    for (uint i = 0; i < n; i++) {
      ((Item_cache *)cache->element_index(i))
          ->set_used_tables(args[0]->element_index(i)->used_tables());
    }
  }
  not_null_tables_cache = args[0]->not_null_tables();
  add_accum_properties(args[0]);
  if (const_item()) cache->store(args[0]);

  // The cache is a permanent structure:
  cache->keep_array();

  return false;
}

bool Item_in_optimizer::fix_fields(THD *thd, Item **ref) {
  assert(fixed == 0);
  if (fix_left(thd, ref)) return true;
  if (args[0]->is_nullable()) set_nullable(true);

  if (!args[1]->fixed && args[1]->fix_fields(thd, args + 1)) return true;
  Item_in_subselect *sub = (Item_in_subselect *)args[1];
  if (args[0]->cols() != sub->unit_cols()) {
    my_error(ER_OPERAND_COLUMNS, MYF(0), args[0]->cols());
    return true;
  }
  if (args[1]->is_nullable()) set_nullable(true);
  add_accum_properties(args[1]);
  used_tables_cache |= args[1]->used_tables();
  not_null_tables_cache |= args[1]->not_null_tables();

  /*
    not_null_tables_cache is to hold any table which, if its row is NULL,
    causes the result of the complete Item to be NULL.
    This can never be guaranteed, as the complete Item will return FALSE if
    the subquery's result is empty.
    But, if the Item's owner previously called top_level_item(), a FALSE
    result is equivalent to a NULL result from the owner's POV.
    A NULL value in the left argument will surely lead to a NULL or FALSE
    result for the naked IN. If the complete item is:
    plain IN, or IN IS TRUE, then it will return NULL or FALSE. Otherwise it
    won't and we must remove the left argument from not_null_tables().
    Right argument doesn't need to be handled, as
    Item_subselect::not_null_tables() is always 0.
  */
  if (sub->abort_on_null && sub->value_transform == BOOL_IS_TRUE) {
  } else {
    not_null_tables_cache &= ~args[0]->not_null_tables();
  }
  fixed = true;
  return false;
}

void Item_in_optimizer::fix_after_pullout(Query_block *parent_query_block,
                                          Query_block *removed_query_block) {
  used_tables_cache = get_initial_pseudo_tables();
  not_null_tables_cache = 0;

  args[0]->fix_after_pullout(parent_query_block, removed_query_block);
  args[1]->fix_after_pullout(parent_query_block, removed_query_block);

  used_tables_cache |= args[0]->used_tables() | args[1]->used_tables();
  not_null_tables_cache |=
      args[0]->not_null_tables() | args[1]->not_null_tables();
}

/**
   The implementation of optimized @<outer expression@> [NOT] IN @<subquery@>
   predicates. It applies to predicates which have gone through the IN->EXISTS
   transformation in in_to_exists_transformer functions; not to subquery
   materialization (which has no triggered conditions).

   The implementation works as follows.
   For the current value of the outer expression

   - If it contains only NULL values, the original (before rewrite by the
     Item_in_subselect rewrite methods) inner subquery is non-correlated and
     was previously executed, there is no need to re-execute it, and the
     previous return value is returned.

   - If it contains NULL values, check if there is a partial match for the
     inner query block by evaluating it. For clarity we repeat here the
     transformation previously performed on the sub-query. The expression

     <tt>
     ( oc_1, ..., oc_n )
     @<in predicate@>
     ( SELECT ic_1, ..., ic_n
       FROM @<table@>
       WHERE @<inner where@>
     )
     </tt>

     was transformed into

     <tt>
     ( oc_1, ..., oc_n )
     \@in predicate@>
     ( SELECT ic_1, ..., ic_n
       FROM @<table@>
       WHERE @<inner where@> AND ... ( ic_k = oc_k OR ic_k IS NULL )
       HAVING ... NOT ic_k IS NULL
     )
     </tt>

     The evaluation will now proceed according to special rules set up
     elsewhere. These rules include:

     - The HAVING NOT @<inner column@> IS NULL conditions added by the
       aforementioned rewrite methods will detect whether they evaluated (and
       rejected) a NULL value and if so, will cause the subquery to evaluate
       to NULL.

     - The added WHERE and HAVING conditions are present only for those inner
       columns that correspond to outer column that are not NULL at the moment.

     - If there is an eligible index for executing the subquery, the special
       access method "Full scan on NULL key" is employed which ensures that
       the inner query will detect if there are NULL values resulting from the
       inner query. This access method will quietly resort to table scan if it
       needs to find NULL values as well.

     - Under these conditions, the sub-query need only be evaluated in order to
       find out whether it produced any rows.

       - If it did, we know that there was a partial match since there are
         NULL values in the outer row expression.

       - If it did not, the result is FALSE or UNKNOWN. If at least one of the
         HAVING sub-predicates rejected a NULL value corresponding to an outer
         non-NULL, and hence the inner query block returns UNKNOWN upon
         evaluation, there was a partial match and the result is UNKNOWN.

   - If it contains no NULL values, the call is forwarded to the inner query
     block.

     @see Item_in_subselect::val_bool_naked()
     @see Item_is_not_null_test::val_int()
 */

longlong Item_in_optimizer::val_int() {
  bool tmp;
  assert(fixed == 1);
  Item_in_subselect *const item_subs = down_cast<Item_in_subselect *>(args[1]);

  cache->store(args[0]);
  cache->cache_value();

  if (cache->null_value) {
    /*
      We're evaluating
      "<outer_value_list> [NOT] IN (SELECT <inner_value_list>...)"
      where one or more of the outer values is NULL.
    */
    if (item_subs->abort_on_null) {
      /*
        We're evaluating a top level item, e.g.
        "<outer_value_list> IN (SELECT <inner_value_list>...)",
        and in this case a NULL value in the outer_value_list means
        that the result shall be NULL/FALSE (makes no difference for
        top level items). The cached value is NULL, so just return
        NULL.
      */
      null_value = true;
    } else {
      /*
        We're evaluating an item where a NULL value in either the
        outer or inner value list does not automatically mean that we
        can return NULL/FALSE. An example of such a query is
        "<outer_value_list> NOT IN (SELECT <inner_value_list>...)"
        where <*_list> may be a scalar or a ROW.
        The result when there is at least one NULL value in <outer_value_list>
        is: NULL if the SELECT evaluated over the non-NULL values produces at
        least one row, FALSE otherwise
      */
      bool all_left_cols_null = true;
      const uint ncols = cache->cols();

      /*
        Turn off the predicates that are based on column compares for
        which the left part is currently NULL
      */
      for (uint i = 0; i < ncols; i++) {
        if (cache->element_index(i)->null_value)
          item_subs->set_cond_guard_var(i, false);
        else
          all_left_cols_null = false;
      }

      if (all_left_cols_null && result_for_null_param != UNKNOWN &&
          !item_subs->dependent_before_in2exists()) {
        /*
           This subquery was originally not correlated. The IN->EXISTS
           transformation may have made it correlated, but only to the left
           expression. All values in the left expression are NULL, and we have
           already evaluated the subquery for all NULL values: return the same
           result we did last time without evaluating the subquery.
        */
        null_value = result_for_null_param;
      } else {
        /* The subquery has to be evaluated */
        (void)item_subs->val_bool_naked();
        if (!item_subs->value)
          null_value = item_subs->null_value;
        else
          null_value = true;
        if (all_left_cols_null) result_for_null_param = null_value;
      }

      /* Turn all predicates back on */
      for (uint i = 0; i < ncols; i++) item_subs->set_cond_guard_var(i, true);
    }
    cache->store(left_original);
    return item_subs->translate(null_value, false);
  }
  tmp = item_subs->val_bool_naked();
  null_value = item_subs->null_value;
  cache->store(left_original);
  return item_subs->translate(null_value, tmp);
}

void Item_in_optimizer::cleanup() {
  DBUG_TRACE;
  Item_bool_func::cleanup();
  result_for_null_param = UNKNOWN;
}

bool Item_in_optimizer::is_null() {
  val_int();
  return null_value;
}

/**
  Transform an Item_in_optimizer and its arguments with a callback function.

  @details
    Recursively transform the left and the right operand of this Item. The
    Right operand is an Item_in_subselect or its subclass. To avoid the
    creation of new Items, we use the fact the the left operand of the
    Item_in_subselect is the same as the one of 'this', so instead of
    transforming its operand, we just assign the left operand of the
    Item_in_subselect to be equal to the left operand of 'this'.
    The transformation is not applied further to the subquery operand
    if the IN predicate.
*/

Item *Item_in_optimizer::transform(Item_transformer transformer,
                                   uchar *argument) {
  assert(arg_count == 2);

  // Transform the left IN operand
  args[0] = args[0]->transform(transformer, argument);
  if (args[0] == nullptr) return nullptr; /* purecov: inspected */

  /*
    Transform the right IN operand which should be an Item_in_subselect or a
    subclass of it. The left operand of the IN must be the same as the left
    operand of this Item_in_optimizer, so in this case there is no further
    transformation, we only make both operands the same.
    TODO: is it the way it should be?
  */
  assert(
      (args[1])->type() == Item::SUBSELECT_ITEM &&
      (((Item_subselect *)(args[1]))->substype() == Item_subselect::IN_SUBS ||
       ((Item_subselect *)(args[1]))->substype() == Item_subselect::ALL_SUBS ||
       ((Item_subselect *)(args[1]))->substype() == Item_subselect::ANY_SUBS));

  Item_in_subselect *in_arg = (Item_in_subselect *)args[1];

  in_arg->left_expr = args[0];

  return (this->*transformer)(argument);
}

/**
  Compile an Item_in_optimizer and its arguments with a callback function.

  @details
    Recursively compile the left and the right operand of this Item. The
    Right operand is an Item_in_subselect or its subclass. To avoid the
    creation of new Items, we use the fact the the left operand of the
    Item_in_subselect is the same as the one of 'this', so instead of
    transforming its operand, we just assign the left operand of the
    Item_in_subselect to be equal to the left operand of 'this'.
    The transformation is not applied further to the subquery operand
    if the IN predicate.
*/

Item *Item_in_optimizer::compile(Item_analyzer analyzer, uchar **arg_p,
                                 Item_transformer transformer, uchar *arg_t) {
  assert(arg_count == 2);

  if (!(this->*analyzer)(arg_p)) return this;

  // Compile the left expression of the IN subquery
  Item *new_item = args[0]->compile(analyzer, arg_p, transformer, arg_t);
  if (new_item == nullptr) return nullptr; /* purecov: inspected */
  if (new_item != args[0]) current_thd->change_item_tree(args, new_item);

  /*
    Transform the right IN operand which should be an Item_in_subselect or a
    subclass of it. The left operand of the IN must be the same as the left
    operand of this Item_in_optimizer, so in this case there is no further
    transformation, we only make both operands the same.
    TODO: is it the way it should be?
  */
  assert(args[1]->type() == Item::SUBSELECT_ITEM &&
         (down_cast<Item_subselect *>(args[1])->substype() ==
              Item_subselect::IN_SUBS ||
          down_cast<Item_subselect *>(args[1])->substype() ==
              Item_subselect::ALL_SUBS ||
          down_cast<Item_subselect *>(args[1])->substype() ==
              Item_subselect::ANY_SUBS));

  Item_in_subselect *in_arg = down_cast<Item_in_subselect *>(args[1]);

  if (in_arg->left_expr != args[0])
    current_thd->change_item_tree(&in_arg->left_expr, args[0]);

  // Compile the IN subquery object
  new_item = args[1]->compile(analyzer, arg_p, transformer, arg_t);
  if (new_item == nullptr) return nullptr; /* purecov: inspected */
  if (new_item != args[1]) current_thd->change_item_tree(args + 1, new_item);

  return (this->*transformer)(arg_t);
}

void Item_in_optimizer::set_arg_resolve(THD *thd, uint i MY_ATTRIBUTE((unused)),
                                        Item *newp) {
  assert(i == 0);
  // Maintain the invariant described in this class's comment
  Item_in_subselect *ss = down_cast<Item_in_subselect *>(args[1]);
  ss->left_expr = newp;
  fix_left(thd, nullptr);
}

void Item_in_optimizer::update_used_tables() {
  Item_func::update_used_tables();

  // See explanation for this logic in Item_in_optimizer::fix_fields
  Item_in_subselect *sub = (Item_in_subselect *)args[1];
  if (sub->abort_on_null && sub->value_transform == BOOL_IS_TRUE) {
  } else {
    not_null_tables_cache &= ~args[0]->not_null_tables();
  }
}

longlong Item_func_eq::val_int() {
  assert(fixed == 1);
  int value = cmp.compare();
  return value == 0 ? 1 : 0;
}

/** Same as Item_func_eq, but NULL = NULL. */

bool Item_func_equal::resolve_type(THD *thd) {
  if (Item_bool_func2::resolve_type(thd)) return true;
  set_nullable(false);
  null_value = false;
  return false;
}

longlong Item_func_equal::val_int() {
  assert(fixed == 1);
  // Perform regular equality check first:
  int value = cmp.compare();
  // If comparison is not NULL, we have a result:
  if (!null_value) return value == 0 ? 1 : 0;
  null_value = false;
  // Check NULL values for both arguments
  return longlong(cmp.compare_null_values());
}

float Item_func_ne::get_filtering_effect(THD *thd, table_map filter_for_table,
                                         table_map read_tables,
                                         const MY_BITMAP *fields_to_ignore,
                                         double rows_in_table) {
  const Item_field *fld =
      contributes_to_filter(read_tables, filter_for_table, fields_to_ignore);
  if (!fld) return COND_FILTER_ALLPASS;

  double selectivity;
  if (!get_histogram_selectivity(thd, fld->field, args, arg_count,
                                 histograms::enum_operator::NOT_EQUALS_TO, this,
                                 fld->field->table->s, &selectivity))
    return static_cast<float>(selectivity);

  return 1.0f - fld->get_cond_filter_default_probability(rows_in_table,
                                                         COND_FILTER_EQUALITY);
}

longlong Item_func_ne::val_int() {
  assert(fixed == 1);
  int value = cmp.compare();
  return value != 0 && !null_value ? 1 : 0;
}

float Item_func_equal::get_filtering_effect(THD *, table_map filter_for_table,
                                            table_map read_tables,
                                            const MY_BITMAP *fields_to_ignore,
                                            double rows_in_table) {
  const Item_field *fld =
      contributes_to_filter(read_tables, filter_for_table, fields_to_ignore);
  if (!fld) return COND_FILTER_ALLPASS;

  return fld->get_cond_filter_default_probability(rows_in_table,
                                                  COND_FILTER_EQUALITY);
}

float Item_func_ge::get_filtering_effect(THD *thd, table_map filter_for_table,
                                         table_map read_tables,
                                         const MY_BITMAP *fields_to_ignore,
                                         double rows_in_table) {
  // See Item_func_gt::get_filtering_effect().
  if (is_function_of_type(args[0], Item_func::FT_FUNC) &&
      args[1]->const_item()) {
    return args[0]->get_filtering_effect(thd, filter_for_table, read_tables,
                                         fields_to_ignore, rows_in_table);
  }
  if (is_function_of_type(args[1], Item_func::FT_FUNC) &&
      args[0]->const_item()) {
    return args[1]->get_filtering_effect(thd, filter_for_table, read_tables,
                                         fields_to_ignore, rows_in_table);
  }

  const Item_field *fld =
      contributes_to_filter(read_tables, filter_for_table, fields_to_ignore);
  if (!fld) return COND_FILTER_ALLPASS;

  double selectivity;
  if (!get_histogram_selectivity(
          thd, fld->field, args, arg_count,
          histograms::enum_operator::GREATER_THAN_OR_EQUAL, this,
          fld->field->table->s, &selectivity))
    return static_cast<float>(selectivity);

  return fld->get_cond_filter_default_probability(rows_in_table,
                                                  COND_FILTER_INEQUALITY);
}

float Item_func_lt::get_filtering_effect(THD *thd, table_map filter_for_table,
                                         table_map read_tables,
                                         const MY_BITMAP *fields_to_ignore,
                                         double rows_in_table) {
<<<<<<< HEAD
=======
  // See Item_func_gt::get_filtering_effect().
  if (is_function_of_type(args[0], Item_func::FT_FUNC) &&
      args[1]->const_item()) {
    return args[0]->get_filtering_effect(thd, filter_for_table, read_tables,
                                         fields_to_ignore, rows_in_table);
  }
  if (is_function_of_type(args[1], Item_func::FT_FUNC) &&
      args[0]->const_item()) {
    return args[1]->get_filtering_effect(thd, filter_for_table, read_tables,
                                         fields_to_ignore, rows_in_table);
  }

>>>>>>> fbdaa4de
  const Item_field *fld =
      contributes_to_filter(read_tables, filter_for_table, fields_to_ignore);
  if (!fld) return COND_FILTER_ALLPASS;

  double selectivity;
  if (!get_histogram_selectivity(thd, fld->field, args, arg_count,
                                 histograms::enum_operator::LESS_THAN, this,
                                 fld->field->table->s, &selectivity))
    return static_cast<float>(selectivity);

  return fld->get_cond_filter_default_probability(rows_in_table,
                                                  COND_FILTER_INEQUALITY);
}

float Item_func_le::get_filtering_effect(THD *thd, table_map filter_for_table,
                                         table_map read_tables,
                                         const MY_BITMAP *fields_to_ignore,
                                         double rows_in_table) {
  // See Item_func_gt::get_filtering_effect().
  if (is_function_of_type(args[0], Item_func::FT_FUNC) &&
      args[1]->const_item()) {
    return args[0]->get_filtering_effect(thd, filter_for_table, read_tables,
                                         fields_to_ignore, rows_in_table);
  }
  if (is_function_of_type(args[1], Item_func::FT_FUNC) &&
      args[0]->const_item()) {
    return args[1]->get_filtering_effect(thd, filter_for_table, read_tables,
                                         fields_to_ignore, rows_in_table);
  }

  const Item_field *fld =
      contributes_to_filter(read_tables, filter_for_table, fields_to_ignore);
  if (!fld) return COND_FILTER_ALLPASS;

  double selectivity;
  if (!get_histogram_selectivity(thd, fld->field, args, arg_count,
                                 histograms::enum_operator::LESS_THAN_OR_EQUAL,
                                 this, fld->field->table->s, &selectivity))
    return static_cast<float>(selectivity);

  return fld->get_cond_filter_default_probability(rows_in_table,
                                                  COND_FILTER_INEQUALITY);
}

float Item_func_gt::get_filtering_effect(THD *thd, table_map filter_for_table,
                                         table_map read_tables,
                                         const MY_BITMAP *fields_to_ignore,
                                         double rows_in_table) {
<<<<<<< HEAD
=======
  // For comparing MATCH(...), generally reuse the same selectivity as for
  // MATCH(...), which is generally COND_FILTER_BETWEEN. This is wrong
  // in a number of cases (the equivalence only holds for MATCH(...) > 0
  // or 0 < MATCH(...)) but usually less wrong than the default down below,
  // which is COND_FILTER_ALLPASS (1.0).
  //
  // Ideally, of course, we should have had a real estimation of MATCH(...)
  // selectivity in the form of some sort of histogram, and then read out
  // that histogram here. However, that is a larger job.
  if (is_function_of_type(args[0], Item_func::FT_FUNC) &&
      args[1]->const_item()) {
    return args[0]->get_filtering_effect(thd, filter_for_table, read_tables,
                                         fields_to_ignore, rows_in_table);
  }
  if (is_function_of_type(args[1], Item_func::FT_FUNC) &&
      args[0]->const_item()) {
    return args[1]->get_filtering_effect(thd, filter_for_table, read_tables,
                                         fields_to_ignore, rows_in_table);
  }

>>>>>>> fbdaa4de
  const Item_field *fld =
      contributes_to_filter(read_tables, filter_for_table, fields_to_ignore);
  if (!fld) return COND_FILTER_ALLPASS;

  double selectivity;
  if (!get_histogram_selectivity(thd, fld->field, args, arg_count,
                                 histograms::enum_operator::GREATER_THAN, this,
                                 fld->field->table->s, &selectivity))
    return static_cast<float>(selectivity);

  return fld->get_cond_filter_default_probability(rows_in_table,
                                                  COND_FILTER_INEQUALITY);
}

longlong Item_func_ge::val_int() {
  assert(fixed == 1);
  int value = cmp.compare();
  return value >= 0 ? 1 : 0;
}

longlong Item_func_gt::val_int() {
  assert(fixed == 1);
  int value = cmp.compare();
  return value > 0 ? 1 : 0;
}

longlong Item_func_le::val_int() {
  assert(fixed == 1);
  int value = cmp.compare();
  return value <= 0 && !null_value ? 1 : 0;
}

longlong Item_func_reject_if::val_int() {
  longlong result = args[0]->val_int();
  if (result == 1) {
    my_error(ER_SUBQUERY_NO_1_ROW, MYF(0));
  }
  return !result;
}
float Item_func_reject_if::get_filtering_effect(
    THD *thd, table_map filter_for_table, table_map read_tables,
    const MY_BITMAP *fields_to_ignore, double rows_in_table) {
  return args[0]->get_filtering_effect(thd, filter_for_table, read_tables,
                                       fields_to_ignore, rows_in_table);
}

longlong Item_func_lt::val_int() {
  assert(fixed == 1);
  int value = cmp.compare();
  return value < 0 && !null_value ? 1 : 0;
}

longlong Item_func_strcmp::val_int() {
  assert(fixed == 1);
  String *a = args[0]->val_str(&cmp.value1);
  String *b = args[1]->val_str(&cmp.value2);
  if (!a || !b) {
    null_value = true;
    return 0;
  }
  int value = sortcmp(a, b, cmp.cmp_collation.collation);
  null_value = false;
  return !value ? 0 : (value < 0 ? (longlong)-1 : (longlong)1);
}

bool Item_func_opt_neg::eq(const Item *item, bool binary_cmp) const {
  /* Assume we don't have rtti */
  if (this == item) return true;
  if (item->type() != FUNC_ITEM) return false;
  const Item_func *item_func = down_cast<const Item_func *>(item);
  if (arg_count != item_func->arg_count || functype() != item_func->functype())
    return false;
  if (negated != down_cast<const Item_func_opt_neg *>(item_func)->negated)
    return false;
  for (uint i = 0; i < arg_count; i++)
    if (!args[i]->eq(item_func->arguments()[i], binary_cmp)) return false;
  return true;
}

bool Item_func_interval::itemize(Parse_context *pc, Item **res) {
  if (skip_itemize(res)) return false;
  if (row == nullptr ||  // OOM in constructor
      super::itemize(pc, res))
    return true;
  assert(row == args[0]);  // row->itemize() is not needed
  return false;
}

Item_row *Item_func_interval::alloc_row(const POS &pos, MEM_ROOT *mem_root,
                                        Item *expr1, Item *expr2,
                                        PT_item_list *opt_expr_list) {
  mem_root_deque<Item *> *list =
      opt_expr_list ? &opt_expr_list->value
                    : new (mem_root) mem_root_deque<Item *>(mem_root);
  if (list == nullptr) return nullptr;
  list->push_front(expr2);
  Item_row *tmprow = new (mem_root) Item_row(pos, expr1, *list);
  return tmprow;
}

bool Item_func_interval::resolve_type(THD *thd) {
  uint rows = row->cols();

  // The number of columns in one argument is limited to one
  for (uint i = 0; i < rows; i++) {
    if (row->element_index(i)->check_cols(1)) return true;
    if (row->element_index(i)->propagate_type(thd, MYSQL_TYPE_LONGLONG))
      return true;
  }

  use_decimal_comparison =
      ((row->element_index(0)->result_type() == DECIMAL_RESULT) ||
       (row->element_index(0)->result_type() == INT_RESULT));
  if (rows > 8) {
    bool not_null_consts = true;

    for (uint i = 1; not_null_consts && i < rows; i++) {
      Item *el = row->element_index(i);
      not_null_consts = el->const_item() && !el->is_null();
    }

    if (not_null_consts) {
      intervals = static_cast<interval_range *>(
          (*THR_MALLOC)->Alloc(sizeof(interval_range) * (rows - 1)));
      if (intervals == nullptr) return true;
      if (use_decimal_comparison) {
        for (uint i = 1; i < rows; i++) {
          Item *el = row->element_index(i);
          interval_range *range = intervals + (i - 1);
          if ((el->result_type() == DECIMAL_RESULT) ||
              (el->result_type() == INT_RESULT)) {
            range->type = DECIMAL_RESULT;
            range->dec.init();
            my_decimal *dec = el->val_decimal(&range->dec);
            if (dec != &range->dec) {
              range->dec = *dec;
            }
          } else {
            range->type = REAL_RESULT;
            range->dbl = el->val_real();
          }
        }
      } else {
        for (uint i = 1; i < rows; i++) {
          intervals[i - 1].dbl = row->element_index(i)->val_real();
        }
      }
    }
  }
  set_nullable(false);
  max_length = 2;
  used_tables_cache |= row->used_tables();
  not_null_tables_cache = row->not_null_tables();
  add_accum_properties(row);

  return false;
}

void Item_func_interval::update_used_tables() {
  Item_func::update_used_tables();
  not_null_tables_cache = row->not_null_tables();
}

/**
  Appends function name and arguments list to the String str.

  @note
    Arguments of INTERVAL function are stored in "Item_row" object. Function
    print_args calls print function of "Item_row" class. Item_row::print
    function append "(", "argument_list" and ")" to String str.

  @param thd               Thread handle
  @param [in,out] str      String to which the func_name and argument list
                                should be appended.
  @param query_type        Query type
*/

void Item_func_interval::print(const THD *thd, String *str,
                               enum_query_type query_type) const {
  str->append(func_name());
  print_args(thd, str, 0, query_type);
}

/**
  Execute Item_func_interval().

  @note
    If we are doing a decimal comparison, we are evaluating the first
    item twice.

  @return
    - -1 if null value,
    - 0 if lower than lowest
    - 1 - arg_count-1 if between args[n] and args[n+1]
    - arg_count if higher than biggest argument
*/

longlong Item_func_interval::val_int() {
  assert(fixed == 1);
  double value;
  my_decimal dec_buf, *dec = nullptr;
  uint i;

  if (use_decimal_comparison) {
    dec = row->element_index(0)->val_decimal(&dec_buf);
    if (row->element_index(0)->null_value) return -1;
    my_decimal2double(E_DEC_FATAL_ERROR, dec, &value);
  } else {
    value = row->element_index(0)->val_real();
    if (row->element_index(0)->null_value) return -1;
  }

  if (intervals) {  // Use binary search to find interval
    uint start, end;
    start = 0;
    end = row->cols() - 2;
    while (start != end) {
      uint mid = (start + end + 1) / 2;
      interval_range *range = intervals + mid;
      bool cmp_result;
      /*
        The values in the range interval may have different types,
        Only do a decimal comparison of the first argument is a decimal
        and we are comparing against a decimal
      */
      if (dec && range->type == DECIMAL_RESULT)
        cmp_result = my_decimal_cmp(&range->dec, dec) <= 0;
      else
        cmp_result = (range->dbl <= value);
      if (cmp_result)
        start = mid;
      else
        end = mid - 1;
    }
    interval_range *range = intervals + start;
    return ((dec && range->type == DECIMAL_RESULT)
                ? my_decimal_cmp(dec, &range->dec) < 0
                : value < range->dbl)
               ? 0
               : start + 1;
  }

  for (i = 1; i < row->cols(); i++) {
    Item *el = row->element_index(i);
    if (use_decimal_comparison && ((el->result_type() == DECIMAL_RESULT) ||
                                   (el->result_type() == INT_RESULT))) {
      my_decimal e_dec_buf, *e_dec = el->val_decimal(&e_dec_buf);
      /* Skip NULL ranges. */
      if (el->null_value) continue;
      if (my_decimal_cmp(e_dec, dec) > 0) return i - 1;
    } else {
      double val = el->val_real();
      /* Skip NULL ranges. */
      if (el->null_value) continue;
      if (val > value) return i - 1;
    }
  }
  return i - 1;
}

/**
  Perform context analysis of a BETWEEN item tree.

    This function performs context analysis (name resolution) and calculates
    various attributes of the item tree with Item_func_between as its root.
    The function saves in ref the pointer to the item or to a newly created
    item that is considered as a replacement for the original one.

  @param thd     reference to the global context of the query thread
  @param ref     pointer to Item* variable where pointer to resulting "fixed"
                 item is to be assigned

  @note
    Let T0(e)/T1(e) be the value of not_null_tables(e) when e is used on
    a predicate/function level. Then it's easy to show that:
    @verbatim
      T0(e BETWEEN e1 AND e2)     = union(T1(e),T1(e1),T1(e2))
      T1(e BETWEEN e1 AND e2)     = union(T1(e),intersection(T1(e1),T1(e2)))
      T0(e NOT BETWEEN e1 AND e2) = union(T1(e),intersection(T1(e1),T1(e2)))
      T1(e NOT BETWEEN e1 AND e2) = union(T1(e),intersection(T1(e1),T1(e2)))
    @endverbatim

  @retval
    0   ok
  @retval
    1   got error
*/

bool Item_func_between::fix_fields(THD *thd, Item **ref) {
  if (Item_func_opt_neg::fix_fields(thd, ref)) return true;

  thd->lex->current_query_block()->between_count++;

  update_not_null_tables();

  // if 'high' and 'low' are same, convert this to a _eq function
  if (!negated && args[1]->const_item() && args[2]->const_item() &&
      args[1]->eq(args[2], true)) {
    Item *item = new (thd->mem_root) Item_func_eq(args[0], args[1]);
    if (item == nullptr) return true;
    item->item_name = item_name;
    if (item->fix_fields(thd, ref)) return true;
    *ref = item;
  }

  return false;
}

void Item_func_between::fix_after_pullout(Query_block *parent_query_block,
                                          Query_block *removed_query_block) {
  Item_func_opt_neg::fix_after_pullout(parent_query_block, removed_query_block);
  update_not_null_tables();
}

bool Item_func_between::resolve_type(THD *thd) {
  max_length = 1;
  int datetime_items_found = 0;
  int time_items_found = 0;
  compare_as_dates_with_strings = false;
  compare_as_temporal_times = compare_as_temporal_dates = false;

  // All three arguments are needed for type resolving
  assert(args[0] && args[1] && args[2]);

  if (Item_func_opt_neg::resolve_type(thd)) return true;

  cmp_type = agg_cmp_type(args, 3);

  if (cmp_type == STRING_RESULT &&
      agg_arg_charsets_for_comparison(cmp_collation, args, 3))
    return true;

  /*
    See comments for the code block doing similar checks in
    Item_bool_func2::resolve_type().
  */
  if (reject_geometry_args(arg_count, args, this)) return true;

  /*
    JSON values will be compared as strings, and not with the JSON
    comparator as one might expect. Raise a warning if one of the
    arguments is JSON.
  */
  unsupported_json_comparison(arg_count, args,
                              "comparison of JSON in the BETWEEN operator");

  /*
    Detect the comparison of DATE/DATETIME items.
    At least one of items should be a DATE/DATETIME item and other items
    should return the STRING result.
  */
  if (cmp_type == STRING_RESULT) {
    for (int i = 0; i < 3; i++) {
      if (args[i]->is_temporal_with_date())
        datetime_items_found++;
      else if (args[i]->data_type() == MYSQL_TYPE_TIME)
        time_items_found++;
    }
  }

  if (datetime_items_found + time_items_found == 3) {
    if (time_items_found == 3) {
      // All items are TIME
      cmp_type = INT_RESULT;
      compare_as_temporal_times = true;
    } else {
      /*
        There is at least one DATE or DATETIME item,
        all other items are DATE, DATETIME or TIME.
      */
      cmp_type = INT_RESULT;
      compare_as_temporal_dates = true;
    }
  } else if (datetime_items_found > 0) {
    /*
       There is at least one DATE or DATETIME item.
       All other items are DATE, DATETIME or strings.
    */
    compare_as_dates_with_strings = true;
    ge_cmp.set_datetime_cmp_func(this, args, args + 1);
    le_cmp.set_datetime_cmp_func(this, args, args + 2);
  } else if (args[0]->real_item()->type() == FIELD_ITEM &&
             thd->lex->sql_command != SQLCOM_CREATE_VIEW &&
             thd->lex->sql_command != SQLCOM_SHOW_CREATE) {
    Item_field *field_item = (Item_field *)(args[0]->real_item());
    if (field_item->field->can_be_compared_as_longlong()) {
      /*
        The following can't be recoded with || as convert_constant_item
        changes the argument
      */
      bool cvt_arg1, cvt_arg2;
      if (convert_constant_item(thd, field_item, &args[1], &cvt_arg1))
        return true;
      if (convert_constant_item(thd, field_item, &args[2], &cvt_arg2))
        return true;

      if (args[0]->is_temporal()) {  // special handling of date/time etc.
        if (cvt_arg1 || cvt_arg2) cmp_type = INT_RESULT;
      } else {
        if (cvt_arg1 && cvt_arg2) cmp_type = INT_RESULT;
      }

      if (args[0]->is_temporal() && args[1]->is_temporal() &&
          args[2]->is_temporal()) {
        /*
          An expression:
            time_or_datetime_field
              BETWEEN const_number_or_time_or_datetime_expr1
              AND     const_number_or_time_or_datetime_expr2
          was rewritten to:
            time_field
              BETWEEN Item_time_with_ref1
              AND     Item_time_with_ref2
          or
            datetime_field
              BETWEEN Item_datetime_with_ref1
              AND     Item_datetime_with_ref2
        */
        if (field_item->data_type() == MYSQL_TYPE_TIME)
          compare_as_temporal_times = true;
        else if (field_item->is_temporal_with_date())
          compare_as_temporal_dates = true;
      }
    }
  }

  return false;
}

void Item_func_between::update_used_tables() {
  Item_func::update_used_tables();
  update_not_null_tables();
}

float Item_func_between::get_filtering_effect(THD *thd,
                                              table_map filter_for_table,
                                              table_map read_tables,
                                              const MY_BITMAP *fields_to_ignore,
                                              double rows_in_table) {
  const Item_field *fld =
      contributes_to_filter(read_tables, filter_for_table, fields_to_ignore);
  if (!fld) return COND_FILTER_ALLPASS;

  histograms::enum_operator op =
      (negated ? histograms::enum_operator::NOT_BETWEEN
               : histograms::enum_operator::BETWEEN);

  double selectivity;
  if (!get_histogram_selectivity(thd, fld->field, args, arg_count, op, this,
                                 fld->field->table->s, &selectivity))
    return static_cast<float>(selectivity);

  const float filter = fld->get_cond_filter_default_probability(
      rows_in_table, COND_FILTER_BETWEEN);

  return negated ? 1.0f - filter : filter;
}

/**
  A helper function for Item_func_between::val_int() to avoid
  over/underflow when comparing large values.

  @tparam LLorULL ulonglong or longlong

  @param  compare_as_temporal_dates copy of Item_func_between member variable
  @param  compare_as_temporal_times copy of Item_func_between member variable
  @param  negated                   copy of Item_func_between member variable
  @param  args                      copy of Item_func_between member variable
  @param [out] null_value           set to true if result is not true/false

  @retval true if: args[1] <= args[0] <= args[2]
 */
template <typename LLorULL>
static inline longlong compare_between_int_result(
    bool compare_as_temporal_dates, bool compare_as_temporal_times,
    bool negated, Item **args, bool *null_value) {
  {
    LLorULL a, b, value;
    value = compare_as_temporal_times
                ? args[0]->val_time_temporal()
                : compare_as_temporal_dates ? args[0]->val_date_temporal()
                                            : args[0]->val_int();
    if ((*null_value = args[0]->null_value)) return 0; /* purecov: inspected */
    if (compare_as_temporal_times) {
      a = args[1]->val_time_temporal();
      b = args[2]->val_time_temporal();
    } else if (compare_as_temporal_dates) {
      a = args[1]->val_date_temporal();
      b = args[2]->val_date_temporal();
    } else {
      a = args[1]->val_int();
      b = args[2]->val_int();
    }

    if (std::is_unsigned<LLorULL>::value) {
      /*
        Comparing as unsigned.
        value BETWEEN <some negative number> AND <some number>
        rewritten to
        value BETWEEN 0 AND <some number>
      */
      if (!args[1]->unsigned_flag && static_cast<longlong>(a) < 0) a = 0;
      /*
        Comparing as unsigned.
        value BETWEEN <some number> AND <some negative number>
        rewritten to
        1 BETWEEN <some number> AND 0
      */
      if (!args[2]->unsigned_flag && static_cast<longlong>(b) < 0) {
        b = 0;
        value = 1;
      }
    } else {
      // Comparing as signed, but a is unsigned and > LLONG_MAX.
      if (args[1]->unsigned_flag && static_cast<longlong>(a) < 0) {
        if (value < 0) {
          /*
            value BETWEEN <large number> AND b
            rewritten to
            value BETWEEN 0 AND b
          */
          a = 0;
        } else {
          /*
            value BETWEEN <large number> AND b
            rewritten to
            value BETWEEN LLONG_MAX AND b
          */
          a = LLONG_MAX;
          // rewrite to: (value-1) BETWEEN LLONG_MAX AND b
          if (value == LLONG_MAX) value -= 1;
        }
      }

      // Comparing as signed, but b is unsigned, and really large
      if (args[2]->unsigned_flag && static_cast<longlong>(b) < 0) b = LLONG_MAX;
    }

    if (!args[1]->null_value && !args[2]->null_value)
      return (longlong)((value >= a && value <= b) != negated);
    if (args[1]->null_value && args[2]->null_value)
      *null_value = true;
    else if (args[1]->null_value) {
      *null_value = value <= b;  // not null if false range.
    } else {
      *null_value = value >= a;
    }
    return value;
  }
}

longlong Item_func_between::val_int() {  // ANSI BETWEEN
  assert(fixed == 1);
  if (compare_as_dates_with_strings) {
    int ge_res = ge_cmp.compare();
    if ((null_value = args[0]->null_value)) return 0;
    int le_res = le_cmp.compare();

    if (!args[1]->null_value && !args[2]->null_value)
      return (longlong)((ge_res >= 0 && le_res <= 0) != negated);
    else if (args[1]->null_value) {
      null_value = le_res <= 0;  // not null if false range.
    } else {
      null_value = ge_res >= 0;
    }
  } else if (cmp_type == STRING_RESULT) {
    String *value, *a, *b;
    value = args[0]->val_str(&value0);
    if ((null_value = args[0]->null_value)) return 0;
    a = args[1]->val_str(&value1);
    b = args[2]->val_str(&value2);
    if (!args[1]->null_value && !args[2]->null_value)
      return (longlong)((sortcmp(value, a, cmp_collation.collation) >= 0 &&
                         sortcmp(value, b, cmp_collation.collation) <= 0) !=
                        negated);
    if (args[1]->null_value && args[2]->null_value)
      null_value = true;
    else if (args[1]->null_value) {
      // Set to not null if false range.
      null_value = sortcmp(value, b, cmp_collation.collation) <= 0;
    } else {
      // Set to not null if false range.
      null_value = sortcmp(value, a, cmp_collation.collation) >= 0;
    }
  } else if (cmp_type == INT_RESULT) {
    longlong value;
    if (args[0]->unsigned_flag)
      value = compare_between_int_result<ulonglong>(compare_as_temporal_dates,
                                                    compare_as_temporal_times,
                                                    negated, args, &null_value);
    else
      value = compare_between_int_result<longlong>(compare_as_temporal_dates,
                                                   compare_as_temporal_times,
                                                   negated, args, &null_value);
    if (args[0]->null_value) return 0; /* purecov: inspected */
    if (!args[1]->null_value && !args[2]->null_value) return value;
  } else if (cmp_type == DECIMAL_RESULT) {
    my_decimal dec_buf, *dec = args[0]->val_decimal(&dec_buf), a_buf, *a_dec,
                        b_buf, *b_dec;
    if ((null_value = args[0]->null_value)) return 0; /* purecov: inspected */
    a_dec = args[1]->val_decimal(&a_buf);
    b_dec = args[2]->val_decimal(&b_buf);
    if (!args[1]->null_value && !args[2]->null_value)
      return (longlong)((my_decimal_cmp(dec, a_dec) >= 0 &&
                         my_decimal_cmp(dec, b_dec) <= 0) != negated);
    if (args[1]->null_value && args[2]->null_value)
      null_value = true;
    else if (args[1]->null_value)
      null_value = (my_decimal_cmp(dec, b_dec) <= 0);
    else
      null_value = (my_decimal_cmp(dec, a_dec) >= 0);
  } else {
    double value = args[0]->val_real(), a, b;
    if (current_thd->is_error()) return false;
    if ((null_value = args[0]->null_value)) return 0; /* purecov: inspected */
    a = args[1]->val_real();
    if (current_thd->is_error()) return false;
    b = args[2]->val_real();
    if (current_thd->is_error()) return false;
    if (!args[1]->null_value && !args[2]->null_value)
      return (longlong)((value >= a && value <= b) != negated);
    if (args[1]->null_value && args[2]->null_value)
      null_value = true;
    else if (args[1]->null_value) {
      null_value = value <= b;  // not null if false range.
    } else {
      null_value = value >= a;
    }
  }
  return (longlong)(!null_value && negated);
}

void Item_func_between::print(const THD *thd, String *str,
                              enum_query_type query_type) const {
  str->append('(');
  args[0]->print(thd, str, query_type);
  if (negated) str->append(STRING_WITH_LEN(" not"));
  str->append(STRING_WITH_LEN(" between "));
  args[1]->print(thd, str, query_type);
  str->append(STRING_WITH_LEN(" and "));
  args[2]->print(thd, str, query_type);
  str->append(')');
}

uint Item_func_ifnull::decimal_precision() const {
  int arg0_int_part = args[0]->decimal_int_part();
  int arg1_int_part = args[1]->decimal_int_part();
  int max_int_part = max(arg0_int_part, arg1_int_part);
  int precision = max_int_part + decimals;
  return min<uint>(precision, DECIMAL_MAX_PRECISION);
}

Field *Item_func_ifnull::tmp_table_field(TABLE *table) {
  return tmp_table_field_from_field_type(table, false);
}

double Item_func_ifnull::real_op() {
  assert(fixed == 1);
  double value = args[0]->val_real();
  if (!args[0]->null_value) {
    null_value = false;
    return value;
  }
  value = args[1]->val_real();
  if ((null_value = args[1]->null_value)) return 0.0;
  return value;
}

longlong Item_func_ifnull::int_op() {
  assert(fixed == 1);
  longlong value = args[0]->val_int();
  if (!args[0]->null_value) {
    null_value = false;
    return value;
  }
  value = args[1]->val_int();
  if ((null_value = args[1]->null_value)) return 0;
  return value;
}

my_decimal *Item_func_ifnull::decimal_op(my_decimal *decimal_value) {
  assert(fixed == 1);
  my_decimal *value = args[0]->val_decimal(decimal_value);
  if (!args[0]->null_value) {
    null_value = false;
    return value;
  }
  value = args[1]->val_decimal(decimal_value);
  if ((null_value = args[1]->null_value)) return nullptr;
  return value;
}

bool Item_func_ifnull::val_json(Json_wrapper *result) {
  null_value = false;
  bool has_value;
  if (json_value(args[0], result, &has_value)) return error_json();
  assert(!current_thd->is_error() && has_value);

  if (!args[0]->null_value) return false;

  if (json_value(args[1], result, &has_value)) return error_json();
  assert(!current_thd->is_error() && has_value);

  null_value = args[1]->null_value;
  return false;
}

bool Item_func_ifnull::date_op(MYSQL_TIME *ltime, my_time_flags_t fuzzydate) {
  assert(fixed == 1);
  if (!args[0]->get_date(ltime, fuzzydate)) return (null_value = false);
  return (null_value = args[1]->get_date(ltime, fuzzydate));
}

bool Item_func_ifnull::time_op(MYSQL_TIME *ltime) {
  assert(fixed == 1);
  if (!args[0]->get_time(ltime)) return (null_value = false);
  return (null_value = args[1]->get_time(ltime));
}

String *Item_func_ifnull::str_op(String *str) {
  assert(fixed == 1);
  String *res = args[0]->val_str(str);
  if (!args[0]->null_value) {
    null_value = false;
    res->set_charset(collation.collation);
    return res;
  }
  res = args[1]->val_str(str);
  if ((null_value = args[1]->null_value)) return nullptr;
  res->set_charset(collation.collation);
  return res;
}

/**
  Perform context analysis of an IF item tree.

    This function performs context analysis (name resolution) and calculates
    various attributes of the item tree with Item_func_if as its root.
    The function saves in ref the pointer to the item or to a newly created
    item that is considered as a replacement for the original one.

  @param thd     reference to the global context of the query thread
  @param ref     pointer to Item* variable where pointer to resulting "fixed"
                 item is to be assigned

  @note
    Let T0(e)/T1(e) be the value of not_null_tables(e) when e is used on
    a predicate/function level. Then it's easy to show that:
    @verbatim
      T0(IF(e,e1,e2)  = T1(IF(e,e1,e2))
      T1(IF(e,e1,e2)) = intersection(T1(e1),T1(e2))
    @endverbatim

  @retval
    0   ok
  @retval
    1   got error
*/

bool Item_func_if::fix_fields(THD *thd, Item **ref) {
  assert(fixed == 0);
  args[0]->apply_is_true();

  if (Item_func::fix_fields(thd, ref)) return true;

  update_not_null_tables();

  return false;
}

void Item_func_if::fix_after_pullout(Query_block *parent_query_block,
                                     Query_block *removed_query_block) {
  Item_func::fix_after_pullout(parent_query_block, removed_query_block);
  update_not_null_tables();
}

void Item_func_if::update_used_tables() {
  Item_func::update_used_tables();
  update_not_null_tables();
}

bool Item_func_if::resolve_type(THD *thd) {
  // Assign type to the condition argument, if necessary
  if (param_type_is_default(thd, 0, 1, MYSQL_TYPE_LONGLONG)) return true;
  /*
   If none of the return arguments have type, type of this operator cannot
   be determined yet
  */
  if (args[1]->data_type() == MYSQL_TYPE_INVALID &&
      args[2]->data_type() == MYSQL_TYPE_INVALID)
    return false;

  return resolve_type_inner(thd);
}

bool Item_func_if::resolve_type_inner(THD *thd) {
  args++;
  arg_count--;
  if (param_type_uses_non_param(thd)) return true;
  args--;
  arg_count++;

  set_nullable(args[1]->is_nullable() || args[2]->is_nullable());
  aggregate_type(make_array(args + 1, 2));
  cached_result_type = Field::result_merge_type(data_type());

  if (cached_result_type == STRING_RESULT) {
    if (aggregate_string_properties(func_name(), args + 1, 2)) return true;
  } else {
    aggregate_num_type(cached_result_type, args + 1, 2);
  }
  return false;
}

TYPELIB *Item_func_if::get_typelib() const {
  assert((args[1]->data_type() == MYSQL_TYPE_NULL) ^
         (args[2]->data_type() == MYSQL_TYPE_NULL));
  return args[1]->data_type() != MYSQL_TYPE_NULL ? args[1]->get_typelib()
                                                 : args[2]->get_typelib();
}

uint Item_func_if::decimal_precision() const {
  int arg1_prec = args[1]->decimal_int_part();
  int arg2_prec = args[2]->decimal_int_part();
  int precision = max(arg1_prec, arg2_prec) + decimals;
  return min<uint>(precision, DECIMAL_MAX_PRECISION);
}

double Item_func_if::val_real() {
  assert(fixed == 1);
  Item *arg = args[0]->val_bool() ? args[1] : args[2];
  if (current_thd->is_error()) return error_real();
  double value = arg->val_real();
  null_value = arg->null_value;
  return value;
}

longlong Item_func_if::val_int() {
  assert(fixed == 1);
  Item *arg = args[0]->val_bool() ? args[1] : args[2];
  if (current_thd->is_error()) return error_int();
  longlong value = arg->val_int();
  null_value = arg->null_value;
  return value;
}

String *Item_func_if::val_str(String *str) {
  assert(fixed == 1);

  switch (data_type()) {
    case MYSQL_TYPE_DATETIME:
    case MYSQL_TYPE_TIMESTAMP:
      return val_string_from_datetime(str);
    case MYSQL_TYPE_DATE:
      return val_string_from_date(str);
    case MYSQL_TYPE_TIME:
      return val_string_from_time(str);
    default: {
      Item *item = args[0]->val_bool() ? args[1] : args[2];
      if (current_thd->is_error()) return error_str();
      String *res;
      if ((res = item->val_str(str))) {
        res->set_charset(collation.collation);
        null_value = false;
        return res;
      }
    }
  }
  null_value = true;
  return nullptr;
}

my_decimal *Item_func_if::val_decimal(my_decimal *decimal_value) {
  assert(fixed == 1);
  Item *arg = args[0]->val_bool() ? args[1] : args[2];
  if (current_thd->is_error()) return error_decimal(decimal_value);
  my_decimal *value = arg->val_decimal(decimal_value);
  null_value = arg->null_value;
  return value;
}

bool Item_func_if::val_json(Json_wrapper *wr) {
  assert(fixed == 1);
  Item *arg = args[0]->val_bool() ? args[1] : args[2];
  if (current_thd->is_error()) return error_json();
  bool has_value;
  bool ok = json_value(arg, wr, &has_value);
  assert(has_value);
  null_value = arg->null_value;
  return ok;
}

bool Item_func_if::get_date(MYSQL_TIME *ltime, my_time_flags_t fuzzydate) {
  assert(fixed == 1);
  Item *arg = args[0]->val_bool() ? args[1] : args[2];
  return (null_value = arg->get_date(ltime, fuzzydate));
}

bool Item_func_if::get_time(MYSQL_TIME *ltime) {
  assert(fixed == 1);
  Item *arg = args[0]->val_bool() ? args[1] : args[2];
  return (null_value = arg->get_time(ltime));
}

bool Item_func_nullif::resolve_type(THD *thd) {
  // If 1. argument has no type, type of this operator cannot be determined yet
  if (args[0]->data_type() == MYSQL_TYPE_INVALID) {
    /*
      Due to inheritance from Item_bool_func2, data_type() is LONGLONG.
      Ensure propagate_type() is called for this class:
    */
    set_data_type(MYSQL_TYPE_INVALID);
    return false;
  }
  return resolve_type_inner(thd);
}

bool Item_func_nullif::resolve_type_inner(THD *thd) {
  if (Item_bool_func2::resolve_type(thd)) return true;

  set_nullable(true);
  set_data_type_from_item(args[0]);
  cached_result_type = args[0]->result_type();
  if (cached_result_type == STRING_RESULT &&
      agg_arg_charsets_for_comparison(cmp.cmp_collation, args, arg_count))
    return true;

  // This class does not implement temporal data types
  if (is_temporal()) set_data_type_string(args[0]->max_length);

  return false;
}

/**
  @note
  Note that we have to evaluate the first argument twice as the compare
  may have been done with a different type than return value
  @return
    NULL  if arguments are equal
  @return
    the first argument if not equal
*/

double Item_func_nullif::val_real() {
  assert(fixed);
  double value;
  if (!cmp.compare()) {
    null_value = true;
    return 0.0;
  }
  value = args[0]->val_real();
  null_value = args[0]->null_value;
  return value;
}

longlong Item_func_nullif::val_int() {
  assert(fixed);
  longlong value;
  if (!cmp.compare()) {
    null_value = true;
    return 0;
  }
  value = args[0]->val_int();
  null_value = args[0]->null_value;
  return value;
}

String *Item_func_nullif::val_str(String *str) {
  assert(fixed);
  String *res;
  if (!cmp.compare()) {
    null_value = true;
    return nullptr;
  }
  if (current_thd->is_error()) return error_str();
  res = args[0]->val_str(str);
  null_value = args[0]->null_value;
  return res;
}

my_decimal *Item_func_nullif::val_decimal(my_decimal *decimal_value) {
  assert(fixed);
  my_decimal *res;
  if (!cmp.compare()) {
    null_value = true;
    return nullptr;
  }
  res = args[0]->val_decimal(decimal_value);
  null_value = args[0]->null_value;
  return res;
}

bool Item_func_nullif::val_json(Json_wrapper *wr) {
  assert(fixed);
  if (cmp.compare() == 0) {
    null_value = true;
    return false;
  }
  bool res = args[0]->val_json(wr);
  null_value = args[0]->null_value;
  return res;
}

bool Item_func_nullif::is_null() {
  return (null_value = (!cmp.compare() ? 1 : args[0]->null_value));
}

/**
    Find and return matching items for CASE or ELSE item if all compares
    are failed or NULL if ELSE item isn't defined.

  IMPLEMENTATION
    In order to do correct comparisons of the CASE expression (the expression
    between CASE and the first WHEN) with each WHEN expression several
    comparators are used. One for each result type. CASE expression can be
    evaluated up to # of different result types are used. To check whether
    the CASE expression already was evaluated for a particular result type
    a bit mapped variable value_added_map is used. Result types are mapped
    to it according to their int values i.e. STRING_RESULT is mapped to bit
    0, REAL_RESULT to bit 1, so on.

  @retval
    NULL  Nothing found and there is no ELSE expression defined
  @retval
    item  Found item or ELSE item if defined and all comparisons are
           failed
*/

Item *Item_func_case::find_item(String *) {
  uint value_added_map = 0;

  if (first_expr_num == -1) {
    for (uint i = 0; i < ncases; i += 2) {
      // No expression between CASE and the first WHEN
      if (args[i]->val_bool()) return args[i + 1];
      continue;
    }
  } else {
    /* Compare every WHEN argument with it and return the first match */
    for (uint i = 0; i < ncases; i += 2) {
      if (args[i]->real_item()->type() == NULL_ITEM) continue;
      cmp_type = item_cmp_type(left_result_type, args[i]->result_type());
      assert(cmp_type != ROW_RESULT);
      assert(cmp_items[(uint)cmp_type]);
      if (!(value_added_map & (1U << (uint)cmp_type))) {
        cmp_items[(uint)cmp_type]->store_value(args[first_expr_num]);
        if ((null_value = args[first_expr_num]->null_value))
          return else_expr_num != -1 ? args[else_expr_num] : nullptr;
        value_added_map |= 1U << (uint)cmp_type;
      }
      if (cmp_items[(uint)cmp_type]->cmp(args[i]) == false) return args[i + 1];
    }
  }
  // No, WHEN clauses all missed, return ELSE expression
  return else_expr_num != -1 ? args[else_expr_num] : nullptr;
}

String *Item_func_case::val_str(String *str) {
  assert(fixed == 1);
  switch (data_type()) {
    case MYSQL_TYPE_DATETIME:
    case MYSQL_TYPE_TIMESTAMP:
      return val_string_from_datetime(str);
    case MYSQL_TYPE_DATE:
      return val_string_from_date(str);
    case MYSQL_TYPE_TIME:
      return val_string_from_time(str);
    default: {
      Item *item = find_item(str);
      if (item) {
        String *res;
        if ((res = item->val_str(str))) {
          res->set_charset(collation.collation);
          null_value = false;
          return res;
        }
      }
    }
  }
  null_value = true;
  return (String *)nullptr;
}

longlong Item_func_case::val_int() {
  assert(fixed == 1);
  char buff[MAX_FIELD_WIDTH];
  String dummy_str(buff, sizeof(buff), default_charset());
  Item *item = find_item(&dummy_str);
  longlong res;

  if (!item) {
    null_value = true;
    return 0;
  }
  res = item->val_int();
  null_value = item->null_value;
  return res;
}

double Item_func_case::val_real() {
  assert(fixed == 1);
  char buff[MAX_FIELD_WIDTH];
  String dummy_str(buff, sizeof(buff), default_charset());
  Item *item = find_item(&dummy_str);
  double res;

  if (!item) {
    null_value = true;
    return 0;
  }
  res = item->val_real();
  null_value = item->null_value;
  return res;
}

my_decimal *Item_func_case::val_decimal(my_decimal *decimal_value) {
  assert(fixed == 1);
  char buff[MAX_FIELD_WIDTH];
  String dummy_str(buff, sizeof(buff), default_charset());
  Item *item = find_item(&dummy_str);
  my_decimal *res;

  if (!item) {
    null_value = true;
    return nullptr;
  }

  res = item->val_decimal(decimal_value);
  null_value = item->null_value;
  return res;
}

bool Item_func_case::val_json(Json_wrapper *wr) {
  assert(fixed);
  char buff[MAX_FIELD_WIDTH];
  String dummy_str(buff, sizeof(buff), default_charset());
  Item *item = find_item(&dummy_str);

  // Make sure that calling find_item did not result in error
  if (current_thd->is_error()) return error_json();

  if (item == nullptr) {
    null_value = true;
    return false;
  }

  bool has_value;
  if (json_value(item, wr, &has_value)) return error_json();
  assert(!current_thd->is_error() && has_value);
  null_value = item->null_value;
  return false;
}

bool Item_func_case::get_date(MYSQL_TIME *ltime, my_time_flags_t fuzzydate) {
  assert(fixed == 1);
  char buff[MAX_FIELD_WIDTH];
  String dummy_str(buff, sizeof(buff), default_charset());
  Item *item = find_item(&dummy_str);
  if (!item) return (null_value = true);
  return (null_value = item->get_date(ltime, fuzzydate));
}

bool Item_func_case::get_time(MYSQL_TIME *ltime) {
  assert(fixed == 1);
  char buff[MAX_FIELD_WIDTH];
  String dummy_str(buff, sizeof(buff), default_charset());
  Item *item = find_item(&dummy_str);
  if (!item) return (null_value = true);
  return (null_value = item->get_time(ltime));
}

bool Item_func_case::fix_fields(THD *thd, Item **ref) {
  /*
    buff should match stack usage from
    Item_func_case::val_int() -> Item_func_case::find_item()
  */
  uchar buff[MAX_FIELD_WIDTH * 2 + sizeof(String) * 2 + sizeof(String *) * 2 +
             sizeof(double) * 2 + sizeof(longlong) * 2];
  bool res = Item_func::fix_fields(thd, ref);
  /*
    Call check_stack_overrun after fix_fields to be sure that stack variable
    is not optimized away
  */
  if (check_stack_overrun(thd, STACK_MIN_SIZE, buff))
    return true;  // Fatal error flag is set!
  return res;
}

/**
  Check if (*place) and new_value points to different Items and call
  THD::change_item_tree() if needed.

  This function is a workaround for implementation deficiency in
  Item_func_case. The problem there is that the 'args' attribute contains
  Items from different expressions.

  The function must not be used elsewhere and will be remove eventually.
*/

static void change_item_tree_if_needed(Item **place, Item *new_value) {
  if (*place == new_value) return;

  *place = new_value;
  // WL#6570 remove-after-qa
  assert(current_thd->stmt_arena->is_regular() ||
         !current_thd->lex->is_exec_started());
}

bool Item_func_case::resolve_type(THD *thd) {
  Item **agg = (Item **)thd->mem_root->Alloc(sizeof(Item *) * (ncases + 1));
  if (agg == nullptr) return true;

  /*
    Choose types for dynamic parameters.
    1) CASE value WHEN [compare_value] THEN result [WHEN [compare_value] THEN
    result ...] [ELSE result] END

    If ? is in value/WHEN then infer from other WHENs/value. If ? if in
    THEN/ELSE then infer from other THENs/ELSE. If can't infer, use VARCHAR
    for value/WHEN, but determine type from outer context for THEN/ELSE.

    2) CASE WHEN [condition] THEN result [WHEN [condition] THEN result ...]
    [ELSE result] END
    If ? is in condition then do as for WHENs in (1).
  */
  // value/WHEN
  uint nagg;
  for (nagg = 0; nagg < ncases / 2; nagg++) agg[nagg] = args[nagg * 2];
  if (first_expr_num != -1) agg[nagg++] = args[first_expr_num];
  std::swap(args, agg);
  std::swap(arg_count, nagg);
  if (param_type_uses_non_param(thd)) return true;
  std::swap(args, agg);
  std::swap(arg_count, nagg);

  /*
   If none of the return arguments have type, type of this operator cannot
   be determined yet
  */
  bool all_types_invalid = true;
  for (uint i = 0; i < ncases / 2; i++)
    if (args[i * 2 + 1]->data_type() != MYSQL_TYPE_INVALID)
      all_types_invalid = false;
  if (else_expr_num != -1 &&
      args[else_expr_num]->data_type() != MYSQL_TYPE_INVALID)
    all_types_invalid = false;
  if (all_types_invalid) return false;

  // THEN/ELSE
  for (nagg = 0; nagg < ncases / 2; nagg++) agg[nagg] = args[nagg * 2 + 1];
  if (else_expr_num != -1) agg[nagg++] = args[else_expr_num];
  std::swap(args, agg);
  std::swap(arg_count, nagg);
  if (param_type_uses_non_param(thd)) return true;
  std::swap(args, agg);
  std::swap(arg_count, nagg);

  return resolve_type_inner(thd);
}

bool Item_func_case::resolve_type_inner(THD *thd) {
  /*
    @todo notice that both resolve_type() and resolve_type_inner() allocate
    an "agg" vector. One of the allocations is redundant and should be
    eliminated. This might be done when refactoring all CASE-derived operators
    to have a common base class.
  */
  Item **agg = (Item **)thd->mem_root->Alloc(sizeof(Item *) * (ncases + 1));
  if (agg == nullptr) return true;
  // Determine nullability based on THEN and ELSE expressions:

  bool nullable = else_expr_num == -1 || args[else_expr_num]->is_nullable();

  for (Item **arg = args + 1; arg < args + arg_count; arg += 2)
    nullable |= (*arg)->is_nullable();
  set_nullable(nullable);
  /*
    Aggregate all THEN and ELSE expression types
    and collations when string result
  */

  uint nagg;
  for (nagg = 0; nagg < ncases / 2; nagg++) agg[nagg] = args[nagg * 2 + 1];

  if (else_expr_num != -1) agg[nagg++] = args[else_expr_num];

  aggregate_type(make_array(agg, nagg));
  assert(data_type() != MYSQL_TYPE_INVALID);

  cached_result_type = Field::result_merge_type(data_type());
  if (cached_result_type == STRING_RESULT) {
    /* Note: String result type is the same for CASE and COALESCE. */
    if (aggregate_string_properties(func_name(), agg, nagg)) return true;
    /*
      Copy all THEN and ELSE items back to args[] array.
      Some of the items might have been changed to Item_func_conv_charset.
    */
    for (nagg = 0; nagg < ncases / 2; nagg++)
      change_item_tree_if_needed(&args[nagg * 2 + 1], agg[nagg]);

    if (else_expr_num != -1)
      change_item_tree_if_needed(&args[else_expr_num], agg[nagg++]);
  } else {
    aggregate_num_type(cached_result_type, agg, nagg);
  }

  /*
    Aggregate first expression and all WHEN expression types
    and collations when string comparison
  */
  if (first_expr_num != -1) {
    agg[0] = args[first_expr_num];
    left_result_type = agg[0]->result_type();

    /*
      As the first expression and WHEN expressions
      are intermixed in args[] array THEN and ELSE items,
      extract the first expression and all WHEN expressions into
      a temporary array, to process them easier.
    */
    for (nagg = 0; nagg < ncases / 2; nagg++) agg[nagg + 1] = args[nagg * 2];
    nagg++;
    uint found_types = collect_cmp_types(agg, nagg);
    if (found_types == 0) return true;
    if (found_types & (1U << STRING_RESULT)) {
      /*
        If we'll do string comparison, we also need to aggregate
        character set and collation for first/WHEN items and
        install converters for some of them to cmp_collation when necessary.
        This is done because cmp_item comparators cannot compare
        strings in two different character sets.
        Some examples when we install converters:

        1. Converter installed for the first expression:

           CASE         latin1_item              WHEN utf16_item THEN ... END

        is replaced to:

           CASE CONVERT(latin1_item USING utf16) WHEN utf16_item THEN ... END

        2. Converter installed for the left WHEN item:

          CASE utf16_item WHEN         latin1_item              THEN ... END

        is replaced to:

           CASE utf16_item WHEN CONVERT(latin1_item USING utf16) THEN ... END
      */
      if (agg_arg_charsets_for_comparison(cmp_collation, agg, nagg))
        return true;
      /*
        Now copy first expression and all WHEN expressions back to args[]
        array, because some of the items might have been changed to converters
        (e.g. Item_func_conv_charset, or Item_string for constants).
      */
      change_item_tree_if_needed(&args[first_expr_num], agg[0]);

      for (nagg = 0; nagg < ncases / 2; nagg++)
        change_item_tree_if_needed(&args[nagg * 2], agg[nagg + 1]);
    }
    for (uint i = 0; i <= (uint)DECIMAL_RESULT; i++) {
      // @todo - for time being, fill in ALL cmp_items slots
      if (found_types & (1U << i) && !cmp_items[i]) {
        assert((Item_result)i != ROW_RESULT);
        if (!(cmp_items[i] =
                  cmp_item::get_comparator((Item_result)i, args[first_expr_num],
                                           cmp_collation.collation)))
          return true;
      }
    }
    /*
      Set cmp_context of all WHEN arguments. This prevents
      Item_field::equal_fields_propagator() from transforming a
      zerofill argument into a string constant. Such a change would
      require rebuilding cmp_items.
    */
    for (uint i = 0; i < ncases; i += 2)
      args[i]->cmp_context =
          item_cmp_type(left_result_type, args[i]->result_type());
  }
  return false;
}

TYPELIB *Item_func_case::get_typelib() const {
  TYPELIB *typelib = nullptr;
  for (uint i = 0; i < ncases; i += 2) {
    if (typelib == nullptr) {
      typelib = args[i + 1]->get_typelib();
    } else {
      assert(args[i + 1]->get_typelib() == nullptr);
    }
  }
  if (else_expr_num != -1 && typelib == nullptr) {
    typelib = args[else_expr_num]->get_typelib();
  }
  assert(typelib != nullptr);
  return typelib;
}

uint Item_func_case::decimal_precision() const {
  int max_int_part = 0;
  for (uint i = 0; i < ncases; i += 2)
    max_int_part = max(max_int_part, args[i + 1]->decimal_int_part());

  if (else_expr_num != -1)
    max_int_part = max(max_int_part, args[else_expr_num]->decimal_int_part());
  return min(max_int_part + decimals, DECIMAL_MAX_PRECISION);
}

/**
  @todo
    Fix this so that it prints the whole CASE expression
*/

void Item_func_case::print(const THD *thd, String *str,
                           enum_query_type query_type) const {
  str->append(STRING_WITH_LEN("(case "));
  if (first_expr_num != -1) {
    args[first_expr_num]->print(thd, str, query_type);
    str->append(' ');
  }
  for (uint i = 0; i < ncases; i += 2) {
    str->append(STRING_WITH_LEN("when "));
    args[i]->print(thd, str, query_type);
    str->append(STRING_WITH_LEN(" then "));
    args[i + 1]->print(thd, str, query_type);
    str->append(' ');
  }
  if (else_expr_num != -1) {
    str->append(STRING_WITH_LEN("else "));
    args[else_expr_num]->print(thd, str, query_type);
    str->append(' ');
  }
  str->append(STRING_WITH_LEN("end)"));
}

Item_func_case::~Item_func_case() {
  for (uint i = 0; i <= (uint)DECIMAL_RESULT; i++) {
    destroy(cmp_items[i]);
    cmp_items[i] = nullptr;
  }
}

/**
  Coalesce - return first not NULL argument.
*/

String *Item_func_coalesce::str_op(String *str) {
  assert(fixed == 1);
  null_value = false;
  for (uint i = 0; i < arg_count; i++) {
    String *res;
    if ((res = args[i]->val_str(str))) return res;
  }
  null_value = true;
  return nullptr;
}

bool Item_func_coalesce::val_json(Json_wrapper *wr) {
  assert(fixed == 1);
  null_value = false;
  for (uint i = 0; i < arg_count; i++) {
    bool has_value;
    if (json_value(args[i], wr, &has_value)) return error_json();
    assert(!current_thd->is_error() && has_value);
    if (!args[i]->null_value) return false;
  }

  null_value = true;
  return false;
}

longlong Item_func_coalesce::int_op() {
  assert(fixed == 1);
  null_value = false;
  for (uint i = 0; i < arg_count; i++) {
    longlong res = args[i]->val_int();
    if (!args[i]->null_value) return res;
  }
  null_value = true;
  return 0;
}

double Item_func_coalesce::real_op() {
  assert(fixed == 1);
  null_value = false;
  for (uint i = 0; i < arg_count; i++) {
    double res = args[i]->val_real();
    if (!args[i]->null_value) return res;
  }
  null_value = true;
  return 0;
}

my_decimal *Item_func_coalesce::decimal_op(my_decimal *decimal_value) {
  assert(fixed == 1);
  null_value = false;
  for (uint i = 0; i < arg_count; i++) {
    my_decimal *res = args[i]->val_decimal(decimal_value);
    if (!args[i]->null_value) return res;
  }
  null_value = true;
  return nullptr;
}

bool Item_func_coalesce::date_op(MYSQL_TIME *ltime, my_time_flags_t fuzzydate) {
  assert(fixed == 1);
  for (uint i = 0; i < arg_count; i++) {
    if (!args[i]->get_date(ltime, fuzzydate)) return (null_value = false);
  }
  return (null_value = true);
}

bool Item_func_coalesce::time_op(MYSQL_TIME *ltime) {
  assert(fixed == 1);
  for (uint i = 0; i < arg_count; i++) {
    if (!args[i]->get_time(ltime)) return (null_value = false);
  }
  return (null_value = true);
}

bool Item_func_coalesce::resolve_type(THD *thd) {
  // If no arguments have type, type of this operator cannot be determined yet
  bool all_types_invalid = true;
  for (uint i = 0; i < arg_count; i++)
    if (args[i]->data_type() != MYSQL_TYPE_INVALID) all_types_invalid = false;
  if (all_types_invalid) return false;
  return resolve_type_inner(thd);
}

bool Item_func_coalesce::resolve_type_inner(THD *thd) {
  if (param_type_uses_non_param(thd)) return true;
  aggregate_type(make_array(args, arg_count));
  hybrid_type = Field::result_merge_type(data_type());
  if (hybrid_type == STRING_RESULT) {
    if (aggregate_string_properties(func_name(), args, arg_count)) return true;
  } else {
    aggregate_num_type(hybrid_type, args, arg_count);
  }
  for (uint i = 0; i < arg_count; i++) {
    // A non-nullable argument guarantees a non-NULL result
    if (!args[i]->is_nullable()) {
      set_nullable(false);
      break;
    }
  }
  return false;
}

TYPELIB *Item_func_coalesce::get_typelib() const {
  TYPELIB *typelib = nullptr;
  for (uint i = 0; i < arg_count; i++) {
    if (typelib == nullptr) {
      typelib = args[i]->get_typelib();
    } else {
      assert(args[i]->get_typelib() == nullptr);
    }
  }
  assert(typelib != nullptr);
  return typelib;
}

/****************************************************************************
 Classes and function for the IN operator
****************************************************************************/

bool in_vector::fill(Item **items, uint item_count) {
  used_count = 0;
  for (uint i = 0; i < item_count; i++) {
    set(used_count, items[i]);
    /*
      We don't put NULL values in array, to avoid erroneous matches in
      bisection.
    */
    if (!items[i]->null_value) used_count++;  // include this cell in the array.
  }
  assert(used_count <= count);

  resize_and_sort();

  return used_count < item_count;  // True = at least one null value found.
}

/*
  Determine which of the signed longlong arguments is bigger

  SYNOPSIS
    cmp_longs()
      a_val     left argument
      b_val     right argument

  DESCRIPTION
    This function will compare two signed longlong arguments
    and will return -1, 0, or 1 if left argument is smaller than,
    equal to or greater than the right argument.

  RETURN VALUE
    -1          left argument is smaller than the right argument.
    0           left argument is equal to the right argument.
    1           left argument is greater than the right argument.
*/
static inline int cmp_longs(longlong a_val, longlong b_val) {
  return a_val < b_val ? -1 : a_val == b_val ? 0 : 1;
}

/*
  Determine which of the unsigned longlong arguments is bigger

  SYNOPSIS
    cmp_ulongs()
      a_val     left argument
      b_val     right argument

  DESCRIPTION
    This function will compare two unsigned longlong arguments
    and will return -1, 0, or 1 if left argument is smaller than,
    equal to or greater than the right argument.

  RETURN VALUE
    -1          left argument is smaller than the right argument.
    0           left argument is equal to the right argument.
    1           left argument is greater than the right argument.
*/
static inline int cmp_ulongs(ulonglong a_val, ulonglong b_val) {
  return a_val < b_val ? -1 : a_val == b_val ? 0 : 1;
}

/*
  Compare two integers in IN value list format (packed_longlong)

  SYNOPSIS
    cmp_longlong()
      a         left argument
      b         right argument

  DESCRIPTION
    This function will compare two integer arguments in the IN value list
    format and will return -1, 0, or 1 if left argument is smaller than,
    equal to or greater than the right argument.
    It's used in sorting the IN values list and finding an element in it.
    Depending on the signedness of the arguments cmp_longlong() will
    compare them as either signed (using cmp_longs()) or unsigned (using
    cmp_ulongs()).

  RETURN VALUE
    -1          left argument is smaller than the right argument.
    0           left argument is equal to the right argument.
    1           left argument is greater than the right argument.
*/
static int cmp_longlong(const in_longlong::packed_longlong *a,
                        const in_longlong::packed_longlong *b) {
  if (a->unsigned_flag != b->unsigned_flag) {
    /*
      One of the args is unsigned and is too big to fit into the
      positive signed range. Report no match.
    */
    if ((a->unsigned_flag && ((ulonglong)a->val) > (ulonglong)LLONG_MAX) ||
        (b->unsigned_flag && ((ulonglong)b->val) > (ulonglong)LLONG_MAX))
      return a->unsigned_flag ? 1 : -1;
    /*
      Although the signedness differs both args can fit into the signed
      positive range. Make them signed and compare as usual.
    */
    return cmp_longs(a->val, b->val);
  }
  if (a->unsigned_flag)
    return cmp_ulongs((ulonglong)a->val, (ulonglong)b->val);
  else
    return cmp_longs(a->val, b->val);
}

class Cmp_longlong {
 public:
  bool operator()(const in_longlong::packed_longlong &a,
                  const in_longlong::packed_longlong &b) {
    return cmp_longlong(&a, &b) < 0;
  }
};

void in_longlong::resize_and_sort() {
  base.resize(used_count);
  std::sort(base.begin(), base.end(), Cmp_longlong());
}

bool in_longlong::find_item(Item *item) {
  if (used_count == 0) return false;
  packed_longlong result;
  val_item(item, &result);
  if (item->null_value) return false;
  return std::binary_search(base.begin(), base.end(), result, Cmp_longlong());
}

bool in_longlong::compare_elems(uint pos1, uint pos2) const {
  return cmp_longlong(&base[pos1], &base[pos2]) != 0;
}

class Cmp_row {
 public:
  bool operator()(const cmp_item_row *a, const cmp_item_row *b) {
    return a->compare(b) < 0;
  }
};

void in_row::resize_and_sort() {
  base_pointers.resize(used_count);
  std::sort(base_pointers.begin(), base_pointers.end(), Cmp_row());
}

bool in_row::find_item(Item *item) {
  if (used_count == 0) return false;
  tmp->store_value(item);
  if (item->is_null()) return false;
  return std::binary_search(base_pointers.begin(), base_pointers.end(),
                            tmp.get(), Cmp_row());
}

bool in_row::compare_elems(uint pos1, uint pos2) const {
  return base_pointers[pos1]->compare(base_pointers[pos2]) != 0;
}

in_string::in_string(MEM_ROOT *mem_root, uint elements, const CHARSET_INFO *cs)
    : in_vector(elements),
      tmp(buff, sizeof(buff), &my_charset_bin),
      base_objects(mem_root, elements),
      base_pointers(mem_root, elements),
      collation(cs) {
  for (uint ix = 0; ix < elements; ++ix) {
    base_pointers[ix] = &base_objects[ix];
  }
}

void in_string::set(uint pos, Item *item) {
  String *str = base_pointers[pos];
  String *res = item->val_str(str);
  if (res && res != str) {
    if (res->uses_buffer_owned_by(str)) res->copy();
    if (item->type() == Item::FUNC_ITEM)
      str->copy(*res);
    else
      *str = *res;
  }
  if (!str->charset()) {
    const CHARSET_INFO *cs;
    if (!(cs = item->collation.collation))
      cs = &my_charset_bin;  // Should never happen for STR items
    str->set_charset(cs);
  }
}

static int srtcmp_in(const CHARSET_INFO *cs, const String *x, const String *y) {
  return cs->coll->strnncollsp(
      cs, pointer_cast<const uchar *>(x->ptr()), x->length(),
      pointer_cast<const uchar *>(y->ptr()), y->length());
}

namespace {
class Cmp_string {
 public:
  explicit Cmp_string(const CHARSET_INFO *cs) : collation(cs) {}
  bool operator()(const String *a, const String *b) const {
    return srtcmp_in(collation, a, b) < 0;
  }

 private:
  const CHARSET_INFO *collation;
};
}  // namespace

// Our String objects have strange copy semantics, sort pointers instead.
void in_string::resize_and_sort() {
  base_pointers.resize(used_count);
  std::sort(base_pointers.begin(), base_pointers.end(), Cmp_string(collation));
}

bool in_string::find_item(Item *item) {
  if (used_count == 0) return false;
  const String *str = item->val_str(&tmp);
  if (str == nullptr) return false;
  return std::binary_search(base_pointers.begin(), base_pointers.end(), str,
                            Cmp_string(collation));
}

bool in_string::compare_elems(uint pos1, uint pos2) const {
  return srtcmp_in(collation, base_pointers[pos1], base_pointers[pos2]) != 0;
}

in_row::in_row(MEM_ROOT *mem_root, uint elements, cmp_item_row *cmp)
    : in_vector(elements),
      tmp(cmp),
      base_objects(mem_root, elements),
      base_pointers(mem_root, elements) {
  for (uint ix = 0; ix < elements; ++ix) {
    base_pointers[ix] = &base_objects[ix];
  }
}

void in_row::set(uint pos, Item *item) {
  DBUG_TRACE;
  DBUG_PRINT("enter", ("pos: %u  item: %p", pos, item));
  base_pointers[pos]->store_value_by_template(tmp.get(), item);
}

void in_longlong::val_item(Item *item, packed_longlong *result) {
  result->val = item->val_int();
  result->unsigned_flag = item->unsigned_flag;
}

void in_time_as_longlong::val_item(Item *item, packed_longlong *result) {
  result->val = item->val_time_temporal();
  result->unsigned_flag = item->unsigned_flag;
}

void in_datetime_as_longlong::val_item(Item *item, packed_longlong *result) {
  result->val = item->val_date_temporal();
  result->unsigned_flag = item->unsigned_flag;
}

void in_datetime::set(uint pos, Item *item) {
  Item **p = &item;
  bool is_null;
  struct packed_longlong *buff = &base[pos];

  buff->val = get_datetime_value(current_thd, &p, nullptr, warn_item, &is_null);
  buff->unsigned_flag = true;
}

void in_datetime::val_item(Item *item, packed_longlong *result) {
  bool is_null;
  Item **p = &item;
  result->val =
      get_datetime_value(current_thd, &p, nullptr, warn_item, &is_null);
  result->unsigned_flag = true;
}

void in_double::set(uint pos, Item *item) { base[pos] = item->val_real(); }

void in_double::resize_and_sort() {
  base.resize(used_count);
  std::sort(base.begin(), base.end());
}

bool in_double::find_item(Item *item) {
  if (used_count == 0) return false;
  double dbl = item->val_real();
  if (item->null_value) return false;
  return std::binary_search(base.begin(), base.end(), dbl);
}

bool in_double::compare_elems(uint pos1, uint pos2) const {
  return base[pos1] != base[pos2];
}

void in_decimal::set(uint pos, Item *item) {
  /* as far as 'item' is constant, we can store reference on my_decimal */
  my_decimal *dec = &base[pos];
  my_decimal *res = item->val_decimal(dec);
  /* if item->val_decimal() is evaluated to NULL then res == 0 */
  if (!item->null_value && res != dec) my_decimal2decimal(res, dec);
}

void in_decimal::resize_and_sort() {
  base.resize(used_count);
  std::sort(base.begin(), base.end());
}

bool in_decimal::find_item(Item *item) {
  if (used_count == 0) return false;
  my_decimal val;
  const my_decimal *dec = item->val_decimal(&val);
  if (item->null_value) return false;
  return std::binary_search(base.begin(), base.end(), *dec);
}

bool in_decimal::compare_elems(uint pos1, uint pos2) const {
  return base[pos1] != base[pos2];
}

cmp_item *cmp_item::get_comparator(Item_result result_type, Item *item,
                                   const CHARSET_INFO *cs) {
  switch (result_type) {
    case STRING_RESULT:
      /*
        Temporal types shouldn't be compared as strings. Since date/time formats
        may be different, e.g. '20000102' == '2000-01-02'."
      */
      if (item->is_temporal())
        return new (*THR_MALLOC) cmp_item_datetime(item);
      else
        return new (*THR_MALLOC) cmp_item_string(cs);
    case INT_RESULT:
      return new (*THR_MALLOC) cmp_item_int;
    case REAL_RESULT:
      return new (*THR_MALLOC) cmp_item_real;
    case ROW_RESULT:
      return new (*THR_MALLOC) cmp_item_row(current_thd, item);
    case DECIMAL_RESULT:
      return new (*THR_MALLOC) cmp_item_decimal;
    default:
      assert(false);
      break;
  }
  return nullptr;  // to satisfy compiler :)
}

cmp_item *cmp_item_string::make_same() {
  return new (*THR_MALLOC) cmp_item_string(cmp_charset);
}

cmp_item *cmp_item_int::make_same() { return new (*THR_MALLOC) cmp_item_int(); }

cmp_item *cmp_item_real::make_same() {
  return new (*THR_MALLOC) cmp_item_real();
}

cmp_item *cmp_item_row::make_same() { return new (*THR_MALLOC) cmp_item_row(); }

cmp_item_json::cmp_item_json(unique_ptr_destroy_only<Json_wrapper> wrapper,
                             unique_ptr_destroy_only<Json_scalar_holder> holder)
    : m_value(std::move(wrapper)), m_holder(std::move(holder)) {}

cmp_item_json::~cmp_item_json() = default;

/// Create a cmp_item_json object on a MEM_ROOT.
static cmp_item_json *make_cmp_item_json(MEM_ROOT *mem_root) {
  auto wrapper = make_unique_destroy_only<Json_wrapper>(mem_root);
  if (wrapper == nullptr) return nullptr;
  auto holder = make_unique_destroy_only<Json_scalar_holder>(mem_root);
  if (holder == nullptr) return nullptr;
  return new (mem_root) cmp_item_json(std::move(wrapper), std::move(holder));
}

cmp_item *cmp_item_json::make_same() { return make_cmp_item_json(*THR_MALLOC); }

int cmp_item_json::compare(const cmp_item *ci) const {
  const cmp_item_json *l_cmp = down_cast<const cmp_item_json *>(ci);
  return m_value->compare(*l_cmp->m_value);
}

void cmp_item_json::store_value(Item *item) {
  bool err = false;
  if (item->data_type() == MYSQL_TYPE_JSON)
    err = item->val_json(m_value.get());
  else {
    String tmp;
    err = get_json_atom_wrapper(&item, 0, "IN", &m_str_value, &tmp,
                                m_value.get(), m_holder.get(), true);
  }
  set_null_value(err || item->null_value);
}

int cmp_item_json::cmp(Item *arg) {
  Json_scalar_holder holder;
  Json_wrapper wr;

  if (m_null_value) return UNKNOWN;

  if (arg->data_type() == MYSQL_TYPE_JSON) {
    if (arg->val_json(&wr) || arg->null_value) return UNKNOWN;
  } else {
    String tmp, str;
    if (get_json_atom_wrapper(&arg, 0, "IN", &str, &tmp, &wr, &holder, true) ||
        arg->null_value)
      return UNKNOWN; /* purecov: inspected */
  }
  return m_value->compare(wr) ? 1 : 0;
}

cmp_item_row::~cmp_item_row() {
  DBUG_TRACE;
  DBUG_PRINT("enter", ("this: %p", this));
  if (comparators) {
    for (uint i = 0; i < n; i++) {
      if (comparators[i]) destroy(comparators[i]);
    }
  }
}

/**
  Allocate comparator objects

  @param  thd  Thread descriptor
  @param  item Item to allocate comparator objects for

  @retval false on success, true on error (OOM)
*/

bool cmp_item_row::alloc_comparators(THD *thd, Item *item) {
  n = item->cols();
  assert(comparators == nullptr);
  comparators =
      static_cast<cmp_item **>(thd->mem_calloc(sizeof(cmp_item *) * n));
  if (comparators == nullptr) return true;

  for (uint i = 0; i < n; i++) {
    assert(comparators[i] == nullptr);
    Item *item_i = item->element_index(i);
    if (!(comparators[i] = cmp_item::get_comparator(
              item_i->result_type(), item_i, item_i->collation.collation)))
      return true;  // Allocation failed
  }
  return false;
}

void cmp_item_row::store_value(Item *item) {
  DBUG_TRACE;
  assert(comparators);
  if (comparators) {
    item->bring_value();
    item->null_value = false;
    for (uint i = 0; i < n; i++) {
      comparators[i]->store_value(item->element_index(i));
      item->null_value |= item->element_index(i)->null_value;
    }
  }
}

void cmp_item_row::store_value_by_template(cmp_item *t, Item *item) {
  cmp_item_row *tmpl = (cmp_item_row *)t;
  if (tmpl->n != item->cols()) {
    my_error(ER_OPERAND_COLUMNS, MYF(0), tmpl->n);
    return;
  }
  n = tmpl->n;
  if ((comparators =
           (cmp_item **)(*THR_MALLOC)->Alloc(sizeof(cmp_item *) * n))) {
    item->bring_value();
    item->null_value = false;
    for (uint i = 0; i < n; i++) {
      if (!(comparators[i] = tmpl->comparators[i]->make_same()))
        break;  // new failed
      comparators[i]->store_value_by_template(tmpl->comparators[i],
                                              item->element_index(i));
      item->null_value |= item->element_index(i)->null_value;
    }
  }
}

int cmp_item_row::cmp(Item *arg) {
  arg->null_value = false;
  if (arg->cols() != n) {
    my_error(ER_OPERAND_COLUMNS, MYF(0), n);
    return 1;
  }
  bool was_null = false;
  arg->bring_value();
  for (uint i = 0; i < n; i++) {
    const int rc = comparators[i]->cmp(arg->element_index(i));
    switch (rc) {
      case UNKNOWN:
        was_null = true;
        break;
      case true:
        return true;
      case false:
        break;  // elements #i are equal
    }
    arg->null_value |= arg->element_index(i)->null_value;
  }
  return was_null ? UNKNOWN : false;
}

int cmp_item_row::compare(const cmp_item *c) const {
  const cmp_item_row *l_cmp = down_cast<const cmp_item_row *>(c);
  for (uint i = 0; i < n; i++) {
    int res;
    if ((res = comparators[i]->compare(l_cmp->comparators[i]))) return res;
  }
  return 0;
}

void cmp_item_decimal::store_value(Item *item) {
  my_decimal *val = item->val_decimal(&value);
  /* val may be zero if item is nnull */
  if (val && val != &value) my_decimal2decimal(val, &value);
  set_null_value(item->null_value);
}

int cmp_item_decimal::cmp(Item *arg) {
  my_decimal tmp_buf, *tmp = arg->val_decimal(&tmp_buf);
  return (m_null_value || arg->null_value) ? UNKNOWN
                                           : (my_decimal_cmp(&value, tmp) != 0);
}

int cmp_item_decimal::compare(const cmp_item *arg) const {
  const cmp_item_decimal *l_cmp = down_cast<const cmp_item_decimal *>(arg);
  return my_decimal_cmp(&value, &l_cmp->value);
}

cmp_item *cmp_item_decimal::make_same() {
  return new (*THR_MALLOC) cmp_item_decimal();
}

cmp_item_datetime::cmp_item_datetime(const Item *warn_item_arg)
    : warn_item(warn_item_arg),
      has_date(warn_item_arg->is_temporal_with_date()) {}

void cmp_item_datetime::store_value(Item *item) {
  bool is_null;
  Item **p = &item;
  if (has_date)
    value = get_datetime_value(current_thd, &p, nullptr, warn_item, &is_null);
  else
    value = get_time_value(current_thd, &p, nullptr, nullptr, &is_null);
  set_null_value(item->null_value);
}

int cmp_item_datetime::cmp(Item *item) {
  bool is_null;
  longlong value2 = 0;
  Item **p = &item;
  if (has_date)
    value2 = get_datetime_value(current_thd, &p, nullptr, warn_item, &is_null);
  else
    value2 = get_time_value(current_thd, &p, nullptr, nullptr, &is_null);

  const bool rc = (value != value2);
  return (m_null_value || item->null_value) ? UNKNOWN : rc;
}

int cmp_item_datetime::compare(const cmp_item *ci) const {
  const cmp_item_datetime *l_cmp = down_cast<const cmp_item_datetime *>(ci);
  return (value < l_cmp->value) ? -1 : ((value == l_cmp->value) ? 0 : 1);
}

cmp_item *cmp_item_datetime::make_same() {
  return new (*THR_MALLOC) cmp_item_datetime(warn_item);
}

float Item_func_in::get_single_col_filtering_effect(
    Item_ident *fieldref, table_map filter_for_table,
    const MY_BITMAP *fields_to_ignore, double rows_in_table) {
  /*
    Does not contribute to filtering effect if
    1) This field belongs to another table.
    2) Filter effect for this field has already been taken into
       account. 'fieldref' may be a field or a reference to a field
       (through a view, to an outer table etc)
  */
  if ((fieldref->used_tables() != filter_for_table) ||  // 1)
      bitmap_is_set(fields_to_ignore,
                    static_cast<Item_field *>(fieldref->real_item())
                        ->field->field_index()))  // 2)
    return COND_FILTER_ALLPASS;

  const Item_field *fld = (Item_field *)fieldref->real_item();
  return fld->get_cond_filter_default_probability(rows_in_table,
                                                  COND_FILTER_EQUALITY);
}

float Item_func_in::get_filtering_effect(THD *thd, table_map filter_for_table,
                                         table_map read_tables,
                                         const MY_BITMAP *fields_to_ignore,
                                         double rows_in_table) {
  assert((read_tables & filter_for_table) == 0);
  /*
    To contribute to filtering effect, the condition must refer to
    exactly one unread table: the table filtering is currently
    calculated for.

    Dependent subqueries are not considered available values and no
    filtering should be calculated for this item if the IN list
    contains one. dep_subq_in_list is 'true' if the IN list contains a
    dependent subquery.
  */
  if ((used_tables() & ~read_tables) != filter_for_table || dep_subq_in_list)
    return COND_FILTER_ALLPASS;

  /*
    No matter how many row values are input the filtering effect
    shall not be higher than in_max_filter (currently 0.5).
  */
  const float in_max_filter = 0.5f;

  float filter = COND_FILTER_ALLPASS;
  if (args[0]->type() == Item::ROW_ITEM) {
    /*
      This is a row value IN predicate:
         "WHERE (col1, col2, ...) IN ((1,2,..), ...)"
      which can be rewritten to:
         "WHERE (col1=1 AND col2=2...) OR (col1=.. AND col2=...) OR ..."

      The filtering effect is:
        filter= #row_values * filter(<single_row_value>)

      where filter(<single_row_value>) = filter(col1) * filter(col2) * ...

      In other words, we ignore the fact that there could be identical
      row values since writing "WHERE (a,b) IN ((1,1), (1,1), ...)" is
      not expected input from a user.
    */
    Item_row *lhs_row = static_cast<Item_row *>(args[0]);
    // For all items in the left row
    float single_rowval_filter = COND_FILTER_ALLPASS;
    for (uint i = 0; i < lhs_row->cols(); i++) {
      /*
        May contribute to condition filtering only if
        lhs_row->element_index(i) is a field or a reference to a field
        (through a view, to an outer table etc)
      */
      if (lhs_row->element_index(i)->real_item()->type() == Item::FIELD_ITEM) {
        Item_ident *fieldref =
            static_cast<Item_ident *>(lhs_row->element_index(i));

        const float tmp_filt = get_single_col_filtering_effect(
            fieldref, filter_for_table, fields_to_ignore, rows_in_table);
        single_rowval_filter *= tmp_filt;
      }
    }

    /*
      If single_rowval_filter == COND_FILTER_ALLPASS, the filtering
      effect of this field should be ignored. If not, selectivity
      should not be higher than 'in_max_filter' even if there are a
      lot of values on the right hand side

      arg_count includes the left hand side item
    */
    if (single_rowval_filter != COND_FILTER_ALLPASS)
      filter = min((arg_count - 1) * single_rowval_filter, in_max_filter);
  } else if (args[0]->real_item()->type() == Item::FIELD_ITEM) {
    /*
      This is a single-column IN predicate:
        "WHERE col IN (1, 2, ...)"
      which can be rewritten to:
        "WHERE col=1 OR col1=2 OR ..."

      The filtering effect is: #values_right_hand_side * selectivity(=)

      As for row values, it is assumed that no values on the right
      hand side are identical.
    */
    assert(args[0]->type() == FIELD_ITEM || args[0]->type() == REF_ITEM);

    if (args[0]->type() == FIELD_ITEM) {
      const Item_field *item_field = down_cast<const Item_field *>(args[0]);
      histograms::enum_operator op =
          (negated ? histograms::enum_operator::NOT_IN_LIST
                   : histograms::enum_operator::IN_LIST);

      double selectivity;
      if (!get_histogram_selectivity(thd, item_field->field, args, arg_count,
                                     op, this, item_field->field->table->s,
                                     &selectivity))
        return static_cast<float>(selectivity);
    }

    Item_ident *fieldref = static_cast<Item_ident *>(args[0]);
    const float tmp_filt = get_single_col_filtering_effect(
        fieldref, filter_for_table, fields_to_ignore, rows_in_table);
    /*
      If tmp_filt == COND_FILTER_ALLPASS, the filtering effect of this
      field should be ignored. If not, selectivity should not be
      higher than 'in_max_filter' even if there are a lot of values on
      the right hand side

      arg_count includes the left hand side item
    */
    if (tmp_filt != COND_FILTER_ALLPASS)
      filter = min((arg_count - 1) * tmp_filt, in_max_filter);
  }

  if (negated && filter != COND_FILTER_ALLPASS) filter = 1.0f - filter;

  assert(filter >= 0.0f && filter <= 1.0f);
  return filter;
}

bool Item_func_in::list_contains_null() {
  Item **arg, **arg_end;
  for (arg = args + 1, arg_end = args + arg_count; arg != arg_end; arg++) {
    if ((*arg)->null_inside()) return true;
  }
  return false;
}

/**
  Perform context analysis of an IN item tree.

    This function performs context analysis (name resolution) and calculates
    various attributes of the item tree with Item_func_in as its root.
    The function saves in ref the pointer to the item or to a newly created
    item that is considered as a replacement for the original one.

  @param thd     reference to the global context of the query thread
  @param ref     pointer to Item* variable where pointer to resulting "fixed"
                 item is to be assigned

  @note
    Let T0(e)/T1(e) be the value of not_null_tables(e) when e is used on
    a predicate/function level. Then it's easy to show that:
    @verbatim
      T0(e IN(e1,...,en))     = union(T1(e),intersection(T1(ei)))
      T1(e IN(e1,...,en))     = union(T1(e),intersection(T1(ei)))
      T0(e NOT IN(e1,...,en)) = union(T1(e),union(T1(ei)))
      T1(e NOT IN(e1,...,en)) = union(T1(e),intersection(T1(ei)))
    @endverbatim

  @retval
    0   ok
  @retval
    1   got error
*/

bool Item_func_in::fix_fields(THD *thd, Item **ref) {
  if (Item_func_opt_neg::fix_fields(thd, ref)) return true;
  update_not_null_tables();
  return false;
}

void Item_func_in::fix_after_pullout(Query_block *parent_query_block,
                                     Query_block *removed_query_block) {
  Item_func_opt_neg::fix_after_pullout(parent_query_block, removed_query_block);
  update_not_null_tables();
}

bool Item_func_in::resolve_type(THD *thd) {
  if (Item_func_opt_neg::resolve_type(thd)) return true;
  /* true <=> arguments values will be compared as DATETIMEs. */
  bool compare_as_datetime = false;
  Item *date_arg = nullptr;
  bool compare_as_json = (args[0]->data_type() == MYSQL_TYPE_JSON);

  left_result_type = args[0]->result_type();
  Item_result cmp_type = STRING_RESULT;

  uint found_types = collect_cmp_types(args, arg_count, true);
  if (found_types == 0) return true;

  bool values_are_const = true;
  Item **arg_end = args + arg_count;
  for (Item **arg = args + 1; arg != arg_end; arg++) {
    compare_as_json |= (arg[0]->data_type() == MYSQL_TYPE_JSON);
    if (!(*arg)->const_item()) {
      values_are_const = false;
      // @todo - rewrite as has_subquery() ???
      if ((*arg)->real_item()->type() == Item::SUBSELECT_ITEM)
        dep_subq_in_list = true;
      break;
    }
  }
  if (compare_as_json) {
    for (Item **arg = args + 1; arg != arg_end; arg++) {
      (*arg)->mark_json_as_scalar();
    }
  }
  uint type_cnt = 0;
  for (uint i = 0; i <= (uint)DECIMAL_RESULT; i++) {
    if (found_types & (1U << i)) {
      (type_cnt)++;
      cmp_type = (Item_result)i;
    }
  }

  /*
    Set cmp_context of all arguments. This prevents
    Item_field::equal_fields_propagator() from transforming a zerofill integer
    argument into a string constant. Such a change would require rebuilding
    cmp_items.
   */
  for (Item **arg = args + 1; arg != arg_end; arg++) {
    (*arg)->cmp_context =
        item_cmp_type(left_result_type, arg[0]->result_type());
  }
  max_length = 1;

  if (array) {
    /*
      There is a previously allocated array; so we are now allocating in the
      execution MEM_ROOT a new array only for this execution; delete the old
      one now; take note to delete the new one in cleanup().
      @see substitute_gc_expression().
    */
    first_resolve_call = false;
    cleanup_arrays();
  } else {
    for (uint i = 0; i <= (uint)DECIMAL_RESULT + 1; i++) {
      if (cmp_items[i]) {  // Same thing
        first_resolve_call = false;
        cleanup_arrays();
        break;
      }
    }
  }
  /*
    First conditions for bisection to be possible:
     1. All types are similar, and
     2. All expressions in <in value list> are const
     3. No JSON is compared (in such case universal JSON comparator is used)
  */
  bool bisection_possible = type_cnt == 1 &&     // 1
                            values_are_const &&  // 2
                            !compare_as_json;    // 3
  if (bisection_possible) {
    /*
      In the presence of NULLs, the correct result of evaluating this item
      must be UNKNOWN or FALSE. To achieve that:
      - If type is scalar, we can use bisection and the "have_null" boolean.
      - If type is ROW, we will need to scan all of <in value list> when
        searching, so bisection is impossible. Unless:
        3. UNKNOWN and FALSE are equivalent results
        4. Neither left expression nor <in value list> contain any NULL value
      */

    if (cmp_type == ROW_RESULT &&
        !((ignore_unknown() && !negated) ||                     // 3
          (!list_contains_null() && !args[0]->is_nullable())))  // 4
      bisection_possible = false;
  }

  if (type_cnt == 1 && !compare_as_json) {
    if (cmp_type == STRING_RESULT &&
        agg_arg_charsets_for_comparison(cmp_collation, args, arg_count))
      return true;
    /*
      When comparing rows create the row comparator object beforehand to ease
      the DATETIME comparison detection procedure.
    */
    if (cmp_type == ROW_RESULT) {
      auto cmp = new (thd->mem_root) cmp_item_row(thd, args[0]);
      if (cmp == nullptr) return true;
      if (bisection_possible) {
        array = new (thd->mem_root) in_row(thd->mem_root, arg_count - 1, cmp);
        if (array == nullptr) return true;
      } else {
        cmp_items[ROW_RESULT] = cmp;
      }
    }
    /* All DATE/DATETIME fields/functions has the STRING result type. */
    if (cmp_type == STRING_RESULT || cmp_type == ROW_RESULT) {
      bool datetime_found = false;
      uint num_cols = args[0]->cols();
      // Proper JSON comparison isn't yet supported if JSON is within a ROW
      bool json_row_warning_printed = (num_cols == 1);

      for (uint col = 0; col < num_cols; col++) {
        /*
          Check that all items to be compared has the STRING result type and at
          least one of them is a DATE/DATETIME item.
        */
        for (Item **arg = args; arg != arg_end; arg++) {
          Item *itm =
              ((cmp_type == STRING_RESULT) ? arg[0]
                                           : arg[0]->element_index(col));
          if (itm->data_type() == MYSQL_TYPE_JSON &&
              !json_row_warning_printed) {
            json_row_warning_printed = true;
            push_warning_printf(
                current_thd, Sql_condition::SL_WARNING, ER_NOT_SUPPORTED_YET,
                ER_THD(current_thd, ER_NOT_SUPPORTED_YET),
                "comparison of JSON within a ROW in the IN operator");
          }
          if (itm->result_type() != STRING_RESULT) {
            // If the warning wasn't printed yet, we need to continue scanning
            // through args to check whether one of them is JSON
            if (json_row_warning_printed)
              break;
            else
              continue;
          } else if (itm->is_temporal_with_date()) {
            datetime_found = true;
            /*
              Internally all DATE/DATETIME values are converted to the DATETIME
              type. So try to find a DATETIME item to issue correct warnings.
            */
            if (!date_arg)
              date_arg = itm;
            else if (itm->data_type() == MYSQL_TYPE_DATETIME) {
              date_arg = itm;
              /* All arguments are already checked to have the STRING result. */
              if (cmp_type == STRING_RESULT) break;
            }
          }
        }
      }
      compare_as_datetime = (datetime_found && cmp_type != ROW_RESULT);
    }
  }

  if (bisection_possible) {
    if (compare_as_datetime) {
      if (!(array = new (thd->mem_root)
                in_datetime(thd->mem_root, date_arg, arg_count - 1)))
        return true;
    } else {
      /*
        IN must compare INT columns and constants as int values (the same
        way as equality does).
        So we must check here if the column on the left and all the constant
        values on the right can be compared as integers and adjust the
        comparison type accordingly.
      */
      bool datetime_as_longlong = false;
      if (args[0]->real_item()->type() == FIELD_ITEM &&
          thd->lex->sql_command != SQLCOM_CREATE_VIEW &&
          thd->lex->sql_command != SQLCOM_SHOW_CREATE &&
          cmp_type != INT_RESULT) {
        Item_field *field_item = (Item_field *)(args[0]->real_item());
        if (field_item->field->can_be_compared_as_longlong()) {
          bool all_converted = true;
          for (Item **arg = args + 1; arg != arg_end; arg++) {
            bool converted;
            if (convert_constant_item(thd, field_item, &arg[0], &converted))
              return true;
            all_converted &= converted;
          }
          if (all_converted) {
            cmp_type = INT_RESULT;
            datetime_as_longlong = field_item->is_temporal() &&
                                   field_item->data_type() != MYSQL_TYPE_YEAR;
          }
        }
      }
      switch (cmp_type) {
        case STRING_RESULT:
          array = new (thd->mem_root)
              in_string(thd->mem_root, arg_count - 1, cmp_collation.collation);
          break;
        case INT_RESULT:
          array =
              datetime_as_longlong
                  ? args[0]->data_type() == MYSQL_TYPE_TIME
                        ? static_cast<in_vector *>(
                              new (thd->mem_root) in_time_as_longlong(
                                  thd->mem_root, arg_count - 1))
                        : static_cast<in_vector *>(
                              new (thd->mem_root) in_datetime_as_longlong(
                                  thd->mem_root, arg_count - 1))
                  : static_cast<in_vector *>(new (thd->mem_root) in_longlong(
                        thd->mem_root, arg_count - 1));
          break;
        case REAL_RESULT:
          array = new (thd->mem_root) in_double(thd->mem_root, arg_count - 1);
          break;
        case ROW_RESULT:
          /*
            The row comparator was created at the beginning.
          */
          break;
        case DECIMAL_RESULT:
          array = new (thd->mem_root) in_decimal(thd->mem_root, arg_count - 1);
          break;
        default:
          assert(0);
      }
      if (array == nullptr) return true;
    }
    /*
      convert_constant_item() or one of its descendants might set an error
      without correct propagation of return value. Bail out if error.
      (Should be an assert).
    */
    if (thd->is_error()) return true;
  } else {
    if (compare_as_json) {
      // Use JSON comparator for all comparison types
      for (uint i = 0; i <= (uint)DECIMAL_RESULT; i++) {
        if (/* (found_types & (1U << i) && */ !cmp_items[i]) {
          cmp_items[i] = make_cmp_item_json(thd->mem_root);
          if (cmp_items[i] == nullptr) return true; /* purecov: inspected */
        }
      }
    } else if (compare_as_datetime) {
      if (!(cmp_items[STRING_RESULT] =
                new (thd->mem_root) cmp_item_datetime(date_arg)))
        return true;
    } else {
      for (uint i = 0; i <= (uint)DECIMAL_RESULT; i++) {
        if (found_types & (1U << i) && !cmp_items[i]) {
          if ((Item_result)i == STRING_RESULT &&
              agg_arg_charsets_for_comparison(cmp_collation, args, arg_count))
            return true;
          if (!cmp_items[i] &&
              !(cmp_items[i] = cmp_item::get_comparator(
                    (Item_result)i, args[0], cmp_collation.collation)))
            return true;
        }
      }
    }
  }
  if (thd->lex->is_view_context_analysis()) return false;

  if (array && values_are_const) {
    have_null = array->fill(args + 1, arg_count - 1);
    populated = true;
  }
  Opt_trace_object(&thd->opt_trace)
      .add("IN_uses_bisection", bisection_possible);
  return false;
}

void Item_func_in::update_used_tables() {
  Item_func::update_used_tables();
  update_not_null_tables();
}

void Item_func_in::print(const THD *thd, String *str,
                         enum_query_type query_type) const {
  str->append('(');
  args[0]->print(thd, str, query_type);
  if (negated) str->append(STRING_WITH_LEN(" not"));
  str->append(STRING_WITH_LEN(" in ("));
  print_args(thd, str, 1, query_type);
  str->append(STRING_WITH_LEN("))"));
}

/*
  Evaluate the function and return its value.

  SYNOPSIS
    val_int()

  DESCRIPTION
    Evaluate the function and return its value.

  IMPLEMENTATION
    If the array object is defined then the value of the function is
    calculated by means of this array.
    Otherwise several cmp_item objects are used in order to do correct
    comparison of left expression and an expression from the values list.
    One cmp_item object correspond to one used comparison type. Left
    expression can be evaluated up to number of different used comparison
    types. A bit mapped variable value_added_map is used to check whether
    the left expression already was evaluated for a particular result type.
    Result types are mapped to it according to their integer values i.e.
    STRING_RESULT is mapped to bit 0, REAL_RESULT to bit 1, so on.

  RETURN
    Value of the function
*/

longlong Item_func_in::val_int() {
  cmp_item *in_item;
  assert(fixed == 1);
  uint value_added_map = 0;
  if (array) {
    if (!populated) {
      have_null = array->fill(args + 1, arg_count - 1);
      populated = true;
    }

    bool tmp = array->find_item(args[0]);
    /*
      NULL on left -> UNKNOWN.
      Found no match, and NULL on right -> UNKNOWN.
      NULL on right can never give a match, as it is not stored in
      array.
      See also the 'bisection_possible' variable in resolve_type().
    */
    null_value = args[0]->null_value || (!tmp && have_null);
    return (longlong)(!null_value && tmp != negated);
  }

  if ((null_value = args[0]->real_item()->type() == NULL_ITEM)) return 0;

  have_null = false;
  for (uint i = 1; i < arg_count; i++) {
    if (args[i]->real_item()->type() == NULL_ITEM) {
      have_null = true;
      continue;
    }
    Item_result cmp_type =
        item_cmp_type(left_result_type, args[i]->result_type());
    in_item = cmp_items[(uint)cmp_type];
    assert(in_item);
    if (!(value_added_map & (1U << (uint)cmp_type))) {
      in_item->store_value(args[0]);
      value_added_map |= 1U << (uint)cmp_type;
      if (current_thd->is_error()) return error_int();
    }
    const int rc = in_item->cmp(args[i]);
    if (rc == false) return (longlong)(!negated);
    have_null |= (rc == UNKNOWN);
  }

  null_value = have_null;
  return (longlong)(!null_value && negated);
}

bool Item_func_in::populate_bisection(THD *) {
  assert(!populated);
  have_null = array->fill(args + 1, arg_count - 1);
  populated = true;
  return false;
}

void Item_func_in::cleanup_arrays() {
  populated = false;
  destroy(array);
  array = nullptr;
  for (uint i = 0; i <= (uint)DECIMAL_RESULT + 1; i++) {
    destroy(cmp_items[i]);
    cmp_items[i] = nullptr;
  }
}

void Item_func_in::cleanup() {
  DBUG_ENTER("Item_func_in::cleanup");
  Item_int_func::cleanup();
  // Trigger re-population in next execution (if bisection is used)
  if (!values_are_const) populated = false;

  if (!first_resolve_call) {
    /*
      2nd and next calls to resolve_type() allocated in execution MEM_ROOT; at
      the end of this execution we must delete the objects, as their storage
      will soon be freed.
      On the opposite, the objects allocated by the first call are in the
      persistent MEM_ROOT and, if they have not been deleted and replaced by
      some 2nd call, they are to be deleted by the destructor, no earlier -
      they may serve for multiple executions.
    */
    cleanup_arrays();
  }
  DBUG_VOID_RETURN;
}

Item_func_in::~Item_func_in() { cleanup_arrays(); }

Item_cond::Item_cond(THD *thd, Item_cond *item)
    : Item_bool_func(thd, item), abort_on_null(item->abort_on_null) {
  /*
    item->list will be copied by copy_andor_arguments() call
  */
}

/**
  Ensure that all expressions involved in conditions are boolean functions.
  Specifically, change <non-bool-expr> to (0 <> <non-bool-expr>)

  @param pc    Parse context, including memroot for Item construction
  @param item  Any expression, if not a boolean expression, convert it

  @returns = NULL  Error
           <> NULL A boolean expression, possibly constructed as described above

  @note Due to the special conditions of a MATCH expression (it is both a
        function returning a floating point value and it may be used
        standalone in the WHERE clause), it is wrapped inside a special
        Item_func_match_predicate, instead of forming a non-equality.
*/
Item *make_condition(Parse_context *pc, Item *item) {
  assert(!item->is_bool_func());

  Item *predicate;
  if (item->type() != Item::FUNC_ITEM ||
      down_cast<Item_func *>(item)->functype() != Item_func::FT_FUNC) {
    Item *const item_zero = new (pc->mem_root) Item_int(0);
    if (item_zero == nullptr) return nullptr;
    predicate = new (pc->mem_root) Item_func_ne(item_zero, item);
    predicate->marker = Item::MARKER_IMPLICIT_NE_ZERO;
  } else {
    predicate = new (pc->mem_root) Item_func_match_predicate(item);
  }
  return predicate;
}

/**
  Contextualization for Item_cond functional items

  Item_cond successors use Item_cond::list instead of Item_func::args
  and Item_func::arg_count, so we can't itemize parse-time Item_cond
  objects by forwarding a contextualization process to the parent Item_func
  class: we need to overload this function to run a contextualization
  the Item_cond::list items.
*/
bool Item_cond::itemize(Parse_context *pc, Item **res) {
  if (skip_itemize(res)) return false;
  if (super::itemize(pc, res)) return true;

  List_iterator<Item> li(list);
  Item *item;
  while ((item = li++)) {
    if (item->itemize(pc, &item)) return true;
    if (!item->is_bool_func()) {
      item = make_condition(pc, item);
      if (item == nullptr) return true;
    }
    li.replace(item);
  }
  return false;
}

void Item_cond::copy_andor_arguments(THD *thd, Item_cond *item) {
  List_iterator_fast<Item> li(item->list);
  while (Item *it = li++) {
    assert(it->real_item());  // Sanity check (no dangling 'ref')
    list.push_back(it->copy_andor_structure(thd));
  }
}

bool Item_cond::fix_fields(THD *thd, Item **ref) {
  assert(fixed == 0);
  List_iterator<Item> li(list);
  Item *item;
  Query_block *select = thd->lex->current_query_block();

  auto func_type = functype();
  assert(func_type == COND_AND_FUNC || func_type == COND_OR_FUNC);
  // For semi-join flattening, indicate that we're traversing an AND, or an OR:
  Condition_context CCT(select, func_type == COND_AND_FUNC
                                    ? enum_condition_context::ANDS
                                    : enum_condition_context::ANDS_ORS);

  uchar buff[sizeof(char *)];  // Max local vars in function
  used_tables_cache = 0;

  if (func_type == COND_AND_FUNC && ignore_unknown())
    not_null_tables_cache = 0;
  else
    not_null_tables_cache = ~(table_map)0;

  if (check_stack_overrun(thd, STACK_MIN_SIZE, buff))
    return true;  // Fatal error flag is set!
  Item *new_item = nullptr;
  bool remove_condition = false, can_remove_cond = true;

  /*
    The following optimization reduces the depth of an AND-OR tree.
    E.g. a WHERE clause like
      F1 AND (F2 AND (F2 AND F4))
    is parsed into a tree with the same nested structure as defined
    by braces. This optimization will transform such tree into
      AND (F1, F2, F3, F4).
    Trees of OR items are flattened as well:
      ((F1 OR F2) OR (F3 OR F4))   =>   OR (F1, F2, F3, F4)
    Items for removed AND/OR levels will dangle until the death of the
    entire statement.
    The optimization is currently prepared statements and stored procedures
    friendly as it doesn't allocate any memory and its effects are durable
    (i.e. do not depend on PS/SP arguments).
  */
  while ((item = li++)) {
    Item_cond *cond;
    while (item->type() == Item::COND_ITEM &&
           (cond = down_cast<Item_cond *>(item)) &&
           cond->functype() == func_type &&
           !cond->list.is_empty()) {  // Identical function
      li.replace(cond->list);
      cond->list.clear();
      item = *li.ref();  // new current item
    }
    if (ignore_unknown()) item->apply_is_true();

    // item can be substituted in fix_fields
    if ((!item->fixed && item->fix_fields(thd, li.ref())) ||
        (item = *li.ref())->check_cols(1))
      return true; /* purecov: inspected */

    /*
      We optimize away the basic constant items here. If an AND condition
      has "cond AND FALSE", then the entire condition is collapsed and
      replaced with an ALWAYS FALSE item. Similarly, if an OR
      condition has "cond OR TRUE", then the entire condition is replaced
      with an ALWAYS TRUE item. Else only the const item is removed.
    */
    /*
      Make a note if the expression has been created by IN to EXISTS
      transformation. If so we cannot remove the entire condition.
      We also cannot remove if the expression has a Item_view_ref.
      For Ex:
      SELECT 1 FROM (SELECT (SELECT a FROM t1) as b FROM t1) as dt
      WHERE (FALSE AND b = 1) OR ( b = 2 );
      The false condition in the WHERE triggers removal of 'b'.
      But 'b' is referenced again. Removing a subquery which is
      part of a projection list is forbidden for the same reason.
      However for the above case when derived table "dt" gets merged
      with the outer query block, "b" will not be part of the projection
      list of the outer query block. So the check fails.
      We add a check here for Item_view_refs as only in such a case
      the original expression of an alias might not be part of
      projection list.
     */
    bool view_ref_with_subquery = false;
    if (item->has_subquery()) {
      WalkItem(item, enum_walk::PREFIX | enum_walk::SUBQUERY,
               [&view_ref_with_subquery](Item *inner_item) {
                 if (inner_item->type() == Item::REF_ITEM &&
                     down_cast<Item_ref *>(inner_item)->ref_type() ==
                         Item_ref::VIEW_REF)
                   view_ref_with_subquery = true;
                 return false;
               });
    }
    if (item->created_by_in2exists() || view_ref_with_subquery) {
      remove_condition = false;
      can_remove_cond = false;
    }
    /*
      If it is indicated that we can remove the condition because
      of a possible ALWAYS FALSE or ALWAYS TRUE condition, continue to
      just call fix_fields on the items.
    */
    if (remove_condition) continue;

    /*
      Do this optimization if fix_fields is allowed to change the condition
      and if this is the first execution.
      Check if the const item does not contain param's, SP args etc.  We also
      cannot optimize conditions if it's a view. The condition has to be a
      top_level_item to get optimized as they can have only two return values,
      true or false. A non-top_level_item can have true, false and NULL return.
      Fulltext funcs cannot be removed as ftfunc_list stores the list
      of pointers to these functions. The list gets accessed later
      in the call to init_ftfuncs() from JOIN::reset.
      TODO: Lift this restriction once init_ft_funcs gets moved to JOIN::exec
    */
    if (ref != nullptr && select->first_execution && item->const_item() &&
        !item->walk(&Item::is_non_const_over_literals, enum_walk::POSTFIX,
                    nullptr) &&
        !thd->lex->is_view_context_analysis() && ignore_unknown() &&
        !select->has_ft_funcs() && can_remove_cond) {
      if (remove_const_conds(thd, item, &new_item)) return true;
      /*
        If a new_item is returned, indicate that all the items can be removed
        from the list.
        Else remove only the current element in the list.
      */
      if (new_item != nullptr) {
        remove_condition = true;
        continue;
      }
      Cleanup_after_removal_context ctx(select);
      item->walk(&Item::clean_up_after_removal, enum_walk::SUBQUERY_POSTFIX,
                 pointer_cast<uchar *>(&ctx));
      li.remove();
      continue;
    }
    // AND/OR take booleans
    if (item->propagate_type(thd, MYSQL_TYPE_LONGLONG)) return true;

    used_tables_cache |= item->used_tables();

    if (func_type == COND_AND_FUNC && ignore_unknown())
      not_null_tables_cache |= item->not_null_tables();
    else
      not_null_tables_cache &= item->not_null_tables();
    add_accum_properties(item);
    set_nullable(is_nullable() || item->is_nullable());
  }

  /*
    Remove all the items from the list if it was indicated that we have
    an ALWAYS TRUE or an ALWAYS FALSE condition. Replace with the new
    TRUE or FALSE condition.
  */
  if (remove_condition) {
    new_item->fix_fields(thd, ref);
    used_tables_cache = 0;
    not_null_tables_cache = 0;
    li.rewind();
    while ((item = li++)) {
      Cleanup_after_removal_context ctx(select);
      item->walk(&Item::clean_up_after_removal, enum_walk::SUBQUERY_POSTFIX,
                 pointer_cast<uchar *>(&ctx));
      li.remove();
    }
    Prepared_stmt_arena_holder ps_arena_holder(thd);
    list.push_front(new_item);
  }

  select->cond_count += list.elements;

  if (resolve_type(thd)) return true;

  fixed = true;
  return false;
}

/**

  Remove constant conditions over literals.

  If an item is a trivial condition like a literal or an operation
  on literal(s), we evaluate the item and based on the result, decide
  if the entire condition can be replaced with an ALWAYS TRUE or
  ALWAYS FALSE item.
  For every constant condition, if the result is true, then
  for an OR condition we return an ALWAYS TRUE item. For an AND
  condition we return NULL if its not the only argument in the
  condition.
  If the result is false, for an AND condition we return
  an ALWAYS FALSE item and for an OR condition we return NULL if
  its not the only argument in the condition.

  @param thd                  Current thread
  @param item                 Item which needs to be evaluated
  @param[out] new_item        return new_item, if created

  @return               true, if error
                        false, on success
*/

bool Item_cond::remove_const_conds(THD *thd, Item *item, Item **new_item) {
  assert(item->const_item());

  const bool and_condition = functype() == Item_func::COND_AND_FUNC;

  bool cond_value = true;

  /* Push ignore / strict error handler */
  Ignore_error_handler ignore_handler;
  Strict_error_handler strict_handler;
  if (thd->lex->is_ignore())
    thd->push_internal_handler(&ignore_handler);
  else if (thd->is_strict_mode())
    thd->push_internal_handler(&strict_handler);

  bool err = eval_const_cond(thd, item, &cond_value);
  /* Pop ignore / strict error handler */
  if (thd->lex->is_ignore() || thd->is_strict_mode())
    thd->pop_internal_handler();

  if (err) return true;

  if (cond_value) {
    if (!and_condition || (argument_list()->elements == 1)) {
      Prepared_stmt_arena_holder ps_arena_holder(thd);
      *new_item = new Item_func_true();
      if (*new_item == nullptr) return true;
    }
    return false;
  } else {
    if (and_condition || (argument_list()->elements == 1)) {
      Prepared_stmt_arena_holder ps_arena_holder(thd);
      *new_item = new Item_func_false();
      if (*new_item == nullptr) return true;
    }
    return false;
  }
}

void Item_cond::fix_after_pullout(Query_block *parent_query_block,
                                  Query_block *removed_query_block) {
  List_iterator<Item> li(list);
  Item *item;

  used_tables_cache = get_initial_pseudo_tables();

  if (functype() == COND_AND_FUNC && ignore_unknown())
    not_null_tables_cache = 0;
  else
    not_null_tables_cache = ~(table_map)0;

  while ((item = li++)) {
    item->fix_after_pullout(parent_query_block, removed_query_block);
    used_tables_cache |= item->used_tables();
    if (functype() == COND_AND_FUNC && ignore_unknown())
      not_null_tables_cache |= item->not_null_tables();
    else
      not_null_tables_cache &= item->not_null_tables();
  }
}

bool Item_cond::eq(const Item *item, bool binary_cmp) const {
  if (this == item) return true;
  if (item->type() != COND_ITEM) return false;
  const Item_cond *item_cond = down_cast<const Item_cond *>(item);
  if (functype() != item_cond->functype() ||
      list.elements != item_cond->list.elements ||
      strcmp(func_name(), item_cond->func_name()) != 0)
    return false;
  // Item_cond never uses "args". Inspect "list" instead.
  assert(arg_count == 0 && item_cond->arg_count == 0);
  return std::equal(list.begin(), list.end(), item_cond->list.begin(),
                    [binary_cmp](const Item &i1, const Item &i2) {
                      return i1.eq(&i2, binary_cmp);
                    });
}

bool Item_cond::walk(Item_processor processor, enum_walk walk, uchar *arg) {
  if ((walk & enum_walk::PREFIX) && (this->*processor)(arg)) return true;

  List_iterator_fast<Item> li(list);
  Item *item;
  while ((item = li++)) {
    if (item->walk(processor, walk, arg)) return true;
  }
  return (walk & enum_walk::POSTFIX) && (this->*processor)(arg);
}

/**
  Transform an Item_cond object with a transformer callback function.

    The function recursively applies the transform method to each
    member item of the condition list.
    If the call of the method for a member item returns a new item
    the old item is substituted for a new one.
    After this the transformer is applied to the root node
    of the Item_cond object.
*/

Item *Item_cond::transform(Item_transformer transformer, uchar *arg) {
  List_iterator<Item> li(list);
  Item *item;
  while ((item = li++)) {
    Item *new_item = item->transform(transformer, arg);
    if (new_item == nullptr) return nullptr; /* purecov: inspected */
    if (new_item != item) li.replace(new_item);
  }
  return Item_func::transform(transformer, arg);
}

/**
  Compile Item_cond object with a processor and a transformer
  callback functions.

    First the function applies the analyzer to the root node of
    the Item_func object. Then if the analyzer succeeeds (returns true)
    the function recursively applies the compile method to member
    item of the condition list.
    If the call of the method for a member item returns a new item
    the old item is substituted for a new one.
    After this the transformer is applied to the root node
    of the Item_cond object.
*/

Item *Item_cond::compile(Item_analyzer analyzer, uchar **arg_p,
                         Item_transformer transformer, uchar *arg_t) {
  if (!(this->*analyzer)(arg_p)) return this;

  List_iterator<Item> li(list);
  Item *item;
  while ((item = li++)) {
    /*
      The same parameter value of arg_p must be passed
      to analyze any argument of the condition formula.
    */
    uchar *arg_v = *arg_p;
    Item *new_item = item->compile(analyzer, &arg_v, transformer, arg_t);
    if (new_item == nullptr) return nullptr;
    if (new_item != item) current_thd->change_item_tree(li.ref(), new_item);
  }
  // strange to call transform(): each argument will thus have the transformer
  // called twice on it (in compile() above and Item_func::transform below)??
  return Item_func::transform(transformer, arg_t);
}

void Item_cond::traverse_cond(Cond_traverser traverser, void *arg,
                              traverse_order order) {
  List_iterator<Item> li(list);
  Item *item;

  switch (order) {
    case (PREFIX):
      (*traverser)(this, arg);
      while ((item = li++)) {
        item->traverse_cond(traverser, arg, order);
      }
      (*traverser)(nullptr, arg);
      break;
    case (POSTFIX):
      while ((item = li++)) {
        item->traverse_cond(traverser, arg, order);
      }
      (*traverser)(this, arg);
  }
}

/**
  Move SUM items out from item tree and replace with reference.

  The split is done to get an unique item for each SUM function
  so that we can easily find and calculate them.
  (Calculation done by update_sum_func() and copy_sum_funcs() in
  sql_select.cc)

  @param thd            Thread handler
  @param ref_item_array Pointer to array of pointers to items
  @param fields         All fields in select

  @note
    This function is run on all expression (SELECT list, WHERE, HAVING etc)
    that have or refer (HAVING) to a SUM expression.
*/

void Item_cond::split_sum_func(THD *thd, Ref_item_array ref_item_array,
                               mem_root_deque<Item *> *fields) {
  List_iterator<Item> li(list);
  Item *item;
  while ((item = li++))
    item->split_sum_func2(thd, ref_item_array, fields, li.ref(), true);
}

void Item_cond::update_used_tables() {
  List_iterator_fast<Item> li(list);
  Item *item;

  used_tables_cache = 0;
  m_accum_properties = 0;

  if (functype() == COND_AND_FUNC && ignore_unknown())
    not_null_tables_cache = 0;
  else
    not_null_tables_cache = ~(table_map)0;

  while ((item = li++)) {
    item->update_used_tables();
    used_tables_cache |= item->used_tables();
    add_accum_properties(item);
    if (functype() == COND_AND_FUNC && ignore_unknown())
      not_null_tables_cache |= item->not_null_tables();
    else
      not_null_tables_cache &= item->not_null_tables();
  }
}

void Item_cond::print(const THD *thd, String *str,
                      enum_query_type query_type) const {
  str->append('(');
  bool first = true;
  for (auto &item : list) {
    if (!first) {
      str->append(' ');
      str->append(func_name());
      str->append(' ');
    }
    item.print(thd, str, query_type);
    first = false;
  }
  str->append(')');
}

bool Item_cond::truth_transform_arguments(THD *thd, Bool_test test) {
  assert(test == BOOL_NEGATED);
  List_iterator<Item> li(list);
  Item *item;
  while ((item = li++)) /* Apply not transformation to the arguments */
  {
    Item *new_item = item->truth_transformer(thd, test);
    if (!new_item) {
      if (!(new_item = new Item_func_not(item))) return true;
    }
    li.replace(new_item);
  }
  return false;
}

float Item_cond_and::get_filtering_effect(THD *thd, table_map filter_for_table,
                                          table_map read_tables,
                                          const MY_BITMAP *fields_to_ignore,
                                          double rows_in_table) {
  if (!(used_tables() & filter_for_table))
    return COND_FILTER_ALLPASS;  // No conditions below this apply to the table

  float filter = COND_FILTER_ALLPASS;
  List_iterator<Item> it(list);
  Item *item;

  /*
    Calculated as "Conjunction of independent events":
       P(A and B ...) = P(A) * P(B) * ...
  */
  while ((item = it++))
    filter *= item->get_filtering_effect(thd, filter_for_table, read_tables,
                                         fields_to_ignore, rows_in_table);
  return filter;
}

/**
  Evaluation of AND(expr, expr, expr ...).

  @note
    abort_if_null is set for AND expressions for which we don't care if the
    result is NULL or 0. This is set for:
    - WHERE clause
    - HAVING clause
    - IF(expression)

  @retval
    1  If all expressions are true
  @retval
    0  If all expressions are false or if we find a NULL expression and
       'abort_on_null' is set.
  @retval
    NULL if all expression are either 1 or NULL
*/

longlong Item_cond_and::val_int() {
  assert(fixed == 1);
  List_iterator_fast<Item> li(list);
  Item *item;
  null_value = false;
  while ((item = li++)) {
    if (!item->val_bool()) {
      if (ignore_unknown() || !(null_value = item->null_value))
        return 0;  // return false
    }
    if (current_thd->is_error()) return error_int();
  }
  return null_value ? 0 : 1;
}

float Item_cond_or::get_filtering_effect(THD *thd, table_map filter_for_table,
                                         table_map read_tables,
                                         const MY_BITMAP *fields_to_ignore,
                                         double rows_in_table) {
  if (!(used_tables() & filter_for_table))
    return COND_FILTER_ALLPASS;  // No conditions below this apply to the table

  float filter = 0.0f;
  List_iterator<Item> it(list);
  Item *item;
  while ((item = it++)) {
    const float cur_filter = item->get_filtering_effect(
        thd, filter_for_table, read_tables, fields_to_ignore, rows_in_table);
    /*
      Calculated as "Disjunction of independent events":
      P(A or B)  = P(A) + P(B) - P(A) * P(B)

      If any of the ORed predicates has a filtering effect of
      COND_FILTER_ALLPASS, the end result is COND_FILTER_ALLPASS. This is as
      expected since COND_FILTER_ALLPASS means that a) the predicate has
      no filtering effect at all, or b) the predicate's filtering
      effect is unknown. In both cases, the only meaningful result is
      for OR to produce COND_FILTER_ALLPASS.
    */
    filter = filter + cur_filter - (filter * cur_filter);
  }
  return filter;
}

longlong Item_cond_or::val_int() {
  assert(fixed == 1);
  List_iterator_fast<Item> li(list);
  Item *item;
  null_value = false;
  while ((item = li++)) {
    if (item->val_bool()) {
      null_value = false;
      return 1;
    }
    if (item->null_value) null_value = true;
    if (current_thd->is_error()) return error_int();
  }
  return 0;
}

void Item_func_isnull::update_used_tables() {
  if (!args[0]->is_nullable()) {
    used_tables_cache = 0;
  } else {
    args[0]->update_used_tables();
    set_accum_properties(args[0]);

    used_tables_cache = args[0]->used_tables();
    if (!const_item()) cache_used = false;
  }

  not_null_tables_cache = 0;
  if (null_on_null && !const_item())
    not_null_tables_cache |= args[0]->not_null_tables();
}

float Item_func_isnull::get_filtering_effect(THD *thd,
                                             table_map filter_for_table,
                                             table_map read_tables,
                                             const MY_BITMAP *fields_to_ignore,
                                             double rows_in_table) {
  if (cache_used) {
    return cached_value ? COND_FILTER_ALLPASS : 0.0f;
  }

  const Item_field *fld =
      contributes_to_filter(read_tables, filter_for_table, fields_to_ignore);
  if (!fld) return COND_FILTER_ALLPASS;

  double selectivity;
  if (!get_histogram_selectivity(thd, fld->field, args, arg_count,
                                 histograms::enum_operator::IS_NULL, this,
                                 fld->field->table->s, &selectivity))
    return static_cast<float>(selectivity);

  return fld->get_cond_filter_default_probability(rows_in_table,
                                                  COND_FILTER_EQUALITY);
}

bool Item_func_isnull::fix_fields(THD *thd, Item **ref) {
  if (super::fix_fields(thd, ref)) return true;
  if (args[0]->type() == Item::FIELD_ITEM) {
    Field *const field = down_cast<Item_field *>(args[0])->field;
    /*
      Fix to replace 'NULL' dates with '0' (shreeve@uci.edu)
      See BUG#12594011
      Documentation says that
      SELECT datetime_notnull d FROM t1 WHERE d IS NULL
      shall return rows where d=='0000-00-00'

      Thus, for DATE and DATETIME columns defined as NOT NULL,
      "date_notnull IS NULL" has to be modified to
      "date_notnull IS NULL OR date_notnull == 0" (if outer join)
      "date_notnull == 0"                         (otherwise)

      It's a legacy convenience of the user, but it also causes problems as
      it's not SQL-compliant. So, to keep it confined to the above type of
      query only, we do not enable this behaviour when IS NULL
      - is internally created (it must really mean IS NULL)
        * IN-to-EXISTS creates IS NULL items but either they wrap Item_ref (so
        the if() above skips them) or are not created if not nullable.
        * fold_or_simplify() creates IS NULL items but not if not nullable.
      - is not in WHERE (e.g. is in ON)
      - isn't reachable from top of WHERE through a chain of AND
      - is IS NOT NULL (Item_func_isnotnull doesn't use this fix_fields).
      - is inside expressions (except the AND case above).

      Moreover, we do this transformation at first resolution only, and
      permanently. Indeed, at second resolution, it's not necessary and it would
      even cause a problem (as we can't distinguish JOIN ON from WHERE
      anymore).
    */
    if (thd->lex->current_query_block()->resolve_place ==
            Query_block::RESOLVE_CONDITION &&
        thd->lex->current_query_block()->condition_context ==
            enum_condition_context::ANDS &&
        thd->lex->current_query_block()->first_execution &&
        (field->type() == MYSQL_TYPE_DATE ||
         field->type() == MYSQL_TYPE_DATETIME) &&
        field->is_flag_set(NOT_NULL_FLAG)) {
      Prepared_stmt_arena_holder ps_arena_holder(thd);
      Item *item0 = new Item_int(0);
      if (item0 == nullptr) return true;
      Item *new_cond = new Item_func_eq(args[0], item0);
      if (new_cond == nullptr) return true;

      if (args[0]->is_outer_field()) {
        // outer join: transform "col IS NULL" to "col IS NULL or col=0"
        new_cond = new Item_cond_or(new_cond, this);
        if (new_cond == nullptr) return true;
      } else {
        // not outer join: transform "col IS NULL" to "col=0" (don't add the
        // OR IS NULL part: it wouldn't change result but prevent index use)
      }
      *ref = new_cond;
      return new_cond->fix_fields(thd, ref);
    }

    /*
      Handles this special case for some ODBC applications:
      They are requesting the row that was just updated with an auto_increment
      value with this construct:

      SELECT * FROM table_name WHERE auto_increment_column IS NULL

      This will be changed to:

      SELECT * FROM table_name WHERE auto_increment_column = LAST_INSERT_ID()
    */
    if (thd->lex->current_query_block()->where_cond() == this &&
        (thd->variables.option_bits & OPTION_AUTO_IS_NULL) != 0 &&
        field->is_flag_set(AUTO_INCREMENT_FLAG) &&
        !field->table->is_nullable()) {
      Prepared_stmt_arena_holder ps_arena_holder(thd);
      const auto last_insert_id_func = new Item_func_last_insert_id();
      if (last_insert_id_func == nullptr) return true;
      *ref = new Item_func_eq(args[0], last_insert_id_func);
      return *ref == nullptr || (*ref)->fix_fields(thd, ref);
    }
  }

  return false;
}

bool Item_func_isnull::resolve_type(THD *thd) {
  set_nullable(false);
  if (Item_bool_func::resolve_type(thd)) return true;

  cache_used = false;
  if (!args[0]->is_nullable()) {
    used_tables_cache = 0;
    cached_value = false;
    cache_used = true;
  } else {
    used_tables_cache = args[0]->used_tables();

    // If const, remember if value is always NULL or never NULL
    if (const_item() && !thd->lex->is_view_context_analysis()) {
      cached_value = args[0]->is_null();
      if (thd->is_error()) return true;
      cache_used = true;
    }
  }

  not_null_tables_cache = 0;
  if (null_on_null && !const_item())
    not_null_tables_cache |= args[0]->not_null_tables();

  return false;
}

longlong Item_func_isnull::val_int() {
  assert(fixed == 1);
  if (cache_used) return cached_value;
  return args[0]->is_null() ? 1 : 0;
}

void Item_func_isnull::print(const THD *thd, String *str,
                             enum_query_type query_type) const {
  str->append('(');
  args[0]->print(thd, str, query_type);
  str->append(STRING_WITH_LEN(" is null)"));
}

longlong Item_is_not_null_test::val_int() {
  assert(fixed);
  assert(used_tables_cache != 0);
  DBUG_TRACE;
  if (args[0]->is_null()) {
    DBUG_PRINT("info", ("null"));
    owner->was_null |= 1;
    return 0;
  } else
    return 1;
}

bool Item_is_not_null_test::resolve_type(THD *thd) {
  set_nullable(false);
  if (Item_bool_func::resolve_type(thd)) return true;
  not_null_tables_cache = 0;
  if (null_on_null && !const_item())
    not_null_tables_cache |= args[0]->not_null_tables();
  return false;
}

void Item_is_not_null_test::update_used_tables() {
  const table_map initial_pseudo_tables = get_initial_pseudo_tables();
  used_tables_cache = initial_pseudo_tables;
  args[0]->update_used_tables();
  set_accum_properties(args[0]);
  used_tables_cache |= args[0]->used_tables();
  not_null_tables_cache = 0;
  if (null_on_null) not_null_tables_cache |= args[0]->not_null_tables();
}

float Item_func_isnotnull::get_filtering_effect(
    THD *thd, table_map filter_for_table, table_map read_tables,
    const MY_BITMAP *fields_to_ignore, double rows_in_table) {
  const Item_field *fld =
      contributes_to_filter(read_tables, filter_for_table, fields_to_ignore);
  if (!fld) return COND_FILTER_ALLPASS;

  double selectivity;
  if (!get_histogram_selectivity(thd, fld->field, args, arg_count,
                                 histograms::enum_operator::IS_NOT_NULL, this,
                                 fld->field->table->s, &selectivity))
    return static_cast<float>(selectivity);

  return 1.0f - fld->get_cond_filter_default_probability(rows_in_table,
                                                         COND_FILTER_EQUALITY);
}

longlong Item_func_isnotnull::val_int() {
  assert(fixed == 1);
  return args[0]->is_null() ? 0 : 1;
}

void Item_func_isnotnull::print(const THD *thd, String *str,
                                enum_query_type query_type) const {
  str->append('(');
  args[0]->print(thd, str, query_type);
  str->append(STRING_WITH_LEN(" is not null)"));
}

float Item_func_like::get_filtering_effect(THD *, table_map filter_for_table,
                                           table_map read_tables,
                                           const MY_BITMAP *fields_to_ignore,
                                           double rows_in_table) {
  const Item_field *fld =
      contributes_to_filter(read_tables, filter_for_table, fields_to_ignore);
  if (!fld) return COND_FILTER_ALLPASS;

  /*
    Filtering effect is similar to that of BETWEEN because

    * "col like abc%" is similar to
      "col between abc and abd"
      The same applies for 'abc_'
    * "col like %abc" can be seen as
      "reverse(col) like cba%"" (see above)
    * "col like "abc%def%..." is also similar

    Now we're left with "col like <string_no_wildcards>" which should
    have filtering effect like equality, but it would be costly to
    look through the whole string searching for wildcards and since
    LIKE is mostly used for wildcards this isn't checked.
  */
  return fld->get_cond_filter_default_probability(rows_in_table,
                                                  COND_FILTER_BETWEEN);
}

longlong Item_func_like::val_int() {
  assert(fixed == 1);

  if (!escape_evaluated && eval_escape_clause(current_thd)) return error_int();

  String *res = args[0]->val_str(&cmp.value1);
  if (args[0]->null_value) {
    null_value = true;
    return 0;
  }
  String *res2 = args[1]->val_str(&cmp.value2);
  if (args[1]->null_value) {
    null_value = true;
    return 0;
  }
  null_value = false;
  if (current_thd->is_error()) return 0;

  return my_wildcmp(cmp.cmp_collation.collation, res->ptr(),
                    res->ptr() + res->length(), res2->ptr(),
                    res2->ptr() + res2->length(), escape(),
                    (escape() == wild_one) ? -1 : wild_one,
                    (escape() == wild_many) ? -1 : wild_many)
             ? 0
             : 1;
}

/**
  We can optimize a where if first character isn't a wildcard
*/

Item_func::optimize_type Item_func_like::select_optimize(const THD *thd) {
  /*
    Can be called both during preparation (from prune_partitions()) and
    optimization. Check if the pattern can be evaluated in the current phase.
  */
  if (!args[1]->may_evaluate_const(thd)) return OPTIMIZE_NONE;

  // Don't evaluate the pattern if evaluation during optimization is disabled.
  if (!evaluate_during_optimization(args[1], thd->lex->current_query_block()))
    return OPTIMIZE_NONE;

  String *res2 = args[1]->val_str(&cmp.value2);
  if (!res2) return OPTIMIZE_NONE;

  if (!res2->length())  // Can optimize empty wildcard: column LIKE ''
    return OPTIMIZE_OP;

  assert(res2->ptr());
  char first = res2->ptr()[0];
  return (first == wild_many || first == wild_one) ? OPTIMIZE_NONE
                                                   : OPTIMIZE_OP;
}

bool Item_func_like::check_covering_prefix_keys(THD *thd) {
  Item *first_arg = args[0]->real_item();
  Item *second_arg = args[1]->real_item();
  if (first_arg->type() == Item::FIELD_ITEM) {
    Field *field = down_cast<Item_field *>(first_arg)->field;
    Key_map covering_keys = field->get_covering_prefix_keys();
    if (covering_keys.is_clear_all()) return false;
    if (second_arg->const_item()) {
      size_t prefix_length = 0;
      String *wild_str = second_arg->val_str(&cmp.value2);
      if (thd->is_error()) return true;
      if (second_arg->null_value) return false;
      if (my_is_prefixidx_cand(wild_str->charset(), wild_str->ptr(),
                               wild_str->ptr() + wild_str->length(), escape(),
                               wild_many, &prefix_length))
        field->table->update_covering_prefix_keys(field, prefix_length,
                                                  &covering_keys);
      else
        // Not comparing to a prefix, remove all prefix indexes
        field->table->covering_keys.subtract(field->part_of_prefixkey);
    } else
      // Second argument is not a const
      field->table->covering_keys.subtract(field->part_of_prefixkey);
  }
  return false;
}

bool Item_func_like::fix_fields(THD *thd, Item **ref) {
  assert(fixed == 0);

  Condition_context CCT(thd->lex->current_query_block());

  args[0]->real_item()->set_can_use_prefix_key();

  if (Item_bool_func2::fix_fields(thd, ref)) {
    fixed = false;
    return true;
  }

  if (param_type_is_default(thd, 0, arg_count)) return true;

  // ESCAPE clauses that vary per row are not valid:
  if (arg_count > 2 && !args[2]->const_for_execution()) {
    my_error(ER_WRONG_ARGUMENTS, MYF(0), "ESCAPE");
    return true;
  }

  /*
    If the escape item is const, evaluate it now, so that the range optimizer
    can try to optimize LIKE 'foo%' into a range query.

    TODO: If we move this into escape_is_evaluated(), which is called later,
    it could be that we could optimize more cases.
  */
  if (!escape_was_used_in_parsing() || args[2]->const_item()) {
    escape_is_const = true;
    if (!(thd->lex->context_analysis_only & CONTEXT_ANALYSIS_ONLY_VIEW)) {
      if (eval_escape_clause(thd)) return true;
      if (check_covering_prefix_keys(thd)) return true;
    }
  }

  return false;
}

void Item_func_like::cleanup() {
  if (!escape_is_const) escape_evaluated = false;
  Item_bool_func2::cleanup();
}

/**
  Evaluate the expression in the escape clause.

  @param thd  thread handler
  @return false on success, true on failure
 */
bool Item_func_like::eval_escape_clause(THD *thd) {
  assert(!escape_evaluated);
  escape_evaluated = true;

  const bool no_backslash_escapes =
      thd->variables.sql_mode & MODE_NO_BACKSLASH_ESCAPES;

  // No ESCAPE clause is specified. The default escape character is backslash,
  // unless NO_BACKSLASH_ESCAPES mode is enabled.
  if (!escape_was_used_in_parsing()) {
    m_escape = no_backslash_escapes ? 0 : '\\';
    return false;
  }

  Item *escape_item = args[2];
  String buf;
  const String *escape_str = escape_item->val_str(&buf);
  if (thd->is_error()) return true;

  // Use backslash as escape character if the escape clause evaluates to NULL.
  // (For backward compatibility. The SQL standard says the LIKE expression
  // should evaluate to NULL in this case.)
  if (escape_item->null_value) {
    m_escape = '\\';
    return false;
  }

  // An empty escape sequence means there is no escape character. An empty
  // escape sequence is not accepted in NO_BACKSLASH_ESCAPES mode.
  if (escape_str->is_empty()) {
    if (no_backslash_escapes) {
      my_error(ER_WRONG_ARGUMENTS, MYF(0), "ESCAPE");
      return true;
    }
    m_escape = 0;
    return false;
  }

  // Accept at most one character.
  if (escape_str->numchars() > 1) {
    my_error(ER_WRONG_ARGUMENTS, MYF(0), "ESCAPE");
    return true;
  }

  const char *escape_str_ptr = escape_str->ptr();

  // For multi-byte character sets, we store the Unicode code point of the
  // escape character.
  if (use_mb(cmp.cmp_collation.collation)) {
    const CHARSET_INFO *cs = escape_str->charset();
    my_wc_t wc;
    int rc = cs->cset->mb_wc(
        cs, &wc, pointer_cast<const uchar *>(escape_str_ptr),
        pointer_cast<const uchar *>(escape_str_ptr) + escape_str->length());
    if (rc <= 0) {
      my_error(ER_WRONG_ARGUMENTS, MYF(0), "ESCAPE");
      return true;
    }
    m_escape = wc;
    return false;
  }

  // For single-byte character sets, we store the native code instead of the
  // Unicode code point. The escape character is converted to the character set
  // of the comparator if they differ.
  const CHARSET_INFO *cs = cmp.cmp_collation.collation;
  size_t unused;
  if (escape_str->needs_conversion(escape_str->length(), escape_str->charset(),
                                   cs, &unused)) {
    char ch;
    uint errors;
    size_t cnvlen =
        copy_and_convert(&ch, 1, cs, escape_str_ptr, escape_str->length(),
                         escape_str->charset(), &errors);
    if (cnvlen == 0) {
      my_error(ER_WRONG_ARGUMENTS, MYF(0), "ESCAPE");
      return true;
    }
    m_escape = static_cast<uchar>(ch);
  } else {
    m_escape = static_cast<uchar>(escape_str_ptr[0]);
  }

  return false;
}

void Item_func_like::print(const THD *thd, String *str,
                           enum_query_type query_type) const {
  str->append('(');
  args[0]->print(thd, str, query_type);
  str->append(STRING_WITH_LEN(" like "));
  args[1]->print(thd, str, query_type);
  if (arg_count > 2) {
    str->append(STRING_WITH_LEN(" escape "));
    args[2]->print(thd, str, query_type);
  }
  str->append(')');
}

bool Item_func_xor::itemize(Parse_context *pc, Item **res) {
  if (skip_itemize(res)) return false;
  if (super::itemize(pc, res)) return true;

  if (!args[0]->is_bool_func()) {
    args[0] = make_condition(pc, args[0]);
    if (args[0] == nullptr) return true;
  }
  if (!args[1]->is_bool_func()) {
    args[1] = make_condition(pc, args[1]);
    if (args[1] == nullptr) return true;
  }

  return false;
}
float Item_func_xor::get_filtering_effect(THD *thd, table_map filter_for_table,
                                          table_map read_tables,
                                          const MY_BITMAP *fields_to_ignore,
                                          double rows_in_table) {
  assert(arg_count == 2);

  const float filter0 = args[0]->get_filtering_effect(
      thd, filter_for_table, read_tables, fields_to_ignore, rows_in_table);
  if (filter0 == COND_FILTER_ALLPASS) return COND_FILTER_ALLPASS;

  const float filter1 = args[1]->get_filtering_effect(
      thd, filter_for_table, read_tables, fields_to_ignore, rows_in_table);

  if (filter1 == COND_FILTER_ALLPASS) return COND_FILTER_ALLPASS;

  /*
    Calculated as "exactly one of independent events":
    P(A and not B) + P(B and not A) = P(A) + P(B) - 2 * P(A) * P(B)
  */
  return filter0 + filter1 - (2 * filter0 * filter1);
}

/**
  Make a logical XOR of the arguments.

  If either operator is NULL, return NULL.

  @todo
    (low priority) Change this to be optimized as: @n
    A XOR B   ->  (A) == 1 AND (B) <> 1) OR (A <> 1 AND (B) == 1) @n
    To be able to do this, we would however first have to extend the MySQL
    range optimizer to handle OR better.

  @note
    As we don't do any index optimization on XOR this is not going to be
    very fast to use.
*/

longlong Item_func_xor::val_int() {
  assert(fixed == 1);
  int result = 0;
  null_value = false;
  for (uint i = 0; i < arg_count; i++) {
    result ^= (args[i]->val_int() != 0);
    if (args[i]->null_value) {
      null_value = true;
      return 0;
    }
    if (current_thd->is_error()) return error_int();
  }
  return result;
}

/**
  Apply NOT transformation to the item and return a new one.


    Transform the item using next rules:
    @verbatim
       a AND b AND ...    -> NOT(a) OR NOT(b) OR ...
       a OR b OR ...      -> NOT(a) AND NOT(b) AND ...
       NOT(a)             -> a
       a = b              -> a != b
       a != b             -> a = b
       a < b              -> a >= b
       a >= b             -> a < b
       a > b              -> a <= b
       a <= b             -> a > b
       IS NULL(a)         -> IS NOT NULL(a)
       IS NOT NULL(a)     -> IS NULL(a)
       EXISTS(subquery)   -> same EXISTS but with an internal mark of negation
       IN(subquery)       -> as above
    @endverbatim

  @return
    New item or
    NULL if we cannot apply NOT transformation (see Item::truth_transformer()).
*/

Item *Item_func_not::truth_transformer(THD *,
                                       Bool_test test)  // NOT(x)  ->  x
{
  return (test == BOOL_NEGATED) ? args[0] : nullptr;
}

Item *Item_func_comparison::truth_transformer(THD *, Bool_test test) {
  if (test != BOOL_NEGATED) return nullptr;
  Item *item = negated_item();
  return item;
}

/**
  XOR can be negated by negating one of the operands:

  NOT (a XOR b)  => (NOT a) XOR b
                 => a       XOR (NOT b)
*/
Item *Item_func_xor::truth_transformer(THD *thd, Bool_test test) {
  if (test != BOOL_NEGATED) return nullptr;
  Item *neg_operand;
  Item_func_xor *new_item;
  if ((neg_operand = args[0]->truth_transformer(thd, test)))
    // args[0] has truth_tranformer
    new_item = new (thd->mem_root) Item_func_xor(neg_operand, args[1]);
  else if ((neg_operand = args[1]->truth_transformer(thd, test)))
    // args[1] has truth_tranformer
    new_item = new (thd->mem_root) Item_func_xor(args[0], neg_operand);
  else {
    neg_operand = new (thd->mem_root) Item_func_not(args[0]);
    new_item = new (thd->mem_root) Item_func_xor(neg_operand, args[1]);
  }
  return new_item;
}

/**
  a IS NULL  ->  a IS NOT NULL.
*/
Item *Item_func_isnull::truth_transformer(THD *, Bool_test test) {
  return (test == BOOL_NEGATED) ? new Item_func_isnotnull(args[0]) : nullptr;
}

/**
  a IS NOT NULL  ->  a IS NULL.
*/
Item *Item_func_isnotnull::truth_transformer(THD *, Bool_test test) {
  return (test == BOOL_NEGATED) ? new Item_func_isnull(args[0]) : nullptr;
}

Item *Item_cond_and::truth_transformer(THD *thd, Bool_test test)
// NOT(a AND b AND ...)  ->  NOT a OR NOT b OR ...
{
  if (test != BOOL_NEGATED) return nullptr;
  if (truth_transform_arguments(thd, test)) return nullptr;
  Item *item = new Item_cond_or(list);
  return item;
}

Item *Item_cond_or::truth_transformer(THD *thd, Bool_test test)
// NOT(a OR b OR ...)  ->  NOT a AND NOT b AND ...
{
  if (test != BOOL_NEGATED) return nullptr;
  if (truth_transform_arguments(thd, test)) return nullptr;
  Item *item = new Item_cond_and(list);
  return item;
}

Item *Item_func_nop_all::truth_transformer(THD *, Bool_test test) {
  if (test != BOOL_NEGATED) return nullptr;
  // "NOT (e $cmp$ ANY (SELECT ...)) -> e $rev_cmp$" ALL (SELECT ...)
  Item_func_not_all *new_item = new Item_func_not_all(args[0]);
  Item_allany_subselect *allany = down_cast<Item_allany_subselect *>(args[0]);
  allany->func = allany->func_creator(false);
  allany->all = !allany->all;
  allany->upper_item = new_item;
  return new_item;
}

Item *Item_func_not_all::truth_transformer(THD *, Bool_test test) {
  if (test != BOOL_NEGATED) return nullptr;
  // "NOT (e $cmp$ ALL (SELECT ...)) -> e $rev_cmp$" ANY (SELECT ...)
  Item_func_nop_all *new_item = new Item_func_nop_all(args[0]);
  Item_allany_subselect *allany = down_cast<Item_allany_subselect *>(args[0]);
  allany->all = !allany->all;
  allany->func = allany->func_creator(true);
  allany->upper_item = new_item;
  return new_item;
}

Item *Item_func_eq::negated_item() /* a = b  ->  a != b */
{
  auto *i = new Item_func_ne(args[0], args[1]);
  if (i != nullptr) i->marker = marker;  // forward MARKER_IMPLICIT_NE_ZERO
  return i;
}

Item *Item_func_ne::negated_item() /* a != b  ->  a = b */
{
  auto *i = new Item_func_eq(args[0], args[1]);
  if (i != nullptr) i->marker = marker;  // forward MARKER_IMPLICIT_NE_ZERO
  return i;
}

Item *Item_func_lt::negated_item() /* a < b  ->  a >= b */
{
  return new Item_func_ge(args[0], args[1]);
}

Item *Item_func_ge::negated_item() /* a >= b  ->  a < b */
{
  return new Item_func_lt(args[0], args[1]);
}

Item *Item_func_gt::negated_item() /* a > b  ->  a <= b */
{
  return new Item_func_le(args[0], args[1]);
}

Item *Item_func_le::negated_item() /* a <= b  ->  a > b */
{
  return new Item_func_gt(args[0], args[1]);
}

/**
  just fake method, should never be called.
*/
Item *Item_func_comparison::negated_item() {
  assert(0);
  return nullptr;
}

bool Item_func_comparison::is_null() {
  assert(args[0]->cols() == args[1]->cols());

  // Fast path: If the operands are scalar, the result of the comparison is NULL
  // if and only if at least one of the operands is NULL.
  if (args[0]->cols() == 1) {
    return (null_value = args[0]->is_null() || args[1]->is_null());
  }

  // If the operands are rows, we need to evaluate the comparison operator to
  // find out if it is NULL. Fall back to the implementation in Item_func, which
  // calls update_null_value() to evaluate the operator.
  return Item_func::is_null();
}

bool Item_func_comparison::cast_incompatible_args(uchar *) {
  return cmp.inject_cast_nodes();
}

Item_equal::Item_equal(Item_field *f1, Item_field *f2)
    : Item_bool_func(),
      const_item(nullptr),
      eval_item(nullptr),
      cond_false(false),
      compare_as_dates(false) {
  fields.push_back(f1);
  fields.push_back(f2);
}

Item_equal::Item_equal(Item *c, Item_field *f)
    : Item_bool_func(), eval_item(nullptr), cond_false(false) {
  fields.push_back(f);
  const_item = c;
  compare_as_dates = f->is_temporal_with_date();
}

Item_equal::Item_equal(Item_equal *item_equal)
    : Item_bool_func(), eval_item(nullptr), cond_false(false) {
  List_iterator_fast<Item_field> li(item_equal->fields);
  Item_field *item;
  while ((item = li++)) {
    fields.push_back(item);
  }
  const_item = item_equal->const_item;
  compare_as_dates = item_equal->compare_as_dates;
  cond_false = item_equal->cond_false;
}

bool Item_equal::compare_const(THD *thd, Item *c) {
  if (compare_as_dates) {
    cmp.set_datetime_cmp_func(this, &c, &const_item);
    cond_false = cmp.compare();
  } else {
    Item_func_eq *func = new Item_func_eq(c, const_item);
    if (func == nullptr) return true;
    if (func->set_cmp_func()) return true;
    func->quick_fix_field();
    cond_false = !func->val_int();
  }
  if (thd->is_error()) return true;
  if (cond_false) used_tables_cache = 0;

  return false;
}

bool Item_equal::add(THD *thd, Item *c, Item_field *f) {
  if (cond_false) return false;
  if (!const_item) {
    assert(f);
    const_item = c;
    compare_as_dates = f->is_temporal_with_date();
    return false;
  }
  return compare_const(thd, c);
}

bool Item_equal::add(THD *thd, Item *c) {
  if (cond_false) return false;
  if (!const_item) {
    const_item = c;
    return false;
  }
  return compare_const(thd, c);
}

void Item_equal::add(Item_field *f) { fields.push_back(f); }

uint Item_equal::members() { return fields.elements; }

/**
  Check whether a field is referred in the multiple equality.

  The function checks whether field is occurred in the Item_equal object .

  @param field   field whose occurrence is to be checked

  @retval
    true       if multiple equality contains a reference to field
  @retval
    false      otherwise
*/

bool Item_equal::contains(const Field *field) const {
  for (const Item_field &item : fields) {
    if (field->eq(item.field)) return true;
  }
  return false;
}

/**
  Join members of another Item_equal object.

    The function actually merges two multiple equalities.
    After this operation the Item_equal object additionally contains
    the field items of another item of the type Item_equal.
    If the optional constant items are not equal the cond_false flag is
    set to 1.

  @param thd     thread handler
  @param item    multiple equality whose members are to be joined

  @returns false if success, true if error
*/

bool Item_equal::merge(THD *thd, Item_equal *item) {
  fields.concat(&item->fields);
  Item *c = item->const_item;
  if (c) {
    /*
      The flag cond_false will be set to 1 after this, if
      the multiple equality already contains a constant and its
      value is  not equal to the value of c.
    */
    if (add(thd, c)) return true;
  }
  cond_false |= item->cond_false;
  if (cond_false) used_tables_cache = 0;

  return false;
}

/**
  Check appearance of new constant items in the multiple equality object.

  The function checks appearance of new constant items among
  the members of multiple equalities. Each new constant item is
  compared with the designated constant item if there is any in the
  multiple equality. If there is none the first new constant item
  becomes designated.

  @param thd      thread handler

  @returns false if success, true if error
*/

bool Item_equal::update_const(THD *thd) {
  List_iterator<Item_field> it(fields);
  Item *item;
  while ((item = it++)) {
    if (item->const_item() &&
        /*
          Don't propagate constant status of outer-joined column.
          Such a constant status here is a result of:
            a) empty outer-joined table: in this case such a column has a
               value of NULL; but at the same time other arguments of
               Item_equal don't have to be NULLs and the value of the whole
               multiple equivalence expression doesn't have to be NULL or FALSE
               because of the outer join nature;
          or
            b) outer-joined table contains only 1 row: the result of
               this column is equal to a row field value *or* NULL.
          Both values are inacceptable as Item_equal constants.
        */
        !item->is_outer_field()) {
      it.remove();
      if (add(thd, item)) return true;
    }
  }
  return false;
}

bool Item_equal::fix_fields(THD *thd, Item **) {
  List_iterator_fast<Item_field> li(fields);
  Item *item;
  not_null_tables_cache = used_tables_cache = 0;
  bool nullable = false;
  while ((item = li++)) {
    used_tables_cache |= item->used_tables();
    not_null_tables_cache |= item->not_null_tables();
    nullable |= item->is_nullable();
  }
  set_nullable(nullable);
  if (resolve_type(thd)) return true;

  fixed = true;
  return false;
}

/**
  Get filtering effect for multiple equalities, i.e.
  "tx.col = value_1 = ... = value_n" where value_i may be a
  constant, a column etc.

  The multiple equality only contributes to the filtering effect for
  'filter_for_table' if
    a) A column in 'filter_for_table' is referred to
    b) at least one value_i is a constant or a column in a table
       already read

  If this multiple equality refers to more than one column in
  'filter_for_table', the predicates on all these fields will
  contribute to the filtering effect.
*/
float Item_equal::get_filtering_effect(THD *thd, table_map filter_for_table,
                                       table_map read_tables,
                                       const MY_BITMAP *fields_to_ignore,
                                       double rows_in_table) {
  // This predicate does not refer to a column in 'filter_for_table'
  if (!(used_tables() & filter_for_table)) return COND_FILTER_ALLPASS;

  float filter = COND_FILTER_ALLPASS;
  /*
    Keep track of whether or not a usable value that is either a
    constant or a column in an already read table has been found.
  */
  bool found_comparable = false;

  // Is there a constant that this multiple equality is equal to?
  if (const_item) found_comparable = true;

  List_iterator<Item_field> it(fields);

  Item_field *cur_field;
  /*
    Calculate filtering effect for all applicable fields. If this
    item has multiple fields from 'filter_for_table', each of these
    fields will contribute to the filtering effect.
  */
  while ((cur_field = it++)) {
    if (cur_field->used_tables() & read_tables) {
      // cur_field is a field in a table earlier in the join sequence.
      found_comparable = true;
    } else if (cur_field->used_tables() == filter_for_table) {
      if (bitmap_is_set(fields_to_ignore, cur_field->field->field_index())) {
        /*
          cur_field is a field in 'filter_for_table', but it is a
          field which already contributes to the filtering effect.
          Its value can still be used as a constant if another column
          in the same table is referred to in this multiple equality.
        */
        found_comparable = true;
      } else {
        /*
          cur_field is a field in 'filter_for_table', and it's not one
          of the fields that must be ignored
        */
        float cur_filter = cur_field->get_cond_filter_default_probability(
            rows_in_table, COND_FILTER_EQUALITY);

        // Use index statistics if available for this field
        if (!cur_field->field->key_start.is_clear_all()) {
          // cur_field is indexed - there may be statistics for it.
          const TABLE *tab = cur_field->field->table;

          for (uint j = 0; j < tab->s->keys; j++) {
            if (cur_field->field->key_start.is_set(j) &&
                tab->key_info[j].has_records_per_key(0)) {
              cur_filter = static_cast<float>(
                  tab->key_info[j].records_per_key(0) / rows_in_table);
              break;
            }
          }
          /*
            Since rec_per_key and rows_per_table are calculated at
            different times, their values may not be in synch and thus
            it is possible that cur_filter is greater than 1.0 if
            rec_per_key is outdated. Force the filter to 1.0 in such
            cases.
          */
          if (cur_filter >= 1.0) cur_filter = 1.0f;
        } else if (const_item) {
          /*
            If index statistics is not available, see if we can use any
            available histogram statistics.
          */
          const histograms::Histogram *histogram =
              cur_field->field->table->s->find_histogram(
                  cur_field->field->field_index());
          if (histogram != nullptr) {
            std::array<Item *, 2> items{{cur_field, const_item}};
            double selectivity;
            if (!histogram->get_selectivity(
                    items.data(), items.size(),
                    histograms::enum_operator::EQUALS_TO, &selectivity)) {
              if (unlikely(thd->opt_trace.is_started())) {
                Item_func_eq *eq_func =
                    new (thd->mem_root) Item_func_eq(cur_field, const_item);
                write_histogram_to_trace(thd, eq_func, selectivity);
              }
              cur_filter = static_cast<float>(selectivity);
            }
          }
        }

        filter *= cur_filter;
      }
    }
  }
  return found_comparable ? filter : COND_FILTER_ALLPASS;
}

void Item_equal::update_used_tables() {
  List_iterator_fast<Item_field> li(fields);
  Item *item;
  not_null_tables_cache = used_tables_cache = 0;
  if (cond_false) return;
  m_accum_properties = 0;
  while ((item = li++)) {
    item->update_used_tables();
    used_tables_cache |= item->used_tables();
    not_null_tables_cache |= item->not_null_tables();
    add_accum_properties(item);
  }
  if (const_item != nullptr) used_tables_cache |= const_item->used_tables();
}

longlong Item_equal::val_int() {
  Item_field *item_field;
  if (cond_false) return 0;
  List_iterator_fast<Item_field> it(fields);
  Item *item = const_item ? const_item : it++;
  eval_item->store_value(item);
  if ((null_value = item->null_value)) return 0;
  while ((item_field = it++)) {
    /* Skip fields of non-const tables. They haven't been read yet */
    if (item_field->field->table->const_table) {
      const int rc = eval_item->cmp(item_field);
      if ((rc == static_cast<int>(true)) || (null_value = (rc == UNKNOWN)))
        return 0;
    }
  }
  return 1;
}

bool Item_equal::resolve_type(THD *) {
  Item *item;
  // As such item is created during optimization, types of members are known:
#ifndef NDEBUG
  List_iterator_fast<Item_field> it(fields);
  while ((item = it++)) {
    assert(item->data_type() != MYSQL_TYPE_INVALID);
  }
#endif

  item = get_first();
  eval_item = cmp_item::get_comparator(item->result_type(), item,
                                       item->collation.collation);
  return eval_item == nullptr;
}

bool Item_equal::walk(Item_processor processor, enum_walk walk, uchar *arg) {
  if ((walk & enum_walk::PREFIX) && (this->*processor)(arg)) return true;

  List_iterator_fast<Item_field> it(fields);
  Item *item;
  while ((item = it++)) {
    if (item->walk(processor, walk, arg)) return true;
  }

  return (walk & enum_walk::POSTFIX) && (this->*processor)(arg);
}

void Item_equal::print(const THD *thd, String *str,
                       enum_query_type query_type) const {
  str->append(func_name());
  str->append('(');

  if (const_item != nullptr) const_item->print(thd, str, query_type);

  bool first = (const_item == nullptr);
  for (auto &item_field : fields) {
    if (!first) str->append(STRING_WITH_LEN(", "));
    item_field.print(thd, str, query_type);
    first = false;
  }
  str->append(')');
}

bool Item_equal::eq(const Item *item, bool binary_cmp) const {
  if (!is_function_of_type(item, Item_func::MULT_EQUAL_FUNC)) {
    return false;
  }
  const Item_equal *item_eq = down_cast<const Item_equal *>(item);
  if ((const_item != nullptr) != (item_eq->const_item != nullptr)) {
    return false;
  }
  if (const_item != nullptr &&
      !const_item->eq(item_eq->const_item, binary_cmp)) {
    return false;
  }

  // NOTE: We assume there are no duplicates in either list.
  if (fields.size() != item_eq->fields.size()) {
    return false;
  }
  for (const Item_field &field : get_fields()) {
    if (!item_eq->contains(field.field)) {
      return false;
    }
  }

  return true;
}

longlong Item_func_trig_cond::val_int() {
  if (trig_var == nullptr) {
    // We don't use trigger conditions for IS_NOT_NULL_COMPL / FOUND_MATCH in
    // the iterator executor (except for figuring out which conditions are join
    // conditions and which are from WHERE), so we remove them whenever we can.
    // However, we don't prune them entirely from the query tree, so they may be
    // left within e.g. sub-conditions of ORs. Open up the conditions so
    // that we don't have conditions that are disabled during execution.
    assert(trig_type == IS_NOT_NULL_COMPL || trig_type == FOUND_MATCH);
    return args[0]->val_int();
  }
  return *trig_var ? args[0]->val_int() : 1;
}

void Item_func_trig_cond::get_table_range(TABLE_LIST **first_table,
                                          TABLE_LIST **last_table) const {
  *first_table = nullptr;
  *last_table = nullptr;
  if (m_join == nullptr) return;

  // There may be a JOIN_TAB or a QEP_TAB.
  plan_idx last_inner;
  if (m_join->qep_tab) {
    QEP_TAB *qep_tab = &m_join->qep_tab[m_idx];
    *first_table = qep_tab->table_ref;
    last_inner = qep_tab->last_inner();
    *last_table = m_join->qep_tab[last_inner].table_ref;
  } else {
    JOIN_TAB *join_tab = m_join->best_ref[m_idx];
    *first_table = join_tab->table_ref;
    last_inner = join_tab->last_inner();
    *last_table = m_join->best_ref[last_inner]->table_ref;
  }
}

table_map Item_func_trig_cond::get_inner_tables() const {
  table_map inner_tables(0);
  if (m_join != nullptr) {
    if (m_join->qep_tab) {
      const plan_idx last_idx = m_join->qep_tab[m_idx].last_inner();
      plan_idx ix = m_idx;
      do {
        inner_tables |= m_join->qep_tab[ix++].table_ref->map();
      } while (ix <= last_idx);
    } else {
      const plan_idx last_idx = m_join->best_ref[m_idx]->last_inner();
      plan_idx ix = m_idx;
      do {
        inner_tables |= m_join->best_ref[ix++]->table_ref->map();
      } while (ix <= last_idx);
    }
  }
  return inner_tables;
}

void Item_func_trig_cond::print(const THD *thd, String *str,
                                enum_query_type query_type) const {
  /*
    Print:
    <if>(<property><(optional list of source tables)>, condition, TRUE)
    which means: if a certain property (<property>) is true, then return
    the value of <condition>, else return TRUE. If source tables are
    present, they are the owner of the property.
  */
  str->append(func_name());
  str->append("(");
  switch (trig_type) {
    case IS_NOT_NULL_COMPL:
      str->append("is_not_null_compl");
      break;
    case FOUND_MATCH:
      str->append("found_match");
      break;
    case OUTER_FIELD_IS_NOT_NULL:
      str->append("outer_field_is_not_null");
      break;
    default:
      assert(0);
  }
  if (m_join != nullptr) {
    TABLE_LIST *first_table, *last_table;
    get_table_range(&first_table, &last_table);
    str->append("(");
    str->append(first_table->table->alias);
    if (first_table != last_table) {
      /* case of t1 LEFT JOIN (t2,t3,...): print range of inner tables */
      str->append("..");
      str->append(last_table->table->alias);
    }
    str->append(")");
  }
  str->append(", ");
  args[0]->print(thd, str, query_type);
  str->append(", true)");
}

/**
  Get item that can be substituted for the supplied item.

  @param field  field item to get substitution field for, which must be
                present within the multiple equality itself.

  @retval Found substitution item in the multiple equality.

  @details Get the first item of multiple equality that can be substituted
  for the given field item. In order to make semijoin materialization strategy
  work correctly we can't propagate equal fields between a materialized
  semijoin and the outer query (or any other semijoin) unconditionally.
  Thus the field is returned according to the following rules:

  1) If the given field belongs to a materialized semijoin then the
     first field in the multiple equality which belongs to the same semijoin
     is returned.
  2) If the given field doesn't belong to a materialized semijoin then
     the first field in the multiple equality is returned.
*/

Item_field *Item_equal::get_subst_item(const Item_field *field) {
  assert(field != nullptr);

  const JOIN_TAB *field_tab = field->field->table->reginfo.join_tab;

  /*
    field_tab is NULL if this function was not called from
    JOIN::optimize() but from e.g. mysql_delete() or mysql_update().
    In these cases there is only one table and no semijoin
  */
  if (field_tab && sj_is_materialize_strategy(field_tab->get_sj_strategy())) {
    /*
      It's a field from a materialized semijoin. We can substitute it only
      with a field from the same semijoin.

      Example: suppose we have a join_tab order:

       ot1 ot2 <subquery> ot3 SJM(it1  it2  it3)

      <subquery> is the temporary table that is materialized from the join
      of it1, it2 and it3.

      and equality ot2.col = <subquery>.col = it1.col = it2.col

      If we're looking for best substitute for 'it2.col', we must pick it1.col
      and not ot2.col. it2.col is evaluated while performing materialization,
      when the outer tables are not available in the execution.

      Note that subquery materialization does not have the same problem:
      even though IN->EXISTS has injected equalities involving outer query's
      expressions, it has wrapped those expressions in variants of Item_ref,
      never Item_field, so they can be part of an Item_equal only if they are
      constant (in which case there is no problem with choosing them below);
      @see check_simple_equality().
    */
    List_iterator<Item_field> it(fields);
    Item_field *item;
    plan_idx first = field_tab->first_sj_inner(),
             last = field_tab->last_sj_inner();

    while ((item = it++)) {
      plan_idx idx = item->field->table->reginfo.join_tab->idx();
      if (idx >= first && idx <= last) return item;
    }
  } else {
    /*
      The field is not in a materialized semijoin nest. We can return
      the first field in the multiple equality.

      Example: suppose we have a join_tab order with MaterializeLookup:

        ot1 ot2 <subquery> SJM(it1 it2)

      Here we should always pick the first field in the multiple equality,
      as this will be present before all other dependent fields.

      Example: suppose we have a join_tab order with MaterializeScan:

        <subquery> ot1 ot2 SJM(it1 it2)

      and equality <subquery>.col = ot2.col = ot1.col = it2.col.

      When looking for best substitute for ot2.col, we should pick
      <subquery>.col, because column values from the inner materialized tables
      are copied to the temporary table <subquery>, and when we run the scan,
      field values are read into this table's field buffers.
    */
    return fields.head();
  }
  assert(false);  // Should never get here.
  return nullptr;
}

/**
  Transform an Item_equal object after having added a table that
  represents a materialized semi-join.

  @details
    If the multiple equality represented by the Item_equal object contains
    a field from the subquery that was used to create the materialized table,
    add the corresponding key field from the materialized table to the
    multiple equality.
    @see JOIN::update_equalities_for_sjm() for the reason.
*/

Item *Item_equal::equality_substitution_transformer(uchar *arg) {
  TABLE_LIST *sj_nest = reinterpret_cast<TABLE_LIST *>(arg);
  List_iterator<Item_field> it(fields);
  List<Item_field> added_fields;
  Item_field *item;
  // Iterate over the fields in the multiple equality
  while ((item = it++)) {
    // Skip fields that do not come from materialized subqueries
    const JOIN_TAB *tab = item->field->table->reginfo.join_tab;
    if (!tab || !sj_is_materialize_strategy(tab->get_sj_strategy())) continue;

    // Iterate over the fields selected from the subquery
    uint fieldno = 0;
    for (Item *existing : sj_nest->nested_join->sj_inner_exprs) {
      if (existing->real_item()->eq(item, false))
        added_fields.push_back(sj_nest->nested_join->sjm.mat_fields[fieldno]);
      fieldno++;
    }
  }
  fields.concat(&added_fields);

  return this;
}

/**
  Replace arg of Item_func_eq object after having added a table that
  represents a materialized semi-join.

  @details
    The right argument of an injected semi-join equality (which comes from
    the select list of the subquery) is replaced with the corresponding
    column from the materialized temporary table, if the left and right
    arguments are not from the same semi-join nest.
    @see JOIN::update_equalities_for_sjm() for why this is needed.
*/
Item *Item_func_eq::equality_substitution_transformer(uchar *arg) {
  TABLE_LIST *sj_nest = reinterpret_cast<TABLE_LIST *>(arg);

  // Skip if equality can be processed during materialization
  if (((used_tables() & ~INNER_TABLE_BIT) & ~sj_nest->sj_inner_tables) == 0) {
    return this;
  }
  // Iterate over the fields selected from the subquery
  uint fieldno = 0;
  for (Item *existing : sj_nest->nested_join->sj_inner_exprs) {
    if (existing->real_item()->eq(args[1], false) &&
        (args[0]->used_tables() & ~sj_nest->sj_inner_tables))
      current_thd->change_item_tree(
          args + 1, sj_nest->nested_join->sjm.mat_fields[fieldno]);
    fieldno++;
  }
  return this;
}

float Item_func_eq::get_filtering_effect(THD *thd, table_map filter_for_table,
                                         table_map read_tables,
                                         const MY_BITMAP *fields_to_ignore,
                                         double rows_in_table) {
  const Item_field *fld =
      contributes_to_filter(read_tables, filter_for_table, fields_to_ignore);
  if (!fld) return COND_FILTER_ALLPASS;

  double selectivity;
  if (!get_histogram_selectivity(thd, fld->field, args, arg_count,
                                 histograms::enum_operator::EQUALS_TO, this,
                                 fld->field->table->s, &selectivity))
    return static_cast<float>(selectivity);

  return fld->get_cond_filter_default_probability(rows_in_table,
                                                  COND_FILTER_EQUALITY);
}

bool Item_func_any_value::aggregate_check_group(uchar *arg) {
  Group_check *gc = reinterpret_cast<Group_check *>(arg);
  if (gc->is_stopped(this)) return false;
  gc->stop_at(this);
  return false;
}

bool Item_func_any_value::aggregate_check_distinct(uchar *arg) {
  Distinct_check *dc = reinterpret_cast<Distinct_check *>(arg);
  if (dc->is_stopped(this)) return false;
  dc->stop_at(this);
  return false;
}

bool Item_cond_and::contains_only_equi_join_condition() const {
  for (const Item &item : list) {
    if (item.type() != Item::FUNC_ITEM) {
      return false;
    }

    const Item_func *item_func = down_cast<const Item_func *>(&item);
    if (!item_func->contains_only_equi_join_condition()) {
      return false;
    }
  }

  return true;
}

bool Item_func_comparison::contains_only_equi_join_condition() const {
  assert(arg_count == 2);
  Item *left_arg = args[0];
  Item *right_arg = args[1];

  const table_map left_arg_used_tables =
      left_arg->used_tables() & ~PSEUDO_TABLE_BITS;
  const table_map right_arg_used_tables =
      right_arg->used_tables() & ~PSEUDO_TABLE_BITS;

  if (left_arg_used_tables == 0 || right_arg_used_tables == 0) {
    // This is a filter, and not a join condition.
    return false;
  }

  // We may have conditions like (1 = (t1.c = t2.c)), so check that both sides
  // refer to at most one table.
  if (my_count_bits(left_arg_used_tables) > 1 ||
      my_count_bits(right_arg_used_tables) > 1) {
    return false;
  }

  // We may have view references which are constants in the underlying
  // derived tables but used_tables() might not reflect it because the
  // merged derived table is an inner table of an outer join
  // (Item_view_ref::used_tables()). Considering conditions having these
  // constants as equi-join conditions is causing problems for secondary
  // engine. So for now, we reject these.
  if (left_arg->type() == Item::REF_ITEM &&
      down_cast<Item_ref *>(left_arg)->ref_type() == Item_ref::VIEW_REF &&
      (*(down_cast<Item_ref *>(left_arg)->ref))->used_tables() == 0)
    return false;

  if (right_arg->type() == Item::REF_ITEM &&
      down_cast<Item_ref *>(right_arg)->ref_type() == Item_ref::VIEW_REF &&
      (*(down_cast<Item_ref *>(right_arg)->ref))->used_tables() == 0)
    return false;

  return functype() == EQ_FUNC;
}

bool Item_func_trig_cond::contains_only_equi_join_condition() const {
  if (args[0]->item_name.ptr() == antijoin_null_cond) {
    return true;
  }

  if (args[0]->type() != Item::FUNC_ITEM &&
      args[0]->type() != Item::COND_ITEM) {
    return false;
  }

  return down_cast<const Item_func *>(args[0])
      ->contains_only_equi_join_condition();
}

// Append a string value to join_key_buffer, extracted from "comparand".
// In general, we append the sort key from the Item, which makes it memcmp-able.
//
// For strings with NO_PAD collations, we also prepend the string value with the
// number of bytes written to the buffer if "is_multi_column_key" is true. This
// is needed when the join key consists of multiple columns. Otherwise, we would
// get the same join key for ('abc', 'def') and ('ab', 'cdef'), so that a join
// condition such as
//
//     t1.a = t2.a AND t1.b = t2.b
//
// would degenerate to
//
//     CONCAT(t1.a, t2.a) = CONCAT(t1.b, t2.b)
//
static bool append_string_value(Item *comparand,
                                const CHARSET_INFO *character_set,
                                size_t max_char_length,
                                bool pad_char_to_full_length,
                                bool is_multi_column_key,
                                String *join_key_buffer) {
  // String results must be extracted using the correct character set and
  // collation. This is given by the Arg_comparator, so we call strnxfrm
  // to make the string values memcmp-able.
  StringBuffer<STRING_BUFFER_USUAL_SIZE> str_buffer;
  String *str = comparand->val_str(&str_buffer);

  if (comparand->null_value || str == nullptr) {
    return true;
  }

  // If the collation is a PAD SPACE collation, use the pre-calculated max
  // length so that the shortest string is padded to the same length as the
  // longest string. We also do the same for the special case where the
  // (deprecated) SQL mode PAD_CHAR_TO_FULL_LENGTH is enabled, where CHAR
  // columns are padded to full length regardless of the collation used.
  // The longest possible string is given by the data type length specification
  // (CHAR(N), VARCHAR(N)).
  const bool use_padding =
      character_set->pad_attribute == PAD_SPACE ||
      (comparand->data_type() == MYSQL_TYPE_STRING && pad_char_to_full_length);
  const size_t char_length = use_padding ? max_char_length : str->numchars();
  const size_t buffer_size = character_set->coll->strnxfrmlen(
      character_set, char_length * character_set->mbmaxlen);

  // If we don't pad strings, we need to include the length of the string when
  // we have multi-column keys, so that it's unambiguous where the string ends
  // and where the next part of the key begins in case of multi-column join
  // keys. Reserve space for it here.
  const bool prepend_length = !use_padding && is_multi_column_key;
  using KeyLength = std::uint32_t;
  const size_t orig_buffer_size = join_key_buffer->length();
  if (prepend_length) {
    if (join_key_buffer->reserve(sizeof(KeyLength))) {
      return true;
    }
    join_key_buffer->length(orig_buffer_size + sizeof(KeyLength));
  }

  if (buffer_size > 0) {
    // Reserve space in the buffer so we can insert the transformed string
    // directly into the buffer.
    if (join_key_buffer->reserve(buffer_size)) {
      return true;
    }

    uchar *dptr = pointer_cast<uchar *>(join_key_buffer->ptr()) +
                  join_key_buffer->length();
    const size_t actual_length =
        my_strnxfrm(character_set, dptr, buffer_size,
                    pointer_cast<const uchar *>(str->ptr()), str->length());
    assert(actual_length <= buffer_size);

    // Increase the length of the buffer by the actual length of the
    // string transformation.
    join_key_buffer->length(join_key_buffer->length() + actual_length);
  }

  if (prepend_length) {
    const KeyLength key_length =
        join_key_buffer->length() - (orig_buffer_size + sizeof(KeyLength));
    memcpy(join_key_buffer->ptr() + orig_buffer_size, &key_length,
           sizeof(key_length));
  }

  return false;
}

// Append a double value to join_key_buffer.
static bool append_double_value(double value, bool is_null,
                                String *join_key_buffer) {
  if (is_null) return true;
  join_key_buffer->append(pointer_cast<const char *>(&value), sizeof(value),
                          static_cast<size_t>(0));
  return false;
}

// Append an integer value to join_key_buffer.
// Storing an extra byte for unsigned_flag ensures that negative values do not
// match large unsigned values.
static bool append_int_value(longlong value, bool is_null, bool unsigned_flag,
                             String *join_key_buffer) {
  if (is_null) return true;
  join_key_buffer->append(pointer_cast<const char *>(&value), sizeof(value),
                          static_cast<size_t>(0));
  // We do not need the extra byte for (0 <= value <= LLONG_MAX).
  if (value < 0) join_key_buffer->append(static_cast<char>(unsigned_flag));
  return false;
}

static bool append_hash_for_string_value(Item *comparand,
                                         const CHARSET_INFO *character_set,
                                         String *join_key_buffer) {
  StringBuffer<STRING_BUFFER_USUAL_SIZE> str_buffer;
  StringBuffer<STRING_BUFFER_USUAL_SIZE> str_converted;

  String *str = comparand->val_str(&str_buffer);
  if (str != nullptr) {
    str = convert_or_validate_string(str, character_set, &str_converted);
  }
  if (str == nullptr) {
    return true;
  }

  // nr2 isn't used; we only need one, and some collations don't even
  // update it. The seeds are 1 and 4 by convention.
  uint64 nr1 = 1, nr2 = 4;
  character_set->coll->hash_sort(character_set,
                                 pointer_cast<const uchar *>(str->ptr()),
                                 str->length(), &nr1, &nr2);

  join_key_buffer->reserve(sizeof(nr1));
  uchar *dptr =
      pointer_cast<uchar *>(join_key_buffer->ptr()) + join_key_buffer->length();
  memcpy(dptr, &nr1, sizeof(nr1));
  join_key_buffer->length(join_key_buffer->length() + sizeof(nr1));
  return false;
}

// Append a decimal value to join_key_buffer, extracted from "comparand".
//
// The number of bytes written depends on the actual value. (Leading zero digits
// are stripped off, and for +/- 0 even trailing zeros are stripped off.) In
// order to prevent ambiguity in case of multi-column join keys, the length in
// bytes is prepended to the value if "is_multi_column_key" is true.
static bool append_decimal_value(Item *comparand, bool is_multi_column_key,
                                 String *join_key_buffer) {
  my_decimal decimal_buffer;
  const my_decimal *decimal = comparand->val_decimal(&decimal_buffer);
  if (comparand->null_value) {
    return true;
  }

  if (decimal_is_zero(decimal)) {
    // Encode zero as an empty string. Write length = 0 to indicate that.
    if (is_multi_column_key) {
      if (join_key_buffer->append(char{0})) {
        return true;
      }
    }
    return false;
  }

  // Normalize the precision to get same hash length for equal numbers.
  const int scale = decimal->frac;
  const int precision = my_decimal_intg(decimal) + scale;

  const int buffer_size = my_decimal_get_binary_size(precision, scale);
  if (join_key_buffer->reserve(buffer_size + 1)) {
    return true;
  }
  if (is_multi_column_key) {
    join_key_buffer->append(static_cast<char>(buffer_size));
  }

  uchar *write_position =
      pointer_cast<uchar *>(join_key_buffer->ptr()) + join_key_buffer->length();
  my_decimal2binary(E_DEC_FATAL_ERROR, decimal, write_position, precision,
                    scale);
  join_key_buffer->length(join_key_buffer->length() + buffer_size);
  return false;
}

/// Extract the value from the item and append it to the output buffer
/// "join_key_buffer" in a memcmp-able format.
///
/// The value extracted here will be used as the key in the hash table
/// structure, where comparisons between keys are based on memcmp. Thus, it is
/// important that the values extracted are memcmp-able, so for string values,
/// we are basically creating a sort key. Other types (DECIMAL and FLOAT(M,N)
/// and DOUBLE(M, N)) may be wrapped in a typecast in order to get a memcmp-able
/// format from both sides of the condition.
/// See Item_func_eq::create_cast_if_needed for more details.
///
/// @param thd the thread handler
/// @param comparand the item we are extracting the value from
/// @param comparator the comparator set up by Item_cmpfunc. This gives us the
///   context in which the comparison is done. It is also needed for extracting
///   the value in case of DATE/TIME/DATETIME/YEAR values in some cases
/// @param is_left_argument whether or not the provided item is the left
///   argument of the condition. This is needed in case the comparator has set
///   up a custom function for extracting the value from the item, as there are
///   two separate functions for each side of the condition
/// @param max_char_length the maximum character length among the two arguments.
///   This is only relevant when we have a PAD SPACE collation and the SQL mode
///   PAD_CHAR_TO_FULL_LENGTH enabled, since we will have to pad the shortest
///   argument to the same length as the longest argument
/// @param store_full_sort_key if false, will store only a hash of string
///   fields, instead of the string itself.
///   @see HashJoinCondition::m_store_full_sort_key
/// @param is_multi_column_key true if the hash join key has multiple columns
///   (that is, the hash join condition is a conjunction)
/// @param[out] join_key_buffer the output buffer where the extracted value
///   is appended
///
/// @returns true if a SQL NULL value was found
static bool extract_value_for_hash_join(
    THD *thd, Item *comparand, const Arg_comparator *comparator,
    bool is_left_argument, size_t max_char_length, bool store_full_sort_key,
    bool is_multi_column_key, String *join_key_buffer) {
  if (comparator->get_compare_type() == ROW_RESULT) {
    // If the comparand returns a row via a subquery or a row value expression,
    // the comparator will be set up with child comparators (one for each column
    // in the row value). For hash join, we currently allow row values with only
    // one column.
    assert(comparator->get_child_comparator_count() == 1);
    comparator = comparator->get_child_comparators();
  }

  if (comparand->type() == Item::ROW_ITEM) {
    // In case of row value, get hold of the first column in the row. Note that
    // this is not needed for subqueries; val_* will execute and return the
    // value for scalar subqueries.
    comparand = comparand->element_index(0);
  }

  if (comparator->use_custom_value_extractors()) {
    // The Arg_comparator has decided that the values should be extracted using
    // the function pointer given by "get_value_[a|b]_func", so let us do the
    // same. This can happen for DATE, DATETIME and YEAR, and there are separate
    // function pointers for each side of the argument.
    bool is_null;
    longlong value = comparator->extract_value_from_argument(
        thd, comparand, is_left_argument, &is_null);
    if (is_null) {
      return true;
    }

    join_key_buffer->append(pointer_cast<const char *>(&value), sizeof(value),
                            static_cast<size_t>(0));
    return false;
  }

  switch (comparator->get_compare_type()) {
    case STRING_RESULT: {
      if (store_full_sort_key) {
        return append_string_value(
            comparand, comparator->cmp_collation.collation, max_char_length,
            (thd->variables.sql_mode & MODE_PAD_CHAR_TO_FULL_LENGTH) > 0,
            is_multi_column_key, join_key_buffer);
      } else {
        return append_hash_for_string_value(
            comparand, comparator->cmp_collation.collation, join_key_buffer);
      }
    }
    case REAL_RESULT: {
      double value = comparand->val_real();
      if (value == 0.0) value = 0.0;  // Ensure that -0.0 hashes as +0.0.
      return append_double_value(value, comparand->null_value, join_key_buffer);
    }
    case INT_RESULT: {
      const longlong value = comparand->val_int();
      return append_int_value(value, comparand->null_value,
                              comparand->unsigned_flag, join_key_buffer);
    }
    case DECIMAL_RESULT: {
      return append_decimal_value(comparand, is_multi_column_key,
                                  join_key_buffer);
    }
    default: {
      // This should not happen.
      assert(false);
      return true;
    }
  }

  return false;
}

bool Item_func_eq::append_join_key_for_hash_join(
    THD *thd, const table_map tables, const HashJoinCondition &join_condition,
    bool is_multi_column_key, String *join_key_buffer) const {
  if (join_condition.left_uses_any_table(tables)) {
    assert(!join_condition.right_uses_any_table(tables));
    return extract_value_for_hash_join(thd, join_condition.left_extractor(),
                                       &cmp, true,
                                       join_condition.max_character_length(),
                                       join_condition.store_full_sort_key(),
                                       is_multi_column_key, join_key_buffer);
  } else if (join_condition.right_uses_any_table(tables)) {
    assert(!join_condition.left_uses_any_table(tables));
    return extract_value_for_hash_join(thd, join_condition.right_extractor(),
                                       &cmp, false,
                                       join_condition.max_character_length(),
                                       join_condition.store_full_sort_key(),
                                       is_multi_column_key, join_key_buffer);
  }

  assert(false);
  return true;
}

Item *Item_func_eq::create_cast_if_needed(MEM_ROOT *mem_root,
                                          Item *argument) const {
  // We wrap the argument in a typecast node in two cases:
  // a) If the comparison is done in a DECIMAL context.
  // b) If the comparison is done in a floating point context, AND both sides
  //    have a data type where the number of decimals is specified. Note that
  //    specifying the numbers of decimals for floating point types is
  //    deprecated, so this should be a really rare case.
  //
  // In both cases, we cast the argument to a DECIMAL, where the precision and
  // scale is the highest among the condition arguments.
  const bool cast_to_decimal = cmp.get_compare_type() == DECIMAL_RESULT ||
                               (cmp.get_compare_type() == REAL_RESULT &&
                                args[0]->decimals < DECIMAL_NOT_SPECIFIED &&
                                args[1]->decimals < DECIMAL_NOT_SPECIFIED);

  if (cast_to_decimal) {
    const int precision =
        max(args[0]->decimal_precision(), args[1]->decimal_precision());
    const int scale = max(args[0]->decimals, args[1]->decimals);

    return new (mem_root)
        Item_typecast_decimal(POS(), argument, precision, scale);
  }

  return argument;
}

HashJoinCondition::HashJoinCondition(Item_func_eq *join_condition,
                                     MEM_ROOT *mem_root)
    : m_join_condition(join_condition),
      m_left_extractor(join_condition->create_cast_if_needed(
          mem_root, join_condition->arguments()[0])),
      m_right_extractor(join_condition->create_cast_if_needed(
          mem_root, join_condition->arguments()[1])),
      m_left_used_tables(join_condition->arguments()[0]->used_tables()),
      m_right_used_tables(join_condition->arguments()[1]->used_tables()),
      m_max_character_length(max(m_left_extractor->max_char_length(),
                                 m_right_extractor->max_char_length())) {
  m_store_full_sort_key = true;

  if (join_condition->compare_type() == STRING_RESULT ||
      join_condition->compare_type() == ROW_RESULT) {
    const CHARSET_INFO *cs = join_condition->compare_collation();
    if (cs->coll->strnxfrmlen(cs, cs->mbmaxlen * m_max_character_length) >
        1024) {
      // This field can potentially get very long keys; it is better to
      // just store the hash, and then re-check the condition afterwards.
      // The value of 1024 is fairly arbitrary, and may be changed in the
      // future.
      m_store_full_sort_key = false;
    }
  }
}

longlong Arg_comparator::extract_value_from_argument(THD *thd, Item *item,
                                                     bool left_argument,
                                                     bool *is_null) const {
  assert(use_custom_value_extractors());
  assert(get_value_a_func != nullptr && get_value_b_func != nullptr);

  // The Arg_comparator has decided that the values should be extracted using
  // the function pointer given by "get_value_[a|b]_func", so let us do the
  // same. This can happen for DATE, DATETIME and YEAR, and there are separate
  // function pointers for each side of the argument.
  Item **item_arg = &item;
  if (left_argument) {
    return get_value_a_func(thd, &item_arg, nullptr, item, is_null);
  } else {
    return get_value_b_func(thd, &item_arg, nullptr, item, is_null);
  }
}

void find_and_adjust_equal_fields(Item *item, table_map available_tables,
                                  bool replace, bool *found) {
  WalkItem(item, enum_walk::PREFIX,
           [available_tables, replace, found](Item *inner_item) {
             if (inner_item->type() == Item::FUNC_ITEM) {
               Item_func *func_item = down_cast<Item_func *>(inner_item);
               for (uint i = 0; i < func_item->arg_count; ++i) {
                 if (func_item->arguments()[i]->type() == Item::FIELD_ITEM) {
                   func_item->arguments()[i] = FindEqualField(
                       down_cast<Item_field *>(func_item->arguments()[i]),
                       available_tables, replace, found);
                   if (*found == false && !replace) return true;
                 }
               }
             }
             return false;
           });
}

static void ensure_multi_equality_fields_are_available(
    Item **args, int arg_idx, table_map available_tables, bool replace,
    bool *found) {
  if (args[arg_idx]->type() == Item::FIELD_ITEM) {
    // The argument we want to find and adjust is an Item_field. Create a
    // new Item_field with a field that is reachable if "replace" is
    // set to true. Else, set "found" to true if a field is found.
    args[arg_idx] = FindEqualField(down_cast<Item_field *>(args[arg_idx]),
                                   available_tables, replace, found);
  } else {
    // The argument is not a field item. Walk down the item tree and see if we
    // find any Item_field that needs adjustment.
    find_and_adjust_equal_fields(args[arg_idx], available_tables, replace,
                                 found);
  }
}

void Item_func_eq::ensure_multi_equality_fields_are_available(
    table_map left_side_tables, table_map right_side_tables, bool replace,
    bool *found) {
  table_map left_arg_used_tables = args[0]->used_tables();
  table_map right_arg_used_tables = args[1]->used_tables();

  if (left_arg_used_tables == 0 || right_arg_used_tables == 0) {
    // This is a filter, not a join condition.
    *found = false;
    return;
  }

  if (IsSubset(left_arg_used_tables, left_side_tables) &&
      IsSubset(right_arg_used_tables, right_side_tables)) {
    // The left argument matches the left side tables, and the
    // right one to the right side tables. This can stay
    // on this join.
    *found = true;
  } else if (IsSubset(left_arg_used_tables, right_side_tables) &&
             IsSubset(right_arg_used_tables, left_side_tables)) {
    // The left argument matches the right side tables, and the
    // right one to the left side tables. This can stay
    // on this join.
    *found = true;
  } else if (IsSubset(left_arg_used_tables, left_side_tables) &&
             !IsSubset(right_arg_used_tables, right_side_tables)) {
    // The left argument matches the left side tables, so find an
    // "equal" field from right side tables. Adjust the right side
    // with the equal field if "replace" is set to true.
    ::ensure_multi_equality_fields_are_available(
        args, /*arg_idx=*/1, right_side_tables, replace, found);
  } else if (IsSubset(left_arg_used_tables, right_side_tables) &&
             !IsSubset(right_arg_used_tables, left_side_tables)) {
    // The left argument matches the right side tables, so find an
    // "equal" field from the left side tables. Adjust the right side
    // with the equal field if "replace" is set to true.
    ::ensure_multi_equality_fields_are_available(
        args, /*arg_idx=*/1, left_side_tables, replace, found);
  } else if (IsSubset(right_arg_used_tables, left_side_tables) &&
             !IsSubset(left_arg_used_tables, right_side_tables)) {
    // The right argument matches the left side tables, so find an
    // "equal" field from the right side tables. Adjust the left side
    // with the equal field if "replace" is set to true.
    ::ensure_multi_equality_fields_are_available(
        args, /*arg_idx=*/0, right_side_tables, replace, found);
  } else if (IsSubset(right_arg_used_tables, right_side_tables) &&
             !IsSubset(left_arg_used_tables, left_side_tables)) {
    // The right argument matches the right side tables, so find an
    // "equal" field from the left side tables. Adjust the left side
    // with the equal field if "replace" is set to true.
    ::ensure_multi_equality_fields_are_available(
        args, /*arg_idx=*/0, left_side_tables, replace, found);
  }

  // We must update used_tables in case we replaced any of the fields in this
  // join condition.
  if (replace) update_used_tables();
}<|MERGE_RESOLUTION|>--- conflicted
+++ resolved
@@ -96,6 +96,8 @@
 static bool convert_constant_item(THD *, Item_field *, Item **, bool *);
 static longlong get_year_value(THD *thd, Item ***item_arg, Item **cache_arg,
                                const Item *warn_item, bool *is_null);
+static Item **cache_converted_constant(THD *thd, Item **value,
+                                       Item **cache_item, Item_result type);
 
 /**
   Compare row signature of two expressions
@@ -145,47 +147,6 @@
     type = item_cmp_type(type, items[i]->result_type());
   }
   return type;
-}
-
-/**
-  Convert and/or validate input_string according to charset 'to_cs'.
-
-  If input_string needs conversion to 'to_cs' then do the conversion,
-  and verify the result.
-  Otherwise, if input_string has charset my_charset_bin, then verify
-  that it contains a valid string according to 'to_cs'.
-
-  Will call my_error() in case conversion/validation fails.
-
-  @param input_string        string to be converted/validated.
-  @param to_cs               result character set
-  @param output_string [out] output result variable
-
-  @return nullptr in case of error, otherwise pointer to result.
-*/
-static String *convert_or_validate_string(String *input_string,
-                                          const CHARSET_INFO *to_cs,
-                                          String *output_string) {
-  String *retval = input_string;
-  if (input_string->needs_conversion(to_cs)) {
-    uint errors = 0;
-    output_string->copy(input_string->ptr(), input_string->length(),
-                        input_string->charset(), to_cs, &errors);
-    if (errors) {
-      report_conversion_error(to_cs, input_string->ptr(),
-                              input_string->length(), input_string->charset());
-      return nullptr;
-    }
-    retval = output_string;
-  } else if (to_cs != &my_charset_bin &&
-             input_string->charset() == &my_charset_bin) {
-    if (!input_string->is_valid_string(to_cs)) {
-      report_conversion_error(to_cs, input_string->ptr(),
-                              input_string->length(), input_string->charset());
-      return nullptr;
-    }
-  }
-  return retval;
 }
 
 static void write_histogram_to_trace(THD *thd, Item_func *item,
@@ -695,7 +656,7 @@
     return true;
 
   // Make a special case of compare with fields to get nicer DATE comparisons
-  if (!(thd->lex->context_analysis_only & CONTEXT_ANALYSIS_ONLY_VIEW)) {
+  if (!(thd->lex->is_view_context_analysis())) {
     bool cvt1, cvt2;
     if (convert_constant_arg(thd, args[0], &args[1], &cvt1) ||
         convert_constant_arg(thd, args[1], &args[0], &cvt2))
@@ -756,7 +717,6 @@
   } else {
     cmp.cmp_collation = args[0]->collation;
   }
-
   // LIKE is always carried out as string operation
   args[0]->cmp_context = STRING_RESULT;
   args[1]->cmp_context = STRING_RESULT;
@@ -1154,6 +1114,11 @@
 /**
   Sets compare functions for various datatypes.
 
+  It additionally sets up Item_cache objects for caching any constant values
+  that need conversion to a type compatible with the comparator type, to avoid
+  the need for performing the conversion again each time the comparator is
+  invoked.
+
   NOTE
     The result type of a comparison is chosen by item_cmp_type().
     Here we override the chosen result type for certain expression
@@ -1245,10 +1210,11 @@
       DTCollation::set() may have chosen a charset that's a superset of both
       and "left" and "right", so we need to convert both items.
      */
-    if (agg_item_set_converter(coll, owner->func_name(), left, 1,
-                               MY_COLL_CMP_CONV, 1, true) ||
-        agg_item_set_converter(coll, owner->func_name(), right, 1,
-                               MY_COLL_CMP_CONV, 1, true))
+    const char *func_name = owner ? owner->func_name() : "";
+    if (agg_item_set_converter(coll, func_name, left, 1, MY_COLL_CMP_CONV, 1,
+                               true) ||
+        agg_item_set_converter(coll, func_name, right, 1, MY_COLL_CMP_CONV, 1,
+                               true))
       return true;
   } else if (try_year_cmp_func(type)) {
     return false;
@@ -1285,6 +1251,13 @@
   return set_cmp_func(owner_arg, left_arg, right_arg, item_result);
 }
 
+bool Arg_comparator::set_cmp_func(Item_result_field *owner_arg, Item **left_arg,
+                                  Item **right_arg, bool set_null_arg,
+                                  Item_result type) {
+  set_null = set_null_arg;
+  return set_cmp_func(owner_arg, left_arg, right_arg, type);
+}
+
 /**
    Wraps the item into a CAST function to the type provided as argument
    @param item - the item to be wrapped
@@ -1411,6 +1384,11 @@
         return wrap_in_cast(left, MYSQL_TYPE_DATETIME) ||
                wrap_in_cast(right, MYSQL_TYPE_DATETIME);
       }
+      if (left_is_datetime && right_is_datetime) {
+        // E.g., DATETIME = TIMESTAMP. We allow this (we could even produce it
+        // ourselves by the logic below).
+        return false;
+      }
       // one is DATETIME the other one is not
       return left_is_datetime ? wrap_in_cast(right, MYSQL_TYPE_DATETIME)
                               : wrap_in_cast(left, MYSQL_TYPE_DATETIME);
@@ -1479,9 +1457,8 @@
   @return cache item or original value.
 */
 
-Item **Arg_comparator::cache_converted_constant(THD *thd, Item **value,
-                                                Item **cache_item,
-                                                Item_result type) {
+static Item **cache_converted_constant(THD *thd, Item **value,
+                                       Item **cache_item, Item_result type) {
   // Don't need cache if doing context analysis only.
   if (!(thd->lex->context_analysis_only & CONTEXT_ANALYSIS_ONLY_VIEW) &&
       (*value)->const_for_execution() && type != (*value)->result_type()) {
@@ -1739,21 +1716,13 @@
 }
 
 int Arg_comparator::compare_string() {
-  StringBuffer<STRING_BUFFER_USUAL_SIZE> res1_converted(nullptr);
-  StringBuffer<STRING_BUFFER_USUAL_SIZE> res2_converted(nullptr);
   const CHARSET_INFO *cs = cmp_collation.collation;
-  String *res1 = (*left)->val_str(&value1);
-  if (res1 != nullptr) {
-    res1 = convert_or_validate_string(res1, cs, &res1_converted);
-  }
+  String *res1 = eval_string_arg(cs, *left, &value1);
   if (res1 == nullptr) {
     if (set_null) owner->null_value = true;
     return -1;
   }
-  String *res2 = (*right)->val_str(&value2);
-  if (res2 != nullptr) {
-    res2 = convert_or_validate_string(res2, cs, &res2_converted);
-  }
+  String *res2 = eval_string_arg(cs, *right, &value2);
   if (res2 == nullptr) {
     if (set_null) owner->null_value = true;
     return -1;
@@ -1762,10 +1731,6 @@
   if (set_null) owner->null_value = false;
   size_t l1 = res1->length();
   size_t l2 = res2->length();
-  if (m_max_str_length > 0) {  // Truncate to imposed maximum length
-    if (l1 > m_max_str_length) l1 = m_max_str_length;
-    if (l2 > m_max_str_length) l2 = m_max_str_length;
-  }
   // Compare the two strings
   return cs->coll->strnncollsp(cs, pointer_cast<const uchar *>(res1->ptr()), l1,
                                pointer_cast<const uchar *>(res2->ptr()), l2);
@@ -1787,21 +1752,12 @@
   if ((res1 = (*left)->val_str(&value1))) {
     if ((res2 = (*right)->val_str(&value2))) {
       if (set_null) owner->null_value = false;
-      auto orig_len1 = res1->length();
-      auto orig_len2 = res2->length();
-      auto new_len1 = orig_len1, new_len2 = orig_len2;
-      if (m_max_str_length > 0) {
-        if (orig_len1 > m_max_str_length)
-          res1->length(new_len1 = m_max_str_length);
-        if (orig_len2 > m_max_str_length)
-          res2->length(new_len2 = m_max_str_length);
-      }
-      size_t min_length = min(new_len1, new_len2);
+      size_t len1 = res1->length();
+      size_t len2 = res2->length();
+      size_t min_length = min(len1, len2);
       int cmp =
           min_length == 0 ? 0 : memcmp(res1->ptr(), res2->ptr(), min_length);
-      auto rc = cmp ? cmp : (int)(new_len1 - new_len2);
-      res1->length(orig_len1);
-      res2->length(orig_len2);
+      auto rc = cmp ? cmp : (int)(len1 - len2);
       return rc;
     }
   }
@@ -1830,9 +1786,11 @@
 int Arg_comparator::compare_decimal() {
   my_decimal decimal1;
   my_decimal *val1 = (*left)->val_decimal(&decimal1);
+  if (current_thd->is_error()) return 0;
   if (!(*left)->null_value) {
     my_decimal decimal2;
     my_decimal *val2 = (*right)->val_decimal(&decimal2);
+    if (current_thd->is_error()) return 0;
     if (!(*right)->null_value) {
       if (set_null) owner->null_value = false;
       return my_decimal_cmp(val1, val2);
@@ -1845,8 +1803,10 @@
 int Arg_comparator::compare_real_fixed() {
   double val1, val2;
   val1 = (*left)->val_real();
+  if (current_thd->is_error()) return 0;
   if (!(*left)->null_value) {
     val2 = (*right)->val_real();
+    if (current_thd->is_error()) return 0;
     if (!(*right)->null_value) {
       if (set_null) owner->null_value = false;
       if (val1 == val2 || fabs(val1 - val2) < precision) return 0;
@@ -1860,8 +1820,10 @@
 
 int Arg_comparator::compare_int_signed() {
   longlong val1 = (*left)->val_int();
+  if (current_thd->is_error()) return 0;
   if (!(*left)->null_value) {
     longlong val2 = (*right)->val_int();
+    if (current_thd->is_error()) return 0;
     if (!(*right)->null_value) {
       if (set_null) owner->null_value = false;
       if (val1 < val2) return -1;
@@ -1914,8 +1876,10 @@
 
 int Arg_comparator::compare_int_unsigned() {
   ulonglong val1 = (*left)->val_int();
+  if (current_thd->is_error()) return 0;
   if (!(*left)->null_value) {
     ulonglong val2 = (*right)->val_int();
+    if (current_thd->is_error()) return 0;
     if (!(*right)->null_value) {
       if (set_null) owner->null_value = false;
       if (val1 < val2) return -1;
@@ -1933,8 +1897,10 @@
 
 int Arg_comparator::compare_int_signed_unsigned() {
   longlong sval1 = (*left)->val_int();
+  if (current_thd->is_error()) return 0;
   if (!(*left)->null_value) {
     ulonglong uval2 = static_cast<ulonglong>((*right)->val_int());
+    if (current_thd->is_error()) return 0;
     if (!(*right)->null_value) {
       if (set_null) owner->null_value = false;
       if (sval1 < 0 || (ulonglong)sval1 < uval2) return -1;
@@ -1952,8 +1918,10 @@
 
 int Arg_comparator::compare_int_unsigned_signed() {
   ulonglong uval1 = static_cast<ulonglong>((*left)->val_int());
+  if (current_thd->is_error()) return 0;
   if (!(*left)->null_value) {
     longlong sval2 = (*right)->val_int();
+    if (current_thd->is_error()) return 0;
     if (!(*right)->null_value) {
       if (set_null) owner->null_value = false;
       if (sval2 < 0) return 1;
@@ -2497,7 +2465,7 @@
   return (this->*transformer)(arg_t);
 }
 
-void Item_in_optimizer::set_arg_resolve(THD *thd, uint i MY_ATTRIBUTE((unused)),
+void Item_in_optimizer::set_arg_resolve(THD *thd, uint i [[maybe_unused]],
                                         Item *newp) {
   assert(i == 0);
   // Maintain the invariant described in this class's comment
@@ -2614,8 +2582,6 @@
                                          table_map read_tables,
                                          const MY_BITMAP *fields_to_ignore,
                                          double rows_in_table) {
-<<<<<<< HEAD
-=======
   // See Item_func_gt::get_filtering_effect().
   if (is_function_of_type(args[0], Item_func::FT_FUNC) &&
       args[1]->const_item()) {
@@ -2628,7 +2594,6 @@
                                          fields_to_ignore, rows_in_table);
   }
 
->>>>>>> fbdaa4de
   const Item_field *fld =
       contributes_to_filter(read_tables, filter_for_table, fields_to_ignore);
   if (!fld) return COND_FILTER_ALLPASS;
@@ -2677,8 +2642,6 @@
                                          table_map read_tables,
                                          const MY_BITMAP *fields_to_ignore,
                                          double rows_in_table) {
-<<<<<<< HEAD
-=======
   // For comparing MATCH(...), generally reuse the same selectivity as for
   // MATCH(...), which is generally COND_FILTER_BETWEEN. This is wrong
   // in a number of cases (the equivalence only holds for MATCH(...) > 0
@@ -2699,7 +2662,6 @@
                                          fields_to_ignore, rows_in_table);
   }
 
->>>>>>> fbdaa4de
   const Item_field *fld =
       contributes_to_filter(read_tables, filter_for_table, fields_to_ignore);
   if (!fld) return COND_FILTER_ALLPASS;
@@ -2753,16 +2715,24 @@
 }
 
 longlong Item_func_strcmp::val_int() {
-  assert(fixed == 1);
-  String *a = args[0]->val_str(&cmp.value1);
-  String *b = args[1]->val_str(&cmp.value2);
-  if (!a || !b) {
+  assert(fixed);
+  const CHARSET_INFO *cs = cmp.cmp_collation.collation;
+  String *a = eval_string_arg(cs, args[0], &cmp.value1);
+  if (a == nullptr) {
+    if (current_thd->is_error()) return error_int();
     null_value = true;
     return 0;
   }
-  int value = sortcmp(a, b, cmp.cmp_collation.collation);
+
+  String *b = eval_string_arg(cs, args[1], &cmp.value2);
+  if (b == nullptr) {
+    if (current_thd->is_error()) return error_int();
+    null_value = true;
+    return 0;
+  }
+  int value = sortcmp(a, b, cs);
   null_value = false;
-  return !value ? 0 : (value < 0 ? (longlong)-1 : (longlong)1);
+  return value == 0 ? 0 : value < 0 ? -1 : 1;
 }
 
 bool Item_func_opt_neg::eq(const Item *item, bool binary_cmp) const {
@@ -2774,9 +2744,7 @@
     return false;
   if (negated != down_cast<const Item_func_opt_neg *>(item_func)->negated)
     return false;
-  for (uint i = 0; i < arg_count; i++)
-    if (!args[i]->eq(item_func->arguments()[i], binary_cmp)) return false;
-  return true;
+  return AllItemsAreEqual(args, item_func->arguments(), arg_count, binary_cmp);
 }
 
 bool Item_func_interval::itemize(Parse_context *pc, Item **res) {
@@ -3103,7 +3071,9 @@
       }
 
       if (args[0]->is_temporal() && args[1]->is_temporal() &&
-          args[2]->is_temporal()) {
+          args[2]->is_temporal() && args[0]->data_type() != MYSQL_TYPE_YEAR &&
+          args[1]->data_type() != MYSQL_TYPE_YEAR &&
+          args[2]->data_type() != MYSQL_TYPE_YEAR) {
         /*
           An expression:
             time_or_datetime_field
@@ -3252,7 +3222,8 @@
 }
 
 longlong Item_func_between::val_int() {  // ANSI BETWEEN
-  assert(fixed == 1);
+  assert(fixed);
+  THD *thd = current_thd;
   if (compare_as_dates_with_strings) {
     int ge_res = ge_cmp.compare();
     if ((null_value = args[0]->null_value)) return 0;
@@ -3266,11 +3237,22 @@
       null_value = ge_res >= 0;
     }
   } else if (cmp_type == STRING_RESULT) {
-    String *value, *a, *b;
-    value = args[0]->val_str(&value0);
-    if ((null_value = args[0]->null_value)) return 0;
-    a = args[1]->val_str(&value1);
-    b = args[2]->val_str(&value2);
+    const CHARSET_INFO *cs = cmp_collation.collation;
+
+    String *value = eval_string_arg(cs, args[0], &value0);
+    null_value = args[0]->null_value;
+    if (value == nullptr) {
+      null_value = true;
+      return 0;
+    }
+    String *a = eval_string_arg(cs, args[1], &value1);
+    if (thd->is_error()) {
+      return error_int();
+    }
+    String *b = eval_string_arg(cs, args[2], &value2);
+    if (thd->is_error()) {
+      return error_int();
+    }
     if (!args[1]->null_value && !args[2]->null_value)
       return (longlong)((sortcmp(value, a, cmp_collation.collation) >= 0 &&
                          sortcmp(value, b, cmp_collation.collation) <= 0) !=
@@ -3313,12 +3295,12 @@
       null_value = (my_decimal_cmp(dec, a_dec) >= 0);
   } else {
     double value = args[0]->val_real(), a, b;
-    if (current_thd->is_error()) return false;
+    if (thd->is_error()) return false;
     if ((null_value = args[0]->null_value)) return 0; /* purecov: inspected */
     a = args[1]->val_real();
-    if (current_thd->is_error()) return false;
+    if (thd->is_error()) return false;
     b = args[2]->val_real();
-    if (current_thd->is_error()) return false;
+    if (thd->is_error()) return false;
     if (!args[1]->null_value && !args[2]->null_value)
       return (longlong)((value >= a && value <= b) != negated);
     if (args[1]->null_value && args[2]->null_value)
@@ -3344,14 +3326,6 @@
   str->append(')');
 }
 
-uint Item_func_ifnull::decimal_precision() const {
-  int arg0_int_part = args[0]->decimal_int_part();
-  int arg1_int_part = args[1]->decimal_int_part();
-  int max_int_part = max(arg0_int_part, arg1_int_part);
-  int precision = max_int_part + decimals;
-  return min<uint>(precision, DECIMAL_MAX_PRECISION);
-}
-
 Field *Item_func_ifnull::tmp_table_field(TABLE *table) {
   return tmp_table_field_from_field_type(table, false);
 }
@@ -3519,13 +3493,6 @@
          (args[2]->data_type() == MYSQL_TYPE_NULL));
   return args[1]->data_type() != MYSQL_TYPE_NULL ? args[1]->get_typelib()
                                                  : args[2]->get_typelib();
-}
-
-uint Item_func_if::decimal_precision() const {
-  int arg1_prec = args[1]->decimal_int_part();
-  int arg2_prec = args[2]->decimal_int_part();
-  int precision = max(arg1_prec, arg2_prec) + decimals;
-  return min<uint>(precision, DECIMAL_MAX_PRECISION);
 }
 
 double Item_func_if::val_real() {
@@ -3605,8 +3572,9 @@
 }
 
 bool Item_func_nullif::resolve_type(THD *thd) {
-  // If 1. argument has no type, type of this operator cannot be determined yet
-  if (args[0]->data_type() == MYSQL_TYPE_INVALID) {
+  // If no arguments have a type, type of this operator cannot be determined yet
+  if (args[0]->data_type() == MYSQL_TYPE_INVALID &&
+      args[1]->data_type() == MYSQL_TYPE_INVALID) {
     /*
       Due to inheritance from Item_bool_func2, data_type() is LONGLONG.
       Ensure propagate_type() is called for this class:
@@ -3623,13 +3591,13 @@
   set_nullable(true);
   set_data_type_from_item(args[0]);
   cached_result_type = args[0]->result_type();
-  if (cached_result_type == STRING_RESULT &&
-      agg_arg_charsets_for_comparison(cmp.cmp_collation, args, arg_count))
-    return true;
 
   // This class does not implement temporal data types
-  if (is_temporal()) set_data_type_string(args[0]->max_length);
-
+  if (is_temporal()) {
+    set_data_type_string(args[0]->max_length);
+    if (agg_arg_charsets_for_comparison(cmp.cmp_collation, args, arg_count))
+      return true;
+  }
   return false;
 }
 
@@ -3694,7 +3662,12 @@
 
 bool Item_func_nullif::val_json(Json_wrapper *wr) {
   assert(fixed);
-  if (cmp.compare() == 0) {
+  const int cmp_result = cmp.compare();
+  // compare() calls val functions and may raise errors.
+  if (current_thd->is_error()) {
+    return error_json();
+  }
+  if (cmp_result == 0) {
     null_value = true;
     return false;
   }
@@ -3704,7 +3677,12 @@
 }
 
 bool Item_func_nullif::is_null() {
-  return (null_value = (!cmp.compare() ? 1 : args[0]->null_value));
+  const int result = cmp.compare();
+  if (current_thd->is_error()) {
+    null_value = true;
+    return true;
+  }
+  return (null_value = result == 0 ? true : args[0]->null_value);
 }
 
 /**
@@ -4100,16 +4078,6 @@
   return typelib;
 }
 
-uint Item_func_case::decimal_precision() const {
-  int max_int_part = 0;
-  for (uint i = 0; i < ncases; i += 2)
-    max_int_part = max(max_int_part, args[i + 1]->decimal_int_part());
-
-  if (else_expr_num != -1)
-    max_int_part = max(max_int_part, args[else_expr_num]->decimal_int_part());
-  return min(max_int_part + decimals, DECIMAL_MAX_PRECISION);
-}
-
 /**
   @todo
     Fix this so that it prints the whole CASE expression
@@ -4434,7 +4402,7 @@
 
 void in_string::set(uint pos, Item *item) {
   String *str = base_pointers[pos];
-  String *res = item->val_str(str);
+  String *res = eval_string_arg(collation, item, str);
   if (res && res != str) {
     if (res->uses_buffer_owned_by(str)) res->copy();
     if (item->type() == Item::FUNC_ITEM)
@@ -4477,7 +4445,7 @@
 
 bool in_string::find_item(Item *item) {
   if (used_count == 0) return false;
-  const String *str = item->val_str(&tmp);
+  const String *str = eval_string_arg(collation, item, &tmp);
   if (str == nullptr) return false;
   return std::binary_search(base_pointers.begin(), base_pointers.end(), str,
                             Cmp_string(collation));
@@ -4607,6 +4575,14 @@
 
 cmp_item *cmp_item_string::make_same() {
   return new (*THR_MALLOC) cmp_item_string(cmp_charset);
+}
+
+int cmp_item_string::cmp(Item *arg) {
+  if (m_null_value) return UNKNOWN;
+  StringBuffer<STRING_BUFFER_USUAL_SIZE> tmp(cmp_charset);
+  String *res = eval_string_arg(cmp_charset, arg, &tmp);
+  if (res == nullptr) return UNKNOWN;
+  return sortcmp(value_res, res, cmp_charset) != 0;
 }
 
 cmp_item *cmp_item_int::make_same() { return new (*THR_MALLOC) cmp_item_int(); }
@@ -5373,6 +5349,7 @@
     const int rc = in_item->cmp(args[i]);
     if (rc == false) return (longlong)(!negated);
     have_null |= (rc == UNKNOWN);
+    if (current_thd->is_error()) return error_int();
   }
 
   null_value = have_null;
@@ -5445,8 +5422,7 @@
   assert(!item->is_bool_func());
 
   Item *predicate;
-  if (item->type() != Item::FUNC_ITEM ||
-      down_cast<Item_func *>(item)->functype() != Item_func::FT_FUNC) {
+  if (!is_function_of_type(item, Item_func::FT_FUNC)) {
     Item *const item_zero = new (pc->mem_root) Item_int(0);
     if (item_zero == nullptr) return nullptr;
     predicate = new (pc->mem_root) Item_func_ne(item_zero, item);
@@ -5766,7 +5742,7 @@
   assert(arg_count == 0 && item_cond->arg_count == 0);
   return std::equal(list.begin(), list.end(), item_cond->list.begin(),
                     [binary_cmp](const Item &i1, const Item &i2) {
-                      return i1.eq(&i2, binary_cmp);
+                      return ItemsAreEqual(&i1, &i2, binary_cmp);
                     });
 }
 
@@ -6290,16 +6266,18 @@
 }
 
 longlong Item_func_like::val_int() {
-  assert(fixed == 1);
+  assert(fixed);
 
   if (!escape_evaluated && eval_escape_clause(current_thd)) return error_int();
 
-  String *res = args[0]->val_str(&cmp.value1);
+  const CHARSET_INFO *cs = cmp.cmp_collation.collation;
+
+  String *res = eval_string_arg(cs, args[0], &cmp.value1);
   if (args[0]->null_value) {
     null_value = true;
     return 0;
   }
-  String *res2 = args[1]->val_str(&cmp.value2);
+  String *res2 = eval_string_arg(cs, args[1], &cmp.value2);
   if (args[1]->null_value) {
     null_value = true;
     return 0;
@@ -6307,8 +6285,7 @@
   null_value = false;
   if (current_thd->is_error()) return 0;
 
-  return my_wildcmp(cmp.cmp_collation.collation, res->ptr(),
-                    res->ptr() + res->length(), res2->ptr(),
+  return my_wildcmp(cs, res->ptr(), res->ptr() + res->length(), res2->ptr(),
                     res2->ptr() + res2->length(), escape(),
                     (escape() == wild_one) ? -1 : wild_one,
                     (escape() == wild_many) ? -1 : wild_many)
@@ -7540,8 +7517,8 @@
   // collation. This is given by the Arg_comparator, so we call strnxfrm
   // to make the string values memcmp-able.
   StringBuffer<STRING_BUFFER_USUAL_SIZE> str_buffer;
-  String *str = comparand->val_str(&str_buffer);
-
+
+  String *str = eval_string_arg(character_set, comparand, &str_buffer);
   if (comparand->null_value || str == nullptr) {
     return true;
   }
@@ -7629,12 +7606,8 @@
                                          const CHARSET_INFO *character_set,
                                          String *join_key_buffer) {
   StringBuffer<STRING_BUFFER_USUAL_SIZE> str_buffer;
-  StringBuffer<STRING_BUFFER_USUAL_SIZE> str_converted;
-
-  String *str = comparand->val_str(&str_buffer);
-  if (str != nullptr) {
-    str = convert_or_validate_string(str, character_set, &str_converted);
-  }
+
+  String *str = eval_string_arg(character_set, comparand, &str_buffer);
   if (str == nullptr) {
     return true;
   }
@@ -7868,15 +7841,20 @@
                                  m_right_extractor->max_char_length())) {
   m_store_full_sort_key = true;
 
-  if (join_condition->compare_type() == STRING_RESULT ||
-      join_condition->compare_type() == ROW_RESULT) {
+  const bool using_secondary_storage_engine =
+      (current_thd->lex->m_sql_cmd != nullptr &&
+       current_thd->lex->m_sql_cmd->using_secondary_storage_engine());
+  if ((join_condition->compare_type() == STRING_RESULT ||
+       join_condition->compare_type() == ROW_RESULT) &&
+      !using_secondary_storage_engine) {
     const CHARSET_INFO *cs = join_condition->compare_collation();
     if (cs->coll->strnxfrmlen(cs, cs->mbmaxlen * m_max_character_length) >
         1024) {
       // This field can potentially get very long keys; it is better to
       // just store the hash, and then re-check the condition afterwards.
       // The value of 1024 is fairly arbitrary, and may be changed in the
-      // future.
+      // future. We don't do this for secondary engines; how they wish
+      // to do their hash joins will be an internal implementation detail.
       m_store_full_sort_key = false;
     }
   }
