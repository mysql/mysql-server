/* Copyright (c) 2000, 2022, Oracle and/or its affiliates.

   This program is free software; you can redistribute it and/or modify
   it under the terms of the GNU General Public License, version 2.0,
   as published by the Free Software Foundation.

   This program is also distributed with certain software (including
   but not limited to OpenSSL) that is licensed under separate terms,
   as designated in a particular file or component or in included license
   documentation.  The authors of MySQL hereby grant you an additional
   permission to link the program and your derivative works with the
   separately licensed software that they have included with MySQL.

   This program is distributed in the hope that it will be useful,
   but WITHOUT ANY WARRANTY; without even the implied warranty of
   MERCHANTABILITY or FITNESS FOR A PARTICULAR PURPOSE.  See the
   GNU General Public License, version 2.0, for more details.

   You should have received a copy of the GNU General Public License
   along with this program; if not, write to the Free Software
   Foundation, Inc., 51 Franklin St, Fifth Floor, Boston, MA 02110-1301  USA */

/**
  @file

  @brief
  Buffers to save and compare item values
*/

#include <stddef.h>
#include <algorithm>

#include "my_alloc.h"
#include "my_dbug.h"
#include "my_inttypes.h"
#include "mysql/udf_registration_types.h"
#include "sql-common/json_dom.h"  // Json_wrapper
#include "sql/current_thd.h"      // current_thd
#include "sql/item.h"             // Cached_item, ...
#include "sql/my_decimal.h"
#include "sql/sql_class.h"  // THD
#include "sql/system_variables.h"
#include "sql/thr_malloc.h"
#include "sql_string.h"
#include "template_utils.h"

using std::max;
using std::min;

/**
  Create right type of Cached_item for an item.
*/

Cached_item *new_Cached_item(THD *thd, Item *item) {
  switch (item->result_type()) {
    case STRING_RESULT:
      if (item->is_temporal())
        return new (thd->mem_root) Cached_item_temporal(item);
      if (item->data_type() == MYSQL_TYPE_JSON)
        return new (thd->mem_root) Cached_item_json(item);
      return new (thd->mem_root) Cached_item_str(thd, item);
    case INT_RESULT:
      return new (thd->mem_root) Cached_item_int(item);
    case REAL_RESULT:
      return new (thd->mem_root) Cached_item_real(item);
    case DECIMAL_RESULT:
      return new (thd->mem_root) Cached_item_decimal(item);
    case ROW_RESULT:
    default:
      assert(0);
      return nullptr;
  }
}

<<<<<<< HEAD
Cached_item::~Cached_item() {}

Cached_item_str::Cached_item_str(THD *thd, Item *arg)
    : Cached_item(arg),
      value_max_length(
          min<uint32>(arg->max_length, thd->variables.max_sort_length)),
      value(value_max_length) {}

/**
  Compare with old value and replace value with new value.

  @return
    Return true if values have changed
*/
bool Cached_item_str::cmp(void) {
  String *res;
  bool tmp;

=======
bool Cached_item_str::cmp() {
>>>>>>> fbdaa4de
  DBUG_TRACE;
  assert(!item->is_temporal());
  assert(item->data_type() != MYSQL_TYPE_JSON);
  if ((res = item->val_str(&tmp_value)))
    res->length(min(res->length(), static_cast<size_t>(value_max_length)));
  DBUG_PRINT("info", ("old: %s, new: %s", value.c_ptr_safe(),
                      res ? res->c_ptr_safe() : ""));
  if (item->null_value) {
    if (null_value) return false;
    null_value = true;
    return true;
  } else if (null_value ||
             sortcmp(&value, res, item->collation.collation) != 0) {
    null_value = false;
    value.copy(*res);  // Remember for next comparison
    return true;
  }
  return false;
}

Cached_item_json::Cached_item_json(Item *item_arg)
    : Cached_item(item_arg), m_value(new (*THR_MALLOC) Json_wrapper()) {}

Cached_item_json::~Cached_item_json() { destroy(m_value); }

/**
  Compare the new JSON value in member 'item' with the previous value.
  @retval true   if the new value is different from the previous value,
                 or if there is no previously cached value
  @retval false  if the new value is the same as the already cached value
*/
bool Cached_item_json::cmp() {
  Json_wrapper wr;
  if (item->val_json(&wr)) {
    null_value = true; /* purecov: inspected */
    return true;       /* purecov: inspected */
  }
  if (item->null_value) {
    if (null_value) return false;
    null_value = true;
    return true;
  } else if (null_value || m_value->empty() || m_value->compare(wr) != 0) {
    null_value = false;
    /*
      Old and new are not equal, and new is not null.
      Remember the current value till the next time we're called.
    */
    *m_value = std::move(wr);
    /*
      The row buffer may change, which would garble the JSON binary
      representation pointed to by m_value. Convert to DOM so that we
      own the copy.
    */
    m_value->to_dom();
    return true;
  }
  return false;
}

<<<<<<< HEAD
void Cached_item_json::copy_to_Item_cache(Item_cache *i_c) {
  down_cast<Item_cache_json *>(i_c)->store_value(item, m_value);
}

bool Cached_item_real::cmp(void) {
=======
bool Cached_item_real::cmp() {
>>>>>>> fbdaa4de
  DBUG_TRACE;
  double nr = item->val_real();
  DBUG_PRINT("info", ("old: %f, new: %f", value, nr));
  if (item->null_value) {
    if (null_value) return false;
    null_value = true;
    return true;
  } else if (null_value || nr != value) {
    null_value = false;
    value = nr;
    return true;
  }
  return false;
}

bool Cached_item_int::cmp() {
  DBUG_TRACE;
  longlong nr = item->val_int();
  DBUG_PRINT("info", ("old: 0x%.16llx, new: 0x%.16llx", (ulonglong)value,
                      (ulonglong)nr));
  if (item->null_value) {
    if (null_value) return false;
    null_value = true;
    return true;
  } else if (null_value || nr != value) {
    null_value = false;
    value = nr;
    return true;
  }
  return false;
}

bool Cached_item_temporal::cmp() {
  DBUG_TRACE;
  longlong nr = item->val_temporal_by_field_type();
  DBUG_PRINT("info", ("old: %lld, new: %lld", value, nr));
  if (item->null_value) {
    if (null_value) return false;
    null_value = true;
    return true;
  } else if (null_value || nr != value) {
    null_value = false;
    value = nr;
    return true;
  }
  return false;
}

<<<<<<< HEAD
Cached_item_decimal::Cached_item_decimal(Item *it) : Cached_item(it) {
  my_decimal_set_zero(&value);
}

void Cached_item_real::copy_to_Item_cache(Item_cache *i_c) {
  down_cast<Item_cache_real *>(i_c)->store_value(item, value);
}

void Cached_item_int::copy_to_Item_cache(Item_cache *i_c) {
  down_cast<Item_cache_int *>(i_c)->store_value(item, value);
}

void Cached_item_temporal::copy_to_Item_cache(Item_cache *i_c) {
  down_cast<Item_cache_datetime *>(i_c)->store_value(item, value);
}

void Cached_item_str::copy_to_Item_cache(Item_cache *i_c) {
  down_cast<Item_cache_str *>(i_c)->store_value(item, value);
}

void Cached_item_decimal::copy_to_Item_cache(Item_cache *i_c) {
  down_cast<Item_cache_decimal *>(i_c)->store_value(item, &value);
}

=======
>>>>>>> fbdaa4de
bool Cached_item_decimal::cmp() {
  DBUG_TRACE;

  my_decimal tmp;
  my_decimal *ptmp = item->val_decimal(&tmp);
  /*
    Intermediate decimal values may have higher precision than the expected
    result, thus to get a correct result it may be needed to round the
    value according to the desired precision (scale).
  */
  if (ptmp != nullptr && ptmp->frac > item->decimals) {
    if (my_decimal_round(E_DEC_FATAL_ERROR, ptmp, item->decimals, false, ptmp))
      return false;
  }
  if (item->null_value) {
    if (null_value) return false;
    null_value = true;
    return true;
  } else if (null_value || my_decimal_cmp(&value, ptmp)) {
    null_value = false;
    my_decimal2decimal(ptmp, &value);
    return true;
  }
  return false;
}<|MERGE_RESOLUTION|>--- conflicted
+++ resolved
@@ -58,7 +58,7 @@
         return new (thd->mem_root) Cached_item_temporal(item);
       if (item->data_type() == MYSQL_TYPE_JSON)
         return new (thd->mem_root) Cached_item_json(item);
-      return new (thd->mem_root) Cached_item_str(thd, item);
+      return new (thd->mem_root) Cached_item_str(item);
     case INT_RESULT:
       return new (thd->mem_root) Cached_item_int(item);
     case REAL_RESULT:
@@ -72,33 +72,11 @@
   }
 }
 
-<<<<<<< HEAD
-Cached_item::~Cached_item() {}
-
-Cached_item_str::Cached_item_str(THD *thd, Item *arg)
-    : Cached_item(arg),
-      value_max_length(
-          min<uint32>(arg->max_length, thd->variables.max_sort_length)),
-      value(value_max_length) {}
-
-/**
-  Compare with old value and replace value with new value.
-
-  @return
-    Return true if values have changed
-*/
-bool Cached_item_str::cmp(void) {
-  String *res;
-  bool tmp;
-
-=======
 bool Cached_item_str::cmp() {
->>>>>>> fbdaa4de
   DBUG_TRACE;
   assert(!item->is_temporal());
   assert(item->data_type() != MYSQL_TYPE_JSON);
-  if ((res = item->val_str(&tmp_value)))
-    res->length(min(res->length(), static_cast<size_t>(value_max_length)));
+  String *res = item->val_str(&tmp_value);
   DBUG_PRINT("info", ("old: %s, new: %s", value.c_ptr_safe(),
                       res ? res->c_ptr_safe() : ""));
   if (item->null_value) {
@@ -153,15 +131,7 @@
   return false;
 }
 
-<<<<<<< HEAD
-void Cached_item_json::copy_to_Item_cache(Item_cache *i_c) {
-  down_cast<Item_cache_json *>(i_c)->store_value(item, m_value);
-}
-
-bool Cached_item_real::cmp(void) {
-=======
 bool Cached_item_real::cmp() {
->>>>>>> fbdaa4de
   DBUG_TRACE;
   double nr = item->val_real();
   DBUG_PRINT("info", ("old: %f, new: %f", value, nr));
@@ -210,33 +180,6 @@
   return false;
 }
 
-<<<<<<< HEAD
-Cached_item_decimal::Cached_item_decimal(Item *it) : Cached_item(it) {
-  my_decimal_set_zero(&value);
-}
-
-void Cached_item_real::copy_to_Item_cache(Item_cache *i_c) {
-  down_cast<Item_cache_real *>(i_c)->store_value(item, value);
-}
-
-void Cached_item_int::copy_to_Item_cache(Item_cache *i_c) {
-  down_cast<Item_cache_int *>(i_c)->store_value(item, value);
-}
-
-void Cached_item_temporal::copy_to_Item_cache(Item_cache *i_c) {
-  down_cast<Item_cache_datetime *>(i_c)->store_value(item, value);
-}
-
-void Cached_item_str::copy_to_Item_cache(Item_cache *i_c) {
-  down_cast<Item_cache_str *>(i_c)->store_value(item, value);
-}
-
-void Cached_item_decimal::copy_to_Item_cache(Item_cache *i_c) {
-  down_cast<Item_cache_decimal *>(i_c)->store_value(item, &value);
-}
-
-=======
->>>>>>> fbdaa4de
 bool Cached_item_decimal::cmp() {
   DBUG_TRACE;
 
