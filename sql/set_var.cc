--- conflicted
+++ resolved
@@ -255,6 +255,14 @@
   string describes what one should use instead. If an empty string,
   the variable is deprecated but no replacement is offered.
   @param parse_flag either PARSE_EARLY or PARSE_NORMAL
+  @param persisted_alias If this variable is persisted, it will
+                   appear in the file both under its own name, and using
+                   'persisted_alias'.
+  @param is_persisted_deprecated If this variable is found in the
+                   persisted, variables file, and its alias is not
+                   found, a deprecation warning will be issued if
+                   is_persisted_deprecated is true.  This flag must be
+                   false if persisted_alias is null.
 */
 sys_var::sys_var(sys_var_chain *chain, const char *name_arg,
                  const char *comment, int flags_arg, ptrdiff_t off,
@@ -263,8 +271,11 @@
                  enum binlog_status_enum binlog_status_arg,
                  on_check_function on_check_func,
                  on_update_function on_update_func, const char *substitute,
-                 int parse_flag)
+                 int parse_flag, sys_var *persisted_alias,
+                 bool is_persisted_deprecated)
     : next(nullptr),
+      m_persisted_alias(persisted_alias),
+      m_is_persisted_deprecated(is_persisted_deprecated),
       binlog_status(binlog_status_arg),
       flags(flags_arg),
       m_parse_flag(parse_flag),
@@ -288,6 +299,9 @@
   */
   assert(parse_flag == PARSE_NORMAL || getopt_id <= 0 || getopt_id >= 255);
 
+  // the is_persist_deprecated flag is only applicable for aliases
+  if (!persisted_alias) assert(!is_persisted_deprecated);
+
   name.str = name_arg;  // ER_NO_DEFAULT relies on 0-termination of name_arg
   name.length = strlen(name_arg);  // and so does this.
   assert(name.length <= NAME_CHAR_LEN);
@@ -309,6 +323,8 @@
 
   memset(source.m_path_name, 0, FN_REFLEN);
   option.arg_source = &source;
+
+  if (persisted_alias) persisted_alias->m_persisted_alias = this;
 
   if (chain->last)
     chain->last->next = this;
@@ -1328,16 +1344,6 @@
 */
 
 sys_var *intern_find_sys_var(const char *str, size_t length) {
-<<<<<<< HEAD
-  sys_var *var;
-
-  /*
-    This function is only called from the sql_plugin.cc.
-    A lock on LOCK_system_variable_hash should be held
-  */
-  var = find_or_nullptr(*system_variable_hash,
-                        string(str, length ? length : strlen(str)));
-=======
   std::string name{str, length ? length : strlen(str)};
   sys_var *var = find_static_system_variable(name);
   if (var != nullptr) {
@@ -1350,7 +1356,6 @@
       });
   return find_dynamic_system_variable(name);
 }
->>>>>>> fbdaa4de
 
 bool sys_var::check_if_sensitive_in_context(THD *thd,
                                             bool suppress_errors) const {
@@ -1414,6 +1419,9 @@
   LEX *lex = thd->lex;
   set_var_base *var;
   if (!thd->lex->unit->is_prepared()) {
+    lex->using_hypergraph_optimizer =
+        thd->optimizer_switch_flag(OPTIMIZER_SWITCH_HYPERGRAPH_OPTIMIZER);
+
     Prepared_stmt_arena_holder ps_arena_holder(thd);
     while ((var = it++)) {
       if ((error = var->resolve(thd))) goto err;
