--- conflicted
+++ resolved
@@ -4743,17 +4743,10 @@
 #endif
 
   if (stmt_causes_implicit_commit(thd, CF_IMPLICIT_COMMIT_END)
-<<<<<<< HEAD
-#ifdef HAVE_UGID
-      || (opt_bin_log && lex->is_binloggable() && !thd->in_sub_stmt &&
-          thd->variables.ugid_commit)
-#endif
-=======
 // #ifdef HAVE_UGID
 //      || (opt_bin_log && lex->is_binloggable() && !thd->in_sub_stmt &&
 //          thd->variables.ugid_commit)
 //#endif
->>>>>>> 47e5fa81
       )
   {
     implicit_commit_after(thd);
