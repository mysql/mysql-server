/* Copyright (c) 2000, 2010, Oracle and/or its affiliates. All rights reserved.

   This program is free software; you can redistribute it and/or modify
   it under the terms of the GNU General Public License as published by
   the Free Software Foundation; version 2 of the License.

   This program is distributed in the hope that it will be useful,
   but WITHOUT ANY WARRANTY; without even the implied warranty of
   MERCHANTABILITY or FITNESS FOR A PARTICULAR PURPOSE.  See the
   GNU General Public License for more details.

   You should have received a copy of the GNU General Public License
   along with this program; if not, write to the Free Software Foundation,
   51 Franklin Street, Suite 500, Boston, MA 02110-1335 USA */

#define MYSQL_LEX 1
#include "my_global.h"
#include "sql_priv.h"
#include "unireg.h"                    // REQUIRED: for other includes
#include "sql_parse.h"        // sql_kill, *_precheck, *_prepare
#include "lock.h"             // wait_if_global_read_lock,
                              // unlock_global_read_lock,
                              // try_transactional_lock,
                              // check_transactional_lock,
                              // set_handler_table_locks,
                              // start_waiting_global_read_lock,
                              // lock_global_read_lock,
                              // make_global_read_lock_block_commit
#include "sql_base.h"         // find_temporary_tablesx
#include "sql_cache.h"        // QUERY_CACHE_FLAGS_SIZE, query_cache_*
#include "sql_show.h"         // mysqld_list_*, mysqld_show_*,
                              // calc_sum_of_all_status
#include "mysqld.h"
#include "sql_locale.h"                         // my_locale_en_US
#include "log.h"                                // flush_error_log
#include "sql_view.h"         // mysql_create_view, mysql_drop_view
#include "sql_delete.h"       // mysql_truncate, mysql_delete
#include "sql_insert.h"       // mysql_insert
#include "sql_update.h"       // mysql_update, mysql_multi_update
#include "sql_partition.h"    // struct partition_info
#include "sql_db.h"           // mysql_change_db, mysql_create_db,
                              // mysql_rm_db, mysql_upgrade_db,
                              // mysql_alter_db,
                              // check_db_dir_existence,
                              // my_dbopt_cleanup
#include "sql_table.h"        // mysql_create_like_table,
                              // mysql_create_table,
                              // mysql_alter_table,
                              // mysql_recreate_table,
                              // mysql_backup_table,
                              // mysql_restore_table
#include "sql_truncate.h"     // mysql_truncate_table
#include "sql_table_maintenance.h"   // mysql_assign_to_keycache
#include "sql_connect.h"      // check_user,
                              // decrease_user_connections,
                              // thd_init_client_charset, check_mqh,
                              // reset_mqh
#include "sql_rename.h"       // mysql_rename_table
#include "sql_tablespace.h"   // mysql_alter_tablespace
#include "hostname.h"         // hostname_cache_refresh
#include "sql_acl.h"          // *_ACL, check_grant, is_acl_user,
                              // has_any_table_level_privileges,
                              // mysql_drop_user, mysql_rename_user,
                              // check_grant_routine,
                              // mysql_routine_grant,
                              // mysql_show_grants,
                              // sp_grant_privileges, ...
#include "sql_test.h"         // mysql_print_status
#include "sql_select.h"       // handle_select, mysql_select,
                              // mysql_explain_union
#include "sql_load.h"         // mysql_load
#include "sql_servers.h"      // create_servers, alter_servers,
                              // drop_servers, servers_reload
#include "sql_handler.h"      // mysql_ha_open, mysql_ha_close,
                              // mysql_ha_read
#include "sql_binlog.h"       // mysql_client_binlog_statement
#include "sql_do.h"           // mysql_do
#include "sql_help.h"         // mysqld_help
#include "rpl_constants.h"    // Incident, INCIDENT_LOST_EVENTS
#include "log_event.h"
#include "rpl_slave.h"
#include "rpl_master.h"
#include "rpl_filter.h"
#include <m_ctype.h>
#include <myisam.h>
#include <my_dir.h>
#include "rpl_handler.h"

#include "sp_head.h"
#include "sp.h"
#include "sp_cache.h"
#include "events.h"
#include "sql_trigger.h"
#include "transaction.h"
#include "sql_audit.h"
#include "sql_prepare.h"
#include "debug_sync.h"
#include "probes_mysql.h"
#include "set_var.h"
#include "sql_bootstrap.h"

#define FLAGSTR(V,F) ((V)&(F)?#F" ":"")

/**
  @defgroup Runtime_Environment Runtime Environment
  @{
*/

/* Used in error handling only */
#define SP_TYPE_STRING(LP) \
  ((LP)->sphead->m_type == TYPE_ENUM_FUNCTION ? "FUNCTION" : "PROCEDURE")
#define SP_COM_STRING(LP) \
  ((LP)->sql_command == SQLCOM_CREATE_SPFUNCTION || \
   (LP)->sql_command == SQLCOM_ALTER_FUNCTION || \
   (LP)->sql_command == SQLCOM_SHOW_CREATE_FUNC || \
   (LP)->sql_command == SQLCOM_DROP_FUNCTION ? \
   "FUNCTION" : "PROCEDURE")

static bool execute_sqlcom_select(THD *thd, TABLE_LIST *all_tables);
static void sql_kill(THD *thd, ulong id, bool only_kill_query);

const char *any_db="*any*";	// Special symbol for check_access

const LEX_STRING command_name[]={
  { C_STRING_WITH_LEN("Sleep") },
  { C_STRING_WITH_LEN("Quit") },
  { C_STRING_WITH_LEN("Init DB") },
  { C_STRING_WITH_LEN("Query") },
  { C_STRING_WITH_LEN("Field List") },
  { C_STRING_WITH_LEN("Create DB") },
  { C_STRING_WITH_LEN("Drop DB") },
  { C_STRING_WITH_LEN("Refresh") },
  { C_STRING_WITH_LEN("Shutdown") },
  { C_STRING_WITH_LEN("Statistics") },
  { C_STRING_WITH_LEN("Processlist") },
  { C_STRING_WITH_LEN("Connect") },
  { C_STRING_WITH_LEN("Kill") },
  { C_STRING_WITH_LEN("Debug") },
  { C_STRING_WITH_LEN("Ping") },
  { C_STRING_WITH_LEN("Time") },
  { C_STRING_WITH_LEN("Delayed insert") },
  { C_STRING_WITH_LEN("Change user") },
  { C_STRING_WITH_LEN("Binlog Dump") },
  { C_STRING_WITH_LEN("Table Dump") },
  { C_STRING_WITH_LEN("Connect Out") },
  { C_STRING_WITH_LEN("Register Slave") },
  { C_STRING_WITH_LEN("Prepare") },
  { C_STRING_WITH_LEN("Execute") },
  { C_STRING_WITH_LEN("Long Data") },
  { C_STRING_WITH_LEN("Close stmt") },
  { C_STRING_WITH_LEN("Reset stmt") },
  { C_STRING_WITH_LEN("Set option") },
  { C_STRING_WITH_LEN("Fetch") },
  { C_STRING_WITH_LEN("Daemon") },
  { C_STRING_WITH_LEN("Error") }  // Last command number
};

const char *xa_state_names[]={
  "NON-EXISTING", "ACTIVE", "IDLE", "PREPARED", "ROLLBACK ONLY"
};


#ifdef HAVE_REPLICATION
/**
  Returns true if all tables should be ignored.
*/
inline bool all_tables_not_ok(THD *thd, TABLE_LIST *tables)
{
  return rpl_filter->is_on() && tables && !thd->spcont &&
         !rpl_filter->tables_ok(thd->db, tables);
}
#endif


static bool some_non_temp_table_to_be_updated(THD *thd, TABLE_LIST *tables)
{
  for (TABLE_LIST *table= tables; table; table= table->next_global)
  {
    DBUG_ASSERT(table->db && table->table_name);
    if (table->updating &&
        !find_temporary_table(thd, table->db, table->table_name))
      return 1;
  }
  return 0;
}


/*
  Implicitly commit a active transaction if statement requires so.

  @param thd    Thread handle.
  @param mask   Bitmask used for the SQL command match.

*/
static bool stmt_causes_implicit_commit(THD *thd, uint mask)
{
  LEX *lex= thd->lex;
  bool skip= FALSE;
  DBUG_ENTER("stmt_causes_implicit_commit");

  if (!(sql_command_flags[lex->sql_command] & mask))
    DBUG_RETURN(FALSE);

  switch (lex->sql_command) {
  case SQLCOM_DROP_TABLE:
    skip= lex->drop_temporary;
    break;
  case SQLCOM_ALTER_TABLE:
  case SQLCOM_CREATE_TABLE:
    /* If CREATE TABLE of non-temporary table, do implicit commit */
    skip= (lex->create_info.options & HA_LEX_CREATE_TMP_TABLE);
    break;
  case SQLCOM_SET_OPTION:
    skip= lex->autocommit ? FALSE : TRUE;
    break;
  default:
    break;
  }

  DBUG_RETURN(!skip);
}


/**
  Mark all commands that somehow changes a table.

  This is used to check number of updates / hour.

  sql_command is actually set to SQLCOM_END sometimes
  so we need the +1 to include it in the array.

  See COMMAND_FLAG_xxx for different type of commands
     2  - query that returns meaningful ROW_COUNT() -
          a number of modified rows
*/

uint sql_command_flags[SQLCOM_END+1];
uint server_command_flags[COM_END+1];

void init_update_queries(void)
{
  /* Initialize the server command flags array. */
  memset(server_command_flags, 0, sizeof(server_command_flags));

  server_command_flags[COM_STATISTICS]= CF_SKIP_QUERY_ID | CF_SKIP_QUESTIONS;
  server_command_flags[COM_PING]=       CF_SKIP_QUERY_ID | CF_SKIP_QUESTIONS;
  server_command_flags[COM_STMT_PREPARE]= CF_SKIP_QUESTIONS;
  server_command_flags[COM_STMT_CLOSE]=   CF_SKIP_QUESTIONS;
  server_command_flags[COM_STMT_RESET]=   CF_SKIP_QUESTIONS;

  /* Initialize the sql command flags array. */
  memset(sql_command_flags, 0, sizeof(sql_command_flags));

  /*
    In general, DDL statements do not generate row events and do not go
    through a cache before being written to the binary log. However, the
    CREATE TABLE...SELECT is an exception because it may generate row
    events. For that reason,  the SQLCOM_CREATE_TABLE  which represents
    a CREATE TABLE, including the CREATE TABLE...SELECT, has the
    CF_CAN_GENERATE_ROW_EVENTS flag. The distinction between a regular
    CREATE TABLE and the CREATE TABLE...SELECT is made in other parts of
    the code, in particular in the Query_log_event's constructor.
  */
  sql_command_flags[SQLCOM_CREATE_TABLE]=   CF_CHANGES_DATA | CF_REEXECUTION_FRAGILE |
                                            CF_AUTO_COMMIT_TRANS | CF_PROTECT_AGAINST_GRL |
                                            CF_CAN_GENERATE_ROW_EVENTS;
  sql_command_flags[SQLCOM_CREATE_INDEX]=   CF_CHANGES_DATA | CF_AUTO_COMMIT_TRANS;
  sql_command_flags[SQLCOM_ALTER_TABLE]=    CF_CHANGES_DATA | CF_WRITE_LOGS_COMMAND |
                                            CF_AUTO_COMMIT_TRANS | CF_PROTECT_AGAINST_GRL;
  sql_command_flags[SQLCOM_TRUNCATE]=       CF_CHANGES_DATA | CF_WRITE_LOGS_COMMAND |
                                            CF_AUTO_COMMIT_TRANS | CF_PROTECT_AGAINST_GRL;
  sql_command_flags[SQLCOM_DROP_TABLE]=     CF_CHANGES_DATA | CF_AUTO_COMMIT_TRANS;
  sql_command_flags[SQLCOM_LOAD]=           CF_CHANGES_DATA | CF_REEXECUTION_FRAGILE |
                                            CF_PROTECT_AGAINST_GRL |
                                            CF_CAN_GENERATE_ROW_EVENTS;
  sql_command_flags[SQLCOM_CREATE_DB]=      CF_CHANGES_DATA | CF_AUTO_COMMIT_TRANS | CF_PROTECT_AGAINST_GRL;
  sql_command_flags[SQLCOM_DROP_DB]=        CF_CHANGES_DATA | CF_AUTO_COMMIT_TRANS | CF_PROTECT_AGAINST_GRL;
  sql_command_flags[SQLCOM_ALTER_DB_UPGRADE]= CF_AUTO_COMMIT_TRANS | CF_PROTECT_AGAINST_GRL;
  sql_command_flags[SQLCOM_ALTER_DB]=       CF_CHANGES_DATA | CF_AUTO_COMMIT_TRANS | CF_PROTECT_AGAINST_GRL;
  sql_command_flags[SQLCOM_RENAME_TABLE]=   CF_CHANGES_DATA | CF_AUTO_COMMIT_TRANS;
  sql_command_flags[SQLCOM_DROP_INDEX]=     CF_CHANGES_DATA | CF_AUTO_COMMIT_TRANS;
  sql_command_flags[SQLCOM_CREATE_VIEW]=    CF_CHANGES_DATA | CF_REEXECUTION_FRAGILE |
                                            CF_AUTO_COMMIT_TRANS;
  sql_command_flags[SQLCOM_DROP_VIEW]=      CF_CHANGES_DATA | CF_AUTO_COMMIT_TRANS;
  sql_command_flags[SQLCOM_CREATE_TRIGGER]= CF_CHANGES_DATA | CF_AUTO_COMMIT_TRANS;
  sql_command_flags[SQLCOM_DROP_TRIGGER]=   CF_CHANGES_DATA | CF_AUTO_COMMIT_TRANS;
  sql_command_flags[SQLCOM_CREATE_EVENT]=   CF_CHANGES_DATA | CF_AUTO_COMMIT_TRANS;
  sql_command_flags[SQLCOM_ALTER_EVENT]=    CF_CHANGES_DATA | CF_AUTO_COMMIT_TRANS;
  sql_command_flags[SQLCOM_DROP_EVENT]=     CF_CHANGES_DATA | CF_AUTO_COMMIT_TRANS;
  sql_command_flags[SQLCOM_CREATE_TRIGGER]= CF_AUTO_COMMIT_TRANS;
  sql_command_flags[SQLCOM_DROP_TRIGGER]=   CF_AUTO_COMMIT_TRANS;

  sql_command_flags[SQLCOM_UPDATE]=	    CF_CHANGES_DATA | CF_REEXECUTION_FRAGILE |
                                            CF_PROTECT_AGAINST_GRL |
                                            CF_CAN_GENERATE_ROW_EVENTS;
  sql_command_flags[SQLCOM_UPDATE_MULTI]=   CF_CHANGES_DATA | CF_REEXECUTION_FRAGILE |
                                            CF_PROTECT_AGAINST_GRL |
                                            CF_CAN_GENERATE_ROW_EVENTS;
  sql_command_flags[SQLCOM_INSERT]=	    CF_CHANGES_DATA | CF_REEXECUTION_FRAGILE |
                                            CF_PROTECT_AGAINST_GRL |
                                            CF_CAN_GENERATE_ROW_EVENTS;
  sql_command_flags[SQLCOM_INSERT_SELECT]=  CF_CHANGES_DATA | CF_REEXECUTION_FRAGILE |
                                            CF_PROTECT_AGAINST_GRL |
                                            CF_CAN_GENERATE_ROW_EVENTS;
  sql_command_flags[SQLCOM_DELETE]=         CF_CHANGES_DATA | CF_REEXECUTION_FRAGILE |
                                            CF_PROTECT_AGAINST_GRL |
                                            CF_CAN_GENERATE_ROW_EVENTS;
  sql_command_flags[SQLCOM_DELETE_MULTI]=   CF_CHANGES_DATA | CF_REEXECUTION_FRAGILE |
                                            CF_PROTECT_AGAINST_GRL |
                                            CF_CAN_GENERATE_ROW_EVENTS;
  sql_command_flags[SQLCOM_REPLACE]=        CF_CHANGES_DATA | CF_REEXECUTION_FRAGILE |
                                            CF_CAN_GENERATE_ROW_EVENTS;
  sql_command_flags[SQLCOM_REPLACE_SELECT]= CF_CHANGES_DATA | CF_REEXECUTION_FRAGILE |
                                            CF_CAN_GENERATE_ROW_EVENTS;
  sql_command_flags[SQLCOM_SELECT]=         CF_REEXECUTION_FRAGILE |
                                            CF_CAN_GENERATE_ROW_EVENTS;
  sql_command_flags[SQLCOM_SET_OPTION]=     CF_REEXECUTION_FRAGILE | CF_AUTO_COMMIT_TRANS;
  sql_command_flags[SQLCOM_DO]=             CF_REEXECUTION_FRAGILE |
                                            CF_CAN_GENERATE_ROW_EVENTS;

  sql_command_flags[SQLCOM_SHOW_STATUS_PROC]= CF_STATUS_COMMAND | CF_REEXECUTION_FRAGILE;
  sql_command_flags[SQLCOM_SHOW_STATUS]=      CF_STATUS_COMMAND | CF_REEXECUTION_FRAGILE;
  sql_command_flags[SQLCOM_SHOW_DATABASES]=   CF_STATUS_COMMAND | CF_REEXECUTION_FRAGILE;
  sql_command_flags[SQLCOM_SHOW_TRIGGERS]=    CF_STATUS_COMMAND | CF_REEXECUTION_FRAGILE;
  sql_command_flags[SQLCOM_SHOW_EVENTS]=      CF_STATUS_COMMAND | CF_REEXECUTION_FRAGILE;
  sql_command_flags[SQLCOM_SHOW_OPEN_TABLES]= CF_STATUS_COMMAND | CF_REEXECUTION_FRAGILE;
  sql_command_flags[SQLCOM_SHOW_PLUGINS]=     CF_STATUS_COMMAND;
  sql_command_flags[SQLCOM_SHOW_FIELDS]=      CF_STATUS_COMMAND | CF_REEXECUTION_FRAGILE;
  sql_command_flags[SQLCOM_SHOW_KEYS]=        CF_STATUS_COMMAND | CF_REEXECUTION_FRAGILE;
  sql_command_flags[SQLCOM_SHOW_VARIABLES]=   CF_STATUS_COMMAND | CF_REEXECUTION_FRAGILE;
  sql_command_flags[SQLCOM_SHOW_CHARSETS]=    CF_STATUS_COMMAND | CF_REEXECUTION_FRAGILE;
  sql_command_flags[SQLCOM_SHOW_COLLATIONS]=  CF_STATUS_COMMAND | CF_REEXECUTION_FRAGILE;
  sql_command_flags[SQLCOM_SHOW_NEW_MASTER]=  CF_STATUS_COMMAND;
  sql_command_flags[SQLCOM_SHOW_BINLOGS]=     CF_STATUS_COMMAND;
  sql_command_flags[SQLCOM_SHOW_SLAVE_HOSTS]= CF_STATUS_COMMAND;
  sql_command_flags[SQLCOM_SHOW_BINLOG_EVENTS]= CF_STATUS_COMMAND;
  sql_command_flags[SQLCOM_SHOW_STORAGE_ENGINES]= CF_STATUS_COMMAND;
  sql_command_flags[SQLCOM_SHOW_AUTHORS]=     CF_STATUS_COMMAND;
  sql_command_flags[SQLCOM_SHOW_CONTRIBUTORS]= CF_STATUS_COMMAND;
  sql_command_flags[SQLCOM_SHOW_PRIVILEGES]=  CF_STATUS_COMMAND;
  sql_command_flags[SQLCOM_SHOW_WARNS]=       CF_STATUS_COMMAND | CF_DIAGNOSTIC_STMT;
  sql_command_flags[SQLCOM_SHOW_ERRORS]=      CF_STATUS_COMMAND | CF_DIAGNOSTIC_STMT;
  sql_command_flags[SQLCOM_SHOW_ENGINE_STATUS]= CF_STATUS_COMMAND;
  sql_command_flags[SQLCOM_SHOW_ENGINE_MUTEX]= CF_STATUS_COMMAND;
  sql_command_flags[SQLCOM_SHOW_ENGINE_LOGS]= CF_STATUS_COMMAND;
  sql_command_flags[SQLCOM_SHOW_PROCESSLIST]= CF_STATUS_COMMAND;
  sql_command_flags[SQLCOM_SHOW_GRANTS]=      CF_STATUS_COMMAND;
  sql_command_flags[SQLCOM_SHOW_CREATE_DB]=   CF_STATUS_COMMAND;
  sql_command_flags[SQLCOM_SHOW_CREATE]=  CF_STATUS_COMMAND;
  sql_command_flags[SQLCOM_SHOW_MASTER_STAT]= CF_STATUS_COMMAND;
  sql_command_flags[SQLCOM_SHOW_SLAVE_STAT]=  CF_STATUS_COMMAND;
  sql_command_flags[SQLCOM_SHOW_CREATE_PROC]= CF_STATUS_COMMAND;
  sql_command_flags[SQLCOM_SHOW_CREATE_FUNC]= CF_STATUS_COMMAND;
  sql_command_flags[SQLCOM_SHOW_CREATE_TRIGGER]=  CF_STATUS_COMMAND;
  sql_command_flags[SQLCOM_SHOW_STATUS_FUNC]= CF_STATUS_COMMAND | CF_REEXECUTION_FRAGILE;
  sql_command_flags[SQLCOM_SHOW_PROC_CODE]=   CF_STATUS_COMMAND;
  sql_command_flags[SQLCOM_SHOW_FUNC_CODE]=   CF_STATUS_COMMAND;
  sql_command_flags[SQLCOM_SHOW_CREATE_EVENT]= CF_STATUS_COMMAND;
  sql_command_flags[SQLCOM_SHOW_PROFILES]=    CF_STATUS_COMMAND;
  sql_command_flags[SQLCOM_SHOW_PROFILE]=     CF_STATUS_COMMAND;
  sql_command_flags[SQLCOM_BINLOG_BASE64_EVENT]= CF_STATUS_COMMAND;

   sql_command_flags[SQLCOM_SHOW_TABLES]=       (CF_STATUS_COMMAND |
                                                 CF_SHOW_TABLE_COMMAND |
                                                 CF_REEXECUTION_FRAGILE);
  sql_command_flags[SQLCOM_SHOW_TABLE_STATUS]= (CF_STATUS_COMMAND |
                                                CF_SHOW_TABLE_COMMAND |
                                                CF_REEXECUTION_FRAGILE);


  sql_command_flags[SQLCOM_CREATE_USER]=       CF_CHANGES_DATA | CF_PROTECT_AGAINST_GRL;
  sql_command_flags[SQLCOM_RENAME_USER]=       CF_CHANGES_DATA | CF_PROTECT_AGAINST_GRL;
  sql_command_flags[SQLCOM_DROP_USER]=         CF_CHANGES_DATA | CF_PROTECT_AGAINST_GRL;
  sql_command_flags[SQLCOM_GRANT]=             CF_CHANGES_DATA;
  sql_command_flags[SQLCOM_REVOKE]=            CF_CHANGES_DATA;
  sql_command_flags[SQLCOM_REVOKE_ALL]=        CF_PROTECT_AGAINST_GRL;
  sql_command_flags[SQLCOM_OPTIMIZE]=          CF_CHANGES_DATA;
  sql_command_flags[SQLCOM_CREATE_FUNCTION]=   CF_CHANGES_DATA;
  sql_command_flags[SQLCOM_CREATE_PROCEDURE]=  CF_CHANGES_DATA | CF_PROTECT_AGAINST_GRL | CF_AUTO_COMMIT_TRANS;
  sql_command_flags[SQLCOM_CREATE_SPFUNCTION]= CF_CHANGES_DATA | CF_PROTECT_AGAINST_GRL | CF_AUTO_COMMIT_TRANS;
  sql_command_flags[SQLCOM_DROP_PROCEDURE]=    CF_CHANGES_DATA | CF_PROTECT_AGAINST_GRL | CF_AUTO_COMMIT_TRANS;
  sql_command_flags[SQLCOM_DROP_FUNCTION]=     CF_CHANGES_DATA | CF_PROTECT_AGAINST_GRL | CF_AUTO_COMMIT_TRANS;
  sql_command_flags[SQLCOM_ALTER_PROCEDURE]=   CF_CHANGES_DATA | CF_PROTECT_AGAINST_GRL | CF_AUTO_COMMIT_TRANS;
  sql_command_flags[SQLCOM_ALTER_FUNCTION]=    CF_CHANGES_DATA | CF_PROTECT_AGAINST_GRL | CF_AUTO_COMMIT_TRANS;
  sql_command_flags[SQLCOM_INSTALL_PLUGIN]=    CF_CHANGES_DATA;
  sql_command_flags[SQLCOM_UNINSTALL_PLUGIN]=  CF_CHANGES_DATA;

  /*
    The following is used to preserver CF_ROW_COUNT during the
    a CALL or EXECUTE statement, so the value generated by the
    last called (or executed) statement is preserved.
    See mysql_execute_command() for how CF_ROW_COUNT is used.
  */
  sql_command_flags[SQLCOM_CALL]=      CF_REEXECUTION_FRAGILE |
                                       CF_CAN_GENERATE_ROW_EVENTS;
  sql_command_flags[SQLCOM_EXECUTE]=   CF_CAN_GENERATE_ROW_EVENTS;

  /*
    The following admin table operations are allowed
    on log tables.
  */
  sql_command_flags[SQLCOM_REPAIR]=    CF_WRITE_LOGS_COMMAND | CF_AUTO_COMMIT_TRANS;
  sql_command_flags[SQLCOM_OPTIMIZE]|= CF_WRITE_LOGS_COMMAND | CF_AUTO_COMMIT_TRANS;
  sql_command_flags[SQLCOM_ANALYZE]=   CF_WRITE_LOGS_COMMAND | CF_AUTO_COMMIT_TRANS;

  sql_command_flags[SQLCOM_CREATE_USER]|=       CF_AUTO_COMMIT_TRANS;
  sql_command_flags[SQLCOM_DROP_USER]|=         CF_AUTO_COMMIT_TRANS;
  sql_command_flags[SQLCOM_RENAME_USER]|=       CF_AUTO_COMMIT_TRANS;
  sql_command_flags[SQLCOM_REVOKE_ALL]=         CF_AUTO_COMMIT_TRANS;
  sql_command_flags[SQLCOM_REVOKE]|=            CF_AUTO_COMMIT_TRANS;
  sql_command_flags[SQLCOM_GRANT]|=             CF_AUTO_COMMIT_TRANS;

  sql_command_flags[SQLCOM_ASSIGN_TO_KEYCACHE]= CF_AUTO_COMMIT_TRANS;
  sql_command_flags[SQLCOM_PRELOAD_KEYS]=       CF_AUTO_COMMIT_TRANS;

  sql_command_flags[SQLCOM_FLUSH]=              CF_AUTO_COMMIT_TRANS;
  sql_command_flags[SQLCOM_RESET]=              CF_AUTO_COMMIT_TRANS;
  sql_command_flags[SQLCOM_CHECK]=              CF_AUTO_COMMIT_TRANS;
  sql_command_flags[SQLCOM_CREATE_SERVER]=      CF_AUTO_COMMIT_TRANS;
  sql_command_flags[SQLCOM_ALTER_SERVER]=       CF_AUTO_COMMIT_TRANS;
  sql_command_flags[SQLCOM_DROP_SERVER]=        CF_AUTO_COMMIT_TRANS;
}

bool sqlcom_can_generate_row_events(const THD *thd)
{
  return (sql_command_flags[thd->lex->sql_command] &
          CF_CAN_GENERATE_ROW_EVENTS);
}
 
bool is_update_query(enum enum_sql_command command)
{
  DBUG_ASSERT(command >= 0 && command <= SQLCOM_END);
  return (sql_command_flags[command] & CF_CHANGES_DATA) != 0;
}

/**
  Check if a sql command is allowed to write to log tables.
  @param command The SQL command
  @return true if writing is allowed
*/
bool is_log_table_write_query(enum enum_sql_command command)
{
  DBUG_ASSERT(command >= 0 && command <= SQLCOM_END);
  return (sql_command_flags[command] & CF_WRITE_LOGS_COMMAND) != 0;
}

void execute_init_command(THD *thd, LEX_STRING *init_command,
                          mysql_rwlock_t *var_lock)
{
  Vio* save_vio;
  ulong save_client_capabilities;

  mysql_rwlock_rdlock(var_lock);
  if (!init_command->length)
  {
    mysql_rwlock_unlock(var_lock);
    return;
  }

  /*
    copy the value under a lock, and release the lock.
    init_command has to be executed without a lock held,
    as it may try to change itself
  */
  size_t len= init_command->length;
  char *buf= thd->strmake(init_command->str, len);
  mysql_rwlock_unlock(var_lock);

#if defined(ENABLED_PROFILING)
  thd->profiling.start_new_query();
  thd->profiling.set_query_source(buf, len);
#endif

  thd_proc_info(thd, "Execution of init_command");
  save_client_capabilities= thd->client_capabilities;
  thd->client_capabilities|= CLIENT_MULTI_QUERIES;
  /*
    We don't need return result of execution to client side.
    To forbid this we should set thd->net.vio to 0.
  */
  save_vio= thd->net.vio;
  thd->net.vio= 0;
  dispatch_command(COM_QUERY, thd, buf, len);
  thd->client_capabilities= save_client_capabilities;
  thd->net.vio= save_vio;

#if defined(ENABLED_PROFILING)
  thd->profiling.finish_current_query();
#endif
}

static char *fgets_fn(char *buffer, size_t size, fgets_input_t input)
{
  MYSQL_FILE *in= static_cast<MYSQL_FILE*> (input);
  return mysql_file_fgets(buffer, size, in);
}

static void handle_bootstrap_impl(THD *thd)
{
  MYSQL_FILE *file= bootstrap_file;
  char buffer[MAX_BOOTSTRAP_QUERY_SIZE];
  char *query;
  int length;
  int rc;

  DBUG_ENTER("handle_bootstrap");

#ifndef EMBEDDED_LIBRARY
  pthread_detach_this_thread();
  thd->thread_stack= (char*) &thd;
#endif /* EMBEDDED_LIBRARY */

  thd_proc_info(thd, 0);
  thd->security_ctx->priv_user=
    thd->security_ctx->user= (char*) my_strdup("boot", MYF(MY_WME));
  thd->security_ctx->priv_host[0]=0;
  /*
    Make the "client" handle multiple results. This is necessary
    to enable stored procedures with SELECTs and Dynamic SQL
    in init-file.
  */
  thd->client_capabilities|= CLIENT_MULTI_RESULTS;

  thd->init_for_queries();

  for ( ; ; )
  {
    rc= read_bootstrap_query(buffer, &length, file, fgets_fn);

    if (rc == READ_BOOTSTRAP_ERROR)
    {
      thd->raise_error(ER_SYNTAX_ERROR);
      thd->protocol->end_statement();
      bootstrap_error= 1;
      break;
    }

    if (rc == READ_BOOTSTRAP_EOF)
      break;

    DBUG_ASSERT(rc == 0);

    query= (char *) thd->memdup_w_gap(buffer, length + 1,
                                      thd->db_length + 1 +
                                      QUERY_CACHE_FLAGS_SIZE);
    thd->set_query_and_id(query, length, next_query_id());
    DBUG_PRINT("query",("%-.4096s",thd->query()));
#if defined(ENABLED_PROFILING)
    thd->profiling.start_new_query();
    thd->profiling.set_query_source(thd->query(), length);
#endif

    /*
      We don't need to obtain LOCK_thread_count here because in bootstrap
      mode we have only one thread.
    */
    thd->set_time();
    Parser_state parser_state;
    if (parser_state.init(thd, thd->query(), length))
    {
      thd->protocol->end_statement();
      bootstrap_error= 1;
      break;
    }

    mysql_parse(thd, thd->query(), length, &parser_state);

    bootstrap_error= thd->is_error();
    thd->protocol->end_statement();

#if defined(ENABLED_PROFILING)
    thd->profiling.finish_current_query();
#endif

    if (bootstrap_error)
      break;

    free_root(thd->mem_root,MYF(MY_KEEP_PREALLOC));
    free_root(&thd->transaction.mem_root,MYF(MY_KEEP_PREALLOC));
  }

  DBUG_VOID_RETURN;
}


/**
  Execute commands from bootstrap_file.

  Used when creating the initial grant tables.
*/

pthread_handler_t handle_bootstrap(void *arg)
{
  THD *thd=(THD*) arg;

  mysql_thread_set_psi_id(thd->thread_id);

  do_handle_bootstrap(thd);
  return 0;
}

void do_handle_bootstrap(THD *thd)
{
  /* The following must be called before DBUG_ENTER */
  thd->thread_stack= (char*) &thd;
  if (my_thread_init() || thd->store_globals())
  {
#ifndef EMBEDDED_LIBRARY
    close_connection(thd, ER_OUT_OF_RESOURCES, 1);
#endif
    thd->fatal_error();
    goto end;
  }

  handle_bootstrap_impl(thd);

end:
  net_end(&thd->net);
  thd->cleanup();
  delete thd;

#ifndef EMBEDDED_LIBRARY
  mysql_mutex_lock(&LOCK_thread_count);
  thread_count--;
  in_bootstrap= FALSE;
  mysql_cond_broadcast(&COND_thread_count);
  mysql_mutex_unlock(&LOCK_thread_count);
  my_thread_end();
  pthread_exit(0);
#endif

  return;
}


/**
  @brief Check access privs for a MERGE table and fix children lock types.

  @param[in]        thd         thread handle
  @param[in]        db          database name
  @param[in,out]    table_list  list of child tables (merge_list)
                                lock_type and optionally db set per table

  @return           status
    @retval         0           OK
    @retval         != 0        Error

  @detail
    This function is used for write access to MERGE tables only
    (CREATE TABLE, ALTER TABLE ... UNION=(...)). Set TL_WRITE for
    every child. Set 'db' for every child if not present.
*/
#ifndef NO_EMBEDDED_ACCESS_CHECKS
bool check_merge_table_access(THD *thd, char *db, TABLE_LIST *table_list)
{
  int error= 0;

  if (table_list)
  {
    /* Check that all tables use the current database */
    TABLE_LIST *tlist;

    for (tlist= table_list; tlist; tlist= tlist->next_local)
    {
      if (!tlist->db || !tlist->db[0])
        tlist->db= db; /* purecov: inspected */
    }
    error= check_table_access(thd, SELECT_ACL | UPDATE_ACL | DELETE_ACL,
                              table_list, FALSE, UINT_MAX, FALSE);
  }
  return error;
}
#endif

/* This works because items are allocated with sql_alloc() */

void free_items(Item *item)
{
  Item *next;
  DBUG_ENTER("free_items");
  for (; item ; item=next)
  {
    next=item->next;
    item->delete_self();
  }
  DBUG_VOID_RETURN;
}

/**
   This works because items are allocated with sql_alloc().
   @note The function also handles null pointers (empty list).
*/
void cleanup_items(Item *item)
{
  DBUG_ENTER("cleanup_items");  
  for (; item ; item=item->next)
    item->cleanup();
  DBUG_VOID_RETURN;
}

#ifndef EMBEDDED_LIBRARY

/**
  Read one command from connection and execute it (query or simple command).
  This function is called in loop from thread function.

  For profiling to work, it must never be called recursively.

  @retval
    0  success
  @retval
    1  request of thread shutdown (see dispatch_command() description)
*/

bool do_command(THD *thd)
{
  bool return_value;
  char *packet= 0;
  ulong packet_length;
  NET *net= &thd->net;
  enum enum_server_command command;
  DBUG_ENTER("do_command");

  /*
    indicator of uninitialized lex => normal flow of errors handling
    (see my_message_sql)
  */
  thd->lex->current_select= 0;

  /*
    This thread will do a blocking read from the client which
    will be interrupted when the next command is received from
    the client, the connection is closed or "net_wait_timeout"
    number of seconds has passed.
  */
  my_net_set_read_timeout(net, thd->variables.net_wait_timeout);

  /*
    XXX: this code is here only to clear possible errors of init_connect. 
    Consider moving to init_connect() instead.
  */
  thd->clear_error();				// Clear error message
  thd->stmt_da->reset_diagnostics_area();

  net_new_transaction(net);

  if ((packet_length= my_net_read(net)) == packet_error)
  {
    DBUG_PRINT("info",("Got error %d reading command from socket %s",
		       net->error,
		       vio_description(net->vio)));

    /* Check if we can continue without closing the connection */

    /* The error must be set. */
    DBUG_ASSERT(thd->is_error());
    thd->protocol->end_statement();

    if (net->error != 3)
    {
      return_value= TRUE;                       // We have to close it.
      goto out;
    }

    net->error= 0;
    return_value= FALSE;
    goto out;
  }

  packet= (char*) net->read_pos;
  /*
    'packet_length' contains length of data, as it was stored in packet
    header. In case of malformed header, my_net_read returns zero.
    If packet_length is not zero, my_net_read ensures that the returned
    number of bytes was actually read from network.
    There is also an extra safety measure in my_net_read:
    it sets packet[packet_length]= 0, but only for non-zero packets.
  */
  if (packet_length == 0)                       /* safety */
  {
    /* Initialize with COM_SLEEP packet */
    packet[0]= (uchar) COM_SLEEP;
    packet_length= 1;
  }
  /* Do not rely on my_net_read, extra safety against programming errors. */
  packet[packet_length]= '\0';                  /* safety */

  command= (enum enum_server_command) (uchar) packet[0];

  if (command >= COM_END)
    command= COM_END;				// Wrong command

  DBUG_PRINT("info",("Command on %s = %d (%s)",
                     vio_description(net->vio), command,
                     command_name[command].str));

  /* Restore read timeout value */
  my_net_set_read_timeout(net, thd->variables.net_read_timeout);

  DBUG_ASSERT(packet_length);
  return_value= dispatch_command(command, thd, packet+1, (uint) (packet_length-1));

out:
  DBUG_RETURN(return_value);
}
#endif  /* EMBEDDED_LIBRARY */

/**
  @brief Determine if an attempt to update a non-temporary table while the
    read-only option was enabled has been made.

  This is a helper function to mysql_execute_command.

  @note SQLCOM_MULTI_UPDATE is an exception and delt with elsewhere.

  @see mysql_execute_command
  @returns Status code
    @retval TRUE The statement should be denied.
    @retval FALSE The statement isn't updating any relevant tables.
*/

static my_bool deny_updates_if_read_only_option(THD *thd,
                                                TABLE_LIST *all_tables)
{
  DBUG_ENTER("deny_updates_if_read_only_option");

  if (!opt_readonly)
    DBUG_RETURN(FALSE);

  LEX *lex= thd->lex;

  const my_bool user_is_super=
    ((ulong)(thd->security_ctx->master_access & SUPER_ACL) ==
     (ulong)SUPER_ACL);

  if (user_is_super)
    DBUG_RETURN(FALSE);

  if (!(sql_command_flags[lex->sql_command] & CF_CHANGES_DATA))
    DBUG_RETURN(FALSE);

  /* Multi update is an exception and is dealt with later. */
  if (lex->sql_command == SQLCOM_UPDATE_MULTI)
    DBUG_RETURN(FALSE);

  const my_bool create_temp_tables= 
    (lex->sql_command == SQLCOM_CREATE_TABLE) &&
    (lex->create_info.options & HA_LEX_CREATE_TMP_TABLE);

  const my_bool drop_temp_tables= 
    (lex->sql_command == SQLCOM_DROP_TABLE) &&
    lex->drop_temporary;

  const my_bool update_real_tables=
    some_non_temp_table_to_be_updated(thd, all_tables) &&
    !(create_temp_tables || drop_temp_tables);


  const my_bool create_or_drop_databases=
    (lex->sql_command == SQLCOM_CREATE_DB) ||
    (lex->sql_command == SQLCOM_DROP_DB);

  if (update_real_tables || create_or_drop_databases)
  {
      /*
        An attempt was made to modify one or more non-temporary tables.
      */
      DBUG_RETURN(TRUE);
  }


  /* Assuming that only temporary tables are modified. */
  DBUG_RETURN(FALSE);
}

/**
  Perform one connection-level (COM_XXXX) command.

  @param command         type of command to perform
  @param thd             connection handle
  @param packet          data for the command, packet is always null-terminated
  @param packet_length   length of packet + 1 (to show that data is
                         null-terminated) except for COM_SLEEP, where it
                         can be zero.

  @todo
    set thd->lex->sql_command to SQLCOM_END here.
  @todo
    The following has to be changed to an 8 byte integer

  @retval
    0   ok
  @retval
    1   request of thread shutdown, i. e. if command is
        COM_QUIT/COM_SHUTDOWN
*/
bool dispatch_command(enum enum_server_command command, THD *thd,
		      char* packet, uint packet_length)
{
  NET *net= &thd->net;
  bool error= 0;
  DBUG_ENTER("dispatch_command");
  DBUG_PRINT("info",("packet: '%*.s'; command: %d", packet_length, packet, command));

#if defined(ENABLED_PROFILING)
  thd->profiling.start_new_query();
#endif
  MYSQL_COMMAND_START(thd->thread_id, command,
                      thd->security_ctx->priv_user,
                      (char *) thd->security_ctx->host_or_ip);
  
  thd->command=command;
  /*
    Commands which always take a long time are logged into
    the slow log only if opt_log_slow_admin_statements is set.
  */
  thd->enable_slow_log= TRUE;
  thd->lex->sql_command= SQLCOM_END; /* to avoid confusing VIEW detectors */
  thd->set_time();
  if (!thd->is_valid_time())
  {
    /*
     If the time has got past 2038 we need to shut this server down
     We do this by making sure every command is a shutdown and we 
     have enough privileges to shut the server down

     TODO: remove this when we have full 64 bit my_time_t support
    */
    thd->security_ctx->master_access|= SHUTDOWN_ACL;
    command= COM_SHUTDOWN;
  }
  thd->set_query_id(get_query_id());
  if (!(server_command_flags[command] & CF_SKIP_QUERY_ID))
    next_query_id();
  inc_thread_running();

  if (!(server_command_flags[command] & CF_SKIP_QUESTIONS))
    statistic_increment(thd->status_var.questions, &LOCK_status);

  /**
    Clear the set of flags that are expected to be cleared at the
    beginning of each command.
  */
  thd->server_status&= ~SERVER_STATUS_CLEAR_SET;
  switch (command) {
  case COM_INIT_DB:
  {
    LEX_STRING tmp;
    status_var_increment(thd->status_var.com_stat[SQLCOM_CHANGE_DB]);
    thd->convert_string(&tmp, system_charset_info,
			packet, packet_length, thd->charset());
    if (!mysql_change_db(thd, &tmp, FALSE))
    {
      general_log_write(thd, command, thd->db, thd->db_length);
      my_ok(thd);
    }
    break;
  }
#ifdef HAVE_REPLICATION
  case COM_REGISTER_SLAVE:
  {
    if (!register_slave(thd, (uchar*)packet, packet_length))
      my_ok(thd);
    break;
  }
#endif
  case COM_CHANGE_USER:
  {
    status_var_increment(thd->status_var.com_other);
    char *user= (char*) packet, *packet_end= packet + packet_length;
    /* Safe because there is always a trailing \0 at the end of the packet */
    char *passwd= strend(user)+1;

    thd->change_user();
    thd->clear_error();                         // if errors from rollback

    /*
      Old clients send null-terminated string ('\0' for empty string) for
      password.  New clients send the size (1 byte) + string (not null
      terminated, so also '\0' for empty string).

      Cast *passwd to an unsigned char, so that it doesn't extend the sign
      for *passwd > 127 and become 2**32-127 after casting to uint.
    */
    char db_buff[NAME_LEN+1];                 // buffer to store db in utf8
    char *db= passwd;
    char *save_db;
    /*
      If there is no password supplied, the packet must contain '\0',
      in any type of handshake (4.1 or pre-4.1).
     */
    if (passwd >= packet_end)
    {
      my_message(ER_UNKNOWN_COM_ERROR, ER(ER_UNKNOWN_COM_ERROR), MYF(0));
      break;
    }
    uint passwd_len= (thd->client_capabilities & CLIENT_SECURE_CONNECTION ?
                      (uchar)(*passwd++) : strlen(passwd));
    uint dummy_errors, save_db_length, db_length;
    int res;
    Security_context save_security_ctx= *thd->security_ctx;
    USER_CONN *save_user_connect;

    db+= passwd_len + 1;
    /*
      Database name is always NUL-terminated, so in case of empty database
      the packet must contain at least the trailing '\0'.
    */
    if (db >= packet_end)
    {
      my_message(ER_UNKNOWN_COM_ERROR, ER(ER_UNKNOWN_COM_ERROR), MYF(0));
      break;
    }
    db_length= strlen(db);

    char *ptr= db + db_length + 1;
    uint cs_number= 0;

    if (ptr < packet_end)
    {
      if (ptr + 2 > packet_end)
      {
        my_message(ER_UNKNOWN_COM_ERROR, ER(ER_UNKNOWN_COM_ERROR), MYF(0));
        break;
      }

      cs_number= uint2korr(ptr);
    }

    /* Convert database name to utf8 */
    db_buff[copy_and_convert(db_buff, sizeof(db_buff)-1,
                             system_charset_info, db, db_length,
                             thd->charset(), &dummy_errors)]= 0;
    db= db_buff;

    /* Save user and privileges */
    save_db_length= thd->db_length;
    save_db= thd->db;
    save_user_connect= thd->user_connect;

    if (!(thd->security_ctx->user= my_strdup(user, MYF(0))))
    {
      thd->security_ctx->user= save_security_ctx.user;
      my_message(ER_OUT_OF_RESOURCES, ER(ER_OUT_OF_RESOURCES), MYF(0));
      break;
    }

    /* Clear variables that are allocated */
    thd->user_connect= 0;
    thd->security_ctx->priv_user= thd->security_ctx->user;
    res= check_user(thd, COM_CHANGE_USER, passwd, passwd_len, db, FALSE);

    if (res)
    {
      my_free(thd->security_ctx->user);
      *thd->security_ctx= save_security_ctx;
      thd->user_connect= save_user_connect;
      thd->db= save_db;
      thd->db_length= save_db_length;
    }
    else
    {
#ifndef NO_EMBEDDED_ACCESS_CHECKS
      /* we've authenticated new user */
      if (save_user_connect)
	decrease_user_connections(save_user_connect);
#endif /* NO_EMBEDDED_ACCESS_CHECKS */
      my_free(save_db);
      my_free(save_security_ctx.user);

      if (cs_number)
      {
        thd_init_client_charset(thd, cs_number);
        thd->update_charset();
      }
    }
    break;
  }
  case COM_STMT_EXECUTE:
  {
    mysqld_stmt_execute(thd, packet, packet_length);
    break;
  }
  case COM_STMT_FETCH:
  {
    mysqld_stmt_fetch(thd, packet, packet_length);
    break;
  }
  case COM_STMT_SEND_LONG_DATA:
  {
    mysql_stmt_get_longdata(thd, packet, packet_length);
    break;
  }
  case COM_STMT_PREPARE:
  {
    mysqld_stmt_prepare(thd, packet, packet_length);
    break;
  }
  case COM_STMT_CLOSE:
  {
    mysqld_stmt_close(thd, packet);
    break;
  }
  case COM_STMT_RESET:
  {
    mysqld_stmt_reset(thd, packet);
    break;
  }
  case COM_QUERY:
  {
    if (alloc_query(thd, packet, packet_length))
      break;					// fatal error is set
    MYSQL_QUERY_START(thd->query(), thd->thread_id,
                      (char *) (thd->db ? thd->db : ""),
                      thd->security_ctx->priv_user,
                      (char *) thd->security_ctx->host_or_ip);
    char *packet_end= thd->query() + thd->query_length();
    /* 'b' stands for 'buffer' parameter', special for 'my_snprintf' */

    general_log_write(thd, command, thd->query(), thd->query_length());
    DBUG_PRINT("query",("%-.4096s",thd->query()));
#if defined(ENABLED_PROFILING)
    thd->profiling.set_query_source(thd->query(), thd->query_length());
#endif
    Parser_state parser_state;
    if (parser_state.init(thd, thd->query(), thd->query_length()))
      break;

    mysql_parse(thd, thd->query(), thd->query_length(), &parser_state);

    while (!thd->killed && (parser_state.m_lip.found_semicolon != NULL) &&
           ! thd->is_error())
    {
      char *beginning_of_next_stmt= (char*)
        parser_state.m_lip.found_semicolon;
      /*
        Multiple queries exits, execute them individually
      */
      thd->protocol->end_statement();
      query_cache_end_of_result(thd);
      ulong length= (ulong)(packet_end - beginning_of_next_stmt);

      log_slow_statement(thd);

      /* Remove garbage at start of query */
      while (length > 0 && my_isspace(thd->charset(), *beginning_of_next_stmt))
      {
        beginning_of_next_stmt++;
        length--;
      }

      if (MYSQL_QUERY_DONE_ENABLED())
      {
        MYSQL_QUERY_DONE(thd->is_error());
      }

#if defined(ENABLED_PROFILING)
      thd->profiling.finish_current_query();
      thd->profiling.start_new_query("continuing");
      thd->profiling.set_query_source(beginning_of_next_stmt, length);
#endif

      MYSQL_QUERY_START(beginning_of_next_stmt, thd->thread_id,
                        (char *) (thd->db ? thd->db : ""),
                        thd->security_ctx->priv_user,
                        (char *) thd->security_ctx->host_or_ip);

      thd->set_query_and_id(beginning_of_next_stmt, length, next_query_id());
      /*
        Count each statement from the client.
      */
      statistic_increment(thd->status_var.questions, &LOCK_status);
      thd->set_time(); /* Reset the query start time. */
      parser_state.reset(beginning_of_next_stmt, length);
      /* TODO: set thd->lex->sql_command to SQLCOM_END here */
      mysql_parse(thd, beginning_of_next_stmt, length, &parser_state);
    }

    DBUG_PRINT("info",("query ready"));
    break;
  }
  case COM_FIELD_LIST:				// This isn't actually needed
#ifdef DONT_ALLOW_SHOW_COMMANDS
    my_message(ER_NOT_ALLOWED_COMMAND, ER(ER_NOT_ALLOWED_COMMAND),
               MYF(0));	/* purecov: inspected */
    break;
#else
  {
    char *fields, *packet_end= packet + packet_length, *arg_end;
    /* Locked closure of all tables */
    TABLE_LIST table_list;
    LEX_STRING table_name;
    LEX_STRING db;
    /*
      SHOW statements should not add the used tables to the list of tables
      used in a transaction.
    */
    MDL_ticket *mdl_savepoint= thd->mdl_context.mdl_savepoint();

    status_var_increment(thd->status_var.com_stat[SQLCOM_SHOW_FIELDS]);
    if (thd->copy_db_to(&db.str, &db.length))
      break;
    /*
      We have name + wildcard in packet, separated by endzero
    */
    arg_end= strend(packet);
    uint arg_length= arg_end - packet;

    /* Check given table name length. */
    if (arg_length >= packet_length || arg_length > NAME_LEN)
    {
      my_message(ER_UNKNOWN_COM_ERROR, ER(ER_UNKNOWN_COM_ERROR), MYF(0));
      break;
    }
    thd->convert_string(&table_name, system_charset_info,
			packet, arg_length, thd->charset());
    if (check_table_name(table_name.str, table_name.length, FALSE))
    {
      /* this is OK due to convert_string() null-terminating the string */
      my_error(ER_WRONG_TABLE_NAME, MYF(0), table_name.str);
      break;
    }
    packet= arg_end + 1;
    mysql_reset_thd_for_next_command(thd);
    lex_start(thd);
    /* Must be before we init the table list. */
    if (lower_case_table_names)
      table_name.length= my_casedn_str(files_charset_info, table_name.str);
    table_list.init_one_table(db.str, db.length, table_name.str,
                              table_name.length, table_name.str, TL_READ);
    /*
      Init TABLE_LIST members necessary when the undelrying
      table is view.
    */
    table_list.select_lex= &(thd->lex->select_lex);
    thd->lex->
      select_lex.table_list.link_in_list(&table_list,
                                         &table_list.next_local);
    thd->lex->add_to_query_tables(&table_list);

    if (is_infoschema_db(table_list.db, table_list.db_length))
    {
      ST_SCHEMA_TABLE *schema_table= find_schema_table(thd, table_list.alias);
      if (schema_table)
        table_list.schema_table= schema_table;
    }

    uint query_length= (uint) (packet_end - packet); // Don't count end \0
    if (!(fields= (char *) thd->memdup(packet, query_length + 1)))
      break;
    thd->set_query(fields, query_length);
    general_log_print(thd, command, "%s %s", table_list.table_name, fields);

    if (check_table_access(thd, SELECT_ACL, &table_list,
                           TRUE, UINT_MAX, FALSE))
      break;
    /*
      Turn on an optimization relevant if the underlying table
      is a view: do not fill derived tables.
    */
    thd->lex->sql_command= SQLCOM_SHOW_FIELDS;

    mysqld_list_fields(thd,&table_list,fields);
    thd->lex->unit.cleanup();
    /* No need to rollback statement transaction, it's not started. */
    DBUG_ASSERT(thd->transaction.stmt.is_empty());
    close_thread_tables(thd);
    thd->mdl_context.rollback_to_savepoint(mdl_savepoint);

    thd->cleanup_after_query();
    break;
  }
#endif
  case COM_QUIT:
    /* We don't calculate statistics for this command */
    general_log_print(thd, command, NullS);
    net->error=0;				// Don't give 'abort' message
    thd->stmt_da->disable_status();              // Don't send anything back
    error=TRUE;					// End server
    break;
#ifndef EMBEDDED_LIBRARY
  case COM_BINLOG_DUMP:
    {
      ulong pos;
      ushort flags;
      String slave_uuid;

      status_var_increment(thd->status_var.com_other);
      thd->enable_slow_log= opt_log_slow_admin_statements;
      if (check_global_access(thd, REPL_SLAVE_ACL))
	break;

      /* TODO: The following has to be changed to an 8 byte integer */
      pos = uint4korr(packet);
      flags = uint2korr(packet + 4);
      thd->server_id= uint4korr(packet+6);

      get_slave_uuid(thd, &slave_uuid);
      kill_zombie_dump_threads(&slave_uuid);

      general_log_print(thd, command, "Log: '%s'  Pos: %ld", packet+10,
                      (long) pos);
      mysql_binlog_send(thd, thd->strdup(packet + 10), (my_off_t) pos, flags);
      unregister_slave(thd,1,1);
      /*  fake COM_QUIT -- if we get here, the thread needs to terminate */
      error = TRUE;
      break;
    }
#endif
  case COM_REFRESH:
  {
    bool not_used;
    status_var_increment(thd->status_var.com_stat[SQLCOM_FLUSH]);
    ulong options= (ulong) (uchar) packet[0];
    if (trans_commit_implicit(thd))
      break;
    thd->mdl_context.release_transactional_locks();
    if (check_global_access(thd,RELOAD_ACL))
      break;
    general_log_print(thd, command, NullS);
#ifndef DBUG_OFF
    bool debug_simulate= FALSE;
    DBUG_EXECUTE_IF("simulate_detached_thread_refresh", debug_simulate= TRUE;);
    if (debug_simulate)
    {
      /*
        Simulate a reload without a attached thread session.
        Provides a environment similar to that of when the
        server receives a SIGHUP signal and reloads caches
        and flushes tables.
      */
      bool res;
      my_pthread_setspecific_ptr(THR_THD, NULL);
      res= reload_acl_and_cache(NULL, options | REFRESH_FAST,
                                NULL, &not_used);
      my_pthread_setspecific_ptr(THR_THD, thd);
      if (res)
        break;
    }
    else
#endif
    if (reload_acl_and_cache(thd, options, (TABLE_LIST*) 0, &not_used))
      break;
    if (trans_commit_implicit(thd))
      break;
    close_thread_tables(thd);
    thd->mdl_context.release_transactional_locks();
    my_ok(thd);
    break;
  }
#ifndef EMBEDDED_LIBRARY
  case COM_SHUTDOWN:
  {
    status_var_increment(thd->status_var.com_other);
    if (check_global_access(thd,SHUTDOWN_ACL))
      break; /* purecov: inspected */
    /*
      If the client is < 4.1.3, it is going to send us no argument; then
      packet_length is 0, packet[0] is the end 0 of the packet. Note that
      SHUTDOWN_DEFAULT is 0. If client is >= 4.1.3, the shutdown level is in
      packet[0].
    */
    enum mysql_enum_shutdown_level level;
    if (!thd->is_valid_time())
      level= SHUTDOWN_DEFAULT;
    else
      level= (enum mysql_enum_shutdown_level) (uchar) packet[0];
    if (level == SHUTDOWN_DEFAULT)
      level= SHUTDOWN_WAIT_ALL_BUFFERS; // soon default will be configurable
    else if (level != SHUTDOWN_WAIT_ALL_BUFFERS)
    {
      my_error(ER_NOT_SUPPORTED_YET, MYF(0), "this shutdown level");
      break;
    }
    DBUG_PRINT("quit",("Got shutdown command for level %u", level));
    general_log_print(thd, command, NullS);
    my_eof(thd);
    kill_mysql();
    error=TRUE;
    break;
  }
#endif
  case COM_STATISTICS:
  {
    STATUS_VAR current_global_status_var;
    ulong uptime;
    uint length __attribute__((unused));
    ulonglong queries_per_second1000;
    char buff[250];
    uint buff_len= sizeof(buff);

    general_log_print(thd, command, NullS);
    status_var_increment(thd->status_var.com_stat[SQLCOM_SHOW_STATUS]);
    calc_sum_of_all_status(&current_global_status_var);
    if (!(uptime= (ulong) (thd->start_time - server_start_time)))
      queries_per_second1000= 0;
    else
      queries_per_second1000= thd->query_id * LL(1000) / uptime;

    length= my_snprintf(buff, buff_len - 1,
                        "Uptime: %lu  Threads: %d  Questions: %lu  "
                        "Slow queries: %lu  Opens: %lu  Flush tables: %lu  "
                        "Open tables: %u  Queries per second avg: %u.%u",
                        uptime,
                        (int) thread_count, (ulong) thd->query_id,
                        current_global_status_var.long_query_count,
                        current_global_status_var.opened_tables,
                        refresh_version,
                        cached_open_tables(),
                        (uint) (queries_per_second1000 / 1000),
                        (uint) (queries_per_second1000 % 1000));
#ifdef EMBEDDED_LIBRARY
    /* Store the buffer in permanent memory */
    my_ok(thd, 0, 0, buff);
#else
    (void) my_net_write(net, (uchar*) buff, length);
    (void) net_flush(net);
    thd->stmt_da->disable_status();
#endif
    break;
  }
  case COM_PING:
    status_var_increment(thd->status_var.com_other);
    my_ok(thd);				// Tell client we are alive
    break;
  case COM_PROCESS_INFO:
    status_var_increment(thd->status_var.com_stat[SQLCOM_SHOW_PROCESSLIST]);
    if (!thd->security_ctx->priv_user[0] &&
        check_global_access(thd, PROCESS_ACL))
      break;
    general_log_print(thd, command, NullS);
    mysqld_list_processes(thd,
			  thd->security_ctx->master_access & PROCESS_ACL ? 
			  NullS : thd->security_ctx->priv_user, 0);
    break;
  case COM_PROCESS_KILL:
  {
    status_var_increment(thd->status_var.com_stat[SQLCOM_KILL]);
    ulong id=(ulong) uint4korr(packet);
    sql_kill(thd,id,false);
    break;
  }
  case COM_SET_OPTION:
  {
    status_var_increment(thd->status_var.com_stat[SQLCOM_SET_OPTION]);
    uint opt_command= uint2korr(packet);

    switch (opt_command) {
    case (int) MYSQL_OPTION_MULTI_STATEMENTS_ON:
      thd->client_capabilities|= CLIENT_MULTI_STATEMENTS;
      my_eof(thd);
      break;
    case (int) MYSQL_OPTION_MULTI_STATEMENTS_OFF:
      thd->client_capabilities&= ~CLIENT_MULTI_STATEMENTS;
      my_eof(thd);
      break;
    default:
      my_message(ER_UNKNOWN_COM_ERROR, ER(ER_UNKNOWN_COM_ERROR), MYF(0));
      break;
    }
    break;
  }
  case COM_DEBUG:
    status_var_increment(thd->status_var.com_other);
    if (check_global_access(thd, SUPER_ACL))
      break;					/* purecov: inspected */
    mysql_print_status();
    general_log_print(thd, command, NullS);
    my_eof(thd);
    break;
  case COM_SLEEP:
  case COM_CONNECT:				// Impossible here
  case COM_TIME:				// Impossible from client
  case COM_DELAYED_INSERT:
  case COM_END:
  default:
    my_message(ER_UNKNOWN_COM_ERROR, ER(ER_UNKNOWN_COM_ERROR), MYF(0));
    break;
  }
  DBUG_ASSERT(thd->derived_tables == NULL &&
              (thd->open_tables == NULL ||
               (thd->locked_tables_mode == LTM_LOCK_TABLES)));

  thd->protocol->end_statement();
  query_cache_end_of_result(thd);

  if (!thd->is_error() && !thd->killed_errno())
    mysql_audit_general(thd, MYSQL_AUDIT_GENERAL_RESULT, 0, 0);

  log_slow_statement(thd);

  thd_proc_info(thd, "cleaning up");
  thd->set_query(NULL, 0);
  thd->command=COM_SLEEP;
  dec_thread_running();
  thd_proc_info(thd, 0);
  thd->packet.shrink(thd->variables.net_buffer_length);	// Reclaim some memory
  free_root(thd->mem_root,MYF(MY_KEEP_PREALLOC));

#if defined(ENABLED_PROFILING)
  thd->profiling.finish_current_query();
#endif
  if (MYSQL_QUERY_DONE_ENABLED() || MYSQL_COMMAND_DONE_ENABLED())
  {
    int res __attribute__((unused));
    res= (int) thd->is_error();
    if (command == COM_QUERY)
    {
      MYSQL_QUERY_DONE(res);
    }
    MYSQL_COMMAND_DONE(res);
  }
  DBUG_RETURN(error);
}


void log_slow_statement(THD *thd)
{
  DBUG_ENTER("log_slow_statement");

  /*
    The following should never be true with our current code base,
    but better to keep this here so we don't accidently try to log a
    statement in a trigger or stored function
  */
  if (unlikely(thd->in_sub_stmt))
    DBUG_VOID_RETURN;                           // Don't set time for sub stmt

  /*
    Do not log administrative statements unless the appropriate option is
    set.
  */
  if (thd->enable_slow_log)
  {
    ulonglong end_utime_of_query= thd->current_utime();
    thd_proc_info(thd, "logging slow query");

    if (((end_utime_of_query - thd->utime_after_lock) >
         thd->variables.long_query_time ||
         ((thd->server_status &
           (SERVER_QUERY_NO_INDEX_USED | SERVER_QUERY_NO_GOOD_INDEX_USED)) &&
          opt_log_queries_not_using_indexes &&
           !(sql_command_flags[thd->lex->sql_command] & CF_STATUS_COMMAND))) &&
        thd->examined_row_count >= thd->variables.min_examined_row_limit)
    {
      thd_proc_info(thd, "logging slow query");
      thd->status_var.long_query_count++;
      slow_log_print(thd, thd->query(), thd->query_length(), 
                     end_utime_of_query);
    }
  }
  DBUG_VOID_RETURN;
}


/**
  Create a TABLE_LIST object for an INFORMATION_SCHEMA table.

    This function is used in the parser to convert a SHOW or DESCRIBE
    table_name command to a SELECT from INFORMATION_SCHEMA.
    It prepares a SELECT_LEX and a TABLE_LIST object to represent the
    given command as a SELECT parse tree.

  @param thd              thread handle
  @param lex              current lex
  @param table_ident      table alias if it's used
  @param schema_table_idx the type of the INFORMATION_SCHEMA table to be
                          created

  @note
    Due to the way this function works with memory and LEX it cannot
    be used outside the parser (parse tree transformations outside
    the parser break PS and SP).

  @retval
    0                 success
  @retval
    1                 out of memory or SHOW commands are not allowed
                      in this version of the server.
*/

int prepare_schema_table(THD *thd, LEX *lex, Table_ident *table_ident,
                         enum enum_schema_tables schema_table_idx)
{
  SELECT_LEX *schema_select_lex= NULL;
  DBUG_ENTER("prepare_schema_table");

  switch (schema_table_idx) {
  case SCH_SCHEMATA:
#if defined(DONT_ALLOW_SHOW_COMMANDS)
    my_message(ER_NOT_ALLOWED_COMMAND,
               ER(ER_NOT_ALLOWED_COMMAND), MYF(0));   /* purecov: inspected */
    DBUG_RETURN(1);
#else
    break;
#endif

  case SCH_TABLE_NAMES:
  case SCH_TABLES:
  case SCH_VIEWS:
  case SCH_TRIGGERS:
  case SCH_EVENTS:
#ifdef DONT_ALLOW_SHOW_COMMANDS
    my_message(ER_NOT_ALLOWED_COMMAND,
               ER(ER_NOT_ALLOWED_COMMAND), MYF(0)); /* purecov: inspected */
    DBUG_RETURN(1);
#else
    {
      LEX_STRING db;
      size_t dummy;
      if (lex->select_lex.db == NULL &&
          lex->copy_db_to(&lex->select_lex.db, &dummy))
      {
        DBUG_RETURN(1);
      }
      schema_select_lex= new SELECT_LEX();
      db.str= schema_select_lex->db= lex->select_lex.db;
      schema_select_lex->table_list.first= NULL;
      db.length= strlen(db.str);

      if (check_db_name(&db))
      {
        my_error(ER_WRONG_DB_NAME, MYF(0), db.str);
        DBUG_RETURN(1);
      }
      break;
    }
#endif
  case SCH_COLUMNS:
  case SCH_STATISTICS:
  {
#ifdef DONT_ALLOW_SHOW_COMMANDS
    my_message(ER_NOT_ALLOWED_COMMAND,
               ER(ER_NOT_ALLOWED_COMMAND), MYF(0)); /* purecov: inspected */
    DBUG_RETURN(1);
#else
    DBUG_ASSERT(table_ident);
    TABLE_LIST **query_tables_last= lex->query_tables_last;
    schema_select_lex= new SELECT_LEX();
    /* 'parent_lex' is used in init_query() so it must be before it. */
    schema_select_lex->parent_lex= lex;
    schema_select_lex->init_query();
    if (!schema_select_lex->add_table_to_list(thd, table_ident, 0, 0, TL_READ,
                                              MDL_SHARED_READ))
      DBUG_RETURN(1);
    lex->query_tables_last= query_tables_last;
    break;
  }
#endif
  case SCH_PROFILES:
    /* 
      Mark this current profiling record to be discarded.  We don't
      wish to have SHOW commands show up in profiling.
    */
#if defined(ENABLED_PROFILING)
    thd->profiling.discard_current_query();
#endif
    break;
  case SCH_OPEN_TABLES:
  case SCH_VARIABLES:
  case SCH_STATUS:
  case SCH_PROCEDURES:
  case SCH_CHARSETS:
  case SCH_ENGINES:
  case SCH_COLLATIONS:
  case SCH_COLLATION_CHARACTER_SET_APPLICABILITY:
  case SCH_USER_PRIVILEGES:
  case SCH_SCHEMA_PRIVILEGES:
  case SCH_TABLE_PRIVILEGES:
  case SCH_COLUMN_PRIVILEGES:
  case SCH_TABLE_CONSTRAINTS:
  case SCH_KEY_COLUMN_USAGE:
  default:
    break;
  }
  
  SELECT_LEX *select_lex= lex->current_select;
  if (make_schema_select(thd, select_lex, schema_table_idx))
  {
    DBUG_RETURN(1);
  }
  TABLE_LIST *table_list= select_lex->table_list.first;
  table_list->schema_select_lex= schema_select_lex;
  table_list->schema_table_reformed= 1;
  DBUG_RETURN(0);
}


/**
  Implementation of FLUSH TABLES <table_list> WITH READ LOCK.

  In brief: take exclusive locks, expel tables from the table
  cache, reopen the tables, enter the 'LOCKED TABLES' mode,
  downgrade the locks.
  Note: the function is written to be called from
  mysql_execute_command(), it is not reusable in arbitrary
  execution context.

  Required privileges
  -------------------
  Since the statement implicitly enters LOCK TABLES mode,
  it requires LOCK TABLES privilege on every table.
  But since the rest of FLUSH commands require
  the global RELOAD_ACL, it also requires RELOAD_ACL.

  Compatibility with the global read lock
  ---------------------------------------
  We don't wait for the GRL, since neither the
  5.1 combination that this new statement is intended to
  replace (LOCK TABLE <list> WRITE; FLUSH TABLES;),
  nor FLUSH TABLES WITH READ LOCK do.
  @todo: this is not implemented, Dmitry disagrees.
  Currently we wait for GRL in another connection,
  but are compatible with a GRL in our own connection.

  Behaviour under LOCK TABLES
  ---------------------------
  Bail out: i.e. don't perform an implicit UNLOCK TABLES.
  This is not consistent with LOCK TABLES statement, but is
  in line with behaviour of FLUSH TABLES WITH READ LOCK, and we
  try to not introduce any new statements with implicit
  semantics.

  Compatibility with parallel updates
  -----------------------------------
  As a result, we will wait for all open transactions
  against the tables to complete. After the lock downgrade,
  new transactions will be able to read the tables, but not
  write to them.

  Differences from FLUSH TABLES <list>
  -------------------------------------
  - you can't flush WITH READ LOCK a non-existent table
  - you can't flush WITH READ LOCK under LOCK TABLES
  - currently incompatible with the GRL (@todo: fix)

  Effect on views and temporary tables.
  ------------------------------------
  You can only apply this command to existing base tables.
  If a view with such name exists, ER_WRONG_OBJECT is returned.
  If a temporary table with such name exists, it's ignored:
  if there is a base table, it's used, otherwise ER_NO_SUCH_TABLE
  is returned.
*/

static bool flush_tables_with_read_lock(THD *thd, TABLE_LIST *all_tables)
{
  Lock_tables_prelocking_strategy lock_tables_prelocking_strategy;
  TABLE_LIST *table_list;

  /*
    This is called from SQLCOM_FLUSH, the transaction has
    been committed implicitly.
  */

  /* RELOAD_ACL is checked by the caller. Check table-level privileges. */
  if (check_table_access(thd, LOCK_TABLES_ACL | SELECT_ACL, all_tables,
                         FALSE, UINT_MAX, FALSE))
    goto error;

  if (thd->locked_tables_mode)
  {
    my_error(ER_LOCK_OR_ACTIVE_TRANSACTION, MYF(0));
    goto error;
  }

  /*
    @todo: Since lock_table_names() acquires a global IX
    lock, this actually waits for a GRL in another connection.
    We are thus introducing an incompatibility.
    Do nothing for now, since not taking a global IX violates
    current internal MDL asserts, fix after discussing with
    Dmitry.
  */
  if (lock_table_names(thd, all_tables, 0, thd->variables.lock_wait_timeout,
                       MYSQL_OPEN_SKIP_TEMPORARY))
    goto error;

  for (table_list= all_tables; table_list;
       table_list= table_list->next_global)
  {
    /* Remove the table from cache. */
    mysql_mutex_lock(&LOCK_open);
    tdc_remove_table(thd, TDC_RT_REMOVE_ALL,
                     table_list->db,
                     table_list->table_name);
    mysql_mutex_unlock(&LOCK_open);

    /* Skip views and temporary tables. */
    table_list->required_type= FRMTYPE_TABLE; /* Don't try to flush views. */
    table_list->open_type= OT_BASE_ONLY;      /* Ignore temporary tables. */
  }

  if  (open_and_lock_tables(thd, all_tables, FALSE,
                            MYSQL_OPEN_HAS_MDL_LOCK,
                            &lock_tables_prelocking_strategy) ||
       thd->locked_tables_list.init_locked_tables(thd))
  {
    goto error;
  }
  thd->variables.option_bits|= OPTION_TABLE_LOCK;

  /*
    Downgrade the exclusive locks.
    Use MDL_SHARED_NO_WRITE as the intended
    post effect of this call is identical
    to LOCK TABLES <...> READ, and we didn't use
    thd->in_lock_talbes and thd->sql_command= SQLCOM_LOCK_TABLES
    hacks to enter the LTM.
    @todo: release the global IX lock here!!!
  */
  for (table_list= all_tables; table_list;
       table_list= table_list->next_global)
    table_list->mdl_request.ticket->downgrade_exclusive_lock(MDL_SHARED_NO_WRITE);

  return FALSE;

error:
  return TRUE;
}


/**
  Read query from packet and store in thd->query.
  Used in COM_QUERY and COM_STMT_PREPARE.

    Sets the following THD variables:
  - query
  - query_length

  @retval
    FALSE ok
  @retval
    TRUE  error;  In this case thd->fatal_error is set
*/

bool alloc_query(THD *thd, const char *packet, uint packet_length)
{
  char *query;
  /* Remove garbage at start and end of query */
  while (packet_length > 0 && my_isspace(thd->charset(), packet[0]))
  {
    packet++;
    packet_length--;
  }
  const char *pos= packet + packet_length;     // Point at end null
  while (packet_length > 0 &&
	 (pos[-1] == ';' || my_isspace(thd->charset() ,pos[-1])))
  {
    pos--;
    packet_length--;
  }
  /* We must allocate some extra memory for query cache */
  if (! (query= (char*) thd->memdup_w_gap(packet,
                                          packet_length,
                                          1 + thd->db_length +
                                          QUERY_CACHE_FLAGS_SIZE)))
      return TRUE;
  query[packet_length]= '\0';
  thd->set_query(query, packet_length);

  /* Reclaim some memory */
  thd->packet.shrink(thd->variables.net_buffer_length);
  thd->convert_buffer.shrink(thd->variables.net_buffer_length);

  return FALSE;
}

static void reset_one_shot_variables(THD *thd) 
{
  thd->variables.character_set_client=
    global_system_variables.character_set_client;
  thd->variables.collation_connection=
    global_system_variables.collation_connection;
  thd->variables.collation_database=
    global_system_variables.collation_database;
  thd->variables.collation_server=
    global_system_variables.collation_server;
  thd->update_charset();
  thd->variables.time_zone=
    global_system_variables.time_zone;
  thd->variables.lc_time_names= &my_locale_en_US;
  thd->one_shot_set= 0;
}


static
bool sp_process_definer(THD *thd)
{
  DBUG_ENTER("sp_process_definer");

  LEX *lex= thd->lex;

  /*
    If the definer is not specified, this means that CREATE-statement missed
    DEFINER-clause. DEFINER-clause can be missed in two cases:

      - The user submitted a statement w/o the clause. This is a normal
        case, we should assign CURRENT_USER as definer.

      - Our slave received an updated from the master, that does not
        replicate definer for stored rountines. We should also assign
        CURRENT_USER as definer here, but also we should mark this routine
        as NON-SUID. This is essential for the sake of backward
        compatibility.

        The problem is the slave thread is running under "special" user (@),
        that actually does not exist. In the older versions we do not fail
        execution of a stored routine if its definer does not exist and
        continue the execution under the authorization of the invoker
        (BUG#13198). And now if we try to switch to slave-current-user (@),
        we will fail.

        Actually, this leads to the inconsistent state of master and
        slave (different definers, different SUID behaviour), but it seems,
        this is the best we can do.
  */

  if (!lex->definer)
  {
    Query_arena original_arena;
    Query_arena *ps_arena= thd->activate_stmt_arena_if_needed(&original_arena);

    lex->definer= create_default_definer(thd);

    if (ps_arena)
      thd->restore_active_arena(ps_arena, &original_arena);

    /* Error has been already reported. */
    if (lex->definer == NULL)
      DBUG_RETURN(TRUE);

    if (thd->slave_thread && lex->sphead)
      lex->sphead->m_chistics->suid= SP_IS_NOT_SUID;
  }
  else
  {
    /*
      If the specified definer differs from the current user, we
      should check that the current user has SUPER privilege (in order
      to create a stored routine under another user one must have
      SUPER privilege).
    */
    if ((strcmp(lex->definer->user.str, thd->security_ctx->priv_user) ||
         my_strcasecmp(system_charset_info, lex->definer->host.str,
                       thd->security_ctx->priv_host)) &&
        check_global_access(thd, SUPER_ACL))
    {
      my_error(ER_SPECIFIC_ACCESS_DENIED_ERROR, MYF(0), "SUPER");
      DBUG_RETURN(TRUE);
    }
  }

  /* Check that the specified definer exists. Emit a warning if not. */

#ifndef NO_EMBEDDED_ACCESS_CHECKS
  if (!is_acl_user(lex->definer->host.str, lex->definer->user.str))
  {
    push_warning_printf(thd,
                        MYSQL_ERROR::WARN_LEVEL_NOTE,
                        ER_NO_SUCH_USER,
                        ER(ER_NO_SUCH_USER),
                        lex->definer->user.str,
                        lex->definer->host.str);
  }
#endif /* NO_EMBEDDED_ACCESS_CHECKS */

  DBUG_RETURN(FALSE);
}


/**
  Execute command saved in thd and lex->sql_command.

    Before every operation that can request a write lock for a table
    wait if a global read lock exists. However do not wait if this
    thread has locked tables already. No new locks can be requested
    until the other locks are released. The thread that requests the
    global read lock waits for write locked tables to become unlocked.

    Note that wait_if_global_read_lock() sets a protection against a new
    global read lock when it succeeds. This needs to be released by
    start_waiting_global_read_lock() after the operation.

  @param thd                       Thread handle

  @todo
    - Invalidate the table in the query cache if something changed
    after unlocking when changes become visible.
    TODO: this is workaround. right way will be move invalidating in
    the unlock procedure.
    - TODO: use check_change_password()

  @retval
    FALSE       OK
  @retval
    TRUE        Error
*/

int
mysql_execute_command(THD *thd)
{
  int res= FALSE;
  int  up_result= 0;
  LEX  *lex= thd->lex;
  /* first SELECT_LEX (have special meaning for many of non-SELECTcommands) */
  SELECT_LEX *select_lex= &lex->select_lex;
  /* first table of first SELECT_LEX */
  TABLE_LIST *first_table= select_lex->table_list.first;
  /* list of all tables in query */
  TABLE_LIST *all_tables;
  /* most outer SELECT_LEX_UNIT of query */
  SELECT_LEX_UNIT *unit= &lex->unit;
#ifdef HAVE_REPLICATION
  /* have table map for update for multi-update statement (BUG#37051) */
  bool have_table_map_for_update= FALSE;
#endif
  /* Saved variable value */
  DBUG_ENTER("mysql_execute_command");
#ifdef WITH_PARTITION_STORAGE_ENGINE
  thd->work_part_info= 0;
#endif

  DBUG_ASSERT(thd->transaction.stmt.is_empty() || thd->in_sub_stmt);
  /*
    In many cases first table of main SELECT_LEX have special meaning =>
    check that it is first table in global list and relink it first in 
    queries_tables list if it is necessary (we need such relinking only
    for queries with subqueries in select list, in this case tables of
    subqueries will go to global list first)

    all_tables will differ from first_table only if most upper SELECT_LEX
    do not contain tables.

    Because of above in place where should be at least one table in most
    outer SELECT_LEX we have following check:
    DBUG_ASSERT(first_table == all_tables);
    DBUG_ASSERT(first_table == all_tables && first_table != 0);
  */
  lex->first_lists_tables_same();
  /* should be assigned after making first tables same */
  all_tables= lex->query_tables;
  /* set context for commands which do not use setup_tables */
  select_lex->
    context.resolve_in_table_list_only(select_lex->
                                       table_list.first);

  /*
    Reset warning count for each query that uses tables
    A better approach would be to reset this for any commands
    that is not a SHOW command or a select that only access local
    variables, but for now this is probably good enough.
  */
  if ((sql_command_flags[lex->sql_command] & CF_DIAGNOSTIC_STMT) != 0)
    thd->warning_info->set_read_only(TRUE);
  else
  {
    thd->warning_info->set_read_only(FALSE);
    if (all_tables)
      thd->warning_info->opt_clear_warning_info(thd->query_id);
  }

#ifdef HAVE_REPLICATION
  if (unlikely(thd->slave_thread))
  {
    if (lex->sql_command == SQLCOM_DROP_TRIGGER)
    {
      /*
        When dropping a trigger, we need to load its table name
        before checking slave filter rules.
      */
      add_table_for_trigger(thd, thd->lex->spname, 1, &all_tables);
      
      if (!all_tables)
      {
        /*
          If table name cannot be loaded,
          it means the trigger does not exists possibly because
          CREATE TRIGGER was previously skipped for this trigger
          according to slave filtering rules.
          Returning success without producing any errors in this case.
        */
        DBUG_RETURN(0);
      }
      
      // force searching in slave.cc:tables_ok() 
      all_tables->updating= 1;
    }

    /*
      For fix of BUG#37051, the master stores the table map for update
      in the Query_log_event, and the value is assigned to
      thd->variables.table_map_for_update before executing the update
      query.

      If thd->variables.table_map_for_update is set, then we are
      replicating from a new master, we can use this value to apply
      filter rules without opening all the tables. However If
      thd->variables.table_map_for_update is not set, then we are
      replicating from an old master, so we just skip this and
      continue with the old method. And of course, the bug would still
      exist for old masters.
    */
    if (lex->sql_command == SQLCOM_UPDATE_MULTI &&
        thd->table_map_for_update)
    {
      have_table_map_for_update= TRUE;
      table_map table_map_for_update= thd->table_map_for_update;
      uint nr= 0;
      TABLE_LIST *table;
      for (table=all_tables; table; table=table->next_global, nr++)
      {
        if (table_map_for_update & ((table_map)1 << nr))
          table->updating= TRUE;
        else
          table->updating= FALSE;
      }

      if (all_tables_not_ok(thd, all_tables))
      {
        /* we warn the slave SQL thread */
        my_message(ER_SLAVE_IGNORED_TABLE, ER(ER_SLAVE_IGNORED_TABLE), MYF(0));
        if (thd->one_shot_set)
          reset_one_shot_variables(thd);
        DBUG_RETURN(0);
      }
      
      for (table=all_tables; table; table=table->next_global)
        table->updating= TRUE;
    }
    
    /*
      Check if statment should be skipped because of slave filtering
      rules

      Exceptions are:
      - UPDATE MULTI: For this statement, we want to check the filtering
        rules later in the code
      - SET: we always execute it (Not that many SET commands exists in
        the binary log anyway -- only 4.1 masters write SET statements,
	in 5.0 there are no SET statements in the binary log)
      - DROP TEMPORARY TABLE IF EXISTS: we always execute it (otherwise we
        have stale files on slave caused by exclusion of one tmp table).
    */
    if (!(lex->sql_command == SQLCOM_UPDATE_MULTI) &&
	!(lex->sql_command == SQLCOM_SET_OPTION) &&
	!(lex->sql_command == SQLCOM_DROP_TABLE &&
          lex->drop_temporary && lex->drop_if_exists) &&
        all_tables_not_ok(thd, all_tables))
    {
      /* we warn the slave SQL thread */
      my_message(ER_SLAVE_IGNORED_TABLE, ER(ER_SLAVE_IGNORED_TABLE), MYF(0));
      if (thd->one_shot_set)
      {
        /*
          It's ok to check thd->one_shot_set here:

          The charsets in a MySQL 5.0 slave can change by both a binlogged
          SET ONE_SHOT statement and the event-internal charset setting, 
          and these two ways to change charsets do not seems to work
          together.

          At least there seems to be problems in the rli cache for
          charsets if we are using ONE_SHOT.  Note that this is normally no
          problem because either the >= 5.0 slave reads a 4.1 binlog (with
          ONE_SHOT) *or* or 5.0 binlog (without ONE_SHOT) but never both."
        */
        reset_one_shot_variables(thd);
      }
      DBUG_RETURN(0);
    }
  }
  else
  {
#endif /* HAVE_REPLICATION */
    /*
      When option readonly is set deny operations which change non-temporary
      tables. Except for the replication thread and the 'super' users.
    */
    if (deny_updates_if_read_only_option(thd, all_tables))
    {
      my_error(ER_OPTION_PREVENTS_STATEMENT, MYF(0), "--read-only");
      DBUG_RETURN(-1);
    }
#ifdef HAVE_REPLICATION
  } /* endif unlikely slave */
#endif

  status_var_increment(thd->status_var.com_stat[lex->sql_command]);

  DBUG_ASSERT(thd->transaction.stmt.modified_non_trans_table == FALSE);

  /*
    End a active transaction so that this command will have it's
    own transaction and will also sync the binary log. If a DDL is
    not run in it's own transaction it may simply never appear on
    the slave in case the outside transaction rolls back.
  */
  if (stmt_causes_implicit_commit(thd, CF_IMPLICT_COMMIT_BEGIN))
  {
    /* Commit or rollback the statement transaction. */
    thd->is_error() ? trans_rollback_stmt(thd) : trans_commit_stmt(thd);
    /* Commit the normal transaction if one is active. */
    if (trans_commit_implicit(thd))
      goto error;
    /* Release metadata locks acquired in this transaction. */
    thd->mdl_context.release_transactional_locks();
  }

  /*
    Check if this command needs protection against the global read lock
    to avoid deadlock. See CF_PROTECT_AGAINST_GRL.
    start_waiting_global_read_lock() is called at the end of
    mysql_execute_command().
  */
  if (((sql_command_flags[lex->sql_command] & CF_PROTECT_AGAINST_GRL) != 0) &&
      !thd->locked_tables_mode)
    if (thd->global_read_lock.wait_if_global_read_lock(thd, FALSE, TRUE))
      goto error;

#ifndef DBUG_OFF
  if (lex->sql_command != SQLCOM_SET_OPTION)
    DEBUG_SYNC(thd,"before_execute_sql_command");
#endif

  switch (lex->sql_command) {

  case SQLCOM_SHOW_EVENTS:
#ifndef HAVE_EVENT_SCHEDULER
    my_error(ER_NOT_SUPPORTED_YET, MYF(0), "embedded server");
    break;
#endif
  case SQLCOM_SHOW_STATUS_PROC:
  case SQLCOM_SHOW_STATUS_FUNC:
    if ((res= check_table_access(thd, SELECT_ACL, all_tables, FALSE,
                                  UINT_MAX, FALSE)))
      goto error;
    res= execute_sqlcom_select(thd, all_tables);
    break;
  case SQLCOM_SHOW_STATUS:
  {
    system_status_var old_status_var= thd->status_var;
    thd->initial_status_var= &old_status_var;
    if (!(res= check_table_access(thd, SELECT_ACL, all_tables, FALSE,
                                  UINT_MAX, FALSE)))
      res= execute_sqlcom_select(thd, all_tables);
    /* Don't log SHOW STATUS commands to slow query log */
    thd->server_status&= ~(SERVER_QUERY_NO_INDEX_USED |
                           SERVER_QUERY_NO_GOOD_INDEX_USED);
    /*
      restore status variables, as we don't want 'show status' to cause
      changes
    */
    mysql_mutex_lock(&LOCK_status);
    add_diff_to_status(&global_status_var, &thd->status_var,
                       &old_status_var);
    thd->status_var= old_status_var;
    mysql_mutex_unlock(&LOCK_status);
    break;
  }
  case SQLCOM_SHOW_DATABASES:
  case SQLCOM_SHOW_TABLES:
  case SQLCOM_SHOW_TRIGGERS:
  case SQLCOM_SHOW_TABLE_STATUS:
  case SQLCOM_SHOW_OPEN_TABLES:
  case SQLCOM_SHOW_PLUGINS:
  case SQLCOM_SHOW_FIELDS:
  case SQLCOM_SHOW_KEYS:
  case SQLCOM_SHOW_VARIABLES:
  case SQLCOM_SHOW_CHARSETS:
  case SQLCOM_SHOW_COLLATIONS:
  case SQLCOM_SHOW_STORAGE_ENGINES:
  case SQLCOM_SHOW_PROFILE:
  case SQLCOM_SELECT:
  {
    thd->status_var.last_query_cost= 0.0;

    /*
      lex->exchange != NULL implies SELECT .. INTO OUTFILE and this
      requires FILE_ACL access.
    */
    ulong privileges_requested= lex->exchange ? SELECT_ACL | FILE_ACL :
      SELECT_ACL;

    if (all_tables)
      res= check_table_access(thd,
                              privileges_requested,
                              all_tables, FALSE, UINT_MAX, FALSE);
    else
      res= check_access(thd, privileges_requested, any_db, NULL, NULL, 0, 0);

    if (res)
      break;

    if (!thd->locked_tables_mode && lex->protect_against_global_read_lock &&
        thd->global_read_lock.wait_if_global_read_lock(thd, FALSE, TRUE))
      break;

    res= execute_sqlcom_select(thd, all_tables);
    break;
  }
case SQLCOM_PREPARE:
  {
    mysql_sql_stmt_prepare(thd);
    break;
  }
  case SQLCOM_EXECUTE:
  {
    mysql_sql_stmt_execute(thd);
    break;
  }
  case SQLCOM_DEALLOCATE_PREPARE:
  {
    mysql_sql_stmt_close(thd);
    break;
  }
  case SQLCOM_DO:
    if (check_table_access(thd, SELECT_ACL, all_tables, FALSE, UINT_MAX, FALSE)
        || open_and_lock_tables(thd, all_tables, TRUE, 0))
      goto error;

    res= mysql_do(thd, *lex->insert_list);
    break;

  case SQLCOM_EMPTY_QUERY:
    my_ok(thd);
    break;

  case SQLCOM_HELP:
    res= mysqld_help(thd,lex->help_arg);
    break;

#ifndef EMBEDDED_LIBRARY
  case SQLCOM_PURGE:
  {
    if (check_global_access(thd, SUPER_ACL))
      goto error;
    /* PURGE MASTER LOGS TO 'file' */
    res = purge_master_logs(thd, lex->to_log);
    break;
  }
  case SQLCOM_PURGE_BEFORE:
  {
    Item *it;

    if (check_global_access(thd, SUPER_ACL))
      goto error;
    /* PURGE MASTER LOGS BEFORE 'data' */
    it= (Item *)lex->value_list.head();
    if ((!it->fixed && it->fix_fields(lex->thd, &it)) ||
        it->check_cols(1))
    {
      my_error(ER_WRONG_ARGUMENTS, MYF(0), "PURGE LOGS BEFORE");
      goto error;
    }
    it= new Item_func_unix_timestamp(it);
    /*
      it is OK only emulate fix_fieds, because we need only
      value of constant
    */
    it->quick_fix_field();
    res = purge_master_logs_before_date(thd, (ulong)it->val_int());
    break;
  }
#endif
  case SQLCOM_SHOW_WARNS:
  {
    res= mysqld_show_warnings(thd, (ulong)
			      ((1L << (uint) MYSQL_ERROR::WARN_LEVEL_NOTE) |
			       (1L << (uint) MYSQL_ERROR::WARN_LEVEL_WARN) |
			       (1L << (uint) MYSQL_ERROR::WARN_LEVEL_ERROR)
			       ));
    break;
  }
  case SQLCOM_SHOW_ERRORS:
  {
    res= mysqld_show_warnings(thd, (ulong)
			      (1L << (uint) MYSQL_ERROR::WARN_LEVEL_ERROR));
    break;
  }
  case SQLCOM_SHOW_PROFILES:
  {
#if defined(ENABLED_PROFILING)
    thd->profiling.discard_current_query();
    res= thd->profiling.show_profiles();
    if (res)
      goto error;
#else
    my_error(ER_FEATURE_DISABLED, MYF(0), "SHOW PROFILES", "enable-profiling");
    goto error;
#endif
    break;
  }
  case SQLCOM_SHOW_NEW_MASTER:
  {
    if (check_global_access(thd, REPL_SLAVE_ACL))
      goto error;
    /* This query don't work now.*/
    my_error(ER_NOT_SUPPORTED_YET, MYF(0), "SHOW NEW MASTER");
    goto error;
  }

#ifdef HAVE_REPLICATION
  case SQLCOM_SHOW_SLAVE_HOSTS:
  {
    if (check_global_access(thd, REPL_SLAVE_ACL))
      goto error;
    res = show_slave_hosts(thd);
    break;
  }
  case SQLCOM_SHOW_RELAYLOG_EVENTS:
  {
    if (check_global_access(thd, REPL_SLAVE_ACL))
      goto error;
    res = mysql_show_relaylog_events(thd);
    break;
  }
  case SQLCOM_SHOW_BINLOG_EVENTS:
  {
    if (check_global_access(thd, REPL_SLAVE_ACL))
      goto error;
    res = mysql_show_binlog_events(thd);
    break;
  }
#endif

  case SQLCOM_ASSIGN_TO_KEYCACHE:
  {
    DBUG_ASSERT(first_table == all_tables && first_table != 0);
    if (check_access(thd, INDEX_ACL, first_table->db,
                     &first_table->grant.privilege,
                     &first_table->grant.m_internal,
                     0, 0))
      goto error;
    res= mysql_assign_to_keycache(thd, first_table, &lex->ident);
    break;
  }
  case SQLCOM_PRELOAD_KEYS:
  {
    DBUG_ASSERT(first_table == all_tables && first_table != 0);
    if (check_access(thd, INDEX_ACL, first_table->db,
                     &first_table->grant.privilege,
                     &first_table->grant.m_internal,
                     0, 0))
      goto error;
    res = mysql_preload_keys(thd, first_table);
    break;
  }
#ifdef HAVE_REPLICATION
  case SQLCOM_CHANGE_MASTER:
  {
    if (check_global_access(thd, SUPER_ACL))
      goto error;
    mysql_mutex_lock(&LOCK_active_mi);
    res = change_master(thd,active_mi);
    mysql_mutex_unlock(&LOCK_active_mi);
    break;
  }
  case SQLCOM_SHOW_SLAVE_STAT:
  {
    /* Accept one of two privileges */
    if (check_global_access(thd, SUPER_ACL | REPL_CLIENT_ACL))
      goto error;
    mysql_mutex_lock(&LOCK_active_mi);
    if (active_mi != NULL)
    {
      res = show_master_info(thd, active_mi);
    }
    else
    {
      push_warning(thd, MYSQL_ERROR::WARN_LEVEL_WARN,
                   WARN_NO_MASTER_INFO, ER(WARN_NO_MASTER_INFO));
      my_ok(thd);
    }
    mysql_mutex_unlock(&LOCK_active_mi);
    break;
  }
  case SQLCOM_SHOW_MASTER_STAT:
  {
    /* Accept one of two privileges */
    if (check_global_access(thd, SUPER_ACL | REPL_CLIENT_ACL))
      goto error;
    res = show_binlog_info(thd);
    break;
  }

#endif /* HAVE_REPLICATION */
  case SQLCOM_SHOW_ENGINE_STATUS:
    {
      if (check_global_access(thd, PROCESS_ACL))
        goto error;
      res = ha_show_status(thd, lex->create_info.db_type, HA_ENGINE_STATUS);
      break;
    }
  case SQLCOM_SHOW_ENGINE_MUTEX:
    {
      if (check_global_access(thd, PROCESS_ACL))
        goto error;
      res = ha_show_status(thd, lex->create_info.db_type, HA_ENGINE_MUTEX);
      break;
    }
  case SQLCOM_CREATE_TABLE:
  {
    DBUG_ASSERT(first_table == all_tables && first_table != 0);
    bool link_to_local;
    TABLE_LIST *create_table= first_table;
    TABLE_LIST *select_tables= lex->create_last_non_select_table->next_global;

    /*
      Code below (especially in mysql_create_table() and select_create
      methods) may modify HA_CREATE_INFO structure in LEX, so we have to
      use a copy of this structure to make execution prepared statement-
      safe. A shallow copy is enough as this code won't modify any memory
      referenced from this structure.
    */
    HA_CREATE_INFO create_info(lex->create_info);
    /*
      We need to copy alter_info for the same reasons of re-execution
      safety, only in case of Alter_info we have to do (almost) a deep
      copy.
    */
    Alter_info alter_info(lex->alter_info, thd->mem_root);

    if (thd->is_fatal_error)
    {
      /* If out of memory when creating a copy of alter_info. */
      res= 1;
      goto end_with_restore_list;
    }

    if ((res= create_table_precheck(thd, select_tables, create_table)))
      goto end_with_restore_list;

    /* Might have been updated in create_table_precheck */
    create_info.alias= create_table->alias;

#ifdef HAVE_READLINK
    /* Fix names if symlinked tables */
    if (append_file_to_dir(thd, &create_info.data_file_name,
			   create_table->table_name) ||
	append_file_to_dir(thd, &create_info.index_file_name,
			   create_table->table_name))
      goto end_with_restore_list;
#endif
    /*
      If we are using SET CHARSET without DEFAULT, add an implicit
      DEFAULT to not confuse old users. (This may change).
    */
    if ((create_info.used_fields &
	 (HA_CREATE_USED_DEFAULT_CHARSET | HA_CREATE_USED_CHARSET)) ==
	HA_CREATE_USED_CHARSET)
    {
      create_info.used_fields&= ~HA_CREATE_USED_CHARSET;
      create_info.used_fields|= HA_CREATE_USED_DEFAULT_CHARSET;
      create_info.default_table_charset= create_info.table_charset;
      create_info.table_charset= 0;
    }
    /*
      The create-select command will open and read-lock the select table
      and then create, open and write-lock the new table. If a global
      read lock steps in, we get a deadlock. The write lock waits for
      the global read lock, while the global read lock waits for the
      select table to be closed. So we wait until the global readlock is
      gone before starting both steps. Note that
      wait_if_global_read_lock() sets a protection against a new global
      read lock when it succeeds. This needs to be released by
      start_waiting_global_read_lock(). We protect the normal CREATE
      TABLE in the same way. That way we avoid that a new table is
      created during a global read lock.
      Protection against grl is covered by the CF_PROTECT_AGAINST_GRL flag.
    */

#ifdef WITH_PARTITION_STORAGE_ENGINE
    {
      partition_info *part_info= thd->lex->part_info;
      if (part_info && !(part_info= thd->lex->part_info->get_clone()))
      {
        res= -1;
        goto end_with_restore_list;
      }
      thd->work_part_info= part_info;
    }
#endif

    /* Set strategies: reset default or 'prepared' values. */
    create_table->open_strategy= TABLE_LIST::OPEN_IF_EXISTS;
    create_table->lock_strategy= TABLE_LIST::OTLS_DOWNGRADE_IF_EXISTS;

    /*
      Close any open handlers for the table
    */
    mysql_ha_rm_tables(thd, create_table);

    if (select_lex->item_list.elements)		// With select
    {
      select_result *result;

      /*
        If:
        a) we inside an SP and there was NAME_CONST substitution,
        b) binlogging is on (STMT mode),
        c) we log the SP as separate statements
        raise a warning, as it may cause problems
        (see 'NAME_CONST issues' in 'Binary Logging of Stored Programs')
       */
      if (thd->query_name_consts && 
          mysql_bin_log.is_open() &&
          thd->variables.binlog_format == BINLOG_FORMAT_STMT &&
          !mysql_bin_log.is_query_in_union(thd, thd->query_id))
      {
        List_iterator_fast<Item> it(select_lex->item_list);
        Item *item;
        uint splocal_refs= 0;
        /* Count SP local vars in the top-level SELECT list */
        while ((item= it++))
        {
          if (item->is_splocal())
            splocal_refs++;
        }
        /*
          If it differs from number of NAME_CONST substitution applied,
          we may have a SOME_FUNC(NAME_CONST()) in the SELECT list,
          that may cause a problem with binary log (see BUG#35383),
          raise a warning. 
        */
        if (splocal_refs != thd->query_name_consts)
          push_warning(thd, 
                       MYSQL_ERROR::WARN_LEVEL_WARN,
                       ER_UNKNOWN_ERROR,
"Invoked routine ran a statement that may cause problems with "
"binary log, see 'NAME_CONST issues' in 'Binary Logging of Stored Programs' "
"section of the manual.");
      }
      
      select_lex->options|= SELECT_NO_UNLOCK;
      unit->set_limit(select_lex);

      /*
        Disable non-empty MERGE tables with CREATE...SELECT. Too
        complicated. See Bug #26379. Empty MERGE tables are read-only
        and don't allow CREATE...SELECT anyway.
      */
      if (create_info.used_fields & HA_CREATE_USED_UNION)
      {
        my_error(ER_WRONG_OBJECT, MYF(0), create_table->db,
                 create_table->table_name, "BASE TABLE");
        res= 1;
        goto end_with_restore_list;
      }

      if (!(create_info.options & HA_LEX_CREATE_TMP_TABLE))
      {
        /* Base table and temporary table are not in the same name space. */
        create_table->open_type= OT_BASE_ONLY;
      }

      if (!(res= open_and_lock_tables(thd, lex->query_tables, TRUE, 0)))
      {
        /*
          Is table which we are changing used somewhere in other parts
          of query
        */
        if (!(create_info.options & HA_LEX_CREATE_TMP_TABLE))
        {
          TABLE_LIST *duplicate;
          if ((duplicate= unique_table(thd, create_table, select_tables, 0)))
          {
            update_non_unique_table_error(create_table, "CREATE", duplicate);
            res= 1;
            goto end_with_restore_list;
          }
        }
        /* If we create merge table, we have to test tables in merge, too */
        if (create_info.used_fields & HA_CREATE_USED_UNION)
        {
          TABLE_LIST *tab;
          for (tab= create_info.merge_list.first;
               tab;
               tab= tab->next_local)
          {
            TABLE_LIST *duplicate;
            if ((duplicate= unique_table(thd, tab, select_tables, 0)))
            {
              update_non_unique_table_error(tab, "CREATE", duplicate);
              res= 1;
              goto end_with_restore_list;
            }
          }
        }

        /*
          Remove target table from main select and name resolution
          context. This can't be done earlier as it will break view merging in
          statements like "CREATE TABLE IF NOT EXISTS existing_view SELECT".
        */
        lex->unlink_first_table(&link_to_local);

        /* So that CREATE TEMPORARY TABLE gets to binlog at commit/rollback */
        if (create_info.options & HA_LEX_CREATE_TMP_TABLE)
          thd->variables.option_bits|= OPTION_KEEP_LOG;

        /*
          select_create is currently not re-execution friendly and
          needs to be created for every execution of a PS/SP.
        */
        if ((result= new select_create(create_table,
                                       &create_info,
                                       &alter_info,
                                       select_lex->item_list,
                                       lex->duplicates,
                                       lex->ignore,
                                       select_tables)))
        {
          /*
            CREATE from SELECT give its SELECT_LEX for SELECT,
            and item_list belong to SELECT
          */
          res= handle_select(thd, lex, result, 0);
          delete result;
        }
        
        lex->link_first_table_back(create_table, link_to_local);
      }
    }
    else
    {
      /* So that CREATE TEMPORARY TABLE gets to binlog at commit/rollback */
      if (create_info.options & HA_LEX_CREATE_TMP_TABLE)
        thd->variables.option_bits|= OPTION_KEEP_LOG;
      /* regular create */
      if (create_info.options & HA_LEX_CREATE_TABLE_LIKE)
      {
        /* CREATE TABLE ... LIKE ... */
        res= mysql_create_like_table(thd, create_table, select_tables,
                                     &create_info);
      }
      else
      {
        /* Regular CREATE TABLE */
        res= mysql_create_table(thd, create_table,
                                &create_info, &alter_info);
      }
      if (!res)
        my_ok(thd);
    }

end_with_restore_list:
    break;
  }
  case SQLCOM_CREATE_INDEX:
    /* Fall through */
  case SQLCOM_DROP_INDEX:
  /*
    CREATE INDEX and DROP INDEX are implemented by calling ALTER
    TABLE with proper arguments.

    In the future ALTER TABLE will notice that the request is to
    only add indexes and create these one by one for the existing
    table without having to do a full rebuild.
  */
  {
    /* Prepare stack copies to be re-execution safe */
    HA_CREATE_INFO create_info;
    Alter_info alter_info(lex->alter_info, thd->mem_root);

    if (thd->is_fatal_error) /* out of memory creating a copy of alter_info */
      goto error;

    DBUG_ASSERT(first_table == all_tables && first_table != 0);
    if (check_one_table_access(thd, INDEX_ACL, all_tables))
      goto error; /* purecov: inspected */
    /*
      Currently CREATE INDEX or DROP INDEX cause a full table rebuild
      and thus classify as slow administrative statements just like
      ALTER TABLE.
    */
    thd->enable_slow_log= opt_log_slow_admin_statements;

    bzero((char*) &create_info, sizeof(create_info));
    create_info.db_type= 0;
    create_info.row_type= ROW_TYPE_NOT_USED;
    create_info.default_table_charset= thd->variables.collation_database;

    res= mysql_alter_table(thd, first_table->db, first_table->table_name,
                           &create_info, first_table, &alter_info,
                           0, (ORDER*) 0, 0);
    break;
  }
#ifdef HAVE_REPLICATION
  case SQLCOM_SLAVE_START:
  {
    mysql_mutex_lock(&LOCK_active_mi);
    start_slave(thd,active_mi,1 /* net report*/);
    mysql_mutex_unlock(&LOCK_active_mi);
    break;
  }
  case SQLCOM_SLAVE_STOP:
  /*
    If the client thread has locked tables, a deadlock is possible.
    Assume that
    - the client thread does LOCK TABLE t READ.
    - then the master updates t.
    - then the SQL slave thread wants to update t,
      so it waits for the client thread because t is locked by it.
    - then the client thread does SLAVE STOP.
      SLAVE STOP waits for the SQL slave thread to terminate its
      update t, which waits for the client thread because t is locked by it.
    To prevent that, refuse SLAVE STOP if the
    client thread has locked tables
  */
  if (thd->locked_tables_mode ||
      thd->in_active_multi_stmt_transaction() || thd->global_read_lock.is_acquired())
  {
    my_message(ER_LOCK_OR_ACTIVE_TRANSACTION,
               ER(ER_LOCK_OR_ACTIVE_TRANSACTION), MYF(0));
    goto error;
  }
  {
    mysql_mutex_lock(&LOCK_active_mi);
    stop_slave(thd,active_mi,1/* net report*/);
    mysql_mutex_unlock(&LOCK_active_mi);
    break;
  }
#endif /* HAVE_REPLICATION */

  case SQLCOM_RENAME_TABLE:
  {
    DBUG_ASSERT(first_table == all_tables && first_table != 0);
    TABLE_LIST *table;
    for (table= first_table; table; table= table->next_local->next_local)
    {
      if (check_access(thd, ALTER_ACL | DROP_ACL, table->db,
                       &table->grant.privilege,
                       &table->grant.m_internal,
                       0, 0) ||
          check_access(thd, INSERT_ACL | CREATE_ACL, table->next_local->db,
                       &table->next_local->grant.privilege,
                       &table->next_local->grant.m_internal,
                       0, 0))
	goto error;
      TABLE_LIST old_list, new_list;
      /*
        we do not need initialize old_list and new_list because we will
        come table[0] and table->next[0] there
      */
      old_list= table[0];
      new_list= table->next_local[0];
      if (check_grant(thd, ALTER_ACL | DROP_ACL, &old_list, FALSE, 1, FALSE) ||
         (!test_all_bits(table->next_local->grant.privilege,
                         INSERT_ACL | CREATE_ACL) &&
          check_grant(thd, INSERT_ACL | CREATE_ACL, &new_list, FALSE, 1,
                      FALSE)))
        goto error;
    }

    if (mysql_rename_tables(thd, first_table, 0))
      goto error;
    break;
  }
#ifndef EMBEDDED_LIBRARY
  case SQLCOM_SHOW_BINLOGS:
#ifdef DONT_ALLOW_SHOW_COMMANDS
    my_message(ER_NOT_ALLOWED_COMMAND, ER(ER_NOT_ALLOWED_COMMAND),
               MYF(0)); /* purecov: inspected */
    goto error;
#else
    {
      if (check_global_access(thd, SUPER_ACL))
	goto error;
      res = show_binlogs(thd);
      break;
    }
#endif
#endif /* EMBEDDED_LIBRARY */
  case SQLCOM_SHOW_CREATE:
    DBUG_ASSERT(first_table == all_tables && first_table != 0);
#ifdef DONT_ALLOW_SHOW_COMMANDS
    my_message(ER_NOT_ALLOWED_COMMAND, ER(ER_NOT_ALLOWED_COMMAND),
               MYF(0)); /* purecov: inspected */
    goto error;
#else
    {
     /*
        Access check:
        SHOW CREATE TABLE require any privileges on the table level (ie
        effecting all columns in the table).
        SHOW CREATE VIEW require the SHOW_VIEW and SELECT ACLs on the table
        level.
        NOTE: SHOW_VIEW ACL is checked when the view is created.
      */

      DBUG_PRINT("debug", ("lex->only_view: %d, table: %s.%s",
                           lex->only_view,
                           first_table->db, first_table->table_name));
      if (lex->only_view)
      {
        if (check_table_access(thd, SELECT_ACL, first_table, FALSE, 1, FALSE))
        {
          DBUG_PRINT("debug", ("check_table_access failed"));
          my_error(ER_TABLEACCESS_DENIED_ERROR, MYF(0),
                  "SHOW", thd->security_ctx->priv_user,
                  thd->security_ctx->host_or_ip, first_table->alias);
          goto error;
        }
        DBUG_PRINT("debug", ("check_table_access succeeded"));

        /* Ignore temporary tables if this is "SHOW CREATE VIEW" */
        first_table->open_type= OT_BASE_ONLY;

      }
      else
      {
        /*
          The fact that check_some_access() returned FALSE does not mean that
          access is granted. We need to check if first_table->grant.privilege
          contains any table-specific privilege.
        */
        DBUG_PRINT("debug", ("first_table->grant.privilege: %lx",
                             first_table->grant.privilege));
        if (check_some_access(thd, SHOW_CREATE_TABLE_ACLS, first_table) ||
            (first_table->grant.privilege & SHOW_CREATE_TABLE_ACLS) == 0)
        {
          my_error(ER_TABLEACCESS_DENIED_ERROR, MYF(0),
                  "SHOW", thd->security_ctx->priv_user,
                  thd->security_ctx->host_or_ip, first_table->alias);
          goto error;
        }
      }

      /* Access is granted. Execute the command.  */
      res= mysqld_show_create(thd, first_table);
      break;
    }
#endif
  case SQLCOM_CHECKSUM:
  {
    DBUG_ASSERT(first_table == all_tables && first_table != 0);
    if (check_table_access(thd, SELECT_ACL, all_tables,
                           FALSE, UINT_MAX, FALSE))
      goto error; /* purecov: inspected */

    res = mysql_checksum_table(thd, first_table, &lex->check_opt);
    break;
  }
  case SQLCOM_UPDATE:
  {
    ha_rows found= 0, updated= 0;
    DBUG_ASSERT(first_table == all_tables && first_table != 0);
    if (update_precheck(thd, all_tables))
      break;
    DBUG_ASSERT(select_lex->offset_limit == 0);
    unit->set_limit(select_lex);
    MYSQL_UPDATE_START(thd->query());
    res= (up_result= mysql_update(thd, all_tables,
                                  select_lex->item_list,
                                  lex->value_list,
                                  select_lex->where,
                                  select_lex->order_list.elements,
                                  select_lex->order_list.first,
                                  unit->select_limit_cnt,
                                  lex->duplicates, lex->ignore,
                                  &found, &updated));
    MYSQL_UPDATE_DONE(res, found, updated);
    /* mysql_update return 2 if we need to switch to multi-update */
    if (up_result != 2)
      break;
    /* Fall through */
  }
  case SQLCOM_UPDATE_MULTI:
  {
    DBUG_ASSERT(first_table == all_tables && first_table != 0);
    /* if we switched from normal update, rights are checked */
    if (up_result != 2)
    {
      if ((res= multi_update_precheck(thd, all_tables)))
        break;
    }
    else
      res= 0;

    res= mysql_multi_update_prepare(thd);

#ifdef HAVE_REPLICATION
    /* Check slave filtering rules */
    if (unlikely(thd->slave_thread && !have_table_map_for_update))
    {
      if (all_tables_not_ok(thd, all_tables))
      {
        if (res!= 0)
        {
          res= 0;             /* don't care of prev failure  */
          thd->clear_error(); /* filters are of highest prior */
        }
        /* we warn the slave SQL thread */
        my_error(ER_SLAVE_IGNORED_TABLE, MYF(0));
        break;
      }
      if (res)
        break;
    }
    else
    {
#endif /* HAVE_REPLICATION */
      if (res)
        break;
      if (opt_readonly &&
	  !(thd->security_ctx->master_access & SUPER_ACL) &&
	  some_non_temp_table_to_be_updated(thd, all_tables))
      {
	my_error(ER_OPTION_PREVENTS_STATEMENT, MYF(0), "--read-only");
	break;
      }
#ifdef HAVE_REPLICATION
    }  /* unlikely */
#endif
    {
      multi_update *result_obj;
      MYSQL_MULTI_UPDATE_START(thd->query());
      res= mysql_multi_update(thd, all_tables,
                              &select_lex->item_list,
                              &lex->value_list,
                              select_lex->where,
                              select_lex->options,
                              lex->duplicates,
                              lex->ignore,
                              unit,
                              select_lex,
                              &result_obj);
      if (result_obj)
      {
        MYSQL_MULTI_UPDATE_DONE(res, result_obj->num_found(),
                                result_obj->num_updated());
        res= FALSE; /* Ignore errors here */
        delete result_obj;
      }
      else
      {
        MYSQL_MULTI_UPDATE_DONE(1, 0, 0);
      }
    }
    break;
  }
  case SQLCOM_REPLACE:
#ifndef DBUG_OFF
    if (mysql_bin_log.is_open())
    {
      /*
        Generate an incident log event before writing the real event
        to the binary log.  We put this event is before the statement
        since that makes it simpler to check that the statement was
        not executed on the slave (since incidents usually stop the
        slave).

        Observe that any row events that are generated will be
        generated before.

        This is only for testing purposes and will not be present in a
        release build.
      */

      Incident incident= INCIDENT_NONE;
      DBUG_PRINT("debug", ("Just before generate_incident()"));
      DBUG_EXECUTE_IF("incident_database_resync_on_replace",
                      incident= INCIDENT_LOST_EVENTS;);
      if (incident)
      {
        Incident_log_event ev(thd, incident);
        (void) mysql_bin_log.write(&ev);        /* error is ignored */
        mysql_bin_log.rotate_and_purge(RP_FORCE_ROTATE);
      }
      DBUG_PRINT("debug", ("Just after generate_incident()"));
    }
#endif
  case SQLCOM_INSERT:
  {
    DBUG_ASSERT(first_table == all_tables && first_table != 0);
    if ((res= insert_precheck(thd, all_tables)))
      break;

    MYSQL_INSERT_START(thd->query());
    res= mysql_insert(thd, all_tables, lex->field_list, lex->many_values,
		      lex->update_list, lex->value_list,
                      lex->duplicates, lex->ignore);
    MYSQL_INSERT_DONE(res, (ulong) thd->get_row_count_func());
    /*
      If we have inserted into a VIEW, and the base table has
      AUTO_INCREMENT column, but this column is not accessible through
      a view, then we should restore LAST_INSERT_ID to the value it
      had before the statement.
    */
    if (first_table->view && !first_table->contain_auto_increment)
      thd->first_successful_insert_id_in_cur_stmt=
        thd->first_successful_insert_id_in_prev_stmt;

    break;
  }
  case SQLCOM_REPLACE_SELECT:
  case SQLCOM_INSERT_SELECT:
  {
    select_result *sel_result;
    DBUG_ASSERT(first_table == all_tables && first_table != 0);
    if ((res= insert_precheck(thd, all_tables)))
      break;

    /* Fix lock for first table */
    if (first_table->lock_type == TL_WRITE_DELAYED)
      first_table->lock_type= TL_WRITE;

    /* Don't unlock tables until command is written to binary log */
    select_lex->options|= SELECT_NO_UNLOCK;

    unit->set_limit(select_lex);

    if (!(res= open_and_lock_tables(thd, all_tables, TRUE, 0)))
    {
      MYSQL_INSERT_SELECT_START(thd->query());
      /* Skip first table, which is the table we are inserting in */
      TABLE_LIST *second_table= first_table->next_local;
      select_lex->table_list.first= second_table;
      select_lex->context.table_list= 
        select_lex->context.first_name_resolution_table= second_table;
      res= mysql_insert_select_prepare(thd);
      if (!res && (sel_result= new select_insert(first_table,
                                                 first_table->table,
                                                 &lex->field_list,
                                                 &lex->update_list,
                                                 &lex->value_list,
                                                 lex->duplicates,
                                                 lex->ignore)))
      {
	res= handle_select(thd, lex, sel_result, OPTION_SETUP_TABLES_DONE);
        /*
          Invalidate the table in the query cache if something changed
          after unlocking when changes become visible.
          TODO: this is workaround. right way will be move invalidating in
          the unlock procedure.
        */
        if (!res && first_table->lock_type ==  TL_WRITE_CONCURRENT_INSERT &&
            thd->lock)
        {
          /* INSERT ... SELECT should invalidate only the very first table */
          TABLE_LIST *save_table= first_table->next_local;
          first_table->next_local= 0;
          query_cache_invalidate3(thd, first_table, 1);
          first_table->next_local= save_table;
        }
        delete sel_result;
      }
      /* revert changes for SP */
      MYSQL_INSERT_SELECT_DONE(res, (ulong) thd->get_row_count_func());
      select_lex->table_list.first= first_table;
    }
    /*
      If we have inserted into a VIEW, and the base table has
      AUTO_INCREMENT column, but this column is not accessible through
      a view, then we should restore LAST_INSERT_ID to the value it
      had before the statement.
    */
    if (first_table->view && !first_table->contain_auto_increment)
      thd->first_successful_insert_id_in_cur_stmt=
        thd->first_successful_insert_id_in_prev_stmt;

    break;
  }
  case SQLCOM_DELETE:
  {
    DBUG_ASSERT(first_table == all_tables && first_table != 0);
    if ((res= delete_precheck(thd, all_tables)))
      break;
    DBUG_ASSERT(select_lex->offset_limit == 0);
    unit->set_limit(select_lex);

    MYSQL_DELETE_START(thd->query());
    res = mysql_delete(thd, all_tables, select_lex->where,
                       &select_lex->order_list,
                       unit->select_limit_cnt, select_lex->options);
    MYSQL_DELETE_DONE(res, (ulong) thd->get_row_count_func());
    break;
  }
  case SQLCOM_DELETE_MULTI:
  {
    DBUG_ASSERT(first_table == all_tables && first_table != 0);
    TABLE_LIST *aux_tables= thd->lex->auxiliary_table_list.first;
    multi_delete *del_result;

    if ((res= multi_delete_precheck(thd, all_tables)))
      break;

    /* condition will be TRUE on SP re-excuting */
    if (select_lex->item_list.elements != 0)
      select_lex->item_list.empty();
    if (add_item_to_list(thd, new Item_null()))
      goto error;

    thd_proc_info(thd, "init");
    if ((res= open_and_lock_tables(thd, all_tables, TRUE, 0)))
      break;

    MYSQL_MULTI_DELETE_START(thd->query());
    if ((res= mysql_multi_delete_prepare(thd)))
    {
      MYSQL_MULTI_DELETE_DONE(1, 0);
      goto error;
    }

    if (!thd->is_fatal_error &&
        (del_result= new multi_delete(aux_tables, lex->table_count)))
    {
      res= mysql_select(thd, &select_lex->ref_pointer_array,
			select_lex->get_table_list(),
			select_lex->with_wild,
			select_lex->item_list,
			select_lex->where,
			0, (ORDER *)NULL, (ORDER *)NULL, (Item *)NULL,
			(ORDER *)NULL,
			(select_lex->options | thd->variables.option_bits |
			SELECT_NO_JOIN_CACHE | SELECT_NO_UNLOCK |
                        OPTION_SETUP_TABLES_DONE) & ~OPTION_BUFFER_RESULT,
			del_result, unit, select_lex);
      res|= thd->is_error();
      MYSQL_MULTI_DELETE_DONE(res, del_result->num_deleted());
      if (res)
        del_result->abort_result_set();
      delete del_result;
    }
    else
    {
      res= TRUE;                                // Error
      MYSQL_MULTI_DELETE_DONE(1, 0);
    }
    break;
  }
  case SQLCOM_DROP_TABLE:
  {
    DBUG_ASSERT(first_table == all_tables && first_table != 0);
    if (!lex->drop_temporary)
    {
      if (check_table_access(thd, DROP_ACL, all_tables, FALSE, UINT_MAX, FALSE))
	goto error;				/* purecov: inspected */
    }
    else
    {
      /* So that DROP TEMPORARY TABLE gets to binlog at commit/rollback */
      thd->variables.option_bits|= OPTION_KEEP_LOG;
    }
    /* DDL and binlog write order protected by LOCK_open */
    res= mysql_rm_table(thd, first_table, lex->drop_if_exists,
			lex->drop_temporary);
  }
  break;
  case SQLCOM_SHOW_PROCESSLIST:
    if (!thd->security_ctx->priv_user[0] &&
        check_global_access(thd,PROCESS_ACL))
      break;
    mysqld_list_processes(thd,
			  (thd->security_ctx->master_access & PROCESS_ACL ?
                           NullS :
                           thd->security_ctx->priv_user),
                          lex->verbose);
    break;
  case SQLCOM_SHOW_AUTHORS:
    res= mysqld_show_authors(thd);
    break;
  case SQLCOM_SHOW_CONTRIBUTORS:
    res= mysqld_show_contributors(thd);
    break;
  case SQLCOM_SHOW_PRIVILEGES:
    res= mysqld_show_privileges(thd);
    break;
  case SQLCOM_SHOW_ENGINE_LOGS:
#ifdef DONT_ALLOW_SHOW_COMMANDS
    my_message(ER_NOT_ALLOWED_COMMAND, ER(ER_NOT_ALLOWED_COMMAND),
               MYF(0));	/* purecov: inspected */
    goto error;
#else
    {
      if (check_access(thd, FILE_ACL, any_db, NULL, NULL, 0, 0))
	goto error;
      res= ha_show_status(thd, lex->create_info.db_type, HA_ENGINE_LOGS);
      break;
    }
#endif
  case SQLCOM_CHANGE_DB:
  {
    LEX_STRING db_str= { (char *) select_lex->db, strlen(select_lex->db) };

    if (!mysql_change_db(thd, &db_str, FALSE))
      my_ok(thd);

    break;
  }

  case SQLCOM_LOAD:
  {
    DBUG_ASSERT(first_table == all_tables && first_table != 0);
    uint privilege= (lex->duplicates == DUP_REPLACE ?
		     INSERT_ACL | DELETE_ACL : INSERT_ACL) |
                    (lex->local_file ? 0 : FILE_ACL);

    if (lex->local_file)
    {
      if (!(thd->client_capabilities & CLIENT_LOCAL_FILES) ||
          !opt_local_infile)
      {
	my_message(ER_NOT_ALLOWED_COMMAND, ER(ER_NOT_ALLOWED_COMMAND), MYF(0));
	goto error;
      }
    }

    if (check_one_table_access(thd, privilege, all_tables))
      goto error;

    res= mysql_load(thd, lex->exchange, first_table, lex->field_list,
                    lex->update_list, lex->value_list, lex->duplicates,
                    lex->ignore, (bool) lex->local_file);
    break;
  }

  case SQLCOM_SET_OPTION:
  {
    List<set_var_base> *lex_var_list= &lex->var_list;

    if ((check_table_access(thd, SELECT_ACL, all_tables, FALSE, UINT_MAX, FALSE)
         || open_and_lock_tables(thd, all_tables, TRUE, 0)))
      goto error;
    if (!(res= sql_set_variables(thd, lex_var_list)))
    {
      /*
        If the previous command was a SET ONE_SHOT, we don't want to forget
        about the ONE_SHOT property of that SET. So we use a |= instead of = .
      */
      thd->one_shot_set|= lex->one_shot_set;
      my_ok(thd);
    }
    else
    {
      /*
        We encountered some sort of error, but no message was sent.
        Send something semi-generic here since we don't know which
        assignment in the list caused the error.
      */
      if (!thd->is_error())
        my_error(ER_WRONG_ARGUMENTS,MYF(0),"SET");
      goto error;
    }

    break;
  }

  case SQLCOM_UNLOCK_TABLES:
    /*
      It is critical for mysqldump --single-transaction --master-data that
      UNLOCK TABLES does not implicitely commit a connection which has only
      done FLUSH TABLES WITH READ LOCK + BEGIN. If this assumption becomes
      false, mysqldump will not work.
    */
    if (thd->variables.option_bits & OPTION_TABLE_LOCK)
    {
      res= trans_commit_implicit(thd);
      thd->locked_tables_list.unlock_locked_tables(thd);
      thd->mdl_context.release_transactional_locks();
      thd->variables.option_bits&= ~(OPTION_TABLE_LOCK);
    }
    if (thd->global_read_lock.is_acquired())
      thd->global_read_lock.unlock_global_read_lock(thd);
    if (res)
      goto error;
    my_ok(thd);
    break;
  case SQLCOM_LOCK_TABLES:
    /* We must end the transaction first, regardless of anything */
    res= trans_commit_implicit(thd);
    thd->locked_tables_list.unlock_locked_tables(thd);
    /* Release transactional metadata locks. */
    thd->mdl_context.release_transactional_locks();
    if (res)
      goto error;
    if (check_table_access(thd, LOCK_TABLES_ACL | SELECT_ACL, all_tables,
                           FALSE, UINT_MAX, FALSE))
      goto error;
    if (lex->protect_against_global_read_lock &&
        thd->global_read_lock.wait_if_global_read_lock(thd, FALSE, TRUE))
      goto error;

    thd->variables.option_bits|= OPTION_TABLE_LOCK;
    thd->in_lock_tables=1;

    {
      Lock_tables_prelocking_strategy lock_tables_prelocking_strategy;

      res= (open_and_lock_tables(thd, all_tables, FALSE, 0,
                                 &lock_tables_prelocking_strategy) ||
            thd->locked_tables_list.init_locked_tables(thd));
    }

    thd->in_lock_tables= 0;

    if (res)
    {
      trans_rollback_stmt(thd);
      /*
        Need to end the current transaction, so the storage engine (InnoDB)
        can free its locks if LOCK TABLES locked some tables before finding
        that it can't lock a table in its list
      */
      trans_commit_implicit(thd);
      /* Close tables and release metadata locks. */
      close_thread_tables(thd);
      DBUG_ASSERT(!thd->locked_tables_mode);
      thd->mdl_context.release_transactional_locks();
      thd->variables.option_bits&= ~(OPTION_TABLE_LOCK);
    }
    else
    {
#ifdef HAVE_QUERY_CACHE
      if (thd->variables.query_cache_wlock_invalidate)
        query_cache.invalidate_locked_for_write(first_table);
#endif /*HAVE_QUERY_CACHE*/
      my_ok(thd);
    }
    break;
  case SQLCOM_CREATE_DB:
  {
    /*
      As mysql_create_db() may modify HA_CREATE_INFO structure passed to
      it, we need to use a copy of LEX::create_info to make execution
      prepared statement- safe.
    */
    HA_CREATE_INFO create_info(lex->create_info);
    char *alias;
    if (!(alias=thd->strmake(lex->name.str, lex->name.length)) ||
        check_db_name(&lex->name))
    {
      my_error(ER_WRONG_DB_NAME, MYF(0), lex->name.str);
      break;
    }
    /*
      If in a slave thread :
      CREATE DATABASE DB was certainly not preceded by USE DB.
      For that reason, db_ok() in sql/slave.cc did not check the
      do_db/ignore_db. And as this query involves no tables, tables_ok()
      above was not called. So we have to check rules again here.
    */
#ifdef HAVE_REPLICATION
    if (thd->slave_thread && 
	(!rpl_filter->db_ok(lex->name.str) ||
	 !rpl_filter->db_ok_with_wild_table(lex->name.str)))
    {
      my_message(ER_SLAVE_IGNORED_TABLE, ER(ER_SLAVE_IGNORED_TABLE), MYF(0));
      break;
    }
#endif
    if (check_access(thd, CREATE_ACL, lex->name.str, NULL, NULL, 1, 0))
      break;
    res= mysql_create_db(thd,(lower_case_table_names == 2 ? alias :
                              lex->name.str), &create_info, 0);
    break;
  }
  case SQLCOM_DROP_DB:
  {
    if (check_db_name(&lex->name))
    {
      my_error(ER_WRONG_DB_NAME, MYF(0), lex->name.str);
      break;
    }
    /*
      If in a slave thread :
      DROP DATABASE DB may not be preceded by USE DB.
      For that reason, maybe db_ok() in sql/slave.cc did not check the 
      do_db/ignore_db. And as this query involves no tables, tables_ok()
      above was not called. So we have to check rules again here.
    */
#ifdef HAVE_REPLICATION
    if (thd->slave_thread && 
	(!rpl_filter->db_ok(lex->name.str) ||
	 !rpl_filter->db_ok_with_wild_table(lex->name.str)))
    {
      my_message(ER_SLAVE_IGNORED_TABLE, ER(ER_SLAVE_IGNORED_TABLE), MYF(0));
      break;
    }
#endif
    if (check_access(thd, DROP_ACL, lex->name.str, NULL, NULL, 1, 0))
      break;
    res= mysql_rm_db(thd, lex->name.str, lex->drop_if_exists, 0);
    break;
  }
  case SQLCOM_ALTER_DB_UPGRADE:
  {
    LEX_STRING *db= & lex->name;
#ifdef HAVE_REPLICATION
    if (thd->slave_thread && 
       (!rpl_filter->db_ok(db->str) ||
        !rpl_filter->db_ok_with_wild_table(db->str)))
    {
      res= 1;
      my_message(ER_SLAVE_IGNORED_TABLE, ER(ER_SLAVE_IGNORED_TABLE), MYF(0));
      break;
    }
#endif
    if (check_db_name(db))
    {
      my_error(ER_WRONG_DB_NAME, MYF(0), db->str);
      break;
    }
    if (check_access(thd, ALTER_ACL, db->str, NULL, NULL, 1, 0) ||
        check_access(thd, DROP_ACL, db->str, NULL, NULL, 1, 0) ||
        check_access(thd, CREATE_ACL, db->str, NULL, NULL, 1, 0))
    {
      res= 1;
      break;
    }
    res= mysql_upgrade_db(thd, db);
    if (!res)
      my_ok(thd);
    break;
  }
  case SQLCOM_ALTER_DB:
  {
    LEX_STRING *db= &lex->name;
    HA_CREATE_INFO create_info(lex->create_info);
    if (check_db_name(db))
    {
      my_error(ER_WRONG_DB_NAME, MYF(0), db->str);
      break;
    }
    /*
      If in a slave thread :
      ALTER DATABASE DB may not be preceded by USE DB.
      For that reason, maybe db_ok() in sql/slave.cc did not check the
      do_db/ignore_db. And as this query involves no tables, tables_ok()
      above was not called. So we have to check rules again here.
    */
#ifdef HAVE_REPLICATION
    if (thd->slave_thread &&
	(!rpl_filter->db_ok(db->str) ||
	 !rpl_filter->db_ok_with_wild_table(db->str)))
    {
      my_message(ER_SLAVE_IGNORED_TABLE, ER(ER_SLAVE_IGNORED_TABLE), MYF(0));
      break;
    }
#endif
    if (check_access(thd, ALTER_ACL, db->str, NULL, NULL, 1, 0))
      break;
    res= mysql_alter_db(thd, db->str, &create_info);
    break;
  }
  case SQLCOM_SHOW_CREATE_DB:
  {
    DBUG_EXECUTE_IF("4x_server_emul",
                    my_error(ER_UNKNOWN_ERROR, MYF(0)); goto error;);
    if (check_db_name(&lex->name))
    {
      my_error(ER_WRONG_DB_NAME, MYF(0), lex->name.str);
      break;
    }
    res= mysqld_show_create_db(thd, lex->name.str, &lex->create_info);
    break;
  }
  case SQLCOM_CREATE_EVENT:
  case SQLCOM_ALTER_EVENT:
  #ifdef HAVE_EVENT_SCHEDULER
  do
  {
    DBUG_ASSERT(lex->event_parse_data);
    if (lex->table_or_sp_used())
    {
      my_error(ER_NOT_SUPPORTED_YET, MYF(0), "Usage of subqueries or stored "
               "function calls as part of this statement");
      break;
    }

    res= sp_process_definer(thd);
    if (res)
      break;

    switch (lex->sql_command) {
    case SQLCOM_CREATE_EVENT:
    {
      bool if_not_exists= (lex->create_info.options &
                           HA_LEX_CREATE_IF_NOT_EXISTS);
      res= Events::create_event(thd, lex->event_parse_data, if_not_exists);
      break;
    }
    case SQLCOM_ALTER_EVENT:
      res= Events::update_event(thd, lex->event_parse_data,
                                lex->spname ? &lex->spname->m_db : NULL,
                                lex->spname ? &lex->spname->m_name : NULL);
      break;
    default:
      DBUG_ASSERT(0);
    }
    DBUG_PRINT("info",("DDL error code=%d", res));
    if (!res)
      my_ok(thd);

  } while (0);
  /* Don't do it, if we are inside a SP */
  if (!thd->spcont)
  {
    delete lex->sphead;
    lex->sphead= NULL;
  }
  /* lex->unit.cleanup() is called outside, no need to call it here */
  break;
  case SQLCOM_SHOW_CREATE_EVENT:
    res= Events::show_create_event(thd, lex->spname->m_db,
                                   lex->spname->m_name);
    break;
  case SQLCOM_DROP_EVENT:
    if (!(res= Events::drop_event(thd,
                                  lex->spname->m_db, lex->spname->m_name,
                                  lex->drop_if_exists)))
      my_ok(thd);
    break;
#else
    my_error(ER_NOT_SUPPORTED_YET,MYF(0),"embedded server");
    break;
#endif
  case SQLCOM_CREATE_FUNCTION:                  // UDF function
  {
    if (check_access(thd, INSERT_ACL, "mysql", NULL, NULL, 1, 0))
      break;
#ifdef HAVE_DLOPEN
    if (!(res = mysql_create_function(thd, &lex->udf)))
      my_ok(thd);
#else
    my_error(ER_CANT_OPEN_LIBRARY, MYF(0), lex->udf.dl, 0, "feature disabled");
    res= TRUE;
#endif
    break;
  }
#ifndef NO_EMBEDDED_ACCESS_CHECKS
  case SQLCOM_CREATE_USER:
  {
    if (check_access(thd, INSERT_ACL, "mysql", NULL, NULL, 1, 1) &&
        check_global_access(thd,CREATE_USER_ACL))
      break;
    /* Conditionally writes to binlog */
    if (!(res= mysql_create_user(thd, lex->users_list)))
      my_ok(thd);
    break;
  }
  case SQLCOM_DROP_USER:
  {
    if (check_access(thd, DELETE_ACL, "mysql", NULL, NULL, 1, 1) &&
        check_global_access(thd,CREATE_USER_ACL))
      break;
    /* Conditionally writes to binlog */
    if (!(res= mysql_drop_user(thd, lex->users_list)))
      my_ok(thd);
    break;
  }
  case SQLCOM_RENAME_USER:
  {
    if (check_access(thd, UPDATE_ACL, "mysql", NULL, NULL, 1, 1) &&
        check_global_access(thd,CREATE_USER_ACL))
      break;
    /* Conditionally writes to binlog */
    if (!(res= mysql_rename_user(thd, lex->users_list)))
      my_ok(thd);
    break;
  }
  case SQLCOM_REVOKE_ALL:
  {
    if (check_access(thd, UPDATE_ACL, "mysql", NULL, NULL, 1, 1) &&
        check_global_access(thd,CREATE_USER_ACL))
      break;
    /* Conditionally writes to binlog */
    if (!(res = mysql_revoke_all(thd, lex->users_list)))
      my_ok(thd);
    break;
  }
  case SQLCOM_REVOKE:
  case SQLCOM_GRANT:
  {
    if (check_access(thd, lex->grant | lex->grant_tot_col | GRANT_ACL,
                     first_table ?  first_table->db : select_lex->db,
                     first_table ? &first_table->grant.privilege : NULL,
                     first_table ? &first_table->grant.m_internal : NULL,
                     first_table ? 0 : 1, 0))
      goto error;

    if (thd->security_ctx->user)              // If not replication
    {
      LEX_USER *user, *tmp_user;

      List_iterator <LEX_USER> user_list(lex->users_list);
      while ((tmp_user= user_list++))
      {
        if (!(user= get_current_user(thd, tmp_user)))
          goto error;
        if (specialflag & SPECIAL_NO_RESOLVE &&
            hostname_requires_resolving(user->host.str))
          push_warning_printf(thd, MYSQL_ERROR::WARN_LEVEL_WARN,
                              ER_WARN_HOSTNAME_WONT_WORK,
                              ER(ER_WARN_HOSTNAME_WONT_WORK),
                              user->host.str);
        // Are we trying to change a password of another user
        DBUG_ASSERT(user->host.str != 0);
        if (strcmp(thd->security_ctx->user, user->user.str) ||
            my_strcasecmp(system_charset_info,
                          user->host.str, thd->security_ctx->host_or_ip))
        {
          // TODO: use check_change_password()
          if (is_acl_user(user->host.str, user->user.str) &&
              user->password.str &&
              check_access(thd, UPDATE_ACL, "mysql", NULL, NULL, 1, 1))
          {
            my_message(ER_PASSWORD_NOT_ALLOWED,
                       ER(ER_PASSWORD_NOT_ALLOWED), MYF(0));
            goto error;
          }
        }
      }
    }
    if (first_table)
    {
      if (lex->type == TYPE_ENUM_PROCEDURE ||
          lex->type == TYPE_ENUM_FUNCTION)
      {
        uint grants= lex->all_privileges 
		   ? (PROC_ACLS & ~GRANT_ACL) | (lex->grant & GRANT_ACL)
		   : lex->grant;
        if (check_grant_routine(thd, grants | GRANT_ACL, all_tables,
                                lex->type == TYPE_ENUM_PROCEDURE, 0))
	  goto error;
        /* Conditionally writes to binlog */
        res= mysql_routine_grant(thd, all_tables,
                                 lex->type == TYPE_ENUM_PROCEDURE, 
                                 lex->users_list, grants,
                                 lex->sql_command == SQLCOM_REVOKE, TRUE);
        if (!res)
          my_ok(thd);
      }
      else
      {
	if (check_grant(thd,(lex->grant | lex->grant_tot_col | GRANT_ACL),
                        all_tables, FALSE, UINT_MAX, FALSE))
	  goto error;
        /* Conditionally writes to binlog */
        res= mysql_table_grant(thd, all_tables, lex->users_list,
			       lex->columns, lex->grant,
			       lex->sql_command == SQLCOM_REVOKE);
      }
    }
    else
    {
      if (lex->columns.elements || lex->type)
      {
	my_message(ER_ILLEGAL_GRANT_FOR_TABLE, ER(ER_ILLEGAL_GRANT_FOR_TABLE),
                   MYF(0));
        goto error;
      }
      else
	/* Conditionally writes to binlog */
	res = mysql_grant(thd, select_lex->db, lex->users_list, lex->grant,
			  lex->sql_command == SQLCOM_REVOKE);
      if (!res)
      {
	if (lex->sql_command == SQLCOM_GRANT)
	{
	  List_iterator <LEX_USER> str_list(lex->users_list);
	  LEX_USER *user, *tmp_user;
	  while ((tmp_user=str_list++))
          {
            if (!(user= get_current_user(thd, tmp_user)))
              goto error;
	    reset_mqh(user, 0);
          }
	}
      }
    }
    break;
  }
#endif /*!NO_EMBEDDED_ACCESS_CHECKS*/
  case SQLCOM_RESET:
    /*
      RESET commands are never written to the binary log, so we have to
      initialize this variable because RESET shares the same code as FLUSH
    */
    lex->no_write_to_binlog= 1;
  case SQLCOM_FLUSH:
  {
    bool write_to_binlog;

    if (check_global_access(thd,RELOAD_ACL))
      goto error;

    if (first_table && lex->type & REFRESH_READ_LOCK)
    {
      if (flush_tables_with_read_lock(thd, all_tables))
        goto error;
      my_ok(thd);
      break;
    }

    /*
      reload_acl_and_cache() will tell us if we are allowed to write to the
      binlog or not.
    */
    if (!reload_acl_and_cache(thd, lex->type, first_table, &write_to_binlog))
    {
      /*
        We WANT to write and we CAN write.
        ! we write after unlocking the table.
      */
      /*
        Presumably, RESET and binlog writing doesn't require synchronization
      */
      if (!lex->no_write_to_binlog && write_to_binlog)
      {
        if ((res= write_bin_log(thd, FALSE, thd->query(), thd->query_length())))
          break;
      }
      my_ok(thd);
    } 
    
    break;
  }
  case SQLCOM_KILL:
  {
    Item *it= (Item *)lex->value_list.head();

    if (lex->table_or_sp_used())
    {
      my_error(ER_NOT_SUPPORTED_YET, MYF(0), "Usage of subqueries or stored "
               "function calls as part of this statement");
      break;
    }

    if ((!it->fixed && it->fix_fields(lex->thd, &it)) || it->check_cols(1))
    {
      my_message(ER_SET_CONSTANTS_ONLY, ER(ER_SET_CONSTANTS_ONLY),
		 MYF(0));
      goto error;
    }
    sql_kill(thd, (ulong)it->val_int(), lex->type & ONLY_KILL_QUERY);
    break;
  }
#ifndef NO_EMBEDDED_ACCESS_CHECKS
  case SQLCOM_SHOW_GRANTS:
  {
    LEX_USER *grant_user= get_current_user(thd, lex->grant_user);
    if (!grant_user)
      goto error;
    if ((thd->security_ctx->priv_user &&
	 !strcmp(thd->security_ctx->priv_user, grant_user->user.str)) ||
        !check_access(thd, SELECT_ACL, "mysql", NULL, NULL, 1, 0))
    {
      res = mysql_show_grants(thd, grant_user);
    }
    break;
  }
#endif
  case SQLCOM_HA_OPEN:
    DBUG_ASSERT(first_table == all_tables && first_table != 0);
    if (check_table_access(thd, SELECT_ACL, all_tables, FALSE, UINT_MAX, FALSE))
      goto error;
    res= mysql_ha_open(thd, first_table, 0);
    break;
  case SQLCOM_HA_CLOSE:
    DBUG_ASSERT(first_table == all_tables && first_table != 0);
    res= mysql_ha_close(thd, first_table);
    break;
  case SQLCOM_HA_READ:
    DBUG_ASSERT(first_table == all_tables && first_table != 0);
    /*
      There is no need to check for table permissions here, because
      if a user has no permissions to read a table, he won't be
      able to open it (with SQLCOM_HA_OPEN) in the first place.
    */
    unit->set_limit(select_lex);
    res= mysql_ha_read(thd, first_table, lex->ha_read_mode, lex->ident.str,
                       lex->insert_list, lex->ha_rkey_mode, select_lex->where,
                       unit->select_limit_cnt, unit->offset_limit_cnt);
    break;

  case SQLCOM_BEGIN:
    if (trans_begin(thd, lex->start_transaction_opt))
      goto error;
    my_ok(thd);
    break;
  case SQLCOM_COMMIT:
  {
    DBUG_ASSERT(thd->lock == NULL ||
                thd->locked_tables_mode == LTM_LOCK_TABLES);
    bool tx_chain= (lex->tx_chain == TVL_YES ||
                    (thd->variables.completion_type == 1 &&
                     lex->tx_chain != TVL_NO));
    bool tx_release= (lex->tx_release == TVL_YES ||
                      (thd->variables.completion_type == 2 &&
                       lex->tx_release != TVL_NO));
    if (trans_commit(thd))
      goto error;
    thd->mdl_context.release_transactional_locks();
    /* Begin transaction with the same isolation level. */
    if (tx_chain)
    {
      if (trans_begin(thd))
      goto error;
    }
    else
    {
      /* Reset the isolation level if no chaining transaction. */
      thd->tx_isolation= (enum_tx_isolation) thd->variables.tx_isolation;
    }
    /* Disconnect the current client connection. */
    if (tx_release)
      thd->killed= THD::KILL_CONNECTION;
    my_ok(thd);
    break;
  }
  case SQLCOM_ROLLBACK:
  {
    DBUG_ASSERT(thd->lock == NULL ||
                thd->locked_tables_mode == LTM_LOCK_TABLES);
    bool tx_chain= (lex->tx_chain == TVL_YES ||
                    (thd->variables.completion_type == 1 &&
                     lex->tx_chain != TVL_NO));
    bool tx_release= (lex->tx_release == TVL_YES ||
                      (thd->variables.completion_type == 2 &&
                       lex->tx_release != TVL_NO));
    if (trans_rollback(thd))
      goto error;
    thd->mdl_context.release_transactional_locks();
    /* Begin transaction with the same isolation level. */
    if (tx_chain)
    {
      if (trans_begin(thd))
        goto error;
    }
    else
    {
      /* Reset the isolation level if no chaining transaction. */
      thd->tx_isolation= (enum_tx_isolation) thd->variables.tx_isolation;
    }
    /* Disconnect the current client connection. */
    if (tx_release)
      thd->killed= THD::KILL_CONNECTION;
    my_ok(thd);
    break;
  }
  case SQLCOM_RELEASE_SAVEPOINT:
    if (trans_release_savepoint(thd, lex->ident))
      goto error;
    my_ok(thd);
    break;
  case SQLCOM_ROLLBACK_TO_SAVEPOINT:
    if (trans_rollback_to_savepoint(thd, lex->ident))
      goto error;
    my_ok(thd);
    break;
  case SQLCOM_SAVEPOINT:
    if (trans_savepoint(thd, lex->ident))
      goto error;
    my_ok(thd);
    break;
  case SQLCOM_CREATE_PROCEDURE:
  case SQLCOM_CREATE_SPFUNCTION:
  {
    uint namelen;
    char *name;
    int sp_result= SP_INTERNAL_ERROR;

    DBUG_ASSERT(lex->sphead != 0);
    DBUG_ASSERT(lex->sphead->m_db.str); /* Must be initialized in the parser */
    /*
      Verify that the database name is allowed, optionally
      lowercase it.
    */
    if (check_db_name(&lex->sphead->m_db))
    {
      my_error(ER_WRONG_DB_NAME, MYF(0), lex->sphead->m_db.str);
      goto create_sp_error;
    }

    /*
      Check that a database directory with this name
      exists. Design note: This won't work on virtual databases
      like information_schema.
    */
    if (check_db_dir_existence(lex->sphead->m_db.str))
    {
      my_error(ER_BAD_DB_ERROR, MYF(0), lex->sphead->m_db.str);
      goto create_sp_error;
    }

    if (check_access(thd, CREATE_PROC_ACL, lex->sphead->m_db.str,
                     NULL, NULL, 0, 0))
      goto create_sp_error;

    name= lex->sphead->name(&namelen);
#ifdef HAVE_DLOPEN
    if (lex->sphead->m_type == TYPE_ENUM_FUNCTION)
    {
      udf_func *udf = find_udf(name, namelen);

      if (udf)
      {
        my_error(ER_UDF_EXISTS, MYF(0), name);
        goto create_sp_error;
      }
    }
#endif

    if (sp_process_definer(thd))
      goto create_sp_error;

    res= (sp_result= sp_create_routine(thd, lex->sphead->m_type, lex->sphead));
    switch (sp_result) {
    case SP_OK: {
#ifndef NO_EMBEDDED_ACCESS_CHECKS
      /* only add privileges if really neccessary */

      Security_context security_context;
      bool restore_backup_context= false;
      Security_context *backup= NULL;
      LEX_USER *definer= thd->lex->definer;
      /*
        We're going to issue an implicit GRANT statement.
        It takes metadata locks and updates system tables.
        Make sure that sp_create_routine() did not leave any
        locks in the MDL context, so there is no risk to
        deadlock.
      */
      close_mysql_tables(thd);
      /*
        Check if the definer exists on slave, 
        then use definer privilege to insert routine privileges to mysql.procs_priv.

        For current user of SQL thread has GLOBAL_ACL privilege, 
        which doesn't any check routine privileges, 
        so no routine privilege record  will insert into mysql.procs_priv.
      */
      if (thd->slave_thread && is_acl_user(definer->host.str, definer->user.str))
      {
        security_context.change_security_context(thd, 
                                                 &thd->lex->definer->user,
                                                 &thd->lex->definer->host,
                                                 &thd->lex->sphead->m_db,
                                                 &backup);
        restore_backup_context= true;
      }

      if (sp_automatic_privileges && !opt_noacl &&
          check_routine_access(thd, DEFAULT_CREATE_PROC_ACLS,
                               lex->sphead->m_db.str, name,
                               lex->sql_command == SQLCOM_CREATE_PROCEDURE, 1))
      {
        if (sp_grant_privileges(thd, lex->sphead->m_db.str, name,
                                lex->sql_command == SQLCOM_CREATE_PROCEDURE))
          push_warning(thd, MYSQL_ERROR::WARN_LEVEL_WARN,
                       ER_PROC_AUTO_GRANT_FAIL,
                       ER(ER_PROC_AUTO_GRANT_FAIL));
      }

      /*
        Restore current user with GLOBAL_ACL privilege of SQL thread
      */ 
      if (restore_backup_context)
      {
        DBUG_ASSERT(thd->slave_thread == 1);
        thd->security_ctx->restore_security_context(thd, backup);
      }

#endif
    break;
    }
    case SP_WRITE_ROW_FAILED:
      my_error(ER_SP_ALREADY_EXISTS, MYF(0), SP_TYPE_STRING(lex), name);
    break;
    case SP_BAD_IDENTIFIER:
      my_error(ER_TOO_LONG_IDENT, MYF(0), name);
    break;
    case SP_BODY_TOO_LONG:
      my_error(ER_TOO_LONG_BODY, MYF(0), name);
    break;
    case SP_FLD_STORE_FAILED:
      my_error(ER_CANT_CREATE_SROUTINE, MYF(0), name);
      break;
    default:
      my_error(ER_SP_STORE_FAILED, MYF(0), SP_TYPE_STRING(lex), name);
    break;
    } /* end switch */

    /*
      Capture all errors within this CASE and
      clean up the environment.
    */
create_sp_error:
    if (sp_result != SP_OK )
      goto error;
    my_ok(thd);
    break; /* break super switch */
  } /* end case group bracket */
  case SQLCOM_CALL:
    {
      sp_head *sp;
      /*
        This will cache all SP and SF and open and lock all tables
        required for execution.
      */
      if (check_table_access(thd, SELECT_ACL, all_tables, FALSE,
                             UINT_MAX, FALSE) ||
          open_and_lock_tables(thd, all_tables, TRUE, 0))
       goto error;

      /*
        By this moment all needed SPs should be in cache so no need to look 
        into DB. 
      */
      if (!(sp= sp_find_routine(thd, TYPE_ENUM_PROCEDURE, lex->spname,
                                &thd->sp_proc_cache, TRUE)))
      {
	my_error(ER_SP_DOES_NOT_EXIST, MYF(0), "PROCEDURE",
                 lex->spname->m_qname.str);
	goto error;
      }
      else
      {
	ha_rows select_limit;
        /* bits that should be cleared in thd->server_status */
	uint bits_to_be_cleared= 0;
        /*
          Check that the stored procedure doesn't contain Dynamic SQL
          and doesn't return result sets: such stored procedures can't
          be called from a function or trigger.
        */
        if (thd->in_sub_stmt)
        {
          const char *where= (thd->in_sub_stmt & SUB_STMT_TRIGGER ?
                              "trigger" : "function");
          if (sp->is_not_allowed_in_function(where))
            goto error;
        }

	if (sp->m_flags & sp_head::MULTI_RESULTS)
	{
	  if (! (thd->client_capabilities & CLIENT_MULTI_RESULTS))
	  {
            /*
              The client does not support multiple result sets being sent
              back
            */
	    my_error(ER_SP_BADSELECT, MYF(0), sp->m_qname.str);
	    goto error;
	  }
          /*
            If SERVER_MORE_RESULTS_EXISTS is not set,
            then remember that it should be cleared
          */
	  bits_to_be_cleared= (~thd->server_status &
                               SERVER_MORE_RESULTS_EXISTS);
	  thd->server_status|= SERVER_MORE_RESULTS_EXISTS;
	}

	if (check_routine_access(thd, EXECUTE_ACL,
				 sp->m_db.str, sp->m_name.str, TRUE, FALSE))
	{
	  goto error;
	}
	select_limit= thd->variables.select_limit;
	thd->variables.select_limit= HA_POS_ERROR;

        /* 
          We never write CALL statements into binlog:
           - If the mode is non-prelocked, each statement will be logged
             separately.
           - If the mode is prelocked, the invoking statement will care
             about writing into binlog.
          So just execute the statement.
        */
	res= sp->execute_procedure(thd, &lex->value_list);

	thd->variables.select_limit= select_limit;

        thd->server_status&= ~bits_to_be_cleared;

	if (!res)
        {
          my_ok(thd, (thd->get_row_count_func() < 0) ? 0 : thd->get_row_count_func());
        }
	else
        {
          DBUG_ASSERT(thd->is_error() || thd->killed);
	  goto error;		// Substatement should already have sent error
        }
      }
      break;
    }
  case SQLCOM_ALTER_PROCEDURE:
  case SQLCOM_ALTER_FUNCTION:
    {
      int sp_result;
      int type= (lex->sql_command == SQLCOM_ALTER_PROCEDURE ?
                 TYPE_ENUM_PROCEDURE : TYPE_ENUM_FUNCTION);

      if (check_routine_access(thd, ALTER_PROC_ACL, lex->spname->m_db.str,
                               lex->spname->m_name.str,
                               lex->sql_command == SQLCOM_ALTER_PROCEDURE, 0))
        goto error;

      /*
        Note that if you implement the capability of ALTER FUNCTION to
        alter the body of the function, this command should be made to
        follow the restrictions that log-bin-trust-function-creators=0
        already puts on CREATE FUNCTION.
      */
      /* Conditionally writes to binlog */
      sp_result= sp_update_routine(thd, type, lex->spname, &lex->sp_chistics);
      switch (sp_result)
      {
      case SP_OK:
	my_ok(thd);
	break;
      case SP_KEY_NOT_FOUND:
	my_error(ER_SP_DOES_NOT_EXIST, MYF(0),
                 SP_COM_STRING(lex), lex->spname->m_qname.str);
	goto error;
      default:
	my_error(ER_SP_CANT_ALTER, MYF(0),
                 SP_COM_STRING(lex), lex->spname->m_qname.str);
	goto error;
      }
      break;
    }
  case SQLCOM_DROP_PROCEDURE:
  case SQLCOM_DROP_FUNCTION:
    {
#ifdef HAVE_DLOPEN
      if (lex->sql_command == SQLCOM_DROP_FUNCTION &&
          ! lex->spname->m_explicit_name)
      {
        /* DROP FUNCTION <non qualified name> */
        udf_func *udf = find_udf(lex->spname->m_name.str,
                                 lex->spname->m_name.length);
        if (udf)
        {
          if (check_access(thd, DELETE_ACL, "mysql", NULL, NULL, 1, 0))
            goto error;

          if (!(res = mysql_drop_function(thd, &lex->spname->m_name)))
          {
            my_ok(thd);
            break;
          }
          my_error(ER_SP_DROP_FAILED, MYF(0),
                   "FUNCTION (UDF)", lex->spname->m_name.str);
          goto error;
        }

        if (lex->spname->m_db.str == NULL)
        {
          if (lex->drop_if_exists)
          {
            push_warning_printf(thd, MYSQL_ERROR::WARN_LEVEL_NOTE,
                                ER_SP_DOES_NOT_EXIST, ER(ER_SP_DOES_NOT_EXIST),
                                "FUNCTION (UDF)", lex->spname->m_name.str);
            res= FALSE;
            my_ok(thd);
            break;
          }
          my_error(ER_SP_DOES_NOT_EXIST, MYF(0),
                   "FUNCTION (UDF)", lex->spname->m_name.str);
          goto error;
        }
        /* Fall thought to test for a stored function */
      }
#endif

      int sp_result;
      int type= (lex->sql_command == SQLCOM_DROP_PROCEDURE ?
                 TYPE_ENUM_PROCEDURE : TYPE_ENUM_FUNCTION);

      /*
        @todo: here we break the metadata locking protocol by
        looking up the information about the routine without
        a metadata lock. Rewrite this piece to make sp_drop_routine
        return whether the routine existed or not.
      */
      sp_result= sp_routine_exists_in_table(thd, type, lex->spname);
      thd->warning_info->opt_clear_warning_info(thd->query_id);
      if (sp_result == SP_OK)
      {
        char *db= lex->spname->m_db.str;
	char *name= lex->spname->m_name.str;

	if (check_routine_access(thd, ALTER_PROC_ACL, db, name,
                                 lex->sql_command == SQLCOM_DROP_PROCEDURE, 0))
          goto error;

        /* Conditionally writes to binlog */
        sp_result= sp_drop_routine(thd, type, lex->spname);

#ifndef NO_EMBEDDED_ACCESS_CHECKS
        /*
          We're going to issue an implicit REVOKE statement.
          It takes metadata locks and updates system tables.
          Make sure that sp_create_routine() did not leave any
          locks in the MDL context, so there is no risk to
          deadlock.
        */
        close_mysql_tables(thd);

        if (sp_automatic_privileges && !opt_noacl &&
            sp_revoke_privileges(thd, db, name,
                                 lex->sql_command == SQLCOM_DROP_PROCEDURE))
        {
          push_warning(thd, MYSQL_ERROR::WARN_LEVEL_WARN,
                       ER_PROC_AUTO_REVOKE_FAIL,
                       ER(ER_PROC_AUTO_REVOKE_FAIL));
          /* If this happens, an error should have been reported. */
          goto error;
        }
#endif
      }
      res= sp_result;
      switch (sp_result) {
      case SP_OK:
	my_ok(thd);
	break;
      case SP_KEY_NOT_FOUND:
	if (lex->drop_if_exists)
	{
          res= write_bin_log(thd, TRUE, thd->query(), thd->query_length());
	  push_warning_printf(thd, MYSQL_ERROR::WARN_LEVEL_NOTE,
			      ER_SP_DOES_NOT_EXIST, ER(ER_SP_DOES_NOT_EXIST),
                              SP_COM_STRING(lex), lex->spname->m_qname.str);
          if (!res)
            my_ok(thd);
	  break;
	}
	my_error(ER_SP_DOES_NOT_EXIST, MYF(0),
                 SP_COM_STRING(lex), lex->spname->m_qname.str);
	goto error;
      default:
	my_error(ER_SP_DROP_FAILED, MYF(0),
                 SP_COM_STRING(lex), lex->spname->m_qname.str);
	goto error;
      }
      break;
    }
  case SQLCOM_SHOW_CREATE_PROC:
    {
      if (sp_show_create_routine(thd, TYPE_ENUM_PROCEDURE, lex->spname))
        goto error;
      break;
    }
  case SQLCOM_SHOW_CREATE_FUNC:
    {
      if (sp_show_create_routine(thd, TYPE_ENUM_FUNCTION, lex->spname))
	goto error;
      break;
    }
  case SQLCOM_SHOW_PROC_CODE:
  case SQLCOM_SHOW_FUNC_CODE:
    {
#ifndef DBUG_OFF
      sp_head *sp;
      int type= (lex->sql_command == SQLCOM_SHOW_PROC_CODE ?
                 TYPE_ENUM_PROCEDURE : TYPE_ENUM_FUNCTION);

      if (sp_cache_routine(thd, type, lex->spname, FALSE, &sp))
        goto error;
      if (!sp || sp->show_routine_code(thd))
      {
        /* We don't distinguish between errors for now */
        my_error(ER_SP_DOES_NOT_EXIST, MYF(0),
                 SP_COM_STRING(lex), lex->spname->m_name.str);
        goto error;
      }
      break;
#else
      my_error(ER_FEATURE_DISABLED, MYF(0),
               "SHOW PROCEDURE|FUNCTION CODE", "--with-debug");
      goto error;
#endif // ifndef DBUG_OFF
    }
  case SQLCOM_SHOW_CREATE_TRIGGER:
    {
      if (lex->spname->m_name.length > NAME_LEN)
      {
        my_error(ER_TOO_LONG_IDENT, MYF(0), lex->spname->m_name.str);
        goto error;
      }

      if (show_create_trigger(thd, lex->spname))
        goto error; /* Error has been already logged. */

      break;
    }
  case SQLCOM_CREATE_VIEW:
    {
      /*
        Note: SQLCOM_CREATE_VIEW also handles 'ALTER VIEW' commands
        as specified through the thd->lex->create_view_mode flag.
      */
      res= mysql_create_view(thd, first_table, thd->lex->create_view_mode);
      break;
    }
  case SQLCOM_DROP_VIEW:
    {
      if (check_table_access(thd, DROP_ACL, all_tables, FALSE, UINT_MAX, FALSE))
        goto error;
      /* Conditionally writes to binlog. */
      res= mysql_drop_view(thd, first_table, thd->lex->drop_mode);
      break;
    }
  case SQLCOM_CREATE_TRIGGER:
  {
    /* Conditionally writes to binlog. */
    res= mysql_create_or_drop_trigger(thd, all_tables, 1);

    break;
  }
  case SQLCOM_DROP_TRIGGER:
  {
    /* Conditionally writes to binlog. */
    res= mysql_create_or_drop_trigger(thd, all_tables, 0);
    break;
  }
  case SQLCOM_XA_START:
    if (trans_xa_start(thd))
      goto error;
    my_ok(thd);
    break;
  case SQLCOM_XA_END:
    if (trans_xa_end(thd))
      goto error;
    my_ok(thd);
    break;
  case SQLCOM_XA_PREPARE:
    if (trans_xa_prepare(thd))
      goto error;
    my_ok(thd);
    break;
  case SQLCOM_XA_COMMIT:
    if (trans_xa_commit(thd))
      goto error;
    thd->mdl_context.release_transactional_locks();
    /*
      We've just done a commit, reset transaction
      isolation level to the session default.
    */
    thd->tx_isolation= (enum_tx_isolation) thd->variables.tx_isolation;
    my_ok(thd);
    break;
  case SQLCOM_XA_ROLLBACK:
    if (trans_xa_rollback(thd))
      goto error;
    thd->mdl_context.release_transactional_locks();
    /*
      We've just done a rollback, reset transaction
      isolation level to the session default.
    */
    thd->tx_isolation= (enum_tx_isolation) thd->variables.tx_isolation;
    my_ok(thd);
    break;
  case SQLCOM_XA_RECOVER:
    res= mysql_xa_recover(thd);
    break;
  case SQLCOM_ALTER_TABLESPACE:
    if (check_global_access(thd, CREATE_TABLESPACE_ACL))
      break;
    if (!(res= mysql_alter_tablespace(thd, lex->alter_tablespace_info)))
      my_ok(thd);
    break;
  case SQLCOM_INSTALL_PLUGIN:
    if (! (res= mysql_install_plugin(thd, &thd->lex->comment,
                                     &thd->lex->ident)))
      my_ok(thd);
    break;
  case SQLCOM_UNINSTALL_PLUGIN:
    if (! (res= mysql_uninstall_plugin(thd, &thd->lex->comment)))
      my_ok(thd);
    break;
  case SQLCOM_BINLOG_BASE64_EVENT:
  {
#ifndef EMBEDDED_LIBRARY
    mysql_client_binlog_statement(thd);
#else /* EMBEDDED_LIBRARY */
    my_error(ER_OPTION_PREVENTS_STATEMENT, MYF(0), "embedded");
#endif /* EMBEDDED_LIBRARY */
    break;
  }
  case SQLCOM_CREATE_SERVER:
  {
    int error;
    LEX *lex= thd->lex;
    DBUG_PRINT("info", ("case SQLCOM_CREATE_SERVER"));

    if (check_global_access(thd, SUPER_ACL))
      break;

    if ((error= create_server(thd, &lex->server_options)))
    {
      DBUG_PRINT("info", ("problem creating server <%s>",
                          lex->server_options.server_name));
      my_error(error, MYF(0), lex->server_options.server_name);
      break;
    }
    my_ok(thd, 1);
    break;
  }
  case SQLCOM_ALTER_SERVER:
  {
    int error;
    LEX *lex= thd->lex;
    DBUG_PRINT("info", ("case SQLCOM_ALTER_SERVER"));

    if (check_global_access(thd, SUPER_ACL))
      break;

    if ((error= alter_server(thd, &lex->server_options)))
    {
      DBUG_PRINT("info", ("problem altering server <%s>",
                          lex->server_options.server_name));
      my_error(error, MYF(0), lex->server_options.server_name);
      break;
    }
    my_ok(thd, 1);
    break;
  }
  case SQLCOM_DROP_SERVER:
  {
    int err_code;
    LEX *lex= thd->lex;
    DBUG_PRINT("info", ("case SQLCOM_DROP_SERVER"));

    if (check_global_access(thd, SUPER_ACL))
      break;

    if ((err_code= drop_server(thd, &lex->server_options)))
    {
      if (! lex->drop_if_exists && err_code == ER_FOREIGN_SERVER_DOESNT_EXIST)
      {
        DBUG_PRINT("info", ("problem dropping server %s",
                            lex->server_options.server_name));
        my_error(err_code, MYF(0), lex->server_options.server_name);
      }
      else
      {
        my_ok(thd, 0);
      }
      break;
    }
    my_ok(thd, 1);
    break;
  }
<<<<<<< HEAD
  case SQLCOM_ALTER_TABLE:
    DBUG_ASSERT(first_table == all_tables && first_table != 0);
=======
  case SQLCOM_ANALYZE:
  case SQLCOM_CHECK:
  case SQLCOM_OPTIMIZE:
  case SQLCOM_REPAIR:
  case SQLCOM_TRUNCATE:
  case SQLCOM_ALTER_TABLE:
      DBUG_ASSERT(first_table == all_tables && first_table != 0);
>>>>>>> 4eb6a0a6
    /* fall through */
  case SQLCOM_SIGNAL:
  case SQLCOM_RESIGNAL:
    DBUG_ASSERT(lex->m_stmt != NULL);
    res= lex->m_stmt->execute(thd);
    break;
  default:
#ifndef EMBEDDED_LIBRARY
    DBUG_ASSERT(0);                             /* Impossible */
#endif
    my_ok(thd);
    break;
  }
  thd_proc_info(thd, "query end");

  /*
    Binlog-related cleanup:
    Reset system variables temporarily modified by SET ONE SHOT.

    Exception: If this is a SET, do nothing. This is to allow
    mysqlbinlog to print many SET commands (in this case we want the
    charset temp setting to live until the real query). This is also
    needed so that SET CHARACTER_SET_CLIENT... does not cancel itself
    immediately.
  */
  if (thd->one_shot_set && lex->sql_command != SQLCOM_SET_OPTION)
    reset_one_shot_variables(thd);

  goto finish;

error:
  res= TRUE;

finish:
  if (thd->global_read_lock.has_protection())
  {
    /*
      Release the protection against the global read lock and wake
      everyone, who might want to set a global read lock.
    */
    thd->global_read_lock.start_waiting_global_read_lock(thd);
  }

  DBUG_ASSERT(!thd->in_active_multi_stmt_transaction() ||
               thd->in_multi_stmt_transaction_mode());


  if (! thd->in_sub_stmt)
  {
    /* report error issued during command execution */
    if (thd->killed_errno())
    {
      if (! thd->stmt_da->is_set())
        thd->send_kill_message();
    }
    if (thd->killed == THD::KILL_QUERY || thd->killed == THD::KILL_BAD_DATA)
    {
      thd->killed= THD::NOT_KILLED;
      thd->mysys_var->abort= 0;
    }
    if (thd->is_error() || (thd->variables.option_bits & OPTION_MASTER_SQL_ERROR))
      trans_rollback_stmt(thd);
    else
    {
      /* If commit fails, we should be able to reset the OK status. */
      thd->stmt_da->can_overwrite_status= TRUE;
      trans_commit_stmt(thd);
      thd->stmt_da->can_overwrite_status= FALSE;
    }
  }

  lex->unit.cleanup();
  /* Free tables */
  thd_proc_info(thd, "closing tables");
  close_thread_tables(thd);
  thd_proc_info(thd, 0);

  if (stmt_causes_implicit_commit(thd, CF_IMPLICIT_COMMIT_END))
  {
    /* No transaction control allowed in sub-statements. */
    DBUG_ASSERT(! thd->in_sub_stmt);
    /* If commit fails, we should be able to reset the OK status. */
    thd->stmt_da->can_overwrite_status= TRUE;
    /* Commit the normal transaction if one is active. */
    trans_commit_implicit(thd);
    thd->stmt_da->can_overwrite_status= FALSE;
    thd->mdl_context.release_transactional_locks();
  }
  else if (! thd->in_sub_stmt && ! thd->in_multi_stmt_transaction_mode())
  {
    /*
      - If inside a multi-statement transaction,
      defer the release of metadata locks until the current
      transaction is either committed or rolled back. This prevents
      other statements from modifying the table for the entire
      duration of this transaction.  This provides commit ordering
      and guarantees serializability across multiple transactions.
      - If in autocommit mode, or outside a transactional context,
      automatically release metadata locks of the current statement.
    */
    thd->mdl_context.release_transactional_locks();
  }

  DBUG_RETURN(res || thd->is_error());
}


static bool execute_sqlcom_select(THD *thd, TABLE_LIST *all_tables)
{
  LEX	*lex= thd->lex;
  select_result *result=lex->result;
  bool res;
  /* assign global limit variable if limit is not given */
  {
    SELECT_LEX *param= lex->unit.global_parameters;
    if (!param->explicit_limit)
      param->select_limit=
        new Item_int((ulonglong) thd->variables.select_limit);
  }
  if (!(res= open_and_lock_tables(thd, all_tables, TRUE, 0)))
  {
    if (lex->describe)
    {
      /*
        We always use select_send for EXPLAIN, even if it's an EXPLAIN
        for SELECT ... INTO OUTFILE: a user application should be able
        to prepend EXPLAIN to any query and receive output for it,
        even if the query itself redirects the output.
      */
      if (!(result= new select_send()))
        return 1;                               /* purecov: inspected */
      thd->send_explain_fields(result);
      res= mysql_explain_union(thd, &thd->lex->unit, result);
      if (lex->describe & DESCRIBE_EXTENDED)
      {
        char buff[1024];
        String str(buff,(uint32) sizeof(buff), system_charset_info);
        str.length(0);
        thd->lex->unit.print(&str, QT_ORDINARY);
        str.append('\0');
        push_warning(thd, MYSQL_ERROR::WARN_LEVEL_NOTE,
                     ER_YES, str.ptr());
      }
      if (res)
        result->abort_result_set();
      else
        result->send_eof();
      delete result;
    }
    else
    {
      if (!result && !(result= new select_send()))
        return 1;                               /* purecov: inspected */
      query_cache_store_query(thd, all_tables);
      res= handle_select(thd, lex, result, 0);
      if (result != lex->result)
        delete result;
    }
  }
  return res;
}


#ifndef NO_EMBEDDED_ACCESS_CHECKS
/**
  Check grants for commands which work only with one table.

  @param thd                    Thread handler
  @param privilege              requested privilege
  @param all_tables             global table list of query
  @param no_errors              FALSE/TRUE - report/don't report error to
                            the client (using my_error() call).

  @retval
    0   OK
  @retval
    1   access denied, error is sent to client
*/

bool check_single_table_access(THD *thd, ulong privilege, 
                               TABLE_LIST *all_tables, bool no_errors)
{
  Security_context * backup_ctx= thd->security_ctx;

  /* we need to switch to the saved context (if any) */
  if (all_tables->security_ctx)
    thd->security_ctx= all_tables->security_ctx;

  const char *db_name;
  if ((all_tables->view || all_tables->field_translation) &&
      !all_tables->schema_table)
    db_name= all_tables->view_db.str;
  else
    db_name= all_tables->db;

  if (check_access(thd, privilege, db_name,
                   &all_tables->grant.privilege,
                   &all_tables->grant.m_internal,
                   0, no_errors))
    goto deny;

  /* Show only 1 table for check_grant */
  if (!(all_tables->belong_to_view &&
        (thd->lex->sql_command == SQLCOM_SHOW_FIELDS)) &&
      check_grant(thd, privilege, all_tables, FALSE, 1, no_errors))
    goto deny;

  thd->security_ctx= backup_ctx;
  return 0;

deny:
  thd->security_ctx= backup_ctx;
  return 1;
}

/**
  Check grants for commands which work only with one table and all other
  tables belonging to subselects or implicitly opened tables.

  @param thd			Thread handler
  @param privilege		requested privilege
  @param all_tables		global table list of query

  @retval
    0   OK
  @retval
    1   access denied, error is sent to client
*/

bool check_one_table_access(THD *thd, ulong privilege, TABLE_LIST *all_tables)
{
  if (check_single_table_access (thd,privilege,all_tables, FALSE))
    return 1;

  /* Check rights on tables of subselects and implictly opened tables */
  TABLE_LIST *subselects_tables, *view= all_tables->view ? all_tables : 0;
  if ((subselects_tables= all_tables->next_global))
  {
    /*
      Access rights asked for the first table of a view should be the same
      as for the view
    */
    if (view && subselects_tables->belong_to_view == view)
    {
      if (check_single_table_access (thd, privilege, subselects_tables, FALSE))
        return 1;
      subselects_tables= subselects_tables->next_global;
    }
    if (subselects_tables &&
        (check_table_access(thd, SELECT_ACL, subselects_tables, FALSE,
                            UINT_MAX, FALSE)))
      return 1;
  }
  return 0;
}


/**
  @brief Compare requested privileges with the privileges acquired from the
    User- and Db-tables.
  @param thd          Thread handler
  @param want_access  The requested access privileges.
  @param db           A pointer to the Db name.
  @param[out] save_priv A pointer to the granted privileges will be stored.
  @param grant_internal_info A pointer to the internal grant cache.
  @param dont_check_global_grants True if no global grants are checked.
  @param no_error     True if no errors should be sent to the client.

  'save_priv' is used to save the User-table (global) and Db-table grants for
  the supplied db name. Note that we don't store db level grants if the global
  grants is enough to satisfy the request AND the global grants contains a
  SELECT grant.

  For internal databases (INFORMATION_SCHEMA, PERFORMANCE_SCHEMA),
  additional rules apply, see ACL_internal_schema_access.

  @see check_grant

  @return Status of denial of access by exclusive ACLs.
    @retval FALSE Access can't exclusively be denied by Db- and User-table
      access unless Column- and Table-grants are checked too.
    @retval TRUE Access denied.
*/

bool
check_access(THD *thd, ulong want_access, const char *db, ulong *save_priv,
             GRANT_INTERNAL_INFO *grant_internal_info,
             bool dont_check_global_grants, bool no_errors)
{
  Security_context *sctx= thd->security_ctx;
  ulong db_access;

  /*
    GRANT command:
    In case of database level grant the database name may be a pattern,
    in case of table|column level grant the database name can not be a pattern.
    We use 'dont_check_global_grants' as a flag to determine
    if it's database level grant command
    (see SQLCOM_GRANT case, mysql_execute_command() function) and
    set db_is_pattern according to 'dont_check_global_grants' value.
  */
  bool  db_is_pattern= ((want_access & GRANT_ACL) && dont_check_global_grants);
  ulong dummy;
  DBUG_ENTER("check_access");
  DBUG_PRINT("enter",("db: %s  want_access: %lu  master_access: %lu",
                      db ? db : "", want_access, sctx->master_access));

  if (save_priv)
    *save_priv=0;
  else
  {
    save_priv= &dummy;
    dummy= 0;
  }

  thd_proc_info(thd, "checking permissions");
  if ((!db || !db[0]) && !thd->db && !dont_check_global_grants)
  {
    DBUG_PRINT("error",("No database"));
    if (!no_errors)
      my_message(ER_NO_DB_ERROR, ER(ER_NO_DB_ERROR),
                 MYF(0));                       /* purecov: tested */
    DBUG_RETURN(TRUE);				/* purecov: tested */
  }

  if ((db != NULL) && (db != any_db))
  {
    const ACL_internal_schema_access *access;
    access= get_cached_schema_access(grant_internal_info, db);
    if (access)
    {
      switch (access->check(want_access, save_priv))
      {
      case ACL_INTERNAL_ACCESS_GRANTED:
        /*
          All the privileges requested have been granted internally.
          [out] *save_privileges= Internal privileges.
        */
        DBUG_RETURN(FALSE);
      case ACL_INTERNAL_ACCESS_DENIED:
        if (! no_errors)
        {
          my_error(ER_DBACCESS_DENIED_ERROR, MYF(0),
                   sctx->priv_user, sctx->priv_host, db);
        }
        DBUG_RETURN(TRUE);
      case ACL_INTERNAL_ACCESS_CHECK_GRANT:
        /*
          Only some of the privilege requested have been granted internally,
          proceed with the remaining bits of the request (want_access).
        */
        want_access&= ~(*save_priv);
        break;
      }
    }
  }

  if ((sctx->master_access & want_access) == want_access)
  {
    /*
      1. If we don't have a global SELECT privilege, we have to get the
      database specific access rights to be able to handle queries of type
      UPDATE t1 SET a=1 WHERE b > 0
      2. Change db access if it isn't current db which is being addressed
    */
    if (!(sctx->master_access & SELECT_ACL))
    {
      if (db && (!thd->db || db_is_pattern || strcmp(db, thd->db)))
        db_access= acl_get(sctx->host, sctx->ip, sctx->priv_user, db,
                           db_is_pattern);
      else
      {
        /* get access for current db */
        db_access= sctx->db_access;
      }
      /*
        The effective privileges are the union of the global privileges
        and the intersection of db- and host-privileges,
        plus the internal privileges.
      */
      *save_priv|= sctx->master_access | db_access;
    }
    else
      *save_priv|= sctx->master_access;
    DBUG_RETURN(FALSE);
  }
  if (((want_access & ~sctx->master_access) & ~DB_ACLS) ||
      (! db && dont_check_global_grants))
  {						// We can never grant this
    DBUG_PRINT("error",("No possible access"));
    if (!no_errors)
      my_error(ER_ACCESS_DENIED_ERROR, MYF(0),
               sctx->priv_user,
               sctx->priv_host,
               (thd->password ?
                ER(ER_YES) :
                ER(ER_NO)));                    /* purecov: tested */
    DBUG_RETURN(TRUE);				/* purecov: tested */
  }

  if (db == any_db)
  {
    /*
      Access granted; Allow select on *any* db.
      [out] *save_privileges= 0
    */
    DBUG_RETURN(FALSE);
  }

  if (db && (!thd->db || db_is_pattern || strcmp(db,thd->db)))
    db_access= acl_get(sctx->host, sctx->ip, sctx->priv_user, db,
                       db_is_pattern);
  else
    db_access= sctx->db_access;
  DBUG_PRINT("info",("db_access: %lu  want_access: %lu",
                     db_access, want_access));

  /*
    Save the union of User-table and the intersection between Db-table and
    Host-table privileges, with the already saved internal privileges.
  */
  db_access= (db_access | sctx->master_access);
  *save_priv|= db_access;

  /*
    We need to investigate column- and table access if all requested privileges
    belongs to the bit set of .
  */
  bool need_table_or_column_check=
    (want_access & (TABLE_ACLS | PROC_ACLS | db_access)) == want_access;

  /*
    Grant access if the requested access is in the intersection of
    host- and db-privileges (as retrieved from the acl cache),
    also grant access if all the requested privileges are in the union of
    TABLES_ACLS and PROC_ACLS; see check_grant.
  */
  if ( (db_access & want_access) == want_access ||
      (!dont_check_global_grants &&
       need_table_or_column_check))
  {
    /*
       Ok; but need to check table- and column privileges.
       [out] *save_privileges is (User-priv | (Db-priv & Host-priv) | Internal-priv)
    */
    DBUG_RETURN(FALSE);
  }

  /*
    Access is denied;
    [out] *save_privileges is (User-priv | (Db-priv & Host-priv) | Internal-priv)
  */
  DBUG_PRINT("error",("Access denied"));
  if (!no_errors)
    my_error(ER_DBACCESS_DENIED_ERROR, MYF(0),
             sctx->priv_user, sctx->priv_host,
             (db ? db : (thd->db ?
                         thd->db :
                         "unknown")));
  DBUG_RETURN(TRUE);

}


static bool check_show_access(THD *thd, TABLE_LIST *table)
{
  /*
    This is a SHOW command using an INFORMATION_SCHEMA table.
    check_access() has not been called for 'table',
    and SELECT is currently always granted on the I_S, so we automatically
    grant SELECT on table here, to bypass a call to check_access().
    Note that not calling check_access(table) is an optimization,
    which needs to be revisited if the INFORMATION_SCHEMA does
    not always automatically grant SELECT but use the grant tables.
    See Bug#38837 need a way to disable information_schema for security
  */
  table->grant.privilege= SELECT_ACL;

  switch (get_schema_table_idx(table->schema_table)) {
  case SCH_SCHEMATA:
    return (specialflag & SPECIAL_SKIP_SHOW_DB) &&
      check_global_access(thd, SHOW_DB_ACL);

  case SCH_TABLE_NAMES:
  case SCH_TABLES:
  case SCH_VIEWS:
  case SCH_TRIGGERS:
  case SCH_EVENTS:
  {
    const char *dst_db_name= table->schema_select_lex->db;

    DBUG_ASSERT(dst_db_name);

    if (check_access(thd, SELECT_ACL, dst_db_name,
                     &thd->col_access, NULL, FALSE, FALSE))
      return TRUE;

    if (!thd->col_access && check_grant_db(thd, dst_db_name))
    {
      my_error(ER_DBACCESS_DENIED_ERROR, MYF(0),
               thd->security_ctx->priv_user,
               thd->security_ctx->priv_host,
               dst_db_name);
      return TRUE;
    }

    return FALSE;
  }

  case SCH_COLUMNS:
  case SCH_STATISTICS:
  {
    TABLE_LIST *dst_table;
    dst_table= table->schema_select_lex->table_list.first;

    DBUG_ASSERT(dst_table);

    if (check_access(thd, SELECT_ACL, dst_table->db,
                     &dst_table->grant.privilege,
                     &dst_table->grant.m_internal,
                     FALSE, FALSE))
          return TRUE; /* Access denied */

    /*
      Check_grant will grant access if there is any column privileges on
      all of the tables thanks to the fourth parameter (bool show_table).
    */
    if (check_grant(thd, SELECT_ACL, dst_table, TRUE, UINT_MAX, FALSE))
      return TRUE; /* Access denied */

    /* Access granted */
    return FALSE;
  }
  default:
    break;
  }

  return FALSE;
}



/**
  @brief Check if the requested privileges exists in either User-, Host- or
    Db-tables.
  @param thd          Thread context
  @param want_access  Privileges requested
  @param tables       List of tables to be compared against
  @param no_errors    Don't report error to the client (using my_error() call).
  @param any_combination_of_privileges_will_do TRUE if any privileges on any
    column combination is enough.
  @param number       Only the first 'number' tables in the linked list are
                      relevant.

  The suppled table list contains cached privileges. This functions calls the
  help functions check_access and check_grant to verify the first three steps
  in the privileges check queue:
  1. Global privileges
  2. OR (db privileges AND host privileges)
  3. OR table privileges
  4. OR column privileges (not checked by this function!)
  5. OR routine privileges (not checked by this function!)

  @see check_access
  @see check_grant

  @note This functions assumes that table list used and
  thd->lex->query_tables_own_last value correspond to each other
  (the latter should be either 0 or point to next_global member
  of one of elements of this table list).

  @return
    @retval FALSE OK
    @retval TRUE  Access denied; But column or routine privileges might need to
      be checked also.
*/

bool
check_table_access(THD *thd, ulong requirements,TABLE_LIST *tables,
		   bool any_combination_of_privileges_will_do,
                   uint number, bool no_errors)
{
  TABLE_LIST *org_tables= tables;
  TABLE_LIST *first_not_own_table= thd->lex->first_not_own_table();
  uint i= 0;
  Security_context *sctx= thd->security_ctx, *backup_ctx= thd->security_ctx;
  /*
    The check that first_not_own_table is not reached is for the case when
    the given table list refers to the list for prelocking (contains tables
    of other queries). For simple queries first_not_own_table is 0.
  */
  for (; i < number && tables != first_not_own_table && tables;
       tables= tables->next_global, i++)
  {
    ulong want_access= requirements;
    if (tables->security_ctx)
      sctx= tables->security_ctx;
    else
      sctx= backup_ctx;

    /*
       Register access for view underlying table.
       Remove SHOW_VIEW_ACL, because it will be checked during making view
     */
    tables->grant.orig_want_privilege= (want_access & ~SHOW_VIEW_ACL);

    if (tables->schema_table_reformed)
    {
      if (check_show_access(thd, tables))
        goto deny;
      continue;
    }

    DBUG_PRINT("info", ("derived: %d  view: %d", tables->derived != 0,
                        tables->view != 0));
    if (tables->is_anonymous_derived_table() ||
        (tables->table && tables->table->s &&
         (int)tables->table->s->tmp_table))
      continue;
    thd->security_ctx= sctx;

    if (check_access(thd, want_access, tables->get_db_name(),
                     &tables->grant.privilege,
                     &tables->grant.m_internal,
                     0, no_errors))
      goto deny;
  }
  thd->security_ctx= backup_ctx;
  return check_grant(thd,requirements,org_tables,
                     any_combination_of_privileges_will_do,
                     number, no_errors);
deny:
  thd->security_ctx= backup_ctx;
  return TRUE;
}


bool
check_routine_access(THD *thd, ulong want_access,char *db, char *name,
		     bool is_proc, bool no_errors)
{
  TABLE_LIST tables[1];
  
  bzero((char *)tables, sizeof(TABLE_LIST));
  tables->db= db;
  tables->table_name= tables->alias= name;
  
  /*
    The following test is just a shortcut for check_access() (to avoid
    calculating db_access) under the assumption that it's common to
    give persons global right to execute all stored SP (but not
    necessary to create them).
    Note that this effectively bypasses the ACL_internal_schema_access checks
    that are implemented for the INFORMATION_SCHEMA and PERFORMANCE_SCHEMA,
    which are located in check_access().
    Since the I_S and P_S do not contain routines, this bypass is ok,
    as long as this code path is not abused to create routines.
    The assert enforce that.
  */
  DBUG_ASSERT((want_access & CREATE_PROC_ACL) == 0);
  if ((thd->security_ctx->master_access & want_access) == want_access)
    tables->grant.privilege= want_access;
  else if (check_access(thd, want_access, db,
                        &tables->grant.privilege,
                        &tables->grant.m_internal,
                        0, no_errors))
    return TRUE;
  
  return check_grant_routine(thd, want_access, tables, is_proc, no_errors);
}


/**
  Check if the routine has any of the routine privileges.

  @param thd	       Thread handler
  @param db           Database name
  @param name         Routine name

  @retval
    0            ok
  @retval
    1            error
*/

bool check_some_routine_access(THD *thd, const char *db, const char *name,
                               bool is_proc)
{
  ulong save_priv;
  /*
    The following test is just a shortcut for check_access() (to avoid
    calculating db_access)
    Note that this effectively bypasses the ACL_internal_schema_access checks
    that are implemented for the INFORMATION_SCHEMA and PERFORMANCE_SCHEMA,
    which are located in check_access().
    Since the I_S and P_S do not contain routines, this bypass is ok,
    as it only opens SHOW_PROC_ACLS.
  */
  if (thd->security_ctx->master_access & SHOW_PROC_ACLS)
    return FALSE;
  if (!check_access(thd, SHOW_PROC_ACLS, db, &save_priv, NULL, 0, 1) ||
      (save_priv & SHOW_PROC_ACLS))
    return FALSE;
  return check_routine_level_acl(thd, db, name, is_proc);
}


/*
  Check if the given table has any of the asked privileges

  @param thd		 Thread handler
  @param want_access	 Bitmap of possible privileges to check for

  @retval
    0  ok
  @retval
    1  error
*/

bool check_some_access(THD *thd, ulong want_access, TABLE_LIST *table)
{
  ulong access;
  DBUG_ENTER("check_some_access");

  /* This loop will work as long as we have less than 32 privileges */
  for (access= 1; access < want_access ; access<<= 1)
  {
    if (access & want_access)
    {
      if (!check_access(thd, access, table->db,
                        &table->grant.privilege,
                        &table->grant.m_internal,
                        0, 1) &&
           !check_grant(thd, access, table, FALSE, 1, TRUE))
        DBUG_RETURN(0);
    }
  }
  DBUG_PRINT("exit",("no matching access rights"));
  DBUG_RETURN(1);
}

#endif /*NO_EMBEDDED_ACCESS_CHECKS*/


/**
  check for global access and give descriptive error message if it fails.

  @param thd			Thread handler
  @param want_access		Use should have any of these global rights

  @warning
    One gets access right if one has ANY of the rights in want_access.
    This is useful as one in most cases only need one global right,
    but in some case we want to check if the user has SUPER or
    REPL_CLIENT_ACL rights.

  @retval
    0	ok
  @retval
    1	Access denied.  In this case an error is sent to the client
*/

bool check_global_access(THD *thd, ulong want_access)
{
#ifndef NO_EMBEDDED_ACCESS_CHECKS
  char command[128];
  if ((thd->security_ctx->master_access & want_access))
    return 0;
  get_privilege_desc(command, sizeof(command), want_access);
  my_error(ER_SPECIFIC_ACCESS_DENIED_ERROR, MYF(0), command);
  return 1;
#else
  return 0;
#endif
}

/****************************************************************************
	Check stack size; Send error if there isn't enough stack to continue
****************************************************************************/


#if STACK_DIRECTION < 0
#define used_stack(A,B) (long) (A - B)
#else
#define used_stack(A,B) (long) (B - A)
#endif

#ifndef DBUG_OFF
long max_stack_used;
#endif

/**
  @note
  Note: The 'buf' parameter is necessary, even if it is unused here.
  - fix_fields functions has a "dummy" buffer large enough for the
    corresponding exec. (Thus we only have to check in fix_fields.)
  - Passing to check_stack_overrun() prevents the compiler from removing it.
*/
bool check_stack_overrun(THD *thd, long margin,
			 uchar *buf __attribute__((unused)))
{
  long stack_used;
  DBUG_ASSERT(thd == current_thd);
  if ((stack_used=used_stack(thd->thread_stack,(char*) &stack_used)) >=
      (long) (my_thread_stack_size - margin))
  {
    char ebuff[MYSQL_ERRMSG_SIZE];
    my_snprintf(ebuff, sizeof(ebuff), ER(ER_STACK_OVERRUN_NEED_MORE),
                stack_used, my_thread_stack_size, margin);
    my_message(ER_STACK_OVERRUN_NEED_MORE, ebuff, MYF(ME_FATALERROR));
    return 1;
  }
#ifndef DBUG_OFF
  max_stack_used= max(max_stack_used, stack_used);
#endif
  return 0;
}


#define MY_YACC_INIT 1000			// Start with big alloc
#define MY_YACC_MAX  32000			// Because of 'short'

bool my_yyoverflow(short **yyss, YYSTYPE **yyvs, ulong *yystacksize)
{
  Yacc_state *state= & current_thd->m_parser_state->m_yacc;
  ulong old_info=0;
  DBUG_ASSERT(state);
  if ((uint) *yystacksize >= MY_YACC_MAX)
    return 1;
  if (!state->yacc_yyvs)
    old_info= *yystacksize;
  *yystacksize= set_zone((*yystacksize)*2,MY_YACC_INIT,MY_YACC_MAX);
  if (!(state->yacc_yyvs= (uchar*)
        my_realloc(state->yacc_yyvs,
                   *yystacksize*sizeof(**yyvs),
                   MYF(MY_ALLOW_ZERO_PTR | MY_FREE_ON_ERROR))) ||
      !(state->yacc_yyss= (uchar*)
        my_realloc(state->yacc_yyss,
                   *yystacksize*sizeof(**yyss),
                   MYF(MY_ALLOW_ZERO_PTR | MY_FREE_ON_ERROR))))
    return 1;
  if (old_info)
  {
    /*
      Only copy the old stack on the first call to my_yyoverflow(),
      when replacing a static stack (YYINITDEPTH) by a dynamic stack.
      For subsequent calls, my_realloc already did preserve the old stack.
    */
    memcpy(state->yacc_yyss, *yyss, old_info*sizeof(**yyss));
    memcpy(state->yacc_yyvs, *yyvs, old_info*sizeof(**yyvs));
  }
  *yyss= (short*) state->yacc_yyss;
  *yyvs= (YYSTYPE*) state->yacc_yyvs;
  return 0;
}


/**
  Reset the part of THD responsible for the state of command
  processing.

  This needs to be called before execution of every statement
  (prepared or conventional).  It is not called by substatements of
  routines.

  @todo Remove mysql_reset_thd_for_next_command and only use the
  member function.

  @todo Call it after we use THD for queries, not before.
*/
void mysql_reset_thd_for_next_command(THD *thd)
{
  thd->reset_for_next_command();
}

void THD::reset_for_next_command()
{
  THD *thd= this;
  DBUG_ENTER("mysql_reset_thd_for_next_command");
  DBUG_ASSERT(!thd->spcont); /* not for substatements of routines */
  DBUG_ASSERT(! thd->in_sub_stmt);
  thd->free_list= 0;
  thd->select_number= 1;
  /*
    Those two lines below are theoretically unneeded as
    THD::cleanup_after_query() should take care of this already.
  */
  thd->auto_inc_intervals_in_cur_stmt_for_binlog.empty();
  thd->stmt_depends_on_first_successful_insert_id_in_prev_stmt= 0;

  thd->query_start_used= 0;
  thd->is_fatal_error= thd->time_zone_used= 0;
  /*
    Clear the status flag that are expected to be cleared at the
    beginning of each SQL statement.
  */
  thd->server_status&= ~SERVER_STATUS_CLEAR_SET;
  /*
    If in autocommit mode and not in a transaction, reset
    OPTION_STATUS_NO_TRANS_UPDATE | OPTION_KEEP_LOG to not get warnings
    in ha_rollback_trans() about some tables couldn't be rolled back.
  */
  if (!thd->in_multi_stmt_transaction_mode())
  {
    thd->variables.option_bits&= ~OPTION_KEEP_LOG;
    thd->transaction.all.modified_non_trans_table= FALSE;
  }
  DBUG_ASSERT(thd->security_ctx== &thd->main_security_ctx);
  thd->thread_specific_used= FALSE;

  if (opt_bin_log)
  {
    reset_dynamic(&thd->user_var_events);
    thd->user_var_events_alloc= thd->mem_root;
  }
  thd->clear_error();
  thd->stmt_da->reset_diagnostics_area();
  thd->warning_info->reset_for_next_command();
  thd->rand_used= 0;
  thd->sent_row_count= thd->examined_row_count= 0;

  thd->reset_current_stmt_binlog_format_row();
  thd->binlog_unsafe_warning_flags= 0;

  DBUG_PRINT("debug",
             ("is_current_stmt_binlog_format_row(): %d",
              thd->is_current_stmt_binlog_format_row()));

  DBUG_VOID_RETURN;
}


/**
  Resets the lex->current_select object.
  @note It is assumed that lex->current_select != NULL

  This function is a wrapper around select_lex->init_select() with an added
  check for the special situation when using INTO OUTFILE and LOAD DATA.
*/

void
mysql_init_select(LEX *lex)
{
  SELECT_LEX *select_lex= lex->current_select;
  select_lex->init_select();
  lex->wild= 0;
  if (select_lex == &lex->select_lex)
  {
    DBUG_ASSERT(lex->result == 0);
    lex->exchange= 0;
  }
}


/**
  Used to allocate a new SELECT_LEX object on the current thd mem_root and
  link it into the relevant lists.

  This function is always followed by mysql_init_select.

  @see mysql_init_select

  @retval TRUE An error occurred
  @retval FALSE The new SELECT_LEX was successfully allocated.
*/

bool
mysql_new_select(LEX *lex, bool move_down)
{
  SELECT_LEX *select_lex;
  THD *thd= lex->thd;
  DBUG_ENTER("mysql_new_select");

  if (!(select_lex= new (thd->mem_root) SELECT_LEX()))
    DBUG_RETURN(1);
  select_lex->select_number= ++thd->select_number;
  select_lex->parent_lex= lex; /* Used in init_query. */
  select_lex->init_query();
  select_lex->init_select();
  lex->nest_level++;
  if (lex->nest_level > (int) MAX_SELECT_NESTING)
  {
    my_error(ER_TOO_HIGH_LEVEL_OF_NESTING_FOR_SELECT,MYF(0),MAX_SELECT_NESTING);
    DBUG_RETURN(1);
  }
  select_lex->nest_level= lex->nest_level;
  /*
    Don't evaluate this subquery during statement prepare even if
    it's a constant one. The flag is switched off in the end of
    mysqld_stmt_prepare.
  */
  if (thd->stmt_arena->is_stmt_prepare())
    select_lex->uncacheable|= UNCACHEABLE_PREPARE;
  if (move_down)
  {
    SELECT_LEX_UNIT *unit;
    lex->subqueries= TRUE;
    /* first select_lex of subselect or derived table */
    if (!(unit= new (thd->mem_root) SELECT_LEX_UNIT()))
      DBUG_RETURN(1);

    unit->init_query();
    unit->init_select();
    unit->thd= thd;
    unit->include_down(lex->current_select);
    unit->link_next= 0;
    unit->link_prev= 0;
    unit->return_to= lex->current_select;
    select_lex->include_down(unit);
    /*
      By default we assume that it is usual subselect and we have outer name
      resolution context, if no we will assign it to 0 later
    */
    select_lex->context.outer_context= &select_lex->outer_select()->context;
  }
  else
  {
    if (lex->current_select->order_list.first && !lex->current_select->braces)
    {
      my_error(ER_WRONG_USAGE, MYF(0), "UNION", "ORDER BY");
      DBUG_RETURN(1);
    }
    select_lex->include_neighbour(lex->current_select);
    SELECT_LEX_UNIT *unit= select_lex->master_unit();                              
    if (!unit->fake_select_lex && unit->add_fake_select_lex(lex->thd))
      DBUG_RETURN(1);
    select_lex->context.outer_context= 
                unit->first_select()->context.outer_context;
  }

  select_lex->master_unit()->global_parameters= select_lex;
  select_lex->include_global((st_select_lex_node**)&lex->all_selects_list);
  lex->current_select= select_lex;
  /*
    in subquery is SELECT query and we allow resolution of names in SELECT
    list
  */
  select_lex->context.resolve_in_select_list= TRUE;
  DBUG_RETURN(0);
}

/**
  Create a select to return the same output as 'SELECT @@var_name'.

  Used for SHOW COUNT(*) [ WARNINGS | ERROR].

  This will crash with a core dump if the variable doesn't exists.

  @param var_name		Variable name
*/

void create_select_for_variable(const char *var_name)
{
  THD *thd;
  LEX *lex;
  LEX_STRING tmp, null_lex_string;
  Item *var;
  char buff[MAX_SYS_VAR_LENGTH*2+4+8], *end;
  DBUG_ENTER("create_select_for_variable");

  thd= current_thd;
  lex= thd->lex;
  mysql_init_select(lex);
  lex->sql_command= SQLCOM_SELECT;
  tmp.str= (char*) var_name;
  tmp.length=strlen(var_name);
  bzero((char*) &null_lex_string.str, sizeof(null_lex_string));
  /*
    We set the name of Item to @@session.var_name because that then is used
    as the column name in the output.
  */
  if ((var= get_system_var(thd, OPT_SESSION, tmp, null_lex_string)))
  {
    end= strxmov(buff, "@@session.", var_name, NullS);
    var->set_name(buff, end-buff, system_charset_info);
    add_item_to_list(thd, var);
  }
  DBUG_VOID_RETURN;
}


void mysql_init_multi_delete(LEX *lex)
{
  lex->sql_command=  SQLCOM_DELETE_MULTI;
  mysql_init_select(lex);
  lex->select_lex.select_limit= 0;
  lex->unit.select_limit_cnt= HA_POS_ERROR;
  lex->select_lex.table_list.save_and_clear(&lex->auxiliary_table_list);
  lex->query_tables= 0;
  lex->query_tables_last= &lex->query_tables;
}


/*
  When you modify mysql_parse(), you may need to mofify
  mysql_test_parse_for_slave() in this same file.
*/

/**
  Parse a query.

  @param       thd     Current thread
  @param       rawbuf  Begining of the query text
  @param       length  Length of the query text
  @param[out]  found_semicolon For multi queries, position of the character of
                               the next query in the query text.
*/

void mysql_parse(THD *thd, char *rawbuf, uint length,
                 Parser_state *parser_state)
{
  int error __attribute__((unused));
  DBUG_ENTER("mysql_parse");

  DBUG_EXECUTE_IF("parser_debug", turn_parser_debug_on(););

  /*
    Warning.
    The purpose of query_cache_send_result_to_client() is to lookup the
    query in the query cache first, to avoid parsing and executing it.
    So, the natural implementation would be to:
    - first, call query_cache_send_result_to_client,
    - second, if caching failed, initialise the lexical and syntactic parser.
    The problem is that the query cache depends on a clean initialization
    of (among others) lex->safe_to_cache_query and thd->server_status,
    which are reset respectively in
    - lex_start()
    - mysql_reset_thd_for_next_command()
    So, initializing the lexical analyser *before* using the query cache
    is required for the cache to work properly.
    FIXME: cleanup the dependencies in the code to simplify this.
  */
  lex_start(thd);
  mysql_reset_thd_for_next_command(thd);

  if (query_cache_send_result_to_client(thd, rawbuf, length) <= 0)
  {
    LEX *lex= thd->lex;

    bool err= parse_sql(thd, parser_state, NULL);

    if (!err)
    {
#ifndef NO_EMBEDDED_ACCESS_CHECKS
      if (mqh_used && thd->user_connect &&
	  check_mqh(thd, lex->sql_command))
      {
	thd->net.error = 0;
      }
      else
#endif
      {
	if (! thd->is_error())
	{
          const char *found_semicolon= parser_state->m_lip.found_semicolon;
          /*
            Binlog logs a string starting from thd->query and having length
            thd->query_length; so we set thd->query_length correctly (to not
            log several statements in one event, when we executed only first).
            We set it to not see the ';' (otherwise it would get into binlog
            and Query_log_event::print() would give ';;' output).
            This also helps display only the current query in SHOW
            PROCESSLIST.
            Note that we don't need LOCK_thread_count to modify query_length.
          */
          if (found_semicolon && (ulong) (found_semicolon - thd->query()))
            thd->set_query_inner(thd->query(),
                                 (uint32) (found_semicolon -
                                           thd->query() - 1));
          /* Actually execute the query */
          if (found_semicolon)
          {
            lex->safe_to_cache_query= 0;
            thd->server_status|= SERVER_MORE_RESULTS_EXISTS;
          }
          lex->set_trg_event_type_for_tables();
          MYSQL_QUERY_EXEC_START(thd->query(),
                                 thd->thread_id,
                                 (char *) (thd->db ? thd->db : ""),
                                 thd->security_ctx->priv_user,
                                 (char *) thd->security_ctx->host_or_ip,
                                 0);

          error= mysql_execute_command(thd);
          MYSQL_QUERY_EXEC_DONE(error);
	}
      }
    }
    else
    {
      DBUG_ASSERT(thd->is_error());
      DBUG_PRINT("info",("Command aborted. Fatal_error: %d",
			 thd->is_fatal_error));

      query_cache_abort(&thd->query_cache_tls);
    }
    thd_proc_info(thd, "freeing items");
    thd->end_statement();
    thd->cleanup_after_query();
    DBUG_ASSERT(thd->change_list.is_empty());
  }

  DBUG_VOID_RETURN;
}


#ifdef HAVE_REPLICATION
/*
  Usable by the replication SQL thread only: just parse a query to know if it
  can be ignored because of replicate-*-table rules.

  @retval
    0	cannot be ignored
  @retval
    1	can be ignored
*/

bool mysql_test_parse_for_slave(THD *thd, char *rawbuf, uint length)
{
  LEX *lex= thd->lex;
  bool error= 0;
  DBUG_ENTER("mysql_test_parse_for_slave");

  Parser_state parser_state;
  if (!(error= parser_state.init(thd, rawbuf, length)))
  {
    lex_start(thd);
    mysql_reset_thd_for_next_command(thd);

    if (!parse_sql(thd, & parser_state, NULL) &&
        all_tables_not_ok(thd, lex->select_lex.table_list.first))
      error= 1;                  /* Ignore question */
    thd->end_statement();
  }
  thd->cleanup_after_query();
  DBUG_RETURN(error);
}
#endif



/**
  Store field definition for create.

  @return
    Return 0 if ok
*/

bool add_field_to_list(THD *thd, LEX_STRING *field_name, enum_field_types type,
		       char *length, char *decimals,
		       uint type_modifier,
		       Item *default_value, Item *on_update_value,
                       LEX_STRING *comment,
		       char *change,
                       List<String> *interval_list, CHARSET_INFO *cs,
		       uint uint_geom_type)
{
  register Create_field *new_field;
  LEX  *lex= thd->lex;
  DBUG_ENTER("add_field_to_list");

  if (check_string_char_length(field_name, "", NAME_CHAR_LEN,
                               system_charset_info, 1))
  {
    my_error(ER_TOO_LONG_IDENT, MYF(0), field_name->str); /* purecov: inspected */
    DBUG_RETURN(1);				/* purecov: inspected */
  }
  if (type_modifier & PRI_KEY_FLAG)
  {
    Key *key;
    lex->col_list.push_back(new Key_part_spec(*field_name, 0));
    key= new Key(Key::PRIMARY, null_lex_str,
                      &default_key_create_info,
                      0, lex->col_list);
    lex->alter_info.key_list.push_back(key);
    lex->col_list.empty();
  }
  if (type_modifier & (UNIQUE_FLAG | UNIQUE_KEY_FLAG))
  {
    Key *key;
    lex->col_list.push_back(new Key_part_spec(*field_name, 0));
    key= new Key(Key::UNIQUE, null_lex_str,
                 &default_key_create_info, 0,
                 lex->col_list);
    lex->alter_info.key_list.push_back(key);
    lex->col_list.empty();
  }

  if (default_value)
  {
    /* 
      Default value should be literal => basic constants =>
      no need fix_fields()
      
      We allow only one function as part of default value - 
      NOW() as default for TIMESTAMP type.
    */
    if (default_value->type() == Item::FUNC_ITEM && 
        !(((Item_func*)default_value)->functype() == Item_func::NOW_FUNC &&
         type == MYSQL_TYPE_TIMESTAMP))
    {
      my_error(ER_INVALID_DEFAULT, MYF(0), field_name->str);
      DBUG_RETURN(1);
    }
    else if (default_value->type() == Item::NULL_ITEM)
    {
      default_value= 0;
      if ((type_modifier & (NOT_NULL_FLAG | AUTO_INCREMENT_FLAG)) ==
	  NOT_NULL_FLAG)
      {
	my_error(ER_INVALID_DEFAULT, MYF(0), field_name->str);
	DBUG_RETURN(1);
      }
    }
    else if (type_modifier & AUTO_INCREMENT_FLAG)
    {
      my_error(ER_INVALID_DEFAULT, MYF(0), field_name->str);
      DBUG_RETURN(1);
    }
  }

  if (on_update_value && type != MYSQL_TYPE_TIMESTAMP)
  {
    my_error(ER_INVALID_ON_UPDATE, MYF(0), field_name->str);
    DBUG_RETURN(1);
  }

  if (!(new_field= new Create_field()) ||
      new_field->init(thd, field_name->str, type, length, decimals, type_modifier,
                      default_value, on_update_value, comment, change,
                      interval_list, cs, uint_geom_type))
    DBUG_RETURN(1);

  lex->alter_info.create_list.push_back(new_field);
  lex->last_field=new_field;
  DBUG_RETURN(0);
}


/** Store position for column in ALTER TABLE .. ADD column. */

void store_position_for_column(const char *name)
{
  current_thd->lex->last_field->after=(char*) (name);
}

bool
add_proc_to_list(THD* thd, Item *item)
{
  ORDER *order;
  Item	**item_ptr;

  if (!(order = (ORDER *) thd->alloc(sizeof(ORDER)+sizeof(Item*))))
    return 1;
  item_ptr = (Item**) (order+1);
  *item_ptr= item;
  order->item=item_ptr;
  order->free_me=0;
  thd->lex->proc_list.link_in_list(order, &order->next);
  return 0;
}


/**
  save order by and tables in own lists.
*/

bool add_to_list(THD *thd, SQL_I_List<ORDER> &list, Item *item,bool asc)
{
  ORDER *order;
  DBUG_ENTER("add_to_list");
  if (!(order = (ORDER *) thd->alloc(sizeof(ORDER))))
    DBUG_RETURN(1);
  order->item_ptr= item;
  order->item= &order->item_ptr;
  order->asc = asc;
  order->free_me=0;
  order->used=0;
  order->counter_used= 0;
  list.link_in_list(order, &order->next);
  DBUG_RETURN(0);
}


/**
  Add a table to list of used tables.

  @param table		Table to add
  @param alias		alias for table (or null if no alias)
  @param table_options	A set of the following bits:
                         - TL_OPTION_UPDATING : Table will be updated
                         - TL_OPTION_FORCE_INDEX : Force usage of index
                         - TL_OPTION_ALIAS : an alias in multi table DELETE
  @param lock_type	How table should be locked
  @param mdl_type       Type of metadata lock to acquire on the table.
  @param use_index	List of indexed used in USE INDEX
  @param ignore_index	List of indexed used in IGNORE INDEX

  @retval
      0		Error
  @retval
    \#	Pointer to TABLE_LIST element added to the total table list
*/

TABLE_LIST *st_select_lex::add_table_to_list(THD *thd,
					     Table_ident *table,
					     LEX_STRING *alias,
					     ulong table_options,
					     thr_lock_type lock_type,
					     enum_mdl_type mdl_type,
					     List<Index_hint> *index_hints_arg,
                                             LEX_STRING *option)
{
  register TABLE_LIST *ptr;
  TABLE_LIST *previous_table_ref; /* The table preceding the current one. */
  char *alias_str;
  LEX *lex= thd->lex;
  DBUG_ENTER("add_table_to_list");
  LINT_INIT(previous_table_ref);

  if (!table)
    DBUG_RETURN(0);				// End of memory
  alias_str= alias ? alias->str : table->table.str;
  if (!test(table_options & TL_OPTION_ALIAS) && 
      check_table_name(table->table.str, table->table.length, FALSE))
  {
    my_error(ER_WRONG_TABLE_NAME, MYF(0), table->table.str);
    DBUG_RETURN(0);
  }

  if (table->is_derived_table() == FALSE && table->db.str &&
      check_db_name(&table->db))
  {
    my_error(ER_WRONG_DB_NAME, MYF(0), table->db.str);
    DBUG_RETURN(0);
  }

  if (!alias)					/* Alias is case sensitive */
  {
    if (table->sel)
    {
      my_message(ER_DERIVED_MUST_HAVE_ALIAS,
                 ER(ER_DERIVED_MUST_HAVE_ALIAS), MYF(0));
      DBUG_RETURN(0);
    }
    if (!(alias_str= (char*) thd->memdup(alias_str,table->table.length+1)))
      DBUG_RETURN(0);
  }
  if (!(ptr = (TABLE_LIST *) thd->calloc(sizeof(TABLE_LIST))))
    DBUG_RETURN(0);				/* purecov: inspected */
  if (table->db.str)
  {
    ptr->is_fqtn= TRUE;
    ptr->db= table->db.str;
    ptr->db_length= table->db.length;
  }
  else if (lex->copy_db_to(&ptr->db, &ptr->db_length))
    DBUG_RETURN(0);
  else
    ptr->is_fqtn= FALSE;

  ptr->alias= alias_str;
  ptr->is_alias= alias ? TRUE : FALSE;
  if (lower_case_table_names && table->table.length)
    table->table.length= my_casedn_str(files_charset_info, table->table.str);
  ptr->table_name=table->table.str;
  ptr->table_name_length=table->table.length;
  ptr->lock_type=   lock_type;
  ptr->updating=    test(table_options & TL_OPTION_UPDATING);
  /* TODO: remove TL_OPTION_FORCE_INDEX as it looks like it's not used */
  ptr->force_index= test(table_options & TL_OPTION_FORCE_INDEX);
  ptr->ignore_leaves= test(table_options & TL_OPTION_IGNORE_LEAVES);
  ptr->derived=	    table->sel;
  if (!ptr->derived && is_infoschema_db(ptr->db, ptr->db_length))
  {
    ST_SCHEMA_TABLE *schema_table;
    if (ptr->updating &&
        /* Special cases which are processed by commands itself */
        lex->sql_command != SQLCOM_CHECK &&
        lex->sql_command != SQLCOM_CHECKSUM)
    {
      my_error(ER_DBACCESS_DENIED_ERROR, MYF(0),
               thd->security_ctx->priv_user,
               thd->security_ctx->priv_host,
               INFORMATION_SCHEMA_NAME.str);
      DBUG_RETURN(0);
    }
    schema_table= find_schema_table(thd, ptr->table_name);
    if (!schema_table ||
        (schema_table->hidden && 
         ((sql_command_flags[lex->sql_command] & CF_STATUS_COMMAND) == 0 || 
          /*
            this check is used for show columns|keys from I_S hidden table
          */
          lex->sql_command == SQLCOM_SHOW_FIELDS ||
          lex->sql_command == SQLCOM_SHOW_KEYS)))
    {
      my_error(ER_UNKNOWN_TABLE, MYF(0),
               ptr->table_name, INFORMATION_SCHEMA_NAME.str);
      DBUG_RETURN(0);
    }
    ptr->schema_table_name= ptr->table_name;
    ptr->schema_table= schema_table;
  }
  ptr->select_lex=  lex->current_select;
  ptr->cacheable_table= 1;
  ptr->index_hints= index_hints_arg;
  ptr->option= option ? option->str : 0;
  /* check that used name is unique */
  if (lock_type != TL_IGNORE)
  {
    TABLE_LIST *first_table= table_list.first;
    if (lex->sql_command == SQLCOM_CREATE_VIEW)
      first_table= first_table ? first_table->next_local : NULL;
    for (TABLE_LIST *tables= first_table ;
	 tables ;
	 tables=tables->next_local)
    {
      if (!my_strcasecmp(table_alias_charset, alias_str, tables->alias) &&
	  !strcmp(ptr->db, tables->db))
      {
	my_error(ER_NONUNIQ_TABLE, MYF(0), alias_str); /* purecov: tested */
	DBUG_RETURN(0);				/* purecov: tested */
      }
    }
  }
  /* Store the table reference preceding the current one. */
  if (table_list.elements > 0)
  {
    /*
      table_list.next points to the last inserted TABLE_LIST->next_local'
      element
      We don't use the offsetof() macro here to avoid warnings from gcc
    */
    previous_table_ref= (TABLE_LIST*) ((char*) table_list.next -
                                       ((char*) &(ptr->next_local) -
                                        (char*) ptr));
    /*
      Set next_name_resolution_table of the previous table reference to point
      to the current table reference. In effect the list
      TABLE_LIST::next_name_resolution_table coincides with
      TABLE_LIST::next_local. Later this may be changed in
      store_top_level_join_columns() for NATURAL/USING joins.
    */
    previous_table_ref->next_name_resolution_table= ptr;
  }

  /*
    Link the current table reference in a local list (list for current select).
    Notice that as a side effect here we set the next_local field of the
    previous table reference to 'ptr'. Here we also add one element to the
    list 'table_list'.
  */
  table_list.link_in_list(ptr, &ptr->next_local);
  ptr->next_name_resolution_table= NULL;
  /* Link table in global list (all used tables) */
  lex->add_to_query_tables(ptr);
  ptr->mdl_request.init(MDL_key::TABLE, ptr->db, ptr->table_name, mdl_type);
  DBUG_RETURN(ptr);
}


/**
  Initialize a new table list for a nested join.

    The function initializes a structure of the TABLE_LIST type
    for a nested join. It sets up its nested join list as empty.
    The created structure is added to the front of the current
    join list in the st_select_lex object. Then the function
    changes the current nest level for joins to refer to the newly
    created empty list after having saved the info on the old level
    in the initialized structure.

  @param thd         current thread

  @retval
    0   if success
  @retval
    1   otherwise
*/

bool st_select_lex::init_nested_join(THD *thd)
{
  TABLE_LIST *ptr;
  NESTED_JOIN *nested_join;
  DBUG_ENTER("init_nested_join");

  if (!(ptr= (TABLE_LIST*) thd->calloc(ALIGN_SIZE(sizeof(TABLE_LIST))+
                                       sizeof(NESTED_JOIN))))
    DBUG_RETURN(1);
  nested_join= ptr->nested_join=
    ((NESTED_JOIN*) ((uchar*) ptr + ALIGN_SIZE(sizeof(TABLE_LIST))));

  join_list->push_front(ptr);
  ptr->embedding= embedding;
  ptr->join_list= join_list;
  ptr->alias= (char*) "(nested_join)";
  embedding= ptr;
  join_list= &nested_join->join_list;
  join_list->empty();
  DBUG_RETURN(0);
}


/**
  End a nested join table list.

    The function returns to the previous join nest level.
    If the current level contains only one member, the function
    moves it one level up, eliminating the nest.

  @param thd         current thread

  @return
    - Pointer to TABLE_LIST element added to the total table list, if success
    - 0, otherwise
*/

TABLE_LIST *st_select_lex::end_nested_join(THD *thd)
{
  TABLE_LIST *ptr;
  NESTED_JOIN *nested_join;
  DBUG_ENTER("end_nested_join");

  DBUG_ASSERT(embedding);
  ptr= embedding;
  join_list= ptr->join_list;
  embedding= ptr->embedding;
  nested_join= ptr->nested_join;
  if (nested_join->join_list.elements == 1)
  {
    TABLE_LIST *embedded= nested_join->join_list.head();
    join_list->pop();
    embedded->join_list= join_list;
    embedded->embedding= embedding;
    join_list->push_front(embedded);
    ptr= embedded;
  }
  else if (nested_join->join_list.elements == 0)
  {
    join_list->pop();
    ptr= 0;                                     // return value
  }
  DBUG_RETURN(ptr);
}


/**
  Nest last join operation.

    The function nest last join operation as if it was enclosed in braces.

  @param thd         current thread

  @retval
    0  Error
  @retval
    \#  Pointer to TABLE_LIST element created for the new nested join
*/

TABLE_LIST *st_select_lex::nest_last_join(THD *thd)
{
  TABLE_LIST *ptr;
  NESTED_JOIN *nested_join;
  List<TABLE_LIST> *embedded_list;
  DBUG_ENTER("nest_last_join");

  if (!(ptr= (TABLE_LIST*) thd->calloc(ALIGN_SIZE(sizeof(TABLE_LIST))+
                                       sizeof(NESTED_JOIN))))
    DBUG_RETURN(0);
  nested_join= ptr->nested_join=
    ((NESTED_JOIN*) ((uchar*) ptr + ALIGN_SIZE(sizeof(TABLE_LIST))));

  ptr->embedding= embedding;
  ptr->join_list= join_list;
  ptr->alias= (char*) "(nest_last_join)";
  embedded_list= &nested_join->join_list;
  embedded_list->empty();

  for (uint i=0; i < 2; i++)
  {
    TABLE_LIST *table= join_list->pop();
    table->join_list= embedded_list;
    table->embedding= ptr;
    embedded_list->push_back(table);
    if (table->natural_join)
    {
      ptr->is_natural_join= TRUE;
      /*
        If this is a JOIN ... USING, move the list of joined fields to the
        table reference that describes the join.
      */
      if (prev_join_using)
        ptr->join_using_fields= prev_join_using;
    }
  }
  join_list->push_front(ptr);
  nested_join->used_tables= nested_join->not_null_tables= (table_map) 0;
  DBUG_RETURN(ptr);
}


/**
  Add a table to the current join list.

    The function puts a table in front of the current join list
    of st_select_lex object.
    Thus, joined tables are put into this list in the reverse order
    (the most outer join operation follows first).

  @param table       the table to add

  @return
    None
*/

void st_select_lex::add_joined_table(TABLE_LIST *table)
{
  DBUG_ENTER("add_joined_table");
  join_list->push_front(table);
  table->join_list= join_list;
  table->embedding= embedding;
  DBUG_VOID_RETURN;
}


/**
  Convert a right join into equivalent left join.

    The function takes the current join list t[0],t[1] ... and
    effectively converts it into the list t[1],t[0] ...
    Although the outer_join flag for the new nested table contains
    JOIN_TYPE_RIGHT, it will be handled as the inner table of a left join
    operation.

  EXAMPLES
  @verbatim
    SELECT * FROM t1 RIGHT JOIN t2 ON on_expr =>
      SELECT * FROM t2 LEFT JOIN t1 ON on_expr

    SELECT * FROM t1,t2 RIGHT JOIN t3 ON on_expr =>
      SELECT * FROM t1,t3 LEFT JOIN t2 ON on_expr

    SELECT * FROM t1,t2 RIGHT JOIN (t3,t4) ON on_expr =>
      SELECT * FROM t1,(t3,t4) LEFT JOIN t2 ON on_expr

    SELECT * FROM t1 LEFT JOIN t2 ON on_expr1 RIGHT JOIN t3  ON on_expr2 =>
      SELECT * FROM t3 LEFT JOIN (t1 LEFT JOIN t2 ON on_expr2) ON on_expr1
   @endverbatim

  @param thd         current thread

  @return
    - Pointer to the table representing the inner table, if success
    - 0, otherwise
*/

TABLE_LIST *st_select_lex::convert_right_join()
{
  TABLE_LIST *tab2= join_list->pop();
  TABLE_LIST *tab1= join_list->pop();
  DBUG_ENTER("convert_right_join");

  join_list->push_front(tab2);
  join_list->push_front(tab1);
  tab1->outer_join|= JOIN_TYPE_RIGHT;

  DBUG_RETURN(tab1);
}

/**
  Set lock for all tables in current select level.

  @param lock_type			Lock to set for tables

  @note
    If lock is a write lock, then tables->updating is set 1
    This is to get tables_ok to know that the table is updated by the
    query
*/

void st_select_lex::set_lock_for_tables(thr_lock_type lock_type)
{
  bool for_update= lock_type >= TL_READ_NO_INSERT;
  DBUG_ENTER("set_lock_for_tables");
  DBUG_PRINT("enter", ("lock_type: %d  for_update: %d", lock_type,
		       for_update));
  for (TABLE_LIST *tables= table_list.first;
       tables;
       tables= tables->next_local)
  {
    tables->lock_type= lock_type;
    tables->updating=  for_update;
    tables->mdl_request.set_type((lock_type >= TL_WRITE_ALLOW_WRITE) ?
                                 MDL_SHARED_WRITE : MDL_SHARED_READ);
  }
  DBUG_VOID_RETURN;
}


/**
  Create a fake SELECT_LEX for a unit.

    The method create a fake SELECT_LEX object for a unit.
    This object is created for any union construct containing a union
    operation and also for any single select union construct of the form
    @verbatim
    (SELECT ... ORDER BY order_list [LIMIT n]) ORDER BY ... 
    @endvarbatim
    or of the form
    @varbatim
    (SELECT ... ORDER BY LIMIT n) ORDER BY ...
    @endvarbatim
  
  @param thd_arg		   thread handle

  @note
    The object is used to retrieve rows from the temporary table
    where the result on the union is obtained.

  @retval
    1     on failure to create the object
  @retval
    0     on success
*/

bool st_select_lex_unit::add_fake_select_lex(THD *thd_arg)
{
  SELECT_LEX *first_sl= first_select();
  DBUG_ENTER("add_fake_select_lex");
  DBUG_ASSERT(!fake_select_lex);

  if (!(fake_select_lex= new (thd_arg->mem_root) SELECT_LEX()))
      DBUG_RETURN(1);
  fake_select_lex->include_standalone(this, 
                                      (SELECT_LEX_NODE**)&fake_select_lex);
  fake_select_lex->select_number= INT_MAX;
  fake_select_lex->parent_lex= thd_arg->lex; /* Used in init_query. */
  fake_select_lex->make_empty_select();
  fake_select_lex->linkage= GLOBAL_OPTIONS_TYPE;
  fake_select_lex->select_limit= 0;

  fake_select_lex->context.outer_context=first_sl->context.outer_context;
  /* allow item list resolving in fake select for ORDER BY */
  fake_select_lex->context.resolve_in_select_list= TRUE;
  fake_select_lex->context.select_lex= fake_select_lex;

  if (!is_union())
  {
    /* 
      This works only for 
      (SELECT ... ORDER BY list [LIMIT n]) ORDER BY order_list [LIMIT m],
      (SELECT ... LIMIT n) ORDER BY order_list [LIMIT m]
      just before the parser starts processing order_list
    */ 
    global_parameters= fake_select_lex;
    fake_select_lex->no_table_names_allowed= 1;
    thd_arg->lex->current_select= fake_select_lex;
  }
  thd_arg->lex->pop_context();
  DBUG_RETURN(0);
}


/**
  Push a new name resolution context for a JOIN ... ON clause to the
  context stack of a query block.

    Create a new name resolution context for a JOIN ... ON clause,
    set the first and last leaves of the list of table references
    to be used for name resolution, and push the newly created
    context to the stack of contexts of the query.

  @param thd       pointer to current thread
  @param left_op   left  operand of the JOIN
  @param right_op  rigth operand of the JOIN

  @retval
    FALSE  if all is OK
  @retval
    TRUE   if a memory allocation error occured
*/

bool
push_new_name_resolution_context(THD *thd,
                                 TABLE_LIST *left_op, TABLE_LIST *right_op)
{
  Name_resolution_context *on_context;
  if (!(on_context= new (thd->mem_root) Name_resolution_context))
    return TRUE;
  on_context->init();
  on_context->first_name_resolution_table=
    left_op->first_leaf_for_name_resolution();
  on_context->last_name_resolution_table=
    right_op->last_leaf_for_name_resolution();
  return thd->lex->push_context(on_context);
}


/**
  Add an ON condition to the second operand of a JOIN ... ON.

    Add an ON condition to the right operand of a JOIN ... ON clause.

  @param b     the second operand of a JOIN ... ON
  @param expr  the condition to be added to the ON clause

  @retval
    FALSE  if there was some error
  @retval
    TRUE   if all is OK
*/

void add_join_on(TABLE_LIST *b, Item *expr)
{
  if (expr)
  {
    if (!b->on_expr)
      b->on_expr= expr;
    else
    {
      /*
        If called from the parser, this happens if you have both a
        right and left join. If called later, it happens if we add more
        than one condition to the ON clause.
      */
      b->on_expr= new Item_cond_and(b->on_expr,expr);
    }
    b->on_expr->top_level_item();
  }
}


/**
  Mark that there is a NATURAL JOIN or JOIN ... USING between two
  tables.

    This function marks that table b should be joined with a either via
    a NATURAL JOIN or via JOIN ... USING. Both join types are special
    cases of each other, so we treat them together. The function
    setup_conds() creates a list of equal condition between all fields
    of the same name for NATURAL JOIN or the fields in 'using_fields'
    for JOIN ... USING. The list of equality conditions is stored
    either in b->on_expr, or in JOIN::conds, depending on whether there
    was an outer join.

  EXAMPLE
  @verbatim
    SELECT * FROM t1 NATURAL LEFT JOIN t2
     <=>
    SELECT * FROM t1 LEFT JOIN t2 ON (t1.i=t2.i and t1.j=t2.j ... )

    SELECT * FROM t1 NATURAL JOIN t2 WHERE <some_cond>
     <=>
    SELECT * FROM t1, t2 WHERE (t1.i=t2.i and t1.j=t2.j and <some_cond>)

    SELECT * FROM t1 JOIN t2 USING(j) WHERE <some_cond>
     <=>
    SELECT * FROM t1, t2 WHERE (t1.j=t2.j and <some_cond>)
   @endverbatim

  @param a		  Left join argument
  @param b		  Right join argument
  @param using_fields    Field names from USING clause
*/

void add_join_natural(TABLE_LIST *a, TABLE_LIST *b, List<String> *using_fields,
                      SELECT_LEX *lex)
{
  b->natural_join= a;
  lex->prev_join_using= using_fields;
}


/**
  Reload/resets privileges and the different caches.

  @param thd Thread handler (can be NULL!)
  @param options What should be reset/reloaded (tables, privileges, slave...)
  @param tables Tables to flush (if any)
  @param write_to_binlog True if we can write to the binlog.
               
  @note Depending on 'options', it may be very bad to write the
    query to the binlog (e.g. FLUSH SLAVE); this is a
    pointer where reload_acl_and_cache() will put 0 if
    it thinks we really should not write to the binlog.
    Otherwise it will put 1.

  @return Error status code
    @retval 0 Ok
    @retval !=0  Error; thd->killed is set or thd->is_error() is true
*/

bool reload_acl_and_cache(THD *thd, ulong options, TABLE_LIST *tables,
                          bool *write_to_binlog)
{
  bool result=0;
  select_errors=0;				/* Write if more errors */
  bool tmp_write_to_binlog= 1;

  DBUG_ASSERT(!thd || !thd->in_sub_stmt);

#ifndef NO_EMBEDDED_ACCESS_CHECKS
  if (options & REFRESH_GRANT)
  {
    THD *tmp_thd= 0;
    /*
      If reload_acl_and_cache() is called from SIGHUP handler we have to
      allocate temporary THD for execution of acl_reload()/grant_reload().
    */
    if (!thd && (thd= (tmp_thd= new THD)))
    {
      thd->thread_stack= (char*) &tmp_thd;
      thd->store_globals();
    }

    if (thd)
    {
      bool reload_acl_failed= acl_reload(thd);
      bool reload_grants_failed= grant_reload(thd);
      bool reload_servers_failed= servers_reload(thd);

      if (reload_acl_failed || reload_grants_failed || reload_servers_failed)
      {
        result= 1;
        /*
          When an error is returned, my_message may have not been called and
          the client will hang waiting for a response.
        */
        my_error(ER_UNKNOWN_ERROR, MYF(0), "FLUSH PRIVILEGES failed");
      }
    }

    if (tmp_thd)
    {
      delete tmp_thd;
      /* Remember that we don't have a THD */
      my_pthread_setspecific_ptr(THR_THD,  0);
      thd= 0;
    }
    reset_mqh((LEX_USER *)NULL, TRUE);
  }
#endif
  if (options & REFRESH_LOG)
  {
    /*
      Flush the normal query log, the update log, the binary log,
      the slow query log, the relay log (if it exists) and the log
      tables.
    */

    options|= REFRESH_BINARY_LOG;
    options|= REFRESH_RELAY_LOG;
    options|= REFRESH_SLOW_LOG;
    options|= REFRESH_GENERAL_LOG;
    options|= REFRESH_ENGINE_LOG;
    options|= REFRESH_ERROR_LOG;
  }

  if (options & REFRESH_ERROR_LOG)
    if (flush_error_log())
      result= 1;

  if ((options & REFRESH_SLOW_LOG) && opt_slow_log)
    logger.flush_slow_log();

  if ((options & REFRESH_GENERAL_LOG) && opt_log)
    logger.flush_general_log();

  if (options & REFRESH_ENGINE_LOG)
    if (ha_flush_logs(NULL))
      result= 1;

  if (options & REFRESH_BINARY_LOG)
  {
    /*
      Writing this command to the binlog may result in infinite loops
      when doing mysqlbinlog|mysql, and anyway it does not really make
      sense to log it automatically (would cause more trouble to users
      than it would help them)
    */
    tmp_write_to_binlog= 0;
    if (mysql_bin_log.is_open())
      mysql_bin_log.rotate_and_purge(RP_FORCE_ROTATE);
  }
  if (options & REFRESH_RELAY_LOG)
  {
#ifdef HAVE_REPLICATION
    mysql_mutex_lock(&LOCK_active_mi);
    rotate_relay_log(active_mi);
    mysql_mutex_unlock(&LOCK_active_mi);
#endif
  }
#ifdef HAVE_QUERY_CACHE
  if (options & REFRESH_QUERY_CACHE_FREE)
  {
    query_cache.pack();				// FLUSH QUERY CACHE
    options &= ~REFRESH_QUERY_CACHE;    // Don't flush cache, just free memory
  }
  if (options & (REFRESH_TABLES | REFRESH_QUERY_CACHE))
  {
    query_cache.flush();			// RESET QUERY CACHE
  }
#endif /*HAVE_QUERY_CACHE*/

  DBUG_ASSERT(!thd || thd->locked_tables_mode ||
              !thd->mdl_context.has_locks() ||
              thd->handler_tables_hash.records ||
              thd->global_read_lock.is_acquired());

  /*
    Note that if REFRESH_READ_LOCK bit is set then REFRESH_TABLES is set too
    (see sql_yacc.yy)
  */
  if (options & (REFRESH_TABLES | REFRESH_READ_LOCK)) 
  {
    if ((options & REFRESH_READ_LOCK) && thd)
    {
      /*
        On the first hand we need write lock on the tables to be flushed,
        on the other hand we must not try to aspire a global read lock
        if we have a write locked table as this would lead to a deadlock
        when trying to reopen (and re-lock) the table after the flush.
      */
      if (thd->locked_tables_mode)
      {
        my_error(ER_LOCK_OR_ACTIVE_TRANSACTION, MYF(0));
        return 1;
      }
      /*
	Writing to the binlog could cause deadlocks, as we don't log
	UNLOCK TABLES
      */
      tmp_write_to_binlog= 0;
      if (thd->global_read_lock.lock_global_read_lock(thd))
	return 1;                               // Killed
      if (close_cached_tables(thd, tables, FALSE, (options & REFRESH_FAST) ?
                              FALSE : TRUE))
          result= 1;
      
      if (thd->global_read_lock.make_global_read_lock_block_commit(thd)) // Killed
      {
        /* Don't leave things in a half-locked state */
        thd->global_read_lock.unlock_global_read_lock(thd);
        return 1;
      }
    }
    else
    {
      if (thd && thd->locked_tables_mode)
      {
        /*
          If we are under LOCK TABLES we should have a write
          lock on tables which we are going to flush.
        */
        if (tables)
        {
          for (TABLE_LIST *t= tables; t; t= t->next_local)
            if (!find_table_for_mdl_upgrade(thd->open_tables, t->db,
                                            t->table_name, FALSE))
              return 1;
        }
        else
        {
          for (TABLE *tab= thd->open_tables; tab; tab= tab->next)
          {
            if (! tab->mdl_ticket->is_upgradable_or_exclusive())
            {
              my_error(ER_TABLE_NOT_LOCKED_FOR_WRITE, MYF(0),
                       tab->s->table_name.str);
              return 1;
            }
          }
        }
      }

      if (close_cached_tables(thd, tables, FALSE, (options & REFRESH_FAST) ?
                              FALSE : TRUE))
        result= 1;
    }
    my_dbopt_cleanup();
  }
  if (options & REFRESH_HOSTS)
    hostname_cache_refresh();
  if (thd && (options & REFRESH_STATUS))
    refresh_status(thd);
  if (options & REFRESH_THREADS)
    flush_thread_cache();
#ifdef HAVE_REPLICATION
  if (options & REFRESH_MASTER)
  {
    DBUG_ASSERT(thd);
    tmp_write_to_binlog= 0;
    if (reset_master(thd))
    {
      result=1;
    }
  }
#endif
#ifdef OPENSSL
   if (options & REFRESH_DES_KEY_FILE)
   {
     if (des_key_file && load_des_key_file(des_key_file))
         result= 1;
   }
#endif
#ifdef HAVE_REPLICATION
 if (options & REFRESH_SLAVE)
 {
   tmp_write_to_binlog= 0;
   mysql_mutex_lock(&LOCK_active_mi);
   if (reset_slave(thd, active_mi))
     result=1;
   mysql_mutex_unlock(&LOCK_active_mi);
 }
#endif
 if (options & REFRESH_USER_RESOURCES)
   reset_mqh((LEX_USER *) NULL, 0);             /* purecov: inspected */
 *write_to_binlog= tmp_write_to_binlog;
 /*
   If the query was killed then this function must fail.
 */
 return result || (thd ? thd->killed : 0);
}


/**
  kill on thread.

  @param thd			Thread class
  @param id			Thread id
  @param only_kill_query        Should it kill the query or the connection

  @note
    This is written such that we have a short lock on LOCK_thread_count
*/

uint kill_one_thread(THD *thd, ulong id, bool only_kill_query)
{
  THD *tmp;
  uint error=ER_NO_SUCH_THREAD;
  DBUG_ENTER("kill_one_thread");
  DBUG_PRINT("enter", ("id=%lu only_kill=%d", id, only_kill_query));
  mysql_mutex_lock(&LOCK_thread_count); // For unlink from list
  I_List_iterator<THD> it(threads);
  while ((tmp=it++))
  {
    if (tmp->command == COM_DAEMON)
      continue;
    if (tmp->thread_id == id)
    {
      mysql_mutex_lock(&tmp->LOCK_thd_data);    // Lock from delete
      break;
    }
  }
  mysql_mutex_unlock(&LOCK_thread_count);
  if (tmp)
  {

    /*
      If we're SUPER, we can KILL anything, including system-threads.
      No further checks.

      KILLer: thd->security_ctx->user could in theory be NULL while
      we're still in "unauthenticated" state. This is a theoretical
      case (the code suggests this could happen, so we play it safe).

      KILLee: tmp->security_ctx->user will be NULL for system threads.
      We need to check so Jane Random User doesn't crash the server
      when trying to kill a) system threads or b) unauthenticated users'
      threads (Bug#43748).

      If user of both killer and killee are non-NULL, proceed with
      slayage if both are string-equal.
    */

    if ((thd->security_ctx->master_access & SUPER_ACL) ||
        thd->security_ctx->user_matches(tmp->security_ctx))
    {
      tmp->awake(only_kill_query ? THD::KILL_QUERY : THD::KILL_CONNECTION);
      error=0;
    }
    else
      error=ER_KILL_DENIED_ERROR;
    mysql_mutex_unlock(&tmp->LOCK_thd_data);
  }
  DBUG_PRINT("exit", ("%d", error));
  DBUG_RETURN(error);
}


/*
  kills a thread and sends response

  SYNOPSIS
    sql_kill()
    thd			Thread class
    id			Thread id
    only_kill_query     Should it kill the query or the connection
*/

static
void sql_kill(THD *thd, ulong id, bool only_kill_query)
{
  uint error;
  if (!(error= kill_one_thread(thd, id, only_kill_query)))
  {
    if (! thd->killed)
      my_ok(thd);
  }
  else
    my_error(error, MYF(0), id);
}


/** If pointer is not a null pointer, append filename to it. */

bool append_file_to_dir(THD *thd, const char **filename_ptr,
                        const char *table_name)
{
  char buff[FN_REFLEN],*ptr, *end;
  if (!*filename_ptr)
    return 0;					// nothing to do

  /* Check that the filename is not too long and it's a hard path */
  if (strlen(*filename_ptr)+strlen(table_name) >= FN_REFLEN-1 ||
      !test_if_hard_path(*filename_ptr))
  {
    my_error(ER_WRONG_TABLE_NAME, MYF(0), *filename_ptr);
    return 1;
  }
  /* Fix is using unix filename format on dos */
  strmov(buff,*filename_ptr);
  end=convert_dirname(buff, *filename_ptr, NullS);
  if (!(ptr= (char*) thd->alloc((size_t) (end-buff) + strlen(table_name)+1)))
    return 1;					// End of memory
  *filename_ptr=ptr;
  strxmov(ptr,buff,table_name,NullS);
  return 0;
}


/**
  Check if the select is a simple select (not an union).

  @retval
    0	ok
  @retval
    1	error	; In this case the error messege is sent to the client
*/

bool check_simple_select()
{
  THD *thd= current_thd;
  LEX *lex= thd->lex;
  if (lex->current_select != &lex->select_lex)
  {
    char command[80];
    Lex_input_stream *lip= & thd->m_parser_state->m_lip;
    strmake(command, lip->yylval->symbol.str,
	    min(lip->yylval->symbol.length, sizeof(command)-1));
    my_error(ER_CANT_USE_OPTION_HERE, MYF(0), command);
    return 1;
  }
  return 0;
}


Comp_creator *comp_eq_creator(bool invert)
{
  return invert?(Comp_creator *)&ne_creator:(Comp_creator *)&eq_creator;
}


Comp_creator *comp_ge_creator(bool invert)
{
  return invert?(Comp_creator *)&lt_creator:(Comp_creator *)&ge_creator;
}


Comp_creator *comp_gt_creator(bool invert)
{
  return invert?(Comp_creator *)&le_creator:(Comp_creator *)&gt_creator;
}


Comp_creator *comp_le_creator(bool invert)
{
  return invert?(Comp_creator *)&gt_creator:(Comp_creator *)&le_creator;
}


Comp_creator *comp_lt_creator(bool invert)
{
  return invert?(Comp_creator *)&ge_creator:(Comp_creator *)&lt_creator;
}


Comp_creator *comp_ne_creator(bool invert)
{
  return invert?(Comp_creator *)&eq_creator:(Comp_creator *)&ne_creator;
}


/**
  Construct ALL/ANY/SOME subquery Item.

  @param left_expr   pointer to left expression
  @param cmp         compare function creator
  @param all         true if we create ALL subquery
  @param select_lex  pointer on parsed subquery structure

  @return
    constructed Item (or 0 if out of memory)
*/
Item * all_any_subquery_creator(Item *left_expr,
				chooser_compare_func_creator cmp,
				bool all,
				SELECT_LEX *select_lex)
{
  if ((cmp == &comp_eq_creator) && !all)       //  = ANY <=> IN
    return new Item_in_subselect(left_expr, select_lex);

  if ((cmp == &comp_ne_creator) && all)        // <> ALL <=> NOT IN
    return new Item_func_not(new Item_in_subselect(left_expr, select_lex));

  Item_allany_subselect *it=
    new Item_allany_subselect(left_expr, cmp, select_lex, all);
  if (all)
    return it->upper_item= new Item_func_not_all(it);	/* ALL */

  return it->upper_item= new Item_func_nop_all(it);      /* ANY/SOME */
}


/**
  Multi update query pre-check.

  @param thd		Thread handler
  @param tables	Global/local table list (have to be the same)

  @retval
    FALSE OK
  @retval
    TRUE  Error
*/

bool multi_update_precheck(THD *thd, TABLE_LIST *tables)
{
  const char *msg= 0;
  TABLE_LIST *table;
  LEX *lex= thd->lex;
  SELECT_LEX *select_lex= &lex->select_lex;
  DBUG_ENTER("multi_update_precheck");

  if (select_lex->item_list.elements != lex->value_list.elements)
  {
    my_message(ER_WRONG_VALUE_COUNT, ER(ER_WRONG_VALUE_COUNT), MYF(0));
    DBUG_RETURN(TRUE);
  }
  /*
    Ensure that we have UPDATE or SELECT privilege for each table
    The exact privilege is checked in mysql_multi_update()
  */
  for (table= tables; table; table= table->next_local)
  {
    if (table->derived)
      table->grant.privilege= SELECT_ACL;
    else if ((check_access(thd, UPDATE_ACL, table->db,
                           &table->grant.privilege,
                           &table->grant.m_internal,
                           0, 1) ||
              check_grant(thd, UPDATE_ACL, table, FALSE, 1, TRUE)) &&
             (check_access(thd, SELECT_ACL, table->db,
                           &table->grant.privilege,
                           &table->grant.m_internal,
                           0, 0) ||
              check_grant(thd, SELECT_ACL, table, FALSE, 1, FALSE)))
      DBUG_RETURN(TRUE);

    table->table_in_first_from_clause= 1;
  }
  /*
    Is there tables of subqueries?
  */
  if (&lex->select_lex != lex->all_selects_list)
  {
    DBUG_PRINT("info",("Checking sub query list"));
    for (table= tables; table; table= table->next_global)
    {
      if (!table->table_in_first_from_clause)
      {
	if (check_access(thd, SELECT_ACL, table->db,
                         &table->grant.privilege,
                         &table->grant.m_internal,
                         0, 0) ||
	    check_grant(thd, SELECT_ACL, table, FALSE, 1, FALSE))
	  DBUG_RETURN(TRUE);
      }
    }
  }

  if (select_lex->order_list.elements)
    msg= "ORDER BY";
  else if (select_lex->select_limit)
    msg= "LIMIT";
  if (msg)
  {
    my_error(ER_WRONG_USAGE, MYF(0), "UPDATE", msg);
    DBUG_RETURN(TRUE);
  }
  DBUG_RETURN(FALSE);
}

/**
  Multi delete query pre-check.

  @param thd			Thread handler
  @param tables		Global/local table list

  @retval
    FALSE OK
  @retval
    TRUE  error
*/

bool multi_delete_precheck(THD *thd, TABLE_LIST *tables)
{
  SELECT_LEX *select_lex= &thd->lex->select_lex;
  TABLE_LIST *aux_tables= thd->lex->auxiliary_table_list.first;
  TABLE_LIST **save_query_tables_own_last= thd->lex->query_tables_own_last;
  DBUG_ENTER("multi_delete_precheck");

  /* sql_yacc guarantees that tables and aux_tables are not zero */
  DBUG_ASSERT(aux_tables != 0);
  if (check_table_access(thd, SELECT_ACL, tables, FALSE, UINT_MAX, FALSE))
    DBUG_RETURN(TRUE);

  /*
    Since aux_tables list is not part of LEX::query_tables list we
    have to juggle with LEX::query_tables_own_last value to be able
    call check_table_access() safely.
  */
  thd->lex->query_tables_own_last= 0;
  if (check_table_access(thd, DELETE_ACL, aux_tables, FALSE, UINT_MAX, FALSE))
  {
    thd->lex->query_tables_own_last= save_query_tables_own_last;
    DBUG_RETURN(TRUE);
  }
  thd->lex->query_tables_own_last= save_query_tables_own_last;

  if ((thd->variables.option_bits & OPTION_SAFE_UPDATES) && !select_lex->where)
  {
    my_message(ER_UPDATE_WITHOUT_KEY_IN_SAFE_MODE,
               ER(ER_UPDATE_WITHOUT_KEY_IN_SAFE_MODE), MYF(0));
    DBUG_RETURN(TRUE);
  }
  DBUG_RETURN(FALSE);
}


/*
  Given a table in the source list, find a correspondent table in the
  table references list.

  @param lex Pointer to LEX representing multi-delete.
  @param src Source table to match.
  @param ref Table references list.

  @remark The source table list (tables listed before the FROM clause
  or tables listed in the FROM clause before the USING clause) may
  contain table names or aliases that must match unambiguously one,
  and only one, table in the target table list (table references list,
  after FROM/USING clause).

  @return Matching table, NULL otherwise.
*/

static TABLE_LIST *multi_delete_table_match(LEX *lex, TABLE_LIST *tbl,
                                            TABLE_LIST *tables)
{
  TABLE_LIST *match= NULL;
  DBUG_ENTER("multi_delete_table_match");

  for (TABLE_LIST *elem= tables; elem; elem= elem->next_local)
  {
    int cmp;

    if (tbl->is_fqtn && elem->is_alias)
      continue; /* no match */
    if (tbl->is_fqtn && elem->is_fqtn)
      cmp= my_strcasecmp(table_alias_charset, tbl->table_name, elem->table_name) ||
           strcmp(tbl->db, elem->db);
    else if (elem->is_alias)
      cmp= my_strcasecmp(table_alias_charset, tbl->alias, elem->alias);
    else
      cmp= my_strcasecmp(table_alias_charset, tbl->table_name, elem->table_name) ||
           strcmp(tbl->db, elem->db);

    if (cmp)
      continue;

    if (match)
    {
      my_error(ER_NONUNIQ_TABLE, MYF(0), elem->alias);
      DBUG_RETURN(NULL);
    }

    match= elem;
  }

  if (!match)
    my_error(ER_UNKNOWN_TABLE, MYF(0), tbl->table_name, "MULTI DELETE");

  DBUG_RETURN(match);
}


/**
  Link tables in auxilary table list of multi-delete with corresponding
  elements in main table list, and set proper locks for them.

  @param lex   pointer to LEX representing multi-delete

  @retval
    FALSE   success
  @retval
    TRUE    error
*/

bool multi_delete_set_locks_and_link_aux_tables(LEX *lex)
{
  TABLE_LIST *tables= lex->select_lex.table_list.first;
  TABLE_LIST *target_tbl;
  DBUG_ENTER("multi_delete_set_locks_and_link_aux_tables");

  lex->table_count= 0;

  for (target_tbl= lex->auxiliary_table_list.first;
       target_tbl; target_tbl= target_tbl->next_local)
  {
    lex->table_count++;
    /* All tables in aux_tables must be found in FROM PART */
    TABLE_LIST *walk= multi_delete_table_match(lex, target_tbl, tables);
    if (!walk)
      DBUG_RETURN(TRUE);
    if (!walk->derived)
    {
      target_tbl->table_name= walk->table_name;
      target_tbl->table_name_length= walk->table_name_length;
    }
    walk->updating= target_tbl->updating;
    walk->lock_type= target_tbl->lock_type;
    /* We can assume that tables to be deleted from are locked for write. */
    DBUG_ASSERT(walk->lock_type >= TL_WRITE_ALLOW_WRITE);
    walk->mdl_request.set_type(MDL_SHARED_WRITE);
    target_tbl->correspondent_table= walk;	// Remember corresponding table
  }
  DBUG_RETURN(FALSE);
}


/**
  simple UPDATE query pre-check.

  @param thd		Thread handler
  @param tables	Global table list

  @retval
    FALSE OK
  @retval
    TRUE  Error
*/

bool update_precheck(THD *thd, TABLE_LIST *tables)
{
  DBUG_ENTER("update_precheck");
  if (thd->lex->select_lex.item_list.elements != thd->lex->value_list.elements)
  {
    my_message(ER_WRONG_VALUE_COUNT, ER(ER_WRONG_VALUE_COUNT), MYF(0));
    DBUG_RETURN(TRUE);
  }
  DBUG_RETURN(check_one_table_access(thd, UPDATE_ACL, tables));
}


/**
  simple DELETE query pre-check.

  @param thd		Thread handler
  @param tables	Global table list

  @retval
    FALSE  OK
  @retval
    TRUE   error
*/

bool delete_precheck(THD *thd, TABLE_LIST *tables)
{
  DBUG_ENTER("delete_precheck");
  if (check_one_table_access(thd, DELETE_ACL, tables))
    DBUG_RETURN(TRUE);
  /* Set privilege for the WHERE clause */
  tables->grant.want_privilege=(SELECT_ACL & ~tables->grant.privilege);
  DBUG_RETURN(FALSE);
}


/**
  simple INSERT query pre-check.

  @param thd		Thread handler
  @param tables	Global table list

  @retval
    FALSE  OK
  @retval
    TRUE   error
*/

bool insert_precheck(THD *thd, TABLE_LIST *tables)
{
  LEX *lex= thd->lex;
  DBUG_ENTER("insert_precheck");

  /*
    Check that we have modify privileges for the first table and
    select privileges for the rest
  */
  ulong privilege= (INSERT_ACL |
                    (lex->duplicates == DUP_REPLACE ? DELETE_ACL : 0) |
                    (lex->value_list.elements ? UPDATE_ACL : 0));

  if (check_one_table_access(thd, privilege, tables))
    DBUG_RETURN(TRUE);

  if (lex->update_list.elements != lex->value_list.elements)
  {
    my_message(ER_WRONG_VALUE_COUNT, ER(ER_WRONG_VALUE_COUNT), MYF(0));
    DBUG_RETURN(TRUE);
  }
  DBUG_RETURN(FALSE);
}


/**
   Set proper open mode and table type for element representing target table
   of CREATE TABLE statement, also adjust statement table list if necessary.
*/

void create_table_set_open_action_and_adjust_tables(LEX *lex)
{
  TABLE_LIST *create_table= lex->query_tables;

  if (lex->create_info.options & HA_LEX_CREATE_TMP_TABLE)
    create_table->open_type= OT_TEMPORARY_ONLY;
  else if (!lex->select_lex.item_list.elements)
    create_table->open_type= OT_BASE_ONLY;

  if (!lex->select_lex.item_list.elements)
  {
    /*
      Avoid opening and locking target table for ordinary CREATE TABLE
      or CREATE TABLE LIKE for write (unlike in CREATE ... SELECT we
      won't do any insertions in it anyway). Not doing this causes
      problems when running CREATE TABLE IF NOT EXISTS for already
      existing log table.
    */
    create_table->lock_type= TL_READ;
  }
}


/**
  CREATE TABLE query pre-check.

  @param thd			Thread handler
  @param tables		Global table list
  @param create_table	        Table which will be created

  @retval
    FALSE   OK
  @retval
    TRUE   Error
*/

bool create_table_precheck(THD *thd, TABLE_LIST *tables,
                           TABLE_LIST *create_table)
{
  LEX *lex= thd->lex;
  SELECT_LEX *select_lex= &lex->select_lex;
  ulong want_priv;
  bool error= TRUE;                                 // Error message is given
  DBUG_ENTER("create_table_precheck");

  /*
    Require CREATE [TEMPORARY] privilege on new table; for
    CREATE TABLE ... SELECT, also require INSERT.
  */

  want_priv= ((lex->create_info.options & HA_LEX_CREATE_TMP_TABLE) ?
              CREATE_TMP_ACL : CREATE_ACL) |
             (select_lex->item_list.elements ? INSERT_ACL : 0);

  if (check_access(thd, want_priv, create_table->db,
                   &create_table->grant.privilege,
                   &create_table->grant.m_internal,
                   0, 0) ||
      check_merge_table_access(thd, create_table->db,
                               lex->create_info.merge_list.first))
    goto err;
  if (want_priv != CREATE_TMP_ACL &&
      check_grant(thd, want_priv, create_table, FALSE, 1, FALSE))
    goto err;

  if (select_lex->item_list.elements)
  {
    /* Check permissions for used tables in CREATE TABLE ... SELECT */
    if (tables && check_table_access(thd, SELECT_ACL, tables, FALSE,
                                     UINT_MAX, FALSE))
      goto err;
  }
  else if (lex->create_info.options & HA_LEX_CREATE_TABLE_LIKE)
  {
    if (check_table_access(thd, SELECT_ACL, tables, FALSE, UINT_MAX, FALSE))
      goto err;
  }
  error= FALSE;

err:
  DBUG_RETURN(error);
}


/**
  negate given expression.

  @param thd  thread handler
  @param expr expression for negation

  @return
    negated expression
*/

Item *negate_expression(THD *thd, Item *expr)
{
  Item *negated;
  if (expr->type() == Item::FUNC_ITEM &&
      ((Item_func *) expr)->functype() == Item_func::NOT_FUNC)
  {
    /* it is NOT(NOT( ... )) */
    Item *arg= ((Item_func *) expr)->arguments()[0];
    enum_parsing_place place= thd->lex->current_select->parsing_place;
    if (arg->is_bool_func() || place == IN_WHERE || place == IN_HAVING)
      return arg;
    /*
      if it is not boolean function then we have to emulate value of
      not(not(a)), it will be a != 0
    */
    return new Item_func_ne(arg, new Item_int((char*) "0", 0, 1));
  }

  if ((negated= expr->neg_transformer(thd)) != 0)
    return negated;
  return new Item_func_not(expr);
}

/**
  Set the specified definer to the default value, which is the
  current user in the thread.
 
  @param[in]  thd       thread handler
  @param[out] definer   definer
*/
 
void get_default_definer(THD *thd, LEX_USER *definer)
{
  const Security_context *sctx= thd->security_ctx;

  definer->user.str= (char *) sctx->priv_user;
  definer->user.length= strlen(definer->user.str);

  definer->host.str= (char *) sctx->priv_host;
  definer->host.length= strlen(definer->host.str);

  definer->password.str= NULL;
  definer->password.length= 0;
}


/**
  Create default definer for the specified THD.

  @param[in] thd         thread handler

  @return
    - On success, return a valid pointer to the created and initialized
    LEX_USER, which contains definer information.
    - On error, return 0.
*/

LEX_USER *create_default_definer(THD *thd)
{
  LEX_USER *definer;

  if (! (definer= (LEX_USER*) thd->alloc(sizeof(LEX_USER))))
    return 0;

  thd->get_definer(definer);

  return definer;
}


/**
  Create definer with the given user and host names.

  @param[in] thd          thread handler
  @param[in] user_name    user name
  @param[in] host_name    host name

  @return
    - On success, return a valid pointer to the created and initialized
    LEX_USER, which contains definer information.
    - On error, return 0.
*/

LEX_USER *create_definer(THD *thd, LEX_STRING *user_name, LEX_STRING *host_name)
{
  LEX_USER *definer;

  /* Create and initialize. */

  if (! (definer= (LEX_USER*) thd->alloc(sizeof(LEX_USER))))
    return 0;

  definer->user= *user_name;
  definer->host= *host_name;
  definer->password.str= NULL;
  definer->password.length= 0;

  return definer;
}


/**
  Retuns information about user or current user.

  @param[in] thd          thread handler
  @param[in] user         user

  @return
    - On success, return a valid pointer to initialized
    LEX_USER, which contains user information.
    - On error, return 0.
*/

LEX_USER *get_current_user(THD *thd, LEX_USER *user)
{
  if (!user->user.str)  // current_user
    return create_default_definer(thd);

  return user;
}


/**
  Check that byte length of a string does not exceed some limit.

  @param str         string to be checked
  @param err_msg     error message to be displayed if the string is too long
  @param max_length  max length

  @retval
    FALSE   the passed string is not longer than max_length
  @retval
    TRUE    the passed string is longer than max_length

  NOTE
    The function is not used in existing code but can be useful later?
*/

bool check_string_byte_length(LEX_STRING *str, const char *err_msg,
                              uint max_byte_length)
{
  if (str->length <= max_byte_length)
    return FALSE;

  my_error(ER_WRONG_STRING_LENGTH, MYF(0), str->str, err_msg, max_byte_length);

  return TRUE;
}


/*
  Check that char length of a string does not exceed some limit.

  SYNOPSIS
  check_string_char_length()
      str              string to be checked
      err_msg          error message to be displayed if the string is too long
      max_char_length  max length in symbols
      cs               string charset

  RETURN
    FALSE   the passed string is not longer than max_char_length
    TRUE    the passed string is longer than max_char_length
*/


bool check_string_char_length(LEX_STRING *str, const char *err_msg,
                              uint max_char_length, CHARSET_INFO *cs,
                              bool no_error)
{
  int well_formed_error;
  uint res= cs->cset->well_formed_len(cs, str->str, str->str + str->length,
                                      max_char_length, &well_formed_error);

  if (!well_formed_error &&  str->length == res)
    return FALSE;

  if (!no_error)
  {
    ErrConvString err(str->str, str->length, cs);
    my_error(ER_WRONG_STRING_LENGTH, MYF(0), err.ptr(), err_msg, max_char_length);
  }
  return TRUE;
}


/*
  Check if path does not contain mysql data home directory
  SYNOPSIS
    test_if_data_home_dir()
    dir                     directory
    conv_home_dir           converted data home directory
    home_dir_len            converted data home directory length

  RETURN VALUES
    0	ok
    1	error  
*/
C_MODE_START

int test_if_data_home_dir(const char *dir)
{
  char path[FN_REFLEN];
  int dir_len;
  DBUG_ENTER("test_if_data_home_dir");

  if (!dir)
    DBUG_RETURN(0);

  (void) fn_format(path, dir, "", "",
                   (MY_RETURN_REAL_PATH|MY_RESOLVE_SYMLINKS));
  dir_len= strlen(path);
  if (mysql_unpacked_real_data_home_len<= dir_len)
  {
    if (dir_len > mysql_unpacked_real_data_home_len &&
        path[mysql_unpacked_real_data_home_len] != FN_LIBCHAR)
      DBUG_RETURN(0);

    if (lower_case_file_system)
    {
      if (!my_strnncoll(default_charset_info, (const uchar*) path,
                        mysql_unpacked_real_data_home_len,
                        (const uchar*) mysql_unpacked_real_data_home,
                        mysql_unpacked_real_data_home_len))
        DBUG_RETURN(1);
    }
    else if (!memcmp(path, mysql_unpacked_real_data_home,
                     mysql_unpacked_real_data_home_len))
      DBUG_RETURN(1);
  }
  DBUG_RETURN(0);
}

C_MODE_END


/**
  Check that host name string is valid.

  @param[in] str string to be checked

  @return             Operation status
    @retval  FALSE    host name is ok
    @retval  TRUE     host name string is longer than max_length or
                      has invalid symbols
*/

bool check_host_name(LEX_STRING *str)
{
  const char *name= str->str;
  const char *end= str->str + str->length;
  if (check_string_byte_length(str, ER(ER_HOSTNAME), HOSTNAME_LENGTH))
    return TRUE;

  while (name != end)
  {
    if (*name == '@')
    {
      my_printf_error(ER_UNKNOWN_ERROR, 
                      "Malformed hostname (illegal symbol: '%c')", MYF(0),
                      *name);
      return TRUE;
    }
    name++;
  }
  return FALSE;
}


extern int MYSQLparse(void *thd); // from sql_yacc.cc


/**
  This is a wrapper of MYSQLparse(). All the code should call parse_sql()
  instead of MYSQLparse().

  @param thd Thread context.
  @param parser_state Parser state.
  @param creation_ctx Object creation context.

  @return Error status.
    @retval FALSE on success.
    @retval TRUE on parsing error.
*/

bool parse_sql(THD *thd,
               Parser_state *parser_state,
               Object_creation_ctx *creation_ctx)
{
  bool ret_value;
  DBUG_ASSERT(thd->m_parser_state == NULL);
  DBUG_ASSERT(thd->lex->m_stmt == NULL);

  MYSQL_QUERY_PARSE_START(thd->query());
  /* Backup creation context. */

  Object_creation_ctx *backup_ctx= NULL;

  if (creation_ctx)
    backup_ctx= creation_ctx->set_n_backup(thd);

  /* Set parser state. */

  thd->m_parser_state= parser_state;

  /* Parse the query. */

  bool mysql_parse_status= MYSQLparse(thd) != 0;

  /* Check that if MYSQLparse() failed, thd->is_error() is set. */

  DBUG_ASSERT(!mysql_parse_status ||
              (mysql_parse_status && thd->is_error()));

  /* Reset parser state. */

  thd->m_parser_state= NULL;

  /* Restore creation context. */

  if (creation_ctx)
    creation_ctx->restore_env(thd, backup_ctx);

  /* That's it. */

  ret_value= mysql_parse_status || thd->is_fatal_error;
  MYSQL_QUERY_PARSE_DONE(ret_value);
  return ret_value;
}

/**
  @} (end of group Runtime_Environment)
*/



/**
  Check and merge "CHARACTER SET cs [ COLLATE cl ]" clause

  @param cs character set pointer.
  @param cl collation pointer.

  Check if collation "cl" is applicable to character set "cs".

  If "cl" is NULL (e.g. when COLLATE clause is not specified),
  then simply "cs" is returned.
  
  @return Error status.
    @retval NULL, if "cl" is not applicable to "cs".
    @retval pointer to merged CHARSET_INFO on success.
*/


CHARSET_INFO*
merge_charset_and_collation(CHARSET_INFO *cs, CHARSET_INFO *cl)
{
  if (cl)
  {
    if (!my_charset_same(cs, cl))
    {
      my_error(ER_COLLATION_CHARSET_MISMATCH, MYF(0), cl->name, cs->csname);
      return NULL;
    }
    return cl;
  }
  return cs;
}<|MERGE_RESOLUTION|>--- conflicted
+++ resolved
@@ -4547,18 +4547,13 @@
     my_ok(thd, 1);
     break;
   }
-<<<<<<< HEAD
-  case SQLCOM_ALTER_TABLE:
-    DBUG_ASSERT(first_table == all_tables && first_table != 0);
-=======
   case SQLCOM_ANALYZE:
   case SQLCOM_CHECK:
   case SQLCOM_OPTIMIZE:
   case SQLCOM_REPAIR:
   case SQLCOM_TRUNCATE:
   case SQLCOM_ALTER_TABLE:
-      DBUG_ASSERT(first_table == all_tables && first_table != 0);
->>>>>>> 4eb6a0a6
+    DBUG_ASSERT(first_table == all_tables && first_table != 0);
     /* fall through */
   case SQLCOM_SIGNAL:
   case SQLCOM_RESIGNAL:
