--- conflicted
+++ resolved
@@ -6283,57 +6283,6 @@
     sql_print_warning("We failed to reacquire LOCKs in ALTER TABLE");
 }
 
-<<<<<<< HEAD
-/*
-  Unlock and close table before renaming and dropping partitions
-  SYNOPSIS
-    alter_close_tables()
-    lpt                        Struct carrying parameters
-  RETURN VALUES
-    0
-*/
-
-static int alter_close_tables(ALTER_PARTITION_PARAM_TYPE *lpt)
-{
-  TABLE_SHARE *share= lpt->table->s;
-  THD *thd= lpt->thd;
-  TABLE *table;
-  DBUG_ENTER("alter_close_tables");
-  /*
-    We must keep LOCK_open while manipulating with thd->open_tables.
-    Another thread may be working on it.
-  */
-  mysql_mutex_lock(&LOCK_open);
-  /*
-    We can safely remove locks for all tables with the same name:
-    later they will all be closed anyway in
-    alter_partition_lock_handling().
-  */
-  for (table= thd->open_tables; table ; table= table->next)
-  {
-    if (!strcmp(table->s->table_name.str, share->table_name.str) &&
-	!strcmp(table->s->db.str, share->db.str))
-    {
-      mysql_lock_remove(thd, thd->lock, table);
-      table->file->close();
-      table->db_stat= 0;                        // Mark file closed
-      /*
-        Ensure that we won't end up with a crippled table instance
-        in the table cache if an error occurs before we reach
-        alter_partition_lock_handling() and the table is closed
-        by close_thread_tables() instead.
-      */
-      tdc_remove_table(thd, TDC_RT_REMOVE_UNUSED,
-                       table->s->db.str,
-                       table->s->table_name.str);
-    }
-  }
-  mysql_mutex_unlock(&LOCK_open);
-  DBUG_RETURN(0);
-}
-
-=======
->>>>>>> d442754a
 
 /*
   Handle errors for ALTER TABLE for partitioning
@@ -6632,13 +6581,7 @@
         write_log_drop_partition(lpt) ||
         ERROR_INJECT_CRASH("crash_drop_partition_3") ||
         (not_completed= FALSE) ||
-<<<<<<< HEAD
-        abort_and_upgrade_lock(lpt) ||
-        ERROR_INJECT_CRASH("crash_drop_partition_4") ||
-        alter_close_tables(lpt) ||
-=======
         abort_and_upgrade_lock_and_close_table(lpt) ||
->>>>>>> d442754a
         ERROR_INJECT_CRASH("crash_drop_partition_5") ||
         ((!thd->lex->no_write_to_binlog) &&
          (write_bin_log(thd, FALSE,
@@ -6704,13 +6647,7 @@
         ERROR_INJECT_CRASH("crash_add_partition_2") ||
         mysql_change_partitions(lpt) ||
         ERROR_INJECT_CRASH("crash_add_partition_3") ||
-<<<<<<< HEAD
-        abort_and_upgrade_lock(lpt) ||
-        ERROR_INJECT_CRASH("crash_add_partition_4") ||
-        alter_close_tables(lpt) ||
-=======
         abort_and_upgrade_lock_and_close_table(lpt) ||
->>>>>>> d442754a
         ERROR_INJECT_CRASH("crash_add_partition_5") ||
         ((!thd->lex->no_write_to_binlog) &&
          (write_bin_log(thd, FALSE,
@@ -6793,13 +6730,7 @@
         write_log_final_change_partition(lpt) ||
         ERROR_INJECT_CRASH("crash_change_partition_4") ||
         (not_completed= FALSE) ||
-<<<<<<< HEAD
-        abort_and_upgrade_lock(lpt) ||
-        ERROR_INJECT_CRASH("crash_change_partition_5") ||
-        alter_close_tables(lpt) ||
-=======
         abort_and_upgrade_lock_and_close_table(lpt) ||
->>>>>>> d442754a
         ERROR_INJECT_CRASH("crash_change_partition_6") ||
         ((!thd->lex->no_write_to_binlog) &&
          (write_bin_log(thd, FALSE,
