--- conflicted
+++ resolved
@@ -135,24 +135,16 @@
   }
 
   if (use_ssl_arg) {
-<<<<<<< HEAD
-=======
     long ssl_flags = process_tls_version(current_version_.c_str());
 
     /* Turn off server's ticket sending for TLS 1.2 if requested */
     if (!current_tls_session_cache_mode_) ssl_flags |= SSL_OP_NO_TICKET;
 
->>>>>>> fbdaa4de
     ssl_acceptor_fd_ = new_VioSSLAcceptorFd(
         current_key_.c_str(), current_cert_.c_str(), current_ca_.c_str(),
         current_capath_.c_str(), current_cipher_.c_str(),
         current_ciphersuites_.c_str(), &error_num, current_crl_.c_str(),
-<<<<<<< HEAD
-        current_crlpath_.c_str(),
-        process_tls_version(current_version_.c_str()));
-=======
         current_crlpath_.c_str(), ssl_flags);
->>>>>>> fbdaa4de
 
     if (!ssl_acceptor_fd_ && report_ssl_error) {
       LogErr(WARNING_LEVEL, ER_WARN_TLS_CHANNEL_INITIALIZATION_ERROR,
@@ -366,7 +358,7 @@
       break;
     }
     case Ssl_acceptor_context_property_type::last:
-      // Fall through
+      [[fallthrough]];
     default:
       output.assign("");
   }
