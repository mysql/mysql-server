/* Copyright (c) 2006, 2022, Oracle and/or its affiliates.

   This program is free software; you can redistribute it and/or modify
   it under the terms of the GNU General Public License, version 2.0,
   as published by the Free Software Foundation.

   This program is also distributed with certain software (including
   but not limited to OpenSSL) that is licensed under separate terms,
   as designated in a particular file or component or in included license
   documentation.  The authors of MySQL hereby grant you an additional
   permission to link the program and your derivative works with the
   separately licensed software that they have included with MySQL.

   This program is distributed in the hope that it will be useful,
   but WITHOUT ANY WARRANTY; without even the implied warranty of
   MERCHANTABILITY or FITNESS FOR A PARTICULAR PURPOSE.  See the
   GNU General Public License, version 2.0, for more details.

   You should have received a copy of the GNU General Public License
   along with this program; if not, write to the Free Software
   Foundation, Inc., 51 Franklin St, Fifth Floor, Boston, MA 02110-1301  USA */

#include "sql/rpl_rli.h"

#include <stdio.h>
#include <stdlib.h>
#include <string.h>
#include <sys/stat.h>
#include <algorithm>
#include <regex>

#include "libbinlogevents/include/binlog_event.h"
#include "m_ctype.h"
#include "mutex_lock.h"  // Mutex_lock
#include "my_bitmap.h"
#include "my_dbug.h"
#include "my_dir.h"  // MY_STAT
#include "my_sqlcommand.h"
#include "my_systime.h"
#include "my_thread.h"
#include "mysql/components/services/bits/psi_bits.h"
#include "mysql/components/services/bits/psi_stage_bits.h"
#include "mysql/components/services/log_builtins.h"
#include "mysql/plugin.h"
#include "mysql/psi/mysql_cond.h"
#include "mysql/psi/mysql_file.h"
#include "mysql/service_mysql_alloc.h"
#include "mysql/service_thd_wait.h"
#include "mysql_com.h"
#include "mysqld_error.h"
#include "sql/auth/auth_acls.h"  // SUPER_ACL
#include "sql/auth/roles.h"      // Roles::Role_activation
#include "sql/auth/sql_auth_cache.h"
#include "sql/debug_sync.h"
#include "sql/derror.h"
#include "sql/log_event.h"  // Log_event
#include "sql/mdl.h"
#include "sql/mysqld.h"  // sync_relaylog_period ...
#include "sql/protocol.h"
#include "sql/rpl_info_factory.h"  // Rpl_info_factory
#include "sql/rpl_info_handler.h"
#include "sql/rpl_mi.h"   // Master_info
#include "sql/rpl_msr.h"  // channel_map
#include "sql/rpl_reporting.h"
#include "sql/rpl_rli_pdb.h"  // Slave_worker
#include "sql/rpl_slave.h"
#include "sql/rpl_trx_boundary_parser.h"
#include "sql/sql_base.h"  // close_thread_tables
#include "sql/sql_error.h"
#include "sql/sql_lex.h"
#include "sql/sql_list.h"
#include "sql/sql_plugin.h"
#include "sql/strfunc.h"      // strconvert
#include "sql/transaction.h"  // trans_commit_stmt
#include "sql/transaction_info.h"
#include "sql/xa.h"
#include "sql_string.h"
#include "thr_mutex.h"

class Item;

using std::max;
using std::min;

/*
  Please every time you add a new field to the relay log info, update
  what follows. For now, this is just used to get the number of
  fields.
*/
const char *info_rli_fields[] = {
    "number_of_lines",
    "group_relay_log_name",
    "group_relay_log_pos",
    "group_master_log_name",
    "group_master_log_pos",
    "sql_delay",
    "number_of_workers",
    "id",
    "channel_name",
    "privilege_checks_user",
    "privilege_checks_hostname",
    "require_row_format",
    "require_table_primary_key_check",
    "assign_gtids_to_anonymous_transactions_type",
    "assign_gtids_to_anonymous_transactions_value"};

Relay_log_info::Relay_log_info(bool is_slave_recovery,
#ifdef HAVE_PSI_INTERFACE
                               PSI_mutex_key *param_key_info_run_lock,
                               PSI_mutex_key *param_key_info_data_lock,
                               PSI_mutex_key *param_key_info_sleep_lock,
                               PSI_mutex_key *param_key_info_thd_lock,
                               PSI_mutex_key *param_key_info_data_cond,
                               PSI_mutex_key *param_key_info_start_cond,
                               PSI_mutex_key *param_key_info_stop_cond,
                               PSI_mutex_key *param_key_info_sleep_cond,
#endif
                               uint param_id, const char *param_channel,
                               bool is_rli_fake)
    : Rpl_info("SQL",
#ifdef HAVE_PSI_INTERFACE
               param_key_info_run_lock, param_key_info_data_lock,
               param_key_info_sleep_lock, param_key_info_thd_lock,
               param_key_info_data_cond, param_key_info_start_cond,
               param_key_info_stop_cond, param_key_info_sleep_cond,
#endif
               param_id, param_channel),
      replicate_same_server_id(::replicate_same_server_id),
      relay_log(&sync_relaylog_period, true),
      is_relay_log_recovery(is_slave_recovery),
      save_temporary_tables(nullptr),
      mi(nullptr),
      error_on_rli_init_info(false),
      gtid_timestamps_warning_logged(false),
      transaction_parser(
          Transaction_boundary_parser::TRX_BOUNDARY_PARSER_APPLIER),
      group_relay_log_pos(0),
      event_relay_log_number(0),
      event_relay_log_pos(0),
      event_start_pos(0),
      group_master_log_pos(0),
      gtid_set(nullptr),
      rli_fake(is_rli_fake),
      gtid_retrieved_initialized(false),
      m_privilege_checks_username{""},
      m_privilege_checks_hostname{""},
      m_privilege_checks_user_corrupted{false},
      m_require_row_format(false),
      m_require_table_primary_key_check(PK_CHECK_STREAM),
      is_group_master_log_pos_invalid(false),
      log_space_total(0),
      ignore_log_space_limit(false),
      sql_force_rotate_relay(false),
      last_master_timestamp(0),
      slave_skip_counter(0),
      abort_pos_wait(0),
      until_condition(UNTIL_NONE),
      trans_retries(0),
      retried_trans(0),
      tables_to_lock(nullptr),
      tables_to_lock_count(0),
      rows_query_ev(nullptr),
      last_event_start_time(0),
      deferred_events(nullptr),
      workers(PSI_NOT_INSTRUMENTED),
      workers_array_initialized(false),
      curr_group_assigned_parts(PSI_NOT_INSTRUMENTED),
      curr_group_da(PSI_NOT_INSTRUMENTED),
      curr_group_seen_begin(false),
      mts_end_group_sets_max_dbs(false),
      slave_parallel_workers(0),
      exit_counter(0),
      max_updated_index(0),
      recovery_parallel_workers(0),
      rli_checkpoint_seqno(0),
      checkpoint_group(opt_mts_checkpoint_group),
      recovery_groups_inited(false),
      mts_recovery_group_cnt(0),
      mts_recovery_index(0),
      mts_recovery_group_seen_begin(false),
      mts_group_status(MTS_NOT_IN_GROUP),
      stats_exec_time(0),
      stats_read_time(0),
      current_mts_submode(nullptr),
      reported_unsafe_warning(false),
      rli_description_event(nullptr),
      commit_order_mngr(nullptr),
      sql_delay(0),
      sql_delay_end(0),
      m_flags(0),
      row_stmt_start_timestamp(0),
      long_find_row_note_printed(false),
      thd_tx_priority(0),
      m_ignore_write_set_memory_limit(false),
      m_allow_drop_write_set(false),
      m_is_engine_ha_data_detached(false),
      current_event(nullptr),
      ddl_not_atomic(false) {
  DBUG_TRACE;

#ifdef HAVE_PSI_INTERFACE
  relay_log.set_psi_keys(
      key_RELAYLOG_LOCK_index, key_RELAYLOG_LOCK_commit, PSI_NOT_INSTRUMENTED,
      PSI_NOT_INSTRUMENTED, PSI_NOT_INSTRUMENTED, key_RELAYLOG_LOCK_log,
      key_RELAYLOG_LOCK_log_end_pos, key_RELAYLOG_LOCK_sync,
      PSI_NOT_INSTRUMENTED, key_RELAYLOG_LOCK_xids, PSI_NOT_INSTRUMENTED,
      PSI_NOT_INSTRUMENTED, key_RELAYLOG_update_cond, PSI_NOT_INSTRUMENTED,
      key_file_relaylog, key_file_relaylog_index, key_file_relaylog_cache,
      key_file_relaylog_index_cache);
#endif

  group_relay_log_name[0] = event_relay_log_name[0] = group_master_log_name[0] =
      0;
  ign_master_log_name_end[0] = 0;
  set_timespec_nsec(&last_clock, 0);
  cached_charset_invalidate();
  inited_hash_workers = false;
  commit_timestamps_status = COMMIT_TS_UNKNOWN;

  if (!rli_fake) {
    mysql_mutex_init(key_relay_log_info_log_space_lock, &log_space_lock,
                     MY_MUTEX_INIT_FAST);
    mysql_cond_init(key_relay_log_info_log_space_cond, &log_space_cond);
    mysql_mutex_init(key_mutex_slave_parallel_pend_jobs, &pending_jobs_lock,
                     MY_MUTEX_INIT_FAST);
    mysql_cond_init(key_cond_slave_parallel_pend_jobs, &pending_jobs_cond);
    mysql_mutex_init(key_mutex_slave_parallel_worker_count, &exit_count_lock,
                     MY_MUTEX_INIT_FAST);
    mysql_mutex_init(key_mts_temp_table_LOCK, &mts_temp_table_LOCK,
                     MY_MUTEX_INIT_FAST);
    mysql_mutex_init(key_mts_gaq_LOCK, &mts_gaq_LOCK, MY_MUTEX_INIT_FAST);
    mysql_cond_init(key_cond_mts_gaq, &logical_clock_cond);

    relay_log.init_pthread_objects();
    force_flush_postponed_due_to_split_trans = false;

    Checkable_rwlock *sid_lock = new Checkable_rwlock(
#if defined(HAVE_PSI_INTERFACE)
        key_rwlock_receiver_sid_lock
#endif
    );
    Sid_map *sid_map = new Sid_map(sid_lock);
    gtid_set = new Gtid_set(sid_map, sid_lock);

    /*
      Group replication applier channel shall not use checksum on its relay
      log files.
    */
    if (channel_map.is_group_replication_channel_name(param_channel, true)) {
      relay_log.relay_log_checksum_alg = binary_log::BINLOG_CHECKSUM_ALG_OFF;
    }
  }
  gtid_monitoring_info = new Gtid_monitoring_info();
  do_server_version_split(::server_version, slave_version_split);
  until_option = nullptr;
  rpl_filter = nullptr;
}

/**
   The method to invoke at slave threads start
*/
void Relay_log_info::init_workers(ulong n_workers) {
  /*
    Parallel slave parameters initialization is done regardless
    whether the feature is or going to be active or not.
  */
  mts_groups_assigned = mts_events_assigned = pending_jobs = wq_size_waits_cnt =
      0;
  mts_wq_excess_cnt = mts_wq_no_underrun_cnt = mts_wq_overfill_cnt = 0;
  mts_total_wait_overlap = 0;
  mts_total_wait_worker_avail = 0;
  mts_last_online_stat = 0;

  workers.reserve(n_workers);
  workers_array_initialized = true;  // set after init
}

/**
   The method to invoke at slave threads stop
*/
void Relay_log_info::deinit_workers() { workers.clear(); }

Relay_log_info::~Relay_log_info() {
  DBUG_TRACE;

  if (!rli_fake) {
    if (recovery_groups_inited) bitmap_free(&recovery_groups);
    delete current_mts_submode;

    if (rpl_filter != nullptr) {
      /* Remove the channel's replication filter from rpl_channel_filters. */
      rpl_channel_filters.delete_filter(rpl_filter);
      rpl_filter = nullptr;
    }

    if (workers_copy_pfs.size()) {
      for (int i = static_cast<int>(workers_copy_pfs.size()) - 1; i >= 0; i--)
        delete workers_copy_pfs[i];
      workers_copy_pfs.clear();
    }

    mysql_mutex_destroy(&log_space_lock);
    mysql_cond_destroy(&log_space_cond);
    mysql_mutex_destroy(&pending_jobs_lock);
    mysql_cond_destroy(&pending_jobs_cond);
    mysql_mutex_destroy(&exit_count_lock);
    mysql_mutex_destroy(&mts_temp_table_LOCK);
    mysql_mutex_destroy(&mts_gaq_LOCK);
    mysql_cond_destroy(&logical_clock_cond);
    relay_log.cleanup();

    Sid_map *sid_map = gtid_set->get_sid_map();
    Checkable_rwlock *sid_lock = sid_map->get_sid_lock();

    sid_lock->wrlock();
    gtid_set->clear();
    sid_map->clear();
    delete gtid_set;
    delete sid_map;
    sid_lock->unlock();
    delete sid_lock;
  }

  if (set_rli_description_event(nullptr)) {
#ifndef NDEBUG
    bool set_rli_description_event_failed{false};
#endif
    assert(set_rli_description_event_failed);
  }
  delete until_option;
  delete gtid_monitoring_info;
}

/**
   Method is called when MTS coordinator senses the relay-log name
   has been changed.
   It marks each Worker member with this fact to make an action
   at time it will distribute a terminal event of a group to the Worker.

   Worker receives the new name at the group committing phase
   @c Slave_worker::slave_worker_ends_group().
*/
void Relay_log_info::reset_notified_relay_log_change() {
  if (!is_parallel_exec()) return;
  for (Slave_worker **it = workers.begin(); it != workers.end(); ++it) {
    Slave_worker *w = *it;
    w->relay_log_change_notified = false;
  }
}

/**
   This method is called in mts_checkpoint_routine() to mark that each
   worker is required to adapt to a new checkpoint data whose coordinates
   are passed to it through GAQ index.

   Worker notices the new checkpoint value at the group commit to reset
   the current bitmap and starts using the clean bitmap indexed from zero
   of being reset rli_checkpoint_seqno.

    New seconds_behind_master timestamp is installed.

   @param shift            number of bits to shift by Worker due to the
                           current checkpoint change.
   @param new_ts           new seconds_behind_master timestamp value
                           unless zero. Zero could be due to FD event
                           or fake rotate event.
   @param update_timestamp if true, this function will update the
                           rli->last_master_timestamp.
*/
void Relay_log_info::reset_notified_checkpoint(ulong shift, time_t new_ts,
                                               bool update_timestamp) {
  /*
    If this is not a parallel execution we return immediately.
  */
  if (!is_parallel_exec()) return;

  for (Slave_worker **it = workers.begin(); it != workers.end(); ++it) {
    Slave_worker *w = *it;
    /*
      Resetting the notification information in order to force workers to
      assign jobs with the new updated information.
      Notice that the bitmap_shifted is accumulated to indicate how many
      consecutive jobs were successfully processed.

      The worker when assigning a new job will set the value back to
      zero.
    */
    w->checkpoint_notified = false;
    w->bitmap_shifted = w->bitmap_shifted + shift;
    /*
      Zero shift indicates the caller rotates the master binlog.
      The new name will be passed to W through the group descriptor
      during the first post-rotation time scheduling.
    */
    if (shift == 0) w->master_log_change_notified = false;

    DBUG_PRINT("mts", ("reset_notified_checkpoint shift --> %lu, "
                       "worker->bitmap_shifted --> %lu, worker --> %u.",
                       shift, w->bitmap_shifted,
                       static_cast<unsigned>(it - workers.begin())));
  }
  /*
    There should not be a call where (shift == 0 && rli_checkpoint_seqno != 0).
    Then the new checkpoint sequence is updated by subtracting the number
    of consecutive jobs that were successfully processed.
  */
  assert(current_mts_submode->get_type() != MTS_PARALLEL_TYPE_DB_NAME ||
         !(shift == 0 && rli_checkpoint_seqno != 0));
  rli_checkpoint_seqno = rli_checkpoint_seqno - shift;
  DBUG_PRINT("mts", ("reset_notified_checkpoint shift --> %lu, "
                     "rli_checkpoint_seqno --> %u.",
                     shift, rli_checkpoint_seqno));

  if (update_timestamp) {
    mysql_mutex_lock(&data_lock);
    last_master_timestamp = new_ts;
    mysql_mutex_unlock(&data_lock);
  }
}

/**
   Reset recovery info from Worker info table and
   mark MTS recovery is completed.

   @return false on success true when @c reset_notified_checkpoint failed.
*/
bool Relay_log_info::mts_finalize_recovery() {
  bool ret = false;
  uint i;
  uint repo_type = get_rpl_info_handler()->get_rpl_info_type();

  DBUG_TRACE;

  for (Slave_worker **it = workers.begin(); !ret && it != workers.end(); ++it) {
    Slave_worker *w = *it;
    ret = w->reset_recovery_info();
    DBUG_EXECUTE_IF("mts_debug_recovery_reset_fails", ret = true;);
  }
  /*
    The loop is traversed in the worker index descending order due
    to specifics of the Worker table repository that does not like
    even temporary holes. Therefore stale records are deleted
    from the tail.
  */
  DBUG_EXECUTE_IF("enable_mts_wokrer_failure_in_recovery_finalize",
                  { DBUG_SET("+d,mts_worker_thread_init_fails"); });
  for (i = recovery_parallel_workers; i > workers.size() && !ret; i--) {
    Slave_worker *w =
        Rpl_info_factory::create_worker(repo_type, i - 1, this, true);
    /*
      If an error occurs during the above create_worker call, the newly created
      worker object gets deleted within the above function call itself and only
      NULL is returned. Hence the following check has been added to verify
      that a valid worker object exists.
    */
    if (w) {
      ret = w->remove_info();
      delete w;
    } else {
      ret = true;
      goto err;
    }
  }
  recovery_parallel_workers = slave_parallel_workers;

err:
  return ret;
}

static inline int add_relay_log(Relay_log_info *rli, LOG_INFO *linfo) {
  MY_STAT s;
  DBUG_TRACE;
  mysql_mutex_assert_owner(&rli->log_space_lock);
  if (!mysql_file_stat(key_file_relaylog, linfo->log_file_name, &s, MYF(0))) {
    LogErr(ERROR_LEVEL, ER_RPL_FAILED_TO_STAT_LOG_IN_INDEX,
           linfo->log_file_name);
    return 1;
  }
  rli->log_space_total += s.st_size;
#ifndef NDEBUG
  char buf[22];
  DBUG_PRINT("info", ("log_space_total: %s", llstr(rli->log_space_total, buf)));
#endif
  return 0;
}

int Relay_log_info::count_relay_log_space() {
  LOG_INFO flinfo;
  DBUG_TRACE;
  MUTEX_LOCK(lock, &log_space_lock);
  log_space_total = 0;
  if (relay_log.find_log_pos(&flinfo, NullS, true)) {
    LogErr(ERROR_LEVEL, ER_RPL_LOG_NOT_FOUND_WHILE_COUNTING_RELAY_LOG_SPACE);
    return 1;
  }
  do {
    if (add_relay_log(this, &flinfo)) return 1;
  } while (!relay_log.find_next_log(&flinfo, true));
  /*
     As we have counted everything, including what may have written in a
     preceding write, we must reset bytes_written, or we may count some space
     twice.
  */
  relay_log.reset_bytes_written();
  return 0;
}

bool Relay_log_info::reset_group_relay_log_pos(const char **errmsg) {
  LOG_INFO linfo;

  mysql_mutex_assert_owner(&data_lock);

  if (relay_log.find_log_pos(&linfo, NullS, true)) {
    *errmsg = "Could not find first log during relay log initialization";
    return true;
  }
  set_group_relay_log_name(linfo.log_file_name);
  group_relay_log_pos = BIN_LOG_HEADER_SIZE;
  return false;
}

bool Relay_log_info::is_group_relay_log_name_invalid(const char **errmsg) {
  DBUG_TRACE;
  const char *errmsg_fmt = nullptr;
  static char errmsg_buff[MYSQL_ERRMSG_SIZE + FN_REFLEN];
  LOG_INFO linfo;

  *errmsg = nullptr;
  if (relay_log.find_log_pos(&linfo, group_relay_log_name, true)) {
    errmsg_fmt =
        "Could not find target log file mentioned in "
        "relay log info in the index file '%s' during "
        "relay log initialization";
    sprintf(errmsg_buff, errmsg_fmt, relay_log.get_index_fname());
    *errmsg = errmsg_buff;
    return true;
  }
  return false;
}

/**
  Update the error number, message and timestamp fields. This function is
  different from va_report() as va_report() also logs the error message in the
  log apart from updating the error fields.

  SYNOPSIS
  @param[in]  level          specifies the level- error, warning or information,
  @param[in]  err_code       error number,
  @param[in]  buff_coord     error message to be used.

*/
void Relay_log_info::fill_coord_err_buf(loglevel level, int err_code,
                                        const char *buff_coord) const {
  mysql_mutex_lock(&err_lock);

  if (level == ERROR_LEVEL) {
    m_last_error.number = err_code;
    snprintf(m_last_error.message, sizeof(m_last_error.message), "%.*s",
             MAX_SLAVE_ERRMSG - 1, buff_coord);
    m_last_error.update_timestamp();
  }

  mysql_mutex_unlock(&err_lock);
}

/**
  Waits until the SQL thread reaches (has executed up to) the
  log/position or timed out.

  SYNOPSIS
  @param[in]  thd             client thread that sent @c SELECT @c
  MASTER_POS_WAIT,
  @param[in]  log_name        log name to wait for,
  @param[in]  log_pos         position to wait for,
  @param[in]  timeout         @c timeout in seconds before giving up waiting.
                              @c timeout is double whereas it should be ulong;
  but this is to catch if the user submitted a negative timeout.

  @retval  -2   improper arguments (log_pos<0)
                or slave not running, or master info changed
                during the function's execution,
                or client thread killed. -2 is translated to NULL by caller,
  @retval  -1   timed out
  @retval  >=0  number of log events the function had to wait
                before reaching the desired log/position
 */

int Relay_log_info::wait_for_pos(THD *thd, String *log_name, longlong log_pos,
                                 double timeout) {
  int event_count = 0;
  ulong init_abort_pos_wait;
  int error = 0;
  struct timespec abstime;  // for timeout checking
  PSI_stage_info old_stage;
  DBUG_TRACE;

  if (!inited) return -2;

  DBUG_PRINT("enter", ("log_name: '%s'  log_pos: %lu  timeout: %lu",
                       log_name->c_ptr_safe(), (ulong)log_pos, (ulong)timeout));

  DEBUG_SYNC(thd, "begin_master_pos_wait");

  set_timespec_nsec(&abstime, static_cast<ulonglong>(timeout * 1000000000ULL));
  mysql_mutex_lock(&data_lock);
  thd->ENTER_COND(&data_cond, &data_lock,
                  &stage_waiting_for_the_slave_thread_to_advance_position,
                  &old_stage);
  /*
     This function will abort when it notices that some CHANGE MASTER or
     RESET MASTER has changed the master info.
     To catch this, these commands modify abort_pos_wait ; We just monitor
     abort_pos_wait and see if it has changed.
     Why do we have this mechanism instead of simply monitoring slave_running
     in the loop (we do this too), as CHANGE MASTER/RESET SLAVE require that
     the SQL thread be stopped?
     This is because if someones does:
     STOP SLAVE;CHANGE MASTER/RESET SLAVE; START SLAVE;
     the change may happen very quickly and we may not notice that
     slave_running briefly switches between 1/0/1.
  */
  init_abort_pos_wait = abort_pos_wait;

  /*
    We'll need to
    handle all possible log names comparisons (e.g. 999 vs 1000).
    We use ulong for string->number conversion ; this is no
    stronger limitation than in find_uniq_filename in sql/log.cc
  */
  ulong log_name_extension;
  char log_name_tmp[FN_REFLEN];  // make a char[] from String

  strmake(log_name_tmp, log_name->ptr(),
          min<uint32>(log_name->length(), FN_REFLEN - 1));

  const char *p = fn_ext(log_name_tmp);
  char *p_end;
  if (!*p || log_pos < 0) {
    error = -2;  // means improper arguments
    goto err;
  }
  // Convert 0-3 to 4
  log_pos = max(log_pos, static_cast<longlong>(BIN_LOG_HEADER_SIZE));
  /* p points to '.' */
  log_name_extension = strtoul(++p, &p_end, 10);
  /*
    p_end points to the first invalid character.
    If it equals to p, no digits were found, error.
    If it contains '\0' it means conversion went ok.
  */
  if (p_end == p || *p_end) {
    error = -2;
    goto err;
  }

  /* The "compare and wait" main loop */
  while (!thd->killed && init_abort_pos_wait == abort_pos_wait &&
         slave_running) {
    bool pos_reached;
    int cmp_result = 0;

    DBUG_PRINT("info", ("init_abort_pos_wait: %ld  abort_pos_wait: %ld",
                        init_abort_pos_wait, abort_pos_wait));
    DBUG_PRINT("info", ("group_master_log_name: '%s'  pos: %lu",
                        group_master_log_name, (ulong)group_master_log_pos));

    /*
      group_master_log_name can be "", if we are just after a fresh
      replication start or after a CHANGE MASTER TO MASTER_HOST/PORT
      (before we have executed one Rotate event from the master) or
      (rare) if the user is doing a weird slave setup (see next
      paragraph).  If group_master_log_name is "", we assume we don't
      have enough info to do the comparison yet, so we just wait until
      more data. In this case master_log_pos is always 0 except if
      somebody (wrongly) sets this slave to be a slave of itself
      without using --replicate-same-server-id (an unsupported
      configuration which does nothing), then group_master_log_pos
      will grow and group_master_log_name will stay "".
      Also in case the group master log position is invalid (e.g. after
      CHANGE MASTER TO RELAY_LOG_POS ), we will wait till the first event
      is read and the log position is valid again.
    */
    if (*group_master_log_name && !is_group_master_log_pos_invalid) {
      char *basename =
          (group_master_log_name + dirname_length(group_master_log_name));
      /*
        First compare the parts before the extension.
        Find the dot in the master's log basename,
        and protect against user's input error :
        if the names do not match up to '.' included, return error
      */
      const char *q = fn_ext(basename) + 1;
      if (strncmp(basename, log_name_tmp, (int)(q - basename))) {
        error = -2;
        break;
      }
      // Now compare extensions.
      char *q_end;
      ulong group_master_log_name_extension = strtoul(q, &q_end, 10);
      if (group_master_log_name_extension < log_name_extension)
        cmp_result = -1;
      else
        cmp_result =
            (group_master_log_name_extension > log_name_extension) ? 1 : 0;

      pos_reached =
          ((!cmp_result && group_master_log_pos >= (ulonglong)log_pos) ||
           cmp_result > 0);
      if (pos_reached || thd->killed) break;
    }

    // wait for master update, with optional timeout.

    DBUG_PRINT("info", ("Waiting for master update"));
    /*
      We are going to mysql_cond_(timed)wait(); if the SQL thread stops it
      will wake us up.
    */
    thd_wait_begin(thd, THD_WAIT_BINLOG);
    if (timeout > 0) {
      /*
        Note that mysql_cond_timedwait checks for the timeout
        before for the condition ; i.e. it returns ETIMEDOUT
        if the system time equals or exceeds the time specified by abstime
        before the condition variable is signaled or broadcast, _or_ if
        the absolute time specified by abstime has already passed at the time
        of the call.
        For that reason, mysql_cond_timedwait will do the "timeoutting" job
        even if its condition is always immediately signaled (case of a loaded
        master).
      */
      error = mysql_cond_timedwait(&data_cond, &data_lock, &abstime);
    } else
      mysql_cond_wait(&data_cond, &data_lock);
    thd_wait_end(thd);
    DBUG_PRINT("info", ("Got signal of master update or timed out"));
    if (is_timeout(error)) {
#ifndef NDEBUG
      /*
        Doing this to generate a stack trace and make debugging
        easier.
      */
      if (DBUG_EVALUATE_IF("debug_crash_slave_time_out", 1, 0)) assert(0);
#endif
      error = -1;
      break;
    }
    error = 0;
    event_count++;
    DBUG_PRINT("info", ("Testing if killed or SQL thread not running"));
  }

err:
  mysql_mutex_unlock(&data_lock);
  thd->EXIT_COND(&old_stage);
  DBUG_PRINT("exit",
             ("killed: %d  abort: %d  slave_running: %d "
              "improper_arguments: %d  timed_out: %d",
              thd->killed.load(), (int)(init_abort_pos_wait != abort_pos_wait),
              (int)slave_running, (int)(error == -2), (int)(error == -1)));
  if (thd->killed || init_abort_pos_wait != abort_pos_wait || !slave_running) {
    error = -2;
  }
  return error ? error : event_count;
}

int Relay_log_info::wait_for_gtid_set(THD *thd, const char *gtid,
                                      double timeout, bool update_THD_status) {
  DBUG_TRACE;

  DBUG_PRINT("info", ("Waiting for %s timeout %lf", gtid, timeout));

  Gtid_set wait_gtid_set(global_sid_map);
  global_sid_lock->rdlock();
  enum_return_status ret = wait_gtid_set.add_gtid_text(gtid);
  global_sid_lock->unlock();

  if (ret != RETURN_STATUS_OK) {
    DBUG_PRINT("exit", ("improper gtid argument"));
    return -2;
  }

  return wait_for_gtid_set(thd, &wait_gtid_set, timeout, update_THD_status);
}

int Relay_log_info::wait_for_gtid_set(THD *thd, String *gtid, double timeout,
                                      bool update_THD_status) {
  DBUG_TRACE;
  return wait_for_gtid_set(thd, gtid->c_ptr_safe(), timeout, update_THD_status);
}

/*
  TODO: This is a duplicated code that needs to be simplified.
  This will be done while developing all possible sync options.
  See WL#3584's specification.

  /Alfranio
*/
int Relay_log_info::wait_for_gtid_set(THD *thd, const Gtid_set *wait_gtid_set,
                                      double timeout, bool update_THD_status) {
  int event_count = 0;
  ulong init_abort_pos_wait;
  int error = 0;
  struct timespec abstime;  // for timeout checking
  PSI_stage_info old_stage;
  DBUG_TRACE;

  if (!inited) return -2;

  DEBUG_SYNC(thd, "begin_wait_for_gtid_set");

  set_timespec_nsec(&abstime, static_cast<ulonglong>(timeout * 1000000000ULL));

  mysql_mutex_lock(&data_lock);
  if (update_THD_status)
    thd->ENTER_COND(&data_cond, &data_lock,
                    &stage_waiting_for_the_slave_thread_to_advance_position,
                    &old_stage);
  /*
     This function will abort when it notices that some CHANGE MASTER or
     RESET MASTER has changed the master info.
     To catch this, these commands modify abort_pos_wait ; We just monitor
     abort_pos_wait and see if it has changed.
     Why do we have this mechanism instead of simply monitoring slave_running
     in the loop (we do this too), as CHANGE MASTER/RESET SLAVE require that
     the SQL thread be stopped?
     This is because if someones does:
     STOP SLAVE;CHANGE MASTER/RESET SLAVE; START SLAVE;
     the change may happen very quickly and we may not notice that
     slave_running briefly switches between 1/0/1.
  */
  init_abort_pos_wait = abort_pos_wait;

  /* The "compare and wait" main loop */
  while (!thd->killed && init_abort_pos_wait == abort_pos_wait &&
         slave_running) {
    DBUG_PRINT("info", ("init_abort_pos_wait: %ld  abort_pos_wait: %ld",
                        init_abort_pos_wait, abort_pos_wait));

    // wait for master update, with optional timeout.

    assert(wait_gtid_set->get_sid_map() == nullptr ||
           wait_gtid_set->get_sid_map() == global_sid_map);

    global_sid_lock->wrlock();
    const Gtid_set *executed_gtids = gtid_state->get_executed_gtids();
    const Owned_gtids *owned_gtids = gtid_state->get_owned_gtids();

#ifndef NDEBUG
    char *wait_gtid_set_buf;
    wait_gtid_set->to_string(&wait_gtid_set_buf);
    DBUG_PRINT("info",
               ("Waiting for '%s'. is_subset: %d and "
                "!is_intersection_nonempty: %d",
                wait_gtid_set_buf, wait_gtid_set->is_subset(executed_gtids),
                !owned_gtids->is_intersection_nonempty(wait_gtid_set)));
    my_free(wait_gtid_set_buf);
    executed_gtids->dbug_print("gtid_executed:");
    owned_gtids->dbug_print("owned_gtids:");
#endif

    /*
      Since commit is performed after log to binary log, we must also
      check if any GTID of wait_gtid_set is not yet committed.
    */
    if (wait_gtid_set->is_subset(executed_gtids) &&
        !owned_gtids->is_intersection_nonempty(wait_gtid_set)) {
      global_sid_lock->unlock();
      break;
    }
    global_sid_lock->unlock();

    DBUG_PRINT("info", ("Waiting for master update"));

    /*
      We are going to mysql_cond_(timed)wait(); if the SQL thread stops it
      will wake us up.
    */
    thd_wait_begin(thd, THD_WAIT_BINLOG);
    if (timeout > 0) {
      /*
        Note that mysql_cond_timedwait checks for the timeout
        before for the condition ; i.e. it returns ETIMEDOUT
        if the system time equals or exceeds the time specified by abstime
        before the condition variable is signaled or broadcast, _or_ if
        the absolute time specified by abstime has already passed at the time
        of the call.
        For that reason, mysql_cond_timedwait will do the "timeoutting" job
        even if its condition is always immediately signaled (case of a loaded
        master).
      */
      error = mysql_cond_timedwait(&data_cond, &data_lock, &abstime);
    } else
      mysql_cond_wait(&data_cond, &data_lock);
    thd_wait_end(thd);
    DBUG_PRINT("info", ("Got signal of master update or timed out"));
    if (is_timeout(error)) {
#ifndef NDEBUG
      /*
        Doing this to generate a stack trace and make debugging
        easier.
      */
      if (DBUG_EVALUATE_IF("debug_crash_slave_time_out", 1, 0)) assert(0);
#endif
      error = -1;
      break;
    }
    error = 0;
    event_count++;
    DBUG_PRINT("info", ("Testing if killed or SQL thread not running"));
  }

  mysql_mutex_unlock(&data_lock);

  if (update_THD_status) thd->EXIT_COND(&old_stage);
  DBUG_PRINT("exit",
             ("killed: %d  abort: %d  slave_running: %d "
              "improper_arguments: %d  timed_out: %d",
              thd->killed.load(), (int)(init_abort_pos_wait != abort_pos_wait),
              (int)slave_running, (int)(error == -2), (int)(error == -1)));
  if (thd->killed || init_abort_pos_wait != abort_pos_wait || !slave_running) {
    error = -2;
  }
  return error ? error : event_count;
}

int Relay_log_info::inc_group_relay_log_pos(ulonglong log_pos,
                                            bool need_data_lock, bool force) {
  int error = 0;
  DBUG_TRACE;

  if (need_data_lock)
    mysql_mutex_lock(&data_lock);
  else
    mysql_mutex_assert_owner(&data_lock);

  inc_event_relay_log_pos();
  group_relay_log_pos = event_relay_log_pos;
  strmake(group_relay_log_name, event_relay_log_name,
          sizeof(group_relay_log_name) - 1);

  /*
    In 4.x we used the event's len to compute the positions here. This is
    wrong if the event was 3.23/4.0 and has been converted to 5.0, because
    then the event's len is not what is was in the master's binlog, so this
    will make a wrong group_master_log_pos (yes it's a bug in 3.23->4.0
    replication: Exec_master_log_pos is wrong). Only way to solve this is to
    have the original offset of the end of the event the relay log. This is
    what we do in 5.0: log_pos has become "end_log_pos" (because the real use
    of log_pos in 4.0 was to compute the end_log_pos; so better to store
    end_log_pos instead of begin_log_pos.
    If we had not done this fix here, the problem would also have appeared
    when the slave and master are 5.0 but with different event length (for
    example the slave is more recent than the master and features the event
    UID). It would give false MASTER_POS_WAIT, false Exec_master_log_pos in
    SHOW SLAVE STATUS, and so the user would do some CHANGE MASTER using this
    value which would lead to badly broken replication.
    Even the relay_log_pos will be corrupted in this case, because the len is
    the relay log is not "val".
    With the end_log_pos solution, we avoid computations involving lengths.
  */
  DBUG_PRINT("info", ("log_pos: %lu  group_master_log_pos: %lu", (long)log_pos,
                      (long)group_master_log_pos));

  if (log_pos > 0)  // 3.23 binlogs don't have log_posx
    group_master_log_pos = log_pos;
  /*
    If the master log position was invalidiated by say, "CHANGE MASTER TO
    RELAY_LOG_POS=N", it is now valid,
   */
  if (is_group_master_log_pos_invalid) is_group_master_log_pos_invalid = false;

  /*
    In MTS mode FD or Rotate event commit their solitary group to
    Coordinator's info table. Callers make sure that Workers have been
<<<<<<< HEAD
    executed all assignements.
    Broadcast to master_pos_wait() waiters should be done after
=======
    executed all assignments.
    Broadcast to source_pos_wait() waiters should be done after
>>>>>>> fbdaa4de
    the table is updated.
  */
  assert(!is_parallel_exec() ||
         mts_group_status != Relay_log_info::MTS_IN_GROUP);
  /*
    We do not force synchronization at this point, except for Rotate event
    (see Rotate_log_event::do_update_pos), note @c force is false by default,
    because a non-transactional change is being committed.

    For that reason, the synchronization here is subjected to
    the option sync_relay_log_info.

    See sql/rpl_rli.h for further information on this behavior.
  */
  error = flush_info(force);

  mysql_cond_broadcast(&data_cond);
  if (need_data_lock) mysql_mutex_unlock(&data_lock);
  return error;
}

void Relay_log_info::close_temporary_tables() {
  TABLE *table, *next;
  int num_closed_temp_tables = 0;
  DBUG_TRACE;

  for (table = save_temporary_tables; table; table = next) {
    next = table->next;
    /*
      Don't ask for disk deletion. For now, anyway they will be deleted when
      slave restarts, but it is a better intention to not delete them.
    */
    DBUG_PRINT("info", ("table: %p", table));
    close_temporary(nullptr, table, true, false);
    num_closed_temp_tables++;
  }
  save_temporary_tables = nullptr;
  atomic_slave_open_temp_tables -= num_closed_temp_tables;
  atomic_channel_open_temp_tables -= num_closed_temp_tables;
}

/**
  Purges relay logs. It assumes to have a run lock on rli and that no
  slave thread are running.

  @param[in]   thd         connection,
  @param[out]  errmsg      store pointer to an error message.
  @param[in]   delete_only If true, do not start writing to a new log file.

  @retval 0 successfully executed,
  @retval 1 otherwise error, where errmsg is set to point to the error message.
*/

int Relay_log_info::purge_relay_logs(THD *thd, const char **errmsg,
                                     bool delete_only) {
  int error = 0;
  const char *ln;
  /* name of the index file if opt_relaylog_index_name is set*/
  const char *log_index_name;
  /*
    Buffer to add channel name suffix when relay-log-index option is
    provided
   */
  char relay_bin_index_channel[FN_REFLEN];

  const char *ln_without_channel_name;
  /*
    Buffer to add channel name suffix when relay-log option is provided.
   */
  char relay_bin_channel[FN_REFLEN];

  char buffer[FN_REFLEN];

  mysql_mutex_t *log_lock = relay_log.get_log_lock();

  DBUG_TRACE;

  /*
    Even if inited==0, we still try to empty master_log_* variables. Indeed,
    inited==0 does not imply that they already are empty.

    It could be that slave's info initialization partly succeeded: for example
    if relay-log.info existed but all relay logs have been manually removed,
    init_info reads the old relay-log.info and fills rli->master_log_*, then
    init_info checks for the existence of the relay log, this fails and
    init_info leaves inited to 0.
    In that pathological case, master_log_pos* will be properly reinited at
    the next START SLAVE (as RESET SLAVE or CHANGE MASTER, the callers of
    purge_relay_logs, will delete bogus *.info files or replace them with
    correct files), however if the user does SHOW SLAVE STATUS before START
    SLAVE, he will see old, confusing master_log_*. In other words, we reinit
    master_log_* for SHOW SLAVE STATUS to display fine in any case.
  */
  group_master_log_name[0] = 0;
  group_master_log_pos = 0;

  /*
    Following the the relay log purge, the master_log_pos will be in sync
    with relay_log_pos, so the flag should be cleared. Refer bug#11766010.
  */

  is_group_master_log_pos_invalid = false;

  if (!inited) {
    DBUG_PRINT("info", ("inited == 0"));
    if (error_on_rli_init_info ||
        /*
          mi->reset means that the channel was reset but still exists. Channel
          shall have the index and the first relay log file.

          Those files shall be remove in a following RESET SLAVE ALL (even when
          channel was not inited again).
        */
        (mi->reset && delete_only)) {
      assert(relay_log.is_relay_log);
      ln_without_channel_name =
          relay_log.generate_name(opt_relay_logname, "-relay-bin", buffer);

      ln = add_channel_to_relay_log_name(relay_bin_channel, FN_REFLEN,
                                         ln_without_channel_name);
      if (opt_relaylog_index_name_supplied) {
        char index_file_withoutext[FN_REFLEN];
        relay_log.generate_name(opt_relaylog_index_name, "",
                                index_file_withoutext);

        log_index_name = add_channel_to_relay_log_name(
            relay_bin_index_channel, FN_REFLEN, index_file_withoutext);
      } else
        log_index_name = nullptr;

      if (relay_log.open_index_file(log_index_name, ln, true)) {
        LogErr(ERROR_LEVEL, ER_SLAVE_RELAY_LOG_PURGE_FAILED,
               "Failed to open relay log index file:",
               relay_log.get_index_fname());
        return 1;
      }
      mysql_mutex_lock(&mi->data_lock);
      mysql_mutex_lock(log_lock);
      if (relay_log.open_binlog(
              ln, nullptr,
              (max_relay_log_size ? max_relay_log_size : max_binlog_size), true,
              true /*need_lock_index=true*/, true /*need_sid_lock=true*/,
              mi->get_mi_description_event())) {
        mysql_mutex_unlock(log_lock);
        mysql_mutex_unlock(&mi->data_lock);
        LogErr(ERROR_LEVEL, ER_SLAVE_RELAY_LOG_PURGE_FAILED,
               "Failed to open relay log file:", relay_log.get_log_fname());
        return 1;
      }
      mysql_mutex_unlock(log_lock);
      mysql_mutex_unlock(&mi->data_lock);
    } else
      return 0;
  } else {
    assert(slave_running == 0);
    assert(mi->slave_running == 0);
  }
  /* Reset the transaction boundary parser and clear the last GTID queued */
  mi->transaction_parser.reset();
  mysql_mutex_lock(&mi->data_lock);
  mi->clear_gtid_monitoring_info();
  mysql_mutex_unlock(&mi->data_lock);

  slave_skip_counter = 0;
  mysql_mutex_lock(&data_lock);

  /**
    Clear the retrieved gtid set for this channel.
  */
  get_sid_lock()->wrlock();
  (const_cast<Gtid_set *>(get_gtid_set()))->clear_set_and_sid_map();
  get_sid_lock()->unlock();

  if (relay_log.reset_logs(thd, delete_only)) {
    *errmsg = "Failed during log reset";
    error = 1;
    goto err;
  }

  /* Save name of used relay log file */
  set_group_relay_log_name(relay_log.get_log_fname());
  group_relay_log_pos = BIN_LOG_HEADER_SIZE;
  if (!delete_only && count_relay_log_space()) {
    *errmsg = "Error counting relay log space";
    error = 1;
    goto err;
  }

  if (!inited && error_on_rli_init_info)
    relay_log.close(LOG_CLOSE_INDEX | LOG_CLOSE_STOP_EVENT,
                    true /*need_lock_log=true*/, true /*need_lock_index=true*/);
err:
#ifndef NDEBUG
  char buf[22];
#endif
  DBUG_PRINT("info", ("log_space_total: %s", llstr(log_space_total, buf)));
  mysql_mutex_unlock(&data_lock);
  return error;
}

const char *Relay_log_info::add_channel_to_relay_log_name(
    char *buff, uint buff_size, const char *base_name) {
  char *ptr;
  char channel_to_file[FN_REFLEN];
  uint errors, length;
  uint base_name_len;
  uint suffix_buff_size;

  assert(base_name != nullptr);

  base_name_len = strlen(base_name);
  suffix_buff_size = buff_size - base_name_len;

  ptr = strmake(buff, base_name, buff_size - 1);

  if (channel[0]) {
    /* adding a "-" */
    ptr = strmake(ptr, "-", suffix_buff_size - 1);

    /*
      Convert the channel name to the file names charset.
      Channel name is in system_charset which is UTF8_general_ci
      as it was defined as utf8 in the mysql.slaveinfo tables.
    */
    length = strconvert(system_charset_info, channel, &my_charset_filename,
                        channel_to_file, NAME_LEN, &errors);
    ptr = strmake(ptr, channel_to_file, suffix_buff_size - length - 1);
  }

  return (const char *)buff;
}

void Relay_log_info::cached_charset_invalidate() {
  DBUG_TRACE;

  /* Full of zeroes means uninitialized. */
  memset(cached_charset, 0, sizeof(cached_charset));
}

bool Relay_log_info::cached_charset_compare(char *charset) const {
  DBUG_TRACE;

  if (memcmp(cached_charset, charset, sizeof(cached_charset))) {
    memcpy(const_cast<char *>(cached_charset), charset, sizeof(cached_charset));
    return true;
  }
  return false;
}

int Relay_log_info::stmt_done(my_off_t event_master_log_pos) {
  clear_flag(IN_STMT);

  assert(!belongs_to_client());
  /* Worker does not execute binlog update position logics */
  assert(!is_mts_worker(info_thd));

  /*
    Replication keeps event and group positions to specify the
    set of events that were executed.
    Event positions are incremented after processing each event
    whereas group positions are incremented when an event or a
    set of events is processed such as in a transaction and are
    committed or rolled back.

    A transaction can be ended with a Query Event, i.e. either
    commit or rollback, or by a Xid Log Event. Query Event is
    used to terminate pseudo-transactions that are executed
    against non-transactional engines such as MyIsam. Xid Log
    Event denotes though that a set of changes executed
    against a transactional engine is about to commit.

    Events' positions are incremented at stmt_done(). However,
    transactions that are ended with Xid Log Event have their
    group position incremented in the do_apply_event() and in
    the do_apply_event_work().

    Notice that the type of the engine, i.e. where data and
    positions are stored, against what events are being applied
    are not considered in this logic.

    Regarding the code that follows, notice that the executed
    group coordinates don't change if the current event is internal
    to the group. The same applies to MTS Coordinator when it
    handles a Format Descriptor event that appears in the middle
    of a group that is about to be assigned.
  */
  if ((!is_parallel_exec() && is_in_group()) ||
      mts_group_status != MTS_NOT_IN_GROUP) {
    inc_event_relay_log_pos();
  } else {
    return inc_group_relay_log_pos(event_master_log_pos,
                                   true /*need_data_lock*/);
  }
  return 0;
}

void Relay_log_info::cleanup_context(THD *thd, bool error) {
  DBUG_TRACE;

  assert(info_thd == thd);
  /*
    1) Instances of Table_map_log_event, if ::do_apply_event() was called on
    them, may have opened tables, which we cannot be sure have been closed
    (because maybe the Rows_log_event have not been found or will not be,
    because slave SQL thread is stopping, or relay log has a missing tail etc).
    So we close all thread's tables. And so the table mappings have to be
    cancelled. 2) Rows_log_event::do_apply_event() may even have started
    statements or transactions on them, which we need to rollback in case of
    error. 3) If finding a Format_description_log_event after a BEGIN, we also
    need to rollback before continuing with the next events. 4) so we need this
    "context cleanup" function.
  */
  if (error) {
    trans_rollback_stmt(thd);  // if a "statement transaction"
    trans_rollback(thd);       // if a "real transaction"
    thd->variables.original_commit_timestamp = UNDEFINED_COMMIT_TIMESTAMP;
  }
  if (rows_query_ev) {
    /*
      In order to avoid invalid memory access, THD::reset_query() should be
      called before deleting the rows_query event.
    */
    info_thd->reset_query();
    info_thd->reset_query_for_display();
    delete rows_query_ev;
    rows_query_ev = nullptr;
    DBUG_EXECUTE_IF("after_deleting_the_rows_query_ev", {
      const char action[] =
          "now SIGNAL deleted_rows_query_ev WAIT_FOR go_ahead";
      assert(!debug_sync_set_action(info_thd, STRING_WITH_LEN(action)));
    };);
  }
  m_table_map.clear_tables();
  slave_close_thread_tables(thd);
  if (error) {
    /*
      trans_rollback above does not rollback XA transactions.
      It could be done only after necessarily closing tables which dictates
      the following placement.
    */
    XID_STATE *xid_state = thd->get_transaction()->xid_state();
    if (!xid_state->has_state(XID_STATE::XA_NOTR)) {
      assert(DBUG_EVALUATE_IF("simulate_commit_failure", 1,
                              xid_state->has_state(XID_STATE::XA_ACTIVE) ||
                                  xid_state->has_state(XID_STATE::XA_IDLE)));

      xa_trans_force_rollback(thd);
      xid_state->reset();
      cleanup_trans_state(thd);
      if (thd->is_engine_ha_data_detached()) thd->rpl_reattach_engine_ha_data();
    }
    thd->mdl_context.release_transactional_locks();
  }
  clear_flag(IN_STMT);
  /*
    Cleanup for the flags that have been set at do_apply_event.
  */
  thd->variables.option_bits &= ~OPTION_NO_FOREIGN_KEY_CHECKS;
  thd->variables.option_bits &= ~OPTION_RELAXED_UNIQUE_CHECKS;

  /*
    Reset state related to long_find_row notes in the error log:
    - timestamp
    - flag that decides whether the slave prints or not
  */
  reset_row_stmt_start_timestamp();
  unset_long_find_row_note_printed();

  /*
    If the slave applier changed the current transaction isolation level,
    it need to be restored to the session default value once having the
    current transaction cleared.

    We should call "trans_reset_one_shot_chistics()" only if the "error"
    flag is "true", because "cleanup_context()" is called at the end of each
    set of Table_maps/Rows representing a statement (when the rows event
    is tagged with the STMT_END_F) with the "error" flag as "false".

    So, without the "if (error)" below, the isolation level might be reset
    in the middle of a pure row based transaction.
  */
  if (error) trans_reset_one_shot_chistics(thd);
}

void Relay_log_info::clear_tables_to_lock() {
  DBUG_TRACE;
#ifndef NDEBUG
  /**
    When replicating in RBR and MyISAM Merge tables are involved
    open_and_lock_tables (called in do_apply_event) appends the
    base tables to the list of tables_to_lock. Then these are
    removed from the list in close_thread_tables (which is called
    before we reach this point).

    This assertion just confirms that we get no surprises at this
    point.
   */
  uint i = 0;
  for (TABLE_LIST *ptr = tables_to_lock; ptr; ptr = ptr->next_global, i++)
    ;
  assert(i == tables_to_lock_count);
#endif

  while (tables_to_lock) {
    uchar *to_free = reinterpret_cast<uchar *>(tables_to_lock);
    if (tables_to_lock->m_tabledef_valid) {
      tables_to_lock->m_tabledef.table_def::~table_def();
      tables_to_lock->m_tabledef_valid = false;
    }

    /*
      If blob fields were used during conversion of field values
      from the master table into the slave table, then we need to
      free the memory used temporarily to store their values before
      copying into the slave's table.
    */
    if (tables_to_lock->m_conv_table) free_blobs(tables_to_lock->m_conv_table);

    tables_to_lock = static_cast<RPL_TABLE_LIST *>(tables_to_lock->next_global);
    tables_to_lock_count--;
    my_free(to_free);
  }
  assert(tables_to_lock == nullptr && tables_to_lock_count == 0);
}

void Relay_log_info::slave_close_thread_tables(THD *thd) {
  thd->get_stmt_da()->set_overwrite_status(true);
  DBUG_TRACE;
  thd->is_error() ? trans_rollback_stmt(thd) : trans_commit_stmt(thd);
  thd->get_stmt_da()->set_overwrite_status(false);

  close_thread_tables(thd);
  /*
    - If transaction rollback was requested due to deadlock
    perform it and release metadata locks.
    - If inside a multi-statement transaction,
    defer the release of metadata locks until the current
    transaction is either committed or rolled back. This prevents
    other statements from modifying the table for the entire
    duration of this transaction.  This provides commit ordering
    and guarantees serializability across multiple transactions.
    - If in autocommit mode, or outside a transactional context,
    automatically release metadata locks of the current statement.
  */
  if (thd->transaction_rollback_request) {
    trans_rollback_implicit(thd);
    thd->mdl_context.release_transactional_locks();
  } else if (!thd->in_multi_stmt_transaction_mode())
    thd->mdl_context.release_transactional_locks();
  else
    thd->mdl_context.release_statement_locks();

  clear_tables_to_lock();
}

/**
  Execute a SHOW RELAYLOG EVENTS statement.

  When multiple replication channels exist on this slave
  and no channel name is specified through FOR CHANNEL clause
  this function errors out and exits.

  @param thd Pointer to THD object for the client thread executing the
  statement.

  @retval false success
  @retval true failure
*/
bool mysql_show_relaylog_events(THD *thd) {
  Master_info *mi = nullptr;
  mem_root_deque<Item *> field_list(thd->mem_root);
  bool res;
  DBUG_TRACE;

  assert(thd->lex->sql_command == SQLCOM_SHOW_RELAYLOG_EVENTS);

  channel_map.wrlock();

  if (!thd->lex->mi.for_channel && channel_map.get_num_instances() > 1) {
    my_error(ER_SLAVE_MULTIPLE_CHANNELS_CMD, MYF(0));
    res = true;
    goto err;
  }

  Log_event::init_show_field_list(&field_list);
  if (thd->send_result_metadata(field_list,
                                Protocol::SEND_NUM_ROWS | Protocol::SEND_EOF)) {
    res = true;
    goto err;
  }

  mi = channel_map.get_mi(thd->lex->mi.channel);

  if (!mi && strcmp(thd->lex->mi.channel, channel_map.get_default_channel())) {
    my_error(ER_SLAVE_CHANNEL_DOES_NOT_EXIST, MYF(0), thd->lex->mi.channel);
    res = true;
    goto err;
  }

  if (mi == nullptr) {
    my_error(ER_SLAVE_CONFIGURATION, MYF(0));
    res = true;
    goto err;
  }

  res = show_binlog_events(thd, &mi->rli->relay_log);

err:
  channel_map.unlock();

  return res;
}

int Relay_log_info::rli_init_info(bool skip_received_gtid_set_recovery) {
  int error = 0;
  enum_return_check check_return = ERROR_CHECKING_REPOSITORY;
  const char *msg = nullptr;
  DBUG_TRACE;

  mysql_mutex_assert_owner(&data_lock);

  /*
    If Relay_log_info is issued again after a failed init_info(), for
    instance because of missing relay log files, it will generate new
    files and ignore the previous failure, to avoid that we set
    error_on_rli_init_info as true.
    This a consequence of the behaviour change, in the past server was
    stopped when there were replication initialization errors, now it is
    not and so init_info() must be aware of previous failures.
  */
  if (error_on_rli_init_info) goto err;

  if (inited) {
    return recovery_parallel_workers ? mts_recovery_groups(this) : 0;
  }

  slave_skip_counter = 0;
  abort_pos_wait = 0;
  log_space_limit = relay_log_space_limit;
  log_space_total = 0;
  tables_to_lock = nullptr;
  tables_to_lock_count = 0;

  char pattern[FN_REFLEN];
  (void)my_realpath(pattern, slave_load_tmpdir, 0);
  /*
   @TODO:
    In MSR, sometimes slave fail with the following error:
    Unable to use slave's temporary directory /tmp -
    Can't create/write to file
   '/tmp/SQL_LOAD-92d1eee0-9de4-11e3-8874-68730ad50fcb'    (Errcode: 17 - File
   exists), Error_code: 1

   */
  if (fn_format(pattern, PREFIX_SQL_LOAD, pattern, "",
                MY_SAFE_PATH | MY_RETURN_REAL_PATH) == NullS) {
    LogErr(ERROR_LEVEL, ER_SLAVE_CANT_USE_TEMPDIR, slave_load_tmpdir);
    return 1;
  }
  unpack_filename(slave_patternload_file, pattern);
  slave_patternload_file_size = strlen(slave_patternload_file);

  /*
    The relay log will now be opened, as a WRITE_CACHE IO_CACHE.
    Note that the I/O thread flushes it to disk after writing every
    event, in flush_info within the master info.
  */
  /*
    For the maximum log size, we choose max_relay_log_size if it is
    non-zero, max_binlog_size otherwise. If later the user does SET
    GLOBAL on one of these variables, fix_max_binlog_size and
    fix_max_relay_log_size will reconsider the choice (for example
    if the user changes max_relay_log_size to zero, we have to
    switch to using max_binlog_size for the relay log) and update
    relay_log.max_size (and mysql_bin_log.max_size).
  */
  {
    /* Reports an error and returns, if the --relay-log's path
       is a directory.*/
    if (opt_relay_logname &&
        opt_relay_logname[strlen(opt_relay_logname) - 1] == FN_LIBCHAR) {
      LogErr(ERROR_LEVEL, ER_RPL_RELAY_LOG_NEEDS_FILE_NOT_DIRECTORY,
             opt_relay_logname);
      return 1;
    }

    /* Reports an error and returns, if the --relay-log-index's path
       is a directory.*/
    if (opt_relaylog_index_name &&
        opt_relaylog_index_name[strlen(opt_relaylog_index_name) - 1] ==
            FN_LIBCHAR) {
      LogErr(ERROR_LEVEL, ER_RPL_RELAY_LOG_INDEX_NEEDS_FILE_NOT_DIRECTORY,
             opt_relaylog_index_name);
      return 1;
    }

    char buf[FN_REFLEN];
    /* The base name of the relay log file considering multisource rep */
    const char *ln;
    /*
      relay log name without channel prefix taking into account
      --relay-log option.
    */
    const char *ln_without_channel_name;
    static bool name_warning_sent = false;

    /*
      Buffer to add channel name suffix when relay-log option is provided.
    */
    char relay_bin_channel[FN_REFLEN];
    /*
      Buffer to add channel name suffix when relay-log-index option is provided
    */
    char relay_bin_index_channel[FN_REFLEN];

    /* name of the index file if opt_relaylog_index_name is set*/
    const char *log_index_name;

    ln_without_channel_name =
        relay_log.generate_name(opt_relay_logname, "-relay-bin", buf);

    ln = add_channel_to_relay_log_name(relay_bin_channel, FN_REFLEN,
                                       ln_without_channel_name);

    /* We send the warning only at startup, not after every RESET SLAVE */
    if (!opt_relay_logname_supplied && !opt_relaylog_index_name_supplied &&
        !name_warning_sent) {
      /*
        User didn't give us info to name the relay log index file.
        Picking `hostname`-relay-bin.index like we do, causes replication to
        fail if this slave's hostname is changed later. So, we would like to
        instead require a name. But as we don't want to break many existing
        setups, we only give warning, not error.
      */
      LogErr(WARNING_LEVEL, ER_RPL_PLEASE_USE_OPTION_RELAY_LOG,
             ln_without_channel_name);
      name_warning_sent = true;
    }

    /*
       If relay log index option is set, convert into channel specific
       index file. If the opt_relaylog_index has an extension, we strip
       it too. This is inconsistent to relay log names.
    */
    if (opt_relaylog_index_name_supplied) {
      char index_file_withoutext[FN_REFLEN];
      relay_log.generate_name(opt_relaylog_index_name, "",
                              index_file_withoutext);

      log_index_name = add_channel_to_relay_log_name(
          relay_bin_index_channel, FN_REFLEN, index_file_withoutext);
    } else
      log_index_name = nullptr;

    if (relay_log.open_index_file(log_index_name, ln, true)) {
      LogErr(ERROR_LEVEL, ER_RPL_OPEN_INDEX_FILE_FAILED);
      return 1;
    }

    if (!gtid_retrieved_initialized) {
      /* Store the GTID of a transaction spanned in multiple relay log files */
      Gtid_monitoring_info *partial_trx = mi->get_gtid_monitoring_info();
      partial_trx->clear();
#ifndef NDEBUG
      get_sid_lock()->wrlock();
      gtid_set->dbug_print("set of GTIDs in relay log before initialization");
      get_sid_lock()->unlock();
#endif
      /*
        In the init_gtid_set below we pass the mi->transaction_parser.
        This will be useful to ensure that we only add a GTID to
        the Retrieved_Gtid_Set for fully retrieved transactions. Also, it will
        be useful to ensure the Retrieved_Gtid_Set behavior when auto
        positioning is disabled (we could have transactions spanning multiple
        relay log files in this case).
        We will skip this initialization if relay_log_recovery is set in order
        to save time, as neither the GTIDs nor the transaction_parser state
        would be useful when the relay log will be cleaned up later when calling
        init_recovery.
      */
      if (!is_relay_log_recovery && !gtid_retrieved_initialized &&
          !skip_received_gtid_set_recovery &&
          relay_log.init_gtid_sets(
              gtid_set, nullptr, opt_slave_sql_verify_checksum,
              true /*true=need lock*/, &mi->transaction_parser, partial_trx)) {
        LogErr(ERROR_LEVEL, ER_RPL_CANT_INITIALIZE_GTID_SETS_IN_RLI_INIT_INFO);
        return 1;
      }
      gtid_retrieved_initialized = true;
#ifndef NDEBUG
      get_sid_lock()->wrlock();
      gtid_set->dbug_print("set of GTIDs in relay log after initialization");
      get_sid_lock()->unlock();
#endif
    }
    /*
      Configures what object is used by the current log to store processed
      gtid(s). This is necessary in the MYSQL_BIN_LOG::MYSQL_BIN_LOG to
      correctly compute the set of previous gtids.
    */
    relay_log.set_previous_gtid_set_relaylog(gtid_set);
    /*
      note, that if open() fails, we'll still have index file open
      but a destructor will take care of that
    */

    mysql_mutex_t *log_lock = relay_log.get_log_lock();
    mysql_mutex_lock(log_lock);

    if (relay_log.open_binlog(
            ln, nullptr,
            (max_relay_log_size ? max_relay_log_size : max_binlog_size), true,
            true /*need_lock_index=true*/, true /*need_sid_lock=true*/,
            mi->get_mi_description_event())) {
      mysql_mutex_unlock(log_lock);
      LogErr(ERROR_LEVEL, ER_RPL_CANT_OPEN_LOG_IN_RLI_INIT_INFO);
      return 1;
    }

    mysql_mutex_unlock(log_lock);
  }

  /*
   This checks if the repository was created before and thus there
   will be values to be read. Please, do not move this call after
   the handler->init_info().
 */
  if ((check_return = check_info()) == ERROR_CHECKING_REPOSITORY) {
    msg = "Error checking relay log repository";
    error = 1;
    goto err;
  }

  if (handler->init_info()) {
    msg = "Error reading relay log configuration";
    error = 1;
    goto err;
  }

  check_return = check_if_info_was_cleared(check_return);

  if (check_return & REPOSITORY_EXISTS) {
    if (read_info(handler)) {
      msg = "Error reading relay log configuration";
      error = 1;
      goto err;
    }

    /*
      Clone required cleanup must be done only once, thence we only
      do it when server is booting.
    */
    if (clone_startup && get_server_state() == SERVER_BOOTING) {
      char *channel_name =
          (const_cast<Relay_log_info *>(mi->rli))->get_channel();
      bool is_group_replication_channel =
          channel_map.is_group_replication_channel_name(channel_name);
      if (is_group_replication_channel) {
        if (clear_info()) {
          msg =
              "Error cleaning relay log configuration for group replication "
              "after clone";
          error = 1;
          goto err;
        }
        if (Rpl_info_factory::reset_workers(this)) {
          msg =
              "Error cleaning relay log worker configuration for group "
              "replication after clone";
          error = 1;
          goto err;
        }
        check_return = REPOSITORY_CLEARED;
      } else {
        if (!is_relay_log_recovery) {
          LogErr(WARNING_LEVEL, ER_RPL_RELAY_LOG_RECOVERY_INFO_AFTER_CLONE,
                 channel_name);
          // After a clone if we detect information is present we always invoke
          // relay log recovery. Not doing so would probably mean failure at
          // initialization due to missing relay log files.
          if (init_recovery(mi)) {
            msg = "Error on the relay log recovery after a clone operation";
            error = 1;
            goto err;
          }
        }
      }
    }
  }

  if (check_return == REPOSITORY_DOES_NOT_EXIST ||  // Hasn't been initialized
      check_return == REPOSITORY_CLEARED  // Was initialized but was RESET
  ) {
    /* Init relay log with first entry in the relay index file */
    if (reset_group_relay_log_pos(&msg)) {
      error = 1;
      goto err;
    }
    group_master_log_name[0] = 0;
    group_master_log_pos = 0;
  } else {
    if (is_relay_log_recovery && init_recovery(mi)) {
      error = 1;
      goto err;
    }

    if (is_group_relay_log_name_invalid(&msg)) {
      LogErr(ERROR_LEVEL, ER_RPL_MTS_RECOVERY_CANT_OPEN_RELAY_LOG,
             group_relay_log_name, std::to_string(group_relay_log_pos).c_str());
      error = 1;
      goto err;
    }
  }

  inited = true;
  error_on_rli_init_info = false;
  if (flush_info(true)) {
    msg = "Error reading relay log configuration";
    error = 1;
    goto err;
  }

  if (count_relay_log_space()) {
    msg = "Error counting relay log space";
    error = 1;
    goto err;
  }

  /*
    In case of MTS the recovery is deferred until the end of
    load_mi_and_rli_from_repositories.
  */
  if (!mi->rli->mts_recovery_group_cnt) is_relay_log_recovery = false;
  return error;

err:
  handler->end_info();
  inited = false;
  error_on_rli_init_info = true;
  if (msg) LogErr(ERROR_LEVEL, ER_RPL_RLI_INIT_INFO_MSG, msg);
  relay_log.close(LOG_CLOSE_INDEX | LOG_CLOSE_STOP_EVENT,
                  true /*need_lock_log=true*/, true /*need_lock_index=true*/);
  return error;
}

void Relay_log_info::end_info() {
  DBUG_TRACE;

  error_on_rli_init_info = false;
  if (!inited) return;

  handler->end_info();

  inited = false;
  relay_log.close(LOG_CLOSE_INDEX | LOG_CLOSE_STOP_EVENT,
                  true /*need_lock_log=true*/, true /*need_lock_index=true*/);
  relay_log.harvest_bytes_written(this, true /*need_log_space_lock=true*/);
  /*
    Delete the slave's temporary tables from memory.
    In the future there will be other actions than this, to ensure persistence
    of slave's temp tables after shutdown.
  */
  close_temporary_tables();
}

int Relay_log_info::flush_current_log() {
  DBUG_TRACE;

  /* When we come to this place in code, relay log may or not be initialized; */
  if (relay_log.flush()) return 2;

  return 0;
}

void Relay_log_info::set_master_info(Master_info *info) { mi = info; }

/**
  Stores the file and position where the execute-slave thread are in the
  relay log:

    - As this is only called by the slave thread or on STOP SLAVE, with the
      log_lock grabbed and the slave thread stopped, we don't need to have
      a lock here.
    - If there is an active transaction, then we don't update the position
      in the relay log.  This is to ensure that we re-execute statements
      if we die in the middle of an transaction that was rolled back.
    - As a transaction never spans binary logs, we don't have to handle the
      case where we do a relay-log-rotation in the middle of the transaction.
      If this would not be the case, we would have to ensure that we
      don't delete the relay log file where the transaction started when
      we switch to a new relay log file.

  @retval  0   ok,
  @retval  1   write error, otherwise.
*/

/**
  Store the file and position where the slave's SQL thread are in the
  relay log.

  Notes:

  - This function should be called either from the slave SQL thread,
    or when the slave thread is not running.  (It reads the
    group_{relay|master}_log_{pos|name} and delay fields in the rli
    object.  These may only be modified by the slave SQL thread or by
    a client thread when the slave SQL thread is not running.)

  - If there is an active transaction, then we do not update the
    position in the relay log.  This is to ensure that we re-execute
    statements if we die in the middle of an transaction that was
    rolled back.

  - As a transaction never spans binary logs, we don't have to handle
    the case where we do a relay-log-rotation in the middle of the
    transaction.  If transactions could span several binlogs, we would
    have to ensure that we do not delete the relay log file where the
    transaction started before switching to a new relay log file.

  - Error can happen if writing to file fails or if flushing the file
    fails.

  @todo Change the log file information to a binary format to avoid
  calling longlong2str.

  @return 0 on success, 1 on error.
*/
int Relay_log_info::flush_info(const bool force) {
  DBUG_TRACE;

  if (!inited) return 0;

  /*
    We update the sync_period at this point because only here we
    now that we are handling a relay log info. This needs to be
    update every time we call flush because the option maybe
    dynamically set.
  */
  mysql_mutex_lock(&mts_temp_table_LOCK);
  handler->set_sync_period(sync_relayloginfo_period);

  if (write_info(handler)) goto err;

  if (handler->flush_info(force || force_flush_postponed_due_to_split_trans))
    goto err;

  force_flush_postponed_due_to_split_trans = false;
  mysql_mutex_unlock(&mts_temp_table_LOCK);
  return 0;

err:
  LogErr(ERROR_LEVEL, ER_RPL_ERROR_WRITING_RELAY_LOG_CONFIGURATION);
  mysql_mutex_unlock(&mts_temp_table_LOCK);
  return 1;
}

enum_return_check Relay_log_info::check_if_info_was_cleared(
    const enum_return_check &previous_result) const {
  enum_return_check result = previous_result;

  if (result == REPOSITORY_EXISTS) {
    char number_of_lines[FN_REFLEN] = {0};

    if (this->handler->prepare_info_for_read() ||
        !!this->handler->get_info(number_of_lines, sizeof(number_of_lines), ""))
      return ERROR_CHECKING_REPOSITORY;

    char *first_non_digit{nullptr};
    int lines = strtoul(number_of_lines, &first_non_digit, 10);

    if (number_of_lines[0] != '\0' && *first_non_digit == '\0' &&
        lines >= LINES_IN_RELAY_LOG_INFO_WITH_REQUIRE_ROW_FORMAT) {
      char log_name[FN_REFLEN] = {0};

      if (this->handler->get_info(log_name, sizeof(log_name), "") ==
          Rpl_info_handler::enum_field_get_status::FAILURE)
        return ERROR_CHECKING_REPOSITORY;

      if (log_name[0] == '\0') return REPOSITORY_CLEARED;
    }
  }
  return result;
}

bool Relay_log_info::clear_info() {
  this->handler->init_info();

  if (this->handler->prepare_info_for_write() ||
      this->handler->set_info((int)MAXIMUM_LINES_IN_RELAY_LOG_INFO_FILE) ||
      this->handler->set_info(nullptr) || this->handler->set_info(nullptr) ||
      this->handler->set_info(nullptr) || this->handler->set_info(nullptr) ||
      this->handler->set_info(nullptr) || this->handler->set_info(nullptr) ||
      this->handler->set_info(nullptr) ||
      this->handler->set_info(this->channel))
    return true;

  if (this->m_privilege_checks_username.length() != 0) {
    if (this->handler->set_info(this->m_privilege_checks_username.c_str()))
      return true;
  } else {
    if (this->handler->set_info(nullptr)) {
      return true;
    }
  }
  if (this->m_privilege_checks_hostname.length() != 0) {
    if (this->handler->set_info(this->m_privilege_checks_hostname.c_str()))
      return true;
  } else {
    if (this->handler->set_info(nullptr)) return true;
  }

  if (this->handler->set_info(this->m_require_row_format)) return true;

  if (DBUG_EVALUATE_IF("rpl_rli_clear_info_error", true, false) ||
      this->handler->set_info((ulong)this->m_require_table_primary_key_check))
    return true;

  if (this->handler->flush_info(true)) return true;

  this->group_relay_log_name[0] = '\0';
  this->group_relay_log_pos = 0;
  this->group_master_log_name[0] = '\0';
  this->group_master_log_pos = 0;
  this->sql_delay = 0;
  this->recovery_parallel_workers = 0;
  this->internal_id = 1;

  return false;
}

size_t Relay_log_info::get_number_info_rli_fields() {
  return sizeof(info_rli_fields) / sizeof(info_rli_fields[0]);
}

void Relay_log_info::set_nullable_fields(MY_BITMAP *nullable_fields) {
  bitmap_init(nullable_fields, nullptr,
              Relay_log_info::get_number_info_rli_fields());
  bitmap_set_all(nullable_fields);       // All fields may be NULL except for
  bitmap_clear_bit(nullable_fields, 0);  // NUMBER_OF_LINES and
  bitmap_clear_bit(nullable_fields, 8);  // CHANNEL_NAME
}

void Relay_log_info::start_sql_delay(time_t delay_end) {
  mysql_mutex_assert_owner(&data_lock);
  sql_delay_end = delay_end;
  THD_STAGE_INFO(info_thd, stage_sql_thd_waiting_until_delay);
}

bool Relay_log_info::read_info(Rpl_info_handler *from) {
  int lines = 0;
  char *first_non_digit = nullptr;
  ulong temp_group_relay_log_pos = 0;
  ulong temp_group_master_log_pos = 0;
  int temp_sql_delay = 0;
  int temp_internal_id = internal_id;
  int temp_require_row_format = 0;
  auto temp_assign_gtids_to_anonymous_transactions =
      Assign_gtids_to_anonymous_transactions_info::enum_type::AGAT_OFF;
  ulong temp_require_table_primary_key_check = Relay_log_info::PK_CHECK_STREAM;
  Rpl_info_handler::enum_field_get_status status{
      Rpl_info_handler::enum_field_get_status::FAILURE};

  DBUG_TRACE;

  /*
    Should not read RLI from file in client threads. Client threads
    only use RLI to execute BINLOG statements.

    @todo Uncomment the following assertion. Currently,
    Relay_log_info::init() is called from init_master_info() before
    the THD object Relay_log_info::sql_thd is created. That means we
    cannot call belongs_to_client() since belongs_to_client()
    dereferences Relay_log_info::sql_thd. So we need to refactor
    slightly: the THD object should be created by Relay_log_info
    constructor (or passed to it), so that we are guaranteed that it
    exists at this point. /Sven
  */
  // assert(!belongs_to_client());

  /*
    Starting from 5.1.x, relay-log.info has a new format. Now, its
    first line contains the number of lines in the file. By reading
    this number we can determine which version our master.info comes
    from. We can't simply count the lines in the file, since
    versions before 5.1.x could generate files with more lines than
    needed. If first line doesn't contain a number, or if it
    contains a number less than LINES_IN_RELAY_LOG_INFO_WITH_DELAY,
    then the file is treated like a file from pre-5.1.x version.
    There is no ambiguity when reading an old master.info: before
    5.1.x, the first line contained the binlog's name, which is
    either empty or has an extension (contains a '.'), so can't be
    confused with an integer.

    So we're just reading first line and trying to figure which
    version is this.
  */

  /*
    The first row is temporarily stored in mi->master_log_name, if
    it is line count and not binlog name (new format) it will be
    overwritten by the second row later.
  */
  if (from->prepare_info_for_read() ||
      !!from->get_info(group_relay_log_name, sizeof(group_relay_log_name), ""))
    return true;

  lines = strtoul(group_relay_log_name, &first_non_digit, 10);

  if (group_relay_log_name[0] != '\0' && *first_non_digit == '\0' &&
      lines >= LINES_IN_RELAY_LOG_INFO_WITH_DELAY) {
    /* Seems to be new format => read group relay log name */
    status =
        from->get_info(group_relay_log_name, sizeof(group_relay_log_name), "");
    if (status == Rpl_info_handler::enum_field_get_status::FAILURE) return true;
    if (status == Rpl_info_handler::enum_field_get_status::FIELD_VALUE_IS_NULL)
      group_relay_log_name[0] = '\0';
  } else
    DBUG_PRINT("info", ("relay_log_info file is in old format."));

  status =
      from->get_info(&temp_group_relay_log_pos, (ulong)BIN_LOG_HEADER_SIZE);
  if (status == Rpl_info_handler::enum_field_get_status::FAILURE) return true;

  status =
      from->get_info(group_master_log_name, sizeof(group_master_log_name), "");
  if (status == Rpl_info_handler::enum_field_get_status::FAILURE) return true;
  if (status == Rpl_info_handler::enum_field_get_status::FIELD_VALUE_IS_NULL)
    group_master_log_name[0] = '\0';

  status = from->get_info(&temp_group_master_log_pos, 0UL);
  if (status == Rpl_info_handler::enum_field_get_status::FAILURE) return true;

  if (lines >= LINES_IN_RELAY_LOG_INFO_WITH_DELAY) {
    status = from->get_info(&temp_sql_delay, 0);
    if (status == Rpl_info_handler::enum_field_get_status::FAILURE) return true;
  }

  if (lines >= LINES_IN_RELAY_LOG_INFO_WITH_WORKERS) {
    status = from->get_info(&recovery_parallel_workers, 0UL);
    if (status == Rpl_info_handler::enum_field_get_status::FAILURE) return true;
  }

  if (lines >= LINES_IN_RELAY_LOG_INFO_WITH_ID) {
    status = from->get_info(&temp_internal_id, 1);
    if (status == Rpl_info_handler::enum_field_get_status::FAILURE) return true;
  }

  if (lines >= LINES_IN_RELAY_LOG_INFO_WITH_CHANNEL) {
    /* the default value is empty string"" */
    if (!!from->get_info(channel, sizeof(channel), "")) return true;
  }

  /*
   * Here +4 is used to accommodate string if debug point
   * `simulate_priv_check_username_above_limit` is set in test.
   */
  char temp_privilege_checks_username[PRIV_CHECKS_USERNAME_LENGTH + 4] = {0};
  char *username = nullptr;
  if (lines >= LINES_IN_RELAY_LOG_INFO_WITH_PRIV_CHECKS_USERNAME) {
    status = from->get_info(temp_privilege_checks_username,
                            PRIV_CHECKS_USERNAME_LENGTH + 1, nullptr);
    if (status == Rpl_info_handler::enum_field_get_status::FAILURE) return true;
    if (status == Rpl_info_handler::enum_field_get_status::FIELD_VALUE_NOT_NULL)
      username = temp_privilege_checks_username;
  }

  /*
   * Here +4 is used to accommodate string if debug point
   * `simulate_priv_check_hostname_above_limit` is set in test.
   */
  char temp_privilege_checks_hostname[PRIV_CHECKS_HOSTNAME_LENGTH + 4] = {0};
  char *hostname = nullptr;
  if (lines >= LINES_IN_RELAY_LOG_INFO_WITH_PRIV_CHECKS_HOSTNAME) {
    status = from->get_info(temp_privilege_checks_hostname,
                            PRIV_CHECKS_HOSTNAME_LENGTH + 1, nullptr);
    if (status == Rpl_info_handler::enum_field_get_status::FAILURE) return true;
    if (status == Rpl_info_handler::enum_field_get_status::FIELD_VALUE_NOT_NULL)
      hostname = temp_privilege_checks_hostname;
  }

  if (lines >= LINES_IN_RELAY_LOG_INFO_WITH_REQUIRE_ROW_FORMAT) {
    if (!!from->get_info(&temp_require_row_format, 0)) return true;
  } else {
    if (channel_map.is_group_replication_channel_name(channel))
      temp_require_row_format = 1;
  }
  m_require_row_format = temp_require_row_format;

  if (lines >= LINES_IN_RELAY_LOG_INFO_WITH_REQUIRE_TABLE_PRIMARY_KEY_CHECK) {
    if (!!from->get_info(&temp_require_table_primary_key_check, 1)) return true;
  }
  if (temp_require_table_primary_key_check < PK_CHECK_STREAM ||
      temp_require_table_primary_key_check > Relay_log_info::PK_CHECK_OFF)
    return true;
  m_require_table_primary_key_check =
      static_cast<Relay_log_info::enum_require_table_primary_key>(
          temp_require_table_primary_key_check);

  if (lines >=
      LINES_IN_RELAY_LOG_INFO_WITH_ASSIGN_GTIDS_TO_ANONYMOUS_TRANSACTIONS_TYPE) {
    const ulong off = static_cast<ulong>(
        Assign_gtids_to_anonymous_transactions_info::enum_type::AGAT_OFF);
    const ulong manual = static_cast<ulong>(
        Assign_gtids_to_anonymous_transactions_info::enum_type::AGAT_UUID);

    ulong long_assign_gtids_to_anonymous_transactions = off;

    if (!!from->get_info((&long_assign_gtids_to_anonymous_transactions), 1))
      return true;

    if (long_assign_gtids_to_anonymous_transactions < off ||
        long_assign_gtids_to_anonymous_transactions > manual)
      return true;

    temp_assign_gtids_to_anonymous_transactions =
        static_cast<Assign_gtids_to_anonymous_transactions_info::enum_type>(
            long_assign_gtids_to_anonymous_transactions);
  }

  if (lines >=
      LINES_IN_RELAY_LOG_INFO_WITH_ASSIGN_GTIDS_TO_ANONYMOUS_TRANSACTIONS_VALUE) {
    char temp_assign_gtids_to_anonymous_transactions_value
        [binary_log::Uuid::TEXT_LENGTH + 1] = {0};
    status = from->get_info(temp_assign_gtids_to_anonymous_transactions_value,
                            binary_log::Uuid::TEXT_LENGTH + 1, "");
    if (status == Rpl_info_handler::enum_field_get_status::FAILURE) return true;

    if (temp_assign_gtids_to_anonymous_transactions >
        Assign_gtids_to_anonymous_transactions_info::enum_type::AGAT_OFF) {
      if (status ==
          Rpl_info_handler::enum_field_get_status::FIELD_VALUE_IS_NULL)
        return true;
    } else if (temp_assign_gtids_to_anonymous_transactions ==
               Assign_gtids_to_anonymous_transactions_info::enum_type::
                   AGAT_OFF) {
      if (strcmp(temp_assign_gtids_to_anonymous_transactions_value, ""))
        return true;
    }
    if (m_assign_gtids_to_anonymous_transactions_info.set_info(
            temp_assign_gtids_to_anonymous_transactions,
            temp_assign_gtids_to_anonymous_transactions_value)) {
      LogErr(ERROR_LEVEL, ER_SERVER_WRONG_VALUE_FOR_VAR,
             "ASSIGN_GTIDS_TO_ANONYMOUS_TRANSACTIONS",
             temp_assign_gtids_to_anonymous_transactions_value);
      return true;
    }
  } else {
    // If the file contains the TYPE, then the VALUE is mandatory.
    if (lines >=
        LINES_IN_RELAY_LOG_INFO_WITH_ASSIGN_GTIDS_TO_ANONYMOUS_TRANSACTIONS_TYPE)
      return true;
  }

  group_relay_log_pos = temp_group_relay_log_pos;
  group_master_log_pos = temp_group_master_log_pos;
  sql_delay = (int32)temp_sql_delay;
  internal_id = (uint)temp_internal_id;

  DBUG_EXECUTE_IF("simulate_priv_check_username_above_limit", {
    strcpy(temp_privilege_checks_username,
           "repli_priv_checks_user_more_than_32");
    username = temp_privilege_checks_username;
  });

  DBUG_EXECUTE_IF("simulate_priv_check_hostname_above_limit", {
    strcpy(
        temp_privilege_checks_hostname,
        "replication_privilege_checks_hostname_more_than_255_replication_"
        "privilege_checks_hostname_more_than_255_replication_privilege_checks_"
        "hostname_more_than_255_replication_privilege_checks_hostname_more_"
        "than_255_replication_privilege_checks_hostname_more_than255");
    hostname = temp_privilege_checks_hostname;
  });
  enum_priv_checks_status error = set_privilege_checks_user(username, hostname);
  if (!!error) {
    set_privilege_checks_user_corrupted(true);
    report_privilege_check_error(WARNING_LEVEL, error, false, channel, username,
                                 hostname);
    return true;
  }

  return false;
}

bool Relay_log_info::set_info_search_keys(Rpl_info_handler *to) {
  DBUG_TRACE;

  if (to->set_info(LINES_IN_RELAY_LOG_INFO_WITH_CHANNEL, channel)) return true;

  return false;
}

bool Relay_log_info::write_info(Rpl_info_handler *to) {
  DBUG_TRACE;

  /*
    @todo Uncomment the following assertion. See todo in
    Relay_log_info::read_info() for details. /Sven
  */
  // assert(!belongs_to_client());
  if (to->prepare_info_for_write() ||
      to->set_info((int)MAXIMUM_LINES_IN_RELAY_LOG_INFO_FILE) ||
      to->set_info(group_relay_log_name) ||
      to->set_info((ulong)group_relay_log_pos) ||
      to->set_info(group_master_log_name) ||
      to->set_info((ulong)group_master_log_pos) ||
      to->set_info((int)sql_delay) || to->set_info(recovery_parallel_workers) ||
      to->set_info((int)internal_id) || to->set_info(channel))
    return true;
  if (m_privilege_checks_username.length()) {
    if (to->set_info(m_privilege_checks_username.c_str())) return true;
  } else {
#ifndef NDEBUG
    if (DBUG_EVALUATE_IF("simulate_priv_check_user_nullptr_t", true, false)) {
      const char *null_char{nullptr};
      if (to->set_info(null_char)) return true;
    } else
#endif
        if (to->set_info(nullptr)) {
      return true;
    }
  }
  if (m_privilege_checks_hostname.length()) {
    if (to->set_info(m_privilege_checks_hostname.c_str())) return true;
  } else {
#ifndef NDEBUG
    if (DBUG_EVALUATE_IF("simulate_priv_check_user_nullptr_t", true, false)) {
      const uchar *null_char{nullptr};
      if (to->set_info(null_char, 0)) return true;
    } else
#endif
        if (to->set_info(nullptr))
      return true;
  }

  if (to->set_info((int)m_require_row_format)) {
    return true; /* purecov: inspected */
  }

  if (to->set_info((ulong)m_require_table_primary_key_check)) {
    return true; /* purecov: inspected */
  }
  auto assign_gtids_to_anonymous_transactions =
      m_assign_gtids_to_anonymous_transactions_info.get_type();
  if (to->set_info((ulong)assign_gtids_to_anonymous_transactions)) {
    return true; /* purecov: inspected */
  }
  if (to->set_info(
          m_assign_gtids_to_anonymous_transactions_info.get_value().c_str())) {
    return true; /* purecov: inspected */
  }
  return false;
}

/**
   The method is run by SQL thread/MTS Coordinator.
   It replaces the current FD event with a new one.
   A version adaptation routine is invoked for the new FD
   to align the slave applier execution context with the master version.

   Since FD are shared by Coordinator and Workers in the MTS mode,
   deletion of the old FD is done through decrementing its usage counter.
   The destructor runs when the later drops to zero,
   also see @c Slave_worker::set_rli_description_event().
   The usage counter of the new FD is incremented.

   Although notice that MTS worker runs it, inefficiently (see assert),
   once at its destruction time.

   @param  fe Pointer to be installed into execution context
           FormatDescriptor event

   @return 1 if an error was encountered, 0 otherwise.
*/

int Relay_log_info::set_rli_description_event(
    Format_description_log_event *fe) {
  DBUG_TRACE;
  assert(!info_thd || !is_mts_worker(info_thd) || !fe);

  if (fe) {
    ulong fe_version = adapt_to_master_version(fe);

    if (info_thd) {
      /* @see rpl_rli_pdb.h:Slave_worker::set_rli_description_event for a
         detailed explanation on the following code block's logic. */
      if (info_thd->variables.gtid_next.type == AUTOMATIC_GTID ||
          info_thd->variables.gtid_next.type == UNDEFINED_GTID) {
        bool in_active_multi_stmt =
            info_thd->in_active_multi_stmt_transaction();

        if (!is_in_group() && !in_active_multi_stmt) {
          DBUG_PRINT("info",
                     ("Setting gtid_next.type to NOT_YET_DETERMINED_GTID"));
          info_thd->variables.gtid_next.set_not_yet_determined();
        } else if (in_active_multi_stmt) {
          my_error(ER_VARIABLE_NOT_SETTABLE_IN_TRANSACTION, MYF(0),
                   "gtid_next");
          return 1;
        }
      }

      if (is_parallel_exec() && fe_version > 0) {
        /*
          Prepare for workers' adaption to a new FD version. Workers
          will see notification through scheduling of a first event of
          a new post-new-FD.
        */
        for (Slave_worker **it = workers.begin(); it != workers.end(); ++it)
          (*it)->fd_change_notified = false;
      }
    }
  }
  if (rli_description_event &&
      --rli_description_event->atomic_usage_counter == 0)
    delete rli_description_event;
#ifndef NDEBUG
  else
    /* It must be MTS mode when the usage counter greater than 1. */
    assert(!rli_description_event || is_parallel_exec());
#endif
  rli_description_event = fe;
  if (rli_description_event) ++rli_description_event->atomic_usage_counter;

  return 0;
}

struct st_feature_version {
  /*
    The enum must be in the version non-descending top-down order,
    the last item formally corresponds to highest possible server
    version (never reached, thereby no adapting actions here);
    enumeration starts from zero.
  */
  enum {
    WL6292_TIMESTAMP_EXPLICIT_DEFAULT = 0,
    _END_OF_LIST  // always last
  } item;
  /*
    Version where the feature is introduced.
  */
  uchar version_split[3];
  /*
    Action to perform when according to FormatDescriptor event Master
    is found to be feature-aware while previously it has *not* been.
  */
  void (*upgrade)(THD *);
  /*
    Action to perform when according to FormatDescriptor event Master
    is found to be feature-*un*aware while previously it has been.
  */
  void (*downgrade)(THD *);
};

static void wl6292_upgrade_func(THD *thd) {
  thd->variables.explicit_defaults_for_timestamp = false;
  if (global_system_variables.explicit_defaults_for_timestamp)
    thd->variables.explicit_defaults_for_timestamp = true;

  return;
}

static void wl6292_downgrade_func(THD *thd) {
  if (global_system_variables.explicit_defaults_for_timestamp)
    thd->variables.explicit_defaults_for_timestamp = false;

  return;
}

/**
   Sensitive to Master-vs-Slave version difference features
   should be listed in the version non-descending order.
*/
static st_feature_version s_features[] = {
    // order is the same as in the enum
    {st_feature_version::WL6292_TIMESTAMP_EXPLICIT_DEFAULT,
     {5, 6, 6},
     wl6292_upgrade_func,
     wl6292_downgrade_func},
    {st_feature_version::_END_OF_LIST, {255, 255, 255}, nullptr, nullptr}};

/**
   The method computes the incoming "master"'s FD server version and that
   of the currently installed (if ever) rli_description_event, to
   invoke more specific method to compare the two and adapt slave applier
   execution context to the new incoming master's version.

   This method is specifically for STS applier/MTS Coordinator as well as
   for a user thread applying binlog events.

   @param  fdle  a pointer to new Format Description event that is being
                 set up a new execution context.
   @return 0                when the versions are equal,
           master_version   otherwise
*/
ulong Relay_log_info::adapt_to_master_version(
    Format_description_log_event *fdle) {
  ulong master_version, current_version, slave_version;

  slave_version = version_product(slave_version_split);
  /* When rli_description_event is uninitialized yet take the slave's version */
  master_version = !fdle ? slave_version : fdle->get_product_version();
  current_version = !rli_description_event
                        ? slave_version
                        : rli_description_event->get_product_version();
  return adapt_to_master_version_updown(master_version, current_version);
}

/**
  The method compares two supplied versions and carries out down- or
  up- grade customization of execution context of the slave applier
  (thd).

  The method is invoked in the STS case through
  Relay_log_info::adapt_to_master_version() right before a new master
  FD is installed into the applier execution context; in the MTS
  case it's done by the Worker when it's assigned with a first event
  after the latest new FD has been installed.

  Comparison of the current (old, existing) and the master (new,
  incoming) versions yields adaptive actions.
  To explain that, let's denote V_0 as the current, and the master's
  one as V_1.
  In the downgrade case (V_1 < V_0) a server feature that is undefined
  in V_1 but is defined starting from some V_f of [V_1 + 1, V_0] range
  (+1 to mean V_1 excluded) are invalidated ("removed" from execution context)
  by running so called here downgrade action.
  Conversely in the upgrade case a feature defined in [V_0 + 1, V_1] range
  is validated ("added" to execution context) by running its upgrade action.
  A typical use case showing how adaptive actions are necessary for the slave
  applier is when the master version is lesser than the slave's one.
  In such case events generated on the "older" master may need to be applied
  in their native server context. And such context can be provided by downgrade
  actions.
  Conversely, when the old master events are run out and a newer master's events
  show up for applying, the execution context will be upgraded through
  the namesake actions.

  Notice that a relay log may have two FD events, one the slave local
  and the other from the Master. As there's no concern for the FD
  originator this leads to two adapt_to_master_version() calls.
  It's not harmful as can be seen from the following example.
  Say the currently installed FD's version is
  V_m, then at relay-log rotation the following transition takes
  place:

     V_m  -adapt-> V_s -adapt-> V_m.

  here and further `m' subscript stands for the master, `s' for the slave.
  It's clear that in this case an ineffective V_m -> V_m transition occurs.

  At composing downgrade/upgrade actions keep in mind that the slave applier
  version transition goes the following route:
  The initial version is that of the slave server (V_ss).
  It changes to a magic 4.0 at the slave relay log initialization.
  In the following course versions are extracted from each FD read out,
  regardless of what server generated it. Here is a typical version
  transition sequence underscored with annotation:

   V_ss -> 4.0 -> V(FD_s^1) -> V(FD_m^2)   --->   V(FD_s^3) -> V(FD_m^4)  ...

    ----------     -----------------     --------  ------------------     ---
     bootstrap       1st relay log       rotation      2nd log            etc

  The upper (^) subscipt enumerates Format Description events, V(FD^i) stands
  for a function exctracting the version data from the i:th FD.

  There won't be any action to execute when info_thd is undefined,
  e.g at bootstrap.

  @param  master_version   an upcoming new version
  @param  current_version  the current version
  @return 0                when the new version is equal to the current one,
          master_version   otherwise
*/
ulong Relay_log_info::adapt_to_master_version_updown(ulong master_version,
                                                     ulong current_version) {
  THD *thd = info_thd;
  /*
    When the SQL thread or MTS Coordinator executes this method
    there's a constraint on current_version argument.
  */
  assert(!thd || thd->rli_fake != nullptr ||
         thd->system_thread == SYSTEM_THREAD_SLAVE_WORKER ||
         (thd->system_thread == SYSTEM_THREAD_SLAVE_SQL &&
          (!rli_description_event ||
           current_version == rli_description_event->get_product_version())));

  if (master_version == current_version)
    return 0;
  else if (!thd)
    return master_version;

  bool downgrade = master_version < current_version;
  /*
   find item starting from and ending at for which adaptive actions run
   for downgrade or upgrade branches.
   (todo: convert into bsearch when number of features will grow significantly)
 */
  long i, i_first = st_feature_version::_END_OF_LIST, i_last = i_first;

  for (i = 0; i < st_feature_version::_END_OF_LIST; i++) {
    ulong ver_f = version_product(s_features[i].version_split);

    if ((downgrade ? master_version : current_version) < ver_f &&
        i_first == st_feature_version::_END_OF_LIST)
      i_first = i;
    if ((downgrade ? current_version : master_version) < ver_f) {
      i_last = i;
      assert(i_last >= i_first);
      break;
    }
  }

  /*
     actions, executed in version non-descending st_feature_version order
  */
  for (i = i_first; i < i_last; i++) {
    /* Run time check of the st_feature_version items ordering */
    assert(!i || version_product(s_features[i - 1].version_split) <=
                     version_product(s_features[i].version_split));

    assert((downgrade ? master_version : current_version) <
               version_product(s_features[i].version_split) &&
           (downgrade ? current_version
                      : master_version >=
                            version_product(s_features[i].version_split)));

    if (downgrade && s_features[i].downgrade) {
      s_features[i].downgrade(thd);
    } else if (s_features[i].upgrade) {
      s_features[i].upgrade(thd);
    }
  }

  return master_version;
}

void Relay_log_info::relay_log_number_to_name(uint number,
                                              char name[FN_REFLEN + 1]) {
  char *str = nullptr;
  char relay_bin_channel[FN_REFLEN + 1];
  const char *relay_log_basename_channel = add_channel_to_relay_log_name(
      relay_bin_channel, FN_REFLEN + 1, relay_log_basename);

  /* str points to closing null of relay log basename channel */
  str = strmake(name, relay_log_basename_channel, FN_REFLEN + 1);
  *str++ = '.';
  sprintf(str, "%06u", number);
}

uint Relay_log_info::relay_log_name_to_number(const char *name) {
  return static_cast<uint>(atoi(fn_ext(name) + 1));
}

bool is_mts_db_partitioned(Relay_log_info *rli) {
  return (rli->current_mts_submode->get_type() == MTS_PARALLEL_TYPE_DB_NAME);
}

const char *Relay_log_info::get_for_channel_str(bool upper_case) const {
  if (rli_fake || mi == nullptr)
    return "";
  else
    return mi->get_for_channel_str(upper_case);
}

enum_return_status Relay_log_info::add_gtid_set(const Gtid_set *gtid_set) {
  DBUG_TRACE;

  get_sid_lock()->wrlock();
  enum_return_status return_status = this->gtid_set->add_gtid_set(gtid_set);
  get_sid_lock()->unlock();

  return return_status;
}

const char *Relay_log_info::get_until_log_name() {
  if (until_condition == UNTIL_MASTER_POS ||
      until_condition == UNTIL_RELAY_POS) {
    assert(until_option != nullptr);
    return ((Until_position *)until_option)->get_until_log_name();
  }
  return "";
}

my_off_t Relay_log_info::get_until_log_pos() {
  if (until_condition == UNTIL_MASTER_POS ||
      until_condition == UNTIL_RELAY_POS) {
    assert(until_option != nullptr);
    return ((Until_position *)until_option)->get_until_log_pos();
  }
  return 0;
}

int Relay_log_info::init_until_option(THD *thd,
                                      const LEX_MASTER_INFO *master_param) {
  DBUG_TRACE;
  int ret = 0;
  Until_option *option = nullptr;

  until_condition = UNTIL_NONE;
  clear_until_option();

  try {
    if (master_param->pos) {
      Until_master_position *until_mp = nullptr;

      if (master_param->relay_log_pos) return ER_BAD_SLAVE_UNTIL_COND;

      option = until_mp = new Until_master_position(this);
      until_condition = UNTIL_MASTER_POS;
      ret = until_mp->init(master_param->log_file_name, master_param->pos);
    } else if (master_param->relay_log_pos) {
      Until_relay_position *until_rp = nullptr;

      if (master_param->pos) return ER_BAD_SLAVE_UNTIL_COND;

      option = until_rp = new Until_relay_position(this);
      until_condition = UNTIL_RELAY_POS;
      ret = until_rp->init(master_param->relay_log_name,
                           master_param->relay_log_pos);
    } else if (master_param->gtid) {
      Until_gtids *until_g = nullptr;

      if (LEX_MASTER_INFO::UNTIL_SQL_BEFORE_GTIDS ==
          master_param->gtid_until_condition) {
        option = until_g = new Until_before_gtids(this);
        until_condition = UNTIL_SQL_BEFORE_GTIDS;
      } else {
        assert(LEX_MASTER_INFO::UNTIL_SQL_AFTER_GTIDS ==
               master_param->gtid_until_condition);

        option = until_g = new Until_after_gtids(this);
        until_condition = UNTIL_SQL_AFTER_GTIDS;
        if (opt_slave_parallel_workers != 0) {
          opt_slave_parallel_workers = 0;
          push_warning_printf(
              thd, Sql_condition::SL_NOTE, ER_MTS_FEATURE_IS_NOT_SUPPORTED,
              ER_THD(thd, ER_MTS_FEATURE_IS_NOT_SUPPORTED), "UNTIL condtion",
              "Slave is started in the sequential execution mode.");
        }
      }
      ret = until_g->init(master_param->gtid);
    } else if (master_param->until_after_gaps) {
      Until_mts_gap *until_mg = nullptr;

      option = until_mg = new Until_mts_gap(this);
      until_condition = UNTIL_SQL_AFTER_MTS_GAPS;
      until_mg->init();
    } else if (master_param->view_id) {
      Until_view_id *until_vi = nullptr;

      option = until_vi = new Until_view_id(this);
      until_condition = UNTIL_SQL_VIEW_ID;
      ret = until_vi->init(master_param->view_id);
    }
  } catch (...) {
    return ER_OUTOFMEMORY;
  }

  if (until_condition == UNTIL_MASTER_POS ||
      until_condition == UNTIL_RELAY_POS) {
    /* Issuing warning then started without --skip-slave-start */
    if (!opt_skip_slave_start)
      push_warning(thd, Sql_condition::SL_NOTE, ER_MISSING_SKIP_SLAVE,
                   ER_THD(thd, ER_MISSING_SKIP_SLAVE));
  }

  mysql_mutex_lock(&data_lock);
  until_option = option;
  mysql_mutex_unlock(&data_lock);
  return ret;
}

void Relay_log_info::detach_engine_ha_data(THD *thd) {
  m_is_engine_ha_data_detached = true;
  /*
    In case of slave thread applier or processing binlog by client,
    detach the engine ha_data ("native" engine transaction)
    in favor of dynamically created.
  */
  plugin_foreach(thd, detach_native_trx, MYSQL_STORAGE_ENGINE_PLUGIN, nullptr);
}

void Relay_log_info::reattach_engine_ha_data(THD *thd) {
  m_is_engine_ha_data_detached = false;
  /*
    In case of slave thread applier or processing binlog by client,
    reattach the engine ha_data ("native" engine transaction)
    in favor of dynamically created.
  */
  plugin_foreach(thd, reattach_native_trx, MYSQL_STORAGE_ENGINE_PLUGIN,
                 nullptr);
}

bool Relay_log_info::commit_positions() {
  int error = 0;
  char saved_group_master_log_name[FN_REFLEN];
  my_off_t saved_group_master_log_pos;
  char saved_group_relay_log_name[FN_REFLEN];
  my_off_t saved_group_relay_log_pos;

  /*
    In FILE case Query_log_event::update_pos(), called after commit,
    updates the info object.
  */
  if (!is_transactional()) return false;

  mysql_mutex_lock(&data_lock);

  /* save the rli positions to restore after flush_info() */
  strmake(saved_group_master_log_name, get_group_master_log_name(),
          FN_REFLEN - 1);
  saved_group_master_log_pos = get_group_master_log_pos();
  strmake(saved_group_relay_log_name, get_group_relay_log_name(),
          FN_REFLEN - 1);
  saved_group_relay_log_pos = get_group_relay_log_pos();

  /* Update to new values just for the sake of flush_info */
  inc_event_relay_log_pos();
  set_group_relay_log_pos(get_event_relay_log_pos());
  set_group_relay_log_name(get_event_relay_log_name());
  set_group_master_log_pos(current_event->common_header->log_pos);
  /* save them too, but now for post_commit() time */
  strmake(new_group_master_log_name, get_group_master_log_name(),
          FN_REFLEN - 1);
  new_group_master_log_pos = get_group_master_log_pos();
  strmake(new_group_relay_log_name, get_group_relay_log_name(), FN_REFLEN - 1);
  new_group_relay_log_pos = get_group_relay_log_pos();

  error = flush_info(true);

  /*
    Restore the saved ones so they remain actual until the replicated
    statement commits.
  */
  set_group_master_log_name(saved_group_master_log_name);
  set_group_master_log_pos(saved_group_master_log_pos);
  set_group_relay_log_name(saved_group_relay_log_name);
  set_group_relay_log_pos(saved_group_relay_log_pos);

  mysql_mutex_unlock(&data_lock);

  return error != 0;
}

void Relay_log_info::post_commit(bool on_rollback) {
  THD *thd = info_thd;

  if (on_rollback) {
    if (thd->owned_gtid_is_empty()) gtid_state->update_on_rollback(thd);
  } else {
    /*
      New executed coordinates prepared in pre_commit() are
      finally installed.
    */
    mysql_mutex_lock(&data_lock);
    set_group_master_log_name(new_group_master_log_name);
    set_group_master_log_pos(new_group_master_log_pos);
    set_group_relay_log_name(new_group_relay_log_name);
    set_group_relay_log_pos(new_group_relay_log_pos);
    mysql_mutex_unlock(&data_lock);

    if (is_transactional()) {
      /* DDL's commit has been completed */
      assert(!current_event || !is_atomic_ddl_event(current_event) ||
             static_cast<Query_log_event *>(current_event)->has_ddl_committed);
      /*
        Marked as already-committed DDL may have not updated the GTID
        executed state, which is the case when slave filters it out.
        on slave side with binlog filtering out.
        When this is detected now the gtid state will be sorted later,
        and the gtid-executed based signaling will be done in the
        "last-chance-to-commit" branch of Log_event::do_update_pos().
        However in order to enter the branch has_ddl_committed needs false.
      */
      if (!thd->owned_gtid_is_empty())
        static_cast<Query_log_event *>(current_event)->has_ddl_committed =
            false;

      mysql_mutex_lock(&data_lock);
      /* Post-commit cleanup for Relay_log_info::wait_for_pos() */
      if (is_group_master_log_pos_invalid)
        is_group_master_log_pos_invalid = false;

      notify_group_master_log_name_update();
      mysql_cond_broadcast(&data_cond);
      mysql_mutex_unlock(&data_lock);
    } else {
      /*
        In the non-transactional slave info repository case should the
        current event be DDL it would still have to finalize commit.
      */
      assert(!current_event || !is_atomic_ddl_event(current_event) ||
             !static_cast<Query_log_event *>(current_event)->has_ddl_committed);
    }
  }
}

void Relay_log_info::notify_relay_log_truncated() {
  mysql_mutex_lock(&data_lock);
  m_relay_log_truncated = true;
  mysql_mutex_unlock(&data_lock);
}

void Relay_log_info::clear_relay_log_truncated() {
  mysql_mutex_assert_owner(&data_lock);
  m_relay_log_truncated = false;
}

bool Relay_log_info::is_time_for_mts_checkpoint() {
  if (is_parallel_exec() && opt_mts_checkpoint_period != 0) {
    struct timespec curr_clock;
    set_timespec_nsec(&curr_clock, 0);
    return diff_timespec(&curr_clock, &last_clock) >=
           opt_mts_checkpoint_period * 1000000ULL;
  }
  return false;
}

bool operator!(Relay_log_info::enum_priv_checks_status status) {
  return status == Relay_log_info::enum_priv_checks_status::SUCCESS;
}

bool operator!(Relay_log_info::enum_require_row_status status) {
  return status == Relay_log_info::enum_require_row_status::SUCCESS;
}

std::string Relay_log_info::get_privilege_checks_username() const {
  return this->m_privilege_checks_username;
}

std::string Relay_log_info::get_privilege_checks_hostname() const {
  return this->m_privilege_checks_hostname;
}

bool Relay_log_info::is_privilege_checks_user_null() const {
  assert(this->m_privilege_checks_username.length() != 0 ||
         (this->m_privilege_checks_username.length() == 0 &&
          this->m_privilege_checks_hostname.length() == 0));
  return this->m_privilege_checks_username.length() == 0;
}

bool Relay_log_info::is_privilege_checks_user_corrupted() const {
  return this->m_privilege_checks_user_corrupted;
}

void Relay_log_info::clear_privilege_checks_user() {
  DBUG_TRACE;
  this->m_privilege_checks_username.clear();
  this->m_privilege_checks_hostname.clear();
  this->m_privilege_checks_user_corrupted = false;
}

void Relay_log_info::set_privilege_checks_user_corrupted(bool is_corrupted) {
  DBUG_TRACE;
  this->m_privilege_checks_user_corrupted = is_corrupted;
}

Relay_log_info::enum_priv_checks_status
Relay_log_info::set_privilege_checks_user(
    char const *param_privilege_checks_username,
    char const *param_privilege_checks_hostname) {
  DBUG_TRACE;

  enum_priv_checks_status error = this->check_privilege_checks_user(
      param_privilege_checks_username, param_privilege_checks_hostname);
  if (!!error) return error;

  if (param_privilege_checks_username == nullptr) {
    this->clear_privilege_checks_user();
    return enum_priv_checks_status::SUCCESS;
  }

  this->m_privilege_checks_user_corrupted = false;
  this->m_privilege_checks_username =
      static_cast<std::string>(param_privilege_checks_username);

  if (param_privilege_checks_hostname != nullptr) {
    this->m_privilege_checks_hostname =
        static_cast<std::string>(param_privilege_checks_hostname);
    std::transform(this->m_privilege_checks_hostname.begin(),
                   this->m_privilege_checks_hostname.end(),
                   this->m_privilege_checks_hostname.begin(), ::tolower);
  }

  return enum_priv_checks_status::SUCCESS;
}

Relay_log_info::enum_priv_checks_status
Relay_log_info::check_privilege_checks_user() {
  DBUG_TRACE;
  assert(this->m_privilege_checks_username.length() != 0 ||
         (this->m_privilege_checks_username.length() == 0 &&
          this->m_privilege_checks_hostname.length() == 0));

  return this->check_privilege_checks_user(
      this->m_privilege_checks_username.length() != 0
          ? this->m_privilege_checks_username.data()
          : nullptr,
      this->m_privilege_checks_hostname.length() != 0
          ? this->m_privilege_checks_hostname.data()
          : nullptr);
}

Relay_log_info::enum_priv_checks_status
Relay_log_info::check_privilege_checks_user(
    char const *param_privilege_checks_username,
    char const *param_privilege_checks_hostname) {
  DBUG_TRACE;

  if (param_privilege_checks_username == nullptr) {
    if (param_privilege_checks_hostname != nullptr)
      return enum_priv_checks_status::USERNAME_NULL_HOSTNAME_NOT_NULL;
    return enum_priv_checks_status::SUCCESS;
  }

  if (strlen(param_privilege_checks_username) == 0)
    return enum_priv_checks_status::USER_ANONYMOUS;

  if (strlen(param_privilege_checks_username) > 32)
    return enum_priv_checks_status::USERNAME_TOO_LONG;

  if (param_privilege_checks_hostname != nullptr &&
      strlen(param_privilege_checks_hostname) > 255)
    return enum_priv_checks_status::HOSTNAME_TOO_LONG;

  if (param_privilege_checks_hostname != nullptr) {
    std::regex static const hostname_regex{"^((?![@])[\\x20-\\x7e])+$",
                                           std::regex_constants::ECMAScript};
    if (!std::regex_match(param_privilege_checks_hostname, hostname_regex))
      return enum_priv_checks_status::HOSTNAME_SYNTAX_ERROR;
  }

  enum_priv_checks_status error = this->check_applier_acl_user(
      param_privilege_checks_username, param_privilege_checks_hostname);
  if (!!error) return error;

  return enum_priv_checks_status::SUCCESS;
}

Relay_log_info::enum_priv_checks_status Relay_log_info::check_applier_acl_user(
    char const *param_privilege_checks_username,
    char const *param_privilege_checks_hostname) {
  DBUG_TRACE;
  assert(param_privilege_checks_username != nullptr &&
         strlen(param_privilege_checks_username) != 0);

  THD_instance_guard thd{current_thd != nullptr ? current_thd : this->info_thd};
  Acl_cache_lock_guard acl_cache_lock{thd, Acl_cache_lock_mode::READ_MODE};
  if (!acl_cache_lock.lock()) {  // If we're unable to acquire the lock we're
                                 // unable to check if the user exists
    return enum_priv_checks_status::USER_DOES_NOT_EXIST;  // so, return
                                                          // accordingly.
  }

  ACL_USER *applier_acl_user = find_acl_user(
      param_privilege_checks_hostname, param_privilege_checks_username, false);

  if (applier_acl_user == nullptr) {
    return enum_priv_checks_status::USER_DOES_NOT_EXIST;
  }

  return enum_priv_checks_status::SUCCESS;
}

std::pair<const char *, const char *>
Relay_log_info::print_applier_security_context_user_host() const {
  if (this->m_privilege_checks_username.length() != 0) {
    return {this->m_privilege_checks_username.data(),
            this->m_privilege_checks_hostname.length() == 0
                ? "%"
                : this->m_privilege_checks_hostname.data()};
  } else if (this->info_thd != nullptr &&
             this->info_thd->security_context() != nullptr) {
    return {this->info_thd->security_context()->user().str != nullptr
                ? this->info_thd->security_context()->user().str
                : "",
            this->info_thd->security_context()->host().str != nullptr
                ? this->info_thd->security_context()->host().str
                : ""};
  }
  return {"", ""};
}

void Relay_log_info::report_privilege_check_error(
    enum loglevel level, enum_priv_checks_status status_code, bool to_client,
    char const *channel_name_arg, char const *user_name_arg,
    char const *host_name_arg) const {
  DBUG_TRACE;

  char const *channel_name{channel_name_arg != nullptr ? channel_name_arg
                                                       : get_channel()};
  char const *user_name{user_name_arg};
  char const *host_name{host_name_arg};
  if (user_name == nullptr) {
    std::tie(user_name, host_name) =
        this->print_applier_security_context_user_host();
  }

  switch (status_code) {
    case enum_priv_checks_status::SUCCESS: {
      assert(false);
      break;
    }
    case enum_priv_checks_status::USER_ANONYMOUS: {
      if (to_client)
        my_error(ER_CLIENT_PRIVILEGE_CHECKS_USER_CANNOT_BE_ANONYMOUS, MYF(0),
                 channel_name, host_name);
      else {
        THD_instance_guard thd{current_thd != nullptr ? current_thd
                                                      : this->info_thd};
        this->report(level, ER_WARN_LOG_PRIVILEGE_CHECKS_USER_CORRUPT,
                     ER_THD(thd, ER_WARN_LOG_PRIVILEGE_CHECKS_USER_CORRUPT),
                     channel_name);
      }
      break;
    }
    case enum_priv_checks_status::USERNAME_TOO_LONG: {
      if (to_client)
        my_error(ER_WRONG_STRING_LENGTH, MYF(0), user_name, "user name", 32);
      else {
        THD_instance_guard thd{current_thd != nullptr ? current_thd
                                                      : this->info_thd};
        this->report(level, ER_WARN_LOG_PRIVILEGE_CHECKS_USER_CORRUPT,
                     ER_THD(thd, ER_WARN_LOG_PRIVILEGE_CHECKS_USER_CORRUPT),
                     channel_name);
      }
      break;
    }
    case enum_priv_checks_status::HOSTNAME_TOO_LONG: {
      if (to_client)
        my_error(ER_WRONG_STRING_LENGTH, MYF(0), user_name, "host name", 255);
      else {
        THD_instance_guard thd{current_thd != nullptr ? current_thd
                                                      : this->info_thd};
        this->report(level, ER_WARN_LOG_PRIVILEGE_CHECKS_USER_CORRUPT,
                     ER_THD(thd, ER_WARN_LOG_PRIVILEGE_CHECKS_USER_CORRUPT),
                     channel_name);
      }
      break;
    }
    case enum_priv_checks_status::HOSTNAME_SYNTAX_ERROR: {
      if (to_client)
        my_printf_error(ER_UNKNOWN_ERROR, "Malformed hostname (illegal symbol)",
                        MYF(0));
      else {
        THD_instance_guard thd{current_thd != nullptr ? current_thd
                                                      : this->info_thd};
        this->report(level, ER_WARN_LOG_PRIVILEGE_CHECKS_USER_CORRUPT,
                     ER_THD(thd, ER_WARN_LOG_PRIVILEGE_CHECKS_USER_CORRUPT),
                     channel_name);
      }
      break;
    }
    case enum_priv_checks_status::USER_DATA_CORRUPTED:
    case enum_priv_checks_status::USERNAME_NULL_HOSTNAME_NOT_NULL: {
      if (to_client)
        my_error(ER_CLIENT_PRIVILEGE_CHECKS_USER_CORRUPT, MYF(0), channel_name);
      else {
        THD_instance_guard thd{current_thd != nullptr ? current_thd
                                                      : this->info_thd};
        this->report(level, ER_WARN_LOG_PRIVILEGE_CHECKS_USER_CORRUPT,
                     ER_THD(thd, ER_WARN_LOG_PRIVILEGE_CHECKS_USER_CORRUPT),
                     channel_name);
      }
      break;
    }
    case enum_priv_checks_status::USER_DOES_NOT_EXIST: {
      if (to_client)
        my_error(ER_CLIENT_PRIVILEGE_CHECKS_USER_DOES_NOT_EXIST, MYF(0),
                 channel_name, user_name, host_name);
      else {
        THD_instance_guard thd{current_thd != nullptr ? current_thd
                                                      : this->info_thd};
        this->report(
            level, ER_WARN_LOG_PRIVILEGE_CHECKS_USER_DOES_NOT_EXIST,
            ER_THD(thd, ER_WARN_LOG_PRIVILEGE_CHECKS_USER_DOES_NOT_EXIST),
            channel_name, user_name, host_name);
      }
      break;
    }
    case enum_priv_checks_status::USER_DOES_NOT_HAVE_PRIVILEGES: {
      if (!to_client) {
        THD_instance_guard thd{current_thd != nullptr ? current_thd
                                                      : this->info_thd};
        this->report(
            level, ER_WARN_LOG_PRIVILEGE_CHECKS_USER_NEEDS_RPL_APPLIER_PRIV,
            ER_THD(thd,
                   ER_WARN_LOG_PRIVILEGE_CHECKS_USER_NEEDS_RPL_APPLIER_PRIV),
            channel_name, user_name, host_name);
      }
      break;
    }
    case enum_priv_checks_status::LOAD_DATA_EVENT_NOT_ALLOWED: {
      if (!to_client) {
        THD_instance_guard thd{current_thd != nullptr ? current_thd
                                                      : this->info_thd};
        this->report(level, ER_FILE_PRIVILEGE_FOR_REPLICATION_CHECKS,
                     ER_THD(thd, ER_FILE_PRIVILEGE_FOR_REPLICATION_CHECKS),
                     channel_name);
      }
      break;
    }
  }
}

Relay_log_info::enum_priv_checks_status
Relay_log_info::initialize_security_context(THD *thd) {
  DBUG_TRACE;

  if (this->m_privilege_checks_user_corrupted)
    return enum_priv_checks_status::USER_DATA_CORRUPTED;

  if (this->m_privilege_checks_username.length() != 0) {
    if (acl_getroot(thd, &thd->m_main_security_ctx,
                    this->m_privilege_checks_username.data(),
                    this->m_privilege_checks_hostname.data(), nullptr,
                    nullptr)) {
      return enum_priv_checks_status::USER_DOES_NOT_EXIST;
    }

    Roles::Role_activation role_activation{
        thd, thd->security_context(),
        opt_always_activate_granted_roles == 0 ? role_enum::ROLE_DEFAULT
                                               : role_enum::ROLE_ALL,
        nullptr, true};
    if (role_activation.activate())
      return enum_priv_checks_status::USER_DOES_NOT_HAVE_PRIVILEGES;

    bool has_grant{false};
    std::tie(has_grant, std::ignore) =
        thd->m_main_security_ctx.has_global_grant(
            STRING_WITH_LEN("REPLICATION_APPLIER"));
    if (!has_grant) {
      return enum_priv_checks_status::USER_DOES_NOT_HAVE_PRIVILEGES;
    }
  } else
    thd->security_context()->skip_grants();

  return enum_priv_checks_status::SUCCESS;
}

Relay_log_info::enum_priv_checks_status
Relay_log_info::initialize_applier_security_context() {
  DBUG_TRACE;
  return this->initialize_security_context(this->info_thd);
}

bool Relay_log_info::is_row_format_required() const {
  return this->m_require_row_format;
}

void Relay_log_info::set_require_row_format(bool require_row) {
  DBUG_TRACE;
  this->m_require_row_format = require_row;
}

Relay_log_info::enum_require_table_primary_key
Relay_log_info::get_require_table_primary_key_check() const {
  return this->m_require_table_primary_key_check;
}

void Relay_log_info::set_require_table_primary_key_check(
    Relay_log_info::enum_require_table_primary_key require_pk) {
  DBUG_TRACE;
  this->m_require_table_primary_key_check = require_pk;
}

std::string Assign_gtids_to_anonymous_transactions_info::get_value() const {
  return m_value;
}

Assign_gtids_to_anonymous_transactions_info::enum_type
Assign_gtids_to_anonymous_transactions_info::get_type() const {
  return m_type;
}

bool Assign_gtids_to_anonymous_transactions_info::set_info(
    enum_type type_arg, const char *value_arg) {
  m_type = type_arg;
  switch (m_type) {
    case Assign_gtids_to_anonymous_transactions_info::enum_type::AGAT_LOCAL:
      m_value.assign(::server_uuid);
      m_sidno = gtid_state->get_server_sidno();
      break;
    case Assign_gtids_to_anonymous_transactions_info::enum_type::AGAT_UUID:
      assert(value_arg != nullptr);
      rpl_sid rename_sid;
      if (rename_sid.parse(value_arg, strlen(value_arg))) {
        return true;
      }
      global_sid_lock->rdlock();
      m_sidno = global_sid_map->add_sid(rename_sid);
      global_sid_lock->unlock();
      char normalized_uuid[binary_log::Uuid::TEXT_LENGTH + 1];
      rename_sid.to_string(normalized_uuid);
      m_value.assign(normalized_uuid);
      break;
    case Assign_gtids_to_anonymous_transactions_info::enum_type::AGAT_OFF:
      m_value.assign("");
      break;
    default:
      assert(0);
  }
  return false;
}

MDL_lock_guard::MDL_lock_guard(THD *target) : m_target{target} { DBUG_TRACE; }

MDL_lock_guard::MDL_lock_guard(THD *target,
                               MDL_key::enum_mdl_namespace namespace_arg,
                               enum_mdl_type mdl_type_arg, bool blocking)
    : m_target{target} {
  DBUG_TRACE;
  this->lock(namespace_arg, mdl_type_arg, blocking);
}

bool MDL_lock_guard::lock(MDL_key::enum_mdl_namespace namespace_arg,
                          enum_mdl_type mdl_type_arg, bool blocking) {
  DBUG_TRACE;
  if (this->m_target != nullptr &&
      !this->m_target->mdl_context.has_locks(namespace_arg)) {
    MDL_REQUEST_INIT(&this->m_request, namespace_arg, "", "", mdl_type_arg,
                     MDL_EXPLICIT);

    if (blocking)
      this->m_target->mdl_context.acquire_lock(
          &this->m_request, this->m_target->variables.lock_wait_timeout);
    else
      this->m_target->mdl_context.try_acquire_lock(&this->m_request);

    return !this->is_locked();
  }
  return true;
}

MDL_lock_guard::~MDL_lock_guard() {
  DBUG_TRACE;
  if (this->m_request.ticket != nullptr) {
    this->m_target->mdl_context.release_lock(this->m_request.ticket);
  }
}

bool MDL_lock_guard::is_locked() { return this->m_request.ticket != nullptr; }

Applier_security_context_guard::Applier_security_context_guard(
    Relay_log_info const *rli, THD const *thd)
    : m_target{rli},
      m_thd{thd},
      m_current{nullptr},
      m_previous{nullptr},
      m_privilege_checks_none{
          this->m_target->get_privilege_checks_username().length() == 0 &&
          (this->m_thd->lex == nullptr ||
           this->m_thd->lex->binlog_stmt_arg.length == 0 ||
           this->m_thd->lex->binlog_stmt_arg.length >= 2048 ||
           this->m_thd->lex->binlog_stmt_arg.str == nullptr)} {
  DBUG_TRACE;

  if (this->m_thd->lex != nullptr &&
      this->m_thd->lex->binlog_stmt_arg.length != 0 &&
      this->m_thd->lex->binlog_stmt_arg.length < 2048 &&
      this->m_thd->lex->binlog_stmt_arg.str != nullptr) {
    Security_context *standing_ctx = this->m_thd->security_context();
    if (standing_ctx != nullptr &&
        (standing_ctx->check_access(SUPER_ACL) ||
         standing_ctx->has_global_grant(STRING_WITH_LEN("BINLOG_ADMIN")).first))
      this->m_privilege_checks_none = true;
  }
  if (this->m_privilege_checks_none) return;

  if (this->m_target->get_privilege_checks_username().length() != 0) {
    std::string user = this->m_target->get_privilege_checks_username();
    std::string host = this->m_target->get_privilege_checks_hostname();
    LEX_CSTRING username{user.c_str(), user.length()};
    LEX_CSTRING hostname{host.c_str(), host.length()};

    if (this->m_applier_security_ctx.change_security_context(
            const_cast<THD *>(this->m_thd), username, hostname, nullptr,
            &this->m_previous)) {
      return;
    }
  }

  if (this->m_previous != nullptr) {
    Roles::Role_activation role_activation{
        const_cast<THD *>(this->m_thd), this->m_thd->security_context(),
        opt_always_activate_granted_roles == 0 ? role_enum::ROLE_DEFAULT
                                               : role_enum::ROLE_ALL,
        nullptr, true};
    if (role_activation.activate()) return;
  }

  this->m_current = this->m_thd->security_context();
}

Applier_security_context_guard::~Applier_security_context_guard() {
  if (this->m_privilege_checks_none) return;

  if (this->m_previous != nullptr && this->m_previous != this->m_current)
    this->m_applier_security_ctx.restore_security_context(
        const_cast<THD *>(this->m_thd), this->m_previous);
}

bool Applier_security_context_guard::skip_priv_checks() const {
  return this->m_privilege_checks_none;
}

bool Applier_security_context_guard::has_access(
    std::initializer_list<ulong> extra_privileges) const {
  if (this->m_privilege_checks_none) return true;
  if (this->m_current == nullptr) return false;

  for (auto privilege : extra_privileges)
    if (!this->m_current->check_access(privilege, "", true)) return false;

  return true;
}

bool Applier_security_context_guard::has_access(
    std::initializer_list<std::string_view> extra_privileges) const {
  if (this->m_privilege_checks_none) return true;
  if (this->m_current == nullptr) return false;

  for (auto privilege : extra_privileges) {
    if (!this->m_current->has_global_grant(privilege.data(), privilege.length())
             .first)
      return false;
  }
  return true;
}

bool Applier_security_context_guard::has_access(
    std::vector<std::tuple<ulong, TABLE const *, Rows_log_event *>>
        &extra_privileges) const {
  if (this->m_privilege_checks_none) return true;
  if (this->m_current == nullptr) return false;

  ulong priv{0};
  TABLE const *table{nullptr};

  if (this->m_thd->variables.binlog_row_image == BINLOG_ROW_IMAGE_FULL) {
    for (auto tpl : extra_privileges) {
      std::tie(priv, table, std::ignore) = tpl;
      if (this->m_current->is_table_blocked(priv, table)) return false;
    }
  } else {
    Rows_log_event *event{nullptr};

    for (auto tpl : extra_privileges) {
      std::tie(priv, table, event) = tpl;

      if (event->get_general_type_code() == binary_log::DELETE_ROWS_EVENT) {
        if (this->m_current->is_table_blocked(priv, table)) return false;
      } else {
        std::vector<std::string> columns;
        this->extract_columns_to_check(table, event, columns);
        if (!this->m_current->has_column_access(priv, table, columns))
          return false;
      }
    }
  }

  return true;
}

std::string Applier_security_context_guard::get_username() const {
  if (this->m_privilege_checks_none || this->m_current == nullptr) return "";
  return std::string(this->m_current->user().str,
                     this->m_current->user().length);
}

std::string Applier_security_context_guard::get_hostname() const {
  if (this->m_privilege_checks_none || this->m_current == nullptr) return "";
  return std::string(this->m_current->host().str,
                     this->m_current->host().length);
}

void Applier_security_context_guard::extract_columns_to_check(
    TABLE const *table, Rows_log_event *event,
    std::vector<std::string> &columns) const {
  MY_BITMAP const *bitmap{nullptr};

  if (event->get_general_type_code() == binary_log::WRITE_ROWS_EVENT)
    bitmap = event->get_cols();
  else if (event->get_general_type_code() == binary_log::UPDATE_ROWS_EVENT)
    bitmap = event->get_cols_ai();
  else
    return;

  size_t max = std::min(bitmap->n_bits, table->s->fields);
  for (size_t idx = 0; idx != max; ++idx) {
    if (bitmap_is_set(bitmap, idx)) {
      columns.push_back(table->field[idx]->field_name);
    }
  }
}<|MERGE_RESOLUTION|>--- conflicted
+++ resolved
@@ -61,9 +61,9 @@
 #include "sql/rpl_info_handler.h"
 #include "sql/rpl_mi.h"   // Master_info
 #include "sql/rpl_msr.h"  // channel_map
+#include "sql/rpl_replica.h"
 #include "sql/rpl_reporting.h"
 #include "sql/rpl_rli_pdb.h"  // Slave_worker
-#include "sql/rpl_slave.h"
 #include "sql/rpl_trx_boundary_parser.h"
 #include "sql/sql_base.h"  // close_thread_tables
 #include "sql/sql_error.h"
@@ -131,7 +131,6 @@
       save_temporary_tables(nullptr),
       mi(nullptr),
       error_on_rli_init_info(false),
-      gtid_timestamps_warning_logged(false),
       transaction_parser(
           Transaction_boundary_parser::TRX_BOUNDARY_PARSER_APPLIER),
       group_relay_log_pos(0),
@@ -147,6 +146,7 @@
       m_privilege_checks_user_corrupted{false},
       m_require_row_format(false),
       m_require_table_primary_key_check(PK_CHECK_STREAM),
+      m_is_applier_source_position_info_invalid(false),
       is_group_master_log_pos_invalid(false),
       log_space_total(0),
       ignore_log_space_limit(false),
@@ -168,12 +168,12 @@
       curr_group_da(PSI_NOT_INSTRUMENTED),
       curr_group_seen_begin(false),
       mts_end_group_sets_max_dbs(false),
-      slave_parallel_workers(0),
+      replica_parallel_workers(0),
       exit_counter(0),
       max_updated_index(0),
       recovery_parallel_workers(0),
       rli_checkpoint_seqno(0),
-      checkpoint_group(opt_mts_checkpoint_group),
+      checkpoint_group(opt_mta_checkpoint_group),
       recovery_groups_inited(false),
       mts_recovery_group_cnt(0),
       mts_recovery_index(0),
@@ -226,10 +226,10 @@
     mysql_cond_init(key_cond_slave_parallel_pend_jobs, &pending_jobs_cond);
     mysql_mutex_init(key_mutex_slave_parallel_worker_count, &exit_count_lock,
                      MY_MUTEX_INIT_FAST);
-    mysql_mutex_init(key_mts_temp_table_LOCK, &mts_temp_table_LOCK,
+    mysql_mutex_init(key_mta_temp_table_LOCK, &mts_temp_table_LOCK,
                      MY_MUTEX_INIT_FAST);
-    mysql_mutex_init(key_mts_gaq_LOCK, &mts_gaq_LOCK, MY_MUTEX_INIT_FAST);
-    mysql_cond_init(key_cond_mts_gaq, &logical_clock_cond);
+    mysql_mutex_init(key_mta_gaq_LOCK, &mts_gaq_LOCK, MY_MUTEX_INIT_FAST);
+    mysql_cond_init(key_cond_mta_gaq, &logical_clock_cond);
 
     relay_log.init_pthread_objects();
     force_flush_postponed_due_to_split_trans = false;
@@ -349,7 +349,7 @@
 }
 
 /**
-   This method is called in mts_checkpoint_routine() to mark that each
+   This method is called in mta_checkpoint_routine() to mark that each
    worker is required to adapt to a new checkpoint data whose coordinates
    are passed to it through GAQ index.
 
@@ -434,7 +434,7 @@
   for (Slave_worker **it = workers.begin(); !ret && it != workers.end(); ++it) {
     Slave_worker *w = *it;
     ret = w->reset_recovery_info();
-    DBUG_EXECUTE_IF("mts_debug_recovery_reset_fails", ret = true;);
+    DBUG_EXECUTE_IF("mta_debug_recovery_reset_fails", ret = true;);
   }
   /*
     The loop is traversed in the worker index descending order due
@@ -442,11 +442,11 @@
     even temporary holes. Therefore stale records are deleted
     from the tail.
   */
-  DBUG_EXECUTE_IF("enable_mts_wokrer_failure_in_recovery_finalize",
-                  { DBUG_SET("+d,mts_worker_thread_init_fails"); });
+  DBUG_EXECUTE_IF("enable_mta_wokrer_failure_in_recovery_finalize",
+                  { DBUG_SET("+d,mta_worker_thread_init_fails"); });
   for (i = recovery_parallel_workers; i > workers.size() && !ret; i--) {
-    Slave_worker *w =
-        Rpl_info_factory::create_worker(repo_type, i - 1, this, true);
+    Slave_worker *w = Rpl_info_factory::create_worker(repo_type, i - 1, this,
+                                                      !mi->is_gtid_only_mode());
     /*
       If an error occurs during the above create_worker call, the newly created
       worker object gets deleted within the above function call itself and only
@@ -461,7 +461,7 @@
       goto err;
     }
   }
-  recovery_parallel_workers = slave_parallel_workers;
+  recovery_parallel_workers = replica_parallel_workers;
 
 err:
   return ret;
@@ -569,7 +569,7 @@
 
   SYNOPSIS
   @param[in]  thd             client thread that sent @c SELECT @c
-  MASTER_POS_WAIT,
+  SOURCE_POS_WAIT,
   @param[in]  log_name        log name to wait for,
   @param[in]  log_pos         position to wait for,
   @param[in]  timeout         @c timeout in seconds before giving up waiting.
@@ -599,12 +599,12 @@
   DBUG_PRINT("enter", ("log_name: '%s'  log_pos: %lu  timeout: %lu",
                        log_name->c_ptr_safe(), (ulong)log_pos, (ulong)timeout));
 
-  DEBUG_SYNC(thd, "begin_master_pos_wait");
+  DEBUG_SYNC(thd, "begin_source_pos_wait");
 
   set_timespec_nsec(&abstime, static_cast<ulonglong>(timeout * 1000000000ULL));
   mysql_mutex_lock(&data_lock);
   thd->ENTER_COND(&data_cond, &data_lock,
-                  &stage_waiting_for_the_slave_thread_to_advance_position,
+                  &stage_waiting_for_the_replica_thread_to_advance_position,
                   &old_stage);
   /*
      This function will abort when it notices that some CHANGE MASTER or
@@ -680,7 +680,8 @@
       CHANGE MASTER TO RELAY_LOG_POS ), we will wait till the first event
       is read and the log position is valid again.
     */
-    if (*group_master_log_name && !is_group_master_log_pos_invalid) {
+    if (*group_master_log_name && !is_group_master_log_pos_invalid &&
+        !is_applier_source_position_info_invalid()) {
       char *basename =
           (group_master_log_name + dirname_length(group_master_log_name));
       /*
@@ -711,7 +712,7 @@
 
     // wait for master update, with optional timeout.
 
-    DBUG_PRINT("info", ("Waiting for master update"));
+    DBUG_PRINT("info", ("Waiting for source update"));
     /*
       We are going to mysql_cond_(timed)wait(); if the SQL thread stops it
       will wake us up.
@@ -740,7 +741,7 @@
         Doing this to generate a stack trace and make debugging
         easier.
       */
-      if (DBUG_EVALUATE_IF("debug_crash_slave_time_out", 1, 0)) assert(0);
+      if (DBUG_EVALUATE_IF("debug_crash_replica_time_out", 1, 0)) assert(0);
 #endif
       error = -1;
       break;
@@ -814,7 +815,7 @@
   mysql_mutex_lock(&data_lock);
   if (update_THD_status)
     thd->ENTER_COND(&data_cond, &data_lock,
-                    &stage_waiting_for_the_slave_thread_to_advance_position,
+                    &stage_waiting_for_the_replica_thread_to_advance_position,
                     &old_stage);
   /*
      This function will abort when it notices that some CHANGE MASTER or
@@ -870,7 +871,7 @@
     }
     global_sid_lock->unlock();
 
-    DBUG_PRINT("info", ("Waiting for master update"));
+    DBUG_PRINT("info", ("Waiting for source update"));
 
     /*
       We are going to mysql_cond_(timed)wait(); if the SQL thread stops it
@@ -900,7 +901,7 @@
         Doing this to generate a stack trace and make debugging
         easier.
       */
-      if (DBUG_EVALUATE_IF("debug_crash_slave_time_out", 1, 0)) assert(0);
+      if (DBUG_EVALUATE_IF("debug_crash_replica_time_out", 1, 0)) assert(0);
 #endif
       error = -1;
       break;
@@ -952,7 +953,7 @@
     If we had not done this fix here, the problem would also have appeared
     when the slave and master are 5.0 but with different event length (for
     example the slave is more recent than the master and features the event
-    UID). It would give false MASTER_POS_WAIT, false Exec_master_log_pos in
+    UID). It would give false SOURCE_POS_WAIT, false Exec_master_log_pos in
     SHOW SLAVE STATUS, and so the user would do some CHANGE MASTER using this
     value which would lead to badly broken replication.
     Even the relay_log_pos will be corrupted in this case, because the len is
@@ -973,13 +974,8 @@
   /*
     In MTS mode FD or Rotate event commit their solitary group to
     Coordinator's info table. Callers make sure that Workers have been
-<<<<<<< HEAD
-    executed all assignements.
-    Broadcast to master_pos_wait() waiters should be done after
-=======
     executed all assignments.
     Broadcast to source_pos_wait() waiters should be done after
->>>>>>> fbdaa4de
     the table is updated.
   */
   assert(!is_parallel_exec() ||
@@ -994,7 +990,7 @@
 
     See sql/rpl_rli.h for further information on this behavior.
   */
-  error = flush_info(force);
+  error = flush_info(force ? RLI_FLUSH_IGNORE_SYNC_OPT : RLI_FLUSH_NO_OPTION);
 
   mysql_cond_broadcast(&data_cond);
   if (need_data_lock) mysql_mutex_unlock(&data_lock);
@@ -1017,7 +1013,7 @@
     num_closed_temp_tables++;
   }
   save_temporary_tables = nullptr;
-  atomic_slave_open_temp_tables -= num_closed_temp_tables;
+  atomic_replica_open_temp_tables -= num_closed_temp_tables;
   atomic_channel_open_temp_tables -= num_closed_temp_tables;
 }
 
@@ -1524,7 +1520,7 @@
   tables_to_lock_count = 0;
 
   char pattern[FN_REFLEN];
-  (void)my_realpath(pattern, slave_load_tmpdir, 0);
+  (void)my_realpath(pattern, replica_load_tmpdir, 0);
   /*
    @TODO:
     In MSR, sometimes slave fail with the following error:
@@ -1536,7 +1532,7 @@
    */
   if (fn_format(pattern, PREFIX_SQL_LOAD, pattern, "",
                 MY_SAFE_PATH | MY_RETURN_REAL_PATH) == NullS) {
-    LogErr(ERROR_LEVEL, ER_SLAVE_CANT_USE_TEMPDIR, slave_load_tmpdir);
+    LogErr(ERROR_LEVEL, ER_SLAVE_CANT_USE_TEMPDIR, replica_load_tmpdir);
     return 1;
   }
   unpack_filename(slave_patternload_file, pattern);
@@ -1663,7 +1659,7 @@
       if (!is_relay_log_recovery && !gtid_retrieved_initialized &&
           !skip_received_gtid_set_recovery &&
           relay_log.init_gtid_sets(
-              gtid_set, nullptr, opt_slave_sql_verify_checksum,
+              gtid_set, nullptr, opt_replica_sql_verify_checksum,
               true /*true=need lock*/, &mi->transaction_parser, partial_trx)) {
         LogErr(ERROR_LEVEL, ER_RPL_CANT_INITIALIZE_GTID_SETS_IN_RLI_INIT_INFO);
         return 1;
@@ -1738,17 +1734,17 @@
       bool is_group_replication_channel =
           channel_map.is_group_replication_channel_name(channel_name);
       if (is_group_replication_channel) {
+        if (Rpl_info_factory::reset_workers(this)) {
+          msg =
+              "Error cleaning relay log worker configuration for group "
+              "replication after clone";
+          error = 1;
+          goto err;
+        }
         if (clear_info()) {
           msg =
               "Error cleaning relay log configuration for group replication "
               "after clone";
-          error = 1;
-          goto err;
-        }
-        if (Rpl_info_factory::reset_workers(this)) {
-          msg =
-              "Error cleaning relay log worker configuration for group "
-              "replication after clone";
           error = 1;
           goto err;
         }
@@ -1781,12 +1777,26 @@
     group_master_log_name[0] = 0;
     group_master_log_pos = 0;
   } else {
-    if (is_relay_log_recovery && init_recovery(mi)) {
-      error = 1;
-      goto err;
-    }
-
-    if (is_group_relay_log_name_invalid(&msg)) {
+    if (is_relay_log_recovery) {
+      if (init_recovery(mi)) {
+        error = 1;
+        goto err;
+      }
+    } else if (mi->is_gtid_only_mode()) {
+      std::string index_entry_name;
+      std::string errmsg;
+      if (relay_log.find_first_log(index_entry_name, errmsg)) {
+        /* purecov: begin tested */
+        LogErr(ERROR_LEVEL, ER_RPL_CANNOT_OPEN_RELAY_LOG, errmsg.c_str());
+        error = 1;
+        goto err;
+        /* purecov: end */
+      }
+      set_group_relay_log_name(index_entry_name.c_str());
+      set_group_relay_log_pos(BIN_LOG_HEADER_SIZE);
+    }
+
+    if (!mi->is_gtid_only_mode() && is_group_relay_log_name_invalid(&msg)) {
       LogErr(ERROR_LEVEL, ER_RPL_MTS_RECOVERY_CANT_OPEN_RELAY_LOG,
              group_relay_log_name, std::to_string(group_relay_log_pos).c_str());
       error = 1;
@@ -1796,7 +1806,7 @@
 
   inited = true;
   error_on_rli_init_info = false;
-  if (flush_info(true)) {
+  if (flush_info(RLI_FLUSH_IGNORE_SYNC_OPT | RLI_FLUSH_IGNORE_GTID_ONLY)) {
     msg = "Error reading relay log configuration";
     error = 1;
     goto err;
@@ -1902,15 +1912,22 @@
   - Error can happen if writing to file fails or if flushing the file
     fails.
 
-  @todo Change the log file information to a binary format to avoid
-  calling longlong2str.
+  @param flush_flags a bit mask to force flushing in some scenarios
+                     If RLI_FLUSH_IGNORE_SYNC_OPT is given then the method
+                     will ignore the server sync options
+                     If RLI_FLUSH_IGNORE_GTID_ONLY is given then the method
+                     will ignore the channel GTID_ONLY option
 
   @return 0 on success, 1 on error.
 */
-int Relay_log_info::flush_info(const bool force) {
+int Relay_log_info::flush_info(const int flush_flags) {
   DBUG_TRACE;
 
   if (!inited) return 0;
+
+  if (!(flush_flags & RLI_FLUSH_IGNORE_GTID_ONLY) && mi->is_gtid_only_mode()) {
+    return 0;
+  }
 
   /*
     We update the sync_period at this point because only here we
@@ -1923,7 +1940,8 @@
 
   if (write_info(handler)) goto err;
 
-  if (handler->flush_info(force || force_flush_postponed_due_to_split_trans))
+  if (handler->flush_info((flush_flags & RLI_FLUSH_IGNORE_SYNC_OPT) ||
+                          force_flush_postponed_due_to_split_trans))
     goto err;
 
   force_flush_postponed_due_to_split_trans = false;
@@ -2714,8 +2732,8 @@
 
         option = until_g = new Until_after_gtids(this);
         until_condition = UNTIL_SQL_AFTER_GTIDS;
-        if (opt_slave_parallel_workers != 0) {
-          opt_slave_parallel_workers = 0;
+        if (opt_replica_parallel_workers != 0) {
+          opt_replica_parallel_workers = 0;
           push_warning_printf(
               thd, Sql_condition::SL_NOTE, ER_MTS_FEATURE_IS_NOT_SUPPORTED,
               ER_THD(thd, ER_MTS_FEATURE_IS_NOT_SUPPORTED), "UNTIL condtion",
@@ -2742,8 +2760,8 @@
 
   if (until_condition == UNTIL_MASTER_POS ||
       until_condition == UNTIL_RELAY_POS) {
-    /* Issuing warning then started without --skip-slave-start */
-    if (!opt_skip_slave_start)
+    /* Issuing warning then started without --skip-replica-start */
+    if (!opt_skip_replica_start)
       push_warning(thd, Sql_condition::SL_NOTE, ER_MISSING_SKIP_SLAVE,
                    ER_THD(thd, ER_MISSING_SKIP_SLAVE));
   }
@@ -2810,7 +2828,7 @@
   strmake(new_group_relay_log_name, get_group_relay_log_name(), FN_REFLEN - 1);
   new_group_relay_log_pos = get_group_relay_log_pos();
 
-  error = flush_info(true);
+  error = flush_info(RLI_FLUSH_IGNORE_SYNC_OPT);
 
   /*
     Restore the saved ones so they remain actual until the replicated
@@ -2890,12 +2908,12 @@
   m_relay_log_truncated = false;
 }
 
-bool Relay_log_info::is_time_for_mts_checkpoint() {
-  if (is_parallel_exec() && opt_mts_checkpoint_period != 0) {
+bool Relay_log_info::is_time_for_mta_checkpoint() {
+  if (is_parallel_exec() && opt_mta_checkpoint_period != 0) {
     struct timespec curr_clock;
     set_timespec_nsec(&curr_clock, 0);
     return diff_timespec(&curr_clock, &last_clock) >=
-           opt_mts_checkpoint_period * 1000000ULL;
+           opt_mta_checkpoint_period * 1000000ULL;
   }
   return false;
 }
@@ -3249,6 +3267,14 @@
   this->m_require_table_primary_key_check = require_pk;
 }
 
+void Relay_log_info::set_applier_source_position_info_invalid(bool invalid) {
+  m_is_applier_source_position_info_invalid = invalid;
+}
+
+bool Relay_log_info::is_applier_source_position_info_invalid() const {
+  return m_is_applier_source_position_info_invalid;
+}
+
 std::string Assign_gtids_to_anonymous_transactions_info::get_value() const {
   return m_value;
 }
@@ -3266,9 +3292,9 @@
       m_value.assign(::server_uuid);
       m_sidno = gtid_state->get_server_sidno();
       break;
-    case Assign_gtids_to_anonymous_transactions_info::enum_type::AGAT_UUID:
+    case Assign_gtids_to_anonymous_transactions_info::enum_type::AGAT_UUID: {
       assert(value_arg != nullptr);
-      rpl_sid rename_sid;
+      rpl_sid rename_sid{};
       if (rename_sid.parse(value_arg, strlen(value_arg))) {
         return true;
       }
@@ -3279,6 +3305,7 @@
       rename_sid.to_string(normalized_uuid);
       m_value.assign(normalized_uuid);
       break;
+    }
     case Assign_gtids_to_anonymous_transactions_info::enum_type::AGAT_OFF:
       m_value.assign("");
       break;
