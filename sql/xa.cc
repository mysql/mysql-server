/* Copyright (c) 2013, 2022, Oracle and/or its affiliates.

   This program is free software; you can redistribute it and/or modify
   it under the terms of the GNU General Public License, version 2.0,
   as published by the Free Software Foundation.

   This program is also distributed with certain software (including
   but not limited to OpenSSL) that is licensed under separate terms,
   as designated in a particular file or component or in included license
   documentation.  The authors of MySQL hereby grant you an additional
   permission to link the program and your derivative works with the
   separately licensed software that they have included with MySQL.

   This program is distributed in the hope that it will be useful,
   but WITHOUT ANY WARRANTY; without even the implied warranty of
   MERCHANTABILITY or FITNESS FOR A PARTICULAR PURPOSE.  See the
   GNU General Public License, version 2.0, for more details.

   You should have received a copy of the GNU General Public License
   along with this program; if not, write to the Free Software
   Foundation, Inc., 51 Franklin St, Fifth Floor, Boston, MA 02110-1301  USA */

#include "sql/xa.h"

#include <memory>
#include <new>
#include <string>
#include <unordered_map>
#include <utility>

#include "m_ctype.h"
#include "m_string.h"
#include "map_helpers.h"
#include "my_dbug.h"
#include "my_loglevel.h"
#include "my_macros.h"
#include "my_psi_config.h"
#include "my_sys.h"
#include "mysql/components/services/bits/mysql_mutex_bits.h"
#include "mysql/components/services/bits/psi_bits.h"
#include "mysql/components/services/bits/psi_mutex_bits.h"
#include "mysql/components/services/log_builtins.h"
#include "mysql/plugin.h"  // MYSQL_XIDDATASIZE
#include "mysql/psi/mysql_mutex.h"
#include "mysql/psi/mysql_transaction.h"
#include "mysql/service_mysql_alloc.h"
#include "mysql_com.h"
#include "mysqld_error.h"
#include "scope_guard.h"  // Scope_guard
#include "sql/auth/sql_security_ctx.h"
#include "sql/binlog.h"  // is_transaction_empty
#include "sql/clone_handler.h"
#include "sql/debug_sync.h"  // DEBUG_SYNC
#include "sql/handler.h"     // handlerton
#include "sql/item.h"
#include "sql/log.h"
#include "sql/mdl.h"
#include "sql/mdl_context_backup.h"  // MDL_context_backup_manager
#include "sql/mysqld.h"              // server_id
#include "sql/protocol.h"
#include "sql/psi_memory_key.h"  // key_memory_xa_transaction_contexts
#include "sql/query_options.h"
#include "sql/rpl_context.h"
#include "sql/rpl_gtid.h"
<<<<<<< HEAD
#include "sql/rpl_slave_commit_order_manager.h"  // Commit_order_manager
#include "sql/sql_class.h"                       // THD
=======
#include "sql/rpl_handler.h"                       // RUN_HOOK
#include "sql/rpl_replica_commit_order_manager.h"  // Commit_order_manager
#include "sql/sql_class.h"                         // THD
>>>>>>> fbdaa4de
#include "sql/sql_const.h"
#include "sql/sql_error.h"
#include "sql/sql_lex.h"  // struct LEX
#include "sql/sql_list.h"
#include "sql/sql_plugin.h"  // plugin_foreach
#include "sql/sql_table.h"   // filename_to_tablename
#include "sql/system_variables.h"
#include "sql/tc_log.h"       // tc_log
#include "sql/transaction.h"  // trans_begin, trans_rollback
#include "sql/transaction_info.h"
#include "sql/xa/recovery.h"           // xa::recovery
#include "sql/xa/sql_xa_commit.h"      // Sql_cmd_xa_commit
#include "sql/xa/transaction_cache.h"  // xa::Transaction_cache
#include "sql_string.h"
#include "template_utils.h"
#include "thr_mutex.h"

const char *XID_STATE::xa_state_names[] = {"NON-EXISTING", "ACTIVE", "IDLE",
                                           "PREPARED", "ROLLBACK ONLY"};

/* for recover() handlerton call */
static const int MIN_XID_LIST_SIZE = 128;
static const int MAX_XID_LIST_SIZE = 1024 * 128;

static const uint MYSQL_XID_PREFIX_LEN = 8;  // must be a multiple of 8
static const uint MYSQL_XID_OFFSET = MYSQL_XID_PREFIX_LEN + sizeof(server_id);
static const uint MYSQL_XID_GTRID_LEN = MYSQL_XID_OFFSET + sizeof(my_xid);

static void attach_native_trx(THD *thd);

my_xid xid_t::get_my_xid() const {
  static_assert(XIDDATASIZE == MYSQL_XIDDATASIZE,
                "Our #define needs to match the one in plugin.h.");

  if (gtrid_length == static_cast<long>(MYSQL_XID_GTRID_LEN) &&
      bqual_length == 0 &&
      !memcmp(data, MYSQL_XID_PREFIX, MYSQL_XID_PREFIX_LEN)) {
    my_xid tmp;
    memcpy(&tmp, data + MYSQL_XID_OFFSET, sizeof(tmp));
    return tmp;
  }
  return 0;
}

void xid_t::set(my_xid xid) {
  formatID = 1;
  memcpy(data, MYSQL_XID_PREFIX, MYSQL_XID_PREFIX_LEN);
  memcpy(data + MYSQL_XID_PREFIX_LEN, &server_id, sizeof(server_id));
  memcpy(data + MYSQL_XID_OFFSET, &xid, sizeof(xid));
  gtrid_length = MYSQL_XID_GTRID_LEN;
  bqual_length = 0;
}

xid_t &xid_t::operator=(binary_log::XA_prepare_event::MY_XID const &rhs) {
  this->set_format_id(rhs.formatID);
  this->set_gtrid_length(rhs.gtrid_length);
  this->set_bqual_length(rhs.bqual_length);
  this->set_data(rhs.data, rhs.gtrid_length + rhs.bqual_length);
  return (*this);
}

bool xid_t::operator==(struct xid_t const &rhs) const { return this->eq(&rhs); }

bool xid_t::operator!=(struct xid_t const &rhs) const {
  return !((*this) == rhs);
}

bool xid_t::operator<(const xid_t &rhs) const {
  if (this->get_format_id() < rhs.get_format_id()) return true;
  if (this->get_gtrid_length() < rhs.get_gtrid_length()) {
    return true;
  }
  if (this->get_gtrid_length() > rhs.get_gtrid_length()) {
    return false;
  }
  if (this->get_bqual_length() < rhs.get_bqual_length()) {
    return true;
  }
  if (this->get_bqual_length() > rhs.get_bqual_length()) {
    return false;
  }
  if (std::strncmp(this->get_data(), rhs.get_data(),
                   this->get_gtrid_length() + this->get_bqual_length()) < 0)
    return true;
  return false;
}

std::ostream &operator<<(std::ostream &out, struct xid_t const &in) {
  char buf[XID::ser_buf_size] = {0};
  out << const_cast<const char *>(in.serialize(buf)) << std::flush;
  return out;
}

Recovered_xa_transactions *Recovered_xa_transactions::m_instance = nullptr;

Recovered_xa_transactions::Recovered_xa_transactions()
    : m_prepared_xa_trans(Malloc_allocator<XA_recover_txn *>(
          key_memory_xa_recovered_transactions)),
      m_mem_root_inited(false) {}

Recovered_xa_transactions &Recovered_xa_transactions::instance() {
  return *m_instance;
}

bool Recovered_xa_transactions::init() {
  m_instance = new (std::nothrow) Recovered_xa_transactions();
  return m_instance == nullptr;
}

void Recovered_xa_transactions::destroy() {
  delete m_instance;
  m_instance = nullptr;
}

bool Recovered_xa_transactions::add_prepared_xa_transaction(
    XA_recover_txn const *prepared_xa_trn_arg) {
  XA_recover_txn *prepared_xa_trn = new (&m_mem_root) XA_recover_txn();

  if (prepared_xa_trn == nullptr) {
    LogErr(ERROR_LEVEL, ER_SERVER_OUTOFMEMORY,
           static_cast<int>(sizeof(XA_recover_txn)));
    return true;
  }

  prepared_xa_trn->id = prepared_xa_trn_arg->id;
  prepared_xa_trn->mod_tables = prepared_xa_trn_arg->mod_tables;

  m_prepared_xa_trans.push_back(prepared_xa_trn);

  return false;
}

MEM_ROOT *Recovered_xa_transactions::get_allocated_memroot() {
  if (!m_mem_root_inited) {
    init_sql_alloc(key_memory_xa_transaction_contexts, &m_mem_root,
                   TABLE_ALLOC_BLOCK_SIZE);
    m_mem_root_inited = true;
  }
  return &m_mem_root;
}

static bool xarecover_create_mdl_backup(XA_recover_txn &txn,
                                        MEM_ROOT *mem_root) {
  MDL_request_list mdl_requests;
  List_iterator<st_handler_tablename> table_list_it(*txn.mod_tables);
  st_handler_tablename *tbl_name;

  while ((tbl_name = table_list_it++)) {
    MDL_request *table_mdl_request = new (mem_root) MDL_request;
    if (table_mdl_request == nullptr) {
      /* Out of memory: Abort() */
      return true;
    }

    char db_buff[NAME_CHAR_LEN * FILENAME_CHARSET_MBMAXLEN + 1];
    int len = filename_to_tablename(tbl_name->db, db_buff, sizeof(db_buff));
    db_buff[len] = '\0';

    char name_buff[NAME_CHAR_LEN * FILENAME_CHARSET_MBMAXLEN + 1];
    len = filename_to_tablename(tbl_name->tablename, name_buff,
                                sizeof(name_buff));
    name_buff[len] = '\0';

    /*
      We do not have information about the actual lock taken
      during the transaction. Hence we are going with a strong
      lock to be safe.
    */
    MDL_REQUEST_INIT(table_mdl_request, MDL_key::TABLE, db_buff, name_buff,
                     MDL_SHARED_WRITE, MDL_TRANSACTION);
    mdl_requests.push_front(table_mdl_request);
  }

  return MDL_context_backup_manager::instance().create_backup(
      &mdl_requests, txn.id.key(), txn.id.key_length());
}

bool Recovered_xa_transactions::recover_prepared_xa_transactions() {
  bool ret = false;

  if (m_mem_root_inited) {
    while (!m_prepared_xa_trans.empty()) {
      auto prepared_xa_trn = m_prepared_xa_trans.front();
      xa::Transaction_cache::insert(&prepared_xa_trn->id);

      if (xarecover_create_mdl_backup(*prepared_xa_trn, &m_mem_root)) {
        ret = true;
        break;
      }

      m_prepared_xa_trans.pop_front();
    }
    free_root(&m_mem_root, MYF(0));
    m_mem_root_inited = false;
  }

  return ret;
}

int ha_recover(Xid_commit_list *commit_list, Xa_state_list *xa_list) {
  xarecover_st info;
  DBUG_TRACE;
  info.found_foreign_xids = info.found_my_xids = 0;
  info.commit_list = commit_list;
  info.dry_run = (info.commit_list == nullptr &&
                  tc_heuristic_recover == TC_HEURISTIC_NOT_USED);
  info.list = nullptr;

  std::unique_ptr<MEM_ROOT> mem_root{nullptr};
  std::unique_ptr<Xa_state_list::allocator> map_alloc{nullptr};
  std::unique_ptr<Xa_state_list::list> xid_map{nullptr};
  std::unique_ptr<Xa_state_list> external_xids{nullptr};
  if (xa_list == nullptr) {
    std::tie(mem_root, map_alloc, xid_map, external_xids) =
        Xa_state_list::new_instance();
    xa_list = external_xids.get();
  }
  info.xa_list = xa_list;

  /* commit_list and tc_heuristic_recover cannot be set both */
  assert(info.commit_list == nullptr ||
         tc_heuristic_recover == TC_HEURISTIC_NOT_USED);
  /* if either is set, total_ha_2pc must be set too */
  assert(info.dry_run || total_ha_2pc > (ulong)opt_bin_log);

  if (total_ha_2pc <= (ulong)opt_bin_log) return 0;

  if (info.commit_list) LogErr(SYSTEM_LEVEL, ER_XA_STARTING_RECOVERY);

  if (total_ha_2pc > (ulong)opt_bin_log + 1) {
    if (tc_heuristic_recover == TC_HEURISTIC_RECOVER_ROLLBACK) {
      LogErr(ERROR_LEVEL, ER_XA_NO_MULTI_2PC_HEURISTIC_RECOVER);
      return 1;
    }
  } else {
    /*
      If there is only one 2pc capable storage engine it is always safe
      to rollback. This setting will be ignored if we are in automatic
      recovery mode.
    */
    tc_heuristic_recover = TC_HEURISTIC_RECOVER_ROLLBACK;  // forcing ROLLBACK
    info.dry_run = false;
  }

  for (info.len = MAX_XID_LIST_SIZE;
       info.list == nullptr && info.len > MIN_XID_LIST_SIZE; info.len /= 2) {
    info.list = new (std::nothrow) XA_recover_txn[info.len];
  }
  if (!info.list) {
    LogErr(ERROR_LEVEL, ER_SERVER_OUTOFMEMORY,
           static_cast<int>(info.len * sizeof(XID)));
    return 1;
  }
  auto clean_up_guard = create_scope_guard([&] { delete[] info.list; });

  if (plugin_foreach(nullptr, xa::recovery::recover_prepared_in_tc_one_ht,
                     MYSQL_STORAGE_ENGINE_PLUGIN, &info)) {
    return 1;
  }
  if (plugin_foreach(nullptr, xa::recovery::recover_one_ht,
                     MYSQL_STORAGE_ENGINE_PLUGIN, &info)) {
    return 1;
  }

  if (info.found_foreign_xids)
    LogErr(WARNING_LEVEL, ER_XA_RECOVER_FOUND_XA_TRX, info.found_foreign_xids);
  if (info.dry_run && info.found_my_xids) {
    LogErr(ERROR_LEVEL, ER_XA_RECOVER_EXPLANATION, info.found_my_xids,
           opt_tc_log_file);
    return 1;
  }
  if (info.commit_list) LogErr(SYSTEM_LEVEL, ER_XA_RECOVERY_DONE);
  return 0;
}

bool xa_trans_force_rollback(THD *thd) {
  /*
    We must reset rm_error before calling ha_rollback(),
    so thd->transaction.xid structure gets reset
    by ha_rollback()/THD::transaction::cleanup().
  */
  thd->get_transaction()->xid_state()->reset_error();
  if (ha_rollback_trans(thd, true)) {
    my_error(ER_XAER_RMERR, MYF(0));
    return true;
  }
  return false;
}

void cleanup_trans_state(THD *thd) {
  thd->variables.option_bits &= ~OPTION_BEGIN;
  thd->server_status &=
      ~(SERVER_STATUS_IN_TRANS | SERVER_STATUS_IN_TRANS_READONLY);
  thd->get_transaction()->reset_unsafe_rollback_flags(Transaction_ctx::SESSION);
  DBUG_PRINT("info", ("clearing SERVER_STATUS_IN_TRANS"));
  xa::Transaction_cache::remove(thd->get_transaction());
}

std::shared_ptr<Transaction_ctx> find_trn_for_recover_and_check_its_state(
    THD *thd, xid_t *xid_for_trn_in_recover, XID_STATE *xid_state) {
  if (!xid_state->has_state(XID_STATE::XA_NOTR) ||
      thd->in_active_multi_stmt_transaction()) {
    DBUG_PRINT("xa", ("Failed to look up tran because it is NOT in XA_NOTR"));
    my_error(ER_XAER_RMFAIL, MYF(0), xid_state->state_name());
    return nullptr;
  }

  auto foundit = xa::Transaction_cache::find(
      xid_for_trn_in_recover,
      [&](std::shared_ptr<Transaction_ctx> const &item) -> bool {
        DEBUG_SYNC(thd, "before_accessing_xid_state");
        return item->xid_state()
            ->is_detached();  // Safe from race condition with `~THD()` after
                              // we verify that no THD owns the transaction
                              // context (is_detached() == true).
      });

  if (foundit == nullptr) {
    my_error(ER_XAER_NOTA, MYF(0));
    return nullptr;
  }

  return foundit;
}

bool acquire_mandatory_metadata_locks(THD *thd, xid_t *detached_xid) {
  /*
    Acquire metadata lock which will ensure that XA ROLLBACK is blocked
    by active FLUSH TABLES WITH READ LOCK (and vice versa ROLLBACK in
    progress blocks FTWRL). This is to avoid binlog and redo entries
    while a backup is in progress.
  */
  MDL_request mdl_request;
  MDL_REQUEST_INIT(&mdl_request, MDL_key::COMMIT, "", "",
                   MDL_INTENTION_EXCLUSIVE, MDL_STATEMENT);
  if (thd->mdl_context.acquire_lock(&mdl_request,
                                    thd->variables.lock_wait_timeout)) {
    return true;
  }

  /*
    Like in the commit case a failure to store gtid is regarded
    as the resource manager issue.
  */

  if (MDL_context_backup_manager::instance().restore_backup(
<<<<<<< HEAD
          &thd->mdl_context, external_xid->key(), external_xid->key_length())) {
    return true;
  }

  return false;
}

/**
  Handle the statement XA COMMIT for the case when xid corresponds to
  an external XA transaction, that it a transaction generated outside
  current session context.

  @param thd           Thread context
  @param external_xid  XID value specified by XA COMMIT that corresponds to
                       a XA transaction generated outside current session
                       context. In fact, it means that XA COMMIT is run
                       against a XA transaction recovered after server restart.
  @param xid_state     State of XA transaction corresponding to the current
                       session that expected to have the value
                       XID_STATE::XA_NOTR

  @return  operation result
    @retval false  Success
    @retval true   Failure
*/
bool Sql_cmd_xa_commit::process_external_xa_commit(THD *thd,
                                                   xid_t *external_xid,
                                                   XID_STATE *xid_state) {
  std::shared_ptr<Transaction_ctx> transaction =
      find_trn_for_recover_and_check_its_state(thd, external_xid, xid_state);

  if (!transaction) return true;

  XID_STATE *xs = transaction->xid_state();

  assert(xs->get_xid()->eq(external_xid));

  /*
    Resumed transaction XA-commit.
    The case deals with the "external" XA-commit by either a slave applier
    or a different than XA-prepared transaction session.
  */
  bool res = xs->xa_trans_rolled_back();

  /*
    Metadata locks taken during XA COMMIT should be released when
    there is error in commit order execution, so we take a savepoint
    and rollback to it in case of error. The error during commit order
    execution can be temporary like commit order deadlock (check header
    comment for check_and_report_deadlock()) and can be recovered after
    retrying unlike other commit errors. And to do so we need to restore
    status of metadata locks i.e. rollback to savepoint, before the retry
    attempt to ensure order for applier threads.
  */
  MDL_savepoint mdl_savepoint = thd->mdl_context.mdl_savepoint();

  DEBUG_SYNC(thd, "external_xa_commit_before_acquire_xa_lock");
  /*
    Acquire XID_STATE::m_xa_lock to prevent concurrent running of two
    XA COMMIT/XA ROLLBACK statements. Without acquiring this lock an attempt
    to run two XA COMMIT/XA ROLLBACK statement for the same xid value may lead
    to writing two events for the same xid into the binlog (e.g. twice
    XA COMMIT event, that is an event for XA COMMIT some_xid_value
    followed by an another event XA COMMIT with the same xid value).
    As a consequences, presence of two XA COMMIT/XA ROLLACK statements for
    the same xid value in binlog would break replication.
  */
  std::lock_guard<std::mutex> lk(xs->get_xa_lock());
  /*
    Double check that the XA transaction still does exist since the transaction
    could be removed from the cache by another XA COMMIT/XA ROLLBACK statement
    being executed concurrently from parallel session with the same xid value.
  */
  if (!find_trn_for_recover_and_check_its_state(thd, external_xid, xid_state))
    return true;

  if (acquire_mandatory_metadata_locks(thd, external_xid)) {
    /*
      We can't rollback an XA transaction on lock failure due to
      Innodb redo log and bin log update is involved in rollback.
      Return error to user for a retry.
    */
    my_error(ER_XA_RETRY, MYF(0));
    return true;
  }

  DEBUG_SYNC(thd, "external_xa_commit_after_acquire_commit_lock");

  /* Do not execute gtid wrapper whenever 'res' is true (rm error) */
  bool gtid_error = false;
  bool need_clear_owned_gtid = false;
  std::tie(gtid_error, need_clear_owned_gtid) = commit_owned_gtids(thd, true);
  if (gtid_error) my_error(ER_XA_RBROLLBACK, MYF(0));
  res = res || gtid_error;

  /*
    xs' is_binlogged() is passed through xid_state's member to low-level
    logging routines for deciding how to log.  The same applies to
    Rollback case.
  */
  if (xs->is_binlogged())
    xid_state->set_binlogged();
  else
    xid_state->unset_binlogged();

  /*
    Ensure externalization order for applier threads.

    Note: the calls to Commit_order_manager::wait/wait_and_finish() will be
          no-op for threads other than replication applier threads.
  */
  if (Commit_order_manager::wait(thd)) {
    /*
      In case of error, wait_and_finish() checks if transaction can be
      retried and if it can be retried then only it remove itself from
      waiting (Commit Order Queue) and allow next applier thread to be
      ordered.
    */
    Commit_order_manager::wait_and_finish(thd, true);

    need_clear_owned_gtid = true;
    gtid_error = true;
    gtid_state_commit_or_rollback(thd, need_clear_owned_gtid, !gtid_error);
    thd->mdl_context.rollback_to_savepoint(mdl_savepoint);
    return true;
  }

  res = ha_commit_or_rollback_by_xid(thd, external_xid, !res) || res;

  /*
    After ensuring externalization order for applier thread, remove it
    from waiting (Commit Order Queue) and allow next applier thread to
    be ordered.

    Note: the calls to Commit_order_manager::wait_and_finish() will be
          no-op for threads other than replication applier threads.
  */
  Commit_order_manager::wait_and_finish(thd, res);

  xid_state->unset_binlogged();

  MDL_context_backup_manager::instance().delete_backup(
      external_xid->key(), external_xid->key_length());

  transaction_cache_delete(transaction.get());
  gtid_state_commit_or_rollback(thd, need_clear_owned_gtid, !gtid_error);

  return res;
}

/**
  Handle the statement XA COMMIT for the case when xid corresponds to
  an internal XA transaction, that is a transaction generated by
  current session context.

  @param thd           Thread context
  @param xid_state     State of XA transaction corresponding to the current
                       session.

  @return  operation result
    @retval false  Success
    @retval true   Failure
*/
bool Sql_cmd_xa_commit::process_internal_xa_commit(THD *thd,
                                                   XID_STATE *xid_state) {
  DBUG_TRACE;
  bool res = false;
  bool gtid_error = false, need_clear_owned_gtid = false;

  if (xid_state->xa_trans_rolled_back()) {
    xa_trans_force_rollback(thd);
    res = thd->is_error();
  } else if (xid_state->has_state(XID_STATE::XA_IDLE) &&
             m_xa_opt == XA_ONE_PHASE) {
    int r = ha_commit_trans(thd, true);
    if ((res = r)) my_error(r == 1 ? ER_XA_RBROLLBACK : ER_XAER_RMERR, MYF(0));
  } else if (xid_state->has_state(XID_STATE::XA_PREPARED) &&
             m_xa_opt == XA_NONE) {
    MDL_request mdl_request;

    /*
      Acquire metadata lock which will ensure that COMMIT is blocked
      by active FLUSH TABLES WITH READ LOCK (and vice versa COMMIT in
      progress blocks FTWRL).

      We allow FLUSHer to COMMIT; we assume FLUSHer knows what it does.
    */
    MDL_REQUEST_INIT(&mdl_request, MDL_key::COMMIT, "", "",
                     MDL_INTENTION_EXCLUSIVE, MDL_STATEMENT);
    if (thd->mdl_context.acquire_lock(&mdl_request,
                                      thd->variables.lock_wait_timeout)) {
      /*
        We can't rollback an XA transaction on lock failure due to
        Innodb redo log and bin log update are involved in rollback.
        Return error to user for a retry.
      */
      my_error(ER_XA_RETRY, MYF(0));
      return true;
    }

    std::tie(gtid_error, need_clear_owned_gtid) = commit_owned_gtids(thd, true);
    if (gtid_error) {
      res = true;
      /*
        Failure to store gtid is regarded as a unilateral one of the
        resource manager therefore the transaction is to be rolled back.
        The specified error is the same as @c xa_trans_force_rollback.
        The prepared XA will be rolled back along and so will do Gtid state,
        see ha_rollback_trans().

        Todo/fixme: fix binlogging, "XA rollback" event could be missed out.
        Todo/fixme: as to XAER_RMERR, should not it be XA_RBROLLBACK?
                    Rationale: there's no consistency concern after rollback,
                    unlike what XAER_RMERR suggests.
      */
      ha_rollback_trans(thd, true);
      my_error(ER_XAER_RMERR, MYF(0));
    } else {
      DBUG_EXECUTE_IF("simulate_crash_on_commit_xa_trx", DBUG_SUICIDE(););
      DEBUG_SYNC(thd, "trans_xa_commit_after_acquire_commit_lock");

      if (tc_log)
        res = tc_log->commit(thd, /* all */ true);
      else
        res = ha_commit_low(thd, /* all */ true);

      DBUG_EXECUTE_IF("simulate_xa_commit_log_failure", { res = true; });

      if (res)
        my_error(ER_XAER_RMERR, MYF(0));  // todo/fixme: consider to rollback it
#ifdef HAVE_PSI_TRANSACTION_INTERFACE
      else {
        /*
          Since we don't call ha_commit_trans() for prepared transactions,
          we need to explicitly mark the transaction as committed.
        */
        MYSQL_COMMIT_TRANSACTION(thd->m_transaction_psi);
      }

      thd->m_transaction_psi = nullptr;
#endif
    }
  } else {
    my_error(ER_XAER_RMFAIL, MYF(0), xid_state->state_name());
    return true;
  }

  gtid_state_commit_or_rollback(thd, need_clear_owned_gtid, !gtid_error);
  cleanup_trans_state(thd);

  xid_state->set_state(XID_STATE::XA_NOTR);
  xid_state->unset_binlogged();
  trans_track_end_trx(thd);
  /* The transaction should be marked as complete in P_S. */
  assert(thd->m_transaction_psi == nullptr || res);
  return res;
}

bool Sql_cmd_xa_commit::execute(THD *thd) {
  bool st = trans_xa_commit(thd);

  if (!st) {
    thd->mdl_context.release_transactional_locks();
    /*
        We've just done a commit, reset transaction
        isolation level and access mode to the session default.
    */
    trans_reset_one_shot_chistics(thd);

    my_ok(thd);
  }
  return st;
}

/**
  Roll back and terminate a XA transaction.

  @param thd    Current thread

  @retval false  Success
  @retval true   Failure
*/

bool Sql_cmd_xa_rollback::trans_xa_rollback(THD *thd) {
  XID_STATE *xid_state = thd->get_transaction()->xid_state();
  bool res = true;

  /* Inform clone handler of XA operation. */
  Clone_handler::XA_Operation xa_guard(thd);
  if (!xid_state->has_same_xid(m_xid)) {
    res = process_external_xa_rollback(thd, m_xid, xid_state);
  } else {
    res = process_internal_xa_rollback(thd, xid_state);
  }
  return (res);
}

/**
  Handle the statement XA ROLLBACK for the case when xid corresponds to
  an external XA transaction, that it a transaction generated outside
  current session context.

  @param thd           Thread context
  @param external_xid  XID value specified by XA ROLLBACK that corresponds to
                       a XA transaction generated outside current session
                       context. In fact, it means that XA ROLLBACK is run
                       against a XA transaction recovered after server restart.
  @param xid_state     State of XA transaction corresponding to the current
                       session that expected to have the value
                       XID_STATE::XA_NOTR

  @return  operation result
    @retval false  Success
    @retval true   Failure
*/
bool Sql_cmd_xa_rollback::process_external_xa_rollback(THD *thd,
                                                       xid_t *external_xid,
                                                       XID_STATE *xid_state) {
  DBUG_TRACE;

  std::shared_ptr<Transaction_ctx> transaction =
      find_trn_for_recover_and_check_its_state(thd, external_xid, xid_state);

  if (!transaction) return true;

  XID_STATE *xs = transaction->xid_state();

  assert(xs->get_xid()->eq(external_xid));

  /*
    Metadata locks taken during XA ROLLBACK should be released when
    there is error in commit order execution, so we take a savepoint
    and rollback to it in case of error.
  */
  MDL_savepoint mdl_savepoint = thd->mdl_context.mdl_savepoint();

  /*
    Acquire XID_STATE::m_xa_lock to prevent concurrent running of two
    XA COMMIT/XA ROLLBACK statements. Without acquiring this lock an attempt
    to run two XA COMMIT/XA ROLLBACK statement for the same xid value may lead
    to writing two events for the same xid into the binlog (e.g. twice
    XA ROLLBACK event, that is an event for XA ROLLBACK some_xid_value
    followed by an another event XA ROLLBACK with the same xid value).
    As a consequences, presence of two XA COMMIT/XA ROLLACK statements for
    the same xid value in binlog would break replication.
  */
  std::lock_guard<std::mutex> lk(xs->get_xa_lock());
  /*
    Double check that the XA transaction still does exist since the transaction
    could be removed from the cache by another XA COMMIT/XA ROLLBACK statement
    being executed concurrently from parallel session with the same xid value.
  */
  if (!find_trn_for_recover_and_check_its_state(thd, external_xid, xid_state))
    return true;

  if (acquire_mandatory_metadata_locks(thd, external_xid)) {
    /*
      We can't rollback an XA transaction on lock failure due to
      Innodb redo log and bin log update is involved in rollback.
      Return error to user for a retry.
    */
    my_error(ER_XAER_RMERR, MYF(0));
    return true;
  }

  bool gtid_error = false;
  bool need_clear_owned_gtid = false;
  std::tie(gtid_error, need_clear_owned_gtid) = commit_owned_gtids(thd, true);
  if (gtid_error) my_error(ER_XA_RBROLLBACK, MYF(0));
  bool res = xs->xa_trans_rolled_back();

  if (xs->is_binlogged())
    xid_state->set_binlogged();
  else
    xid_state->unset_binlogged();

  /*
    Ensure externalization order for applier threads.

    Note: the calls to Commit_order_manager::wait/wait_and_finish() will be
          no-op for threads other than replication applier threads.
  */
  if (Commit_order_manager::wait(thd)) {
    /*
      In case of error, wait_and_finish() checks if transaction can be
      retried and if it can be retried then only it remove itself from
      waiting (Commit Order Queue) and allow next applier thread to be
      ordered.
    */
    Commit_order_manager::wait_and_finish(thd, true);

    need_clear_owned_gtid = true;
    gtid_error = true;
    gtid_state_commit_or_rollback(thd, need_clear_owned_gtid, !gtid_error);
    thd->mdl_context.rollback_to_savepoint(mdl_savepoint);
    return true;
  }

  res = ha_commit_or_rollback_by_xid(thd, external_xid, false) || res;

  /*
    After ensuring externalization order for applier thread, remove it
    from waiting (Commit Order Queue) and allow next applier thread to
    be ordered.

    Note: the calls to Commit_order_manager::wait_and_finish() will be
          no-op for threads other than replication applier threads.
  */
  Commit_order_manager::wait_and_finish(thd, res);
  xid_state->unset_binlogged();

  MDL_context_backup_manager::instance().delete_backup(
      external_xid->key(), external_xid->key_length());
  transaction_cache_delete(transaction.get());
  gtid_state_commit_or_rollback(thd, need_clear_owned_gtid, !gtid_error);
  return res || gtid_error;
}

/**
  Handle the statement XA ROLLBACK for the case when xid corresponds to
  an internal XA transaction, that is a transaction generated by
  current session context.

  @param thd           Thread context
  @param xid_state     State of XA transaction corresponding to the current
                       session.

  @return  operation result
    @retval false  Success
    @retval true   Failure
*/
bool Sql_cmd_xa_rollback::process_internal_xa_rollback(THD *thd,
                                                       XID_STATE *xid_state) {
  DBUG_TRACE;

  if (xid_state->has_state(XID_STATE::XA_NOTR) ||
      xid_state->has_state(XID_STATE::XA_ACTIVE)) {
    my_error(ER_XAER_RMFAIL, MYF(0), xid_state->state_name());
    return true;
  }

  /*
    Acquire metadata lock which will ensure that XA ROLLBACK is blocked
    by active FLUSH TABLES WITH READ LOCK (and vice versa ROLLBACK in
    progress blocks FTWRL). This is to avoid binlog and redo entries
    while a backup is in progress.
  */
  MDL_request mdl_request;
  MDL_REQUEST_INIT(&mdl_request, MDL_key::COMMIT, "", "",
                   MDL_INTENTION_EXCLUSIVE, MDL_STATEMENT);
  if (thd->mdl_context.acquire_lock(&mdl_request,
                                    thd->variables.lock_wait_timeout)) {
    /*
      We can't rollback an XA transaction on lock failure due to
      Innodb redo log and bin log update is involved in rollback.
      Return error to user for a retry.
    */
    my_error(ER_XAER_RMERR, MYF(0));
    return true;
  }

  bool gtid_error = false;
  bool need_clear_owned_gtid = false;
  std::tie(gtid_error, need_clear_owned_gtid) = commit_owned_gtids(thd, true);
  bool res = xa_trans_force_rollback(thd) || gtid_error;
  gtid_state_commit_or_rollback(thd, need_clear_owned_gtid, !gtid_error);
  // todo: report a bug in that the raised rm_error in this branch
  //       is masked unlike the "external" rollback branch above.
  DBUG_EXECUTE_IF("simulate_xa_rm_error", {
    my_error(ER_XA_RBROLLBACK, MYF(0));
    res = true;
  });

  cleanup_trans_state(thd);

  xid_state->set_state(XID_STATE::XA_NOTR);
  xid_state->unset_binlogged();
  trans_track_end_trx(thd);
  /* The transaction should be marked as complete in P_S. */
  assert(thd->m_transaction_psi == nullptr);
  return res;
}

bool Sql_cmd_xa_rollback::execute(THD *thd) {
  bool st = trans_xa_rollback(thd);

  if (!st) {
    thd->mdl_context.release_transactional_locks();
    /*
      We've just done a rollback, reset transaction
      isolation level and access mode to the session default.
    */
    trans_reset_one_shot_chistics(thd);
    my_ok(thd);
  }

  DBUG_EXECUTE_IF("crash_after_xa_rollback", DBUG_SUICIDE(););

  return st;
}

/**
  Start a XA transaction with the given xid value.

  @param thd    Current thread

  @retval false  Success
  @retval true   Failure
*/

bool Sql_cmd_xa_start::trans_xa_start(THD *thd) {
  XID_STATE *xid_state = thd->get_transaction()->xid_state();
  DBUG_TRACE;

  if (xid_state->has_state(XID_STATE::XA_IDLE) && m_xa_opt == XA_RESUME) {
    bool not_equal = !xid_state->has_same_xid(m_xid);
    if (not_equal)
      my_error(ER_XAER_NOTA, MYF(0));
    else {
      xid_state->set_state(XID_STATE::XA_ACTIVE);
      MYSQL_SET_TRANSACTION_XA_STATE(
          thd->m_transaction_psi,
          (int)thd->get_transaction()->xid_state()->get_state());
    }
    return not_equal;
  }

  /* TODO: JOIN is not supported yet. */
  if (m_xa_opt != XA_NONE)
    my_error(ER_XAER_INVAL, MYF(0));
  else if (!xid_state->has_state(XID_STATE::XA_NOTR))
    my_error(ER_XAER_RMFAIL, MYF(0), xid_state->state_name());
  else if (thd->locked_tables_mode || thd->in_active_multi_stmt_transaction())
    my_error(ER_XAER_OUTSIDE, MYF(0));
  else if (!trans_begin(thd)) {
    xid_state->start_normal_xa(m_xid);
    MYSQL_SET_TRANSACTION_XID(thd->m_transaction_psi,
                              (const void *)xid_state->get_xid(),
                              (int)xid_state->get_state());
    if (transaction_cache_insert(m_xid, thd->get_transaction())) {
      xid_state->reset();
      trans_rollback(thd);
    }
  }

  return thd->is_error() || !xid_state->has_state(XID_STATE::XA_ACTIVE);
}

bool Sql_cmd_xa_start::execute(THD *thd) {
  bool st = trans_xa_start(thd);

  if (!st) {
    thd->rpl_detach_engine_ha_data();
    my_ok(thd);
  }

  return st;
}

/**
  Put a XA transaction in the IDLE state.

  @param thd    Current thread

  @retval false  Success
  @retval true   Failure
*/

bool Sql_cmd_xa_end::trans_xa_end(THD *thd) {
  XID_STATE *xid_state = thd->get_transaction()->xid_state();
  DBUG_TRACE;

  /* TODO: SUSPEND and FOR MIGRATE are not supported yet. */
  if (m_xa_opt != XA_NONE)
    my_error(ER_XAER_INVAL, MYF(0));
  else if (!xid_state->has_state(XID_STATE::XA_ACTIVE))
    my_error(ER_XAER_RMFAIL, MYF(0), xid_state->state_name());
  else if (!xid_state->has_same_xid(m_xid))
    my_error(ER_XAER_NOTA, MYF(0));
  else if (!xid_state->xa_trans_rolled_back()) {
    xid_state->set_state(XID_STATE::XA_IDLE);
    MYSQL_SET_TRANSACTION_XA_STATE(thd->m_transaction_psi,
                                   (int)xid_state->get_state());
  } else {
    MYSQL_SET_TRANSACTION_XA_STATE(thd->m_transaction_psi,
                                   (int)xid_state->get_state());
  }

  return thd->is_error() || !xid_state->has_state(XID_STATE::XA_IDLE);
}

bool Sql_cmd_xa_end::execute(THD *thd) {
  bool st = trans_xa_end(thd);

  if (!st) my_ok(thd);

  return st;
}

/**
  Put a XA transaction in the PREPARED state.

  @param thd    Current thread

  @retval false  Success
  @retval true   Failure
*/

bool Sql_cmd_xa_prepare::trans_xa_prepare(THD *thd) {
  XID_STATE *xid_state = thd->get_transaction()->xid_state();
  DBUG_TRACE;

  if (!xid_state->has_state(XID_STATE::XA_IDLE))
    my_error(ER_XAER_RMFAIL, MYF(0), xid_state->state_name());
  else if (!xid_state->has_same_xid(m_xid))
    my_error(ER_XAER_NOTA, MYF(0));
  else if (thd->slave_thread &&
           is_transaction_empty(
               thd))  // No changes in none of the storage engine
                      // means, filtered statements in the slave
    my_error(ER_XA_REPLICATION_FILTERS,
             MYF(0));  // Empty XA transactions not allowed
  else {
    /*
      Acquire metadata lock which will ensure that XA PREPARE is blocked
      by active FLUSH TABLES WITH READ LOCK (and vice versa PREPARE in
      progress blocks FTWRL). This is to avoid binlog and redo entries
      while a backup is in progress.
    */
    MDL_request mdl_request;
    MDL_REQUEST_INIT(&mdl_request, MDL_key::COMMIT, "", "",
                     MDL_INTENTION_EXCLUSIVE, MDL_STATEMENT);
    if (thd->mdl_context.acquire_lock(&mdl_request,
                                      thd->variables.lock_wait_timeout) ||
        ha_xa_prepare(thd)) {
      /*
        Rollback the transaction if lock failed. For ha_xa_prepare() failure
        scenarios, transaction is already rolled back by ha_xa_prepare().
      */
      if (!mdl_request.ticket) ha_rollback_trans(thd, true);

#ifdef HAVE_PSI_TRANSACTION_INTERFACE
      assert(thd->m_transaction_psi == nullptr);
#endif

      /*
        Reset rm_error in case ha_xa_prepare() returned error,
        so thd->transaction.xid structure gets reset
        by THD::transaction::cleanup().
      */
      thd->get_transaction()->xid_state()->reset_error();
      cleanup_trans_state(thd);
      xid_state->set_state(XID_STATE::XA_NOTR);
      thd->get_transaction()->cleanup();
      my_error(ER_XA_RBROLLBACK, MYF(0));
    } else {
      xid_state->set_state(XID_STATE::XA_PREPARED);
      MYSQL_SET_TRANSACTION_XA_STATE(thd->m_transaction_psi,
                                     (int)xid_state->get_state());
      if (thd->rpl_thd_ctx.session_gtids_ctx().notify_after_xa_prepare(thd))
        LogErr(WARNING_LEVEL, ER_TRX_GTID_COLLECT_REJECT);
    }
  }

  return thd->is_error() || !xid_state->has_state(XID_STATE::XA_PREPARED);
}

bool Sql_cmd_xa_prepare::execute(THD *thd) {
  bool st = trans_xa_prepare(thd);

  if (!st) {
    if (!thd->is_engine_ha_data_detached() ||
        !(st = applier_reset_xa_trans(thd)))
      my_ok(thd);
  }

  return st;
}

/**
  Return the list of XID's to a client, the same way SHOW commands do.

  @param thd    Current thread

  @retval false  Success
  @retval true   Failure

  @note
    I didn't find in XA specs that an RM cannot return the same XID twice,
    so trans_xa_recover does not filter XID's to ensure uniqueness.
    It can be easily fixed later, if necessary.
*/

bool Sql_cmd_xa_recover::trans_xa_recover(THD *thd) {
  Protocol *protocol = thd->get_protocol();

  DBUG_TRACE;

  mem_root_deque<Item *> field_list(thd->mem_root);
  field_list.push_back(
      new Item_int(NAME_STRING("formatID"), 0, MY_INT32_NUM_DECIMAL_DIGITS));
  field_list.push_back(new Item_int(NAME_STRING("gtrid_length"), 0,
                                    MY_INT32_NUM_DECIMAL_DIGITS));
  field_list.push_back(new Item_int(NAME_STRING("bqual_length"), 0,
                                    MY_INT32_NUM_DECIMAL_DIGITS));
  field_list.push_back(new Item_empty_string("data", XIDDATASIZE * 2 + 2));

  if (thd->send_result_metadata(field_list,
                                Protocol::SEND_NUM_ROWS | Protocol::SEND_EOF))
    return true;

  mysql_mutex_lock(&LOCK_transaction_cache);

  for (const auto &key_and_value : transaction_cache) {
    Transaction_ctx *transaction = key_and_value.second.get();
    XID_STATE *xs = transaction->xid_state();
    if (xs->has_state(XID_STATE::XA_PREPARED)) {
      protocol->start_row();
      xs->store_xid_info(protocol, m_print_xid_as_hex);

      if (protocol->end_row()) {
        mysql_mutex_unlock(&LOCK_transaction_cache);
        return true;
      }
    }
  }

  mysql_mutex_unlock(&LOCK_transaction_cache);
  my_eof(thd);
  return false;
}

/**
  Check if the current user has a privilege to perform XA RECOVER.

  @param thd    Current thread

  @retval false  A user has a privilege to perform XA RECOVER
  @retval true   A user doesn't have a privilege to perform XA RECOVER
*/

bool Sql_cmd_xa_recover::check_xa_recover_privilege(THD *thd) const {
  Security_context *sctx = thd->security_context();

  if (!sctx->has_global_grant(STRING_WITH_LEN("XA_RECOVER_ADMIN")).first) {
    /*
      Report an error ER_XAER_RMERR. A supplementary error
      ER_SPECIFIC_ACCESS_DENIED_ERROR is also reported when
      SHOW WARNINGS is issued. This provides more information
      about the reason for failure.
    */
    my_error(ER_XAER_RMERR, MYF(0));
    my_error(ER_SPECIFIC_ACCESS_DENIED_ERROR, MYF(0), "XA_RECOVER_ADMIN");
=======
          &thd->mdl_context, detached_xid->key(), detached_xid->key_length())) {
>>>>>>> fbdaa4de
    return true;
  }

  return false;
}

bool XID_STATE::xa_trans_rolled_back() {
  DBUG_EXECUTE_IF("simulate_xa_rm_error", rm_error = true;);
  if (rm_error) {
    switch (rm_error) {
      case ER_LOCK_WAIT_TIMEOUT:
        my_error(ER_XA_RBTIMEOUT, MYF(0));
        break;
      case ER_LOCK_DEADLOCK:
        my_error(ER_XA_RBDEADLOCK, MYF(0));
        break;
      default:
        my_error(ER_XA_RBROLLBACK, MYF(0));
    }
    xa_state = XID_STATE::XA_ROLLBACK_ONLY;
  }

  return (xa_state == XID_STATE::XA_ROLLBACK_ONLY);
}

bool XID_STATE::check_xa_idle_or_prepared(bool report_error) const {
  if (xa_state == XA_IDLE || xa_state == XA_PREPARED) {
    if (report_error)
      my_error(ER_XAER_RMFAIL, MYF(0), xa_state_names[xa_state]);

    return true;
  }

  return false;
}

bool XID_STATE::check_has_uncommitted_xa() const {
  if (xa_state == XA_IDLE || xa_state == XA_PREPARED ||
      xa_state == XA_ROLLBACK_ONLY) {
    my_error(ER_XAER_RMFAIL, MYF(0), xa_state_names[xa_state]);
    return true;
  }

  return false;
}

bool XID_STATE::check_in_xa(bool report_error) const {
  if (xa_state != XA_NOTR) {
    if (report_error)
      my_error(ER_XAER_RMFAIL, MYF(0), xa_state_names[xa_state]);
    return true;
  }

  return false;
}

void XID_STATE::set_error(THD *thd) {
  if (xa_state != XA_NOTR) rm_error = thd->get_stmt_da()->mysql_errno();
}

void XID_STATE::store_xid_info(Protocol *protocol,
                               bool print_xid_as_hex) const {
  protocol->store_longlong(static_cast<longlong>(m_xid.formatID), false);
  protocol->store_longlong(static_cast<longlong>(m_xid.gtrid_length), false);
  protocol->store_longlong(static_cast<longlong>(m_xid.bqual_length), false);

  if (print_xid_as_hex) {
    /*
      xid_buf contains enough space for 0x followed by HEX representation
      of the binary XID data and one null termination character.
    */
    char xid_buf[XIDDATASIZE * 2 + 2 + 1];

    xid_buf[0] = '0';
    xid_buf[1] = 'x';

    size_t xid_str_len =
        bin_to_hex_str(xid_buf + 2, sizeof(xid_buf) - 2, m_xid.data,
                       m_xid.gtrid_length + m_xid.bqual_length) +
        2;
    protocol->store_string(xid_buf, xid_str_len, &my_charset_bin);
  } else {
    protocol->store_string(m_xid.data, m_xid.gtrid_length + m_xid.bqual_length,
                           &my_charset_bin);
  }
}

#ifndef NDEBUG
char *XID::xid_to_str(char *buf) const {
  char *s = buf;
  *s++ = '\'';

  for (int i = 0; i < gtrid_length + bqual_length; i++) {
    /* is_next_dig is set if next character is a number */
    bool is_next_dig = false;
    if (i < XIDDATASIZE) {
      char ch = data[i + 1];
      is_next_dig = (ch >= '0' && ch <= '9');
    }
    if (i == gtrid_length) {
      *s++ = '\'';
      if (bqual_length) {
        *s++ = '.';
        *s++ = '\'';
      }
    }
    uchar c = static_cast<uchar>(data[i]);
    if (c < 32 || c > 126) {
      *s++ = '\\';
      /*
        If next character is a number, write current character with
        3 octal numbers to ensure that the next number is not seen
        as part of the octal number
      */
      if (c > 077 || is_next_dig) *s++ = _dig_vec_lower[c >> 6];
      if (c > 007 || is_next_dig) *s++ = _dig_vec_lower[(c >> 3) & 7];
      *s++ = _dig_vec_lower[c & 7];
    } else {
      if (c == '\'' || c == '\\') *s++ = '\\';
      *s++ = c;
    }
  }
  *s++ = '\'';
  *s = 0;
  return buf;
}
#endif

/**
  The function restores previously saved storage engine transaction context.

  @param     thd     Thread context
*/
static void attach_native_trx(THD *thd) {
  for (auto &ha_info :
       thd->get_transaction()->ha_trx_info(Transaction_ctx::SESSION)) {
    ha_info.reset();
  }
  thd->rpl_reattach_engine_ha_data();
}

bool applier_reset_xa_trans(THD *thd) {
  DBUG_TRACE;
  Transaction_ctx *trn_ctx = thd->get_transaction();

  if (!is_xa_tran_detached_on_prepare(thd)) {
    XID_STATE *xid_state = trn_ctx->xid_state();

    if (MDL_context_backup_manager::instance().create_backup(
            &thd->mdl_context, xid_state->get_xid()->key(),
            xid_state->get_xid()->key_length()))
      return true;

    /*
      In the following the server transaction state gets reset for
      a slave applier thread similarly to xa_commit logics
      except commit does not run.
    */
    thd->variables.option_bits &= ~OPTION_BEGIN;
    trn_ctx->reset_unsafe_rollback_flags(Transaction_ctx::STMT);
    thd->server_status &= ~SERVER_STATUS_IN_TRANS;
    /* Server transaction ctx is detached from THD */
    xa::Transaction_cache::detach(trn_ctx);
    xid_state->reset();
  }
  /*
     The current engine transactions is detached from THD, and
     previously saved is restored.
  */
  attach_native_trx(thd);
  trn_ctx->set_ha_trx_info(Transaction_ctx::SESSION, nullptr);
  trn_ctx->set_no_2pc(Transaction_ctx::SESSION, false);
  trn_ctx->cleanup();
#ifdef HAVE_PSI_TRANSACTION_INTERFACE
  thd->m_transaction_psi = nullptr;
#endif
  thd->mdl_context.release_transactional_locks();
  /*
    On client sessions a XA PREPARE will always be followed by a XA COMMIT
    or a XA ROLLBACK, and both statements will reset the tx isolation level
    and access mode when the statement is finishing a transaction.

    For replicated workload it is possible to have other transactions between
    the XA PREPARE and the XA [COMMIT|ROLLBACK].

    So, if the slave applier changed the current transaction isolation level,
    it needs to be restored to the session default value after having the
    XA transaction prepared.
  */
  trans_reset_one_shot_chistics(thd);

  return thd->is_error();
}

/**
  The function detaches existing storage engines transaction
  context from thd. Backup area to save it is provided to low level
  storage engine function.

  is invoked by plugin_foreach() after
  trans_xa_start() for each storage engine.

  @param[in,out]     thd     Thread context
  @param             plugin  Reference to handlerton

  @return    false   on success, true otherwise.
*/

bool detach_native_trx(THD *thd, plugin_ref plugin, void *) {
  DBUG_TRACE;
  handlerton *hton = plugin_data<handlerton *>(plugin);

  if (hton->replace_native_transaction_in_thd) {
    /* Ensure any active backup engine ha_data won't be overwritten */
    assert(!thd->get_ha_data(hton->slot)->ha_ptr_backup);

    hton->replace_native_transaction_in_thd(
        thd, nullptr, &thd->get_ha_data(hton->slot)->ha_ptr_backup);
  }

  return false;
}

bool reattach_native_trx(THD *thd, plugin_ref plugin, void *) {
  DBUG_TRACE;
  handlerton *hton = plugin_data<handlerton *>(plugin);

  if (hton->replace_native_transaction_in_thd) {
    /* restore the saved original engine transaction's link with thd */
    void **trx_backup = &thd->get_ha_data(hton->slot)->ha_ptr_backup;

    hton->replace_native_transaction_in_thd(thd, *trx_backup, nullptr);
    *trx_backup = nullptr;
  }
  return false;
}

/**
   Disconnect transaction in SE. This the same action which is performed
   by SE when disconnecting a connection which has a prepared XA transaction,
   when xa_detach_on_prepare is OFF. Signature matches that
   required by plugin_foreach.
*/
bool disconnect_native_trx(THD *thd, plugin_ref plugin, void *) {
  handlerton *hton = plugin_data<handlerton *>(plugin);
  assert(hton != nullptr);

  if (hton->state != SHOW_OPTION_YES) {
    assert(hton->replace_native_transaction_in_thd == nullptr);
    return false;
  }
  assert(hton->slot != HA_SLOT_UNDEF);

  if (hton->replace_native_transaction_in_thd != nullptr) {
    // Force call to trx_disconnect_prepared in Innodb when calling with
    // nullptr,nullptr
    hton->replace_native_transaction_in_thd(thd, nullptr, nullptr);
  }

  // Reset session Ha_trx_info so it is not marked as started.
  // Otherwise, we will not be able to start a new XA transaction on
  // this connection.
  thd->get_ha_data(hton->slot)
      ->ha_info[Transaction_ctx::SESSION]
      .reset();  // Mark as not started

  thd->get_ha_data(hton->slot)
      ->ha_info[Transaction_ctx::STMT]
      .reset();  // Mark as not started

  return false;
}

bool thd_holds_xa_transaction(THD *thd) {
  auto xs = thd->get_transaction()->xid_state();
  return xs->get_xid()->get_my_xid() == 0 && !xs->has_state(XID_STATE::XA_NOTR);
}

bool is_xa_prepare(THD *thd) {
  return thd->lex->sql_command == SQLCOM_XA_PREPARE;
}

bool is_xa_rollback(THD *thd) {
  return thd->lex->sql_command == SQLCOM_XA_ROLLBACK;
}<|MERGE_RESOLUTION|>--- conflicted
+++ resolved
@@ -62,14 +62,9 @@
 #include "sql/query_options.h"
 #include "sql/rpl_context.h"
 #include "sql/rpl_gtid.h"
-<<<<<<< HEAD
-#include "sql/rpl_slave_commit_order_manager.h"  // Commit_order_manager
-#include "sql/sql_class.h"                       // THD
-=======
 #include "sql/rpl_handler.h"                       // RUN_HOOK
 #include "sql/rpl_replica_commit_order_manager.h"  // Commit_order_manager
 #include "sql/sql_class.h"                         // THD
->>>>>>> fbdaa4de
 #include "sql/sql_const.h"
 #include "sql/sql_error.h"
 #include "sql/sql_lex.h"  // struct LEX
@@ -262,7 +257,7 @@
 
       m_prepared_xa_trans.pop_front();
     }
-    free_root(&m_mem_root, MYF(0));
+    m_mem_root.Clear();
     m_mem_root_inited = false;
   }
 
@@ -416,763 +411,7 @@
   */
 
   if (MDL_context_backup_manager::instance().restore_backup(
-<<<<<<< HEAD
-          &thd->mdl_context, external_xid->key(), external_xid->key_length())) {
-    return true;
-  }
-
-  return false;
-}
-
-/**
-  Handle the statement XA COMMIT for the case when xid corresponds to
-  an external XA transaction, that it a transaction generated outside
-  current session context.
-
-  @param thd           Thread context
-  @param external_xid  XID value specified by XA COMMIT that corresponds to
-                       a XA transaction generated outside current session
-                       context. In fact, it means that XA COMMIT is run
-                       against a XA transaction recovered after server restart.
-  @param xid_state     State of XA transaction corresponding to the current
-                       session that expected to have the value
-                       XID_STATE::XA_NOTR
-
-  @return  operation result
-    @retval false  Success
-    @retval true   Failure
-*/
-bool Sql_cmd_xa_commit::process_external_xa_commit(THD *thd,
-                                                   xid_t *external_xid,
-                                                   XID_STATE *xid_state) {
-  std::shared_ptr<Transaction_ctx> transaction =
-      find_trn_for_recover_and_check_its_state(thd, external_xid, xid_state);
-
-  if (!transaction) return true;
-
-  XID_STATE *xs = transaction->xid_state();
-
-  assert(xs->get_xid()->eq(external_xid));
-
-  /*
-    Resumed transaction XA-commit.
-    The case deals with the "external" XA-commit by either a slave applier
-    or a different than XA-prepared transaction session.
-  */
-  bool res = xs->xa_trans_rolled_back();
-
-  /*
-    Metadata locks taken during XA COMMIT should be released when
-    there is error in commit order execution, so we take a savepoint
-    and rollback to it in case of error. The error during commit order
-    execution can be temporary like commit order deadlock (check header
-    comment for check_and_report_deadlock()) and can be recovered after
-    retrying unlike other commit errors. And to do so we need to restore
-    status of metadata locks i.e. rollback to savepoint, before the retry
-    attempt to ensure order for applier threads.
-  */
-  MDL_savepoint mdl_savepoint = thd->mdl_context.mdl_savepoint();
-
-  DEBUG_SYNC(thd, "external_xa_commit_before_acquire_xa_lock");
-  /*
-    Acquire XID_STATE::m_xa_lock to prevent concurrent running of two
-    XA COMMIT/XA ROLLBACK statements. Without acquiring this lock an attempt
-    to run two XA COMMIT/XA ROLLBACK statement for the same xid value may lead
-    to writing two events for the same xid into the binlog (e.g. twice
-    XA COMMIT event, that is an event for XA COMMIT some_xid_value
-    followed by an another event XA COMMIT with the same xid value).
-    As a consequences, presence of two XA COMMIT/XA ROLLACK statements for
-    the same xid value in binlog would break replication.
-  */
-  std::lock_guard<std::mutex> lk(xs->get_xa_lock());
-  /*
-    Double check that the XA transaction still does exist since the transaction
-    could be removed from the cache by another XA COMMIT/XA ROLLBACK statement
-    being executed concurrently from parallel session with the same xid value.
-  */
-  if (!find_trn_for_recover_and_check_its_state(thd, external_xid, xid_state))
-    return true;
-
-  if (acquire_mandatory_metadata_locks(thd, external_xid)) {
-    /*
-      We can't rollback an XA transaction on lock failure due to
-      Innodb redo log and bin log update is involved in rollback.
-      Return error to user for a retry.
-    */
-    my_error(ER_XA_RETRY, MYF(0));
-    return true;
-  }
-
-  DEBUG_SYNC(thd, "external_xa_commit_after_acquire_commit_lock");
-
-  /* Do not execute gtid wrapper whenever 'res' is true (rm error) */
-  bool gtid_error = false;
-  bool need_clear_owned_gtid = false;
-  std::tie(gtid_error, need_clear_owned_gtid) = commit_owned_gtids(thd, true);
-  if (gtid_error) my_error(ER_XA_RBROLLBACK, MYF(0));
-  res = res || gtid_error;
-
-  /*
-    xs' is_binlogged() is passed through xid_state's member to low-level
-    logging routines for deciding how to log.  The same applies to
-    Rollback case.
-  */
-  if (xs->is_binlogged())
-    xid_state->set_binlogged();
-  else
-    xid_state->unset_binlogged();
-
-  /*
-    Ensure externalization order for applier threads.
-
-    Note: the calls to Commit_order_manager::wait/wait_and_finish() will be
-          no-op for threads other than replication applier threads.
-  */
-  if (Commit_order_manager::wait(thd)) {
-    /*
-      In case of error, wait_and_finish() checks if transaction can be
-      retried and if it can be retried then only it remove itself from
-      waiting (Commit Order Queue) and allow next applier thread to be
-      ordered.
-    */
-    Commit_order_manager::wait_and_finish(thd, true);
-
-    need_clear_owned_gtid = true;
-    gtid_error = true;
-    gtid_state_commit_or_rollback(thd, need_clear_owned_gtid, !gtid_error);
-    thd->mdl_context.rollback_to_savepoint(mdl_savepoint);
-    return true;
-  }
-
-  res = ha_commit_or_rollback_by_xid(thd, external_xid, !res) || res;
-
-  /*
-    After ensuring externalization order for applier thread, remove it
-    from waiting (Commit Order Queue) and allow next applier thread to
-    be ordered.
-
-    Note: the calls to Commit_order_manager::wait_and_finish() will be
-          no-op for threads other than replication applier threads.
-  */
-  Commit_order_manager::wait_and_finish(thd, res);
-
-  xid_state->unset_binlogged();
-
-  MDL_context_backup_manager::instance().delete_backup(
-      external_xid->key(), external_xid->key_length());
-
-  transaction_cache_delete(transaction.get());
-  gtid_state_commit_or_rollback(thd, need_clear_owned_gtid, !gtid_error);
-
-  return res;
-}
-
-/**
-  Handle the statement XA COMMIT for the case when xid corresponds to
-  an internal XA transaction, that is a transaction generated by
-  current session context.
-
-  @param thd           Thread context
-  @param xid_state     State of XA transaction corresponding to the current
-                       session.
-
-  @return  operation result
-    @retval false  Success
-    @retval true   Failure
-*/
-bool Sql_cmd_xa_commit::process_internal_xa_commit(THD *thd,
-                                                   XID_STATE *xid_state) {
-  DBUG_TRACE;
-  bool res = false;
-  bool gtid_error = false, need_clear_owned_gtid = false;
-
-  if (xid_state->xa_trans_rolled_back()) {
-    xa_trans_force_rollback(thd);
-    res = thd->is_error();
-  } else if (xid_state->has_state(XID_STATE::XA_IDLE) &&
-             m_xa_opt == XA_ONE_PHASE) {
-    int r = ha_commit_trans(thd, true);
-    if ((res = r)) my_error(r == 1 ? ER_XA_RBROLLBACK : ER_XAER_RMERR, MYF(0));
-  } else if (xid_state->has_state(XID_STATE::XA_PREPARED) &&
-             m_xa_opt == XA_NONE) {
-    MDL_request mdl_request;
-
-    /*
-      Acquire metadata lock which will ensure that COMMIT is blocked
-      by active FLUSH TABLES WITH READ LOCK (and vice versa COMMIT in
-      progress blocks FTWRL).
-
-      We allow FLUSHer to COMMIT; we assume FLUSHer knows what it does.
-    */
-    MDL_REQUEST_INIT(&mdl_request, MDL_key::COMMIT, "", "",
-                     MDL_INTENTION_EXCLUSIVE, MDL_STATEMENT);
-    if (thd->mdl_context.acquire_lock(&mdl_request,
-                                      thd->variables.lock_wait_timeout)) {
-      /*
-        We can't rollback an XA transaction on lock failure due to
-        Innodb redo log and bin log update are involved in rollback.
-        Return error to user for a retry.
-      */
-      my_error(ER_XA_RETRY, MYF(0));
-      return true;
-    }
-
-    std::tie(gtid_error, need_clear_owned_gtid) = commit_owned_gtids(thd, true);
-    if (gtid_error) {
-      res = true;
-      /*
-        Failure to store gtid is regarded as a unilateral one of the
-        resource manager therefore the transaction is to be rolled back.
-        The specified error is the same as @c xa_trans_force_rollback.
-        The prepared XA will be rolled back along and so will do Gtid state,
-        see ha_rollback_trans().
-
-        Todo/fixme: fix binlogging, "XA rollback" event could be missed out.
-        Todo/fixme: as to XAER_RMERR, should not it be XA_RBROLLBACK?
-                    Rationale: there's no consistency concern after rollback,
-                    unlike what XAER_RMERR suggests.
-      */
-      ha_rollback_trans(thd, true);
-      my_error(ER_XAER_RMERR, MYF(0));
-    } else {
-      DBUG_EXECUTE_IF("simulate_crash_on_commit_xa_trx", DBUG_SUICIDE(););
-      DEBUG_SYNC(thd, "trans_xa_commit_after_acquire_commit_lock");
-
-      if (tc_log)
-        res = tc_log->commit(thd, /* all */ true);
-      else
-        res = ha_commit_low(thd, /* all */ true);
-
-      DBUG_EXECUTE_IF("simulate_xa_commit_log_failure", { res = true; });
-
-      if (res)
-        my_error(ER_XAER_RMERR, MYF(0));  // todo/fixme: consider to rollback it
-#ifdef HAVE_PSI_TRANSACTION_INTERFACE
-      else {
-        /*
-          Since we don't call ha_commit_trans() for prepared transactions,
-          we need to explicitly mark the transaction as committed.
-        */
-        MYSQL_COMMIT_TRANSACTION(thd->m_transaction_psi);
-      }
-
-      thd->m_transaction_psi = nullptr;
-#endif
-    }
-  } else {
-    my_error(ER_XAER_RMFAIL, MYF(0), xid_state->state_name());
-    return true;
-  }
-
-  gtid_state_commit_or_rollback(thd, need_clear_owned_gtid, !gtid_error);
-  cleanup_trans_state(thd);
-
-  xid_state->set_state(XID_STATE::XA_NOTR);
-  xid_state->unset_binlogged();
-  trans_track_end_trx(thd);
-  /* The transaction should be marked as complete in P_S. */
-  assert(thd->m_transaction_psi == nullptr || res);
-  return res;
-}
-
-bool Sql_cmd_xa_commit::execute(THD *thd) {
-  bool st = trans_xa_commit(thd);
-
-  if (!st) {
-    thd->mdl_context.release_transactional_locks();
-    /*
-        We've just done a commit, reset transaction
-        isolation level and access mode to the session default.
-    */
-    trans_reset_one_shot_chistics(thd);
-
-    my_ok(thd);
-  }
-  return st;
-}
-
-/**
-  Roll back and terminate a XA transaction.
-
-  @param thd    Current thread
-
-  @retval false  Success
-  @retval true   Failure
-*/
-
-bool Sql_cmd_xa_rollback::trans_xa_rollback(THD *thd) {
-  XID_STATE *xid_state = thd->get_transaction()->xid_state();
-  bool res = true;
-
-  /* Inform clone handler of XA operation. */
-  Clone_handler::XA_Operation xa_guard(thd);
-  if (!xid_state->has_same_xid(m_xid)) {
-    res = process_external_xa_rollback(thd, m_xid, xid_state);
-  } else {
-    res = process_internal_xa_rollback(thd, xid_state);
-  }
-  return (res);
-}
-
-/**
-  Handle the statement XA ROLLBACK for the case when xid corresponds to
-  an external XA transaction, that it a transaction generated outside
-  current session context.
-
-  @param thd           Thread context
-  @param external_xid  XID value specified by XA ROLLBACK that corresponds to
-                       a XA transaction generated outside current session
-                       context. In fact, it means that XA ROLLBACK is run
-                       against a XA transaction recovered after server restart.
-  @param xid_state     State of XA transaction corresponding to the current
-                       session that expected to have the value
-                       XID_STATE::XA_NOTR
-
-  @return  operation result
-    @retval false  Success
-    @retval true   Failure
-*/
-bool Sql_cmd_xa_rollback::process_external_xa_rollback(THD *thd,
-                                                       xid_t *external_xid,
-                                                       XID_STATE *xid_state) {
-  DBUG_TRACE;
-
-  std::shared_ptr<Transaction_ctx> transaction =
-      find_trn_for_recover_and_check_its_state(thd, external_xid, xid_state);
-
-  if (!transaction) return true;
-
-  XID_STATE *xs = transaction->xid_state();
-
-  assert(xs->get_xid()->eq(external_xid));
-
-  /*
-    Metadata locks taken during XA ROLLBACK should be released when
-    there is error in commit order execution, so we take a savepoint
-    and rollback to it in case of error.
-  */
-  MDL_savepoint mdl_savepoint = thd->mdl_context.mdl_savepoint();
-
-  /*
-    Acquire XID_STATE::m_xa_lock to prevent concurrent running of two
-    XA COMMIT/XA ROLLBACK statements. Without acquiring this lock an attempt
-    to run two XA COMMIT/XA ROLLBACK statement for the same xid value may lead
-    to writing two events for the same xid into the binlog (e.g. twice
-    XA ROLLBACK event, that is an event for XA ROLLBACK some_xid_value
-    followed by an another event XA ROLLBACK with the same xid value).
-    As a consequences, presence of two XA COMMIT/XA ROLLACK statements for
-    the same xid value in binlog would break replication.
-  */
-  std::lock_guard<std::mutex> lk(xs->get_xa_lock());
-  /*
-    Double check that the XA transaction still does exist since the transaction
-    could be removed from the cache by another XA COMMIT/XA ROLLBACK statement
-    being executed concurrently from parallel session with the same xid value.
-  */
-  if (!find_trn_for_recover_and_check_its_state(thd, external_xid, xid_state))
-    return true;
-
-  if (acquire_mandatory_metadata_locks(thd, external_xid)) {
-    /*
-      We can't rollback an XA transaction on lock failure due to
-      Innodb redo log and bin log update is involved in rollback.
-      Return error to user for a retry.
-    */
-    my_error(ER_XAER_RMERR, MYF(0));
-    return true;
-  }
-
-  bool gtid_error = false;
-  bool need_clear_owned_gtid = false;
-  std::tie(gtid_error, need_clear_owned_gtid) = commit_owned_gtids(thd, true);
-  if (gtid_error) my_error(ER_XA_RBROLLBACK, MYF(0));
-  bool res = xs->xa_trans_rolled_back();
-
-  if (xs->is_binlogged())
-    xid_state->set_binlogged();
-  else
-    xid_state->unset_binlogged();
-
-  /*
-    Ensure externalization order for applier threads.
-
-    Note: the calls to Commit_order_manager::wait/wait_and_finish() will be
-          no-op for threads other than replication applier threads.
-  */
-  if (Commit_order_manager::wait(thd)) {
-    /*
-      In case of error, wait_and_finish() checks if transaction can be
-      retried and if it can be retried then only it remove itself from
-      waiting (Commit Order Queue) and allow next applier thread to be
-      ordered.
-    */
-    Commit_order_manager::wait_and_finish(thd, true);
-
-    need_clear_owned_gtid = true;
-    gtid_error = true;
-    gtid_state_commit_or_rollback(thd, need_clear_owned_gtid, !gtid_error);
-    thd->mdl_context.rollback_to_savepoint(mdl_savepoint);
-    return true;
-  }
-
-  res = ha_commit_or_rollback_by_xid(thd, external_xid, false) || res;
-
-  /*
-    After ensuring externalization order for applier thread, remove it
-    from waiting (Commit Order Queue) and allow next applier thread to
-    be ordered.
-
-    Note: the calls to Commit_order_manager::wait_and_finish() will be
-          no-op for threads other than replication applier threads.
-  */
-  Commit_order_manager::wait_and_finish(thd, res);
-  xid_state->unset_binlogged();
-
-  MDL_context_backup_manager::instance().delete_backup(
-      external_xid->key(), external_xid->key_length());
-  transaction_cache_delete(transaction.get());
-  gtid_state_commit_or_rollback(thd, need_clear_owned_gtid, !gtid_error);
-  return res || gtid_error;
-}
-
-/**
-  Handle the statement XA ROLLBACK for the case when xid corresponds to
-  an internal XA transaction, that is a transaction generated by
-  current session context.
-
-  @param thd           Thread context
-  @param xid_state     State of XA transaction corresponding to the current
-                       session.
-
-  @return  operation result
-    @retval false  Success
-    @retval true   Failure
-*/
-bool Sql_cmd_xa_rollback::process_internal_xa_rollback(THD *thd,
-                                                       XID_STATE *xid_state) {
-  DBUG_TRACE;
-
-  if (xid_state->has_state(XID_STATE::XA_NOTR) ||
-      xid_state->has_state(XID_STATE::XA_ACTIVE)) {
-    my_error(ER_XAER_RMFAIL, MYF(0), xid_state->state_name());
-    return true;
-  }
-
-  /*
-    Acquire metadata lock which will ensure that XA ROLLBACK is blocked
-    by active FLUSH TABLES WITH READ LOCK (and vice versa ROLLBACK in
-    progress blocks FTWRL). This is to avoid binlog and redo entries
-    while a backup is in progress.
-  */
-  MDL_request mdl_request;
-  MDL_REQUEST_INIT(&mdl_request, MDL_key::COMMIT, "", "",
-                   MDL_INTENTION_EXCLUSIVE, MDL_STATEMENT);
-  if (thd->mdl_context.acquire_lock(&mdl_request,
-                                    thd->variables.lock_wait_timeout)) {
-    /*
-      We can't rollback an XA transaction on lock failure due to
-      Innodb redo log and bin log update is involved in rollback.
-      Return error to user for a retry.
-    */
-    my_error(ER_XAER_RMERR, MYF(0));
-    return true;
-  }
-
-  bool gtid_error = false;
-  bool need_clear_owned_gtid = false;
-  std::tie(gtid_error, need_clear_owned_gtid) = commit_owned_gtids(thd, true);
-  bool res = xa_trans_force_rollback(thd) || gtid_error;
-  gtid_state_commit_or_rollback(thd, need_clear_owned_gtid, !gtid_error);
-  // todo: report a bug in that the raised rm_error in this branch
-  //       is masked unlike the "external" rollback branch above.
-  DBUG_EXECUTE_IF("simulate_xa_rm_error", {
-    my_error(ER_XA_RBROLLBACK, MYF(0));
-    res = true;
-  });
-
-  cleanup_trans_state(thd);
-
-  xid_state->set_state(XID_STATE::XA_NOTR);
-  xid_state->unset_binlogged();
-  trans_track_end_trx(thd);
-  /* The transaction should be marked as complete in P_S. */
-  assert(thd->m_transaction_psi == nullptr);
-  return res;
-}
-
-bool Sql_cmd_xa_rollback::execute(THD *thd) {
-  bool st = trans_xa_rollback(thd);
-
-  if (!st) {
-    thd->mdl_context.release_transactional_locks();
-    /*
-      We've just done a rollback, reset transaction
-      isolation level and access mode to the session default.
-    */
-    trans_reset_one_shot_chistics(thd);
-    my_ok(thd);
-  }
-
-  DBUG_EXECUTE_IF("crash_after_xa_rollback", DBUG_SUICIDE(););
-
-  return st;
-}
-
-/**
-  Start a XA transaction with the given xid value.
-
-  @param thd    Current thread
-
-  @retval false  Success
-  @retval true   Failure
-*/
-
-bool Sql_cmd_xa_start::trans_xa_start(THD *thd) {
-  XID_STATE *xid_state = thd->get_transaction()->xid_state();
-  DBUG_TRACE;
-
-  if (xid_state->has_state(XID_STATE::XA_IDLE) && m_xa_opt == XA_RESUME) {
-    bool not_equal = !xid_state->has_same_xid(m_xid);
-    if (not_equal)
-      my_error(ER_XAER_NOTA, MYF(0));
-    else {
-      xid_state->set_state(XID_STATE::XA_ACTIVE);
-      MYSQL_SET_TRANSACTION_XA_STATE(
-          thd->m_transaction_psi,
-          (int)thd->get_transaction()->xid_state()->get_state());
-    }
-    return not_equal;
-  }
-
-  /* TODO: JOIN is not supported yet. */
-  if (m_xa_opt != XA_NONE)
-    my_error(ER_XAER_INVAL, MYF(0));
-  else if (!xid_state->has_state(XID_STATE::XA_NOTR))
-    my_error(ER_XAER_RMFAIL, MYF(0), xid_state->state_name());
-  else if (thd->locked_tables_mode || thd->in_active_multi_stmt_transaction())
-    my_error(ER_XAER_OUTSIDE, MYF(0));
-  else if (!trans_begin(thd)) {
-    xid_state->start_normal_xa(m_xid);
-    MYSQL_SET_TRANSACTION_XID(thd->m_transaction_psi,
-                              (const void *)xid_state->get_xid(),
-                              (int)xid_state->get_state());
-    if (transaction_cache_insert(m_xid, thd->get_transaction())) {
-      xid_state->reset();
-      trans_rollback(thd);
-    }
-  }
-
-  return thd->is_error() || !xid_state->has_state(XID_STATE::XA_ACTIVE);
-}
-
-bool Sql_cmd_xa_start::execute(THD *thd) {
-  bool st = trans_xa_start(thd);
-
-  if (!st) {
-    thd->rpl_detach_engine_ha_data();
-    my_ok(thd);
-  }
-
-  return st;
-}
-
-/**
-  Put a XA transaction in the IDLE state.
-
-  @param thd    Current thread
-
-  @retval false  Success
-  @retval true   Failure
-*/
-
-bool Sql_cmd_xa_end::trans_xa_end(THD *thd) {
-  XID_STATE *xid_state = thd->get_transaction()->xid_state();
-  DBUG_TRACE;
-
-  /* TODO: SUSPEND and FOR MIGRATE are not supported yet. */
-  if (m_xa_opt != XA_NONE)
-    my_error(ER_XAER_INVAL, MYF(0));
-  else if (!xid_state->has_state(XID_STATE::XA_ACTIVE))
-    my_error(ER_XAER_RMFAIL, MYF(0), xid_state->state_name());
-  else if (!xid_state->has_same_xid(m_xid))
-    my_error(ER_XAER_NOTA, MYF(0));
-  else if (!xid_state->xa_trans_rolled_back()) {
-    xid_state->set_state(XID_STATE::XA_IDLE);
-    MYSQL_SET_TRANSACTION_XA_STATE(thd->m_transaction_psi,
-                                   (int)xid_state->get_state());
-  } else {
-    MYSQL_SET_TRANSACTION_XA_STATE(thd->m_transaction_psi,
-                                   (int)xid_state->get_state());
-  }
-
-  return thd->is_error() || !xid_state->has_state(XID_STATE::XA_IDLE);
-}
-
-bool Sql_cmd_xa_end::execute(THD *thd) {
-  bool st = trans_xa_end(thd);
-
-  if (!st) my_ok(thd);
-
-  return st;
-}
-
-/**
-  Put a XA transaction in the PREPARED state.
-
-  @param thd    Current thread
-
-  @retval false  Success
-  @retval true   Failure
-*/
-
-bool Sql_cmd_xa_prepare::trans_xa_prepare(THD *thd) {
-  XID_STATE *xid_state = thd->get_transaction()->xid_state();
-  DBUG_TRACE;
-
-  if (!xid_state->has_state(XID_STATE::XA_IDLE))
-    my_error(ER_XAER_RMFAIL, MYF(0), xid_state->state_name());
-  else if (!xid_state->has_same_xid(m_xid))
-    my_error(ER_XAER_NOTA, MYF(0));
-  else if (thd->slave_thread &&
-           is_transaction_empty(
-               thd))  // No changes in none of the storage engine
-                      // means, filtered statements in the slave
-    my_error(ER_XA_REPLICATION_FILTERS,
-             MYF(0));  // Empty XA transactions not allowed
-  else {
-    /*
-      Acquire metadata lock which will ensure that XA PREPARE is blocked
-      by active FLUSH TABLES WITH READ LOCK (and vice versa PREPARE in
-      progress blocks FTWRL). This is to avoid binlog and redo entries
-      while a backup is in progress.
-    */
-    MDL_request mdl_request;
-    MDL_REQUEST_INIT(&mdl_request, MDL_key::COMMIT, "", "",
-                     MDL_INTENTION_EXCLUSIVE, MDL_STATEMENT);
-    if (thd->mdl_context.acquire_lock(&mdl_request,
-                                      thd->variables.lock_wait_timeout) ||
-        ha_xa_prepare(thd)) {
-      /*
-        Rollback the transaction if lock failed. For ha_xa_prepare() failure
-        scenarios, transaction is already rolled back by ha_xa_prepare().
-      */
-      if (!mdl_request.ticket) ha_rollback_trans(thd, true);
-
-#ifdef HAVE_PSI_TRANSACTION_INTERFACE
-      assert(thd->m_transaction_psi == nullptr);
-#endif
-
-      /*
-        Reset rm_error in case ha_xa_prepare() returned error,
-        so thd->transaction.xid structure gets reset
-        by THD::transaction::cleanup().
-      */
-      thd->get_transaction()->xid_state()->reset_error();
-      cleanup_trans_state(thd);
-      xid_state->set_state(XID_STATE::XA_NOTR);
-      thd->get_transaction()->cleanup();
-      my_error(ER_XA_RBROLLBACK, MYF(0));
-    } else {
-      xid_state->set_state(XID_STATE::XA_PREPARED);
-      MYSQL_SET_TRANSACTION_XA_STATE(thd->m_transaction_psi,
-                                     (int)xid_state->get_state());
-      if (thd->rpl_thd_ctx.session_gtids_ctx().notify_after_xa_prepare(thd))
-        LogErr(WARNING_LEVEL, ER_TRX_GTID_COLLECT_REJECT);
-    }
-  }
-
-  return thd->is_error() || !xid_state->has_state(XID_STATE::XA_PREPARED);
-}
-
-bool Sql_cmd_xa_prepare::execute(THD *thd) {
-  bool st = trans_xa_prepare(thd);
-
-  if (!st) {
-    if (!thd->is_engine_ha_data_detached() ||
-        !(st = applier_reset_xa_trans(thd)))
-      my_ok(thd);
-  }
-
-  return st;
-}
-
-/**
-  Return the list of XID's to a client, the same way SHOW commands do.
-
-  @param thd    Current thread
-
-  @retval false  Success
-  @retval true   Failure
-
-  @note
-    I didn't find in XA specs that an RM cannot return the same XID twice,
-    so trans_xa_recover does not filter XID's to ensure uniqueness.
-    It can be easily fixed later, if necessary.
-*/
-
-bool Sql_cmd_xa_recover::trans_xa_recover(THD *thd) {
-  Protocol *protocol = thd->get_protocol();
-
-  DBUG_TRACE;
-
-  mem_root_deque<Item *> field_list(thd->mem_root);
-  field_list.push_back(
-      new Item_int(NAME_STRING("formatID"), 0, MY_INT32_NUM_DECIMAL_DIGITS));
-  field_list.push_back(new Item_int(NAME_STRING("gtrid_length"), 0,
-                                    MY_INT32_NUM_DECIMAL_DIGITS));
-  field_list.push_back(new Item_int(NAME_STRING("bqual_length"), 0,
-                                    MY_INT32_NUM_DECIMAL_DIGITS));
-  field_list.push_back(new Item_empty_string("data", XIDDATASIZE * 2 + 2));
-
-  if (thd->send_result_metadata(field_list,
-                                Protocol::SEND_NUM_ROWS | Protocol::SEND_EOF))
-    return true;
-
-  mysql_mutex_lock(&LOCK_transaction_cache);
-
-  for (const auto &key_and_value : transaction_cache) {
-    Transaction_ctx *transaction = key_and_value.second.get();
-    XID_STATE *xs = transaction->xid_state();
-    if (xs->has_state(XID_STATE::XA_PREPARED)) {
-      protocol->start_row();
-      xs->store_xid_info(protocol, m_print_xid_as_hex);
-
-      if (protocol->end_row()) {
-        mysql_mutex_unlock(&LOCK_transaction_cache);
-        return true;
-      }
-    }
-  }
-
-  mysql_mutex_unlock(&LOCK_transaction_cache);
-  my_eof(thd);
-  return false;
-}
-
-/**
-  Check if the current user has a privilege to perform XA RECOVER.
-
-  @param thd    Current thread
-
-  @retval false  A user has a privilege to perform XA RECOVER
-  @retval true   A user doesn't have a privilege to perform XA RECOVER
-*/
-
-bool Sql_cmd_xa_recover::check_xa_recover_privilege(THD *thd) const {
-  Security_context *sctx = thd->security_context();
-
-  if (!sctx->has_global_grant(STRING_WITH_LEN("XA_RECOVER_ADMIN")).first) {
-    /*
-      Report an error ER_XAER_RMERR. A supplementary error
-      ER_SPECIFIC_ACCESS_DENIED_ERROR is also reported when
-      SHOW WARNINGS is issued. This provides more information
-      about the reason for failure.
-    */
-    my_error(ER_XAER_RMERR, MYF(0));
-    my_error(ER_SPECIFIC_ACCESS_DENIED_ERROR, MYF(0), "XA_RECOVER_ADMIN");
-=======
           &thd->mdl_context, detached_xid->key(), detached_xid->key_length())) {
->>>>>>> fbdaa4de
     return true;
   }
 
