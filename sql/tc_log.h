/* Copyright (c) 2015, 2022, Oracle and/or its affiliates.

   This program is free software; you can redistribute it and/or modify
   it under the terms of the GNU General Public License, version 2.0,
   as published by the Free Software Foundation.

   This program is also distributed with certain software (including
   but not limited to OpenSSL) that is licensed under separate terms,
   as designated in a particular file or component or in included license
   documentation.  The authors of MySQL hereby grant you an additional
   permission to link the program and your derivative works with the
   separately licensed software that they have included with MySQL.

   This program is distributed in the hope that it will be useful,
   but WITHOUT ANY WARRANTY; without even the implied warranty of
   MERCHANTABILITY or FITNESS FOR A PARTICULAR PURPOSE.  See the
   GNU General Public License, version 2.0, for more details.

   You should have received a copy of the GNU General Public License
   along with this program; if not, write to the Free Software
   Foundation, Inc., 51 Franklin St, Fifth Floor, Boston, MA 02110-1301  USA */

#ifndef TC_LOG_H
#define TC_LOG_H

#include <assert.h>
#include <stddef.h>
#include <sys/types.h>

#include "my_inttypes.h"
#include "my_io.h"
#include "my_sys.h"  // my_msync
#include "mysql/components/services/bits/mysql_cond_bits.h"
#include "mysql/components/services/bits/mysql_mutex_bits.h"
#include "mysql/psi/mysql_cond.h"

class THD;

typedef ulonglong my_xid;

#define TC_LOG_MIN_PAGES 6

namespace trx_coordinator {
/**
  Commits detached XA transaction by XID in all storage engines.

  @pre thd->transaction.flags.commit_low == true
  @post thd->transaction.flags.commit_low == false

  @param thd   The THD session object holding the detached XA/XID.
  @param run_after_commit
               True by default, otherwise, does not execute the
               after_commit hook in the function.

  @return false if execution succeded, true otherwise.
 */
bool commit_detached_by_xid(THD *thd, bool run_after_commit = true);
/**
  Rolls back detached XA transaction by XID in all storage engines.

  @param thd The THD session object holding the detached XA/XID.

  @return false if execution succeded, true otherwise.
 */
bool rollback_detached_by_xid(THD *thd);
/**
  Commits the underlying transaction in storage engines.

  Determines if the transaction to commit is attached to the `thd`
  parameter or, instead, the `thd` parameter holds the XID for a detached
  transaction to be committed.

  @param thd   THD session object.
  @param all   Is set in case of explicit commit (COMMIT statement), or
               implicit commit issued by DDL. Is not set when called at the
               end of statement, even if autocommit=1.
  @param run_after_commit
               True by default, otherwise, does not execute the
               after_commit hook in the function.

  @return false if the transaction was committed, true if an error
          occurred.
*/
bool commit_in_engines(THD *thd, bool all = false,
                       bool run_after_commit = true);
/**
  Rolls back the underlying transaction in storage engines.

  Determines if the transaction to rollback is attached to the `thd`
  parameter or, instead, the `thd` parameter holds the XID for a detached
  transaction to be rolled back.

  @param thd   THD session object.
  @param all   Is set in case of explicit commit (COMMIT statement), or
               implicit commit issued by DDL. Is not set when called at the
               end of statement, even if autocommit=1.

  @return false if the transaction was rolled back, true if an error
          occurred.
*/
bool rollback_in_engines(THD *thd, bool all = false);

/**
  Marks the underlying transaction as `PREPARED_IN_TC` in storage engines.

  The underlying executing statement is tested in order to understand if
  the transaction should be marked. The accepted statements are:
  - XA PREPARE [xid]

  @param thd THD session object.
  @param all Is set in case of explicit commit (COMMIT statement), or
             implicit commit issued by DDL. Is not set when called at the
             end of statement, even if autocommit=1.

  @return 0 id the transaction was marked as `PREPARED_IN_TC` in
          storage engines, error code otherwise.
 */
int set_prepared_in_tc_in_engines(THD *thd, bool all = false);
/**
  Checks whether or not the underlying statement should trigger setting the
  transaction to `PREPARED_IN_TC` state. The accepted statemets are:
  - XA PREPARE [xid]

  @param thd THD session object.

  @return true if the underlying statment should trigger setting the
          transaction as `PREPARED_IN_TC`, false if not
 */
bool should_statement_set_prepared_in_tc(THD *thd);
}  // namespace trx_coordinator

/**
  Transaction Coordinator Log.

  A base abstract class for three different implementations of the
  transaction coordinator.

  The server uses the transaction coordinator to order transactions
  correctly and there are three different implementations: one using
  an in-memory structure, one dummy that does not do anything, and one
  using the binary log for transaction coordination.
*/
class TC_LOG {
 public:
  /**
    Perform heuristic recovery, if --tc-heuristic-recover was used.

    @note no matter whether heuristic recovery was successful or not
    mysqld must exit. So, return value is the same in both cases.

    @retval false  no heuristic recovery was requested
    @retval true   heuristic recovery was performed
  */
  bool using_heuristic_recover();

  TC_LOG() {}
  virtual ~TC_LOG() {}

  enum enum_result { RESULT_SUCCESS, RESULT_ABORTED, RESULT_INCONSISTENT };

  /**
    Initialize and open the coordinator log.
    Do recovery if necessary. Called during server startup.

    @param opt_name  Name of logfile.

    @retval 0  success
    @retval 1  failed
  */
  virtual int open(const char *opt_name) = 0;

  /**
    Close the transaction coordinator log and free any resources.
    Called during server shutdown.
  */
  virtual void close() = 0;

  /**
     Log a commit record of the transaction to the transaction
     coordinator log.

     When the function returns, the transaction commit is properly
     logged to the transaction coordinator log and can be committed in
     the storage engines.

     @param thd Session to log transaction for.
     @param all @c True if this is a "real" commit, @c false if it is a
     "statement" commit.

     @return Error code on failure, zero on success.
   */
  virtual enum_result commit(THD *thd, bool all) = 0;

  /**
     Log a rollback record of the transaction to the transaction
     coordinator log.

     When the function returns, the transaction have been aborted in
     the transaction coordinator log.

     @param thd Session to log transaction record for.

     @param all @c true if an explicit commit or an implicit commit
     for a statement, @c false if an internal commit of the statement.

     @return Error code on failure, zero on success.
   */
  virtual int rollback(THD *thd, bool all) = 0;

  /**
     Log a prepare record of the transaction to the storage engines.

     @param thd Session to log transaction record for.

     @param all @c true if an explicit commit or an implicit commit
     for a statement, @c false if an internal commit of the statement.

     @return Error code on failure, zero on success.
   */
  virtual int prepare(THD *thd, bool all) = 0;
};

class TC_LOG_DUMMY : public TC_LOG  // use it to disable the logging
{
 public:
<<<<<<< HEAD
  TC_LOG_DUMMY() {}
  int open(const char *) override { return 0; }
=======
  TC_LOG_DUMMY() = default;
  int open(const char *) override;
>>>>>>> fbdaa4de
  void close() override {}
  enum_result commit(THD *thd, bool all) override;
  int rollback(THD *thd, bool all) override;
  int prepare(THD *thd, bool all) override;
};

class TC_LOG_MMAP : public TC_LOG {
 public:  // only to keep Sun Forte on sol9x86 happy
  typedef enum {
    PS_POOL,   // page is in pool
    PS_ERROR,  // last sync failed
    PS_DIRTY   // new xids added since last sync
  } PAGE_STATE;

 private:
  struct PAGE {
    PAGE *next;           // pages are linked in a fifo queue
    my_xid *start, *end;  // usable area of a page
    my_xid *ptr;          // next xid will be written here
    int size, free;    // max and current number of free xid slots on the page
    int waiters;       // number of waiters on condition
    PAGE_STATE state;  // see above
    /**
      Signalled when syncing of this page is done or when
      this page is in "active" slot and syncing slot just
      became free.
    */
    mysql_cond_t cond;
  };

  char logname[FN_REFLEN];
  File fd;
  my_off_t file_length;
  uint npages, inited;
  uchar *data;
  PAGE *pages, *syncing, *active, *pool, **pool_last_ptr;
  /*
    LOCK_tc is used to protect access both to data members 'syncing',
    'active', 'pool' and to the content of PAGE objects.
  */
  mysql_mutex_t LOCK_tc;
  /**
    Signalled when active PAGE is moved to syncing state,
    thus member "active" becomes 0.
  */
  mysql_cond_t COND_active;
  /**
    Signalled when one more page becomes available in the
    pool which we might select as active.
  */
  mysql_cond_t COND_pool;

 public:
  TC_LOG_MMAP() : inited(0) {}
  int open(const char *opt_name) override;
  void close() override;
  enum_result commit(THD *thd, bool all) override;
  int rollback(THD *thd, bool all) override;
  int prepare(THD *thd, bool all) override;
  int recover();
  uint size() const;

 private:
  ulong log_xid(my_xid xid);
  void unlog(ulong cookie, my_xid xid);
  PAGE *get_active_from_pool();
  bool sync();
  void overflow();

 protected:
  // We want to mock away syncing to disk in unit tests.
  virtual int do_msync_and_fsync(int fd_arg, void *addr, size_t len,
                                 int flags) {
    return my_msync(fd_arg, addr, len, flags);
  }

 private:
  /**
    Find empty slot in the page and write xid value there.

    @param   xid    value of xid to store in the page
    @param   p      pointer to the page where to store xid
    @param   data_arg   pointer to the top of the mapped to memory file
                    to calculate offset value (cookie)

    @return  offset value from the top of the page where the xid was stored.
  */
  ulong store_xid_in_empty_slot(my_xid xid, PAGE *p, uchar *data_arg) {
    /* searching for an empty slot */
    while (*p->ptr) {
      p->ptr++;
      assert(p->ptr < p->end);  // because p->free > 0
    }

    /* found! store xid there and mark the page dirty */
    ulong cookie = (ulong)((uchar *)p->ptr - data_arg);  // can never be zero
    *p->ptr++ = xid;
    p->free--;
    p->state = PS_DIRTY;

    return cookie;
  }

  /**
    Wait for until page data will be written to the disk.

    @param   p   pointer to the PAGE to store to the disk

    @retval false   Success
    @retval true    Failure
  */
  bool wait_sync_completion(PAGE *p) {
    p->waiters++;
    while (p->state == PS_DIRTY && syncing) {
      mysql_cond_wait(&p->cond, &LOCK_tc);
    }
    p->waiters--;

    return p->state == PS_ERROR;
  }

  /*
    the following friend declaration is to grant access from TCLogMMapTest
    to methods log_xid()/unlog() that are private.
  */
  friend class TCLogMMapTest;
};

extern TC_LOG *tc_log;
extern TC_LOG_MMAP tc_log_mmap;
extern TC_LOG_DUMMY tc_log_dummy;

#endif  // TC_LOG_H<|MERGE_RESOLUTION|>--- conflicted
+++ resolved
@@ -153,8 +153,8 @@
   */
   bool using_heuristic_recover();
 
-  TC_LOG() {}
-  virtual ~TC_LOG() {}
+  TC_LOG() = default;
+  virtual ~TC_LOG() = default;
 
   enum enum_result { RESULT_SUCCESS, RESULT_ABORTED, RESULT_INCONSISTENT };
 
@@ -223,13 +223,8 @@
 class TC_LOG_DUMMY : public TC_LOG  // use it to disable the logging
 {
  public:
-<<<<<<< HEAD
-  TC_LOG_DUMMY() {}
-  int open(const char *) override { return 0; }
-=======
   TC_LOG_DUMMY() = default;
   int open(const char *) override;
->>>>>>> fbdaa4de
   void close() override {}
   enum_result commit(THD *thd, bool all) override;
   int rollback(THD *thd, bool all) override;
