--- conflicted
+++ resolved
@@ -36,7 +36,7 @@
 ENDIF()
 
 # Array indexing with pland_idx == int8 gives warnings.
-IF(SOLARIS AND MY_COMPILER_IS_GNU)
+IF(SOLARIS AND MY_COMPILER_IS_GNU_OR_CLANG)
   ADD_COMPILE_OPTIONS("-Wno-char-subscripts")
 ENDIF()
 
@@ -74,7 +74,10 @@
 
 MY_CHECK_CXX_COMPILER_WARNING("-Wmissing-profile" HAS_MISSING_PROFILE)
 IF(HAS_MISSING_PROFILE)
-  ADD_COMPILE_FLAGS(gen_lex_token.cc COMPILE_FLAGS ${HAS_MISSING_PROFILE})
+  ADD_COMPILE_FLAGS(
+    binlog_reader.cc  # In case we did not profile replication.
+    gen_lex_token.cc  # This is a compile-time tool.
+    COMPILE_FLAGS ${HAS_MISSING_PROFILE})
 ENDIF()
 
 ADD_CUSTOM_COMMAND(
@@ -92,14 +95,17 @@
   SKIP_INSTALL
   )
 
+IF(WITH_LTO OR CMAKE_COMPILER_FLAG_WITH_LTO)
+  TARGET_COMPILE_OPTIONS(gen_keyword_list PRIVATE "-fno-lto")
+ENDIF()
+
 IF(HAS_MISSING_PROFILE)
   ADD_COMPILE_FLAGS(gen_keyword_list.cc COMPILE_FLAGS ${HAS_MISSING_PROFILE})
 ENDIF()
 
-# ICU headers for WIN32 need extra info about their libs state
 IF(WIN32)
-  ADD_COMPILE_DEFINITIONS(gen_keyword_list.cc COMPILE_DEFINITIONS
-    U_STATIC_IMPLEMENTATION)
+  # Activate necessary dllexport/dllimport declarations.
+  ADD_DEFINITIONS(-DPROTOBUF_USE_DLLS)
 ENDIF()
 
 ADD_CUSTOM_COMMAND(
@@ -110,6 +116,7 @@
 
 ADD_DEFINITIONS(-DMYSQL_SERVER)
 ADD_SUBDIRECTORY(server_component)
+ADD_SUBDIRECTORY(protobuf)
 
 SET(DD_SOURCES
   dd/collection.cc
@@ -285,11 +292,12 @@
 )
 
 SET(SQL_GIS_SOURCES
-  geometry_rtree.cc
   gis/area.cc
+  gis/buffer.cc
   gis/covered_by.cc
   gis/crosses.cc
   gis/difference.cc
+  gis/difference_functor.cc
   gis/disjoint.cc
   gis/distance.cc
   gis/distance_functor.cc
@@ -299,6 +307,8 @@
   gis/gc_utils.cc
   gis/geometries.cc
   gis/hausdorff_distance.cc
+  gis/intersection.cc
+  gis/intersection_functor.cc
   gis/intersects.cc
   gis/is_simple.cc
   gis/is_valid.cc
@@ -309,12 +319,16 @@
   gis/ring_flip_visitor.cc
   gis/rtree_support.cc
   gis/simplify.cc
+  gis/so_utils.cc
   gis/srs/srs.cc
   gis/srs/wkt_parser.cc
   gis/st_units_of_measure.cc
+  gis/symdifference.cc
+  gis/symdifference_functor.cc
   gis/touches.cc
   gis/transform.cc
   gis/union.cc
+  gis/union_functor.cc
   gis/within.cc
   gis/wkb.cc
   gis/wkb_size_visitor.cc
@@ -323,8 +337,6 @@
   item_geofunc_buffer.cc
   item_geofunc_internal.cc
   item_geofunc_relchecks.cc
-  item_geofunc_relchecks_bgwrap.cc
-  item_geofunc_setops.cc
   options_parser.cc
 )
 
@@ -337,6 +349,7 @@
   auth/sql_authentication.cc
   auth/sql_auth_cache.cc
   auth/sql_authorization.cc
+  auth/sql_mfa.cc
   auth/sql_user_table.cc
   auth/sql_user.cc
   auth/partial_revokes.cc
@@ -351,12 +364,10 @@
   auth/sha2_password_common.cc
   auth/sha2_password.cc
   ssl_wrapper_service.cc
-  bka_iterator.cc
   bootstrap.cc
   check_stack.cc
   conn_handler/connection_handler_manager.cc
   clone_handler.cc
-  composite_iterators.cc
   create_field.cc
   current_thd.cc
   dd_sql_view.cc
@@ -373,9 +384,6 @@
   aggregate_check.cc
   gstream.cc
   handler.cc
-  hash_join_buffer.cc
-  hash_join_chunk.cc
-  hash_join_iterator.cc
   histograms/equi_height.cc
   histograms/equi_height_bucket.cc
   histograms/histogram.cc
@@ -400,26 +408,31 @@
   item_timefunc.cc
   item_xmlfunc.cc
   item_inetfunc.cc
+  iterators/basic_row_iterators.cc
+  iterators/bka_iterator.cc
+  iterators/composite_iterators.cc
+  iterators/hash_join_buffer.cc
+  iterators/hash_join_chunk.cc
+  iterators/hash_join_iterator.cc
+  iterators/ref_row_iterators.cc
+  iterators/sorting_iterator.cc
+  iterators/window_iterators.cc
   join_optimizer/access_path.cc
+  join_optimizer/build_interesting_orders.cc
+  join_optimizer/common_subexpression_elimination.cc
+  join_optimizer/cost_model.cc
   join_optimizer/estimate_selectivity.cc
   join_optimizer/explain_access_path.cc
-<<<<<<< HEAD
-=======
   join_optimizer/finalize_plan.cc
   join_optimizer/graph_simplification.cc
->>>>>>> fbdaa4de
   join_optimizer/hypergraph.cc
+  join_optimizer/interesting_orders.cc
   join_optimizer/join_optimizer.cc
   join_optimizer/make_join_hypergraph.cc
-<<<<<<< HEAD
-  join_optimizer/print_utils.cc
-  json_binary.cc
-=======
   join_optimizer/online_cycle_finder.cc
   join_optimizer/overflow_bitset.cc
   join_optimizer/print_utils.cc
   join_optimizer/replace_item.cc
->>>>>>> fbdaa4de
   json_diff.cc
   json_schema.cc
   key.cc
@@ -444,7 +457,6 @@
   opt_explain_traditional.cc
   opt_explain_json.cc
   opt_hints.cc
-  opt_range.cc
   opt_statistics.cc
   opt_sum.cc
   opt_trace.cc
@@ -467,7 +479,22 @@
   protocol_classic.cc
   psi_memory_key.cc
   query_result.cc
-  records.cc
+  range_optimizer/geometry_index_range_scan.cc
+  range_optimizer/group_index_skip_scan.cc
+  range_optimizer/group_index_skip_scan_plan.cc
+  range_optimizer/index_merge.cc
+  range_optimizer/index_merge_plan.cc
+  range_optimizer/index_range_scan.cc
+  range_optimizer/index_range_scan_plan.cc
+  range_optimizer/index_skip_scan.cc
+  range_optimizer/index_skip_scan_plan.cc
+  range_optimizer/partition_pruning.cc
+  range_optimizer/range_analysis.cc
+  range_optimizer/range_optimizer.cc
+  range_optimizer/reverse_index_range_scan.cc
+  range_optimizer/rowid_ordered_retrieval.cc
+  range_optimizer/rowid_ordered_retrieval_plan.cc
+  range_optimizer/tree.cc
   regexp/errors.cc
   regexp/regexp_engine.cc
   regexp/regexp_facade.cc
@@ -485,7 +512,6 @@
   sdi_utils.cc
   session_tracker.cc
   set_var.cc
-  sorting_iterator.cc
   sp.cc
   sp_cache.cc
   sp_head.cc
@@ -606,7 +632,19 @@
   xa/transaction_cache.cc
   xa/xid_extract.cc
   daemon_proxy_keyring/daemon_proxy_keyring.cc
-)
+  )
+
+IF(BUILD_IS_SINGLE_CONFIG)
+  GET_PROPERTY(CWD_DEFINITIONS DIRECTORY PROPERTY COMPILE_DEFINITIONS)
+  IF(NOT CMAKE_CXX_FLAGS MATCHES "DENABLED_DEBUG_SYNC" AND
+      NOT CMAKE_CXX_FLAGS_${CMAKE_BUILD_TYPE_UPPER} MATCHES "DENABLED_DEBUG_SYNC" AND
+      NOT CWD_DEFINITIONS MATCHES "ENABLED_DEBUG_SYNC")
+    # This has ifdef ENABLED_DEBUG_SYNC
+    LIST(REMOVE_ITEM SQL_SHARED_SOURCES
+      debug_sync.cc
+      )
+  ENDIF()
+ENDIF()
 
 # BISON_TARGET(<Name> <YaccInput> <CodeOutput>
 #              [COMPILE_FLAGS <flags>]
@@ -717,7 +755,7 @@
   ${CONF_SOURCES}
   ${SQL_SHARED_SOURCES}
   ${SQL_HEADERS}
-  ../extra/lz4/xxhash.c
+  ${BUNDLED_LZ4_PATH}/xxhash.c
   ../libmysql/errmsg.cc
   ../sql-common/client.cc
   ../sql-common/client_plugin.cc
@@ -727,6 +765,8 @@
   ../sql-common/my_path_permissions.cc
   ../sql-common/net_ns.cc
   ../sql-common/net_serv.cc
+  ../sql-common/oci/signing_key.cc
+  ../sql-common/oci/ssl.cc
   ../sql-common/sql_string.cc
   ../sql-common/bind_params.cc
   ../sql-common/json_binary.cc
@@ -756,6 +796,10 @@
   srv_session_service.cc
   )
 
+IF(NOT HAVE_SETNS)
+  LIST(REMOVE_ITEM SQL_SOURCE ../sql-common/net_ns.cc)
+ENDIF()
+
 IF(NOT WIN32)
   LIST(APPEND SQL_SOURCE mysqld_daemon.cc)
 ENDIF()
@@ -769,19 +813,11 @@
       )
 ENDIF()
 
-# Segfault in boost::geometry code at high optimization levels
-IF(CMAKE_CXX_COMPILER_ID MATCHES "SunPro")
-  IF(CMAKE_BUILD_TYPE_UPPER MATCHES "REL")
-    ADD_COMPILE_FLAGS(item_geofunc_buffer.cc COMPILE_FLAGS "-xO2")
-  ENDIF()
-ENDIF()
-
-<<<<<<< HEAD
-ADD_COMPILE_DEFINITIONS(
-  ../extra/lz4/xxhash.c
+MY_ADD_COMPILE_DEFINITIONS(
+  ${BUNDLED_LZ4_PATH}/xxhash.c
   COMPILE_DEFINITIONS XXH_NAMESPACE=MY_
-)
-=======
+  )
+
 # Workaround for Apple Clang bug on ARM.
 # When linking mysqld (and executables using server_unittest_library)
 # we get linker warnings about
@@ -812,18 +848,20 @@
   rpl_write_set_handler.cc
   COMPILE_FLAGS -I${CMAKE_SOURCE_DIR}/extra/lz4 -I${BUNDLED_LZ4_PATH}
   )
->>>>>>> fbdaa4de
 
 # Fixes "C1128: number of sections exceeded object file format limit" in MSVC
 IF(WIN32)
   ADD_COMPILE_FLAGS(
     gis/difference.cc
+    gis/difference_functor.cc
+    gis/intersection_functor.cc
+    gis/symdifference_functor.cc
     gis/touches.cc
     gis/union.cc
+    gis/union_functor.cc
     gis/within.cc
     item_geofunc.cc
     item_geofunc_relchecks.cc
-    item_geofunc_setops.cc
     COMPILE_FLAGS "/bigobj")
 ENDIF()
 
@@ -833,7 +871,6 @@
   IF(HAS_WARN_FLAG)
     ADD_COMPILE_FLAGS(
       geometry_rtree.cc
-      item_geofunc_relchecks_bgwrap.cc
       COMPILE_FLAGS ${HAS_WARN_FLAG}
       )
   ENDIF()
@@ -851,9 +888,6 @@
 IF(MY_COMPILER_IS_GNU_OR_CLANG)
   ADD_COMPILE_FLAGS(${CMAKE_CURRENT_BINARY_DIR}/sql_yacc.cc
                     ${CMAKE_CURRENT_BINARY_DIR}/sql_hints.yy.cc
-<<<<<<< HEAD
-                    COMPILE_FLAGS "-Wno-undef")
-=======
                     COMPILE_FLAGS "-Wno-undef -Wno-unused-label")
   # https://gcc.gnu.org/bugzilla/show_bug.cgi?id=98753
   IF(MY_COMPILER_IS_GNU AND NOT CMAKE_CXX_COMPILER_VERSION VERSION_LESS 11)
@@ -863,8 +897,14 @@
       COMPILE_FLAGS "-Wno-free-nonheap-object")
   ENDIF()
 ENDIF()
->>>>>>> fbdaa4de
-
+
+IF(WIN32)
+  # switch statement contains 'default' but no 'case'
+  ADD_COMPILE_FLAGS(${CMAKE_CURRENT_BINARY_DIR}/sql_hints.yy.cc
+    COMPILE_FLAGS "/wd4065")
+  # conversion from 'uint' to 'Item *' of greater size
+  ADD_COMPILE_FLAGS(range_optimizer/range_analysis.cc
+    COMPILE_FLAGS "/wd4312")
 ENDIF()
 
 MY_CHECK_CXX_COMPILER_FLAG("-fno-builtin-memcmp" HAVE_NO_BUILTIN_MEMCMP)
@@ -884,7 +924,7 @@
 ADD_DEPENDENCIES(sql_main GenSysSchema)
 TARGET_LINK_LIBRARIES(sql_main ${MYSQLD_STATIC_PLUGIN_LIBS}
   mysql_server_component_services mysys strings vio
-  binlogevents_static ${LIBWRAP} ${LIBCRYPT} ${LIBDL} ${SSL_LIBRARIES})
+  binlogevents_static ${LIBWRAP} ${LIBDL} ${SSL_LIBRARIES})
 
 # sql/immutable_string.h uses
 # google::protobuf::io::CodedOutputStream::WriteVarint64ToArray
@@ -906,37 +946,6 @@
   IF(HAVE_COMPRESS_GZ_OPTION)
     TARGET_COMPILE_OPTIONS(sql_gis PRIVATE -gz)
   ENDIF()
-ENDIF()
-
-# A class with a reference member lacks a user-defined constructor,
-# which can lead to errors.
-# Constexpr function return type is not a literal type.
-IF(MY_COMPILER_IS_SUNPRO)
-  SET_TARGET_PROPERTIES(sql_gis PROPERTIES
-    COMPILE_FLAGS "-erroff=refmemnoconstr,w_constexprnonlitret")
-  ADD_COMPILE_FLAGS(
-    item_geofunc_setops.cc
-    COMPILE_FLAGS "-erroff=refmemnoconstr")
-ENDIF()
-
-# -g0 is the same as -g, except that inlining is enabled.
-# With Studio 12.6 we may get linking errors for large binaries,
-# so we add -g0 here to enable inlining of boost/geometry.
-# This also cuts link time by almost one hour for large binaries ....
-IF(MY_COMPILER_IS_SUNPRO)
-  ADD_COMPILE_FLAGS(
-    ${SQL_GIS_SOURCES}
-    sql_exception_handler.cc
-    COMPILE_FLAGS " -g0 -xdebuginfo=no%decl")
-ENDIF()
-
-# segfault in boost geometry ....
-IF(SOLARIS AND MY_COMPILER_IS_GNU AND
-    CMAKE_BUILD_TYPE_UPPER MATCHES "REL")
-  ADD_COMPILE_FLAGS(
-    ${SQL_GIS_SOURCES}
-    COMPILE_FLAGS "-O0"
-    )
 ENDIF()
 
 ADD_LIBRARY(sql_dd STATIC ${DD_SOURCES})
@@ -958,7 +967,7 @@
   ADD_DEFINITIONS(-DAUTHENTICATION_WIN)
   TARGET_LINK_LIBRARIES(sql_main auth_win_client)
   IF(OPENSSL_APPLINK_C)
-    ADD_COMPILE_DEFINITIONS(
+    MY_ADD_COMPILE_DEFINITIONS(
       ../sql-common/client_authentication.cc
       COMPILE_DEFINITIONS HAVE_OPENSSL_APPLINK_C)
   ENDIF()
@@ -1006,7 +1015,7 @@
 ADD_LIBRARY(rpl STATIC ${RPL_SOURCE})
 TARGET_LINK_LIBRARIES(rpl sql_main)
 
-SET (MASTER_SOURCE rpl_master.cc rpl_binlog_sender.cc binlog_reader.cc)
+SET (MASTER_SOURCE rpl_source.cc rpl_binlog_sender.cc binlog_reader.cc)
 ADD_DEPENDENCIES(rpl GenError)
 ADD_LIBRARY(master STATIC ${MASTER_SOURCE})
 ADD_DEPENDENCIES(master GenError)
@@ -1015,6 +1024,7 @@
 SET (SLAVE_SOURCE
   dynamic_ids.cc
   changestreams/apply/commit_order_queue.cc
+  changestreams/apply/replication_thread_status.cc
   rpl_applier_reader.cc
   rpl_async_conn_failover.cc
   rpl_async_conn_failover_table_operations.cc
@@ -1022,6 +1032,8 @@
   rpl_async_conn_failover_add_source_udf.cc
   rpl_async_conn_failover_delete_managed_udf.cc
   rpl_async_conn_failover_delete_source_udf.cc
+  rpl_async_conn_failover_configuration_propagation.cc
+  rpl_async_conn_failover_reset_udf.cc
   rpl_channel_service_interface.cc
   rpl_channel_credentials.cc
   rpl_info.cc
@@ -1035,14 +1047,14 @@
   rpl_io_monitor.cc
   rpl_mi.cc
   rpl_msr.cc
-  rpl_mts_submode.cc
+  rpl_mta_submode.cc
   rpl_mysql_connect.cc
   rpl_reporting.cc
   rpl_rli.cc
   rpl_rli_pdb.cc
-  rpl_slave.cc
-  rpl_slave_commit_order_manager.cc
-  rpl_slave_until_options.cc
+  rpl_replica.cc
+  rpl_replica_commit_order_manager.cc
+  rpl_replica_until_options.cc
   rpl_sys_key_access.cc
   rpl_sys_table_access.cc
   rpl_trx_boundary_parser.cc
@@ -1051,7 +1063,21 @@
   )
 ADD_LIBRARY(slave STATIC ${SLAVE_SOURCE})
 ADD_DEPENDENCIES(slave GenError)
-TARGET_LINK_LIBRARIES(slave binlog sql_main)
+TARGET_LINK_LIBRARIES(slave
+  binlog sql_main ${PROTOBUF_LITE_LIBRARY} ${RPL_PROTOBUF_LITE_LIB})
+
+IF(WIN32)
+  # Silence warnings about: needs to have dll-interface
+  TARGET_COMPILE_OPTIONS(slave PRIVATE "/wd4251")
+  ADD_COMPILE_FLAGS(mysqld.cc COMPILE_FLAGS "/wd4251")
+ENDIF()
+
+# Includes code generated by protobuf, and version 3.12 will generate extra ';'.
+MY_CHECK_CXX_COMPILER_WARNING("-Wextra-semi" HAS_WARN_FLAG)
+IF(HAS_WARN_FLAG)
+  TARGET_COMPILE_OPTIONS(slave PRIVATE "${HAS_WARN_FLAG}")
+  ADD_COMPILE_FLAGS(mysqld.cc COMPILE_FLAGS ${HAS_WARN_FLAG})
+ENDIF()
 
 # All these libraries depend on each other.
 TARGET_LINK_LIBRARIES(sql_main rpl master slave binlog)
@@ -1074,7 +1100,7 @@
   ${MYSQLD_SOURCE} DESTINATION ${INSTALL_SBINDIR} COMPONENT Server
   )
 
-# We depend on protobuf because of the mysqlx plugin.
+# We depend on protobuf because of the mysqlx plugin and replication.
 IF(UNIX_INSTALL_RPATH_ORIGIN_PRIV_LIBDIR)
   ADD_INSTALL_RPATH_FOR_PROTOBUF(mysqld)
 ENDIF()
@@ -1099,7 +1125,7 @@
     TARGET_LINK_LIBRARIES(mysqld ${CORESERVICES})
   ENDIF()
   IF(APPLE_XCODE)
-    ADD_COMPILE_DEFINITIONS(mysqld.cc COMPILE_DEFINITIONS APPLE_XCODE)
+    MY_ADD_COMPILE_DEFINITIONS(mysqld.cc COMPILE_DEFINITIONS APPLE_XCODE)
   ENDIF()
 ENDIF()
 
@@ -1131,6 +1157,9 @@
   # Insert absolute INSTALL_RPATH before $ORIGIN values.
   # This is done in order to support setuid executables, needed by:
   # https://dev.mysql.com/doc/refman/8.0/en/resource-groups.html
+
+  # Note: for Fedora RPM, this gives ERROR 0008: file '/usr/sbin/mysqld'
+  #       contains the $ORIGIN specifier at the wrong position.
   IF(INSTALL_LAYOUT STREQUAL "DEB" OR INSTALL_LAYOUT STREQUAL "RPM")
     GET_TARGET_PROPERTY(CURRENT_RPATH_mysqld mysqld INSTALL_RPATH)
     LIST(INSERT CURRENT_RPATH_mysqld 0
@@ -1175,7 +1204,7 @@
     WORKING_DIRECTORY "${CMAKE_CURRENT_BINARY_DIR}/${CMAKE_CFG_INTDIR}"
     DEPENDS create_def binlog binlogevents_static mysys mytime rpl slave sql_main strings vio
   )
-  ADD_CUSTOM_TARGET(GenMysqldDef ALL
+  MY_ADD_CUSTOM_TARGET(GenMysqldDef ALL
     DEPENDS ${CMAKE_CURRENT_BINARY_DIR}/${CMAKE_CFG_INTDIR}/mysqld.def)
 
   ADD_DEPENDENCIES(sql_main GenError)
@@ -1202,23 +1231,15 @@
   TARGET_LINK_LIBRARIES(mysqld ${LDAP_LIBRARY})
 ENDIF()
 
+IF(SOLARIS)
+  TARGET_LINK_LIBRARIES(mysqld mtmalloc)
+ENDIF()
+
 # Remove transitive link dependencies when linking plugins
 SET_TARGET_PROPERTIES(mysqld PROPERTIES INTERFACE_LINK_LIBRARIES "")
 
-<<<<<<< HEAD
-SET(WITH_MYSQLD_LDFLAGS "" CACHE STRING "Additional linker flags for mysqld")
-MARK_AS_ADVANCED(WITH_MYSQLD_LDFLAGS)
-IF(WITH_MYSQLD_LDFLAGS)
-  GET_TARGET_PROPERTY(MYSQLD_LINK_FLAGS mysqld LINK_FLAGS)
-  IF(NOT MYSQLD_LINK_FLAGS)
-    SET(MYSQLD_LINK_FLAGS)
-  ENDIF()
-  SET_TARGET_PROPERTIES(mysqld PROPERTIES LINK_FLAGS
-     "${MYSQLD_LINK_FLAGS} ${WITH_MYSQLD_LDFLAGS}")
-=======
 IF(TARGET copy_jemalloc_dll)
   ADD_DEPENDENCIES(mysqld copy_jemalloc_dll)
->>>>>>> fbdaa4de
 ENDIF()
 
 # See DEBUG_EXTNAME above: mysqld may already have name mysqld-debug,
@@ -1319,17 +1340,17 @@
 SET_TARGET_PROPERTIES(mysql_tzinfo_to_sql
   PROPERTIES COMPILE_FLAGS "-DDISABLE_PSI_FILE=1 -DABBR_ARE_USED")
 
-ADD_CUSTOM_TARGET(
-        GenServerSource
-        DEPENDS ${GEN_SOURCES}
+MY_ADD_CUSTOM_TARGET(
+  GenServerSource
+  DEPENDS ${GEN_SOURCES}
 )
 
-ADD_CUSTOM_TARGET(
-        GenDigestServerSource
-        DEPENDS ${GEN_DIGEST_SOURCES}
+MY_ADD_CUSTOM_TARGET(
+  GenDigestServerSource
+  DEPENDS ${GEN_DIGEST_SOURCES}
 )
 
-ADD_CUSTOM_TARGET(
+MY_ADD_CUSTOM_TARGET(
   GenKeywordList
   DEPENDS ${GEN_KEYWORD_LIST_SOURCES}
 )
