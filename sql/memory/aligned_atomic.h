/* Copyright (c) 2008, 2022, Oracle and/or its affiliates.

  This program is free software; you can redistribute it and/or modify
  it under the terms of the GNU General Public License, version 2.0,
  as published by the Free Software Foundation.

  This program is also distributed with certain software (including
  but not limited to OpenSSL) that is licensed under separate terms,
  as designated in a particular file or component or in included license
  documentation.  The authors of MySQL hereby grant you an additional
  permission to link the program and your derivative works with the
  separately licensed software that they have included with MySQL.

  This program is distributed in the hope that it will be useful,
  but WITHOUT ANY WARRANTY; without even the implied warranty of
  MERCHANTABILITY or FITNESS FOR A PARTICULAR PURPOSE.  See the
  GNU General Public License, version 2.0, for more details.

  You should have received a copy of the GNU General Public License
  along with this program; if not, write to the Free Software
  Foundation, Inc., 51 Franklin St, Fifth Floor, Boston, MA 02110-1301  USA */

#ifndef MEMORY_ALIGNED_ATOMIC_H
#define MEMORY_ALIGNED_ATOMIC_H

#include <assert.h>
#include <atomic>
#include <cmath>
#include <cstddef>
#include <cstdio>

#if defined(__APPLE__)
#include <sys/sysctl.h>
#elif defined(_WIN32)
#include <stdlib.h>
#include <windows.h>
#elif defined(__linux__)
#include <unistd.h>
#endif

namespace memory {

/**
 Calculates and returns the size of the CPU cache line.

 @return the cache line size
 */
#if defined(__APPLE__)
static inline size_t _cache_line_size() {
  size_t line_size{0};
  size_t sizeof_line_size = sizeof(line_size);
  sysctlbyname("hw.cachelinesize", &line_size, &sizeof_line_size, 0, 0);
  return line_size;
}

#elif defined(_WIN32)
static inline size_t _cache_line_size() {
  size_t line_size{0};
  DWORD buffer_size = 0;
  DWORD i = 0;
  SYSTEM_LOGICAL_PROCESSOR_INFORMATION *buffer = 0;

  GetLogicalProcessorInformation(0, &buffer_size);
  buffer = (SYSTEM_LOGICAL_PROCESSOR_INFORMATION *)malloc(buffer_size);
  GetLogicalProcessorInformation(&buffer[0], &buffer_size);

  for (i = 0; i != buffer_size / sizeof(SYSTEM_LOGICAL_PROCESSOR_INFORMATION);
       ++i) {
    if (buffer[i].Relationship == RelationCache && buffer[i].Cache.Level == 1) {
      line_size = buffer[i].Cache.LineSize;
      break;
    }
  }

  free(buffer);
  return line_size;
}

#elif defined(__linux__)
static inline size_t _cache_line_size() {
<<<<<<< HEAD
  return sysconf(_SC_LEVEL1_DCACHE_LINESIZE);
=======
  long size = sysconf(_SC_LEVEL1_DCACHE_LINESIZE);
  if (size == -1) return 64;
#if defined(__s390x__)
  // returns 0 on s390x RHEL 7.x
  if (size == 0) {
    FILE *p = fopen(
        "/sys/devices/system/cpu/cpu0/cache/index0/coherency_line_size", "r");
    if (p) {
      fscanf(p, "%ld", &size);
      fclose(p);
    }
  }
#endif
  return static_cast<size_t>(size);
>>>>>>> fbdaa4de
}

#else
static inline size_t _cache_line_size() { return 64; }
#endif
static inline size_t cache_line_size() {
  static const size_t size{memory::_cache_line_size()};
  return size;
}

/**
 Retrieves the amount of bytes, multiple of the current cacheline size, needed
 to store an element of type `T`. This is a non-caching non-thread safe helper
 function and `memory::minimum_cacheline_for` should be used instead.

 @return the amount of bytes, multiple of the current cacheline size, needed to
 store an element of type `T`.
 */
template <typename T>
static inline size_t _cacheline_for() {
  size_t csize = memory::cache_line_size();
  size_t size{static_cast<size_t>(std::ceil(static_cast<double>(sizeof(T)) /
                                            static_cast<double>(csize))) *
              csize};
  return size;
}

/**
 Retrieves the amount of bytes, multiple of the current cacheline size, needed
 to store an element of type `T`. This function caches the computed value in a
 static storage variable and does it in a thread-safe manner.

 @return the amount of bytes, multiple of the current cacheline size, needed to
 store an element of type `T`.
 */
template <typename T>
static inline size_t minimum_cacheline_for() {
  static const size_t size{memory::_cacheline_for<T>()};
  return size;
}

/**
  @class memory::Aligned_atomic

  Templated class that encapsulates an `std::atomic` within a byte buffer that
  is padded to the processor cache-line size.

  This class purpose is to help prevent false sharing between atomically
  accessed variables that are contiguous in memory. This is the normal case for
  arrays or class members declared next to each other.

  If the intended usage is none of the above, `std::atomic` class should be used
  since the below implementation allocates more memory than needed for storing
  the intended value (in order to implement the padding to the cache-line).
 */
template <typename T>
class Aligned_atomic {
 public:
  /*
    Default class constructor, will allocate a byte buffer with enough space to
    store an instance of `std::atomic<T>` and paded to a multiple of the
    processor cache-line size.

    Will invoke `std::atomic<T>` inplace constructor using the allocated byte
    array.
   */
  Aligned_atomic();
  /*
    Constructor that will assign the parameter value to the newly allocated
    `std::atomic<T>`.

    @param value The value to store in the underlying `std::atomic<T>` object.
   */
  Aligned_atomic(T value);
  /*
    Deleted copy constructor, no copies allowed.
   */
  Aligned_atomic(Aligned_atomic<T> const &rhs) = delete;
  /*
    Move semantics constructor.

    @param rhs The object to collect the underlying `std::atomic<T>` and byte
               buffer from.
   */
  Aligned_atomic(Aligned_atomic<T> &&rhs);
  /*
    Destructor that will invoke `std::atomi<T>` inplace destructor and release
    the allocated byte buffer.
   */
  virtual ~Aligned_atomic();

  /*
    Deleted copy operator.
   */
  Aligned_atomic<T> &operator=(Aligned_atomic<T> const &rhs) = delete;
  /*
    Move semantics operator.

    @param rhs The object to collect the underlying `std::atomic<T>` and byte
               buffer from.

    @return This object reference, instantiated with the collected values.
   */
  Aligned_atomic<T> &operator=(Aligned_atomic<T> &&rhs);
  /*
    Assignment operator for parameter of templated type.

    @param rhs The templated type value to be stored in the underlying
               `std::atomic`.

    @return This object reference, instantiated with the collected value.
   */
  Aligned_atomic<T> &operator=(T rhs);
  /**
    Casting operator for directly accessing the value of the underlying
    `std::atomic<T>`.

    @return The value of type `T` stored in the underlying `std::atomic`..
   */
  operator T() const;
  /**
    Equality operator to determine if the underlying storage memory is
    initialized.

    @param rhs nullptr value

    @return true if the underlying storage memory is not initialized,
            false otherwise.
   */
  bool operator==(std::nullptr_t rhs) const;
  /**
    Inequality operator to determine if the underlying storage memory is
    initialized.

    @param rhs nullptr value

    @return true if the underlying storage memory is initialized, false
            otherwise.
   */
  bool operator!=(std::nullptr_t rhs) const;
  /**
    Equality operator for determining if the value stored in the underlying
    `std::atomic` equals the passed parameter.

    @param rhs The value to compare with.

    @return true if the parameter value equals the value stored in the
            underlying `std::atomic`, false otherwise.
   */
  bool operator==(T rhs) const;
  /**
    Inequality operator for determining if the value stored in the underlying
    `std::atomic` differs from the passed parameter.

    @param rhs The value to compare with.

    @return true if the parameter value differs from the value stored in the
            underlying `std::atomic`, false otherwise.
   */
  bool operator!=(T rhs) const;
  /*
    Pointer operator that allows the access to the underlying `std::atomic<T>`
    object.

    @return The pointer to the underlying `std::atomic<T>` object.
   */
  std::atomic<T> *operator->() const;
  /*
    Dereference operator that allows the access to the underlying
    `std::atomic<T>` object.

    @return The reference to the underlying `std::atomic<T>` object.
   */
  std::atomic<T> &operator*() const;
  /*
    The size of `std::atomic<T>`, as returned by `sizeof std::atomic<T>`.

    @return The in-memory size of an `std::atomic<T>` instance.
   */
  size_t size() const;
  /*
    The size of the allocated byte buffer.

    @return The in-memory size of the allocated byte buffer.
   */
  size_t allocated_size() const;

 private:
  /** The size of the byte buffer. */
  size_t m_storage_size{0};
  /** The byte buffer to use as underlying storage. */
  alignas(std::max_align_t) unsigned char *m_storage{nullptr};
  /** The pointer to the underlying `std::atomic<T>` object. */
  std::atomic<T> *m_underlying{nullptr};
};
}  // namespace memory

template <typename T>
memory::Aligned_atomic<T>::Aligned_atomic()
    : m_storage_size{memory::minimum_cacheline_for<std::atomic<T>>()},
      m_storage{new unsigned char[m_storage_size]},
      m_underlying{new (this->m_storage) std::atomic<T>()} {}

template <typename T>
memory::Aligned_atomic<T>::Aligned_atomic(T value)
    : memory::Aligned_atomic<T>() {
  this->m_underlying->store(value);
}

template <typename T>
memory::Aligned_atomic<T>::Aligned_atomic(Aligned_atomic<T> &&rhs)
    : m_storage_size{rhs.m_storage_size}, m_underlying{rhs.m_underlying} {
  delete[] this->m_storage;
  this->m_storage = rhs.m_storage;
  rhs.m_storage_size = 0;
  rhs.m_storage = nullptr;
  rhs.m_underlying = nullptr;
}

template <typename T>
memory::Aligned_atomic<T>::~Aligned_atomic() {
  if (this->m_underlying != nullptr) {
    this->m_underlying->~atomic();
    this->m_underlying = nullptr;
  }
  delete[] this->m_storage;
  this->m_storage = nullptr;
  this->m_storage_size = 0;
}

template <typename T>
memory::Aligned_atomic<T> &memory::Aligned_atomic<T>::operator=(
    Aligned_atomic<T> &&rhs) {
  delete[] this->m_storage;
  this->m_storage_size = rhs.m_storage_size;
  this->m_storage = rhs.m_storage;
  this->m_underlying = rhs.m_underlying;
  rhs.m_storage_size = 0;
  rhs.m_storage = nullptr;
  rhs.m_underlying = nullptr;
  return (*this);
}

template <typename T>
memory::Aligned_atomic<T> &memory::Aligned_atomic<T>::operator=(T rhs) {
  assert(this->m_underlying != nullptr);
  this->m_underlying->store(rhs, std::memory_order_seq_cst);
  return (*this);
}

template <typename T>
memory::Aligned_atomic<T>::operator T() const {
  assert(this->m_underlying != nullptr);
  return this->m_underlying->load(std::memory_order_relaxed);
}

template <typename T>
bool memory::Aligned_atomic<T>::operator==(std::nullptr_t) const {
  return this->m_underlying == nullptr;
}

template <typename T>
bool memory::Aligned_atomic<T>::operator!=(std::nullptr_t) const {
  return this->m_underlying != nullptr;
}

template <typename T>
bool memory::Aligned_atomic<T>::operator==(T rhs) const {
  if (this->m_underlying == nullptr) return false;
  return this->m_underlying->load(std::memory_order_relaxed) == rhs;
}

template <typename T>
bool memory::Aligned_atomic<T>::operator!=(T rhs) const {
  return !((*this) == rhs);
}

template <typename T>
std::atomic<T> *memory::Aligned_atomic<T>::operator->() const {
  assert(this->m_underlying != nullptr);
  return this->m_underlying;
}

template <typename T>
std::atomic<T> &memory::Aligned_atomic<T>::operator*() const {
  assert(this->m_underlying != nullptr);
  return *this->m_underlying;
}

template <typename T>
size_t memory::Aligned_atomic<T>::size() const {
  return sizeof(std::atomic<T>);
}

template <typename T>
size_t memory::Aligned_atomic<T>::allocated_size() const {
  return this->m_storage_size;
}

#endif  // MEMORY_ALIGNED_ATOMIC_H<|MERGE_RESOLUTION|>--- conflicted
+++ resolved
@@ -78,9 +78,6 @@
 
 #elif defined(__linux__)
 static inline size_t _cache_line_size() {
-<<<<<<< HEAD
-  return sysconf(_SC_LEVEL1_DCACHE_LINESIZE);
-=======
   long size = sysconf(_SC_LEVEL1_DCACHE_LINESIZE);
   if (size == -1) return 64;
 #if defined(__s390x__)
@@ -95,7 +92,6 @@
   }
 #endif
   return static_cast<size_t>(size);
->>>>>>> fbdaa4de
 }
 
 #else
