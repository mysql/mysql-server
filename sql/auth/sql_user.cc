--- conflicted
+++ resolved
@@ -34,6 +34,7 @@
 #include "m_ctype.h"
 #include "m_string.h"
 #include "map_helpers.h"
+#include "mutex_lock.h"  // Mutex_lock
 #include "my_alloc.h"
 #include "my_base.h"
 #include "my_compiler.h"
@@ -96,6 +97,7 @@
 #include "sql/auth/auth_internal.h"
 #include "sql/auth/sql_auth_cache.h"
 #include "sql/auth/sql_authentication.h"
+#include "sql/auth/sql_mfa.h"
 #include "sql/auth/sql_user_table.h"
 #include "sql/current_thd.h"
 #include "sql/derror.h" /* ER_THD */
@@ -115,9 +117,12 @@
  */
 void log_user(THD *thd, String *str, LEX_USER *user, bool comma = true) {
   String from_user(user->user.str, user->user.length, system_charset_info);
-  String from_plugin(user->plugin.str, user->plugin.length,
+  String from_plugin(user->first_factor_auth_info.plugin.str,
+                     user->first_factor_auth_info.plugin.length,
                      system_charset_info);
-  String from_auth(user->auth.str, user->auth.length, system_charset_info);
+  String from_auth(user->first_factor_auth_info.auth.str,
+                   user->first_factor_auth_info.auth.length,
+                   system_charset_info);
   String from_host(user->host.str, user->host.length, system_charset_info);
 
   if (comma) str->append(',');
@@ -286,6 +291,12 @@
     return true;
   }
 
+  Acl_table_intact table_intact(thd);
+  if (table_intact.check(table_list.table, ACL_TABLES::TABLE_USER)) {
+    close_thread_tables(thd);
+    return true;
+  }
+
   if (!(acl_user =
             find_acl_user(user_name->host.str, user_name->user.str, true))) {
     String wrong_users;
@@ -296,16 +307,20 @@
     return true;
   }
   /* fill in plugin, auth_str from acl_user */
-  user_name->auth.str = acl_user->credentials[PRIMARY_CRED].m_auth_string.str;
-  user_name->auth.length =
+  user_name->first_factor_auth_info.auth.str =
+      acl_user->credentials[PRIMARY_CRED].m_auth_string.str;
+  user_name->first_factor_auth_info.auth.length =
       acl_user->credentials[PRIMARY_CRED].m_auth_string.length;
-  user_name->plugin = acl_user->plugin;
-  user_name->uses_identified_by_clause = true;
-  user_name->uses_identified_with_clause = false;
-  user_name->uses_authentication_string_clause = false;
+  user_name->first_factor_auth_info.plugin = acl_user->plugin;
+  user_name->first_factor_auth_info.uses_identified_by_clause = true;
+  user_name->first_factor_auth_info.uses_identified_with_clause = false;
+  user_name->first_factor_auth_info.uses_authentication_string_clause = false;
   user_name->retain_current_password = false;
   user_name->discard_old_password = false;
 
+  /* fill in details related to MFA methods */
+  if (acl_user->m_mfa)
+    acl_user->m_mfa->get_info_for_query_rewrite(thd, user_name);
   /* make a copy of user resources, ssl and password expire attributes */
   tmp_user_resource = lex->mqh;
   lex->mqh = acl_user->user_resource;
@@ -940,20 +955,23 @@
   meta_data.push_back(new Item_string("host", 4, system_charset_info));
   meta_data.push_back(
       new Item_string("generated password", 18, system_charset_info));
+  meta_data.push_back(new Item_uint(NAME_STRING("auth_factor"), 1, 12));
   mem_root_deque<Item *> item_list(thd->mem_root);
   Query_result_send output;
   if (output.send_result_set_metadata(
           thd, meta_data, Protocol::SEND_NUM_ROWS | Protocol::SEND_EOF))
     return true;
   for (auto password : generated_passwords) {
-    Item *item = new Item_string(password[0].c_str(), password[0].length(),
+    Item *item = new Item_string(password.user.c_str(), password.user.length(),
                                  system_charset_info);
     item_list.push_back(item);
-    item = new Item_string(password[1].c_str(), password[1].length(),
+    item = new Item_string(password.host.c_str(), password.host.length(),
                            system_charset_info);
     item_list.push_back(item);
-    item = new Item_string(password[2].c_str(), password[2].length(),
-                           system_charset_info);
+    item = new Item_string(password.password.c_str(),
+                           password.password.length(), system_charset_info);
+    item_list.push_back(item);
+    item = new Item_uint(password.authentication_factor);
     item_list.push_back(item);
     if (output.send_data(thd, item_list)) {
       return true;
@@ -966,8 +984,6 @@
 }
 
 /**
-<<<<<<< HEAD
-=======
   Helper method to turn off sandbox mode once registration step is complete
 
   @param thd       connection handle
@@ -1191,7 +1207,6 @@
 }
 
 /**
->>>>>>> fbdaa4de
   This function does following:
    1. Convert plain text password to hash and update the same in
       user definition.
@@ -1220,6 +1235,7 @@
   @param cmd          Command information
   @param[out] generated_passwords A list of generated random passwords. Depends
   on LEX_USER.
+  @param[out] i_mfa Interface to Multi factor authentication methods.
 
   @retval 0 ok
   @retval 1 ERROR;
@@ -1229,7 +1245,7 @@
     THD *thd, LEX_USER *Str, acl_table::Pod_user_what_to_update &what_to_set,
     bool is_privileged_user, bool is_role, TABLE_LIST *history_table,
     bool *history_check_done, const char *cmd,
-    Userhostpassword_list &generated_passwords) {
+    Userhostpassword_list &generated_passwords, I_multi_factor_auth **i_mfa) {
   bool user_exists = false;
   ACL_USER *acl_user;
   plugin_ref plugin = nullptr;
@@ -1247,8 +1263,9 @@
 
   if (history_check_done) *history_check_done = false;
   /* update plugin,auth str attributes */
-  if (Str->uses_identified_by_clause || Str->uses_identified_with_clause ||
-      Str->uses_authentication_string_clause)
+  if (Str->first_factor_auth_info.uses_identified_by_clause ||
+      Str->first_factor_auth_info.uses_identified_with_clause ||
+      Str->first_factor_auth_info.uses_authentication_string_clause)
     what_to_set.m_what |= PLUGIN_ATTR;
   else
     what_to_set.m_what |= DEFAULT_AUTH_ATTR;
@@ -1301,7 +1318,8 @@
   if (Str->alter_status.update_account_locked_column)
     what_to_set.m_what |= ACCOUNT_LOCK_ATTR;
 
-  if (Str->plugin.length) optimize_plugin_compare_by_pointer(&Str->plugin);
+  if (Str->first_factor_auth_info.plugin.length)
+    optimize_plugin_compare_by_pointer(&Str->first_factor_auth_info.plugin);
 
   if (user_exists) {
     switch (command) {
@@ -1312,17 +1330,19 @@
           we need to use default plugin to generate password
           so that binlog entry is correct.
         */
-        if (!Str->uses_identified_with_clause)
-          Str->plugin = default_auth_plugin_name;
+        if (!Str->first_factor_auth_info.uses_identified_with_clause)
+          Str->first_factor_auth_info.plugin = default_auth_plugin_name;
         break;
       }
       case SQLCOM_ALTER_USER: {
-        if (!Str->uses_identified_with_clause) {
+        if (!Str->first_factor_auth_info.uses_identified_with_clause) {
           /* If no plugin is given, get existing plugin */
-          Str->plugin = acl_user->plugin;
-        } else if (!(Str->uses_identified_by_clause ||
-                     Str->uses_authentication_string_clause) &&
-                   auth_plugin_supports_expiration(Str->plugin.str)) {
+          Str->first_factor_auth_info.plugin = acl_user->plugin;
+        } else if (!(Str->first_factor_auth_info.uses_identified_by_clause ||
+                     Str->first_factor_auth_info
+                         .uses_authentication_string_clause) &&
+                   auth_plugin_supports_expiration(
+                       Str->first_factor_auth_info.plugin.str)) {
           /*
             This is an attempt to change existing users authentication plugin
             without specifying any password. In such cases, expire user's
@@ -1339,7 +1359,7 @@
           what_to_set.m_what |= PASSWORD_EXPIRE_ATTR;
 
         /* detect changes in the plugin name */
-        if (Str->plugin.str != acl_user->plugin.str) {
+        if (Str->first_factor_auth_info.plugin.str != acl_user->plugin.str) {
           what_to_set.m_what |= DIFFERENT_PLUGIN_ATTR;
           if (Str->retain_current_password) {
             my_error(ER_PASSWORD_CANNOT_BE_RETAINED_ON_PLUGIN_CHANGE, MYF(0),
@@ -1387,35 +1407,33 @@
         GRANT and REVOKE.
        */
       case SQLCOM_GRANT:
-        /* fall through */
+        [[fallthrough]];
       case SQLCOM_REVOKE:
         what_to_set.m_what = NONE_ATTR;
-        Str->plugin = acl_user->plugin;
-        Str->auth.str = acl_user->credentials[PRIMARY_CRED].m_auth_string.str;
-        Str->auth.length =
+        Str->first_factor_auth_info.plugin = acl_user->plugin;
+        Str->first_factor_auth_info.auth.str =
+            acl_user->credentials[PRIMARY_CRED].m_auth_string.str;
+        Str->first_factor_auth_info.auth.length =
             acl_user->credentials[PRIMARY_CRED].m_auth_string.length;
         break;
-
       default: {
-        /*
-          If we are here, authentication related information can be provided
-          only if GRANT statement was used to change user's credentials.
-        */
-
-        if (!Str->uses_identified_with_clause) {
+        if (!Str->first_factor_auth_info.uses_identified_with_clause) {
           /* if IDENTIFIED WITH is not specified set plugin from cache */
-          Str->plugin = acl_user->plugin;
+          Str->first_factor_auth_info.plugin = acl_user->plugin;
           /* set auth str from cache when not specified for existing user */
-          if (!(Str->uses_identified_by_clause ||
-                Str->uses_authentication_string_clause)) {
-            Str->auth.str =
+          if (!(Str->first_factor_auth_info.uses_identified_by_clause ||
+                Str->first_factor_auth_info
+                    .uses_authentication_string_clause)) {
+            Str->first_factor_auth_info.auth.str =
                 acl_user->credentials[PRIMARY_CRED].m_auth_string.str;
-            Str->auth.length =
+            Str->first_factor_auth_info.auth.length =
                 acl_user->credentials[PRIMARY_CRED].m_auth_string.length;
           }
-        } else if (!(Str->uses_identified_by_clause ||
-                     Str->uses_authentication_string_clause) &&
-                   auth_plugin_supports_expiration(Str->plugin.str)) {
+        } else if (!(Str->first_factor_auth_info.uses_identified_by_clause ||
+                     Str->first_factor_auth_info
+                         .uses_authentication_string_clause) &&
+                   auth_plugin_supports_expiration(
+                       Str->first_factor_auth_info.plugin.str)) {
           /*
             This is an attempt to change existing users authentication plugin
             without specifying any password. In such cases, expire user's
@@ -1449,9 +1467,29 @@
             acl_user->password_reuse_interval;
     }
   } else {
-    /* set default plugin for new users if not specified */
-    if (!Str->uses_identified_with_clause)
-      Str->plugin = default_auth_plugin_name;
+    /*
+      when authentication_policy = 'mysql_native_password,,' and
+      --default-authentication-plugin = 'caching_sha2_password'
+      set default as mysql_native_password.
+      --authentication_policy has precedence over
+      --default-authentication-plugin with 1 exception as below:
+      when authentication_policy = '*,,' and
+      --default-authentication-plugin = 'mysql_native_password'
+      set default as mysql_native_password
+      in case no concrete plugin can be extracted from --authentication_policy
+      for first factor, server picks plugin name from
+      --default-authentication-plugin
+    */
+    if (!Str->first_factor_auth_info.uses_identified_with_clause) {
+      mysql_mutex_lock(&LOCK_authentication_policy);
+      if (authentication_policy_list[0].compare("*") == 0)
+        Str->first_factor_auth_info.plugin = default_auth_plugin_name;
+      else
+        lex_string_strmake(thd->mem_root, &Str->first_factor_auth_info.plugin,
+                           authentication_policy_list[0].c_str(),
+                           authentication_policy_list[0].length());
+      mysql_mutex_unlock(&LOCK_authentication_policy);
+    }
 
     if (command == SQLCOM_GRANT) {
       my_error(ER_CANT_CREATE_USER_WITH_GRANT, MYF(0));
@@ -1459,7 +1497,7 @@
     }
   }
 
-  optimize_plugin_compare_by_pointer(&Str->plugin);
+  optimize_plugin_compare_by_pointer(&Str->first_factor_auth_info.plugin);
 
   /*
     Check if non-default password expiraition option
@@ -1469,19 +1507,22 @@
   if (Str->alter_status.update_password_expired_fields &&
       !Str->alter_status.use_default_password_lifetime &&
       Str->alter_status.expire_after_days != 0 &&
-      !auth_plugin_supports_expiration(Str->plugin.str)) {
+      !auth_plugin_supports_expiration(
+          Str->first_factor_auth_info.plugin.str)) {
     my_error(ER_PASSWORD_EXPIRATION_NOT_SUPPORTED_BY_AUTH_METHOD, MYF(0),
-             Str->plugin.length, Str->plugin.str);
+             Str->first_factor_auth_info.plugin.length,
+             Str->first_factor_auth_info.plugin.str);
     return true;
   }
 
-  plugin =
-      my_plugin_lock_by_name(nullptr, Str->plugin, MYSQL_AUTHENTICATION_PLUGIN);
+  plugin = my_plugin_lock_by_name(nullptr, Str->first_factor_auth_info.plugin,
+                                  MYSQL_AUTHENTICATION_PLUGIN);
 
   /* check if plugin is loaded */
   if (!plugin) {
     what_to_set.m_what = NONE_ATTR;
-    my_error(ER_PLUGIN_IS_NOT_LOADED, MYF(0), Str->plugin.str);
+    my_error(ER_PLUGIN_IS_NOT_LOADED, MYF(0),
+             Str->first_factor_auth_info.plugin.str);
     return (true);
   }
 
@@ -1544,25 +1585,44 @@
       Str->alter_status.use_default_password_reuse_interval = true;
     }
   }
+
+  if ((auth->authentication_flags & AUTH_FLAG_REQUIRES_REGISTRATION) &&
+      command == SQLCOM_CREATE_USER) {
+    /*
+      Plugin which requires registration step is not allowed as part of first
+      factor auth method if user does not have PASSWORDLESS_USER_ADMIN privilege
+    */
+    if (!(thd->security_context()
+              ->has_global_grant(STRING_WITH_LEN("PASSWORDLESS_USER_ADMIN"))
+              .first)) {
+      my_error(ER_SPECIFIC_ACCESS_DENIED_ERROR, MYF(0),
+               "PASSWORDLESS_USER_ADMIN");
+      plugin_unlock(nullptr, plugin);
+      what_to_set.m_what = NONE_ATTR;
+      return (false);
+    }
+  }
   /*
     If auth string is specified, change it to hash.
     Validate empty credentials for new user ex: CREATE USER u1;
     We skip authentication string generation if the issued statement was
     CREATE ROLE.
   */
-  if (!is_role && (Str->uses_identified_by_clause ||
-                   (Str->auth.length == 0 && !user_exists))) {
-    inbuf = Str->auth.str;
-    inbuflen = (unsigned)Str->auth.length;
+  if (!is_role &&
+      (Str->first_factor_auth_info.uses_identified_by_clause ||
+       (Str->first_factor_auth_info.auth.length == 0 && !user_exists))) {
+    inbuf = Str->first_factor_auth_info.auth.str;
+    inbuflen = (unsigned)Str->first_factor_auth_info.auth.length;
     std::string gen_password;
-    if (Str->has_password_generator) {
+    if (Str->first_factor_auth_info.has_password_generator) {
       thd->m_disable_password_validation = true;
       generate_random_password(&gen_password,
                                thd->variables.generated_random_password_length);
       inbuf = gen_password.c_str();
       inbuflen = gen_password.length();
-      generated_passwords.push_back({std::string(Str->user.str),
-                                     std::string(Str->host.str), gen_password});
+      random_password_info p{std::string(Str->user.str),
+                             std::string(Str->host.str), gen_password, 1};
+      generated_passwords.push_back(p);
     }
     if (auth->generate_authentication_string(outbuf, &buflen, inbuf,
                                              inbuflen) ||
@@ -1595,12 +1655,12 @@
        Erase in memory copy of plain text password, unless we need it
        later to send to client as a result set.
     */
-    if (Str->auth.length > 0)
-      memset(const_cast<char *>(Str->auth.str), 0, Str->auth.length);
+    if (Str->first_factor_auth_info.auth.length > 0)
+      memset(const_cast<char *>(Str->first_factor_auth_info.auth.str), 0,
+             Str->first_factor_auth_info.auth.length);
     /* Use the authentication_string field as password */
-    Str->auth.str = password;
-    Str->auth.length = buflen;
-    new_password_empty = Str->auth.length ? false : true;
+    Str->first_factor_auth_info.auth = {password, buflen};
+    new_password_empty = buflen ? false : true;
   }
 
   /* Check iff the REPLACE clause is specified correctly for the user */
@@ -1613,7 +1673,7 @@
   }
 
   /* Validate hash string */
-  if (Str->uses_authentication_string_clause) {
+  if (Str->first_factor_auth_info.uses_authentication_string_clause) {
     /*
       The statement CREATE ROLE calls mysql_create_user() with a set of
       lexicographic parameters: users_identified_by_password_caluse= false etc
@@ -1623,8 +1683,9 @@
       interdependencies if mysql_create_user() is refactored.
     */
     assert(!is_role);
-    if (auth->validate_authentication_string(const_cast<char *>(Str->auth.str),
-                                             (unsigned)Str->auth.length)) {
+    if (auth->validate_authentication_string(
+            const_cast<char *>(Str->first_factor_auth_info.auth.str),
+            (unsigned)Str->first_factor_auth_info.auth.length)) {
       my_error(ER_PASSWORD_FORMAT, MYF(0));
       plugin_unlock(nullptr, plugin);
       what_to_set.m_what = NONE_ATTR;
@@ -1638,12 +1699,13 @@
       Covers replication scenario too since the IDENTIFIED BY will get
       rewritten to IDENTIFIED ... WITH ... AS
     */
-    if (auth_verify_password_history(thd, &Str->user, &Str->host,
-                                     Str->alter_status.password_history_length,
-                                     Str->alter_status.password_reuse_interval,
-                                     auth, nullptr, 0, Str->auth.str,
-                                     (unsigned)Str->auth.length, history_table,
-                                     what_to_set.m_what)) {
+    if (auth_verify_password_history(
+            thd, &Str->user, &Str->host,
+            Str->alter_status.password_history_length,
+            Str->alter_status.password_reuse_interval, auth, nullptr, 0,
+            Str->first_factor_auth_info.auth.str,
+            (unsigned)Str->first_factor_auth_info.auth.length, history_table,
+            what_to_set.m_what)) {
       /* we should have an error generated here already */
       plugin_unlock(nullptr, plugin);
       what_to_set.m_what = NONE_ATTR;
@@ -1696,7 +1758,8 @@
     }
   }
 
-  if (user_exists && (what_to_set.m_what & PLUGIN_ATTR) && !Str->auth.length &&
+  if (user_exists && (what_to_set.m_what & PLUGIN_ATTR) &&
+      !Str->first_factor_auth_info.auth.length &&
       (auth->authentication_flags & AUTH_FLAG_USES_INTERNAL_STORAGE)) {
     if (acl_user->credentials[SECOND_CRED].m_auth_string.length) {
       what_to_set.m_what |= USER_ATTRIBUTES;
@@ -1715,6 +1778,7 @@
     what_to_set.m_user_attributes |=
         acl_table::USER_ATTRIBUTE_PASSWORD_LOCK_TIME;
   }
+
   /*
     We issued a ALTER USER x ATTRIBUTE or COMMENT statement and need
     to update the user attributes.
@@ -1724,8 +1788,6 @@
     what_to_set.m_what |= USER_ATTRIBUTES;
   }
   plugin_unlock(nullptr, plugin);
-<<<<<<< HEAD
-=======
 
   if (check_for_authentication_policy(thd, Str, command,
                                       (acl_user ? acl_user->m_mfa : nullptr)))
@@ -1818,7 +1880,6 @@
     /* Update i_mfa in case Multi factor auth methods are not touched */
     if (user_exists && i_mfa) *i_mfa = acl_user->m_mfa;
   }
->>>>>>> fbdaa4de
   return (false);
 }
 
@@ -1903,34 +1964,35 @@
     assert(acl_user->plugin.length != 0);
     is_role = acl_user->is_role;
 
-    if (!(combo = (LEX_USER *)thd->alloc(sizeof(LEX_USER)))) return true;
+    if (!(combo = (LEX_USER *)LEX_USER::alloc(thd))) return true;
 
     combo->user.str = lex_user->user.str;
     combo->host.str = lex_user->host.str;
     combo->user.length = lex_user->user.length;
     combo->host.length = lex_user->host.length;
-    combo->plugin.str = acl_user->plugin.str;
-    combo->plugin.length = acl_user->plugin.length;
+    combo->first_factor_auth_info.plugin.str = acl_user->plugin.str;
+    combo->first_factor_auth_info.plugin.length = acl_user->plugin.length;
 
     lex_string_strmake(thd->mem_root, &combo->user, combo->user.str,
                        strlen(combo->user.str));
     lex_string_strmake(thd->mem_root, &combo->host, combo->host.str,
                        strlen(combo->host.str));
-    lex_string_strmake(thd->mem_root, &combo->plugin, combo->plugin.str,
-                       strlen(combo->plugin.str));
-    optimize_plugin_compare_by_pointer(&combo->plugin);
-    combo->auth.str = new_password;
-    combo->auth.length = new_password_len;
+    lex_string_strmake(thd->mem_root, &combo->first_factor_auth_info.plugin,
+                       combo->first_factor_auth_info.plugin.str,
+                       strlen(combo->first_factor_auth_info.plugin.str));
+    optimize_plugin_compare_by_pointer(&combo->first_factor_auth_info.plugin);
+    combo->first_factor_auth_info.auth.str = new_password;
+    combo->first_factor_auth_info.auth.length = new_password_len;
     combo->current_auth.str = current_password;
     combo->current_auth.length =
         (current_password) ? strlen(current_password) : 0;
-    combo->uses_identified_by_clause = true;
-    combo->uses_identified_with_clause = false;
-    combo->uses_authentication_string_clause = false;
+    combo->first_factor_auth_info.uses_identified_by_clause = true;
+    combo->first_factor_auth_info.uses_identified_with_clause = false;
+    combo->first_factor_auth_info.uses_authentication_string_clause = false;
     combo->uses_replace_clause = (current_password) ? true : false;
     combo->retain_current_password = retain_current_password;
     combo->discard_old_password = false;
-    combo->has_password_generator = false;
+    combo->first_factor_auth_info.has_password_generator = false;
 
     /* set default values */
     thd->lex->ssl_type = SSL_TYPE_NOT_SPECIFIED;
@@ -1953,7 +2015,7 @@
             thd, combo, what_to_set, is_privileged_user, false,
             &tables[ACL_TABLES::TABLE_PASSWORD_HISTORY], nullptr,
             "SET PASSWORD", dummy)) {
-      authentication_plugin.assign(combo->plugin.str);
+      authentication_plugin.assign(combo->first_factor_auth_info.plugin.str);
       result = true;
       goto end;
     }
@@ -1963,10 +2025,11 @@
     // plain text password will live on in the calling function for the
     // purpose of returning it to the client.
     thd->lex->contains_plaintext_password = false;
-    authentication_plugin.assign(combo->plugin.str);
+    authentication_plugin.assign(combo->first_factor_auth_info.plugin.str);
     thd->variables.sql_mode &= ~MODE_PAD_CHAR_TO_FULL_LENGTH;
 
-    ret = replace_user_table(thd, table, combo, 0, false, false, what_to_set);
+    ret = replace_user_table(thd, table, combo, 0, false, false, what_to_set,
+                             nullptr, acl_user->m_mfa);
     thd->variables.sql_mode = old_sql_mode;
 
     if (ret) {
@@ -2583,7 +2646,7 @@
   acl_table::Pod_user_what_to_update what_to_update;
   bool is_anonymous_user = false;
   std::set<LEX_USER *> extra_users;
-  std::set<LEX_USER *> reset_users;
+  std::set<LEX_USER *> processed_users;
   Userhostpassword_list generated_passwords;
   DBUG_TRACE;
 
@@ -2613,9 +2676,9 @@
       commit_and_close_mysql_tables(thd);
       return true;
     }
-
     while ((tmp_user_name = user_list++)) {
       bool history_check_done = false;
+      I_multi_factor_auth *mfa = nullptr;
       /*
         Ignore the current user as it already exists.
       */
@@ -2627,7 +2690,7 @@
       if (set_and_validate_user_attributes(
               thd, user_name, what_to_update, true, is_role,
               &tables[ACL_TABLES::TABLE_PASSWORD_HISTORY], &history_check_done,
-              "CREATE USER", generated_passwords)) {
+              "CREATE USER", generated_passwords, &mfa)) {
         result = 1;
         log_user(thd, &wrong_users, user_name, wrong_users.length() > 0);
         continue;
@@ -2681,7 +2744,8 @@
       }
 
       ret = replace_user_table(thd, tables[ACL_TABLES::TABLE_USER].table,
-                               user_name, 0, false, true, what_to_update);
+                               user_name, 0, false, true, what_to_update,
+                               nullptr, mfa);
 
       if (ret) {
         result = 1;
@@ -2783,8 +2847,8 @@
               default_roles);
       }
 
-      /* For connection resources */
-      reset_users.insert(tmp_user_name);
+      /* Track processed users to reset connection resources */
+      processed_users.insert(tmp_user_name);
 
     }  // END while tmp_user_name= user_lists++
 
@@ -2804,11 +2868,25 @@
   } /* Critical section */
 
   if (!result) {
-    LEX_USER *reset_user;
+    LEX_USER *processed_user;
     DEBUG_SYNC(thd, "before_reset_mqh_in_create_user");
-    for (LEX_USER *one_user : reset_users) {
-      if ((reset_user = get_current_user(thd, one_user))) {
-        reset_mqh(thd, reset_user, false);
+    for (LEX_USER *one_user : processed_users) {
+      if ((processed_user = get_current_user(thd, one_user))) {
+        /* reset connection resources for processed users */
+        reset_mqh(thd, processed_user, false);
+        Acl_cache_lock_guard acl_cache_lock{thd,
+                                            Acl_cache_lock_mode::READ_MODE};
+        if (!acl_cache_lock.lock(false)) return true;
+        ACL_USER *acl_user = find_acl_user(processed_user->host.str,
+                                           processed_user->user.str, true);
+        if (acl_user && acl_user->m_mfa) {
+          acl_user->m_mfa->get_generated_passwords(
+              generated_passwords,
+              (processed_user->user.length ? processed_user->user.str
+                                           : pointer_cast<const char *>("")),
+              (processed_user->host.length ? processed_user->host.str
+                                           : pointer_cast<const char *>("")));
+        }
       }
     }
     /* Notify storage engines */
@@ -2967,7 +3045,8 @@
           mysql_audit_notify(
               thd, AUDIT_EVENT(MYSQL_AUDIT_AUTHENTICATION_AUTHID_DROP),
               thd->is_error(), audit_user->user.str, audit_user->host.str,
-              audit_user->plugin.str, is_role_id(audit_user), nullptr, nullptr);
+              audit_user->first_factor_auth_info.plugin.str,
+              is_role_id(audit_user), nullptr, nullptr);
       }
     }
   } /* Critical section */
@@ -3163,8 +3242,8 @@
         mysql_audit_notify(
             thd, AUDIT_EVENT(MYSQL_AUDIT_AUTHENTICATION_AUTHID_RENAME),
             thd->is_error(), user_from->user.str, user_from->host.str,
-            user_from->plugin.str, is_role_id(user_from), user_to->user.str,
-            user_to->user.str);
+            user_from->first_factor_auth_info.plugin.str, is_role_id(user_from),
+            user_to->user.str, user_to->user.str);
     }
   } /* Critical section */
 
@@ -3192,6 +3271,7 @@
 bool mysql_alter_user(THD *thd, List<LEX_USER> &list, bool if_exists) {
   int result = 0;
   bool is_anonymous_user = false;
+  bool write_to_binlog = true;
   String wrong_users;
   LEX_USER *user_from, *tmp_user_from;
   List_iterator<LEX_USER> user_list(list);
@@ -3203,7 +3283,9 @@
   bool password_expire_undo = false;
   std::set<LEX_USER *> audit_users;
   std::set<LEX_USER *> reset_users;
+  std::set<LEX_USER *> mfa_users;
   Userhostpassword_list generated_passwords;
+  std::vector<std::string> server_challenge;
   DBUG_TRACE;
 
   /*
@@ -3229,7 +3311,6 @@
       commit_and_close_mysql_tables(thd);
       return true;
     }
-
     is_privileged_user = is_privileged_user_for_credential_change(thd);
 
     while ((tmp_user_from = user_list++)) {
@@ -3239,7 +3320,14 @@
       bool history_check_done = false;
       TABLE *history_tbl = nullptr;
       bool dummy_row_existed = false;
-
+      I_multi_factor_auth *mfa = nullptr;
+
+      LEX_MFA *tmp_lex_mfa;
+      List_iterator<LEX_MFA> mfa_list_it(tmp_user_from->mfa_list);
+      while ((tmp_lex_mfa = mfa_list_it++)) {
+        /* do not write INITIATE REGISTRATION step to binlog. */
+        if (tmp_lex_mfa->init_registration) write_to_binlog = false;
+      }
       /* add the defaults where needed */
       if (!(user_from = get_current_user(thd, tmp_user_from))) {
         log_user(thd, &wrong_users, tmp_user_from, wrong_users.length() > 0);
@@ -3253,17 +3341,17 @@
       if (set_and_validate_user_attributes(
               thd, user_from, what_to_alter, is_privileged_user, false,
               &tables[ACL_TABLES::TABLE_PASSWORD_HISTORY], &history_check_done,
-              "ALTER USER", generated_passwords)) {
+              "ALTER USER", generated_passwords, &mfa)) {
         result = 1;
         continue;
       }
-
       /*
         Check if the user's authentication method supports expiration only
         if PASSWORD EXPIRE attribute is specified
       */
       if (user_from->alter_status.update_password_expired_column &&
-          !auth_plugin_supports_expiration(user_from->plugin.str)) {
+          !auth_plugin_supports_expiration(
+              user_from->first_factor_auth_info.plugin.str)) {
         result = 1;
         log_user(thd, &wrong_users, user_from, wrong_users.length() > 0);
         continue;
@@ -3330,7 +3418,8 @@
 
       /* update the mysql.user table */
       ret = replace_user_table(thd, tables[ACL_TABLES::TABLE_USER].table,
-                               user_from, 0, false, false, what_to_alter);
+                               user_from, 0, false, false, what_to_alter,
+                               nullptr, mfa);
       if (ret) {
         if (ret < 0) {
           result = 1;
@@ -3371,6 +3460,12 @@
 
       if (what_to_alter.m_what & RESOURCE_ATTR)
         reset_users.insert(tmp_user_from);
+      /*
+        keep track of list of users for which Multi Factor auth methods are
+        changed.
+      */
+      if (what_to_alter.m_what & USER_ATTRIBUTES)
+        mfa_users.insert(tmp_user_from);
     }
 
     // We must not have plain text password for any user at this point.
@@ -3391,7 +3486,7 @@
 
     User_params user_params(&extra_users);
     result = log_and_commit_acl_ddl(thd, transactional_tables, &extra_users,
-                                    &user_params);
+                                    &user_params, false, write_to_binlog);
     /* Notify audit plugin. We will ignore the return value. */
     LEX_USER *audit_user;
     for (LEX_USER *one_user : audit_users) {
@@ -3399,7 +3494,8 @@
         mysql_audit_notify(
             thd, AUDIT_EVENT(MYSQL_AUDIT_AUTHENTICATION_CREDENTIAL_CHANGE),
             thd->is_error(), audit_user->user.str, audit_user->host.str,
-            audit_user->plugin.str, is_role_id(audit_user), nullptr, nullptr);
+            audit_user->first_factor_auth_info.plugin.str,
+            is_role_id(audit_user), nullptr, nullptr);
     }
   } /* Critical section */
 
@@ -3411,15 +3507,56 @@
         reset_mqh(thd, extra_user, false);
       }
     }
+  }
+  if (!result) {
+    LEX_USER *user;
+    for (LEX_USER *one_user : mfa_users) {
+      if ((user = get_current_user(thd, one_user))) {
+        Acl_cache_lock_guard acl_cache_lock{thd,
+                                            Acl_cache_lock_mode::READ_MODE};
+        if (!acl_cache_lock.lock(false)) return true;
+        ACL_USER *acl_user =
+            find_acl_user(user->host.str, user->user.str, true);
+        if (acl_user && acl_user->m_mfa) {
+          acl_user->m_mfa->get_generated_passwords(
+              generated_passwords,
+              (user->user.length ? user->user.str
+                                 : pointer_cast<const char *>("")),
+              (user->host.length ? user->host.str
+                                 : pointer_cast<const char *>("")));
+          acl_user->m_mfa->get_server_challenge(server_challenge);
+        }
+      }
+    }
     /* Notify storage engines (including rewrite list) */
     acl_notify_htons(thd, SQLCOM_ALTER_USER, &list, &extra_users);
   }
 
   if (result == 0) {
-    if (generated_passwords.size() == 0) {
+    if (generated_passwords.size() == 0 && server_challenge.size() == 0) {
       my_ok(thd);
-    } else if (send_password_result_set(thd, generated_passwords)) {
-      result = 1;
+    } else {
+      if (generated_passwords.size() &&
+          send_password_result_set(thd, generated_passwords)) {
+        result = 1;
+      } else if (server_challenge.size()) {
+        mem_root_deque<Item *> field_list(thd->mem_root);
+        field_list.push_back(
+            new Item_string("Server_challenge", 16, system_charset_info));
+        Query_result_send output;
+        if (output.send_result_set_metadata(thd, field_list,
+                                            Protocol::SEND_NUM_ROWS))
+          result = 1;
+        mem_root_deque<Item *> item_list(thd->mem_root);
+        for (auto sc : server_challenge) {
+          Item *item =
+              new Item_string(sc.c_str(), sc.length(), system_charset_info);
+          item_list.push_back(item);
+          if (output.send_data(thd, item_list)) result = 1;
+          item_list.clear();
+        }
+        my_eof(thd);
+      }
     }
   }  // end if
   return result;
